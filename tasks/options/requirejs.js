module.exports = function(config,grunt) {
  'use strict';

  function buildRequireJsOptions() {

    var options = {
      appDir: '<%= tempDir %>',
      dir:  '<%= destDir %>',
      mainConfigFile: '<%= tempDir %>/app/components/require.config.js',
      baseUrl: './app',

      modules: [], // populated below,

      optimize: 'none',
      optimizeCss: 'none',
      optimizeAllPluginResources: false,

      removeCombined: true,
      findNestedDependencies: true,
      normalizeDirDefines: 'all',
      inlineText: true,
      skipPragmas: true,

      done: function (done, output) {
        var duplicates = require('rjs-build-analysis').duplicates(output);

        if (duplicates.length > 0) {
          grunt.log.subhead('Duplicates found in requirejs build:');
          grunt.log.warn(duplicates);
          done(new Error('r.js built duplicate modules, please check the excludes option.'));
        }

        done();
      }
    };

    // setup the modules require will build
    var requireModules = options.modules = [
    {
      // main/common module
      name: 'app',
        include: [
          'css',
          'kbn',
          'text',
          'jquery',
          'angular',
          'settings',
          'bootstrap',
          'modernizr',
          'timepicker',
          'datepicker',
          'lodash',
          'jquery.flot',
          'angular-strap',
          'angular-dragdrop',
          'services/all',
          'features/all',
          'directives/all',
          'filters/all',
          'controllers/all',
          'routes/all',
          'components/partials',
          // bundle the datasources
          'plugins/datasource/grafana/datasource',
<<<<<<< HEAD
          '../plugins/raintank/all'
=======
          'plugins/datasource/graphite/datasource',
          'plugins/datasource/influxdb_08/datasource',
>>>>>>> e9a174d1
        ]
      }
    ];

    var fs = require('fs');
    var panelPath = config.srcDir+'/app/panels';

    // create a module for each directory in public/app/panels/
    fs.readdirSync(panelPath).forEach(function (panelName) {
      requireModules[0].include.push('panels/'+panelName+'/module');
      requireModules[0].include.push('text!panels/'+panelName+'/module.html');
    });

    return { options: options };
  }

  return { build: buildRequireJsOptions() };
};<|MERGE_RESOLUTION|>--- conflicted
+++ resolved
@@ -63,12 +63,10 @@
           'components/partials',
           // bundle the datasources
           'plugins/datasource/grafana/datasource',
-<<<<<<< HEAD
-          '../plugins/raintank/all'
-=======
           'plugins/datasource/graphite/datasource',
           'plugins/datasource/influxdb_08/datasource',
->>>>>>> e9a174d1
+          // raintank extensions.
+          '../plugins/raintank/all'
         ]
       }
     ];
