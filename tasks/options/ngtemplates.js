--- conflicted
+++ resolved
@@ -1,15 +1,9 @@
 module.exports = function(config) {
   return {
     grafana: {
-<<<<<<< HEAD
-      cwd:  '<%= tempDir %>',
+      cwd:  '<%= genDir %>',
       src:  ['app/**/*.html', 'plugins/**/*.html'],
-      dest: '<%= tempDir %>/app/components/partials.js',
-=======
-      cwd:  '<%= genDir %>',
-      src:  ['app/**/*.html'],
       dest: '<%= genDir %>/app/components/partials.js',
->>>>>>> 9da5ef3c
       options: {
         bootstrap: function(module, script) {
           return "define('components/partials', ['angular'], function(angular) { \n" +
