--- conflicted
+++ resolved
@@ -4,21 +4,8 @@
       expand: true,
       cwd:'<%= genDir %>',
       src: [
-<<<<<<< HEAD
-        'app/controllers/**/*.js',
-        'app/plugins/**/*.js',
-        'app/directives/**/*.js',
-        'app/services/**/*.js',
-        'app/filters/**/*.js',
-        'app/features/**/*.js',
-        'app/panels/**/*.js',
-        'app/routes/**/*.js',
-        'app/app.js',
-        'vendor/angular/**/*.js',
+        'app/**/*.js',
         'plugins/**/*.js'
-=======
-        'app/**/*.js',
->>>>>>> 9da5ef3c
       ],
       dest: '<%= genDir %>'
     }
