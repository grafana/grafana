--- conflicted
+++ resolved
@@ -5,11 +5,6 @@
 drone_token = "drone_token"
 prerelease_bucket = "prerelease_bucket"
 gcp_upload_artifacts_key = "gcp_upload_artifacts_key"
-<<<<<<< HEAD
-azure_sp_app_id = "azure_sp_app_id"
-azure_sp_app_pw = "azure_sp_app_pw"
-azure_tenant = "azure_tenant"
-=======
 gcp_grafanauploads = "gcp_grafanauploads"
 gcp_grafanauploads_base64 = "gcp_grafanauploads_base64"
 gcp_download_build_container_assets_key = "gcp_download_build_container_assets_key"
@@ -29,7 +24,6 @@
 docker_password = "docker_password"
 
 npm_token = "npm_token"
->>>>>>> ae830f68
 
 def from_secret(secret):
     return {"from_secret": secret}
@@ -44,38 +38,28 @@
         },
     }
 
-
 def secrets():
     return [
-<<<<<<< HEAD
-=======
         vault_secret(gcp_grafanauploads, "infra/data/ci/grafana-release-eng/grafanauploads", "credentials.json"),
         vault_secret(gcp_grafanauploads_base64, "infra/data/ci/grafana-release-eng/grafanauploads", "credentials_base64"),
         vault_secret("grafana_api_key", "infra/data/ci/grafana-release-eng/grafanacom", "api_key"),
->>>>>>> ae830f68
         vault_secret(pull_secret, "secret/data/common/gcr", ".dockerconfigjson"),
         vault_secret("github_token", "infra/data/ci/github/grafanabot", "pat"),
         vault_secret(drone_token, "infra/data/ci/drone", "machine-user-token"),
         vault_secret(prerelease_bucket, "infra/data/ci/grafana/prerelease", "bucket"),
-<<<<<<< HEAD
-=======
         vault_secret(docker_username, "infra/data/ci/grafanaci-docker-hub", "username"),
         vault_secret(docker_password, "infra/data/ci/grafanaci-docker-hub", "password"),
->>>>>>> ae830f68
         vault_secret(
             gcp_upload_artifacts_key,
             "infra/data/ci/grafana/releng/artifacts-uploader-service-account",
             "credentials.json",
         ),
         vault_secret(
-<<<<<<< HEAD
-=======
             gcp_download_build_container_assets_key,
             "infra/data/ci/grafana/assets-downloader-build-container-service-account",
             "credentials.json",
         ),
         vault_secret(
->>>>>>> ae830f68
             azure_sp_app_id,
             "infra/data/ci/datasources/cpp-azure-resourcemanager-credentials",
             "application_id",
@@ -90,14 +74,11 @@
             "infra/data/ci/datasources/cpp-azure-resourcemanager-credentials",
             "tenant_id",
         ),
-<<<<<<< HEAD
-=======
         vault_secret(
             npm_token,
             "infra/data/ci/grafana-release-eng/npm",
             "token",
         ),
->>>>>>> ae830f68
         # Package publishing
         vault_secret(
             "packages_gpg_public_key",
@@ -130,46 +111,6 @@
             "Secret",
         ),
         vault_secret(
-<<<<<<< HEAD
-            "aws_region",
-            "secret/data/common/aws-marketplace",
-            "aws_region",
-        ),
-        vault_secret(
-            "aws_access_key_id",
-            "secret/data/common/aws-marketplace",
-            "aws_access_key_id",
-        ),
-        vault_secret(
-            "aws_secret_access_key",
-            "secret/data/common/aws-marketplace",
-            "aws_secret_access_key",
-        ),
-        vault_secret(
-            "security_dest_bucket",
-            "infra/data/ci/grafana-release-eng/security-bucket",
-            "bucket",
-        ),
-        vault_secret(
-            "static_asset_editions",
-            "infra/data/ci/grafana-release-eng/artifact-publishing",
-            "static_asset_editions",
-        ),
-        vault_secret(
-            "enterprise2_security_prefix",
-            "infra/data/ci/grafana-release-eng/enterprise2",
-            "security_prefix",
-        ),
-        vault_secret(
-            "enterprise2-cdn-path",
-            "infra/data/ci/grafana-release-eng/enterprise2",
-            "cdn_path",
-        ),
-        vault_secret(
-            "enterprise2_security_prefix",
-            "infra/data/ci/grafana-release-eng/enterprise2",
-            "security_prefix",
-=======
             "static_asset_editions",
             "infra/data/ci/grafana-release-eng/artifact-publishing",
             "static_asset_editions",
@@ -203,7 +144,6 @@
             rgm_dagger_token,
             "infra/data/ci/grafana-release-eng/rgm",
             "dagger_token",
->>>>>>> ae830f68
         ),
         # grafana-delivery-bot secrets
         vault_secret(
@@ -221,12 +161,9 @@
             "infra/data/ci/grafana-release-eng/grafana-delivery-bot",
             "app-private-key",
         ),
-<<<<<<< HEAD
-=======
         vault_secret(
             "gcr_credentials",
             "secret/data/common/gcr",
             "service-account",
         ),
->>>>>>> ae830f68
     ]