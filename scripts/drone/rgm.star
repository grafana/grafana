"""
rgm uses 'github.com/grafana/grafana-build' to build Grafana on the following events:
* A merge to main
* A tag that begins with a 'v'
"""

load(
    "scripts/drone/events/release.star",
    "verify_release_pipeline",
)
load(
    "scripts/drone/pipelines/test_backend.star",
    "test_backend",
)
load(
    "scripts/drone/pipelines/test_frontend.star",
    "test_frontend",
)
load(
    "scripts/drone/pipelines/whats_new_checker.star",
    "whats_new_checker_pipeline",
)
load(
    "scripts/drone/steps/github.star",
    "github_app_generate_token_step",
    "github_app_step_volumes",
)
load(
    "scripts/drone/utils/images.star",
    "images",
)
load(
    "scripts/drone/utils/utils.star",
    "pipeline",
    "with_deps",
)
load(
    "scripts/drone/variables.star",
    "golang_version",
)
load(
    "scripts/drone/vault.star",
    "from_secret",
    "npm_token",
    "rgm_cdn_destination",
    "rgm_dagger_token",
    "rgm_destination",
    "rgm_downloads_destination",
    "rgm_gcp_key_base64",
    "rgm_storybook_destination",
)

docs_paths = {
    "exclude": [
        "*.md",
        "docs/**",
        "packages/**/*.md",
        "latest.json",
    ],
}

tag_trigger = {
    "event": {
        "exclude": [
            "promote",
        ],
    },
    "ref": {
        "include": [
            "refs/tags/v*",
        ],
        "exclude": [
            "refs/tags/*-cloud*",
        ],
    },
}

main_trigger = {
    "event": [
        "push",
    ],
    "branch": "main",
    "paths": docs_paths,
    "repo": [
        "grafana/grafana",
    ],
}

nightly_trigger = {
    "event": {
        "include": [
            "cron",
        ],
    },
    "cron": {
        "include": [
            "nightly-release",
        ],
    },
}

version_branch_trigger = {"ref": ["refs/heads/v[0-9]*"]}

def rgm_env_secrets(env):
    """Adds the rgm secret ENV variables to the given env arg

    Args:
      env: A map of environment varables. This function will adds the necessary secrets to it (and potentially overwrite them).
    Returns:
        Drone step.
    """
    env["DESTINATION"] = from_secret(rgm_destination)
    env["STORYBOOK_DESTINATION"] = from_secret(rgm_storybook_destination)
    env["CDN_DESTINATION"] = from_secret(rgm_cdn_destination)
    env["DOWNLOADS_DESTINATION"] = from_secret(rgm_downloads_destination)

    env["GCP_KEY_BASE64"] = from_secret(rgm_gcp_key_base64)
    env["_EXPERIMENTAL_DAGGER_CLOUD_TOKEN"] = from_secret(rgm_dagger_token)
    env["GPG_PRIVATE_KEY"] = from_secret("packages_gpg_private_key")
    env["GPG_PUBLIC_KEY"] = from_secret("packages_gpg_public_key")
    env["GPG_PASSPHRASE"] = from_secret("packages_gpg_passphrase")
    env["DOCKER_USERNAME"] = from_secret("docker_username")
    env["DOCKER_PASSWORD"] = from_secret("docker_password")
    env["NPM_TOKEN"] = from_secret(npm_token)
    env["GCOM_API_KEY"] = from_secret("grafana_api_key")
    return env

def rgm_run(name, script):
    """Returns a pipeline that does a full build & package of Grafana.

    Args:
      name: The name of the pipeline step.
      script: The script in the container to run.
    Returns:
        Drone step.
    """
    env = {
        "GO_VERSION": golang_version,
        "ALPINE_BASE": images["alpine"],
        "UBUNTU_BASE": images["ubuntu"],
    }
    rgm_run_step = {
        "name": name,
        "image": "grafana/grafana-build:main",
        "pull": "always",
        "commands": [
            "export GRAFANA_DIR=$$(pwd)",
            "export GITHUB_TOKEN=$(cat /github-app/token)",
            "cd /src && ./scripts/{}".format(script),
        ],
        "environment": rgm_env_secrets(env),
        # The docker socket is a requirement for running dagger programs
        # In the future we should find a way to use dagger without mounting the docker socket.
        "volumes": [{"name": "docker", "path": "/var/run/docker.sock"}] + github_app_step_volumes(),
    }

    return [
        rgm_run_step,
    ]

def rgm_copy(src, dst):
    """Copies file from/to GCS.

    Args:
      src: source of the files.
      dst: destination of the files.

    Returns:
      Drone step.
    """
    commands = [
        "printenv GCP_KEY_BASE64 | base64 -d > /tmp/key.json",
        "gcloud auth activate-service-account --key-file=/tmp/key.json",
        "gcloud storage cp -r {} {}".format(src, dst),
    ]

    return {
        "name": "rgm-copy",
        "image": "google/cloud-sdk:alpine",
        "commands": commands,
        "environment": rgm_env_secrets({}),
    }

def rgm_publish_packages(bucket = "grafana-packages"):
    """Publish deb and rpm packages.

    Args:
      bucket: target bucket to publish the packages.

    Returns:
      Drone steps.
    """
    steps = []
    for package_manager in ["deb", "rpm"]:
        steps.append({
            "name": "publish-{}".format(package_manager),
            # See https://github.com/grafana/deployment_tools/blob/master/docker/package-publish/README.md for docs on that image
            "image": images["package_publish"],
            "privileged": True,
            "settings": {
                "access_key_id": from_secret("packages_access_key_id"),
                "secret_access_key": from_secret("packages_secret_access_key"),
                "service_account_json": from_secret("packages_service_account"),
                "target_bucket": bucket,
                "gpg_passphrase": from_secret("packages_gpg_passphrase"),
                "gpg_public_key": from_secret("packages_gpg_public_key"),
                "gpg_private_key": from_secret("packages_gpg_private_key"),
                "package_path": "file:///drone/src/dist/*.{}".format(package_manager),
            },
        })

    return steps

def rgm_main():
    # Runs a package / build process (with some distros) when commits are merged to main
    return pipeline(
        name = "rgm-main-prerelease",
        trigger = main_trigger,
        steps = rgm_run("rgm-build", "drone_build_main.sh"),
        depends_on = ["main-test-backend", "main-test-frontend"],
    )

def rgm_tag():
    # Runs a package / build process (with all distros) when a tag is made
    return pipeline(
        name = "rgm-tag-prerelease",
        trigger = tag_trigger,
        steps = rgm_run("rgm-build", "drone_build_tag_grafana.sh"),
<<<<<<< HEAD
    )

def rgm_tag_windows():
    return pipeline(
        name = "rgm-tag-prerelease-windows",
        trigger = tag_trigger,
        steps = get_windows_steps(
            ver_mode = "release",
            bucket = "grafana-prerelease",
        ),
        depends_on = ["rgm-tag-prerelease"],
        platform = "windows",
=======
>>>>>>> 9e942dcb
    )

def rgm_version_branch():
    # Runs a package / build proces (with all distros) when a commit lands on a version branch
    return pipeline(
        name = "rgm-version-branch-prerelease",
        trigger = version_branch_trigger,
        steps = rgm_run("rgm-build", "drone_build_tag_grafana.sh"),
    )

def rgm_nightly_build():
    """Nightly build pipeline.

    Returns:
      Drone pipeline.
    """
    src = "$${DRONE_WORKSPACE}/dist/*"
    dst = "$${DESTINATION}/$${DRONE_BUILD_EVENT}"
    copy_step = rgm_copy(src, dst)
    if not dst.startswith("gs://"):
        copy_step["commands"].insert(0, "mkdir -p {}".format(dst))

    copy_steps = with_deps([copy_step], ["rgm-build"])

    return pipeline(
        name = "rgm-nightly-build",
        trigger = nightly_trigger,
        steps = rgm_run("rgm-build", "drone_build_nightly_grafana.sh") + copy_steps,
        depends_on = ["nightly-test-backend", "nightly-test-frontend"],
    )

def rgm_nightly_publish():
    """Nightly publish pipeline.

    Returns:
      Drone pipeline.
    """
    src = "$${DESTINATION}/$${DRONE_BUILD_EVENT}/*_$${DRONE_BUILD_NUMBER}_*"
    dst = "$${DRONE_WORKSPACE}/dist"

    publish_steps = with_deps(rgm_run("rgm-publish", "drone_publish_nightly_grafana.sh"), ["rgm-copy"])
    package_steps = with_deps(rgm_publish_packages(), ["rgm-publish"])
    copy_step = rgm_copy(src, dst)
    if not dst.startswith("gs://"):
        copy_step["commands"].insert(0, "mkdir -p {}".format(dst))
    return pipeline(
        name = "rgm-nightly-publish",
        trigger = nightly_trigger,
        steps = [copy_step] + publish_steps + package_steps,
        depends_on = ["rgm-nightly-build"],
    )

def rgm_nightly_pipeline():
    return [
        test_frontend(nightly_trigger, "nightly"),
        test_backend(nightly_trigger, "nightly"),
        rgm_nightly_build(),
        rgm_nightly_publish(),
    ]

def rgm_tag_pipeline():
    build = rgm_tag()

    return [
        build,
        whats_new_checker_pipeline(tag_trigger),
<<<<<<< HEAD
        rgm_tag(),
        rgm_tag_windows(),
=======
>>>>>>> 9e942dcb
        verify_release_pipeline(
            trigger = tag_trigger,
            name = "rgm-tag-verify-prerelease-assets",
            bucket = "grafana-prerelease",
            depends_on = [
                build["name"],
            ],
        ),
    ]

def rgm_version_branch_pipeline():
    return [
        rgm_version_branch(),
        verify_release_pipeline(
            trigger = version_branch_trigger,
            name = "rgm-prerelease-verify-prerelease-assets",
            bucket = "grafana-prerelease",
            depends_on = [
                "rgm-version-branch-prerelease",
            ],
        ),
    ]

def rgm_main_pipeline():
    return [
        rgm_main(),
    ]

def rgm_promotion_pipeline():
    """Promotion build pipeline.

    Returns:
      Drone pipeline.
    """
    promotion_trigger = {
        "event": ["promote"],
        "target": "upload-packages",
    }

    env = {
        "GO_VERSION": golang_version,
        "ALPINE_BASE": images["alpine"],
        "UBUNTU_BASE": images["ubuntu"],
    }

    # Expected promotion args:
    # * GRAFANA_REF = commit hash, branch name, or tag name
    # * ENTERPRISE_REF = commit hash, branch name, or tag name. If not building an enterprise artifact, then this can be
    #   left empty.
    # * ARTIFACTS = comma delimited list of artifacts (ex: "targz:grafana:linux/amd64,rpm:grafana:linux/amd64")
    # * VERSION = version string of Grafana that is being built (ex: v10.0.0)
    # * UPLOAD_TO = Google Cloud Storage URL to upload the built artifacts to. (ex: gs://some-bucket/path)
    build_step = {
        "name": "rgm-build",
        "image": "grafana/grafana-build:main",
        "pull": "always",
        "commands": [
            "export GITHUB_TOKEN=$(cat /github-app/token)",
            "dagger run --silent /src/grafana-build artifacts " +
            "-a $${ARTIFACTS} " +
            "--grafana-ref=$${GRAFANA_REF} " +
            "--enterprise-ref=$${ENTERPRISE_REF} " +
            "--grafana-repo=$${GRAFANA_REPO} " +
            "--version=$${VERSION} ",
            "--go-version={}".format(golang_version),
        ],
        "environment": rgm_env_secrets(env),
        # The docker socket is a requirement for running dagger programs
        # In the future we should find a way to use dagger without mounting the docker socket.
        "volumes": [{"name": "docker", "path": "/var/run/docker.sock"}] + github_app_step_volumes(),
    }

    generate_token_step = github_app_generate_token_step()
    publish_step = rgm_copy("dist/*", "$${UPLOAD_TO}")
    build_step["depends_on"] = [
        generate_token_step["name"],
    ]
    steps = [
        generate_token_step,
        build_step,
        publish_step,
    ]

    return [
        pipeline(
            name = "rgm-promotion",
            trigger = promotion_trigger,
            steps = steps,
            volumes = github_app_step_volumes(),
        ),
    ]

def rgm():
    return (
        rgm_main_pipeline() +
        rgm_tag_pipeline() +
        rgm_version_branch_pipeline() +
        rgm_nightly_pipeline() +
        rgm_promotion_pipeline()
    )<|MERGE_RESOLUTION|>--- conflicted
+++ resolved
@@ -226,21 +226,6 @@
         name = "rgm-tag-prerelease",
         trigger = tag_trigger,
         steps = rgm_run("rgm-build", "drone_build_tag_grafana.sh"),
-<<<<<<< HEAD
-    )
-
-def rgm_tag_windows():
-    return pipeline(
-        name = "rgm-tag-prerelease-windows",
-        trigger = tag_trigger,
-        steps = get_windows_steps(
-            ver_mode = "release",
-            bucket = "grafana-prerelease",
-        ),
-        depends_on = ["rgm-tag-prerelease"],
-        platform = "windows",
-=======
->>>>>>> 9e942dcb
     )
 
 def rgm_version_branch():
@@ -307,11 +292,6 @@
     return [
         build,
         whats_new_checker_pipeline(tag_trigger),
-<<<<<<< HEAD
-        rgm_tag(),
-        rgm_tag_windows(),
-=======
->>>>>>> 9e942dcb
         verify_release_pipeline(
             trigger = tag_trigger,
             name = "rgm-tag-verify-prerelease-assets",
