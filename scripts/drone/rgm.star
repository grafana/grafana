"""
rgm uses 'github.com/grafana/grafana-build' to build Grafana on the following events:
* A merge to main
* A tag that begins with a 'v'
"""

load(
<<<<<<< HEAD
    "scripts/drone/steps/lib.star",
    "get_windows_steps",
)
load(
    "scripts/drone/utils/utils.star",
    "ignore_failure",
    "pipeline",
    "with_deps",
)
load(
=======
>>>>>>> 915f198e
    "scripts/drone/events/release.star",
    "verify_release_pipeline",
)
load(
    "scripts/drone/pipelines/test_backend.star",
    "test_backend",
)
load(
    "scripts/drone/pipelines/test_frontend.star",
    "test_frontend",
)
load(
    "scripts/drone/pipelines/whats_new_checker.star",
    "whats_new_checker_pipeline",
)
load(
    "scripts/drone/steps/lib_windows.star",
    "get_windows_steps",
)
load(
    "scripts/drone/utils/utils.star",
    "ignore_failure",
    "pipeline",
)
load(
    "scripts/drone/variables.star",
    "golang_version",
)
load(
    "scripts/drone/vault.star",
    "from_secret",
    "rgm_dagger_token",
    "rgm_destination",
    "rgm_gcp_key_base64",
    "rgm_github_token",
)

<<<<<<< HEAD
rgm_env_secrets = {
    "GCP_KEY_BASE64": from_secret(rgm_gcp_key_base64),
    "DESTINATION": from_secret(rgm_destination),
    "GITHUB_TOKEN": from_secret(rgm_github_token),
    "_EXPERIMENTAL_DAGGER_CLOUD_TOKEN": from_secret(rgm_dagger_token),
    "GPG_PRIVATE_KEY": from_secret("packages_gpg_private_key"),
    "GPG_PUBLIC_KEY": from_secret("packages_gpg_public_key"),
    "GPG_PASSPHRASE": from_secret("packages_gpg_passphrase"),
    "DOCKER_USERNAME": from_secret("docker_username"),
    "DOCKER_PASSWORD": from_secret("docker_password"),
}
=======
def rgm_env_secrets(env):
    """Adds the rgm secret ENV variables to the given env arg

    Args:
      env: A map of environment varables. This function will adds the necessary secrets to it (and potentially overwrite them).
    Returns:
        Drone step.
    """
    env["GCP_KEY_BASE64"] = from_secret(rgm_gcp_key_base64)
    env["DESTINATION"] = from_secret(rgm_destination)
    env["GITHUB_TOKEN"] = from_secret(rgm_github_token)
    env["_EXPERIMENTAL_DAGGER_CLOUD_TOKEN"] = from_secret(rgm_dagger_token)
    env["GPG_PRIVATE_KEY"] = from_secret("packages_gpg_private_key")
    env["GPG_PUBLIC_KEY"] = from_secret("packages_gpg_public_key")
    env["GPG_PASSPHRASE"] = from_secret("packages_gpg_passphrase")
    return env
>>>>>>> 915f198e

docs_paths = {
    "exclude": [
        "*.md",
        "docs/**",
        "packages/**/*.md",
        "latest.json",
    ],
}

tag_trigger = {
    "event": {
        "exclude": [
            "promote",
        ],
    },
    "ref": {
        "include": [
            "refs/tags/v*",
        ],
        "exclude": [
            "refs/tags/*-cloud*",
        ],
    },
}

<<<<<<< HEAD
nightly_trigger = {
    "event": {
        "include": [
            "promote",
            # "cron",
        ],
    },
    "target": {
        "include": [
            "nightly",
        ],
    },
    # "cron": {
    #     "include": [
    #         "nightly-release",
    #     ],
    # },
}

def rgm_run(name, script):
    rgm_run_step = {
        "name": name,
        "image": "grafana/grafana-build:dev-634d8dc",
=======
version_branch_trigger = {"ref": ["refs/heads/v[0-9]*"]}

def rgm_build(script = "drone_publish_main.sh", canFail = True):
    """Returns a pipeline that does a full build & package of Grafana.

    Args:
      script: The script in the container to run.
      canFail: if true, then this pipeline can fail while the entire build will still succeed.
    Returns:
        Drone step.
    """
    env = {
        "GO_VERSION": golang_version,
    }
    rgm_build_step = {
        "name": "rgm-build",
        "image": "grafana/grafana-build:main",
>>>>>>> 915f198e
        "commands": [
            "export GRAFANA_DIR=$$(pwd)",
            "cd /src && ./scripts/{}".format(script),
        ],
        "environment": rgm_env_secrets(env),
        # The docker socket is a requirement for running dagger programs
        # In the future we should find a way to use dagger without mounting the docker socket.
        "volumes": [{"name": "docker", "path": "/var/run/docker.sock"}],
    }
<<<<<<< HEAD
=======

    if canFail:
        rgm_build_step["failure"] = "ignore"
>>>>>>> 915f198e

    return [
        rgm_run_step,
    ]

def rgm_copy(src, dst):
    """Copies file from/to GCS.

    Args:
      src: source of the files.
      dst: destination of the files.

    Returns:
      Drone steps.
    """
    commands = [
        "printenv GCP_KEY_BASE64 | base64 -d > /tmp/key.json",
        "gcloud auth activate-service-account --key-file=/tmp/key.json",
        "gcloud storage cp -r {} {}".format(src, dst),
    ]

    if not dst.startswith("gs://"):
        commands.insert(0, "mkdir -p {}".format(dst))

    rgm_copy_step = {
        "name": "rgm-copy",
        "image": "google/cloud-sdk:alpine",
        "commands": commands,
        "environment": rgm_env_secrets,
    }

    return [
        rgm_copy_step,
    ]

def rgm_main():
    trigger = {
        "event": [
            "push",
        ],
        "branch": "main",
        "paths": docs_paths,
        "repo": [
            "grafana/grafana",
        ],
    }

    return pipeline(
        name = "rgm-main-prerelease",
        trigger = trigger,
        steps = rgm_run("rgm-build", "drone_publish_main.sh"),
        depends_on = ["main-test-backend", "main-test-frontend"],
    )

def rgm_tag():
    return pipeline(
        name = "rgm-tag-prerelease",
        trigger = tag_trigger,
        steps = rgm_run("rgm-build", "drone_publish_tag_grafana.sh"),
        depends_on = ["release-test-backend", "release-test-frontend"],
    )

def rgm_tag_windows():
    return pipeline(
        name = "rgm-tag-prerelease-windows",
        trigger = tag_trigger,
        steps = ignore_failure(
            get_windows_steps(
                ver_mode = "release",
                bucket = "grafana-prerelease",
            ),
        ),
        depends_on = ["rgm-tag-prerelease"],
        platform = "windows",
    )

<<<<<<< HEAD
def rgm_nightly_build():
    src = "$${DRONE_WORKSPACE}/dist"
    dst = "$${DESTINATION}/$${DRONE_BUILD_EVENT}"

    copy_steps = with_deps(rgm_copy(src, dst), ["rgm-build"])

    return pipeline(
        name = "rgm-nightly-build",
        trigger = nightly_trigger,
        steps = rgm_run("rgm-build", "drone_build_nightly_grafana.sh") + copy_steps,
        depends_on = ["nightly-test-backend", "nightly-test-frontend"],
    )

def rgm_nightly_publish():
    src = "$${DESTINATION}/$${DRONE_BUILD_EVENT}/*$${DRONE_BUILD_ID}*"
    dst = "$${DRONE_WORKSPACE}/dist"

    publish_steps = with_deps(rgm_run("rgm-publish", "drone_publish_nightly_grafana.sh"), ["rgm-copy"])

    return pipeline(
        name = "rgm-nightly-publish",
        trigger = nightly_trigger,
        steps = rgm_copy(src, dst) + publish_steps,
        depends_on = ["rgm-nightly-build"],
    )

def rgm_nightly_pipeline():
    return [
        test_frontend(nightly_trigger, "nightly"),
        test_backend(nightly_trigger, "nightly"),
        rgm_nightly_build(),
        rgm_nightly_publish(),
    ]

def rgm_tag_pipeline():
=======
def rgm_version_branch():
    return pipeline(
        name = "rgm-version-branch-prerelease",
        trigger = version_branch_trigger,
        steps = rgm_build(script = "drone_publish_tag_grafana.sh", canFail = False),
        depends_on = ["release-test-backend", "release-test-frontend"],
    )

def rgm():
>>>>>>> 915f198e
    return [
        whats_new_checker_pipeline(tag_trigger),
        test_frontend(tag_trigger, "release"),
        test_backend(tag_trigger, "release"),
<<<<<<< HEAD
        rgm_tag(),
        rgm_windows(),
=======
        rgm_main(),  # Runs a package / build process (with some distros) when commits are merged to main
        rgm_tag(),  # Runs a package / build process (with all distros) when a tag is made
        rgm_tag_windows(),
        rgm_version_branch(),  # Runs a package / build proces (with all distros) when a commit lands on a version branch
>>>>>>> 915f198e
        verify_release_pipeline(
            trigger = tag_trigger,
            name = "rgm-tag-verify-prerelease-assets",
            bucket = "grafana-prerelease",
            depends_on = [
                "rgm-tag-prerelease",
                "rgm-tag-prerelease-windows",
            ],
        ),
<<<<<<< HEAD
    ]

def rgm_main_pipeline():
    return [
        rgm_main(),
    ]

def rgm():
    return (
        rgm_main_pipeline() +
        rgm_tag_pipeline() +
        rgm_nightly_pipeline()
    )
=======
        verify_release_pipeline(
            trigger = version_branch_trigger,
            name = "rgm-prerelease-verify-prerelease-assets",
            bucket = "grafana-prerelease",
            depends_on = [
                "rgm-version-branch-prerelease",
            ],
        ),
    ]
>>>>>>> 915f198e
<|MERGE_RESOLUTION|>--- conflicted
+++ resolved
@@ -5,8 +5,23 @@
 """
 
 load(
-<<<<<<< HEAD
-    "scripts/drone/steps/lib.star",
+    "scripts/drone/events/release.star",
+    "verify_release_pipeline",
+)
+load(
+    "scripts/drone/pipelines/test_backend.star",
+    "test_backend",
+)
+load(
+    "scripts/drone/pipelines/test_frontend.star",
+    "test_frontend",
+)
+load(
+    "scripts/drone/pipelines/whats_new_checker.star",
+    "whats_new_checker_pipeline",
+)
+load(
+    "scripts/drone/steps/lib_windows.star",
     "get_windows_steps",
 )
 load(
@@ -14,33 +29,6 @@
     "ignore_failure",
     "pipeline",
     "with_deps",
-)
-load(
-=======
->>>>>>> 915f198e
-    "scripts/drone/events/release.star",
-    "verify_release_pipeline",
-)
-load(
-    "scripts/drone/pipelines/test_backend.star",
-    "test_backend",
-)
-load(
-    "scripts/drone/pipelines/test_frontend.star",
-    "test_frontend",
-)
-load(
-    "scripts/drone/pipelines/whats_new_checker.star",
-    "whats_new_checker_pipeline",
-)
-load(
-    "scripts/drone/steps/lib_windows.star",
-    "get_windows_steps",
-)
-load(
-    "scripts/drone/utils/utils.star",
-    "ignore_failure",
-    "pipeline",
 )
 load(
     "scripts/drone/variables.star",
@@ -55,19 +43,6 @@
     "rgm_github_token",
 )
 
-<<<<<<< HEAD
-rgm_env_secrets = {
-    "GCP_KEY_BASE64": from_secret(rgm_gcp_key_base64),
-    "DESTINATION": from_secret(rgm_destination),
-    "GITHUB_TOKEN": from_secret(rgm_github_token),
-    "_EXPERIMENTAL_DAGGER_CLOUD_TOKEN": from_secret(rgm_dagger_token),
-    "GPG_PRIVATE_KEY": from_secret("packages_gpg_private_key"),
-    "GPG_PUBLIC_KEY": from_secret("packages_gpg_public_key"),
-    "GPG_PASSPHRASE": from_secret("packages_gpg_passphrase"),
-    "DOCKER_USERNAME": from_secret("docker_username"),
-    "DOCKER_PASSWORD": from_secret("docker_password"),
-}
-=======
 def rgm_env_secrets(env):
     """Adds the rgm secret ENV variables to the given env arg
 
@@ -83,8 +58,9 @@
     env["GPG_PRIVATE_KEY"] = from_secret("packages_gpg_private_key")
     env["GPG_PUBLIC_KEY"] = from_secret("packages_gpg_public_key")
     env["GPG_PASSPHRASE"] = from_secret("packages_gpg_passphrase")
+    env["DOCKER_USERNAME"] = from_secret("docker_username")
+    env["DOCKER_PASSWORD"] = from_secret("docker_password")
     return env
->>>>>>> 915f198e
 
 docs_paths = {
     "exclude": [
@@ -111,7 +87,6 @@
     },
 }
 
-<<<<<<< HEAD
 nightly_trigger = {
     "event": {
         "include": [
@@ -131,29 +106,23 @@
     # },
 }
 
+version_branch_trigger = {"ref": ["refs/heads/v[0-9]*"]}
+
 def rgm_run(name, script):
-    rgm_run_step = {
-        "name": name,
-        "image": "grafana/grafana-build:dev-634d8dc",
-=======
-version_branch_trigger = {"ref": ["refs/heads/v[0-9]*"]}
-
-def rgm_build(script = "drone_publish_main.sh", canFail = True):
     """Returns a pipeline that does a full build & package of Grafana.
 
     Args:
+      name: The name of the pipeline step.
       script: The script in the container to run.
-      canFail: if true, then this pipeline can fail while the entire build will still succeed.
     Returns:
         Drone step.
     """
     env = {
         "GO_VERSION": golang_version,
     }
-    rgm_build_step = {
-        "name": "rgm-build",
-        "image": "grafana/grafana-build:main",
->>>>>>> 915f198e
+    rgm_run_step = {
+        "name": name,
+        "image": "grafana/grafana-build:dev-634d8dc",
         "commands": [
             "export GRAFANA_DIR=$$(pwd)",
             "cd /src && ./scripts/{}".format(script),
@@ -163,12 +132,6 @@
         # In the future we should find a way to use dagger without mounting the docker socket.
         "volumes": [{"name": "docker", "path": "/var/run/docker.sock"}],
     }
-<<<<<<< HEAD
-=======
-
-    if canFail:
-        rgm_build_step["failure"] = "ignore"
->>>>>>> 915f198e
 
     return [
         rgm_run_step,
@@ -197,7 +160,7 @@
         "name": "rgm-copy",
         "image": "google/cloud-sdk:alpine",
         "commands": commands,
-        "environment": rgm_env_secrets,
+        "environment": rgm_env_secrets({}),
     }
 
     return [
@@ -205,6 +168,7 @@
     ]
 
 def rgm_main():
+    # Runs a package / build process (with some distros) when commits are merged to main
     trigger = {
         "event": [
             "push",
@@ -224,6 +188,7 @@
     )
 
 def rgm_tag():
+    # Runs a package / build process (with all distros) when a tag is made
     return pipeline(
         name = "rgm-tag-prerelease",
         trigger = tag_trigger,
@@ -245,7 +210,15 @@
         platform = "windows",
     )
 
-<<<<<<< HEAD
+def rgm_version_branch():
+    # Runs a package / build proces (with all distros) when a commit lands on a version branch
+    return pipeline(
+        name = "rgm-version-branch-prerelease",
+        trigger = version_branch_trigger,
+        steps = rgm_run("rgm-build", "drone_publish_tag_grafana.sh"),
+        depends_on = ["release-test-backend", "release-test-frontend"],
+    )
+
 def rgm_nightly_build():
     src = "$${DRONE_WORKSPACE}/dist"
     dst = "$${DESTINATION}/$${DRONE_BUILD_EVENT}"
@@ -281,30 +254,12 @@
     ]
 
 def rgm_tag_pipeline():
-=======
-def rgm_version_branch():
-    return pipeline(
-        name = "rgm-version-branch-prerelease",
-        trigger = version_branch_trigger,
-        steps = rgm_build(script = "drone_publish_tag_grafana.sh", canFail = False),
-        depends_on = ["release-test-backend", "release-test-frontend"],
-    )
-
-def rgm():
->>>>>>> 915f198e
     return [
         whats_new_checker_pipeline(tag_trigger),
         test_frontend(tag_trigger, "release"),
         test_backend(tag_trigger, "release"),
-<<<<<<< HEAD
         rgm_tag(),
-        rgm_windows(),
-=======
-        rgm_main(),  # Runs a package / build process (with some distros) when commits are merged to main
-        rgm_tag(),  # Runs a package / build process (with all distros) when a tag is made
         rgm_tag_windows(),
-        rgm_version_branch(),  # Runs a package / build proces (with all distros) when a commit lands on a version branch
->>>>>>> 915f198e
         verify_release_pipeline(
             trigger = tag_trigger,
             name = "rgm-tag-verify-prerelease-assets",
@@ -314,21 +269,11 @@
                 "rgm-tag-prerelease-windows",
             ],
         ),
-<<<<<<< HEAD
-    ]
-
-def rgm_main_pipeline():
-    return [
-        rgm_main(),
-    ]
-
-def rgm():
-    return (
-        rgm_main_pipeline() +
-        rgm_tag_pipeline() +
-        rgm_nightly_pipeline()
-    )
-=======
+    ]
+
+def rgm_version_branch_pipeline():
+    return [
+        rgm_version_branch(),
         verify_release_pipeline(
             trigger = version_branch_trigger,
             name = "rgm-prerelease-verify-prerelease-assets",
@@ -338,4 +283,16 @@
             ],
         ),
     ]
->>>>>>> 915f198e
+
+def rgm_main_pipeline():
+    return [
+        rgm_main(),
+    ]
+
+def rgm():
+    return (
+        rgm_main_pipeline() +
+        rgm_tag_pipeline() +
+        rgm_version_branch_pipeline() +
+        rgm_nightly_pipeline()
+    )