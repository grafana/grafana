--- conflicted
+++ resolved
@@ -28,11 +28,6 @@
     "verify_gen_cue_step",
     "verify_gen_jsonnet_step",
     "verify_grafanacom_step",
-<<<<<<< HEAD
-    "verify_linux_DEB_packages_step",
-    "verify_linux_RPM_packages_step",
-=======
->>>>>>> 9e942dcb
     "wire_install_step",
     "yarn_install_step",
 )
@@ -78,17 +73,10 @@
         "image": images["curl"],
         "depends_on": depends_on,
         "environment": {
-<<<<<<< HEAD
-            "GITHUB_TOKEN": from_secret("github_token"),
-            "GH_CLI_URL": "https://github.com/cli/cli/releases/download/v2.50.0/gh_2.50.0_linux_amd64.tar.gz",
-        },
-        "commands": [
-=======
             "GH_CLI_URL": "https://github.com/cli/cli/releases/download/v2.50.0/gh_2.50.0_linux_amd64.tar.gz",
         },
         "commands": [
             "export GITHUB_TOKEN=$(cat /github-app/token)",
->>>>>>> 9e942dcb
             "apk add perl",
             "v_target=`echo $${{TAG}} | perl -pe 's/{}/v\\1.\\2.x/'`".format(semver_regex),
             # Install gh CLI
@@ -102,10 +90,7 @@
             "-f latest=$${LATEST} " +
             "--repo=grafana/grafana release-pr.yml",
         ],
-<<<<<<< HEAD
-=======
         "volumes": github_app_step_volumes(),
->>>>>>> 9e942dcb
     }
 
 def release_npm_packages_step():
@@ -169,12 +154,8 @@
         compile_build_cmd(),
         publish_artifacts_step(),
         publish_storybook_step(),
-<<<<<<< HEAD
-        release_pr_step(depends_on = ["publish-artifacts"]),
-=======
         github_app_generate_token_step(),
         release_pr_step(depends_on = ["publish-artifacts", github_app_generate_token_step()["name"]]),
->>>>>>> 9e942dcb
     ]
 
     return [
@@ -187,10 +168,7 @@
             steps = [
                 release_pr_step(),
             ],
-<<<<<<< HEAD
-=======
             volumes = github_app_pipeline_volumes(),
->>>>>>> 9e942dcb
         ),
         pipeline(
             name = "publish-artifacts-{}".format(mode),
@@ -239,20 +217,6 @@
             ],
         ),
         pipeline(
-<<<<<<< HEAD
-            name = "verify-linux-packages",
-            trigger = {
-                "event": ["promote"],
-                "target": "verify-linux-packages",
-            },
-            steps = [
-                verify_linux_DEB_packages_step(),
-                verify_linux_RPM_packages_step(),
-            ],
-        ),
-        pipeline(
-=======
->>>>>>> 9e942dcb
             name = "publish-packages",
             trigger = trigger,
             steps = oss_steps,
