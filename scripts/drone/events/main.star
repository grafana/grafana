"""
This module returns all the pipelines used in the event of pushes to the main branch.
"""

load(
<<<<<<< HEAD
    "scripts/drone/utils/utils.star",
    "drone_change_template",
    "failure_template",
    "notify_pipeline",
=======
    "scripts/drone/pipelines/build.star",
    "build_e2e",
>>>>>>> ae830f68
)
load(
    "scripts/drone/pipelines/docs.star",
    "docs_pipelines",
    "trigger_docs_main",
)
load(
<<<<<<< HEAD
    "scripts/drone/pipelines/test_frontend.star",
    "test_frontend",
)
load(
    "scripts/drone/pipelines/test_backend.star",
    "test_backend",
)
load(
    "scripts/drone/pipelines/integration_tests.star",
    "integration_tests",
)
load(
    "scripts/drone/pipelines/build.star",
    "build_e2e",
)
load(
    "scripts/drone/pipelines/windows.star",
    "windows",
=======
    "scripts/drone/pipelines/integration_tests.star",
    "integration_tests",
)
load(
    "scripts/drone/pipelines/lint_backend.star",
    "lint_backend_pipeline",
)
load(
    "scripts/drone/pipelines/lint_frontend.star",
    "lint_frontend_pipeline",
)
load(
    "scripts/drone/pipelines/test_backend.star",
    "test_backend",
)
load(
    "scripts/drone/pipelines/test_frontend.star",
    "test_frontend",
>>>>>>> ae830f68
)
load(
    "scripts/drone/pipelines/trigger_downstream.star",
    "enterprise_downstream_pipeline",
)
load(
<<<<<<< HEAD
    "scripts/drone/pipelines/lint_backend.star",
    "lint_backend_pipeline",
)
load(
    "scripts/drone/pipelines/lint_frontend.star",
    "lint_frontend_pipeline",
=======
    "scripts/drone/pipelines/windows.star",
    "windows",
)
load(
    "scripts/drone/utils/utils.star",
    "drone_change_template",
    "failure_template",
    "notify_pipeline",
>>>>>>> ae830f68
)

ver_mode = "main"
trigger = {
    "event": [
        "push",
    ],
    "branch": "main",
    "paths": {
        "exclude": [
            "*.md",
            "docs/**",
            "latest.json",
        ],
    },
    "repo": [
        "grafana/grafana",
    ],
}

def main_pipelines():
    drone_change_trigger = {
        "event": [
            "push",
        ],
        "branch": "main",
        "repo": [
            "grafana/grafana",
        ],
        "paths": {
            "include": [
                ".drone.yml",
            ],
            "exclude": [
                "exclude",
            ],
        },
    }

    pipelines = [
        docs_pipelines(ver_mode, trigger_docs_main()),
        test_frontend(trigger, ver_mode),
        lint_frontend_pipeline(trigger, ver_mode),
        test_backend(trigger, ver_mode),
        lint_backend_pipeline(trigger, ver_mode),
        build_e2e(trigger, ver_mode),
        integration_tests(trigger, prefix = ver_mode, ver_mode = ver_mode),
<<<<<<< HEAD
        windows(trigger, edition = "oss", ver_mode = ver_mode),
=======
        windows(trigger, ver_mode = ver_mode),
>>>>>>> ae830f68
        notify_pipeline(
            name = "notify-drone-changes",
            slack_channel = "slack-webhooks-test",
            trigger = drone_change_trigger,
            template = drone_change_template,
            secret = "drone-changes-webhook",
        ),
        enterprise_downstream_pipeline(),
        notify_pipeline(
            name = "main-notify",
            slack_channel = "grafana-ci-notifications",
            trigger = dict(trigger, status = ["failure"]),
            depends_on = [
                "main-test-frontend",
                "main-test-backend",
                "main-build-e2e-publish",
                "main-integration-tests",
                "main-windows",
            ],
            template = failure_template,
            secret = "slack_webhook",
        ),
    ]

    return pipelines<|MERGE_RESOLUTION|>--- conflicted
+++ resolved
@@ -3,15 +3,8 @@
 """
 
 load(
-<<<<<<< HEAD
-    "scripts/drone/utils/utils.star",
-    "drone_change_template",
-    "failure_template",
-    "notify_pipeline",
-=======
     "scripts/drone/pipelines/build.star",
     "build_e2e",
->>>>>>> ae830f68
 )
 load(
     "scripts/drone/pipelines/docs.star",
@@ -19,26 +12,6 @@
     "trigger_docs_main",
 )
 load(
-<<<<<<< HEAD
-    "scripts/drone/pipelines/test_frontend.star",
-    "test_frontend",
-)
-load(
-    "scripts/drone/pipelines/test_backend.star",
-    "test_backend",
-)
-load(
-    "scripts/drone/pipelines/integration_tests.star",
-    "integration_tests",
-)
-load(
-    "scripts/drone/pipelines/build.star",
-    "build_e2e",
-)
-load(
-    "scripts/drone/pipelines/windows.star",
-    "windows",
-=======
     "scripts/drone/pipelines/integration_tests.star",
     "integration_tests",
 )
@@ -57,21 +30,12 @@
 load(
     "scripts/drone/pipelines/test_frontend.star",
     "test_frontend",
->>>>>>> ae830f68
 )
 load(
     "scripts/drone/pipelines/trigger_downstream.star",
     "enterprise_downstream_pipeline",
 )
 load(
-<<<<<<< HEAD
-    "scripts/drone/pipelines/lint_backend.star",
-    "lint_backend_pipeline",
-)
-load(
-    "scripts/drone/pipelines/lint_frontend.star",
-    "lint_frontend_pipeline",
-=======
     "scripts/drone/pipelines/windows.star",
     "windows",
 )
@@ -80,7 +44,6 @@
     "drone_change_template",
     "failure_template",
     "notify_pipeline",
->>>>>>> ae830f68
 )
 
 ver_mode = "main"
@@ -128,11 +91,7 @@
         lint_backend_pipeline(trigger, ver_mode),
         build_e2e(trigger, ver_mode),
         integration_tests(trigger, prefix = ver_mode, ver_mode = ver_mode),
-<<<<<<< HEAD
-        windows(trigger, edition = "oss", ver_mode = ver_mode),
-=======
         windows(trigger, ver_mode = ver_mode),
->>>>>>> ae830f68
         notify_pipeline(
             name = "notify-drone-changes",
             slack_channel = "slack-webhooks-test",
