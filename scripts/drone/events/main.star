--- conflicted
+++ resolved
@@ -48,45 +48,27 @@
 
 ver_mode = "main"
 trigger = {
-<<<<<<< HEAD
-    "event": ["push"],
+    "event": [
+        "push",
+    ],
     "branch": "main",
     "paths": {
         "exclude": [
             "*.md",
             "docs/**",
             "latest.json",
-=======
-    'event': [
-        'push',
-    ],
-    'branch': 'main',
-    'paths': {
-        'exclude': [
-            '*.md',
-            'docs/**',
-            'latest.json',
->>>>>>> 658414a0
         ],
     },
 }
 
-
 def main_pipelines():
     drone_change_trigger = {
-<<<<<<< HEAD
-        "event": ["push"],
+        "event": [
+            "push",
+        ],
         "branch": "main",
         "repo": [
             "grafana/grafana",
-=======
-        'event': [
-            'push',
-        ],
-        'branch': 'main',
-        'repo': [
-            'grafana/grafana',
->>>>>>> 658414a0
         ],
         "paths": {
             "include": [
@@ -100,14 +82,13 @@
 
     pipelines = [
         docs_pipelines(ver_mode, trigger_docs_main()),
-        test_frontend(trigger, ver_mode, committish='${DRONE_COMMIT}'),
+        test_frontend(trigger, ver_mode),
         lint_frontend_pipeline(trigger, ver_mode),
-        test_backend(trigger, ver_mode, committish='${DRONE_COMMIT}'),
+        test_backend(trigger, ver_mode),
         lint_backend_pipeline(trigger, ver_mode),
-<<<<<<< HEAD
-        build_e2e(trigger, ver_mode, edition),
-        integration_tests(trigger, ver_mode, edition),
-        windows(trigger, edition, ver_mode),
+        build_e2e(trigger, ver_mode),
+        integration_tests(trigger, prefix = ver_mode),
+        windows(trigger, edition = "oss", ver_mode = ver_mode),
         notify_pipeline(
             name = "notify-drone-changes",
             slack_channel = "slack-webhooks-test",
@@ -115,40 +96,20 @@
             template = drone_change_template,
             secret = "drone-changes-webhook",
         ),
-        enterprise_downstream_pipeline(edition, ver_mode),
+        enterprise_downstream_pipeline(),
         notify_pipeline(
             name = "main-notify",
             slack_channel = "grafana-ci-notifications",
             trigger = dict(trigger, status = ["failure"]),
-            depends_on = ["main-test-frontend", "main-test-backend", "main-build-e2e-publish", "main-integration-tests", "main-windows"],
+            depends_on = [
+                "main-test-frontend",
+                "main-test-backend",
+                "main-build-e2e-publish",
+                "main-integration-tests",
+                "main-windows",
+            ],
             template = failure_template,
             secret = "slack_webhook",
-=======
-        build_e2e(trigger, ver_mode),
-        integration_tests(trigger, prefix=ver_mode),
-        windows(trigger, edition='oss', ver_mode=ver_mode),
-        notify_pipeline(
-            name='notify-drone-changes',
-            slack_channel='slack-webhooks-test',
-            trigger=drone_change_trigger,
-            template=drone_change_template,
-            secret='drone-changes-webhook',
-        ),
-        enterprise_downstream_pipeline(),
-        notify_pipeline(
-            name='main-notify',
-            slack_channel='grafana-ci-notifications',
-            trigger=dict(trigger, status=['failure']),
-            depends_on=[
-                'main-test-frontend',
-                'main-test-backend',
-                'main-build-e2e-publish',
-                'main-integration-tests',
-                'main-windows',
-            ],
-            template=failure_template,
-            secret='slack_webhook',
->>>>>>> 658414a0
         ),
     ]
 
