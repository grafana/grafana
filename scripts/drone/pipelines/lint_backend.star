"""
This module returns the pipeline used for linting backend code.
"""

load(
    "scripts/drone/steps/lib.star",
    "compile_build_cmd",
    "enterprise_setup_step",
    "identify_runner_step",
    "lint_backend_step",
    "lint_drone_step",
<<<<<<< HEAD
=======
    "validate_modfile_step",
    "validate_openapi_spec_step",
>>>>>>> ae830f68
    "wire_install_step",
)
load(
    "scripts/drone/utils/utils.star",
    "pipeline",
)

def lint_backend_pipeline(trigger, ver_mode):
    """Generates the pipelines used linting backend code.

    Args:
      trigger: controls which events can trigger the pipeline execution.
      ver_mode: used in the naming of the pipeline.

    Returns:
      Drone pipeline.
    """
    environment = {"EDITION": "oss"}

    wire_step = wire_install_step()
    wire_step.update({"depends_on": []})

    init_steps = [
        identify_runner_step(),
        compile_build_cmd(),
    ]

    if ver_mode == "pr":
        # In pull requests, attempt to clone grafana enterprise.
        init_steps.append(enterprise_setup_step())
<<<<<<< HEAD
        wire_step["depends_on"].append("clone-enterprise")
=======
>>>>>>> ae830f68

    init_steps.append(wire_step)

    test_steps = [
        lint_backend_step(),
<<<<<<< HEAD
=======
        validate_modfile_step(),
        validate_openapi_spec_step(),
>>>>>>> ae830f68
    ]

    if ver_mode == "main":
        test_steps.append(lint_drone_step())

    return pipeline(
        name = "{}-lint-backend".format(ver_mode),
<<<<<<< HEAD
        edition = "oss",
=======
>>>>>>> ae830f68
        trigger = trigger,
        services = [],
        steps = init_steps + test_steps,
        environment = environment,
    )<|MERGE_RESOLUTION|>--- conflicted
+++ resolved
@@ -9,11 +9,8 @@
     "identify_runner_step",
     "lint_backend_step",
     "lint_drone_step",
-<<<<<<< HEAD
-=======
     "validate_modfile_step",
     "validate_openapi_spec_step",
->>>>>>> ae830f68
     "wire_install_step",
 )
 load(
@@ -44,20 +41,13 @@
     if ver_mode == "pr":
         # In pull requests, attempt to clone grafana enterprise.
         init_steps.append(enterprise_setup_step())
-<<<<<<< HEAD
-        wire_step["depends_on"].append("clone-enterprise")
-=======
->>>>>>> ae830f68
 
     init_steps.append(wire_step)
 
     test_steps = [
         lint_backend_step(),
-<<<<<<< HEAD
-=======
         validate_modfile_step(),
         validate_openapi_spec_step(),
->>>>>>> ae830f68
     ]
 
     if ver_mode == "main":
@@ -65,10 +55,6 @@
 
     return pipeline(
         name = "{}-lint-backend".format(ver_mode),
-<<<<<<< HEAD
-        edition = "oss",
-=======
->>>>>>> ae830f68
         trigger = trigger,
         services = [],
         steps = init_steps + test_steps,
