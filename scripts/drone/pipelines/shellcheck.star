--- conflicted
+++ resolved
@@ -2,15 +2,11 @@
 This module returns a Drone step and pipeline for linting with shellcheck.
 """
 
-<<<<<<< HEAD
-load("scripts/drone/steps/lib.star", "build_image", "compile_build_cmd")
-=======
 load("scripts/drone/steps/lib.star", "compile_build_cmd")
 load(
     "scripts/drone/utils/images.star",
     "images",
 )
->>>>>>> ae830f68
 load(
     "scripts/drone/utils/utils.star",
     "pipeline",
@@ -33,19 +29,10 @@
 def shellcheck_step():
     return {
         "name": "shellcheck",
-<<<<<<< HEAD
-        "image": build_image,
-        "depends_on": [
-            "compile-build-cmd",
-        ],
-        "commands": [
-            "./bin/build shellcheck",
-=======
         "image": images["ubuntu"],
         "commands": [
             "apt-get update -yq && apt-get install shellcheck",
             "shellcheck -e SC1071 -e SC2162 scripts/**/*.sh",
->>>>>>> ae830f68
         ],
     }
 
@@ -57,10 +44,6 @@
     ]
     return pipeline(
         name = "pr-shellcheck",
-<<<<<<< HEAD
-        edition = "oss",
-=======
->>>>>>> ae830f68
         trigger = trigger,
         services = [],
         steps = steps,
