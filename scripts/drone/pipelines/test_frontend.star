--- conflicted
+++ resolved
@@ -5,26 +5,14 @@
 load(
     "scripts/drone/steps/lib.star",
     "betterer_frontend_step",
-<<<<<<< HEAD
-    "clone_enterprise_step",
-    "download_grabpl_step",
     "enterprise_setup_step",
     "identify_runner_step",
-    "init_enterprise_step",
-=======
-    "enterprise_setup_step",
-    "identify_runner_step",
->>>>>>> ae830f68
     "test_frontend_step",
     "yarn_install_step",
 )
 load(
     "scripts/drone/utils/utils.star",
     "pipeline",
-<<<<<<< HEAD
-    "with_deps",
-=======
->>>>>>> ae830f68
 )
 
 def test_frontend(trigger, ver_mode):
@@ -42,82 +30,19 @@
     steps = [
         identify_runner_step(),
         yarn_install_step(),
-<<<<<<< HEAD
-        betterer_frontend_step(edition = "oss"),
-    ]
-
-    pipeline_name = "{}-test-frontend".format(ver_mode)
-
-    test_step = test_frontend_step(edition = "oss")
-=======
         betterer_frontend_step(),
     ]
 
     test_step = test_frontend_step()
->>>>>>> ae830f68
 
     if ver_mode == "pr":
         # In pull requests, attempt to clone grafana enterprise.
         steps.append(enterprise_setup_step())
 
-<<<<<<< HEAD
-        # Also, make the test step depend on 'clone-enterprise
-        test_step["depends_on"].append("clone-enterprise")
-
-    steps.append(test_step)
-
-    pipeline_name = "{}-test-frontend".format(ver_mode)
-    if ver_mode in ("release-branch", "release"):
-        pipeline_name = "{}-oss-test-frontend".format(ver_mode)
-
-    return pipeline(
-        name = pipeline_name,
-        edition = "oss",
-        trigger = trigger,
-        steps = steps,
-        environment = environment,
-    )
-
-def test_frontend_enterprise(trigger, ver_mode, source, edition = "enterprise"):
-    """Generates the pipeline used for testing frontend enterprise code.
-
-    Args:
-      trigger: a Drone trigger for the pipeline.
-      ver_mode: affects the pipeline name.
-      source: controls what revision of Grafana code to test with.
-      edition: affects the clone step in the pipeline and also affects the pipeline name.
-
-    Returns:
-      Drone pipeline.
-    """
-    environment = {"EDITION": edition}
-    steps = (
-        [
-            download_grabpl_step(),
-            clone_enterprise_step(source),
-            init_enterprise_step(ver_mode),
-            identify_runner_step(),
-        ] +
-        with_deps([yarn_install_step()], ["init-enterprise"]) +
-        [
-            betterer_frontend_step(edition),
-            test_frontend_step(edition),
-        ]
-    )
-
-    pipeline_name = "{}-test-frontend".format(ver_mode)
-    if ver_mode in ("release-branch", "release"):
-        pipeline_name = "{}-{}-test-frontend".format(ver_mode, edition)
-
-    return pipeline(
-        name = pipeline_name,
-        edition = edition,
-=======
     steps.append(test_step)
 
     return pipeline(
         name = "{}-test-frontend".format(ver_mode),
->>>>>>> ae830f68
         trigger = trigger,
         steps = steps,
         environment = environment,
