--- conflicted
+++ resolved
@@ -514,7 +514,8 @@
         ],
     }
 
-<<<<<<< HEAD
+
+
 def swagger_gen_step(edition, ver_mode):
     if edition in ['enterprise', 'enterprise2']:
         return None
@@ -536,14 +537,11 @@
 
 
 
-def betterer_frontend_step():
-=======
 def betterer_frontend_step(edition="oss"):
     deps = []
     if edition == "enterprise":
         deps.extend(['init-enterprise'])
     deps.extend(['yarn-install'])
->>>>>>> 811f6054
     return {
         'name': 'betterer-frontend',
         'image': build_image,
