--- conflicted
+++ resolved
@@ -1292,97 +1292,6 @@
         "done",
     ]
 
-<<<<<<< HEAD
-def verify_linux_DEB_packages_step(depends_on = []):
-    install_command = "apt-get update >/dev/null 2>&1 && DEBIAN_FRONTEND=noninteractive apt-get install -yq grafana=$version >/dev/null 2>&1"
-
-    return {
-        "name": "verify-linux-DEB-packages",
-        "image": images["ubuntu"],
-        "environment": {},
-        "commands": [
-            'export version=$(echo ${TAG} | sed -e "s/+security-/-/g")',
-            'echo "Step 1: Updating package lists..."',
-            "apt-get update >/dev/null 2>&1",
-            'echo "Step 2: Installing prerequisites..."',
-            "DEBIAN_FRONTEND=noninteractive apt-get install -yq apt-transport-https software-properties-common wget >/dev/null 2>&1",
-            'echo "Step 3: Adding Grafana GPG key..."',
-            "mkdir -p /etc/apt/keyrings/",
-            "wget -q -O - https://apt.grafana.com/gpg.key | gpg --dearmor | tee /etc/apt/keyrings/grafana.gpg > /dev/null",
-            'echo "Step 4: Adding Grafana repository..."',
-            'echo "deb [signed-by=/etc/apt/keyrings/grafana.gpg] https://apt.grafana.com stable main" | tee -a /etc/apt/sources.list.d/grafana.list',
-            'echo "Step 5: Installing Grafana..."',
-            # The packages take a bit of time to propogate within the repo. This retry will check their availability within 10 minutes.
-        ] + retry_command(install_command) + [
-            'echo "Step 6: Verifying Grafana installation..."',
-            'if dpkg -s grafana | grep -q "Version: $version"; then',
-            '    echo "Successfully verified Grafana version $version"',
-            "else",
-            '    echo "Failed to verify Grafana version $version"',
-            "    exit 1",
-            "fi",
-            'echo "Verification complete."',
-        ],
-        "depends_on": depends_on,
-    }
-
-def verify_linux_RPM_packages_step(depends_on = []):
-    repo_config = (
-        "[grafana]\n" +
-        "name=grafana\n" +
-        "baseurl=https://rpm.grafana.com\n" +
-        "repo_gpgcheck=0\n" +  # Change this to 0
-        "enabled=1\n" +
-        "gpgcheck=0\n" +  # Change this to 0
-        "gpgkey=https://rpm.grafana.com/gpg.key\n" +
-        "sslverify=1\n" +
-        "sslcacert=/etc/pki/tls/certs/ca-bundle.crt\n"
-    )
-
-    install_command = "dnf install -y --nogpgcheck grafana-$version >/dev/null 2>&1"
-
-    return {
-        "name": "verify-linux-RPM-packages",
-        "image": images["rocky"],
-        "environment": {},
-        "commands": [
-            'echo "Step 1: Updating package lists..."',
-            "dnf check-update -y >/dev/null 2>&1 || true",
-            'echo "Step 2: Installing prerequisites..."',
-            "dnf install -y dnf-utils >/dev/null 2>&1",
-            'echo "Step 3: Adding Grafana GPG key..."',
-            "rpm --import https://rpm.grafana.com/gpg.key",
-            'echo "Step 4: Configuring Grafana repository..."',
-            "echo -e '" + repo_config + "' > /etc/yum.repos.d/grafana.repo",
-            'echo "Step 5: Checking RPM repository..."',
-            'export version=$(echo "${TAG}" | sed -e "s/+security-/^security_/g")',
-            "dnf list available grafana-$version",
-            "if [ $? -eq 0 ]; then",
-            '    echo "Grafana package found in repository. Installing from repo..."',
-        ] + retry_command(install_command) + [
-            '    echo "Verifying GPG key..."',
-            "    rpm --import https://rpm.grafana.com/gpg.key",
-            "    rpm -qa gpg-pubkey* | xargs rpm -qi | grep -i grafana",
-            "else",
-            '    echo "Grafana package version $version not found in repository."',
-            "    dnf repolist",
-            "    dnf list available grafana*",
-            "    exit 1",
-            "fi",
-            'echo "Step 6: Verifying Grafana installation..."',
-            'if rpm -q grafana | grep -q "$verison"; then',
-            '    echo "Successfully verified Grafana version $version"',
-            "else",
-            '    echo "Failed to verify Grafana version $version"',
-            "    exit 1",
-            "fi",
-            'echo "Verification complete."',
-        ],
-        "depends_on": depends_on,
-    }
-
-=======
->>>>>>> 9e942dcb
 def verify_gen_cue_step():
     return {
         "name": "verify-gen-cue",
