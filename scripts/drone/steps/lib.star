--- conflicted
+++ resolved
@@ -1174,11 +1174,7 @@
         'commands': [
             '# It is required that code generated from Thema/CUE be committed and in sync with its inputs.',
             '# The following command will fail if running code generators produces any diff in output.',
-<<<<<<< HEAD
-            'CODEGEN_VALIDATE=1 make gen-cue',
-=======
             'CODEGEN_VERIFY=1 make gen-cue',
->>>>>>> 3d3cf740
         ],
     }
 
