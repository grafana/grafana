"""
This module has functions for Drone services to be used in pipelines.
"""

def integration_test_services_volumes():
    return [
        {"name": "postgres", "temp": {"medium": "memory"}},
        {"name": "mysql57", "temp": {"medium": "memory"}},
        {"name": "mysql80", "temp": {"medium": "memory"}},
    ]

def integration_test_services():
    services = [
        {
            "name": "postgres",
            "image": "postgres:12.3-alpine",
            "environment": {
                "POSTGRES_USER": "grafanatest",
                "POSTGRES_PASSWORD": "grafanatest",
                "POSTGRES_DB": "grafanatest",
                "PGDATA": "/var/lib/postgresql/data/pgdata",
            },
            "volumes": [
                {"name": "postgres", "path": "/var/lib/postgresql/data/pgdata"},
            ],
        },
        {
<<<<<<< HEAD
            "name": "mysql",
            "image": "mysql:8.0.32",
=======
            "name": "mysql57",
            "image": "mysql:5.7.39",
>>>>>>> c59bd7c5
            "environment": {
                "MYSQL_ROOT_PASSWORD": "rootpass",
                "MYSQL_DATABASE": "grafana_tests",
                "MYSQL_USER": "grafana",
                "MYSQL_PASSWORD": "password",
            },
            "volumes": [{"name": "mysql57", "path": "/var/lib/mysql"}],
        },
        {
            "name": "mysql80",
            "image": "mysql:8.0.32",
            "environment": {
                "MYSQL_ROOT_PASSWORD": "rootpass",
                "MYSQL_DATABASE": "grafana_tests",
                "MYSQL_USER": "grafana",
                "MYSQL_PASSWORD": "password",
            },
            "volumes": [{"name": "mysql80", "path": "/var/lib/mysql"}],
            "commands": ["docker-entrypoint.sh mysqld --default-authentication-plugin=mysql_native_password"],
        },
        {
            "name": "redis",
            "image": "redis:6.2.11-alpine",
            "environment": {},
        },
        {
            "name": "memcached",
            "image": "memcached:1.6.9-alpine",
            "environment": {},
        },
    ]

    return services

def ldap_service():
    return {
        "name": "ldap",
        "image": "osixia/openldap:1.4.0",
        "environment": {
            "LDAP_ADMIN_PASSWORD": "grafana",
            "LDAP_DOMAIN": "grafana.org",
            "SLAPD_ADDITIONAL_MODULES": "memberof",
        },
    }<|MERGE_RESOLUTION|>--- conflicted
+++ resolved
@@ -25,13 +25,8 @@
             ],
         },
         {
-<<<<<<< HEAD
-            "name": "mysql",
-            "image": "mysql:8.0.32",
-=======
             "name": "mysql57",
             "image": "mysql:5.7.39",
->>>>>>> c59bd7c5
             "environment": {
                 "MYSQL_ROOT_PASSWORD": "rootpass",
                 "MYSQL_DATABASE": "grafana_tests",
