--- conflicted
+++ resolved
@@ -3,11 +3,7 @@
 """
 
 grabpl_version = "v3.0.50"
-<<<<<<< HEAD
-golang_version = "1.21.8"
-=======
 golang_version = "1.22.4"
->>>>>>> 5b85c4c2
 
 # nodejs_version should match what's in ".nvmrc", but without the v prefix.
 nodejs_version = "20.9.0"