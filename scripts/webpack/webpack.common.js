const path = require('path');

// https://github.com/visionmedia/debug/issues/701#issuecomment-505487361
function shouldExclude(filename) {
<<<<<<< HEAD
=======
  // There is external js code inside this which needs to be processed by babel.
  if (filename.indexOf(`jaeger-ui-components`) > 0) {
    return false;
  }

>>>>>>> 2d48bb89
  const packagesToProcessbyBabel = [
    'debug',
    'lru-cache',
    'yallist',
    'apache-arrow',
    'react-hook-form',
    'rc-trigger',
    '@iconscout/react-unicons',
  ];
  for (const package of packagesToProcessbyBabel) {
    if (filename.indexOf(`node_modules/${package}`) > 0) {
      return false;
    }
  }
  return true;
}

console.log(path.resolve());
module.exports = {
  target: 'web',
  entry: {
    app: './public/app/index.ts',
  },
  output: {
    path: path.resolve(__dirname, '../../public/build'),
    filename: '[name].[hash].js',
    // Keep publicPath relative for host.com/grafana/ deployments
    publicPath: 'public/build/',
  },
  resolve: {
    extensions: ['.ts', '.tsx', '.es6', '.js', '.json', '.svg'],
    alias: {
      // rc-trigger uses babel-runtime which has internal dependency to core-js@2
      // this alias maps that dependency to core-js@t3
      'core-js/library/fn': 'core-js/stable',
    },
    modules: [
      'node_modules',
      path.resolve('public'),
      // we need full path to root node_modules for grafana-enterprise symlink to work
      path.resolve('node_modules'),
    ],
  },
  stats: {
    children: false,
    warningsFilter: /export .* was not found in/,
    source: false,
  },
  node: {
    fs: 'empty',
  },
  module: {
    rules: [
      /**
       * Some npm packages are bundled with es2015 syntax, ie. debug
       * To make them work with PhantomJS we need to transpile them
       * to get rid of unsupported syntax.
       */
      {
        test: /\.js$/,
        exclude: shouldExclude,
        use: [
          {
            loader: 'babel-loader',
            options: {
              presets: [['@babel/preset-env']],
            },
          },
        ],
      },
      {
        test: require.resolve('jquery'),
        use: [
          {
            loader: 'expose-loader',
            query: 'jQuery',
          },
          {
            loader: 'expose-loader',
            query: '$',
          },
        ],
      },
      {
        test: /\.html$/,
        exclude: /(index|error)\-template\.html/,
        use: [
          {
            loader: 'ngtemplate-loader?relativeTo=' + path.resolve(__dirname, '../../public') + '&prefix=public',
          },
          {
            loader: 'html-loader',
            options: {
              attrs: [],
              minimize: true,
              removeComments: false,
              collapseWhitespace: false,
            },
          },
        ],
      },
    ],
  },
  // https://webpack.js.org/plugins/split-chunks-plugin/#split-chunks-example-3
  optimization: {
    moduleIds: 'hashed',
    runtimeChunk: 'single',
    splitChunks: {
      chunks: 'all',
      minChunks: 1,
      cacheGroups: {
        moment: {
          test: /[\\/]node_modules[\\/]moment[\\/].*[jt]sx?$/,
          chunks: 'initial',
          priority: 20,
          enforce: true,
        },
        angular: {
          test: /[\\/]node_modules[\\/]angular[\\/].*[jt]sx?$/,
          chunks: 'initial',
          priority: 50,
          enforce: true,
        },
        vendors: {
          test: /[\\/]node_modules[\\/].*[jt]sx?$/,
          chunks: 'initial',
          priority: -10,
          reuseExistingChunk: true,
          enforce: true,
        },
        default: {
          priority: -20,
          chunks: 'all',
          test: /.*[jt]sx?$/,
          reuseExistingChunk: true,
        },
      },
    },
  },
};<|MERGE_RESOLUTION|>--- conflicted
+++ resolved
@@ -2,14 +2,11 @@
 
 // https://github.com/visionmedia/debug/issues/701#issuecomment-505487361
 function shouldExclude(filename) {
-<<<<<<< HEAD
-=======
   // There is external js code inside this which needs to be processed by babel.
   if (filename.indexOf(`jaeger-ui-components`) > 0) {
     return false;
   }
 
->>>>>>> 2d48bb89
   const packagesToProcessbyBabel = [
     'debug',
     'lru-cache',
