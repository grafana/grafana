'use strict';
const { getPackagesSync } = require('@manypkg/get-packages');
const browserslist = require('browserslist');
const { resolveToEsbuildTarget } = require('esbuild-plugin-browserslist');
const ESLintPlugin = require('eslint-webpack-plugin');
const ForkTsCheckerWebpackPlugin = require('fork-ts-checker-webpack-plugin');
const MiniCssExtractPlugin = require('mini-css-extract-plugin');
const path = require('path');
const { DefinePlugin, EnvironmentPlugin } = require('webpack');
const WebpackAssetsManifest = require('webpack-assets-manifest');
<<<<<<< HEAD
// @PERCONA
=======
>>>>>>> 9e942dcb
const LiveReloadPlugin = require('webpack-livereload-plugin');
const { merge } = require('webpack-merge');
const WebpackBar = require('webpackbar');

const getEnvConfig = require('./env-util.js');
const common = require('./webpack.common.js');
const esbuildTargets = resolveToEsbuildTarget(browserslist(), { printUnknownTargets: false });
// esbuild-loader 3.0.0+ requires format to be set to prevent it
// from defaulting to 'iife' which breaks monaco/loader once minified.
const esbuildOptions = {
  target: esbuildTargets,
  format: undefined,
  jsx: 'automatic',
};

// To speed up webpack and prevent unnecessary rebuilds we ignore decoupled packages
function getDecoupledPlugins() {
  const { packages } = getPackagesSync(process.cwd());
  return packages.filter((pkg) => pkg.dir.includes('plugins/datasource')).map((pkg) => `${pkg.dir}/**`);
}

const envConfig = getEnvConfig();

module.exports = (env = {}) => {
  return merge(common, {
    devtool: 'source-map',
    mode: 'development',

    entry: {
      app: './public/app/index.ts',
      dark: './public/sass/grafana.dark.scss',
      light: './public/sass/grafana.light.scss',
    },

    // If we enabled watch option via CLI
    watchOptions: {
      ignored: ['/node_modules/', ...getDecoupledPlugins()],
    },

    resolve: {
      alias: {
        // Packages linked for development need react to be resolved from the same location
        react: path.resolve('./node_modules/react'),

        // Also Grafana packages need to be resolved from the same location so they share
        // the same singletons
        '@grafana/runtime': path.resolve(__dirname, '../../packages/grafana-runtime'),
        '@grafana/data': path.resolve(__dirname, '../../packages/grafana-data'),

        // This is required to correctly resolve react-router-dom when linking with
        //  local version of @grafana/scenes
        'react-router-dom': path.resolve('./node_modules/react-router-dom'),
      },
    },

    module: {
      // Note: order is bottom-to-top and/or right-to-left
      rules: [
        {
          test: /\.tsx?$/,
          use: {
            loader: 'esbuild-loader',
            options: esbuildOptions,
          },
        },
        require('./sass.rule.js')({
          sourceMap: false,
          preserveUrl: true,
        }),
      ],
    },

    // infrastructureLogging: { level: 'error' },

    // https://webpack.js.org/guides/build-performance/#output-without-path-info
    output: {
      pathinfo: false,
    },

    // https://webpack.js.org/guides/build-performance/#avoid-extra-optimization-steps
    optimization: {
      moduleIds: 'named',
      runtimeChunk: true,
      removeAvailableModules: false,
      removeEmptyChunks: false,
      splitChunks: false,
    },

    // enable persistent cache for faster cold starts
    cache: {
      type: 'filesystem',
      name: 'grafana-default-development',
      buildDependencies: {
        config: [__filename],
      },
    },

    plugins: [
      ...(parseInt(env.liveReload, 10)
        ? [
            new LiveReloadPlugin({
              appendScriptTag: true,
              useSourceHash: true,
              hostname: 'localhost',
              protocol: 'http',
              port: 35750,
            }),
          ]
        : []),
      parseInt(env.noTsCheck, 10)
        ? new DefinePlugin({}) // bogus plugin to satisfy webpack API
        : new ForkTsCheckerWebpackPlugin({
            async: true, // don't block webpack emit
            typescript: {
              mode: 'write-references',
              memoryLimit: 5096,
              diagnosticOptions: {
                semantic: true,
                syntactic: true,
              },
            },
          }),
      parseInt(env.noLint, 10)
        ? new DefinePlugin({}) // bogus plugin to satisfy webpack API
        : new ESLintPlugin({
            cache: true,
            lintDirtyModulesOnly: true, // don't lint on start, only lint changed files
            extensions: ['.ts', '.tsx'],
            configType: 'flat',
          }),
      new MiniCssExtractPlugin({
        filename: 'grafana.[name].[contenthash].css',
      }),
      new DefinePlugin({
        'process.env': {
          NODE_ENV: JSON.stringify('development'),
        },
      }),
      new WebpackAssetsManifest({
        entrypoints: true,
        integrity: true,
        publicPath: true,
      }),
      new WebpackBar({
        color: '#eb7b18',
        name: 'Grafana',
      }),
<<<<<<< HEAD
      // @PERCONA
      new LiveReloadPlugin({
        delay: 1000,
      }),
=======
      new EnvironmentPlugin(envConfig),
>>>>>>> 9e942dcb
    ],

    stats: 'minimal',
  });
};<|MERGE_RESOLUTION|>--- conflicted
+++ resolved
@@ -8,10 +8,7 @@
 const path = require('path');
 const { DefinePlugin, EnvironmentPlugin } = require('webpack');
 const WebpackAssetsManifest = require('webpack-assets-manifest');
-<<<<<<< HEAD
 // @PERCONA
-=======
->>>>>>> 9e942dcb
 const LiveReloadPlugin = require('webpack-livereload-plugin');
 const { merge } = require('webpack-merge');
 const WebpackBar = require('webpackbar');
@@ -159,14 +156,11 @@
         color: '#eb7b18',
         name: 'Grafana',
       }),
-<<<<<<< HEAD
       // @PERCONA
       new LiveReloadPlugin({
         delay: 1000,
       }),
-=======
       new EnvironmentPlugin(envConfig),
->>>>>>> 9e942dcb
     ],
 
     stats: 'minimal',
