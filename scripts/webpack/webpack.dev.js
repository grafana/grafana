'use strict';
const { getPackagesSync } = require('@manypkg/get-packages');
const browserslist = require('browserslist');
const { resolveToEsbuildTarget } = require('esbuild-plugin-browserslist');
const ESLintPlugin = require('eslint-webpack-plugin');
const ForkTsCheckerWebpackPlugin = require('fork-ts-checker-webpack-plugin');
const fs = require('fs');
const MiniCssExtractPlugin = require('mini-css-extract-plugin');
const path = require('path');
const { DefinePlugin, EnvironmentPlugin } = require('webpack');
const WebpackAssetsManifest = require('webpack-assets-manifest');
const LiveReloadPlugin = require('webpack-livereload-plugin');
const { merge } = require('webpack-merge');
const WebpackBar = require('webpackbar');

const getEnvConfig = require('./env-util.js');
const common = require('./webpack.common.js');
const esbuildTargets = resolveToEsbuildTarget(browserslist(), { printUnknownTargets: false });
// esbuild-loader 3.0.0+ requires format to be set to prevent it
// from defaulting to 'iife' which breaks monaco/loader once minified.
const esbuildOptions = {
  target: esbuildTargets,
  format: undefined,
  jsx: 'automatic',
};

// To speed up webpack and prevent unnecessary rebuilds we ignore decoupled packages
function getDecoupledPlugins() {
  const { packages } = getPackagesSync(process.cwd());
  return packages.filter((pkg) => pkg.dir.includes('plugins/datasource')).map((pkg) => `${pkg.dir}/**`);
}

// When linking scenes for development, resolve the path to the src directory for sourcemaps
function scenesModule() {
  const scenesPath = path.resolve('./node_modules/@grafana/scenes');
  try {
    const status = fs.lstatSync(scenesPath);
    if (status.isSymbolicLink()) {
      console.log(`scenes is linked to local scenes repo`);
      return path.resolve(scenesPath + '/src');
    }
  } catch (error) {
    console.error(`Error checking scenes path: ${error.message}`);
  }
  return scenesPath;
}

const envConfig = getEnvConfig();

module.exports = (env = {}) => {
  return merge(common, {
    devtool: 'source-map',
    mode: 'development',

    entry: {
      app: './public/app/index.ts',
      dark: './public/sass/grafana.dark.scss',
      light: './public/sass/grafana.light.scss',
    },

    // If we enabled watch option via CLI
    watchOptions: {
      ignored: ['/node_modules/', ...getDecoupledPlugins()],
    },

    resolve: {
      alias: {
        // Packages linked for development need react to be resolved from the same location
        react: path.resolve('./node_modules/react'),

        // This is required to correctly resolve react-router-dom when linking with
        //  local version of @grafana/scenes
        'react-router-dom': path.resolve('./node_modules/react-router-dom'),
        '@grafana/scenes': scenesModule(),
      },
    },

    module: {
      // Note: order is bottom-to-top and/or right-to-left
      rules: [
        {
          test: /\.tsx?$/,
          use: {
            loader: 'esbuild-loader',
            options: esbuildOptions,
          },
        },
        require('./sass.rule.js')({
          sourceMap: false,
          preserveUrl: true,
        }),
      ],
    },

    // infrastructureLogging: { level: 'error' },

    // https://webpack.js.org/guides/build-performance/#output-without-path-info
    output: {
      pathinfo: false,
    },

    // https://webpack.js.org/guides/build-performance/#avoid-extra-optimization-steps
    optimization: {
      moduleIds: 'named',
      runtimeChunk: true,
      removeAvailableModules: false,
      removeEmptyChunks: false,
      splitChunks: false,
    },

    // enable persistent cache for faster cold starts
    cache: {
      type: 'filesystem',
      name: 'grafana-default-development',
      buildDependencies: {
        config: [__filename],
      },
    },

    plugins: [
      ...(parseInt(env.liveReload, 10)
        ? [
            new LiveReloadPlugin({
              appendScriptTag: true,
              useSourceHash: true,
              hostname: 'localhost',
              protocol: 'http',
              port: 35750,
            }),
          ]
        : []),
      parseInt(env.noTsCheck, 10)
        ? new DefinePlugin({}) // bogus plugin to satisfy webpack API
        : new ForkTsCheckerWebpackPlugin({
            async: true, // don't block webpack emit
            typescript: {
              mode: 'write-references',
<<<<<<< HEAD
              memoryLimit: 8096,
=======
              memoryLimit: 8192,
>>>>>>> 0c965a9c
              diagnosticOptions: {
                semantic: true,
                syntactic: true,
              },
            },
          }),
      parseInt(env.noLint, 10)
        ? new DefinePlugin({}) // bogus plugin to satisfy webpack API
        : new ESLintPlugin({
            cache: true,
            lintDirtyModulesOnly: true, // don't lint on start, only lint changed files
            extensions: ['.ts', '.tsx'],
            configType: 'flat',
            failOnError: false,
          }),
      new MiniCssExtractPlugin({
        filename: 'grafana.[name].[contenthash].css',
      }),
      new DefinePlugin({
        'process.env': {
          NODE_ENV: JSON.stringify('development'),
        },
      }),
      new WebpackAssetsManifest({
        entrypoints: true,
        integrity: true,
        integrityHashes: ['sha384', 'sha512'],
        publicPath: true,
      }),
      new WebpackBar({
        color: '#eb7b18',
        name: 'Grafana',
      }),
      new EnvironmentPlugin(envConfig),
    ],

    stats: 'minimal',
  });
};<|MERGE_RESOLUTION|>--- conflicted
+++ resolved
@@ -135,11 +135,7 @@
             async: true, // don't block webpack emit
             typescript: {
               mode: 'write-references',
-<<<<<<< HEAD
-              memoryLimit: 8096,
-=======
               memoryLimit: 8192,
->>>>>>> 0c965a9c
               diagnosticOptions: {
                 semantic: true,
                 syntactic: true,
