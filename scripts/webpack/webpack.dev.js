'use strict';
const { getPackagesSync } = require('@manypkg/get-packages');
const browserslist = require('browserslist');
const { resolveToEsbuildTarget } = require('esbuild-plugin-browserslist');
const ESLintPlugin = require('eslint-webpack-plugin');
const ForkTsCheckerWebpackPlugin = require('fork-ts-checker-webpack-plugin');
const MiniCssExtractPlugin = require('mini-css-extract-plugin');
const path = require('path');
const { DefinePlugin } = require('webpack');
const WebpackAssetsManifest = require('webpack-assets-manifest');
// @PERCONA
const LiveReloadPlugin = require('webpack-livereload-plugin');
const { merge } = require('webpack-merge');
const WebpackBar = require('webpackbar');

const common = require('./webpack.common.js');
const esbuildTargets = resolveToEsbuildTarget(browserslist(), { printUnknownTargets: false });
// esbuild-loader 3.0.0+ requires format to be set to prevent it
// from defaulting to 'iife' which breaks monaco/loader once minified.
const esbuildOptions = {
  target: esbuildTargets,
  format: undefined,
};

// To speed up webpack and prevent unnecessary rebuilds we ignore decoupled packages
function getDecoupledPlugins() {
  const { packages } = getPackagesSync(process.cwd());
  return packages.filter((pkg) => pkg.dir.includes('plugins/datasource')).map((pkg) => `${pkg.dir}/**`);
}

module.exports = (env = {}) => {
  return merge(common, {
    devtool: 'source-map',
    mode: 'development',

    entry: {
      app: './public/app/index.ts',
      dark: './public/sass/grafana.dark.scss',
      light: './public/sass/grafana.light.scss',
    },

    // If we enabled watch option via CLI
    watchOptions: {
      ignored: ['/node_modules/', ...getDecoupledPlugins()],
    },

    resolve: {
      alias: {
        // Packages linked for development need react to be resolved from the same location
        react: require.resolve('react'),

        // Also Grafana packages need to be resolved from the same location so they share
        // the same singletons
        '@grafana/runtime': path.resolve(__dirname, '../../packages/grafana-runtime'),
        '@grafana/data': path.resolve(__dirname, '../../packages/grafana-data'),
      },
    },

    module: {
      // Note: order is bottom-to-top and/or right-to-left
      rules: [
        {
          test: /\.tsx?$/,
          use: {
            loader: 'esbuild-loader',
            options: esbuildOptions,
          },
        },
        require('./sass.rule.js')({
          sourceMap: false,
          preserveUrl: false,
        }),
      ],
    },

    // infrastructureLogging: { level: 'error' },

    // https://webpack.js.org/guides/build-performance/#output-without-path-info
    output: {
      pathinfo: false,
    },

    // https://webpack.js.org/guides/build-performance/#avoid-extra-optimization-steps
    optimization: {
      moduleIds: 'named',
      runtimeChunk: true,
      removeAvailableModules: false,
      removeEmptyChunks: false,
      splitChunks: false,
    },

    // enable persistent cache for faster cold starts
    cache: {
      type: 'filesystem',
      name: 'grafana-default-development',
      buildDependencies: {
        config: [__filename],
      },
    },

    plugins: [
      parseInt(env.noTsCheck, 10)
        ? new DefinePlugin({}) // bogus plugin to satisfy webpack API
        : new ForkTsCheckerWebpackPlugin({
            async: true, // don't block webpack emit
            typescript: {
              mode: 'write-references',
              memoryLimit: 4096,
              diagnosticOptions: {
                semantic: true,
                syntactic: true,
              },
            },
          }),
      parseInt(env.noLint, 10)
        ? new DefinePlugin({}) // bogus plugin to satisfy webpack API
        : new ESLintPlugin({
            cache: true,
            lintDirtyModulesOnly: true, // don't lint on start, only lint changed files
            extensions: ['.ts', '.tsx'],
          }),
      new MiniCssExtractPlugin({
        filename: 'grafana.[name].[contenthash].css',
      }),
      new DefinePlugin({
        'process.env': {
          NODE_ENV: JSON.stringify('development'),
        },
      }),
      new WebpackAssetsManifest({
        entrypoints: true,
        integrity: true,
        publicPath: true,
      }),
<<<<<<< HEAD
      // @PERCONA
      new LiveReloadPlugin({
        delay: 1000,
=======
      new WebpackBar({
        color: '#eb7b18',
        name: 'Grafana',
>>>>>>> 5b85c4c2
      }),
    ],

    stats: 'minimal',
  });
};<|MERGE_RESOLUTION|>--- conflicted
+++ resolved
@@ -132,15 +132,13 @@
         integrity: true,
         publicPath: true,
       }),
-<<<<<<< HEAD
+      new WebpackBar({
+        color: '#eb7b18',
+        name: 'Grafana',
+      }),
       // @PERCONA
       new LiveReloadPlugin({
         delay: 1000,
-=======
-      new WebpackBar({
-        color: '#eb7b18',
-        name: 'Grafana',
->>>>>>> 5b85c4c2
       }),
     ],
 
