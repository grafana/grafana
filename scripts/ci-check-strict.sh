--- conflicted
+++ resolved
@@ -3,13 +3,8 @@
 
 echo -e "Collecting code stats (typescript errors & more)"
 
-<<<<<<< HEAD
-ERROR_COUNT_LIMIT=13
+ERROR_COUNT_LIMIT=12
 ERROR_COUNT="$(yarn run tsc --project tsconfig.json --noEmit --strict true | grep -oP 'Found \K(\d+)')"
-=======
-ERROR_COUNT_LIMIT=12
-ERROR_COUNT="$(./node_modules/.bin/tsc --project tsconfig.json --noEmit --strict true | grep -oP 'Found \K(\d+)')"
->>>>>>> ec0fcbbf
 
 if [ "$ERROR_COUNT" -gt $ERROR_COUNT_LIMIT ]; then
   echo -e "Typescript strict errors $ERROR_COUNT exceeded $ERROR_COUNT_LIMIT so failing build"
