[run]
timeout = "10m"

[linters-settings.golint]
min-confidence = 3

[linters-settings.goconst]
min-len = 5
min-occurrences = 5

[linters]
disable-all = true
enable = [
  "bodyclose",
  "deadcode",
  "depguard",
  "dogsled",
  "errcheck",
  # "gochecknoinits",
  "goconst",
  "gocritic",
  "goimports",
  "golint",
  "goprintffuncname",
  "gosec",
  "gosimple",
  "govet",
  "ineffassign",
  # "interfacer",
<<<<<<< HEAD
  # "misspell",
  "nakedret",
=======
  "misspell",
>>>>>>> 528a61b8
  "rowserrcheck",
  "exportloopref",
  "staticcheck",
  "structcheck",
  # "stylecheck",
  "typecheck",
  "unconvert",
  "unused",
  "varcheck",
  "whitespace",
]

# Disabled linters (might want them later)
# "gocyclo",
# "unparam"

[[issues.exclude-rules]]
linters = ["gosec"]
text = "G108"

[[issues.exclude-rules]]
linters = ["gosec"]
text = "G110"

[[issues.exclude-rules]]
linters = ["gosec"]
text = "G201"

[[issues.exclude-rules]]
linters = ["gosec"]
text = "G202"

[[issues.exclude-rules]]
linters = ["gosec"]
text = "G306"

[[issues.exclude-rules]]
linters = ["gosec"]
text = "401"

[[issues.exclude-rules]]
linters = ["gosec"]
text = "402"

[[issues.exclude-rules]]
linters = ["gosec"]
text = "501"

[[issues.exclude-rules]]
linters = ["misspell"]
text = "Unknwon` is a misspelling of `Unknown"<|MERGE_RESOLUTION|>--- conflicted
+++ resolved
@@ -27,12 +27,8 @@
   "govet",
   "ineffassign",
   # "interfacer",
-<<<<<<< HEAD
-  # "misspell",
+  "misspell",
   "nakedret",
-=======
-  "misspell",
->>>>>>> 528a61b8
   "rowserrcheck",
   "exportloopref",
   "staticcheck",
