grabpl_version = '0.5.17'
build_image = 'grafana/build-container:1.2.27'
publish_image = 'grafana/grafana-ci-deploy:1.2.6'
grafana_docker_image = 'grafana/drone-grafana-docker:0.3.2'
alpine_image = 'alpine:3.12'
windows_image = 'mcr.microsoft.com/windows:1809'
git_image = 'alpine/git:v2.26.2'
dockerize_version = '0.6.1'
wix_image = 'grafana/ci-wix:0.1.1'
<<<<<<< HEAD

def pr_pipelines(edition):
    version_mode = 'pr'
    services = [
        {
            'name': 'postgres',
            'image': 'postgres:12.3-alpine',
            'environment': {
              'POSTGRES_USER': 'grafanatest',
              'POSTGRES_PASSWORD': 'grafanatest',
              'POSTGRES_DB': 'grafanatest',
            },
        },
        {
            'name': 'mysql',
            'image': 'mysql:5.6.48',
            'environment': {
                'MYSQL_ROOT_PASSWORD': 'rootpass',
                'MYSQL_DATABASE': 'grafana_tests',
                'MYSQL_USER': 'grafana',
                'MYSQL_PASSWORD': 'password',
            },
        },
    ]
    variants = ['linux-x64', 'linux-x64-musl', 'osx64', 'win64',]
    steps = [
        lint_backend_step(edition),
        codespell_step(),
        shellcheck_step(),
        test_backend_step(),
        test_frontend_step(),
        build_backend_step(edition=edition, variants=variants),
        build_frontend_step(edition=edition),
        build_plugins_step(edition=edition),
        package_step(edition=edition, variants=variants),
        e2e_tests_server_step(),
        e2e_tests_step(),
        build_storybook_step(edition),
        build_frontend_docs(edition=edition, lint=True),
        build_docs_website_step(),
        copy_packages_for_docker_step(),
        build_docker_images_step(edition=edition, archs=['amd64',]),
        postgres_integration_tests_step(),
        mysql_integration_tests_step(),
    ]
    windows_steps = get_windows_steps(edition=edition, version_mode=version_mode)
    if edition == 'enterprise':
        steps.append(benchmark_ldap_step())
        services.append(ldap_service())
    trigger = {
        'event': ['pull_request',],
    }
    return [
        pipeline(
            name='test-pr', edition=edition, trigger=trigger, services=services, steps=steps,
            version_mode=version_mode,
        ),
        pipeline(
            name='windows-pr', edition=edition, trigger=trigger, steps=windows_steps, platform='windows',
            version_mode=version_mode,
        ),
    ]

def master_steps(edition, is_downstream=False):
    publish = edition != 'enterprise' or is_downstream
    steps = [
        enterprise_downstream_step(edition),
        lint_backend_step(edition),
        codespell_step(),
        shellcheck_step(),
        test_backend_step(),
        test_frontend_step(),
        frontend_metrics_step(edition=edition),
        build_backend_step(edition=edition, is_downstream=is_downstream),
        build_frontend_step(edition=edition, is_downstream=is_downstream),
        build_plugins_step(edition=edition, sign=True),
        package_step(edition=edition, sign=True, is_downstream=is_downstream),
        e2e_tests_server_step(),
        e2e_tests_step(),
        build_storybook_step(edition=edition),
        publish_storybook_step(edition=edition),
        build_frontend_docs(edition=edition, lint=False),
        build_docs_website_step(),
        copy_packages_for_docker_step(),
        build_docker_images_step(edition=edition, publish=publish),
        build_docker_images_step(edition=edition, ubuntu=True, publish=publish),
        postgres_integration_tests_step(),
        mysql_integration_tests_step(),
        release_next_npm_packages_step(edition),
        upload_packages_step(edition, is_downstream),
        deploy_to_kubernetes_step(edition, is_downstream),
    ]
    windows_steps = get_windows_steps(edition=edition, version_mode='master', is_downstream=is_downstream)

    publish_steps = [
        publish_packages_step(edition, is_downstream),
    ]

    return steps, windows_steps, publish_steps

def master_pipelines(edition):
    version_mode = 'master'
    services = [
        {
            'name': 'postgres',
            'image': 'postgres:12.3-alpine',
            'environment': {
              'POSTGRES_USER': 'grafanatest',
              'POSTGRES_PASSWORD': 'grafanatest',
              'POSTGRES_DB': 'grafanatest',
            },
        },
        {
            'name': 'mysql',
            'image': 'mysql:5.6.48',
            'environment': {
                'MYSQL_ROOT_PASSWORD': 'rootpass',
                'MYSQL_DATABASE': 'grafana_tests',
                'MYSQL_USER': 'grafana',
                'MYSQL_PASSWORD': 'password',
            },
        },
    ]
    trigger = {
        'event': ['push',],
        'branch': 'master',
    }
    steps, windows_steps, publish_steps = master_steps(edition=edition)

    if edition == 'enterprise':
        steps.append(benchmark_ldap_step())
        services.append(ldap_service())

    pipelines = [
        pipeline(
            name='build-master', edition=edition, trigger=trigger, services=services, steps=steps,
            version_mode=version_mode,
        ),
        pipeline(
            name='windows-master', edition=edition, trigger=trigger, steps=windows_steps, platform='windows',
            depends_on=['build-master'], version_mode=version_mode,
        ),
    ]
    if edition != 'enterprise':
        pipelines.append(pipeline(
            name='publish-master', edition=edition, trigger=trigger, steps=publish_steps,
            depends_on=['build-master', 'windows-master',], install_deps=False, version_mode=version_mode,
        ))

        notify_trigger = dict(trigger, status = ['failure'])
        pipelines.append(notify_pipeline(
            name='notify-master', slack_channel='grafana-ci-notifications', trigger=notify_trigger,
            depends_on=['build-master', 'windows-master', 'publish-master'],
        ))
    if edition == 'enterprise':
        # Add downstream enterprise pipelines triggerable from OSS builds
        trigger = {
            'event': ['custom',],
        }
        steps, windows_steps, publish_steps = master_steps(edition=edition, is_downstream=True)
        pipelines.append(pipeline(
            name='build-master-downstream', edition=edition, trigger=trigger, services=services, steps=steps,
            is_downstream=True, version_mode=version_mode,
        ))
        pipelines.append(pipeline(
            name='windows-master-downstream', edition=edition, trigger=trigger, steps=windows_steps,
            platform='windows', depends_on=['build-master-downstream'], is_downstream=True, version_mode=version_mode,
        ))
        pipelines.append(pipeline(
            name='publish-master-downstream', edition=edition, trigger=trigger, steps=publish_steps,
            depends_on=['build-master-downstream', 'windows-master-downstream'], is_downstream=True, install_deps=False,
            version_mode=version_mode,
        ))

        notify_trigger = dict(trigger, status = ['failure'])
        pipelines.append(notify_pipeline(
            name='notify-master-downstream', slack_channel='grafana-enterprise-ci-notifications', trigger=notify_trigger,
            depends_on=['build-master-downstream', 'windows-master-downstream', 'publish-master-downstream'],
        ))

    return pipelines
=======
test_release_ver = 'v7.3.0-test'
>>>>>>> 98b94d38

def pipeline(
    name, edition, trigger, steps, ver_mode, services=[], platform='linux', depends_on=[],
    is_downstream=False, install_deps=True,
    ):
    if platform != 'windows':
        platform_conf = {
            'os': 'linux',
            'arch': 'amd64',
        }
    else:
        platform_conf = {
            'os': 'windows',
            'arch': 'amd64',
            'version': '1809',
        }

    pipeline = {
        'kind': 'pipeline',
        'type': 'docker',
        'platform': platform_conf,
        'name': name,
        'trigger': trigger,
        'services': services,
        'steps': init_steps(
            edition, platform, is_downstream=is_downstream, install_deps=install_deps, ver_mode=ver_mode,
        ) + steps,
        'depends_on': depends_on,
    }

    if edition == 'enterprise':
        # We have a custom clone step for enterprise
        pipeline['clone'] = {
            'disable': True,
        }

    return pipeline

def notify_pipeline(name, slack_channel, trigger, depends_on=[]):
    trigger = dict(trigger, status = ['failure'])
    return {
        'kind': 'pipeline',
        'type': 'docker',
        'platform': {
            'os': 'linux',
            'arch': 'amd64',
        },
        'name': name,
        'trigger': trigger,
        'steps': [
            slack_step(slack_channel),
        ],
        'depends_on': depends_on,
    }

def slack_step(channel):
    return {
        'name': 'slack',
        'image': 'plugins/slack',
        'settings': {
            'webhook': {
                'from_secret': 'slack_webhook',
            },
            'channel': channel,
            'template': 'Build {{build.number}} failed: {{build.link}}',
        },
    }

def init_steps(edition, platform, ver_mode, is_downstream=False, install_deps=True):
    if platform == 'windows':
        return [
            {
                'name': 'identify-runner',
                'image': windows_image,
                'commands': [
                    'echo $env:DRONE_RUNNER_NAME',
                ],
            },
        ]

    common_cmds = []

    if ver_mode == 'release':
        common_cmds.append('./bin/grabpl verify-version ${DRONE_TAG}')
    elif ver_mode == 'test-release':
        common_cmds.append('./bin/grabpl verify-version {}'.format(test_release_ver))

    identify_runner_step = {
        'name': 'identify-runner',
        'image': alpine_image,
        'commands': [
            'echo $DRONE_RUNNER_NAME',
        ],
    }

    if install_deps:
        common_cmds.extend([
            'curl -fLO https://github.com/jwilder/dockerize/releases/download/v$${DOCKERIZE_VERSION}/dockerize-linux-amd64-v$${DOCKERIZE_VERSION}.tar.gz',
            'tar -C bin -xzvf dockerize-linux-amd64-v$${DOCKERIZE_VERSION}.tar.gz',
            'rm dockerize-linux-amd64-v$${DOCKERIZE_VERSION}.tar.gz',
            'yarn install --frozen-lockfile --no-progress',
        ])
    if edition == 'enterprise':
        if ver_mode == 'release':
            committish = '${DRONE_TAG}'
            source_commit = ' ${DRONE_TAG}'
        elif ver_mode == 'test-release':
            committish = 'master'
            source_commit = ''
        else:
            if is_downstream:
                source_commit = ' $${SOURCE_COMMIT}'
            else:
                source_commit = ''
            committish = '${DRONE_COMMIT}'
        steps = [
            identify_runner_step,
            {
                'name': 'clone',
                'image': git_image,
                'environment': {
                    'GITHUB_TOKEN': {
                        'from_secret': 'github_token',
                    },
                },
                'commands': [
                    'git clone "https://$${GITHUB_TOKEN}@github.com/grafana/grafana-enterprise.git"',
                    'cd grafana-enterprise',
                    'git checkout {}'.format(committish),
                ],
            },
            {
                'name': 'initialize',
                'image': build_image,
                'environment': {
                    'DOCKERIZE_VERSION': dockerize_version,
                },
                'depends_on': [
                    'clone',
                ],
                'commands': [
                    'curl -fLO https://grafana-downloads.storage.googleapis.com/grafana-build-pipeline/v{}/grabpl'.format(
                        grabpl_version
                    ),
                    'chmod +x grabpl',
                    'mv grabpl /tmp',
                    'mv grafana-enterprise /tmp/',
                    '/tmp/grabpl init-enterprise /tmp/grafana-enterprise{}'.format(source_commit),
                    'mkdir bin',
                    'mv /tmp/grabpl bin/'
                ] + common_cmds,
            },
        ]

        return steps

    steps = [
        identify_runner_step,
        {
            'name': 'initialize',
            'image': build_image,
            'environment': {
                'DOCKERIZE_VERSION': dockerize_version,
            },
            'commands': [
                'curl -fLO https://grafana-downloads.storage.googleapis.com/grafana-build-pipeline/v{}/grabpl'.format(
                    grabpl_version
                ),
                'chmod +x grabpl',
                'mkdir -p bin',
                'mv grabpl bin',
            ] + common_cmds,
        },
    ]

    return steps

def enterprise_downstream_step(edition):
    if edition == 'enterprise':
        return None

    return {
        'name': 'trigger-enterprise-downstream',
        'image': 'grafana/drone-downstream',
        'settings': {
            'server': 'https://drone.grafana.net',
            'token': {
                'from_secret': 'drone_token',
            },
            'repositories': [
                'grafana/grafana-enterprise',
            ],
            'params': [
                'SOURCE_BUILD_NUMBER=${DRONE_BUILD_NUMBER}',
                'SOURCE_COMMIT=${DRONE_COMMIT}',
            ],
        },
    }

def lint_backend_step(edition):
    return {
        'name': 'lint-backend',
        'image': build_image,
        'environment': {
            # We need CGO because of go-sqlite3
            'CGO_ENABLED': '1',
        },
        'depends_on': [
            'initialize',
        ],
        'commands': [
            # Don't use Make since it will re-download the linters
            'golangci-lint run --config scripts/go/configs/.golangci.toml ./pkg/...',
            'revive -formatter stylish -config scripts/go/configs/revive.toml ./pkg/...',
            './scripts/revive-strict',
            './scripts/tidy-check.sh',
        ],
    }

def benchmark_ldap_step():
    return {
        'name': 'benchmark-ldap',
        'image': build_image,
        'depends_on': [
            'initialize',
        ],
        'environment': {
	  'LDAP_HOSTNAME': 'ldap',
        },
        'commands': [
            './bin/dockerize -wait tcp://ldap:389 -timeout 120s',
            'go test -benchmem -run=^$ ./pkg/extensions/ldapsync -bench "^(Benchmark50Users)$"',
        ],
    }

def ldap_service():
    return {
        'name': 'ldap',
        'image': 'osixia/openldap:1.4.0',
        'environment': {
          'LDAP_ADMIN_PASSWORD': 'grafana',
          'LDAP_DOMAIN': 'grafana.org',
          'SLAPD_ADDITIONAL_MODULES': 'memberof',
        },
    }

def build_storybook_step(edition, ver_mode):
    if edition == 'enterprise' and ver_mode in ('release', 'test-release'):
        return None

    return {
        'name': 'build-storybook',
        'image': build_image,
        'depends_on': [
            # Best to ensure that this step doesn't mess with what's getting built and packaged
            'package',
        ],
        'commands': [
            'yarn storybook:build',
        ],
    }

def publish_storybook_step(edition, ver_mode):
    if edition == 'enterprise':
        return None

    if ver_mode == 'test-release':
        commands = [
            'echo Testing release',
        ]
    else:
        if ver_mode == 'release':
            channels = ['latest', '${DRONE_TAG}',]
        else:
            channels = ['canary',]
        commands = [
            'printenv GCP_KEY | base64 -d > /tmp/gcpkey.json',
            'gcloud auth activate-service-account --key-file=/tmp/gcpkey.json',
        ] + [
            'gsutil -m rsync -d -r ./packages/grafana-ui/dist/storybook gs://grafana-storybook/{}'.format(c)
            for c in channels
        ]

    return {
        'name': 'publish-storybook',
        'image': publish_image,
        'depends_on': [
            'build-storybook',
        ],
        'environment': {
            'GCP_KEY': {
                'from_secret': 'gcp_key',
            },
        },
        'commands': commands,
    }

def build_backend_step(edition, ver_mode, variants=None, is_downstream=False):
    if variants:
        variants_str = ' --variants {}'.format(','.join(variants))
    else:
        variants_str = ''

    # TODO: Convert number of jobs to percentage
    if ver_mode == 'release':
        env = {
            'GITHUB_TOKEN': {
                'from_secret': 'github_token',
            },
        }
        cmd = './bin/grabpl build-backend --jobs 8 --edition {} --github-token $${{GITHUB_TOKEN}} --no-pull-enterprise ${{DRONE_TAG}}'.format(
            edition,
        )
    elif ver_mode == 'test-release':
        env = {
            'GITHUB_TOKEN': {
                'from_secret': 'github_token',
            },
        }
        cmd = './bin/grabpl build-backend --jobs 8 --edition {} --github-token $${{GITHUB_TOKEN}} --no-pull-enterprise {}'.format(
            edition, test_release_ver,
        )
    else:
        if not is_downstream:
            build_no = '${DRONE_BUILD_NUMBER}'
        else:
            build_no = '$${SOURCE_BUILD_NUMBER}'
        env = {}
        cmd = './bin/grabpl build-backend --jobs 8 --edition {} --build-id {}{} --no-pull-enterprise'.format(
            edition, build_no, variants_str,
        )

    return {
        'name': 'build-backend',
        'image': build_image,
        'depends_on': [
            'initialize',
            'lint-backend',
            'test-backend',
        ],
        'environment': env,
        'commands': [
            cmd,
        ],
    }

def build_frontend_step(edition, ver_mode, is_downstream=False):
    if not is_downstream:
        build_no = '${DRONE_BUILD_NUMBER}'
    else:
        build_no = '$${SOURCE_BUILD_NUMBER}'

    # TODO: Use percentage for num jobs
    if ver_mode == 'release':
        cmd = './bin/grabpl build-frontend --jobs 8 --github-token $${GITHUB_TOKEN} --no-install-deps ' + \
            '--edition {} --no-pull-enterprise ${{DRONE_TAG}}'.format(edition)
    elif ver_mode == 'test-release':
        cmd = './bin/grabpl build-frontend --jobs 8 --github-token $${GITHUB_TOKEN} --no-install-deps ' + \
            '--edition {} --no-pull-enterprise {}'.format(edition, test_release_ver)
    else:
        cmd = './bin/grabpl build-frontend --jobs 8 --no-install-deps --edition {} '.format(edition) + \
            '--build-id {} --no-pull-enterprise'.format(build_no)

    return {
        'name': 'build-frontend',
        'image': build_image,
        'depends_on': [
            'initialize',
            'test-frontend',
        ],
        'commands': [
            cmd,
        ],
    }

def build_frontend_docs(edition, lint=False):
    if edition == 'enterprise':
        return None

    if lint:
        script = './scripts/ci-reference-docs-lint.sh'
    else:
        script = './scripts/ci-reference-docs-build.sh'

    return {
        'name': 'build-frontend-docs',
        'image': build_image,
        'depends_on': [
            'build-frontend'
        ],
        'commands': [
            '{} ci'.format(script),
        ]
    }

def build_plugins_step(edition, sign=False):
    if sign:
        env = {
            'GRAFANA_API_KEY': {
                'from_secret': 'grafana_api_key',
            },
        }
        sign_args = ' --sign --signing-admin'
    else:
        env = None
        sign_args = ''
    return {
        'name': 'build-plugins',
        'image': build_image,
        'depends_on': [
            'initialize',
            'lint-backend',
        ],
        'environment': env,
        'commands': [
            # TODO: Use percentage for num jobs
            './bin/grabpl build-plugins --jobs 8 --edition {} --no-install-deps{}'.format(edition, sign_args),
        ],
    }

def test_backend_step():
    return {
        'name': 'test-backend',
        'image': build_image,
        'depends_on': [
            'initialize',
            'lint-backend',
        ],
        'commands': [
            # First execute non-integration tests in parallel, since it should be safe
            './bin/grabpl test-backend',
            # Then execute integration tests in serial
            './bin/grabpl integration-tests',
        ],
    }

def test_frontend_step():
    return {
        'name': 'test-frontend',
        'image': build_image,
        'depends_on': [
            'initialize',
        ],
        'environment': {
            'TEST_MAX_WORKERS': '50%',
        },
        'commands': [
            'yarn run ci:test-frontend',
        ],
    }

def frontend_metrics_step(edition):
    if edition == 'enterprise':
        return None

    return {
        'name': 'publish-frontend-metrics',
        'image': build_image,
        'depends_on': [
            'initialize',
        ],
        'environment': {
            'GRAFANA_MISC_STATS_API_KEY': {
                'from_secret': 'grafana_misc_stats_api_key',
            },
        },
        'failure': 'ignore',
        'commands': [
            './scripts/ci-frontend-metrics.sh | ./bin/grabpl publish-metrics $${GRAFANA_MISC_STATS_API_KEY}',
        ],
    }


def codespell_step():
    return {
        'name': 'codespell',
        'image': build_image,
        'depends_on': [
            'initialize',
        ],
        'commands': [
            # Important: all words have to be in lowercase, and separated by "\n".
            'echo -e "unknwon\nreferer\nerrorstring\neror\niam" > words_to_ignore.txt',
            'codespell -I words_to_ignore.txt docs/',
        ],
    }

def shellcheck_step():
    return {
        'name': 'shellcheck',
        'image': build_image,
        'depends_on': [
            'initialize',
        ],
        'environment': {
            'VERSION': '0.7.1',
            'CHKSUM': 'beca3d7819a6bdcfbd044576df4fc284053b48f468b2f03428fe66f4ceb2c05d9b5411357fa15003cb0' +
                '311406c255084cf7283a3b8fce644c340c2f6aa910b9f',
        },
        'commands': [
            'curl -fLO http://storage.googleapis.com/grafana-downloads/ci-dependencies/shellcheck-' +
                'v$${VERSION}.linux.x86_64.tar.xz',
            'echo $$CHKSUM shellcheck-v$${VERSION}.linux.x86_64.tar.xz | sha512sum --check --strict --status',
            'tar xf shellcheck-v$${VERSION}.linux.x86_64.tar.xz',
            'mv shellcheck-v$${VERSION}/shellcheck /usr/local/bin/',
            'rm -rf shellcheck-v$${VERSION}*',
            './bin/grabpl shellcheck',
        ],
    }

def package_step(edition, ver_mode, variants=None, is_downstream=False):
    if variants:
        variants_str = ' --variants {}'.format(','.join(variants))
    else:
        variants_str = ''
    if ver_mode in ('master', 'release', 'test-release',):
        sign_args = ' --sign'
        env = {
            'GRAFANA_API_KEY': {
                'from_secret': 'grafana_api_key',
            },
            'GITHUB_TOKEN': {
                'from_secret': 'github_token',
            },
            'GPG_PRIV_KEY': {
                'from_secret': 'gpg_priv_key',
            },
            'GPG_PUB_KEY': {
                'from_secret': 'gpg_pub_key',
            },
            'GPG_KEY_PASSWORD': {
                'from_secret': 'gpg_key_password',
            },
        }
        test_args = ''
    else:
        sign_args = ''
        env = None
        test_args = '. scripts/build/gpg-test-vars.sh && '

    # TODO: Use percentage for jobs
    if ver_mode == 'release':
        cmd = '{}./bin/grabpl package --jobs 8 --edition {} '.format(test_args, edition) + \
            '--github-token $${{GITHUB_TOKEN}} --no-pull-enterprise{} ${{DRONE_TAG}}'.format(
                sign_args
            )
    elif ver_mode == 'test-release':
        cmd = '{}./bin/grabpl package --jobs 8 --edition {} '.format(test_args, edition) + \
            '--github-token $${{GITHUB_TOKEN}} --no-pull-enterprise{} {}'.format(
                sign_args, test_release_ver,
            )
    else:
        if not is_downstream:
            build_no = '${DRONE_BUILD_NUMBER}'
        else:
            build_no = '$${SOURCE_BUILD_NUMBER}'
        cmd = '{}./bin/grabpl package --jobs 8 --edition {} '.format(test_args, edition) + \
            '--build-id {} --no-pull-enterprise{}{}'.format(build_no, variants_str, sign_args)

    return {
        'name': 'package',
        'image': build_image,
        'depends_on': [
            'build-backend',
            'build-frontend',
            'build-plugins',
            'test-backend',
            'test-frontend',
            'codespell',
            'shellcheck',
        ],
        'environment': env,
        'commands': [
            cmd,
        ],
    }

def e2e_tests_server_step():
    return {
        'name': 'end-to-end-tests-server',
        'image': build_image,
        'detach': True,
        'depends_on': [
            'package',
        ],
        'commands': [
            './e2e/start-server',
        ],
    }

def e2e_tests_step():
    return {
        'name': 'end-to-end-tests',
        'image': 'grafana/ci-e2e:12.18-1',
        'depends_on': [
            'end-to-end-tests-server',
        ],
        'environment': {
            'HOST': 'end-to-end-tests-server',
        },
        'commands': [
            # Have to re-install Cypress since it insists on searching for its binary beneath /root/.cache,
            # even though the Yarn cache directory is beneath /usr/local/share somewhere
            './node_modules/.bin/cypress install',
            './bin/grabpl e2e-tests',
        ],
    }

def build_docs_website_step():
    return {
        'name': 'build-docs-website',
        # Use latest revision here, since we want to catch if it breaks
        'image': 'grafana/docs-base:latest',
        'depends_on': [
            'initialize',
            'build-frontend-docs',
        ],
        'commands': [
            'mkdir -p /hugo/content/docs/grafana',
            'cp -r docs/sources /hugo/content/docs/grafana/latest',
            'cd /hugo && make prod',
        ],
    }

def copy_packages_for_docker_step():
    return {
        'name': 'copy-packages-for-docker',
        'image': build_image,
        'depends_on': [
            'package',
        ],
        'commands': [
            'cp dist/*.tar.gz* packaging/docker/',
        ],
    }

def build_docker_images_step(edition, ver_mode, archs=None, ubuntu=False, publish=False):
    if ver_mode == 'test-release':
        publish = False

    sfx = ''
    if ubuntu:
        sfx = '-ubuntu'
    settings = {
        'dry_run': not publish,
        'edition': edition,
        'ubuntu': ubuntu,
    }
    if publish:
        settings['username'] = {
            'from_secret': 'docker_user',
        }
        settings['password'] = {
            'from_secret': 'docker_password',
        }
    if archs:
        settings['archs'] = ','.join(archs)
    return {
        'name': 'build-docker-images' + sfx,
        'image': grafana_docker_image,
        'depends_on': [
            'copy-packages-for-docker',
        ],
        'settings': settings,
    }

def postgres_integration_tests_step():
    return {
        'name': 'postgres-integration-tests',
        'image': build_image,
        'depends_on': [
            'test-backend',
            'test-frontend',
        ],
        'environment': {
            'PGPASSWORD': 'grafanatest',
            'GRAFANA_TEST_DB': 'postgres',
            'POSTGRES_HOST': 'postgres',
        },
        'commands': [
            'apt-get update',
            'apt-get install -yq postgresql-client',
            './bin/dockerize -wait tcp://postgres:5432 -timeout 120s',
            'psql -p 5432 -h postgres -U grafanatest -d grafanatest -f ' +
                'devenv/docker/blocks/postgres_tests/setup.sql',
            # Make sure that we don't use cached results for another database
            'go clean -testcache',
            './bin/grabpl integration-tests --database postgres',
        ],
    }

def mysql_integration_tests_step():
    return {
        'name': 'mysql-integration-tests',
        'image': build_image,
        'depends_on': [
            'test-backend',
            'test-frontend',
        ],
        'environment': {
            'GRAFANA_TEST_DB': 'mysql',
            'MYSQL_HOST': 'mysql',
        },
        'commands': [
            'apt-get update',
            'apt-get install -yq default-mysql-client',
            './bin/dockerize -wait tcp://mysql:3306 -timeout 120s',
            'cat devenv/docker/blocks/mysql_tests/setup.sql | mysql -h mysql -P 3306 -u root -prootpass',
            # Make sure that we don't use cached results for another database
            'go clean -testcache',
            './bin/grabpl integration-tests --database mysql',
        ],
    }

def release_next_npm_packages_step(edition):
    if edition == 'enterprise':
        return None

    return {
        'name': 'release-next-npm-packages',
        'image': build_image,
        'depends_on': [
            'end-to-end-tests',
        ],
        'environment': {
            'NPM_TOKEN': {
                'from_secret': 'npm_token',
            },
        },
        'commands': [
            './node_modules/.bin/lerna bootstrap',
            'echo "//registry.npmjs.org/:_authToken=$${NPM_TOKEN}" >> ~/.npmrc',
            './scripts/circle-release-next-packages.sh',
        ],
    }

def deploy_to_kubernetes_step(edition, is_downstream=False):
    if edition != 'enterprise' or not is_downstream:
        return None

    return {
        'name': 'deploy-to-kubernetes',
        'image': alpine_image,
        'depends_on': [
            'build-docker-images',
        ],
        'environment': {
            'CIRCLE_TOKEN': {
                'from_secret': 'deployment_tools_circle_token',
            },
        },
        'commands': [
            './bin/grabpl deploy-to-k8s',
        ],
    }

def upload_packages_step(edition, ver_mode, is_downstream=False):
    if ver_mode == 'master' and edition == 'enterprise' and not is_downstream:
        return None

    if ver_mode == 'test-release':
        cmd = './bin/grabpl upload-packages --edition {} '.format(edition) + \
            '--deb-db-bucket grafana-testing-aptly-db --deb-repo-bucket grafana-testing-repo --packages-bucket ' + \
            'grafana-downloads-test --rpm-repo-bucket grafana-testing-repo --dry-run'
    else:
        cmd = './bin/grabpl upload-packages --edition {}'.format(edition)

    return {
        'name': 'upload-packages',
        'image': publish_image,
        'depends_on': [
            'package',
            'end-to-end-tests',
            'mysql-integration-tests',
            'postgres-integration-tests',
        ],
        'environment': {
            'GCP_GRAFANA_UPLOAD_KEY': {
                'from_secret': 'gcp_key',
            },
            'GRAFANA_COM_API_KEY': {
                'from_secret': 'grafana_api_key',
            },
            'GPG_PRIV_KEY': {
                'from_secret': 'gpg_priv_key',
            },
            'GPG_PUB_KEY': {
                'from_secret': 'gpg_pub_key',
            },
            'GPG_KEY_PASSWORD': {
                'from_secret': 'gpg_key_password',
            },
        },
        'commands': [
            './bin/grabpl upload-packages --edition {}'.format(edition),
        ],
    }

def publish_packages_step(edition, is_downstream):
    if edition == 'enterprise' and not is_downstream:
        return None

    if not is_downstream:
        build_no = '${DRONE_BUILD_NUMBER}'
    else:
        build_no = '$${SOURCE_BUILD_NUMBER}'

    return {
        'name': 'publish-packages',
        'image': publish_image,
        'depends_on': [
            'initialize',
        ],
        'environment': {
            'GRAFANA_COM_API_KEY': {
                'from_secret': 'grafana_api_key',
            },
        },
        'commands': [
            './bin/grabpl publish-packages --edition {} --build-id {}'.format(edition, build_no),
        ],
    }

def get_windows_steps(edition, ver_mode, is_downstream=False):
    if not is_downstream:
        source_commit = ''
    else:
        source_commit = ' $$env:SOURCE_COMMIT'

    sfx = ''
    if edition == 'enterprise':
        sfx = '-enterprise'
    steps = [
        {
            'name': 'initialize',
            'image': wix_image,
            'commands': [
                '$$ProgressPreference = "SilentlyContinue"',
                'Invoke-WebRequest https://grafana-downloads.storage.googleapis.com/grafana-build-pipeline/v{}/windows/grabpl.exe -OutFile grabpl.exe'.format(grabpl_version),
            ],
        },
    ]
    if (ver_mode == 'master' and (edition != 'enterprise' or is_downstream)) or ver_mode in ('release', 'test-release'):
        if ver_mode == 'release':
            ver_part = '$$env:DRONE_TAG'
            dir = 'release'
        elif ver_mode == 'test-release':
            ver_part = test_release_ver
            dir = 'release'
        else:
            dir = 'master'
            if not is_downstream:
                build_no = 'DRONE_BUILD_NUMBER'
            else:
                build_no = 'SOURCE_BUILD_NUMBER'
            ver_part = '--build-id $$env:{}'.format(build_no)
        installer_commands = [
            '$$gcpKey = $$env:GCP_KEY',
            '[System.Text.Encoding]::UTF8.GetString([System.Convert]::FromBase64String($$gcpKey)) > gcpkey.json',
            # gcloud fails to read the file unless converted with dos2unix
            'dos2unix gcpkey.json',
            'gcloud auth activate-service-account --key-file=gcpkey.json',
            'rm gcpkey.json',
            'cp C:\\App\\nssm-2.24.zip .',
            '.\\grabpl.exe windows-installer --edition {} {}'.format(edition, ver_part),
            '$$fname = ((Get-Childitem grafana*.msi -name) -split "`n")[0]',
            'gsutil cp $$fname gs://grafana-downloads/{}/{}/'.format(edition, dir),
            'gsutil cp "$$fname.sha256" gs://grafana-downloads/{}/{}/'.format(edition, dir),
        ]
        steps.append({
            'name': 'build-windows-installer',
            'image': wix_image,
            'environment': {
                'GCP_KEY': {
                    'from_secret': 'gcp_key',
                },
            },
            'commands': installer_commands,
            'depends_on': [
                'initialize',
            ],
        })

    if edition == 'enterprise':
        if ver_mode == 'release':
            committish = '${DRONE_TAG}'
        elif ver_mode == 'test-release':
            committish = 'master'
        else:
            committish = '$$env:DRONE_COMMIT'
        # For enterprise, we have to clone both OSS and enterprise and merge the latter into the former
        clone_commands = [
            'git clone "https://$$env:GITHUB_TOKEN@github.com/grafana/grafana-enterprise.git"',
        ]
        if not is_downstream:
            clone_commands.extend([
                'cd grafana-enterprise',
                'git checkout {}'.format(committish),
            ])
        steps.insert(0, {
            'name': 'clone',
            'image': wix_image,
            'environment': {
                'GITHUB_TOKEN': {
                    'from_secret': 'github_token',
                },
            },
            'commands': clone_commands,
        })
        steps[1]['depends_on'] = [
            'clone',
        ]
        steps[1]['commands'].extend([
            # Need to move grafana-enterprise out of the way, so directory is empty and can be cloned into
            'cp -r grafana-enterprise C:\\App\\grafana-enterprise',
            'rm -r -force grafana-enterprise',
            'cp grabpl.exe C:\\App\\grabpl.exe',
            'rm -force grabpl.exe',
            'C:\\App\\grabpl.exe init-enterprise C:\\App\\grafana-enterprise{}'.format(source_commit),
            'cp C:\\App\\grabpl.exe grabpl.exe',
        ])

    return steps

def integration_test_services():
   return [
        {
            'name': 'postgres',
            'image': 'postgres:12.3-alpine',
            'environment': {
              'POSTGRES_USER': 'grafanatest',
              'POSTGRES_PASSWORD': 'grafanatest',
              'POSTGRES_DB': 'grafanatest',
            },
        },
        {
            'name': 'mysql',
            'image': 'mysql:5.6.48',
            'environment': {
                'MYSQL_ROOT_PASSWORD': 'rootpass',
                'MYSQL_DATABASE': 'grafana_tests',
                'MYSQL_USER': 'grafana',
                'MYSQL_PASSWORD': 'password',
            },
        },
    ]<|MERGE_RESOLUTION|>--- conflicted
+++ resolved
@@ -7,191 +7,7 @@
 git_image = 'alpine/git:v2.26.2'
 dockerize_version = '0.6.1'
 wix_image = 'grafana/ci-wix:0.1.1'
-<<<<<<< HEAD
-
-def pr_pipelines(edition):
-    version_mode = 'pr'
-    services = [
-        {
-            'name': 'postgres',
-            'image': 'postgres:12.3-alpine',
-            'environment': {
-              'POSTGRES_USER': 'grafanatest',
-              'POSTGRES_PASSWORD': 'grafanatest',
-              'POSTGRES_DB': 'grafanatest',
-            },
-        },
-        {
-            'name': 'mysql',
-            'image': 'mysql:5.6.48',
-            'environment': {
-                'MYSQL_ROOT_PASSWORD': 'rootpass',
-                'MYSQL_DATABASE': 'grafana_tests',
-                'MYSQL_USER': 'grafana',
-                'MYSQL_PASSWORD': 'password',
-            },
-        },
-    ]
-    variants = ['linux-x64', 'linux-x64-musl', 'osx64', 'win64',]
-    steps = [
-        lint_backend_step(edition),
-        codespell_step(),
-        shellcheck_step(),
-        test_backend_step(),
-        test_frontend_step(),
-        build_backend_step(edition=edition, variants=variants),
-        build_frontend_step(edition=edition),
-        build_plugins_step(edition=edition),
-        package_step(edition=edition, variants=variants),
-        e2e_tests_server_step(),
-        e2e_tests_step(),
-        build_storybook_step(edition),
-        build_frontend_docs(edition=edition, lint=True),
-        build_docs_website_step(),
-        copy_packages_for_docker_step(),
-        build_docker_images_step(edition=edition, archs=['amd64',]),
-        postgres_integration_tests_step(),
-        mysql_integration_tests_step(),
-    ]
-    windows_steps = get_windows_steps(edition=edition, version_mode=version_mode)
-    if edition == 'enterprise':
-        steps.append(benchmark_ldap_step())
-        services.append(ldap_service())
-    trigger = {
-        'event': ['pull_request',],
-    }
-    return [
-        pipeline(
-            name='test-pr', edition=edition, trigger=trigger, services=services, steps=steps,
-            version_mode=version_mode,
-        ),
-        pipeline(
-            name='windows-pr', edition=edition, trigger=trigger, steps=windows_steps, platform='windows',
-            version_mode=version_mode,
-        ),
-    ]
-
-def master_steps(edition, is_downstream=False):
-    publish = edition != 'enterprise' or is_downstream
-    steps = [
-        enterprise_downstream_step(edition),
-        lint_backend_step(edition),
-        codespell_step(),
-        shellcheck_step(),
-        test_backend_step(),
-        test_frontend_step(),
-        frontend_metrics_step(edition=edition),
-        build_backend_step(edition=edition, is_downstream=is_downstream),
-        build_frontend_step(edition=edition, is_downstream=is_downstream),
-        build_plugins_step(edition=edition, sign=True),
-        package_step(edition=edition, sign=True, is_downstream=is_downstream),
-        e2e_tests_server_step(),
-        e2e_tests_step(),
-        build_storybook_step(edition=edition),
-        publish_storybook_step(edition=edition),
-        build_frontend_docs(edition=edition, lint=False),
-        build_docs_website_step(),
-        copy_packages_for_docker_step(),
-        build_docker_images_step(edition=edition, publish=publish),
-        build_docker_images_step(edition=edition, ubuntu=True, publish=publish),
-        postgres_integration_tests_step(),
-        mysql_integration_tests_step(),
-        release_next_npm_packages_step(edition),
-        upload_packages_step(edition, is_downstream),
-        deploy_to_kubernetes_step(edition, is_downstream),
-    ]
-    windows_steps = get_windows_steps(edition=edition, version_mode='master', is_downstream=is_downstream)
-
-    publish_steps = [
-        publish_packages_step(edition, is_downstream),
-    ]
-
-    return steps, windows_steps, publish_steps
-
-def master_pipelines(edition):
-    version_mode = 'master'
-    services = [
-        {
-            'name': 'postgres',
-            'image': 'postgres:12.3-alpine',
-            'environment': {
-              'POSTGRES_USER': 'grafanatest',
-              'POSTGRES_PASSWORD': 'grafanatest',
-              'POSTGRES_DB': 'grafanatest',
-            },
-        },
-        {
-            'name': 'mysql',
-            'image': 'mysql:5.6.48',
-            'environment': {
-                'MYSQL_ROOT_PASSWORD': 'rootpass',
-                'MYSQL_DATABASE': 'grafana_tests',
-                'MYSQL_USER': 'grafana',
-                'MYSQL_PASSWORD': 'password',
-            },
-        },
-    ]
-    trigger = {
-        'event': ['push',],
-        'branch': 'master',
-    }
-    steps, windows_steps, publish_steps = master_steps(edition=edition)
-
-    if edition == 'enterprise':
-        steps.append(benchmark_ldap_step())
-        services.append(ldap_service())
-
-    pipelines = [
-        pipeline(
-            name='build-master', edition=edition, trigger=trigger, services=services, steps=steps,
-            version_mode=version_mode,
-        ),
-        pipeline(
-            name='windows-master', edition=edition, trigger=trigger, steps=windows_steps, platform='windows',
-            depends_on=['build-master'], version_mode=version_mode,
-        ),
-    ]
-    if edition != 'enterprise':
-        pipelines.append(pipeline(
-            name='publish-master', edition=edition, trigger=trigger, steps=publish_steps,
-            depends_on=['build-master', 'windows-master',], install_deps=False, version_mode=version_mode,
-        ))
-
-        notify_trigger = dict(trigger, status = ['failure'])
-        pipelines.append(notify_pipeline(
-            name='notify-master', slack_channel='grafana-ci-notifications', trigger=notify_trigger,
-            depends_on=['build-master', 'windows-master', 'publish-master'],
-        ))
-    if edition == 'enterprise':
-        # Add downstream enterprise pipelines triggerable from OSS builds
-        trigger = {
-            'event': ['custom',],
-        }
-        steps, windows_steps, publish_steps = master_steps(edition=edition, is_downstream=True)
-        pipelines.append(pipeline(
-            name='build-master-downstream', edition=edition, trigger=trigger, services=services, steps=steps,
-            is_downstream=True, version_mode=version_mode,
-        ))
-        pipelines.append(pipeline(
-            name='windows-master-downstream', edition=edition, trigger=trigger, steps=windows_steps,
-            platform='windows', depends_on=['build-master-downstream'], is_downstream=True, version_mode=version_mode,
-        ))
-        pipelines.append(pipeline(
-            name='publish-master-downstream', edition=edition, trigger=trigger, steps=publish_steps,
-            depends_on=['build-master-downstream', 'windows-master-downstream'], is_downstream=True, install_deps=False,
-            version_mode=version_mode,
-        ))
-
-        notify_trigger = dict(trigger, status = ['failure'])
-        pipelines.append(notify_pipeline(
-            name='notify-master-downstream', slack_channel='grafana-enterprise-ci-notifications', trigger=notify_trigger,
-            depends_on=['build-master-downstream', 'windows-master-downstream', 'publish-master-downstream'],
-        ))
-
-    return pipelines
-=======
 test_release_ver = 'v7.3.0-test'
->>>>>>> 98b94d38
 
 def pipeline(
     name, edition, trigger, steps, ver_mode, services=[], platform='linux', depends_on=[],
