grabpl_version = '0.5.29'
build_image = 'grafana/build-container:1.3.0'
publish_image = 'grafana/grafana-ci-deploy:1.2.7'
grafana_docker_image = 'grafana/drone-grafana-docker:0.3.2'
alpine_image = 'alpine:3.12'
windows_image = 'mcr.microsoft.com/windows:1809'
<<<<<<< HEAD
grabpl_version = '0.5.1'

def pr_pipelines(edition):
    trigger = {
        'event': ['pull_request',],
    }
    services = [
        {
            'name': 'postgres',
            'image': 'postgres:12.3-alpine',
            'environment': {
              'POSTGRES_USER': 'grafanatest',
              'POSTGRES_PASSWORD': 'grafanatest',
              'POSTGRES_DB': 'grafanatest',
            },
        },
        {
            'name': 'mysql',
            'image': 'mysql:5.6.48',
            'environment': {
                'MYSQL_ROOT_PASSWORD': 'rootpass',
                'MYSQL_DATABASE': 'grafana_tests',
                'MYSQL_USER': 'grafana',
                'MYSQL_PASSWORD': 'password',
            },
        },
    ]
    variants = ['linux-x64', 'linux-x64-musl', 'osx64', 'win64',]
    steps = [
        lint_backend_step(edition),
        codespell_step(),
        shellcheck_step(),
        build_backend_step(edition=edition, variants=variants),
        build_frontend_step(edition=edition),
        test_backend_step(),
        test_frontend_step(),
        build_plugins_step(edition=edition),
        package_step(edition=edition, variants=variants),
        e2e_tests_server_step(),
        e2e_tests_step(),
        build_storybook_step(edition),
        build_docs_website_step(),
        copy_packages_for_docker_step(),
        build_docker_images_step(edition=edition, archs=['amd64',]),
        postgres_integration_tests_step(),
        mysql_integration_tests_step(),
    ]
    return [
        pipeline(
            name='test-pr', edition=edition, trigger=trigger, services=services, steps=steps,
        ),
    ]

def master_pipelines(edition):
    services = [
        {
            'name': 'postgres',
            'image': 'postgres:12.3-alpine',
            'environment': {
              'POSTGRES_USER': 'grafanatest',
              'POSTGRES_PASSWORD': 'grafanatest',
              'POSTGRES_DB': 'grafanatest',
            },
        },
        {
            'name': 'mysql',
            'image': 'mysql:5.6.48',
            'environment': {
                'MYSQL_ROOT_PASSWORD': 'rootpass',
                'MYSQL_DATABASE': 'grafana_tests',
                'MYSQL_USER': 'grafana',
                'MYSQL_PASSWORD': 'password',
            },
        },
    ]
    steps = [
        lint_backend_step(edition),
        codespell_step(),
        shellcheck_step(),
        build_backend_step(edition=edition),
        build_frontend_step(edition=edition),
        test_backend_step(),
        test_frontend_step(),
        build_plugins_step(edition=edition),
        package_step(edition=edition),
        e2e_tests_server_step(),
        e2e_tests_step(),
        build_storybook_step(edition=edition),
        publish_storybook_step(edition=edition),
        build_docs_website_step(),
        copy_packages_for_docker_step(),
        build_docker_images_step(edition=edition),
        build_docker_images_step(edition=edition, ubuntu=True),
        postgres_integration_tests_step(),
        mysql_integration_tests_step(),
        release_next_npm_packages_step(edition),
        publish_packages_step(edition),
        deploy_to_kubernetes_step(edition),
    ]
    windows_steps = [
        windows_installer_step(edition),
    ]
    trigger = {
        'event': ['push',],
        'branch': 'master',
    }
    return [
        pipeline(
            name='test-master', edition=edition, trigger=trigger, services=services, steps=steps
        ),
        pipeline(
            name='windows-installer-master', edition=edition, trigger=trigger,
            steps=windows_steps, platform='windows', depends_on=['test-master'],
        ),
    ]

def pipeline(name, edition, trigger, steps, services=[], platform='linux', depends_on=[]):
    if platform != 'windows':
        platform_conf = {
            'os': 'linux',
            'arch': 'amd64',
        }
    else:
        platform_conf = {
            'os': 'windows',
            'arch': 'amd64',
            'version': '1809',
        }

=======
dockerize_version = '0.6.1'
wix_image = 'grafana/ci-wix:0.1.1'
test_release_ver = 'v7.3.0-test'

def pipeline(
    name, edition, trigger, steps, ver_mode, services=[], platform='linux', depends_on=[],
    is_downstream=False, install_deps=True,
    ):
    if platform != 'windows':
        platform_conf = {
            'os': 'linux',
            'arch': 'amd64',
        }
    else:
        platform_conf = {
            'os': 'windows',
            'arch': 'amd64',
            'version': '1809',
        }

>>>>>>> e8ae6fd0
    pipeline = {
        'kind': 'pipeline',
        'type': 'docker',
        'platform': platform_conf,
        'name': name,
        'trigger': trigger,
        'services': services,
<<<<<<< HEAD
        'steps': init_steps(edition, platform) + steps,
=======
        'steps': init_steps(
            edition, platform, is_downstream=is_downstream, install_deps=install_deps, ver_mode=ver_mode,
        ) + steps,
>>>>>>> e8ae6fd0
        'depends_on': depends_on,
    }

    if edition == 'enterprise':
        # We have a custom clone step for enterprise
        pipeline['clone'] = {
            'disable': True,
        }

    return pipeline

<<<<<<< HEAD
def init_steps(edition, platform):
=======
def notify_pipeline(name, slack_channel, trigger, depends_on=[]):
    trigger = dict(trigger, status = ['failure'])
    return {
        'kind': 'pipeline',
        'type': 'docker',
        'platform': {
            'os': 'linux',
            'arch': 'amd64',
        },
        'name': name,
        'trigger': trigger,
        'steps': [
            slack_step(slack_channel),
        ],
        'depends_on': depends_on,
    }

def slack_step(channel):
    return {
        'name': 'slack',
        'image': 'plugins/slack',
        'settings': {
            'webhook': {
                'from_secret': 'slack_webhook',
            },
            'channel': channel,
            'template': 'Build {{build.number}} failed: {{build.link}}',
        },
    }

def init_steps(edition, platform, ver_mode, is_downstream=False, install_deps=True):
>>>>>>> e8ae6fd0
    if platform == 'windows':
        return [
            {
                'name': 'identify-runner',
                'image': windows_image,
                'commands': [
<<<<<<< HEAD
                    'echo $Env:DRONE_RUNNER_NAME',
                ],
            },
        ]

=======
                    'echo $env:DRONE_RUNNER_NAME',
                ],
            },
        ]

    download_grabpl_cmds = [
        'mkdir -p bin',
        'curl -fL -o bin/grabpl https://grafana-downloads.storage.googleapis.com/grafana-build-pipeline/v{}/grabpl'.format(
            grabpl_version
        ),
        'chmod +x bin/grabpl',
    ]
    common_cmds = [
        './bin/grabpl verify-drone',
    ]

    if ver_mode == 'release':
        common_cmds.append('./bin/grabpl verify-version ${DRONE_TAG}')
    elif ver_mode == 'test-release':
        common_cmds.append('./bin/grabpl verify-version {}'.format(test_release_ver))

>>>>>>> e8ae6fd0
    identify_runner_step = {
        'name': 'identify-runner',
        'image': alpine_image,
        'commands': [
            'echo $DRONE_RUNNER_NAME',
        ],
    }

<<<<<<< HEAD
    common_cmds = [
        'curl -fLO https://github.com/jwilder/dockerize/releases/download/v$${DOCKERIZE_VERSION}/dockerize-linux-amd64-v$${DOCKERIZE_VERSION}.tar.gz',
        'tar -C bin -xzvf dockerize-linux-amd64-v$${DOCKERIZE_VERSION}.tar.gz',
        'rm dockerize-linux-amd64-v$${DOCKERIZE_VERSION}.tar.gz',
        'yarn install --frozen-lockfile --no-progress',
    ]
    if edition == 'enterprise':
        return [
=======
    if install_deps:
        common_cmds.extend([
            'curl -fLO https://github.com/jwilder/dockerize/releases/download/v$${DOCKERIZE_VERSION}/dockerize-linux-amd64-v$${DOCKERIZE_VERSION}.tar.gz',
            'tar -C bin -xzvf dockerize-linux-amd64-v$${DOCKERIZE_VERSION}.tar.gz',
            'rm dockerize-linux-amd64-v$${DOCKERIZE_VERSION}.tar.gz',
            'yarn install --frozen-lockfile --no-progress',
        ])
    if edition == 'enterprise':
        source_commit = ''
        if ver_mode == 'release':
            committish = '${DRONE_TAG}'
            source_commit = ' ${DRONE_TAG}'
        elif ver_mode == 'test-release':
            committish = 'master'
        elif ver_mode == 'release-branch':
            committish = '${DRONE_BRANCH}'
        else:
            if is_downstream:
                source_commit = ' $${SOURCE_COMMIT}'
            committish = '${DRONE_COMMIT}'
        steps = [
>>>>>>> e8ae6fd0
            identify_runner_step,
            {
                'name': 'clone',
                'image': build_image,
                'environment': {
                    'GITHUB_TOKEN': {
                        'from_secret': 'github_token',
                    },
                },
                'commands': download_grabpl_cmds + [
                    'git clone "https://$${GITHUB_TOKEN}@github.com/grafana/grafana-enterprise.git"',
                    'cd grafana-enterprise',
                    'git checkout {}'.format(committish),
                ],
            },
            {
                'name': 'initialize',
                'image': build_image,
                'environment': {
                    'DOCKERIZE_VERSION': dockerize_version,
                },
                'depends_on': [
                    'clone',
                ],
                'commands': [
                    'mv bin/grabpl /tmp/',
                    'rmdir bin',
                    'mv grafana-enterprise /tmp/',
                    '/tmp/grabpl init-enterprise /tmp/grafana-enterprise{}'.format(source_commit),
                    'mkdir bin',
                    'mv /tmp/grabpl bin/'
                ] + common_cmds,
            },
        ]

<<<<<<< HEAD
    return [
=======
        return steps

    steps = [
>>>>>>> e8ae6fd0
        identify_runner_step,
        {
            'name': 'initialize',
            'image': build_image,
            'environment': {
                'DOCKERIZE_VERSION': dockerize_version,
            },
            'commands': download_grabpl_cmds + common_cmds,
        },
    ]

    return steps

def enterprise_downstream_step(edition):
    if edition == 'enterprise':
        return None

    return {
        'name': 'trigger-enterprise-downstream',
        'image': 'grafana/drone-downstream',
        'settings': {
            'server': 'https://drone.grafana.net',
            'token': {
                'from_secret': 'drone_token',
            },
            'repositories': [
                'grafana/grafana-enterprise',
            ],
            'params': [
                'SOURCE_BUILD_NUMBER=${DRONE_BUILD_NUMBER}',
                'SOURCE_COMMIT=${DRONE_COMMIT}',
            ],
        },
    }

def lint_backend_step(edition):
    return {
        'name': 'lint-backend',
        'image': build_image,
        'environment': {
            # We need CGO because of go-sqlite3
            'CGO_ENABLED': '1',
        },
        'depends_on': [
            'initialize',
        ],
        'commands': [
            # Don't use Make since it will re-download the linters
            'golangci-lint run --config scripts/go/configs/.golangci.toml ./pkg/...',
            'revive -formatter stylish -config scripts/go/configs/revive.toml ./pkg/...',
            './scripts/revive-strict',
            './scripts/tidy-check.sh',
            './grafana-mixin/scripts/lint.sh',
            './grafana-mixin/scripts/build.sh',
        ],
    }

def benchmark_ldap_step():
    return {
        'name': 'benchmark-ldap',
        'image': build_image,
        'depends_on': [
            'initialize',
        ],
        'environment': {
	  'LDAP_HOSTNAME': 'ldap',
        },
        'commands': [
            './bin/dockerize -wait tcp://ldap:389 -timeout 120s',
            'go test -benchmem -run=^$ ./pkg/extensions/ldapsync -bench "^(Benchmark50Users)$"',
        ],
    }

def ldap_service():
    return {
        'name': 'ldap',
        'image': 'osixia/openldap:1.4.0',
        'environment': {
          'LDAP_ADMIN_PASSWORD': 'grafana',
          'LDAP_DOMAIN': 'grafana.org',
          'SLAPD_ADDITIONAL_MODULES': 'memberof',
        },
    }

def build_storybook_step(edition, ver_mode):
    if edition == 'enterprise' and ver_mode in ('release', 'test-release'):
        return None

    return {
        'name': 'build-storybook',
        'image': build_image,
        'depends_on': [
            # Best to ensure that this step doesn't mess with what's getting built and packaged
            'package',
        ],
        'environment': {
            'NODE_OPTIONS': '--max_old_space_size=4096',
        },
        'commands': [
            'yarn storybook:build',
            './bin/grabpl verify-storybook',
        ],
    }

def publish_storybook_step(edition, ver_mode):
    if edition == 'enterprise':
        return None

    if ver_mode == 'test-release':
        commands = [
            'echo Testing release',
        ]
    else:
        commands = []
        if ver_mode == 'release':
            channels = ['latest', '${DRONE_TAG}',]
        else:
            channels = ['canary',]
        commands.extend([
            'printenv GCP_KEY | base64 -d > /tmp/gcpkey.json',
            'gcloud auth activate-service-account --key-file=/tmp/gcpkey.json',
        ] + [
            'gsutil -m rsync -d -r ./packages/grafana-ui/dist/storybook gs://grafana-storybook/{}'.format(c)
            for c in channels
        ])

    return {
        'name': 'publish-storybook',
        'image': publish_image,
        'depends_on': [
            'build-storybook',
            'end-to-end-tests',
        ],
        'environment': {
            'GCP_KEY': {
                'from_secret': 'gcp_key',
            },
        },
        'commands': commands,
    }

def build_backend_step(edition, ver_mode, variants=None, is_downstream=False):
    if variants:
        variants_str = ' --variants {}'.format(','.join(variants))
    else:
        variants_str = ''

    # TODO: Convert number of jobs to percentage
    if ver_mode == 'release':
        env = {
            'GITHUB_TOKEN': {
                'from_secret': 'github_token',
            },
        }
        cmds = [
            './bin/grabpl build-backend --jobs 8 --edition {} --github-token $${{GITHUB_TOKEN}} --no-pull-enterprise ${{DRONE_TAG}}'.format(
                edition,
            ),
        ]
    elif ver_mode == 'test-release':
        env = {
            'GITHUB_TOKEN': {
                'from_secret': 'github_token',
            },
        }
        cmds = [
            './bin/grabpl build-backend --jobs 8 --edition {} --github-token $${{GITHUB_TOKEN}} --no-pull-enterprise {}'.format(
                edition, test_release_ver,
            ),
        ]
    else:
        if not is_downstream:
            build_no = '${DRONE_BUILD_NUMBER}'
        else:
            build_no = '$${SOURCE_BUILD_NUMBER}'
        env = {}
        cmds = [
            './bin/grabpl build-backend --jobs 8 --edition {} --build-id {}{} --no-pull-enterprise'.format(
                edition, build_no, variants_str,
            ),
        ]

    return {
        'name': 'build-backend',
        'image': build_image,
        'depends_on': [
            'initialize',
            'lint-backend',
            'test-backend',
        ],
        'environment': env,
        'commands': cmds,
    }

def build_frontend_step(edition, ver_mode, is_downstream=False):
    if not is_downstream:
        build_no = '${DRONE_BUILD_NUMBER}'
    else:
        build_no = '$${SOURCE_BUILD_NUMBER}'

    # TODO: Use percentage for num jobs
    if ver_mode == 'release':
        cmds = [
            './bin/grabpl build-frontend --jobs 8 --github-token $${GITHUB_TOKEN} --no-install-deps ' + \
                '--edition {} --no-pull-enterprise ${{DRONE_TAG}}'.format(edition),
        ]
    elif ver_mode == 'test-release':
        cmds = [
            './bin/grabpl build-frontend --jobs 8 --github-token $${GITHUB_TOKEN} --no-install-deps ' + \
                '--edition {} --no-pull-enterprise {}'.format(edition, test_release_ver),
            ]
    else:
        cmds = [
            './bin/grabpl build-frontend --jobs 8 --no-install-deps --edition {} '.format(edition) + \
                '--build-id {} --no-pull-enterprise'.format(build_no),
        ]

    return {
        'name': 'build-frontend',
        'image': build_image,
        'depends_on': [
            'initialize',
            'test-frontend',
        ],
        'commands': cmds,
    }

def build_frontend_docs_step(edition):
    return {
        'name': 'build-frontend-docs',
        'image': build_image,
        'depends_on': [
            'build-frontend'
        ],
        'commands': [
            './scripts/ci-reference-docs-lint.sh ci',
        ]
    }

def build_plugins_step(edition, sign=False):
    if sign:
        env = {
            'GRAFANA_API_KEY': {
                'from_secret': 'grafana_api_key',
            },
        }
        sign_args = ' --sign --signing-admin'
    else:
        env = None
        sign_args = ''
    return {
        'name': 'build-plugins',
        'image': build_image,
        'depends_on': [
            'initialize',
            'lint-backend',
        ],
        'environment': env,
        'commands': [
            # TODO: Use percentage for num jobs
            './bin/grabpl build-plugins --jobs 8 --edition {} --no-install-deps{}'.format(edition, sign_args),
        ],
    }

def test_backend_step():
    return {
        'name': 'test-backend',
        'image': build_image,
        'depends_on': [
            'initialize',
            'lint-backend',
        ],
        'commands': [
            # First make sure that there are no tests with FocusConvey
            '[ $(grep FocusConvey -R pkg | wc -l) -eq "0" ] || exit 1',
            # Then execute non-integration tests in parallel, since it should be safe
            './bin/grabpl test-backend',
            # Then execute integration tests in serial
            './bin/grabpl integration-tests',
        ],
    }

def test_frontend_step():
    return {
        'name': 'test-frontend',
        'image': build_image,
        'depends_on': [
            'initialize',
        ],
        'environment': {
            'TEST_MAX_WORKERS': '50%',
        },
        'commands': [
            'yarn run ci:test-frontend',
        ],
    }

def frontend_metrics_step(edition):
    if edition == 'enterprise':
        return None

    return {
        'name': 'publish-frontend-metrics',
        'image': build_image,
        'depends_on': [
            'initialize',
        ],
        'environment': {
            'GRAFANA_MISC_STATS_API_KEY': {
                'from_secret': 'grafana_misc_stats_api_key',
            },
        },
        'failure': 'ignore',
        'commands': [
            './scripts/ci-frontend-metrics.sh | ./bin/grabpl publish-metrics $${GRAFANA_MISC_STATS_API_KEY}',
        ],
    }


def codespell_step():
    return {
        'name': 'codespell',
        'image': build_image,
        'depends_on': [
            'initialize',
        ],
        'commands': [
            # Important: all words have to be in lowercase, and separated by "\n".
            'echo -e "unknwon\nreferer\nerrorstring\neror\niam" > words_to_ignore.txt',
            'codespell -I words_to_ignore.txt docs/',
        ],
    }

def shellcheck_step():
    return {
        'name': 'shellcheck',
        'image': build_image,
        'depends_on': [
            'initialize',
        ],
        'commands': [
            './bin/grabpl shellcheck',
        ],
    }

def dashboard_schemas_check():
    return {
        'name': 'check-dashboard-schemas',
        'image': build_image,
        'depends_on': [
            'initialize',
        ],
        'commands': [
            'cue export --out openapi -o - ./dashboard-schemas/...',
        ],
    }

def package_step(edition, ver_mode, variants=None, is_downstream=False):
    if variants:
        variants_str = ' --variants {}'.format(','.join(variants))
    else:
        variants_str = ''
    if ver_mode in ('master', 'release', 'test-release', 'release-branch'):
        sign_args = ' --sign'
        env = {
            'GRAFANA_API_KEY': {
                'from_secret': 'grafana_api_key',
            },
            'GITHUB_TOKEN': {
                'from_secret': 'github_token',
            },
            'GPG_PRIV_KEY': {
                'from_secret': 'gpg_priv_key',
            },
            'GPG_PUB_KEY': {
                'from_secret': 'gpg_pub_key',
            },
            'GPG_KEY_PASSWORD': {
                'from_secret': 'gpg_key_password',
            },
        }
        test_args = ''
    else:
        sign_args = ''
        env = None
        test_args = '. scripts/build/gpg-test-vars.sh && '

    # TODO: Use percentage for jobs
    if ver_mode == 'release':
        cmds = [
            '{}./bin/grabpl package --jobs 8 --edition {} '.format(test_args, edition) + \
                '--github-token $${{GITHUB_TOKEN}} --no-pull-enterprise{} ${{DRONE_TAG}}'.format(
                    sign_args
                ),
        ]
    elif ver_mode == 'test-release':
        cmds = [
            '{}./bin/grabpl package --jobs 8 --edition {} '.format(test_args, edition) + \
                '--github-token $${{GITHUB_TOKEN}} --no-pull-enterprise{} {}'.format(
                    sign_args, test_release_ver,
                ),
        ]
    else:
        if not is_downstream:
            build_no = '${DRONE_BUILD_NUMBER}'
        else:
            build_no = '$${SOURCE_BUILD_NUMBER}'
        cmds = [
            '{}./bin/grabpl package --jobs 8 --edition {} '.format(test_args, edition) + \
                '--build-id {} --no-pull-enterprise{}{}'.format(build_no, variants_str, sign_args),
        ]

    return {
        'name': 'package',
        'image': build_image,
        'depends_on': [
            'build-backend',
            'build-frontend',
            'build-plugins',
            'test-backend',
            'test-frontend',
            'codespell',
            'shellcheck',
            'check-dashboard-schemas',
        ],
        'environment': env,
        'commands': cmds,
    }

def e2e_tests_server_step():
    return {
        'name': 'end-to-end-tests-server',
        'image': build_image,
        'detach': True,
        'depends_on': [
            'package',
        ],
        'commands': [
            './e2e/start-server',
        ],
    }

def e2e_tests_step():
    return {
        'name': 'end-to-end-tests',
        'image': 'grafana/ci-e2e:12.19.0-1',
        'depends_on': [
            'end-to-end-tests-server',
        ],
        'environment': {
            'HOST': 'end-to-end-tests-server',
        },
        'commands': [
            # Have to re-install Cypress since it insists on searching for its binary beneath /root/.cache,
            # even though the Yarn cache directory is beneath /usr/local/share somewhere
            './node_modules/.bin/cypress install',
            './bin/grabpl e2e-tests',
        ],
    }

def build_docs_website_step():
    return {
        'name': 'build-docs-website',
        # Use latest revision here, since we want to catch if it breaks
        'image': 'grafana/docs-base:latest',
        'depends_on': [
            'initialize',
            'build-frontend-docs',
        ],
        'commands': [
            'mkdir -p /hugo/content/docs/grafana',
            'cp -r docs/sources/* /hugo/content/docs/grafana/latest/',
            'cd /hugo && make prod',
        ],
    }

def copy_packages_for_docker_step():
    return {
        'name': 'copy-packages-for-docker',
        'image': build_image,
        'depends_on': [
            'package',
        ],
        'commands': [
            'cp dist/*.tar.gz* packaging/docker/',
        ],
    }

def build_docker_images_step(edition, ver_mode, archs=None, ubuntu=False, publish=False):
    if ver_mode == 'test-release':
        publish = False

    sfx = ''
    if ubuntu:
        sfx = '-ubuntu'
    settings = {
        'dry_run': not publish,
        'edition': edition,
        'ubuntu': ubuntu,
    }
    if publish:
        settings['username'] = {
            'from_secret': 'docker_user',
        }
        settings['password'] = {
            'from_secret': 'docker_password',
        }
    if archs:
        settings['archs'] = ','.join(archs)
    return {
        'name': 'build-docker-images' + sfx,
        'image': grafana_docker_image,
        'depends_on': [
            'copy-packages-for-docker',
        ],
        'settings': settings,
    }

def postgres_integration_tests_step():
    return {
        'name': 'postgres-integration-tests',
        'image': build_image,
        'depends_on': [
            'test-backend',
            'test-frontend',
        ],
        'environment': {
            'PGPASSWORD': 'grafanatest',
            'GRAFANA_TEST_DB': 'postgres',
            'POSTGRES_HOST': 'postgres',
        },
        'commands': [
            'apt-get update',
            'apt-get install -yq postgresql-client',
            './bin/dockerize -wait tcp://postgres:5432 -timeout 120s',
            'psql -p 5432 -h postgres -U grafanatest -d grafanatest -f ' +
                'devenv/docker/blocks/postgres_tests/setup.sql',
            # Make sure that we don't use cached results for another database
            'go clean -testcache',
            './bin/grabpl integration-tests --database postgres',
        ],
    }

def mysql_integration_tests_step():
    return {
        'name': 'mysql-integration-tests',
        'image': build_image,
        'depends_on': [
            'test-backend',
            'test-frontend',
        ],
        'environment': {
            'GRAFANA_TEST_DB': 'mysql',
            'MYSQL_HOST': 'mysql',
        },
        'commands': [
            'apt-get update',
            'apt-get install -yq default-mysql-client',
            './bin/dockerize -wait tcp://mysql:3306 -timeout 120s',
            'cat devenv/docker/blocks/mysql_tests/setup.sql | mysql -h mysql -P 3306 -u root -prootpass',
            # Make sure that we don't use cached results for another database
            'go clean -testcache',
            './bin/grabpl integration-tests --database mysql',
        ],
    }

def release_canary_npm_packages_step(edition):
    if edition == 'enterprise':
        return None

    return {
        'name': 'release-canary-npm-packages',
        'image': build_image,
        'depends_on': [
            'end-to-end-tests',
        ],
        'environment': {
            'GITHUB_PACKAGE_TOKEN': {
                'from_secret': 'github_package_token',
            },
        },
        'commands': [
            './scripts/circle-release-canary-packages.sh',
        ],
    }

def deploy_to_kubernetes_step(edition, is_downstream=False):
    if edition != 'enterprise' or not is_downstream:
        return None

    return {
        'name': 'deploy-to-kubernetes',
        'image': alpine_image,
        'depends_on': [
            'build-docker-images',
        ],
        'environment': {
            'CIRCLE_TOKEN': {
                'from_secret': 'deployment_tools_circle_token',
            },
        },
        'commands': [
            './bin/grabpl deploy-to-k8s',
        ],
    }

def upload_packages_step(edition, ver_mode, is_downstream=False):
    if ver_mode == 'master' and edition == 'enterprise' and not is_downstream:
        return None

    if ver_mode == 'test-release':
        cmd = './bin/grabpl upload-packages --edition {} '.format(edition) + \
            '--deb-db-bucket grafana-testing-aptly-db --deb-repo-bucket grafana-testing-repo --packages-bucket ' + \
            'grafana-downloads-test --rpm-repo-bucket grafana-testing-repo'
    else:
        cmd = './bin/grabpl upload-packages --edition {}'.format(edition)

    return {
        'name': 'upload-packages',
        'image': publish_image,
        'depends_on': [
            'package',
            'end-to-end-tests',
            'mysql-integration-tests',
            'postgres-integration-tests',
        ],
        'environment': {
            'GCP_GRAFANA_UPLOAD_KEY': {
                'from_secret': 'gcp_key',
            },
        },
        'commands': [cmd,],
    }

<<<<<<< HEAD
def windows_installer_step(edition):
    sfx = ''
    if edition == 'enterprise':
        sfx = '-enterprise'
    return {
        'name': 'build-windows-installer',
        'image': 'grafana/ci-wix:0.1.1',
        'environment': {
            'GCP_KEY': {
                'from_secret': 'gcp_key',
            },
        },
        'commands': [
            '$$gcpKey = $$env:GCP_KEY',
            '[System.Text.Encoding]::UTF8.GetString([System.Convert]::FromBase64String($$gcpKey)) > gcpkey.json',
            # gcloud fails to read the file unless converted with dos2unix
            'dos2unix gcpkey.json',
            'gcloud auth activate-service-account --key-file=gcpkey.json',
            'rm gcpkey.json',
            '$$ProgressPreference = "SilentlyContinue"',
            'Invoke-WebRequest https://grafana-downloads.storage.googleapis.com/grafana-build-pipeline/v{}/windows/grabpl.exe -OutFile grabpl.exe'.format(grabpl_version),
            # TODO: Infer correct Grafana version
            'Invoke-WebRequest https://grafana-downloads.storage.googleapis.com/{}/master/grafana{}-7.2.0-9fffe273pre.windows-amd64.zip -OutFile grafana.zip'.format(edition, sfx),
            'cp C:\\App\\nssm-2.24.zip .',
            './grabpl.exe windows-installer --edition {} grafana.zip'.format(edition),
            '$$fname = ((Get-Childitem grafana*.msi -name) -split "`n")[0]',
            'echo "gsutil cp $$fname gs://grafana-downloads/{}/master/"'.format(edition),
            'echo "gsutil cp $$fname.sha256 gs://grafana-downloads/{}/master/"'.format(edition),
=======
def publish_packages_step(edition, is_downstream):
    if edition == 'enterprise' and not is_downstream:
        return None

    if not is_downstream:
        build_no = '${DRONE_BUILD_NUMBER}'
    else:
        build_no = '$${SOURCE_BUILD_NUMBER}'

    return {
        'name': 'publish-packages',
        'image': publish_image,
        'depends_on': [
            'initialize',
        ],
        'environment': {
            'GRAFANA_COM_API_KEY': {
                'from_secret': 'grafana_api_key',
            },
            'GCP_KEY': {
                'from_secret': 'gcp_key',
            },
            'GPG_PRIV_KEY': {
                'from_secret': 'gpg_priv_key',
            },
            'GPG_PUB_KEY': {
                'from_secret': 'gpg_pub_key',
            },
            'GPG_KEY_PASSWORD': {
                'from_secret': 'gpg_key_password',
            },
        },
        'commands': [
            'printenv GCP_KEY | base64 -d > /tmp/gcpkey.json',
            './bin/grabpl publish-packages --edition {} --gcp-key /tmp/gcpkey.json --build-id {}'.format(
                edition, build_no,
            ),
>>>>>>> e8ae6fd0
        ],
    }

def get_windows_steps(edition, ver_mode, is_downstream=False):
    if not is_downstream:
        source_commit = ''
    else:
        source_commit = ' $$env:SOURCE_COMMIT'

    sfx = ''
    if edition == 'enterprise':
        sfx = '-enterprise'
    init_cmds = []
    if edition != 'enterprise':
        init_cmds.extend([
            '$$ProgressPreference = "SilentlyContinue"',
            'Invoke-WebRequest https://grafana-downloads.storage.googleapis.com/grafana-build-pipeline/v{}/windows/grabpl.exe -OutFile grabpl.exe'.format(grabpl_version),
            '.\\grabpl.exe verify-drone',
        ])
    steps = [
        {
            'name': 'initialize',
            'image': wix_image,
            'commands': init_cmds,
        },
    ]
    if (ver_mode == 'master' and (edition != 'enterprise' or is_downstream)) or ver_mode in (
        'release', 'test-release', 'release-branch',
    ):
        bucket_part = ''
        bucket = 'grafana-downloads'
        if ver_mode == 'release':
            ver_part = '${DRONE_TAG}'
            dir = 'release'
        elif ver_mode == 'test-release':
            ver_part = test_release_ver
            dir = 'release'
            bucket = 'grafana-downloads-test'
            bucket_part = ' --packages-bucket grafana-downloads-test'
        else:
            dir = 'master'
            if not is_downstream:
                build_no = 'DRONE_BUILD_NUMBER'
            else:
                build_no = 'SOURCE_BUILD_NUMBER'
            ver_part = '--build-id $$env:{}'.format(build_no)
        installer_commands = [
            '$$gcpKey = $$env:GCP_KEY',
            '[System.Text.Encoding]::UTF8.GetString([System.Convert]::FromBase64String($$gcpKey)) > gcpkey.json',
            # gcloud fails to read the file unless converted with dos2unix
            'dos2unix gcpkey.json',
            'gcloud auth activate-service-account --key-file=gcpkey.json',
            'rm gcpkey.json',
            'cp C:\\App\\nssm-2.24.zip .',
        ]
        if (ver_mode == 'master' and (edition != 'enterprise' or is_downstream)) or ver_mode in (
            'release', 'test-release',
        ):
            installer_commands.extend([
                '.\\grabpl.exe windows-installer --edition {}{} {}'.format(edition, bucket_part, ver_part),
                '$$fname = ((Get-Childitem grafana*.msi -name) -split "`n")[0]',
                'gsutil cp $$fname gs://{}/{}/{}/'.format(bucket, edition, dir),
                'gsutil cp "$$fname.sha256" gs://{}/{}/{}/'.format(bucket, edition, dir),
            ])
        steps.append({
            'name': 'build-windows-installer',
            'image': wix_image,
            'environment': {
                'GCP_KEY': {
                    'from_secret': 'gcp_key',
                },
            },
            'commands': installer_commands,
            'depends_on': [
                'initialize',
            ],
        })

    if edition == 'enterprise':
        if ver_mode == 'release':
            committish = '${DRONE_TAG}'
        elif ver_mode == 'test-release':
            committish = 'master'
        elif ver_mode == 'release-branch':
            committish = '$$env:DRONE_BRANCH'
        else:
            committish = '$$env:DRONE_COMMIT'
        # For enterprise, we have to clone both OSS and enterprise and merge the latter into the former
        download_grabpl_cmds = [
            '$$ProgressPreference = "SilentlyContinue"',
            'Invoke-WebRequest https://grafana-downloads.storage.googleapis.com/grafana-build-pipeline/v{}/windows/grabpl.exe -OutFile grabpl.exe'.format(grabpl_version),
        ]
        clone_cmds = [
            'git clone "https://$$env:GITHUB_TOKEN@github.com/grafana/grafana-enterprise.git"',
        ]
        if not is_downstream:
            clone_cmds.extend([
                'cd grafana-enterprise',
                'git checkout {}'.format(committish),
            ])
        steps.insert(0, {
            'name': 'clone',
            'image': wix_image,
            'environment': {
                'GITHUB_TOKEN': {
                    'from_secret': 'github_token',
                },
            },
            'commands': download_grabpl_cmds + clone_cmds,
        })
        steps[1]['depends_on'] = [
            'clone',
        ]
        steps[1]['commands'].extend([
            # Need to move grafana-enterprise out of the way, so directory is empty and can be cloned into
            'cp -r grafana-enterprise C:\\App\\grafana-enterprise',
            'rm -r -force grafana-enterprise',
            'cp grabpl.exe C:\\App\\grabpl.exe',
            'rm -force grabpl.exe',
            'C:\\App\\grabpl.exe init-enterprise C:\\App\\grafana-enterprise{}'.format(source_commit),
            'cp C:\\App\\grabpl.exe grabpl.exe',
            '.\\grabpl.exe verify-drone',
        ])

    return steps

def integration_test_services():
   return [
        {
            'name': 'postgres',
            'image': 'postgres:12.3-alpine',
            'environment': {
              'POSTGRES_USER': 'grafanatest',
              'POSTGRES_PASSWORD': 'grafanatest',
              'POSTGRES_DB': 'grafanatest',
            },
        },
        {
            'name': 'mysql',
            'image': 'mysql:5.6.48',
            'environment': {
                'MYSQL_ROOT_PASSWORD': 'rootpass',
                'MYSQL_DATABASE': 'grafana_tests',
                'MYSQL_USER': 'grafana',
                'MYSQL_PASSWORD': 'password',
            },
        },
    ]<|MERGE_RESOLUTION|>--- conflicted
+++ resolved
@@ -4,137 +4,6 @@
 grafana_docker_image = 'grafana/drone-grafana-docker:0.3.2'
 alpine_image = 'alpine:3.12'
 windows_image = 'mcr.microsoft.com/windows:1809'
-<<<<<<< HEAD
-grabpl_version = '0.5.1'
-
-def pr_pipelines(edition):
-    trigger = {
-        'event': ['pull_request',],
-    }
-    services = [
-        {
-            'name': 'postgres',
-            'image': 'postgres:12.3-alpine',
-            'environment': {
-              'POSTGRES_USER': 'grafanatest',
-              'POSTGRES_PASSWORD': 'grafanatest',
-              'POSTGRES_DB': 'grafanatest',
-            },
-        },
-        {
-            'name': 'mysql',
-            'image': 'mysql:5.6.48',
-            'environment': {
-                'MYSQL_ROOT_PASSWORD': 'rootpass',
-                'MYSQL_DATABASE': 'grafana_tests',
-                'MYSQL_USER': 'grafana',
-                'MYSQL_PASSWORD': 'password',
-            },
-        },
-    ]
-    variants = ['linux-x64', 'linux-x64-musl', 'osx64', 'win64',]
-    steps = [
-        lint_backend_step(edition),
-        codespell_step(),
-        shellcheck_step(),
-        build_backend_step(edition=edition, variants=variants),
-        build_frontend_step(edition=edition),
-        test_backend_step(),
-        test_frontend_step(),
-        build_plugins_step(edition=edition),
-        package_step(edition=edition, variants=variants),
-        e2e_tests_server_step(),
-        e2e_tests_step(),
-        build_storybook_step(edition),
-        build_docs_website_step(),
-        copy_packages_for_docker_step(),
-        build_docker_images_step(edition=edition, archs=['amd64',]),
-        postgres_integration_tests_step(),
-        mysql_integration_tests_step(),
-    ]
-    return [
-        pipeline(
-            name='test-pr', edition=edition, trigger=trigger, services=services, steps=steps,
-        ),
-    ]
-
-def master_pipelines(edition):
-    services = [
-        {
-            'name': 'postgres',
-            'image': 'postgres:12.3-alpine',
-            'environment': {
-              'POSTGRES_USER': 'grafanatest',
-              'POSTGRES_PASSWORD': 'grafanatest',
-              'POSTGRES_DB': 'grafanatest',
-            },
-        },
-        {
-            'name': 'mysql',
-            'image': 'mysql:5.6.48',
-            'environment': {
-                'MYSQL_ROOT_PASSWORD': 'rootpass',
-                'MYSQL_DATABASE': 'grafana_tests',
-                'MYSQL_USER': 'grafana',
-                'MYSQL_PASSWORD': 'password',
-            },
-        },
-    ]
-    steps = [
-        lint_backend_step(edition),
-        codespell_step(),
-        shellcheck_step(),
-        build_backend_step(edition=edition),
-        build_frontend_step(edition=edition),
-        test_backend_step(),
-        test_frontend_step(),
-        build_plugins_step(edition=edition),
-        package_step(edition=edition),
-        e2e_tests_server_step(),
-        e2e_tests_step(),
-        build_storybook_step(edition=edition),
-        publish_storybook_step(edition=edition),
-        build_docs_website_step(),
-        copy_packages_for_docker_step(),
-        build_docker_images_step(edition=edition),
-        build_docker_images_step(edition=edition, ubuntu=True),
-        postgres_integration_tests_step(),
-        mysql_integration_tests_step(),
-        release_next_npm_packages_step(edition),
-        publish_packages_step(edition),
-        deploy_to_kubernetes_step(edition),
-    ]
-    windows_steps = [
-        windows_installer_step(edition),
-    ]
-    trigger = {
-        'event': ['push',],
-        'branch': 'master',
-    }
-    return [
-        pipeline(
-            name='test-master', edition=edition, trigger=trigger, services=services, steps=steps
-        ),
-        pipeline(
-            name='windows-installer-master', edition=edition, trigger=trigger,
-            steps=windows_steps, platform='windows', depends_on=['test-master'],
-        ),
-    ]
-
-def pipeline(name, edition, trigger, steps, services=[], platform='linux', depends_on=[]):
-    if platform != 'windows':
-        platform_conf = {
-            'os': 'linux',
-            'arch': 'amd64',
-        }
-    else:
-        platform_conf = {
-            'os': 'windows',
-            'arch': 'amd64',
-            'version': '1809',
-        }
-
-=======
 dockerize_version = '0.6.1'
 wix_image = 'grafana/ci-wix:0.1.1'
 test_release_ver = 'v7.3.0-test'
@@ -155,7 +24,6 @@
             'version': '1809',
         }
 
->>>>>>> e8ae6fd0
     pipeline = {
         'kind': 'pipeline',
         'type': 'docker',
@@ -163,13 +31,9 @@
         'name': name,
         'trigger': trigger,
         'services': services,
-<<<<<<< HEAD
-        'steps': init_steps(edition, platform) + steps,
-=======
         'steps': init_steps(
             edition, platform, is_downstream=is_downstream, install_deps=install_deps, ver_mode=ver_mode,
         ) + steps,
->>>>>>> e8ae6fd0
         'depends_on': depends_on,
     }
 
@@ -181,9 +45,6 @@
 
     return pipeline
 
-<<<<<<< HEAD
-def init_steps(edition, platform):
-=======
 def notify_pipeline(name, slack_channel, trigger, depends_on=[]):
     trigger = dict(trigger, status = ['failure'])
     return {
@@ -215,20 +76,12 @@
     }
 
 def init_steps(edition, platform, ver_mode, is_downstream=False, install_deps=True):
->>>>>>> e8ae6fd0
     if platform == 'windows':
         return [
             {
                 'name': 'identify-runner',
                 'image': windows_image,
                 'commands': [
-<<<<<<< HEAD
-                    'echo $Env:DRONE_RUNNER_NAME',
-                ],
-            },
-        ]
-
-=======
                     'echo $env:DRONE_RUNNER_NAME',
                 ],
             },
@@ -250,7 +103,6 @@
     elif ver_mode == 'test-release':
         common_cmds.append('./bin/grabpl verify-version {}'.format(test_release_ver))
 
->>>>>>> e8ae6fd0
     identify_runner_step = {
         'name': 'identify-runner',
         'image': alpine_image,
@@ -259,16 +111,6 @@
         ],
     }
 
-<<<<<<< HEAD
-    common_cmds = [
-        'curl -fLO https://github.com/jwilder/dockerize/releases/download/v$${DOCKERIZE_VERSION}/dockerize-linux-amd64-v$${DOCKERIZE_VERSION}.tar.gz',
-        'tar -C bin -xzvf dockerize-linux-amd64-v$${DOCKERIZE_VERSION}.tar.gz',
-        'rm dockerize-linux-amd64-v$${DOCKERIZE_VERSION}.tar.gz',
-        'yarn install --frozen-lockfile --no-progress',
-    ]
-    if edition == 'enterprise':
-        return [
-=======
     if install_deps:
         common_cmds.extend([
             'curl -fLO https://github.com/jwilder/dockerize/releases/download/v$${DOCKERIZE_VERSION}/dockerize-linux-amd64-v$${DOCKERIZE_VERSION}.tar.gz',
@@ -290,7 +132,6 @@
                 source_commit = ' $${SOURCE_COMMIT}'
             committish = '${DRONE_COMMIT}'
         steps = [
->>>>>>> e8ae6fd0
             identify_runner_step,
             {
                 'name': 'clone',
@@ -326,13 +167,9 @@
             },
         ]
 
-<<<<<<< HEAD
-    return [
-=======
         return steps
 
     steps = [
->>>>>>> e8ae6fd0
         identify_runner_step,
         {
             'name': 'initialize',
@@ -967,36 +804,6 @@
         'commands': [cmd,],
     }
 
-<<<<<<< HEAD
-def windows_installer_step(edition):
-    sfx = ''
-    if edition == 'enterprise':
-        sfx = '-enterprise'
-    return {
-        'name': 'build-windows-installer',
-        'image': 'grafana/ci-wix:0.1.1',
-        'environment': {
-            'GCP_KEY': {
-                'from_secret': 'gcp_key',
-            },
-        },
-        'commands': [
-            '$$gcpKey = $$env:GCP_KEY',
-            '[System.Text.Encoding]::UTF8.GetString([System.Convert]::FromBase64String($$gcpKey)) > gcpkey.json',
-            # gcloud fails to read the file unless converted with dos2unix
-            'dos2unix gcpkey.json',
-            'gcloud auth activate-service-account --key-file=gcpkey.json',
-            'rm gcpkey.json',
-            '$$ProgressPreference = "SilentlyContinue"',
-            'Invoke-WebRequest https://grafana-downloads.storage.googleapis.com/grafana-build-pipeline/v{}/windows/grabpl.exe -OutFile grabpl.exe'.format(grabpl_version),
-            # TODO: Infer correct Grafana version
-            'Invoke-WebRequest https://grafana-downloads.storage.googleapis.com/{}/master/grafana{}-7.2.0-9fffe273pre.windows-amd64.zip -OutFile grafana.zip'.format(edition, sfx),
-            'cp C:\\App\\nssm-2.24.zip .',
-            './grabpl.exe windows-installer --edition {} grafana.zip'.format(edition),
-            '$$fname = ((Get-Childitem grafana*.msi -name) -split "`n")[0]',
-            'echo "gsutil cp $$fname gs://grafana-downloads/{}/master/"'.format(edition),
-            'echo "gsutil cp $$fname.sha256 gs://grafana-downloads/{}/master/"'.format(edition),
-=======
 def publish_packages_step(edition, is_downstream):
     if edition == 'enterprise' and not is_downstream:
         return None
@@ -1034,7 +841,6 @@
             './bin/grabpl publish-packages --edition {} --gcp-key /tmp/gcpkey.json --build-id {}'.format(
                 edition, build_no,
             ),
->>>>>>> e8ae6fd0
         ],
     }
 
