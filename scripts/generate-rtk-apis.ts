--- conflicted
+++ resolved
@@ -65,10 +65,7 @@
       argSuffix: 'Arg',
       responseSuffix: 'Response',
       tag: true,
-<<<<<<< HEAD
-=======
       hooks: true,
->>>>>>> ca3db84d
     },
   },
 };
