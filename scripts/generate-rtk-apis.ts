// Generates Redux Toolkit API slices for certain APIs from the OpenAPI spec
import type { ConfigFile } from '@rtk-query/codegen-openapi';

const config: ConfigFile = {
  schemaFile: '', // leave this empty, and instead populate the outputFiles object below
  apiFile: '', // leave this empty, and instead populate the outputFiles object below
  exportName: 'generatedAPI',

  outputFiles: {
    '../public/app/features/migrate-to-cloud/api/endpoints.gen.ts': {
      schemaFile: '../public/openapi3.json',
      apiFile: '../public/app/features/migrate-to-cloud/api/baseAPI.ts',
      apiImport: 'baseAPI',
      hooks: true,
      filterEndpoints: [
        'getSessionList',
        'getSession',
        'deleteSession',
        'createSession',

        'getShapshotList',
        'getSnapshot',
        'uploadSnapshot',
        'createSnapshot',
        'cancelSnapshot',

        'createCloudMigrationToken',
        'deleteCloudMigrationToken',
        'getCloudMigrationToken',

        'getDashboardByUid',
        'getLibraryElementByUid',

        'getResourceDependencies',
      ],
    },
    '../public/app/features/preferences/api/user/endpoints.gen.ts': {
      schemaFile: '../public/openapi3.json',
      hooks: true,
      apiFile: '../public/app/features/preferences/api/user/baseAPI.ts',
      apiImport: 'baseAPI',
      filterEndpoints: ['getUserPreferences', 'updateUserPreferences', 'patchUserPreferences'],
    },
    '../public/app/api/clients/iam/endpoints.gen.ts': {
      schemaFile: '../data/openapi/iam.grafana.app-v0alpha1.json',
      apiFile: '../public/app/api/clients/iam/baseAPI.ts',
      filterEndpoints: ['getDisplayMapping'],
      tag: true,
    },
    '../public/app/api/clients/provisioning/endpoints.gen.ts': {
      apiFile: '../public/app/api/clients/provisioning/baseAPI.ts',
      schemaFile: '../data/openapi/provisioning.grafana.app-v0alpha1.json',
      filterEndpoints,
      tag: true,
      hooks: true,
    },
    '../public/app/api/clients/folder/endpoints.gen.ts': {
      apiFile: '../public/app/api/clients/folder/baseAPI.ts',
      schemaFile: '../data/openapi/folder.grafana.app-v0alpha1.json',
      filterEndpoints: ['getFolder'],
      tag: true,
    },
<<<<<<< HEAD
    '../public/app/api/clients/playlist/endpoints.gen.ts': {
      apiFile: '../public/app/api/clients/playlist/baseAPI.ts',
      schemaFile: '../data/openapi/playlist.grafana.app-v0alpha1.json',
      filterEndpoints: ['listPlaylist', 'getPlaylist', 'createPlaylist', 'deletePlaylist', 'replacePlaylist'],
=======
    '../public/app/api/clients/advisor/endpoints.gen.ts': {
      apiFile: '../public/app/api/clients/advisor/baseAPI.ts',
      schemaFile: '../data/openapi/advisor.grafana.app-v0alpha1.json',
      filterEndpoints: ['createCheck', 'getCheck', 'listCheck', 'deleteCheck', 'updateCheck', 'listCheckType'],
>>>>>>> 8ebce765
      tag: true,
    },
  },
};

function filterEndpoints(name: string) {
  return !name.toLowerCase().includes('getapiresources') && !name.toLowerCase().includes('update');
}

export default config;<|MERGE_RESOLUTION|>--- conflicted
+++ resolved
@@ -60,19 +60,18 @@
       filterEndpoints: ['getFolder'],
       tag: true,
     },
-<<<<<<< HEAD
+    '../public/app/api/clients/advisor/endpoints.gen.ts': {
+      apiFile: '../public/app/api/clients/advisor/baseAPI.ts',
+      schemaFile: '../data/openapi/advisor.grafana.app-v0alpha1.json',
+      filterEndpoints: ['createCheck', 'getCheck', 'listCheck', 'deleteCheck', 'updateCheck', 'listCheckType'],
+      tag: true,
+    },
     '../public/app/api/clients/playlist/endpoints.gen.ts': {
       apiFile: '../public/app/api/clients/playlist/baseAPI.ts',
       schemaFile: '../data/openapi/playlist.grafana.app-v0alpha1.json',
       filterEndpoints: ['listPlaylist', 'getPlaylist', 'createPlaylist', 'deletePlaylist', 'replacePlaylist'],
-=======
-    '../public/app/api/clients/advisor/endpoints.gen.ts': {
-      apiFile: '../public/app/api/clients/advisor/baseAPI.ts',
-      schemaFile: '../data/openapi/advisor.grafana.app-v0alpha1.json',
-      filterEndpoints: ['createCheck', 'getCheck', 'listCheck', 'deleteCheck', 'updateCheck', 'listCheckType'],
->>>>>>> 8ebce765
       tag: true,
-    },
+    }
   },
 };
 
