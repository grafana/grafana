// Generates Redux Toolkit API slices for certain APIs from the OpenAPI spec
import type { ConfigFile } from '@rtk-query/codegen-openapi';

const config: ConfigFile = {
  schemaFile: '', // leave this empty, and instead populate the outputFiles object below
  apiFile: '', // leave this empty, and instead populate the outputFiles object below
  exportName: 'generatedAPI',

  outputFiles: {
    '../public/app/features/migrate-to-cloud/api/endpoints.gen.ts': {
      schemaFile: '../public/openapi3.json',
      apiFile: '../public/app/features/migrate-to-cloud/api/baseAPI.ts',
      apiImport: 'baseAPI',
      hooks: true,
      filterEndpoints: [
        'getSessionList',
        'getSession',
        'deleteSession',
        'createSession',

        'getShapshotList',
        'getSnapshot',
        'uploadSnapshot',
        'createSnapshot',
        'cancelSnapshot',

        'createCloudMigrationToken',
        'deleteCloudMigrationToken',
        'getCloudMigrationToken',

        'getDashboardByUid',
        'getLibraryElementByUid',

        'getResourceDependencies',
      ],
    },
    '../public/app/features/preferences/api/user/endpoints.gen.ts': {
      schemaFile: '../public/openapi3.json',
      hooks: true,
      apiFile: '../public/app/features/preferences/api/user/baseAPI.ts',
      apiImport: 'baseAPI',
      filterEndpoints: ['getUserPreferences', 'updateUserPreferences', 'patchUserPreferences'],
    },
    '../public/app/api/clients/iam/v0alpha1/endpoints.gen.ts': {
      schemaFile: '../data/openapi/iam.grafana.app-v0alpha1.json',
      apiFile: '../public/app/api/clients/iam/v0alpha1/baseAPI.ts',
      filterEndpoints: ['getDisplayMapping'],
      tag: true,
    },
    '../public/app/api/clients/provisioning/v0alpha1/endpoints.gen.ts': {
      apiFile: '../public/app/api/clients/provisioning/v0alpha1/baseAPI.ts',
      schemaFile: '../data/openapi/provisioning.grafana.app-v0alpha1.json',
      filterEndpoints,
      tag: true,
      hooks: true,
    },
    '../public/app/api/clients/folder/v1beta1/endpoints.gen.ts': {
      apiFile: '../public/app/api/clients/folder/v1beta1/baseAPI.ts',
      schemaFile: '../data/openapi/folder.grafana.app-v1beta1.json',
      tag: true,
    },
    '../public/app/api/clients/advisor/v0alpha1/endpoints.gen.ts': {
      apiFile: '../public/app/api/clients/advisor/v0alpha1/baseAPI.ts',
      schemaFile: '../data/openapi/advisor.grafana.app-v0alpha1.json',
      filterEndpoints: [
        'createCheck',
        'getCheck',
        'listCheck',
        'deleteCheck',
        'updateCheck',
        'listCheckType',
        'updateCheckType',
      ],
      tag: true,
    },
    '../public/app/api/clients/playlist/v0alpha1/endpoints.gen.ts': {
      apiFile: '../public/app/api/clients/playlist/v0alpha1/baseAPI.ts',
      schemaFile: '../data/openapi/playlist.grafana.app-v0alpha1.json',
      filterEndpoints: ['listPlaylist', 'getPlaylist', 'createPlaylist', 'deletePlaylist', 'replacePlaylist'],
      tag: true,
    },
    '../public/app/api/clients/dashboard/v0alpha1/endpoints.gen.ts': {
      apiFile: '../public/app/api/clients/dashboard/v0alpha1/baseAPI.ts',
      schemaFile: '../data/openapi/dashboard.grafana.app-v0alpha1.json',
      filterEndpoints: [
        // Do not use any other endpoints from this version
        // If other endpoints are required, they must be used from a newer version of the dashboard API
        'getSearch',
      ],
      tag: true,
    },

<<<<<<< HEAD
    '../public/app/api/clients/shorturl/v1alpha1/endpoints.gen.ts': {
      apiFile: '../public/app/api/clients/shorturl/v1alpha1/baseAPI.ts',
      schemaFile: '../data/openapi/shorturl.grafana.app-v1alpha1.json',
=======
    '../public/app/api/clients/rules/v0alpha1/endpoints.gen.ts': {
      apiFile: '../public/app/api/clients/rules/v0alpha1/baseAPI.ts',
      schemaFile: '../data/openapi/rules.alerting.grafana.app-v0alpha1.json',
>>>>>>> d3c0980c
      tag: true,
    },
    // PLOP_INJECT_API_CLIENT - Used by the API client generator
  },
};

function filterEndpoints(name: string) {
  return !name.toLowerCase().includes('getapiresources') && !name.toLowerCase().includes('update');
}

export default config;<|MERGE_RESOLUTION|>--- conflicted
+++ resolved
@@ -90,15 +90,14 @@
       tag: true,
     },
 
-<<<<<<< HEAD
     '../public/app/api/clients/shorturl/v1alpha1/endpoints.gen.ts': {
       apiFile: '../public/app/api/clients/shorturl/v1alpha1/baseAPI.ts',
       schemaFile: '../data/openapi/shorturl.grafana.app-v1alpha1.json',
-=======
+      tag: true,
+    },
     '../public/app/api/clients/rules/v0alpha1/endpoints.gen.ts': {
       apiFile: '../public/app/api/clients/rules/v0alpha1/baseAPI.ts',
       schemaFile: '../data/openapi/rules.alerting.grafana.app-v0alpha1.json',
->>>>>>> d3c0980c
       tag: true,
     },
     // PLOP_INJECT_API_CLIENT - Used by the API client generator
