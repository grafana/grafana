--- conflicted
+++ resolved
@@ -20,11 +20,7 @@
 
 // TablesList returns a list of tables for the sql statement
 func TablesList(rawSQL string) ([]string, error) {
-<<<<<<< HEAD
-	duckDB := NewInMemoryDB()
-=======
 	db := NewInMemoryDB()
->>>>>>> 9e942dcb
 	rawSQL = strings.Replace(rawSQL, "'", "''", -1)
 	cmd := fmt.Sprintf("SELECT json_serialize_sql('%s')", rawSQL)
 	ret, err := db.RunCommands([]string{cmd})
