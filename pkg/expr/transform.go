package expr

import (
	"encoding/json"
	"fmt"
	"time"

	"github.com/grafana/grafana-plugin-sdk-go/backend"
	"github.com/grafana/grafana/pkg/bus"
	"github.com/grafana/grafana/pkg/models"
	"github.com/grafana/grafana/pkg/plugins/adapters"
	"github.com/grafana/grafana/pkg/util/errutil"
	"github.com/prometheus/client_golang/prometheus"
	"golang.org/x/net/context"
)

var (
	expressionsQuerySummary *prometheus.SummaryVec
)

func init() {
	expressionsQuerySummary = prometheus.NewSummaryVec(
		prometheus.SummaryOpts{
			Name:       "expressions_queries_duration_milliseconds",
			Help:       "Expressions query summary",
			Objectives: map[float64]float64{0.5: 0.05, 0.9: 0.01, 0.99: 0.001},
		},
		[]string{"status"},
	)

	prometheus.MustRegister(expressionsQuerySummary)
}

<<<<<<< HEAD
// WrapTransformData creates and executes transform requests
func (s *Service) WrapTransformData(ctx context.Context, query plugins.DataQuery) (*backend.QueryDataResponse, error) {
	req := Request{
		OrgId:   query.User.OrgId,
		Queries: []Query{},
	}

	for _, q := range query.Queries {
		if q.DataSource == nil {
			return nil, fmt.Errorf("mising datasource info: " + q.RefID)
		}
		modelJSON, err := q.Model.MarshalJSON()
		if err != nil {
			return nil, err
		}
		req.Queries = append(req.Queries, Query{
			JSON:          modelJSON,
			Interval:      time.Duration(q.IntervalMS) * time.Millisecond,
			RefID:         q.RefID,
			MaxDataPoints: q.MaxDataPoints,
			QueryType:     q.QueryType,
			DataSource:    q.DataSource,
			TimeRange: TimeRange{
				From: query.TimeRange.GetFromAsTimeUTC(),
				To:   query.TimeRange.GetToAsTimeUTC(),
			},
		})
	}
	return s.TransformData(ctx, &req)
}

=======
>>>>>>> 8d6831f2
// Request is similar to plugins.DataQuery but with the Time Ranges is per Query.
type Request struct {
	Headers map[string]string
	Debug   bool
	OrgId   int64
	Queries []Query
}

// Query is like plugins.DataSubQuery, but with a a time range, and only the UID
// for the data source. Also interval is a time.Duration.
type Query struct {
	RefID         string
	TimeRange     TimeRange
	DataSource    *models.DataSource `json:"datasource"`
	JSON          json.RawMessage
	Interval      time.Duration
	QueryType     string
	MaxDataPoints int64
}

func (q *Query) GetDatasourceUID() string {
	return q.DataSource.Uid
}

// TimeRange is a time.Time based TimeRange.
type TimeRange struct {
	From time.Time
	To   time.Time
}

// TransformData takes Queries which are either expressions nodes
// or are datasource requests.
func (s *Service) TransformData(ctx context.Context, req *Request) (r *backend.QueryDataResponse, err error) {
	if s.isDisabled() {
		return nil, fmt.Errorf("server side expressions are disabled")
	}

	start := time.Now()
	defer func() {
		var respStatus string
		switch {
		case err == nil:
			respStatus = "success"
		default:
			respStatus = "failure"
		}
		duration := float64(time.Since(start).Nanoseconds()) / float64(time.Millisecond)
		expressionsQuerySummary.WithLabelValues(respStatus).Observe(duration)
	}()

	// Build the pipeline from the request, checking for ordering issues (e.g. loops)
	// and parsing graph nodes from the queries.
	pipeline, err := s.BuildPipeline(req)
	if err != nil {
		return nil, err
	}

	// Execute the pipeline
	responses, err := s.ExecutePipeline(ctx, pipeline)
	if err != nil {
		return nil, err
	}

	// Get which queries have the Hide property so they those queries' results
	// can be excluded from the response.
	hidden, err := hiddenRefIDs(req.Queries)
	if err != nil {
		return nil, err
	}

	if len(hidden) != 0 {
		filteredRes := backend.NewQueryDataResponse()
		for refID, res := range responses.Responses {
			if _, ok := hidden[refID]; !ok {
				filteredRes.Responses[refID] = res
			}
		}
		responses = filteredRes
	}

	return responses, nil
}

func hiddenRefIDs(queries []Query) (map[string]struct{}, error) {
	hidden := make(map[string]struct{})

	for _, query := range queries {
		hide := struct {
			Hide bool `json:"hide"`
		}{}

		if err := json.Unmarshal(query.JSON, &hide); err != nil {
			return nil, err
		}

		if hide.Hide {
			hidden[query.RefID] = struct{}{}
		}
	}
	return hidden, nil
}

// queryData is called used to query datasources that are not expression commands, but are used
// alongside expressions and/or are the input of an expression command.
func (s *Service) queryData(ctx context.Context, req *backend.QueryDataRequest) (*backend.QueryDataResponse, error) {
	if len(req.Queries) == 0 {
		return nil, fmt.Errorf("zero queries found in datasource request")
	}

	datasourceID := int64(0)
	var datasourceUID string

	if req.PluginContext.DataSourceInstanceSettings != nil {
		datasourceID = req.PluginContext.DataSourceInstanceSettings.ID
		datasourceUID = req.PluginContext.DataSourceInstanceSettings.UID
	}

	getDsInfo := &models.GetDataSourceQuery{
		OrgId: req.PluginContext.OrgID,
		Id:    datasourceID,
		Uid:   datasourceUID,
	}

	if err := bus.DispatchCtx(ctx, getDsInfo); err != nil {
		return nil, fmt.Errorf("could not find datasource: %w", err)
	}

	dsInstanceSettings, err := adapters.ModelToInstanceSettings(getDsInfo.Result, s.decryptSecureJsonDataFn(ctx))
	if err != nil {
		return nil, errutil.Wrap("failed to convert datasource instance settings", err)
	}

	req.PluginContext.DataSourceInstanceSettings = dsInstanceSettings
	req.PluginContext.PluginID = getDsInfo.Result.Type

	return s.dataService.QueryData(ctx, req)
}

func (s *Service) decryptSecureJsonDataFn(ctx context.Context) func(map[string][]byte) map[string]string {
	return func(m map[string][]byte) map[string]string {
		decryptedJsonData, err := s.secretsService.DecryptJsonData(ctx, m)
		if err != nil {
			logger.Error("Failed to decrypt secure json data", "error", err)
		}
		return decryptedJsonData
	}
}<|MERGE_RESOLUTION|>--- conflicted
+++ resolved
@@ -31,40 +31,6 @@
 	prometheus.MustRegister(expressionsQuerySummary)
 }
 
-<<<<<<< HEAD
-// WrapTransformData creates and executes transform requests
-func (s *Service) WrapTransformData(ctx context.Context, query plugins.DataQuery) (*backend.QueryDataResponse, error) {
-	req := Request{
-		OrgId:   query.User.OrgId,
-		Queries: []Query{},
-	}
-
-	for _, q := range query.Queries {
-		if q.DataSource == nil {
-			return nil, fmt.Errorf("mising datasource info: " + q.RefID)
-		}
-		modelJSON, err := q.Model.MarshalJSON()
-		if err != nil {
-			return nil, err
-		}
-		req.Queries = append(req.Queries, Query{
-			JSON:          modelJSON,
-			Interval:      time.Duration(q.IntervalMS) * time.Millisecond,
-			RefID:         q.RefID,
-			MaxDataPoints: q.MaxDataPoints,
-			QueryType:     q.QueryType,
-			DataSource:    q.DataSource,
-			TimeRange: TimeRange{
-				From: query.TimeRange.GetFromAsTimeUTC(),
-				To:   query.TimeRange.GetToAsTimeUTC(),
-			},
-		})
-	}
-	return s.TransformData(ctx, &req)
-}
-
-=======
->>>>>>> 8d6831f2
 // Request is similar to plugins.DataQuery but with the Time Ranges is per Query.
 type Request struct {
 	Headers map[string]string
