package expr

import (
	"context"
	"errors"
	"fmt"
	"time"

	"github.com/grafana/grafana-plugin-sdk-go/data"

	"github.com/grafana/grafana/pkg/apimachinery/errutil"
	"github.com/grafana/grafana/pkg/expr/mathexp"
	"github.com/grafana/grafana/pkg/expr/sql"
	"github.com/grafana/grafana/pkg/infra/tracing"
)

// SQLCommand is an expression to run SQL over results
type SQLCommand struct {
	query       string
	varsToQuery []string
	refID       string
}

// NewSQLCommand creates a new SQLCommand.
func NewSQLCommand(refID, rawSQL string) (*SQLCommand, error) {
	if rawSQL == "" {
		return nil, errutil.BadRequest("sql-missing-query",
			errutil.WithPublicMessage("missing SQL query"))
	}
	tables, err := sql.TablesList(rawSQL)
	if err != nil {
		logger.Warn("invalid sql query", "sql", rawSQL, "error", err)
		return nil, errutil.BadRequest("sql-invalid-sql",
			errutil.WithPublicMessage("error reading SQL command"),
		)
	}
	if len(tables) == 0 {
		logger.Warn("no tables found in SQL query", "sql", rawSQL)
	}
	if tables != nil {
		logger.Debug("REF tables", "tables", tables, "sql", rawSQL)
	}
	return &SQLCommand{
		query:       rawSQL,
		varsToQuery: tables,
		refID:       refID,
	}, nil
}

// UnmarshalSQLCommand creates a SQLCommand from Grafana's frontend query.
func UnmarshalSQLCommand(rn *rawNode) (*SQLCommand, error) {
	if rn.TimeRange == nil {
		logger.Error("time range must be specified for refID", "refID", rn.RefID)
		return nil, fmt.Errorf("time range must be specified for refID %s", rn.RefID)
	}

	expressionRaw, ok := rn.Query["expression"]
	if !ok {
		logger.Error("no expression in the query", "query", rn.Query)
		return nil, errors.New("no expression in the query")
	}
	expression, ok := expressionRaw.(string)
	if !ok {
		logger.Error("expected sql expression to be type string", "expression", expressionRaw)
		return nil, fmt.Errorf("expected sql expression to be type string, but got type %T", expressionRaw)
	}

	return NewSQLCommand(rn.RefID, expression)
}

// NeedsVars returns the variable names (refIds) that are dependencies
// to execute the command and allows the command to fulfill the Command interface.
func (gr *SQLCommand) NeedsVars() []string {
	return gr.varsToQuery
}

// Execute runs the command and returns the results or an error if the command
// failed to execute.
func (gr *SQLCommand) Execute(ctx context.Context, now time.Time, vars mathexp.Vars, tracer tracing.Tracer) (mathexp.Results, error) {
	_, span := tracer.Start(ctx, "SSE.ExecuteSQL")
	defer span.End()

	allFrames := []*data.Frame{}
	for _, ref := range gr.varsToQuery {
		results, ok := vars[ref]
		if !ok {
			logger.Warn("no results found for", "ref", ref)
			continue
		}
		frames := results.Values.AsDataFrames(ref)
		allFrames = append(allFrames, frames...)
	}

	rsp := mathexp.Results{}

<<<<<<< HEAD
	duckDB := sql.NewInMemoryDB()
=======
	db := sql.NewInMemoryDB()
>>>>>>> 9e942dcb
	var frame = &data.Frame{}

	logger.Debug("Executing query", "query", gr.query, "frames", len(allFrames))
	err := db.QueryFramesInto(gr.refID, gr.query, allFrames, frame)
	if err != nil {
		logger.Error("Failed to query frames", "error", err.Error())
		rsp.Error = err
		return rsp, nil
	}
	logger.Debug("Done Executing query", "query", gr.query, "rows", frame.Rows())

	frame.RefID = gr.refID

	if frame.Rows() == 0 {
		rsp.Values = mathexp.Values{
			mathexp.NoData{Frame: frame},
		}
	}

	rsp.Values = mathexp.Values{
		mathexp.TableData{Frame: frame},
	}

	return rsp, nil
}

func (gr *SQLCommand) Type() string {
	return TypeSQL.String()
}<|MERGE_RESOLUTION|>--- conflicted
+++ resolved
@@ -93,11 +93,7 @@
 
 	rsp := mathexp.Results{}
 
-<<<<<<< HEAD
-	duckDB := sql.NewInMemoryDB()
-=======
 	db := sql.NewInMemoryDB()
->>>>>>> 9e942dcb
 	var frame = &data.Frame{}
 
 	logger.Debug("Executing query", "query", gr.query, "frames", len(allFrames))
