--- conflicted
+++ resolved
@@ -61,13 +61,6 @@
 func (dp *DataPipeline) execute(c context.Context, now time.Time, s *Service) (mathexp.Vars, error) {
 	vars := make(mathexp.Vars)
 
-<<<<<<< HEAD
-	// Execute datasource nodes first, and group queries by datasource to execute in a single call per datasource.
-	dsNodes := []*DSNode{}
-	for _, node := range *dp {
-		if node.NodeType() != TypeDatasourceNode {
-			continue
-=======
 	groupByDSFlag := s.features.IsEnabled(featuremgmt.FlagSseGroupByDatasource)
 	// Execute datasource nodes first, and grouped by datasource.
 	if groupByDSFlag {
@@ -77,17 +70,10 @@
 				continue
 			}
 			dsNodes = append(dsNodes, node.(*DSNode))
->>>>>>> cad39b73
-		}
-
-<<<<<<< HEAD
-	executeDSNodesGrouped(c, now, vars, s, dsNodes)
-=======
-		if err := executeDSNodesGrouped(c, now, vars, s, dsNodes); err != nil {
-			return nil, err
-		}
-	}
->>>>>>> cad39b73
+		}
+
+		executeDSNodesGrouped(c, now, vars, s, dsNodes)
+	}
 
 	for _, node := range *dp {
 		if groupByDSFlag && node.NodeType() == TypeDatasourceNode {
