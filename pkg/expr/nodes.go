package expr

import (
	"context"
	"encoding/json"
	"fmt"
	"strings"
	"time"

	"github.com/grafana/grafana-plugin-sdk-go/backend"
	"github.com/grafana/grafana-plugin-sdk-go/data"
	"go.opentelemetry.io/otel/attribute"
	"gonum.org/v1/gonum/graph/simple"

	"github.com/grafana/grafana/pkg/expr/classic"
	"github.com/grafana/grafana/pkg/expr/mathexp"
	"github.com/grafana/grafana/pkg/infra/log"
	"github.com/grafana/grafana/pkg/infra/tracing"
	"github.com/grafana/grafana/pkg/services/datasources"
	"github.com/grafana/grafana/pkg/services/featuremgmt"
)

// label that is used when all mathexp.Series have 0 labels to make them identifiable by labels. The value of this label is extracted from value field names
const nameLabelName = "__name__"

var (
	logger = log.New("expr")
)

// baseNode includes common properties used across DPNodes.
type baseNode struct {
	id    int64
	refID string
}

type rawNode struct {
	RefID      string `json:"refId"`
	Query      map[string]any
	QueryRaw   []byte
	QueryType  string
	TimeRange  TimeRange
	DataSource *datasources.DataSource
	// We use this index as the id of the node graph so the order can remain during a the stable sort of the dependency graph execution order.
	// Some data sources, such as cloud watch, have order dependencies between queries.
	idx int64
}

func (rn *rawNode) GetCommandType() (c CommandType, err error) {
	rawType, ok := rn.Query["type"]
	if !ok {
		return c, fmt.Errorf("no expression command type in query for refId %v", rn.RefID)
	}
	typeString, ok := rawType.(string)
	if !ok {
		return c, fmt.Errorf("expected expression command type to be a string, got type %T", rawType)
	}
	return ParseCommandType(typeString)
}

// String returns a string representation of the node. In particular for
// %v formatting in error messages.
func (b *baseNode) String() string {
	return b.refID
}

// CMDNode is a DPNode that holds an expression command.
type CMDNode struct {
	baseNode
	CMDType CommandType
	Command Command
}

// ID returns the id of the node so it can fulfill the gonum's graph Node interface.
func (b *baseNode) ID() int64 {
	return b.id
}

// RefID returns the refId of the node.
func (b *baseNode) RefID() string {
	return b.refID
}

// NodeType returns the data pipeline node type.
func (gn *CMDNode) NodeType() NodeType {
	return TypeCMDNode
}

// Execute runs the node and adds the results to vars. If the node requires
// other nodes they must have already been executed and their results must
// already by in vars.
func (gn *CMDNode) Execute(ctx context.Context, now time.Time, vars mathexp.Vars, s *Service) (mathexp.Results, error) {
	return gn.Command.Execute(ctx, now, vars, s.tracer)
}

func buildCMDNode(dp *simple.DirectedGraph, rn *rawNode) (*CMDNode, error) {
	commandType, err := rn.GetCommandType()
	if err != nil {
		return nil, fmt.Errorf("invalid command type in expression '%v': %w", rn.RefID, err)
	}

	node := &CMDNode{
		baseNode: baseNode{
			id:    rn.idx,
			refID: rn.RefID,
		},
		CMDType: commandType,
	}

	switch commandType {
	case TypeMath:
		node.Command, err = UnmarshalMathCommand(rn)
	case TypeReduce:
		node.Command, err = UnmarshalReduceCommand(rn)
	case TypeResample:
		node.Command, err = UnmarshalResampleCommand(rn)
	case TypeClassicConditions:
		node.Command, err = classic.UnmarshalConditionsCmd(rn.Query, rn.RefID)
	case TypeThreshold:
		node.Command, err = UnmarshalThresholdCommand(rn)
	default:
		return nil, fmt.Errorf("expression command type '%v' in expression '%v' not implemented", commandType, rn.RefID)
	}
	if err != nil {
		return nil, fmt.Errorf("failed to parse expression '%v': %w", rn.RefID, err)
	}

	return node, nil
}

const (
	defaultIntervalMS = int64(64)
	defaultMaxDP      = int64(5000)
)

// DSNode is a DPNode that holds a datasource request.
type DSNode struct {
	baseNode
	query      json.RawMessage
	datasource *datasources.DataSource

	orgID      int64
	queryType  string
	timeRange  TimeRange
	intervalMS int64
	maxDP      int64
	request    Request
}

// NodeType returns the data pipeline node type.
func (dn *DSNode) NodeType() NodeType {
	return TypeDatasourceNode
}

func (s *Service) buildDSNode(dp *simple.DirectedGraph, rn *rawNode, req *Request) (*DSNode, error) {
	if rn.TimeRange == nil {
		return nil, fmt.Errorf("time range must be specified for refID %s", rn.RefID)
	}
	encodedQuery, err := json.Marshal(rn.Query)
	if err != nil {
		return nil, err
	}

	dsNode := &DSNode{
		baseNode: baseNode{
			id:    rn.idx,
			refID: rn.RefID,
		},
		orgID:      req.OrgId,
		query:      json.RawMessage(encodedQuery),
		queryType:  rn.QueryType,
		intervalMS: defaultIntervalMS,
		maxDP:      defaultMaxDP,
		timeRange:  rn.TimeRange,
		request:    *req,
		datasource: rn.DataSource,
	}

	var floatIntervalMS float64
	if rawIntervalMS, ok := rn.Query["intervalMs"]; ok {
		if floatIntervalMS, ok = rawIntervalMS.(float64); !ok {
			return nil, fmt.Errorf("expected intervalMs to be an float64, got type %T for refId %v", rawIntervalMS, rn.RefID)
		}
		dsNode.intervalMS = int64(floatIntervalMS)
	}

	var floatMaxDP float64
	if rawMaxDP, ok := rn.Query["maxDataPoints"]; ok {
		if floatMaxDP, ok = rawMaxDP.(float64); !ok {
			return nil, fmt.Errorf("expected maxDataPoints to be an float64, got type %T for refId %v", rawMaxDP, rn.RefID)
		}
		dsNode.maxDP = int64(floatMaxDP)
	}

	return dsNode, nil
}

// executeDSNodesGrouped groups datasource node queries by the datasource instance, and then sends them
// in a single request with one or more queries to the datasource.
func executeDSNodesGrouped(ctx context.Context, now time.Time, vars mathexp.Vars, s *Service, nodes []*DSNode) {
	type dsKey struct {
		uid   string // in theory I think this all I need for the key, but rather be safe
		id    int64
		orgID int64
	}
	byDS := make(map[dsKey][]*DSNode)
	for _, node := range nodes {
		k := dsKey{id: node.datasource.ID, uid: node.datasource.UID, orgID: node.orgID}
		byDS[k] = append(byDS[k], node)
	}

	for _, nodeGroup := range byDS {
		func() {
			ctx, span := s.tracer.Start(ctx, "SSE.ExecuteDatasourceQuery")
			defer span.End()
			firstNode := nodeGroup[0]
			pCtx, err := s.pCtxProvider.GetWithDataSource(ctx, firstNode.datasource.Type, firstNode.request.User, firstNode.datasource)
			if err != nil {
				for _, dn := range nodeGroup {
					vars[dn.refID] = mathexp.Results{Error: fmt.Errorf("could not get datasource: %w", err)} // TODO errutil public
				}
				return
			}

			logger := logger.FromContext(ctx).New("datasourceType", firstNode.datasource.Type,
				"queryRefId", firstNode.refID,
				"datasourceUid", firstNode.datasource.UID,
				"datasourceVersion", firstNode.datasource.Version,
			)

			span.SetAttributes("datasource.type", firstNode.datasource.Type, attribute.Key("datasource.type").String(firstNode.datasource.Type))
			span.SetAttributes("datasource.uid", firstNode.datasource.UID, attribute.Key("datasource.uid").String(firstNode.datasource.UID))

			req := &backend.QueryDataRequest{
				PluginContext: pCtx,
				Headers:       firstNode.request.Headers,
			}

			for _, dn := range nodeGroup {
				req.Queries = append(req.Queries, backend.DataQuery{
					RefID:         dn.refID,
					MaxDataPoints: dn.maxDP,
					Interval:      time.Duration(int64(time.Millisecond) * dn.intervalMS),
					JSON:          dn.query,
					TimeRange:     dn.timeRange.AbsoluteTime(now),
					QueryType:     dn.queryType,
				})
			}

			responseType := "unknown"
			respStatus := "success"

			instrument := func(e error, rt string) {
				if e != nil {
					responseType = "error"
					respStatus = "failure"
					span.AddEvents([]string{"error", "message"},
						[]tracing.EventValue{
							{Str: fmt.Sprintf("%v", err)},
							{Str: "failed to query data source"},
						})
				}
				logger.Debug("Data source queried", "responseType", responseType)
				useDataplane := strings.HasPrefix(responseType, "dataplane-")
				s.metrics.dsRequests.WithLabelValues(respStatus, fmt.Sprintf("%t", useDataplane), firstNode.datasource.Type).Inc()
			}

			resp, err := s.dataService.QueryData(ctx, req)
			if err != nil {
				for _, dn := range nodeGroup {
					vars[dn.refID] = mathexp.Results{Error: MakeQueryError(firstNode.refID, firstNode.datasource.UID, err)}
				}
				instrument(err, "unknown")
				return
			}

			for _, dn := range nodeGroup {
				dataFrames, err := getResponseFrame(resp, dn.refID)
				if err != nil {
					vars[dn.refID] = mathexp.Results{Error: MakeQueryError(dn.refID, dn.datasource.UID, err)}
					instrument(err, "unknown")
					return
				}

				var result mathexp.Results
				responseType, result, err = convertDataFramesToResults(ctx, dataFrames, dn.datasource.Type, s, logger)
				if err != nil {
					result.Error = MakeConversionError(dn.RefID(), err)
				}
				instrument(err, responseType)
				vars[dn.refID] = result
			}
		}()
	}
<<<<<<< HEAD
=======
	return nil
}

// Execute runs the node and adds the results to vars. If the node requires
// other nodes they must have already been executed and their results must
// already by in vars.
func (dn *DSNode) Execute(ctx context.Context, now time.Time, _ mathexp.Vars, s *Service) (r mathexp.Results, e error) {
	logger := logger.FromContext(ctx).New("datasourceType", dn.datasource.Type, "queryRefId", dn.refID, "datasourceUid", dn.datasource.UID, "datasourceVersion", dn.datasource.Version)
	ctx, span := s.tracer.Start(ctx, "SSE.ExecuteDatasourceQuery")
	defer span.End()

	pCtx, err := s.pCtxProvider.GetWithDataSource(ctx, dn.datasource.Type, dn.request.User, dn.datasource)
	if err != nil {
		return mathexp.Results{}, err
	}
	span.SetAttributes("datasource.type", dn.datasource.Type, attribute.Key("datasource.type").String(dn.datasource.Type))
	span.SetAttributes("datasource.uid", dn.datasource.UID, attribute.Key("datasource.uid").String(dn.datasource.UID))

	req := &backend.QueryDataRequest{
		PluginContext: pCtx,
		Queries: []backend.DataQuery{
			{
				RefID:         dn.refID,
				MaxDataPoints: dn.maxDP,
				Interval:      time.Duration(int64(time.Millisecond) * dn.intervalMS),
				JSON:          dn.query,
				TimeRange:     dn.timeRange.AbsoluteTime(now),
				QueryType:     dn.queryType,
			},
		},
		Headers: dn.request.Headers,
	}

	responseType := "unknown"
	respStatus := "success"
	defer func() {
		if e != nil {
			responseType = "error"
			respStatus = "failure"
			span.AddEvents([]string{"error", "message"},
				[]tracing.EventValue{
					{Str: fmt.Sprintf("%v", err)},
					{Str: "failed to query data source"},
				})
		}
		logger.Debug("Data source queried", "responseType", responseType)
		useDataplane := strings.HasPrefix(responseType, "dataplane-")
		s.metrics.dsRequests.WithLabelValues(respStatus, fmt.Sprintf("%t", useDataplane), dn.datasource.Type).Inc()
	}()

	resp, err := s.dataService.QueryData(ctx, req)
	if err != nil {
		return mathexp.Results{}, MakeQueryError(dn.refID, dn.datasource.UID, err)
	}

	dataFrames, err := getResponseFrame(resp, dn.refID)
	if err != nil {
		return mathexp.Results{}, MakeQueryError(dn.refID, dn.datasource.UID, err)
	}

	var result mathexp.Results
	responseType, result, err = convertDataFramesToResults(ctx, dataFrames, dn.datasource.Type, s, logger)
	if err != nil {
		err = MakeConversionError(dn.refID, err)
	}
	return result, err
>>>>>>> cad39b73
}

func getResponseFrame(resp *backend.QueryDataResponse, refID string) (data.Frames, error) {
	response, ok := resp.Responses[refID]
	if !ok {
		// This indicates that the RefID of the request was not included to the response, i.e. some problem in the data source plugin
		keys := make([]string, 0, len(resp.Responses))
		for refID := range resp.Responses {
			keys = append(keys, refID)
		}
		logger.Warn("Can't find response by refID. Return nodata", "responseRefIds", keys)
		return nil, nil
	}

	if response.Error != nil {
		return nil, response.Error
	}
	return response.Frames, nil
}

func convertDataFramesToResults(ctx context.Context, frames data.Frames, datasourceType string, s *Service, logger log.Logger) (string, mathexp.Results, error) {
	if len(frames) == 0 {
		return "no-data", mathexp.Results{Values: mathexp.Values{mathexp.NewNoData()}}, nil
	}

	var dt data.FrameType
	dt, useDataplane, _ := shouldUseDataplane(frames, logger, s.features.IsEnabled(featuremgmt.FlagDisableSSEDataplane))
	if useDataplane {
		logger.Debug("Handling SSE data source query through dataplane", "datatype", dt)
		result, err := handleDataplaneFrames(ctx, s.tracer, dt, frames)
		return fmt.Sprintf("dataplane-%s", dt), result, err
	}

	if isAllFrameVectors(datasourceType, frames) { // Prometheus Specific Handling
		vals, err := framesToNumbers(frames)
		if err != nil {
			return "", mathexp.Results{}, fmt.Errorf("failed to read frames as numbers: %w", err)
		}
		return "vector", mathexp.Results{Values: vals}, nil
	}

	if len(frames) == 1 {
		frame := frames[0]
		// Handle Untyped NoData
		if len(frame.Fields) == 0 {
			return "no-data", mathexp.Results{Values: mathexp.Values{mathexp.NoData{Frame: frame}}}, nil
		}

		// Handle Numeric Table
		if frame.TimeSeriesSchema().Type == data.TimeSeriesTypeNot && isNumberTable(frame) {
			numberSet, err := extractNumberSet(frame)
			if err != nil {
				return "", mathexp.Results{}, err
			}
			vals := make([]mathexp.Value, 0, len(numberSet))
			for _, n := range numberSet {
				vals = append(vals, n)
			}
			return "number set", mathexp.Results{
				Values: vals,
			}, nil
		}
	}

	filtered := make([]*data.Frame, 0, len(frames))
	totalLen := 0
	for _, frame := range frames {
		schema := frame.TimeSeriesSchema()
		// Check for TimeSeriesTypeNot in InfluxDB queries. A data frame of this type will cause
		// the WideToMany() function to error out, which results in unhealthy alerts.
		// This check should be removed once inconsistencies in data source responses are solved.
		if schema.Type == data.TimeSeriesTypeNot && datasourceType == datasources.DS_INFLUXDB {
			logger.Warn("Ignoring InfluxDB data frame due to missing numeric fields")
			continue
		}
		if schema.Type != data.TimeSeriesTypeWide {
			return "", mathexp.Results{}, fmt.Errorf("input data must be a wide series but got type %s (input refid)", schema.Type)
		}
		filtered = append(filtered, frame)
		totalLen += len(schema.ValueIndices)
	}

	if len(filtered) == 0 {
		return "no data", mathexp.Results{Values: mathexp.Values{mathexp.NoData{Frame: frames[0]}}}, nil
	}

	maybeFixerFn := checkIfSeriesNeedToBeFixed(filtered, datasourceType)

	vals := make([]mathexp.Value, 0, totalLen)
	for _, frame := range filtered {
		series, err := WideToMany(frame, maybeFixerFn)
		if err != nil {
			return "", mathexp.Results{}, err
		}
		for _, ser := range series {
			vals = append(vals, ser)
		}
	}
	dataType := "single frame series"
	if len(filtered) > 1 {
		dataType = "multi frame series"
	}
	return dataType, mathexp.Results{
		Values: vals,
	}, nil
}

func isAllFrameVectors(datasourceType string, frames data.Frames) bool {
	if datasourceType != datasources.DS_PROMETHEUS {
		return false
	}
	allVector := false
	for i, frame := range frames {
		if frame.Meta != nil && frame.Meta.Custom != nil {
			if sMap, ok := frame.Meta.Custom.(map[string]string); ok {
				if sMap != nil {
					if sMap["resultType"] == "vector" {
						if i != 0 && !allVector {
							break
						}
						allVector = true
					}
				}
			}
		}
	}
	return allVector
}

func framesToNumbers(frames data.Frames) ([]mathexp.Value, error) {
	vals := make([]mathexp.Value, 0, len(frames))
	for _, frame := range frames {
		if frame == nil {
			continue
		}
		if len(frame.Fields) == 2 && frame.Fields[0].Len() == 1 {
			// Can there be zero Len Field results that are being skipped?
			valueField := frame.Fields[1]
			if valueField.Type().Numeric() { // should be []float64
				val, err := valueField.FloatAt(0) // FloatAt should not err if numeric
				if err != nil {
					return nil, fmt.Errorf("failed to read value of frame [%v] (RefID %v) of type [%v] as float: %w", frame.Name, frame.RefID, valueField.Type(), err)
				}
				n := mathexp.NewNumber(frame.Name, valueField.Labels)
				n.SetValue(&val)
				vals = append(vals, n)
			}
		}
	}
	return vals, nil
}

func isNumberTable(frame *data.Frame) bool {
	if frame == nil || frame.Fields == nil {
		return false
	}
	numericCount := 0
	stringCount := 0
	otherCount := 0
	for _, field := range frame.Fields {
		fType := field.Type()
		switch {
		case fType.Numeric():
			numericCount++
		case fType == data.FieldTypeString || fType == data.FieldTypeNullableString:
			stringCount++
		default:
			otherCount++
		}
	}
	return numericCount == 1 && otherCount == 0
}

func extractNumberSet(frame *data.Frame) ([]mathexp.Number, error) {
	numericField := 0
	stringFieldIdxs := []int{}
	stringFieldNames := []string{}
	for i, field := range frame.Fields {
		fType := field.Type()
		switch {
		case fType.Numeric():
			numericField = i
		case fType == data.FieldTypeString || fType == data.FieldTypeNullableString:
			stringFieldIdxs = append(stringFieldIdxs, i)
			stringFieldNames = append(stringFieldNames, field.Name)
		}
	}
	numbers := make([]mathexp.Number, frame.Rows())

	for rowIdx := 0; rowIdx < frame.Rows(); rowIdx++ {
		val, _ := frame.FloatAt(numericField, rowIdx)
		var labels data.Labels
		for i := 0; i < len(stringFieldIdxs); i++ {
			if i == 0 {
				labels = make(data.Labels)
			}
			key := stringFieldNames[i] // TODO check for duplicate string column names
			val, _ := frame.ConcreteAt(stringFieldIdxs[i], rowIdx)
			labels[key] = val.(string) // TODO check assertion / return error
		}

		n := mathexp.NewNumber(frame.Fields[numericField].Name, labels)

		// The new value fields' configs gets pointed to the one in the original frame
		n.Frame.Fields[0].Config = frame.Fields[numericField].Config
		n.SetValue(&val)

		numbers[rowIdx] = n
	}
	return numbers, nil
}

// WideToMany converts a data package wide type Frame to one or multiple Series. A series
// is created for each value type column of wide frame.
//
// This might not be a good idea long term, but works now as an adapter/shim.
func WideToMany(frame *data.Frame, fixSeries func(series mathexp.Series, valueField *data.Field)) ([]mathexp.Series, error) {
	tsSchema := frame.TimeSeriesSchema()
	if tsSchema.Type != data.TimeSeriesTypeWide {
		return nil, fmt.Errorf("input data must be a wide series but got type %s", tsSchema.Type)
	}

	if len(tsSchema.ValueIndices) == 1 {
		s, err := mathexp.SeriesFromFrame(frame)
		if err != nil {
			return nil, err
		}
		if fixSeries != nil {
			fixSeries(s, frame.Fields[tsSchema.ValueIndices[0]])
		}
		return []mathexp.Series{s}, nil
	}

	series := make([]mathexp.Series, 0, len(tsSchema.ValueIndices))
	for _, valIdx := range tsSchema.ValueIndices {
		l := frame.Rows()
		f := data.NewFrameOfFieldTypes(frame.Name, l, frame.Fields[tsSchema.TimeIndex].Type(), frame.Fields[valIdx].Type())
		f.Fields[0].Name = frame.Fields[tsSchema.TimeIndex].Name
		f.Fields[1].Name = frame.Fields[valIdx].Name

		// The new value fields' configs gets pointed to the one in the original frame
		f.Fields[1].Config = frame.Fields[valIdx].Config

		if frame.Fields[valIdx].Labels != nil {
			f.Fields[1].Labels = frame.Fields[valIdx].Labels.Copy()
		}
		for i := 0; i < l; i++ {
			f.SetRow(i, frame.Fields[tsSchema.TimeIndex].CopyAt(i), frame.Fields[valIdx].CopyAt(i))
		}
		s, err := mathexp.SeriesFromFrame(f)
		if err != nil {
			return nil, err
		}
		if fixSeries != nil {
			fixSeries(s, frame.Fields[valIdx])
		}
		series = append(series, s)
	}

	return series, nil
}

// checkIfSeriesNeedToBeFixed scans all value fields of all provided frames and determines whether the resulting mathexp.Series
// needs to be updated so each series could be identifiable by labels.
// NOTE: applicable only to only datasources.DS_GRAPHITE and datasources.DS_TESTDATA data sources
// returns a function that patches the mathexp.Series with information from data.Field from which it was created if the all series need to be fixed. Otherwise, returns nil
func checkIfSeriesNeedToBeFixed(frames []*data.Frame, datasourceType string) func(series mathexp.Series, valueField *data.Field) {
	if !(datasourceType == datasources.DS_GRAPHITE || datasourceType == datasources.DS_TESTDATA) {
		return nil
	}

	// get all value fields
	var valueFields []*data.Field
	for _, frame := range frames {
		tsSchema := frame.TimeSeriesSchema()
		for _, index := range tsSchema.ValueIndices {
			field := frame.Fields[index]
			// if at least one value field contains labels, the result does not need to be fixed.
			if len(field.Labels) > 0 {
				return nil
			}
			if valueFields == nil {
				valueFields = make([]*data.Field, 0, len(frames)*len(tsSchema.ValueIndices))
			}
			valueFields = append(valueFields, field)
		}
	}

	// selectors are in precedence order.
	nameSelectors := []func(f *data.Field) string{
		func(f *data.Field) string {
			if f == nil || f.Config == nil {
				return ""
			}
			return f.Config.DisplayNameFromDS
		},
		func(f *data.Field) string {
			if f == nil || f.Config == nil {
				return ""
			}
			return f.Config.DisplayName
		},
		func(f *data.Field) string {
			return f.Name
		},
	}

	// now look for the first selector that would make all value fields be unique
	for _, selector := range nameSelectors {
		names := make(map[string]struct{}, len(valueFields))
		good := true
		for _, field := range valueFields {
			name := selector(field)
			if _, ok := names[name]; ok || name == "" {
				good = false
				break
			}
			names[name] = struct{}{}
		}
		if good {
			return func(series mathexp.Series, valueField *data.Field) {
				series.SetLabels(data.Labels{
					nameLabelName: selector(valueField),
				})
			}
		}
	}
	return nil
}<|MERGE_RESOLUTION|>--- conflicted
+++ resolved
@@ -291,9 +291,7 @@
 			}
 		}()
 	}
-<<<<<<< HEAD
-=======
-	return nil
+	return
 }
 
 // Execute runs the node and adds the results to vars. If the node requires
@@ -359,7 +357,6 @@
 		err = MakeConversionError(dn.refID, err)
 	}
 	return result, err
->>>>>>> cad39b73
 }
 
 func getResponseFrame(resp *backend.QueryDataResponse, refID string) (data.Frames, error) {
