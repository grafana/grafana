--- conflicted
+++ resolved
@@ -1,10 +1,6 @@
 module github.com/grafana/grafana/pkg/apiserver
 
-<<<<<<< HEAD
-go 1.23.5
-=======
 go 1.23.4
->>>>>>> 99c8d4b0
 
 toolchain go1.23.6
 
