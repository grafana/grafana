module github.com/grafana/grafana/pkg/apiserver

go 1.22.4

require (
	github.com/google/go-cmp v0.6.0
	github.com/grafana/grafana/pkg/apimachinery v0.0.0-20240701135906-559738ce6ae1
	github.com/prometheus/client_golang v1.19.1
	github.com/stretchr/testify v1.9.0
	go.opentelemetry.io/otel/trace v1.28.0
	k8s.io/apimachinery v0.31.0-rc.1
	k8s.io/apiserver v0.31.0-rc.1
	k8s.io/component-base v0.31.0-rc.1
	k8s.io/klog/v2 v2.130.1
	k8s.io/utils v0.0.0-20240711033017-18e509b52bc8
)

require (
	github.com/beorn7/perks v1.0.1 // indirect
	github.com/blang/semver/v4 v4.0.0 // indirect
	github.com/cespare/xxhash/v2 v2.3.0 // indirect
	github.com/coreos/go-semver v0.3.1 // indirect
	github.com/coreos/go-systemd/v22 v22.5.0 // indirect
	github.com/davecgh/go-spew v1.1.2-0.20180830191138-d8f796af33cc // indirect
	github.com/emicklei/go-restful/v3 v3.11.0 // indirect
	github.com/fxamacker/cbor/v2 v2.7.0 // indirect
	github.com/go-logr/logr v1.4.2 // indirect
	github.com/go-openapi/jsonpointer v0.21.0 // indirect
	github.com/go-openapi/jsonreference v0.20.4 // indirect
	github.com/go-openapi/swag v0.23.0 // indirect
	github.com/gogo/protobuf v1.3.2 // indirect
	github.com/golang/protobuf v1.5.4 // indirect
	github.com/google/btree v1.1.2 // indirect
	github.com/google/gnostic-models v0.6.8 // indirect
	github.com/google/gofuzz v1.2.0 // indirect
	github.com/google/uuid v1.6.0 // indirect
	github.com/grpc-ecosystem/go-grpc-middleware v1.4.0 // indirect
	github.com/grpc-ecosystem/go-grpc-prometheus v1.2.1-0.20191002090509-6af20e3a5340 // indirect
	github.com/jonboulle/clockwork v0.4.0 // indirect
	github.com/josharian/intern v1.0.0 // indirect
	github.com/json-iterator/go v1.1.12 // indirect
	github.com/mailru/easyjson v0.7.7 // indirect
	github.com/modern-go/concurrent v0.0.0-20180306012644-bacd9c7ef1dd // indirect
	github.com/modern-go/reflect2 v1.0.2 // indirect
	github.com/munnerz/goautoneg v0.0.0-20191010083416-a7dc8b61c822 // indirect
	github.com/pmezard/go-difflib v1.0.1-0.20181226105442-5d4384ee4fb2 // indirect
	github.com/prometheus/client_model v0.6.1 // indirect
	github.com/prometheus/common v0.55.0 // indirect
	github.com/prometheus/procfs v0.15.1 // indirect
	github.com/spf13/pflag v1.0.5 // indirect
	github.com/stretchr/objx v0.5.2 // indirect
	github.com/x448/float16 v0.8.4 // indirect
	go.etcd.io/etcd/api/v3 v3.5.14 // indirect
	go.etcd.io/etcd/client/pkg/v3 v3.5.14 // indirect
	go.etcd.io/etcd/client/v3 v3.5.14 // indirect
	go.opentelemetry.io/otel v1.28.0 // indirect
	go.opentelemetry.io/otel/exporters/otlp/otlptrace/otlptracegrpc v1.28.0 // indirect
	go.uber.org/multierr v1.11.0 // indirect
	go.uber.org/zap v1.27.0 // indirect
<<<<<<< HEAD
	golang.org/x/net v0.27.0 // indirect
	golang.org/x/oauth2 v0.21.0 // indirect
	golang.org/x/sys v0.22.0 // indirect
	golang.org/x/term v0.22.0 // indirect
=======
	golang.org/x/net v0.26.0 // indirect
	golang.org/x/oauth2 v0.21.0 // indirect
	golang.org/x/sys v0.21.0 // indirect
	golang.org/x/term v0.21.0 // indirect
>>>>>>> 27545e3d
	golang.org/x/text v0.16.0 // indirect
	golang.org/x/time v0.5.0 // indirect
	golang.org/x/tools v0.22.0 // indirect
	google.golang.org/genproto v0.0.0-20240227224415-6ceb2ff114de // indirect
	google.golang.org/genproto/googleapis/api v0.0.0-20240701130421-f6361c86f094 // indirect
	google.golang.org/genproto/googleapis/rpc v0.0.0-20240701130421-f6361c86f094 // indirect
	google.golang.org/grpc v1.65.0 // indirect
	google.golang.org/protobuf v1.34.2 // indirect
	gopkg.in/inf.v0 v0.9.1 // indirect
	gopkg.in/yaml.v2 v2.4.0 // indirect
	gopkg.in/yaml.v3 v3.0.1 // indirect
	k8s.io/api v0.31.0-rc.1 // indirect
	k8s.io/client-go v0.31.0-rc.1 // indirect
	k8s.io/kube-openapi v0.0.0-20240228011516-70dd3763d340 // indirect
	sigs.k8s.io/json v0.0.0-20221116044647-bc3834ca7abd // indirect
	sigs.k8s.io/structured-merge-diff/v4 v4.4.1 // indirect
	sigs.k8s.io/yaml v1.4.0 // indirect
)<|MERGE_RESOLUTION|>--- conflicted
+++ resolved
@@ -57,18 +57,11 @@
 	go.opentelemetry.io/otel/exporters/otlp/otlptrace/otlptracegrpc v1.28.0 // indirect
 	go.uber.org/multierr v1.11.0 // indirect
 	go.uber.org/zap v1.27.0 // indirect
-<<<<<<< HEAD
-	golang.org/x/net v0.27.0 // indirect
+	golang.org/x/net v0.28.0 // indirect
 	golang.org/x/oauth2 v0.21.0 // indirect
-	golang.org/x/sys v0.22.0 // indirect
-	golang.org/x/term v0.22.0 // indirect
-=======
-	golang.org/x/net v0.26.0 // indirect
-	golang.org/x/oauth2 v0.21.0 // indirect
-	golang.org/x/sys v0.21.0 // indirect
-	golang.org/x/term v0.21.0 // indirect
->>>>>>> 27545e3d
-	golang.org/x/text v0.16.0 // indirect
+	golang.org/x/sys v0.23.0 // indirect
+	golang.org/x/term v0.23.0 // indirect
+	golang.org/x/text v0.17.0 // indirect
 	golang.org/x/time v0.5.0 // indirect
 	golang.org/x/tools v0.22.0 // indirect
 	google.golang.org/genproto v0.0.0-20240227224415-6ceb2ff114de // indirect
