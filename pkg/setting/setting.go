--- conflicted
+++ resolved
@@ -314,14 +314,11 @@
 	FeatureToggles       map[string]bool
 	AnonymousHideVersion bool
 
-<<<<<<< HEAD
-=======
 	DateFormats DateFormats
 
 	// User
 	UserInviteMaxLifetime time.Duration
 
->>>>>>> 5916ef94
 	// Annotations
 	AlertingAnnotationCleanupSetting   AnnotationCleanupSettings
 	DashboardAnnotationCleanupSettings AnnotationCleanupSettings
@@ -426,8 +423,6 @@
 	return nil
 }
 
-<<<<<<< HEAD
-=======
 func (cfg *Cfg) readGrafanaEnvironmentMetrics() error {
 	environmentMetricsSection := cfg.Raw.Section("metrics.environment_info")
 	keys := environmentMetricsSection.Keys()
@@ -451,18 +446,13 @@
 	return nil
 }
 
->>>>>>> 5916ef94
 func (cfg *Cfg) readAnnotationSettings() {
 	dashboardAnnotation := cfg.Raw.Section("annotations.dashboard")
 	apiIAnnotation := cfg.Raw.Section("annotations.api")
 	alertingSection := cfg.Raw.Section("alerting")
 
 	var newAnnotationCleanupSettings = func(section *ini.Section, maxAgeField string) AnnotationCleanupSettings {
-<<<<<<< HEAD
-		maxAge, err := gtime.ParseInterval(section.Key(maxAgeField).MustString(""))
-=======
 		maxAge, err := gtime.ParseDuration(section.Key(maxAgeField).MustString(""))
->>>>>>> 5916ef94
 		if err != nil {
 			maxAge = 0
 		}
@@ -826,12 +816,9 @@
 	cfg.readSmtpSettings()
 	cfg.readQuotaSettings()
 	cfg.readAnnotationSettings()
-<<<<<<< HEAD
-=======
 	if err := cfg.readGrafanaEnvironmentMetrics(); err != nil {
 		return err
 	}
->>>>>>> 5916ef94
 
 	if VerifyEmailEnabled && !cfg.Smtp.Enabled {
 		log.Warnf("require_email_validation is enabled but smtp is disabled")
@@ -1061,18 +1048,11 @@
 	DisableSignoutMenu = auth.Key("disable_signout_menu").MustBool(false)
 	OAuthAutoLogin = auth.Key("oauth_auto_login").MustBool(false)
 	cfg.OAuthCookieMaxAge = auth.Key("oauth_state_cookie_max_age").MustInt(600)
-<<<<<<< HEAD
-	SignoutRedirectUrl, err = valueAsString(auth, "signout_redirect_url", "")
-	if err != nil {
-		return err
-	}
-=======
 	SignoutRedirectUrl = valueAsString(auth, "signout_redirect_url", "")
 
 	// SigV4
 	SigV4AuthEnabled = auth.Key("sigv4_auth_enabled").MustBool(false)
 	cfg.SigV4AuthEnabled = SigV4AuthEnabled
->>>>>>> 5916ef94
 
 	// SAML auth
 	cfg.SAMLEnabled = iniFile.Section("auth.saml").Key("enabled").MustBool(false)
