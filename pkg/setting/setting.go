--- conflicted
+++ resolved
@@ -139,13 +139,11 @@
 	// QUOTA
 	Quota QuotaSettings
 
-<<<<<<< HEAD
 	// logger
 	logger log.Logger
-=======
+
 	// Grafana.NET URL
 	GrafanaNetUrl string
->>>>>>> 467eefe8
 )
 
 type CommandLineArgs struct {
