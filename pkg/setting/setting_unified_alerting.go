--- conflicted
+++ resolved
@@ -149,55 +149,6 @@
 	return &unifiedAlerting, nil
 }
 
-// IsEnabled returns true if UnifiedAlertingSettings.Enabled is either nil or true.
-// It hides the implementation details of the Enabled and simplifies its usage.
-func (u *UnifiedAlertingSettings) IsEnabled() bool {
-	return u.Enabled == nil || *u.Enabled
-}
-
-func (cfg *Cfg) readUnifiedAlertingEnabledSetting(section *ini.Section) (*bool, error) {
-	enabled, err := section.Key("enabled").Bool()
-	// the unified alerting is not enabled by default. First, check the feature flag
-	if err != nil {
-		// TODO: Remove in Grafana v9
-		if cfg.FeatureToggles["ngalert"] {
-			cfg.Logger.Warn("ngalert feature flag is deprecated: use unified alerting enabled setting instead")
-			enabled = true
-			// feature flag overrides the legacy alerting setting.
-			legacyAlerting := false
-			AlertingEnabled = &legacyAlerting
-			return &enabled, nil
-		}
-		if IsEnterprise {
-			enabled = false
-			if AlertingEnabled == nil {
-				legacyEnabled := true
-				AlertingEnabled = &legacyEnabled
-			}
-			return &enabled, nil
-		}
-		// next, check whether legacy flag is set
-		if AlertingEnabled != nil && !*AlertingEnabled {
-			enabled = true
-			return &enabled, nil // if legacy alerting is explicitly disabled, enable the unified alerting by default.
-		}
-		// NOTE: If the enabled flag is still not defined, the final decision is made during migration (see sqlstore.migrations.ualert.CheckUnifiedAlertingEnabledByDefault).
-		cfg.Logger.Info("The state of unified alerting is still not defined. The decision will be made during as we run the database migrations")
-		return nil, nil // the flag is not defined
-	}
-
-	// If unified alerting is defined explicitly as well as legacy alerting and both are enabled, return error.
-	if enabled && AlertingEnabled != nil && *AlertingEnabled {
-		return nil, errors.New("both legacy and Grafana 8 Alerts are enabled. Disable one of them and restart")
-	}
-	// if legacy alerting is not defined but unified is determined then update the legacy with inverted value
-	if AlertingEnabled == nil {
-		legacyEnabled := !enabled
-		AlertingEnabled = &legacyEnabled
-	}
-	return &enabled, nil
-}
-
 // ReadUnifiedAlertingSettings reads both the `unified_alerting` and `alerting` sections of the configuration while preferring configuration the `alerting` section.
 // It first reads the `unified_alerting` section, then looks for non-defaults on the `alerting` section and prefers those.
 func (cfg *Cfg) ReadUnifiedAlertingSettings(iniFile *ini.File) error {
@@ -206,11 +157,7 @@
 	ua := iniFile.Section("unified_alerting")
 	uaCfg.Enabled, err = cfg.readUnifiedAlertingEnabledSetting(ua)
 	if err != nil {
-<<<<<<< HEAD
-		return err
-=======
 		return fmt.Errorf("failed to read unified alerting enabled setting: %w", err)
->>>>>>> 0ca4ccfa
 	}
 
 	uaCfg.DisabledOrgs = make(map[int64]struct{})
