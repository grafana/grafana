--- conflicted
+++ resolved
@@ -19,11 +19,8 @@
 		"prom-matrix",
 		"prom-matrix-with-nans",
 		"prom-vector",
-<<<<<<< HEAD
 		"prom-string",
-=======
 		"prom-scalar",
->>>>>>> 35300a81
 		"prom-series",
 		"prom-warnings",
 		"prom-error",
