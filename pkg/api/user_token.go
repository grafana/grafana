--- conflicted
+++ resolved
@@ -162,20 +162,7 @@
 	})
 }
 
-<<<<<<< HEAD
-// @PERCONA
-func (hs *HTTPServer) GetUserOAuthToken(c *models.ReqContext) response.Response {
-	if token := hs.DataProxy.OAuthTokenService.GetCurrentOAuthToken(hs.context, c.SignedInUser); token != nil {
-		return response.JSON(200, token)
-	}
-
-	return response.Error(500, "Failed to get token", nil)
-}
-
-func (hs *HTTPServer) getUserAuthTokensInternal(c *models.ReqContext, userID int64) response.Response {
-=======
 func (hs *HTTPServer) getUserAuthTokensInternal(c *contextmodel.ReqContext, userID int64) response.Response {
->>>>>>> ae830f68
 	userQuery := user.GetUserByIDQuery{ID: userID}
 
 	_, err := hs.userService.GetByID(c.Req.Context(), &userQuery)
@@ -293,4 +280,13 @@
 type GetUserAuthTokensResponse struct {
 	// in:body
 	Body []*auth.UserToken `json:"body"`
+}
+
+// @PERCONA
+func (hs *HTTPServer) GetUserOAuthToken(c *contextmodel.ReqContext) response.Response {
+	if token := hs.DataProxy.OAuthTokenService.GetCurrentOAuthToken(hs.context, c.SignedInUser); token != nil {
+		return response.JSON(200, token)
+	}
+
+	return response.Error(500, "Failed to get token", nil)
 }