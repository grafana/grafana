package api

import (
	"net/http"
	"strconv"

	"github.com/grafana/grafana/pkg/api/response"
	"github.com/grafana/grafana/pkg/models"
	"github.com/grafana/grafana/pkg/services/star"
	"github.com/grafana/grafana/pkg/web"
)

func (hs *HTTPServer) GetStars(c *models.ReqContext) response.Response {
	query := star.GetUserStarsQuery{
		UserID: c.SignedInUser.UserId,
	}

	iuserstars, err := hs.starService.GetByUser(c.Req.Context(), &query)
	if err != nil {
		return response.Error(500, "Failed to get user stars", err)
	}

	uids := []string{}
	for dashboardId := range iuserstars.UserStars {
		query := &models.GetDashboardQuery{
			Id:    dashboardId,
			OrgId: c.OrgId,
		}
<<<<<<< HEAD
		err := hs.dashboardService.GetDashboard(c.Req.Context(), query)
=======
		err := hs.DashboardService.GetDashboard(c.Req.Context(), query)
>>>>>>> 82e32447

		// Grafana admin users may have starred dashboards in multiple orgs.  This will avoid returning errors when the dashboard is in another org
		if err == nil {
			uids = append(uids, query.Result.Uid)
		}
	}
	return response.JSON(200, uids)
}

// swagger:route POST /user/stars/dashboard/{dashboard_id} signed_in_user starDashboard
//
// Star a dashboard.
//
// Stars the given Dashboard for the actual user.
//
// Responses:
// 200: okResponse
// 400: badRequestError
// 401: unauthorisedError
// 403: forbiddenError
// 500: internalServerError
func (hs *HTTPServer) StarDashboard(c *models.ReqContext) response.Response {
	id, err := strconv.ParseInt(web.Params(c.Req)[":id"], 10, 64)
	if err != nil {
		return response.Error(http.StatusBadRequest, "id is invalid", err)
	}
	cmd := star.StarDashboardCommand{UserID: c.UserId, DashboardID: id}

	if cmd.DashboardID <= 0 {
		return response.Error(400, "Missing dashboard id", nil)
	}

	if err := hs.starService.Add(c.Req.Context(), &cmd); err != nil {
		return response.Error(500, "Failed to star dashboard", err)
	}

	return response.Success("Dashboard starred!")
}

// swagger:route DELETE /user/stars/dashboard/{dashboard_id} signed_in_user unstarDashboard
//
// Unstar a dashboard.
//
// Deletes the starring of the given Dashboard for the actual user.
//
// Responses:
// 200: okResponse
// 400: badRequestError
// 401: unauthorisedError
// 403: forbiddenError
// 500: internalServerError
func (hs *HTTPServer) UnstarDashboard(c *models.ReqContext) response.Response {
	id, err := strconv.ParseInt(web.Params(c.Req)[":id"], 10, 64)
	if err != nil {
		return response.Error(http.StatusBadRequest, "id is invalid", err)
	}
	cmd := star.UnstarDashboardCommand{UserID: c.UserId, DashboardID: id}

	if cmd.DashboardID <= 0 {
		return response.Error(400, "Missing dashboard id", nil)
	}

	if err := hs.starService.Delete(c.Req.Context(), &cmd); err != nil {
		return response.Error(500, "Failed to unstar dashboard", err)
	}

	return response.Success("Dashboard unstarred")
}

// swagger:parameters starDashboard
type StarDashboardParams struct {
	// in:path
	// required:true
	DashboardID string `json:"dashboard_id"`
}

// swagger:parameters unstarDashboard
type UnstarDashboardParams struct {
	// in:path
	// required:true
	DashboardID string `json:"dashboard_id"`
}<|MERGE_RESOLUTION|>--- conflicted
+++ resolved
@@ -26,11 +26,7 @@
 			Id:    dashboardId,
 			OrgId: c.OrgId,
 		}
-<<<<<<< HEAD
-		err := hs.dashboardService.GetDashboard(c.Req.Context(), query)
-=======
 		err := hs.DashboardService.GetDashboard(c.Req.Context(), query)
->>>>>>> 82e32447
 
 		// Grafana admin users may have starred dashboards in multiple orgs.  This will avoid returning errors when the dashboard is in another org
 		if err == nil {
