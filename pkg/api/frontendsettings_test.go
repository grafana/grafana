--- conflicted
+++ resolved
@@ -55,16 +55,6 @@
 			Cfg:                   cfg,
 			RendererPluginManager: &fakeRendererManager{},
 		},
-<<<<<<< HEAD
-		SQLStore:                  sqlStore,
-		SettingsProvider:          setting.ProvideProvider(cfg),
-		pluginStore:               &plugins.FakePluginStore{},
-		grafanaUpdateChecker:      &updatechecker.GrafanaService{},
-		AccessControl:             accesscontrolmock.New().WithDisabled(),
-		PluginSettings:            pluginSettings.ProvideService(sqlStore, secretsService),
-		SocialService:             social.ProvideService(cfg, features),
-		DataSourceCacheCfgService: &querycaching.OSSDatasourceCacheConfigImpl{},
-=======
 		SQLStore:             sqlStore,
 		SettingsProvider:     setting.ProvideProvider(cfg),
 		pluginStore:          &plugins.FakePluginStore{},
@@ -75,8 +65,8 @@
 			PluginsCDNURLTemplate: cfg.PluginsCDNURLTemplate,
 			PluginSettings:        cfg.PluginSettings,
 		}),
-		SocialService: social.ProvideService(cfg, features),
->>>>>>> 07dc9947
+		SocialService:             social.ProvideService(cfg, features),
+		DataSourceCacheCfgService: &querycaching.OSSDatasourceCacheConfigImpl{},
 	}
 
 	m := web.New()
