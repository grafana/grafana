package api

import (
	"context"
	"errors"
	"net/http"
	"strconv"

	"github.com/grafana/grafana-plugin-sdk-go/backend"
	"github.com/grafana/grafana/pkg/api/dtos"
	"github.com/grafana/grafana/pkg/api/response"
	"github.com/grafana/grafana/pkg/models"
	"github.com/grafana/grafana/pkg/plugins/backendplugin"
	"github.com/grafana/grafana/pkg/services/featuremgmt"
	"github.com/grafana/grafana/pkg/services/query"
	"github.com/grafana/grafana/pkg/services/sqlstore"
	"github.com/grafana/grafana/pkg/tsdb/legacydata"
	"github.com/grafana/grafana/pkg/util"
	"github.com/grafana/grafana/pkg/web"
)

// QueryMetricsV2 returns query metrics.
// POST /api/ds/query   DataSource query w/ expressions
func (hs *HTTPServer) QueryMetricsV2(c *models.ReqContext) response.Response {
	reqDTO := dtos.MetricRequest{}
	if err := web.Bind(c.Req, &reqDTO); err != nil {
		return response.Error(http.StatusBadRequest, "bad request data", err)
	}

	resp, err := hs.queryDataService.QueryData(c.Req.Context(), c.SignedInUser, c.SkipCache, reqDTO, true)
	if err != nil {
		return hs.handleQueryMetricsError(err)
	}
	return toJsonStreamingResponse(resp)
}

<<<<<<< HEAD
=======
func (hs *HTTPServer) handleQueryMetricsError(err error) *response.NormalResponse {
	if errors.Is(err, models.ErrDataSourceAccessDenied) {
		return response.Error(http.StatusForbidden, "Access denied to data source", err)
	}
	if errors.Is(err, models.ErrDataSourceNotFound) {
		return response.Error(http.StatusNotFound, "Data source not found", err)
	}
	var badQuery *query.ErrBadQuery
	if errors.As(err, &badQuery) {
		return response.Error(http.StatusBadRequest, util.Capitalize(badQuery.Message), err)
	}

	if errors.Is(err, backendplugin.ErrPluginNotRegistered) {
		return response.Error(http.StatusNotFound, "Plugin not found", err)
	}

	return response.Error(http.StatusInternalServerError, "Query data error", err)
}

func parseDashboardQueryParams(params map[string]string) (models.GetDashboardQuery, int64, error) {
	query := models.GetDashboardQuery{}

	if params[":orgId"] == "" || params[":dashboardUid"] == "" || params[":panelId"] == "" {
		return query, 0, models.ErrDashboardOrPanelIdentifierNotSet
	}

	orgId, err := strconv.ParseInt(params[":orgId"], 10, 64)
	if err != nil {
		return query, 0, models.ErrDashboardPanelIdentifierInvalid
	}

	panelId, err := strconv.ParseInt(params[":panelId"], 10, 64)
	if err != nil {
		return query, 0, models.ErrDashboardPanelIdentifierInvalid
	}

	query.Uid = params[":dashboardUid"]
	query.OrgId = orgId

	return query, panelId, nil
}

func checkDashboardAndPanel(ctx context.Context, ss sqlstore.Store, query models.GetDashboardQuery, panelId int64) error {
	// Query the dashboard
	if err := ss.GetDashboard(ctx, &query); err != nil {
		return err
	}

	if query.Result == nil {
		return models.ErrDashboardCorrupt
	}

	// dashboard saved but no panels
	dashboard := query.Result
	if dashboard.Data == nil {
		return models.ErrDashboardCorrupt
	}

	// FIXME: parse the dashboard JSON in a more performant/structured way.
	panels := dashboard.Data.Get("panels")

	for i := 0; ; i++ {
		panel, ok := panels.CheckGetIndex(i)
		if !ok {
			break
		}

		if panel.Get("id").MustInt64(-1) == panelId {
			return nil
		}
	}

	// no panel with that ID
	return models.ErrDashboardPanelNotFound
}

// QueryMetricsFromDashboard returns query metrics.
// POST /dashboards/org/:orgId/uid/:dashboardUid/panels/:panelId/query   DataSource query w/ expressions
func (hs *HTTPServer) QueryMetricsFromDashboard(c *models.ReqContext) response.Response {
	// check feature flag
	if !hs.Features.IsEnabled(featuremgmt.FlagValidatedQueries) {
		return response.Respond(http.StatusNotFound, "404 page not found\n")
	}

	// build query
	reqDTO := dtos.MetricRequest{}
	if err := web.Bind(c.Req, &reqDTO); err != nil {
		return response.Error(http.StatusBadRequest, "bad request data", err)
	}
	params := web.Params(c.Req)
	getDashboardQuery, panelId, err := parseDashboardQueryParams(params)

	// check dashboard: inside the statement is the happy path. we should maybe
	// refactor this as it's not super obvious
	if err == nil {
		err = checkDashboardAndPanel(c.Req.Context(), hs.SQLStore, getDashboardQuery, panelId)
	}

	// 404 if dashboard or panel not found
	if err != nil {
		c.Logger.Warn("Failed to find dashboard or panel for validated query", "err", err)
		var dashboardErr models.DashboardErr
		if ok := errors.As(err, &dashboardErr); ok {
			return response.Error(dashboardErr.StatusCode, dashboardErr.Error(), err)
		}
		return response.Error(http.StatusNotFound, "Dashboard or panel not found", err)
	}

	// return panel data
	resp, err := hs.queryDataService.QueryData(c.Req.Context(), c.SignedInUser, c.SkipCache, reqDTO, true)
	if err != nil {
		return hs.handleQueryMetricsError(err)
	}
	return toJsonStreamingResponse(resp)
}

>>>>>>> 2e9c38c9
// QueryMetrics returns query metrics
// POST /api/tsdb/query
//nolint: staticcheck // legacydata.DataResponse deprecated
//nolint: staticcheck // legacydata.DataQueryResult deprecated
// Deprecated: use QueryMetricsV2 instead.
func (hs *HTTPServer) QueryMetrics(c *models.ReqContext) response.Response {
	reqDto := dtos.MetricRequest{}
	if err := web.Bind(c.Req, &reqDto); err != nil {
		return response.Error(http.StatusBadRequest, "bad request data", err)
	}

	sdkResp, err := hs.queryDataService.QueryData(c.Req.Context(), c.SignedInUser, c.SkipCache, reqDto, false)
	if err != nil {
		return hs.handleQueryMetricsError(err)
	}

	legacyResp := legacydata.DataResponse{
		Results: map[string]legacydata.DataQueryResult{},
	}

	for refID, res := range sdkResp.Responses {
		dqr := legacydata.DataQueryResult{
			RefID: refID,
		}

		if res.Error != nil {
			dqr.Error = res.Error
		}

		if res.Frames != nil {
			dqr.Dataframes = legacydata.NewDecodedDataFrames(res.Frames)
		}

		legacyResp.Results[refID] = dqr
	}

	statusCode := http.StatusOK
	for _, res := range legacyResp.Results {
		if res.Error != nil {
			res.ErrorString = res.Error.Error()
			legacyResp.Message = res.ErrorString
			statusCode = http.StatusBadRequest
		}
	}

	return response.JSON(statusCode, &legacyResp)
}

func toJsonStreamingResponse(qdr *backend.QueryDataResponse) response.Response {
	statusCode := http.StatusOK
	for _, res := range qdr.Responses {
		if res.Error != nil {
			statusCode = http.StatusBadRequest
		}
	}

	return response.JSONStreaming(statusCode, qdr)
}<|MERGE_RESOLUTION|>--- conflicted
+++ resolved
@@ -34,125 +34,6 @@
 	return toJsonStreamingResponse(resp)
 }
 
-<<<<<<< HEAD
-=======
-func (hs *HTTPServer) handleQueryMetricsError(err error) *response.NormalResponse {
-	if errors.Is(err, models.ErrDataSourceAccessDenied) {
-		return response.Error(http.StatusForbidden, "Access denied to data source", err)
-	}
-	if errors.Is(err, models.ErrDataSourceNotFound) {
-		return response.Error(http.StatusNotFound, "Data source not found", err)
-	}
-	var badQuery *query.ErrBadQuery
-	if errors.As(err, &badQuery) {
-		return response.Error(http.StatusBadRequest, util.Capitalize(badQuery.Message), err)
-	}
-
-	if errors.Is(err, backendplugin.ErrPluginNotRegistered) {
-		return response.Error(http.StatusNotFound, "Plugin not found", err)
-	}
-
-	return response.Error(http.StatusInternalServerError, "Query data error", err)
-}
-
-func parseDashboardQueryParams(params map[string]string) (models.GetDashboardQuery, int64, error) {
-	query := models.GetDashboardQuery{}
-
-	if params[":orgId"] == "" || params[":dashboardUid"] == "" || params[":panelId"] == "" {
-		return query, 0, models.ErrDashboardOrPanelIdentifierNotSet
-	}
-
-	orgId, err := strconv.ParseInt(params[":orgId"], 10, 64)
-	if err != nil {
-		return query, 0, models.ErrDashboardPanelIdentifierInvalid
-	}
-
-	panelId, err := strconv.ParseInt(params[":panelId"], 10, 64)
-	if err != nil {
-		return query, 0, models.ErrDashboardPanelIdentifierInvalid
-	}
-
-	query.Uid = params[":dashboardUid"]
-	query.OrgId = orgId
-
-	return query, panelId, nil
-}
-
-func checkDashboardAndPanel(ctx context.Context, ss sqlstore.Store, query models.GetDashboardQuery, panelId int64) error {
-	// Query the dashboard
-	if err := ss.GetDashboard(ctx, &query); err != nil {
-		return err
-	}
-
-	if query.Result == nil {
-		return models.ErrDashboardCorrupt
-	}
-
-	// dashboard saved but no panels
-	dashboard := query.Result
-	if dashboard.Data == nil {
-		return models.ErrDashboardCorrupt
-	}
-
-	// FIXME: parse the dashboard JSON in a more performant/structured way.
-	panels := dashboard.Data.Get("panels")
-
-	for i := 0; ; i++ {
-		panel, ok := panels.CheckGetIndex(i)
-		if !ok {
-			break
-		}
-
-		if panel.Get("id").MustInt64(-1) == panelId {
-			return nil
-		}
-	}
-
-	// no panel with that ID
-	return models.ErrDashboardPanelNotFound
-}
-
-// QueryMetricsFromDashboard returns query metrics.
-// POST /dashboards/org/:orgId/uid/:dashboardUid/panels/:panelId/query   DataSource query w/ expressions
-func (hs *HTTPServer) QueryMetricsFromDashboard(c *models.ReqContext) response.Response {
-	// check feature flag
-	if !hs.Features.IsEnabled(featuremgmt.FlagValidatedQueries) {
-		return response.Respond(http.StatusNotFound, "404 page not found\n")
-	}
-
-	// build query
-	reqDTO := dtos.MetricRequest{}
-	if err := web.Bind(c.Req, &reqDTO); err != nil {
-		return response.Error(http.StatusBadRequest, "bad request data", err)
-	}
-	params := web.Params(c.Req)
-	getDashboardQuery, panelId, err := parseDashboardQueryParams(params)
-
-	// check dashboard: inside the statement is the happy path. we should maybe
-	// refactor this as it's not super obvious
-	if err == nil {
-		err = checkDashboardAndPanel(c.Req.Context(), hs.SQLStore, getDashboardQuery, panelId)
-	}
-
-	// 404 if dashboard or panel not found
-	if err != nil {
-		c.Logger.Warn("Failed to find dashboard or panel for validated query", "err", err)
-		var dashboardErr models.DashboardErr
-		if ok := errors.As(err, &dashboardErr); ok {
-			return response.Error(dashboardErr.StatusCode, dashboardErr.Error(), err)
-		}
-		return response.Error(http.StatusNotFound, "Dashboard or panel not found", err)
-	}
-
-	// return panel data
-	resp, err := hs.queryDataService.QueryData(c.Req.Context(), c.SignedInUser, c.SkipCache, reqDTO, true)
-	if err != nil {
-		return hs.handleQueryMetricsError(err)
-	}
-	return toJsonStreamingResponse(resp)
-}
-
->>>>>>> 2e9c38c9
 // QueryMetrics returns query metrics
 // POST /api/tsdb/query
 //nolint: staticcheck // legacydata.DataResponse deprecated
