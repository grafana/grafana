package api

import (
	"errors"
	"net/http"
	"time"

	"github.com/grafana/grafana/pkg/tsdb/grafanads"

	"github.com/grafana/grafana-plugin-sdk-go/backend"
	"github.com/grafana/grafana/pkg/api/dtos"
	"github.com/grafana/grafana/pkg/api/response"
	"github.com/grafana/grafana/pkg/expr"
	"github.com/grafana/grafana/pkg/models"
	"github.com/grafana/grafana/pkg/plugins"
<<<<<<< HEAD
	"github.com/grafana/grafana/pkg/plugins/adapters"
	"github.com/grafana/grafana/pkg/registry"
	"github.com/grafana/grafana/pkg/util"
=======
>>>>>>> 15b8b738
)

// QueryMetricsV2 returns query metrics.
// POST /api/ds/query   DataSource query w/ expressions
func (hs *HTTPServer) QueryMetricsV2(c *models.ReqContext, reqDTO dtos.MetricRequest) response.Response {
	if len(reqDTO.Queries) == 0 {
		return response.Error(http.StatusBadRequest, "No queries found in query", nil)
	}

	timeRange := plugins.NewDataTimeRange(reqDTO.From, reqDTO.To)
	request := plugins.DataQuery{
		TimeRange: &timeRange,
		Debug:     reqDTO.Debug,
		User:      c.SignedInUser,
		Queries:   make([]plugins.DataSubQuery, 0, len(reqDTO.Queries)),
	}

	// Loop to see if we have an expression.
	prevType := ""
	var ds *models.DataSource
	for _, query := range reqDTO.Queries {
		dsType := query.Get("datasource").MustString("")
		if dsType == expr.DatasourceName {
			return hs.handleExpressions(c, reqDTO)
		}
		if prevType != "" && prevType != dsType {
			// For mixed datasource case, each data source is sent in a single request.
			// So only the datasource from the first query is needed. As all requests
			// should be the same data source.
			hs.log.Debug("Can't process query since it's missing data source ID")
			return response.Error(http.StatusBadRequest, "All queries must use the same datasource", nil)
		}

		if ds == nil {
			// require ID for everything
			dsID, err := query.Get("datasourceId").Int64()
			if err != nil {
				hs.log.Debug("Can't process query since it's missing data source ID")
				return response.Error(http.StatusBadRequest, "Query missing data source ID", nil)
			}
			if dsID == grafanads.DatasourceID {
				ds = grafanads.DataSourceModel(c.OrgId)
			} else {
				ds, err = hs.DataSourceCache.GetDatasource(dsID, c.SignedInUser, c.SkipCache)
				if err != nil {
					return hs.handleGetDataSourceError(err, dsID)
				}
			}
		}
		prevType = dsType
	}

	for _, query := range reqDTO.Queries {
		hs.log.Debug("Processing metrics query", "query", query)

		request.Queries = append(request.Queries, plugins.DataSubQuery{
			RefID:         query.Get("refId").MustString("A"),
			MaxDataPoints: query.Get("maxDataPoints").MustInt64(100),
			IntervalMS:    query.Get("intervalMs").MustInt64(1000),
			QueryType:     query.Get("queryType").MustString(""),
			Model:         query,
			DataSource:    ds,
		})
	}

	err := hs.PluginRequestValidator.Validate(ds.Url, nil)
	if err != nil {
		return response.Error(http.StatusForbidden, "Access denied", err)
	}

	if !hs.PluginManagerV2.(registry.CanBeDisabled).IsDisabled() {
		req, err := createRequest(ds, request)
		if err != nil {
			return response.Error(http.StatusBadRequest, "Request formation error", err)
		}

		resp, err := hs.PluginManagerV2.QueryData(c.Req.Context(), req)
		if err != nil {
			return response.Error(http.StatusInternalServerError, "Metric request error", err)
		}

		// frame post-processing to prevent breaking change
		for refID, r := range resp.Responses {
			for _, f := range r.Frames {
				if f.RefID == "" {
					f.RefID = refID
				}
			}
		}

		return response.JSONStreaming(http.StatusOK, resp)
	}

	resp, err := hs.DataService.HandleRequest(c.Req.Context(), ds, request)
	if err != nil {
		return response.Error(http.StatusInternalServerError, "Metric request error", err)
	}

	// This is insanity... but ¯\_(ツ)_/¯, the current query path looks like:
	//  encodeJson( decodeBase64( encodeBase64( decodeArrow( encodeArrow(frame)) ) )
	// this will soon change to a more direct route
	qdr, err := resp.ToBackendDataResponse()
	if err != nil {
		return response.Error(http.StatusInternalServerError, "error converting results", err)
	}
	return toMacronResponse(qdr)
}

func toMacronResponse(qdr *backend.QueryDataResponse) response.Response {
	statusCode := http.StatusOK
	for _, res := range qdr.Responses {
		if res.Error != nil {
			statusCode = http.StatusBadRequest
		}
	}

	return response.JSONStreaming(statusCode, qdr)
}

// handleExpressions handles POST /api/ds/query when there is an expression.
func (hs *HTTPServer) handleExpressions(c *models.ReqContext, reqDTO dtos.MetricRequest) response.Response {
	timeRange := plugins.NewDataTimeRange(reqDTO.From, reqDTO.To)
	request := plugins.DataQuery{
		TimeRange: &timeRange,
		Debug:     reqDTO.Debug,
		User:      c.SignedInUser,
		Queries:   make([]plugins.DataSubQuery, 0, len(reqDTO.Queries)),
	}

	for _, query := range reqDTO.Queries {
		hs.log.Debug("Processing metrics query", "query", query)
		name := query.Get("datasource").MustString("")

		datasourceID, err := query.Get("datasourceId").Int64()
		if err != nil {
			hs.log.Debug("Can't process query since it's missing data source ID")
			return response.Error(400, "Query missing data source ID", nil)
		}

		if name != expr.DatasourceName {
			// Expression requests have everything in one request, so need to check
			// all data source queries for possible permission / not found issues.
			if _, err = hs.DataSourceCache.GetDatasource(datasourceID, c.SignedInUser, c.SkipCache); err != nil {
				return hs.handleGetDataSourceError(err, datasourceID)
			}
		}

		request.Queries = append(request.Queries, plugins.DataSubQuery{
			RefID:         query.Get("refId").MustString("A"),
			MaxDataPoints: query.Get("maxDataPoints").MustInt64(100),
			IntervalMS:    query.Get("intervalMs").MustInt64(1000),
			QueryType:     query.Get("queryType").MustString(""),
			Model:         query,
		})
	}

	exprService := expr.Service{
		Cfg:         hs.Cfg,
		DataService: hs.DataService,
	}
	qdr, err := exprService.WrapTransformData(c.Req.Context(), request)
	if err != nil {
		return response.Error(500, "expression request error", err)
	}
	return toMacronResponse(qdr)
}

func (hs *HTTPServer) handleGetDataSourceError(err error, datasourceID int64) *response.NormalResponse {
	hs.log.Debug("Encountered error getting data source", "err", err, "id", datasourceID)
	if errors.Is(err, models.ErrDataSourceAccessDenied) {
		return response.Error(403, "Access denied to data source", err)
	}
	if errors.Is(err, models.ErrDataSourceNotFound) {
		return response.Error(400, "Invalid data source ID", err)
	}
	return response.Error(500, "Unable to load data source metadata", err)
}

// QueryMetrics returns query metrics
// POST /api/tsdb/query
func (hs *HTTPServer) QueryMetrics(c *models.ReqContext, reqDto dtos.MetricRequest) response.Response {
	if len(reqDto.Queries) == 0 {
		return response.Error(http.StatusBadRequest, "No queries found in query", nil)
	}

	datasourceId, err := reqDto.Queries[0].Get("datasourceId").Int64()
	if err != nil {
		return response.Error(http.StatusBadRequest, "Query missing datasourceId", nil)
	}

	ds, err := hs.DataSourceCache.GetDatasource(datasourceId, c.SignedInUser, c.SkipCache)
	if err != nil {
		return hs.handleGetDataSourceError(err, datasourceId)
	}

	err = hs.PluginRequestValidator.Validate(ds.Url, nil)
	if err != nil {
		return response.Error(http.StatusForbidden, "Access denied", err)
	}

	timeRange := plugins.NewDataTimeRange(reqDto.From, reqDto.To)
	request := plugins.DataQuery{
		TimeRange: &timeRange,
		Debug:     reqDto.Debug,
		User:      c.SignedInUser,
	}

	for _, query := range reqDto.Queries {
		request.Queries = append(request.Queries, plugins.DataSubQuery{
			RefID:         query.Get("refId").MustString("A"),
			MaxDataPoints: query.Get("maxDataPoints").MustInt64(100),
			IntervalMS:    query.Get("intervalMs").MustInt64(1000),
			Model:         query,
			DataSource:    ds,
		})
	}

	resp, err := hs.DataService.HandleRequest(c.Req.Context(), ds, request)
	if err != nil {
		return response.Error(http.StatusInternalServerError, "Metric request error", err)
	}

	statusCode := http.StatusOK
	for _, res := range resp.Results {
		if res.Error != nil {
			res.ErrorString = res.Error.Error()
			resp.Message = res.ErrorString
			statusCode = http.StatusBadRequest
		}
	}

	return response.JSON(statusCode, &resp)
<<<<<<< HEAD
}

// GET /api/tsdb/testdata/random-walk
func (hs *HTTPServer) GetTestDataRandomWalk(c *models.ReqContext) response.Response {
	from := c.Query("from")
	to := c.Query("to")
	intervalMS := c.QueryInt64("intervalMs")

	timeRange := plugins.NewDataTimeRange(from, to)
	request := plugins.DataQuery{TimeRange: &timeRange}

	dsInfo := &models.DataSource{
		Type:     "testdata",
		JsonData: simplejson.New(),
	}
	request.Queries = append(request.Queries, plugins.DataSubQuery{
		RefID:      "A",
		IntervalMS: intervalMS,
		Model: simplejson.NewFromAny(&util.DynMap{
			"scenario": "random_walk",
		}),
		DataSource: dsInfo,
	})

	resp, err := hs.DataService.HandleRequest(context.Background(), dsInfo, request)
	if err != nil {
		return response.Error(500, "Metric request error", err)
	}

	qdr, err := resp.ToBackendDataResponse()
	if err != nil {
		return response.Error(http.StatusInternalServerError, "error converting results", err)
	}
	return toMacronResponse(qdr)
}

func createRequest(ds *models.DataSource, query plugins.DataQuery) (*backend.QueryDataRequest, error) {
	instanceSettings, err := adapters.ModelToInstanceSettings(ds)
	if err != nil {
		return nil, err
	}

	req := &backend.QueryDataRequest{
		PluginContext: backend.PluginContext{
			OrgID:                      ds.OrgId,
			PluginID:                   ds.Type,
			User:                       adapters.BackendUserFromSignedInUser(query.User),
			DataSourceInstanceSettings: instanceSettings,
		},
		Queries: []backend.DataQuery{},
		Headers: query.Headers,
	}

	for _, q := range query.Queries {
		modelJSON, err := q.Model.MarshalJSON()
		if err != nil {
			return nil, err
		}
		req.Queries = append(req.Queries, backend.DataQuery{
			RefID:         q.RefID,
			Interval:      time.Duration(q.IntervalMS) * time.Millisecond,
			MaxDataPoints: q.MaxDataPoints,
			TimeRange: backend.TimeRange{
				From: query.TimeRange.GetFromAsTimeUTC(),
				To:   query.TimeRange.GetToAsTimeUTC(),
			},
			QueryType: q.QueryType,
			JSON:      modelJSON,
		})
	}

	return req, nil
=======
>>>>>>> 15b8b738
}<|MERGE_RESOLUTION|>--- conflicted
+++ resolved
@@ -13,12 +13,8 @@
 	"github.com/grafana/grafana/pkg/expr"
 	"github.com/grafana/grafana/pkg/models"
 	"github.com/grafana/grafana/pkg/plugins"
-<<<<<<< HEAD
 	"github.com/grafana/grafana/pkg/plugins/adapters"
 	"github.com/grafana/grafana/pkg/registry"
-	"github.com/grafana/grafana/pkg/util"
-=======
->>>>>>> 15b8b738
 )
 
 // QueryMetricsV2 returns query metrics.
@@ -251,41 +247,6 @@
 	}
 
 	return response.JSON(statusCode, &resp)
-<<<<<<< HEAD
-}
-
-// GET /api/tsdb/testdata/random-walk
-func (hs *HTTPServer) GetTestDataRandomWalk(c *models.ReqContext) response.Response {
-	from := c.Query("from")
-	to := c.Query("to")
-	intervalMS := c.QueryInt64("intervalMs")
-
-	timeRange := plugins.NewDataTimeRange(from, to)
-	request := plugins.DataQuery{TimeRange: &timeRange}
-
-	dsInfo := &models.DataSource{
-		Type:     "testdata",
-		JsonData: simplejson.New(),
-	}
-	request.Queries = append(request.Queries, plugins.DataSubQuery{
-		RefID:      "A",
-		IntervalMS: intervalMS,
-		Model: simplejson.NewFromAny(&util.DynMap{
-			"scenario": "random_walk",
-		}),
-		DataSource: dsInfo,
-	})
-
-	resp, err := hs.DataService.HandleRequest(context.Background(), dsInfo, request)
-	if err != nil {
-		return response.Error(500, "Metric request error", err)
-	}
-
-	qdr, err := resp.ToBackendDataResponse()
-	if err != nil {
-		return response.Error(http.StatusInternalServerError, "error converting results", err)
-	}
-	return toMacronResponse(qdr)
 }
 
 func createRequest(ds *models.DataSource, query plugins.DataQuery) (*backend.QueryDataRequest, error) {
@@ -324,6 +285,4 @@
 	}
 
 	return req, nil
-=======
->>>>>>> 15b8b738
 }