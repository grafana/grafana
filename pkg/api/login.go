--- conflicted
+++ resolved
@@ -340,11 +340,7 @@
 
 	setCookie := true
 	if hs.Features.IsEnabled(featuremgmt.FlagIndividualCookiePreferences) {
-<<<<<<< HEAD
-		prefsQuery := pref.GetPreferenceWithDefaultsQuery{UserID: userID, OrgID: c.OrgID, Teams: c.Teams}
-=======
-		prefsQuery := pref.GetPreferenceWithDefaultsQuery{UserID: c.UserID, OrgID: c.SignedInUser.GetOrgID(), Teams: c.Teams}
->>>>>>> 729dafaf
+		prefsQuery := pref.GetPreferenceWithDefaultsQuery{UserID: userID, OrgID: c.SignedInUser.GetOrgID(), Teams: c.Teams}
 		prefs, err := hs.preferenceService.GetWithDefaults(c.Req.Context(), &prefsQuery)
 		if err != nil {
 			c.Redirect(hs.Cfg.AppSubURL + "/login")
