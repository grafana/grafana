package dtos

import (
	"github.com/grafana/grafana-azure-sdk-go/v2/azsettings"
	"github.com/grafana/grafana/pkg/plugins"
	"github.com/grafana/grafana/pkg/setting"
)

type FrontendSettingsAuthDTO struct {
	AuthProxyEnableLoginToken bool `json:"AuthProxyEnableLoginToken"`
	// Deprecated: this is no longer used and will be removed in Grafana 11
	OAuthSkipOrgRoleUpdateSync bool `json:"OAuthSkipOrgRoleUpdateSync"`
	// Deprecated: this is no longer used and will be removed in Grafana 11
	SAMLSkipOrgRoleSync bool `json:"SAMLSkipOrgRoleSync"`
	// Deprecated: this is no longer used and will be removed in Grafana 11
	LDAPSkipOrgRoleSync bool `json:"LDAPSkipOrgRoleSync"`
	// Deprecated: this is no longer used and will be removed in Grafana 11
	GoogleSkipOrgRoleSync bool `json:"GoogleSkipOrgRoleSync"`
	// Deprecated: this is no longer used and will be removed in Grafana 11
	GenericOAuthSkipOrgRoleSync bool `json:"GenericOAuthSkipOrgRoleSync"`
	// Deprecated: this is no longer used and will be removed in Grafana 11
	JWTAuthSkipOrgRoleSync bool `json:"JWTAuthSkipOrgRoleSync"`
	// Deprecated: this is no longer used and will be removed in Grafana 11
	GrafanaComSkipOrgRoleSync bool `json:"GrafanaComSkipOrgRoleSync"`
	// Deprecated: this is no longer used and will be removed in Grafana 11
	AzureADSkipOrgRoleSync bool `json:"AzureADSkipOrgRoleSync"`
	// Deprecated: this is no longer used and will be removed in Grafana 11
	GithubSkipOrgRoleSync bool `json:"GithubSkipOrgRoleSync"`
	// Deprecated: this is no longer used and will be removed in Grafana 11
	GitLabSkipOrgRoleSync bool `json:"GitLabSkipOrgRoleSync"`
	// Deprecated: this is no longer used and will be removed in Grafana 11
	OktaSkipOrgRoleSync bool `json:"OktaSkipOrgRoleSync"`

	DisableLogin                  bool `json:"disableLogin"`
	BasicAuthStrongPasswordPolicy bool `json:"basicAuthStrongPasswordPolicy"`
	PasswordlessEnabled           bool `json:"passwordlessEnabled"`
	DisableSignoutMenu            bool `json:"disableSignoutMenu"`
}

type FrontendSettingsBuildInfoDTO struct {
	HideVersion bool `json:"hideVersion"`

	// A semver-ish version string, such as "11.0.0-12345"
	Version string `json:"version"`

	// A branded version string to show in the UI, such as "Grafana v11.0.0-12345"
	VersionString string `json:"versionString,omitempty"`

	Commit        string `json:"commit"`
	CommitShort   string `json:"commitShort"`
	Buildstamp    int64  `json:"buildstamp"`
	Edition       string `json:"edition"`
	LatestVersion string `json:"latestVersion"`
	HasUpdate     bool   `json:"hasUpdate"`
	Env           string `json:"env"`
}

type FrontendSettingsLicenseInfoDTO struct {
	Expiry          int64           `json:"expiry"`
	StateInfo       string          `json:"stateInfo"`
	LicenseUrl      string          `json:"licenseUrl"`
	Edition         string          `json:"edition"`
	EnabledFeatures map[string]bool `json:"enabledFeatures"`

	// Enterprise-only
	TrialExpiry *int64  `json:"trialExpiry,omitempty"`
	AppUrl      *string `json:"appUrl,omitempty"`
}

type FrontendSettingsAzureDTO struct {
	Cloud                                  string                      `json:"cloud,omitempty"`
	Clouds                                 []azsettings.AzureCloudInfo `json:"clouds,omitempty"`
	ManagedIdentityEnabled                 bool                        `json:"managedIdentityEnabled,omitempty"`
	WorkloadIdentityEnabled                bool                        `json:"workloadIdentityEnabled,omitempty"`
	UserIdentityEnabled                    bool                        `json:"userIdentityEnabled,omitempty"`
	UserIdentityFallbackCredentialsEnabled bool                        `json:"userIdentityFallbackCredentialsEnabled,omitempty"`
	AzureEntraPasswordCredentialsEnabled   bool                        `json:"azureEntraPasswordCredentialsEnabled,omitempty"`
}

type FrontendSettingsCachingDTO struct {
	Enabled bool `json:"enabled"`
}

type FrontendSettingsRecordedQueriesDTO struct {
	Enabled bool `json:"enabled"`
}

type FrontendSettingsReportingDTO struct {
	Enabled bool `json:"enabled"`
}

type FrontendSettingsAnalyticsDTO struct {
	Enabled bool `json:"enabled"`
}

type FrontendSettingsUnifiedAlertingDTO struct {
	MinInterval              string `json:"minInterval"`
	AlertStateHistoryBackend string `json:"alertStateHistoryBackend,omitempty"`
	AlertStateHistoryPrimary string `json:"alertStateHistoryPrimary,omitempty"`
}

// Enterprise-only
type FrontendSettingsLicensingDTO struct {
	Slug                   *string `json:"slug,omitempty"`
	LimitBy                *string `json:"limitBy,omitempty"`
	IncludedUsers          *int64  `json:"includedUsers,omitempty"`
	LicenseExpiry          *int64  `json:"licenseExpiry,omitempty"`
	LicenseExpiryWarnDays  *int64  `json:"licenseExpiryWarnDays,omitempty"`
	TokenExpiry            *int64  `json:"tokenExpiry,omitempty"`
	IsTrial                *bool   `json:"isTrial,omitempty"`
	TokenExpiryWarnDays    *int64  `json:"tokenExpiryWarnDays,omitempty"`
	UsageBilling           *bool   `json:"usageBilling,omitempty"`
	ActiveAdminsAndEditors *int64  `json:"activeAdminsAndEditors,omitempty"`
	ActiveViewers          *int64  `json:"activeViewers,omitempty"`
	ActiveUsers            *int64  `json:"ActiveUsers,omitempty"`
}

// Enterprise-only
type FrontendSettingsFooterConfigItemDTO struct {
	Text   string `json:"text"`
	Url    string `json:"url"`
	Icon   string `json:"icon"`
	Target string `json:"blank"`
}

// Enterprise-only
type FrontendSettingsPublicDashboardConfigDTO struct {
	FooterHide     bool   `json:"footerHide"`
	FooterText     string `json:"footerText"`
	FooterLogo     string `json:"footerLogo"`
	FooterLink     string `json:"footerLink"`
	HeaderLogoHide bool   `json:"headerLogoHide"`
}

// Enterprise-only
type FrontendSettingsWhitelabelingDTO struct {
	Links              []FrontendSettingsFooterConfigItemDTO     `json:"links"`
	LoginTitle         string                                    `json:"loginTitle"`
	AppTitle           *string                                   `json:"appTitle,omitempty"`
	LoginLogo          *string                                   `json:"loginLogo,omitempty"`
	MenuLogo           *string                                   `json:"menuLogo,omitempty"`
	LoginBackground    *string                                   `json:"loginBackground,omitempty"`
	LoginSubtitle      *string                                   `json:"loginSubtitle,omitempty"`
	LoginBoxBackground *string                                   `json:"loginBoxBackground,omitempty"`
	LoadingLogo        *string                                   `json:"loadingLogo,omitempty"`
	HideEdition        *bool                                     `json:"hideEdition,omitempty"`
	PublicDashboard    *FrontendSettingsPublicDashboardConfigDTO `json:"publicDashboard,omitempty"`
}

type FrontendSettingsSqlConnectionLimitsDTO struct {
	MaxOpenConns    int `json:"maxOpenConns"`
	MaxIdleConns    int `json:"maxIdleConns"`
	ConnMaxLifetime int `json:"connMaxLifetime"`
}

type FrontendSettingsDTO struct {
	DefaultDatasource  string                           `json:"defaultDatasource"`
	Datasources        map[string]plugins.DataSourceDTO `json:"datasources"`
	MinRefreshInterval string                           `json:"minRefreshInterval"`
	Panels             map[string]plugins.PanelDTO      `json:"panels"`
	Apps               map[string]*plugins.AppDTO       `json:"apps"`
	AppUrl             string                           `json:"appUrl"`
	AppSubUrl          string                           `json:"appSubUrl"`
	AllowOrgCreate     bool                             `json:"allowOrgCreate"`
	AuthProxyEnabled   bool                             `json:"authProxyEnabled"`
	LdapEnabled        bool                             `json:"ldapEnabled"`
	JwtHeaderName      string                           `json:"jwtHeaderName"`
	JwtUrlLogin        bool                             `json:"jwtUrlLogin"`
	LiveEnabled        bool                             `json:"liveEnabled"`
	AutoAssignOrg      bool                             `json:"autoAssignOrg"`

	VerifyEmailEnabled  bool `json:"verifyEmailEnabled"`
	SigV4AuthEnabled    bool `json:"sigV4AuthEnabled"`
	AzureAuthEnabled    bool `json:"azureAuthEnabled"`
	RbacEnabled         bool `json:"rbacEnabled"`
	ExploreEnabled      bool `json:"exploreEnabled"`
	HelpEnabled         bool `json:"helpEnabled"`
	ProfileEnabled      bool `json:"profileEnabled"`
	NewsFeedEnabled     bool `json:"newsFeedEnabled"`
	QueryHistoryEnabled bool `json:"queryHistoryEnabled"`

	GoogleAnalyticsId                   string `json:"googleAnalyticsId"`
	GoogleAnalytics4Id                  string `json:"googleAnalytics4Id"`
	GoogleAnalytics4SendManualPageViews bool   `json:"GoogleAnalytics4SendManualPageViews"`

	RudderstackWriteKey        string `json:"rudderstackWriteKey"`
	RudderstackDataPlaneUrl    string `json:"rudderstackDataPlaneUrl"`
	RudderstackSdkUrl          string `json:"rudderstackSdkUrl"`
	RudderstackConfigUrl       string `json:"rudderstackConfigUrl"`
	RudderstackIntegrationsUrl string `json:"rudderstackIntegrationsUrl"`

	AnalyticsConsoleReporting bool `json:"analyticsConsoleReporting"`

	DashboardPerformanceMetrics []string `json:"dashboardPerformanceMetrics"`

	FeedbackLinksEnabled                bool     `json:"feedbackLinksEnabled"`
	ApplicationInsightsConnectionString string   `json:"applicationInsightsConnectionString"`
	ApplicationInsightsEndpointUrl      string   `json:"applicationInsightsEndpointUrl"`
	DisableLoginForm                    bool     `json:"disableLoginForm"`
	DisableUserSignUp                   bool     `json:"disableUserSignUp"`
	LoginHint                           string   `json:"loginHint"`
	PasswordHint                        string   `json:"passwordHint"`
	ExternalUserMngInfo                 string   `json:"externalUserMngInfo"`
	ExternalUserMngLinkUrl              string   `json:"externalUserMngLinkUrl"`
	ExternalUserMngLinkName             string   `json:"externalUserMngLinkName"`
	ExternalUserMngAnalytics            bool     `json:"externalUserMngAnalytics"`
	ExternalUserMngAnalyticsParams      string   `json:"externalUserMngAnalyticsParams"`
	ViewersCanEdit                      bool     `json:"viewersCanEdit"`
<<<<<<< HEAD
	EditorsCanAdmin                     bool     `json:"editorsCanAdmin"`
=======
	AngularSupportEnabled               bool     `json:"angularSupportEnabled"`
>>>>>>> de6a48a2
	DisableSanitizeHtml                 bool     `json:"disableSanitizeHtml"`
	TrustedTypesDefaultPolicyEnabled    bool     `json:"trustedTypesDefaultPolicyEnabled"`
	CSPReportOnlyEnabled                bool     `json:"cspReportOnlyEnabled"`
	EnableFrontendSandboxForPlugins     []string `json:"enableFrontendSandboxForPlugins"`
	ExploreDefaultTimeOffset            string   `json:"exploreDefaultTimeOffset"`
	ExploreHideLogsDownload             bool     `json:"exploreHideLogsDownload"`

	Auth FrontendSettingsAuthDTO `json:"auth"`

	BuildInfo FrontendSettingsBuildInfoDTO `json:"buildInfo"`

	LicenseInfo FrontendSettingsLicenseInfoDTO `json:"licenseInfo"`

	FeatureToggles                   map[string]bool                `json:"featureToggles"`
	AnonymousEnabled                 bool                           `json:"anonymousEnabled"`
	AnonymousDeviceLimit             int64                          `json:"anonymousDeviceLimit"`
	RendererAvailable                bool                           `json:"rendererAvailable"`
	RendererVersion                  string                         `json:"rendererVersion"`
	RendererDefaultImageWidth        int                            `json:"rendererDefaultImageWidth"`
	RendererDefaultImageHeight       int                            `json:"rendererDefaultImageHeight"`
	RendererDefaultImageScale        float64                        `json:"rendererDefaultImageScale"`
	SecretsManagerPluginEnabled      bool                           `json:"secretsManagerPluginEnabled"`
	Http2Enabled                     bool                           `json:"http2Enabled"`
	GrafanaJavascriptAgent           setting.GrafanaJavascriptAgent `json:"grafanaJavascriptAgent"`
	PluginCatalogURL                 string                         `json:"pluginCatalogURL"`
	PluginAdminEnabled               bool                           `json:"pluginAdminEnabled"`
	PluginAdminExternalManageEnabled bool                           `json:"pluginAdminExternalManageEnabled"`
	PluginCatalogHiddenPlugins       []string                       `json:"pluginCatalogHiddenPlugins"`
	PluginCatalogManagedPlugins      []string                       `json:"pluginCatalogManagedPlugins"`
	PluginCatalogPreinstalledPlugins []setting.InstallPlugin        `json:"pluginCatalogPreinstalledPlugins"`
	ExpressionsEnabled               bool                           `json:"expressionsEnabled"`
	AwsAllowedAuthProviders          []string                       `json:"awsAllowedAuthProviders"`
	AwsAssumeRoleEnabled             bool                           `json:"awsAssumeRoleEnabled"`
	SupportBundlesEnabled            bool                           `json:"supportBundlesEnabled"`
	SnapshotEnabled                  bool                           `json:"snapshotEnabled"`
	SecureSocksDSProxyEnabled        bool                           `json:"secureSocksDSProxyEnabled"`
	ReportingStaticContext           map[string]string              `json:"reportingStaticContext"`

	Azure FrontendSettingsAzureDTO `json:"azure"`

	DefaultDatasourceManageAlertsUIToggle bool `json:"defaultDatasourceManageAlertsUiToggle"`

	Caching                 FrontendSettingsCachingDTO         `json:"caching"`
	RecordedQueries         FrontendSettingsRecordedQueriesDTO `json:"recordedQueries"`
	Reporting               FrontendSettingsReportingDTO       `json:"reporting"`
	Analytics               FrontendSettingsAnalyticsDTO       `json:"analytics"`
	UnifiedAlertingEnabled  bool                               `json:"unifiedAlertingEnabled"`
	UnifiedAlerting         FrontendSettingsUnifiedAlertingDTO `json:"unifiedAlerting"`
	Oauth                   map[string]any                     `json:"oauth"`
	SamlEnabled             bool                               `json:"samlEnabled"`
	SamlName                string                             `json:"samlName"`
	TokenExpirationDayLimit int                                `json:"tokenExpirationDayLimit"`
	SharedWithMeFolderUID   string                             `json:"sharedWithMeFolderUID"`
	RootFolderUID           string                             `json:"rootFolderUID"`
	PasswordlessEnabled     string                             `json:"passwordlessEnabled"`

	GeomapDefaultBaseLayerConfig *map[string]any `json:"geomapDefaultBaseLayerConfig,omitempty"`
	GeomapDisableCustomBaseLayer bool            `json:"geomapDisableCustomBaseLayer"`

	PublicDashboardAccessToken string `json:"publicDashboardAccessToken"`
	PublicDashboardsEnabled    bool   `json:"publicDashboardsEnabled"`

	CloudMigrationIsTarget       bool   `json:"cloudMigrationIsTarget"`
	CloudMigrationFeedbackURL    string `json:"cloudMigrationFeedbackURL"`
	CloudMigrationPollIntervalMs int    `json:"cloudMigrationPollIntervalMs"`

	DateFormats setting.DateFormats `json:"dateFormats,omitempty"`

	LoginError string `json:"loginError,omitempty"`

	// The K8s namespace to use for this user
	Namespace string `json:"namespace,omitempty"`

	PluginsCDNBaseURL string `json:"pluginsCDNBaseURL,omitempty"`

	SqlConnectionLimits FrontendSettingsSqlConnectionLimitsDTO `json:"sqlConnectionLimits"`

	// Enterprise
	Licensing     *FrontendSettingsLicensingDTO     `json:"licensing,omitempty"`
	Whitelabeling *FrontendSettingsWhitelabelingDTO `json:"whitelabeling,omitempty"`

	LocalFileSystemAvailable bool `json:"localFileSystemAvailable"`
	// Experimental Scope settings
	ListScopesEndpoint          string `json:"listScopesEndpoint"`
	ListDashboardScopesEndpoint string `json:"listDashboardScopesEndpoint"`
}<|MERGE_RESOLUTION|>--- conflicted
+++ resolved
@@ -206,11 +206,6 @@
 	ExternalUserMngAnalytics            bool     `json:"externalUserMngAnalytics"`
 	ExternalUserMngAnalyticsParams      string   `json:"externalUserMngAnalyticsParams"`
 	ViewersCanEdit                      bool     `json:"viewersCanEdit"`
-<<<<<<< HEAD
-	EditorsCanAdmin                     bool     `json:"editorsCanAdmin"`
-=======
-	AngularSupportEnabled               bool     `json:"angularSupportEnabled"`
->>>>>>> de6a48a2
 	DisableSanitizeHtml                 bool     `json:"disableSanitizeHtml"`
 	TrustedTypesDefaultPolicyEnabled    bool     `json:"trustedTypesDefaultPolicyEnabled"`
 	CSPReportOnlyEnabled                bool     `json:"cspReportOnlyEnabled"`
