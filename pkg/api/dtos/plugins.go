package dtos

import (
	"github.com/grafana/grafana/pkg/components/simplejson"
	"github.com/grafana/grafana/pkg/plugins"
)

type PluginSetting struct {
	Name          string                      `json:"name"`
	Type          string                      `json:"type"`
	Id            string                      `json:"id"`
	Enabled       bool                        `json:"enabled"`
	Pinned        bool                        `json:"pinned"`
	Module        string                      `json:"module"`
	BaseUrl       string                      `json:"baseUrl"`
	Info          *plugins.PluginInfo         `json:"info"`
	Includes      []*plugins.PluginInclude    `json:"includes"`
	Dependencies  *plugins.PluginDependencies `json:"dependencies"`
	JsonData      map[string]interface{}      `json:"jsonData"`
	DefaultNavUrl string                      `json:"defaultNavUrl"`

	LatestVersion string                        `json:"latestVersion"`
	HasUpdate     bool                          `json:"hasUpdate"`
	State         plugins.PluginState           `json:"state"`
	Signature     plugins.PluginSignatureStatus `json:"signature"`
	SignatureType plugins.PluginSignatureType   `json:"signatureType"`
	SignatureOrg  string                        `json:"signatureOrg"`
}

type PluginListItem struct {
	Name          string                        `json:"name"`
	Type          string                        `json:"type"`
	Id            string                        `json:"id"`
	Enabled       bool                          `json:"enabled"`
	Pinned        bool                          `json:"pinned"`
	Info          *plugins.PluginInfo           `json:"info"`
	LatestVersion string                        `json:"latestVersion"`
	HasUpdate     bool                          `json:"hasUpdate"`
	DefaultNavUrl string                        `json:"defaultNavUrl"`
	Category      string                        `json:"category"`
	State         plugins.PluginState           `json:"state"`
	Signature     plugins.PluginSignatureStatus `json:"signature"`
	SignatureType plugins.PluginSignatureType   `json:"signatureType"`
	SignatureOrg  string                        `json:"signatureOrg"`
}

type PluginList []PluginListItem

func (slice PluginList) Len() int {
	return len(slice)
}

func (slice PluginList) Less(i, j int) bool {
	return slice[i].Name < slice[j].Name
}

func (slice PluginList) Swap(i, j int) {
	slice[i], slice[j] = slice[j], slice[i]
}

type ImportDashboardCommand struct {
	PluginId  string                         `json:"pluginId"`
	Path      string                         `json:"path"`
	Overwrite bool                           `json:"overwrite"`
	Dashboard *simplejson.Json               `json:"dashboard"`
	Inputs    []plugins.ImportDashboardInput `json:"inputs"`
	FolderId  int64                          `json:"folderId"`
<<<<<<< HEAD
	FolderUid string                         `json:"folderUid"`
=======
}

type InstallPluginCommand struct {
	Version string `json:"version"`
>>>>>>> 92ac2c40
}<|MERGE_RESOLUTION|>--- conflicted
+++ resolved
@@ -65,12 +65,9 @@
 	Dashboard *simplejson.Json               `json:"dashboard"`
 	Inputs    []plugins.ImportDashboardInput `json:"inputs"`
 	FolderId  int64                          `json:"folderId"`
-<<<<<<< HEAD
 	FolderUid string                         `json:"folderUid"`
-=======
 }
 
 type InstallPluginCommand struct {
 	Version string `json:"version"`
->>>>>>> 92ac2c40
 }