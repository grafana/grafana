--- conflicted
+++ resolved
@@ -33,11 +33,6 @@
 	OrgRole        m.RoleType `json:"orgRole"`
 	IsGrafanaAdmin bool       `json:"isGrafanaAdmin"`
 	GravatarUrl    string     `json:"gravatarUrl"`
-<<<<<<< HEAD
-	SystemId       int64      `json:"systemId"`
-=======
-	Timezone       string     `json:"timezone"`
->>>>>>> 43ebc172
 }
 
 type DashboardMeta struct {
