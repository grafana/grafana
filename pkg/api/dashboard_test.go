package api

import (
	"context"
	"encoding/json"
	"fmt"
	"net/http"
	"os"
	"testing"
	"time"

	"github.com/stretchr/testify/assert"
	"github.com/stretchr/testify/mock"
	"github.com/stretchr/testify/require"

	"github.com/grafana/grafana/pkg/api/dtos"
	"github.com/grafana/grafana/pkg/api/response"
	"github.com/grafana/grafana/pkg/api/routing"
	"github.com/grafana/grafana/pkg/apimachinery/identity"
	"github.com/grafana/grafana/pkg/bus"
	"github.com/grafana/grafana/pkg/components/simplejson"
	"github.com/grafana/grafana/pkg/infra/db"
	"github.com/grafana/grafana/pkg/infra/db/dbtest"
	"github.com/grafana/grafana/pkg/infra/localcache"
	"github.com/grafana/grafana/pkg/infra/log"
	"github.com/grafana/grafana/pkg/infra/tracing"
	"github.com/grafana/grafana/pkg/infra/usagestats"
	"github.com/grafana/grafana/pkg/services/accesscontrol"
	"github.com/grafana/grafana/pkg/services/accesscontrol/acimpl"
	"github.com/grafana/grafana/pkg/services/accesscontrol/actest"
	accesscontrolmock "github.com/grafana/grafana/pkg/services/accesscontrol/mock"
	"github.com/grafana/grafana/pkg/services/annotations/annotationstest"
	contextmodel "github.com/grafana/grafana/pkg/services/contexthandler/model"
	"github.com/grafana/grafana/pkg/services/dashboards"
	"github.com/grafana/grafana/pkg/services/dashboards/database"
	"github.com/grafana/grafana/pkg/services/dashboards/service"
	dashver "github.com/grafana/grafana/pkg/services/dashboardversion"
	"github.com/grafana/grafana/pkg/services/dashboardversion/dashvertest"
	"github.com/grafana/grafana/pkg/services/featuremgmt"
	"github.com/grafana/grafana/pkg/services/folder"
	"github.com/grafana/grafana/pkg/services/folder/folderimpl"
	"github.com/grafana/grafana/pkg/services/folder/foldertest"
	"github.com/grafana/grafana/pkg/services/guardian"
	libraryelementsfake "github.com/grafana/grafana/pkg/services/libraryelements/fake"
	"github.com/grafana/grafana/pkg/services/librarypanels"
	"github.com/grafana/grafana/pkg/services/licensing/licensingtest"
	"github.com/grafana/grafana/pkg/services/live"
	"github.com/grafana/grafana/pkg/services/org"
	"github.com/grafana/grafana/pkg/services/pluginsintegration/pluginstore"
	pref "github.com/grafana/grafana/pkg/services/preference"
	"github.com/grafana/grafana/pkg/services/preference/preftest"
	"github.com/grafana/grafana/pkg/services/provisioning"
	"github.com/grafana/grafana/pkg/services/publicdashboards"
	"github.com/grafana/grafana/pkg/services/publicdashboards/api"
	publicdashboardModels "github.com/grafana/grafana/pkg/services/publicdashboards/models"
	"github.com/grafana/grafana/pkg/services/quota/quotatest"
	"github.com/grafana/grafana/pkg/services/star/startest"
	"github.com/grafana/grafana/pkg/services/supportbundles/supportbundlestest"
	"github.com/grafana/grafana/pkg/services/tag/tagimpl"
	"github.com/grafana/grafana/pkg/services/user"
	"github.com/grafana/grafana/pkg/services/user/usertest"
	"github.com/grafana/grafana/pkg/setting"
	"github.com/grafana/grafana/pkg/web"
	"github.com/grafana/grafana/pkg/web/webtest"
)

func TestGetHomeDashboard(t *testing.T) {
	httpReq, err := http.NewRequest(http.MethodGet, "", nil)
	require.NoError(t, err)
	httpReq.Header.Add("Content-Type", "application/json")
	req := &contextmodel.ReqContext{SignedInUser: &user.SignedInUser{}, Context: &web.Context{Req: httpReq}}
	cfg := setting.NewCfg()
	cfg.StaticRootPath = "../../public/"
	prefService := preftest.NewPreferenceServiceFake()
	dashboardVersionService := dashvertest.NewDashboardVersionServiceFake()

	hs := &HTTPServer{
		Cfg:                     cfg,
		pluginStore:             &pluginstore.FakePluginStore{},
		SQLStore:                dbtest.NewFakeDB(),
		preferenceService:       prefService,
		dashboardVersionService: dashboardVersionService,
		log:                     log.New("test-logger"),
		tracer:                  tracing.InitializeTracerForTest(),
	}

	tests := []struct {
		name                  string
		defaultSetting        string
		expectedDashboardPath string
	}{
		{name: "using default config", defaultSetting: "", expectedDashboardPath: "../../public/dashboards/home.json"},
		{name: "custom path", defaultSetting: "../../public/dashboards/default.json", expectedDashboardPath: "../../public/dashboards/default.json"},
	}

	for _, tc := range tests {
		t.Run(tc.name, func(t *testing.T) {
			dash := dtos.DashboardFullWithMeta{}
			dash.Meta.FolderTitle = "General"

			homeDashJSON, err := os.ReadFile(tc.expectedDashboardPath)
			require.NoError(t, err, "must be able to read expected dashboard file")
			hs.Cfg.DefaultHomeDashboardPath = tc.defaultSetting
			bytes, err := simplejson.NewJson(homeDashJSON)
			require.NoError(t, err, "must be able to encode file as JSON")

			prefService.ExpectedPreference = &pref.Preference{}

			dash.Dashboard = bytes

			b, err := json.Marshal(dash)
			require.NoError(t, err, "must be able to marshal object to JSON")

			res := hs.GetHomeDashboard(req)
			nr, ok := res.(*response.NormalResponse)
			require.True(t, ok, "should return *NormalResponse")
			require.Equal(t, b, nr.Body(), "default home dashboard should equal content on disk")
		})
	}
}

func newTestLive(t *testing.T, store db.DB) *live.GrafanaLive {
	features := featuremgmt.WithFeatures()
	cfg := setting.NewCfg()
	cfg.AppURL = "http://localhost:3000/"
	gLive, err := live.ProvideService(nil, cfg,
		routing.NewRouteRegister(),
		nil, nil, nil, nil,
		store,
		nil,
		&usagestats.UsageStatsMock{T: t},
		nil,
		features, acimpl.ProvideAccessControl(features), &dashboards.FakeDashboardService{}, annotationstest.NewFakeAnnotationsRepo(), nil)
	require.NoError(t, err)
	return gLive
}

func TestHTTPServer_GetDashboard_AccessControl(t *testing.T) {
	setup := func() *webtest.Server {
		return SetupAPITestServer(t, func(hs *HTTPServer) {
			dash := dashboards.NewDashboard("some dash")
			dash.ID = 1
			dash.UID = "1"

			dashSvc := dashboards.NewFakeDashboardService(t)
			dashSvc.On("GetDashboard", mock.Anything, mock.Anything).Return(dash, nil).Maybe()
			hs.DashboardService = dashSvc

			hs.Cfg = setting.NewCfg()
			hs.AccessControl = acimpl.ProvideAccessControl(featuremgmt.WithFeatures())
			hs.starService = startest.NewStarServiceFake()
			hs.dashboardProvisioningService = mockDashboardProvisioningService{}

			guardian.InitAccessControlGuardian(hs.Cfg, hs.AccessControl, hs.DashboardService)
		})
	}

	getDashboard := func(server *webtest.Server, permissions []accesscontrol.Permission) (*http.Response, error) {
		return server.Send(webtest.RequestWithSignedInUser(server.NewGetRequest("/api/dashboards/uid/1"), userWithPermissions(1, permissions)))
	}

	t.Run("Should not be able to get dashboard without correct permission", func(t *testing.T) {
		server := setup()

		res, err := getDashboard(server, nil)
		require.NoError(t, err)

		assert.Equal(t, http.StatusForbidden, res.StatusCode)
		require.NoError(t, res.Body.Close())
	})

	t.Run("Should be able to get when user has permission to read dashboard", func(t *testing.T) {
		server := setup()

		permissions := []accesscontrol.Permission{{Action: dashboards.ActionDashboardsRead, Scope: "dashboards:uid:1"}}
		res, err := getDashboard(server, permissions)
		require.NoError(t, err)

		assert.Equal(t, http.StatusOK, res.StatusCode)
		var data dtos.DashboardFullWithMeta
		require.NoError(t, json.NewDecoder(res.Body).Decode(&data))

		assert.Equal(t, data.Meta.CanSave, false)
		assert.Equal(t, data.Meta.CanEdit, false)
		assert.Equal(t, data.Meta.CanDelete, false)
		assert.Equal(t, data.Meta.CanAdmin, false)

		require.NoError(t, res.Body.Close())
	})

	t.Run("Should set CanSave and CanEdit with correct permissions", func(t *testing.T) {
		server := setup()

		res, err := getDashboard(server, []accesscontrol.Permission{
			{Action: dashboards.ActionDashboardsRead, Scope: "dashboards:uid:1"},
			{Action: dashboards.ActionDashboardsWrite, Scope: "dashboards:uid:1"},
		})
		require.NoError(t, err)

		assert.Equal(t, http.StatusOK, res.StatusCode)
		var data dtos.DashboardFullWithMeta
		require.NoError(t, json.NewDecoder(res.Body).Decode(&data))

		assert.Equal(t, data.Meta.CanSave, true)
		assert.Equal(t, data.Meta.CanEdit, true)
		assert.Equal(t, data.Meta.CanDelete, false)
		assert.Equal(t, data.Meta.CanAdmin, false)

		require.NoError(t, res.Body.Close())
	})

	t.Run("Should set canDelete with correct permissions", func(t *testing.T) {
		server := setup()

		res, err := getDashboard(server, []accesscontrol.Permission{
			{Action: dashboards.ActionDashboardsRead, Scope: "dashboards:uid:1"},
			{Action: dashboards.ActionDashboardsDelete, Scope: "dashboards:uid:1"},
		})
		require.NoError(t, err)

		assert.Equal(t, http.StatusOK, res.StatusCode)
		var data dtos.DashboardFullWithMeta
		require.NoError(t, json.NewDecoder(res.Body).Decode(&data))

		assert.Equal(t, data.Meta.CanSave, false)
		assert.Equal(t, data.Meta.CanEdit, false)
		assert.Equal(t, data.Meta.CanDelete, true)
		assert.Equal(t, data.Meta.CanAdmin, false)

		require.NoError(t, res.Body.Close())
	})

	t.Run("Should set canAdmin with correct permissions", func(t *testing.T) {
		server := setup()

		res, err := getDashboard(server, []accesscontrol.Permission{
			{Action: dashboards.ActionDashboardsRead, Scope: "dashboards:uid:1"},
			{Action: dashboards.ActionDashboardsPermissionsRead, Scope: "dashboards:uid:1"},
			{Action: dashboards.ActionDashboardsPermissionsWrite, Scope: "dashboards:uid:1"},
		})
		require.NoError(t, err)

		assert.Equal(t, http.StatusOK, res.StatusCode)
		var data dtos.DashboardFullWithMeta
		require.NoError(t, json.NewDecoder(res.Body).Decode(&data))

		assert.Equal(t, data.Meta.CanSave, false)
		assert.Equal(t, data.Meta.CanEdit, false)
		assert.Equal(t, data.Meta.CanDelete, false)
		assert.Equal(t, data.Meta.CanAdmin, true)

		require.NoError(t, res.Body.Close())
	})
}

func TestHTTPServer_DeleteDashboardByUID_AccessControl(t *testing.T) {
	setup := func() *webtest.Server {
		return SetupAPITestServer(t, func(hs *HTTPServer) {
			dash := dashboards.NewDashboard("some dash")
			dash.ID = 1
			dash.UID = "1"

			dashSvc := dashboards.NewFakeDashboardService(t)
			dashSvc.On("GetDashboard", mock.Anything, mock.Anything).Return(dash, nil).Maybe()
			dashSvc.On("DeleteDashboard", mock.Anything, mock.Anything, mock.Anything, mock.Anything).Return(nil).Maybe()
			hs.DashboardService = dashSvc

			hs.Cfg = setting.NewCfg()
			hs.AccessControl = acimpl.ProvideAccessControl(featuremgmt.WithFeatures())
			hs.starService = startest.NewStarServiceFake()

			hs.LibraryPanelService = &mockLibraryPanelService{}
			hs.LibraryElementService = &libraryelementsfake.LibraryElementService{}

			middleware := publicdashboards.NewFakePublicDashboardMiddleware(t)
			license := licensingtest.NewFakeLicensing()
			license.On("FeatureEnabled", publicdashboardModels.FeaturePublicDashboardsEmailSharing).Return(false)
			hs.PublicDashboardsApi = api.ProvideApi(nil, nil, hs.AccessControl, featuremgmt.WithFeatures(), middleware, hs.Cfg, license)

			guardian.InitAccessControlGuardian(hs.Cfg, hs.AccessControl, hs.DashboardService)
		})
	}
	deleteDashboard := func(server *webtest.Server, permissions []accesscontrol.Permission) (*http.Response, error) {
		return server.Send(webtest.RequestWithSignedInUser(server.NewRequest(http.MethodDelete, "/api/dashboards/uid/1", nil), userWithPermissions(1, permissions)))
	}

	t.Run("Should not be able to delete dashboard without correct permission", func(t *testing.T) {
		server := setup()
		res, err := deleteDashboard(server, []accesscontrol.Permission{
			{Action: dashboards.ActionDashboardsDelete, Scope: "dashboards:uid:2"},
		})
		require.NoError(t, err)

		assert.Equal(t, http.StatusForbidden, res.StatusCode)
		require.NoError(t, res.Body.Close())
	})

	t.Run("Should be able to delete dashboard with correct permission", func(t *testing.T) {
		server := setup()
		res, err := deleteDashboard(server, []accesscontrol.Permission{
			{Action: dashboards.ActionDashboardsDelete, Scope: "dashboards:uid:1"},
		})
		require.NoError(t, err)

		assert.Equal(t, http.StatusOK, res.StatusCode)
		require.NoError(t, res.Body.Close())
	})
}

func TestHTTPServer_GetDashboardVersions_AccessControl(t *testing.T) {
	setup := func() *webtest.Server {
		return SetupAPITestServer(t, func(hs *HTTPServer) {
			dash := dashboards.NewDashboard("some dash")
			dash.ID = 1
			dash.UID = "1"

			dashSvc := dashboards.NewFakeDashboardService(t)
			dashSvc.On("GetDashboard", mock.Anything, mock.Anything).Return(dash, nil).Maybe()
			dashSvc.On("DeleteDashboard", mock.Anything, mock.Anything, mock.Anything).Return(nil).Maybe()
			hs.DashboardService = dashSvc

			hs.Cfg = setting.NewCfg()
			hs.AccessControl = acimpl.ProvideAccessControl(featuremgmt.WithFeatures())
			hs.starService = startest.NewStarServiceFake()

			hs.dashboardVersionService = &dashvertest.FakeDashboardVersionService{
				ExpectedListDashboarVersions: []*dashver.DashboardVersionDTO{},
				ExpectedDashboardVersion:     &dashver.DashboardVersionDTO{},
			}

			guardian.InitAccessControlGuardian(hs.Cfg, hs.AccessControl, hs.DashboardService)
		})
	}

	getVersion := func(server *webtest.Server, permissions []accesscontrol.Permission) (*http.Response, error) {
		return server.Send(webtest.RequestWithSignedInUser(server.NewGetRequest("/api/dashboards/uid/1/versions/1"), userWithPermissions(1, permissions)))
	}

	getVersions := func(server *webtest.Server, permissions []accesscontrol.Permission) (*http.Response, error) {
		return server.Send(webtest.RequestWithSignedInUser(server.NewGetRequest("/api/dashboards/uid/1/versions"), userWithPermissions(1, permissions)))
	}

	t.Run("Should not be able to list dashboard versions without correct permission", func(t *testing.T) {
		server := setup()

		res, err := getVersions(server, []accesscontrol.Permission{})
		require.NoError(t, err)
		assert.Equal(t, http.StatusForbidden, res.StatusCode)
		require.NoError(t, res.Body.Close())

		res, err = getVersion(server, []accesscontrol.Permission{})
		require.NoError(t, err)
		assert.Equal(t, http.StatusForbidden, res.StatusCode)

		require.NoError(t, res.Body.Close())
	})

	t.Run("Should be able to list dashboard versions with correct permission", func(t *testing.T) {
		server := setup()

		permissions := []accesscontrol.Permission{
			{Action: dashboards.ActionDashboardsRead, Scope: "dashboards:uid:1"},
			{Action: dashboards.ActionDashboardsWrite, Scope: "dashboards:uid:1"},
		}

		res, err := getVersions(server, permissions)
		require.NoError(t, err)
		assert.Equal(t, http.StatusOK, res.StatusCode)
		require.NoError(t, res.Body.Close())

		res, err = getVersion(server, permissions)
		require.NoError(t, err)
		assert.Equal(t, http.StatusOK, res.StatusCode)

		require.NoError(t, res.Body.Close())
	})
}

func TestDashboardAPIEndpoint(t *testing.T) {
	t.Run("Given two dashboards with the same title in different folders", func(t *testing.T) {
		dashOne := dashboards.NewDashboard("dash")
		dashOne.ID = 2
		dashOne.FolderUID = "folderUID"
		dashOne.HasACL = false

		dashTwo := dashboards.NewDashboard("dash")
		dashTwo.ID = 4
		dashTwo.FolderUID = "folderUID2"
		dashTwo.HasACL = false
	})

	t.Run("Post dashboard response tests", func(t *testing.T) {
		dashboardStore := &dashboards.FakeDashboardStore{}
		defer dashboardStore.AssertExpectations(t)
		// This tests that a valid request returns correct response
		t.Run("Given a correct request for creating a dashboard", func(t *testing.T) {
			folderUID := "Folder"
			const dashID int64 = 2

			cmd := dashboards.SaveDashboardCommand{
				OrgID:  1,
				UserID: 5,
				Dashboard: simplejson.NewFromAny(map[string]any{
					"title": "Dash",
				}),
				Overwrite: true,
				FolderUID: folderUID,
				IsFolder:  false,
				Message:   "msg",
			}

			dashboardService := dashboards.NewFakeDashboardService(t)
			dashboardService.On("SaveDashboard", mock.Anything, mock.AnythingOfType("*dashboards.SaveDashboardDTO"), mock.AnythingOfType("bool")).
				Return(&dashboards.Dashboard{ID: dashID, UID: "uid", Title: "Dash", Slug: "dash", Version: 2, FolderUID: folderUID}, nil)
			mockFolderService := &foldertest.FakeService{
				ExpectedFolder: &folder.Folder{UID: folderUID, Title: "Folder"},
			}

			postDashboardScenario(t, "When calling POST on", "/api/dashboards", "/api/dashboards", cmd, dashboardService, mockFolderService, func(sc *scenarioContext) {
				callPostDashboardShouldReturnSuccess(sc)

				result := sc.ToJSON()
				assert.Equal(t, "success", result.Get("status").MustString())
				assert.Equal(t, dashID, result.Get("id").MustInt64())
				assert.Equal(t, "uid", result.Get("uid").MustString())
				assert.Equal(t, "dash", result.Get("slug").MustString())
				assert.Equal(t, "/d/uid/dash", result.Get("url").MustString())
			})
		})

		t.Run("Given a correct request for creating a dashboard with folder uid", func(t *testing.T) {
			const folderUid string = "folderUID"
			const dashID int64 = 2

			cmd := dashboards.SaveDashboardCommand{
				OrgID:  1,
				UserID: 5,
				Dashboard: simplejson.NewFromAny(map[string]any{
					"title": "Dash",
				}),
				Overwrite: true,
				FolderUID: folderUid,
				IsFolder:  false,
				Message:   "msg",
			}

			dashboardService := dashboards.NewFakeDashboardService(t)
			dashboardService.On("SaveDashboard", mock.Anything, mock.AnythingOfType("*dashboards.SaveDashboardDTO"), mock.AnythingOfType("bool")).
				Return(&dashboards.Dashboard{ID: dashID, UID: "uid", Title: "Dash", Slug: "dash", Version: 2}, nil)

			mockFolder := &foldertest.FakeService{
				ExpectedFolder: &folder.Folder{UID: "folderUID", Title: "Folder"},
			}

			postDashboardScenario(t, "When calling POST on", "/api/dashboards", "/api/dashboards", cmd, dashboardService, mockFolder, func(sc *scenarioContext) {
				callPostDashboardShouldReturnSuccess(sc)

				result := sc.ToJSON()
				assert.Equal(t, "success", result.Get("status").MustString())
				assert.Equal(t, dashID, result.Get("id").MustInt64())
				assert.Equal(t, "uid", result.Get("uid").MustString())
				assert.Equal(t, "dash", result.Get("slug").MustString())
				assert.Equal(t, "/d/uid/dash", result.Get("url").MustString())
			})
		})

		// This tests that invalid requests returns expected error responses
		t.Run("Given incorrect requests for creating a dashboard", func(t *testing.T) {
			testCases := []struct {
				SaveError          error
				ExpectedStatusCode int
			}{
				{SaveError: dashboards.ErrDashboardNotFound, ExpectedStatusCode: http.StatusNotFound},
				{SaveError: dashboards.ErrFolderNotFound, ExpectedStatusCode: http.StatusBadRequest},
				{SaveError: dashboards.ErrDashboardWithSameUIDExists, ExpectedStatusCode: http.StatusBadRequest},
				{SaveError: dashboards.ErrDashboardVersionMismatch, ExpectedStatusCode: http.StatusPreconditionFailed},
				{SaveError: dashboards.ErrDashboardTitleEmpty, ExpectedStatusCode: http.StatusBadRequest},
				{SaveError: dashboards.ErrDashboardFolderCannotHaveParent, ExpectedStatusCode: http.StatusBadRequest},
				{SaveError: dashboards.ErrDashboardTypeMismatch, ExpectedStatusCode: http.StatusBadRequest},
				{SaveError: dashboards.ErrDashboardFolderNameExists, ExpectedStatusCode: http.StatusBadRequest},
				{SaveError: dashboards.ErrDashboardUpdateAccessDenied, ExpectedStatusCode: http.StatusForbidden},
				{SaveError: dashboards.ErrDashboardInvalidUid, ExpectedStatusCode: http.StatusBadRequest},
				{SaveError: dashboards.ErrDashboardUidTooLong, ExpectedStatusCode: http.StatusBadRequest},
				{SaveError: dashboards.ErrDashboardCannotSaveProvisionedDashboard, ExpectedStatusCode: http.StatusBadRequest},
				{SaveError: dashboards.UpdatePluginDashboardError{PluginId: "plug"}, ExpectedStatusCode: http.StatusPreconditionFailed},
			}

			cmd := dashboards.SaveDashboardCommand{
				OrgID: 1,
				Dashboard: simplejson.NewFromAny(map[string]any{
					"title": "",
				}),
			}

			for _, tc := range testCases {
				dashboardService := dashboards.NewFakeDashboardService(t)
				dashboardService.On("SaveDashboard", mock.Anything, mock.AnythingOfType("*dashboards.SaveDashboardDTO"), mock.AnythingOfType("bool")).Return(nil, tc.SaveError)

				postDashboardScenario(t, fmt.Sprintf("Expect '%s' error when calling POST on", tc.SaveError.Error()),
					"/api/dashboards", "/api/dashboards", cmd, dashboardService, nil, func(sc *scenarioContext) {
						callPostDashboard(sc)
						assert.Equal(t, tc.ExpectedStatusCode, sc.resp.Code, sc.resp.Body.String())
					})
			}
		})
	})

	t.Run("Given two dashboards being compared", func(t *testing.T) {
		fakeDashboardVersionService := dashvertest.NewDashboardVersionServiceFake()
		fakeDashboardVersionService.ExpectedDashboardVersions = []*dashver.DashboardVersionDTO{
			{
				DashboardID: 1,
				Version:     1,
				Data: simplejson.NewFromAny(map[string]any{
					"title": "Dash1",
				}),
			},
			{
				DashboardID: 2,
				Version:     2,
				Data: simplejson.NewFromAny(map[string]any{
					"title": "Dash2",
				}),
			},
		}
		sqlmock := dbtest.NewFakeDB()
		cmd := dtos.CalculateDiffOptions{
			Base: dtos.CalculateDiffTarget{
				DashboardId: 1,
				Version:     1,
			},
			New: dtos.CalculateDiffTarget{
				DashboardId: 2,
				Version:     2,
			},
			DiffType: "basic",
		}

		t.Run("when user does not have permission", func(t *testing.T) {
			role := org.RoleViewer
			postDiffScenario(t, "When calling POST on", "/api/dashboards/calculate-diff", "/api/dashboards/calculate-diff", cmd, role, func(sc *scenarioContext) {
				guardian.MockDashboardGuardian(&guardian.FakeDashboardGuardian{CanSaveValue: false})

				callPostDashboard(sc)
				assert.Equal(t, http.StatusForbidden, sc.resp.Code)
			}, sqlmock, fakeDashboardVersionService)
		})

		t.Run("when user does have permission", func(t *testing.T) {
			role := org.RoleAdmin
			postDiffScenario(t, "When calling POST on", "/api/dashboards/calculate-diff", "/api/dashboards/calculate-diff", cmd, role, func(sc *scenarioContext) {
				guardian.MockDashboardGuardian(&guardian.FakeDashboardGuardian{CanSaveValue: true})
				// This test shouldn't hit GetDashboardACLInfoList, so no setup needed
				sc.dashboardVersionService = fakeDashboardVersionService
				callPostDashboard(sc)
				assert.Equal(t, http.StatusOK, sc.resp.Code)
			}, sqlmock, fakeDashboardVersionService)
		})
	})

	t.Run("Given dashboard in folder being restored should restore to folder", func(t *testing.T) {
		fakeDash := dashboards.NewDashboard("Child dash")
		fakeDash.ID = 2
		fakeDash.HasACL = false

		dashboardService := dashboards.NewFakeDashboardService(t)
		dashboardService.On("GetDashboard", mock.Anything, mock.AnythingOfType("*dashboards.GetDashboardQuery")).Return(fakeDash, nil)
		dashboardService.On("SaveDashboard", mock.Anything, mock.AnythingOfType("*dashboards.SaveDashboardDTO"), mock.AnythingOfType("bool")).Run(func(args mock.Arguments) {
			cmd := args.Get(1).(*dashboards.SaveDashboardDTO)
			cmd.Dashboard = &dashboards.Dashboard{
				ID: 2, UID: "uid", Title: "Dash", Slug: "dash", Version: 1,
			}
		}).Return(nil, nil)

		cmd := dtos.RestoreDashboardVersionCommand{
			Version: 1,
		}
		fakeDashboardVersionService := dashvertest.NewDashboardVersionServiceFake()
		fakeDashboardVersionService.ExpectedDashboardVersions = []*dashver.DashboardVersionDTO{
			{
				DashboardID: 2,
				Version:     1,
				Data:        fakeDash.Data,
			},
		}
		mockSQLStore := dbtest.NewFakeDB()
		origNewGuardian := guardian.New
		guardian.MockDashboardGuardian(&guardian.FakeDashboardGuardian{CanSaveValue: true})
		t.Cleanup(func() {
			guardian.New = origNewGuardian
		})

		restoreDashboardVersionScenario(t, "When calling POST on", "/api/dashboards/id/1/restore",
			"/api/dashboards/id/:dashboardId/restore", dashboardService, fakeDashboardVersionService, cmd, func(sc *scenarioContext) {
				sc.dashboardVersionService = fakeDashboardVersionService

				callRestoreDashboardVersion(sc)
				assert.Equal(t, http.StatusOK, sc.resp.Code)
			}, mockSQLStore)
	})

	t.Run("Given dashboard in general folder being restored should restore to general folder", func(t *testing.T) {
		fakeDash := dashboards.NewDashboard("Child dash")
		fakeDash.ID = 2
		fakeDash.HasACL = false

		dashboardService := dashboards.NewFakeDashboardService(t)
		dashboardService.On("GetDashboard", mock.Anything, mock.AnythingOfType("*dashboards.GetDashboardQuery")).Return(fakeDash, nil)
		dashboardService.On("SaveDashboard", mock.Anything, mock.AnythingOfType("*dashboards.SaveDashboardDTO"), mock.AnythingOfType("bool")).Run(func(args mock.Arguments) {
			cmd := args.Get(1).(*dashboards.SaveDashboardDTO)
			cmd.Dashboard = &dashboards.Dashboard{
				ID: 2, UID: "uid", Title: "Dash", Slug: "dash", Version: 1,
			}
		}).Return(nil, nil)

		fakeDashboardVersionService := dashvertest.NewDashboardVersionServiceFake()
		fakeDashboardVersionService.ExpectedDashboardVersions = []*dashver.DashboardVersionDTO{
			{
				DashboardID: 2,
				Version:     1,
				Data:        fakeDash.Data,
			},
		}

		cmd := dtos.RestoreDashboardVersionCommand{
			Version: 1,
		}
		mockSQLStore := dbtest.NewFakeDB()
		restoreDashboardVersionScenario(t, "When calling POST on", "/api/dashboards/id/1/restore",
			"/api/dashboards/id/:dashboardId/restore", dashboardService, fakeDashboardVersionService, cmd, func(sc *scenarioContext) {
				callRestoreDashboardVersion(sc)
				assert.Equal(t, http.StatusOK, sc.resp.Code)
			}, mockSQLStore)
	})

	t.Run("Given provisioned dashboard", func(t *testing.T) {
		mockSQLStore := dbtest.NewFakeDB()
		dashboardStore := dashboards.NewFakeDashboardStore(t)
		dashboardStore.On("GetProvisionedDataByDashboardID", mock.Anything, mock.AnythingOfType("int64")).Return(&dashboards.DashboardProvisioning{ExternalID: "/dashboard1.json"}, nil).Once()

		dashboardService := dashboards.NewFakeDashboardService(t)

		dataValue, err := simplejson.NewJson([]byte(`{"id": 1, "editable": true, "style": "dark"}`))
		require.NoError(t, err)
		qResult := &dashboards.Dashboard{ID: 1, Data: dataValue}
		dashboardService.On("GetDashboard", mock.Anything, mock.AnythingOfType("*dashboards.GetDashboardQuery")).Return(qResult, nil)
		guardian.MockDashboardGuardian(&guardian.FakeDashboardGuardian{CanViewValue: true})

		loggedInUserScenarioWithRole(t, "When calling GET on", "GET", "/api/dashboards/uid/dash", "/api/dashboards/uid/:uid", org.RoleEditor, func(sc *scenarioContext) {
			fakeProvisioningService := provisioning.NewProvisioningServiceMock(context.Background())
			fakeProvisioningService.GetDashboardProvisionerResolvedPathFunc = func(name string) string {
				return "/tmp/grafana/dashboards"
			}

			dash := getDashboardShouldReturn200WithConfig(t, sc, fakeProvisioningService, dashboardStore, dashboardService, nil)

			assert.Equal(t, "../../../dashboard1.json", dash.Meta.ProvisionedExternalId, mockSQLStore)
		}, mockSQLStore)

		loggedInUserScenarioWithRole(t, "When allowUiUpdates is true and calling GET on", "GET", "/api/dashboards/uid/dash", "/api/dashboards/uid/:uid", org.RoleEditor, func(sc *scenarioContext) {
			fakeProvisioningService := provisioning.NewProvisioningServiceMock(context.Background())
			fakeProvisioningService.GetDashboardProvisionerResolvedPathFunc = func(name string) string {
				return "/tmp/grafana/dashboards"
			}

			fakeProvisioningService.GetAllowUIUpdatesFromConfigFunc = func(name string) bool {
				return true
			}

			hs := &HTTPServer{
				Cfg:                          setting.NewCfg(),
				ProvisioningService:          fakeProvisioningService,
				LibraryPanelService:          &mockLibraryPanelService{},
				LibraryElementService:        &libraryelementsfake.LibraryElementService{},
				dashboardProvisioningService: mockDashboardProvisioningService{},
				SQLStore:                     mockSQLStore,
				AccessControl:                accesscontrolmock.New(),
				DashboardService:             dashboardService,
				Features:                     featuremgmt.WithFeatures(),
				starService:                  startest.NewStarServiceFake(),
				tracer:                       tracing.InitializeTracerForTest(),
			}
			hs.callGetDashboard(sc)

			assert.Equal(t, http.StatusOK, sc.resp.Code)

			dash := dtos.DashboardFullWithMeta{}
			err := json.NewDecoder(sc.resp.Body).Decode(&dash)
			require.NoError(t, err)

			assert.Equal(t, false, dash.Meta.Provisioned)
		}, mockSQLStore)
	})
}

func TestDashboardVersionsAPIEndpoint(t *testing.T) {
	fakeDash := dashboards.NewDashboard("Child dash")

	fakeDashboardVersionService := dashvertest.NewDashboardVersionServiceFake()
	dashboardService := dashboards.NewFakeDashboardService(t)
	dashboardService.On("GetDashboard", mock.Anything, mock.AnythingOfType("*dashboards.GetDashboardQuery")).Return(fakeDash, nil)

	mockSQLStore := dbtest.NewFakeDB()

	cfg := setting.NewCfg()

	getHS := func(userSvc *usertest.FakeUserService) *HTTPServer {
		return &HTTPServer{
			Cfg:                     cfg,
			pluginStore:             &pluginstore.FakePluginStore{},
			SQLStore:                mockSQLStore,
			AccessControl:           accesscontrolmock.New(),
			Features:                featuremgmt.WithFeatures(),
			DashboardService:        dashboardService,
			dashboardVersionService: fakeDashboardVersionService,
			QuotaService:            quotatest.New(false, nil),
			userService:             userSvc,
			CacheService:            localcache.New(5*time.Minute, 10*time.Minute),
			log:                     log.New(),
			tracer:                  tracing.InitializeTracerForTest(),
		}
	}

	setUp := func() {
		guardian.MockDashboardGuardian(&guardian.FakeDashboardGuardian{CanSaveValue: true})
	}

	loggedInUserScenarioWithRole(t, "When user exists and calling GET on", "GET", "/api/dashboards/id/2/versions",
		"/api/dashboards/id/:dashboardId/versions", org.RoleEditor, func(sc *scenarioContext) {
			setUp()
			fakeDashboardVersionService.ExpectedListDashboarVersions = []*dashver.DashboardVersionDTO{
				{
					Version:   1,
					CreatedBy: 1,
				},
				{
					Version:   2,
					CreatedBy: 1,
				},
			}
			getHS(&usertest.FakeUserService{
				ExpectedSignedInUser: &user.SignedInUser{Login: "test-user"},
			}).callGetDashboardVersions(sc)

			assert.Equal(t, http.StatusOK, sc.resp.Code)
			var versions []dashver.DashboardVersionMeta
			err := json.NewDecoder(sc.resp.Body).Decode(&versions)
			require.NoError(t, err)
			for _, v := range versions {
				assert.Equal(t, "test-user", v.CreatedBy)
			}
		}, mockSQLStore)

	loggedInUserScenarioWithRole(t, "When user does not exist and calling GET on", "GET", "/api/dashboards/id/2/versions",
		"/api/dashboards/id/:dashboardId/versions", org.RoleEditor, func(sc *scenarioContext) {
			setUp()
			fakeDashboardVersionService.ExpectedListDashboarVersions = []*dashver.DashboardVersionDTO{
				{
					Version:   1,
					CreatedBy: 1,
				},
				{
					Version:   2,
					CreatedBy: 1,
				},
			}
			getHS(&usertest.FakeUserService{
				ExpectedError: user.ErrUserNotFound,
			}).callGetDashboardVersions(sc)

			assert.Equal(t, http.StatusOK, sc.resp.Code)
			var versions []dashver.DashboardVersionMeta
			err := json.NewDecoder(sc.resp.Body).Decode(&versions)
			require.NoError(t, err)
			for _, v := range versions {
				assert.Equal(t, anonString, v.CreatedBy)
			}
		}, mockSQLStore)

	loggedInUserScenarioWithRole(t, "When failing to get user and calling GET on", "GET", "/api/dashboards/id/2/versions",
		"/api/dashboards/id/:dashboardId/versions", org.RoleEditor, func(sc *scenarioContext) {
			setUp()
			fakeDashboardVersionService.ExpectedListDashboarVersions = []*dashver.DashboardVersionDTO{
				{
					Version:   1,
					CreatedBy: 1,
				},
				{
					Version:   2,
					CreatedBy: 1,
				},
			}
			getHS(&usertest.FakeUserService{
				ExpectedError: fmt.Errorf("some error"),
			}).callGetDashboardVersions(sc)

			assert.Equal(t, http.StatusOK, sc.resp.Code)
			var versions []dashver.DashboardVersionMeta
			err := json.NewDecoder(sc.resp.Body).Decode(&versions)
			require.NoError(t, err)
			for _, v := range versions {
				assert.Equal(t, anonString, v.CreatedBy)
			}
		}, mockSQLStore)
}

func getDashboardShouldReturn200WithConfig(t *testing.T, sc *scenarioContext, provisioningService provisioning.ProvisioningService, dashboardStore dashboards.Store, dashboardService dashboards.DashboardService, folderStore folder.FolderStore) dtos.DashboardFullWithMeta {
	t.Helper()

	if provisioningService == nil {
		provisioningService = provisioning.NewProvisioningServiceMock(context.Background())
	}

	features := featuremgmt.WithFeatures()
	var err error
	if dashboardStore == nil {
		sql, cfg := db.InitTestDBWithCfg(t)
		dashboardStore, err = database.ProvideDashboardStore(sql, cfg, features, tagimpl.ProvideService(sql))
		require.NoError(t, err)
	}

	libraryPanelsService := mockLibraryPanelService{}
	libraryElementsService := libraryelementsfake.LibraryElementService{}
	cfg := setting.NewCfg()
	ac := accesscontrolmock.New()
	folderPermissions := accesscontrolmock.NewMockedPermissionsService()
	dashboardPermissions := accesscontrolmock.NewMockedPermissionsService()

	db := db.InitTestDB(t)
	fStore := folderimpl.ProvideStore(db)
	quotaService := quotatest.New(false, nil)
	folderSvc := folderimpl.ProvideService(fStore, ac, bus.ProvideBus(tracing.InitializeTracerForTest()),
		dashboardStore, folderStore, db, features,
		supportbundlestest.NewFakeBundleService(), nil, cfg, nil, tracing.InitializeTracerForTest())
	if dashboardService == nil {
		dashboardService, err = service.ProvideDashboardServiceImpl(
<<<<<<< HEAD
			cfg, dashboardStore, folderStore, features, folderPermissions, dashboardPermissions,
			ac, folderSvc, fStore, nil, nil, nil, nil, quotaService, nil, nil,
=======
			cfg, dashboardStore, folderStore, features, folderPermissions,
			ac, folderSvc, fStore, nil, nil, nil, nil, quotaService, nil,
>>>>>>> 974cec29
		)
		require.NoError(t, err)
		dashboardService.(dashboards.PermissionsRegistrationService).RegisterDashboardPermissions(dashboardPermissions)
	}

	dashboardProvisioningService, err := service.ProvideDashboardServiceImpl(
<<<<<<< HEAD
		cfg, dashboardStore, folderStore, features, folderPermissions, dashboardPermissions,
		ac, folderSvc, fStore, nil, nil, nil, nil, quotaService, nil, nil,
=======
		cfg, dashboardStore, folderStore, features, folderPermissions,
		ac, folderSvc, fStore, nil, nil, nil, nil, quotaService, nil,
>>>>>>> 974cec29
	)
	require.NoError(t, err)

	hs := &HTTPServer{
		Cfg:                          cfg,
		LibraryPanelService:          &libraryPanelsService,
		LibraryElementService:        &libraryElementsService,
		SQLStore:                     sc.sqlStore,
		ProvisioningService:          provisioningService,
		AccessControl:                accesscontrolmock.New(),
		dashboardProvisioningService: dashboardProvisioningService,
		DashboardService:             dashboardService,
		Features:                     featuremgmt.WithFeatures(),
		starService:                  startest.NewStarServiceFake(),
		tracer:                       tracing.InitializeTracerForTest(),
	}

	hs.callGetDashboard(sc)

	require.Equal(sc.t, 200, sc.resp.Code)

	dash := dtos.DashboardFullWithMeta{}
	err = json.NewDecoder(sc.resp.Body).Decode(&dash)
	require.NoError(sc.t, err)

	return dash
}

func (hs *HTTPServer) callGetDashboard(sc *scenarioContext) {
	sc.handlerFunc = hs.GetDashboard
	sc.fakeReqWithParams("GET", sc.url, map[string]string{}).exec()
}

func (hs *HTTPServer) callGetDashboardVersions(sc *scenarioContext) {
	sc.handlerFunc = hs.GetDashboardVersions
	sc.fakeReqWithParams("GET", sc.url, map[string]string{}).exec()
}

func callPostDashboard(sc *scenarioContext) {
	sc.fakeReqWithParams("POST", sc.url, map[string]string{}).exec()
}

func callRestoreDashboardVersion(sc *scenarioContext) {
	sc.fakeReqWithParams("POST", sc.url, map[string]string{}).exec()
}

func callPostDashboardShouldReturnSuccess(sc *scenarioContext) {
	callPostDashboard(sc)

	assert.Equal(sc.t, 200, sc.resp.Code)
}

func postDashboardScenario(t *testing.T, desc string, url string, routePattern string, cmd dashboards.SaveDashboardCommand, dashboardService dashboards.DashboardService, folderService folder.Service, fn scenarioFunc) {
	t.Run(fmt.Sprintf("%s %s", desc, url), func(t *testing.T) {
		cfg := setting.NewCfg()
		hs := HTTPServer{
			Cfg:                   cfg,
			ProvisioningService:   provisioning.NewProvisioningServiceMock(context.Background()),
			Live:                  newTestLive(t, db.InitTestDB(t)),
			QuotaService:          quotatest.New(false, nil),
			pluginStore:           &pluginstore.FakePluginStore{},
			LibraryPanelService:   &mockLibraryPanelService{},
			LibraryElementService: &libraryelementsfake.LibraryElementService{},
			DashboardService:      dashboardService,
			folderService:         folderService,
			Features:              featuremgmt.WithFeatures(),
			accesscontrolService:  actest.FakeService{},
			log:                   log.New("test-logger"),
			tracer:                tracing.InitializeTracerForTest(),
		}

		sc := setupScenarioContext(t, url)
		sc.defaultHandler = routing.Wrap(func(c *contextmodel.ReqContext) response.Response {
			c.Req.Body = mockRequestBody(cmd)
			c.Req.Header.Add("Content-Type", "application/json")
			sc.context = c
			sc.context.SignedInUser = &user.SignedInUser{OrgID: cmd.OrgID, UserID: cmd.UserID}

			return hs.PostDashboard(c)
		})

		sc.m.Post(routePattern, sc.defaultHandler)

		fn(sc)
	})
}

func postDiffScenario(t *testing.T, desc string, url string, routePattern string, cmd dtos.CalculateDiffOptions,
	role org.RoleType, fn scenarioFunc, sqlmock db.DB, fakeDashboardVersionService *dashvertest.FakeDashboardVersionService,
) {
	t.Run(fmt.Sprintf("%s %s", desc, url), func(t *testing.T) {
		cfg := setting.NewCfg()

		dashSvc := dashboards.NewFakeDashboardService(t)
		hs := HTTPServer{
			Cfg:                     cfg,
			ProvisioningService:     provisioning.NewProvisioningServiceMock(context.Background()),
			Live:                    newTestLive(t, db.InitTestDB(t)),
			QuotaService:            quotatest.New(false, nil),
			LibraryPanelService:     &mockLibraryPanelService{},
			LibraryElementService:   &libraryelementsfake.LibraryElementService{},
			SQLStore:                sqlmock,
			dashboardVersionService: fakeDashboardVersionService,
			Features:                featuremgmt.WithFeatures(),
			DashboardService:        dashSvc,
			tracer:                  tracing.InitializeTracerForTest(),
		}

		sc := setupScenarioContext(t, url)
		sc.defaultHandler = routing.Wrap(func(c *contextmodel.ReqContext) response.Response {
			c.Req.Body = mockRequestBody(cmd)
			c.Req.Header.Add("Content-Type", "application/json")
			sc.context = c
			sc.context.SignedInUser = &user.SignedInUser{
				OrgID:  testOrgID,
				UserID: testUserID,
			}
			sc.context.OrgRole = role

			return hs.CalculateDashboardDiff(c)
		})

		sc.m.Post(routePattern, sc.defaultHandler)

		fn(sc)
	})
}

func restoreDashboardVersionScenario(t *testing.T, desc string, url string, routePattern string,
	mock *dashboards.FakeDashboardService, fakeDashboardVersionService *dashvertest.FakeDashboardVersionService,
	cmd dtos.RestoreDashboardVersionCommand, fn scenarioFunc, sqlStore db.DB,
) {
	t.Run(fmt.Sprintf("%s %s", desc, url), func(t *testing.T) {
		cfg := setting.NewCfg()
		folderSvc := foldertest.NewFakeService()
		folderSvc.ExpectedFolder = &folder.Folder{}

		hs := HTTPServer{
			Cfg:                     cfg,
			ProvisioningService:     provisioning.NewProvisioningServiceMock(context.Background()),
			Live:                    newTestLive(t, db.InitTestDB(t)),
			QuotaService:            quotatest.New(false, nil),
			LibraryPanelService:     &mockLibraryPanelService{},
			LibraryElementService:   &libraryelementsfake.LibraryElementService{},
			DashboardService:        mock,
			SQLStore:                sqlStore,
			Features:                featuremgmt.WithFeatures(),
			dashboardVersionService: fakeDashboardVersionService,
			accesscontrolService:    actest.FakeService{},
			folderService:           folderSvc,
			tracer:                  tracing.InitializeTracerForTest(),
		}

		sc := setupScenarioContext(t, url)
		sc.sqlStore = sqlStore
		sc.dashboardVersionService = fakeDashboardVersionService
		sc.defaultHandler = routing.Wrap(func(c *contextmodel.ReqContext) response.Response {
			c.Req.Body = mockRequestBody(cmd)
			c.Req.Header.Add("Content-Type", "application/json")
			sc.context = c
			sc.context.SignedInUser = &user.SignedInUser{
				OrgID:  testOrgID,
				UserID: testUserID,
			}
			sc.context.OrgRole = org.RoleAdmin

			return hs.RestoreDashboardVersion(c)
		})

		sc.m.Post(routePattern, sc.defaultHandler)

		fn(sc)
	})
}

func (sc *scenarioContext) ToJSON() *simplejson.Json {
	result := simplejson.New()
	err := json.NewDecoder(sc.resp.Body).Decode(result)
	require.NoError(sc.t, err)
	return result
}

type mockDashboardProvisioningService struct {
	dashboards.DashboardProvisioningService
}

func (s mockDashboardProvisioningService) GetProvisionedDashboardDataByDashboardID(ctx context.Context, dashboardID int64) (
	*dashboards.DashboardProvisioning, error,
) {
	return nil, nil
}

type mockLibraryPanelService struct{}

var _ librarypanels.Service = (*mockLibraryPanelService)(nil)

func (m *mockLibraryPanelService) ConnectLibraryPanelsForDashboard(c context.Context, signedInUser identity.Requester, dash *dashboards.Dashboard) error {
	return nil
}

func (m *mockLibraryPanelService) ImportLibraryPanelsForDashboard(c context.Context, signedInUser identity.Requester, libraryPanels *simplejson.Json, panels []any, folderID int64, folderUID string) error {
	return nil
}<|MERGE_RESOLUTION|>--- conflicted
+++ resolved
@@ -834,26 +834,16 @@
 		supportbundlestest.NewFakeBundleService(), nil, cfg, nil, tracing.InitializeTracerForTest())
 	if dashboardService == nil {
 		dashboardService, err = service.ProvideDashboardServiceImpl(
-<<<<<<< HEAD
-			cfg, dashboardStore, folderStore, features, folderPermissions, dashboardPermissions,
+			cfg, dashboardStore, folderStore, features, folderPermissions,
 			ac, folderSvc, fStore, nil, nil, nil, nil, quotaService, nil, nil,
-=======
-			cfg, dashboardStore, folderStore, features, folderPermissions,
-			ac, folderSvc, fStore, nil, nil, nil, nil, quotaService, nil,
->>>>>>> 974cec29
 		)
 		require.NoError(t, err)
 		dashboardService.(dashboards.PermissionsRegistrationService).RegisterDashboardPermissions(dashboardPermissions)
 	}
 
 	dashboardProvisioningService, err := service.ProvideDashboardServiceImpl(
-<<<<<<< HEAD
 		cfg, dashboardStore, folderStore, features, folderPermissions, dashboardPermissions,
 		ac, folderSvc, fStore, nil, nil, nil, nil, quotaService, nil, nil,
-=======
-		cfg, dashboardStore, folderStore, features, folderPermissions,
-		ac, folderSvc, fStore, nil, nil, nil, nil, quotaService, nil,
->>>>>>> 974cec29
 	)
 	require.NoError(t, err)
 
