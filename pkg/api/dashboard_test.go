--- conflicted
+++ resolved
@@ -26,7 +26,7 @@
 	"github.com/grafana/grafana/pkg/services/alerting"
 	"github.com/grafana/grafana/pkg/services/dashboards"
 	"github.com/grafana/grafana/pkg/services/dashboards/database"
-	service "github.com/grafana/grafana/pkg/services/dashboards/service"
+	"github.com/grafana/grafana/pkg/services/dashboards/service"
 	"github.com/grafana/grafana/pkg/services/featuremgmt"
 	"github.com/grafana/grafana/pkg/services/guardian"
 	"github.com/grafana/grafana/pkg/services/libraryelements"
@@ -131,21 +131,13 @@
 		mockSQLStore := mockstore.NewSQLStoreMock()
 
 		hs := &HTTPServer{
-<<<<<<< HEAD
 			Cfg:               setting.NewCfg(),
 			pluginStore:       &fakePluginStore{},
 			SQLStore:          mockSQLStore,
 			CoremodelRegistry: setupDashboardCoremodel(t),
 			AccessControl:     accesscontrolmock.New(),
 			Features:          featuremgmt.WithFeatures(),
-=======
-			Cfg:              setting.NewCfg(),
-			pluginStore:      &fakePluginStore{},
-			SQLStore:         mockSQLStore,
-			AccessControl:    accesscontrolmock.New(),
-			Features:         featuremgmt.WithFeatures(),
-			dashboardService: dashboardService,
->>>>>>> 03fe1435
+			dashboardService:  dashboardService,
 		}
 
 		setUp := func() {
