package api

import (
	"context"
	"encoding/json"
	"fmt"
	"net/http"
	"os"
	"testing"
	"time"

	"github.com/stretchr/testify/assert"
	"github.com/stretchr/testify/mock"
	"github.com/stretchr/testify/require"

	"github.com/grafana/grafana/pkg/api/dtos"
	"github.com/grafana/grafana/pkg/api/response"
	"github.com/grafana/grafana/pkg/api/routing"
	"github.com/grafana/grafana/pkg/apimachinery/identity"
	"github.com/grafana/grafana/pkg/bus"
	"github.com/grafana/grafana/pkg/components/simplejson"
	"github.com/grafana/grafana/pkg/infra/db"
	"github.com/grafana/grafana/pkg/infra/db/dbtest"
	"github.com/grafana/grafana/pkg/infra/localcache"
	"github.com/grafana/grafana/pkg/infra/log"
	"github.com/grafana/grafana/pkg/infra/tracing"
	"github.com/grafana/grafana/pkg/infra/usagestats"
	"github.com/grafana/grafana/pkg/services/accesscontrol"
	"github.com/grafana/grafana/pkg/services/accesscontrol/acimpl"
	"github.com/grafana/grafana/pkg/services/accesscontrol/actest"
	accesscontrolmock "github.com/grafana/grafana/pkg/services/accesscontrol/mock"
	"github.com/grafana/grafana/pkg/services/annotations/annotationstest"
	contextmodel "github.com/grafana/grafana/pkg/services/contexthandler/model"
	"github.com/grafana/grafana/pkg/services/dashboards"
	"github.com/grafana/grafana/pkg/services/dashboards/database"
	"github.com/grafana/grafana/pkg/services/dashboards/service"
	dashver "github.com/grafana/grafana/pkg/services/dashboardversion"
	"github.com/grafana/grafana/pkg/services/dashboardversion/dashvertest"
	"github.com/grafana/grafana/pkg/services/featuremgmt"
	"github.com/grafana/grafana/pkg/services/folder"
	"github.com/grafana/grafana/pkg/services/folder/folderimpl"
	"github.com/grafana/grafana/pkg/services/folder/foldertest"
	"github.com/grafana/grafana/pkg/services/guardian"
	libraryelementsfake "github.com/grafana/grafana/pkg/services/libraryelements/fake"
	"github.com/grafana/grafana/pkg/services/librarypanels"
	"github.com/grafana/grafana/pkg/services/licensing/licensingtest"
	"github.com/grafana/grafana/pkg/services/live"
	"github.com/grafana/grafana/pkg/services/org"
	"github.com/grafana/grafana/pkg/services/pluginsintegration/pluginstore"
	pref "github.com/grafana/grafana/pkg/services/preference"
	"github.com/grafana/grafana/pkg/services/preference/preftest"
	"github.com/grafana/grafana/pkg/services/provisioning"
	"github.com/grafana/grafana/pkg/services/publicdashboards"
	"github.com/grafana/grafana/pkg/services/publicdashboards/api"
	publicdashboardModels "github.com/grafana/grafana/pkg/services/publicdashboards/models"
	"github.com/grafana/grafana/pkg/services/quota/quotatest"
	"github.com/grafana/grafana/pkg/services/star/startest"
	"github.com/grafana/grafana/pkg/services/supportbundles/supportbundlestest"
	"github.com/grafana/grafana/pkg/services/tag/tagimpl"
	"github.com/grafana/grafana/pkg/services/user"
	"github.com/grafana/grafana/pkg/services/user/usertest"
	"github.com/grafana/grafana/pkg/setting"
	"github.com/grafana/grafana/pkg/web"
	"github.com/grafana/grafana/pkg/web/webtest"
)

func TestGetHomeDashboard(t *testing.T) {
	httpReq, err := http.NewRequest(http.MethodGet, "", nil)
	require.NoError(t, err)
	httpReq.Header.Add("Content-Type", "application/json")
	req := &contextmodel.ReqContext{SignedInUser: &user.SignedInUser{}, Context: &web.Context{Req: httpReq}}
	cfg := setting.NewCfg()
	cfg.StaticRootPath = "../../public/"
	prefService := preftest.NewPreferenceServiceFake()
	dashboardVersionService := dashvertest.NewDashboardVersionServiceFake()

	hs := &HTTPServer{
		Cfg:                     cfg,
		pluginStore:             &pluginstore.FakePluginStore{},
		SQLStore:                dbtest.NewFakeDB(),
		preferenceService:       prefService,
		dashboardVersionService: dashboardVersionService,
		log:                     log.New("test-logger"),
		tracer:                  tracing.InitializeTracerForTest(),
	}

	tests := []struct {
		name                  string
		defaultSetting        string
		expectedDashboardPath string
	}{
		{name: "using default config", defaultSetting: "", expectedDashboardPath: "../../public/dashboards/home.json"},
		{name: "custom path", defaultSetting: "../../public/dashboards/default.json", expectedDashboardPath: "../../public/dashboards/default.json"},
	}

	for _, tc := range tests {
		t.Run(tc.name, func(t *testing.T) {
			dash := dtos.DashboardFullWithMeta{}
			dash.Meta.FolderTitle = "General"

			homeDashJSON, err := os.ReadFile(tc.expectedDashboardPath)
			require.NoError(t, err, "must be able to read expected dashboard file")
			hs.Cfg.DefaultHomeDashboardPath = tc.defaultSetting
			bytes, err := simplejson.NewJson(homeDashJSON)
			require.NoError(t, err, "must be able to encode file as JSON")

			prefService.ExpectedPreference = &pref.Preference{}

			dash.Dashboard = bytes

			b, err := json.Marshal(dash)
			require.NoError(t, err, "must be able to marshal object to JSON")

			res := hs.GetHomeDashboard(req)
			nr, ok := res.(*response.NormalResponse)
			require.True(t, ok, "should return *NormalResponse")
			require.Equal(t, b, nr.Body(), "default home dashboard should equal content on disk")
		})
	}
}

func newTestLive(t *testing.T, store db.DB) *live.GrafanaLive {
	features := featuremgmt.WithFeatures()
	cfg := setting.NewCfg()
	cfg.AppURL = "http://localhost:3000/"
	gLive, err := live.ProvideService(nil, cfg,
		routing.NewRouteRegister(),
		nil, nil, nil, nil,
		store,
		nil,
		&usagestats.UsageStatsMock{T: t},
		nil,
		features, acimpl.ProvideAccessControl(features), &dashboards.FakeDashboardService{}, annotationstest.NewFakeAnnotationsRepo(), nil)
	require.NoError(t, err)
	return gLive
}

func TestHTTPServer_GetDashboard_AccessControl(t *testing.T) {
	setup := func() *webtest.Server {
		return SetupAPITestServer(t, func(hs *HTTPServer) {
			dash := dashboards.NewDashboard("some dash")
			dash.ID = 1
			dash.UID = "1"

			dashSvc := dashboards.NewFakeDashboardService(t)
			dashSvc.On("GetDashboard", mock.Anything, mock.Anything).Return(dash, nil).Maybe()
			hs.DashboardService = dashSvc

			hs.Cfg = setting.NewCfg()
			hs.AccessControl = acimpl.ProvideAccessControl(featuremgmt.WithFeatures())
			hs.starService = startest.NewStarServiceFake()
			hs.dashboardProvisioningService = mockDashboardProvisioningService{}

			guardian.InitAccessControlGuardian(hs.Cfg, hs.AccessControl, hs.DashboardService)
		})
	}

	getDashboard := func(server *webtest.Server, permissions []accesscontrol.Permission) (*http.Response, error) {
		return server.Send(webtest.RequestWithSignedInUser(server.NewGetRequest("/api/dashboards/uid/1"), userWithPermissions(1, permissions)))
	}

	t.Run("Should not be able to get dashboard without correct permission", func(t *testing.T) {
		server := setup()

		res, err := getDashboard(server, nil)
		require.NoError(t, err)

		assert.Equal(t, http.StatusForbidden, res.StatusCode)
		require.NoError(t, res.Body.Close())
	})

	t.Run("Should be able to get when user has permission to read dashboard", func(t *testing.T) {
		server := setup()

		permissions := []accesscontrol.Permission{{Action: dashboards.ActionDashboardsRead, Scope: "dashboards:uid:1"}}
		res, err := getDashboard(server, permissions)
		require.NoError(t, err)

		assert.Equal(t, http.StatusOK, res.StatusCode)
		var data dtos.DashboardFullWithMeta
		require.NoError(t, json.NewDecoder(res.Body).Decode(&data))

		assert.Equal(t, data.Meta.CanSave, false)
		assert.Equal(t, data.Meta.CanEdit, false)
		assert.Equal(t, data.Meta.CanDelete, false)
		assert.Equal(t, data.Meta.CanAdmin, false)

		require.NoError(t, res.Body.Close())
	})

	t.Run("Should set CanSave and CanEdit with correct permissions", func(t *testing.T) {
		server := setup()

		res, err := getDashboard(server, []accesscontrol.Permission{
			{Action: dashboards.ActionDashboardsRead, Scope: "dashboards:uid:1"},
			{Action: dashboards.ActionDashboardsWrite, Scope: "dashboards:uid:1"},
		})
		require.NoError(t, err)

		assert.Equal(t, http.StatusOK, res.StatusCode)
		var data dtos.DashboardFullWithMeta
		require.NoError(t, json.NewDecoder(res.Body).Decode(&data))

		assert.Equal(t, data.Meta.CanSave, true)
		assert.Equal(t, data.Meta.CanEdit, true)
		assert.Equal(t, data.Meta.CanDelete, false)
		assert.Equal(t, data.Meta.CanAdmin, false)

		require.NoError(t, res.Body.Close())
	})

	t.Run("Should set canDelete with correct permissions", func(t *testing.T) {
		server := setup()

		res, err := getDashboard(server, []accesscontrol.Permission{
			{Action: dashboards.ActionDashboardsRead, Scope: "dashboards:uid:1"},
			{Action: dashboards.ActionDashboardsDelete, Scope: "dashboards:uid:1"},
		})
		require.NoError(t, err)

		assert.Equal(t, http.StatusOK, res.StatusCode)
		var data dtos.DashboardFullWithMeta
		require.NoError(t, json.NewDecoder(res.Body).Decode(&data))

		assert.Equal(t, data.Meta.CanSave, false)
		assert.Equal(t, data.Meta.CanEdit, false)
		assert.Equal(t, data.Meta.CanDelete, true)
		assert.Equal(t, data.Meta.CanAdmin, false)

		require.NoError(t, res.Body.Close())
	})

	t.Run("Should set canAdmin with correct permissions", func(t *testing.T) {
		server := setup()

		res, err := getDashboard(server, []accesscontrol.Permission{
			{Action: dashboards.ActionDashboardsRead, Scope: "dashboards:uid:1"},
			{Action: dashboards.ActionDashboardsPermissionsRead, Scope: "dashboards:uid:1"},
			{Action: dashboards.ActionDashboardsPermissionsWrite, Scope: "dashboards:uid:1"},
		})
		require.NoError(t, err)

		assert.Equal(t, http.StatusOK, res.StatusCode)
		var data dtos.DashboardFullWithMeta
		require.NoError(t, json.NewDecoder(res.Body).Decode(&data))

		assert.Equal(t, data.Meta.CanSave, false)
		assert.Equal(t, data.Meta.CanEdit, false)
		assert.Equal(t, data.Meta.CanDelete, false)
		assert.Equal(t, data.Meta.CanAdmin, true)

		require.NoError(t, res.Body.Close())
	})
}

func TestHTTPServer_DeleteDashboardByUID_AccessControl(t *testing.T) {
	setup := func() *webtest.Server {
		return SetupAPITestServer(t, func(hs *HTTPServer) {
			dash := dashboards.NewDashboard("some dash")
			dash.ID = 1
			dash.UID = "1"

			dashSvc := dashboards.NewFakeDashboardService(t)
			dashSvc.On("GetDashboard", mock.Anything, mock.Anything).Return(dash, nil).Maybe()
			dashSvc.On("DeleteDashboard", mock.Anything, mock.Anything, mock.Anything, mock.Anything).Return(nil).Maybe()
			hs.DashboardService = dashSvc

			hs.Cfg = setting.NewCfg()
			hs.AccessControl = acimpl.ProvideAccessControl(featuremgmt.WithFeatures())
			hs.starService = startest.NewStarServiceFake()

			hs.LibraryPanelService = &mockLibraryPanelService{}
			hs.LibraryElementService = &libraryelementsfake.LibraryElementService{}

			pubDashService := publicdashboards.NewFakePublicDashboardService(t)
			pubDashService.On("DeleteByDashboard", mock.Anything, mock.Anything).Return(nil).Maybe()
			middleware := publicdashboards.NewFakePublicDashboardMiddleware(t)
			license := licensingtest.NewFakeLicensing()
			license.On("FeatureEnabled", publicdashboardModels.FeaturePublicDashboardsEmailSharing).Return(false)
			hs.PublicDashboardsApi = api.ProvideApi(pubDashService, nil, hs.AccessControl, featuremgmt.WithFeatures(), middleware, hs.Cfg, license)

			guardian.InitAccessControlGuardian(hs.Cfg, hs.AccessControl, hs.DashboardService)
		})
	}
	deleteDashboard := func(server *webtest.Server, permissions []accesscontrol.Permission) (*http.Response, error) {
		return server.Send(webtest.RequestWithSignedInUser(server.NewRequest(http.MethodDelete, "/api/dashboards/uid/1", nil), userWithPermissions(1, permissions)))
	}

	t.Run("Should not be able to delete dashboard without correct permission", func(t *testing.T) {
		server := setup()
		res, err := deleteDashboard(server, []accesscontrol.Permission{
			{Action: dashboards.ActionDashboardsDelete, Scope: "dashboards:uid:2"},
		})
		require.NoError(t, err)

		assert.Equal(t, http.StatusForbidden, res.StatusCode)
		require.NoError(t, res.Body.Close())
	})

	t.Run("Should be able to delete dashboard with correct permission", func(t *testing.T) {
		server := setup()
		res, err := deleteDashboard(server, []accesscontrol.Permission{
			{Action: dashboards.ActionDashboardsDelete, Scope: "dashboards:uid:1"},
		})
		require.NoError(t, err)

		assert.Equal(t, http.StatusOK, res.StatusCode)
		require.NoError(t, res.Body.Close())
	})
}

func TestHTTPServer_GetDashboardVersions_AccessControl(t *testing.T) {
	setup := func() *webtest.Server {
		return SetupAPITestServer(t, func(hs *HTTPServer) {
			dash := dashboards.NewDashboard("some dash")
			dash.ID = 1
			dash.UID = "1"

			dashSvc := dashboards.NewFakeDashboardService(t)
			dashSvc.On("GetDashboard", mock.Anything, mock.Anything).Return(dash, nil).Maybe()
			dashSvc.On("DeleteDashboard", mock.Anything, mock.Anything, mock.Anything).Return(nil).Maybe()
			hs.DashboardService = dashSvc

			hs.Cfg = setting.NewCfg()
			hs.AccessControl = acimpl.ProvideAccessControl(featuremgmt.WithFeatures())
			hs.starService = startest.NewStarServiceFake()

			hs.dashboardVersionService = &dashvertest.FakeDashboardVersionService{
				ExpectedListDashboarVersions: []*dashver.DashboardVersionDTO{},
				ExpectedDashboardVersion:     &dashver.DashboardVersionDTO{},
			}

			guardian.InitAccessControlGuardian(hs.Cfg, hs.AccessControl, hs.DashboardService)
		})
	}

	getVersion := func(server *webtest.Server, permissions []accesscontrol.Permission) (*http.Response, error) {
		return server.Send(webtest.RequestWithSignedInUser(server.NewGetRequest("/api/dashboards/uid/1/versions/1"), userWithPermissions(1, permissions)))
	}

	getVersions := func(server *webtest.Server, permissions []accesscontrol.Permission) (*http.Response, error) {
		return server.Send(webtest.RequestWithSignedInUser(server.NewGetRequest("/api/dashboards/uid/1/versions"), userWithPermissions(1, permissions)))
	}

	t.Run("Should not be able to list dashboard versions without correct permission", func(t *testing.T) {
		server := setup()

		res, err := getVersions(server, []accesscontrol.Permission{})
		require.NoError(t, err)
		assert.Equal(t, http.StatusForbidden, res.StatusCode)
		require.NoError(t, res.Body.Close())

		res, err = getVersion(server, []accesscontrol.Permission{})
		require.NoError(t, err)
		assert.Equal(t, http.StatusForbidden, res.StatusCode)

		require.NoError(t, res.Body.Close())
	})

	t.Run("Should be able to list dashboard versions with correct permission", func(t *testing.T) {
		server := setup()

		permissions := []accesscontrol.Permission{
			{Action: dashboards.ActionDashboardsRead, Scope: "dashboards:uid:1"},
			{Action: dashboards.ActionDashboardsWrite, Scope: "dashboards:uid:1"},
		}

		res, err := getVersions(server, permissions)
		require.NoError(t, err)
		assert.Equal(t, http.StatusOK, res.StatusCode)
		require.NoError(t, res.Body.Close())

		res, err = getVersion(server, permissions)
		require.NoError(t, err)
		assert.Equal(t, http.StatusOK, res.StatusCode)

		require.NoError(t, res.Body.Close())
	})
}

func TestDashboardAPIEndpoint(t *testing.T) {
	t.Run("Given two dashboards with the same title in different folders", func(t *testing.T) {
		dashOne := dashboards.NewDashboard("dash")
		dashOne.ID = 2
		dashOne.FolderUID = "folderUID"
		dashOne.HasACL = false

		dashTwo := dashboards.NewDashboard("dash")
		dashTwo.ID = 4
		dashTwo.FolderUID = "folderUID2"
		dashTwo.HasACL = false
	})

	t.Run("Post dashboard response tests", func(t *testing.T) {
		dashboardStore := &dashboards.FakeDashboardStore{}
		defer dashboardStore.AssertExpectations(t)
		// This tests that a valid request returns correct response
		t.Run("Given a correct request for creating a dashboard", func(t *testing.T) {
			folderUID := "Folder"
			const dashID int64 = 2

			cmd := dashboards.SaveDashboardCommand{
				OrgID:  1,
				UserID: 5,
				Dashboard: simplejson.NewFromAny(map[string]any{
					"title": "Dash",
				}),
				Overwrite: true,
				FolderUID: folderUID,
				IsFolder:  false,
				Message:   "msg",
			}

			dashboardService := dashboards.NewFakeDashboardService(t)
			dashboardService.On("SaveDashboard", mock.Anything, mock.AnythingOfType("*dashboards.SaveDashboardDTO"), mock.AnythingOfType("bool")).
				Return(&dashboards.Dashboard{ID: dashID, UID: "uid", Title: "Dash", Slug: "dash", Version: 2, FolderUID: folderUID}, nil)
			mockFolderService := &foldertest.FakeService{
				ExpectedFolder: &folder.Folder{UID: folderUID, Title: "Folder"},
			}

			postDashboardScenario(t, "When calling POST on", "/api/dashboards", "/api/dashboards", cmd, dashboardService, mockFolderService, func(sc *scenarioContext) {
				callPostDashboardShouldReturnSuccess(sc)

				result := sc.ToJSON()
				assert.Equal(t, "success", result.Get("status").MustString())
				assert.Equal(t, dashID, result.Get("id").MustInt64())
				assert.Equal(t, "uid", result.Get("uid").MustString())
				assert.Equal(t, "dash", result.Get("slug").MustString())
				assert.Equal(t, "/d/uid/dash", result.Get("url").MustString())
			})
		})

		t.Run("Given a correct request for creating a dashboard with folder uid", func(t *testing.T) {
			const folderUid string = "folderUID"
			const dashID int64 = 2

			cmd := dashboards.SaveDashboardCommand{
				OrgID:  1,
				UserID: 5,
				Dashboard: simplejson.NewFromAny(map[string]any{
					"title": "Dash",
				}),
				Overwrite: true,
				FolderUID: folderUid,
				IsFolder:  false,
				Message:   "msg",
			}

			dashboardService := dashboards.NewFakeDashboardService(t)
			dashboardService.On("SaveDashboard", mock.Anything, mock.AnythingOfType("*dashboards.SaveDashboardDTO"), mock.AnythingOfType("bool")).
				Return(&dashboards.Dashboard{ID: dashID, UID: "uid", Title: "Dash", Slug: "dash", Version: 2}, nil)

			mockFolder := &foldertest.FakeService{
				ExpectedFolder: &folder.Folder{UID: "folderUID", Title: "Folder"},
			}

			postDashboardScenario(t, "When calling POST on", "/api/dashboards", "/api/dashboards", cmd, dashboardService, mockFolder, func(sc *scenarioContext) {
				callPostDashboardShouldReturnSuccess(sc)

				result := sc.ToJSON()
				assert.Equal(t, "success", result.Get("status").MustString())
				assert.Equal(t, dashID, result.Get("id").MustInt64())
				assert.Equal(t, "uid", result.Get("uid").MustString())
				assert.Equal(t, "dash", result.Get("slug").MustString())
				assert.Equal(t, "/d/uid/dash", result.Get("url").MustString())
			})
		})

		// This tests that invalid requests returns expected error responses
		t.Run("Given incorrect requests for creating a dashboard", func(t *testing.T) {
			testCases := []struct {
				SaveError          error
				ExpectedStatusCode int
			}{
				{SaveError: dashboards.ErrDashboardNotFound, ExpectedStatusCode: http.StatusNotFound},
				{SaveError: dashboards.ErrFolderNotFound, ExpectedStatusCode: http.StatusBadRequest},
				{SaveError: dashboards.ErrDashboardWithSameUIDExists, ExpectedStatusCode: http.StatusBadRequest},
				{SaveError: dashboards.ErrDashboardVersionMismatch, ExpectedStatusCode: http.StatusPreconditionFailed},
				{SaveError: dashboards.ErrDashboardTitleEmpty, ExpectedStatusCode: http.StatusBadRequest},
				{SaveError: dashboards.ErrDashboardFolderCannotHaveParent, ExpectedStatusCode: http.StatusBadRequest},
				{SaveError: dashboards.ErrDashboardTypeMismatch, ExpectedStatusCode: http.StatusBadRequest},
				{SaveError: dashboards.ErrDashboardFolderNameExists, ExpectedStatusCode: http.StatusBadRequest},
				{SaveError: dashboards.ErrDashboardUpdateAccessDenied, ExpectedStatusCode: http.StatusForbidden},
				{SaveError: dashboards.ErrDashboardInvalidUid, ExpectedStatusCode: http.StatusBadRequest},
				{SaveError: dashboards.ErrDashboardUidTooLong, ExpectedStatusCode: http.StatusBadRequest},
				{SaveError: dashboards.ErrDashboardCannotSaveProvisionedDashboard, ExpectedStatusCode: http.StatusBadRequest},
				{SaveError: dashboards.UpdatePluginDashboardError{PluginId: "plug"}, ExpectedStatusCode: http.StatusPreconditionFailed},
			}

			cmd := dashboards.SaveDashboardCommand{
				OrgID: 1,
				Dashboard: simplejson.NewFromAny(map[string]any{
					"title": "",
				}),
			}

			for _, tc := range testCases {
				dashboardService := dashboards.NewFakeDashboardService(t)
				dashboardService.On("SaveDashboard", mock.Anything, mock.AnythingOfType("*dashboards.SaveDashboardDTO"), mock.AnythingOfType("bool")).Return(nil, tc.SaveError)

				postDashboardScenario(t, fmt.Sprintf("Expect '%s' error when calling POST on", tc.SaveError.Error()),
					"/api/dashboards", "/api/dashboards", cmd, dashboardService, nil, func(sc *scenarioContext) {
						callPostDashboard(sc)
						assert.Equal(t, tc.ExpectedStatusCode, sc.resp.Code, sc.resp.Body.String())
					})
			}
		})
	})

	t.Run("Given two dashboards being compared", func(t *testing.T) {
		fakeDashboardVersionService := dashvertest.NewDashboardVersionServiceFake()
		fakeDashboardVersionService.ExpectedDashboardVersions = []*dashver.DashboardVersionDTO{
			{
				DashboardID: 1,
				Version:     1,
				Data: simplejson.NewFromAny(map[string]any{
					"title": "Dash1",
				}),
			},
			{
				DashboardID: 2,
				Version:     2,
				Data: simplejson.NewFromAny(map[string]any{
					"title": "Dash2",
				}),
			},
		}
		sqlmock := dbtest.NewFakeDB()
		cmd := dtos.CalculateDiffOptions{
			Base: dtos.CalculateDiffTarget{
				DashboardId: 1,
				Version:     1,
			},
			New: dtos.CalculateDiffTarget{
				DashboardId: 2,
				Version:     2,
			},
			DiffType: "basic",
		}

		t.Run("when user does not have permission", func(t *testing.T) {
			role := org.RoleViewer
			postDiffScenario(t, "When calling POST on", "/api/dashboards/calculate-diff", "/api/dashboards/calculate-diff", cmd, role, func(sc *scenarioContext) {
				guardian.MockDashboardGuardian(&guardian.FakeDashboardGuardian{CanSaveValue: false})

				callPostDashboard(sc)
				assert.Equal(t, http.StatusForbidden, sc.resp.Code)
			}, sqlmock, fakeDashboardVersionService)
		})

		t.Run("when user does have permission", func(t *testing.T) {
			role := org.RoleAdmin
			postDiffScenario(t, "When calling POST on", "/api/dashboards/calculate-diff", "/api/dashboards/calculate-diff", cmd, role, func(sc *scenarioContext) {
				guardian.MockDashboardGuardian(&guardian.FakeDashboardGuardian{CanSaveValue: true})
				// This test shouldn't hit GetDashboardACLInfoList, so no setup needed
				sc.dashboardVersionService = fakeDashboardVersionService
				callPostDashboard(sc)
				assert.Equal(t, http.StatusOK, sc.resp.Code)
			}, sqlmock, fakeDashboardVersionService)
		})
	})

	t.Run("Given dashboard in folder being restored should restore to folder", func(t *testing.T) {
		fakeDash := dashboards.NewDashboard("Child dash")
		fakeDash.ID = 2
		fakeDash.HasACL = false

		dashboardService := dashboards.NewFakeDashboardService(t)
		dashboardService.On("GetDashboard", mock.Anything, mock.AnythingOfType("*dashboards.GetDashboardQuery")).Return(fakeDash, nil)
		dashboardService.On("SaveDashboard", mock.Anything, mock.AnythingOfType("*dashboards.SaveDashboardDTO"), mock.AnythingOfType("bool")).Run(func(args mock.Arguments) {
			cmd := args.Get(1).(*dashboards.SaveDashboardDTO)
			cmd.Dashboard = &dashboards.Dashboard{
				ID: 2, UID: "uid", Title: "Dash", Slug: "dash", Version: 1,
			}
		}).Return(nil, nil)

		cmd := dtos.RestoreDashboardVersionCommand{
			Version: 1,
		}
		fakeDashboardVersionService := dashvertest.NewDashboardVersionServiceFake()
		fakeDashboardVersionService.ExpectedDashboardVersions = []*dashver.DashboardVersionDTO{
			{
				DashboardID: 2,
				Version:     1,
				Data:        fakeDash.Data,
			},
		}
		mockSQLStore := dbtest.NewFakeDB()
		origNewGuardian := guardian.New
		guardian.MockDashboardGuardian(&guardian.FakeDashboardGuardian{CanSaveValue: true})
		t.Cleanup(func() {
			guardian.New = origNewGuardian
		})

		restoreDashboardVersionScenario(t, "When calling POST on", "/api/dashboards/id/1/restore",
			"/api/dashboards/id/:dashboardId/restore", dashboardService, fakeDashboardVersionService, cmd, func(sc *scenarioContext) {
				sc.dashboardVersionService = fakeDashboardVersionService

				callRestoreDashboardVersion(sc)
				assert.Equal(t, http.StatusOK, sc.resp.Code)
			}, mockSQLStore)
	})

	t.Run("Given dashboard in general folder being restored should restore to general folder", func(t *testing.T) {
		fakeDash := dashboards.NewDashboard("Child dash")
		fakeDash.ID = 2
		fakeDash.HasACL = false

		dashboardService := dashboards.NewFakeDashboardService(t)
		dashboardService.On("GetDashboard", mock.Anything, mock.AnythingOfType("*dashboards.GetDashboardQuery")).Return(fakeDash, nil)
		dashboardService.On("SaveDashboard", mock.Anything, mock.AnythingOfType("*dashboards.SaveDashboardDTO"), mock.AnythingOfType("bool")).Run(func(args mock.Arguments) {
			cmd := args.Get(1).(*dashboards.SaveDashboardDTO)
			cmd.Dashboard = &dashboards.Dashboard{
				ID: 2, UID: "uid", Title: "Dash", Slug: "dash", Version: 1,
			}
		}).Return(nil, nil)

		fakeDashboardVersionService := dashvertest.NewDashboardVersionServiceFake()
		fakeDashboardVersionService.ExpectedDashboardVersions = []*dashver.DashboardVersionDTO{
			{
				DashboardID: 2,
				Version:     1,
				Data:        fakeDash.Data,
			},
		}

		cmd := dtos.RestoreDashboardVersionCommand{
			Version: 1,
		}
		mockSQLStore := dbtest.NewFakeDB()
		restoreDashboardVersionScenario(t, "When calling POST on", "/api/dashboards/id/1/restore",
			"/api/dashboards/id/:dashboardId/restore", dashboardService, fakeDashboardVersionService, cmd, func(sc *scenarioContext) {
				callRestoreDashboardVersion(sc)
				assert.Equal(t, http.StatusOK, sc.resp.Code)
			}, mockSQLStore)
	})

	t.Run("Given provisioned dashboard", func(t *testing.T) {
		mockSQLStore := dbtest.NewFakeDB()
		dashboardStore := dashboards.NewFakeDashboardStore(t)
		dashboardStore.On("GetProvisionedDataByDashboardID", mock.Anything, mock.AnythingOfType("int64")).Return(&dashboards.DashboardProvisioning{ExternalID: "/dashboard1.json"}, nil).Once()

		dashboardService := dashboards.NewFakeDashboardService(t)

		dataValue, err := simplejson.NewJson([]byte(`{"id": 1, "editable": true, "style": "dark"}`))
		require.NoError(t, err)
		qResult := &dashboards.Dashboard{ID: 1, Data: dataValue}
		dashboardService.On("GetDashboard", mock.Anything, mock.AnythingOfType("*dashboards.GetDashboardQuery")).Return(qResult, nil)
		guardian.MockDashboardGuardian(&guardian.FakeDashboardGuardian{CanViewValue: true})

		loggedInUserScenarioWithRole(t, "When calling GET on", "GET", "/api/dashboards/uid/dash", "/api/dashboards/uid/:uid", org.RoleEditor, func(sc *scenarioContext) {
			fakeProvisioningService := provisioning.NewProvisioningServiceMock(context.Background())
			fakeProvisioningService.GetDashboardProvisionerResolvedPathFunc = func(name string) string {
				return "/tmp/grafana/dashboards"
			}

			dash := getDashboardShouldReturn200WithConfig(t, sc, fakeProvisioningService, dashboardStore, dashboardService, nil)

			assert.Equal(t, "../../../dashboard1.json", dash.Meta.ProvisionedExternalId, mockSQLStore)
		}, mockSQLStore)

		loggedInUserScenarioWithRole(t, "When allowUiUpdates is true and calling GET on", "GET", "/api/dashboards/uid/dash", "/api/dashboards/uid/:uid", org.RoleEditor, func(sc *scenarioContext) {
			fakeProvisioningService := provisioning.NewProvisioningServiceMock(context.Background())
			fakeProvisioningService.GetDashboardProvisionerResolvedPathFunc = func(name string) string {
				return "/tmp/grafana/dashboards"
			}

			fakeProvisioningService.GetAllowUIUpdatesFromConfigFunc = func(name string) bool {
				return true
			}

			hs := &HTTPServer{
				Cfg:                          setting.NewCfg(),
				ProvisioningService:          fakeProvisioningService,
				LibraryPanelService:          &mockLibraryPanelService{},
				LibraryElementService:        &libraryelementsfake.LibraryElementService{},
				dashboardProvisioningService: mockDashboardProvisioningService{},
				SQLStore:                     mockSQLStore,
				AccessControl:                accesscontrolmock.New(),
				DashboardService:             dashboardService,
				Features:                     featuremgmt.WithFeatures(),
				starService:                  startest.NewStarServiceFake(),
				tracer:                       tracing.InitializeTracerForTest(),
			}
			hs.callGetDashboard(sc)

			assert.Equal(t, http.StatusOK, sc.resp.Code)

			dash := dtos.DashboardFullWithMeta{}
			err := json.NewDecoder(sc.resp.Body).Decode(&dash)
			require.NoError(t, err)

			assert.Equal(t, false, dash.Meta.Provisioned)
		}, mockSQLStore)
	})
}

func TestDashboardVersionsAPIEndpoint(t *testing.T) {
	fakeDash := dashboards.NewDashboard("Child dash")

	fakeDashboardVersionService := dashvertest.NewDashboardVersionServiceFake()
	dashboardService := dashboards.NewFakeDashboardService(t)
	dashboardService.On("GetDashboard", mock.Anything, mock.AnythingOfType("*dashboards.GetDashboardQuery")).Return(fakeDash, nil)

	mockSQLStore := dbtest.NewFakeDB()

	cfg := setting.NewCfg()

	getHS := func(userSvc *usertest.FakeUserService) *HTTPServer {
		return &HTTPServer{
			Cfg:                     cfg,
			pluginStore:             &pluginstore.FakePluginStore{},
			SQLStore:                mockSQLStore,
			AccessControl:           accesscontrolmock.New(),
			Features:                featuremgmt.WithFeatures(),
			DashboardService:        dashboardService,
			dashboardVersionService: fakeDashboardVersionService,
			QuotaService:            quotatest.New(false, nil),
			userService:             userSvc,
			CacheService:            localcache.New(5*time.Minute, 10*time.Minute),
			log:                     log.New(),
			tracer:                  tracing.InitializeTracerForTest(),
		}
	}

	setUp := func() {
		guardian.MockDashboardGuardian(&guardian.FakeDashboardGuardian{CanSaveValue: true})
	}

	loggedInUserScenarioWithRole(t, "When user exists and calling GET on", "GET", "/api/dashboards/id/2/versions",
		"/api/dashboards/id/:dashboardId/versions", org.RoleEditor, func(sc *scenarioContext) {
			setUp()
			fakeDashboardVersionService.ExpectedListDashboarVersions = []*dashver.DashboardVersionDTO{
				{
					Version:   1,
					CreatedBy: 1,
				},
				{
					Version:   2,
					CreatedBy: 1,
				},
			}
			getHS(&usertest.FakeUserService{
				ExpectedSignedInUser: &user.SignedInUser{Login: "test-user"},
			}).callGetDashboardVersions(sc)

			assert.Equal(t, http.StatusOK, sc.resp.Code)
			var versions []dashver.DashboardVersionMeta
			err := json.NewDecoder(sc.resp.Body).Decode(&versions)
			require.NoError(t, err)
			for _, v := range versions {
				assert.Equal(t, "test-user", v.CreatedBy)
			}
		}, mockSQLStore)

	loggedInUserScenarioWithRole(t, "When user does not exist and calling GET on", "GET", "/api/dashboards/id/2/versions",
		"/api/dashboards/id/:dashboardId/versions", org.RoleEditor, func(sc *scenarioContext) {
			setUp()
			fakeDashboardVersionService.ExpectedListDashboarVersions = []*dashver.DashboardVersionDTO{
				{
					Version:   1,
					CreatedBy: 1,
				},
				{
					Version:   2,
					CreatedBy: 1,
				},
			}
			getHS(&usertest.FakeUserService{
				ExpectedError: user.ErrUserNotFound,
			}).callGetDashboardVersions(sc)

			assert.Equal(t, http.StatusOK, sc.resp.Code)
			var versions []dashver.DashboardVersionMeta
			err := json.NewDecoder(sc.resp.Body).Decode(&versions)
			require.NoError(t, err)
			for _, v := range versions {
				assert.Equal(t, anonString, v.CreatedBy)
			}
		}, mockSQLStore)

	loggedInUserScenarioWithRole(t, "When failing to get user and calling GET on", "GET", "/api/dashboards/id/2/versions",
		"/api/dashboards/id/:dashboardId/versions", org.RoleEditor, func(sc *scenarioContext) {
			setUp()
			fakeDashboardVersionService.ExpectedListDashboarVersions = []*dashver.DashboardVersionDTO{
				{
					Version:   1,
					CreatedBy: 1,
				},
				{
					Version:   2,
					CreatedBy: 1,
				},
			}
			getHS(&usertest.FakeUserService{
				ExpectedError: fmt.Errorf("some error"),
			}).callGetDashboardVersions(sc)

			assert.Equal(t, http.StatusOK, sc.resp.Code)
			var versions []dashver.DashboardVersionMeta
			err := json.NewDecoder(sc.resp.Body).Decode(&versions)
			require.NoError(t, err)
			for _, v := range versions {
				assert.Equal(t, anonString, v.CreatedBy)
			}
		}, mockSQLStore)
}

func getDashboardShouldReturn200WithConfig(t *testing.T, sc *scenarioContext, provisioningService provisioning.ProvisioningService, dashboardStore dashboards.Store, dashboardService dashboards.DashboardService, folderStore folder.FolderStore) dtos.DashboardFullWithMeta {
	t.Helper()

	if provisioningService == nil {
		provisioningService = provisioning.NewProvisioningServiceMock(context.Background())
	}

	features := featuremgmt.WithFeatures()
	var err error
	if dashboardStore == nil {
		sql, cfg := db.InitTestDBWithCfg(t)
		dashboardStore, err = database.ProvideDashboardStore(sql, cfg, features, tagimpl.ProvideService(sql))
		require.NoError(t, err)
	}

	libraryPanelsService := mockLibraryPanelService{}
	libraryElementsService := libraryelementsfake.LibraryElementService{}
	cfg := setting.NewCfg()
	ac := accesscontrolmock.New()
	folderPermissions := accesscontrolmock.NewMockedPermissionsService()
	dashboardPermissions := accesscontrolmock.NewMockedPermissionsService()

	db := db.InitTestDB(t)
	fStore := folderimpl.ProvideStore(db)
	quotaService := quotatest.New(false, nil)
	folderSvc := folderimpl.ProvideService(fStore, ac, bus.ProvideBus(tracing.InitializeTracerForTest()),
		dashboardStore, folderStore, db, features,
		supportbundlestest.NewFakeBundleService(), cfg, nil, tracing.InitializeTracerForTest())
	if dashboardService == nil {
		dashboardService, err = service.ProvideDashboardServiceImpl(
			cfg, dashboardStore, folderStore, features, folderPermissions, dashboardPermissions,
<<<<<<< HEAD
			ac, folderSvc, fStore, nil, zanzana.NewNoopClient(), nil, nil, nil, quotaService, nil, nil,
=======
			ac, folderSvc, fStore, nil, nil, nil, nil, quotaService, nil,
>>>>>>> d025523a
		)
		require.NoError(t, err)
	}

	dashboardProvisioningService, err := service.ProvideDashboardServiceImpl(
		cfg, dashboardStore, folderStore, features, folderPermissions, dashboardPermissions,
<<<<<<< HEAD
		ac, folderSvc, fStore, nil, zanzana.NewNoopClient(), nil, nil, nil, quotaService, nil, nil,
=======
		ac, folderSvc, fStore, nil, nil, nil, nil, quotaService, nil,
>>>>>>> d025523a
	)
	require.NoError(t, err)

	hs := &HTTPServer{
		Cfg:                          cfg,
		LibraryPanelService:          &libraryPanelsService,
		LibraryElementService:        &libraryElementsService,
		SQLStore:                     sc.sqlStore,
		ProvisioningService:          provisioningService,
		AccessControl:                accesscontrolmock.New(),
		dashboardProvisioningService: dashboardProvisioningService,
		DashboardService:             dashboardService,
		Features:                     featuremgmt.WithFeatures(),
		starService:                  startest.NewStarServiceFake(),
		tracer:                       tracing.InitializeTracerForTest(),
	}

	hs.callGetDashboard(sc)

	require.Equal(sc.t, 200, sc.resp.Code)

	dash := dtos.DashboardFullWithMeta{}
	err = json.NewDecoder(sc.resp.Body).Decode(&dash)
	require.NoError(sc.t, err)

	return dash
}

func (hs *HTTPServer) callGetDashboard(sc *scenarioContext) {
	sc.handlerFunc = hs.GetDashboard
	sc.fakeReqWithParams("GET", sc.url, map[string]string{}).exec()
}

func (hs *HTTPServer) callGetDashboardVersions(sc *scenarioContext) {
	sc.handlerFunc = hs.GetDashboardVersions
	sc.fakeReqWithParams("GET", sc.url, map[string]string{}).exec()
}

func callPostDashboard(sc *scenarioContext) {
	sc.fakeReqWithParams("POST", sc.url, map[string]string{}).exec()
}

func callRestoreDashboardVersion(sc *scenarioContext) {
	sc.fakeReqWithParams("POST", sc.url, map[string]string{}).exec()
}

func callPostDashboardShouldReturnSuccess(sc *scenarioContext) {
	callPostDashboard(sc)

	assert.Equal(sc.t, 200, sc.resp.Code)
}

func postDashboardScenario(t *testing.T, desc string, url string, routePattern string, cmd dashboards.SaveDashboardCommand, dashboardService dashboards.DashboardService, folderService folder.Service, fn scenarioFunc) {
	t.Run(fmt.Sprintf("%s %s", desc, url), func(t *testing.T) {
		cfg := setting.NewCfg()
		hs := HTTPServer{
			Cfg:                   cfg,
			ProvisioningService:   provisioning.NewProvisioningServiceMock(context.Background()),
			Live:                  newTestLive(t, db.InitTestDB(t)),
			QuotaService:          quotatest.New(false, nil),
			pluginStore:           &pluginstore.FakePluginStore{},
			LibraryPanelService:   &mockLibraryPanelService{},
			LibraryElementService: &libraryelementsfake.LibraryElementService{},
			DashboardService:      dashboardService,
			folderService:         folderService,
			Features:              featuremgmt.WithFeatures(),
			accesscontrolService:  actest.FakeService{},
			log:                   log.New("test-logger"),
			tracer:                tracing.InitializeTracerForTest(),
		}

		sc := setupScenarioContext(t, url)
		sc.defaultHandler = routing.Wrap(func(c *contextmodel.ReqContext) response.Response {
			c.Req.Body = mockRequestBody(cmd)
			c.Req.Header.Add("Content-Type", "application/json")
			sc.context = c
			sc.context.SignedInUser = &user.SignedInUser{OrgID: cmd.OrgID, UserID: cmd.UserID}

			return hs.PostDashboard(c)
		})

		sc.m.Post(routePattern, sc.defaultHandler)

		fn(sc)
	})
}

func postDiffScenario(t *testing.T, desc string, url string, routePattern string, cmd dtos.CalculateDiffOptions,
	role org.RoleType, fn scenarioFunc, sqlmock db.DB, fakeDashboardVersionService *dashvertest.FakeDashboardVersionService,
) {
	t.Run(fmt.Sprintf("%s %s", desc, url), func(t *testing.T) {
		cfg := setting.NewCfg()

		dashSvc := dashboards.NewFakeDashboardService(t)
		hs := HTTPServer{
			Cfg:                     cfg,
			ProvisioningService:     provisioning.NewProvisioningServiceMock(context.Background()),
			Live:                    newTestLive(t, db.InitTestDB(t)),
			QuotaService:            quotatest.New(false, nil),
			LibraryPanelService:     &mockLibraryPanelService{},
			LibraryElementService:   &libraryelementsfake.LibraryElementService{},
			SQLStore:                sqlmock,
			dashboardVersionService: fakeDashboardVersionService,
			Features:                featuremgmt.WithFeatures(),
			DashboardService:        dashSvc,
			tracer:                  tracing.InitializeTracerForTest(),
		}

		sc := setupScenarioContext(t, url)
		sc.defaultHandler = routing.Wrap(func(c *contextmodel.ReqContext) response.Response {
			c.Req.Body = mockRequestBody(cmd)
			c.Req.Header.Add("Content-Type", "application/json")
			sc.context = c
			sc.context.SignedInUser = &user.SignedInUser{
				OrgID:  testOrgID,
				UserID: testUserID,
			}
			sc.context.OrgRole = role

			return hs.CalculateDashboardDiff(c)
		})

		sc.m.Post(routePattern, sc.defaultHandler)

		fn(sc)
	})
}

func restoreDashboardVersionScenario(t *testing.T, desc string, url string, routePattern string,
	mock *dashboards.FakeDashboardService, fakeDashboardVersionService *dashvertest.FakeDashboardVersionService,
	cmd dtos.RestoreDashboardVersionCommand, fn scenarioFunc, sqlStore db.DB,
) {
	t.Run(fmt.Sprintf("%s %s", desc, url), func(t *testing.T) {
		cfg := setting.NewCfg()
		folderSvc := foldertest.NewFakeService()
		folderSvc.ExpectedFolder = &folder.Folder{}

		hs := HTTPServer{
			Cfg:                     cfg,
			ProvisioningService:     provisioning.NewProvisioningServiceMock(context.Background()),
			Live:                    newTestLive(t, db.InitTestDB(t)),
			QuotaService:            quotatest.New(false, nil),
			LibraryPanelService:     &mockLibraryPanelService{},
			LibraryElementService:   &libraryelementsfake.LibraryElementService{},
			DashboardService:        mock,
			SQLStore:                sqlStore,
			Features:                featuremgmt.WithFeatures(),
			dashboardVersionService: fakeDashboardVersionService,
			accesscontrolService:    actest.FakeService{},
			folderService:           folderSvc,
			tracer:                  tracing.InitializeTracerForTest(),
		}

		sc := setupScenarioContext(t, url)
		sc.sqlStore = sqlStore
		sc.dashboardVersionService = fakeDashboardVersionService
		sc.defaultHandler = routing.Wrap(func(c *contextmodel.ReqContext) response.Response {
			c.Req.Body = mockRequestBody(cmd)
			c.Req.Header.Add("Content-Type", "application/json")
			sc.context = c
			sc.context.SignedInUser = &user.SignedInUser{
				OrgID:  testOrgID,
				UserID: testUserID,
			}
			sc.context.OrgRole = org.RoleAdmin

			return hs.RestoreDashboardVersion(c)
		})

		sc.m.Post(routePattern, sc.defaultHandler)

		fn(sc)
	})
}

func (sc *scenarioContext) ToJSON() *simplejson.Json {
	result := simplejson.New()
	err := json.NewDecoder(sc.resp.Body).Decode(result)
	require.NoError(sc.t, err)
	return result
}

type mockDashboardProvisioningService struct {
	dashboards.DashboardProvisioningService
}

func (s mockDashboardProvisioningService) GetProvisionedDashboardDataByDashboardID(ctx context.Context, dashboardID int64) (
	*dashboards.DashboardProvisioning, error,
) {
	return nil, nil
}

type mockLibraryPanelService struct{}

var _ librarypanels.Service = (*mockLibraryPanelService)(nil)

func (m *mockLibraryPanelService) ConnectLibraryPanelsForDashboard(c context.Context, signedInUser identity.Requester, dash *dashboards.Dashboard) error {
	return nil
}

func (m *mockLibraryPanelService) ImportLibraryPanelsForDashboard(c context.Context, signedInUser identity.Requester, libraryPanels *simplejson.Json, panels []any, folderID int64, folderUID string) error {
	return nil
}<|MERGE_RESOLUTION|>--- conflicted
+++ resolved
@@ -837,22 +837,14 @@
 	if dashboardService == nil {
 		dashboardService, err = service.ProvideDashboardServiceImpl(
 			cfg, dashboardStore, folderStore, features, folderPermissions, dashboardPermissions,
-<<<<<<< HEAD
-			ac, folderSvc, fStore, nil, zanzana.NewNoopClient(), nil, nil, nil, quotaService, nil, nil,
-=======
-			ac, folderSvc, fStore, nil, nil, nil, nil, quotaService, nil,
->>>>>>> d025523a
+			ac, folderSvc, fStore, nil, nil, nil, nil, quotaService, nil, nil,
 		)
 		require.NoError(t, err)
 	}
 
 	dashboardProvisioningService, err := service.ProvideDashboardServiceImpl(
 		cfg, dashboardStore, folderStore, features, folderPermissions, dashboardPermissions,
-<<<<<<< HEAD
-		ac, folderSvc, fStore, nil, zanzana.NewNoopClient(), nil, nil, nil, quotaService, nil, nil,
-=======
-		ac, folderSvc, fStore, nil, nil, nil, nil, quotaService, nil,
->>>>>>> d025523a
+		ac, folderSvc, fStore, nil, nil, nil, nil, quotaService, nil, nil,
 	)
 	require.NoError(t, err)
 
