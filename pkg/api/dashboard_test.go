package api

import (
	"context"
	"encoding/json"
	"errors"
	"fmt"
	"io/ioutil"
	"net/http"
	"testing"

	"github.com/stretchr/testify/assert"
	"github.com/stretchr/testify/mock"
	"github.com/stretchr/testify/require"

	"github.com/grafana/grafana/pkg/api/dtos"
	"github.com/grafana/grafana/pkg/api/response"
	"github.com/grafana/grafana/pkg/api/routing"
	"github.com/grafana/grafana/pkg/components/simplejson"
	"github.com/grafana/grafana/pkg/framework/coremodel/registry"
	"github.com/grafana/grafana/pkg/infra/usagestats"
	"github.com/grafana/grafana/pkg/models"
	accesscontrolmock "github.com/grafana/grafana/pkg/services/accesscontrol/mock"
	"github.com/grafana/grafana/pkg/services/alerting"
	"github.com/grafana/grafana/pkg/services/dashboards"
	"github.com/grafana/grafana/pkg/services/dashboards/database"
	"github.com/grafana/grafana/pkg/services/dashboards/service"
	dashver "github.com/grafana/grafana/pkg/services/dashboardversion"
	"github.com/grafana/grafana/pkg/services/dashboardversion/dashvertest"
	"github.com/grafana/grafana/pkg/services/featuremgmt"
	"github.com/grafana/grafana/pkg/services/guardian"
	"github.com/grafana/grafana/pkg/services/libraryelements"
	"github.com/grafana/grafana/pkg/services/live"
	pref "github.com/grafana/grafana/pkg/services/preference"
	"github.com/grafana/grafana/pkg/services/preference/preftest"
	"github.com/grafana/grafana/pkg/services/provisioning"
	"github.com/grafana/grafana/pkg/services/quota/quotaimpl"
	"github.com/grafana/grafana/pkg/services/sqlstore"
	"github.com/grafana/grafana/pkg/services/sqlstore/mockstore"
	"github.com/grafana/grafana/pkg/setting"
	"github.com/grafana/grafana/pkg/web"
)

func TestGetHomeDashboard(t *testing.T) {
	httpReq, err := http.NewRequest(http.MethodGet, "", nil)
	require.NoError(t, err)
	httpReq.Header.Add("Content-Type", "application/json")
	req := &models.ReqContext{SignedInUser: &models.SignedInUser{}, Context: &web.Context{Req: httpReq}}
	cfg := setting.NewCfg()
	cfg.StaticRootPath = "../../public/"
	prefService := preftest.NewPreferenceServiceFake()
	dashboardVersionService := dashvertest.NewDashboardVersionServiceFake()

	hs := &HTTPServer{
		Cfg:                     cfg,
		pluginStore:             &fakePluginStore{},
		SQLStore:                mockstore.NewSQLStoreMock(),
		preferenceService:       prefService,
		dashboardVersionService: dashboardVersionService,
		Coremodels:              registry.NewBase(),
	}

	tests := []struct {
		name                  string
		defaultSetting        string
		expectedDashboardPath string
	}{
		{name: "using default config", defaultSetting: "", expectedDashboardPath: "../../public/dashboards/home.json"},
		{name: "custom path", defaultSetting: "../../public/dashboards/default.json", expectedDashboardPath: "../../public/dashboards/default.json"},
	}

	for _, tc := range tests {
		t.Run(tc.name, func(t *testing.T) {
			dash := dtos.DashboardFullWithMeta{}
			dash.Meta.IsHome = true
			dash.Meta.FolderTitle = "General"

			homeDashJSON, err := ioutil.ReadFile(tc.expectedDashboardPath)
			require.NoError(t, err, "must be able to read expected dashboard file")
			hs.Cfg.DefaultHomeDashboardPath = tc.defaultSetting
			bytes, err := simplejson.NewJson(homeDashJSON)
			require.NoError(t, err, "must be able to encode file as JSON")

			prefService.ExpectedPreference = &pref.Preference{}

			dash.Dashboard = bytes

			b, err := json.Marshal(dash)
			require.NoError(t, err, "must be able to marshal object to JSON")

			res := hs.GetHomeDashboard(req)
			nr, ok := res.(*response.NormalResponse)
			require.True(t, ok, "should return *NormalResponse")
			require.Equal(t, b, nr.Body(), "default home dashboard should equal content on disk")
		})
	}
}

func newTestLive(t *testing.T, store *sqlstore.SQLStore) *live.GrafanaLive {
	features := featuremgmt.WithFeatures()
	cfg := &setting.Cfg{AppURL: "http://localhost:3000/"}
	cfg.IsFeatureToggleEnabled = features.IsEnabled
	gLive, err := live.ProvideService(nil, cfg,
		routing.NewRouteRegister(),
		nil, nil, nil,
		store,
		nil,
		&usagestats.UsageStatsMock{T: t},
		nil,
		features, accesscontrolmock.New(), &dashboards.FakeDashboardService{})
	require.NoError(t, err)
	return gLive
}

// This tests three main scenarios.
// If a user has access to execute an action on a dashboard:
//   1. and the dashboard is in a folder which does not have an acl
//   2. and the dashboard is in a folder which does have an acl
// 3. Post dashboard response tests

func TestDashboardAPIEndpoint(t *testing.T) {
	t.Run("Given a dashboard with a parent folder which does not have an ACL", func(t *testing.T) {
		fakeDash := models.NewDashboard("Child dash")
		fakeDash.Id = 1
		fakeDash.FolderId = 1
		fakeDash.HasACL = false
		fakeDashboardVersionService := dashvertest.NewDashboardVersionServiceFake()
		fakeDashboardVersionService.ExpectedDashboardVersion = &dashver.DashboardVersion{}
		dashboardService := dashboards.NewFakeDashboardService(t)
		dashboardService.On("GetDashboard", mock.Anything, mock.AnythingOfType("*models.GetDashboardQuery")).Run(func(args mock.Arguments) {
			q := args.Get(1).(*models.GetDashboardQuery)
			q.Result = fakeDash
		}).Return(nil)
		mockSQLStore := mockstore.NewSQLStoreMock()

		hs := &HTTPServer{
			Cfg:                     setting.NewCfg(),
			pluginStore:             &fakePluginStore{},
			SQLStore:                mockSQLStore,
			AccessControl:           accesscontrolmock.New(),
			Features:                featuremgmt.WithFeatures(),
			DashboardService:        dashboardService,
			dashboardVersionService: fakeDashboardVersionService,
			Coremodels:              registry.NewBase(),
		}

		setUp := func() {
			viewerRole := models.ROLE_VIEWER
			editorRole := models.ROLE_EDITOR
			dashboardService.On("GetDashboardACLInfoList", mock.Anything, mock.AnythingOfType("*models.GetDashboardACLInfoListQuery")).Run(func(args mock.Arguments) {
				q := args.Get(1).(*models.GetDashboardACLInfoListQuery)
				q.Result = []*models.DashboardACLInfoDTO{
					{Role: &viewerRole, Permission: models.PERMISSION_VIEW},
					{Role: &editorRole, Permission: models.PERMISSION_EDIT},
				}
			}).Return(nil)
			guardian.InitLegacyGuardian(mockSQLStore, dashboardService)
		}

		// This tests two scenarios:
		// 1. user is an org viewer
		// 2. user is an org editor

		t.Run("When user is an Org Viewer", func(t *testing.T) {
			role := models.ROLE_VIEWER
			loggedInUserScenarioWithRole(t, "When calling GET on", "GET", "/api/dashboards/uid/abcdefghi",
				"/api/dashboards/uid/:uid", role, func(sc *scenarioContext) {
					setUp()
					sc.sqlStore = mockSQLStore
					dash := getDashboardShouldReturn200WithConfig(t, sc, nil, nil, dashboardService)

					assert.False(t, dash.Meta.CanEdit)
					assert.False(t, dash.Meta.CanSave)
					assert.False(t, dash.Meta.CanAdmin)
				}, mockSQLStore)

			loggedInUserScenarioWithRole(t, "When calling GET on", "GET", "/api/dashboards/id/2/versions/1",
				"/api/dashboards/id/:dashboardId/versions/:id", role, func(sc *scenarioContext) {
					setUp()
					sc.sqlStore = mockSQLStore

					hs.callGetDashboardVersion(sc)
					assert.Equal(t, 403, sc.resp.Code)
				}, mockSQLStore)

			loggedInUserScenarioWithRole(t, "When calling GET on", "GET", "/api/dashboards/id/2/versions",
				"/api/dashboards/id/:dashboardId/versions", role, func(sc *scenarioContext) {
					setUp()
					sc.sqlStore = mockSQLStore

					hs.callGetDashboardVersions(sc)
					assert.Equal(t, 403, sc.resp.Code)
				}, mockSQLStore)
		})

		t.Run("When user is an Org Editor", func(t *testing.T) {
			role := models.ROLE_EDITOR
			loggedInUserScenarioWithRole(t, "When calling GET on", "GET", "/api/dashboards/uid/abcdefghi",
				"/api/dashboards/uid/:uid", role, func(sc *scenarioContext) {
					setUp()
					sc.sqlStore = mockSQLStore
					dash := getDashboardShouldReturn200WithConfig(t, sc, nil, nil, dashboardService)

					assert.True(t, dash.Meta.CanEdit)
					assert.True(t, dash.Meta.CanSave)
					assert.False(t, dash.Meta.CanAdmin)
				}, mockSQLStore)

			loggedInUserScenarioWithRole(t, "When calling GET on", "GET", "/api/dashboards/id/2/versions/1",
				"/api/dashboards/id/:dashboardId/versions/:id", role, func(sc *scenarioContext) {
					setUp()
					sc.sqlStore = mockSQLStore
					hs.callGetDashboardVersion(sc)

					assert.Equal(t, 200, sc.resp.Code)
				}, mockSQLStore)

			loggedInUserScenarioWithRole(t, "When calling GET on", "GET", "/api/dashboards/id/2/versions",
				"/api/dashboards/id/:dashboardId/versions", role, func(sc *scenarioContext) {
					setUp()
					hs.callGetDashboardVersions(sc)

					assert.Equal(t, 200, sc.resp.Code)
				}, mockSQLStore)
		})
	})

	t.Run("Given a dashboard with a parent folder which has an ACL", func(t *testing.T) {
		fakeDash := models.NewDashboard("Child dash")
		fakeDash.Id = 1
		fakeDash.FolderId = 1
		fakeDash.HasACL = true
		fakeDashboardVersionService := dashvertest.NewDashboardVersionServiceFake()
		fakeDashboardVersionService.ExpectedDashboardVersion = &dashver.DashboardVersion{}
		dashboardService := dashboards.NewFakeDashboardService(t)
		dashboardService.On("GetDashboard", mock.Anything, mock.AnythingOfType("*models.GetDashboardQuery")).Run(func(args mock.Arguments) {
			q := args.Get(1).(*models.GetDashboardQuery)
			q.Result = fakeDash
		}).Return(nil)
		dashboardService.On("GetDashboardACLInfoList", mock.Anything, mock.AnythingOfType("*models.GetDashboardACLInfoListQuery")).Run(func(args mock.Arguments) {
			q := args.Get(1).(*models.GetDashboardACLInfoListQuery)
			q.Result = []*models.DashboardACLInfoDTO{
				{
					DashboardId: 1,
					Permission:  models.PERMISSION_EDIT,
					UserId:      200,
				},
			}
		}).Return(nil)

		mockSQLStore := mockstore.NewSQLStoreMock()
		cfg := setting.NewCfg()
		sql := sqlstore.InitTestDB(t)

		hs := &HTTPServer{
			Cfg:                     cfg,
			Live:                    newTestLive(t, sql),
			LibraryPanelService:     &mockLibraryPanelService{},
			LibraryElementService:   &mockLibraryElementService{},
			SQLStore:                mockSQLStore,
			AccessControl:           accesscontrolmock.New(),
			DashboardService:        dashboardService,
			dashboardVersionService: fakeDashboardVersionService,
<<<<<<< HEAD
			Coremodels:              registry.NewBase(),
=======
			Features:                featuremgmt.WithFeatures(),
>>>>>>> 5fec6cc4
		}

		setUp := func() {
			origCanEdit := setting.ViewersCanEdit
			t.Cleanup(func() {
				setting.ViewersCanEdit = origCanEdit
			})
			setting.ViewersCanEdit = false
			guardian.InitLegacyGuardian(mockSQLStore, dashboardService)
		}

		// This tests six scenarios:
		// 1. user is an org viewer AND has no permissions for this dashboard
		// 2. user is an org editor AND has no permissions for this dashboard
		// 3. user is an org viewer AND has been granted edit permission for the dashboard
		// 4. user is an org viewer AND all viewers have edit permission for this dashboard
		// 5. user is an org viewer AND has been granted an admin permission
		// 6. user is an org editor AND has been granted a view permission

		t.Run("When user is an Org Viewer and has no permissions for this dashboard", func(t *testing.T) {
			role := models.ROLE_VIEWER
			loggedInUserScenarioWithRole(t, "When calling GET on", "GET", "/api/dashboards/uid/abcdefghi",
				"/api/dashboards/uid/:uid", role, func(sc *scenarioContext) {
					setUp()
					sc.sqlStore = mockSQLStore
					sc.handlerFunc = hs.GetDashboard
					sc.fakeReqWithParams("GET", sc.url, map[string]string{}).exec()

					assert.Equal(t, 403, sc.resp.Code)
				}, mockSQLStore)

			loggedInUserScenarioWithRole(t, "When calling DELETE on", "DELETE", "/api/dashboards/uid/abcdefghi",
				"/api/dashboards/uid/:uid", role, func(sc *scenarioContext) {
					setUp()
					sc.sqlStore = mockSQLStore
					hs.callDeleteDashboardByUID(t, sc, dashboardService)

					assert.Equal(t, 403, sc.resp.Code)
				}, mockSQLStore)

			loggedInUserScenarioWithRole(t, "When calling GET on", "GET", "/api/dashboards/id/2/versions/1",
				"/api/dashboards/id/:dashboardId/versions/:id", role, func(sc *scenarioContext) {
					setUp()
					sc.sqlStore = mockSQLStore
					hs.callGetDashboardVersion(sc)

					assert.Equal(t, 403, sc.resp.Code)
				}, mockSQLStore)

			loggedInUserScenarioWithRole(t, "When calling GET on", "GET", "/api/dashboards/id/2/versions",
				"/api/dashboards/id/:dashboardId/versions", role, func(sc *scenarioContext) {
					setUp()
					hs.callGetDashboardVersions(sc)

					assert.Equal(t, 403, sc.resp.Code)
				}, mockSQLStore)
		})

		t.Run("When user is an Org Editor and has no permissions for this dashboard", func(t *testing.T) {
			role := models.ROLE_EDITOR
			loggedInUserScenarioWithRole(t, "When calling GET on", "GET", "/api/dashboards/uid/abcdefghi",
				"/api/dashboards/uid/:uid", role, func(sc *scenarioContext) {
					setUp()
					sc.sqlStore = mockSQLStore
					sc.handlerFunc = hs.GetDashboard
					sc.fakeReqWithParams("GET", sc.url, map[string]string{}).exec()

					assert.Equal(t, 403, sc.resp.Code)
				}, mockSQLStore)

			loggedInUserScenarioWithRole(t, "When calling DELETE on", "DELETE", "/api/dashboards/uid/abcdefghi",
				"/api/dashboards/uid/:uid", role, func(sc *scenarioContext) {
					setUp()
					hs.callDeleteDashboardByUID(t, sc, dashboardService)

					assert.Equal(t, 403, sc.resp.Code)
				}, mockSQLStore)

			loggedInUserScenarioWithRole(t, "When calling GET on", "GET", "/api/dashboards/id/2/versions/1",
				"/api/dashboards/id/:dashboardId/versions/:id", role, func(sc *scenarioContext) {
					setUp()
					hs.callGetDashboardVersion(sc)

					assert.Equal(t, 403, sc.resp.Code)
				}, mockSQLStore)

			loggedInUserScenarioWithRole(t, "When calling GET on", "GET", "/api/dashboards/id/2/versions",
				"/api/dashboards/id/:dashboardId/versions", role, func(sc *scenarioContext) {
					setUp()
					hs.callGetDashboardVersions(sc)

					assert.Equal(t, 403, sc.resp.Code)
				}, mockSQLStore)
		})

		t.Run("When user is an Org Viewer but has an edit permission", func(t *testing.T) {
			role := models.ROLE_VIEWER

			setUpInner := func() {
				origCanEdit := setting.ViewersCanEdit
				t.Cleanup(func() {
					setting.ViewersCanEdit = origCanEdit
				})
				setting.ViewersCanEdit = false

				dashboardService := dashboards.NewFakeDashboardService(t)
				dashboardService.On("GetDashboardACLInfoList", mock.Anything, mock.AnythingOfType("*models.GetDashboardACLInfoListQuery")).Run(func(args mock.Arguments) {
					q := args.Get(1).(*models.GetDashboardACLInfoListQuery)
					q.Result = []*models.DashboardACLInfoDTO{
						{OrgId: 1, DashboardId: 2, UserId: 1, Permission: models.PERMISSION_EDIT},
					}
				}).Return(nil)
				guardian.InitLegacyGuardian(mockSQLStore, dashboardService)
			}

			loggedInUserScenarioWithRole(t, "When calling GET on", "GET", "/api/dashboards/uid/abcdefghi",
				"/api/dashboards/uid/:uid", role, func(sc *scenarioContext) {
					setUpInner()
					sc.sqlStore = mockSQLStore
					dash := getDashboardShouldReturn200WithConfig(t, sc, nil, nil, dashboardService)

					assert.True(t, dash.Meta.CanEdit)
					assert.True(t, dash.Meta.CanSave)
					assert.False(t, dash.Meta.CanAdmin)
				}, mockSQLStore)

			loggedInUserScenarioWithRole(t, "When calling DELETE on", "DELETE", "/api/dashboards/uid/abcdefghi", "/api/dashboards/uid/:uid", role, func(sc *scenarioContext) {
				setUpInner()
				dashboardService := dashboards.NewFakeDashboardService(t)
				dashboardService.On("GetDashboard", mock.Anything, mock.AnythingOfType("*models.GetDashboardQuery")).Run(func(args mock.Arguments) {
					q := args.Get(1).(*models.GetDashboardQuery)
					q.Result = models.NewDashboard("test")
				}).Return(nil)
				dashboardService.On("DeleteDashboard", mock.Anything, mock.AnythingOfType("int64"), mock.AnythingOfType("int64")).Return(nil)

				hs.callDeleteDashboardByUID(t, sc, dashboardService)

				assert.Equal(t, 200, sc.resp.Code)
			}, mockSQLStore)

			loggedInUserScenarioWithRole(t, "When calling GET on", "GET", "/api/dashboards/id/2/versions/1", "/api/dashboards/id/:dashboardId/versions/:id", role, func(sc *scenarioContext) {
				setUpInner()
				sc.sqlStore = mockSQLStore
				sc.dashboardVersionService = fakeDashboardVersionService
				hs.callGetDashboardVersion(sc)

				assert.Equal(t, 200, sc.resp.Code)
			}, mockSQLStore)

			loggedInUserScenarioWithRole(t, "When calling GET on", "GET", "/api/dashboards/id/2/versions", "/api/dashboards/id/:dashboardId/versions", role, func(sc *scenarioContext) {
				setUpInner()
				hs.callGetDashboardVersions(sc)

				assert.Equal(t, 200, sc.resp.Code)
			}, mockSQLStore)
		})

		t.Run("When user is an Org Viewer and viewers can edit", func(t *testing.T) {
			role := models.ROLE_VIEWER

			setUpInner := func() {
				origCanEdit := setting.ViewersCanEdit
				t.Cleanup(func() {
					setting.ViewersCanEdit = origCanEdit
				})
				setting.ViewersCanEdit = true

				dashboardService := dashboards.NewFakeDashboardService(t)
				dashboardService.On("GetDashboardACLInfoList", mock.Anything, mock.AnythingOfType("*models.GetDashboardACLInfoListQuery")).Run(func(args mock.Arguments) {
					q := args.Get(1).(*models.GetDashboardACLInfoListQuery)
					q.Result = []*models.DashboardACLInfoDTO{
						{OrgId: 1, DashboardId: 2, UserId: 1, Permission: models.PERMISSION_VIEW},
					}
				}).Return(nil)
				guardian.InitLegacyGuardian(mockSQLStore, dashboardService)
			}

			loggedInUserScenarioWithRole(t, "When calling GET on", "GET", "/api/dashboards/uid/abcdefghi", "/api/dashboards/uid/:uid", role, func(sc *scenarioContext) {
				setUpInner()

				require.True(t, setting.ViewersCanEdit)
				sc.sqlStore = mockSQLStore
				dash := getDashboardShouldReturn200WithConfig(t, sc, nil, nil, dashboardService)

				assert.True(t, dash.Meta.CanEdit)
				assert.False(t, dash.Meta.CanSave)
				assert.False(t, dash.Meta.CanAdmin)
			}, mockSQLStore)

			loggedInUserScenarioWithRole(t, "When calling DELETE on", "DELETE", "/api/dashboards/uid/abcdefghi", "/api/dashboards/uid/:uid", role, func(sc *scenarioContext) {
				setUpInner()

				hs.callDeleteDashboardByUID(t, sc, dashboardService)
				assert.Equal(t, 403, sc.resp.Code)
			}, mockSQLStore)
		})

		t.Run("When user is an Org Viewer but has an admin permission", func(t *testing.T) {
			role := models.ROLE_VIEWER

			setUpInner := func() {
				origCanEdit := setting.ViewersCanEdit
				t.Cleanup(func() {
					setting.ViewersCanEdit = origCanEdit
				})
				setting.ViewersCanEdit = true

				dashboardService := dashboards.NewFakeDashboardService(t)
				dashboardService.On("GetDashboardACLInfoList", mock.Anything, mock.AnythingOfType("*models.GetDashboardACLInfoListQuery")).Run(func(args mock.Arguments) {
					q := args.Get(1).(*models.GetDashboardACLInfoListQuery)
					q.Result = []*models.DashboardACLInfoDTO{
						{OrgId: 1, DashboardId: 2, UserId: 1, Permission: models.PERMISSION_ADMIN},
					}
				}).Return(nil)
				guardian.InitLegacyGuardian(mockSQLStore, dashboardService)
			}

			loggedInUserScenarioWithRole(t, "When calling GET on", "GET", "/api/dashboards/uid/abcdefghi", "/api/dashboards/uid/:uid", role, func(sc *scenarioContext) {
				setUpInner()
				sc.sqlStore = mockSQLStore
				dash := getDashboardShouldReturn200WithConfig(t, sc, nil, nil, dashboardService)

				assert.True(t, dash.Meta.CanEdit)
				assert.True(t, dash.Meta.CanSave)
				assert.True(t, dash.Meta.CanAdmin)
			}, mockSQLStore)

			loggedInUserScenarioWithRole(t, "When calling DELETE on", "DELETE", "/api/dashboards/uid/abcdefghi", "/api/dashboards/uid/:uid", role, func(sc *scenarioContext) {
				setUpInner()
				sc.sqlStore = mockSQLStore
				dashboardService := dashboards.NewFakeDashboardService(t)
				dashboardService.On("GetDashboard", mock.Anything, mock.AnythingOfType("*models.GetDashboardQuery")).Run(func(args mock.Arguments) {
					q := args.Get(1).(*models.GetDashboardQuery)
					q.Result = models.NewDashboard("test")
				}).Return(nil)
				dashboardService.On("DeleteDashboard", mock.Anything, mock.AnythingOfType("int64"), mock.AnythingOfType("int64")).Return(nil)
				hs.callDeleteDashboardByUID(t, sc, dashboardService)

				assert.Equal(t, 200, sc.resp.Code)
			}, mockSQLStore)

			loggedInUserScenarioWithRole(t, "When calling GET on", "GET", "/api/dashboards/id/2/versions/1", "/api/dashboards/id/:dashboardId/versions/:id", role, func(sc *scenarioContext) {
				setUpInner()

				hs.callGetDashboardVersion(sc)
				assert.Equal(t, 200, sc.resp.Code)
			}, mockSQLStore)

			loggedInUserScenarioWithRole(t, "When calling GET on", "GET", "/api/dashboards/id/2/versions", "/api/dashboards/id/:dashboardId/versions", role, func(sc *scenarioContext) {
				setUpInner()

				hs.callGetDashboardVersions(sc)
				assert.Equal(t, 200, sc.resp.Code)
			}, mockSQLStore)
		})

		t.Run("When user is an Org Editor but has a view permission", func(t *testing.T) {
			role := models.ROLE_EDITOR

			setUpInner := func() {
				dashboardService := dashboards.NewFakeDashboardService(t)
				dashboardService.On("GetDashboardACLInfoList", mock.Anything, mock.AnythingOfType("*models.GetDashboardACLInfoListQuery")).Run(func(args mock.Arguments) {
					q := args.Get(1).(*models.GetDashboardACLInfoListQuery)
					q.Result = []*models.DashboardACLInfoDTO{
						{OrgId: 1, DashboardId: 2, UserId: 1, Permission: models.PERMISSION_VIEW},
					}
				}).Return(nil)
				guardian.InitLegacyGuardian(mockSQLStore, dashboardService)
			}

			loggedInUserScenarioWithRole(t, "When calling GET on", "GET", "/api/dashboards/uid/abcdefghi", "/api/dashboards/uid/:uid", role, func(sc *scenarioContext) {
				setUpInner()
				sc.sqlStore = mockSQLStore
				dash := getDashboardShouldReturn200WithConfig(t, sc, nil, nil, dashboardService)

				assert.False(t, dash.Meta.CanEdit)
				assert.False(t, dash.Meta.CanSave)
			}, mockSQLStore)

			loggedInUserScenarioWithRole(t, "When calling DELETE on", "DELETE", "/api/dashboards/uid/abcdefghi", "/api/dashboards/uid/:uid", role, func(sc *scenarioContext) {
				setUpInner()
				hs.callDeleteDashboardByUID(t, sc, dashboardService)

				assert.Equal(t, 403, sc.resp.Code)
			}, mockSQLStore)

			loggedInUserScenarioWithRole(t, "When calling GET on", "GET", "/api/dashboards/id/2/versions/1", "/api/dashboards/id/:dashboardId/versions/:id", role, func(sc *scenarioContext) {
				setUpInner()
				hs.callGetDashboardVersion(sc)

				assert.Equal(t, 403, sc.resp.Code)
			}, mockSQLStore)

			loggedInUserScenarioWithRole(t, "When calling GET on", "GET", "/api/dashboards/id/2/versions", "/api/dashboards/id/:dashboardId/versions", role, func(sc *scenarioContext) {
				setUpInner()
				hs.callGetDashboardVersions(sc)

				assert.Equal(t, 403, sc.resp.Code)
			}, mockSQLStore)
		})
	})

	t.Run("Given two dashboards with the same title in different folders", func(t *testing.T) {
		dashOne := models.NewDashboard("dash")
		dashOne.Id = 2
		dashOne.FolderId = 1
		dashOne.HasACL = false

		dashTwo := models.NewDashboard("dash")
		dashTwo.Id = 4
		dashTwo.FolderId = 3
		dashTwo.HasACL = false
	})

	t.Run("Post dashboard response tests", func(t *testing.T) {
		dashboardStore := &dashboards.FakeDashboardStore{}
		defer dashboardStore.AssertExpectations(t)
		// This tests that a valid request returns correct response
		t.Run("Given a correct request for creating a dashboard", func(t *testing.T) {
			const folderID int64 = 3
			const dashID int64 = 2

			cmd := models.SaveDashboardCommand{
				OrgId:  1,
				UserId: 5,
				Dashboard: simplejson.NewFromAny(map[string]interface{}{
					"title": "Dash",
				}),
				Overwrite: true,
				FolderId:  folderID,
				IsFolder:  false,
				Message:   "msg",
			}

			dashboardService := dashboards.NewFakeDashboardService(t)
			dashboardService.On("SaveDashboard", mock.Anything, mock.AnythingOfType("*dashboards.SaveDashboardDTO"), mock.AnythingOfType("bool")).
				Return(&models.Dashboard{Id: dashID, Uid: "uid", Title: "Dash", Slug: "dash", Version: 2}, nil)

			postDashboardScenario(t, "When calling POST on", "/api/dashboards", "/api/dashboards", cmd, dashboardService, nil, func(sc *scenarioContext) {
				callPostDashboardShouldReturnSuccess(sc)

				result := sc.ToJSON()
				assert.Equal(t, "success", result.Get("status").MustString())
				assert.Equal(t, dashID, result.Get("id").MustInt64())
				assert.Equal(t, "uid", result.Get("uid").MustString())
				assert.Equal(t, "dash", result.Get("slug").MustString())
				assert.Equal(t, "/d/uid/dash", result.Get("url").MustString())
			})
		})

		t.Run("Given a correct request for creating a dashboard with folder uid", func(t *testing.T) {
			const folderUid string = "folderUID"
			const dashID int64 = 2

			cmd := models.SaveDashboardCommand{
				OrgId:  1,
				UserId: 5,
				Dashboard: simplejson.NewFromAny(map[string]interface{}{
					"title": "Dash",
				}),
				Overwrite: true,
				FolderUid: folderUid,
				IsFolder:  false,
				Message:   "msg",
			}

			dashboardService := dashboards.NewFakeDashboardService(t)
			dashboardService.On("SaveDashboard", mock.Anything, mock.AnythingOfType("*dashboards.SaveDashboardDTO"), mock.AnythingOfType("bool")).
				Return(&models.Dashboard{Id: dashID, Uid: "uid", Title: "Dash", Slug: "dash", Version: 2}, nil)

			mockFolder := &fakeFolderService{
				GetFolderByUIDResult: &models.Folder{Id: 1, Uid: "folderUID", Title: "Folder"},
			}

			postDashboardScenario(t, "When calling POST on", "/api/dashboards", "/api/dashboards", cmd, dashboardService, mockFolder, func(sc *scenarioContext) {
				callPostDashboardShouldReturnSuccess(sc)

				result := sc.ToJSON()
				assert.Equal(t, "success", result.Get("status").MustString())
				assert.Equal(t, dashID, result.Get("id").MustInt64())
				assert.Equal(t, "uid", result.Get("uid").MustString())
				assert.Equal(t, "dash", result.Get("slug").MustString())
				assert.Equal(t, "/d/uid/dash", result.Get("url").MustString())
			})
		})

		t.Run("Given a request with incorrect folder uid for creating a dashboard with", func(t *testing.T) {
			cmd := models.SaveDashboardCommand{
				OrgId:  1,
				UserId: 5,
				Dashboard: simplejson.NewFromAny(map[string]interface{}{
					"title": "Dash",
				}),
				Overwrite: true,
				FolderUid: "folderUID",
				IsFolder:  false,
				Message:   "msg",
			}

			dashboardService := dashboards.NewFakeDashboardService(t)

			mockFolder := &fakeFolderService{
				GetFolderByUIDError: errors.New("Error while searching Folder ID"),
			}

			postDashboardScenario(t, "When calling POST on", "/api/dashboards", "/api/dashboards", cmd, dashboardService, mockFolder, func(sc *scenarioContext) {
				callPostDashboard(sc)
				assert.Equal(t, 500, sc.resp.Code)
			})
		})

		// This tests that invalid requests returns expected error responses
		t.Run("Given incorrect requests for creating a dashboard", func(t *testing.T) {
			testCases := []struct {
				SaveError          error
				ExpectedStatusCode int
			}{
				{SaveError: dashboards.ErrDashboardNotFound, ExpectedStatusCode: 404},
				{SaveError: dashboards.ErrFolderNotFound, ExpectedStatusCode: 400},
				{SaveError: dashboards.ErrDashboardWithSameUIDExists, ExpectedStatusCode: 400},
				{SaveError: dashboards.ErrDashboardWithSameNameInFolderExists, ExpectedStatusCode: 412},
				{SaveError: dashboards.ErrDashboardVersionMismatch, ExpectedStatusCode: 412},
				{SaveError: dashboards.ErrDashboardTitleEmpty, ExpectedStatusCode: 400},
				{SaveError: dashboards.ErrDashboardFolderCannotHaveParent, ExpectedStatusCode: 400},
				{SaveError: alerting.ValidationError{Reason: "Mu"}, ExpectedStatusCode: 422},
				{SaveError: dashboards.ErrDashboardFailedGenerateUniqueUid, ExpectedStatusCode: 500},
				{SaveError: dashboards.ErrDashboardTypeMismatch, ExpectedStatusCode: 400},
				{SaveError: dashboards.ErrDashboardFolderWithSameNameAsDashboard, ExpectedStatusCode: 400},
				{SaveError: dashboards.ErrDashboardWithSameNameAsFolder, ExpectedStatusCode: 400},
				{SaveError: dashboards.ErrDashboardFolderNameExists, ExpectedStatusCode: 400},
				{SaveError: dashboards.ErrDashboardUpdateAccessDenied, ExpectedStatusCode: 403},
				{SaveError: dashboards.ErrDashboardInvalidUid, ExpectedStatusCode: 400},
				{SaveError: dashboards.ErrDashboardUidTooLong, ExpectedStatusCode: 400},
				{SaveError: dashboards.ErrDashboardCannotSaveProvisionedDashboard, ExpectedStatusCode: 400},
				{SaveError: dashboards.UpdatePluginDashboardError{PluginId: "plug"}, ExpectedStatusCode: 412},
			}

			cmd := models.SaveDashboardCommand{
				OrgId: 1,
				Dashboard: simplejson.NewFromAny(map[string]interface{}{
					"title": "",
				}),
			}

			for _, tc := range testCases {
				dashboardService := dashboards.NewFakeDashboardService(t)
				dashboardService.On("SaveDashboard", mock.Anything, mock.AnythingOfType("*dashboards.SaveDashboardDTO"), mock.AnythingOfType("bool")).Return(nil, tc.SaveError)

				postDashboardScenario(t, fmt.Sprintf("Expect '%s' error when calling POST on", tc.SaveError.Error()),
					"/api/dashboards", "/api/dashboards", cmd, dashboardService, nil, func(sc *scenarioContext) {
						callPostDashboard(sc)
						assert.Equal(t, tc.ExpectedStatusCode, sc.resp.Code)
					})
			}
		})
	})

	t.Run("Given two dashboards being compared", func(t *testing.T) {
		fakeDashboardVersionService := dashvertest.NewDashboardVersionServiceFake()
		fakeDashboardVersionService.ExpectedDashboardVersions = []*dashver.DashboardVersion{
			{
				DashboardID: 1,
				Version:     1,
				Data: simplejson.NewFromAny(map[string]interface{}{
					"title": "Dash1",
				}),
			},
			{
				DashboardID: 2,
				Version:     2,
				Data: simplejson.NewFromAny(map[string]interface{}{
					"title": "Dash2",
				}),
			},
		}
		sqlmock := mockstore.SQLStoreMock{}
		setUp := func() {
			dashSvc := dashboards.NewFakeDashboardService(t)
			dashSvc.On("GetDashboardACLInfoList", mock.Anything, mock.AnythingOfType("*models.GetDashboardACLInfoListQuery")).Return(nil)
			guardian.InitLegacyGuardian(&sqlmock, dashSvc)
		}

		cmd := dtos.CalculateDiffOptions{
			Base: dtos.CalculateDiffTarget{
				DashboardId: 1,
				Version:     1,
			},
			New: dtos.CalculateDiffTarget{
				DashboardId: 2,
				Version:     2,
			},
			DiffType: "basic",
		}

		t.Run("when user does not have permission", func(t *testing.T) {
			role := models.ROLE_VIEWER
			postDiffScenario(t, "When calling POST on", "/api/dashboards/calculate-diff", "/api/dashboards/calculate-diff", cmd, role, func(sc *scenarioContext) {
				setUp()

				callPostDashboard(sc)
				assert.Equal(t, 403, sc.resp.Code)
			}, &sqlmock, fakeDashboardVersionService)
		})

		t.Run("when user does have permission", func(t *testing.T) {
			role := models.ROLE_ADMIN
			postDiffScenario(t, "When calling POST on", "/api/dashboards/calculate-diff", "/api/dashboards/calculate-diff", cmd, role, func(sc *scenarioContext) {
				// This test shouldn't hit GetDashboardACLInfoList, so no setup needed
				sc.dashboardVersionService = fakeDashboardVersionService
				callPostDashboard(sc)
				assert.Equal(t, 200, sc.resp.Code)
			}, &sqlmock, fakeDashboardVersionService)
		})
	})

	t.Run("Given dashboard in folder being restored should restore to folder", func(t *testing.T) {
		const folderID int64 = 1
		fakeDash := models.NewDashboard("Child dash")
		fakeDash.Id = 2
		fakeDash.FolderId = folderID
		fakeDash.HasACL = false

		dashboardService := dashboards.NewFakeDashboardService(t)
		dashboardService.On("GetDashboard", mock.Anything, mock.AnythingOfType("*models.GetDashboardQuery")).Run(func(args mock.Arguments) {
			q := args.Get(1).(*models.GetDashboardQuery)
			q.Result = fakeDash
		}).Return(nil)
		dashboardService.On("SaveDashboard", mock.Anything, mock.AnythingOfType("*dashboards.SaveDashboardDTO"), mock.AnythingOfType("bool")).Run(func(args mock.Arguments) {
			cmd := args.Get(1).(*dashboards.SaveDashboardDTO)
			cmd.Dashboard = &models.Dashboard{
				Id: 2, Uid: "uid", Title: "Dash", Slug: "dash", Version: 1,
			}
		}).Return(nil, nil)

		cmd := dtos.RestoreDashboardVersionCommand{
			Version: 1,
		}
		fakeDashboardVersionService := dashvertest.NewDashboardVersionServiceFake()
		fakeDashboardVersionService.ExpectedDashboardVersions = []*dashver.DashboardVersion{
			{
				DashboardID: 2,
				Version:     1,
				Data:        fakeDash.Data,
			}}
		mockSQLStore := mockstore.NewSQLStoreMock()
		restoreDashboardVersionScenario(t, "When calling POST on", "/api/dashboards/id/1/restore",
			"/api/dashboards/id/:dashboardId/restore", dashboardService, fakeDashboardVersionService, cmd, func(sc *scenarioContext) {
				sc.dashboardVersionService = fakeDashboardVersionService

				callRestoreDashboardVersion(sc)
				assert.Equal(t, 200, sc.resp.Code)
			}, mockSQLStore)
	})

	t.Run("Given dashboard in general folder being restored should restore to general folder", func(t *testing.T) {
		fakeDash := models.NewDashboard("Child dash")
		fakeDash.Id = 2
		fakeDash.HasACL = false

		dashboardService := dashboards.NewFakeDashboardService(t)
		dashboardService.On("GetDashboard", mock.Anything, mock.AnythingOfType("*models.GetDashboardQuery")).Run(func(args mock.Arguments) {
			q := args.Get(1).(*models.GetDashboardQuery)
			q.Result = fakeDash
		}).Return(nil)
		dashboardService.On("SaveDashboard", mock.Anything, mock.AnythingOfType("*dashboards.SaveDashboardDTO"), mock.AnythingOfType("bool")).Run(func(args mock.Arguments) {
			cmd := args.Get(1).(*dashboards.SaveDashboardDTO)
			cmd.Dashboard = &models.Dashboard{
				Id: 2, Uid: "uid", Title: "Dash", Slug: "dash", Version: 1,
			}
		}).Return(nil, nil)

		fakeDashboardVersionService := dashvertest.NewDashboardVersionServiceFake()
		fakeDashboardVersionService.ExpectedDashboardVersions = []*dashver.DashboardVersion{
			{
				DashboardID: 2,
				Version:     1,
				Data:        fakeDash.Data,
			}}

		cmd := dtos.RestoreDashboardVersionCommand{
			Version: 1,
		}
		mockSQLStore := mockstore.NewSQLStoreMock()
		restoreDashboardVersionScenario(t, "When calling POST on", "/api/dashboards/id/1/restore",
			"/api/dashboards/id/:dashboardId/restore", dashboardService, fakeDashboardVersionService, cmd, func(sc *scenarioContext) {
				callRestoreDashboardVersion(sc)
				assert.Equal(t, 200, sc.resp.Code)
			}, mockSQLStore)
	})

	t.Run("Given provisioned dashboard", func(t *testing.T) {
		mockSQLStore := mockstore.NewSQLStoreMock()
		dashboardStore := dashboards.NewFakeDashboardStore(t)
		dashboardStore.On("GetProvisionedDataByDashboardID", mock.Anything).Return(&models.DashboardProvisioning{ExternalId: "/dashboard1.json"}, nil).Once()

		dashboardService := dashboards.NewFakeDashboardService(t)

		dataValue, err := simplejson.NewJson([]byte(`{"id": 1, "editable": true, "style": "dark"}`))
		require.NoError(t, err)
		dashboardService.On("GetDashboard", mock.Anything, mock.AnythingOfType("*models.GetDashboardQuery")).Run(func(args mock.Arguments) {
			q := args.Get(1).(*models.GetDashboardQuery)
			q.Result = &models.Dashboard{Id: 1, Data: dataValue}
		}).Return(nil)
		dashboardService.On("GetDashboardACLInfoList", mock.Anything, mock.AnythingOfType("*models.GetDashboardACLInfoListQuery")).Run(func(args mock.Arguments) {
			q := args.Get(1).(*models.GetDashboardACLInfoListQuery)
			q.Result = []*models.DashboardACLInfoDTO{{OrgId: testOrgID, DashboardId: 1, UserId: testUserID, Permission: models.PERMISSION_EDIT}}
		}).Return(nil)
		guardian.InitLegacyGuardian(mockSQLStore, dashboardService)

		loggedInUserScenarioWithRole(t, "When calling GET on", "GET", "/api/dashboards/uid/dash", "/api/dashboards/uid/:uid", models.ROLE_EDITOR, func(sc *scenarioContext) {
			fakeProvisioningService := provisioning.NewProvisioningServiceMock(context.Background())
			fakeProvisioningService.GetDashboardProvisionerResolvedPathFunc = func(name string) string {
				return "/tmp/grafana/dashboards"
			}

			dash := getDashboardShouldReturn200WithConfig(t, sc, fakeProvisioningService, dashboardStore, dashboardService)

			assert.Equal(t, "../../../dashboard1.json", dash.Meta.ProvisionedExternalId, mockSQLStore)
		}, mockSQLStore)

		loggedInUserScenarioWithRole(t, "When allowUiUpdates is true and calling GET on", "GET", "/api/dashboards/uid/dash", "/api/dashboards/uid/:uid", models.ROLE_EDITOR, func(sc *scenarioContext) {
			fakeProvisioningService := provisioning.NewProvisioningServiceMock(context.Background())
			fakeProvisioningService.GetDashboardProvisionerResolvedPathFunc = func(name string) string {
				return "/tmp/grafana/dashboards"
			}

			fakeProvisioningService.GetAllowUIUpdatesFromConfigFunc = func(name string) bool {
				return true
			}

			hs := &HTTPServer{
				Cfg:                          setting.NewCfg(),
				ProvisioningService:          fakeProvisioningService,
				LibraryPanelService:          &mockLibraryPanelService{},
				LibraryElementService:        &mockLibraryElementService{},
				dashboardProvisioningService: mockDashboardProvisioningService{},
				SQLStore:                     mockSQLStore,
				AccessControl:                accesscontrolmock.New(),
<<<<<<< HEAD
				dashboardService:             dashboardService,
				Coremodels:                   registry.NewBase(),
=======
				DashboardService:             dashboardService,
				Features:                     featuremgmt.WithFeatures(),
>>>>>>> 5fec6cc4
			}
			hs.callGetDashboard(sc)

			assert.Equal(t, 200, sc.resp.Code)

			dash := dtos.DashboardFullWithMeta{}
			err := json.NewDecoder(sc.resp.Body).Decode(&dash)
			require.NoError(t, err)

			assert.Equal(t, false, dash.Meta.Provisioned)
		}, mockSQLStore)
	})
}

func getDashboardShouldReturn200WithConfig(t *testing.T, sc *scenarioContext, provisioningService provisioning.ProvisioningService, dashboardStore dashboards.Store, dashboardService dashboards.DashboardService) dtos.DashboardFullWithMeta {
	t.Helper()

	if provisioningService == nil {
		provisioningService = provisioning.NewProvisioningServiceMock(context.Background())
	}

	if dashboardStore == nil {
		sql := sqlstore.InitTestDB(t)
		dashboardStore = database.ProvideDashboardStore(sql, featuremgmt.WithFeatures())
	}

	libraryPanelsService := mockLibraryPanelService{}
	libraryElementsService := mockLibraryElementService{}
	cfg := setting.NewCfg()
	ac := accesscontrolmock.New()
	folderPermissions := accesscontrolmock.NewMockedPermissionsService()
	dashboardPermissions := accesscontrolmock.NewMockedPermissionsService()
	features := featuremgmt.WithFeatures()

	if dashboardService == nil {
		dashboardService = service.ProvideDashboardService(
			cfg, dashboardStore, nil, features,
			folderPermissions, dashboardPermissions, ac,
		)
	}

	hs := &HTTPServer{
		Cfg:                   cfg,
		LibraryPanelService:   &libraryPanelsService,
		LibraryElementService: &libraryElementsService,
		SQLStore:              sc.sqlStore,
		ProvisioningService:   provisioningService,
		AccessControl:         accesscontrolmock.New(),
		dashboardProvisioningService: service.ProvideDashboardService(
			cfg, dashboardStore, nil, features,
			folderPermissions, dashboardPermissions, ac,
		),
<<<<<<< HEAD
		dashboardService: dashboardService,
		Coremodels:       registry.NewBase(),
=======
		DashboardService: dashboardService,
		Features:         featuremgmt.WithFeatures(),
>>>>>>> 5fec6cc4
	}

	hs.callGetDashboard(sc)

	require.Equal(sc.t, 200, sc.resp.Code)

	dash := dtos.DashboardFullWithMeta{}
	err := json.NewDecoder(sc.resp.Body).Decode(&dash)
	require.NoError(sc.t, err)

	return dash
}

func (hs *HTTPServer) callGetDashboard(sc *scenarioContext) {
	sc.handlerFunc = hs.GetDashboard
	sc.fakeReqWithParams("GET", sc.url, map[string]string{}).exec()
}

func (hs *HTTPServer) callGetDashboardVersion(sc *scenarioContext) {
	sc.handlerFunc = hs.GetDashboardVersion
	sc.fakeReqWithParams("GET", sc.url, map[string]string{}).exec()
}

func (hs *HTTPServer) callGetDashboardVersions(sc *scenarioContext) {
	sc.handlerFunc = hs.GetDashboardVersions
	sc.fakeReqWithParams("GET", sc.url, map[string]string{}).exec()
}

func (hs *HTTPServer) callDeleteDashboardByUID(t *testing.T,
	sc *scenarioContext, mockDashboard *dashboards.FakeDashboardService) {
	hs.DashboardService = mockDashboard
	sc.handlerFunc = hs.DeleteDashboardByUID
	sc.fakeReqWithParams("DELETE", sc.url, map[string]string{}).exec()
}

func callPostDashboard(sc *scenarioContext) {
	sc.fakeReqWithParams("POST", sc.url, map[string]string{}).exec()
}

func callRestoreDashboardVersion(sc *scenarioContext) {
	sc.fakeReqWithParams("POST", sc.url, map[string]string{}).exec()
}

func callPostDashboardShouldReturnSuccess(sc *scenarioContext) {
	callPostDashboard(sc)

	assert.Equal(sc.t, 200, sc.resp.Code)
}

func postDashboardScenario(t *testing.T, desc string, url string, routePattern string, cmd models.SaveDashboardCommand, dashboardService dashboards.DashboardService, folderService dashboards.FolderService, fn scenarioFunc) {
	t.Run(fmt.Sprintf("%s %s", desc, url), func(t *testing.T) {
		cfg := setting.NewCfg()
		hs := HTTPServer{
			Cfg:                 cfg,
			ProvisioningService: provisioning.NewProvisioningServiceMock(context.Background()),
			Live:                newTestLive(t, sqlstore.InitTestDB(t)),
			QuotaService: &quotaimpl.Service{
				Cfg: cfg,
			},
			pluginStore:           &fakePluginStore{},
			LibraryPanelService:   &mockLibraryPanelService{},
			LibraryElementService: &mockLibraryElementService{},
			DashboardService:      dashboardService,
			folderService:         folderService,
			Features:              featuremgmt.WithFeatures(),
			Coremodels:            registry.NewBase(),
		}

		sc := setupScenarioContext(t, url)
		sc.defaultHandler = routing.Wrap(func(c *models.ReqContext) response.Response {
			c.Req.Body = mockRequestBody(cmd)
			c.Req.Header.Add("Content-Type", "application/json")
			sc.context = c
			sc.context.SignedInUser = &models.SignedInUser{OrgId: cmd.OrgId, UserId: cmd.UserId}

			return hs.PostDashboard(c)
		})

		sc.m.Post(routePattern, sc.defaultHandler)

		fn(sc)
	})
}

func postDiffScenario(t *testing.T, desc string, url string, routePattern string, cmd dtos.CalculateDiffOptions,
	role models.RoleType, fn scenarioFunc, sqlmock sqlstore.Store, fakeDashboardVersionService *dashvertest.FakeDashboardVersionService) {
	t.Run(fmt.Sprintf("%s %s", desc, url), func(t *testing.T) {
		cfg := setting.NewCfg()
		hs := HTTPServer{
			Cfg:                     cfg,
			ProvisioningService:     provisioning.NewProvisioningServiceMock(context.Background()),
			Live:                    newTestLive(t, sqlstore.InitTestDB(t)),
			QuotaService:            &quotaimpl.Service{Cfg: cfg},
			LibraryPanelService:     &mockLibraryPanelService{},
			LibraryElementService:   &mockLibraryElementService{},
			SQLStore:                sqlmock,
			dashboardVersionService: fakeDashboardVersionService,
<<<<<<< HEAD
			Coremodels:              registry.NewBase(),
=======
			Features:                featuremgmt.WithFeatures(),
>>>>>>> 5fec6cc4
		}

		sc := setupScenarioContext(t, url)
		sc.defaultHandler = routing.Wrap(func(c *models.ReqContext) response.Response {
			c.Req.Body = mockRequestBody(cmd)
			c.Req.Header.Add("Content-Type", "application/json")
			sc.context = c
			sc.context.SignedInUser = &models.SignedInUser{
				OrgId:  testOrgID,
				UserId: testUserID,
			}
			sc.context.OrgRole = role

			return hs.CalculateDashboardDiff(c)
		})

		sc.m.Post(routePattern, sc.defaultHandler)

		fn(sc)
	})
}

func restoreDashboardVersionScenario(t *testing.T, desc string, url string, routePattern string,
	mock *dashboards.FakeDashboardService, fakeDashboardVersionService *dashvertest.FakeDashboardVersionService,
	cmd dtos.RestoreDashboardVersionCommand, fn scenarioFunc, sqlStore sqlstore.Store) {
	t.Run(fmt.Sprintf("%s %s", desc, url), func(t *testing.T) {
		cfg := setting.NewCfg()
		hs := HTTPServer{
			Cfg:                     cfg,
			ProvisioningService:     provisioning.NewProvisioningServiceMock(context.Background()),
			Live:                    newTestLive(t, sqlstore.InitTestDB(t)),
			QuotaService:            &quotaimpl.Service{Cfg: cfg},
			LibraryPanelService:     &mockLibraryPanelService{},
			LibraryElementService:   &mockLibraryElementService{},
			DashboardService:        mock,
			SQLStore:                sqlStore,
			Features:                featuremgmt.WithFeatures(),
			dashboardVersionService: fakeDashboardVersionService,
			Coremodels:              registry.NewBase(),
		}

		sc := setupScenarioContext(t, url)
		sc.sqlStore = sqlStore
		sc.dashboardVersionService = fakeDashboardVersionService
		sc.defaultHandler = routing.Wrap(func(c *models.ReqContext) response.Response {
			c.Req.Body = mockRequestBody(cmd)
			c.Req.Header.Add("Content-Type", "application/json")
			sc.context = c
			sc.context.SignedInUser = &models.SignedInUser{
				OrgId:  testOrgID,
				UserId: testUserID,
			}
			sc.context.OrgRole = models.ROLE_ADMIN

			return hs.RestoreDashboardVersion(c)
		})

		sc.m.Post(routePattern, sc.defaultHandler)

		fn(sc)
	})
}

func (sc *scenarioContext) ToJSON() *simplejson.Json {
	result := simplejson.New()
	err := json.NewDecoder(sc.resp.Body).Decode(result)
	require.NoError(sc.t, err)
	return result
}

type mockDashboardProvisioningService struct {
	dashboards.DashboardProvisioningService
}

func (s mockDashboardProvisioningService) GetProvisionedDashboardDataByDashboardID(dashboardID int64) (
	*models.DashboardProvisioning, error) {
	return nil, nil
}

type mockLibraryPanelService struct {
}

func (m *mockLibraryPanelService) LoadLibraryPanelsForDashboard(c context.Context, dash *models.Dashboard) error {
	return nil
}

func (m *mockLibraryPanelService) CleanLibraryPanelsForDashboard(dash *models.Dashboard) error {
	return nil
}

func (m *mockLibraryPanelService) ConnectLibraryPanelsForDashboard(c context.Context, signedInUser *models.SignedInUser, dash *models.Dashboard) error {
	return nil
}

func (m *mockLibraryPanelService) ImportLibraryPanelsForDashboard(c context.Context, signedInUser *models.SignedInUser, libraryPanels *simplejson.Json, panels []interface{}, folderID int64) error {
	return nil
}

type mockLibraryElementService struct {
}

func (l *mockLibraryElementService) CreateElement(c context.Context, signedInUser *models.SignedInUser, cmd libraryelements.CreateLibraryElementCommand) (libraryelements.LibraryElementDTO, error) {
	return libraryelements.LibraryElementDTO{}, nil
}

// GetElement gets an element from a UID.
func (l *mockLibraryElementService) GetElement(c context.Context, signedInUser *models.SignedInUser, UID string) (libraryelements.LibraryElementDTO, error) {
	return libraryelements.LibraryElementDTO{}, nil
}

// GetElementsForDashboard gets all connected elements for a specific dashboard.
func (l *mockLibraryElementService) GetElementsForDashboard(c context.Context, dashboardID int64) (map[string]libraryelements.LibraryElementDTO, error) {
	return map[string]libraryelements.LibraryElementDTO{}, nil
}

// ConnectElementsToDashboard connects elements to a specific dashboard.
func (l *mockLibraryElementService) ConnectElementsToDashboard(c context.Context, signedInUser *models.SignedInUser, elementUIDs []string, dashboardID int64) error {
	return nil
}

// DisconnectElementsFromDashboard disconnects elements from a specific dashboard.
func (l *mockLibraryElementService) DisconnectElementsFromDashboard(c context.Context, dashboardID int64) error {
	return nil
}

// DeleteLibraryElementsInFolder deletes all elements for a specific folder.
func (l *mockLibraryElementService) DeleteLibraryElementsInFolder(c context.Context, signedInUser *models.SignedInUser, folderUID string) error {
	return nil
}<|MERGE_RESOLUTION|>--- conflicted
+++ resolved
@@ -261,11 +261,8 @@
 			AccessControl:           accesscontrolmock.New(),
 			DashboardService:        dashboardService,
 			dashboardVersionService: fakeDashboardVersionService,
-<<<<<<< HEAD
+			Features:                featuremgmt.WithFeatures(),
 			Coremodels:              registry.NewBase(),
-=======
-			Features:                featuremgmt.WithFeatures(),
->>>>>>> 5fec6cc4
 		}
 
 		setUp := func() {
@@ -904,13 +901,9 @@
 				dashboardProvisioningService: mockDashboardProvisioningService{},
 				SQLStore:                     mockSQLStore,
 				AccessControl:                accesscontrolmock.New(),
-<<<<<<< HEAD
-				dashboardService:             dashboardService,
-				Coremodels:                   registry.NewBase(),
-=======
 				DashboardService:             dashboardService,
 				Features:                     featuremgmt.WithFeatures(),
->>>>>>> 5fec6cc4
+				Coremodels:                   registry.NewBase(),
 			}
 			hs.callGetDashboard(sc)
 
@@ -963,13 +956,9 @@
 			cfg, dashboardStore, nil, features,
 			folderPermissions, dashboardPermissions, ac,
 		),
-<<<<<<< HEAD
-		dashboardService: dashboardService,
-		Coremodels:       registry.NewBase(),
-=======
 		DashboardService: dashboardService,
 		Features:         featuremgmt.WithFeatures(),
->>>>>>> 5fec6cc4
+		Coremodels:       registry.NewBase(),
 	}
 
 	hs.callGetDashboard(sc)
@@ -1067,11 +1056,8 @@
 			LibraryElementService:   &mockLibraryElementService{},
 			SQLStore:                sqlmock,
 			dashboardVersionService: fakeDashboardVersionService,
-<<<<<<< HEAD
+			Features:                featuremgmt.WithFeatures(),
 			Coremodels:              registry.NewBase(),
-=======
-			Features:                featuremgmt.WithFeatures(),
->>>>>>> 5fec6cc4
 		}
 
 		sc := setupScenarioContext(t, url)
