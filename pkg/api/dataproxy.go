package api

import (
	"fmt"
	"time"

	"github.com/grafana/grafana/pkg/api/pluginproxy"
	"github.com/grafana/grafana/pkg/bus"
	"github.com/grafana/grafana/pkg/metrics"
	m "github.com/grafana/grafana/pkg/models"
	"github.com/grafana/grafana/pkg/plugins"
)

<<<<<<< HEAD
var (
	dataproxyLogger log.Logger = log.New("data-proxy-log")
)

func NewReverseProxy(ds *m.DataSource, proxyPath string, targetUrl *url.URL) *httputil.ReverseProxy {
	director := func(req *http.Request) {
		req.URL.Scheme = targetUrl.Scheme
		req.URL.Host = targetUrl.Host
		req.Host = targetUrl.Host

		reqQueryVals := req.URL.Query()

		if ds.Type == m.DS_INFLUXDB_08 {
			req.URL.Path = util.JoinUrlFragments(targetUrl.Path, "db/"+ds.Database+"/"+proxyPath)
			reqQueryVals.Add("u", ds.User)
			reqQueryVals.Add("p", ds.Password)
			req.URL.RawQuery = reqQueryVals.Encode()
		} else if ds.Type == m.DS_INFLUXDB {
			req.URL.Path = util.JoinUrlFragments(targetUrl.Path, proxyPath)
			req.URL.RawQuery = reqQueryVals.Encode()
			if !ds.BasicAuth {
				req.Header.Del("Authorization")
				req.Header.Add("Authorization", util.GetBasicAuthHeader(ds.User, ds.Password))
			}
    } else {
			req.URL.Path = util.JoinUrlFragments(targetUrl.Path, proxyPath)
		}
=======
const HeaderNameNoBackendCache = "X-Grafana-NoCache"
>>>>>>> ad15c540

func (hs *HttpServer) getDatasourceById(id int64, orgId int64, nocache bool) (*m.DataSource, error) {
	cacheKey := fmt.Sprintf("ds-%d", id)

	if !nocache {
		if cached, found := hs.cache.Get(cacheKey); found {
			ds := cached.(*m.DataSource)
			if ds.OrgId == orgId {
				return ds, nil
			}
		}
	}

	query := m.GetDataSourceByIdQuery{Id: id, OrgId: orgId}
	if err := bus.Dispatch(&query); err != nil {
		return nil, err
	}

	hs.cache.Set(cacheKey, query.Result, time.Second*5)
	return query.Result, nil
}

func (hs *HttpServer) ProxyDataSourceRequest(c *m.ReqContext) {
	c.TimeRequest(metrics.M_DataSource_ProxyReq_Timer)

	nocache := c.Req.Header.Get(HeaderNameNoBackendCache) == "true"

	ds, err := hs.getDatasourceById(c.ParamsInt64(":id"), c.OrgId, nocache)

	if err != nil {
		c.JsonApiErr(500, "Unable to load datasource meta data", err)
		return
	}

	// find plugin
	plugin, ok := plugins.DataSources[ds.Type]
	if !ok {
		c.JsonApiErr(500, "Unable to find datasource plugin", err)
		return
	}

	proxyPath := c.Params("*")
	proxy := pluginproxy.NewDataSourceProxy(ds, plugin, c, proxyPath)
	proxy.HandleRequest()
}<|MERGE_RESOLUTION|>--- conflicted
+++ resolved
@@ -11,37 +11,7 @@
 	"github.com/grafana/grafana/pkg/plugins"
 )
 
-<<<<<<< HEAD
-var (
-	dataproxyLogger log.Logger = log.New("data-proxy-log")
-)
-
-func NewReverseProxy(ds *m.DataSource, proxyPath string, targetUrl *url.URL) *httputil.ReverseProxy {
-	director := func(req *http.Request) {
-		req.URL.Scheme = targetUrl.Scheme
-		req.URL.Host = targetUrl.Host
-		req.Host = targetUrl.Host
-
-		reqQueryVals := req.URL.Query()
-
-		if ds.Type == m.DS_INFLUXDB_08 {
-			req.URL.Path = util.JoinUrlFragments(targetUrl.Path, "db/"+ds.Database+"/"+proxyPath)
-			reqQueryVals.Add("u", ds.User)
-			reqQueryVals.Add("p", ds.Password)
-			req.URL.RawQuery = reqQueryVals.Encode()
-		} else if ds.Type == m.DS_INFLUXDB {
-			req.URL.Path = util.JoinUrlFragments(targetUrl.Path, proxyPath)
-			req.URL.RawQuery = reqQueryVals.Encode()
-			if !ds.BasicAuth {
-				req.Header.Del("Authorization")
-				req.Header.Add("Authorization", util.GetBasicAuthHeader(ds.User, ds.Password))
-			}
-    } else {
-			req.URL.Path = util.JoinUrlFragments(targetUrl.Path, proxyPath)
-		}
-=======
 const HeaderNameNoBackendCache = "X-Grafana-NoCache"
->>>>>>> ad15c540
 
 func (hs *HttpServer) getDatasourceById(id int64, orgId int64, nocache bool) (*m.DataSource, error) {
 	cacheKey := fmt.Sprintf("ds-%d", id)
