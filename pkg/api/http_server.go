--- conflicted
+++ resolved
@@ -113,12 +113,8 @@
 	tracingService            tracing.Tracer
 	updateChecker             *updatechecker.Service
 	searchUsersService        searchusers.Service
-<<<<<<< HEAD
-	expressionService         *expr.Service
 	teamGuardian              teamguardian.TeamGuardian
-=======
 	queryDataService          *query.Service
->>>>>>> 238345b6
 }
 
 type ServerOptions struct {
@@ -142,13 +138,8 @@
 	libraryPanelService librarypanels.Service, libraryElementService libraryelements.Service,
 	quotaService *quota.QuotaService, socialService social.Service, tracingService tracing.Tracer,
 	encryptionService encryption.Internal, updateChecker *updatechecker.Service, searchUsersService searchusers.Service,
-<<<<<<< HEAD
-	dataSourcesService *datasources.Service, secretsService secrets.Service, expressionService *expr.Service,
+	dataSourcesService *datasources.Service, secretsService secrets.Service, queryDataService *query.Service,
 	teamGuardian teamguardian.TeamGuardian) (*HTTPServer, error) {
-=======
-	dataSourcesService *datasources.Service, secretsService secrets.Service,
-	queryDataService *query.Service) (*HTTPServer, error) {
->>>>>>> 238345b6
 	web.Env = cfg.Env
 	m := web.New()
 
@@ -199,12 +190,8 @@
 		SecretsService:            secretsService,
 		DataSourcesService:        dataSourcesService,
 		searchUsersService:        searchUsersService,
-<<<<<<< HEAD
-		expressionService:         expressionService,
 		teamGuardian:              teamGuardian,
-=======
 		queryDataService:          queryDataService,
->>>>>>> 238345b6
 	}
 	if hs.Listener != nil {
 		hs.log.Debug("Using provided listener")
