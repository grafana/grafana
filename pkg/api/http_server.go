--- conflicted
+++ resolved
@@ -28,11 +28,7 @@
 	_ "github.com/grafana/grafana/pkg/plugins/backendplugin/manager"
 	"github.com/grafana/grafana/pkg/plugins/plugincontext"
 	"github.com/grafana/grafana/pkg/plugins/plugindashboards"
-<<<<<<< HEAD
-=======
-	"github.com/grafana/grafana/pkg/registry"
 	"github.com/grafana/grafana/pkg/services/accesscontrol"
->>>>>>> 9d7d33eb
 	"github.com/grafana/grafana/pkg/services/alerting"
 	"github.com/grafana/grafana/pkg/services/contexthandler"
 	"github.com/grafana/grafana/pkg/services/datasourceproxy"
@@ -64,7 +60,6 @@
 	httpSrv     *http.Server
 	middlewares []macaron.Handler
 
-<<<<<<< HEAD
 	UsageStatsService      *usagestats.UsageStatsService
 	PluginContextProvider  *plugincontext.Provider `inject:""`
 	RouteRegister          routing.RouteRegister
@@ -80,25 +75,8 @@
 	ProvisioningService    provisioning.ProvisioningService `inject:""`
 	Login                  login.Service                    `inject:""`
 	License                models.Licensing
+	AccessControl          accesscontrol.AccessControl `inject:""`
 	BackendPluginManager   backendplugin.Manager
-=======
-	PluginContextProvider  *plugincontext.Provider                 `inject:""`
-	RouteRegister          routing.RouteRegister                   `inject:""`
-	Bus                    bus.Bus                                 `inject:""`
-	RenderService          rendering.Service                       `inject:""`
-	Cfg                    *setting.Cfg                            `inject:""`
-	HooksService           *hooks.HooksService                     `inject:""`
-	CacheService           *localcache.CacheService                `inject:""`
-	DatasourceCache        datasources.CacheService                `inject:""`
-	AuthTokenService       models.UserTokenService                 `inject:""`
-	QuotaService           *quota.QuotaService                     `inject:""`
-	RemoteCacheService     *remotecache.RemoteCache                `inject:""`
-	ProvisioningService    provisioning.ProvisioningService        `inject:""`
-	Login                  login.Service                           `inject:""`
-	License                models.Licensing                        `inject:""`
-	AccessControl          accesscontrol.AccessControl             `inject:""`
-	BackendPluginManager   backendplugin.Manager                   `inject:""`
->>>>>>> 9d7d33eb
 	DataProxy              *datasourceproxy.DatasourceProxyService `inject:""`
 	PluginRequestValidator models.PluginRequestValidator
 	PluginManager          plugins.Manager
