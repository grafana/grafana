package api

import (
	"context"
	"crypto/tls"
	"fmt"
	"net"
	"net/http"
	"os"
	"path"
	"sync"

	"github.com/grafana/grafana/pkg/services/live"
	"github.com/grafana/grafana/pkg/services/search"

	"github.com/grafana/grafana/pkg/plugins/backendplugin"

	"github.com/grafana/grafana/pkg/api/routing"
	httpstatic "github.com/grafana/grafana/pkg/api/static"
	"github.com/grafana/grafana/pkg/bus"
	"github.com/grafana/grafana/pkg/components/simplejson"
	"github.com/grafana/grafana/pkg/infra/localcache"
	"github.com/grafana/grafana/pkg/infra/log"
	"github.com/grafana/grafana/pkg/infra/remotecache"
	"github.com/grafana/grafana/pkg/middleware"
	"github.com/grafana/grafana/pkg/models"
	"github.com/grafana/grafana/pkg/plugins"
	"github.com/grafana/grafana/pkg/registry"
	"github.com/grafana/grafana/pkg/services/datasources"
	"github.com/grafana/grafana/pkg/services/hooks"
	"github.com/grafana/grafana/pkg/services/login"
	"github.com/grafana/grafana/pkg/services/provisioning"
	"github.com/grafana/grafana/pkg/services/quota"
	"github.com/grafana/grafana/pkg/services/rendering"
	"github.com/grafana/grafana/pkg/setting"
	"github.com/grafana/grafana/pkg/util/errutil"
	"github.com/prometheus/client_golang/prometheus"
	"github.com/prometheus/client_golang/prometheus/promhttp"
	macaron "gopkg.in/macaron.v1"
)

func init() {
	registry.Register(&registry.Descriptor{
		Name:         "HTTPServer",
		Instance:     &HTTPServer{},
		InitPriority: registry.High,
	})
}

type HTTPServer struct {
	log         log.Logger
	macaron     *macaron.Macaron
	context     context.Context
	httpSrv     *http.Server
	middlewares []macaron.Handler

	routeRegister        routing.RouteRegister
	Bus                  bus.Bus                          `inject:""`
	RenderService        rendering.Service                `inject:""`
	Cfg                  *setting.Cfg                     `inject:""`
	HooksService         *hooks.HooksService              `inject:""`
	CacheService         *localcache.CacheService         `inject:""`
	DatasourceCache      datasources.CacheService         `inject:""`
	AuthTokenService     models.UserTokenService          `inject:""`
	QuotaService         *quota.QuotaService              `inject:""`
	RemoteCacheService   *remotecache.RemoteCache         `inject:""`
	ProvisioningService  provisioning.ProvisioningService `inject:""`
	Login                *login.LoginService              `inject:""`
	License              models.Licensing                 `inject:""`
	BackendPluginManager backendplugin.Manager            `inject:""`
	PluginManager        *plugins.PluginManager           `inject:""`
	SearchService        *search.SearchService            `inject:""`
	Live                 *live.GrafanaLive
	Listener             net.Listener
}

func (hs *HTTPServer) Init() error {
	hs.log = log.New("http.server")

	hs.routeRegister = routing.NewRouteRegister(middleware.RequestMetrics, middleware.RequestTracing)
	// Set up a websocket broker
	if hs.Cfg.IsLiveEnabled() { // feature flag
		node, err := live.InitalizeBroker()
		if err != nil {
			return err
		}
		hs.Live = node

		// Spit random walk to example
		go live.RunRandomCSV(hs.Live, "random-2s-stream", 2000, 0)
		go live.RunRandomCSV(hs.Live, "random-flakey-stream", 400, .6)
	}

	hs.macaron = hs.newMacaron()
	hs.registerRoutes()

	return nil
}

func (hs *HTTPServer) AddMiddleware(middleware macaron.Handler) {
	hs.middlewares = append(hs.middlewares, middleware)
}

func (hs *HTTPServer) Run(ctx context.Context) error {
	hs.context = ctx

	hs.applyRoutes()

	hs.httpSrv = &http.Server{
		Addr:    fmt.Sprintf("%s:%s", setting.HttpAddr, setting.HttpPort),
		Handler: hs.macaron,
	}
	switch setting.Protocol {
	case setting.HTTP2:
		if err := hs.configureHttp2(); err != nil {
			return err
		}
	case setting.HTTPS:
		if err := hs.configureHttps(); err != nil {
			return err
		}
	}

	listener, err := hs.getListener()
	if err != nil {
		return err
	}

	hs.log.Info("HTTP Server Listen", "address", listener.Addr().String(), "protocol",
		setting.Protocol, "subUrl", setting.AppSubUrl, "socket", setting.SocketPath)

	var wg sync.WaitGroup
	wg.Add(1)

	// handle http shutdown on server context done
	go func() {
		defer wg.Done()

		<-ctx.Done()
		if err := hs.httpSrv.Shutdown(context.Background()); err != nil {
			hs.log.Error("Failed to shutdown server", "error", err)
		}
	}()

	switch setting.Protocol {
	case setting.HTTP, setting.SOCKET:
		if err := hs.httpSrv.Serve(listener); err != nil {
			if err == http.ErrServerClosed {
				hs.log.Debug("server was shutdown gracefully")
				return nil
			}
			return err
		}
	case setting.HTTP2, setting.HTTPS:
		if err := hs.httpSrv.ServeTLS(listener, setting.CertFile, setting.KeyFile); err != nil {
			if err == http.ErrServerClosed {
				hs.log.Debug("server was shutdown gracefully")
				return nil
			}
			return err
		}
	default:
		panic(fmt.Sprintf("Unhandled protocol %q", setting.Protocol))
	}

	wg.Wait()

	return nil
}

func (hs *HTTPServer) getListener() (net.Listener, error) {
	if hs.Listener != nil {
		return hs.Listener, nil
	}

	switch setting.Protocol {
	case setting.HTTP, setting.HTTPS, setting.HTTP2:
<<<<<<< HEAD
		// TODO: Support already having a listener
=======
>>>>>>> 2a2992b0
		listener, err := net.Listen("tcp", hs.httpSrv.Addr)
		if err != nil {
			return nil, errutil.Wrapf(err, "failed to open listener on address %s", hs.httpSrv.Addr)
		}
		return listener, nil
	case setting.SOCKET:
		listener, err := net.ListenUnix("unix", &net.UnixAddr{Name: setting.SocketPath, Net: "unix"})
		if err != nil {
			return nil, errutil.Wrapf(err, "failed to open listener for socket %s", setting.SocketPath)
		}

		// Make socket writable by group
		if err := os.Chmod(setting.SocketPath, 0660); err != nil {
			return nil, errutil.Wrapf(err, "failed to change socket permissions")
		}

		return listener, nil
	default:
		hs.log.Error("Invalid protocol", "protocol", setting.Protocol)
		return nil, fmt.Errorf("invalid protocol %q", setting.Protocol)
	}
}

func (hs *HTTPServer) configureHttps() error {
	if setting.CertFile == "" {
		return fmt.Errorf("cert_file cannot be empty when using HTTPS")
	}

	if setting.KeyFile == "" {
		return fmt.Errorf("cert_key cannot be empty when using HTTPS")
	}

	if _, err := os.Stat(setting.CertFile); os.IsNotExist(err) {
		return fmt.Errorf(`Cannot find SSL cert_file at %v`, setting.CertFile)
	}

	if _, err := os.Stat(setting.KeyFile); os.IsNotExist(err) {
		return fmt.Errorf(`Cannot find SSL key_file at %v`, setting.KeyFile)
	}

	tlsCfg := &tls.Config{
		MinVersion:               tls.VersionTLS12,
		PreferServerCipherSuites: true,
		CipherSuites: []uint16{
			tls.TLS_ECDHE_ECDSA_WITH_AES_128_GCM_SHA256,
			tls.TLS_ECDHE_RSA_WITH_AES_128_GCM_SHA256,
			tls.TLS_ECDHE_ECDSA_WITH_AES_256_GCM_SHA384,
			tls.TLS_ECDHE_RSA_WITH_AES_256_GCM_SHA384,
			tls.TLS_ECDHE_ECDSA_WITH_AES_128_CBC_SHA,
			tls.TLS_ECDHE_RSA_WITH_AES_128_CBC_SHA,
			tls.TLS_ECDHE_ECDSA_WITH_AES_256_CBC_SHA,
			tls.TLS_ECDHE_RSA_WITH_AES_256_CBC_SHA,
			tls.TLS_RSA_WITH_AES_128_GCM_SHA256,
			tls.TLS_RSA_WITH_AES_256_GCM_SHA384,
			tls.TLS_RSA_WITH_AES_128_CBC_SHA,
			tls.TLS_RSA_WITH_AES_256_CBC_SHA,
		},
	}

	hs.httpSrv.TLSConfig = tlsCfg
	hs.httpSrv.TLSNextProto = make(map[string]func(*http.Server, *tls.Conn, http.Handler))

	return nil
}

func (hs *HTTPServer) configureHttp2() error {
	if setting.CertFile == "" {
		return fmt.Errorf("cert_file cannot be empty when using HTTP2")
	}

	if setting.KeyFile == "" {
		return fmt.Errorf("cert_key cannot be empty when using HTTP2")
	}

	if _, err := os.Stat(setting.CertFile); os.IsNotExist(err) {
		return fmt.Errorf(`Cannot find SSL cert_file at %v`, setting.CertFile)
	}

	if _, err := os.Stat(setting.KeyFile); os.IsNotExist(err) {
		return fmt.Errorf(`Cannot find SSL key_file at %v`, setting.KeyFile)
	}

	tlsCfg := &tls.Config{
		MinVersion:               tls.VersionTLS12,
		PreferServerCipherSuites: false,
		CipherSuites: []uint16{
			tls.TLS_CHACHA20_POLY1305_SHA256,
			tls.TLS_AES_128_GCM_SHA256,
			tls.TLS_AES_256_GCM_SHA384,
			tls.TLS_ECDHE_ECDSA_WITH_AES_128_GCM_SHA256,
			tls.TLS_ECDHE_RSA_WITH_AES_128_GCM_SHA256,
			tls.TLS_ECDHE_ECDSA_WITH_AES_256_GCM_SHA384,
			tls.TLS_ECDHE_RSA_WITH_AES_256_GCM_SHA384,
			tls.TLS_ECDHE_ECDSA_WITH_CHACHA20_POLY1305,
			tls.TLS_ECDHE_RSA_WITH_CHACHA20_POLY1305,
		},
		NextProtos: []string{"h2", "http/1.1"},
	}

	hs.httpSrv.TLSConfig = tlsCfg

	return nil
}

func (hs *HTTPServer) newMacaron() *macaron.Macaron {
	macaron.Env = setting.Env
	m := macaron.New()

	// automatically set HEAD for every GET
	m.SetAutoHead(true)

	return m
}

func (hs *HTTPServer) applyRoutes() {
	// start with middlewares & static routes
	hs.addMiddlewaresAndStaticRoutes()
	// then add view routes & api routes
	hs.routeRegister.Register(hs.macaron)
	// then custom app proxy routes
	hs.initAppPluginRoutes(hs.macaron)
	// lastly not found route
	hs.macaron.NotFound(hs.NotFoundHandler)
}

func (hs *HTTPServer) addMiddlewaresAndStaticRoutes() {
	m := hs.macaron

	m.Use(middleware.Logger())

	if setting.EnableGzip {
		m.Use(middleware.Gziper())
	}

	m.Use(middleware.Recovery())

	for _, route := range plugins.StaticRoutes {
		pluginRoute := path.Join("/public/plugins/", route.PluginId)
		hs.log.Debug("Plugins: Adding route", "route", pluginRoute, "dir", route.Directory)
		hs.mapStatic(m, route.Directory, "", pluginRoute)
	}

	hs.mapStatic(m, setting.StaticRootPath, "build", "public/build")
	hs.mapStatic(m, setting.StaticRootPath, "", "public")
	hs.mapStatic(m, setting.StaticRootPath, "robots.txt", "robots.txt")

	if setting.ImageUploadProvider == "local" {
		hs.mapStatic(m, hs.Cfg.ImagesDir, "", "/public/img/attachments")
	}

	m.Use(middleware.AddDefaultResponseHeaders())

	if setting.ServeFromSubPath && setting.AppSubUrl != "" {
		m.SetURLPrefix(setting.AppSubUrl)
	}

	m.Use(macaron.Renderer(macaron.RenderOptions{
		Directory:  path.Join(setting.StaticRootPath, "views"),
		IndentJSON: macaron.Env != macaron.PROD,
		Delims:     macaron.Delims{Left: "[[", Right: "]]"},
	}))

	m.Use(hs.metricsEndpoint)
	m.Use(middleware.GetContextHandler(
		hs.AuthTokenService,
		hs.RemoteCacheService,
		hs.RenderService,
	))
	m.Use(middleware.OrgRedirect())

	// needs to be after context handler
	if setting.EnforceDomain {
		m.Use(middleware.ValidateHostHeader(setting.Domain))
	}

	m.Use(middleware.HandleNoCacheHeader())

	for _, mw := range hs.middlewares {
		m.Use(mw)
	}
}

func (hs *HTTPServer) metricsEndpoint(ctx *macaron.Context) {
	if !hs.Cfg.MetricsEndpointEnabled {
		return
	}

	if ctx.Req.Method != http.MethodGet || ctx.Req.URL.Path != "/metrics" {
		return
	}

	if hs.metricsEndpointBasicAuthEnabled() && !BasicAuthenticatedRequest(ctx.Req, hs.Cfg.MetricsEndpointBasicAuthUsername, hs.Cfg.MetricsEndpointBasicAuthPassword) {
		ctx.Resp.WriteHeader(http.StatusUnauthorized)
		return
	}

	promhttp.
		HandlerFor(prometheus.DefaultGatherer, promhttp.HandlerOpts{}).
		ServeHTTP(ctx.Resp, ctx.Req.Request)
}

func (hs *HTTPServer) healthHandler(ctx *macaron.Context) {
	notHeadOrGet := ctx.Req.Method != http.MethodGet && ctx.Req.Method != http.MethodHead
	if notHeadOrGet || ctx.Req.URL.Path != "/api/health" {
		return
	}

	data := simplejson.New()
	data.Set("database", "ok")
	if !hs.Cfg.AnonymousHideVersion {
		data.Set("version", setting.BuildVersion)
		data.Set("commit", setting.BuildCommit)
	}

	if err := bus.Dispatch(&models.GetDBHealthQuery{}); err != nil {
		data.Set("database", "failing")
		ctx.Resp.Header().Set("Content-Type", "application/json; charset=UTF-8")
		ctx.Resp.WriteHeader(503)
	} else {
		ctx.Resp.Header().Set("Content-Type", "application/json; charset=UTF-8")
		ctx.Resp.WriteHeader(200)
	}

	dataBytes, err := data.EncodePretty()
	if err != nil {
		hs.log.Error("Failed to encode data", "err", err)
		return
	}

	if _, err := ctx.Resp.Write(dataBytes); err != nil {
		hs.log.Error("Failed to write to response", "err", err)
	}
}

func (hs *HTTPServer) mapStatic(m *macaron.Macaron, rootDir string, dir string, prefix string) {
	headers := func(c *macaron.Context) {
		c.Resp.Header().Set("Cache-Control", "public, max-age=3600")
	}

	if prefix == "public/build" {
		headers = func(c *macaron.Context) {
			c.Resp.Header().Set("Cache-Control", "public, max-age=31536000")
		}
	}

	if setting.Env == setting.DEV {
		headers = func(c *macaron.Context) {
			c.Resp.Header().Set("Cache-Control", "max-age=0, must-revalidate, no-cache")
		}
	}

	m.Use(httpstatic.Static(
		path.Join(rootDir, dir),
		httpstatic.StaticOptions{
			SkipLogging: true,
			Prefix:      prefix,
			AddHeaders:  headers,
		},
	))
}

func (hs *HTTPServer) metricsEndpointBasicAuthEnabled() bool {
	return hs.Cfg.MetricsEndpointBasicAuthUsername != "" && hs.Cfg.MetricsEndpointBasicAuthPassword != ""
}<|MERGE_RESOLUTION|>--- conflicted
+++ resolved
@@ -175,10 +175,37 @@
 
 	switch setting.Protocol {
 	case setting.HTTP, setting.HTTPS, setting.HTTP2:
-<<<<<<< HEAD
+		listener, err := net.Listen("tcp", hs.httpSrv.Addr)
+		if err != nil {
+			return nil, errutil.Wrapf(err, "failed to open listener on address %s", hs.httpSrv.Addr)
+		}
+		return listener, nil
+	case setting.SOCKET:
+		listener, err := net.ListenUnix("unix", &net.UnixAddr{Name: setting.SocketPath, Net: "unix"})
+		if err != nil {
+			return nil, errutil.Wrapf(err, "failed to open listener for socket %s", setting.SocketPath)
+		}
+
+		// Make socket writable by group
+		if err := os.Chmod(setting.SocketPath, 0660); err != nil {
+			return nil, errutil.Wrapf(err, "failed to change socket permissions")
+		}
+
+		return listener, nil
+	default:
+		hs.log.Error("Invalid protocol", "protocol", setting.Protocol)
+		return nil, fmt.Errorf("invalid protocol %q", setting.Protocol)
+	}
+}
+
+func (hs *HTTPServer) getListener() (net.Listener, error) {
+	if hs.Listener != nil {
+		return hs.Listener, nil
+	}
+
+	switch setting.Protocol {
+	case setting.HTTP, setting.HTTPS, setting.HTTP2:
 		// TODO: Support already having a listener
-=======
->>>>>>> 2a2992b0
 		listener, err := net.Listen("tcp", hs.httpSrv.Addr)
 		if err != nil {
 			return nil, errutil.Wrapf(err, "failed to open listener on address %s", hs.httpSrv.Addr)
