--- conflicted
+++ resolved
@@ -169,7 +169,7 @@
 	commentsService              *comments.Service
 	AlertNotificationService     *alerting.AlertNotificationService
 	dashboardsnapshotsService    dashboardsnapshots.Service
-	PluginSettings               pluginSettings.Service
+	PluginSettings               *pluginSettings.Service
 	AvatarCacheServer            *avatar.AvatarCacheServer
 	preferenceService            pref.Service
 	Csrf                         csrf.Service
@@ -218,13 +218,8 @@
 	notificationService *notifications.NotificationService, dashboardService dashboards.DashboardService,
 	dashboardProvisioningService dashboards.DashboardProvisioningService, folderService dashboards.FolderService,
 	datasourcePermissionsService permissions.DatasourcePermissionsService, alertNotificationService *alerting.AlertNotificationService,
-<<<<<<< HEAD
-	dashboardsnapshotsService dashboardsnapshots.Service, commentsService *comments.Service, pluginSettings pluginSettings.Service,
-	avatarCacheServer *avatar.AvatarCacheServer, preferenceService pref.Service, entityEventsService store.EntityEventsService,
-=======
 	dashboardsnapshotsService dashboardsnapshots.Service, commentsService *comments.Service, pluginSettings *pluginSettings.Service,
 	avatarCacheServer *avatar.AvatarCacheServer, preferenceService pref.Service,
->>>>>>> 39c31416
 	teamsPermissionsService accesscontrol.TeamPermissionsService, folderPermissionsService accesscontrol.FolderPermissionsService,
 	dashboardPermissionsService accesscontrol.DashboardPermissionsService, dashboardVersionService dashver.Service,
 	starService star.Service, csrfService csrf.Service, coremodels *registry.Base,
