--- conflicted
+++ resolved
@@ -62,31 +62,6 @@
 	httpSrv     *http.Server
 	middlewares []macaron.Handler
 
-<<<<<<< HEAD
-	RouteRegister        routing.RouteRegister              `inject:""`
-	Bus                  bus.Bus                            `inject:""`
-	RenderService        rendering.Service                  `inject:""`
-	Cfg                  *setting.Cfg                       `inject:""`
-	HooksService         *hooks.HooksService                `inject:""`
-	CacheService         *localcache.CacheService           `inject:""`
-	DatasourceCache      datasources.CacheService           `inject:""`
-	AuthTokenService     models.UserTokenService            `inject:""`
-	QuotaService         *quota.QuotaService                `inject:""`
-	RemoteCacheService   *remotecache.RemoteCache           `inject:""`
-	ProvisioningService  provisioning.ProvisioningService   `inject:""`
-	Login                *login.LoginService                `inject:""`
-	License              models.Licensing                   `inject:""`
-	BackendPluginManager backendplugin.Manager              `inject:""`
-	PluginManager        *plugins.PluginManager             `inject:""`
-	SearchService        *search.SearchService              `inject:""`
-	ShortURLService      *shorturls.ShortURLService         `inject:""`
-	Live                 *live.GrafanaLive                  `inject:""`
-	ContextHandler       *contexthandler.ContextHandler     `inject:""`
-	SQLStore             *sqlstore.SQLStore                 `inject:""`
-	LibraryPanelService  *librarypanels.LibraryPanelService `inject:""`
-	AccessControl        authorization.AccessControl        `inject:""`
-	Listener             net.Listener
-=======
 	RouteRegister          routing.RouteRegister              `inject:""`
 	Bus                    bus.Bus                            `inject:""`
 	RenderService          rendering.Service                  `inject:""`
@@ -109,8 +84,8 @@
 	ContextHandler         *contexthandler.ContextHandler     `inject:""`
 	SQLStore               *sqlstore.SQLStore                 `inject:""`
 	LibraryPanelService    *librarypanels.LibraryPanelService `inject:""`
+	AccessControl          authorization.AccessControl        `inject:""`
 	Listener               net.Listener
->>>>>>> 50da456b
 }
 
 func (hs *HTTPServer) Init() error {
