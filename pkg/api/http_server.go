package api

import (
	"context"
	"crypto/tls"
	"errors"
	"fmt"
	"net"
	"net/http"
	"os"
	"path"
	"path/filepath"
	"strings"
	"sync"

	"github.com/grafana/grafana/pkg/api/routing"
	httpstatic "github.com/grafana/grafana/pkg/api/static"
	"github.com/grafana/grafana/pkg/bus"
	"github.com/grafana/grafana/pkg/components/simplejson"
	"github.com/grafana/grafana/pkg/infra/localcache"
	"github.com/grafana/grafana/pkg/infra/log"
	"github.com/grafana/grafana/pkg/infra/remotecache"
	"github.com/grafana/grafana/pkg/infra/tracing"
	"github.com/grafana/grafana/pkg/login/social"
	"github.com/grafana/grafana/pkg/middleware"
	"github.com/grafana/grafana/pkg/models"
	"github.com/grafana/grafana/pkg/plugins"
	"github.com/grafana/grafana/pkg/plugins/plugincontext"
	"github.com/grafana/grafana/pkg/services/accesscontrol"
	acmiddleware "github.com/grafana/grafana/pkg/services/accesscontrol/middleware"
	"github.com/grafana/grafana/pkg/services/accesscontrol/resourcepermissions"
	"github.com/grafana/grafana/pkg/services/accesscontrol/resourceservices"
	"github.com/grafana/grafana/pkg/services/alerting"
	"github.com/grafana/grafana/pkg/services/cleanup"
	"github.com/grafana/grafana/pkg/services/contexthandler"
	"github.com/grafana/grafana/pkg/services/datasourceproxy"
	"github.com/grafana/grafana/pkg/services/datasources"
	"github.com/grafana/grafana/pkg/services/encryption"
	"github.com/grafana/grafana/pkg/services/featuremgmt"
	"github.com/grafana/grafana/pkg/services/hooks"
	"github.com/grafana/grafana/pkg/services/libraryelements"
	"github.com/grafana/grafana/pkg/services/librarypanels"
	"github.com/grafana/grafana/pkg/services/live"
	"github.com/grafana/grafana/pkg/services/live/pushhttp"
	"github.com/grafana/grafana/pkg/services/login"
	"github.com/grafana/grafana/pkg/services/ngalert"
	"github.com/grafana/grafana/pkg/services/provisioning"
<<<<<<< HEAD
	"github.com/grafana/grafana/pkg/services/queryhistory"
=======
	"github.com/grafana/grafana/pkg/services/query"
>>>>>>> 5d66194e
	"github.com/grafana/grafana/pkg/services/quota"
	"github.com/grafana/grafana/pkg/services/rendering"
	"github.com/grafana/grafana/pkg/services/schemaloader"
	"github.com/grafana/grafana/pkg/services/search"
	"github.com/grafana/grafana/pkg/services/searchusers"
	"github.com/grafana/grafana/pkg/services/secrets"
	"github.com/grafana/grafana/pkg/services/serviceaccounts"
	"github.com/grafana/grafana/pkg/services/shorturls"
	"github.com/grafana/grafana/pkg/services/sqlstore"
	"github.com/grafana/grafana/pkg/services/teamguardian"
	"github.com/grafana/grafana/pkg/services/thumbs"
	"github.com/grafana/grafana/pkg/services/updatechecker"
	"github.com/grafana/grafana/pkg/setting"
	"github.com/grafana/grafana/pkg/util/errutil"
	"github.com/grafana/grafana/pkg/web"
	"github.com/prometheus/client_golang/prometheus"
	"github.com/prometheus/client_golang/prometheus/promhttp"
)

type HTTPServer struct {
	log              log.Logger
	web              *web.Mux
	context          context.Context
	httpSrv          *http.Server
	middlewares      []web.Handler
	namedMiddlewares []routing.RegisterNamedMiddleware

	PluginContextProvider     *plugincontext.Provider
	RouteRegister             routing.RouteRegister
	Bus                       bus.Bus
	RenderService             rendering.Service
	Cfg                       *setting.Cfg
	Features                  *featuremgmt.FeatureManager
	SettingsProvider          setting.Provider
	HooksService              *hooks.HooksService
	CacheService              *localcache.CacheService
	DataSourceCache           datasources.CacheService
	AuthTokenService          models.UserTokenService
	QuotaService              *quota.QuotaService
	RemoteCacheService        *remotecache.RemoteCache
	ProvisioningService       provisioning.ProvisioningService
	Login                     login.Service
	License                   models.Licensing
	AccessControl             accesscontrol.AccessControl
	DataProxy                 *datasourceproxy.DataSourceProxyService
	PluginRequestValidator    models.PluginRequestValidator
	pluginClient              plugins.Client
	pluginStore               plugins.Store
	pluginDashboardManager    plugins.PluginDashboardManager
	pluginStaticRouteResolver plugins.StaticRouteResolver
	pluginErrorResolver       plugins.ErrorResolver
	SearchService             *search.SearchService
	ShortURLService           shorturls.Service
	QueryHistoryService       queryhistory.Service
	Live                      *live.GrafanaLive
	LivePushGateway           *pushhttp.Gateway
	ThumbService              thumbs.Service
	ContextHandler            *contexthandler.ContextHandler
	SQLStore                  *sqlstore.SQLStore
	AlertEngine               *alerting.AlertEngine
	LoadSchemaService         *schemaloader.SchemaLoaderService
	AlertNG                   *ngalert.AlertNG
	LibraryPanelService       librarypanels.Service
	LibraryElementService     libraryelements.Service
	SocialService             social.Service
	Listener                  net.Listener
	EncryptionService         encryption.Internal
	SecretsService            secrets.Service
	DataSourcesService        *datasources.Service
	cleanUpService            *cleanup.CleanUpService
	tracer                    tracing.Tracer
	updateChecker             *updatechecker.Service
	searchUsersService        searchusers.Service
	teamGuardian              teamguardian.TeamGuardian
	queryDataService          *query.Service
	serviceAccountsService    serviceaccounts.Service
	TeamPermissionsService    *resourcepermissions.Service
}

type ServerOptions struct {
	Listener net.Listener
}

func ProvideHTTPServer(opts ServerOptions, cfg *setting.Cfg, routeRegister routing.RouteRegister, bus bus.Bus,
	renderService rendering.Service, licensing models.Licensing, hooksService *hooks.HooksService,
	cacheService *localcache.CacheService, sqlStore *sqlstore.SQLStore, alertEngine *alerting.AlertEngine,
	pluginRequestValidator models.PluginRequestValidator, pluginStaticRouteResolver plugins.StaticRouteResolver,
	pluginDashboardManager plugins.PluginDashboardManager, pluginStore plugins.Store, pluginClient plugins.Client,
	pluginErrorResolver plugins.ErrorResolver, settingsProvider setting.Provider,
	dataSourceCache datasources.CacheService, userTokenService models.UserTokenService,
	cleanUpService *cleanup.CleanUpService, shortURLService shorturls.Service, queryHistoryService queryhistory.Service,
	thumbService thumbs.Service, remoteCache *remotecache.RemoteCache, provisioningService provisioning.ProvisioningService,
	loginService login.Service, accessControl accesscontrol.AccessControl,
	dataSourceProxy *datasourceproxy.DataSourceProxyService, searchService *search.SearchService,
	live *live.GrafanaLive, livePushGateway *pushhttp.Gateway, plugCtxProvider *plugincontext.Provider,
	contextHandler *contexthandler.ContextHandler, features *featuremgmt.FeatureManager,
	schemaService *schemaloader.SchemaLoaderService, alertNG *ngalert.AlertNG,
	libraryPanelService librarypanels.Service, libraryElementService libraryelements.Service,
	quotaService *quota.QuotaService, socialService social.Service, tracer tracing.Tracer,
	encryptionService encryption.Internal, updateChecker *updatechecker.Service, searchUsersService searchusers.Service,
	dataSourcesService *datasources.Service, secretsService secrets.Service, queryDataService *query.Service,
	teamGuardian teamguardian.TeamGuardian, serviceaccountsService serviceaccounts.Service,
	resourcePermissionServices *resourceservices.ResourceServices) (*HTTPServer, error) {
	web.Env = cfg.Env
	m := web.New()

	hs := &HTTPServer{
		Cfg:                       cfg,
		RouteRegister:             routeRegister,
		Bus:                       bus,
		RenderService:             renderService,
		License:                   licensing,
		HooksService:              hooksService,
		CacheService:              cacheService,
		SQLStore:                  sqlStore,
		AlertEngine:               alertEngine,
		PluginRequestValidator:    pluginRequestValidator,
		pluginClient:              pluginClient,
		pluginStore:               pluginStore,
		pluginStaticRouteResolver: pluginStaticRouteResolver,
		pluginDashboardManager:    pluginDashboardManager,
		pluginErrorResolver:       pluginErrorResolver,
		updateChecker:             updateChecker,
		SettingsProvider:          settingsProvider,
		DataSourceCache:           dataSourceCache,
		AuthTokenService:          userTokenService,
		cleanUpService:            cleanUpService,
		ShortURLService:           shortURLService,
<<<<<<< HEAD
		QueryHistoryService:       queryHistoryService,
=======
		Features:                  features,
>>>>>>> 5d66194e
		ThumbService:              thumbService,
		RemoteCacheService:        remoteCache,
		ProvisioningService:       provisioningService,
		Login:                     loginService,
		AccessControl:             accessControl,
		DataProxy:                 dataSourceProxy,
		SearchService:             searchService,
		Live:                      live,
		LivePushGateway:           livePushGateway,
		PluginContextProvider:     plugCtxProvider,
		ContextHandler:            contextHandler,
		LoadSchemaService:         schemaService,
		AlertNG:                   alertNG,
		LibraryPanelService:       libraryPanelService,
		LibraryElementService:     libraryElementService,
		QuotaService:              quotaService,
		tracer:                    tracer,
		log:                       log.New("http.server"),
		web:                       m,
		Listener:                  opts.Listener,
		SocialService:             socialService,
		EncryptionService:         encryptionService,
		SecretsService:            secretsService,
		DataSourcesService:        dataSourcesService,
		searchUsersService:        searchUsersService,
		teamGuardian:              teamGuardian,
		queryDataService:          queryDataService,
		serviceAccountsService:    serviceaccountsService,
		TeamPermissionsService:    resourcePermissionServices.GetTeamService(),
	}
	if hs.Listener != nil {
		hs.log.Debug("Using provided listener")
	}
	hs.registerRoutes()

	if err := hs.declareFixedRoles(); err != nil {
		return nil, err
	}
	return hs, nil
}

func (hs *HTTPServer) AddMiddleware(middleware web.Handler) {
	hs.middlewares = append(hs.middlewares, middleware)
}

func (hs *HTTPServer) AddNamedMiddleware(middleware routing.RegisterNamedMiddleware) {
	hs.namedMiddlewares = append(hs.namedMiddlewares, middleware)
}

func (hs *HTTPServer) Run(ctx context.Context) error {
	hs.context = ctx

	hs.applyRoutes()

	// Remove any square brackets enclosing IPv6 addresses, a format we support for backwards compatibility
	host := strings.TrimSuffix(strings.TrimPrefix(hs.Cfg.HTTPAddr, "["), "]")
	hs.httpSrv = &http.Server{
		Addr:        net.JoinHostPort(host, hs.Cfg.HTTPPort),
		Handler:     hs.web,
		ReadTimeout: hs.Cfg.ReadTimeout,
	}
	switch hs.Cfg.Protocol {
	case setting.HTTP2Scheme:
		if err := hs.configureHttp2(); err != nil {
			return err
		}
	case setting.HTTPSScheme:
		if err := hs.configureHttps(); err != nil {
			return err
		}
	default:
	}

	listener, err := hs.getListener()
	if err != nil {
		return err
	}

	hs.log.Info("HTTP Server Listen", "address", listener.Addr().String(), "protocol",
		hs.Cfg.Protocol, "subUrl", hs.Cfg.AppSubURL, "socket", hs.Cfg.SocketPath)

	var wg sync.WaitGroup
	wg.Add(1)

	// handle http shutdown on server context done
	go func() {
		defer wg.Done()

		<-ctx.Done()
		if err := hs.httpSrv.Shutdown(context.Background()); err != nil {
			hs.log.Error("Failed to shutdown server", "error", err)
		}
	}()

	switch hs.Cfg.Protocol {
	case setting.HTTPScheme, setting.SocketScheme:
		if err := hs.httpSrv.Serve(listener); err != nil {
			if errors.Is(err, http.ErrServerClosed) {
				hs.log.Debug("server was shutdown gracefully")
				return nil
			}
			return err
		}
	case setting.HTTP2Scheme, setting.HTTPSScheme:
		if err := hs.httpSrv.ServeTLS(listener, hs.Cfg.CertFile, hs.Cfg.KeyFile); err != nil {
			if errors.Is(err, http.ErrServerClosed) {
				hs.log.Debug("server was shutdown gracefully")
				return nil
			}
			return err
		}
	default:
		panic(fmt.Sprintf("Unhandled protocol %q", hs.Cfg.Protocol))
	}

	wg.Wait()

	return nil
}

func (hs *HTTPServer) getListener() (net.Listener, error) {
	if hs.Listener != nil {
		return hs.Listener, nil
	}

	switch hs.Cfg.Protocol {
	case setting.HTTPScheme, setting.HTTPSScheme, setting.HTTP2Scheme:
		listener, err := net.Listen("tcp", hs.httpSrv.Addr)
		if err != nil {
			return nil, errutil.Wrapf(err, "failed to open listener on address %s", hs.httpSrv.Addr)
		}
		return listener, nil
	case setting.SocketScheme:
		listener, err := net.ListenUnix("unix", &net.UnixAddr{Name: hs.Cfg.SocketPath, Net: "unix"})
		if err != nil {
			return nil, errutil.Wrapf(err, "failed to open listener for socket %s", hs.Cfg.SocketPath)
		}

		// Make socket writable by group
		// nolint:gosec
		if err := os.Chmod(hs.Cfg.SocketPath, 0660); err != nil {
			return nil, errutil.Wrapf(err, "failed to change socket permissions")
		}

		return listener, nil
	default:
		hs.log.Error("Invalid protocol", "protocol", hs.Cfg.Protocol)
		return nil, fmt.Errorf("invalid protocol %q", hs.Cfg.Protocol)
	}
}

func (hs *HTTPServer) configureHttps() error {
	if hs.Cfg.CertFile == "" {
		return fmt.Errorf("cert_file cannot be empty when using HTTPS")
	}

	if hs.Cfg.KeyFile == "" {
		return fmt.Errorf("cert_key cannot be empty when using HTTPS")
	}

	if _, err := os.Stat(hs.Cfg.CertFile); os.IsNotExist(err) {
		return fmt.Errorf(`cannot find SSL cert_file at %q`, hs.Cfg.CertFile)
	}

	if _, err := os.Stat(hs.Cfg.KeyFile); os.IsNotExist(err) {
		return fmt.Errorf(`cannot find SSL key_file at %q`, hs.Cfg.KeyFile)
	}

	tlsCfg := &tls.Config{
		MinVersion:               tls.VersionTLS12,
		PreferServerCipherSuites: true,
		CipherSuites: []uint16{
			tls.TLS_ECDHE_ECDSA_WITH_AES_128_GCM_SHA256,
			tls.TLS_ECDHE_RSA_WITH_AES_128_GCM_SHA256,
			tls.TLS_ECDHE_ECDSA_WITH_AES_256_GCM_SHA384,
			tls.TLS_ECDHE_RSA_WITH_AES_256_GCM_SHA384,
			tls.TLS_ECDHE_RSA_WITH_AES_128_CBC_SHA,
			tls.TLS_ECDHE_ECDSA_WITH_AES_256_CBC_SHA,
			tls.TLS_ECDHE_RSA_WITH_AES_256_CBC_SHA,
			tls.TLS_RSA_WITH_AES_128_GCM_SHA256,
			tls.TLS_RSA_WITH_AES_256_GCM_SHA384,
			tls.TLS_RSA_WITH_AES_128_CBC_SHA,
			tls.TLS_RSA_WITH_AES_256_CBC_SHA,
		},
	}

	hs.httpSrv.TLSConfig = tlsCfg
	hs.httpSrv.TLSNextProto = make(map[string]func(*http.Server, *tls.Conn, http.Handler))

	return nil
}

func (hs *HTTPServer) configureHttp2() error {
	if hs.Cfg.CertFile == "" {
		return fmt.Errorf("cert_file cannot be empty when using HTTP2")
	}

	if hs.Cfg.KeyFile == "" {
		return fmt.Errorf("cert_key cannot be empty when using HTTP2")
	}

	if _, err := os.Stat(hs.Cfg.CertFile); os.IsNotExist(err) {
		return fmt.Errorf(`cannot find SSL cert_file at %q`, hs.Cfg.CertFile)
	}

	if _, err := os.Stat(hs.Cfg.KeyFile); os.IsNotExist(err) {
		return fmt.Errorf(`cannot find SSL key_file at %q`, hs.Cfg.KeyFile)
	}

	tlsCfg := &tls.Config{
		MinVersion:               tls.VersionTLS12,
		PreferServerCipherSuites: true,
		CipherSuites: []uint16{
			tls.TLS_CHACHA20_POLY1305_SHA256,
			tls.TLS_AES_128_GCM_SHA256,
			tls.TLS_AES_256_GCM_SHA384,
			tls.TLS_ECDHE_ECDSA_WITH_AES_128_GCM_SHA256,
			tls.TLS_ECDHE_RSA_WITH_AES_128_GCM_SHA256,
			tls.TLS_ECDHE_ECDSA_WITH_AES_256_GCM_SHA384,
			tls.TLS_ECDHE_RSA_WITH_AES_256_GCM_SHA384,
			tls.TLS_ECDHE_ECDSA_WITH_CHACHA20_POLY1305,
			tls.TLS_ECDHE_RSA_WITH_CHACHA20_POLY1305,
		},
		NextProtos: []string{"h2", "http/1.1"},
	}

	hs.httpSrv.TLSConfig = tlsCfg

	return nil
}

func (hs *HTTPServer) applyRoutes() {
	// start with middlewares & static routes
	hs.addMiddlewaresAndStaticRoutes()
	// then add view routes & api routes
	hs.RouteRegister.Register(hs.web, hs.namedMiddlewares...)
	// then custom app proxy routes
	hs.initAppPluginRoutes(hs.web)
	// lastly not found route
	hs.web.NotFound(middleware.ReqSignedIn, hs.NotFoundHandler)
}

func (hs *HTTPServer) addMiddlewaresAndStaticRoutes() {
	m := hs.web

	m.Use(middleware.RequestTracing(hs.tracer))

	m.Use(middleware.Logger(hs.Cfg))

	if hs.Cfg.EnableGzip {
		m.UseMiddleware(middleware.Gziper())
	}

	m.Use(middleware.Recovery(hs.Cfg))

	hs.mapStatic(m, hs.Cfg.StaticRootPath, "build", "public/build")
	hs.mapStatic(m, hs.Cfg.StaticRootPath, "", "public")
	hs.mapStatic(m, hs.Cfg.StaticRootPath, "robots.txt", "robots.txt")

	if hs.Cfg.ImageUploadProvider == "local" {
		hs.mapStatic(m, hs.Cfg.ImagesDir, "", "/public/img/attachments")
	}

	m.Use(middleware.AddDefaultResponseHeaders(hs.Cfg))

	if hs.Cfg.ServeFromSubPath && hs.Cfg.AppSubURL != "" {
		m.SetURLPrefix(hs.Cfg.AppSubURL)
	}

	m.UseMiddleware(web.Renderer(filepath.Join(hs.Cfg.StaticRootPath, "views"), "[[", "]]"))

	// These endpoints are used for monitoring the Grafana instance
	// and should not be redirected or rejected.
	m.Use(hs.healthzHandler)
	m.Use(hs.apiHealthHandler)
	m.Use(hs.metricsEndpoint)

	m.Use(hs.ContextHandler.Middleware)
	m.Use(middleware.OrgRedirect(hs.Cfg))
	m.Use(acmiddleware.LoadPermissionsMiddleware(hs.AccessControl))

	// needs to be after context handler
	if hs.Cfg.EnforceDomain {
		m.Use(middleware.ValidateHostHeader(hs.Cfg))
	}

	m.Use(middleware.HandleNoCacheHeader)
	m.UseMiddleware(middleware.AddCSPHeader(hs.Cfg, hs.log))

	for _, mw := range hs.middlewares {
		m.Use(mw)
	}
}

func (hs *HTTPServer) metricsEndpoint(ctx *web.Context) {
	if !hs.Cfg.MetricsEndpointEnabled {
		return
	}

	if ctx.Req.Method != http.MethodGet || ctx.Req.URL.Path != "/metrics" {
		return
	}

	if hs.metricsEndpointBasicAuthEnabled() && !BasicAuthenticatedRequest(ctx.Req, hs.Cfg.MetricsEndpointBasicAuthUsername, hs.Cfg.MetricsEndpointBasicAuthPassword) {
		ctx.Resp.WriteHeader(http.StatusUnauthorized)
		return
	}

	promhttp.
		HandlerFor(prometheus.DefaultGatherer, promhttp.HandlerOpts{EnableOpenMetrics: true}).
		ServeHTTP(ctx.Resp, ctx.Req)
}

// healthzHandler always return 200 - Ok if Grafana's web server is running
func (hs *HTTPServer) healthzHandler(ctx *web.Context) {
	notHeadOrGet := ctx.Req.Method != http.MethodGet && ctx.Req.Method != http.MethodHead
	if notHeadOrGet || ctx.Req.URL.Path != "/healthz" {
		return
	}

	ctx.Resp.WriteHeader(200)
	_, err := ctx.Resp.Write([]byte("Ok"))
	if err != nil {
		hs.log.Error("could not write to response", "err", err)
	}
}

// apiHealthHandler will return ok if Grafana's web server is running and it
// can access the database. If the database cannot be accessed it will return
// http status code 503.
func (hs *HTTPServer) apiHealthHandler(ctx *web.Context) {
	notHeadOrGet := ctx.Req.Method != http.MethodGet && ctx.Req.Method != http.MethodHead
	if notHeadOrGet || ctx.Req.URL.Path != "/api/health" {
		return
	}

	data := simplejson.New()
	data.Set("database", "ok")
	if !hs.Cfg.AnonymousHideVersion {
		data.Set("version", hs.Cfg.BuildVersion)
		data.Set("commit", hs.Cfg.BuildCommit)
	}

	if !hs.databaseHealthy(ctx.Req.Context()) {
		data.Set("database", "failing")
		ctx.Resp.Header().Set("Content-Type", "application/json; charset=UTF-8")
		ctx.Resp.WriteHeader(503)
	} else {
		ctx.Resp.Header().Set("Content-Type", "application/json; charset=UTF-8")
		ctx.Resp.WriteHeader(200)
	}

	dataBytes, err := data.EncodePretty()
	if err != nil {
		hs.log.Error("Failed to encode data", "err", err)
		return
	}

	if _, err := ctx.Resp.Write(dataBytes); err != nil {
		hs.log.Error("Failed to write to response", "err", err)
	}
}

func (hs *HTTPServer) mapStatic(m *web.Mux, rootDir string, dir string, prefix string) {
	headers := func(c *web.Context) {
		c.Resp.Header().Set("Cache-Control", "public, max-age=3600")
	}

	if prefix == "public/build" {
		headers = func(c *web.Context) {
			c.Resp.Header().Set("Cache-Control", "public, max-age=31536000")
		}
	}

	if hs.Cfg.Env == setting.Dev {
		headers = func(c *web.Context) {
			c.Resp.Header().Set("Cache-Control", "max-age=0, must-revalidate, no-cache")
		}
	}

	m.Use(httpstatic.Static(
		path.Join(rootDir, dir),
		httpstatic.StaticOptions{
			SkipLogging: true,
			Prefix:      prefix,
			AddHeaders:  headers,
		},
	))
}

func (hs *HTTPServer) metricsEndpointBasicAuthEnabled() bool {
	return hs.Cfg.MetricsEndpointBasicAuthUsername != "" && hs.Cfg.MetricsEndpointBasicAuthPassword != ""
}<|MERGE_RESOLUTION|>--- conflicted
+++ resolved
@@ -45,11 +45,8 @@
 	"github.com/grafana/grafana/pkg/services/login"
 	"github.com/grafana/grafana/pkg/services/ngalert"
 	"github.com/grafana/grafana/pkg/services/provisioning"
-<<<<<<< HEAD
+	"github.com/grafana/grafana/pkg/services/query"
 	"github.com/grafana/grafana/pkg/services/queryhistory"
-=======
-	"github.com/grafana/grafana/pkg/services/query"
->>>>>>> 5d66194e
 	"github.com/grafana/grafana/pkg/services/quota"
 	"github.com/grafana/grafana/pkg/services/rendering"
 	"github.com/grafana/grafana/pkg/services/schemaloader"
@@ -178,11 +175,8 @@
 		AuthTokenService:          userTokenService,
 		cleanUpService:            cleanUpService,
 		ShortURLService:           shortURLService,
-<<<<<<< HEAD
 		QueryHistoryService:       queryHistoryService,
-=======
 		Features:                  features,
->>>>>>> 5d66194e
 		ThumbService:              thumbService,
 		RemoteCacheService:        remoteCache,
 		ProvisioningService:       provisioningService,
