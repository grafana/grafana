--- conflicted
+++ resolved
@@ -152,13 +152,10 @@
 	AvatarCacheServer            *avatar.AvatarCacheServer
 	preferenceService            pref.Service
 	entityEventsService          store.EntityEventsService
-<<<<<<< HEAD
-	CoremodelRegistry            *coremodel.Registry
-=======
 	folderPermissionsService     accesscontrol.FolderPermissionsService
 	dashboardPermissionsService  accesscontrol.DashboardPermissionsService
 	starService                  star.Service
->>>>>>> 03fe1435
+	CoremodelRegistry            *coremodel.Registry
 }
 
 type ServerOptions struct {
@@ -191,12 +188,8 @@
 	datasourcePermissionsService permissions.DatasourcePermissionsService, alertNotificationService *alerting.AlertNotificationService,
 	dashboardsnapshotsService *dashboardsnapshots.Service, commentsService *comments.Service, pluginSettings *pluginSettings.Service,
 	avatarCacheServer *avatar.AvatarCacheServer, preferenceService pref.Service, entityEventsService store.EntityEventsService,
-<<<<<<< HEAD
-	coremodelRegistry *coremodel.Registry,
-=======
 	teamsPermissionsService accesscontrol.TeamPermissionsService, folderPermissionsService accesscontrol.FolderPermissionsService,
-	dashboardPermissionsService accesscontrol.DashboardPermissionsService, starService star.Service,
->>>>>>> 03fe1435
+	dashboardPermissionsService accesscontrol.DashboardPermissionsService, starService star.Service, coremodelRegistry *coremodel.Registry,
 ) (*HTTPServer, error) {
 	web.Env = cfg.Env
 	m := web.New()
@@ -271,13 +264,10 @@
 		AvatarCacheServer:            avatarCacheServer,
 		preferenceService:            preferenceService,
 		entityEventsService:          entityEventsService,
-<<<<<<< HEAD
-		CoremodelRegistry:            coremodelRegistry,
-=======
 		folderPermissionsService:     folderPermissionsService,
 		dashboardPermissionsService:  dashboardPermissionsService,
 		starService:                  starService,
->>>>>>> 03fe1435
+		CoremodelRegistry:            coremodelRegistry,
 	}
 	if hs.Listener != nil {
 		hs.log.Debug("Using provided listener")
