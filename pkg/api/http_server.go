--- conflicted
+++ resolved
@@ -152,11 +152,8 @@
 	PluginSettings               *pluginSettings.Service
 	AvatarCacheServer            *avatar.AvatarCacheServer
 	preferenceService            pref.Service
-<<<<<<< HEAD
+	entityEventsService          store.EntityEventsService
 	CoremodelRegistry            *coremodel.Registry
-=======
-	entityEventsService          store.EntityEventsService
->>>>>>> 9d129bde
 }
 
 type ServerOptions struct {
@@ -188,11 +185,8 @@
 	dashboardProvisioningService dashboards.DashboardProvisioningService, folderService dashboards.FolderService,
 	datasourcePermissionsService permissions.DatasourcePermissionsService, alertNotificationService *alerting.AlertNotificationService,
 	dashboardsnapshotsService *dashboardsnapshots.Service, commentsService *comments.Service, pluginSettings *pluginSettings.Service,
-<<<<<<< HEAD
-	avatarCacheServer *avatar.AvatarCacheServer, preferenceService pref.Service, coremodelRegistry *coremodel.Registry,
-=======
 	avatarCacheServer *avatar.AvatarCacheServer, preferenceService pref.Service, entityEventsService store.EntityEventsService,
->>>>>>> 9d129bde
+	coremodelRegistry *coremodel.Registry,
 ) (*HTTPServer, error) {
 	web.Env = cfg.Env
 	m := web.New()
@@ -267,11 +261,8 @@
 		permissionServices:           permissionsServices,
 		AvatarCacheServer:            avatarCacheServer,
 		preferenceService:            preferenceService,
-<<<<<<< HEAD
+		entityEventsService:          entityEventsService,
 		CoremodelRegistry:            coremodelRegistry,
-=======
-		entityEventsService:          entityEventsService,
->>>>>>> 9d129bde
 	}
 	if hs.Listener != nil {
 		hs.log.Debug("Using provided listener")
