package api

import (
	"context"
	"crypto/tls"
	"errors"
	"fmt"
	"net"
	"net/http"
	"os"
	"path"
	"path/filepath"
	"strings"
	"sync"

	"github.com/grafana/grafana/pkg/bus"
	"github.com/grafana/grafana/pkg/middleware/csrf"

<<<<<<< HEAD
=======
	"github.com/prometheus/client_golang/prometheus"
	"github.com/prometheus/client_golang/prometheus/promhttp"

>>>>>>> 82e32447
	"github.com/grafana/grafana/pkg/api/avatar"
	"github.com/grafana/grafana/pkg/api/routing"
	httpstatic "github.com/grafana/grafana/pkg/api/static"
	"github.com/grafana/grafana/pkg/components/simplejson"
	"github.com/grafana/grafana/pkg/framework/coremodel/registry"
	"github.com/grafana/grafana/pkg/infra/kvstore"
	"github.com/grafana/grafana/pkg/infra/localcache"
	"github.com/grafana/grafana/pkg/infra/log"
	"github.com/grafana/grafana/pkg/infra/remotecache"
	"github.com/grafana/grafana/pkg/infra/tracing"
	loginpkg "github.com/grafana/grafana/pkg/login"
	"github.com/grafana/grafana/pkg/login/social"
	"github.com/grafana/grafana/pkg/middleware"
	"github.com/grafana/grafana/pkg/models"
	"github.com/grafana/grafana/pkg/plugins"
	"github.com/grafana/grafana/pkg/plugins/plugincontext"
	"github.com/grafana/grafana/pkg/services/accesscontrol"
	"github.com/grafana/grafana/pkg/services/alerting"
	"github.com/grafana/grafana/pkg/services/cleanup"
	"github.com/grafana/grafana/pkg/services/comments"
	"github.com/grafana/grafana/pkg/services/contexthandler"
	"github.com/grafana/grafana/pkg/services/dashboards"
	"github.com/grafana/grafana/pkg/services/dashboardsnapshots"
	dashver "github.com/grafana/grafana/pkg/services/dashboardversion"
	"github.com/grafana/grafana/pkg/services/datasourceproxy"
	"github.com/grafana/grafana/pkg/services/datasources"
	"github.com/grafana/grafana/pkg/services/datasources/permissions"
	"github.com/grafana/grafana/pkg/services/encryption"
	"github.com/grafana/grafana/pkg/services/export"
	"github.com/grafana/grafana/pkg/services/featuremgmt"
	"github.com/grafana/grafana/pkg/services/hooks"
	"github.com/grafana/grafana/pkg/services/ldap"
	"github.com/grafana/grafana/pkg/services/libraryelements"
	"github.com/grafana/grafana/pkg/services/librarypanels"
	"github.com/grafana/grafana/pkg/services/live"
	"github.com/grafana/grafana/pkg/services/live/pushhttp"
	"github.com/grafana/grafana/pkg/services/login"
	"github.com/grafana/grafana/pkg/services/ngalert"
	"github.com/grafana/grafana/pkg/services/notifications"
	"github.com/grafana/grafana/pkg/services/playlist"
	"github.com/grafana/grafana/pkg/services/plugindashboards"
	pluginSettings "github.com/grafana/grafana/pkg/services/pluginsettings/service"
	pref "github.com/grafana/grafana/pkg/services/preference"
	"github.com/grafana/grafana/pkg/services/provisioning"
	"github.com/grafana/grafana/pkg/services/quota"

	"github.com/grafana/grafana/pkg/services/correlations"
	publicdashboardsApi "github.com/grafana/grafana/pkg/services/publicdashboards/api"
	"github.com/grafana/grafana/pkg/services/query"
	"github.com/grafana/grafana/pkg/services/queryhistory"
	"github.com/grafana/grafana/pkg/services/rendering"
	"github.com/grafana/grafana/pkg/services/search"
	"github.com/grafana/grafana/pkg/services/searchusers"
	"github.com/grafana/grafana/pkg/services/secrets"
	secretsKV "github.com/grafana/grafana/pkg/services/secrets/kvstore"
	"github.com/grafana/grafana/pkg/services/serviceaccounts"
	"github.com/grafana/grafana/pkg/services/shorturls"
	"github.com/grafana/grafana/pkg/services/sqlstore"
	"github.com/grafana/grafana/pkg/services/star"
	"github.com/grafana/grafana/pkg/services/store"
	"github.com/grafana/grafana/pkg/services/teamguardian"
	"github.com/grafana/grafana/pkg/services/thumbs"
	"github.com/grafana/grafana/pkg/services/updatechecker"
	"github.com/grafana/grafana/pkg/services/user"
	"github.com/grafana/grafana/pkg/setting"
	"github.com/grafana/grafana/pkg/web"
)

type HTTPServer struct {
	log              log.Logger
	web              *web.Mux
	context          context.Context
	httpSrv          *http.Server
	middlewares      []web.Handler
	namedMiddlewares []routing.RegisterNamedMiddleware
	bus              bus.Bus

	PluginContextProvider        *plugincontext.Provider
	RouteRegister                routing.RouteRegister
	RenderService                rendering.Service
	Cfg                          *setting.Cfg
	Features                     *featuremgmt.FeatureManager
	SettingsProvider             setting.Provider
	HooksService                 *hooks.HooksService
	CacheService                 *localcache.CacheService
	DataSourceCache              datasources.CacheService
	AuthTokenService             models.UserTokenService
	QuotaService                 quota.Service
	RemoteCacheService           *remotecache.RemoteCache
	ProvisioningService          provisioning.ProvisioningService
	Login                        login.Service
	License                      models.Licensing
	AccessControl                accesscontrol.AccessControl
	DataProxy                    *datasourceproxy.DataSourceProxyService
	PluginRequestValidator       models.PluginRequestValidator
	pluginClient                 plugins.Client
	pluginStore                  plugins.Store
	pluginManager                plugins.Manager
	pluginDashboardService       plugindashboards.Service
	pluginStaticRouteResolver    plugins.StaticRouteResolver
	pluginErrorResolver          plugins.ErrorResolver
	SearchService                search.Service
	ShortURLService              shorturls.Service
	QueryHistoryService          queryhistory.Service
	CorrelationsService          correlations.Service
	Live                         *live.GrafanaLive
	LivePushGateway              *pushhttp.Gateway
	ThumbService                 thumbs.Service
	ExportService                export.ExportService
	StorageService               store.StorageService
	ContextHandler               *contexthandler.ContextHandler
	SQLStore                     sqlstore.Store
	AlertEngine                  *alerting.AlertEngine
	AlertNG                      *ngalert.AlertNG
	LibraryPanelService          librarypanels.Service
	LibraryElementService        libraryelements.Service
	SocialService                social.Service
	Listener                     net.Listener
	EncryptionService            encryption.Internal
	SecretsService               secrets.Service
	remoteSecretsCheck           secretsKV.UseRemoteSecretsPluginCheck
	DataSourcesService           datasources.DataSourceService
	cleanUpService               *cleanup.CleanUpService
	tracer                       tracing.Tracer
	grafanaUpdateChecker         *updatechecker.GrafanaService
	pluginsUpdateChecker         *updatechecker.PluginsService
	searchUsersService           searchusers.Service
	ldapGroups                   ldap.Groups
	teamGuardian                 teamguardian.TeamGuardian
	queryDataService             *query.Service
	serviceAccountsService       serviceaccounts.Service
	authInfoService              login.AuthInfoService
	authenticator                loginpkg.Authenticator
	teamPermissionsService       accesscontrol.TeamPermissionsService
	NotificationService          *notifications.NotificationService
	DashboardService             dashboards.DashboardService
	dashboardProvisioningService dashboards.DashboardProvisioningService
	folderService                dashboards.FolderService
	DatasourcePermissionsService permissions.DatasourcePermissionsService
	commentsService              *comments.Service
	AlertNotificationService     *alerting.AlertNotificationService
	dashboardsnapshotsService    dashboardsnapshots.Service
	PluginSettings               *pluginSettings.Service
	AvatarCacheServer            *avatar.AvatarCacheServer
	preferenceService            pref.Service
	Csrf                         csrf.Service
	folderPermissionsService     accesscontrol.FolderPermissionsService
	dashboardPermissionsService  accesscontrol.DashboardPermissionsService
	dashboardVersionService      dashver.Service
	PublicDashboardsApi          *publicdashboardsApi.Api
	starService                  star.Service
<<<<<<< HEAD
	CoremodelRegistry            *coremodel.Registry
	Csrf                         csrf.Service
=======
	playlistService              playlist.Service
	CoremodelRegistry            *registry.Generic
	CoremodelStaticRegistry      *registry.Static
	kvStore                      kvstore.KVStore
	secretsMigrator              secrets.Migrator
	userService                  user.Service
>>>>>>> 82e32447
}

type ServerOptions struct {
	Listener net.Listener
}

func ProvideHTTPServer(opts ServerOptions, cfg *setting.Cfg, routeRegister routing.RouteRegister, bus bus.Bus,
	renderService rendering.Service, licensing models.Licensing, hooksService *hooks.HooksService,
	cacheService *localcache.CacheService, sqlStore *sqlstore.SQLStore, alertEngine *alerting.AlertEngine,
	pluginRequestValidator models.PluginRequestValidator, pluginStaticRouteResolver plugins.StaticRouteResolver,
	pluginDashboardService plugindashboards.Service, pluginStore plugins.Store, pluginClient plugins.Client,
	pluginErrorResolver plugins.ErrorResolver, pluginManager plugins.Manager, settingsProvider setting.Provider,
	dataSourceCache datasources.CacheService, userTokenService models.UserTokenService,
	cleanUpService *cleanup.CleanUpService, shortURLService shorturls.Service, queryHistoryService queryhistory.Service, correlationsService correlations.Service,
	thumbService thumbs.Service, remoteCache *remotecache.RemoteCache, provisioningService provisioning.ProvisioningService,
	loginService login.Service, authenticator loginpkg.Authenticator, accessControl accesscontrol.AccessControl,
	dataSourceProxy *datasourceproxy.DataSourceProxyService, searchService *search.SearchService,
	live *live.GrafanaLive, livePushGateway *pushhttp.Gateway, plugCtxProvider *plugincontext.Provider,
	contextHandler *contexthandler.ContextHandler, features *featuremgmt.FeatureManager,
	alertNG *ngalert.AlertNG, libraryPanelService librarypanels.Service, libraryElementService libraryelements.Service,
	quotaService quota.Service, socialService social.Service, tracer tracing.Tracer, exportService export.ExportService,
	encryptionService encryption.Internal, grafanaUpdateChecker *updatechecker.GrafanaService,
	pluginsUpdateChecker *updatechecker.PluginsService, searchUsersService searchusers.Service,
	dataSourcesService datasources.DataSourceService, secretsService secrets.Service, queryDataService *query.Service,
	ldapGroups ldap.Groups, teamGuardian teamguardian.TeamGuardian, serviceaccountsService serviceaccounts.Service,
	authInfoService login.AuthInfoService, storageService store.StorageService,
	notificationService *notifications.NotificationService, dashboardService dashboards.DashboardService,
	dashboardProvisioningService dashboards.DashboardProvisioningService, folderService dashboards.FolderService,
	datasourcePermissionsService permissions.DatasourcePermissionsService, alertNotificationService *alerting.AlertNotificationService,
	dashboardsnapshotsService dashboardsnapshots.Service, commentsService *comments.Service, pluginSettings *pluginSettings.Service,
	avatarCacheServer *avatar.AvatarCacheServer, preferenceService pref.Service,
	teamsPermissionsService accesscontrol.TeamPermissionsService, folderPermissionsService accesscontrol.FolderPermissionsService,
<<<<<<< HEAD
	dashboardPermissionsService accesscontrol.DashboardPermissionsService, starService star.Service, coremodelRegistry *coremodel.Registry,
	csrf csrf.Service,
) (*HTTPServer, error) {
=======
	dashboardPermissionsService accesscontrol.DashboardPermissionsService, dashboardVersionService dashver.Service,
	starService star.Service, csrfService csrf.Service, coremodelRegistry *registry.Generic, coremodelStaticRegistry *registry.Static,
	playlistService playlist.Service, kvStore kvstore.KVStore, secretsMigrator secrets.Migrator, remoteSecretsCheck secretsKV.UseRemoteSecretsPluginCheck,
	publicDashboardsApi *publicdashboardsApi.Api, userService user.Service) (*HTTPServer, error) {
>>>>>>> 82e32447
	web.Env = cfg.Env
	m := web.New()

	hs := &HTTPServer{
		Cfg:                          cfg,
		RouteRegister:                routeRegister,
		bus:                          bus,
		RenderService:                renderService,
		License:                      licensing,
		HooksService:                 hooksService,
		CacheService:                 cacheService,
		SQLStore:                     sqlStore,
		AlertEngine:                  alertEngine,
		PluginRequestValidator:       pluginRequestValidator,
		pluginManager:                pluginManager,
		pluginClient:                 pluginClient,
		pluginStore:                  pluginStore,
		pluginStaticRouteResolver:    pluginStaticRouteResolver,
		pluginDashboardService:       pluginDashboardService,
		pluginErrorResolver:          pluginErrorResolver,
		grafanaUpdateChecker:         grafanaUpdateChecker,
		pluginsUpdateChecker:         pluginsUpdateChecker,
		SettingsProvider:             settingsProvider,
		DataSourceCache:              dataSourceCache,
		AuthTokenService:             userTokenService,
		cleanUpService:               cleanUpService,
		ShortURLService:              shortURLService,
		QueryHistoryService:          queryHistoryService,
		CorrelationsService:          correlationsService,
		Features:                     features,
		ThumbService:                 thumbService,
		StorageService:               storageService,
		RemoteCacheService:           remoteCache,
		ProvisioningService:          provisioningService,
		Login:                        loginService,
		AccessControl:                accessControl,
		DataProxy:                    dataSourceProxy,
		SearchService:                searchService,
		ExportService:                exportService,
		Live:                         live,
		LivePushGateway:              livePushGateway,
		PluginContextProvider:        plugCtxProvider,
		ContextHandler:               contextHandler,
		AlertNG:                      alertNG,
		LibraryPanelService:          libraryPanelService,
		LibraryElementService:        libraryElementService,
		QuotaService:                 quotaService,
		tracer:                       tracer,
		log:                          log.New("http.server"),
		web:                          m,
		Listener:                     opts.Listener,
		SocialService:                socialService,
		EncryptionService:            encryptionService,
		SecretsService:               secretsService,
		remoteSecretsCheck:           remoteSecretsCheck,
		DataSourcesService:           dataSourcesService,
		searchUsersService:           searchUsersService,
		ldapGroups:                   ldapGroups,
		teamGuardian:                 teamGuardian,
		queryDataService:             queryDataService,
		serviceAccountsService:       serviceaccountsService,
		authInfoService:              authInfoService,
		authenticator:                authenticator,
		NotificationService:          notificationService,
		DashboardService:             dashboardService,
		dashboardProvisioningService: dashboardProvisioningService,
		folderService:                folderService,
		DatasourcePermissionsService: datasourcePermissionsService,
		commentsService:              commentsService,
		teamPermissionsService:       teamsPermissionsService,
		AlertNotificationService:     alertNotificationService,
		dashboardsnapshotsService:    dashboardsnapshotsService,
		PluginSettings:               pluginSettings,
		AvatarCacheServer:            avatarCacheServer,
		preferenceService:            preferenceService,
		Csrf:                         csrfService,
		folderPermissionsService:     folderPermissionsService,
		dashboardPermissionsService:  dashboardPermissionsService,
		dashboardVersionService:      dashboardVersionService,
		starService:                  starService,
		playlistService:              playlistService,
		CoremodelRegistry:            coremodelRegistry,
<<<<<<< HEAD
		Csrf:                         csrf,
=======
		CoremodelStaticRegistry:      coremodelStaticRegistry,
		kvStore:                      kvStore,
		PublicDashboardsApi:          publicDashboardsApi,
		secretsMigrator:              secretsMigrator,
		userService:                  userService,
>>>>>>> 82e32447
	}
	if hs.Listener != nil {
		hs.log.Debug("Using provided listener")
	}
	hs.registerRoutes()
	hs.registerPerconaRoutes()

	// Register access control scope resolver for annotations
	hs.AccessControl.RegisterScopeAttributeResolver(AnnotationTypeScopeResolver())

	if err := hs.declareFixedRoles(); err != nil {
		return nil, err
	}
	return hs, nil
}

func (hs *HTTPServer) AddMiddleware(middleware web.Handler) {
	hs.middlewares = append(hs.middlewares, middleware)
}

func (hs *HTTPServer) AddNamedMiddleware(middleware routing.RegisterNamedMiddleware) {
	hs.namedMiddlewares = append(hs.namedMiddlewares, middleware)
}

func (hs *HTTPServer) Run(ctx context.Context) error {
	hs.context = ctx

	hs.applyRoutes()

	// Remove any square brackets enclosing IPv6 addresses, a format we support for backwards compatibility
	host := strings.TrimSuffix(strings.TrimPrefix(hs.Cfg.HTTPAddr, "["), "]")
	hs.httpSrv = &http.Server{
		Addr:        net.JoinHostPort(host, hs.Cfg.HTTPPort),
		Handler:     hs.web,
		ReadTimeout: hs.Cfg.ReadTimeout,
	}
	switch hs.Cfg.Protocol {
	case setting.HTTP2Scheme:
		if err := hs.configureHttp2(); err != nil {
			return err
		}
	case setting.HTTPSScheme:
		if err := hs.configureHttps(); err != nil {
			return err
		}
	default:
	}

	listener, err := hs.getListener()
	if err != nil {
		return err
	}

	hs.log.Info("HTTP Server Listen", "address", listener.Addr().String(), "protocol",
		hs.Cfg.Protocol, "subUrl", hs.Cfg.AppSubURL, "socket", hs.Cfg.SocketPath)

	var wg sync.WaitGroup
	wg.Add(1)

	// handle http shutdown on server context done
	go func() {
		defer wg.Done()

		<-ctx.Done()
		if err := hs.httpSrv.Shutdown(context.Background()); err != nil {
			hs.log.Error("Failed to shutdown server", "error", err)
		}
	}()

	switch hs.Cfg.Protocol {
	case setting.HTTPScheme, setting.SocketScheme:
		if err := hs.httpSrv.Serve(listener); err != nil {
			if errors.Is(err, http.ErrServerClosed) {
				hs.log.Debug("server was shutdown gracefully")
				return nil
			}
			return err
		}
	case setting.HTTP2Scheme, setting.HTTPSScheme:
		if err := hs.httpSrv.ServeTLS(listener, hs.Cfg.CertFile, hs.Cfg.KeyFile); err != nil {
			if errors.Is(err, http.ErrServerClosed) {
				hs.log.Debug("server was shutdown gracefully")
				return nil
			}
			return err
		}
	default:
		panic(fmt.Sprintf("Unhandled protocol %q", hs.Cfg.Protocol))
	}

	wg.Wait()

	return nil
}

func (hs *HTTPServer) getListener() (net.Listener, error) {
	if hs.Listener != nil {
		return hs.Listener, nil
	}

	switch hs.Cfg.Protocol {
	case setting.HTTPScheme, setting.HTTPSScheme, setting.HTTP2Scheme:
		listener, err := net.Listen("tcp", hs.httpSrv.Addr)
		if err != nil {
			return nil, fmt.Errorf("failed to open listener on address %s: %w", hs.httpSrv.Addr, err)
		}
		return listener, nil
	case setting.SocketScheme:
		listener, err := net.ListenUnix("unix", &net.UnixAddr{Name: hs.Cfg.SocketPath, Net: "unix"})
		if err != nil {
			return nil, fmt.Errorf("failed to open listener for socket %s: %w", hs.Cfg.SocketPath, err)
		}

		// Make socket writable by group
		// nolint:gosec
		if err := os.Chmod(hs.Cfg.SocketPath, 0660); err != nil {
			return nil, fmt.Errorf("failed to change socket permissions: %w", err)
		}

		return listener, nil
	default:
		hs.log.Error("Invalid protocol", "protocol", hs.Cfg.Protocol)
		return nil, fmt.Errorf("invalid protocol %q", hs.Cfg.Protocol)
	}
}

func (hs *HTTPServer) configureHttps() error {
	if hs.Cfg.CertFile == "" {
		return fmt.Errorf("cert_file cannot be empty when using HTTPS")
	}

	if hs.Cfg.KeyFile == "" {
		return fmt.Errorf("cert_key cannot be empty when using HTTPS")
	}

	if _, err := os.Stat(hs.Cfg.CertFile); os.IsNotExist(err) {
		return fmt.Errorf(`cannot find SSL cert_file at %q`, hs.Cfg.CertFile)
	}

	if _, err := os.Stat(hs.Cfg.KeyFile); os.IsNotExist(err) {
		return fmt.Errorf(`cannot find SSL key_file at %q`, hs.Cfg.KeyFile)
	}

	tlsCfg := &tls.Config{
		MinVersion: tls.VersionTLS12,
		CipherSuites: []uint16{
			tls.TLS_ECDHE_ECDSA_WITH_AES_128_GCM_SHA256,
			tls.TLS_ECDHE_RSA_WITH_AES_128_GCM_SHA256,
			tls.TLS_ECDHE_ECDSA_WITH_AES_256_GCM_SHA384,
			tls.TLS_ECDHE_RSA_WITH_AES_256_GCM_SHA384,
			tls.TLS_ECDHE_RSA_WITH_AES_128_CBC_SHA,
			tls.TLS_ECDHE_ECDSA_WITH_AES_256_CBC_SHA,
			tls.TLS_ECDHE_RSA_WITH_AES_256_CBC_SHA,
			tls.TLS_RSA_WITH_AES_128_GCM_SHA256,
			tls.TLS_RSA_WITH_AES_256_GCM_SHA384,
			tls.TLS_RSA_WITH_AES_128_CBC_SHA,
			tls.TLS_RSA_WITH_AES_256_CBC_SHA,
		},
	}

	hs.httpSrv.TLSConfig = tlsCfg
	hs.httpSrv.TLSNextProto = make(map[string]func(*http.Server, *tls.Conn, http.Handler))

	return nil
}

func (hs *HTTPServer) configureHttp2() error {
	if hs.Cfg.CertFile == "" {
		return fmt.Errorf("cert_file cannot be empty when using HTTP2")
	}

	if hs.Cfg.KeyFile == "" {
		return fmt.Errorf("cert_key cannot be empty when using HTTP2")
	}

	if _, err := os.Stat(hs.Cfg.CertFile); os.IsNotExist(err) {
		return fmt.Errorf(`cannot find SSL cert_file at %q`, hs.Cfg.CertFile)
	}

	if _, err := os.Stat(hs.Cfg.KeyFile); os.IsNotExist(err) {
		return fmt.Errorf(`cannot find SSL key_file at %q`, hs.Cfg.KeyFile)
	}

	tlsCfg := &tls.Config{
		MinVersion: tls.VersionTLS12,
		CipherSuites: []uint16{
			tls.TLS_CHACHA20_POLY1305_SHA256,
			tls.TLS_AES_128_GCM_SHA256,
			tls.TLS_AES_256_GCM_SHA384,
			tls.TLS_ECDHE_ECDSA_WITH_AES_128_GCM_SHA256,
			tls.TLS_ECDHE_RSA_WITH_AES_128_GCM_SHA256,
			tls.TLS_ECDHE_ECDSA_WITH_AES_256_GCM_SHA384,
			tls.TLS_ECDHE_RSA_WITH_AES_256_GCM_SHA384,
			tls.TLS_ECDHE_ECDSA_WITH_CHACHA20_POLY1305,
			tls.TLS_ECDHE_RSA_WITH_CHACHA20_POLY1305,
		},
		NextProtos: []string{"h2", "http/1.1"},
	}

	hs.httpSrv.TLSConfig = tlsCfg

	return nil
}

func (hs *HTTPServer) applyRoutes() {
	// start with middlewares & static routes
	hs.addMiddlewaresAndStaticRoutes()
	// then add view routes & api routes
	hs.RouteRegister.Register(hs.web, hs.namedMiddlewares...)
	// then custom app proxy routes
	hs.initAppPluginRoutes(hs.web)
	// lastly not found route
	hs.web.NotFound(middleware.ReqSignedIn, hs.NotFoundHandler)
}

func (hs *HTTPServer) addMiddlewaresAndStaticRoutes() {
	m := hs.web

	m.Use(middleware.RequestTracing(hs.tracer))
	m.Use(middleware.RequestMetrics(hs.Features))

	m.Use(middleware.Logger(hs.Cfg))

	if hs.Cfg.EnableGzip {
		m.UseMiddleware(middleware.Gziper())
	}

	m.Use(middleware.Recovery(hs.Cfg))
	m.UseMiddleware(hs.Csrf.Middleware())

	hs.mapStatic(m, hs.Cfg.StaticRootPath, "build", "public/build")
	hs.mapStatic(m, hs.Cfg.StaticRootPath, "", "public", "/public/views/swagger.html")
	hs.mapStatic(m, hs.Cfg.StaticRootPath, "robots.txt", "robots.txt")

	if hs.Cfg.ImageUploadProvider == "local" {
		hs.mapStatic(m, hs.Cfg.ImagesDir, "", "/public/img/attachments")
	}

	m.Use(middleware.AddDefaultResponseHeaders(hs.Cfg))

	if hs.Cfg.ServeFromSubPath && hs.Cfg.AppSubURL != "" {
		m.SetURLPrefix(hs.Cfg.AppSubURL)
	}

	m.UseMiddleware(web.Renderer(filepath.Join(hs.Cfg.StaticRootPath, "views"), "[[", "]]"))

	// These endpoints are used for monitoring the Grafana instance
	// and should not be redirected or rejected.
	m.Use(hs.healthzHandler)
	m.Use(hs.apiHealthHandler)
	m.Use(hs.metricsEndpoint)
	m.Use(hs.pluginMetricsEndpoint)

	m.Use(hs.ContextHandler.Middleware)
	m.Use(middleware.OrgRedirect(hs.Cfg, hs.SQLStore))
	m.Use(accesscontrol.LoadPermissionsMiddleware(hs.AccessControl))

	// needs to be after context handler
	if hs.Cfg.EnforceDomain {
		m.Use(middleware.ValidateHostHeader(hs.Cfg))
	}

	m.Use(middleware.HandleNoCacheHeader)
	m.UseMiddleware(middleware.AddCSPHeader(hs.Cfg, hs.log))

	for _, mw := range hs.middlewares {
		m.Use(mw)
	}
}

func (hs *HTTPServer) metricsEndpoint(ctx *web.Context) {
	if !hs.Cfg.MetricsEndpointEnabled {
		return
	}

	if ctx.Req.Method != http.MethodGet || ctx.Req.URL.Path != "/metrics" {
		return
	}

	if hs.metricsEndpointBasicAuthEnabled() && !BasicAuthenticatedRequest(ctx.Req, hs.Cfg.MetricsEndpointBasicAuthUsername, hs.Cfg.MetricsEndpointBasicAuthPassword) {
		ctx.Resp.WriteHeader(http.StatusUnauthorized)
		return
	}

	promhttp.
		HandlerFor(prometheus.DefaultGatherer, promhttp.HandlerOpts{EnableOpenMetrics: true}).
		ServeHTTP(ctx.Resp, ctx.Req)
}

// healthzHandler always return 200 - Ok if Grafana's web server is running
func (hs *HTTPServer) healthzHandler(ctx *web.Context) {
	notHeadOrGet := ctx.Req.Method != http.MethodGet && ctx.Req.Method != http.MethodHead
	if notHeadOrGet || ctx.Req.URL.Path != "/healthz" {
		return
	}

	ctx.Resp.WriteHeader(200)
	_, err := ctx.Resp.Write([]byte("Ok"))
	if err != nil {
		hs.log.Error("could not write to response", "err", err)
	}
}

// apiHealthHandler will return ok if Grafana's web server is running and it
// can access the database. If the database cannot be accessed it will return
// http status code 503.
func (hs *HTTPServer) apiHealthHandler(ctx *web.Context) {
	notHeadOrGet := ctx.Req.Method != http.MethodGet && ctx.Req.Method != http.MethodHead
	if notHeadOrGet || ctx.Req.URL.Path != "/api/health" {
		return
	}

	data := simplejson.New()
	data.Set("database", "ok")
	if !hs.Cfg.AnonymousHideVersion {
		data.Set("version", hs.Cfg.BuildVersion)
		data.Set("commit", hs.Cfg.BuildCommit)
	}

	if !hs.databaseHealthy(ctx.Req.Context()) {
		data.Set("database", "failing")
		ctx.Resp.Header().Set("Content-Type", "application/json; charset=UTF-8")
		ctx.Resp.WriteHeader(503)
	} else {
		ctx.Resp.Header().Set("Content-Type", "application/json; charset=UTF-8")
		ctx.Resp.WriteHeader(200)
	}

	dataBytes, err := data.EncodePretty()
	if err != nil {
		hs.log.Error("Failed to encode data", "err", err)
		return
	}

	if _, err := ctx.Resp.Write(dataBytes); err != nil {
		hs.log.Error("Failed to write to response", "err", err)
	}
}

func (hs *HTTPServer) mapStatic(m *web.Mux, rootDir string, dir string, prefix string, exclude ...string) {
	headers := func(c *web.Context) {
		c.Resp.Header().Set("Cache-Control", "public, max-age=3600")
	}

	if prefix == "public/build" {
		headers = func(c *web.Context) {
			c.Resp.Header().Set("Cache-Control", "public, max-age=31536000")
		}
	}

	if hs.Cfg.Env == setting.Dev {
		headers = func(c *web.Context) {
			c.Resp.Header().Set("Cache-Control", "max-age=0, must-revalidate, no-cache")
		}
	}

	m.Use(httpstatic.Static(
		path.Join(rootDir, dir),
		httpstatic.StaticOptions{
			SkipLogging: true,
			Prefix:      prefix,
			AddHeaders:  headers,
			Exclude:     exclude,
		},
	))
}

func (hs *HTTPServer) metricsEndpointBasicAuthEnabled() bool {
	return hs.Cfg.MetricsEndpointBasicAuthUsername != "" && hs.Cfg.MetricsEndpointBasicAuthPassword != ""
}<|MERGE_RESOLUTION|>--- conflicted
+++ resolved
@@ -16,12 +16,9 @@
 	"github.com/grafana/grafana/pkg/bus"
 	"github.com/grafana/grafana/pkg/middleware/csrf"
 
-<<<<<<< HEAD
-=======
 	"github.com/prometheus/client_golang/prometheus"
 	"github.com/prometheus/client_golang/prometheus/promhttp"
 
->>>>>>> 82e32447
 	"github.com/grafana/grafana/pkg/api/avatar"
 	"github.com/grafana/grafana/pkg/api/routing"
 	httpstatic "github.com/grafana/grafana/pkg/api/static"
@@ -173,17 +170,12 @@
 	dashboardVersionService      dashver.Service
 	PublicDashboardsApi          *publicdashboardsApi.Api
 	starService                  star.Service
-<<<<<<< HEAD
-	CoremodelRegistry            *coremodel.Registry
-	Csrf                         csrf.Service
-=======
 	playlistService              playlist.Service
 	CoremodelRegistry            *registry.Generic
 	CoremodelStaticRegistry      *registry.Static
 	kvStore                      kvstore.KVStore
 	secretsMigrator              secrets.Migrator
 	userService                  user.Service
->>>>>>> 82e32447
 }
 
 type ServerOptions struct {
@@ -216,16 +208,10 @@
 	dashboardsnapshotsService dashboardsnapshots.Service, commentsService *comments.Service, pluginSettings *pluginSettings.Service,
 	avatarCacheServer *avatar.AvatarCacheServer, preferenceService pref.Service,
 	teamsPermissionsService accesscontrol.TeamPermissionsService, folderPermissionsService accesscontrol.FolderPermissionsService,
-<<<<<<< HEAD
-	dashboardPermissionsService accesscontrol.DashboardPermissionsService, starService star.Service, coremodelRegistry *coremodel.Registry,
-	csrf csrf.Service,
-) (*HTTPServer, error) {
-=======
 	dashboardPermissionsService accesscontrol.DashboardPermissionsService, dashboardVersionService dashver.Service,
 	starService star.Service, csrfService csrf.Service, coremodelRegistry *registry.Generic, coremodelStaticRegistry *registry.Static,
 	playlistService playlist.Service, kvStore kvstore.KVStore, secretsMigrator secrets.Migrator, remoteSecretsCheck secretsKV.UseRemoteSecretsPluginCheck,
 	publicDashboardsApi *publicdashboardsApi.Api, userService user.Service) (*HTTPServer, error) {
->>>>>>> 82e32447
 	web.Env = cfg.Env
 	m := web.New()
 
@@ -308,15 +294,11 @@
 		starService:                  starService,
 		playlistService:              playlistService,
 		CoremodelRegistry:            coremodelRegistry,
-<<<<<<< HEAD
-		Csrf:                         csrf,
-=======
 		CoremodelStaticRegistry:      coremodelStaticRegistry,
 		kvStore:                      kvStore,
 		PublicDashboardsApi:          publicDashboardsApi,
 		secretsMigrator:              secretsMigrator,
 		userService:                  userService,
->>>>>>> 82e32447
 	}
 	if hs.Listener != nil {
 		hs.log.Debug("Using provided listener")
