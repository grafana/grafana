package api

import (
	"context"
	"crypto/tls"
	"errors"
	"fmt"
	"net"
	"net/http"
	"os"
	"path"
	"path/filepath"
	"strings"
	"sync"

	"github.com/grafana/grafana/pkg/services/accesscontrol/resourcepermissions"

	"github.com/grafana/grafana/pkg/api/routing"
	httpstatic "github.com/grafana/grafana/pkg/api/static"
	"github.com/grafana/grafana/pkg/bus"
	"github.com/grafana/grafana/pkg/components/simplejson"
	"github.com/grafana/grafana/pkg/infra/localcache"
	"github.com/grafana/grafana/pkg/infra/log"
	"github.com/grafana/grafana/pkg/infra/remotecache"
	"github.com/grafana/grafana/pkg/infra/tracing"
	"github.com/grafana/grafana/pkg/login/social"
	"github.com/grafana/grafana/pkg/middleware"
	"github.com/grafana/grafana/pkg/models"
	"github.com/grafana/grafana/pkg/plugins"
	"github.com/grafana/grafana/pkg/plugins/plugincontext"
	"github.com/grafana/grafana/pkg/services/accesscontrol"
	acmiddleware "github.com/grafana/grafana/pkg/services/accesscontrol/middleware"
	"github.com/grafana/grafana/pkg/services/accesscontrol/resourceservices"
	"github.com/grafana/grafana/pkg/services/alerting"
	"github.com/grafana/grafana/pkg/services/cleanup"
	"github.com/grafana/grafana/pkg/services/contexthandler"
	"github.com/grafana/grafana/pkg/services/datasourceproxy"
	"github.com/grafana/grafana/pkg/services/datasources"
	"github.com/grafana/grafana/pkg/services/encryption"
	"github.com/grafana/grafana/pkg/services/featuremgmt"
	"github.com/grafana/grafana/pkg/services/hooks"
	"github.com/grafana/grafana/pkg/services/ldap"
	"github.com/grafana/grafana/pkg/services/libraryelements"
	"github.com/grafana/grafana/pkg/services/librarypanels"
	"github.com/grafana/grafana/pkg/services/live"
	"github.com/grafana/grafana/pkg/services/live/pushhttp"
	"github.com/grafana/grafana/pkg/services/login"
	"github.com/grafana/grafana/pkg/services/login/authinfoservice"
	"github.com/grafana/grafana/pkg/services/ngalert"
	"github.com/grafana/grafana/pkg/services/notifications"
	"github.com/grafana/grafana/pkg/services/provisioning"
	"github.com/grafana/grafana/pkg/services/query"
	"github.com/grafana/grafana/pkg/services/queryhistory"
	"github.com/grafana/grafana/pkg/services/quota"
	"github.com/grafana/grafana/pkg/services/rendering"
	"github.com/grafana/grafana/pkg/services/schemaloader"
	"github.com/grafana/grafana/pkg/services/search"
	"github.com/grafana/grafana/pkg/services/searchusers"
	"github.com/grafana/grafana/pkg/services/secrets"
	"github.com/grafana/grafana/pkg/services/serviceaccounts"
	"github.com/grafana/grafana/pkg/services/shorturls"
	"github.com/grafana/grafana/pkg/services/sqlstore"
	"github.com/grafana/grafana/pkg/services/teamguardian"
	"github.com/grafana/grafana/pkg/services/thumbs"
	"github.com/grafana/grafana/pkg/services/updatechecker"
	"github.com/grafana/grafana/pkg/setting"
	"github.com/grafana/grafana/pkg/util/errutil"
	"github.com/grafana/grafana/pkg/web"
	"github.com/prometheus/client_golang/prometheus"
	"github.com/prometheus/client_golang/prometheus/promhttp"
)

type HTTPServer struct {
	log              log.Logger
	web              *web.Mux
	context          context.Context
	httpSrv          *http.Server
	middlewares      []web.Handler
	namedMiddlewares []routing.RegisterNamedMiddleware

	PluginContextProvider     *plugincontext.Provider
	RouteRegister             routing.RouteRegister
	Bus                       bus.Bus
	RenderService             rendering.Service
	Cfg                       *setting.Cfg
	Features                  *featuremgmt.FeatureManager
	SettingsProvider          setting.Provider
	HooksService              *hooks.HooksService
	CacheService              *localcache.CacheService
	DataSourceCache           datasources.CacheService
	AuthTokenService          models.UserTokenService
	QuotaService              *quota.QuotaService
	RemoteCacheService        *remotecache.RemoteCache
	ProvisioningService       provisioning.ProvisioningService
	Login                     login.Service
	License                   models.Licensing
	AccessControl             accesscontrol.AccessControl
	DataProxy                 *datasourceproxy.DataSourceProxyService
	PluginRequestValidator    models.PluginRequestValidator
	pluginClient              plugins.Client
	pluginStore               plugins.Store
	pluginDashboardManager    plugins.PluginDashboardManager
	pluginStaticRouteResolver plugins.StaticRouteResolver
	pluginErrorResolver       plugins.ErrorResolver
	SearchService             *search.SearchService
	ShortURLService           shorturls.Service
	QueryHistoryService       queryhistory.Service
	Live                      *live.GrafanaLive
	LivePushGateway           *pushhttp.Gateway
	ThumbService              thumbs.Service
	ContextHandler            *contexthandler.ContextHandler
	SQLStore                  sqlstore.Store
	AlertEngine               *alerting.AlertEngine
	LoadSchemaService         *schemaloader.SchemaLoaderService
	AlertNG                   *ngalert.AlertNG
	LibraryPanelService       librarypanels.Service
	LibraryElementService     libraryelements.Service
	SocialService             social.Service
	Listener                  net.Listener
	EncryptionService         encryption.Internal
	SecretsService            secrets.Service
	DataSourcesService        *datasources.Service
	cleanUpService            *cleanup.CleanUpService
	tracer                    tracing.Tracer
	grafanaUpdateChecker      *updatechecker.GrafanaService
	pluginsUpdateChecker      *updatechecker.PluginsService
	searchUsersService        searchusers.Service
	ldapGroups                ldap.Groups
	teamGuardian              teamguardian.TeamGuardian
	queryDataService          *query.Service
	serviceAccountsService    serviceaccounts.Service
	authInfoService           authinfoservice.Service
	TeamPermissionsService    *resourcepermissions.Service
<<<<<<< HEAD
	permissionServices        *resourceservices.ResourceServices
=======
	NotificationService       *notifications.NotificationService
>>>>>>> 6415b9a5
}

type ServerOptions struct {
	Listener net.Listener
}

func ProvideHTTPServer(opts ServerOptions, cfg *setting.Cfg, routeRegister routing.RouteRegister, bus bus.Bus,
	renderService rendering.Service, licensing models.Licensing, hooksService *hooks.HooksService,
	cacheService *localcache.CacheService, sqlStore *sqlstore.SQLStore, alertEngine *alerting.AlertEngine,
	pluginRequestValidator models.PluginRequestValidator, pluginStaticRouteResolver plugins.StaticRouteResolver,
	pluginDashboardManager plugins.PluginDashboardManager, pluginStore plugins.Store, pluginClient plugins.Client,
	pluginErrorResolver plugins.ErrorResolver, settingsProvider setting.Provider,
	dataSourceCache datasources.CacheService, userTokenService models.UserTokenService,
	cleanUpService *cleanup.CleanUpService, shortURLService shorturls.Service, queryHistoryService queryhistory.Service,
	thumbService thumbs.Service, remoteCache *remotecache.RemoteCache, provisioningService provisioning.ProvisioningService,
	loginService login.Service, accessControl accesscontrol.AccessControl,
	dataSourceProxy *datasourceproxy.DataSourceProxyService, searchService *search.SearchService,
	live *live.GrafanaLive, livePushGateway *pushhttp.Gateway, plugCtxProvider *plugincontext.Provider,
	contextHandler *contexthandler.ContextHandler, features *featuremgmt.FeatureManager,
	schemaService *schemaloader.SchemaLoaderService, alertNG *ngalert.AlertNG,
	libraryPanelService librarypanels.Service, libraryElementService libraryelements.Service,
	quotaService *quota.QuotaService, socialService social.Service, tracer tracing.Tracer,
	encryptionService encryption.Internal, grafanaUpdateChecker *updatechecker.GrafanaService,
	pluginsUpdateChecker *updatechecker.PluginsService, searchUsersService searchusers.Service,
	dataSourcesService *datasources.Service, secretsService secrets.Service, queryDataService *query.Service,
	ldapGroups ldap.Groups, teamGuardian teamguardian.TeamGuardian, serviceaccountsService serviceaccounts.Service,
<<<<<<< HEAD
	authInfoService authinfoservice.Service, permissionServices *resourceservices.ResourceServices) (*HTTPServer, error) {
=======
	authInfoService authinfoservice.Service, resourcePermissionServices *resourceservices.ResourceServices,
	notificationService *notifications.NotificationService) (*HTTPServer, error) {
>>>>>>> 6415b9a5
	web.Env = cfg.Env
	m := web.New()

	hs := &HTTPServer{
		Cfg:                       cfg,
		RouteRegister:             routeRegister,
		Bus:                       bus,
		RenderService:             renderService,
		License:                   licensing,
		HooksService:              hooksService,
		CacheService:              cacheService,
		SQLStore:                  sqlStore,
		AlertEngine:               alertEngine,
		PluginRequestValidator:    pluginRequestValidator,
		pluginClient:              pluginClient,
		pluginStore:               pluginStore,
		pluginStaticRouteResolver: pluginStaticRouteResolver,
		pluginDashboardManager:    pluginDashboardManager,
		pluginErrorResolver:       pluginErrorResolver,
		grafanaUpdateChecker:      grafanaUpdateChecker,
		pluginsUpdateChecker:      pluginsUpdateChecker,
		SettingsProvider:          settingsProvider,
		DataSourceCache:           dataSourceCache,
		AuthTokenService:          userTokenService,
		cleanUpService:            cleanUpService,
		ShortURLService:           shortURLService,
		QueryHistoryService:       queryHistoryService,
		Features:                  features,
		ThumbService:              thumbService,
		RemoteCacheService:        remoteCache,
		ProvisioningService:       provisioningService,
		Login:                     loginService,
		AccessControl:             accessControl,
		DataProxy:                 dataSourceProxy,
		SearchService:             searchService,
		Live:                      live,
		LivePushGateway:           livePushGateway,
		PluginContextProvider:     plugCtxProvider,
		ContextHandler:            contextHandler,
		LoadSchemaService:         schemaService,
		AlertNG:                   alertNG,
		LibraryPanelService:       libraryPanelService,
		LibraryElementService:     libraryElementService,
		QuotaService:              quotaService,
		tracer:                    tracer,
		log:                       log.New("http.server"),
		web:                       m,
		Listener:                  opts.Listener,
		SocialService:             socialService,
		EncryptionService:         encryptionService,
		SecretsService:            secretsService,
		DataSourcesService:        dataSourcesService,
		searchUsersService:        searchUsersService,
		ldapGroups:                ldapGroups,
		teamGuardian:              teamGuardian,
		queryDataService:          queryDataService,
		serviceAccountsService:    serviceaccountsService,
		authInfoService:           authInfoService,
<<<<<<< HEAD
		TeamPermissionsService:    permissionServices.GetTeamService(),
		permissionServices:        permissionServices,
=======
		TeamPermissionsService:    resourcePermissionServices.GetTeamService(),
		NotificationService:       notificationService,
>>>>>>> 6415b9a5
	}
	if hs.Listener != nil {
		hs.log.Debug("Using provided listener")
	}
	hs.registerRoutes()

	if err := hs.declareFixedRoles(); err != nil {
		return nil, err
	}
	return hs, nil
}

func (hs *HTTPServer) AddMiddleware(middleware web.Handler) {
	hs.middlewares = append(hs.middlewares, middleware)
}

func (hs *HTTPServer) AddNamedMiddleware(middleware routing.RegisterNamedMiddleware) {
	hs.namedMiddlewares = append(hs.namedMiddlewares, middleware)
}

func (hs *HTTPServer) Run(ctx context.Context) error {
	hs.context = ctx

	hs.applyRoutes()

	// Remove any square brackets enclosing IPv6 addresses, a format we support for backwards compatibility
	host := strings.TrimSuffix(strings.TrimPrefix(hs.Cfg.HTTPAddr, "["), "]")
	hs.httpSrv = &http.Server{
		Addr:        net.JoinHostPort(host, hs.Cfg.HTTPPort),
		Handler:     hs.web,
		ReadTimeout: hs.Cfg.ReadTimeout,
	}
	switch hs.Cfg.Protocol {
	case setting.HTTP2Scheme:
		if err := hs.configureHttp2(); err != nil {
			return err
		}
	case setting.HTTPSScheme:
		if err := hs.configureHttps(); err != nil {
			return err
		}
	default:
	}

	listener, err := hs.getListener()
	if err != nil {
		return err
	}

	hs.log.Info("HTTP Server Listen", "address", listener.Addr().String(), "protocol",
		hs.Cfg.Protocol, "subUrl", hs.Cfg.AppSubURL, "socket", hs.Cfg.SocketPath)

	var wg sync.WaitGroup
	wg.Add(1)

	// handle http shutdown on server context done
	go func() {
		defer wg.Done()

		<-ctx.Done()
		if err := hs.httpSrv.Shutdown(context.Background()); err != nil {
			hs.log.Error("Failed to shutdown server", "error", err)
		}
	}()

	switch hs.Cfg.Protocol {
	case setting.HTTPScheme, setting.SocketScheme:
		if err := hs.httpSrv.Serve(listener); err != nil {
			if errors.Is(err, http.ErrServerClosed) {
				hs.log.Debug("server was shutdown gracefully")
				return nil
			}
			return err
		}
	case setting.HTTP2Scheme, setting.HTTPSScheme:
		if err := hs.httpSrv.ServeTLS(listener, hs.Cfg.CertFile, hs.Cfg.KeyFile); err != nil {
			if errors.Is(err, http.ErrServerClosed) {
				hs.log.Debug("server was shutdown gracefully")
				return nil
			}
			return err
		}
	default:
		panic(fmt.Sprintf("Unhandled protocol %q", hs.Cfg.Protocol))
	}

	wg.Wait()

	return nil
}

func (hs *HTTPServer) getListener() (net.Listener, error) {
	if hs.Listener != nil {
		return hs.Listener, nil
	}

	switch hs.Cfg.Protocol {
	case setting.HTTPScheme, setting.HTTPSScheme, setting.HTTP2Scheme:
		listener, err := net.Listen("tcp", hs.httpSrv.Addr)
		if err != nil {
			return nil, errutil.Wrapf(err, "failed to open listener on address %s", hs.httpSrv.Addr)
		}
		return listener, nil
	case setting.SocketScheme:
		listener, err := net.ListenUnix("unix", &net.UnixAddr{Name: hs.Cfg.SocketPath, Net: "unix"})
		if err != nil {
			return nil, errutil.Wrapf(err, "failed to open listener for socket %s", hs.Cfg.SocketPath)
		}

		// Make socket writable by group
		// nolint:gosec
		if err := os.Chmod(hs.Cfg.SocketPath, 0660); err != nil {
			return nil, errutil.Wrapf(err, "failed to change socket permissions")
		}

		return listener, nil
	default:
		hs.log.Error("Invalid protocol", "protocol", hs.Cfg.Protocol)
		return nil, fmt.Errorf("invalid protocol %q", hs.Cfg.Protocol)
	}
}

func (hs *HTTPServer) configureHttps() error {
	if hs.Cfg.CertFile == "" {
		return fmt.Errorf("cert_file cannot be empty when using HTTPS")
	}

	if hs.Cfg.KeyFile == "" {
		return fmt.Errorf("cert_key cannot be empty when using HTTPS")
	}

	if _, err := os.Stat(hs.Cfg.CertFile); os.IsNotExist(err) {
		return fmt.Errorf(`cannot find SSL cert_file at %q`, hs.Cfg.CertFile)
	}

	if _, err := os.Stat(hs.Cfg.KeyFile); os.IsNotExist(err) {
		return fmt.Errorf(`cannot find SSL key_file at %q`, hs.Cfg.KeyFile)
	}

	tlsCfg := &tls.Config{
		MinVersion:               tls.VersionTLS12,
		PreferServerCipherSuites: true,
		CipherSuites: []uint16{
			tls.TLS_ECDHE_ECDSA_WITH_AES_128_GCM_SHA256,
			tls.TLS_ECDHE_RSA_WITH_AES_128_GCM_SHA256,
			tls.TLS_ECDHE_ECDSA_WITH_AES_256_GCM_SHA384,
			tls.TLS_ECDHE_RSA_WITH_AES_256_GCM_SHA384,
			tls.TLS_ECDHE_RSA_WITH_AES_128_CBC_SHA,
			tls.TLS_ECDHE_ECDSA_WITH_AES_256_CBC_SHA,
			tls.TLS_ECDHE_RSA_WITH_AES_256_CBC_SHA,
			tls.TLS_RSA_WITH_AES_128_GCM_SHA256,
			tls.TLS_RSA_WITH_AES_256_GCM_SHA384,
			tls.TLS_RSA_WITH_AES_128_CBC_SHA,
			tls.TLS_RSA_WITH_AES_256_CBC_SHA,
		},
	}

	hs.httpSrv.TLSConfig = tlsCfg
	hs.httpSrv.TLSNextProto = make(map[string]func(*http.Server, *tls.Conn, http.Handler))

	return nil
}

func (hs *HTTPServer) configureHttp2() error {
	if hs.Cfg.CertFile == "" {
		return fmt.Errorf("cert_file cannot be empty when using HTTP2")
	}

	if hs.Cfg.KeyFile == "" {
		return fmt.Errorf("cert_key cannot be empty when using HTTP2")
	}

	if _, err := os.Stat(hs.Cfg.CertFile); os.IsNotExist(err) {
		return fmt.Errorf(`cannot find SSL cert_file at %q`, hs.Cfg.CertFile)
	}

	if _, err := os.Stat(hs.Cfg.KeyFile); os.IsNotExist(err) {
		return fmt.Errorf(`cannot find SSL key_file at %q`, hs.Cfg.KeyFile)
	}

	tlsCfg := &tls.Config{
		MinVersion:               tls.VersionTLS12,
		PreferServerCipherSuites: true,
		CipherSuites: []uint16{
			tls.TLS_CHACHA20_POLY1305_SHA256,
			tls.TLS_AES_128_GCM_SHA256,
			tls.TLS_AES_256_GCM_SHA384,
			tls.TLS_ECDHE_ECDSA_WITH_AES_128_GCM_SHA256,
			tls.TLS_ECDHE_RSA_WITH_AES_128_GCM_SHA256,
			tls.TLS_ECDHE_ECDSA_WITH_AES_256_GCM_SHA384,
			tls.TLS_ECDHE_RSA_WITH_AES_256_GCM_SHA384,
			tls.TLS_ECDHE_ECDSA_WITH_CHACHA20_POLY1305,
			tls.TLS_ECDHE_RSA_WITH_CHACHA20_POLY1305,
		},
		NextProtos: []string{"h2", "http/1.1"},
	}

	hs.httpSrv.TLSConfig = tlsCfg

	return nil
}

func (hs *HTTPServer) applyRoutes() {
	// start with middlewares & static routes
	hs.addMiddlewaresAndStaticRoutes()
	// then add view routes & api routes
	hs.RouteRegister.Register(hs.web, hs.namedMiddlewares...)
	// then custom app proxy routes
	hs.initAppPluginRoutes(hs.web)
	// lastly not found route
	hs.web.NotFound(middleware.ReqSignedIn, hs.NotFoundHandler)
}

func (hs *HTTPServer) addMiddlewaresAndStaticRoutes() {
	m := hs.web

	m.Use(middleware.RequestTracing(hs.tracer))
	m.Use(middleware.RequestMetrics(hs.Features))

	m.Use(middleware.Logger(hs.Cfg))

	if hs.Cfg.EnableGzip {
		m.UseMiddleware(middleware.Gziper())
	}

	m.Use(middleware.Recovery(hs.Cfg))

	hs.mapStatic(m, hs.Cfg.StaticRootPath, "build", "public/build")
	hs.mapStatic(m, hs.Cfg.StaticRootPath, "", "public")
	hs.mapStatic(m, hs.Cfg.StaticRootPath, "robots.txt", "robots.txt")

	if hs.Cfg.ImageUploadProvider == "local" {
		hs.mapStatic(m, hs.Cfg.ImagesDir, "", "/public/img/attachments")
	}

	m.Use(middleware.AddDefaultResponseHeaders(hs.Cfg))

	if hs.Cfg.ServeFromSubPath && hs.Cfg.AppSubURL != "" {
		m.SetURLPrefix(hs.Cfg.AppSubURL)
	}

	m.UseMiddleware(web.Renderer(filepath.Join(hs.Cfg.StaticRootPath, "views"), "[[", "]]"))

	// These endpoints are used for monitoring the Grafana instance
	// and should not be redirected or rejected.
	m.Use(hs.healthzHandler)
	m.Use(hs.apiHealthHandler)
	m.Use(hs.metricsEndpoint)

	m.Use(hs.ContextHandler.Middleware)
	m.Use(middleware.OrgRedirect(hs.Cfg))
	m.Use(acmiddleware.LoadPermissionsMiddleware(hs.AccessControl))

	// needs to be after context handler
	if hs.Cfg.EnforceDomain {
		m.Use(middleware.ValidateHostHeader(hs.Cfg))
	}

	m.Use(middleware.HandleNoCacheHeader)
	m.UseMiddleware(middleware.AddCSPHeader(hs.Cfg, hs.log))

	for _, mw := range hs.middlewares {
		m.Use(mw)
	}
}

func (hs *HTTPServer) metricsEndpoint(ctx *web.Context) {
	if !hs.Cfg.MetricsEndpointEnabled {
		return
	}

	if ctx.Req.Method != http.MethodGet || ctx.Req.URL.Path != "/metrics" {
		return
	}

	if hs.metricsEndpointBasicAuthEnabled() && !BasicAuthenticatedRequest(ctx.Req, hs.Cfg.MetricsEndpointBasicAuthUsername, hs.Cfg.MetricsEndpointBasicAuthPassword) {
		ctx.Resp.WriteHeader(http.StatusUnauthorized)
		return
	}

	promhttp.
		HandlerFor(prometheus.DefaultGatherer, promhttp.HandlerOpts{EnableOpenMetrics: true}).
		ServeHTTP(ctx.Resp, ctx.Req)
}

// healthzHandler always return 200 - Ok if Grafana's web server is running
func (hs *HTTPServer) healthzHandler(ctx *web.Context) {
	notHeadOrGet := ctx.Req.Method != http.MethodGet && ctx.Req.Method != http.MethodHead
	if notHeadOrGet || ctx.Req.URL.Path != "/healthz" {
		return
	}

	ctx.Resp.WriteHeader(200)
	_, err := ctx.Resp.Write([]byte("Ok"))
	if err != nil {
		hs.log.Error("could not write to response", "err", err)
	}
}

// apiHealthHandler will return ok if Grafana's web server is running and it
// can access the database. If the database cannot be accessed it will return
// http status code 503.
func (hs *HTTPServer) apiHealthHandler(ctx *web.Context) {
	notHeadOrGet := ctx.Req.Method != http.MethodGet && ctx.Req.Method != http.MethodHead
	if notHeadOrGet || ctx.Req.URL.Path != "/api/health" {
		return
	}

	data := simplejson.New()
	data.Set("database", "ok")
	if !hs.Cfg.AnonymousHideVersion {
		data.Set("version", hs.Cfg.BuildVersion)
		data.Set("commit", hs.Cfg.BuildCommit)
	}

	if !hs.databaseHealthy(ctx.Req.Context()) {
		data.Set("database", "failing")
		ctx.Resp.Header().Set("Content-Type", "application/json; charset=UTF-8")
		ctx.Resp.WriteHeader(503)
	} else {
		ctx.Resp.Header().Set("Content-Type", "application/json; charset=UTF-8")
		ctx.Resp.WriteHeader(200)
	}

	dataBytes, err := data.EncodePretty()
	if err != nil {
		hs.log.Error("Failed to encode data", "err", err)
		return
	}

	if _, err := ctx.Resp.Write(dataBytes); err != nil {
		hs.log.Error("Failed to write to response", "err", err)
	}
}

func (hs *HTTPServer) mapStatic(m *web.Mux, rootDir string, dir string, prefix string) {
	headers := func(c *web.Context) {
		c.Resp.Header().Set("Cache-Control", "public, max-age=3600")
	}

	if prefix == "public/build" {
		headers = func(c *web.Context) {
			c.Resp.Header().Set("Cache-Control", "public, max-age=31536000")
		}
	}

	if hs.Cfg.Env == setting.Dev {
		headers = func(c *web.Context) {
			c.Resp.Header().Set("Cache-Control", "max-age=0, must-revalidate, no-cache")
		}
	}

	m.Use(httpstatic.Static(
		path.Join(rootDir, dir),
		httpstatic.StaticOptions{
			SkipLogging: true,
			Prefix:      prefix,
			AddHeaders:  headers,
		},
	))
}

func (hs *HTTPServer) metricsEndpointBasicAuthEnabled() bool {
	return hs.Cfg.MetricsEndpointBasicAuthUsername != "" && hs.Cfg.MetricsEndpointBasicAuthPassword != ""
}<|MERGE_RESOLUTION|>--- conflicted
+++ resolved
@@ -131,11 +131,8 @@
 	serviceAccountsService    serviceaccounts.Service
 	authInfoService           authinfoservice.Service
 	TeamPermissionsService    *resourcepermissions.Service
-<<<<<<< HEAD
 	permissionServices        *resourceservices.ResourceServices
-=======
 	NotificationService       *notifications.NotificationService
->>>>>>> 6415b9a5
 }
 
 type ServerOptions struct {
@@ -162,12 +159,9 @@
 	pluginsUpdateChecker *updatechecker.PluginsService, searchUsersService searchusers.Service,
 	dataSourcesService *datasources.Service, secretsService secrets.Service, queryDataService *query.Service,
 	ldapGroups ldap.Groups, teamGuardian teamguardian.TeamGuardian, serviceaccountsService serviceaccounts.Service,
-<<<<<<< HEAD
-	authInfoService authinfoservice.Service, permissionServices *resourceservices.ResourceServices) (*HTTPServer, error) {
-=======
-	authInfoService authinfoservice.Service, resourcePermissionServices *resourceservices.ResourceServices,
+	authInfoService authinfoservice.Service, permissionServices *resourceservices.ResourceServices,
 	notificationService *notifications.NotificationService) (*HTTPServer, error) {
->>>>>>> 6415b9a5
+
 	web.Env = cfg.Env
 	m := web.New()
 
@@ -226,13 +220,9 @@
 		queryDataService:          queryDataService,
 		serviceAccountsService:    serviceaccountsService,
 		authInfoService:           authInfoService,
-<<<<<<< HEAD
+		permissionServices:        permissionServices,
 		TeamPermissionsService:    permissionServices.GetTeamService(),
-		permissionServices:        permissionServices,
-=======
-		TeamPermissionsService:    resourcePermissionServices.GetTeamService(),
 		NotificationService:       notificationService,
->>>>>>> 6415b9a5
 	}
 	if hs.Listener != nil {
 		hs.log.Debug("Using provided listener")
