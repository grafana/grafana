package api

import (
	"context"
	"crypto/tls"
	"errors"
	"fmt"
	"net"
	"net/http"
	"os"
	"path"
	"path/filepath"
	"strings"
	"sync"

	"github.com/grafana/grafana/pkg/bus"
	"github.com/grafana/grafana/pkg/middleware/csrf"

	"github.com/prometheus/client_golang/prometheus"
	"github.com/prometheus/client_golang/prometheus/promhttp"

	"github.com/grafana/grafana/pkg/api/avatar"
	"github.com/grafana/grafana/pkg/api/routing"
	httpstatic "github.com/grafana/grafana/pkg/api/static"
	"github.com/grafana/grafana/pkg/components/simplejson"
	"github.com/grafana/grafana/pkg/framework/coremodel/registry"
	"github.com/grafana/grafana/pkg/infra/kvstore"
	"github.com/grafana/grafana/pkg/infra/localcache"
	"github.com/grafana/grafana/pkg/infra/log"
	"github.com/grafana/grafana/pkg/infra/remotecache"
	"github.com/grafana/grafana/pkg/infra/tracing"
	loginpkg "github.com/grafana/grafana/pkg/login"
	"github.com/grafana/grafana/pkg/login/social"
	"github.com/grafana/grafana/pkg/middleware"
	"github.com/grafana/grafana/pkg/models"
	"github.com/grafana/grafana/pkg/plugins"
	"github.com/grafana/grafana/pkg/plugins/plugincontext"
	"github.com/grafana/grafana/pkg/services/accesscontrol"
	"github.com/grafana/grafana/pkg/services/alerting"
	"github.com/grafana/grafana/pkg/services/cleanup"
	"github.com/grafana/grafana/pkg/services/comments"
	"github.com/grafana/grafana/pkg/services/contexthandler"
	"github.com/grafana/grafana/pkg/services/dashboards"
	"github.com/grafana/grafana/pkg/services/dashboardsnapshots"
	dashver "github.com/grafana/grafana/pkg/services/dashboardversion"
	"github.com/grafana/grafana/pkg/services/datasourceproxy"
	"github.com/grafana/grafana/pkg/services/datasources"
	"github.com/grafana/grafana/pkg/services/datasources/permissions"
	"github.com/grafana/grafana/pkg/services/encryption"
	"github.com/grafana/grafana/pkg/services/export"
	"github.com/grafana/grafana/pkg/services/featuremgmt"
	"github.com/grafana/grafana/pkg/services/hooks"
	"github.com/grafana/grafana/pkg/services/ldap"
	"github.com/grafana/grafana/pkg/services/libraryelements"
	"github.com/grafana/grafana/pkg/services/librarypanels"
	"github.com/grafana/grafana/pkg/services/live"
	"github.com/grafana/grafana/pkg/services/live/pushhttp"
	"github.com/grafana/grafana/pkg/services/login"
	"github.com/grafana/grafana/pkg/services/ngalert"
	"github.com/grafana/grafana/pkg/services/notifications"
	"github.com/grafana/grafana/pkg/services/plugindashboards"
	pluginSettings "github.com/grafana/grafana/pkg/services/pluginsettings/service"
	pref "github.com/grafana/grafana/pkg/services/preference"
	"github.com/grafana/grafana/pkg/services/provisioning"

	publicdashboardsApi "github.com/grafana/grafana/pkg/services/publicdashboards/api"
	"github.com/grafana/grafana/pkg/services/query"
	"github.com/grafana/grafana/pkg/services/queryhistory"
	"github.com/grafana/grafana/pkg/services/quota"
	"github.com/grafana/grafana/pkg/services/rendering"
	"github.com/grafana/grafana/pkg/services/search"
	"github.com/grafana/grafana/pkg/services/searchusers"
	"github.com/grafana/grafana/pkg/services/secrets"
	secretsKV "github.com/grafana/grafana/pkg/services/secrets/kvstore"
	"github.com/grafana/grafana/pkg/services/serviceaccounts"
	"github.com/grafana/grafana/pkg/services/shorturls"
	"github.com/grafana/grafana/pkg/services/sqlstore"
	"github.com/grafana/grafana/pkg/services/star"
	"github.com/grafana/grafana/pkg/services/store"
	"github.com/grafana/grafana/pkg/services/teamguardian"
	"github.com/grafana/grafana/pkg/services/thumbs"
	"github.com/grafana/grafana/pkg/services/updatechecker"
	"github.com/grafana/grafana/pkg/setting"
	"github.com/grafana/grafana/pkg/web"
)

type HTTPServer struct {
	log              log.Logger
	web              *web.Mux
	context          context.Context
	httpSrv          *http.Server
	middlewares      []web.Handler
	namedMiddlewares []routing.RegisterNamedMiddleware
	bus              bus.Bus

	PluginContextProvider        *plugincontext.Provider
	RouteRegister                routing.RouteRegister
	RenderService                rendering.Service
	Cfg                          *setting.Cfg
	Features                     *featuremgmt.FeatureManager
	SettingsProvider             setting.Provider
	HooksService                 *hooks.HooksService
	CacheService                 *localcache.CacheService
	DataSourceCache              datasources.CacheService
	AuthTokenService             models.UserTokenService
	QuotaService                 *quota.QuotaService
	RemoteCacheService           *remotecache.RemoteCache
	ProvisioningService          provisioning.ProvisioningService
	Login                        login.Service
	License                      models.Licensing
	AccessControl                accesscontrol.AccessControl
	DataProxy                    *datasourceproxy.DataSourceProxyService
	PluginRequestValidator       models.PluginRequestValidator
	pluginClient                 plugins.Client
	pluginStore                  plugins.Store
	pluginManager                plugins.Manager
	pluginDashboardService       plugindashboards.Service
	pluginStaticRouteResolver    plugins.StaticRouteResolver
	pluginErrorResolver          plugins.ErrorResolver
	SearchService                search.Service
	ShortURLService              shorturls.Service
	QueryHistoryService          queryhistory.Service
	Live                         *live.GrafanaLive
	LivePushGateway              *pushhttp.Gateway
	ThumbService                 thumbs.Service
	ExportService                export.ExportService
	StorageService               store.HTTPStorageService
	ContextHandler               *contexthandler.ContextHandler
	SQLStore                     sqlstore.Store
	AlertEngine                  *alerting.AlertEngine
	AlertNG                      *ngalert.AlertNG
	LibraryPanelService          librarypanels.Service
	LibraryElementService        libraryelements.Service
	SocialService                social.Service
	Listener                     net.Listener
	EncryptionService            encryption.Internal
	SecretsService               secrets.Service
	remoteSecretsCheck           secretsKV.UseRemoteSecretsPluginCheck
	DataSourcesService           datasources.DataSourceService
	cleanUpService               *cleanup.CleanUpService
	tracer                       tracing.Tracer
	grafanaUpdateChecker         *updatechecker.GrafanaService
	pluginsUpdateChecker         *updatechecker.PluginsService
	searchUsersService           searchusers.Service
	ldapGroups                   ldap.Groups
	teamGuardian                 teamguardian.TeamGuardian
	queryDataService             *query.Service
	serviceAccountsService       serviceaccounts.Service
	authInfoService              login.AuthInfoService
	authenticator                loginpkg.Authenticator
	teamPermissionsService       accesscontrol.TeamPermissionsService
	NotificationService          *notifications.NotificationService
	DashboardService             dashboards.DashboardService
	dashboardProvisioningService dashboards.DashboardProvisioningService
	folderService                dashboards.FolderService
	DatasourcePermissionsService permissions.DatasourcePermissionsService
	commentsService              *comments.Service
	AlertNotificationService     *alerting.AlertNotificationService
	dashboardsnapshotsService    dashboardsnapshots.Service
	PluginSettings               *pluginSettings.Service
	AvatarCacheServer            *avatar.AvatarCacheServer
	preferenceService            pref.Service
	Csrf                         csrf.Service
	entityEventsService          store.EntityEventsService
	folderPermissionsService     accesscontrol.FolderPermissionsService
	dashboardPermissionsService  accesscontrol.DashboardPermissionsService
	dashboardVersionService      dashver.Service
	publicDashboardsApi          *publicdashboardsApi.Api
	starService                  star.Service
	CoremodelRegistry            *registry.Generic
	CoremodelStaticRegistry      *registry.Static
	kvStore                      kvstore.KVStore
	secretsMigrator              secrets.Migrator
}

type ServerOptions struct {
	Listener net.Listener
}

func ProvideHTTPServer(opts ServerOptions, cfg *setting.Cfg, routeRegister routing.RouteRegister, bus bus.Bus,
	renderService rendering.Service, licensing models.Licensing, hooksService *hooks.HooksService,
	cacheService *localcache.CacheService, sqlStore *sqlstore.SQLStore, alertEngine *alerting.AlertEngine,
	pluginRequestValidator models.PluginRequestValidator, pluginStaticRouteResolver plugins.StaticRouteResolver,
	pluginDashboardService plugindashboards.Service, pluginStore plugins.Store, pluginClient plugins.Client,
	pluginErrorResolver plugins.ErrorResolver, pluginManager plugins.Manager, settingsProvider setting.Provider,
	dataSourceCache datasources.CacheService, userTokenService models.UserTokenService,
	cleanUpService *cleanup.CleanUpService, shortURLService shorturls.Service, queryHistoryService queryhistory.Service,
	thumbService thumbs.Service, remoteCache *remotecache.RemoteCache, provisioningService provisioning.ProvisioningService,
	loginService login.Service, authenticator loginpkg.Authenticator, accessControl accesscontrol.AccessControl,
	dataSourceProxy *datasourceproxy.DataSourceProxyService, searchService *search.SearchService,
	live *live.GrafanaLive, livePushGateway *pushhttp.Gateway, plugCtxProvider *plugincontext.Provider,
	contextHandler *contexthandler.ContextHandler, features *featuremgmt.FeatureManager,
	alertNG *ngalert.AlertNG, libraryPanelService librarypanels.Service, libraryElementService libraryelements.Service,
	quotaService *quota.QuotaService, socialService social.Service, tracer tracing.Tracer, exportService export.ExportService,
	encryptionService encryption.Internal, grafanaUpdateChecker *updatechecker.GrafanaService,
	pluginsUpdateChecker *updatechecker.PluginsService, searchUsersService searchusers.Service,
	dataSourcesService datasources.DataSourceService, secretsService secrets.Service, queryDataService *query.Service,
	ldapGroups ldap.Groups, teamGuardian teamguardian.TeamGuardian, serviceaccountsService serviceaccounts.Service,
	authInfoService login.AuthInfoService, storageService store.HTTPStorageService,
	notificationService *notifications.NotificationService, dashboardService dashboards.DashboardService,
	dashboardProvisioningService dashboards.DashboardProvisioningService, folderService dashboards.FolderService,
	datasourcePermissionsService permissions.DatasourcePermissionsService, alertNotificationService *alerting.AlertNotificationService,
	dashboardsnapshotsService dashboardsnapshots.Service, commentsService *comments.Service, pluginSettings *pluginSettings.Service,
	avatarCacheServer *avatar.AvatarCacheServer, preferenceService pref.Service, entityEventsService store.EntityEventsService,
	teamsPermissionsService accesscontrol.TeamPermissionsService, folderPermissionsService accesscontrol.FolderPermissionsService,
	dashboardPermissionsService accesscontrol.DashboardPermissionsService, dashboardVersionService dashver.Service,
	starService star.Service, csrfService csrf.Service, coremodelRegistry *registry.Generic, coremodelStaticRegistry *registry.Static,
<<<<<<< HEAD
	kvStore kvstore.KVStore, remoteSecretsCheck secretsKV.UseRemoteSecretsPluginCheck, publicDashboardsApi *publicdashboardsApi.Api,
=======
	kvStore kvstore.KVStore, secretsMigrator secrets.Migrator, remoteSecretsCheck secretsKV.UseRemoteSecretsPluginCheck,
>>>>>>> 777f0d53
) (*HTTPServer, error) {
	web.Env = cfg.Env
	m := web.New()

	hs := &HTTPServer{
		Cfg:                          cfg,
		RouteRegister:                routeRegister,
		bus:                          bus,
		RenderService:                renderService,
		License:                      licensing,
		HooksService:                 hooksService,
		CacheService:                 cacheService,
		SQLStore:                     sqlStore,
		AlertEngine:                  alertEngine,
		PluginRequestValidator:       pluginRequestValidator,
		pluginManager:                pluginManager,
		pluginClient:                 pluginClient,
		pluginStore:                  pluginStore,
		pluginStaticRouteResolver:    pluginStaticRouteResolver,
		pluginDashboardService:       pluginDashboardService,
		pluginErrorResolver:          pluginErrorResolver,
		grafanaUpdateChecker:         grafanaUpdateChecker,
		pluginsUpdateChecker:         pluginsUpdateChecker,
		SettingsProvider:             settingsProvider,
		DataSourceCache:              dataSourceCache,
		AuthTokenService:             userTokenService,
		cleanUpService:               cleanUpService,
		ShortURLService:              shortURLService,
		QueryHistoryService:          queryHistoryService,
		Features:                     features,
		ThumbService:                 thumbService,
		StorageService:               storageService,
		RemoteCacheService:           remoteCache,
		ProvisioningService:          provisioningService,
		Login:                        loginService,
		AccessControl:                accessControl,
		DataProxy:                    dataSourceProxy,
		SearchService:                searchService,
		ExportService:                exportService,
		Live:                         live,
		LivePushGateway:              livePushGateway,
		PluginContextProvider:        plugCtxProvider,
		ContextHandler:               contextHandler,
		AlertNG:                      alertNG,
		LibraryPanelService:          libraryPanelService,
		LibraryElementService:        libraryElementService,
		QuotaService:                 quotaService,
		tracer:                       tracer,
		log:                          log.New("http.server"),
		web:                          m,
		Listener:                     opts.Listener,
		SocialService:                socialService,
		EncryptionService:            encryptionService,
		SecretsService:               secretsService,
		remoteSecretsCheck:           remoteSecretsCheck,
		DataSourcesService:           dataSourcesService,
		searchUsersService:           searchUsersService,
		ldapGroups:                   ldapGroups,
		teamGuardian:                 teamGuardian,
		queryDataService:             queryDataService,
		serviceAccountsService:       serviceaccountsService,
		authInfoService:              authInfoService,
		authenticator:                authenticator,
		NotificationService:          notificationService,
		DashboardService:             dashboardService,
		dashboardProvisioningService: dashboardProvisioningService,
		folderService:                folderService,
		DatasourcePermissionsService: datasourcePermissionsService,
		commentsService:              commentsService,
		teamPermissionsService:       teamsPermissionsService,
		AlertNotificationService:     alertNotificationService,
		dashboardsnapshotsService:    dashboardsnapshotsService,
		PluginSettings:               pluginSettings,
		AvatarCacheServer:            avatarCacheServer,
		preferenceService:            preferenceService,
		Csrf:                         csrfService,
		entityEventsService:          entityEventsService,
		folderPermissionsService:     folderPermissionsService,
		dashboardPermissionsService:  dashboardPermissionsService,
		dashboardVersionService:      dashboardVersionService,
		starService:                  starService,
		CoremodelRegistry:            coremodelRegistry,
		CoremodelStaticRegistry:      coremodelStaticRegistry,
		kvStore:                      kvStore,
<<<<<<< HEAD
		publicDashboardsApi:          publicDashboardsApi,
=======
		secretsMigrator:              secretsMigrator,
>>>>>>> 777f0d53
	}
	if hs.Listener != nil {
		hs.log.Debug("Using provided listener")
	}
	hs.registerRoutes()

	// Register access control scope resolver for annotations
	hs.AccessControl.RegisterScopeAttributeResolver(AnnotationTypeScopeResolver())

	if err := hs.declareFixedRoles(); err != nil {
		return nil, err
	}
	return hs, nil
}

func (hs *HTTPServer) AddMiddleware(middleware web.Handler) {
	hs.middlewares = append(hs.middlewares, middleware)
}

func (hs *HTTPServer) AddNamedMiddleware(middleware routing.RegisterNamedMiddleware) {
	hs.namedMiddlewares = append(hs.namedMiddlewares, middleware)
}

func (hs *HTTPServer) Run(ctx context.Context) error {
	hs.context = ctx

	hs.applyRoutes()

	// Remove any square brackets enclosing IPv6 addresses, a format we support for backwards compatibility
	host := strings.TrimSuffix(strings.TrimPrefix(hs.Cfg.HTTPAddr, "["), "]")
	hs.httpSrv = &http.Server{
		Addr:        net.JoinHostPort(host, hs.Cfg.HTTPPort),
		Handler:     hs.web,
		ReadTimeout: hs.Cfg.ReadTimeout,
	}
	switch hs.Cfg.Protocol {
	case setting.HTTP2Scheme:
		if err := hs.configureHttp2(); err != nil {
			return err
		}
	case setting.HTTPSScheme:
		if err := hs.configureHttps(); err != nil {
			return err
		}
	default:
	}

	listener, err := hs.getListener()
	if err != nil {
		return err
	}

	hs.log.Info("HTTP Server Listen", "address", listener.Addr().String(), "protocol",
		hs.Cfg.Protocol, "subUrl", hs.Cfg.AppSubURL, "socket", hs.Cfg.SocketPath)

	var wg sync.WaitGroup
	wg.Add(1)

	// handle http shutdown on server context done
	go func() {
		defer wg.Done()

		<-ctx.Done()
		if err := hs.httpSrv.Shutdown(context.Background()); err != nil {
			hs.log.Error("Failed to shutdown server", "error", err)
		}
	}()

	switch hs.Cfg.Protocol {
	case setting.HTTPScheme, setting.SocketScheme:
		if err := hs.httpSrv.Serve(listener); err != nil {
			if errors.Is(err, http.ErrServerClosed) {
				hs.log.Debug("server was shutdown gracefully")
				return nil
			}
			return err
		}
	case setting.HTTP2Scheme, setting.HTTPSScheme:
		if err := hs.httpSrv.ServeTLS(listener, hs.Cfg.CertFile, hs.Cfg.KeyFile); err != nil {
			if errors.Is(err, http.ErrServerClosed) {
				hs.log.Debug("server was shutdown gracefully")
				return nil
			}
			return err
		}
	default:
		panic(fmt.Sprintf("Unhandled protocol %q", hs.Cfg.Protocol))
	}

	wg.Wait()

	return nil
}

func (hs *HTTPServer) getListener() (net.Listener, error) {
	if hs.Listener != nil {
		return hs.Listener, nil
	}

	switch hs.Cfg.Protocol {
	case setting.HTTPScheme, setting.HTTPSScheme, setting.HTTP2Scheme:
		listener, err := net.Listen("tcp", hs.httpSrv.Addr)
		if err != nil {
			return nil, fmt.Errorf("failed to open listener on address %s: %w", hs.httpSrv.Addr, err)
		}
		return listener, nil
	case setting.SocketScheme:
		listener, err := net.ListenUnix("unix", &net.UnixAddr{Name: hs.Cfg.SocketPath, Net: "unix"})
		if err != nil {
			return nil, fmt.Errorf("failed to open listener for socket %s: %w", hs.Cfg.SocketPath, err)
		}

		// Make socket writable by group
		// nolint:gosec
		if err := os.Chmod(hs.Cfg.SocketPath, 0660); err != nil {
			return nil, fmt.Errorf("failed to change socket permissions: %w", err)
		}

		return listener, nil
	default:
		hs.log.Error("Invalid protocol", "protocol", hs.Cfg.Protocol)
		return nil, fmt.Errorf("invalid protocol %q", hs.Cfg.Protocol)
	}
}

func (hs *HTTPServer) configureHttps() error {
	if hs.Cfg.CertFile == "" {
		return fmt.Errorf("cert_file cannot be empty when using HTTPS")
	}

	if hs.Cfg.KeyFile == "" {
		return fmt.Errorf("cert_key cannot be empty when using HTTPS")
	}

	if _, err := os.Stat(hs.Cfg.CertFile); os.IsNotExist(err) {
		return fmt.Errorf(`cannot find SSL cert_file at %q`, hs.Cfg.CertFile)
	}

	if _, err := os.Stat(hs.Cfg.KeyFile); os.IsNotExist(err) {
		return fmt.Errorf(`cannot find SSL key_file at %q`, hs.Cfg.KeyFile)
	}

	tlsCfg := &tls.Config{
		MinVersion: tls.VersionTLS12,
		CipherSuites: []uint16{
			tls.TLS_ECDHE_ECDSA_WITH_AES_128_GCM_SHA256,
			tls.TLS_ECDHE_RSA_WITH_AES_128_GCM_SHA256,
			tls.TLS_ECDHE_ECDSA_WITH_AES_256_GCM_SHA384,
			tls.TLS_ECDHE_RSA_WITH_AES_256_GCM_SHA384,
			tls.TLS_ECDHE_RSA_WITH_AES_128_CBC_SHA,
			tls.TLS_ECDHE_ECDSA_WITH_AES_256_CBC_SHA,
			tls.TLS_ECDHE_RSA_WITH_AES_256_CBC_SHA,
			tls.TLS_RSA_WITH_AES_128_GCM_SHA256,
			tls.TLS_RSA_WITH_AES_256_GCM_SHA384,
			tls.TLS_RSA_WITH_AES_128_CBC_SHA,
			tls.TLS_RSA_WITH_AES_256_CBC_SHA,
		},
	}

	hs.httpSrv.TLSConfig = tlsCfg
	hs.httpSrv.TLSNextProto = make(map[string]func(*http.Server, *tls.Conn, http.Handler))

	return nil
}

func (hs *HTTPServer) configureHttp2() error {
	if hs.Cfg.CertFile == "" {
		return fmt.Errorf("cert_file cannot be empty when using HTTP2")
	}

	if hs.Cfg.KeyFile == "" {
		return fmt.Errorf("cert_key cannot be empty when using HTTP2")
	}

	if _, err := os.Stat(hs.Cfg.CertFile); os.IsNotExist(err) {
		return fmt.Errorf(`cannot find SSL cert_file at %q`, hs.Cfg.CertFile)
	}

	if _, err := os.Stat(hs.Cfg.KeyFile); os.IsNotExist(err) {
		return fmt.Errorf(`cannot find SSL key_file at %q`, hs.Cfg.KeyFile)
	}

	tlsCfg := &tls.Config{
		MinVersion: tls.VersionTLS12,
		CipherSuites: []uint16{
			tls.TLS_CHACHA20_POLY1305_SHA256,
			tls.TLS_AES_128_GCM_SHA256,
			tls.TLS_AES_256_GCM_SHA384,
			tls.TLS_ECDHE_ECDSA_WITH_AES_128_GCM_SHA256,
			tls.TLS_ECDHE_RSA_WITH_AES_128_GCM_SHA256,
			tls.TLS_ECDHE_ECDSA_WITH_AES_256_GCM_SHA384,
			tls.TLS_ECDHE_RSA_WITH_AES_256_GCM_SHA384,
			tls.TLS_ECDHE_ECDSA_WITH_CHACHA20_POLY1305,
			tls.TLS_ECDHE_RSA_WITH_CHACHA20_POLY1305,
		},
		NextProtos: []string{"h2", "http/1.1"},
	}

	hs.httpSrv.TLSConfig = tlsCfg

	return nil
}

func (hs *HTTPServer) applyRoutes() {
	// start with middlewares & static routes
	hs.addMiddlewaresAndStaticRoutes()
	// then add view routes & api routes
	hs.RouteRegister.Register(hs.web, hs.namedMiddlewares...)
	// then custom app proxy routes
	hs.initAppPluginRoutes(hs.web)
	// lastly not found route
	hs.web.NotFound(middleware.ReqSignedIn, hs.NotFoundHandler)
}

func (hs *HTTPServer) addMiddlewaresAndStaticRoutes() {
	m := hs.web

	m.Use(middleware.RequestTracing(hs.tracer))
	m.Use(middleware.RequestMetrics(hs.Features))

	m.Use(middleware.Logger(hs.Cfg))

	if hs.Cfg.EnableGzip {
		m.UseMiddleware(middleware.Gziper())
	}

	m.Use(middleware.Recovery(hs.Cfg))
	m.UseMiddleware(hs.Csrf.Middleware(hs.log))

	hs.mapStatic(m, hs.Cfg.StaticRootPath, "build", "public/build")
	hs.mapStatic(m, hs.Cfg.StaticRootPath, "", "public", "/public/views/swagger.html")
	hs.mapStatic(m, hs.Cfg.StaticRootPath, "robots.txt", "robots.txt")

	if hs.Cfg.ImageUploadProvider == "local" {
		hs.mapStatic(m, hs.Cfg.ImagesDir, "", "/public/img/attachments")
	}

	m.Use(middleware.AddDefaultResponseHeaders(hs.Cfg))

	if hs.Cfg.ServeFromSubPath && hs.Cfg.AppSubURL != "" {
		m.SetURLPrefix(hs.Cfg.AppSubURL)
	}

	m.UseMiddleware(web.Renderer(filepath.Join(hs.Cfg.StaticRootPath, "views"), "[[", "]]"))

	// These endpoints are used for monitoring the Grafana instance
	// and should not be redirected or rejected.
	m.Use(hs.healthzHandler)
	m.Use(hs.apiHealthHandler)
	m.Use(hs.metricsEndpoint)
	m.Use(hs.pluginMetricsEndpoint)

	m.Use(hs.ContextHandler.Middleware)
	m.Use(middleware.OrgRedirect(hs.Cfg, hs.SQLStore))
	m.Use(accesscontrol.LoadPermissionsMiddleware(hs.AccessControl))

	// needs to be after context handler
	if hs.Cfg.EnforceDomain {
		m.Use(middleware.ValidateHostHeader(hs.Cfg))
	}

	m.Use(middleware.HandleNoCacheHeader)
	m.UseMiddleware(middleware.AddCSPHeader(hs.Cfg, hs.log))

	for _, mw := range hs.middlewares {
		m.Use(mw)
	}
}

func (hs *HTTPServer) metricsEndpoint(ctx *web.Context) {
	if !hs.Cfg.MetricsEndpointEnabled {
		return
	}

	if ctx.Req.Method != http.MethodGet || ctx.Req.URL.Path != "/metrics" {
		return
	}

	if hs.metricsEndpointBasicAuthEnabled() && !BasicAuthenticatedRequest(ctx.Req, hs.Cfg.MetricsEndpointBasicAuthUsername, hs.Cfg.MetricsEndpointBasicAuthPassword) {
		ctx.Resp.WriteHeader(http.StatusUnauthorized)
		return
	}

	promhttp.
		HandlerFor(prometheus.DefaultGatherer, promhttp.HandlerOpts{EnableOpenMetrics: true}).
		ServeHTTP(ctx.Resp, ctx.Req)
}

// healthzHandler always return 200 - Ok if Grafana's web server is running
func (hs *HTTPServer) healthzHandler(ctx *web.Context) {
	notHeadOrGet := ctx.Req.Method != http.MethodGet && ctx.Req.Method != http.MethodHead
	if notHeadOrGet || ctx.Req.URL.Path != "/healthz" {
		return
	}

	ctx.Resp.WriteHeader(200)
	_, err := ctx.Resp.Write([]byte("Ok"))
	if err != nil {
		hs.log.Error("could not write to response", "err", err)
	}
}

// apiHealthHandler will return ok if Grafana's web server is running and it
// can access the database. If the database cannot be accessed it will return
// http status code 503.
func (hs *HTTPServer) apiHealthHandler(ctx *web.Context) {
	notHeadOrGet := ctx.Req.Method != http.MethodGet && ctx.Req.Method != http.MethodHead
	if notHeadOrGet || ctx.Req.URL.Path != "/api/health" {
		return
	}

	data := simplejson.New()
	data.Set("database", "ok")
	if !hs.Cfg.AnonymousHideVersion {
		data.Set("version", hs.Cfg.BuildVersion)
		data.Set("commit", hs.Cfg.BuildCommit)
	}

	if !hs.databaseHealthy(ctx.Req.Context()) {
		data.Set("database", "failing")
		ctx.Resp.Header().Set("Content-Type", "application/json; charset=UTF-8")
		ctx.Resp.WriteHeader(503)
	} else {
		ctx.Resp.Header().Set("Content-Type", "application/json; charset=UTF-8")
		ctx.Resp.WriteHeader(200)
	}

	dataBytes, err := data.EncodePretty()
	if err != nil {
		hs.log.Error("Failed to encode data", "err", err)
		return
	}

	if _, err := ctx.Resp.Write(dataBytes); err != nil {
		hs.log.Error("Failed to write to response", "err", err)
	}
}

func (hs *HTTPServer) mapStatic(m *web.Mux, rootDir string, dir string, prefix string, exclude ...string) {
	headers := func(c *web.Context) {
		c.Resp.Header().Set("Cache-Control", "public, max-age=3600")
	}

	if prefix == "public/build" {
		headers = func(c *web.Context) {
			c.Resp.Header().Set("Cache-Control", "public, max-age=31536000")
		}
	}

	if hs.Cfg.Env == setting.Dev {
		headers = func(c *web.Context) {
			c.Resp.Header().Set("Cache-Control", "max-age=0, must-revalidate, no-cache")
		}
	}

	m.Use(httpstatic.Static(
		path.Join(rootDir, dir),
		httpstatic.StaticOptions{
			SkipLogging: true,
			Prefix:      prefix,
			AddHeaders:  headers,
			Exclude:     exclude,
		},
	))
}

func (hs *HTTPServer) metricsEndpointBasicAuthEnabled() bool {
	return hs.Cfg.MetricsEndpointBasicAuthUsername != "" && hs.Cfg.MetricsEndpointBasicAuthPassword != ""
}<|MERGE_RESOLUTION|>--- conflicted
+++ resolved
@@ -205,11 +205,7 @@
 	teamsPermissionsService accesscontrol.TeamPermissionsService, folderPermissionsService accesscontrol.FolderPermissionsService,
 	dashboardPermissionsService accesscontrol.DashboardPermissionsService, dashboardVersionService dashver.Service,
 	starService star.Service, csrfService csrf.Service, coremodelRegistry *registry.Generic, coremodelStaticRegistry *registry.Static,
-<<<<<<< HEAD
-	kvStore kvstore.KVStore, remoteSecretsCheck secretsKV.UseRemoteSecretsPluginCheck, publicDashboardsApi *publicdashboardsApi.Api,
-=======
-	kvStore kvstore.KVStore, secretsMigrator secrets.Migrator, remoteSecretsCheck secretsKV.UseRemoteSecretsPluginCheck,
->>>>>>> 777f0d53
+	kvStore kvstore.KVStore, secretsMigrator secrets.Migrator, remoteSecretsCheck secretsKV.UseRemoteSecretsPluginCheck, publicDashboardsApi *publicdashboardsApi.Api,
 ) (*HTTPServer, error) {
 	web.Env = cfg.Env
 	m := web.New()
@@ -294,11 +290,8 @@
 		CoremodelRegistry:            coremodelRegistry,
 		CoremodelStaticRegistry:      coremodelStaticRegistry,
 		kvStore:                      kvStore,
-<<<<<<< HEAD
 		publicDashboardsApi:          publicDashboardsApi,
-=======
 		secretsMigrator:              secretsMigrator,
->>>>>>> 777f0d53
 	}
 	if hs.Listener != nil {
 		hs.log.Debug("Using provided listener")
