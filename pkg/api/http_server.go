package api

import (
	"context"
	"crypto/tls"
	"errors"
	"fmt"
	"net"
	"net/http"
	"os"
	"path"
	"path/filepath"
	"strings"
	"sync"

<<<<<<< HEAD
	"github.com/grafana/grafana/pkg/services/cleanup"
	"github.com/grafana/grafana/pkg/services/ngalert"
	"github.com/grafana/grafana/pkg/services/notifications"

=======
	"github.com/grafana/grafana/pkg/login/social"
>>>>>>> 75387398
	"github.com/grafana/grafana/pkg/services/libraryelements"
	"github.com/grafana/grafana/pkg/services/librarypanels"
	"github.com/grafana/grafana/pkg/services/oauthtoken"

	"github.com/grafana/grafana/pkg/api/routing"
	httpstatic "github.com/grafana/grafana/pkg/api/static"
	"github.com/grafana/grafana/pkg/bus"
	"github.com/grafana/grafana/pkg/components/simplejson"
	"github.com/grafana/grafana/pkg/infra/localcache"
	"github.com/grafana/grafana/pkg/infra/log"
	"github.com/grafana/grafana/pkg/infra/metrics"
	"github.com/grafana/grafana/pkg/infra/remotecache"
	"github.com/grafana/grafana/pkg/infra/tracing"
	"github.com/grafana/grafana/pkg/infra/usagestats"
	"github.com/grafana/grafana/pkg/middleware"
	"github.com/grafana/grafana/pkg/models"
	"github.com/grafana/grafana/pkg/plugins"
	"github.com/grafana/grafana/pkg/plugins/backendplugin"
	_ "github.com/grafana/grafana/pkg/plugins/backendplugin/manager"
	"github.com/grafana/grafana/pkg/plugins/plugincontext"
	"github.com/grafana/grafana/pkg/plugins/plugindashboards"
	"github.com/grafana/grafana/pkg/services/accesscontrol"
	"github.com/grafana/grafana/pkg/services/alerting"
	"github.com/grafana/grafana/pkg/services/contexthandler"
	"github.com/grafana/grafana/pkg/services/datasourceproxy"
	"github.com/grafana/grafana/pkg/services/datasources"
	"github.com/grafana/grafana/pkg/services/hooks"
	"github.com/grafana/grafana/pkg/services/live"
	"github.com/grafana/grafana/pkg/services/live/pushhttp"
	"github.com/grafana/grafana/pkg/services/login"
	"github.com/grafana/grafana/pkg/services/provisioning"
	"github.com/grafana/grafana/pkg/services/quota"
	"github.com/grafana/grafana/pkg/services/rendering"
	"github.com/grafana/grafana/pkg/services/schemaloader"
	"github.com/grafana/grafana/pkg/services/search"
	"github.com/grafana/grafana/pkg/services/shorturls"
	"github.com/grafana/grafana/pkg/services/sqlstore"
	"github.com/grafana/grafana/pkg/setting"
	"github.com/grafana/grafana/pkg/tsdb"

	"github.com/grafana/grafana/pkg/util/errutil"
	"github.com/prometheus/client_golang/prometheus"
	"github.com/prometheus/client_golang/prometheus/promhttp"
	macaron "gopkg.in/macaron.v1"
)

type HTTPServer struct {
	log         log.Logger
	macaron     *macaron.Macaron
	context     context.Context
	httpSrv     *http.Server
	middlewares []macaron.Handler

<<<<<<< HEAD
	UsageStatsService      usagestats.UsageStats
	PluginContextProvider  *plugincontext.Provider
	RouteRegister          routing.RouteRegister
	Bus                    bus.Bus
	RenderService          rendering.Service
	Cfg                    *setting.Cfg
	SettingsProvider       setting.Provider
	HooksService           *hooks.HooksService
	CacheService           *localcache.CacheService
	DataSourceCache        datasources.CacheService
	AuthTokenService       models.UserTokenService
	QuotaService           *quota.QuotaService
	RemoteCacheService     *remotecache.RemoteCache
	ProvisioningService    provisioning.ProvisioningService
	Login                  login.Service
	License                models.Licensing
	AccessControl          accesscontrol.AccessControl
	BackendPluginManager   backendplugin.Manager
	DataProxy              *datasourceproxy.DataSourceProxyService
	PluginRequestValidator models.PluginRequestValidator
	PluginManager          plugins.Manager
	SearchService          *search.SearchService
	ShortURLService        shorturls.Service
	Live                   *live.GrafanaLive
	LivePushGateway        *pushhttp.Gateway
	ContextHandler         *contexthandler.ContextHandler
	SQLStore               *sqlstore.SQLStore
	DataService            *tsdb.Service
	PluginDashboardService *plugindashboards.Service
	AlertEngine            *alerting.AlertEngine
	LoadSchemaService      *schemaloader.SchemaLoaderService
	AlertNG                *ngalert.AlertNG
	LibraryPanelService    librarypanels.Service
	LibraryElementService  libraryelements.Service
	notificationService    *notifications.NotificationService
=======
	PluginContextProvider  *plugincontext.Provider                 `inject:""`
	RouteRegister          routing.RouteRegister                   `inject:""`
	Bus                    bus.Bus                                 `inject:""`
	RenderService          rendering.Service                       `inject:""`
	Cfg                    *setting.Cfg                            `inject:""`
	SettingsProvider       setting.Provider                        `inject:""`
	HooksService           *hooks.HooksService                     `inject:""`
	CacheService           *localcache.CacheService                `inject:""`
	DatasourceCache        datasources.CacheService                `inject:""`
	AuthTokenService       models.UserTokenService                 `inject:""`
	QuotaService           *quota.QuotaService                     `inject:""`
	RemoteCacheService     *remotecache.RemoteCache                `inject:""`
	ProvisioningService    provisioning.ProvisioningService        `inject:""`
	Login                  login.Service                           `inject:""`
	License                models.Licensing                        `inject:""`
	AccessControl          accesscontrol.AccessControl             `inject:""`
	BackendPluginManager   backendplugin.Manager                   `inject:""`
	DataProxy              *datasourceproxy.DatasourceProxyService `inject:""`
	PluginRequestValidator models.PluginRequestValidator           `inject:""`
	PluginManager          plugins.Manager                         `inject:""`
	SearchService          *search.SearchService                   `inject:""`
	ShortURLService        shorturls.Service                       `inject:""`
	Live                   *live.GrafanaLive                       `inject:""`
	LivePushGateway        *pushhttp.Gateway                       `inject:""`
	ContextHandler         *contexthandler.ContextHandler          `inject:""`
	SQLStore               *sqlstore.SQLStore                      `inject:""`
	DataService            *tsdb.Service                           `inject:""`
	PluginDashboardService *plugindashboards.Service               `inject:""`
	AlertEngine            *alerting.AlertEngine                   `inject:""`
	LoadSchemaService      *schemaloader.SchemaLoaderService       `inject:""`
	Alertmanager           *notifier.Alertmanager                  `inject:""`
	LibraryPanelService    librarypanels.Service                   `inject:""`
	LibraryElementService  libraryelements.Service                 `inject:""`
	SocialService          social.Service                          `inject:""`
	OAuthTokenService      *oauthtoken.Service                     `inject:""`
>>>>>>> 75387398
	Listener               net.Listener
	cleanUpService         *cleanup.CleanUpService
	tracingService         *tracing.TracingService
	internalMetricsSvc     *metrics.InternalMetricsService
}

type ServerOptions struct {
	Listener net.Listener
}

func ProvideHTTPServer(opts ServerOptions, cfg *setting.Cfg, routeRegister routing.RouteRegister, bus bus.Bus,
	renderService rendering.Service, licensing models.Licensing, hooksService *hooks.HooksService,
	cacheService *localcache.CacheService, sqlStore *sqlstore.SQLStore,
	dataService *tsdb.Service, alertEngine *alerting.AlertEngine,
	usageStatsService *usagestats.UsageStatsService, pluginRequestValidator models.PluginRequestValidator,
	pluginManager plugins.Manager, backendPM backendplugin.Manager, settingsProvider setting.Provider,
	dataSourceCache datasources.CacheService, userTokenService models.UserTokenService,
	cleanUpService *cleanup.CleanUpService, shortURLService shorturls.Service,
	remoteCache *remotecache.RemoteCache, provisioningService provisioning.ProvisioningService,
	loginService login.Service, accessControl accesscontrol.AccessControl,
	dataSourceProxy *datasourceproxy.DataSourceProxyService, searchService *search.SearchService,
	live *live.GrafanaLive, livePushGateway *pushhttp.Gateway, plugCtxProvider *plugincontext.Provider,
	contextHandler *contexthandler.ContextHandler, pluginDashboardService *plugindashboards.Service,
	schemaService *schemaloader.SchemaLoaderService, alertNG *ngalert.AlertNG,
	libraryPanelService librarypanels.Service, libraryElementService libraryelements.Service,
	notificationService *notifications.NotificationService, tracingService *tracing.TracingService,
	internalMetricsSvc *metrics.InternalMetricsService, quotaService *quota.QuotaService) *HTTPServer {
	macaron.Env = cfg.Env
	m := macaron.New()
	// automatically set HEAD for every GET
	m.SetAutoHead(true)

	hs := &HTTPServer{
		Cfg:                    cfg,
		RouteRegister:          routeRegister,
		Bus:                    bus,
		RenderService:          renderService,
		License:                licensing,
		HooksService:           hooksService,
		CacheService:           cacheService,
		SQLStore:               sqlStore,
		DataService:            dataService,
		AlertEngine:            alertEngine,
		UsageStatsService:      usageStatsService,
		PluginRequestValidator: pluginRequestValidator,
		PluginManager:          pluginManager,
		BackendPluginManager:   backendPM,
		SettingsProvider:       settingsProvider,
		DataSourceCache:        dataSourceCache,
		AuthTokenService:       userTokenService,
		cleanUpService:         cleanUpService,
		ShortURLService:        shortURLService,
		RemoteCacheService:     remoteCache,
		ProvisioningService:    provisioningService,
		Login:                  loginService,
		AccessControl:          accessControl,
		DataProxy:              dataSourceProxy,
		SearchService:          searchService,
		Live:                   live,
		LivePushGateway:        livePushGateway,
		PluginContextProvider:  plugCtxProvider,
		ContextHandler:         contextHandler,
		PluginDashboardService: pluginDashboardService,
		LoadSchemaService:      schemaService,
		AlertNG:                alertNG,
		LibraryPanelService:    libraryPanelService,
		LibraryElementService:  libraryElementService,
		QuotaService:           quotaService,
		notificationService:    notificationService,
		tracingService:         tracingService,
		internalMetricsSvc:     internalMetricsSvc,
		log:                    log.New("http.server"),
		macaron:                m,
		Listener:               opts.Listener,
	}
	if hs.Listener != nil {
		hs.log.Debug("Using provided listener")
	}
	hs.registerRoutes()

	return hs
}

func (hs *HTTPServer) AddMiddleware(middleware macaron.Handler) {
	hs.middlewares = append(hs.middlewares, middleware)
}

func (hs *HTTPServer) Run(ctx context.Context) error {
	hs.context = ctx

	hs.applyRoutes()

	// Remove any square brackets enclosing IPv6 addresses, a format we support for backwards compatibility
	host := strings.TrimSuffix(strings.TrimPrefix(hs.Cfg.HTTPAddr, "["), "]")
	hs.httpSrv = &http.Server{
		Addr:        net.JoinHostPort(host, hs.Cfg.HTTPPort),
		Handler:     hs.macaron,
		ReadTimeout: hs.Cfg.ReadTimeout,
	}
	switch hs.Cfg.Protocol {
	case setting.HTTP2Scheme:
		if err := hs.configureHttp2(); err != nil {
			return err
		}
	case setting.HTTPSScheme:
		if err := hs.configureHttps(); err != nil {
			return err
		}
	default:
	}

	listener, err := hs.getListener()
	if err != nil {
		return err
	}

	hs.log.Info("HTTP Server Listen", "address", listener.Addr().String(), "protocol",
		hs.Cfg.Protocol, "subUrl", hs.Cfg.AppSubURL, "socket", hs.Cfg.SocketPath)

	var wg sync.WaitGroup
	wg.Add(1)

	// handle http shutdown on server context done
	go func() {
		defer wg.Done()

		<-ctx.Done()
		if err := hs.httpSrv.Shutdown(context.Background()); err != nil {
			hs.log.Error("Failed to shutdown server", "error", err)
		}
	}()

	switch hs.Cfg.Protocol {
	case setting.HTTPScheme, setting.SocketScheme:
		if err := hs.httpSrv.Serve(listener); err != nil {
			if errors.Is(err, http.ErrServerClosed) {
				hs.log.Debug("server was shutdown gracefully")
				return nil
			}
			return err
		}
	case setting.HTTP2Scheme, setting.HTTPSScheme:
		if err := hs.httpSrv.ServeTLS(listener, hs.Cfg.CertFile, hs.Cfg.KeyFile); err != nil {
			if errors.Is(err, http.ErrServerClosed) {
				hs.log.Debug("server was shutdown gracefully")
				return nil
			}
			return err
		}
	default:
		panic(fmt.Sprintf("Unhandled protocol %q", hs.Cfg.Protocol))
	}

	wg.Wait()

	return nil
}

func (hs *HTTPServer) getListener() (net.Listener, error) {
	if hs.Listener != nil {
		return hs.Listener, nil
	}

	switch hs.Cfg.Protocol {
	case setting.HTTPScheme, setting.HTTPSScheme, setting.HTTP2Scheme:
		listener, err := net.Listen("tcp", hs.httpSrv.Addr)
		if err != nil {
			return nil, errutil.Wrapf(err, "failed to open listener on address %s", hs.httpSrv.Addr)
		}
		return listener, nil
	case setting.SocketScheme:
		listener, err := net.ListenUnix("unix", &net.UnixAddr{Name: hs.Cfg.SocketPath, Net: "unix"})
		if err != nil {
			return nil, errutil.Wrapf(err, "failed to open listener for socket %s", hs.Cfg.SocketPath)
		}

		// Make socket writable by group
		// nolint:gosec
		if err := os.Chmod(hs.Cfg.SocketPath, 0660); err != nil {
			return nil, errutil.Wrapf(err, "failed to change socket permissions")
		}

		return listener, nil
	default:
		hs.log.Error("Invalid protocol", "protocol", hs.Cfg.Protocol)
		return nil, fmt.Errorf("invalid protocol %q", hs.Cfg.Protocol)
	}
}

func (hs *HTTPServer) configureHttps() error {
	if hs.Cfg.CertFile == "" {
		return fmt.Errorf("cert_file cannot be empty when using HTTPS")
	}

	if hs.Cfg.KeyFile == "" {
		return fmt.Errorf("cert_key cannot be empty when using HTTPS")
	}

	if _, err := os.Stat(hs.Cfg.CertFile); os.IsNotExist(err) {
		return fmt.Errorf(`cannot find SSL cert_file at %q`, hs.Cfg.CertFile)
	}

	if _, err := os.Stat(hs.Cfg.KeyFile); os.IsNotExist(err) {
		return fmt.Errorf(`cannot find SSL key_file at %q`, hs.Cfg.KeyFile)
	}

	tlsCfg := &tls.Config{
		MinVersion:               tls.VersionTLS12,
		PreferServerCipherSuites: true,
		CipherSuites: []uint16{
			tls.TLS_ECDHE_ECDSA_WITH_AES_128_GCM_SHA256,
			tls.TLS_ECDHE_RSA_WITH_AES_128_GCM_SHA256,
			tls.TLS_ECDHE_ECDSA_WITH_AES_256_GCM_SHA384,
			tls.TLS_ECDHE_RSA_WITH_AES_256_GCM_SHA384,
			tls.TLS_ECDHE_RSA_WITH_AES_128_CBC_SHA,
			tls.TLS_ECDHE_ECDSA_WITH_AES_256_CBC_SHA,
			tls.TLS_ECDHE_RSA_WITH_AES_256_CBC_SHA,
			tls.TLS_RSA_WITH_AES_128_GCM_SHA256,
			tls.TLS_RSA_WITH_AES_256_GCM_SHA384,
			tls.TLS_RSA_WITH_AES_128_CBC_SHA,
			tls.TLS_RSA_WITH_AES_256_CBC_SHA,
		},
	}

	hs.httpSrv.TLSConfig = tlsCfg
	hs.httpSrv.TLSNextProto = make(map[string]func(*http.Server, *tls.Conn, http.Handler))

	return nil
}

func (hs *HTTPServer) configureHttp2() error {
	if hs.Cfg.CertFile == "" {
		return fmt.Errorf("cert_file cannot be empty when using HTTP2")
	}

	if hs.Cfg.KeyFile == "" {
		return fmt.Errorf("cert_key cannot be empty when using HTTP2")
	}

	if _, err := os.Stat(hs.Cfg.CertFile); os.IsNotExist(err) {
		return fmt.Errorf(`cannot find SSL cert_file at %q`, hs.Cfg.CertFile)
	}

	if _, err := os.Stat(hs.Cfg.KeyFile); os.IsNotExist(err) {
		return fmt.Errorf(`cannot find SSL key_file at %q`, hs.Cfg.KeyFile)
	}

	tlsCfg := &tls.Config{
		MinVersion:               tls.VersionTLS12,
		PreferServerCipherSuites: true,
		CipherSuites: []uint16{
			tls.TLS_CHACHA20_POLY1305_SHA256,
			tls.TLS_AES_128_GCM_SHA256,
			tls.TLS_AES_256_GCM_SHA384,
			tls.TLS_ECDHE_ECDSA_WITH_AES_128_GCM_SHA256,
			tls.TLS_ECDHE_RSA_WITH_AES_128_GCM_SHA256,
			tls.TLS_ECDHE_ECDSA_WITH_AES_256_GCM_SHA384,
			tls.TLS_ECDHE_RSA_WITH_AES_256_GCM_SHA384,
			tls.TLS_ECDHE_ECDSA_WITH_CHACHA20_POLY1305,
			tls.TLS_ECDHE_RSA_WITH_CHACHA20_POLY1305,
		},
		NextProtos: []string{"h2", "http/1.1"},
	}

	hs.httpSrv.TLSConfig = tlsCfg

	return nil
}

func (hs *HTTPServer) applyRoutes() {
	// start with middlewares & static routes
	hs.addMiddlewaresAndStaticRoutes()
	// then add view routes & api routes
	hs.RouteRegister.Register(hs.macaron)
	// then custom app proxy routes
	hs.initAppPluginRoutes(hs.macaron)
	// lastly not found route
	hs.macaron.NotFound(middleware.ReqSignedIn, hs.NotFoundHandler)
}

func (hs *HTTPServer) addMiddlewaresAndStaticRoutes() {
	m := hs.macaron

	m.Use(middleware.RequestTracing())

	m.Use(middleware.Logger(hs.Cfg))

	if hs.Cfg.EnableGzip {
		m.Use(middleware.Gziper())
	}

	m.Use(middleware.Recovery(hs.Cfg))

	hs.mapStatic(m, hs.Cfg.StaticRootPath, "build", "public/build")
	hs.mapStatic(m, hs.Cfg.StaticRootPath, "", "public")
	hs.mapStatic(m, hs.Cfg.StaticRootPath, "robots.txt", "robots.txt")

	if hs.Cfg.ImageUploadProvider == "local" {
		hs.mapStatic(m, hs.Cfg.ImagesDir, "", "/public/img/attachments")
	}

	m.Use(middleware.AddDefaultResponseHeaders(hs.Cfg))

	if hs.Cfg.ServeFromSubPath && hs.Cfg.AppSubURL != "" {
		m.SetURLPrefix(hs.Cfg.AppSubURL)
	}

	m.Use(macaron.Renderer(macaron.RenderOptions{
		Directory:  filepath.Join(hs.Cfg.StaticRootPath, "views"),
		IndentJSON: macaron.Env != macaron.PROD,
		Delims:     macaron.Delims{Left: "[[", Right: "]]"},
	}))

	// These endpoints are used for monitoring the Grafana instance
	// and should not be redirected or rejected.
	m.Use(hs.healthzHandler)
	m.Use(hs.apiHealthHandler)
	m.Use(hs.metricsEndpoint)

	m.Use(hs.ContextHandler.Middleware)
	m.Use(middleware.OrgRedirect(hs.Cfg))

	// needs to be after context handler
	if hs.Cfg.EnforceDomain {
		m.Use(middleware.ValidateHostHeader(hs.Cfg))
	}

	m.Use(middleware.HandleNoCacheHeader)
	m.Use(middleware.AddCSPHeader(hs.Cfg, hs.log))

	for _, mw := range hs.middlewares {
		m.Use(mw)
	}
}

func (hs *HTTPServer) metricsEndpoint(ctx *macaron.Context) {
	if !hs.Cfg.MetricsEndpointEnabled {
		return
	}

	if ctx.Req.Method != http.MethodGet || ctx.Req.URL.Path != "/metrics" {
		return
	}

	if hs.metricsEndpointBasicAuthEnabled() && !BasicAuthenticatedRequest(ctx.Req, hs.Cfg.MetricsEndpointBasicAuthUsername, hs.Cfg.MetricsEndpointBasicAuthPassword) {
		ctx.Resp.WriteHeader(http.StatusUnauthorized)
		return
	}

	promhttp.
		HandlerFor(prometheus.DefaultGatherer, promhttp.HandlerOpts{EnableOpenMetrics: true}).
		ServeHTTP(ctx.Resp, ctx.Req.Request)
}

// healthzHandler always return 200 - Ok if Grafana's web server is running
func (hs *HTTPServer) healthzHandler(ctx *macaron.Context) {
	notHeadOrGet := ctx.Req.Method != http.MethodGet && ctx.Req.Method != http.MethodHead
	if notHeadOrGet || ctx.Req.URL.Path != "/healthz" {
		return
	}

	ctx.WriteHeader(200)
	_, err := ctx.Resp.Write([]byte("Ok"))
	if err != nil {
		hs.log.Error("could not write to response", "err", err)
	}
}

// apiHealthHandler will return ok if Grafana's web server is running and it
// can access the database. If the database cannot be accessed it will return
// http status code 503.
func (hs *HTTPServer) apiHealthHandler(ctx *macaron.Context) {
	notHeadOrGet := ctx.Req.Method != http.MethodGet && ctx.Req.Method != http.MethodHead
	if notHeadOrGet || ctx.Req.URL.Path != "/api/health" {
		return
	}

	data := simplejson.New()
	data.Set("database", "ok")
	if !hs.Cfg.AnonymousHideVersion {
		data.Set("version", hs.Cfg.BuildVersion)
		data.Set("commit", hs.Cfg.BuildCommit)
	}

	if !hs.databaseHealthy() {
		data.Set("database", "failing")
		ctx.Resp.Header().Set("Content-Type", "application/json; charset=UTF-8")
		ctx.Resp.WriteHeader(503)
	} else {
		ctx.Resp.Header().Set("Content-Type", "application/json; charset=UTF-8")
		ctx.Resp.WriteHeader(200)
	}

	dataBytes, err := data.EncodePretty()
	if err != nil {
		hs.log.Error("Failed to encode data", "err", err)
		return
	}

	if _, err := ctx.Resp.Write(dataBytes); err != nil {
		hs.log.Error("Failed to write to response", "err", err)
	}
}

func (hs *HTTPServer) mapStatic(m *macaron.Macaron, rootDir string, dir string, prefix string) {
	headers := func(c *macaron.Context) {
		c.Resp.Header().Set("Cache-Control", "public, max-age=3600")
	}

	if prefix == "public/build" {
		headers = func(c *macaron.Context) {
			c.Resp.Header().Set("Cache-Control", "public, max-age=31536000")
		}
	}

	if hs.Cfg.Env == setting.Dev {
		headers = func(c *macaron.Context) {
			c.Resp.Header().Set("Cache-Control", "max-age=0, must-revalidate, no-cache")
		}
	}

	m.Use(httpstatic.Static(
		path.Join(rootDir, dir),
		httpstatic.StaticOptions{
			SkipLogging: true,
			Prefix:      prefix,
			AddHeaders:  headers,
		},
	))
}

func (hs *HTTPServer) metricsEndpointBasicAuthEnabled() bool {
	return hs.Cfg.MetricsEndpointBasicAuthUsername != "" && hs.Cfg.MetricsEndpointBasicAuthPassword != ""
}<|MERGE_RESOLUTION|>--- conflicted
+++ resolved
@@ -13,14 +13,11 @@
 	"strings"
 	"sync"
 
-<<<<<<< HEAD
+	"github.com/grafana/grafana/pkg/login/social"
 	"github.com/grafana/grafana/pkg/services/cleanup"
 	"github.com/grafana/grafana/pkg/services/ngalert"
 	"github.com/grafana/grafana/pkg/services/notifications"
 
-=======
-	"github.com/grafana/grafana/pkg/login/social"
->>>>>>> 75387398
 	"github.com/grafana/grafana/pkg/services/libraryelements"
 	"github.com/grafana/grafana/pkg/services/librarypanels"
 	"github.com/grafana/grafana/pkg/services/oauthtoken"
@@ -74,7 +71,6 @@
 	httpSrv     *http.Server
 	middlewares []macaron.Handler
 
-<<<<<<< HEAD
 	UsageStatsService      usagestats.UsageStats
 	PluginContextProvider  *plugincontext.Provider
 	RouteRegister          routing.RouteRegister
@@ -110,43 +106,8 @@
 	LibraryPanelService    librarypanels.Service
 	LibraryElementService  libraryelements.Service
 	notificationService    *notifications.NotificationService
-=======
-	PluginContextProvider  *plugincontext.Provider                 `inject:""`
-	RouteRegister          routing.RouteRegister                   `inject:""`
-	Bus                    bus.Bus                                 `inject:""`
-	RenderService          rendering.Service                       `inject:""`
-	Cfg                    *setting.Cfg                            `inject:""`
-	SettingsProvider       setting.Provider                        `inject:""`
-	HooksService           *hooks.HooksService                     `inject:""`
-	CacheService           *localcache.CacheService                `inject:""`
-	DatasourceCache        datasources.CacheService                `inject:""`
-	AuthTokenService       models.UserTokenService                 `inject:""`
-	QuotaService           *quota.QuotaService                     `inject:""`
-	RemoteCacheService     *remotecache.RemoteCache                `inject:""`
-	ProvisioningService    provisioning.ProvisioningService        `inject:""`
-	Login                  login.Service                           `inject:""`
-	License                models.Licensing                        `inject:""`
-	AccessControl          accesscontrol.AccessControl             `inject:""`
-	BackendPluginManager   backendplugin.Manager                   `inject:""`
-	DataProxy              *datasourceproxy.DatasourceProxyService `inject:""`
-	PluginRequestValidator models.PluginRequestValidator           `inject:""`
-	PluginManager          plugins.Manager                         `inject:""`
-	SearchService          *search.SearchService                   `inject:""`
-	ShortURLService        shorturls.Service                       `inject:""`
-	Live                   *live.GrafanaLive                       `inject:""`
-	LivePushGateway        *pushhttp.Gateway                       `inject:""`
-	ContextHandler         *contexthandler.ContextHandler          `inject:""`
-	SQLStore               *sqlstore.SQLStore                      `inject:""`
-	DataService            *tsdb.Service                           `inject:""`
-	PluginDashboardService *plugindashboards.Service               `inject:""`
-	AlertEngine            *alerting.AlertEngine                   `inject:""`
-	LoadSchemaService      *schemaloader.SchemaLoaderService       `inject:""`
-	Alertmanager           *notifier.Alertmanager                  `inject:""`
-	LibraryPanelService    librarypanels.Service                   `inject:""`
-	LibraryElementService  libraryelements.Service                 `inject:""`
-	SocialService          social.Service                          `inject:""`
-	OAuthTokenService      *oauthtoken.Service                     `inject:""`
->>>>>>> 75387398
+	SocialService          social.Service
+	OAuthTokenService      oauthtoken.OAuthTokenService
 	Listener               net.Listener
 	cleanUpService         *cleanup.CleanUpService
 	tracingService         *tracing.TracingService
@@ -173,7 +134,8 @@
 	schemaService *schemaloader.SchemaLoaderService, alertNG *ngalert.AlertNG,
 	libraryPanelService librarypanels.Service, libraryElementService libraryelements.Service,
 	notificationService *notifications.NotificationService, tracingService *tracing.TracingService,
-	internalMetricsSvc *metrics.InternalMetricsService, quotaService *quota.QuotaService) *HTTPServer {
+	internalMetricsSvc *metrics.InternalMetricsService, quotaService *quota.QuotaService,
+	socialService social.Service, oauthTokenService oauthtoken.OAuthTokenService) *HTTPServer {
 	macaron.Env = cfg.Env
 	m := macaron.New()
 	// automatically set HEAD for every GET
@@ -221,6 +183,8 @@
 		log:                    log.New("http.server"),
 		macaron:                m,
 		Listener:               opts.Listener,
+		SocialService:          socialService,
+		OAuthTokenService:      oauthTokenService,
 	}
 	if hs.Listener != nil {
 		hs.log.Debug("Using provided listener")
