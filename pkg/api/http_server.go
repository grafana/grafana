--- conflicted
+++ resolved
@@ -13,17 +13,14 @@
 	"strings"
 	"sync"
 
-<<<<<<< HEAD
+	"github.com/grafana/grafana/pkg/services/alerting"
+	"github.com/grafana/grafana/pkg/services/live"
 	"github.com/grafana/grafana/pkg/services/rbac"
-
-=======
-	"github.com/grafana/grafana/pkg/services/alerting"
->>>>>>> 3b366363
-	"github.com/grafana/grafana/pkg/services/live"
 	"github.com/grafana/grafana/pkg/services/search"
 	"github.com/grafana/grafana/pkg/services/shorturls"
 	"github.com/grafana/grafana/pkg/services/sqlstore"
-	"github.com/grafana/grafana/pkg/tsdb"
+
+	"github.com/grafana/grafana/pkg/plugins/backendplugin"
 
 	"github.com/grafana/grafana/pkg/api/routing"
 	httpstatic "github.com/grafana/grafana/pkg/api/static"
@@ -34,10 +31,7 @@
 	"github.com/grafana/grafana/pkg/infra/remotecache"
 	"github.com/grafana/grafana/pkg/middleware"
 	"github.com/grafana/grafana/pkg/models"
-	"github.com/grafana/grafana/pkg/plugins/backendplugin"
-	_ "github.com/grafana/grafana/pkg/plugins/backendplugin/manager"
-	"github.com/grafana/grafana/pkg/plugins/manager"
-	"github.com/grafana/grafana/pkg/plugins/plugindashboards"
+	"github.com/grafana/grafana/pkg/plugins"
 	"github.com/grafana/grafana/pkg/registry"
 	"github.com/grafana/grafana/pkg/services/contexthandler"
 	"github.com/grafana/grafana/pkg/services/datasources"
@@ -84,20 +78,17 @@
 	License                models.Licensing                   `inject:""`
 	BackendPluginManager   backendplugin.Manager              `inject:""`
 	PluginRequestValidator models.PluginRequestValidator      `inject:""`
-	PluginManager          *manager.PluginManager             `inject:""`
+	PluginManager          *plugins.PluginManager             `inject:""`
 	SearchService          *search.SearchService              `inject:""`
 	ShortURLService        *shorturls.ShortURLService         `inject:""`
 	Live                   *live.GrafanaLive                  `inject:""`
 	ContextHandler         *contexthandler.ContextHandler     `inject:""`
 	SQLStore               *sqlstore.SQLStore                 `inject:""`
 	LibraryPanelService    *librarypanels.LibraryPanelService `inject:""`
-<<<<<<< HEAD
-	AccessControl          rbac.AccessControl                 `inject:""`
-=======
 	DataService            *tsdb.Service                      `inject:""`
 	PluginDashboardService *plugindashboards.Service          `inject:""`
 	AlertEngine            *alerting.AlertEngine              `inject:""`
->>>>>>> 3b366363
+	AccessControl          rbac.AccessControl                 `inject:""`
 	Listener               net.Listener
 }
 
@@ -327,7 +318,7 @@
 
 	m.Use(middleware.Recovery(hs.Cfg))
 
-	for _, route := range manager.StaticRoutes {
+	for _, route := range plugins.StaticRoutes {
 		pluginRoute := path.Join("/public/plugins/", route.PluginId)
 		hs.log.Debug("Plugins: Adding route", "route", pluginRoute, "dir", route.Directory)
 		hs.mapStatic(m, route.Directory, "", pluginRoute)
