--- conflicted
+++ resolved
@@ -297,11 +297,7 @@
 
 // swagger:route PATCH /annotations/{annotation_id} annotations patchAnnotation
 //
-<<<<<<< HEAD
-// # Patch Annotation
-=======
 // Patch Annotation.
->>>>>>> cc5f8b91
 //
 // Updates one or more properties of an annotation that matches the specified ID.
 // This operation currently supports updating of the `text`, `tags`, `time` and `timeEnd` properties.
