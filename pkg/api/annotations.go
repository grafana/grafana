--- conflicted
+++ resolved
@@ -228,13 +228,8 @@
 		Tags:   tagsArray,
 	}
 
-<<<<<<< HEAD
-	if err := hs.annotationsRepo.Save(context.Background(), &item); err != nil {
+	if err := hs.annotationsRepo.Save(c.Req.Context(), &item); err != nil {
 		return response.ErrOrFallback(500, "Failed to save Graphite annotation", err)
-=======
-	if err := hs.annotationsRepo.Save(c.Req.Context(), &item); err != nil {
-		return response.Error(500, "Failed to save Graphite annotation", err)
->>>>>>> 17fc5d82
 	}
 
 	return response.JSON(http.StatusOK, util.DynMap{
