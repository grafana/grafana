package api

import (
	"context"
	"encoding/json"
	"errors"
	"fmt"
	"io"
	"net/http"
	"net/http/httptest"
	"os"
	"path/filepath"
	"strings"
	"testing"

	"github.com/stretchr/testify/assert"
	"github.com/stretchr/testify/require"

	"github.com/grafana/grafana-plugin-sdk-go/backend"

<<<<<<< HEAD
=======
	"github.com/grafana/grafana/pkg/api/dtos"
>>>>>>> 4c8b6a23
	"github.com/grafana/grafana/pkg/infra/log"
	"github.com/grafana/grafana/pkg/infra/log/logtest"
	"github.com/grafana/grafana/pkg/models"
	"github.com/grafana/grafana/pkg/plugins"
	"github.com/grafana/grafana/pkg/plugins/backendplugin"
	pluginClient "github.com/grafana/grafana/pkg/plugins/manager/client"
	"github.com/grafana/grafana/pkg/plugins/manager/registry"
	ac "github.com/grafana/grafana/pkg/services/accesscontrol"
	fakeDatasources "github.com/grafana/grafana/pkg/services/datasources/fakes"
	"github.com/grafana/grafana/pkg/services/org"
	"github.com/grafana/grafana/pkg/services/query"
	"github.com/grafana/grafana/pkg/services/quota/quotatest"
	"github.com/grafana/grafana/pkg/services/user"
	"github.com/grafana/grafana/pkg/setting"
	"github.com/grafana/grafana/pkg/util/errutil"
	"github.com/grafana/grafana/pkg/web/webtest"
)

func Test_PluginsInstallAndUninstall(t *testing.T) {
	type tc struct {
		pluginAdminEnabled               bool
		pluginAdminExternalManageEnabled bool
		expectedHTTPStatus               int
		expectedHTTPBody                 string
	}
	tcs := []tc{
		{pluginAdminEnabled: true, pluginAdminExternalManageEnabled: true, expectedHTTPStatus: 404, expectedHTTPBody: "404 page not found\n"},
		{pluginAdminEnabled: true, pluginAdminExternalManageEnabled: false, expectedHTTPStatus: 200, expectedHTTPBody: ""},
		{pluginAdminEnabled: false, pluginAdminExternalManageEnabled: true, expectedHTTPStatus: 404, expectedHTTPBody: "404 page not found\n"},
		{pluginAdminEnabled: false, pluginAdminExternalManageEnabled: false, expectedHTTPStatus: 404, expectedHTTPBody: "404 page not found\n"},
	}

	testName := func(action string, testCase tc) string {
		return fmt.Sprintf("%s request returns %d when adminEnabled: %t and externalEnabled: %t",
			action, testCase.expectedHTTPStatus, testCase.pluginAdminEnabled, testCase.pluginAdminExternalManageEnabled)
	}

	pm := &fakePluginManager{
		plugins: make(map[string]fakePlugin),
	}
	for _, tc := range tcs {
		srv := SetupAPITestServer(t, func(hs *HTTPServer) {
			hs.Cfg = &setting.Cfg{
				PluginAdminEnabled:               tc.pluginAdminEnabled,
				PluginAdminExternalManageEnabled: tc.pluginAdminExternalManageEnabled,
			}
			hs.pluginManager = pm
			hs.QuotaService = quotatest.NewQuotaServiceFake()
		})

		t.Run(testName("Install", tc), func(t *testing.T) {
			req := srv.NewPostRequest("/api/plugins/test/install", strings.NewReader("{ \"version\": \"1.0.2\" }"))
			webtest.RequestWithSignedInUser(req, &user.SignedInUser{UserID: 1, OrgID: 1, OrgRole: org.RoleEditor, IsGrafanaAdmin: true})
			resp, err := srv.SendJSON(req)
			require.NoError(t, err)

			body := new(strings.Builder)
			_, err = io.Copy(body, resp.Body)
			require.NoError(t, err)
			require.Equal(t, tc.expectedHTTPBody, body.String())
			require.NoError(t, resp.Body.Close())
			require.Equal(t, tc.expectedHTTPStatus, resp.StatusCode)

			if tc.expectedHTTPStatus == 200 {
				require.Equal(t, fakePlugin{pluginID: "test", version: "1.0.2"}, pm.plugins["test"])
			}
		})

		t.Run(testName("Uninstall", tc), func(t *testing.T) {
			req := srv.NewPostRequest("/api/plugins/test/uninstall", strings.NewReader("{}"))
			webtest.RequestWithSignedInUser(req, &user.SignedInUser{UserID: 1, OrgID: 1, OrgRole: org.RoleViewer, IsGrafanaAdmin: true})
			resp, err := srv.SendJSON(req)
			require.NoError(t, err)

			body := new(strings.Builder)
			_, err = io.Copy(body, resp.Body)
			require.NoError(t, err)
			require.Equal(t, tc.expectedHTTPBody, body.String())
			require.NoError(t, resp.Body.Close())
			require.Equal(t, tc.expectedHTTPStatus, resp.StatusCode)

			if tc.expectedHTTPStatus == 200 {
				require.Empty(t, pm.plugins)
			}
		})
	}
}

func Test_PluginsInstallAndUninstall_AccessControl(t *testing.T) {
	canInstall := []ac.Permission{{Action: plugins.ActionInstall}}
	cannotInstall := []ac.Permission{{Action: "plugins:cannotinstall"}}

	type testCase struct {
		expectedCode                     int
		permissions                      []ac.Permission
		pluginAdminEnabled               bool
		pluginAdminExternalManageEnabled bool
	}
	tcs := []testCase{
		{expectedCode: http.StatusNotFound, permissions: canInstall, pluginAdminEnabled: true, pluginAdminExternalManageEnabled: true},
		{expectedCode: http.StatusNotFound, permissions: canInstall, pluginAdminEnabled: false, pluginAdminExternalManageEnabled: true},
		{expectedCode: http.StatusNotFound, permissions: canInstall, pluginAdminEnabled: false, pluginAdminExternalManageEnabled: false},
		{expectedCode: http.StatusForbidden, permissions: cannotInstall, pluginAdminEnabled: true, pluginAdminExternalManageEnabled: false},
		{expectedCode: http.StatusOK, permissions: canInstall, pluginAdminEnabled: true, pluginAdminExternalManageEnabled: false},
	}

	testName := func(action string, tc testCase) string {
		return fmt.Sprintf("%s request returns %d when adminEnabled: %t, externalEnabled: %t, permissions: %q",
			action, tc.expectedCode, tc.pluginAdminEnabled, tc.pluginAdminExternalManageEnabled, tc.permissions)
	}

	pm := &fakePluginManager{
		plugins: make(map[string]fakePlugin),
	}

	for _, tc := range tcs {
		sc := setupHTTPServerWithCfg(t, true, &setting.Cfg{
			RBACEnabled:                      true,
			PluginAdminEnabled:               tc.pluginAdminEnabled,
			PluginAdminExternalManageEnabled: tc.pluginAdminExternalManageEnabled})
		setInitCtxSignedInViewer(sc.initCtx)
		setAccessControlPermissions(sc.acmock, tc.permissions, sc.initCtx.OrgID)
		sc.hs.pluginManager = pm

		t.Run(testName("Install", tc), func(t *testing.T) {
			input := strings.NewReader("{ \"version\": \"1.0.2\" }")
			response := callAPI(sc.server, http.MethodPost, "/api/plugins/test/install", input, t)
			assert.Equal(t, tc.expectedCode, response.Code)
		})

		t.Run(testName("Uninstall", tc), func(t *testing.T) {
			input := strings.NewReader("{ }")
			response := callAPI(sc.server, http.MethodPost, "/api/plugins/test/uninstall", input, t)
			assert.Equal(t, tc.expectedCode, response.Code)
		})
	}
}

func Test_GetPluginAssets(t *testing.T) {
	pluginID := "test-plugin"
	pluginDir := "."
	tmpFile, err := os.CreateTemp(pluginDir, "")
	require.NoError(t, err)
	tmpFileInParentDir, err := os.CreateTemp("..", "")
	require.NoError(t, err)
	t.Cleanup(func() {
		err := os.RemoveAll(tmpFile.Name())
		assert.NoError(t, err)
		err = os.RemoveAll(tmpFileInParentDir.Name())
		assert.NoError(t, err)
	})
	expectedBody := "Plugin test"
	_, err = tmpFile.WriteString(expectedBody)
	assert.NoError(t, err)

	requestedFile := filepath.Clean(tmpFile.Name())

	t.Run("Given a request for an existing plugin file that is listed as a signature covered file", func(t *testing.T) {
		p := plugins.PluginDTO{
			JSONData: plugins.JSONData{
				ID: pluginID,
			},
			PluginDir: pluginDir,
			SignedFiles: map[string]struct{}{
				requestedFile: {},
			},
		}
		service := &fakePluginStore{
			plugins: map[string]plugins.PluginDTO{
				pluginID: p,
			},
		}
		l := &logtest.Fake{}

		url := fmt.Sprintf("/public/plugins/%s/%s", pluginID, requestedFile)
		pluginAssetScenario(t, "When calling GET on", url, "/public/plugins/:pluginId/*", service, l,
			func(sc *scenarioContext) {
				callGetPluginAsset(sc)

				require.Equal(t, 200, sc.resp.Code)
				assert.Equal(t, expectedBody, sc.resp.Body.String())
				assert.Zero(t, l.WarnLogs.Calls)
			})
	})

	t.Run("Given a request for a relative path", func(t *testing.T) {
		p := plugins.PluginDTO{
			JSONData: plugins.JSONData{
				ID: pluginID,
			},
			PluginDir: pluginDir,
		}
		service := &fakePluginStore{
			plugins: map[string]plugins.PluginDTO{
				pluginID: p,
			},
		}
		l := &logtest.Fake{}

		url := fmt.Sprintf("/public/plugins/%s/%s", pluginID, tmpFileInParentDir.Name())
		pluginAssetScenario(t, "When calling GET on", url, "/public/plugins/:pluginId/*", service, l,
			func(sc *scenarioContext) {
				callGetPluginAsset(sc)

				require.Equal(t, 404, sc.resp.Code)
			})
	})

	t.Run("Given a request for an existing plugin file that is not listed as a signature covered file", func(t *testing.T) {
		p := plugins.PluginDTO{
			JSONData: plugins.JSONData{
				ID: pluginID,
			},
			PluginDir: pluginDir,
		}
		service := &fakePluginStore{
			plugins: map[string]plugins.PluginDTO{
				pluginID: p,
			},
		}
		l := &logtest.Fake{}

		url := fmt.Sprintf("/public/plugins/%s/%s", pluginID, requestedFile)
		pluginAssetScenario(t, "When calling GET on", url, "/public/plugins/:pluginId/*", service, l,
			func(sc *scenarioContext) {
				callGetPluginAsset(sc)

				require.Equal(t, 200, sc.resp.Code)
				assert.Equal(t, expectedBody, sc.resp.Body.String())
				assert.Zero(t, l.WarnLogs.Calls)
			})
	})

	t.Run("Given a request for an non-existing plugin file", func(t *testing.T) {
		p := plugins.PluginDTO{
			JSONData: plugins.JSONData{
				ID: pluginID,
			},
			PluginDir: pluginDir,
		}
		service := &fakePluginStore{
			plugins: map[string]plugins.PluginDTO{
				pluginID: p,
			},
		}
		l := &logtest.Fake{}

		requestedFile := "nonExistent"
		url := fmt.Sprintf("/public/plugins/%s/%s", pluginID, requestedFile)
		pluginAssetScenario(t, "When calling GET on", url, "/public/plugins/:pluginId/*", service, l,
			func(sc *scenarioContext) {
				callGetPluginAsset(sc)

				var respJson map[string]interface{}
				err := json.NewDecoder(sc.resp.Body).Decode(&respJson)
				require.NoError(t, err)
				require.Equal(t, 404, sc.resp.Code)
				assert.Equal(t, "Plugin file not found", respJson["message"])
				assert.Zero(t, l.WarnLogs.Calls)
			})
	})

	t.Run("Given a request for an non-existing plugin", func(t *testing.T) {
		service := &fakePluginStore{
			plugins: map[string]plugins.PluginDTO{},
		}
		l := &logtest.Fake{}

		requestedFile := "nonExistent"
		url := fmt.Sprintf("/public/plugins/%s/%s", pluginID, requestedFile)
		pluginAssetScenario(t, "When calling GET on", url, "/public/plugins/:pluginId/*", service, l,
			func(sc *scenarioContext) {
				callGetPluginAsset(sc)

				var respJson map[string]interface{}
				err := json.NewDecoder(sc.resp.Body).Decode(&respJson)
				require.NoError(t, err)
				assert.Equal(t, 404, sc.resp.Code)
				assert.Equal(t, "Plugin not found", respJson["message"])
				assert.Zero(t, l.WarnLogs.Calls)
			})
	})

	t.Run("Given a request for a core plugin's file", func(t *testing.T) {
		service := &fakePluginStore{
			plugins: map[string]plugins.PluginDTO{
				pluginID: {
					Class: plugins.Core,
				},
			},
		}
		l := &logtest.Fake{}

		url := fmt.Sprintf("/public/plugins/%s/%s", pluginID, requestedFile)
		pluginAssetScenario(t, "When calling GET on", url, "/public/plugins/:pluginId/*", service, l,
			func(sc *scenarioContext) {
				callGetPluginAsset(sc)

				require.Equal(t, 200, sc.resp.Code)
				assert.Equal(t, expectedBody, sc.resp.Body.String())
				assert.Zero(t, l.WarnLogs.Calls)
			})
	})
}

func TestMakePluginResourceRequest(t *testing.T) {
	hs := HTTPServer{
		Cfg:          setting.NewCfg(),
		log:          log.New(),
		pluginClient: &fakePluginClient{},
	}
	req := httptest.NewRequest(http.MethodGet, "/", nil)
	resp := httptest.NewRecorder()
	pCtx := backend.PluginContext{}
	err := hs.makePluginResourceRequest(resp, req, pCtx)
	require.NoError(t, err)

	for {
		if resp.Flushed {
			break
		}
	}

	require.Equal(t, "sandbox", resp.Header().Get("Content-Security-Policy"))
}

func callGetPluginAsset(sc *scenarioContext) {
	sc.fakeReqWithParams("GET", sc.url, map[string]string{}).exec()
}

func pluginAssetScenario(t *testing.T, desc string, url string, urlPattern string, pluginStore plugins.Store,
	logger log.Logger, fn scenarioFunc) {
	t.Run(fmt.Sprintf("%s %s", desc, url), func(t *testing.T) {
		hs := HTTPServer{
			Cfg:         setting.NewCfg(),
			pluginStore: pluginStore,
			log:         logger,
		}

		sc := setupScenarioContext(t, url)
		sc.defaultHandler = func(c *models.ReqContext) {
			sc.context = c
			hs.getPluginAssets(c)
		}

		sc.m.Get(urlPattern, sc.defaultHandler)

		fn(sc)
	})
}

type fakePluginClient struct {
	plugins.Client

	req *backend.CallResourceRequest

	backend.QueryDataHandlerFunc
}

func (c *fakePluginClient) CallResource(_ context.Context, req *backend.CallResourceRequest, sender backend.CallResourceResponseSender) error {
	c.req = req
	bytes, err := json.Marshal(map[string]interface{}{
		"message": "hello",
	})
	if err != nil {
		return err
	}

	return sender.Send(&backend.CallResourceResponse{
		Status:  http.StatusOK,
		Headers: make(map[string][]string),
		Body:    bytes,
	})
}

func (c *fakePluginClient) QueryData(ctx context.Context, req *backend.QueryDataRequest) (*backend.QueryDataResponse, error) {
	if c.QueryDataHandlerFunc != nil {
		return c.QueryDataHandlerFunc.QueryData(ctx, req)
	}

	return backend.NewQueryDataResponse(), nil
}

func TestDataSourceQueryError(t *testing.T) {
	tcs := []struct {
		err            error
		expectedStatus int
		expectedBody   string
	}{
		{
			err:            backendplugin.ErrPluginUnavailable,
			expectedStatus: errutil.StatusInternal.HTTPStatus(),
			expectedBody:   `{"message":"Internal server error","messageId":"plugin.unavailable","statusCode":500,"traceID":""}`,
		},
		{
			err:            backendplugin.ErrMethodNotImplemented,
			expectedStatus: errutil.StatusNotImplemented.HTTPStatus(),
			expectedBody:   `{"message":"Not implemented","messageId":"plugin.notImplemented","statusCode":501,"traceID":""}`,
		},
		{
			err:            errors.New("surprise surprise"),
			expectedStatus: errutil.StatusInternal.HTTPStatus(),
			expectedBody:   `{"message":"An error occurred within the plugin","messageId":"plugin.downstreamError","statusCode":500,"traceID":""}`,
		},
	}

	for _, tc := range tcs {
		t.Run(fmt.Sprintf("Plugin client error %q should propagate to API", tc.err), func(t *testing.T) {
			p := &plugins.Plugin{
				JSONData: plugins.JSONData{
					ID: "grafana",
				},
			}
			p.RegisterClient(&fakePluginBackend{
				qdr: func(ctx context.Context, req *backend.QueryDataRequest) (*backend.QueryDataResponse, error) {
					return nil, tc.err
				},
			})
			srv := SetupAPITestServer(t, func(hs *HTTPServer) {
				r := registry.NewInMemory()
				err := r.Add(context.Background(), p)
				require.NoError(t, err)
				hs.queryDataService = query.ProvideService(
					nil,
					nil,
					nil,
					&fakePluginRequestValidator{},
					&fakeDatasources.FakeDataSourceService{},
					pluginClient.ProvideService(r),
					&fakeOAuthTokenService{},
				)
				hs.QuotaService = quotatest.NewQuotaServiceFake()
			})
			req := srv.NewPostRequest("/api/ds/query", strings.NewReader(queryDatasourceInput))
			webtest.RequestWithSignedInUser(req, &user.SignedInUser{UserID: 1, OrgID: 1, OrgRole: org.RoleViewer})
			resp, err := srv.SendJSON(req)
			require.NoError(t, err)

			require.Equal(t, tc.expectedStatus, resp.StatusCode)
			require.Equal(t, tc.expectedStatus, resp.StatusCode)
			body, err := io.ReadAll(resp.Body)
			require.NoError(t, err)
			require.Equal(t, tc.expectedBody, string(body))
			require.NoError(t, resp.Body.Close())
		})
	}
}

type fakePluginBackend struct {
	qdr backend.QueryDataHandlerFunc

	backendplugin.Plugin
}

func (f *fakePluginBackend) QueryData(ctx context.Context, req *backend.QueryDataRequest) (*backend.QueryDataResponse, error) {
	if f.qdr != nil {
		return f.qdr(ctx, req)
	}
	return backend.NewQueryDataResponse(), nil
}

func (f *fakePluginBackend) IsDecommissioned() bool {
	return false
}<|MERGE_RESOLUTION|>--- conflicted
+++ resolved
@@ -13,15 +13,14 @@
 	"strings"
 	"testing"
 
+	"github.com/grafana/grafana/pkg/services/updatechecker"
+
 	"github.com/stretchr/testify/assert"
 	"github.com/stretchr/testify/require"
 
 	"github.com/grafana/grafana-plugin-sdk-go/backend"
 
-<<<<<<< HEAD
-=======
 	"github.com/grafana/grafana/pkg/api/dtos"
->>>>>>> 4c8b6a23
 	"github.com/grafana/grafana/pkg/infra/log"
 	"github.com/grafana/grafana/pkg/infra/log/logtest"
 	"github.com/grafana/grafana/pkg/models"
@@ -32,6 +31,7 @@
 	ac "github.com/grafana/grafana/pkg/services/accesscontrol"
 	fakeDatasources "github.com/grafana/grafana/pkg/services/datasources/fakes"
 	"github.com/grafana/grafana/pkg/services/org"
+	"github.com/grafana/grafana/pkg/services/pluginsettings"
 	"github.com/grafana/grafana/pkg/services/query"
 	"github.com/grafana/grafana/pkg/services/quota/quotatest"
 	"github.com/grafana/grafana/pkg/services/user"
@@ -403,6 +403,103 @@
 	}
 
 	return backend.NewQueryDataResponse(), nil
+}
+
+func Test_PluginsList_AccessControl(t *testing.T) {
+	pluginStore := fakePluginStore{plugins: map[string]plugins.PluginDTO{
+		"test-app": {
+			PluginDir:     "/grafana/plugins/test-app/dist",
+			Class:         "external",
+			DefaultNavURL: "/plugins/test-app/page/test",
+			Pinned:        false,
+			Signature:     "unsigned",
+			Module:        "plugins/test-app/module",
+			BaseURL:       "public/plugins/test-app",
+			JSONData: plugins.JSONData{
+				ID:   "test-app",
+				Type: "app",
+				Name: "test-app",
+				Info: plugins.Info{
+					Version: "1.0.0",
+				},
+			},
+		},
+		"mysql": {
+			PluginDir: "/grafana/public/app/plugins/datasource/mysql",
+			Class:     "core",
+			Pinned:    false,
+			Signature: "internal",
+			Module:    "app/plugins/datasource/mysql/module",
+			BaseURL:   "public/app/plugins/datasource/mysql",
+			JSONData: plugins.JSONData{
+				ID:   "mysql",
+				Type: "datasource",
+				Name: "MySQL",
+				Info: plugins.Info{
+					Author:      plugins.InfoLink{Name: "Grafana Labs", URL: "https://grafana.com"},
+					Description: "Data source for MySQL databases",
+				},
+			},
+		},
+	}}
+	pluginSettings := fakePluginSettings{plugins: map[string]*pluginsettings.DTO{
+		"test-app": {ID: 0, OrgID: 1, PluginID: "test-app", PluginVersion: "1.0.0", Enabled: true},
+		"mysql":    {ID: 0, OrgID: 1, PluginID: "mysql", PluginVersion: "", Enabled: true}},
+	}
+
+	type testCase struct {
+		expectedCode    int
+		role            org.RoleType
+		isGrafanaAdmin  bool
+		expectedPlugins []string
+		filters         map[string]string
+	}
+	tcs := []testCase{
+		{expectedCode: http.StatusOK, role: org.RoleViewer, expectedPlugins: []string{"mysql"}},
+		{expectedCode: http.StatusOK, role: org.RoleViewer, isGrafanaAdmin: true, expectedPlugins: []string{"mysql", "test-app"}},
+		{expectedCode: http.StatusOK, role: org.RoleAdmin, expectedPlugins: []string{"mysql", "test-app"}},
+	}
+
+	testName := func(tc testCase) string {
+		return fmt.Sprintf("List request returns %d when role: %s, isGrafanaAdmin: %t, filters: %v",
+			tc.expectedCode, tc.role, tc.isGrafanaAdmin, tc.filters)
+	}
+
+	testUser := func(role org.RoleType, isGrafanaAdmin bool) user.SignedInUser {
+		return user.SignedInUser{
+			UserID:         2,
+			OrgID:          2,
+			OrgName:        "TestOrg2",
+			OrgRole:        role,
+			Login:          "testUser",
+			Name:           "testUser",
+			Email:          "testUser@example.org",
+			OrgCount:       1,
+			IsGrafanaAdmin: isGrafanaAdmin,
+			IsAnonymous:    false,
+		}
+	}
+
+	for _, tc := range tcs {
+		sc := setupHTTPServer(t, true)
+		sc.hs.PluginSettings = &pluginSettings
+		sc.hs.pluginStore = pluginStore
+		sc.hs.pluginsUpdateChecker = updatechecker.ProvidePluginsService(sc.hs.Cfg, pluginStore)
+		setInitCtxSignedInUser(sc.initCtx, testUser(tc.role, tc.isGrafanaAdmin))
+
+		t.Run(testName(tc), func(t *testing.T) {
+			response := callAPI(sc.server, http.MethodGet, "/api/plugins/", nil, t)
+			require.Equal(t, tc.expectedCode, response.Code)
+
+			var res dtos.PluginList
+			err := json.NewDecoder(response.Body).Decode(&res)
+			require.NoError(t, err)
+			require.Len(t, res, len(tc.expectedPlugins))
+			for _, plugin := range res {
+				require.Contains(t, tc.expectedPlugins, plugin.Id)
+			}
+		})
+	}
 }
 
 func TestDataSourceQueryError(t *testing.T) {
