--- conflicted
+++ resolved
@@ -45,13 +45,8 @@
 			action, testCase.expectedHTTPStatus, testCase.pluginAdminEnabled, testCase.pluginAdminExternalManageEnabled)
 	}
 
-<<<<<<< HEAD
-	ps := fakePluginStore{
-		plugins: make(map[string]plugins.PluginDTO),
-=======
 	pm := &fakePluginManager{
 		plugins: make(map[string]fakePlugin),
->>>>>>> 82e32447
 	}
 	for _, tc := range tcs {
 		srv := SetupAPITestServer(t, func(hs *HTTPServer) {
@@ -59,12 +54,8 @@
 				PluginAdminEnabled:               tc.pluginAdminEnabled,
 				PluginAdminExternalManageEnabled: tc.pluginAdminExternalManageEnabled,
 			}
-<<<<<<< HEAD
-			hs.pluginStore = ps
-=======
 			hs.pluginManager = pm
 			hs.QuotaService = quotatest.NewQuotaServiceFake()
->>>>>>> 82e32447
 		})
 
 		t.Run(testName("Install", tc), func(t *testing.T) {
@@ -81,18 +72,7 @@
 			require.Equal(t, tc.expectedHTTPStatus, resp.StatusCode)
 
 			if tc.expectedHTTPStatus == 200 {
-<<<<<<< HEAD
-				require.Equal(t, plugins.PluginDTO{
-					JSONData: plugins.JSONData{
-						ID: "test",
-						Info: plugins.Info{
-							Version: "1.0.2",
-						},
-					},
-				}, ps.plugins["test"])
-=======
 				require.Equal(t, fakePlugin{pluginID: "test", version: "1.0.2"}, pm.plugins["test"])
->>>>>>> 82e32447
 			}
 		})
 
@@ -110,11 +90,7 @@
 			require.Equal(t, tc.expectedHTTPStatus, resp.StatusCode)
 
 			if tc.expectedHTTPStatus == 200 {
-<<<<<<< HEAD
-				require.Empty(t, ps.plugins)
-=======
 				require.Empty(t, pm.plugins)
->>>>>>> 82e32447
 			}
 		})
 	}
