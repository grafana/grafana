package api

import (
	"context"
	"encoding/json"
	"errors"
	"fmt"
	"net/http"
	"net/http/httptest"
	"os"
	"path/filepath"
	"strings"
	"testing"

	"github.com/grafana/grafana-plugin-sdk-go/backend"
	"github.com/prometheus/client_golang/prometheus"
	dto "github.com/prometheus/client_model/go"
	"github.com/stretchr/testify/assert"
	"github.com/stretchr/testify/require"

	"github.com/grafana/grafana/pkg/api/dtos"
	"github.com/grafana/grafana/pkg/infra/log"
	"github.com/grafana/grafana/pkg/infra/tracing"
	"github.com/grafana/grafana/pkg/plugins"
	"github.com/grafana/grafana/pkg/plugins/config"
	"github.com/grafana/grafana/pkg/plugins/manager/fakes"
	"github.com/grafana/grafana/pkg/plugins/manager/filestore"
	"github.com/grafana/grafana/pkg/plugins/manager/registry"
	"github.com/grafana/grafana/pkg/plugins/pluginscdn"
	ac "github.com/grafana/grafana/pkg/services/accesscontrol"
<<<<<<< HEAD
	"github.com/grafana/grafana/pkg/services/contexthandler"
=======
	contextmodel "github.com/grafana/grafana/pkg/services/contexthandler/model"
>>>>>>> ae830f68
	"github.com/grafana/grafana/pkg/services/org"
	"github.com/grafana/grafana/pkg/services/org/orgtest"
	"github.com/grafana/grafana/pkg/services/pluginsintegration/pluginaccesscontrol"
	"github.com/grafana/grafana/pkg/services/pluginsintegration/pluginsettings"
	"github.com/grafana/grafana/pkg/services/pluginsintegration/pluginstore"
	"github.com/grafana/grafana/pkg/services/updatechecker"
	"github.com/grafana/grafana/pkg/setting"
	"github.com/grafana/grafana/pkg/web/webtest"
)

func Test_PluginsInstallAndUninstall(t *testing.T) {
	canInstall := []ac.Permission{{Action: pluginaccesscontrol.ActionInstall}}
	cannotInstall := []ac.Permission{{Action: "plugins:cannotinstall"}}

	type testCase struct {
		expectedCode                     int
		permissions                      []ac.Permission
		pluginAdminEnabled               bool
		pluginAdminExternalManageEnabled bool
	}
	tcs := []testCase{
		{expectedCode: http.StatusNotFound, permissions: canInstall, pluginAdminEnabled: true, pluginAdminExternalManageEnabled: true},
		{expectedCode: http.StatusNotFound, permissions: canInstall, pluginAdminEnabled: false, pluginAdminExternalManageEnabled: true},
		{expectedCode: http.StatusNotFound, permissions: canInstall, pluginAdminEnabled: false, pluginAdminExternalManageEnabled: false},
		{expectedCode: http.StatusForbidden, permissions: cannotInstall, pluginAdminEnabled: true, pluginAdminExternalManageEnabled: false},
		{expectedCode: http.StatusOK, permissions: canInstall, pluginAdminEnabled: true, pluginAdminExternalManageEnabled: false},
	}

	testName := func(action string, tc testCase) string {
		return fmt.Sprintf("%s request returns %d when adminEnabled: %t, externalEnabled: %t, permissions: %q",
			action, tc.expectedCode, tc.pluginAdminEnabled, tc.pluginAdminExternalManageEnabled, tc.permissions)
	}

	for _, tc := range tcs {
		server := SetupAPITestServer(t, func(hs *HTTPServer) {
			hs.Cfg = &setting.Cfg{
				PluginAdminEnabled:               tc.pluginAdminEnabled,
				PluginAdminExternalManageEnabled: tc.pluginAdminExternalManageEnabled}
			hs.orgService = &orgtest.FakeOrgService{ExpectedOrg: &org.Org{}}
			hs.pluginInstaller = NewFakePluginInstaller()
			hs.pluginFileStore = &fakes.FakePluginFileStore{}
		})

		t.Run(testName("Install", tc), func(t *testing.T) {
			input := strings.NewReader(`{"version": "1.0.2"}`)
			req := webtest.RequestWithSignedInUser(server.NewPostRequest("/api/plugins/test/install", input), userWithPermissions(1, tc.permissions))
			res, err := server.SendJSON(req)
			require.NoError(t, err)
			require.Equal(t, tc.expectedCode, res.StatusCode)
			require.NoError(t, res.Body.Close())
		})

		t.Run(testName("Uninstall", tc), func(t *testing.T) {
			input := strings.NewReader("{ }")
			req := webtest.RequestWithSignedInUser(server.NewPostRequest("/api/plugins/test/uninstall", input), userWithPermissions(1, tc.permissions))
			res, err := server.SendJSON(req)
			require.NoError(t, err)
			require.Equal(t, tc.expectedCode, res.StatusCode)
			require.NoError(t, res.Body.Close())
		})
	}
}

func Test_GetPluginAssetCDNRedirect(t *testing.T) {
	const cdnPluginID = "cdn-plugin"
	const nonCDNPluginID = "non-cdn-plugin"
	t.Run("Plugin CDN asset redirect", func(t *testing.T) {
		cdnPlugin := &plugins.Plugin{
			JSONData: plugins.JSONData{ID: cdnPluginID, Info: plugins.Info{Version: "1.0.0"}},
		}
		nonCdnPlugin := &plugins.Plugin{
			JSONData: plugins.JSONData{ID: nonCDNPluginID, Info: plugins.Info{Version: "2.0.0"}},
		}
		registry := &fakes.FakePluginRegistry{
			Store: map[string]*plugins.Plugin{
				cdnPluginID:    cdnPlugin,
				nonCDNPluginID: nonCdnPlugin,
			},
		}
		cfg := setting.NewCfg()
		cfg.PluginsCDNURLTemplate = "https://cdn.example.com"
		cfg.PluginSettings = map[string]map[string]string{
			cdnPluginID: {"cdn": "true"},
		}

		const cdnFolderBaseURL = "https://cdn.example.com/cdn-plugin/1.0.0/public/plugins/cdn-plugin"

		type tc struct {
			assetURL       string
			expRelativeURL string
		}
		for _, cas := range []tc{
			{"module.js", "module.js"},
			{"other/folder/file.js", "other/folder/file.js"},
			{"double////slashes/file.js", "double/slashes/file.js"},
		} {
			pluginAssetScenario(
				t,
				"When calling GET for a CDN plugin on",
				fmt.Sprintf("/public/plugins/%s/%s", cdnPluginID, cas.assetURL),
				"/public/plugins/:pluginId/*",
				cfg, registry, func(sc *scenarioContext) {
					// Get the prometheus metric (to test that the handler is instrumented correctly)
					counter := pluginsCDNFallbackRedirectRequests.With(prometheus.Labels{
						"plugin_id":      cdnPluginID,
						"plugin_version": "1.0.0",
					})

					// Encode the prometheus metric and get its value
					var m dto.Metric
					require.NoError(t, counter.Write(&m))
					before := m.Counter.GetValue()

					// Call handler
					callGetPluginAsset(sc)

					// Check redirect code + location
					require.Equal(t, http.StatusTemporaryRedirect, sc.resp.Code, "wrong status code")
					require.Equal(t, cdnFolderBaseURL+"/"+cas.expRelativeURL, sc.resp.Header().Get("Location"), "wrong location header")

					// Check metric
					require.NoError(t, counter.Write(&m))
					require.Equal(t, before+1, m.Counter.GetValue(), "prometheus metric not incremented")
				},
			)
		}
		pluginAssetScenario(
			t,
			"When calling GET for a non-CDN plugin on",
			fmt.Sprintf("/public/plugins/%s/%s", nonCDNPluginID, "module.js"),
			"/public/plugins/:pluginId/*",
			cfg, registry, func(sc *scenarioContext) {
				// Here the metric should not increment
				var m dto.Metric
				counter := pluginsCDNFallbackRedirectRequests.With(prometheus.Labels{
					"plugin_id":      nonCDNPluginID,
					"plugin_version": "2.0.0",
				})
				require.NoError(t, counter.Write(&m))
				require.Zero(t, m.Counter.GetValue())

				// Call handler
				callGetPluginAsset(sc)

				// 404 implies access to fs
				require.Equal(t, http.StatusNotFound, sc.resp.Code)
				require.Empty(t, sc.resp.Header().Get("Location"))

				// Ensure the metric did not change
				require.NoError(t, counter.Write(&m))
				require.Zero(t, m.Counter.GetValue())
			},
		)
	})
}

func Test_GetPluginAssets(t *testing.T) {
	pluginID := "test-plugin"
	pluginDir := "."
	tmpFile, err := os.CreateTemp(pluginDir, "")
	require.NoError(t, err)
	tmpFileInParentDir, err := os.CreateTemp("..", "")
	require.NoError(t, err)
	t.Cleanup(func() {
		err := os.RemoveAll(tmpFile.Name())
		require.NoError(t, err)
		err = os.RemoveAll(tmpFileInParentDir.Name())
		require.NoError(t, err)
	})
	expectedBody := "Plugin test"
	_, err = tmpFile.WriteString(expectedBody)
	require.NoError(t, err)

	requestedFile := filepath.Clean(tmpFile.Name())

	t.Run("Given a request for an existing plugin file", func(t *testing.T) {
		p := createPlugin(plugins.JSONData{ID: pluginID}, plugins.ClassExternal, plugins.NewLocalFS(filepath.Dir(requestedFile)))
		pluginRegistry := &fakes.FakePluginRegistry{
			Store: map[string]*plugins.Plugin{
				p.ID: p,
			},
		}

		url := fmt.Sprintf("/public/plugins/%s/%s", pluginID, requestedFile)
		pluginAssetScenario(t, "When calling GET on", url, "/public/plugins/:pluginId/*",
			setting.NewCfg(), pluginRegistry, func(sc *scenarioContext) {
				callGetPluginAsset(sc)

				require.Equal(t, 200, sc.resp.Code)
				require.Equal(t, expectedBody, sc.resp.Body.String())
			})
	})

	t.Run("Given a request for a relative path", func(t *testing.T) {
		p := createPlugin(plugins.JSONData{ID: pluginID}, plugins.ClassExternal, plugins.NewFakeFS())
		pluginRegistry := &fakes.FakePluginRegistry{
			Store: map[string]*plugins.Plugin{
				p.ID: p,
			},
		}

		url := fmt.Sprintf("/public/plugins/%s/%s", pluginID, tmpFileInParentDir.Name())
		pluginAssetScenario(t, "When calling GET on", url, "/public/plugins/:pluginId/*",
			setting.NewCfg(), pluginRegistry, func(sc *scenarioContext) {
				callGetPluginAsset(sc)

				require.Equal(t, 404, sc.resp.Code)
			})
	})

	t.Run("Given a request for an existing plugin file that is not listed as a signature covered file", func(t *testing.T) {
		p := createPlugin(plugins.JSONData{ID: pluginID}, plugins.ClassCore, plugins.NewLocalFS(filepath.Dir(requestedFile)))
		pluginRegistry := &fakes.FakePluginRegistry{
			Store: map[string]*plugins.Plugin{
				p.ID: p,
			},
		}

		url := fmt.Sprintf("/public/plugins/%s/%s", pluginID, requestedFile)
		pluginAssetScenario(t, "When calling GET on", url, "/public/plugins/:pluginId/*",
			setting.NewCfg(), pluginRegistry, func(sc *scenarioContext) {
				callGetPluginAsset(sc)

				require.Equal(t, 200, sc.resp.Code)
				assert.Equal(t, expectedBody, sc.resp.Body.String())
			})
	})

	t.Run("Given a request for an non-existing plugin file", func(t *testing.T) {
		p := createPlugin(plugins.JSONData{ID: pluginID}, plugins.ClassExternal, plugins.NewFakeFS())
		service := &fakes.FakePluginRegistry{
			Store: map[string]*plugins.Plugin{
				p.ID: p,
			},
		}

		requestedFile := "nonExistent"
		url := fmt.Sprintf("/public/plugins/%s/%s", pluginID, requestedFile)
		pluginAssetScenario(t, "When calling GET on", url, "/public/plugins/:pluginId/*",
			setting.NewCfg(), service, func(sc *scenarioContext) {
				callGetPluginAsset(sc)

				var respJson map[string]any
				err := json.NewDecoder(sc.resp.Body).Decode(&respJson)
				require.NoError(t, err)
				require.Equal(t, 404, sc.resp.Code)
				require.Equal(t, "Plugin file not found", respJson["message"])
			})
	})

	t.Run("Given a request for an non-existing plugin", func(t *testing.T) {
		requestedFile := "nonExistent"
		url := fmt.Sprintf("/public/plugins/%s/%s", pluginID, requestedFile)
		pluginAssetScenario(t, "When calling GET on", url, "/public/plugins/:pluginId/*",
			setting.NewCfg(), fakes.NewFakePluginRegistry(), func(sc *scenarioContext) {
				callGetPluginAsset(sc)

				var respJson map[string]any
				err := json.NewDecoder(sc.resp.Body).Decode(&respJson)
				require.NoError(t, err)
				require.Equal(t, 404, sc.resp.Code)
				require.Equal(t, "Plugin not found", respJson["message"])
			})
	})
}

func TestMakePluginResourceRequest(t *testing.T) {
	hs := HTTPServer{
		Cfg:          setting.NewCfg(),
		log:          log.New(),
		pluginClient: &fakePluginClient{},
	}
	req := httptest.NewRequest(http.MethodGet, "/", nil)

	resp := httptest.NewRecorder()
	pCtx := backend.PluginContext{}
	err := hs.makePluginResourceRequest(resp, req, pCtx)
	require.NoError(t, err)

	for {
		if resp.Flushed {
			break
		}
	}

	res := resp.Result()
	require.NoError(t, res.Body.Close())
	require.Equal(t, http.StatusOK, res.StatusCode)
}

func TestMakePluginResourceRequestContentTypeUnique(t *testing.T) {
	// Ensures Content-Type is present only once, even if it's present with
	// a non-canonical key in the plugin response.

	// Test various upper/lower case combinations for content-type that may be returned by the plugin.
	for _, ctHeader := range []string{"content-type", "Content-Type", "CoNtEnT-TyPe"} {
		t.Run(ctHeader, func(t *testing.T) {
			hs := HTTPServer{
				Cfg: setting.NewCfg(),
				log: log.New(),
				pluginClient: &fakePluginClient{
					headers: map[string][]string{
						// This should be "overwritten" by the HTTP server
						ctHeader: {"application/json"},

						// Another header that should still be present
						"x-another": {"hello"},
					},
				},
			}
			req := httptest.NewRequest(http.MethodGet, "/", nil)
			resp := httptest.NewRecorder()
			pCtx := backend.PluginContext{}
			err := hs.makePluginResourceRequest(resp, req, pCtx)
			require.NoError(t, err)

			for {
				if resp.Flushed {
					break
				}
			}
			require.Len(t, resp.Header().Values("Content-Type"), 1, "should have 1 Content-Type header")
			require.Len(t, resp.Header().Values("x-another"), 1, "should have 1 X-Another header")
		})
	}
}

func TestMakePluginResourceRequestContentTypeEmpty(t *testing.T) {
	pluginClient := &fakePluginClient{
		statusCode: http.StatusNoContent,
	}
	hs := HTTPServer{
		Cfg:          setting.NewCfg(),
		log:          log.New(),
		pluginClient: pluginClient,
	}
	req := httptest.NewRequest(http.MethodGet, "/", nil)

	const customHeader = "X-CUSTOM"
	req.Header.Set(customHeader, "val")
	ctx := contexthandler.WithAuthHTTPHeader(req.Context(), customHeader)
	req = req.WithContext(ctx)

	resp := httptest.NewRecorder()
	pCtx := backend.PluginContext{}
	err := hs.makePluginResourceRequest(resp, req, pCtx)
	require.NoError(t, err)

	for {
		if resp.Flushed {
			break
		}
	}

<<<<<<< HEAD
	require.Equal(t, resp.Header().Get("Content-Type"), "application/json")
	require.Equal(t, "sandbox", resp.Header().Get("Content-Security-Policy"))
	require.Empty(t, req.Header.Get(customHeader))
}

func TestMakePluginResourceRequestSetCookieNotPresent(t *testing.T) {
	hs := HTTPServer{
		Cfg: setting.NewCfg(),
		log: log.New(),
		pluginClient: &fakePluginClient{
			headers: map[string][]string{"Set-Cookie": {"monster"}},
		},
	}
	req := httptest.NewRequest(http.MethodGet, "/", nil)
	resp := httptest.NewRecorder()
	pCtx := backend.PluginContext{}
	err := hs.makePluginResourceRequest(resp, req, pCtx)
	require.NoError(t, err)

	for {
		if resp.Flushed {
			break
		}
	}
	assert.Empty(t, resp.Header().Values("Set-Cookie"), "Set-Cookie header should not be present")
}

func TestMakePluginResourceRequestContentTypeUnique(t *testing.T) {
	// Ensures Content-Type is present only once, even if it's present with
	// a non-canonical key in the plugin response.

	// Test various upper/lower case combinations for content-type that may be returned by the plugin.
	for _, ctHeader := range []string{"content-type", "Content-Type", "CoNtEnT-TyPe"} {
		t.Run(ctHeader, func(t *testing.T) {
			hs := HTTPServer{
				Cfg: setting.NewCfg(),
				log: log.New(),
				pluginClient: &fakePluginClient{
					headers: map[string][]string{
						// This should be "overwritten" by the HTTP server
						ctHeader: {"application/json"},

						// Another header that should still be present
						"x-another": {"hello"},
					},
				},
			}
			req := httptest.NewRequest(http.MethodGet, "/", nil)
			resp := httptest.NewRecorder()
			pCtx := backend.PluginContext{}
			err := hs.makePluginResourceRequest(resp, req, pCtx)
			require.NoError(t, err)

			for {
				if resp.Flushed {
					break
				}
			}
			assert.Len(t, resp.Header().Values("Content-Type"), 1, "should have 1 Content-Type header")
			assert.Len(t, resp.Header().Values("x-another"), 1, "should have 1 X-Another header")
		})
	}
}

func TestMakePluginResourceRequestContentTypeEmpty(t *testing.T) {
	pluginClient := &fakePluginClient{
		statusCode: http.StatusNoContent,
	}
	hs := HTTPServer{
		Cfg:          setting.NewCfg(),
		log:          log.New(),
		pluginClient: pluginClient,
	}
	req := httptest.NewRequest(http.MethodGet, "/", nil)
	resp := httptest.NewRecorder()
	pCtx := backend.PluginContext{}
	err := hs.makePluginResourceRequest(resp, req, pCtx)
	require.NoError(t, err)

	for {
		if resp.Flushed {
			break
		}
	}

	require.Zero(t, resp.Header().Get("Content-Type"))
=======
	require.Zero(t, resp.Header().Get("Content-Type"))
}

func TestPluginMarkdown(t *testing.T) {
	t.Run("Plugin not installed returns error", func(t *testing.T) {
		pluginFileStore := &fakes.FakePluginFileStore{
			FileFunc: func(ctx context.Context, pluginID, filename string) (*plugins.File, error) {
				return nil, plugins.ErrPluginNotInstalled
			},
		}
		hs := HTTPServer{pluginFileStore: pluginFileStore}

		pluginID := "test-datasource"
		md, err := hs.pluginMarkdown(context.Background(), pluginID, "test")
		require.ErrorAs(t, err, &plugins.NotFoundError{PluginID: pluginID})
		require.Equal(t, []byte{}, md)
	})

	t.Run("File fetch will be retried using different casing if error occurs", func(t *testing.T) {
		var requestedFiles []string
		pluginFileStore := &fakes.FakePluginFileStore{
			FileFunc: func(ctx context.Context, pluginID, filename string) (*plugins.File, error) {
				requestedFiles = append(requestedFiles, filename)
				return nil, errors.New("some error")
			},
		}

		hs := HTTPServer{pluginFileStore: pluginFileStore}

		md, err := hs.pluginMarkdown(context.Background(), "", "reAdMe")
		require.NoError(t, err)
		require.Equal(t, []byte{}, md)
		require.Equal(t, []string{"README.md", "readme.md"}, requestedFiles)
	})

	t.Run("File fetch receive cleaned file paths", func(t *testing.T) {
		tcs := []struct {
			filePath string
			expected []string
		}{
			{
				filePath: "../../docs",
				expected: []string{"DOCS.md"},
			},
			{
				filePath: "/../../docs/../docs",
				expected: []string{"DOCS.md"},
			},
			{
				filePath: "readme.md/../../secrets",
				expected: []string{"SECRETS.md"},
			},
		}

		for _, tc := range tcs {
			data := []byte{123}
			var requestedFiles []string
			pluginFileStore := &fakes.FakePluginFileStore{
				FileFunc: func(ctx context.Context, pluginID, filename string) (*plugins.File, error) {
					requestedFiles = append(requestedFiles, filename)
					return &plugins.File{Content: data}, nil
				},
			}

			hs := HTTPServer{pluginFileStore: pluginFileStore}

			md, err := hs.pluginMarkdown(context.Background(), "test-datasource", tc.filePath)
			require.NoError(t, err)
			require.Equal(t, data, md)
			require.Equal(t, tc.expected, requestedFiles)
		}
	})

	t.Run("Non markdown file request returns an error", func(t *testing.T) {
		hs := HTTPServer{pluginFileStore: &fakes.FakePluginFileStore{}}

		md, err := hs.pluginMarkdown(context.Background(), "", "test.json")
		require.ErrorIs(t, err, ErrUnexpectedFileExtension)
		require.Equal(t, []byte{}, md)
	})

	t.Run("Happy path", func(t *testing.T) {
		data := []byte{1, 2, 3}

		pluginFileStore := &fakes.FakePluginFileStore{
			FileFunc: func(ctx context.Context, pluginID, filename string) (*plugins.File, error) {
				return &plugins.File{Content: data}, nil
			},
		}

		hs := HTTPServer{pluginFileStore: pluginFileStore}

		md, err := hs.pluginMarkdown(context.Background(), "", "someFile")
		require.NoError(t, err)
		require.Equal(t, data, md)
	})
>>>>>>> ae830f68
}

func callGetPluginAsset(sc *scenarioContext) {
	sc.fakeReqWithParams("GET", sc.url, map[string]string{}).exec()
}

func pluginAssetScenario(t *testing.T, desc string, url string, urlPattern string,
	cfg *setting.Cfg, pluginRegistry registry.Service, fn scenarioFunc) {
	t.Run(fmt.Sprintf("%s %s", desc, url), func(t *testing.T) {
		cfg.IsFeatureToggleEnabled = func(_ string) bool { return false }
		hs := HTTPServer{
			Cfg:             cfg,
			pluginStore:     pluginstore.New(pluginRegistry, &fakes.FakeLoader{}),
			pluginFileStore: filestore.ProvideService(pluginRegistry),
			log:             log.NewNopLogger(),
			pluginsCDNService: pluginscdn.ProvideService(&config.Cfg{
				PluginsCDNURLTemplate: cfg.PluginsCDNURLTemplate,
				PluginSettings:        cfg.PluginSettings,
			}),
		}

		sc := setupScenarioContext(t, url)
		sc.defaultHandler = func(c *contextmodel.ReqContext) {
			sc.context = c
			hs.getPluginAssets(c)
		}

		sc.m.Get(urlPattern, sc.defaultHandler)

		fn(sc)
	})
}

type fakePluginClient struct {
	plugins.Client

	req *backend.CallResourceRequest

	backend.QueryDataHandlerFunc

	statusCode int
	headers    map[string][]string
}

func (c *fakePluginClient) CallResource(_ context.Context, req *backend.CallResourceRequest, sender backend.CallResourceResponseSender) error {
	c.req = req
	bytes, err := json.Marshal(map[string]any{
		"message": "hello",
	})
	if err != nil {
		return err
	}

	statusCode := http.StatusOK
	if c.statusCode != 0 {
		statusCode = c.statusCode
	}

	return sender.Send(&backend.CallResourceResponse{
		Status:  statusCode,
		Headers: c.headers,
		Body:    bytes,
	})
}

func (c *fakePluginClient) QueryData(ctx context.Context, req *backend.QueryDataRequest) (*backend.QueryDataResponse, error) {
	if c.QueryDataHandlerFunc != nil {
		return c.QueryDataHandlerFunc.QueryData(ctx, req)
	}

	return backend.NewQueryDataResponse(), nil
}

func Test_PluginsList_AccessControl(t *testing.T) {
	p1 := createPlugin(plugins.JSONData{
		ID: "test-app", Type: "app", Name: "test-app",
		Info: plugins.Info{
			Version: "1.0.0",
		}}, plugins.ClassExternal, plugins.NewFakeFS())
	p2 := createPlugin(
		plugins.JSONData{ID: "mysql", Type: "datasource", Name: "MySQL",
			Info: plugins.Info{
				Author:      plugins.InfoLink{Name: "Grafana Labs", URL: "https://grafana.com"},
				Description: "Data source for MySQL databases",
			}}, plugins.ClassCore, plugins.NewFakeFS())

	pluginRegistry := &fakes.FakePluginRegistry{
		Store: map[string]*plugins.Plugin{
			p1.ID: p1,
			p2.ID: p2,
		},
	}

	pluginSettings := pluginsettings.FakePluginSettings{Plugins: map[string]*pluginsettings.DTO{
		"test-app": {ID: 0, OrgID: 1, PluginID: "test-app", PluginVersion: "1.0.0", Enabled: true},
		"mysql":    {ID: 0, OrgID: 1, PluginID: "mysql", PluginVersion: "", Enabled: true}},
	}

	type testCase struct {
		desc            string
		permissions     []ac.Permission
		expectedCode    int
		expectedPlugins []string
	}
	tcs := []testCase{
		{
			desc:            "should only be able to list core plugins",
			permissions:     []ac.Permission{},
			expectedCode:    http.StatusOK,
			expectedPlugins: []string{"mysql"},
		},
		{
			desc:            "should be able to list core plugins and plugins user has permission to",
			permissions:     []ac.Permission{{Action: pluginaccesscontrol.ActionWrite, Scope: "plugins:id:test-app"}},
			expectedCode:    http.StatusOK,
			expectedPlugins: []string{"mysql", "test-app"},
		},
	}

	for _, tc := range tcs {
		t.Run(tc.desc, func(t *testing.T) {
			server := SetupAPITestServer(t, func(hs *HTTPServer) {
				hs.Cfg = setting.NewCfg()
				hs.PluginSettings = &pluginSettings
				hs.pluginStore = pluginstore.New(pluginRegistry, &fakes.FakeLoader{})
				hs.pluginFileStore = filestore.ProvideService(pluginRegistry)
				var err error
				hs.pluginsUpdateChecker, err = updatechecker.ProvidePluginsService(hs.Cfg, nil, tracing.InitializeTracerForTest())
				require.NoError(t, err)
			})

			res, err := server.Send(webtest.RequestWithSignedInUser(server.NewGetRequest("/api/plugins"), userWithPermissions(1, tc.permissions)))
			require.NoError(t, err)
			var result dtos.PluginList
			require.NoError(t, json.NewDecoder(res.Body).Decode(&result))
			require.Len(t, result, len(tc.expectedPlugins))
			for _, plugin := range result {
				require.Contains(t, tc.expectedPlugins, plugin.Id)
			}
			assert.Equal(t, tc.expectedCode, res.StatusCode)
			require.NoError(t, res.Body.Close())
		})
	}
}

func createPlugin(jd plugins.JSONData, class plugins.Class, files plugins.FS) *plugins.Plugin {
	return &plugins.Plugin{
		JSONData: jd,
		Class:    class,
		FS:       files,
	}
}<|MERGE_RESOLUTION|>--- conflicted
+++ resolved
@@ -28,11 +28,7 @@
 	"github.com/grafana/grafana/pkg/plugins/manager/registry"
 	"github.com/grafana/grafana/pkg/plugins/pluginscdn"
 	ac "github.com/grafana/grafana/pkg/services/accesscontrol"
-<<<<<<< HEAD
-	"github.com/grafana/grafana/pkg/services/contexthandler"
-=======
 	contextmodel "github.com/grafana/grafana/pkg/services/contexthandler/model"
->>>>>>> ae830f68
 	"github.com/grafana/grafana/pkg/services/org"
 	"github.com/grafana/grafana/pkg/services/org/orgtest"
 	"github.com/grafana/grafana/pkg/services/pluginsintegration/pluginaccesscontrol"
@@ -370,12 +366,6 @@
 		pluginClient: pluginClient,
 	}
 	req := httptest.NewRequest(http.MethodGet, "/", nil)
-
-	const customHeader = "X-CUSTOM"
-	req.Header.Set(customHeader, "val")
-	ctx := contexthandler.WithAuthHTTPHeader(req.Context(), customHeader)
-	req = req.WithContext(ctx)
-
 	resp := httptest.NewRecorder()
 	pCtx := backend.PluginContext{}
 	err := hs.makePluginResourceRequest(resp, req, pCtx)
@@ -387,94 +377,6 @@
 		}
 	}
 
-<<<<<<< HEAD
-	require.Equal(t, resp.Header().Get("Content-Type"), "application/json")
-	require.Equal(t, "sandbox", resp.Header().Get("Content-Security-Policy"))
-	require.Empty(t, req.Header.Get(customHeader))
-}
-
-func TestMakePluginResourceRequestSetCookieNotPresent(t *testing.T) {
-	hs := HTTPServer{
-		Cfg: setting.NewCfg(),
-		log: log.New(),
-		pluginClient: &fakePluginClient{
-			headers: map[string][]string{"Set-Cookie": {"monster"}},
-		},
-	}
-	req := httptest.NewRequest(http.MethodGet, "/", nil)
-	resp := httptest.NewRecorder()
-	pCtx := backend.PluginContext{}
-	err := hs.makePluginResourceRequest(resp, req, pCtx)
-	require.NoError(t, err)
-
-	for {
-		if resp.Flushed {
-			break
-		}
-	}
-	assert.Empty(t, resp.Header().Values("Set-Cookie"), "Set-Cookie header should not be present")
-}
-
-func TestMakePluginResourceRequestContentTypeUnique(t *testing.T) {
-	// Ensures Content-Type is present only once, even if it's present with
-	// a non-canonical key in the plugin response.
-
-	// Test various upper/lower case combinations for content-type that may be returned by the plugin.
-	for _, ctHeader := range []string{"content-type", "Content-Type", "CoNtEnT-TyPe"} {
-		t.Run(ctHeader, func(t *testing.T) {
-			hs := HTTPServer{
-				Cfg: setting.NewCfg(),
-				log: log.New(),
-				pluginClient: &fakePluginClient{
-					headers: map[string][]string{
-						// This should be "overwritten" by the HTTP server
-						ctHeader: {"application/json"},
-
-						// Another header that should still be present
-						"x-another": {"hello"},
-					},
-				},
-			}
-			req := httptest.NewRequest(http.MethodGet, "/", nil)
-			resp := httptest.NewRecorder()
-			pCtx := backend.PluginContext{}
-			err := hs.makePluginResourceRequest(resp, req, pCtx)
-			require.NoError(t, err)
-
-			for {
-				if resp.Flushed {
-					break
-				}
-			}
-			assert.Len(t, resp.Header().Values("Content-Type"), 1, "should have 1 Content-Type header")
-			assert.Len(t, resp.Header().Values("x-another"), 1, "should have 1 X-Another header")
-		})
-	}
-}
-
-func TestMakePluginResourceRequestContentTypeEmpty(t *testing.T) {
-	pluginClient := &fakePluginClient{
-		statusCode: http.StatusNoContent,
-	}
-	hs := HTTPServer{
-		Cfg:          setting.NewCfg(),
-		log:          log.New(),
-		pluginClient: pluginClient,
-	}
-	req := httptest.NewRequest(http.MethodGet, "/", nil)
-	resp := httptest.NewRecorder()
-	pCtx := backend.PluginContext{}
-	err := hs.makePluginResourceRequest(resp, req, pCtx)
-	require.NoError(t, err)
-
-	for {
-		if resp.Flushed {
-			break
-		}
-	}
-
-	require.Zero(t, resp.Header().Get("Content-Type"))
-=======
 	require.Zero(t, resp.Header().Get("Content-Type"))
 }
 
@@ -571,7 +473,6 @@
 		require.NoError(t, err)
 		require.Equal(t, data, md)
 	})
->>>>>>> ae830f68
 }
 
 func callGetPluginAsset(sc *scenarioContext) {
