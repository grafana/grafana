package api

import (
	"bytes"
	"context"
	"encoding/json"
	"fmt"
	"io"
	"net/http"
	"net/http/httptest"
	"path/filepath"
	"testing"

	"github.com/grafana/grafana/pkg/api/response"
	"github.com/grafana/grafana/pkg/api/routing"
	"github.com/grafana/grafana/pkg/bus"
	"github.com/grafana/grafana/pkg/infra/fs"
	"github.com/grafana/grafana/pkg/infra/log"
	"github.com/grafana/grafana/pkg/infra/remotecache"
	"github.com/grafana/grafana/pkg/infra/tracing"
	"github.com/grafana/grafana/pkg/infra/usagestats"
	"github.com/grafana/grafana/pkg/models"
	"github.com/grafana/grafana/pkg/services/accesscontrol"
	"github.com/grafana/grafana/pkg/services/accesscontrol/database"
	acmiddleware "github.com/grafana/grafana/pkg/services/accesscontrol/middleware"
	accesscontrolmock "github.com/grafana/grafana/pkg/services/accesscontrol/mock"
	"github.com/grafana/grafana/pkg/services/accesscontrol/ossaccesscontrol"
	"github.com/grafana/grafana/pkg/services/auth"
	"github.com/grafana/grafana/pkg/services/contexthandler"
	"github.com/grafana/grafana/pkg/services/dashboards"
	dashboardsstore "github.com/grafana/grafana/pkg/services/dashboards/database"
	dashboardservice "github.com/grafana/grafana/pkg/services/dashboards/manager"
	"github.com/grafana/grafana/pkg/services/featuremgmt"
	"github.com/grafana/grafana/pkg/services/ldap"
	"github.com/grafana/grafana/pkg/services/quota"
	"github.com/grafana/grafana/pkg/services/rendering"
	"github.com/grafana/grafana/pkg/services/searchusers"
	"github.com/grafana/grafana/pkg/services/searchusers/filters"
	"github.com/grafana/grafana/pkg/services/sqlstore"
	"github.com/grafana/grafana/pkg/services/sqlstore/mockstore"
	"github.com/grafana/grafana/pkg/setting"
	"github.com/grafana/grafana/pkg/web"
	"github.com/stretchr/testify/require"
)

func loggedInUserScenario(t *testing.T, desc string, url string, routePattern string, fn scenarioFunc, sqlStore sqlstore.Store) {
	loggedInUserScenarioWithRole(t, desc, "GET", url, routePattern, models.ROLE_EDITOR, fn, sqlStore)
}

func loggedInUserScenarioWithRole(t *testing.T, desc string, method string, url string, routePattern string, role models.RoleType, fn scenarioFunc, sqlStore sqlstore.Store) {
	t.Run(fmt.Sprintf("%s %s", desc, url), func(t *testing.T) {
		t.Cleanup(bus.ClearBusHandlers)

		sc := setupScenarioContext(t, url)
		sc.sqlStore = sqlStore
		sc.defaultHandler = routing.Wrap(func(c *models.ReqContext) response.Response {
			sc.context = c
			sc.context.UserId = testUserID
			sc.context.OrgId = testOrgID
			sc.context.Login = testUserLogin
			sc.context.OrgRole = role
			if sc.handlerFunc != nil {
				return sc.handlerFunc(sc.context)
			}

			return nil
		})

		switch method {
		case "GET":
			sc.m.Get(routePattern, sc.defaultHandler)
		case "DELETE":
			sc.m.Delete(routePattern, sc.defaultHandler)
		}
		fn(sc)
	})
}

func anonymousUserScenario(t *testing.T, desc string, method string, url string, routePattern string, fn scenarioFunc) {
	t.Run(fmt.Sprintf("%s %s", desc, url), func(t *testing.T) {
		defer bus.ClearBusHandlers()

		sc := setupScenarioContext(t, url)
		sc.defaultHandler = routing.Wrap(func(c *models.ReqContext) response.Response {
			sc.context = c
			if sc.handlerFunc != nil {
				return sc.handlerFunc(sc.context)
			}

			return nil
		})

		switch method {
		case "GET":
			sc.m.Get(routePattern, sc.defaultHandler)
		case "DELETE":
			sc.m.Delete(routePattern, sc.defaultHandler)
		}

		fn(sc)
	})
}

func (sc *scenarioContext) fakeReq(method, url string) *scenarioContext {
	sc.resp = httptest.NewRecorder()
	req, err := http.NewRequest(method, url, nil)
	require.NoError(sc.t, err)
	req.Header.Add("Content-Type", "application/json")
	sc.req = req

	return sc
}

func (sc *scenarioContext) fakeReqWithParams(method, url string, queryParams map[string]string) *scenarioContext {
	sc.resp = httptest.NewRecorder()
	req, err := http.NewRequest(method, url, nil)
	// TODO: Depend on sc.t
	if sc.t != nil {
		require.NoError(sc.t, err)
	} else if err != nil {
		panic(fmt.Sprintf("Making request failed: %s", err))
	}

	req.Header.Add("Content-Type", "application/json")

	q := req.URL.Query()
	for k, v := range queryParams {
		q.Add(k, v)
	}
	req.URL.RawQuery = q.Encode()
	sc.req = req
	return sc
}

func (sc *scenarioContext) fakeReqNoAssertions(method, url string) *scenarioContext {
	sc.resp = httptest.NewRecorder()
	req, _ := http.NewRequest(method, url, nil)
	req.Header.Add("Content-Type", "application/json")
	sc.req = req

	return sc
}

func (sc *scenarioContext) fakeReqNoAssertionsWithCookie(method, url string, cookie http.Cookie) *scenarioContext {
	sc.resp = httptest.NewRecorder()
	http.SetCookie(sc.resp, &cookie)

	req, _ := http.NewRequest(method, url, nil)
	req.Header = http.Header{"Cookie": sc.resp.Header()["Set-Cookie"]}
	req.Header.Add("Content-Type", "application/json")
	sc.req = req

	return sc
}

type scenarioContext struct {
	t                    *testing.T
	cfg                  *setting.Cfg
	m                    *web.Mux
	context              *models.ReqContext
	resp                 *httptest.ResponseRecorder
	handlerFunc          handlerFunc
	defaultHandler       web.Handler
	req                  *http.Request
	url                  string
	userAuthTokenService *auth.FakeUserAuthTokenService
	sqlStore             sqlstore.Store
	authInfoService      *mockAuthInfoService
}

func (sc *scenarioContext) exec() {
	sc.m.ServeHTTP(sc.resp, sc.req)
}

type scenarioFunc func(c *scenarioContext)
type handlerFunc func(c *models.ReqContext) response.Response

func getContextHandler(t *testing.T, cfg *setting.Cfg) *contexthandler.ContextHandler {
	t.Helper()

	if cfg == nil {
		cfg = setting.NewCfg()
	}

	sqlStore := sqlstore.InitTestDB(t)
	remoteCacheSvc := &remotecache.RemoteCache{}
	cfg.RemoteCacheOptions = &setting.RemoteCacheOptions{
		Name: "database",
	}
	userAuthTokenSvc := auth.NewFakeUserAuthTokenService()
	renderSvc := &fakeRenderService{}
	authJWTSvc := models.NewFakeJWTService()
	tracer, err := tracing.InitializeTracerForTest()
	require.NoError(t, err)
	ctxHdlr := contexthandler.ProvideService(cfg, userAuthTokenSvc, authJWTSvc, remoteCacheSvc, renderSvc, sqlStore, tracer)

	return ctxHdlr
}

func setupScenarioContext(t *testing.T, url string) *scenarioContext {
	cfg := setting.NewCfg()
	sc := &scenarioContext{
		url: url,
		t:   t,
		cfg: cfg,
	}
	viewsPath, err := filepath.Abs("../../public/views")
	require.NoError(t, err)
	exists, err := fs.Exists(viewsPath)
	require.NoError(t, err)
	require.Truef(t, exists, "Views should be in %q", viewsPath)

	sc.m = web.New()
	sc.m.UseMiddleware(web.Renderer(viewsPath, "[[", "]]"))
	sc.m.Use(getContextHandler(t, cfg).Middleware)

	return sc
}

type fakeRenderService struct {
	rendering.Service
}

func (s *fakeRenderService) Init() error {
	return nil
}

func setupAccessControlScenarioContext(t *testing.T, cfg *setting.Cfg, url string, permissions []*accesscontrol.Permission) (*scenarioContext, *HTTPServer) {
	features := featuremgmt.WithFeatures(featuremgmt.FlagAccesscontrol)
	cfg.IsFeatureToggleEnabled = features.IsEnabled
	cfg.Quota.Enabled = false

	mockStore := sqlstore.InitTestDB(t)
	hs := &HTTPServer{
		Cfg:                cfg,
		Bus:                bus.GetBus(),
		Live:               newTestLive(t),
		Features:           features,
		QuotaService:       &quota.QuotaService{Cfg: cfg},
		RouteRegister:      routing.NewRouteRegister(),
		AccessControl:      accesscontrolmock.New().WithPermissions(permissions),
		searchUsersService: searchusers.ProvideUsersService(mockStore, filters.ProvideOSSSearchUserFilter()),
		ldapGroups:         ldap.ProvideGroupsService(),
	}

	sc := setupScenarioContext(t, url)

	hs.registerRoutes()
	hs.RouteRegister.Register(sc.m.Router)

	return sc, hs
}

type accessControlTestCase struct {
	expectedCode int
	desc         string
	url          string
	method       string
	permissions  []*accesscontrol.Permission
}

// accessControlScenarioContext contains the setups for accesscontrol tests
type accessControlScenarioContext struct {
	// server we registered hs routes on.
	server *web.Mux

	// initCtx is used in a middleware to set the initial context
	// of the request server side. Can be used to pretend sign in.
	initCtx *models.ReqContext

	// hs is a minimal HTTPServer for the accesscontrol tests to pass.
	hs *HTTPServer

	// acmock is an accesscontrol mock used to fake users rights.
	acmock *accesscontrolmock.Mock

	// db is a test database initialized with InitTestDB
	db sqlstore.Store

	// cfg is the setting provider
	cfg *setting.Cfg

	dashboardsStore dashboards.Store
}

func setAccessControlPermissions(acmock *accesscontrolmock.Mock, perms []*accesscontrol.Permission, org int64) {
	acmock.GetUserPermissionsFunc =
		func(_ context.Context, u *models.SignedInUser, _ accesscontrol.Options) ([]*accesscontrol.Permission, error) {
			if u.OrgId == org {
				return perms, nil
			}
			return nil, nil
		}
}

// setInitCtxSignedInUser sets a copy of the user in initCtx
func setInitCtxSignedInUser(initCtx *models.ReqContext, user models.SignedInUser) {
	initCtx.IsSignedIn = true
	initCtx.SignedInUser = &user
}

func setInitCtxSignedInViewer(initCtx *models.ReqContext) {
	initCtx.IsSignedIn = true
	initCtx.SignedInUser = &models.SignedInUser{UserId: testUserID, OrgId: 1, OrgRole: models.ROLE_VIEWER, Login: testUserLogin}
}

func setInitCtxSignedInEditor(initCtx *models.ReqContext) {
	initCtx.IsSignedIn = true
	initCtx.SignedInUser = &models.SignedInUser{UserId: testUserID, OrgId: 1, OrgRole: models.ROLE_EDITOR, Login: testUserLogin}
}

func setInitCtxSignedInOrgAdmin(initCtx *models.ReqContext) {
	initCtx.IsSignedIn = true
	initCtx.SignedInUser = &models.SignedInUser{UserId: testUserID, OrgId: 1, OrgRole: models.ROLE_ADMIN, Login: testUserLogin}
}

// NOTE VQ TEAM START HERE:
// can we use this instead of super complicated setupHTTPServerWithCfgDb
// Do we need to deal with access control stuff right now? And if we do, are
// there sain defaults we can assume to remove the logic of
// setupHTTPServerWithCfgDb?
func setupSimpleHTTPServer(features *featuremgmt.FeatureManager) *HTTPServer {
	if features == nil {
		features = featuremgmt.WithFeatures()
	}
	cfg := setting.NewCfg()
	cfg.IsFeatureToggleEnabled = features.IsEnabled

	return &HTTPServer{
		Cfg:           cfg,
		Features:      features,
		Bus:           bus.GetBus(),
		AccessControl: accesscontrolmock.New().WithDisabled(),
	}
}

func setupHTTPServer(t *testing.T, useFakeAccessControl bool, enableAccessControl bool) accessControlScenarioContext {
	// Use a new conf
	features := featuremgmt.WithFeatures("accesscontrol", enableAccessControl)
	cfg := setting.NewCfg()
	cfg.IsFeatureToggleEnabled = features.IsEnabled

	return setupHTTPServerWithCfg(t, useFakeAccessControl, enableAccessControl, cfg)
}

func setupHTTPServerWithMockDb(t *testing.T, useFakeAccessControl bool, enableAccessControl bool) accessControlScenarioContext {
	// Use a new conf
	features := featuremgmt.WithFeatures("accesscontrol", enableAccessControl)
	cfg := setting.NewCfg()
	cfg.IsFeatureToggleEnabled = features.IsEnabled

	db := sqlstore.InitTestDB(t)
	db.Cfg = cfg

	return setupHTTPServerWithCfgDb(t, useFakeAccessControl, enableAccessControl, cfg, db, mockstore.NewSQLStoreMock())
}

func setupHTTPServerWithCfg(t *testing.T, useFakeAccessControl, enableAccessControl bool, cfg *setting.Cfg) accessControlScenarioContext {
	db := sqlstore.InitTestDB(t)
	db.Cfg = cfg
	return setupHTTPServerWithCfgDb(t, useFakeAccessControl, enableAccessControl, cfg, db, db)
}

func setupHTTPServerWithCfgDb(t *testing.T, useFakeAccessControl, enableAccessControl bool, cfg *setting.Cfg, db *sqlstore.SQLStore, store sqlstore.Store) accessControlScenarioContext {

	t.Helper()

	features := featuremgmt.WithFeatures("accesscontrol", enableAccessControl)
	cfg.IsFeatureToggleEnabled = features.IsEnabled

	var acmock *accesscontrolmock.Mock

<<<<<<< HEAD
	bus := bus.GetBus()
=======
	// Use a test DB
	db := sqlstore.InitTestDB(t)
	db.Cfg = cfg
>>>>>>> 09e74c5e

	dashboardsStore := dashboardsstore.ProvideDashboardStore(db)

	routeRegister := routing.NewRouteRegister()

	// Create minimal HTTP Server
	hs := &HTTPServer{
		Cfg:                cfg,
		Features:           features,
		Bus:                bus.GetBus(),
		Live:               newTestLive(t),
		QuotaService:       &quota.QuotaService{Cfg: cfg},
		RouteRegister:      routeRegister,
<<<<<<< HEAD
		SQLStore:           store,
		searchUsersService: searchusers.ProvideUsersService(bus, filters.ProvideOSSSearchUserFilter()),
=======
		SQLStore:           db,
		searchUsersService: searchusers.ProvideUsersService(db, filters.ProvideOSSSearchUserFilter()),
>>>>>>> 09e74c5e
		dashboardService:   dashboardservice.ProvideDashboardService(dashboardsStore, nil),
	}

	// Defining the accesscontrol service has to be done before registering routes
	if useFakeAccessControl {
		acmock = accesscontrolmock.New()
		if !enableAccessControl {
			acmock = acmock.WithDisabled()
		}
		hs.AccessControl = acmock
		teamPermissionService, err := ossaccesscontrol.ProvideTeamPermissions(routeRegister, db, acmock, database.ProvideService(db))
		require.NoError(t, err)
		hs.teamPermissionsService = teamPermissionService
	} else {
		ac := ossaccesscontrol.ProvideService(hs.Features, &usagestats.UsageStatsMock{T: t},
			database.ProvideService(db), routing.NewRouteRegister())
		hs.AccessControl = ac
		// Perform role registration
		err := hs.declareFixedRoles()
		require.NoError(t, err)
		err = ac.RegisterFixedRoles()
		require.NoError(t, err)
		teamPermissionService, err := ossaccesscontrol.ProvideTeamPermissions(routeRegister, db, ac, database.ProvideService(db))
		require.NoError(t, err)
		hs.teamPermissionsService = teamPermissionService
	}

	// Instantiate a new Server
	m := web.New()

	// middleware to set the test initial context
	initCtx := &models.ReqContext{}
	m.Use(func(c *web.Context) {
		initCtx.Context = c
		initCtx.Logger = log.New("api-test")
		c.Map(initCtx)
	})

	m.Use(acmiddleware.LoadPermissionsMiddleware(hs.AccessControl))

	// Register all routes
	hs.registerRoutes()
	hs.RouteRegister.Register(m.Router)

	return accessControlScenarioContext{
		server:          m,
		initCtx:         initCtx,
		hs:              hs,
		acmock:          acmock,
		db:              db,
		cfg:             cfg,
		dashboardsStore: dashboardsStore,
	}
}

func callAPI(server *web.Mux, method, path string, body io.Reader, t *testing.T) *httptest.ResponseRecorder {
	req, err := http.NewRequest(method, path, body)
	require.NoError(t, err)
	req.Header.Set("Content-Type", "application/json")
	recorder := httptest.NewRecorder()
	server.ServeHTTP(recorder, req)
	return recorder
}

func mockRequestBody(v interface{}) io.ReadCloser {
	b, _ := json.Marshal(v)
	return io.NopCloser(bytes.NewReader(b))
}<|MERGE_RESOLUTION|>--- conflicted
+++ resolved
@@ -314,11 +314,6 @@
 	initCtx.SignedInUser = &models.SignedInUser{UserId: testUserID, OrgId: 1, OrgRole: models.ROLE_ADMIN, Login: testUserLogin}
 }
 
-// NOTE VQ TEAM START HERE:
-// can we use this instead of super complicated setupHTTPServerWithCfgDb
-// Do we need to deal with access control stuff right now? And if we do, are
-// there sain defaults we can assume to remove the logic of
-// setupHTTPServerWithCfgDb?
 func setupSimpleHTTPServer(features *featuremgmt.FeatureManager) *HTTPServer {
 	if features == nil {
 		features = featuremgmt.WithFeatures()
@@ -369,14 +364,6 @@
 	cfg.IsFeatureToggleEnabled = features.IsEnabled
 
 	var acmock *accesscontrolmock.Mock
-
-<<<<<<< HEAD
-	bus := bus.GetBus()
-=======
-	// Use a test DB
-	db := sqlstore.InitTestDB(t)
-	db.Cfg = cfg
->>>>>>> 09e74c5e
 
 	dashboardsStore := dashboardsstore.ProvideDashboardStore(db)
 
@@ -390,13 +377,8 @@
 		Live:               newTestLive(t),
 		QuotaService:       &quota.QuotaService{Cfg: cfg},
 		RouteRegister:      routeRegister,
-<<<<<<< HEAD
 		SQLStore:           store,
-		searchUsersService: searchusers.ProvideUsersService(bus, filters.ProvideOSSSearchUserFilter()),
-=======
-		SQLStore:           db,
 		searchUsersService: searchusers.ProvideUsersService(db, filters.ProvideOSSSearchUserFilter()),
->>>>>>> 09e74c5e
 		dashboardService:   dashboardservice.ProvideDashboardService(dashboardsStore, nil),
 	}
 
