--- conflicted
+++ resolved
@@ -11,10 +11,6 @@
 	"github.com/grafana/grafana/pkg/infra/fs"
 	"github.com/grafana/grafana/pkg/models"
 	"github.com/grafana/grafana/pkg/services/auth"
-<<<<<<< HEAD
-	"github.com/grafana/grafana/pkg/services/middleware"
-=======
->>>>>>> dff45199
 	"github.com/stretchr/testify/require"
 	"gopkg.in/macaron.v1"
 )
@@ -25,11 +21,7 @@
 
 func loggedInUserScenarioWithRole(t *testing.T, desc string, method string, url string, routePattern string, role models.RoleType, fn scenarioFunc) {
 	t.Run(fmt.Sprintf("%s %s", desc, url), func(t *testing.T) {
-<<<<<<< HEAD
 		t.Cleanup(bus.ClearBusHandlers)
-=======
-		defer bus.ClearBusHandlers()
->>>>>>> dff45199
 
 		sc := setupScenarioContext(t, url)
 		sc.defaultHandler = Wrap(func(c *models.ReqContext) Response {
@@ -56,13 +48,8 @@
 }
 
 func anonymousUserScenario(t *testing.T, desc string, method string, url string, routePattern string, fn scenarioFunc) {
-<<<<<<< HEAD
-	t.Run(desc+" "+url, func(t *testing.T) {
-		t.Cleanup(bus.ClearBusHandlers)
-=======
 	t.Run(fmt.Sprintf("%s %s", desc, url), func(t *testing.T) {
 		defer bus.ClearBusHandlers()
->>>>>>> dff45199
 
 		sc := setupScenarioContext(t, url)
 		sc.defaultHandler = Wrap(func(c *models.ReqContext) Response {
