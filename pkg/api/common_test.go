package api

import (
	"bytes"
	"context"
	"encoding/json"
	"fmt"
	"io"
	"net/http"
	"net/http/httptest"
	"path/filepath"
	"testing"

	"github.com/grafana/grafana/pkg/api/response"
	"github.com/grafana/grafana/pkg/api/routing"
	"github.com/grafana/grafana/pkg/infra/fs"
	"github.com/grafana/grafana/pkg/infra/log"
	"github.com/grafana/grafana/pkg/infra/remotecache"
	"github.com/grafana/grafana/pkg/infra/tracing"
	"github.com/grafana/grafana/pkg/models"
	"github.com/grafana/grafana/pkg/services/accesscontrol"
	"github.com/grafana/grafana/pkg/services/accesscontrol/database"
	accesscontrolmock "github.com/grafana/grafana/pkg/services/accesscontrol/mock"
	"github.com/grafana/grafana/pkg/services/accesscontrol/ossaccesscontrol"
	"github.com/grafana/grafana/pkg/services/auth"
	"github.com/grafana/grafana/pkg/services/contexthandler"
	"github.com/grafana/grafana/pkg/services/contexthandler/authproxy"
	"github.com/grafana/grafana/pkg/services/dashboards"
	dashboardsstore "github.com/grafana/grafana/pkg/services/dashboards/database"
	dashboardservice "github.com/grafana/grafana/pkg/services/dashboards/manager"
	"github.com/grafana/grafana/pkg/services/featuremgmt"
	"github.com/grafana/grafana/pkg/services/ldap"
	"github.com/grafana/grafana/pkg/services/login/loginservice"
	"github.com/grafana/grafana/pkg/services/login/logintest"
	"github.com/grafana/grafana/pkg/services/preference/preftest"
	"github.com/grafana/grafana/pkg/services/quota"
	"github.com/grafana/grafana/pkg/services/rendering"
	"github.com/grafana/grafana/pkg/services/searchusers"
	"github.com/grafana/grafana/pkg/services/searchusers/filters"
	"github.com/grafana/grafana/pkg/services/sqlstore"
	"github.com/grafana/grafana/pkg/setting"
	"github.com/grafana/grafana/pkg/web"
	"github.com/grafana/grafana/pkg/web/webtest"
	"github.com/stretchr/testify/require"
)

func loggedInUserScenario(t *testing.T, desc string, url string, routePattern string, fn scenarioFunc, sqlStore sqlstore.Store) {
	loggedInUserScenarioWithRole(t, desc, "GET", url, routePattern, models.ROLE_EDITOR, fn, sqlStore)
}

func loggedInUserScenarioWithRole(t *testing.T, desc string, method string, url string, routePattern string, role models.RoleType, fn scenarioFunc, sqlStore sqlstore.Store) {
	t.Run(fmt.Sprintf("%s %s", desc, url), func(t *testing.T) {
		sc := setupScenarioContext(t, url)
		sc.sqlStore = sqlStore
		sc.defaultHandler = routing.Wrap(func(c *models.ReqContext) response.Response {
			sc.context = c
			sc.context.UserId = testUserID
			sc.context.OrgId = testOrgID
			sc.context.Login = testUserLogin
			sc.context.OrgRole = role
			if sc.handlerFunc != nil {
				return sc.handlerFunc(sc.context)
			}

			return nil
		})

		switch method {
		case "GET":
			sc.m.Get(routePattern, sc.defaultHandler)
		case "DELETE":
			sc.m.Delete(routePattern, sc.defaultHandler)
		}
		fn(sc)
	})
}

func anonymousUserScenario(t *testing.T, desc string, method string, url string, routePattern string, fn scenarioFunc) {
	t.Run(fmt.Sprintf("%s %s", desc, url), func(t *testing.T) {
		sc := setupScenarioContext(t, url)
		sc.defaultHandler = routing.Wrap(func(c *models.ReqContext) response.Response {
			sc.context = c
			if sc.handlerFunc != nil {
				return sc.handlerFunc(sc.context)
			}

			return nil
		})

		switch method {
		case "GET":
			sc.m.Get(routePattern, sc.defaultHandler)
		case "DELETE":
			sc.m.Delete(routePattern, sc.defaultHandler)
		}

		fn(sc)
	})
}

func (sc *scenarioContext) fakeReq(method, url string) *scenarioContext {
	sc.resp = httptest.NewRecorder()
	req, err := http.NewRequest(method, url, nil)
	require.NoError(sc.t, err)
	req.Header.Add("Content-Type", "application/json")
	sc.req = req

	return sc
}

func (sc *scenarioContext) fakeReqWithParams(method, url string, queryParams map[string]string) *scenarioContext {
	sc.resp = httptest.NewRecorder()
	req, err := http.NewRequest(method, url, nil)
	// TODO: Depend on sc.t
	if sc.t != nil {
		require.NoError(sc.t, err)
	} else if err != nil {
		panic(fmt.Sprintf("Making request failed: %s", err))
	}

	req.Header.Add("Content-Type", "application/json")

	q := req.URL.Query()
	for k, v := range queryParams {
		q.Add(k, v)
	}
	req.URL.RawQuery = q.Encode()
	sc.req = req
	return sc
}

func (sc *scenarioContext) fakeReqNoAssertions(method, url string) *scenarioContext {
	sc.resp = httptest.NewRecorder()
	req, _ := http.NewRequest(method, url, nil)
	req.Header.Add("Content-Type", "application/json")
	sc.req = req

	return sc
}

func (sc *scenarioContext) fakeReqNoAssertionsWithCookie(method, url string, cookie http.Cookie) *scenarioContext {
	sc.resp = httptest.NewRecorder()
	http.SetCookie(sc.resp, &cookie)

	req, _ := http.NewRequest(method, url, nil)
	req.Header = http.Header{"Cookie": sc.resp.Header()["Set-Cookie"]}
	req.Header.Add("Content-Type", "application/json")
	sc.req = req

	return sc
}

type scenarioContext struct {
	t                    *testing.T
	cfg                  *setting.Cfg
	m                    *web.Mux
	context              *models.ReqContext
	resp                 *httptest.ResponseRecorder
	handlerFunc          handlerFunc
	defaultHandler       web.Handler
	req                  *http.Request
	url                  string
	userAuthTokenService *auth.FakeUserAuthTokenService
	sqlStore             sqlstore.Store
	authInfoService      *logintest.AuthInfoServiceFake
}

func (sc *scenarioContext) exec() {
	sc.m.ServeHTTP(sc.resp, sc.req)
}

type scenarioFunc func(c *scenarioContext)
type handlerFunc func(c *models.ReqContext) response.Response

func getContextHandler(t *testing.T, cfg *setting.Cfg) *contexthandler.ContextHandler {
	t.Helper()

	if cfg == nil {
		cfg = setting.NewCfg()
	}

	sqlStore := sqlstore.InitTestDB(t)
	remoteCacheSvc := &remotecache.RemoteCache{}
	cfg.RemoteCacheOptions = &setting.RemoteCacheOptions{
		Name: "database",
	}
	userAuthTokenSvc := auth.NewFakeUserAuthTokenService()
	renderSvc := &fakeRenderService{}
	authJWTSvc := models.NewFakeJWTService()
	tracer, err := tracing.InitializeTracerForTest()
	require.NoError(t, err)
	authProxy := authproxy.ProvideAuthProxy(cfg, remoteCacheSvc, loginservice.LoginServiceMock{}, sqlStore)
	loginService := &logintest.LoginServiceFake{}
	authenticator := &logintest.AuthenticatorFake{}
	ctxHdlr := contexthandler.ProvideService(cfg, userAuthTokenSvc, authJWTSvc, remoteCacheSvc, renderSvc, sqlStore, tracer, authProxy, loginService, authenticator)

	return ctxHdlr
}

func setupScenarioContext(t *testing.T, url string) *scenarioContext {
	cfg := setting.NewCfg()
	sc := &scenarioContext{
		url: url,
		t:   t,
		cfg: cfg,
	}
	viewsPath, err := filepath.Abs("../../public/views")
	require.NoError(t, err)
	exists, err := fs.Exists(viewsPath)
	require.NoError(t, err)
	require.Truef(t, exists, "Views should be in %q", viewsPath)

	sc.m = web.New()
	sc.m.UseMiddleware(web.Renderer(viewsPath, "[[", "]]"))
	sc.m.Use(getContextHandler(t, cfg).Middleware)

	return sc
}

type fakeRenderService struct {
	rendering.Service
}

func (s *fakeRenderService) Init() error {
	return nil
}

func setupAccessControlScenarioContext(t *testing.T, cfg *setting.Cfg, url string, permissions []*accesscontrol.Permission) (*scenarioContext, *HTTPServer) {
	cfg.Quota.Enabled = false

	store := sqlstore.InitTestDB(t)
	hs := &HTTPServer{
		Cfg:                cfg,
		Live:               newTestLive(t, store),
		Features:           featuremgmt.WithFeatures(),
		QuotaService:       &quota.QuotaService{Cfg: cfg},
		RouteRegister:      routing.NewRouteRegister(),
		AccessControl:      accesscontrolmock.New().WithPermissions(permissions),
		searchUsersService: searchusers.ProvideUsersService(store, filters.ProvideOSSSearchUserFilter()),
		ldapGroups:         ldap.ProvideGroupsService(),
	}

	sc := setupScenarioContext(t, url)

	hs.registerRoutes()
	hs.RouteRegister.Register(sc.m.Router)

	return sc, hs
}

type accessControlTestCase struct {
	expectedCode int
	desc         string
	url          string
	method       string
	permissions  []*accesscontrol.Permission
}

// accessControlScenarioContext contains the setups for accesscontrol tests
type accessControlScenarioContext struct {
	// server we registered hs routes on.
	server *web.Mux

	// initCtx is used in a middleware to set the initial context
	// of the request server side. Can be used to pretend sign in.
	initCtx *models.ReqContext

	// hs is a minimal HTTPServer for the accesscontrol tests to pass.
	hs *HTTPServer

	// acmock is an accesscontrol mock used to fake users rights.
	acmock *accesscontrolmock.Mock

	// db is a test database initialized with InitTestDB
	db sqlstore.Store

	// cfg is the setting provider
	cfg *setting.Cfg

	dashboardsStore dashboards.Store
}

func setAccessControlPermissions(acmock *accesscontrolmock.Mock, perms []*accesscontrol.Permission, org int64) {
	acmock.GetUserPermissionsFunc =
		func(_ context.Context, u *models.SignedInUser, _ accesscontrol.Options) ([]*accesscontrol.Permission, error) {
			if u.OrgId == org {
				return perms, nil
			}
			return nil, nil
		}
}

// setInitCtxSignedInUser sets a copy of the user in initCtx
func setInitCtxSignedInUser(initCtx *models.ReqContext, user models.SignedInUser) {
	initCtx.IsSignedIn = true
	initCtx.SignedInUser = &user
}

func setInitCtxSignedInViewer(initCtx *models.ReqContext) {
	initCtx.IsSignedIn = true
	initCtx.SignedInUser = &models.SignedInUser{UserId: testUserID, OrgId: 1, OrgRole: models.ROLE_VIEWER, Login: testUserLogin}
}

func setInitCtxSignedInEditor(initCtx *models.ReqContext) {
	initCtx.IsSignedIn = true
	initCtx.SignedInUser = &models.SignedInUser{UserId: testUserID, OrgId: 1, OrgRole: models.ROLE_EDITOR, Login: testUserLogin}
}

func setInitCtxSignedInOrgAdmin(initCtx *models.ReqContext) {
	initCtx.IsSignedIn = true
	initCtx.SignedInUser = &models.SignedInUser{UserId: testUserID, OrgId: 1, OrgRole: models.ROLE_ADMIN, Login: testUserLogin}
}

func setupSimpleHTTPServer(features *featuremgmt.FeatureManager) *HTTPServer {
	if features == nil {
		features = featuremgmt.WithFeatures()
	}
	cfg := setting.NewCfg()
	cfg.IsFeatureToggleEnabled = features.IsEnabled

	return &HTTPServer{
		Cfg:           cfg,
		Features:      features,
		AccessControl: accesscontrolmock.New().WithDisabled(),
	}
}

func setupHTTPServer(t *testing.T, useFakeAccessControl bool, enableAccessControl bool) accessControlScenarioContext {
	var features *featuremgmt.FeatureManager

	if enableAccessControl {
		features = featuremgmt.WithFeatures(featuremgmt.FlagAccesscontrol)
	} else {
		features = featuremgmt.WithFeatures()
	}

	return setupHTTPServerWithCfg(t, useFakeAccessControl, setting.NewCfg(), features)
}

<<<<<<< HEAD
func setupHTTPServerWithMockDb(t *testing.T, useFakeAccessControl bool, features *featuremgmt.FeatureManager) accessControlScenarioContext {
	// Use a new conf
	cfg := setting.NewCfg()
	db := sqlstore.InitTestDB(t)
	db.Cfg = setting.NewCfg()

	return setupHTTPServerWithCfgDb(t, useFakeAccessControl, cfg, db, mockstore.NewSQLStoreMock(), features)
}

func setupHTTPServerWithCfg(t *testing.T, useFakeAccessControl bool, cfg *setting.Cfg, features *featuremgmt.FeatureManager) accessControlScenarioContext {
	var db *sqlstore.SQLStore

	fmt.Println(features.GetEnabledFlagNames())

	if useFakeAccessControl && features.IsEnabled(featuremgmt.FlagAccesscontrol) {
		db = sqlstore.InitTestDB(t, sqlstore.InitTestDBOpt{FeatureFlags: []string{featuremgmt.FlagAccesscontrol}})
	} else {
		db = sqlstore.InitTestDB(t, sqlstore.InitTestDBOpt{})
	}
	return setupHTTPServerWithCfgDb(t, useFakeAccessControl, cfg, db, db, features)
=======
func setupHTTPServerWithCfg(t *testing.T, useFakeAccessControl, enableAccessControl bool, cfg *setting.Cfg) accessControlScenarioContext {
	db := sqlstore.InitTestDB(t, sqlstore.InitTestDBOpt{})
	return setupHTTPServerWithCfgDb(t, useFakeAccessControl, enableAccessControl, cfg, db, db)
>>>>>>> 2691872c
}

func setupHTTPServerWithCfgDb(t *testing.T, useFakeAccessControl bool, cfg *setting.Cfg, db *sqlstore.SQLStore, store sqlstore.Store, features *featuremgmt.FeatureManager) accessControlScenarioContext {
	t.Helper()

<<<<<<< HEAD
	cfg.IsFeatureToggleEnabled = features.IsEnabled
=======
	if enableAccessControl {
		cfg.RBACEnabled = true
		db.Cfg.RBACEnabled = true
	} else {
		cfg.RBACEnabled = false
		db.Cfg.RBACEnabled = false
	}
	features := featuremgmt.WithFeatures()
>>>>>>> 2691872c

	var acmock *accesscontrolmock.Mock

	dashboardsStore := dashboardsstore.ProvideDashboardStore(db)

	routeRegister := routing.NewRouteRegister()

	// Create minimal HTTP Server
	hs := &HTTPServer{
		Cfg:                cfg,
		Features:           features,
		Live:               newTestLive(t, db),
		QuotaService:       &quota.QuotaService{Cfg: cfg},
		RouteRegister:      routeRegister,
		SQLStore:           store,
		searchUsersService: searchusers.ProvideUsersService(db, filters.ProvideOSSSearchUserFilter()),
		dashboardService: dashboardservice.ProvideDashboardService(
			cfg, dashboardsStore, nil, features,
			accesscontrolmock.NewMockedPermissionsService(), accesscontrolmock.NewMockedPermissionsService(),
		),
		preferenceService: preftest.NewPreferenceServiceFake(),
	}

	// Defining the accesscontrol service has to be done before registering routes
	if useFakeAccessControl {
		acmock = accesscontrolmock.New()

		if !features.IsEnabled("accesscontrol") {
			acmock = acmock.WithDisabled()
		}

		hs.AccessControl = acmock
		teamPermissionService, err := ossaccesscontrol.ProvideTeamPermissions(cfg, routeRegister, db, acmock, database.ProvideService(db))
		require.NoError(t, err)
		hs.teamPermissionsService = teamPermissionService
	} else {
		ac, errInitAc := ossaccesscontrol.ProvideService(hs.Features, hs.Cfg, database.ProvideService(db), routing.NewRouteRegister())
		require.NoError(t, errInitAc)
		hs.AccessControl = ac
		// Perform role registration
		err := hs.declareFixedRoles()
		require.NoError(t, err)
		err = ac.RegisterFixedRoles(context.Background())
		require.NoError(t, err)
		teamPermissionService, err := ossaccesscontrol.ProvideTeamPermissions(cfg, routeRegister, db, ac, database.ProvideService(db))
		require.NoError(t, err)
		hs.teamPermissionsService = teamPermissionService
	}

	// Instantiate a new Server
	m := web.New()

	// middleware to set the test initial context
	initCtx := &models.ReqContext{}
	m.Use(func(c *web.Context) {
		initCtx.Context = c
		initCtx.Logger = log.New("api-test")
		c.Map(initCtx)
	})

	m.Use(accesscontrol.LoadPermissionsMiddleware(hs.AccessControl))

	// Register all routes
	hs.registerRoutes()
	hs.RouteRegister.Register(m.Router)

	return accessControlScenarioContext{
		server:          m,
		initCtx:         initCtx,
		hs:              hs,
		acmock:          acmock,
		db:              db,
		cfg:             cfg,
		dashboardsStore: dashboardsStore,
	}
}

func callAPI(server *web.Mux, method, path string, body io.Reader, t *testing.T) *httptest.ResponseRecorder {
	req, err := http.NewRequest(method, path, body)
	require.NoError(t, err)
	req.Header.Set("Content-Type", "application/json")
	recorder := httptest.NewRecorder()
	server.ServeHTTP(recorder, req)
	return recorder
}

func mockRequestBody(v interface{}) io.ReadCloser {
	b, _ := json.Marshal(v)
	return io.NopCloser(bytes.NewReader(b))
}

// APITestServerOption option func for customizing HTTPServer configuration
// when setting up an API test server via SetupAPITestServer.
type APITestServerOption func(hs *HTTPServer)

// SetupAPITestServer sets up a webtest.Server ready for testing all
// routes registered via HTTPServer.registerRoutes().
// Optionally customize HTTPServer configuration by providing APITestServerOption
// option(s).
func SetupAPITestServer(t *testing.T, opts ...APITestServerOption) *webtest.Server {
	t.Helper()

	hs := &HTTPServer{
		RouteRegister:      routing.NewRouteRegister(),
		Cfg:                setting.NewCfg(),
		AccessControl:      accesscontrolmock.New().WithDisabled(),
		Features:           featuremgmt.WithFeatures(),
		searchUsersService: &searchusers.OSSService{},
	}

	for _, opt := range opts {
		opt(hs)
	}

	hs.registerRoutes()
	s := webtest.NewServer(t, hs.RouteRegister)
	return s
}<|MERGE_RESOLUTION|>--- conflicted
+++ resolved
@@ -337,7 +337,6 @@
 	return setupHTTPServerWithCfg(t, useFakeAccessControl, setting.NewCfg(), features)
 }
 
-<<<<<<< HEAD
 func setupHTTPServerWithMockDb(t *testing.T, useFakeAccessControl bool, features *featuremgmt.FeatureManager) accessControlScenarioContext {
 	// Use a new conf
 	cfg := setting.NewCfg()
@@ -348,29 +347,15 @@
 }
 
 func setupHTTPServerWithCfg(t *testing.T, useFakeAccessControl bool, cfg *setting.Cfg, features *featuremgmt.FeatureManager) accessControlScenarioContext {
-	var db *sqlstore.SQLStore
-
-	fmt.Println(features.GetEnabledFlagNames())
-
-	if useFakeAccessControl && features.IsEnabled(featuremgmt.FlagAccesscontrol) {
-		db = sqlstore.InitTestDB(t, sqlstore.InitTestDBOpt{FeatureFlags: []string{featuremgmt.FlagAccesscontrol}})
-	} else {
-		db = sqlstore.InitTestDB(t, sqlstore.InitTestDBOpt{})
-	}
+  db := sqlstore.InitTestDB(t, sqlstore.InitTestDBOpt{})
 	return setupHTTPServerWithCfgDb(t, useFakeAccessControl, cfg, db, db, features)
-=======
-func setupHTTPServerWithCfg(t *testing.T, useFakeAccessControl, enableAccessControl bool, cfg *setting.Cfg) accessControlScenarioContext {
-	db := sqlstore.InitTestDB(t, sqlstore.InitTestDBOpt{})
-	return setupHTTPServerWithCfgDb(t, useFakeAccessControl, enableAccessControl, cfg, db, db)
->>>>>>> 2691872c
 }
 
 func setupHTTPServerWithCfgDb(t *testing.T, useFakeAccessControl bool, cfg *setting.Cfg, db *sqlstore.SQLStore, store sqlstore.Store, features *featuremgmt.FeatureManager) accessControlScenarioContext {
 	t.Helper()
 
-<<<<<<< HEAD
 	cfg.IsFeatureToggleEnabled = features.IsEnabled
-=======
+
 	if enableAccessControl {
 		cfg.RBACEnabled = true
 		db.Cfg.RBACEnabled = true
@@ -379,7 +364,6 @@
 		db.Cfg.RBACEnabled = false
 	}
 	features := featuremgmt.WithFeatures()
->>>>>>> 2691872c
 
 	var acmock *accesscontrolmock.Mock
 
