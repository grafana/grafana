package api

import (
	"encoding/json"
	"errors"
	"fmt"
	"os"
	"path/filepath"

	"github.com/grafana/grafana/pkg/models"
	"github.com/grafana/grafana/pkg/services/alerting"
	"github.com/grafana/grafana/pkg/services/dashboards"

	"github.com/grafana/grafana/pkg/api/dtos"
	"github.com/grafana/grafana/pkg/api/response"
	"github.com/grafana/grafana/pkg/bus"
	"github.com/grafana/grafana/pkg/components/dashdiffs"
	"github.com/grafana/grafana/pkg/components/simplejson"
	"github.com/grafana/grafana/pkg/infra/metrics"
	"github.com/grafana/grafana/pkg/services/guardian"
	"github.com/grafana/grafana/pkg/util"
)

const (
	anonString = "Anonymous"
)

func isDashboardStarredByUser(c *models.ReqContext, dashID int64) (bool, error) {
	if !c.IsSignedIn {
		return false, nil
	}

	query := models.IsStarredByUserQuery{UserId: c.UserId, DashboardId: dashID}
	if err := bus.Dispatch(&query); err != nil {
		return false, err
	}

	return query.Result, nil
}

func dashboardGuardianResponse(err error) response.Response {
	if err != nil {
		return response.Error(500, "Error while checking dashboard permissions", err)
	}

	return response.Error(403, "Access denied to this dashboard", nil)
}

func (hs *HTTPServer) TrimDashboard(c *models.ReqContext, cmd models.TrimDashboardCommand) response.Response {
	var err error
	dash := cmd.Dashboard
	meta := cmd.Meta

	trimedResult := *dash
	if !hs.LoadSchemaService.IsDisabled() {
		trimedResult, err = hs.LoadSchemaService.DashboardTrimDefaults(*dash)
		if err != nil {
			return response.Error(500, "Error while trim default value from dashboard json", err)
		}
	}

	dto := dtos.TrimDashboardFullWithMeta{
		Dashboard: &trimedResult,
		Meta:      meta,
	}

	c.TimeRequest(metrics.MApiDashboardGet)
	return response.JSON(200, dto)
}

func (hs *HTTPServer) GetDashboard(c *models.ReqContext) response.Response {
	slug := c.Params(":slug")
	uid := c.Params(":uid")
	trimDefaults := c.QueryBoolWithDefault("trimdefaults", false)
	dash, rsp := getDashboardHelper(c.OrgId, slug, 0, uid)
	if rsp != nil {
		return rsp
	}

	// When dash contains only keys id, uid that means dashboard data is not valid and json decode failed.
	if dash.Data != nil {
		isEmptyData := true
		for k := range dash.Data.MustMap() {
			if k != "id" && k != "uid" {
				isEmptyData = false
				break
			}
		}
		if isEmptyData {
			return response.Error(500, "Error while loading dashboard, dashboard data is invalid", nil)
		}
	}

	guardian := guardian.New(dash.Id, c.OrgId, c.SignedInUser)
	if canView, err := guardian.CanView(); err != nil || !canView {
		return dashboardGuardianResponse(err)
	}

	canEdit, _ := guardian.CanEdit()
	canSave, _ := guardian.CanSave()
	canAdmin, _ := guardian.CanAdmin()

	isStarred, err := isDashboardStarredByUser(c, dash.Id)
	if err != nil {
		return response.Error(500, "Error while checking if dashboard was starred by user", err)
	}

	// Finding creator and last updater of the dashboard
	updater, creator := anonString, anonString
	if dash.UpdatedBy > 0 {
		updater = getUserLogin(dash.UpdatedBy)
	}
	if dash.CreatedBy > 0 {
		creator = getUserLogin(dash.CreatedBy)
	}

	meta := dtos.DashboardMeta{
		IsStarred:   isStarred,
		Slug:        dash.Slug,
		Type:        models.DashTypeDB,
		CanStar:     c.IsSignedIn,
		CanSave:     canSave,
		CanEdit:     canEdit,
		CanAdmin:    canAdmin,
		Created:     dash.Created,
		Updated:     dash.Updated,
		UpdatedBy:   updater,
		CreatedBy:   creator,
		Version:     dash.Version,
		HasAcl:      dash.HasAcl,
		IsFolder:    dash.IsFolder,
		FolderId:    dash.FolderId,
		Url:         dash.GetUrl(),
		FolderTitle: "General",
	}

	// lookup folder title
	if dash.FolderId > 0 {
		query := models.GetDashboardQuery{Id: dash.FolderId, OrgId: c.OrgId}
		if err := bus.Dispatch(&query); err != nil {
			return response.Error(500, "Dashboard folder could not be read", err)
		}
		meta.FolderTitle = query.Result.Title
		meta.FolderUrl = query.Result.GetUrl()
	}

	svc := dashboards.NewProvisioningService(hs.SQLStore)
	provisioningData, err := svc.GetProvisionedDashboardDataByDashboardID(dash.Id)
	if err != nil {
		return response.Error(500, "Error while checking if dashboard is provisioned", err)
	}

	if provisioningData != nil {
		allowUIUpdate := hs.ProvisioningService.GetAllowUIUpdatesFromConfig(provisioningData.Name)
		if !allowUIUpdate {
			meta.Provisioned = true
		}

		meta.ProvisionedExternalId, err = filepath.Rel(
			hs.ProvisioningService.GetDashboardProvisionerResolvedPath(provisioningData.Name),
			provisioningData.ExternalId,
		)
		if err != nil {
			// Not sure when this could happen so not sure how to better handle this. Right now ProvisionedExternalId
			// is for better UX, showing in Save/Delete dialogs and so it won't break anything if it is empty.
			hs.log.Warn("Failed to create ProvisionedExternalId", "err", err)
		}
	}

	// make sure db version is in sync with json model version
	dash.Data.Set("version", dash.Version)

	if hs.Cfg.IsPanelLibraryEnabled() {
		// load library panels JSON for this dashboard
		err = hs.LibraryPanelService.LoadLibraryPanelsForDashboard(c, dash)
		if err != nil {
			return response.Error(500, "Error while loading library panels", err)
		}
	}
	var trimedJson simplejson.Json
	if trimDefaults && !hs.LoadSchemaService.IsDisabled() {
		trimedJson, err = hs.LoadSchemaService.DashboardTrimDefaults(*dash.Data)
		if err != nil {
			return response.Error(500, "Error while trim default value from dashboard json", err)
		}
		dash.Data = &trimedJson
	}

	dto := dtos.DashboardFullWithMeta{
		Dashboard: dash.Data,
		Meta:      meta,
	}

	c.TimeRequest(metrics.MApiDashboardGet)
	return response.JSON(200, dto)
}

func getUserLogin(userID int64) string {
	query := models.GetUserByIdQuery{Id: userID}
	err := bus.Dispatch(&query)
	if err != nil {
		return anonString
	}
	return query.Result.Login
}

func getDashboardHelper(orgID int64, slug string, id int64, uid string) (*models.Dashboard, response.Response) {
	var query models.GetDashboardQuery

	if len(uid) > 0 {
		query = models.GetDashboardQuery{Uid: uid, Id: id, OrgId: orgID}
	} else {
		query = models.GetDashboardQuery{Slug: slug, Id: id, OrgId: orgID}
	}

	if err := bus.Dispatch(&query); err != nil {
		return nil, response.Error(404, "Dashboard not found", err)
	}

	return query.Result, nil
}

func (hs *HTTPServer) DeleteDashboardBySlug(c *models.ReqContext) response.Response {
	query := models.GetDashboardsBySlugQuery{OrgId: c.OrgId, Slug: c.Params(":slug")}

	if err := bus.Dispatch(&query); err != nil {
		return response.Error(500, "Failed to retrieve dashboards by slug", err)
	}

	if len(query.Result) > 1 {
		return response.JSON(412, util.DynMap{"status": "multiple-slugs-exists", "message": models.ErrDashboardsWithSameSlugExists.Error()})
	}

	return hs.deleteDashboard(c)
}

func (hs *HTTPServer) DeleteDashboardByUID(c *models.ReqContext) response.Response {
	return hs.deleteDashboard(c)
}

func (hs *HTTPServer) deleteDashboard(c *models.ReqContext) response.Response {
	dash, rsp := getDashboardHelper(c.OrgId, c.Params(":slug"), 0, c.Params(":uid"))
	if rsp != nil {
		return rsp
	}

	guardian := guardian.New(dash.Id, c.OrgId, c.SignedInUser)
	if canSave, err := guardian.CanSave(); err != nil || !canSave {
		return dashboardGuardianResponse(err)
	}

	if hs.Cfg.IsPanelLibraryEnabled() {
		// disconnect all library panels for this dashboard
		err := hs.LibraryPanelService.DisconnectLibraryPanelsForDashboard(c, dash)
		if err != nil {
			hs.log.Error("Failed to disconnect library panels", "dashboard", dash.Id, "user", c.SignedInUser.UserId, "error", err)
		}
	}

	svc := dashboards.NewService(hs.SQLStore)
	err := svc.DeleteDashboard(dash.Id, c.OrgId)
	if err != nil {
		var dashboardErr models.DashboardErr
		if ok := errors.As(err, &dashboardErr); ok {
			if errors.Is(err, models.ErrDashboardCannotDeleteProvisionedDashboard) {
				return response.Error(dashboardErr.StatusCode, dashboardErr.Error(), err)
			}
		}

		return response.Error(500, "Failed to delete dashboard", err)
	}

<<<<<<< HEAD
	if hs.Live.IsEnabled() {
		err := hs.Live.GrafanaScope.Dashboards.DashboardDeleted(c.OrgId, c.ToUserDisplayDTO(), dash.Uid)
=======
	if hs.Live != nil {
		err = hs.Live.GrafanaScope.Dashboards.DashboardDeleted(c.ToUserDisplayDTO(), dash.Uid)
>>>>>>> 1e6eb70a
		if err != nil {
			hs.log.Error("Failed to broadcast delete info", "dashboard", dash.Uid, "error", err)
		}
	}

	return response.JSON(200, util.DynMap{
		"title":   dash.Title,
		"message": fmt.Sprintf("Dashboard %s deleted", dash.Title),
		"id":      dash.Id,
	})
}

func (hs *HTTPServer) PostDashboard(c *models.ReqContext, cmd models.SaveDashboardCommand) response.Response {
	var err error
	cmd.OrgId = c.OrgId
	cmd.UserId = c.UserId
	trimDefaults := c.QueryBoolWithDefault("trimdefaults", false)
	if trimDefaults && !hs.LoadSchemaService.IsDisabled() {
		cmd.Dashboard, err = hs.LoadSchemaService.DashboardApplyDefaults(cmd.Dashboard)
		if err != nil {
			return response.Error(500, "Error while applying default value to the dashboard json", err)
		}
	}
	dash := cmd.GetDashboardModel()
	newDashboard := dash.Id == 0 && dash.Uid == ""
	if newDashboard {
		limitReached, err := hs.QuotaService.QuotaReached(c, "dashboard")
		if err != nil {
			return response.Error(500, "failed to get quota", err)
		}
		if limitReached {
			return response.Error(403, "Quota reached", nil)
		}
	}

	svc := dashboards.NewProvisioningService(hs.SQLStore)
	provisioningData, err := svc.GetProvisionedDashboardDataByDashboardID(dash.Id)
	if err != nil {
		return response.Error(500, "Error while checking if dashboard is provisioned", err)
	}

	allowUiUpdate := true
	if provisioningData != nil {
		allowUiUpdate = hs.ProvisioningService.GetAllowUIUpdatesFromConfig(provisioningData.Name)
	}

	if hs.Cfg.IsPanelLibraryEnabled() {
		// clean up all unnecessary library panels JSON properties so we store a minimum JSON
		err = hs.LibraryPanelService.CleanLibraryPanelsForDashboard(dash)
		if err != nil {
			return response.Error(500, "Error while cleaning library panels", err)
		}
	}

	dashItem := &dashboards.SaveDashboardDTO{
		Dashboard: dash,
		Message:   cmd.Message,
		OrgId:     c.OrgId,
		User:      c.SignedInUser,
		Overwrite: cmd.Overwrite,
	}

	dashSvc := dashboards.NewService(hs.SQLStore)
	dashboard, err := dashSvc.SaveDashboard(dashItem, allowUiUpdate)

	if hs.Live != nil {
		// Tell everyone listening that the dashboard changed
		if dashboard == nil {
			dashboard = dash // the original request
		}

		// This will broadcast all save requets only if a `gitops` observer exists.
		// gitops is useful when trying to save dashboards in an environment where the user can not save
		channel := hs.Live.GrafanaScope.Dashboards
		liveerr := channel.DashboardSaved(c.SignedInUser.OrgId, c.SignedInUser.ToUserDisplayDTO(), cmd.Message, dashboard, err)

		// When an error exists, but the value broadcast to a gitops listener return 202
		if liveerr == nil && err != nil && channel.HasGitOpsObserver(c.SignedInUser.OrgId) {
			return response.JSON(202, util.DynMap{
				"status":  "pending",
				"message": "changes were broadcast to the gitops listener",
			})
		}

		if liveerr != nil {
			hs.log.Warn("unable to broadcast save event", "uid", dashboard.Uid, "error", err)
		}
	}

	if err != nil {
		return hs.dashboardSaveErrorToApiResponse(err)
	}

	if hs.Cfg.EditorsCanAdmin && newDashboard {
		inFolder := cmd.FolderId > 0
		err := dashSvc.MakeUserAdmin(cmd.OrgId, cmd.UserId, dashboard.Id, !inFolder)
		if err != nil {
			hs.log.Error("Could not make user admin", "dashboard", dashboard.Title, "user", c.SignedInUser.UserId, "error", err)
		}
	}

	if hs.Cfg.IsPanelLibraryEnabled() {
		// connect library panels for this dashboard after the dashboard is stored and has an ID
		err = hs.LibraryPanelService.ConnectLibraryPanelsForDashboard(c, dashboard)
		if err != nil {
			return response.Error(500, "Error while connecting library panels", err)
		}
	}

	c.TimeRequest(metrics.MApiDashboardSave)
	return response.JSON(200, util.DynMap{
		"status":  "success",
		"slug":    dashboard.Slug,
		"version": dashboard.Version,
		"id":      dashboard.Id,
		"uid":     dashboard.Uid,
		"url":     dashboard.GetUrl(),
	})
}

func (hs *HTTPServer) dashboardSaveErrorToApiResponse(err error) response.Response {
	var dashboardErr models.DashboardErr
	if ok := errors.As(err, &dashboardErr); ok {
		if body := dashboardErr.Body(); body != nil {
			return response.JSON(dashboardErr.StatusCode, body)
		}
		if errors.Is(dashboardErr, models.ErrDashboardUpdateAccessDenied) {
			return response.Error(dashboardErr.StatusCode, dashboardErr.Error(), err)
		}
		return response.Error(dashboardErr.StatusCode, dashboardErr.Error(), nil)
	}

	if errors.Is(err, models.ErrFolderNotFound) {
		return response.Error(400, err.Error(), nil)
	}

	var validationErr alerting.ValidationError
	if ok := errors.As(err, &validationErr); ok {
		return response.Error(422, validationErr.Error(), nil)
	}

	var pluginErr models.UpdatePluginDashboardError
	if ok := errors.As(err, &pluginErr); ok {
		message := fmt.Sprintf("The dashboard belongs to plugin %s.", pluginErr.PluginId)
		// look up plugin name
		if pluginDef := hs.PluginManager.GetPlugin(pluginErr.PluginId); pluginDef != nil {
			message = fmt.Sprintf("The dashboard belongs to plugin %s.", pluginDef.Name)
		}
		return response.JSON(412, util.DynMap{"status": "plugin-dashboard", "message": message})
	}

	return response.Error(500, "Failed to save dashboard", err)
}

// GetHomeDashboard returns the home dashboard.
func (hs *HTTPServer) GetHomeDashboard(c *models.ReqContext) response.Response {
	prefsQuery := models.GetPreferencesWithDefaultsQuery{User: c.SignedInUser}
	homePage := hs.Cfg.HomePage

	if err := hs.Bus.Dispatch(&prefsQuery); err != nil {
		return response.Error(500, "Failed to get preferences", err)
	}

	if prefsQuery.Result.HomeDashboardId == 0 && len(homePage) > 0 {
		homePageRedirect := dtos.DashboardRedirect{RedirectUri: homePage}
		return response.JSON(200, &homePageRedirect)
	}

	if prefsQuery.Result.HomeDashboardId != 0 {
		slugQuery := models.GetDashboardRefByIdQuery{Id: prefsQuery.Result.HomeDashboardId}
		err := hs.Bus.Dispatch(&slugQuery)
		if err == nil {
			url := models.GetDashboardUrl(slugQuery.Result.Uid, slugQuery.Result.Slug)
			dashRedirect := dtos.DashboardRedirect{RedirectUri: url}
			return response.JSON(200, &dashRedirect)
		}
		hs.log.Warn("Failed to get slug from database", "err", err)
	}

	filePath := hs.Cfg.DefaultHomeDashboardPath
	if filePath == "" {
		filePath = filepath.Join(hs.Cfg.StaticRootPath, "dashboards/home.json")
	}

	// It's safe to ignore gosec warning G304 since the variable part of the file path comes from a configuration
	// variable
	// nolint:gosec
	file, err := os.Open(filePath)
	if err != nil {
		return response.Error(500, "Failed to load home dashboard", err)
	}
	defer func() {
		if err := file.Close(); err != nil {
			hs.log.Warn("Failed to close dashboard file", "path", filePath, "err", err)
		}
	}()

	dash := dtos.DashboardFullWithMeta{}
	dash.Meta.IsHome = true
	dash.Meta.CanEdit = c.SignedInUser.HasRole(models.ROLE_EDITOR)
	dash.Meta.FolderTitle = "General"

	jsonParser := json.NewDecoder(file)
	if err := jsonParser.Decode(&dash.Dashboard); err != nil {
		return response.Error(500, "Failed to load home dashboard", err)
	}

	hs.addGettingStartedPanelToHomeDashboard(c, dash.Dashboard)

	return response.JSON(200, &dash)
}

func (hs *HTTPServer) addGettingStartedPanelToHomeDashboard(c *models.ReqContext, dash *simplejson.Json) {
	// We only add this getting started panel for Admins who have not dismissed it,
	// and if a custom default home dashboard hasn't been configured
	if !c.HasUserRole(models.ROLE_ADMIN) ||
		c.HasHelpFlag(models.HelpFlagGettingStartedPanelDismissed) ||
		hs.Cfg.DefaultHomeDashboardPath != "" {
		return
	}

	panels := dash.Get("panels").MustArray()

	newpanel := simplejson.NewFromAny(map[string]interface{}{
		"type": "gettingstarted",
		"id":   123123,
		"gridPos": map[string]interface{}{
			"x": 0,
			"y": 3,
			"w": 24,
			"h": 9,
		},
	})

	panels = append(panels, newpanel)
	dash.Set("panels", panels)
}

// GetDashboardVersions returns all dashboard versions as JSON
func GetDashboardVersions(c *models.ReqContext) response.Response {
	dashID := c.ParamsInt64(":dashboardId")

	guardian := guardian.New(dashID, c.OrgId, c.SignedInUser)
	if canSave, err := guardian.CanSave(); err != nil || !canSave {
		return dashboardGuardianResponse(err)
	}

	query := models.GetDashboardVersionsQuery{
		OrgId:       c.OrgId,
		DashboardId: dashID,
		Limit:       c.QueryInt("limit"),
		Start:       c.QueryInt("start"),
	}

	if err := bus.Dispatch(&query); err != nil {
		return response.Error(404, fmt.Sprintf("No versions found for dashboardId %d", dashID), err)
	}

	for _, version := range query.Result {
		if version.RestoredFrom == version.Version {
			version.Message = "Initial save (created by migration)"
			continue
		}

		if version.RestoredFrom > 0 {
			version.Message = fmt.Sprintf("Restored from version %d", version.RestoredFrom)
			continue
		}

		if version.ParentVersion == 0 {
			version.Message = "Initial save"
		}
	}

	return response.JSON(200, query.Result)
}

// GetDashboardVersion returns the dashboard version with the given ID.
func GetDashboardVersion(c *models.ReqContext) response.Response {
	dashID := c.ParamsInt64(":dashboardId")

	guardian := guardian.New(dashID, c.OrgId, c.SignedInUser)
	if canSave, err := guardian.CanSave(); err != nil || !canSave {
		return dashboardGuardianResponse(err)
	}

	query := models.GetDashboardVersionQuery{
		OrgId:       c.OrgId,
		DashboardId: dashID,
		Version:     c.ParamsInt(":id"),
	}

	if err := bus.Dispatch(&query); err != nil {
		return response.Error(500, fmt.Sprintf("Dashboard version %d not found for dashboardId %d", query.Version, dashID), err)
	}

	creator := anonString
	if query.Result.CreatedBy > 0 {
		creator = getUserLogin(query.Result.CreatedBy)
	}

	dashVersionMeta := &models.DashboardVersionMeta{
		Id:            query.Result.Id,
		DashboardId:   query.Result.DashboardId,
		Data:          query.Result.Data,
		ParentVersion: query.Result.ParentVersion,
		RestoredFrom:  query.Result.RestoredFrom,
		Version:       query.Result.Version,
		Created:       query.Result.Created,
		Message:       query.Result.Message,
		CreatedBy:     creator,
	}

	return response.JSON(200, dashVersionMeta)
}

// POST /api/dashboards/calculate-diff performs diffs on two dashboards
func CalculateDashboardDiff(c *models.ReqContext, apiOptions dtos.CalculateDiffOptions) response.Response {
	guardianBase := guardian.New(apiOptions.Base.DashboardId, c.OrgId, c.SignedInUser)
	if canSave, err := guardianBase.CanSave(); err != nil || !canSave {
		return dashboardGuardianResponse(err)
	}

	if apiOptions.Base.DashboardId != apiOptions.New.DashboardId {
		guardianNew := guardian.New(apiOptions.New.DashboardId, c.OrgId, c.SignedInUser)
		if canSave, err := guardianNew.CanSave(); err != nil || !canSave {
			return dashboardGuardianResponse(err)
		}
	}

	options := dashdiffs.Options{
		OrgId:    c.OrgId,
		DiffType: dashdiffs.ParseDiffType(apiOptions.DiffType),
		Base: dashdiffs.DiffTarget{
			DashboardId:      apiOptions.Base.DashboardId,
			Version:          apiOptions.Base.Version,
			UnsavedDashboard: apiOptions.Base.UnsavedDashboard,
		},
		New: dashdiffs.DiffTarget{
			DashboardId:      apiOptions.New.DashboardId,
			Version:          apiOptions.New.Version,
			UnsavedDashboard: apiOptions.New.UnsavedDashboard,
		},
	}

	result, err := dashdiffs.CalculateDiff(&options)
	if err != nil {
		if errors.Is(err, models.ErrDashboardVersionNotFound) {
			return response.Error(404, "Dashboard version not found", err)
		}
		return response.Error(500, "Unable to compute diff", err)
	}

	if options.DiffType == dashdiffs.DiffDelta {
		return response.Respond(200, result.Delta).SetHeader("Content-Type", "application/json")
	}

	return response.Respond(200, result.Delta).SetHeader("Content-Type", "text/html")
}

// RestoreDashboardVersion restores a dashboard to the given version.
func (hs *HTTPServer) RestoreDashboardVersion(c *models.ReqContext, apiCmd dtos.RestoreDashboardVersionCommand) response.Response {
	dash, rsp := getDashboardHelper(c.OrgId, "", c.ParamsInt64(":dashboardId"), "")
	if rsp != nil {
		return rsp
	}

	guardian := guardian.New(dash.Id, c.OrgId, c.SignedInUser)
	if canSave, err := guardian.CanSave(); err != nil || !canSave {
		return dashboardGuardianResponse(err)
	}

	versionQuery := models.GetDashboardVersionQuery{DashboardId: dash.Id, Version: apiCmd.Version, OrgId: c.OrgId}
	if err := bus.Dispatch(&versionQuery); err != nil {
		return response.Error(404, "Dashboard version not found", nil)
	}

	version := versionQuery.Result

	saveCmd := models.SaveDashboardCommand{}
	saveCmd.RestoredFrom = version.Version
	saveCmd.OrgId = c.OrgId
	saveCmd.UserId = c.UserId
	saveCmd.Dashboard = version.Data
	saveCmd.Dashboard.Set("version", dash.Version)
	saveCmd.Dashboard.Set("uid", dash.Uid)
	saveCmd.Message = fmt.Sprintf("Restored from version %d", version.Version)
	saveCmd.FolderId = dash.FolderId

	return hs.PostDashboard(c, saveCmd)
}

func GetDashboardTags(c *models.ReqContext) {
	query := models.GetDashboardTagsQuery{OrgId: c.OrgId}
	err := bus.Dispatch(&query)
	if err != nil {
		c.JsonApiErr(500, "Failed to get tags from database", err)
		return
	}

	c.JSON(200, query.Result)
}<|MERGE_RESOLUTION|>--- conflicted
+++ resolved
@@ -270,13 +270,8 @@
 		return response.Error(500, "Failed to delete dashboard", err)
 	}
 
-<<<<<<< HEAD
-	if hs.Live.IsEnabled() {
+	if hs.Live != nil {
 		err := hs.Live.GrafanaScope.Dashboards.DashboardDeleted(c.OrgId, c.ToUserDisplayDTO(), dash.Uid)
-=======
-	if hs.Live != nil {
-		err = hs.Live.GrafanaScope.Dashboards.DashboardDeleted(c.ToUserDisplayDTO(), dash.Uid)
->>>>>>> 1e6eb70a
 		if err != nil {
 			hs.log.Error("Failed to broadcast delete info", "dashboard", dash.Uid, "error", err)
 		}
