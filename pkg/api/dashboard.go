--- conflicted
+++ resolved
@@ -330,14 +330,6 @@
 		filePath = path.Join(hs.Cfg.StaticRootPath, "dashboards/home.json")
 	}
 
-<<<<<<< HEAD
-	filePath := hs.Cfg.DefaultHomeDashboardPath
-	if filePath == "" {
-		filePath = path.Join(hs.Cfg.StaticRootPath, "dashboards/home.json")
-	}
-
-=======
->>>>>>> 57b2d087
 	file, err := os.Open(filePath)
 	if err != nil {
 		return Error(500, "Failed to load home dashboard", err)
