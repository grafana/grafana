package api

import (
	"crypto/tls"
	"net"
	"net/http"
	"strings"
	"time"

	"github.com/grafana/grafana/pkg/api/pluginproxy"
	"github.com/grafana/grafana/pkg/infra/log"
	"github.com/grafana/grafana/pkg/middleware"
	"github.com/grafana/grafana/pkg/models"
	"github.com/grafana/grafana/pkg/plugins"
	"github.com/grafana/grafana/pkg/util"
	"github.com/grafana/grafana/pkg/web"
)

var pluginProxyTransport *http.Transport

func (hs *HTTPServer) initAppPluginRoutes(r *web.Mux) {
	pluginProxyTransport = &http.Transport{
		TLSClientConfig: &tls.Config{
			InsecureSkipVerify: hs.Cfg.PluginsAppsSkipVerifyTLS,
			Renegotiation:      tls.RenegotiateFreelyAsClient,
		},
		Proxy: http.ProxyFromEnvironment,
		Dial: (&net.Dialer{
			Timeout:   30 * time.Second,
			KeepAlive: 30 * time.Second,
		}).Dial,
		TLSHandshakeTimeout: 10 * time.Second,
	}

	for _, plugin := range hs.pluginStore.Plugins(plugins.App) {
		for _, route := range plugin.Routes {
<<<<<<< HEAD
			url := util.JoinURLFragments("/api/plugin-proxy/"+plugin.ID, route.Path)
			handlers := make([]macaron.Handler, 0)
=======
			url := util.JoinURLFragments("/api/plugin-proxy/"+plugin.Id, route.Path)
			handlers := make([]web.Handler, 0)
>>>>>>> 2f0eccb4
			handlers = append(handlers, middleware.Auth(&middleware.AuthOptions{
				ReqSignedIn: true,
			}))

			if route.ReqRole != "" {
				if route.ReqRole == models.ROLE_ADMIN {
					handlers = append(handlers, middleware.RoleAuth(models.ROLE_ADMIN))
				} else if route.ReqRole == models.ROLE_EDITOR {
					handlers = append(handlers, middleware.RoleAuth(models.ROLE_EDITOR, models.ROLE_ADMIN))
				}
			}
			handlers = append(handlers, AppPluginRoute(route, plugin.ID, hs))
			for _, method := range strings.Split(route.Method, ",") {
				r.Handle(strings.TrimSpace(method), url, handlers)
			}
			log.Debugf("Plugins: Adding proxy route %s", url)
		}
	}
}

<<<<<<< HEAD
func AppPluginRoute(route *plugins.Route, appID string, hs *HTTPServer) macaron.Handler {
=======
func AppPluginRoute(route *plugins.AppPluginRoute, appID string, hs *HTTPServer) web.Handler {
>>>>>>> 2f0eccb4
	return func(c *models.ReqContext) {
		path := web.Params(c.Req)["*"]

		proxy := pluginproxy.NewApiPluginProxy(c, path, route, appID, hs.Cfg, hs.EncryptionService)
		proxy.Transport = pluginProxyTransport
		proxy.ServeHTTP(c.Resp, c.Req)
	}
}<|MERGE_RESOLUTION|>--- conflicted
+++ resolved
@@ -34,13 +34,8 @@
 
 	for _, plugin := range hs.pluginStore.Plugins(plugins.App) {
 		for _, route := range plugin.Routes {
-<<<<<<< HEAD
 			url := util.JoinURLFragments("/api/plugin-proxy/"+plugin.ID, route.Path)
-			handlers := make([]macaron.Handler, 0)
-=======
-			url := util.JoinURLFragments("/api/plugin-proxy/"+plugin.Id, route.Path)
 			handlers := make([]web.Handler, 0)
->>>>>>> 2f0eccb4
 			handlers = append(handlers, middleware.Auth(&middleware.AuthOptions{
 				ReqSignedIn: true,
 			}))
@@ -61,11 +56,7 @@
 	}
 }
 
-<<<<<<< HEAD
-func AppPluginRoute(route *plugins.Route, appID string, hs *HTTPServer) macaron.Handler {
-=======
-func AppPluginRoute(route *plugins.AppPluginRoute, appID string, hs *HTTPServer) web.Handler {
->>>>>>> 2f0eccb4
+func AppPluginRoute(route *plugins.Route, appID string, hs *HTTPServer) web.Handler {
 	return func(c *models.ReqContext) {
 		path := web.Params(c.Req)["*"]
 
