package api

import (
	"fmt"

	"github.com/grafana/grafana/pkg/models"
	"github.com/grafana/grafana/pkg/plugins"
	ac "github.com/grafana/grafana/pkg/services/accesscontrol"
	"github.com/grafana/grafana/pkg/services/dashboards"
	"github.com/grafana/grafana/pkg/services/datasources"
	"github.com/grafana/grafana/pkg/services/org"
	"github.com/grafana/grafana/pkg/services/serviceaccounts"
	"github.com/grafana/grafana/pkg/setting"
	"github.com/grafana/grafana/pkg/tsdb/grafanads"
)

// API related actions
const (
	ActionProvisioningReload = "provisioning:reload"

	ActionOrgsRead             = "orgs:read"
	ActionOrgsPreferencesRead  = "orgs.preferences:read"
	ActionOrgsQuotasRead       = "orgs.quotas:read"
	ActionOrgsWrite            = "orgs:write"
	ActionOrgsPreferencesWrite = "orgs.preferences:write"
	ActionOrgsQuotasWrite      = "orgs.quotas:write"
	ActionOrgsDelete           = "orgs:delete"
	ActionOrgsCreate           = "orgs:create"
)

// API related scopes
var (
	ScopeProvisionersAll           = ac.Scope("provisioners", "*")
	ScopeProvisionersDashboards    = ac.Scope("provisioners", "dashboards")
	ScopeProvisionersPlugins       = ac.Scope("provisioners", "plugins")
	ScopeProvisionersDatasources   = ac.Scope("provisioners", "datasources")
	ScopeProvisionersNotifications = ac.Scope("provisioners", "notifications")
	ScopeProvisionersAlertRules    = ac.Scope("provisioners", "alerting")
)

// declareFixedRoles declares to the AccessControl service fixed roles and their
// grants to organization roles ("Viewer", "Editor", "Admin") or "Grafana Admin"
// that HTTPServer needs
func (hs *HTTPServer) declareFixedRoles() error {
	// Declare plugins roles
<<<<<<< HEAD
	if err := plugins.DeclareRBACRoles(hs.AccessControl, hs.Cfg); err != nil {
=======
	if err := plugins.DeclareRBACRoles(hs.accesscontrolService); err != nil {
>>>>>>> 39c31416
		return err
	}

	provisioningWriterRole := ac.RoleRegistration{
		Role: ac.RoleDTO{
			Name:        "fixed:provisioning:writer",
			DisplayName: "Provisioning writer",
			Description: "Reload provisioning.",
			Group:       "Provisioning",
			Permissions: []ac.Permission{
				{
					Action: ActionProvisioningReload,
					Scope:  ScopeProvisionersAll,
				},
			},
		},
		Grants: []string{ac.RoleGrafanaAdmin},
	}

	datasourcesExplorerRole := ac.RoleRegistration{
		Role: ac.RoleDTO{
			Name:        "fixed:datasources:explorer",
			DisplayName: "Data source explorer",
			Description: "Enable the Explore feature. Data source permissions still apply; you can only query data sources for which you have query permissions.",
			Group:       "Data sources",
			Permissions: []ac.Permission{
				{
					Action: ac.ActionDatasourcesExplore,
				},
			},
		},
		Grants: []string{string(org.RoleEditor)},
	}

	if setting.ViewersCanEdit {
		datasourcesExplorerRole.Grants = append(datasourcesExplorerRole.Grants, string(org.RoleViewer))
	}

	datasourcesReaderRole := ac.RoleRegistration{
		Role: ac.RoleDTO{
			Name:        "fixed:datasources:reader",
			DisplayName: "Data source reader",
			Description: "Read and query all data sources.",
			Group:       "Data sources",
			Permissions: []ac.Permission{
				{
					Action: datasources.ActionRead,
					Scope:  datasources.ScopeAll,
				},
				{
					Action: datasources.ActionQuery,
					Scope:  datasources.ScopeAll,
				},
			},
		},
		Grants: []string{string(org.RoleAdmin)},
	}

	builtInDatasourceReader := ac.RoleRegistration{
		Role: ac.RoleDTO{
			Name:        "fixed:datasources.builtin:reader",
			DisplayName: "Built in data source reader",
			Description: "Read and query Grafana's built in test data sources.",
			Group:       "Data sources",
			Permissions: []ac.Permission{
				{
					Action: datasources.ActionRead,
					Scope:  fmt.Sprintf("%s%s", datasources.ScopePrefix, grafanads.DatasourceUID),
				},
				{
					Action: datasources.ActionQuery,
					Scope:  fmt.Sprintf("%s%s", datasources.ScopePrefix, grafanads.DatasourceUID),
				},
			},
			Hidden: true,
		},
		Grants: []string{string(org.RoleViewer)},
	}

	// when running oss or enterprise without a license all users should be able to query data sources
	if !hs.License.FeatureEnabled("accesscontrol.enforcement") {
		datasourcesReaderRole.Grants = []string{string(org.RoleViewer)}
	}

	datasourcesWriterRole := ac.RoleRegistration{
		Role: ac.RoleDTO{
			Name:        "fixed:datasources:writer",
			DisplayName: "Data source writer",
			Description: "Create, update, delete, read, or query data sources.",
			Group:       "Data sources",
			Permissions: ac.ConcatPermissions(datasourcesReaderRole.Role.Permissions, []ac.Permission{
				{
					Action: datasources.ActionWrite,
					Scope:  datasources.ScopeAll,
				},
				{
					Action: datasources.ActionCreate,
				},
				{
					Action: datasources.ActionDelete,
					Scope:  datasources.ScopeAll,
				},
			}),
		},
		Grants: []string{string(org.RoleAdmin)},
	}

	datasourcesIdReaderRole := ac.RoleRegistration{
		Role: ac.RoleDTO{
			Name:        "fixed:datasources.id:reader",
			DisplayName: "Data source ID reader",
			Description: "Read the ID of a data source based on its name.",
			Group:       "Infrequently used",
			Permissions: []ac.Permission{
				{
					Action: datasources.ActionIDRead,
					Scope:  datasources.ScopeAll,
				},
			},
		},
		Grants: []string{string(org.RoleViewer)},
	}

	apikeyReaderRole := ac.RoleRegistration{
		Role: ac.RoleDTO{
			Name:        "fixed:apikeys:reader",
			DisplayName: "APIKeys reader",
			Description: "Gives access to read api keys.",
			Group:       "API Keys",
			Permissions: []ac.Permission{
				{
					Action: ac.ActionAPIKeyRead,
					Scope:  ac.ScopeAPIKeysAll,
				},
			},
		},
		Grants: []string{string(org.RoleAdmin)},
	}

	apikeyWriterRole := ac.RoleRegistration{
		Role: ac.RoleDTO{
			Name:        "fixed:apikeys:writer",
			DisplayName: "APIKeys writer",
			Description: "Gives access to add and delete api keys.",
			Group:       "API Keys",
			Permissions: ac.ConcatPermissions(apikeyReaderRole.Role.Permissions, []ac.Permission{
				{
					Action: ac.ActionAPIKeyCreate,
				},
				{
					Action: ac.ActionAPIKeyDelete,
					Scope:  ac.ScopeAPIKeysAll,
				},
			}),
		},
		Grants: []string{string(org.RoleAdmin)},
	}

	orgReaderRole := ac.RoleRegistration{
		Role: ac.RoleDTO{
			Name:        "fixed:organization:reader",
			DisplayName: "Organization reader",
			Description: "Read an organization, such as its ID, name, address, or quotas.",
			Group:       "Organizations",
			Permissions: []ac.Permission{
				{Action: ActionOrgsRead},
				{Action: ActionOrgsQuotasRead},
			},
		},
		Grants: []string{string(org.RoleViewer), ac.RoleGrafanaAdmin},
	}

	orgWriterRole := ac.RoleRegistration{
		Role: ac.RoleDTO{
			Name:        "fixed:organization:writer",
			DisplayName: "Organization writer",
			Description: "Read an organization, its quotas, or its preferences. Update organization properties, or its preferences.",
			Group:       "Organizations",
			Permissions: ac.ConcatPermissions(orgReaderRole.Role.Permissions, []ac.Permission{
				{Action: ActionOrgsPreferencesRead},
				{Action: ActionOrgsWrite},
				{Action: ActionOrgsPreferencesWrite},
			}),
		},
		Grants: []string{string(org.RoleAdmin)},
	}

	orgMaintainerRole := ac.RoleRegistration{
		Role: ac.RoleDTO{
			Name:        "fixed:organization:maintainer",
			DisplayName: "Organization maintainer",
			Description: "Create, read, write, or delete an organization. Read or write an organization's quotas. Needs to be assigned globally.",
			Group:       "Organizations",
			Permissions: ac.ConcatPermissions(orgReaderRole.Role.Permissions, []ac.Permission{
				{Action: ActionOrgsCreate},
				{Action: ActionOrgsWrite},
				{Action: ActionOrgsDelete},
				{Action: ActionOrgsQuotasWrite},
			}),
		},
		Grants: []string{string(ac.RoleGrafanaAdmin)},
	}

	teamCreatorGrants := []string{string(org.RoleAdmin)}
	if hs.Cfg.EditorsCanAdmin {
		teamCreatorGrants = append(teamCreatorGrants, string(org.RoleEditor))
	}
	teamsCreatorRole := ac.RoleRegistration{
		Role: ac.RoleDTO{
			Name:        "fixed:teams:creator",
			DisplayName: "Team creator",
			Description: "Create teams and read organisation users (required to manage the created teams).",
			Group:       "Teams",
			Permissions: []ac.Permission{
				{Action: ac.ActionTeamsCreate},
				{Action: ac.ActionOrgUsersRead, Scope: ac.ScopeUsersAll},
			},
		},
		Grants: teamCreatorGrants,
	}

	teamsWriterRole := ac.RoleRegistration{
		Role: ac.RoleDTO{
			Name:        "fixed:teams:writer",
			DisplayName: "Team writer",
			Description: "Create, read, write, or delete a team as well as controlling team memberships.",
			Group:       "Teams",
			Permissions: []ac.Permission{
				{Action: ac.ActionTeamsCreate},
				{Action: ac.ActionTeamsDelete, Scope: ac.ScopeTeamsAll},
				{Action: ac.ActionTeamsPermissionsRead, Scope: ac.ScopeTeamsAll},
				{Action: ac.ActionTeamsPermissionsWrite, Scope: ac.ScopeTeamsAll},
				{Action: ac.ActionTeamsRead, Scope: ac.ScopeTeamsAll},
				{Action: ac.ActionTeamsWrite, Scope: ac.ScopeTeamsAll},
			},
		},
		Grants: []string{string(org.RoleAdmin)},
	}

	annotationsReaderRole := ac.RoleRegistration{
		Role: ac.RoleDTO{
			Name:        "fixed:annotations:reader",
			DisplayName: "Annotation reader",
			Description: "Read annotations and tags",
			Group:       "Annotations",
			Permissions: []ac.Permission{
				{Action: ac.ActionAnnotationsRead, Scope: ac.ScopeAnnotationsAll},
			},
		},
		Grants: []string{string(org.RoleViewer)},
	}

	dashboardAnnotationsWriterRole := ac.RoleRegistration{
		Role: ac.RoleDTO{
			Name:        "fixed:annotations.dashboard:writer",
			DisplayName: "Dashboard annotation writer",
			Description: "Update annotations associated with dashboards.",
			Group:       "Annotations",
			Permissions: []ac.Permission{
				{Action: ac.ActionAnnotationsCreate, Scope: ac.ScopeAnnotationsTypeDashboard},
				{Action: ac.ActionAnnotationsDelete, Scope: ac.ScopeAnnotationsTypeDashboard},
				{Action: ac.ActionAnnotationsWrite, Scope: ac.ScopeAnnotationsTypeDashboard},
			},
		},
		Grants: []string{string(org.RoleViewer)},
	}

	annotationsWriterRole := ac.RoleRegistration{
		Role: ac.RoleDTO{
			Name:        "fixed:annotations:writer",
			DisplayName: "Annotation writer",
			Description: "Update all annotations.",
			Group:       "Annotations",
			Permissions: []ac.Permission{
				{Action: ac.ActionAnnotationsCreate, Scope: ac.ScopeAnnotationsAll},
				{Action: ac.ActionAnnotationsDelete, Scope: ac.ScopeAnnotationsAll},
				{Action: ac.ActionAnnotationsWrite, Scope: ac.ScopeAnnotationsAll},
			},
		},
		Grants: []string{string(org.RoleEditor)},
	}

	dashboardsCreatorRole := ac.RoleRegistration{
		Role: ac.RoleDTO{
			Name:        "fixed:dashboards:creator",
			DisplayName: "Dashboard creator",
			Description: "Create dashboard in general folder.",
			Group:       "Dashboards",
			Permissions: []ac.Permission{
				{Action: dashboards.ActionFoldersRead, Scope: dashboards.ScopeFoldersProvider.GetResourceScopeUID(ac.GeneralFolderUID)},
				{Action: dashboards.ActionDashboardsCreate, Scope: dashboards.ScopeFoldersProvider.GetResourceScopeUID(ac.GeneralFolderUID)},
			},
		},
		Grants: []string{"Editor"},
	}

	dashboardsReaderRole := ac.RoleRegistration{
		Role: ac.RoleDTO{
			Name:        "fixed:dashboards:reader",
			DisplayName: "Dashboard reader",
			Description: "Read all dashboards.",
			Group:       "Dashboards",
			Permissions: []ac.Permission{
				{Action: dashboards.ActionDashboardsRead, Scope: dashboards.ScopeDashboardsAll},
			},
		},
		Grants: []string{"Admin"},
	}

	dashboardsWriterRole := ac.RoleRegistration{
		Role: ac.RoleDTO{
			Name:        "fixed:dashboards:writer",
			DisplayName: "Dashboard writer",
			Group:       "Dashboards",
			Description: "Create, read, write or delete all dashboards and their permissions.",
			Permissions: ac.ConcatPermissions(dashboardsReaderRole.Role.Permissions, []ac.Permission{
				{Action: dashboards.ActionDashboardsWrite, Scope: dashboards.ScopeDashboardsAll},
				{Action: dashboards.ActionDashboardsDelete, Scope: dashboards.ScopeDashboardsAll},
				{Action: dashboards.ActionDashboardsCreate, Scope: dashboards.ScopeFoldersAll},
				{Action: dashboards.ActionDashboardsPermissionsRead, Scope: dashboards.ScopeDashboardsAll},
				{Action: dashboards.ActionDashboardsPermissionsWrite, Scope: dashboards.ScopeDashboardsAll},
			}),
		},
		Grants: []string{"Admin"},
	}

	foldersCreatorRole := ac.RoleRegistration{
		Role: ac.RoleDTO{
			Name:        "fixed:folders:creator",
			DisplayName: "Folder creator",
			Description: "Create folders.",
			Group:       "Folders",
			Permissions: []ac.Permission{
				{Action: dashboards.ActionFoldersCreate},
			},
		},
		Grants: []string{"Editor"},
	}

	foldersReaderRole := ac.RoleRegistration{
		Role: ac.RoleDTO{
			Name:        "fixed:folders:reader",
			DisplayName: "Folder reader",
			Description: "Read all folders and dashboards.",
			Group:       "Folders",
			Permissions: []ac.Permission{
				{Action: dashboards.ActionFoldersRead, Scope: dashboards.ScopeFoldersAll},
				{Action: dashboards.ActionDashboardsRead, Scope: dashboards.ScopeFoldersAll},
			},
		},
		Grants: []string{"Admin"},
	}

	foldersWriterRole := ac.RoleRegistration{
		Role: ac.RoleDTO{
			Name:        "fixed:folders:writer",
			DisplayName: "Folder writer",
			Description: "Create, read, write or delete all folders and dashboards and their permissions.",
			Group:       "Folders",
			Permissions: ac.ConcatPermissions(
				foldersReaderRole.Role.Permissions,
				[]ac.Permission{
					{Action: dashboards.ActionFoldersCreate},
					{Action: dashboards.ActionFoldersWrite, Scope: dashboards.ScopeFoldersAll},
					{Action: dashboards.ActionFoldersDelete, Scope: dashboards.ScopeFoldersAll},
					{Action: dashboards.ActionDashboardsWrite, Scope: dashboards.ScopeFoldersAll},
					{Action: dashboards.ActionDashboardsDelete, Scope: dashboards.ScopeFoldersAll},
					{Action: dashboards.ActionDashboardsCreate, Scope: dashboards.ScopeFoldersAll},
					{Action: dashboards.ActionDashboardsPermissionsRead, Scope: dashboards.ScopeFoldersAll},
					{Action: dashboards.ActionDashboardsPermissionsWrite, Scope: dashboards.ScopeFoldersAll},
				}),
		},
		Grants: []string{"Admin"},
	}

	return hs.accesscontrolService.DeclareFixedRoles(
		provisioningWriterRole, datasourcesReaderRole, builtInDatasourceReader, datasourcesWriterRole,
		datasourcesIdReaderRole, orgReaderRole, orgWriterRole,
		orgMaintainerRole, teamsCreatorRole, teamsWriterRole, datasourcesExplorerRole,
		annotationsReaderRole, dashboardAnnotationsWriterRole, annotationsWriterRole,
		dashboardsCreatorRole, dashboardsReaderRole, dashboardsWriterRole,
		foldersCreatorRole, foldersReaderRole, foldersWriterRole, apikeyReaderRole, apikeyWriterRole,
	)
}

// Evaluators
// here is the list of complex evaluators we use in this package

// orgPreferencesAccessEvaluator is used to protect the "Configure > Preferences" page access
var orgPreferencesAccessEvaluator = ac.EvalAny(
	ac.EvalAll(
		ac.EvalPermission(ActionOrgsRead),
		ac.EvalPermission(ActionOrgsWrite),
	),
	ac.EvalAll(
		ac.EvalPermission(ActionOrgsPreferencesRead),
		ac.EvalPermission(ActionOrgsPreferencesWrite),
	),
)

// orgsAccessEvaluator is used to protect the "Server Admin > Orgs" page access
// (you need to have read access to update or delete orgs; read is the minimum)
var orgsAccessEvaluator = ac.EvalPermission(ActionOrgsRead)

// orgsCreateAccessEvaluator is used to protect the "Server Admin > Orgs > New Org" page access
var orgsCreateAccessEvaluator = ac.EvalAll(
	ac.EvalPermission(ActionOrgsRead),
	ac.EvalPermission(ActionOrgsCreate),
)

// teamsAccessEvaluator is used to protect the "Configuration > Teams" page access
// grants access to a user when they can either create teams or can read and update a team
var teamsAccessEvaluator = ac.EvalAny(
	ac.EvalPermission(ac.ActionTeamsCreate),
	ac.EvalAll(
		ac.EvalPermission(ac.ActionTeamsRead),
		ac.EvalAny(
			ac.EvalPermission(ac.ActionTeamsWrite),
			ac.EvalPermission(ac.ActionTeamsPermissionsWrite),
		),
	),
)

// teamsEditAccessEvaluator is used to protect the "Configuration > Teams > edit" page access
var teamsEditAccessEvaluator = ac.EvalAll(
	ac.EvalPermission(ac.ActionTeamsRead),
	ac.EvalAny(
		ac.EvalPermission(ac.ActionTeamsCreate),
		ac.EvalPermission(ac.ActionTeamsWrite),
		ac.EvalPermission(ac.ActionTeamsPermissionsWrite),
	),
)

// apiKeyAccessEvaluator is used to protect the "Configuration > API keys" page access
var apiKeyAccessEvaluator = ac.EvalPermission(ac.ActionAPIKeyRead)

// serviceAccountAccessEvaluator is used to protect the "Configuration > Service accounts" page access
var serviceAccountAccessEvaluator = ac.EvalAny(
	ac.EvalPermission(serviceaccounts.ActionRead),
	ac.EvalPermission(serviceaccounts.ActionCreate),
)

// Metadata helpers
// getAccessControlMetadata returns the accesscontrol metadata associated with a given resource
func (hs *HTTPServer) getAccessControlMetadata(c *models.ReqContext,
	orgID int64, prefix string, resourceID string) ac.Metadata {
	ids := map[string]bool{resourceID: true}
	return hs.getMultiAccessControlMetadata(c, orgID, prefix, ids)[resourceID]
}

// getMultiAccessControlMetadata returns the accesscontrol metadata associated with a given set of resources
// Context must contain permissions in the given org (see LoadPermissionsMiddleware or AuthorizeInOrgMiddleware)
func (hs *HTTPServer) getMultiAccessControlMetadata(c *models.ReqContext,
	orgID int64, prefix string, resourceIDs map[string]bool) map[string]ac.Metadata {
	if hs.AccessControl.IsDisabled() || !c.QueryBool("accesscontrol") {
		return map[string]ac.Metadata{}
	}

	if c.SignedInUser.Permissions == nil {
		return map[string]ac.Metadata{}
	}

	permissions, ok := c.SignedInUser.Permissions[orgID]
	if !ok {
		return map[string]ac.Metadata{}
	}

	return ac.GetResourcesMetadata(c.Req.Context(), permissions, prefix, resourceIDs)
}<|MERGE_RESOLUTION|>--- conflicted
+++ resolved
@@ -43,11 +43,7 @@
 // that HTTPServer needs
 func (hs *HTTPServer) declareFixedRoles() error {
 	// Declare plugins roles
-<<<<<<< HEAD
-	if err := plugins.DeclareRBACRoles(hs.AccessControl, hs.Cfg); err != nil {
-=======
-	if err := plugins.DeclareRBACRoles(hs.accesscontrolService); err != nil {
->>>>>>> 39c31416
+	if err := plugins.DeclareRBACRoles(hs.accesscontrolService, hs.Cfg); err != nil {
 		return err
 	}
 
