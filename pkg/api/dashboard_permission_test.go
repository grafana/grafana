package api

import (
	"context"
	"encoding/json"
	"fmt"
	"testing"

	"github.com/grafana/grafana/pkg/api/dtos"
	"github.com/grafana/grafana/pkg/api/response"
	"github.com/grafana/grafana/pkg/api/routing"
<<<<<<< HEAD
	"github.com/grafana/grafana/pkg/bus"
=======
	"github.com/grafana/grafana/pkg/dashboards"
>>>>>>> 5543ad88
	"github.com/grafana/grafana/pkg/models"
	"github.com/grafana/grafana/pkg/services/dashboards/database"
	dashboardservice "github.com/grafana/grafana/pkg/services/dashboards/manager"
	"github.com/grafana/grafana/pkg/services/guardian"
	"github.com/grafana/grafana/pkg/services/sqlstore/mockstore"
	"github.com/grafana/grafana/pkg/setting"
	"github.com/stretchr/testify/assert"
	"github.com/stretchr/testify/mock"
	"github.com/stretchr/testify/require"
)

func TestDashboardPermissionAPIEndpoint(t *testing.T) {
	t.Run("Dashboard permissions test", func(t *testing.T) {
		settings := setting.NewCfg()
<<<<<<< HEAD

		dashboardStore := &database.FakeDashboardStore{}
		defer dashboardStore.AssertExpectations(t)

		hs := &HTTPServer{
			Cfg:              settings,
			dashboardService: dashboardservice.ProvideDashboardService(dashboardStore),
		}

		t.Run("Given dashboard not exists", func(t *testing.T) {
			setUp := func() {
				bus.AddHandler("test", func(ctx context.Context, query *models.GetDashboardQuery) error {
					return models.ErrDashboardNotFound
				})
			}
			mockSQLStore := mockstore.NewSQLStoreMock()
=======
		mockSQLStore := mockstore.NewSQLStoreMock()
		hs := &HTTPServer{
			Cfg:      settings,
			SQLStore: mockSQLStore,
		}

		t.Run("Given dashboard not exists", func(t *testing.T) {
			mockSQLStore.ExpectedError = models.ErrDashboardNotFound
>>>>>>> 5543ad88
			loggedInUserScenarioWithRole(t, "When calling GET on", "GET", "/api/dashboards/id/1/permissions",
				"/api/dashboards/id/:dashboardId/permissions", models.ROLE_EDITOR, func(sc *scenarioContext) {
					callGetDashboardPermissions(sc, hs)
					assert.Equal(t, 404, sc.resp.Code)
				}, mockSQLStore)

			cmd := dtos.UpdateDashboardAclCommand{
				Items: []dtos.DashboardAclUpdateItem{
					{UserID: 1000, Permission: models.PERMISSION_ADMIN},
				},
			}

			updateDashboardPermissionScenario(t, updatePermissionContext{
				desc:         "When calling POST on",
				url:          "/api/dashboards/id/1/permissions",
				routePattern: "/api/dashboards/id/:dashboardId/permissions",
				cmd:          cmd,
				fn: func(sc *scenarioContext) {
					callUpdateDashboardPermissions(t, sc)
					assert.Equal(t, 404, sc.resp.Code)
				},
			}, hs)
		})

		t.Run("Given user has no admin permissions", func(t *testing.T) {
			origNewGuardian := guardian.New
			t.Cleanup(func() {
				guardian.New = origNewGuardian
			})

			guardian.MockDashboardGuardian(&guardian.FakeDashboardGuardian{CanAdminValue: false})

			getDashboardQueryResult := models.NewDashboard("Dash")

<<<<<<< HEAD
			setUp := func() {
				bus.AddHandler("test", func(ctx context.Context, query *models.GetDashboardQuery) error {
					query.Result = getDashboardQueryResult
					return nil
				})
			}
			mockSQLStore := mockstore.NewSQLStoreMock()
=======
			mockSQLStore := mockstore.NewSQLStoreMock()
			mockSQLStore.ExpectedDashboard = getDashboardQueryResult
			mockSQLStore.ExpectedError = nil
			hs.SQLStore = mockSQLStore
>>>>>>> 5543ad88
			loggedInUserScenarioWithRole(t, "When calling GET on", "GET", "/api/dashboards/id/1/permissions",
				"/api/dashboards/id/:dashboardId/permissions", models.ROLE_EDITOR, func(sc *scenarioContext) {
					callGetDashboardPermissions(sc, hs)
					assert.Equal(t, 403, sc.resp.Code)
				}, mockSQLStore)

			cmd := dtos.UpdateDashboardAclCommand{
				Items: []dtos.DashboardAclUpdateItem{
					{UserID: 1000, Permission: models.PERMISSION_ADMIN},
				},
			}

			dashboardStore.On("UpdateDashboardACL", mock.Anything, mock.Anything, mock.Anything).Return(nil).Once()
			updateDashboardPermissionScenario(t, updatePermissionContext{
				desc:         "When calling POST on",
				url:          "/api/dashboards/id/1/permissions",
				routePattern: "/api/dashboards/id/:dashboardId/permissions",
				cmd:          cmd,
				fn: func(sc *scenarioContext) {
					callUpdateDashboardPermissions(t, sc)
					assert.Equal(t, 403, sc.resp.Code)
				},
			}, hs)
		})

		t.Run("Given user has admin permissions and permissions to update", func(t *testing.T) {
			origNewGuardian := guardian.New
			t.Cleanup(func() {
				guardian.New = origNewGuardian
			})

			guardian.MockDashboardGuardian(&guardian.FakeDashboardGuardian{
				CanAdminValue:                    true,
				CheckPermissionBeforeUpdateValue: true,
				GetAclValue: []*models.DashboardAclInfoDTO{
					{OrgId: 1, DashboardId: 1, UserId: 2, Permission: models.PERMISSION_VIEW},
					{OrgId: 1, DashboardId: 1, UserId: 3, Permission: models.PERMISSION_EDIT},
					{OrgId: 1, DashboardId: 1, UserId: 4, Permission: models.PERMISSION_ADMIN},
					{OrgId: 1, DashboardId: 1, TeamId: 1, Permission: models.PERMISSION_VIEW},
					{OrgId: 1, DashboardId: 1, TeamId: 2, Permission: models.PERMISSION_ADMIN},
				},
			})

			mockSQLStore := mockstore.NewSQLStoreMock()
			mockSQLStore.ExpectedDashboard = models.NewDashboard("Dash")
			hs.SQLStore = mockSQLStore

			loggedInUserScenarioWithRole(t, "When calling GET on", "GET", "/api/dashboards/id/1/permissions",
				"/api/dashboards/id/:dashboardId/permissions", models.ROLE_ADMIN, func(sc *scenarioContext) {
					callGetDashboardPermissions(sc, hs)
					assert.Equal(t, 200, sc.resp.Code)

					var resp []*models.DashboardAclInfoDTO
					err := json.Unmarshal(sc.resp.Body.Bytes(), &resp)
					require.NoError(t, err)

					assert.Len(t, resp, 5)
					assert.Equal(t, int64(2), resp[0].UserId)
					assert.Equal(t, models.PERMISSION_VIEW, resp[0].Permission)
				}, mockSQLStore)

			cmd := dtos.UpdateDashboardAclCommand{
				Items: []dtos.DashboardAclUpdateItem{
					{UserID: 1000, Permission: models.PERMISSION_ADMIN},
				},
			}

			updateDashboardPermissionScenario(t, updatePermissionContext{
				desc:         "When calling POST on",
				url:          "/api/dashboards/id/1/permissions",
				routePattern: "/api/dashboards/id/:dashboardId/permissions",
				cmd:          cmd,
				fn: func(sc *scenarioContext) {
					callUpdateDashboardPermissions(t, sc)
					assert.Equal(t, 200, sc.resp.Code)
				},
			}, hs)
		})

		t.Run("When trying to add permissions with both a team and user", func(t *testing.T) {
			origNewGuardian := guardian.New
			t.Cleanup(func() {
				guardian.New = origNewGuardian
			})

			guardian.MockDashboardGuardian(&guardian.FakeDashboardGuardian{
				CanAdminValue:                    true,
				CheckPermissionBeforeUpdateValue: true,
			})

			cmd := dtos.UpdateDashboardAclCommand{
				Items: []dtos.DashboardAclUpdateItem{
					{UserID: 1000, TeamID: 1, Permission: models.PERMISSION_ADMIN},
				},
			}

			updateDashboardPermissionScenario(t, updatePermissionContext{
				desc:         "When calling POST on",
				url:          "/api/dashboards/id/1/permissions",
				routePattern: "/api/dashboards/id/:dashboardId/permissions",
				cmd:          cmd,
				fn: func(sc *scenarioContext) {
					callUpdateDashboardPermissions(t, sc)
					assert.Equal(t, 400, sc.resp.Code)
					respJSON, err := jsonMap(sc.resp.Body.Bytes())
					require.NoError(t, err)
					assert.Equal(t, models.ErrPermissionsWithUserAndTeamNotAllowed.Error(), respJSON["error"])
				},
			}, hs)
		})

		t.Run("When trying to update permissions with duplicate permissions", func(t *testing.T) {
			origNewGuardian := guardian.New
			t.Cleanup(func() {
				guardian.New = origNewGuardian
			})
			guardian.MockDashboardGuardian(&guardian.FakeDashboardGuardian{
				CanAdminValue:                    true,
				CheckPermissionBeforeUpdateValue: false,
				CheckPermissionBeforeUpdateError: guardian.ErrGuardianPermissionExists,
			})

			cmd := dtos.UpdateDashboardAclCommand{
				Items: []dtos.DashboardAclUpdateItem{
					{UserID: 1000, Permission: models.PERMISSION_ADMIN},
				},
			}

			updateDashboardPermissionScenario(t, updatePermissionContext{
				desc:         "When calling POST on",
				url:          "/api/dashboards/id/1/permissions",
				routePattern: "/api/dashboards/id/:dashboardId/permissions",
				cmd:          cmd,
				fn: func(sc *scenarioContext) {
					callUpdateDashboardPermissions(t, sc)
					assert.Equal(t, 400, sc.resp.Code)
				},
			}, hs)
		})

		t.Run("When trying to update team or user permissions with a role", func(t *testing.T) {
			role := models.ROLE_EDITOR
			cmds := []dtos.UpdateDashboardAclCommand{
				{
					Items: []dtos.DashboardAclUpdateItem{
						{UserID: 1000, Permission: models.PERMISSION_ADMIN, Role: &role},
					},
				},
				{
					Items: []dtos.DashboardAclUpdateItem{
						{TeamID: 1000, Permission: models.PERMISSION_ADMIN, Role: &role},
					},
				},
			}

			for _, cmd := range cmds {
				updateDashboardPermissionScenario(t, updatePermissionContext{
					desc:         "When calling POST on",
					url:          "/api/dashboards/id/1/permissions",
					routePattern: "/api/dashboards/id/:dashboardId/permissions",
					cmd:          cmd,
					fn: func(sc *scenarioContext) {
						callUpdateDashboardPermissions(t, sc)
						assert.Equal(t, 400, sc.resp.Code)
						respJSON, err := jsonMap(sc.resp.Body.Bytes())
						require.NoError(t, err)
						assert.Equal(t, models.ErrPermissionsWithRoleNotAllowed.Error(), respJSON["error"])
					},
				}, hs)
			}
		})

		t.Run("When trying to override inherited permissions with lower precedence", func(t *testing.T) {
			origNewGuardian := guardian.New
			t.Cleanup(func() {
				guardian.New = origNewGuardian
			})

			guardian.MockDashboardGuardian(&guardian.FakeDashboardGuardian{
				CanAdminValue:                    true,
				CheckPermissionBeforeUpdateValue: false,
				CheckPermissionBeforeUpdateError: guardian.ErrGuardianOverride},
			)

			cmd := dtos.UpdateDashboardAclCommand{
				Items: []dtos.DashboardAclUpdateItem{
					{UserID: 1000, Permission: models.PERMISSION_ADMIN},
				},
			}

			updateDashboardPermissionScenario(t, updatePermissionContext{
				desc:         "When calling POST on",
				url:          "/api/dashboards/id/1/permissions",
				routePattern: "/api/dashboards/id/:dashboardId/permissions",
				cmd:          cmd,
				fn: func(sc *scenarioContext) {
					callUpdateDashboardPermissions(t, sc)
					assert.Equal(t, 400, sc.resp.Code)
				},
			}, hs)
		})

		t.Run("Getting and updating dashboard permissions with hidden users", func(t *testing.T) {
			origNewGuardian := guardian.New
			settings.HiddenUsers = map[string]struct{}{
				"hiddenUser":  {},
				testUserLogin: {},
			}
			t.Cleanup(func() {
				guardian.New = origNewGuardian
				settings.HiddenUsers = make(map[string]struct{})
			})

			guardian.MockDashboardGuardian(&guardian.FakeDashboardGuardian{
				CanAdminValue:                    true,
				CheckPermissionBeforeUpdateValue: true,
				GetAclValue: []*models.DashboardAclInfoDTO{
					{OrgId: 1, DashboardId: 1, UserId: 2, UserLogin: "hiddenUser", Permission: models.PERMISSION_VIEW},
					{OrgId: 1, DashboardId: 1, UserId: 3, UserLogin: testUserLogin, Permission: models.PERMISSION_EDIT},
					{OrgId: 1, DashboardId: 1, UserId: 4, UserLogin: "user_1", Permission: models.PERMISSION_ADMIN},
				},
				GetHiddenAclValue: []*models.DashboardAcl{
					{OrgID: 1, DashboardID: 1, UserID: 2, Permission: models.PERMISSION_VIEW},
				},
			})

<<<<<<< HEAD
			setUp := func() {
				getDashboardQueryResult := models.NewDashboard("Dash")
				bus.AddHandler("test", func(ctx context.Context, query *models.GetDashboardQuery) error {
					query.Result = getDashboardQueryResult
					return nil
				})
			}
=======
>>>>>>> 5543ad88
			mockSQLStore := mockstore.NewSQLStoreMock()
			var resp []*models.DashboardAclInfoDTO
			loggedInUserScenarioWithRole(t, "When calling GET on", "GET", "/api/dashboards/id/1/permissions",
				"/api/dashboards/id/:dashboardId/permissions", models.ROLE_ADMIN, func(sc *scenarioContext) {
					setUp()
					callGetDashboardPermissions(sc, hs)
					assert.Equal(t, 200, sc.resp.Code)

					err := json.Unmarshal(sc.resp.Body.Bytes(), &resp)
					require.NoError(t, err)

					assert.Len(t, resp, 2)
					assert.Equal(t, int64(3), resp[0].UserId)
					assert.Equal(t, models.PERMISSION_EDIT, resp[0].Permission)
					assert.Equal(t, int64(4), resp[1].UserId)
					assert.Equal(t, models.PERMISSION_ADMIN, resp[1].Permission)
				}, mockSQLStore)

			cmd := dtos.UpdateDashboardAclCommand{
				Items: []dtos.DashboardAclUpdateItem{
					{UserID: 1000, Permission: models.PERMISSION_ADMIN},
				},
			}
			for _, acl := range resp {
				cmd.Items = append(cmd.Items, dtos.DashboardAclUpdateItem{
					UserID:     acl.UserId,
					Permission: acl.Permission,
				})
			}
			assert.Len(t, cmd.Items, 3)

			var numOfItems []*models.DashboardAcl
			dashboardStore.On("UpdateDashboardACL", mock.Anything, mock.Anything, mock.Anything).Run(func(args mock.Arguments) {
				items := args.Get(2).([]*models.DashboardAcl)
				numOfItems = items
			}).Return(nil).Once()
			updateDashboardPermissionScenario(t, updatePermissionContext{
				desc:         "When calling POST on",
				url:          "/api/dashboards/id/1/permissions",
				routePattern: "/api/dashboards/id/:dashboardId/permissions",
				cmd:          cmd,
				fn: func(sc *scenarioContext) {
<<<<<<< HEAD
					setUp()
=======
					// TODO: Replace this fake with a fake SQLStore instead (once we can use an interface in its stead)
					origUpdateDashboardACL := updateDashboardACL
					t.Cleanup(func() {
						updateDashboardACL = origUpdateDashboardACL
					})
					var gotItems []*models.DashboardAcl
					updateDashboardACL = func(_ context.Context, _ dashboards.Store, folderID int64, items []*models.DashboardAcl) error {
						gotItems = items
						return nil
					}

>>>>>>> 5543ad88
					sc.fakeReqWithParams("POST", sc.url, map[string]string{}).exec()
					assert.Equal(t, 200, sc.resp.Code)
					assert.Len(t, numOfItems, 4)
				},
			}, hs)
		})
	})
}

func callGetDashboardPermissions(sc *scenarioContext, hs *HTTPServer) {
	sc.handlerFunc = hs.GetDashboardPermissionList
	sc.fakeReqWithParams("GET", sc.url, map[string]string{}).exec()
}

func callUpdateDashboardPermissions(t *testing.T, sc *scenarioContext) {
	t.Helper()
	sc.fakeReqWithParams("POST", sc.url, map[string]string{}).exec()
}

type updatePermissionContext struct {
	desc         string
	url          string
	routePattern string
	cmd          dtos.UpdateDashboardAclCommand
	fn           scenarioFunc
}

func updateDashboardPermissionScenario(t *testing.T, ctx updatePermissionContext, hs *HTTPServer) {
	t.Run(fmt.Sprintf("%s %s", ctx.desc, ctx.url), func(t *testing.T) {
		sc := setupScenarioContext(t, ctx.url)

		sc.defaultHandler = routing.Wrap(func(c *models.ReqContext) response.Response {
			c.Req.Body = mockRequestBody(ctx.cmd)
			sc.context = c
			sc.context.OrgId = testOrgID
			sc.context.UserId = testUserID

			return hs.UpdateDashboardPermissions(c)
		})

		sc.m.Post(ctx.routePattern, sc.defaultHandler)

		ctx.fn(sc)
	})
}<|MERGE_RESOLUTION|>--- conflicted
+++ resolved
@@ -1,7 +1,6 @@
 package api
 
 import (
-	"context"
 	"encoding/json"
 	"fmt"
 	"testing"
@@ -9,11 +8,6 @@
 	"github.com/grafana/grafana/pkg/api/dtos"
 	"github.com/grafana/grafana/pkg/api/response"
 	"github.com/grafana/grafana/pkg/api/routing"
-<<<<<<< HEAD
-	"github.com/grafana/grafana/pkg/bus"
-=======
-	"github.com/grafana/grafana/pkg/dashboards"
->>>>>>> 5543ad88
 	"github.com/grafana/grafana/pkg/models"
 	"github.com/grafana/grafana/pkg/services/dashboards/database"
 	dashboardservice "github.com/grafana/grafana/pkg/services/dashboards/manager"
@@ -28,57 +22,17 @@
 func TestDashboardPermissionAPIEndpoint(t *testing.T) {
 	t.Run("Dashboard permissions test", func(t *testing.T) {
 		settings := setting.NewCfg()
-<<<<<<< HEAD
-
 		dashboardStore := &database.FakeDashboardStore{}
 		defer dashboardStore.AssertExpectations(t)
+
+		mockSQLStore := mockstore.NewSQLStoreMock()
 
 		hs := &HTTPServer{
 			Cfg:              settings,
 			dashboardService: dashboardservice.ProvideDashboardService(dashboardStore),
+			SQLStore:         mockSQLStore,
 		}
 
-		t.Run("Given dashboard not exists", func(t *testing.T) {
-			setUp := func() {
-				bus.AddHandler("test", func(ctx context.Context, query *models.GetDashboardQuery) error {
-					return models.ErrDashboardNotFound
-				})
-			}
-			mockSQLStore := mockstore.NewSQLStoreMock()
-=======
-		mockSQLStore := mockstore.NewSQLStoreMock()
-		hs := &HTTPServer{
-			Cfg:      settings,
-			SQLStore: mockSQLStore,
-		}
-
-		t.Run("Given dashboard not exists", func(t *testing.T) {
-			mockSQLStore.ExpectedError = models.ErrDashboardNotFound
->>>>>>> 5543ad88
-			loggedInUserScenarioWithRole(t, "When calling GET on", "GET", "/api/dashboards/id/1/permissions",
-				"/api/dashboards/id/:dashboardId/permissions", models.ROLE_EDITOR, func(sc *scenarioContext) {
-					callGetDashboardPermissions(sc, hs)
-					assert.Equal(t, 404, sc.resp.Code)
-				}, mockSQLStore)
-
-			cmd := dtos.UpdateDashboardAclCommand{
-				Items: []dtos.DashboardAclUpdateItem{
-					{UserID: 1000, Permission: models.PERMISSION_ADMIN},
-				},
-			}
-
-			updateDashboardPermissionScenario(t, updatePermissionContext{
-				desc:         "When calling POST on",
-				url:          "/api/dashboards/id/1/permissions",
-				routePattern: "/api/dashboards/id/:dashboardId/permissions",
-				cmd:          cmd,
-				fn: func(sc *scenarioContext) {
-					callUpdateDashboardPermissions(t, sc)
-					assert.Equal(t, 404, sc.resp.Code)
-				},
-			}, hs)
-		})
-
 		t.Run("Given user has no admin permissions", func(t *testing.T) {
 			origNewGuardian := guardian.New
 			t.Cleanup(func() {
@@ -88,21 +42,10 @@
 			guardian.MockDashboardGuardian(&guardian.FakeDashboardGuardian{CanAdminValue: false})
 
 			getDashboardQueryResult := models.NewDashboard("Dash")
-
-<<<<<<< HEAD
-			setUp := func() {
-				bus.AddHandler("test", func(ctx context.Context, query *models.GetDashboardQuery) error {
-					query.Result = getDashboardQueryResult
-					return nil
-				})
-			}
-			mockSQLStore := mockstore.NewSQLStoreMock()
-=======
 			mockSQLStore := mockstore.NewSQLStoreMock()
 			mockSQLStore.ExpectedDashboard = getDashboardQueryResult
 			mockSQLStore.ExpectedError = nil
 			hs.SQLStore = mockSQLStore
->>>>>>> 5543ad88
 			loggedInUserScenarioWithRole(t, "When calling GET on", "GET", "/api/dashboards/id/1/permissions",
 				"/api/dashboards/id/:dashboardId/permissions", models.ROLE_EDITOR, func(sc *scenarioContext) {
 					callGetDashboardPermissions(sc, hs)
@@ -329,16 +272,6 @@
 				},
 			})
 
-<<<<<<< HEAD
-			setUp := func() {
-				getDashboardQueryResult := models.NewDashboard("Dash")
-				bus.AddHandler("test", func(ctx context.Context, query *models.GetDashboardQuery) error {
-					query.Result = getDashboardQueryResult
-					return nil
-				})
-			}
-=======
->>>>>>> 5543ad88
 			mockSQLStore := mockstore.NewSQLStoreMock()
 			var resp []*models.DashboardAclInfoDTO
 			loggedInUserScenarioWithRole(t, "When calling GET on", "GET", "/api/dashboards/id/1/permissions",
@@ -381,21 +314,6 @@
 				routePattern: "/api/dashboards/id/:dashboardId/permissions",
 				cmd:          cmd,
 				fn: func(sc *scenarioContext) {
-<<<<<<< HEAD
-					setUp()
-=======
-					// TODO: Replace this fake with a fake SQLStore instead (once we can use an interface in its stead)
-					origUpdateDashboardACL := updateDashboardACL
-					t.Cleanup(func() {
-						updateDashboardACL = origUpdateDashboardACL
-					})
-					var gotItems []*models.DashboardAcl
-					updateDashboardACL = func(_ context.Context, _ dashboards.Store, folderID int64, items []*models.DashboardAcl) error {
-						gotItems = items
-						return nil
-					}
-
->>>>>>> 5543ad88
 					sc.fakeReqWithParams("POST", sc.url, map[string]string{}).exec()
 					assert.Equal(t, 200, sc.resp.Code)
 					assert.Len(t, numOfItems, 4)
