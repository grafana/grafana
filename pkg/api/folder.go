--- conflicted
+++ resolved
@@ -17,11 +17,7 @@
 
 func (hs *HTTPServer) GetFolders(c *models.ReqContext) response.Response {
 	s := dashboards.NewFolderService(c.OrgId, c.SignedInUser, hs.SQLStore)
-<<<<<<< HEAD
-	folders, err := s.GetFolders(c.Req.Context(), c.QueryInt64("limit"))
-=======
-	folders, err := s.GetFolders(c.QueryInt64("limit"), c.QueryInt64("page"))
->>>>>>> 04e7736c
+	folders, err := s.GetFolders(c.Req.Context(), c.QueryInt64("limit"), c.QueryInt64("page"))
 
 	if err != nil {
 		return apierrors.ToFolderErrorResponse(err)
@@ -101,11 +97,7 @@
 		return apierrors.ToFolderErrorResponse(err)
 	}
 
-<<<<<<< HEAD
-	f, err := s.DeleteFolder(c.Req.Context(), c.Params(":uid"))
-=======
-	f, err := s.DeleteFolder(c.Params(":uid"), c.QueryBool("forceDeleteRules"))
->>>>>>> 04e7736c
+	f, err := s.DeleteFolder(c.Req.Context(), c.Params(":uid"), c.QueryBool("forceDeleteRules"))
 	if err != nil {
 		return apierrors.ToFolderErrorResponse(err)
 	}
