--- conflicted
+++ resolved
@@ -90,11 +90,8 @@
 		return handleDashboardErr(http.StatusInternalServerError, "Failed to get queries for public dashboard", err)
 	}
 
-<<<<<<< HEAD
-	resp, err := hs.queryDataService.QueryDataMultipleSources(c.Req.Context(), c.SignedInUser, c.SkipCache, reqDTO, true)
-=======
 	resp, err := hs.queryDataService.QueryDataMultipleSources(c.Req.Context(), nil, c.SkipCache, reqDTO, true)
->>>>>>> 0371884c
+
 	if err != nil {
 		return hs.handleQueryMetricsError(err)
 	}
