--- conflicted
+++ resolved
@@ -122,39 +122,6 @@
 			Analytics:                  hs.buildUserAnalyticsSettings(c.Req.Context(), c.SignedInUser),
 			AuthenticatedBy:            c.SignedInUser.AuthenticatedBy,
 		},
-<<<<<<< HEAD
-		Settings:                settings,
-		Theme:                   prefs.Theme,
-		AppUrl:                  appURL,
-		AppSubUrl:               appSubURL,
-		GoogleAnalyticsId:       setting.GoogleAnalyticsId,
-		GoogleAnalytics4Id:      setting.GoogleAnalytics4Id,
-		GoogleTagManagerId:      setting.GoogleTagManagerId,
-		BuildVersion:            setting.BuildVersion,
-		BuildCommit:             setting.BuildCommit,
-		NewGrafanaVersion:       hs.grafanaUpdateChecker.LatestVersion(),
-		NewGrafanaVersionExists: hs.grafanaUpdateChecker.UpdateAvailable(),
-		AppName:                 setting.ApplicationName,
-		AppNameBodyClass:        "app-grafana",
-		FavIcon:                 "public/img/fav32.png",
-		AppleTouchIcon:          "public/img/apple-touch-icon.png",
-		AppTitle:                "Grafana",
-		NavTree:                 navTree,
-		Sentry:                  &hs.Cfg.Sentry,
-		Nonce:                   c.RequestNonce,
-		ContentDeliveryURL:      hs.Cfg.GetContentDeliveryURL(hs.License.ContentDeliveryPrefix()),
-		LoadingLogo:             "public/img/grafana_icon.svg",
-
-		// @PERCONA
-		Env: env,
-	}
-
-	if !hs.AccessControl.IsDisabled() {
-		userPermissions, err := hs.accesscontrolService.GetUserPermissions(c.Req.Context(), c.SignedInUser, ac.Options{ReloadCache: false})
-		if err != nil {
-			return nil, err
-		}
-=======
 		Settings:                            settings,
 		ThemeType:                           theme.Type,
 		AppUrl:                              appURL,
@@ -178,13 +145,15 @@
 		ContentDeliveryURL:                  hs.Cfg.GetContentDeliveryURL(hs.License.ContentDeliveryPrefix()),
 		LoadingLogo:                         "public/img/grafana_icon.svg",
 		IsDevelopmentEnv:                    hs.Cfg.Env == setting.Dev,
+
+		// @PERCONA
+		Env: env,
 	}
 
 	if hs.Cfg.CSPEnabled {
 		data.CSPEnabled = true
 		data.CSPContent = middleware.ReplacePolicyVariables(hs.Cfg.CSPTemplate, appURL, c.RequestNonce)
 	}
->>>>>>> ae830f68
 
 	userPermissions, err := hs.accesscontrolService.GetUserPermissions(c.Req.Context(), c.SignedInUser, ac.Options{ReloadCache: false})
 	if err != nil {
