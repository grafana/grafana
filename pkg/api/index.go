--- conflicted
+++ resolved
@@ -85,14 +85,10 @@
 	}
 
 	if hs.Features.IsEnabled(c.Req.Context(), featuremgmt.FlagLocaleFormatPreference) {
-<<<<<<< HEAD
 		locale = "en" // default to "en", not "en-US", matching the locale code
-		if prefs.JSONData.Locale != "" {
-=======
 		if urlPrefs.Locale != "" {
 			locale = urlPrefs.Locale
 		} else if prefs.JSONData.Locale != "" {
->>>>>>> 4648ba39
 			locale = prefs.JSONData.Locale
 		}
 	}
