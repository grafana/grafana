--- conflicted
+++ resolved
@@ -41,11 +41,7 @@
 	}
 
 	children = append(children, &dtos.NavLink{
-<<<<<<< HEAD
-		Text: "Notification history", Id: "notifications", Url: hs.Cfg.AppSubURL + "/notifications", Icon: "bell",
-=======
 		Text: "Notification history", Id: "profile/notifications", Url: hs.Cfg.AppSubURL + "/profile/notifications", Icon: "bell",
->>>>>>> 82e32447
 	})
 
 	if setting.AddChangePasswordLink() {
@@ -178,7 +174,6 @@
 		return nil, err
 	}
 
-<<<<<<< HEAD
 	dashboardChildLinks := hs.buildDashboardNavLinks(c, hasEditPerm)
 
 	nodeSummaryChildNavs := []*dtos.NavLink{
@@ -190,7 +185,6 @@
 		{Text: "NUMA", Id: "numa", Url: setting.AppSubUrl + "/d/node-memory-numa/numa-details", Icon: "percona-cluster-network", HideFromTabs: true},
 		{Text: "Processes", Id: "processes", Url: setting.AppSubUrl + "/d/node-cpu-process/processes-details", Icon: "percona-process", HideFromTabs: true},
 	}
-=======
 	navTree = append(navTree, &dtos.NavLink{
 		Text:           "Starred",
 		Id:             "starred",
@@ -200,7 +194,6 @@
 		Children:       starredItemsLinks,
 		EmptyMessageId: "starred-empty",
 	})
->>>>>>> 82e32447
 
 	nodeChildNavs := []*dtos.NavLink{
 		{Text: "Node Overview", Id: "node-overview", Url: setting.AppSubUrl + "/d/node-instance-overview/nodes-overview", Icon: "percona-cluster-network", HideFromTabs: true},
@@ -313,15 +306,11 @@
 		{Text: "MongoDB Summary", Id: "mongo-summary", Url: setting.AppSubUrl + "/d/mongodb-instance-summary/mongodb-instance-summary", Icon: "percona-summary", HideFromTabs: true, Children: mongodbSummaryChildNavs},
 	}
 
-<<<<<<< HEAD
 	postgresqlChildNavs := []*dtos.NavLink{
 		// 		{Text: "HA (High availability)", Id: "postgres-ha", Icon: "percona-cluster", HideFromTabs: true},
 		{Text: "PostgreSQL Overview", Id: "postgre-overwiew", Url: setting.AppSubUrl + "/d/postgresql-instance-overview/postgresql-instances-overview", Icon: "percona-cluster-network", HideFromTabs: true},
 		{Text: "PostgreSQL Summary", Id: "postgre-summary", Url: setting.AppSubUrl + "/d/postgresql-instance-summary/postgresql-instances-summary", Icon: "percona-summary", HideFromTabs: true},
 	}
-=======
-	dashboardsUrl := "/dashboards"
->>>>>>> 82e32447
 
 	pmmChildNavs := []*dtos.NavLink{
 		{Text: "System (Node)", Id: "system", Url: setting.AppSubUrl + "/d/node-instance-overview/nodes-overview", Icon: "percona-cluster-network", HideFromTabs: true, Children: nodeChildNavs},
@@ -536,11 +525,7 @@
 	adminNavLinks := hs.buildAdminNavLinks(c)
 
 	if len(adminNavLinks) > 0 {
-<<<<<<< HEAD
-		serverAdminNode := navlinks.GetServerAdminNode(adminNavLinks)
-=======
 		serverAdminNode = navlinks.GetServerAdminNode(adminNavLinks)
->>>>>>> 82e32447
 		navTree = append(navTree, serverAdminNode)
 	}
 
@@ -634,14 +619,11 @@
 }
 
 func (hs *HTTPServer) buildDashboardNavLinks(c *models.ReqContext, hasEditPerm bool) []*dtos.NavLink {
-<<<<<<< HEAD
-=======
 	hasAccess := ac.HasAccess(hs.AccessControl, c)
 	hasEditPermInAnyFolder := func(c *models.ReqContext) bool {
 		return hasEditPerm
 	}
 
->>>>>>> 82e32447
 	dashboardChildNavs := []*dtos.NavLink{}
 	dashboardChildNavs = append(dashboardChildNavs, &dtos.NavLink{
 		Text: "Browse", Id: "dashboards/browse", Url: hs.Cfg.AppSubURL + "/dashboards", Icon: "sitemap",
@@ -666,11 +648,7 @@
 		})
 	}
 
-<<<<<<< HEAD
-	if hasEditPerm {
-=======
 	if hs.Features.IsEnabled(featuremgmt.FlagScenes) {
->>>>>>> 82e32447
 		dashboardChildNavs = append(dashboardChildNavs, &dtos.NavLink{
 			Text: "Scenes",
 			Id:   "scenes",
@@ -792,8 +770,6 @@
 	return nil
 }
 
-<<<<<<< HEAD
-=======
 func (hs *HTTPServer) buildDataConnectionsNavLink(c *models.ReqContext) *dtos.NavLink {
 	var children []*dtos.NavLink
 	var navLink *dtos.NavLink
@@ -846,7 +822,6 @@
 	return navLink
 }
 
->>>>>>> 82e32447
 func (hs *HTTPServer) buildAdminNavLinks(c *models.ReqContext) []*dtos.NavLink {
 	hasAccess := ac.HasAccess(hs.AccessControl, c)
 	hasGlobalAccess := ac.HasGlobalAccess(hs.AccessControl, c)
