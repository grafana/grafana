package api

import (
	"net/http"
	"strconv"

	"github.com/grafana/grafana/pkg/api/response"
	"github.com/grafana/grafana/pkg/models"
	"github.com/grafana/grafana/pkg/setting"
	"github.com/grafana/grafana/pkg/web"
)

func (hs *HTTPServer) GetCurrentOrgQuotas(c *models.ReqContext) response.Response {
	return hs.getOrgQuotasHelper(c, c.OrgID)
}

// swagger:route GET /orgs/{org_id}/quotas orgs getOrgQuota
//
// Fetch Organization quota.
//
// If you are running Grafana Enterprise and have Fine-grained access control enabled, you need to have a permission with action `orgs.quotas:read` and scope `org:id:1` (orgIDScope).
<<<<<<< HEAD
// list
=======
//
>>>>>>> cc5f8b91
// Responses:
// 200: getQuotaResponse
// 401: unauthorisedError
// 403: forbiddenError
// 404: notFoundError
// 500: internalServerError
func (hs *HTTPServer) GetOrgQuotas(c *models.ReqContext) response.Response {
	orgId, err := strconv.ParseInt(web.Params(c.Req)[":orgId"], 10, 64)
	if err != nil {
		return response.Error(http.StatusBadRequest, "orgId is invalid", err)
	}
	return hs.getOrgQuotasHelper(c, orgId)
}

func (hs *HTTPServer) getOrgQuotasHelper(c *models.ReqContext, orgID int64) response.Response {
	if !hs.Cfg.Quota.Enabled {
		return response.Error(404, "Quotas not enabled", nil)
	}
	query := models.GetOrgQuotasQuery{OrgId: orgID}

	if err := hs.SQLStore.GetOrgQuotas(c.Req.Context(), &query); err != nil {
		return response.Error(500, "Failed to get org quotas", err)
	}

	return response.JSON(http.StatusOK, query.Result)
}

// swagger:route PUT /orgs/{org_id}/quotas/{quota_target} orgs updateOrgQuota
//
// Update user quota.
//
// If you are running Grafana Enterprise and have Fine-grained access control enabled, you need to have a permission with action `orgs.quotas:write` and scope `org:id:1` (orgIDScope).
//
// Security:
// - basic:
//
// Responses:
// 200: okResponse
// 401: unauthorisedError
// 403: forbiddenError
// 404: notFoundError
// 500: internalServerError
func (hs *HTTPServer) UpdateOrgQuota(c *models.ReqContext) response.Response {
	cmd := models.UpdateOrgQuotaCmd{}
	var err error
	if err := web.Bind(c.Req, &cmd); err != nil {
		return response.Error(http.StatusBadRequest, "bad request data", err)
	}
	if !hs.Cfg.Quota.Enabled {
		return response.Error(404, "Quotas not enabled", nil)
	}
	cmd.OrgId, err = strconv.ParseInt(web.Params(c.Req)[":orgId"], 10, 64)
	if err != nil {
		return response.Error(http.StatusBadRequest, "orgId is invalid", err)
	}
	cmd.Target = web.Params(c.Req)[":target"]

	if _, ok := hs.Cfg.Quota.Org.ToMap()[cmd.Target]; !ok {
		return response.Error(404, "Invalid quota target", nil)
	}

	if err := hs.SQLStore.UpdateOrgQuota(c.Req.Context(), &cmd); err != nil {
		return response.Error(500, "Failed to update org quotas", err)
	}
	return response.Success("Organization quota updated")
}

// swagger:route GET /admin/users/{user_id}/quotas admin_users getUserQuota
//
// Fetch user quota.
//
// If you are running Grafana Enterprise and have Fine-grained access control enabled, you need to have a permission with action `users.quotas:list` and scope `global.users:1` (userIDScope).
//
// Security:
// - basic:
//
// Responses:
// 200: getQuotaResponse
// 401: unauthorisedError
// 403: forbiddenError
// 404: notFoundError
// 500: internalServerError

// swagger:route GET /user/quotas signed_in_user getUserQuotas
//
// Fetch user quota.
//
// Responses:
// 200: getQuotaResponse
// 401: unauthorisedError
// 403: forbiddenError
// 404: notFoundError
// 500: internalServerError
func (hs *HTTPServer) GetUserQuotas(c *models.ReqContext) response.Response {
	if !setting.Quota.Enabled {
		return response.Error(404, "Quotas not enabled", nil)
	}

	id, err := strconv.ParseInt(web.Params(c.Req)[":id"], 10, 64)
	if err != nil {
		return response.Error(http.StatusBadRequest, "id is invalid", err)
	}

	query := models.GetUserQuotasQuery{UserId: id}

	if err := hs.SQLStore.GetUserQuotas(c.Req.Context(), &query); err != nil {
		return response.Error(500, "Failed to get org quotas", err)
	}

	return response.JSON(http.StatusOK, query.Result)
}

// swagger:route PUT /admin/users/{user_id}/quotas/{quota_target} admin_users updateUserQuota
//
// Update user quota.
//
// If you are running Grafana Enterprise and have Fine-grained access control enabled, you need to have a permission with action `users.quotas:update` and scope `global.users:1` (userIDScope).
//
// Security:
// - basic:
//
// Responses:
// 200: okResponse
// 401: unauthorisedError
// 403: forbiddenError
// 404: notFoundError
// 500: internalServerError
func (hs *HTTPServer) UpdateUserQuota(c *models.ReqContext) response.Response {
	cmd := models.UpdateUserQuotaCmd{}
	var err error
	if err := web.Bind(c.Req, &cmd); err != nil {
		return response.Error(http.StatusBadRequest, "bad request data", err)
	}
	if !setting.Quota.Enabled {
		return response.Error(404, "Quotas not enabled", nil)
	}
	cmd.UserId, err = strconv.ParseInt(web.Params(c.Req)[":id"], 10, 64)
	if err != nil {
		return response.Error(http.StatusBadRequest, "id is invalid", err)
	}
	cmd.Target = web.Params(c.Req)[":target"]

	if _, ok := setting.Quota.User.ToMap()[cmd.Target]; !ok {
		return response.Error(404, "Invalid quota target", nil)
	}

	if err := hs.SQLStore.UpdateUserQuota(c.Req.Context(), &cmd); err != nil {
		return response.Error(500, "Failed to update org quotas", err)
	}
	return response.Success("Organization quota updated")
}

// swagger:parameters updateUserQuota
type UpdateUserQuotaParams struct {
	// in:body
	// required:true
	Body models.UpdateUserQuotaCmd `json:"body"`
	// in:path
	// required:true
	QuotaTarget string `json:"quota_target"`
	// in:path
	// required:true
	UserID int64 `json:"user_id"`
}

// swagger:parameters getUserQuota
type GetUserQuotaParams struct {
	// in:path
	// required:true
	UserID int64 `json:"user_id"`
}

// swagger:parameters getOrgQuota
type GetOrgQuotaParams struct {
	// in:path
	// required:true
	OrgID int64 `json:"org_id"`
}

// swagger:parameters updateOrgQuota
type UpdateOrgQuotaParam struct {
	// in:body
	// required:true
	Body models.UpdateOrgQuotaCmd `json:"body"`
	// in:path
	// required:true
	QuotaTarget string `json:"quota_target"`
	// in:path
	// required:true
	OrgID int64 `json:"org_id"`
}

// swagger:response getQuotaResponse
type GetQuotaResponseResponse struct {
	// in:body
	Body []*models.UserQuotaDTO `json:"body"`
}<|MERGE_RESOLUTION|>--- conflicted
+++ resolved
@@ -19,11 +19,7 @@
 // Fetch Organization quota.
 //
 // If you are running Grafana Enterprise and have Fine-grained access control enabled, you need to have a permission with action `orgs.quotas:read` and scope `org:id:1` (orgIDScope).
-<<<<<<< HEAD
-// list
-=======
-//
->>>>>>> cc5f8b91
+//
 // Responses:
 // 200: getQuotaResponse
 // 401: unauthorisedError
