package pluginproxy

import (
	"encoding/json"
	"net/http"
	"net/http/httputil"
	"net/url"

	"github.com/grafana/grafana/pkg/bus"
	"github.com/grafana/grafana/pkg/infra/log"
	"github.com/grafana/grafana/pkg/models"
	"github.com/grafana/grafana/pkg/plugins"
	"github.com/grafana/grafana/pkg/setting"
	"github.com/grafana/grafana/pkg/util"
	"github.com/grafana/grafana/pkg/util/proxyutil"
)

type templateData struct {
	JsonData       map[string]interface{}
	SecureJsonData map[string]string
}

func getHeaders(route *plugins.AppPluginRoute, orgId int64, appID string) (http.Header, error) {
	result := http.Header{}

	query := models.GetPluginSettingByIdQuery{OrgId: orgId, PluginId: appID}

	if err := bus.Dispatch(&query); err != nil {
		return nil, err
	}

	data := templateData{
		JsonData:       query.Result.JsonData,
		SecureJsonData: query.Result.SecureJsonData.Decrypt(),
	}

	err := addHeaders(&result, route, data)
	return result, err
}

func updateURL(route *plugins.AppPluginRoute, orgId int64, appID string) (string, error) {
	query := models.GetPluginSettingByIdQuery{OrgId: orgId, PluginId: appID}
	if err := bus.Dispatch(&query); err != nil {
		return "", err
	}

	data := templateData{
		JsonData:       query.Result.JsonData,
		SecureJsonData: query.Result.SecureJsonData.Decrypt(),
	}
	interpolated, err := InterpolateString(route.URL, data)
	if err != nil {
		return "", err
	}
	return interpolated, err
}

<<<<<<< HEAD
// NewAPIPluginProxy creates an API plugin proxy.
func NewAPIPluginProxy(ctx *models.ReqContext, proxyPath string, route *plugins.AppPluginRoute, appID string,
	cfg *setting.Cfg) *httputil.ReverseProxy {
	// TODO: Deal with error
	targetURL, _ := url.Parse(route.URL)
=======
// NewApiPluginProxy create a plugin proxy
func NewApiPluginProxy(ctx *models.ReqContext, proxyPath string, route *plugins.AppPluginRoute, appID string,
	cfg *setting.Cfg) (*httputil.ReverseProxy, error) {
	targetURL, err := url.Parse(route.URL)
	if err != nil {
		return nil, err
	}
>>>>>>> 01df8f17

	director := func(req *http.Request) {
		req.URL.Scheme = targetURL.Scheme
		req.URL.Host = targetURL.Host
		req.Host = targetURL.Host

		req.URL.Path = util.JoinURLFragments(targetURL.Path, proxyPath)
		// clear cookie headers
		req.Header.Del("Cookie")
		req.Header.Del("Set-Cookie")

		proxyutil.PrepareProxyRequest(req)

		// Create a HTTP header with the context in it.
		ctxJSON, err := json.Marshal(ctx.SignedInUser)
		if err != nil {
			ctx.JsonApiErr(500, "failed to marshal context to json.", err)
			return
		}

		req.Header.Set("X-Grafana-Context", string(ctxJSON))

		applyUserHeader(cfg.SendUserHeader, req, ctx.SignedInUser)

		if len(route.Headers) > 0 {
			headers, err := getHeaders(route, ctx.OrgId, appID)
			if err != nil {
				ctx.JsonApiErr(500, "Could not generate plugin route header", err)
				return
			}

			for key, value := range headers {
				log.Tracef("setting key %v value <redacted>", key)
				req.Header.Set(key, value[0])
			}
		}

		if len(route.URL) > 0 {
			interpolatedURL, err := updateURL(route, ctx.OrgId, appID)
			if err != nil {
				ctx.JsonApiErr(500, "Could not interpolate plugin route url", err)
			}
			targetURL, err := url.Parse(interpolatedURL)
			if err != nil {
				ctx.JsonApiErr(500, "Could not parse custom url: %v", err)
				return
			}
			req.URL.Scheme = targetURL.Scheme
			req.URL.Host = targetURL.Host
			req.Host = targetURL.Host
			req.URL.Path = util.JoinURLFragments(targetURL.Path, proxyPath)
		}

		// reqBytes, _ := httputil.DumpRequestOut(req, true);
		// log.Tracef("Proxying plugin request: %s", string(reqBytes))
	}

	return &httputil.ReverseProxy{Director: director}, nil
}<|MERGE_RESOLUTION|>--- conflicted
+++ resolved
@@ -55,13 +55,6 @@
 	return interpolated, err
 }
 
-<<<<<<< HEAD
-// NewAPIPluginProxy creates an API plugin proxy.
-func NewAPIPluginProxy(ctx *models.ReqContext, proxyPath string, route *plugins.AppPluginRoute, appID string,
-	cfg *setting.Cfg) *httputil.ReverseProxy {
-	// TODO: Deal with error
-	targetURL, _ := url.Parse(route.URL)
-=======
 // NewApiPluginProxy create a plugin proxy
 func NewApiPluginProxy(ctx *models.ReqContext, proxyPath string, route *plugins.AppPluginRoute, appID string,
 	cfg *setting.Cfg) (*httputil.ReverseProxy, error) {
@@ -69,7 +62,6 @@
 	if err != nil {
 		return nil, err
 	}
->>>>>>> 01df8f17
 
 	director := func(req *http.Request) {
 		req.URL.Scheme = targetURL.Scheme
