--- conflicted
+++ resolved
@@ -297,11 +297,7 @@
 
 		proxy.getDirector()(req)
 
-<<<<<<< HEAD
-		t.Run("Can translate request url and path", func(t *testing.T) {
-=======
 		t.Run("Can translate request URL and path", func(t *testing.T) {
->>>>>>> dff45199
 			assert.Equal(t, "graphite:8080", req.URL.Host)
 			assert.Equal(t, "/render", req.URL.Path)
 			assert.Equal(t, "Grafana/5.3.0", req.Header.Get("User-Agent"))
@@ -794,11 +790,7 @@
 	} else {
 		message += " to auth header"
 		test.checkReq = func(req *http.Request) {
-<<<<<<< HEAD
-			assert.Equal(t, base64AthHeader, req.Header.Get("Authorization"), message)
-=======
 			assert.Equal(t, base64AuthHeader, req.Header.Get("Authorization"), message)
->>>>>>> dff45199
 		}
 	}
 
