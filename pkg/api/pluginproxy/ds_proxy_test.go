--- conflicted
+++ resolved
@@ -114,11 +114,7 @@
 
 		t.Run("When matching route path", func(t *testing.T) {
 			ctx, req := setUp()
-<<<<<<< HEAD
-			proxy, err := NewDataSourceProxy(ds, plugin, ctx, "api/v4/some/method", &setting.Cfg{}, httpClientProvider)
-=======
-			proxy, err := NewDataSourceProxy(ds, plugin, ctx, "api/v4/some/method", cfg)
->>>>>>> 354aa54a
+			proxy, err := NewDataSourceProxy(ds, plugin, ctx, "api/v4/some/method", cfg, httpClientProvider)
 			require.NoError(t, err)
 			proxy.route = plugin.Routes[0]
 			ApplyRoute(proxy.ctx.Req.Context(), req, proxy.proxyPath, proxy.route, proxy.ds, cfg)
@@ -129,11 +125,7 @@
 
 		t.Run("When matching route path and has dynamic url", func(t *testing.T) {
 			ctx, req := setUp()
-<<<<<<< HEAD
-			proxy, err := NewDataSourceProxy(ds, plugin, ctx, "api/common/some/method", &setting.Cfg{}, httpClientProvider)
-=======
-			proxy, err := NewDataSourceProxy(ds, plugin, ctx, "api/common/some/method", cfg)
->>>>>>> 354aa54a
+			proxy, err := NewDataSourceProxy(ds, plugin, ctx, "api/common/some/method", cfg, httpClientProvider)
 			require.NoError(t, err)
 			proxy.route = plugin.Routes[3]
 			ApplyRoute(proxy.ctx.Req.Context(), req, proxy.proxyPath, proxy.route, proxy.ds, cfg)
@@ -144,11 +136,7 @@
 
 		t.Run("When matching route path with no url", func(t *testing.T) {
 			ctx, req := setUp()
-<<<<<<< HEAD
-			proxy, err := NewDataSourceProxy(ds, plugin, ctx, "", &setting.Cfg{}, httpClientProvider)
-=======
-			proxy, err := NewDataSourceProxy(ds, plugin, ctx, "", cfg)
->>>>>>> 354aa54a
+			proxy, err := NewDataSourceProxy(ds, plugin, ctx, "", cfg, httpClientProvider)
 			require.NoError(t, err)
 			proxy.route = plugin.Routes[4]
 			ApplyRoute(proxy.ctx.Req.Context(), req, proxy.proxyPath, proxy.route, proxy.ds, cfg)
@@ -158,11 +146,7 @@
 
 		t.Run("When matching route path and has dynamic body", func(t *testing.T) {
 			ctx, req := setUp()
-<<<<<<< HEAD
-			proxy, err := NewDataSourceProxy(ds, plugin, ctx, "api/body", &setting.Cfg{}, httpClientProvider)
-=======
-			proxy, err := NewDataSourceProxy(ds, plugin, ctx, "api/body", cfg)
->>>>>>> 354aa54a
+			proxy, err := NewDataSourceProxy(ds, plugin, ctx, "api/body", cfg, httpClientProvider)
 			require.NoError(t, err)
 			proxy.route = plugin.Routes[5]
 			ApplyRoute(proxy.ctx.Req.Context(), req, proxy.proxyPath, proxy.route, proxy.ds, cfg)
@@ -175,11 +159,7 @@
 		t.Run("Validating request", func(t *testing.T) {
 			t.Run("plugin route with valid role", func(t *testing.T) {
 				ctx, _ := setUp()
-<<<<<<< HEAD
-				proxy, err := NewDataSourceProxy(ds, plugin, ctx, "api/v4/some/method", &setting.Cfg{}, httpClientProvider)
-=======
-				proxy, err := NewDataSourceProxy(ds, plugin, ctx, "api/v4/some/method", cfg)
->>>>>>> 354aa54a
+				proxy, err := NewDataSourceProxy(ds, plugin, ctx, "api/v4/some/method", cfg, httpClientProvider)
 				require.NoError(t, err)
 				err = proxy.validateRequest()
 				require.NoError(t, err)
@@ -187,11 +167,7 @@
 
 			t.Run("plugin route with admin role and user is editor", func(t *testing.T) {
 				ctx, _ := setUp()
-<<<<<<< HEAD
-				proxy, err := NewDataSourceProxy(ds, plugin, ctx, "api/admin", &setting.Cfg{}, httpClientProvider)
-=======
-				proxy, err := NewDataSourceProxy(ds, plugin, ctx, "api/admin", cfg)
->>>>>>> 354aa54a
+				proxy, err := NewDataSourceProxy(ds, plugin, ctx, "api/admin", cfg, httpClientProvider)
 				require.NoError(t, err)
 				err = proxy.validateRequest()
 				require.Error(t, err)
@@ -200,11 +176,7 @@
 			t.Run("plugin route with admin role and user is admin", func(t *testing.T) {
 				ctx, _ := setUp()
 				ctx.SignedInUser.OrgRole = models.ROLE_ADMIN
-<<<<<<< HEAD
-				proxy, err := NewDataSourceProxy(ds, plugin, ctx, "api/admin", &setting.Cfg{}, httpClientProvider)
-=======
-				proxy, err := NewDataSourceProxy(ds, plugin, ctx, "api/admin", cfg)
->>>>>>> 354aa54a
+				proxy, err := NewDataSourceProxy(ds, plugin, ctx, "api/admin", cfg, httpClientProvider)
 				require.NoError(t, err)
 				err = proxy.validateRequest()
 				require.NoError(t, err)
@@ -284,13 +256,9 @@
 				client = newFakeHTTPClient(t, json)
 				defer func() { client = originalClient }()
 
-<<<<<<< HEAD
-				proxy, err := NewDataSourceProxy(ds, plugin, ctx, "pathwithtoken1", &setting.Cfg{}, httpClientProvider)
-=======
 				cfg := &setting.Cfg{}
 
-				proxy, err := NewDataSourceProxy(ds, plugin, ctx, "pathwithtoken1", cfg)
->>>>>>> 354aa54a
+				proxy, err := NewDataSourceProxy(ds, plugin, ctx, "pathwithtoken1", cfg, httpClientProvider)
 				require.NoError(t, err)
 				ApplyRoute(proxy.ctx.Req.Context(), req, proxy.proxyPath, plugin.Routes[0], proxy.ds, cfg)
 
@@ -305,11 +273,7 @@
 					req, err := http.NewRequest("GET", "http://localhost/asd", nil)
 					require.NoError(t, err)
 					client = newFakeHTTPClient(t, json2)
-<<<<<<< HEAD
-					proxy, err := NewDataSourceProxy(ds, plugin, ctx, "pathwithtoken2", &setting.Cfg{}, httpClientProvider)
-=======
-					proxy, err := NewDataSourceProxy(ds, plugin, ctx, "pathwithtoken2", cfg)
->>>>>>> 354aa54a
+					proxy, err := NewDataSourceProxy(ds, plugin, ctx, "pathwithtoken2", cfg, httpClientProvider)
 					require.NoError(t, err)
 					ApplyRoute(proxy.ctx.Req.Context(), req, proxy.proxyPath, plugin.Routes[1], proxy.ds, cfg)
 
@@ -325,11 +289,7 @@
 						require.NoError(t, err)
 
 						client = newFakeHTTPClient(t, []byte{})
-<<<<<<< HEAD
-						proxy, err := NewDataSourceProxy(ds, plugin, ctx, "pathwithtoken1", &setting.Cfg{}, httpClientProvider)
-=======
-						proxy, err := NewDataSourceProxy(ds, plugin, ctx, "pathwithtoken1", cfg)
->>>>>>> 354aa54a
+						proxy, err := NewDataSourceProxy(ds, plugin, ctx, "pathwithtoken1", cfg, httpClientProvider)
 						require.NoError(t, err)
 						ApplyRoute(proxy.ctx.Req.Context(), req, proxy.proxyPath, plugin.Routes[0], proxy.ds, cfg)
 
