--- conflicted
+++ resolved
@@ -306,15 +306,6 @@
 	}
 	datasourcesLogger.Debug("Received command to update data source", "url", cmd.Url)
 	cmd.OrgId = c.OrgId
-<<<<<<< HEAD
-	var err error
-	cmd.Id, err = strconv.ParseInt(web.Params(c.Req)[":id"], 10, 64)
-	if err != nil {
-		return response.Error(http.StatusBadRequest, "id is invalid", err)
-	}
-=======
->>>>>>> aff47e97
-
 	var err error
 	if cmd.Id, err = strconv.ParseInt(web.Params(c.Req)[":id"], 10, 64); err != nil {
 		return response.Error(http.StatusBadRequest, "id is invalid", err)
