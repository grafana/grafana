package api

import (
	"net/http"

	"github.com/grafana/grafana/pkg/api/routing"
	"github.com/grafana/grafana/pkg/api/webassets"
	"github.com/grafana/grafana/pkg/middleware"
	contextmodel "github.com/grafana/grafana/pkg/services/contexthandler/model"
	"github.com/grafana/grafana/pkg/util/errhttp"
)

func (hs *HTTPServer) registerSwaggerUI(r routing.RouteRegister) {
	// Deprecated
	r.Get("/swagger-ui", func(w http.ResponseWriter, r *http.Request) {
		http.Redirect(w, r, "swagger", http.StatusMovedPermanently)
	})
	// Deprecated
	r.Get("/openapi3", func(w http.ResponseWriter, r *http.Request) {
		http.Redirect(w, r, "swagger", http.StatusMovedPermanently)
	})

	// The swagger based api navigator
	r.Get("/swagger", func(c *contextmodel.ReqContext) {
<<<<<<< HEAD
		ctx := c.Context.Req.Context()
		assets, err := webassets.GetWebAssets(ctx, "build-swagger", hs.Cfg, hs.License)
=======
		ctx := c.Req.Context()
		assets, err := webassets.GetWebAssets(ctx, hs.Cfg, hs.License)
>>>>>>> 618ffd02
		if err != nil {
			errhttp.Write(ctx, err, c.Resp)
			return
		}

		data := map[string]any{
			"Nonce":          c.RequestNonce,
			"Assets":         assets,
			"FavIcon":        "public/img/fav32.png",
			"AppleTouchIcon": "public/img/apple-touch-icon.png",
		}
		if hs.Cfg.CSPEnabled {
			data["CSPEnabled"] = true
			data["CSPContent"] = middleware.ReplacePolicyVariables(hs.Cfg.CSPTemplate, hs.Cfg.AppURL, c.RequestNonce)
		}

		c.HTML(http.StatusOK, "swagger", data)
	})
}<|MERGE_RESOLUTION|>--- conflicted
+++ resolved
@@ -22,13 +22,8 @@
 
 	// The swagger based api navigator
 	r.Get("/swagger", func(c *contextmodel.ReqContext) {
-<<<<<<< HEAD
-		ctx := c.Context.Req.Context()
+		ctx := c.Req.Context()
 		assets, err := webassets.GetWebAssets(ctx, "build-swagger", hs.Cfg, hs.License)
-=======
-		ctx := c.Req.Context()
-		assets, err := webassets.GetWebAssets(ctx, hs.Cfg, hs.License)
->>>>>>> 618ffd02
 		if err != nil {
 			errhttp.Write(ctx, err, c.Resp)
 			return
