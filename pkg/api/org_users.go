package api

import (
	"context"
	"errors"
	"fmt"
	"net/http"
	"strconv"

	"github.com/grafana/grafana/pkg/api/dtos"
	"github.com/grafana/grafana/pkg/api/response"
	"github.com/grafana/grafana/pkg/services/accesscontrol"
	contextmodel "github.com/grafana/grafana/pkg/services/contexthandler/model"
	"github.com/grafana/grafana/pkg/services/login"
	"github.com/grafana/grafana/pkg/services/org"
	"github.com/grafana/grafana/pkg/services/user"
	"github.com/grafana/grafana/pkg/util"
	"github.com/grafana/grafana/pkg/web"
)

// swagger:route POST /org/users org addOrgUserToCurrentOrg
//
// Add a new user to the current organization.
//
// Adds a global user to the current organization.
//
// If you are running Grafana Enterprise and have Fine-grained access control enabled
// you need to have a permission with action: `org.users:add` with scope `users:*`.
//
// Responses:
// 200: okResponse
// 401: unauthorisedError
// 403: forbiddenError
// 500: internalServerError
func (hs *HTTPServer) AddOrgUserToCurrentOrg(c *contextmodel.ReqContext) response.Response {
	cmd := org.AddOrgUserCommand{}
	if err := web.Bind(c.Req, &cmd); err != nil {
		return response.Error(http.StatusBadRequest, "bad request data", err)
	}
	cmd.OrgID = c.OrgID
	return hs.addOrgUserHelper(c, cmd)
}

// swagger:route POST /orgs/{org_id}/users orgs addOrgUser
//
// Add a new user to the current organization.
//
// Adds a global user to the current organization.
//
// If you are running Grafana Enterprise and have Fine-grained access control enabled
// you need to have a permission with action: `org.users:add` with scope `users:*`.
//
// Responses:
// 200: okResponse
// 401: unauthorisedError
// 403: forbiddenError
// 500: internalServerError
func (hs *HTTPServer) AddOrgUser(c *contextmodel.ReqContext) response.Response {
	cmd := org.AddOrgUserCommand{}
	if err := web.Bind(c.Req, &cmd); err != nil {
		return response.Error(http.StatusBadRequest, "bad request data", err)
	}

	var err error
	cmd.OrgID, err = strconv.ParseInt(web.Params(c.Req)[":orgId"], 10, 64)
	if err != nil {
		return response.Error(http.StatusBadRequest, "orgId is invalid", err)
	}
	return hs.addOrgUserHelper(c, cmd)
}

func (hs *HTTPServer) addOrgUserHelper(c *contextmodel.ReqContext, cmd org.AddOrgUserCommand) response.Response {
	if !cmd.Role.IsValid() {
		return response.Error(400, "Invalid role specified", nil)
	}
	if !c.OrgRole.Includes(cmd.Role) && !c.IsGrafanaAdmin {
		return response.Error(http.StatusForbidden, "Cannot assign a role higher than user's role", nil)
	}

	userQuery := user.GetUserByLoginQuery{LoginOrEmail: cmd.LoginOrEmail}
	userToAdd, err := hs.userService.GetByLogin(c.Req.Context(), &userQuery)
	if err != nil {
		return response.Error(404, "User not found", nil)
	}

	cmd.UserID = userToAdd.ID

	if err := hs.orgService.AddOrgUser(c.Req.Context(), &cmd); err != nil {
		if errors.Is(err, org.ErrOrgUserAlreadyAdded) {
			return response.JSON(409, util.DynMap{
				"message": "User is already member of this organization",
				"userId":  cmd.UserID,
			})
		}
		return response.Error(500, "Could not add user to organization", err)
	}

	return response.JSON(http.StatusOK, util.DynMap{
		"message": "User added to organization",
		"userId":  cmd.UserID,
	})
}

// swagger:route GET /org/users org getOrgUsersForCurrentOrg
//
// Get all users within the current organization.
//
// Returns all org users within the current organization. Accessible to users with org admin role.
// If you are running Grafana Enterprise and have Fine-grained access control enabled
// you need to have a permission with action: `org.users:read` with scope `users:*`.
//
// Responses:
// 200: getOrgUsersForCurrentOrgResponse
// 401: unauthorisedError
// 403: forbiddenError
// 500: internalServerError
func (hs *HTTPServer) GetOrgUsersForCurrentOrg(c *contextmodel.ReqContext) response.Response {
	result, err := hs.searchOrgUsersHelper(c, &org.SearchOrgUsersQuery{
		OrgID: c.OrgID,
		Query: c.Query("query"),
		Limit: c.QueryInt("limit"),
		User:  c.SignedInUser,
	})

	if err != nil {
		return response.Error(500, "Failed to get users for current organization", err)
	}

	return response.JSON(http.StatusOK, result.OrgUsers)
}

// swagger:route GET /org/users/lookup org getOrgUsersForCurrentOrgLookup
//
// Get all users within the current organization (lookup)
//
// Returns all org users within the current organization, but with less detailed information.
// Accessible to users with org admin role, admin in any folder or admin of any team.
// Mainly used by Grafana UI for providing list of users when adding team members and when editing folder/dashboard permissions.
//
// Responses:
// 200: getOrgUsersForCurrentOrgLookupResponse
// 401: unauthorisedError
// 403: forbiddenError
// 500: internalServerError

func (hs *HTTPServer) GetOrgUsersForCurrentOrgLookup(c *contextmodel.ReqContext) response.Response {
	orgUsersResult, err := hs.searchOrgUsersHelper(c, &org.SearchOrgUsersQuery{
		OrgID:                    c.OrgID,
		Query:                    c.Query("query"),
		Limit:                    c.QueryInt("limit"),
		User:                     c.SignedInUser,
		DontEnforceAccessControl: !hs.License.FeatureEnabled("accesscontrol.enforcement"),
	})

	if err != nil {
		return response.Error(500, "Failed to get users for current organization", err)
	}

	result := make([]*dtos.UserLookupDTO, 0)

	for _, u := range orgUsersResult.OrgUsers {
		result = append(result, &dtos.UserLookupDTO{
			UserID:    u.UserID,
			Login:     u.Login,
			AvatarURL: u.AvatarURL,
		})
	}

	return response.JSON(http.StatusOK, result)
}

// swagger:route GET /orgs/{org_id}/users orgs getOrgUsers
//
// Get Users in Organization.
//
// If you are running Grafana Enterprise and have Fine-grained access control enabled
// you need to have a permission with action: `org.users:read` with scope `users:*`.
//
// Security:
// - basic:
//
// Responses:
// 200: getOrgUsersResponse
// 401: unauthorisedError
// 403: forbiddenError
// 500: internalServerError
func (hs *HTTPServer) GetOrgUsers(c *contextmodel.ReqContext) response.Response {
	orgId, err := strconv.ParseInt(web.Params(c.Req)[":orgId"], 10, 64)
	if err != nil {
		return response.Error(http.StatusBadRequest, "orgId is invalid", err)
	}

	result, err := hs.searchOrgUsersHelper(c, &org.SearchOrgUsersQuery{
		OrgID: orgId,
		Query: "",
		Limit: 0,
		User:  c.SignedInUser,
	})

	if err != nil {
		return response.Error(500, "Failed to get users for organization", err)
	}

	return response.JSON(http.StatusOK, result.OrgUsers)
}

// swagger:route GET /orgs/{org_id}/users/search orgs searchOrgUsers
//
// Search Users in Organization.
//
// If you are running Grafana Enterprise and have Fine-grained access control enabled
// you need to have a permission with action: `org.users:read` with scope `users:*`.
//
// Security:
// - basic:
//
// Responses:
// 200: searchOrgUsersResponse
// 401: unauthorisedError
// 403: forbiddenError
// 500: internalServerError
func (hs *HTTPServer) SearchOrgUsers(c *contextmodel.ReqContext) response.Response {
	orgID, err := strconv.ParseInt(web.Params(c.Req)[":orgId"], 10, 64)
	if err != nil {
		return response.Error(http.StatusBadRequest, "orgId is invalid", err)
	}

	perPage := c.QueryInt("perpage")
	if perPage <= 0 {
		perPage = 1000
	}
	page := c.QueryInt("page")

	if page < 1 {
		page = 1
	}

	result, err := hs.searchOrgUsersHelper(c, &org.SearchOrgUsersQuery{
		OrgID: orgID,
		Query: c.Query("query"),
		Page:  page,
		Limit: perPage,
		User:  c.SignedInUser,
	})

	if err != nil {
		return response.Error(500, "Failed to get users for organization", err)
	}

	return response.JSON(http.StatusOK, result)
}

// SearchOrgUsersWithPaging is an HTTP handler to search for org users with paging.
// GET /api/org/users/search
func (hs *HTTPServer) SearchOrgUsersWithPaging(c *contextmodel.ReqContext) response.Response {
	perPage := c.QueryInt("perpage")
	if perPage <= 0 {
		perPage = 1000
	}
	page := c.QueryInt("page")

	if page < 1 {
		page = 1
	}

	query := &org.SearchOrgUsersQuery{
		OrgID: c.OrgID,
		Query: c.Query("query"),
		Page:  page,
		Limit: perPage,
		User:  c.SignedInUser,
	}

	result, err := hs.searchOrgUsersHelper(c, query)
	if err != nil {
		return response.Error(500, "Failed to get users for current organization", err)
	}

	return response.JSON(http.StatusOK, result)
}

func (hs *HTTPServer) searchOrgUsersHelper(c *contextmodel.ReqContext, query *org.SearchOrgUsersQuery) (*org.SearchOrgUsersQueryResult, error) {
	result, err := hs.orgService.SearchOrgUsers(c.Req.Context(), query)
	if err != nil {
		return nil, err
	}

	filteredUsers := make([]*org.OrgUserDTO, 0, len(result.OrgUsers))
	userIDs := map[string]bool{}
	authLabelsUserIDs := make([]int64, 0, len(result.OrgUsers))
	for _, user := range result.OrgUsers {
		if dtos.IsHiddenUser(user.Login, c.SignedInUser, hs.Cfg) {
			continue
		}
		user.AvatarURL = dtos.GetGravatarUrl(user.Email)

		userIDs[fmt.Sprint(user.UserID)] = true
		authLabelsUserIDs = append(authLabelsUserIDs, user.UserID)

		filteredUsers = append(filteredUsers, user)
	}

	modules, err := hs.authInfoService.GetUserLabels(c.Req.Context(), login.GetUserLabelsQuery{
		UserIDs: authLabelsUserIDs,
	})

	if err != nil {
		hs.log.Warn("failed to retrieve users IDP label", err)
	}

	// Get accesscontrol metadata and IPD labels for users in the target org
	accessControlMetadata := hs.getMultiAccessControlMetadata(c, query.OrgID, "users:id:", userIDs)
	for i := range filteredUsers {
		filteredUsers[i].AccessControl = accessControlMetadata[fmt.Sprint(filteredUsers[i].UserID)]
		if module, ok := modules[filteredUsers[i].UserID]; ok {
			filteredUsers[i].AuthLabels = []string{login.GetAuthProviderLabel(module)}
			filteredUsers[i].IsExternallySynced = login.IsExternallySynced(hs.Cfg, module)
		}
	}

	result.OrgUsers = filteredUsers
	result.Page = query.Page
	result.PerPage = query.Limit
	return result, nil
}

// swagger:route PATCH /org/users/{user_id} org updateOrgUserForCurrentOrg
//
// Updates the given user.
//
// If you are running Grafana Enterprise and have Fine-grained access control enabled
// you need to have a permission with action: `org.users.role:update` with scope `users:*`.
//
// Responses:
// 200: okResponse
// 400: badRequestError
// 401: unauthorisedError
// 403: forbiddenError
// 500: internalServerError
func (hs *HTTPServer) UpdateOrgUserForCurrentOrg(c *contextmodel.ReqContext) response.Response {
	cmd := org.UpdateOrgUserCommand{}
	if err := web.Bind(c.Req, &cmd); err != nil {
		return response.Error(http.StatusBadRequest, "bad request data", err)
	}
	cmd.OrgID = c.OrgID
	var err error
	cmd.UserID, err = strconv.ParseInt(web.Params(c.Req)[":userId"], 10, 64)
	if err != nil {
		return response.Error(http.StatusBadRequest, "userId is invalid", err)
	}
	return hs.updateOrgUserHelper(c, cmd)
}

// swagger:route PATCH /orgs/{org_id}/users/{user_id} orgs updateOrgUser
//
// Update Users in Organization.
//
// If you are running Grafana Enterprise and have Fine-grained access control enabled
// you need to have a permission with action: `org.users.role:update` with scope `users:*`.
//
// Responses:
// 200: okResponse
// 400: badRequestError
// 401: unauthorisedError
// 403: forbiddenError
// 500: internalServerError
func (hs *HTTPServer) UpdateOrgUser(c *contextmodel.ReqContext) response.Response {
	cmd := org.UpdateOrgUserCommand{}
	var err error
	if err := web.Bind(c.Req, &cmd); err != nil {
		return response.Error(http.StatusBadRequest, "bad request data", err)
	}
	cmd.OrgID, err = strconv.ParseInt(web.Params(c.Req)[":orgId"], 10, 64)
	if err != nil {
		return response.Error(http.StatusBadRequest, "orgId is invalid", err)
	}
	cmd.UserID, err = strconv.ParseInt(web.Params(c.Req)[":userId"], 10, 64)
	if err != nil {
		return response.Error(http.StatusBadRequest, "userId is invalid", err)
	}
	return hs.updateOrgUserHelper(c, cmd)
}

func (hs *HTTPServer) updateOrgUserHelper(c *contextmodel.ReqContext, cmd org.UpdateOrgUserCommand) response.Response {
	if !cmd.Role.IsValid() {
		return response.Error(http.StatusBadRequest, "Invalid role specified", nil)
	}
	if !c.OrgRole.Includes(cmd.Role) && !c.IsGrafanaAdmin {
		return response.Error(http.StatusForbidden, "Cannot assign a role higher than user's role", nil)
	}
<<<<<<< HEAD
	if hs.Features.IsEnabled(featuremgmt.FlagOnlyExternalOrgRoleSync) {
		// we do not allow to change role for external synced users
		qAuth := login.GetAuthInfoQuery{UserId: cmd.UserID}
		authInfo, err := hs.authInfoService.GetAuthInfo(c.Req.Context(), &qAuth)
		if err != nil {
			if errors.Is(err, user.ErrUserNotFound) {
				hs.log.Debug("Failed to get user auth info for basic auth user", cmd.UserID, nil)
			} else {
				hs.log.Error("Failed to get user auth info for external sync check", cmd.UserID, err)
				return response.Error(http.StatusInternalServerError, "Failed to get user auth info", nil)
			}
		}
		if authInfo != nil && authInfo.AuthModule != "" && login.IsExternallySynced(hs.Cfg, authInfo.AuthModule) {
			// A GCom specific feature toggle for role locking has been introduced, as the previous implementation had a bug with locking down external users synced through GCom (https://github.com/grafana/grafana/pull/72044)
			// Remove this conditional once FlagGcomOnlyExternalOrgRoleSync feature toggle has been removed
			if authInfo.AuthModule != login.GrafanaComAuthModule || hs.Features.IsEnabled(featuremgmt.FlagGcomOnlyExternalOrgRoleSync) {
				return response.Err(org.ErrCannotChangeRoleForExternallySyncedUser.Errorf("Cannot change role for externally synced user"))
			}
=======

	// we do not allow to change role for external synced users
	qAuth := login.GetAuthInfoQuery{UserId: cmd.UserID}
	authInfo, err := hs.authInfoService.GetAuthInfo(c.Req.Context(), &qAuth)
	if err != nil {
		if errors.Is(err, user.ErrUserNotFound) {
			hs.log.Debug("Failed to get user auth info for basic auth user", cmd.UserID, nil)
		} else {
			hs.log.Error("Failed to get user auth info for external sync check", cmd.UserID, err)
			return response.Error(http.StatusInternalServerError, "Failed to get user auth info", nil)
>>>>>>> e9ba6922
		}
	}
	if authInfo != nil && authInfo.AuthModule != "" && login.IsExternallySynced(hs.Cfg, authInfo.AuthModule) {
		return response.Err(org.ErrCannotChangeRoleForExternallySyncedUser.Errorf("Cannot change role for externally synced user"))
	}

	if err := hs.orgService.UpdateOrgUser(c.Req.Context(), &cmd); err != nil {
		if errors.Is(err, org.ErrLastOrgAdmin) {
			return response.Error(http.StatusBadRequest, "Cannot change role so that there is no organization admin left", nil)
		}
		return response.Error(http.StatusInternalServerError, "Failed update org user", err)
	}

	hs.accesscontrolService.ClearUserPermissionCache(&user.SignedInUser{
		UserID: cmd.UserID,
		OrgID:  cmd.OrgID,
	})

	return response.Success("Organization user updated")
}

// swagger:route DELETE /org/users/{user_id} org removeOrgUserForCurrentOrg
//
// Delete user in current organization.
//
// If you are running Grafana Enterprise and have Fine-grained access control enabled
// you need to have a permission with action: `org.users:remove` with scope `users:*`.
//
// Responses:
// 200: okResponse
// 400: badRequestError
// 401: unauthorisedError
// 403: forbiddenError
// 500: internalServerError
func (hs *HTTPServer) RemoveOrgUserForCurrentOrg(c *contextmodel.ReqContext) response.Response {
	userId, err := strconv.ParseInt(web.Params(c.Req)[":userId"], 10, 64)
	if err != nil {
		return response.Error(http.StatusBadRequest, "userId is invalid", err)
	}

	return hs.removeOrgUserHelper(c.Req.Context(), &org.RemoveOrgUserCommand{
		UserID:                   userId,
		OrgID:                    c.OrgID,
		ShouldDeleteOrphanedUser: true,
	})
}

// swagger:route DELETE /orgs/{org_id}/users/{user_id} orgs removeOrgUser
//
// Delete user in current organization.
//
// If you are running Grafana Enterprise and have Fine-grained access control enabled
// you need to have a permission with action: `org.users:remove` with scope `users:*`.
//
// Responses:
// 200: okResponse
// 400: badRequestError
// 401: unauthorisedError
// 403: forbiddenError
// 500: internalServerError
func (hs *HTTPServer) RemoveOrgUser(c *contextmodel.ReqContext) response.Response {
	userId, err := strconv.ParseInt(web.Params(c.Req)[":userId"], 10, 64)
	if err != nil {
		return response.Error(http.StatusBadRequest, "userId is invalid", err)
	}
	orgId, err := strconv.ParseInt(web.Params(c.Req)[":orgId"], 10, 64)
	if err != nil {
		return response.Error(http.StatusBadRequest, "orgId is invalid", err)
	}
	return hs.removeOrgUserHelper(c.Req.Context(), &org.RemoveOrgUserCommand{
		UserID: userId,
		OrgID:  orgId,
	})
}

func (hs *HTTPServer) removeOrgUserHelper(ctx context.Context, cmd *org.RemoveOrgUserCommand) response.Response {
	if err := hs.orgService.RemoveOrgUser(ctx, cmd); err != nil {
		if errors.Is(err, org.ErrLastOrgAdmin) {
			return response.Error(400, "Cannot remove last organization admin", nil)
		}
		return response.Error(500, "Failed to remove user from organization", err)
	}

	if cmd.UserWasDeleted {
		// This should be called from appropriate service when moved
		if err := hs.accesscontrolService.DeleteUserPermissions(ctx, accesscontrol.GlobalOrgID, cmd.UserID); err != nil {
			hs.log.Warn("failed to delete permissions for user", "userID", cmd.UserID, "orgID", accesscontrol.GlobalOrgID, "err", err)
		}
		return response.Success("User deleted")
	}

	// This should be called from appropriate service when moved
	if err := hs.accesscontrolService.DeleteUserPermissions(ctx, cmd.OrgID, cmd.UserID); err != nil {
		hs.log.Warn("failed to delete permissions for user", "userID", cmd.UserID, "orgID", cmd.OrgID, "err", err)
	}

	return response.Success("User removed from organization")
}

// swagger:parameters addOrgUserToCurrentOrg
type AddOrgUserToCurrentOrgParams struct {
	// in:body
	// required:true
	Body org.AddOrgUserCommand `json:"body"`
}

// swagger:parameters addOrgUser
type AddOrgUserParams struct {
	// in:body
	// required:true
	Body org.AddOrgUserCommand `json:"body"`
	// in:path
	// required:true
	OrgID int64 `json:"org_id"`
}

// swagger:parameters getOrgUsersForCurrentOrgLookup
type LookupOrgUsersParams struct {
	// in:query
	// required:false
	Query string `json:"query"`
	// in:query
	// required:false
	Limit int `json:"limit"`
}

// swagger:parameters getOrgUsers
type GetOrgUsersParams struct {
	// in:path
	// required:true
	OrgID int64 `json:"org_id"`
}

// swagger:parameters updateOrgUserForCurrentOrg
type UpdateOrgUserForCurrentOrgParams struct {
	// in:body
	// required:true
	Body org.UpdateOrgUserCommand `json:"body"`
	// in:path
	// required:true
	UserID int64 `json:"user_id"`
}

// swagger:parameters updateOrgUser
type UpdateOrgUserParams struct {
	// in:body
	// required:true
	Body org.UpdateOrgUserCommand `json:"body"`
	// in:path
	// required:true
	OrgID int64 `json:"org_id"`
	// in:path
	// required:true
	UserID int64 `json:"user_id"`
}

// swagger:parameters removeOrgUserForCurrentOrg
type RemoveOrgUserForCurrentOrgParams struct {
	// in:path
	// required:true
	UserID int64 `json:"user_id"`
}

// swagger:parameters removeOrgUser
type RemoveOrgUserParams struct {
	// in:path
	// required:true
	OrgID int64 `json:"org_id"`
	// in:path
	// required:true
	UserID int64 `json:"user_id"`
}

// swagger:parameters searchOrgUsers
type SearchOrgUsersParams struct {
	// in:path
	// required:true
	OrgID int64 `json:"org_id"`
}

// swagger:response getOrgUsersForCurrentOrgLookupResponse
type GetOrgUsersForCurrentOrgLookupResponse struct {
	// The response message
	// in: body
	Body []*dtos.UserLookupDTO `json:"body"`
}

// swagger:response getOrgUsersForCurrentOrgResponse
type GetOrgUsersForCurrentOrgResponse struct {
	// The response message
	// in: body
	Body []*org.OrgUserDTO `json:"body"`
}

// swagger:response getOrgUsersResponse
type GetOrgUsersResponse struct {
	// The response message/
	// in: body
	Body []*org.OrgUserDTO `json:"body"`
}

// swagger:response searchOrgUsersResponse
type SearchOrgUsersResponse struct {
	// The response message
	// in: body
	Body *org.SearchOrgUsersQueryResult `json:"body"`
}<|MERGE_RESOLUTION|>--- conflicted
+++ resolved
@@ -388,26 +388,6 @@
 	if !c.OrgRole.Includes(cmd.Role) && !c.IsGrafanaAdmin {
 		return response.Error(http.StatusForbidden, "Cannot assign a role higher than user's role", nil)
 	}
-<<<<<<< HEAD
-	if hs.Features.IsEnabled(featuremgmt.FlagOnlyExternalOrgRoleSync) {
-		// we do not allow to change role for external synced users
-		qAuth := login.GetAuthInfoQuery{UserId: cmd.UserID}
-		authInfo, err := hs.authInfoService.GetAuthInfo(c.Req.Context(), &qAuth)
-		if err != nil {
-			if errors.Is(err, user.ErrUserNotFound) {
-				hs.log.Debug("Failed to get user auth info for basic auth user", cmd.UserID, nil)
-			} else {
-				hs.log.Error("Failed to get user auth info for external sync check", cmd.UserID, err)
-				return response.Error(http.StatusInternalServerError, "Failed to get user auth info", nil)
-			}
-		}
-		if authInfo != nil && authInfo.AuthModule != "" && login.IsExternallySynced(hs.Cfg, authInfo.AuthModule) {
-			// A GCom specific feature toggle for role locking has been introduced, as the previous implementation had a bug with locking down external users synced through GCom (https://github.com/grafana/grafana/pull/72044)
-			// Remove this conditional once FlagGcomOnlyExternalOrgRoleSync feature toggle has been removed
-			if authInfo.AuthModule != login.GrafanaComAuthModule || hs.Features.IsEnabled(featuremgmt.FlagGcomOnlyExternalOrgRoleSync) {
-				return response.Err(org.ErrCannotChangeRoleForExternallySyncedUser.Errorf("Cannot change role for externally synced user"))
-			}
-=======
 
 	// we do not allow to change role for external synced users
 	qAuth := login.GetAuthInfoQuery{UserId: cmd.UserID}
@@ -418,7 +398,6 @@
 		} else {
 			hs.log.Error("Failed to get user auth info for external sync check", cmd.UserID, err)
 			return response.Error(http.StatusInternalServerError, "Failed to get user auth info", nil)
->>>>>>> e9ba6922
 		}
 	}
 	if authInfo != nil && authInfo.AuthModule != "" && login.IsExternallySynced(hs.Cfg, authInfo.AuthModule) {
