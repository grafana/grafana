package api

import (
	"context"

	"github.com/grafana/grafana/pkg/plugins"
)

type fakePluginInstaller struct {
	plugins.Installer

	plugins map[string]fakePlugin
}

type fakePlugin struct {
	pluginID string
	version  string
}

func NewFakePluginInstaller() *fakePluginInstaller {
	return &fakePluginInstaller{plugins: map[string]fakePlugin{}}
}

func (pm *fakePluginInstaller) Add(_ context.Context, pluginID, version string, _ plugins.CompatOpts) error {
	pm.plugins[pluginID] = fakePlugin{
		pluginID: pluginID,
		version:  version,
	}
	return nil
}

func (pm *fakePluginInstaller) Remove(_ context.Context, pluginID string) error {
	delete(pm.plugins, pluginID)
	return nil
}

<<<<<<< HEAD
type fakePluginStore struct {
	plugins map[string]plugins.PluginDTO
}

func (pr fakePluginStore) Plugin(_ context.Context, pluginID string) (plugins.PluginDTO, bool) {
	p, exists := pr.plugins[pluginID]

	return p, exists
}

func (pr fakePluginStore) Plugins(_ context.Context, pluginTypes ...plugins.Type) []plugins.PluginDTO {
	var result []plugins.PluginDTO
	if len(pluginTypes) == 0 {
		pluginTypes = plugins.PluginTypes
	}
	for _, v := range pr.plugins {
		for _, t := range pluginTypes {
			if v.Type == t {
				result = append(result, v)
			}
		}
	}

	return result
}

func (ps fakePluginStore) Add(_ context.Context, pluginID, version string) error {
	ps.plugins[pluginID] = plugins.PluginDTO{
		JSONData: plugins.JSONData{
			ID: pluginID,
			Info: plugins.Info{
				Version: version,
			},
		},
	}
	return nil
}

func (ps fakePluginStore) Remove(_ context.Context, pluginID string) error {
	delete(ps.plugins, pluginID)
	return nil
}

=======
>>>>>>> ae830f68
type fakeRendererManager struct {
	plugins.RendererManager
}

func (ps *fakeRendererManager) Renderer(_ context.Context) *plugins.Plugin {
	return nil
}

type fakePluginStaticRouteResolver struct {
	plugins.StaticRouteResolver

	routes []*plugins.StaticRoute
}

func (psrr *fakePluginStaticRouteResolver) Routes(_ context.Context) []*plugins.StaticRoute {
	return psrr.routes
}<|MERGE_RESOLUTION|>--- conflicted
+++ resolved
@@ -34,52 +34,6 @@
 	return nil
 }
 
-<<<<<<< HEAD
-type fakePluginStore struct {
-	plugins map[string]plugins.PluginDTO
-}
-
-func (pr fakePluginStore) Plugin(_ context.Context, pluginID string) (plugins.PluginDTO, bool) {
-	p, exists := pr.plugins[pluginID]
-
-	return p, exists
-}
-
-func (pr fakePluginStore) Plugins(_ context.Context, pluginTypes ...plugins.Type) []plugins.PluginDTO {
-	var result []plugins.PluginDTO
-	if len(pluginTypes) == 0 {
-		pluginTypes = plugins.PluginTypes
-	}
-	for _, v := range pr.plugins {
-		for _, t := range pluginTypes {
-			if v.Type == t {
-				result = append(result, v)
-			}
-		}
-	}
-
-	return result
-}
-
-func (ps fakePluginStore) Add(_ context.Context, pluginID, version string) error {
-	ps.plugins[pluginID] = plugins.PluginDTO{
-		JSONData: plugins.JSONData{
-			ID: pluginID,
-			Info: plugins.Info{
-				Version: version,
-			},
-		},
-	}
-	return nil
-}
-
-func (ps fakePluginStore) Remove(_ context.Context, pluginID string) error {
-	delete(ps.plugins, pluginID)
-	return nil
-}
-
-=======
->>>>>>> ae830f68
 type fakeRendererManager struct {
 	plugins.RendererManager
 }
