package api

import (
	"errors"
	"fmt"
	"net/http"

	"github.com/grafana/grafana/pkg/bus"
	"github.com/grafana/grafana/pkg/infra/log"
	"github.com/grafana/grafana/pkg/login"
	"github.com/grafana/grafana/pkg/models"
	"github.com/grafana/grafana/pkg/services/ldap"
	"github.com/grafana/grafana/pkg/services/multildap"
	"github.com/grafana/grafana/pkg/setting"
	"github.com/grafana/grafana/pkg/util"
)

var (
	getLDAPConfig = multildap.GetConfig
	newLDAP       = multildap.New

	ldapLogger = log.New("LDAP.debug")

	errOrganizationNotFound = func(orgId int64) error {
		return fmt.Errorf("unable to find organization with ID '%d'", orgId)
	}
)

// LDAPAttribute is a serializer for user attributes mapped from LDAP. Is meant to display both the serialized value and the LDAP key we received it from.
type LDAPAttribute struct {
	ConfigAttributeValue string `json:"cfgAttrValue"`
	LDAPAttributeValue   string `json:"ldapValue"`
}

// RoleDTO is a serializer for mapped roles from LDAP
type LDAPRoleDTO struct {
	OrgId   int64           `json:"orgId"`
	OrgName string          `json:"orgName"`
	OrgRole models.RoleType `json:"orgRole"`
	GroupDN string          `json:"groupDN"`
}

// LDAPUserDTO is a serializer for users mapped from LDAP
type LDAPUserDTO struct {
	Name           *LDAPAttribute           `json:"name"`
	Surname        *LDAPAttribute           `json:"surname"`
	Email          *LDAPAttribute           `json:"email"`
	Username       *LDAPAttribute           `json:"login"`
	IsGrafanaAdmin *bool                    `json:"isGrafanaAdmin"`
	IsDisabled     bool                     `json:"isDisabled"`
	OrgRoles       []LDAPRoleDTO            `json:"roles"`
	Teams          []models.TeamOrgGroupDTO `json:"teams"`
}

// LDAPServerDTO is a serializer for LDAP server statuses
type LDAPServerDTO struct {
	Host      string `json:"host"`
	Port      int    `json:"port"`
	Available bool   `json:"available"`
	Error     string `json:"error"`
}

// FetchOrgs fetches the organization(s) information by executing a single query to the database. Then, populating the DTO with the information retrieved.
func (user *LDAPUserDTO) FetchOrgs() error {
	orgIds := []int64{}

	for _, or := range user.OrgRoles {
		orgIds = append(orgIds, or.OrgId)
	}

	q := &models.SearchOrgsQuery{}
	q.Ids = orgIds

	if err := bus.Dispatch(q); err != nil {
		return err
	}

	orgNamesById := map[int64]string{}
	for _, org := range q.Result {
		orgNamesById[org.Id] = org.Name
	}

	for i, orgDTO := range user.OrgRoles {
		if orgDTO.OrgId < 1 {
			continue
		}

		orgName := orgNamesById[orgDTO.OrgId]

		if orgName != "" {
			user.OrgRoles[i].OrgName = orgName
		} else {
			return errOrganizationNotFound(orgDTO.OrgId)
		}
	}

	return nil
}

// ReloadLDAPCfg reloads the LDAP configuration
func (hs *HTTPServer) ReloadLDAPCfg() Response {
	if !ldap.IsEnabled() {
		return Error(http.StatusBadRequest, "LDAP is not enabled", nil)
	}

	err := ldap.ReloadConfig()
	if err != nil {
		return Error(http.StatusInternalServerError, "Failed to reload LDAP config", err)
	}
	return Success("LDAP config reloaded")
}

// GetLDAPStatus attempts to connect to all the configured LDAP servers and returns information on whenever they're available or not.
func (hs *HTTPServer) GetLDAPStatus(c *models.ReqContext) Response {
	if !ldap.IsEnabled() {
		return Error(http.StatusBadRequest, "LDAP is not enabled", nil)
	}

<<<<<<< HEAD
	ldapConfig, err := getLDAPConfig()
=======
	ldapConfig, err := getLDAPConfig(hs.Cfg)

>>>>>>> e2351f79
	if err != nil {
		return Error(http.StatusBadRequest, "Failed to obtain the LDAP configuration. Please verify the configuration and try again", err)
	}

	ldap := newLDAP(ldapConfig.Servers)

	if ldap == nil {
		return Error(http.StatusInternalServerError, "Failed to find the LDAP server", nil)
	}

	statuses, err := ldap.Ping()
	if err != nil {
		return Error(http.StatusBadRequest, "Failed to connect to the LDAP server(s)", err)
	}

	serverDTOs := []*LDAPServerDTO{}
	for _, status := range statuses {
		s := &LDAPServerDTO{
			Host:      status.Host,
			Available: status.Available,
			Port:      status.Port,
		}

		if status.Error != nil {
			s.Error = status.Error.Error()
		}

		serverDTOs = append(serverDTOs, s)
	}

	return JSON(http.StatusOK, serverDTOs)
}

// PostSyncUserWithLDAP enables a single Grafana user to be synchronized against LDAP
func (hs *HTTPServer) PostSyncUserWithLDAP(c *models.ReqContext) Response {
	if !ldap.IsEnabled() {
		return Error(http.StatusBadRequest, "LDAP is not enabled", nil)
	}

	ldapConfig, err := getLDAPConfig(hs.Cfg)
	if err != nil {
		return Error(http.StatusBadRequest, "Failed to obtain the LDAP configuration. Please verify the configuration and try again", err)
	}

	userId := c.ParamsInt64(":id")

	query := models.GetUserByIdQuery{Id: userId}

	if err := bus.Dispatch(&query); err != nil { // validate the userId exists
		if errors.Is(err, models.ErrUserNotFound) {
			return Error(404, models.ErrUserNotFound.Error(), nil)
		}

		return Error(500, "Failed to get user", err)
	}

	authModuleQuery := &models.GetAuthInfoQuery{UserId: query.Result.Id, AuthModule: models.AuthModuleLDAP}

	if err := bus.Dispatch(authModuleQuery); err != nil { // validate the userId comes from LDAP
		if errors.Is(err, models.ErrUserNotFound) {
			return Error(404, models.ErrUserNotFound.Error(), nil)
		}

		return Error(500, "Failed to get user", err)
	}

	ldapServer := newLDAP(ldapConfig.Servers)
	user, _, err := ldapServer.User(query.Result.Login)
	if err != nil {
		if errors.Is(err, multildap.ErrDidNotFindUser) { // User was not in the LDAP server - we need to take action:
			if setting.AdminUser == query.Result.Login { // User is *the* Grafana Admin. We cannot disable it.
				errMsg := fmt.Sprintf(`Refusing to sync grafana super admin "%s" - it would be disabled`, query.Result.Login)
				ldapLogger.Error(errMsg)
				return Error(http.StatusBadRequest, errMsg, err)
			}

			// Since the user was not in the LDAP server. Let's disable it.
			err := login.DisableExternalUser(query.Result.Login)
			if err != nil {
				return Error(http.StatusInternalServerError, "Failed to disable the user", err)
			}

			err = hs.AuthTokenService.RevokeAllUserTokens(c.Req.Context(), userId)
			if err != nil {
				return Error(http.StatusInternalServerError, "Failed to remove session tokens for the user", err)
			}

			return Error(http.StatusBadRequest, "User not found in LDAP. Disabled the user without updating information", nil) // should this be a success?
		}

		ldapLogger.Debug("Failed to sync the user with LDAP", "err", err)
		return Error(http.StatusBadRequest, "Something went wrong while finding the user in LDAP", err)
	}

	upsertCmd := &models.UpsertUserCommand{
		ReqContext:    c,
		ExternalUser:  user,
		SignupAllowed: hs.Cfg.LDAPAllowSignup,
	}

	err = bus.Dispatch(upsertCmd)
	if err != nil {
		return Error(http.StatusInternalServerError, "Failed to update the user", err)
	}

	return Success("User synced successfully")
}

// GetUserFromLDAP finds an user based on a username in LDAP. This helps illustrate how would the particular user be mapped in Grafana when synced.
func (hs *HTTPServer) GetUserFromLDAP(c *models.ReqContext) Response {
	if !ldap.IsEnabled() {
		return Error(http.StatusBadRequest, "LDAP is not enabled", nil)
	}

<<<<<<< HEAD
	ldapConfig, err := getLDAPConfig()
=======
	ldapConfig, err := getLDAPConfig(hs.Cfg)

>>>>>>> e2351f79
	if err != nil {
		return Error(http.StatusBadRequest, "Failed to obtain the LDAP configuration", err)
	}

	ldap := newLDAP(ldapConfig.Servers)

	username := c.Params(":username")

	if len(username) == 0 {
		return Error(http.StatusBadRequest, "Validation error. You must specify an username", nil)
	}

	user, serverConfig, err := ldap.User(username)

	if user == nil {
		return Error(http.StatusNotFound, "No user was found in the LDAP server(s) with that username", err)
	}

	ldapLogger.Debug("user found", "user", user)

	name, surname := splitName(user.Name)

	u := &LDAPUserDTO{
		Name:           &LDAPAttribute{serverConfig.Attr.Name, name},
		Surname:        &LDAPAttribute{serverConfig.Attr.Surname, surname},
		Email:          &LDAPAttribute{serverConfig.Attr.Email, user.Email},
		Username:       &LDAPAttribute{serverConfig.Attr.Username, user.Login},
		IsGrafanaAdmin: user.IsGrafanaAdmin,
		IsDisabled:     user.IsDisabled,
	}

	orgRoles := []LDAPRoleDTO{}

	// Need to iterate based on the config groups as only the first match for an org is used
	// We are showing all matches as that should help in understanding why one match wins out
	// over another.
	for _, configGroup := range serverConfig.Groups {
		for _, userGroup := range user.Groups {
			if configGroup.GroupDN == userGroup {
				r := &LDAPRoleDTO{GroupDN: configGroup.GroupDN, OrgId: configGroup.OrgId, OrgRole: configGroup.OrgRole}
				orgRoles = append(orgRoles, *r)
				break
			}
		}
		//}
	}

	// Then, we find what we did not match by inspecting the list of groups returned from
	// LDAP against what we have already matched above.
	for _, userGroup := range user.Groups {
		var matched bool

		for _, orgRole := range orgRoles {
			if orgRole.GroupDN == userGroup { // we already matched it
				matched = true
				break
			}
		}

		if !matched {
			r := &LDAPRoleDTO{GroupDN: userGroup}
			orgRoles = append(orgRoles, *r)
		}
	}

	u.OrgRoles = orgRoles

	ldapLogger.Debug("mapping org roles", "orgsRoles", u.OrgRoles)
	err = u.FetchOrgs()
	if err != nil {
		return Error(http.StatusBadRequest, "An organization was not found - Please verify your LDAP configuration", err)
	}

	cmd := &models.GetTeamsForLDAPGroupCommand{Groups: user.Groups}
	err = bus.Dispatch(cmd)
	if err != nil && !errors.Is(err, bus.ErrHandlerNotFound) {
		return Error(http.StatusBadRequest, "Unable to find the teams for this user", err)
	}

	u.Teams = cmd.Result

	return JSON(200, u)
}

// splitName receives the full name of a user and splits it into two parts: A name and a surname.
func splitName(name string) (string, string) {
	names := util.SplitString(name)

	switch len(names) {
	case 0:
		return "", ""
	case 1:
		return names[0], ""
	default:
		return names[0], names[1]
	}
}<|MERGE_RESOLUTION|>--- conflicted
+++ resolved
@@ -116,12 +116,7 @@
 		return Error(http.StatusBadRequest, "LDAP is not enabled", nil)
 	}
 
-<<<<<<< HEAD
-	ldapConfig, err := getLDAPConfig()
-=======
 	ldapConfig, err := getLDAPConfig(hs.Cfg)
-
->>>>>>> e2351f79
 	if err != nil {
 		return Error(http.StatusBadRequest, "Failed to obtain the LDAP configuration. Please verify the configuration and try again", err)
 	}
@@ -236,12 +231,7 @@
 		return Error(http.StatusBadRequest, "LDAP is not enabled", nil)
 	}
 
-<<<<<<< HEAD
-	ldapConfig, err := getLDAPConfig()
-=======
 	ldapConfig, err := getLDAPConfig(hs.Cfg)
-
->>>>>>> e2351f79
 	if err != nil {
 		return Error(http.StatusBadRequest, "Failed to obtain the LDAP configuration", err)
 	}
