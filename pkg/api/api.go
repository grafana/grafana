// Package api contains API logic.
package api

import (
	"time"

	"github.com/grafana/grafana/pkg/api/avatar"
	"github.com/grafana/grafana/pkg/api/frontendlogging"
	"github.com/grafana/grafana/pkg/api/routing"
	"github.com/grafana/grafana/pkg/infra/log"
	"github.com/grafana/grafana/pkg/middleware"
	"github.com/grafana/grafana/pkg/models"
	ac "github.com/grafana/grafana/pkg/services/accesscontrol"
	acmiddleware "github.com/grafana/grafana/pkg/services/accesscontrol/middleware"
	"github.com/grafana/grafana/pkg/services/dashboards"
	"github.com/grafana/grafana/pkg/services/datasources"
	"github.com/grafana/grafana/pkg/services/featuremgmt"
)

var plog = log.New("api")

// registerRoutes registers all API HTTP routes.
func (hs *HTTPServer) registerRoutes() {
	reqNoAuth := middleware.NoAuth()
	reqSignedIn := middleware.ReqSignedIn
	reqNotSignedIn := middleware.ReqNotSignedIn
	reqSignedInNoAnonymous := middleware.ReqSignedInNoAnonymous
	reqGrafanaAdmin := middleware.ReqGrafanaAdmin
	reqEditorRole := middleware.ReqEditorRole
	reqOrgAdmin := middleware.ReqOrgAdmin
	reqOrgAdminFolderAdminOrTeamAdmin := middleware.OrgAdminFolderAdminOrTeamAdmin(hs.SQLStore)
	reqCanAccessTeams := middleware.AdminOrEditorAndFeatureEnabled(hs.Cfg.EditorsCanAdmin)
	reqSnapshotPublicModeOrSignedIn := middleware.SnapshotPublicModeOrSignedIn(hs.Cfg)
	redirectFromLegacyPanelEditURL := middleware.RedirectFromLegacyPanelEditURL(hs.Cfg)
	authorize := acmiddleware.Middleware(hs.AccessControl)
	authorizeInOrg := acmiddleware.AuthorizeInOrgMiddleware(hs.AccessControl, hs.SQLStore)
	quota := middleware.Quota(hs.QuotaService)

	r := hs.RouteRegister

	// not logged in views
	r.Get("/logout", hs.Logout)
	r.Post("/login", quota("session"), routing.Wrap(hs.LoginPost))
	r.Get("/login/:name", quota("session"), hs.OAuthLogin)
	r.Get("/login", hs.LoginView)
	r.Get("/invite/:code", hs.Index)

	// authed views
	r.Get("/", reqSignedIn, hs.Index)
	r.Get("/profile/", reqSignedInNoAnonymous, hs.Index)
	r.Get("/profile/password", reqSignedInNoAnonymous, hs.Index)
	r.Get("/.well-known/change-password", redirectToChangePassword)
	r.Get("/profile/switch-org/:id", reqSignedInNoAnonymous, hs.ChangeActiveOrgAndRedirectToHome)
	r.Get("/org/", authorize(reqOrgAdmin, orgPreferencesAccessEvaluator), hs.Index)
	r.Get("/org/new", authorizeInOrg(reqGrafanaAdmin, acmiddleware.UseGlobalOrg, orgsCreateAccessEvaluator), hs.Index)
	r.Get("/datasources/", authorize(reqOrgAdmin, datasources.ConfigurationPageAccess), hs.Index)
	r.Get("/datasources/new", authorize(reqOrgAdmin, datasources.NewPageAccess), hs.Index)
	r.Get("/datasources/edit/*", authorize(reqOrgAdmin, datasources.EditPageAccess), hs.Index)
	r.Get("/org/users", authorize(reqOrgAdmin, ac.EvalPermission(ac.ActionOrgUsersRead)), hs.Index)
	r.Get("/org/users/new", reqOrgAdmin, hs.Index)
	r.Get("/org/users/invite", authorize(reqOrgAdmin, ac.EvalPermission(ac.ActionUsersCreate)), hs.Index)
	r.Get("/org/teams", authorize(reqCanAccessTeams, ac.EvalPermission(ac.ActionTeamsRead)), hs.Index)
	r.Get("/org/teams/edit/*", authorize(reqCanAccessTeams, teamsEditAccessEvaluator), hs.Index)
	r.Get("/org/teams/new", authorize(reqCanAccessTeams, ac.EvalPermission(ac.ActionTeamsCreate)), hs.Index)
	r.Get("/org/serviceaccounts", middleware.ReqOrgAdmin, hs.Index)
	r.Get("/org/serviceaccounts/:serviceAccountId", middleware.ReqOrgAdmin, hs.Index)
	r.Get("/org/storage/", middleware.ReqOrgAdmin, hs.Index)
	r.Get("/org/apikeys/", reqOrgAdmin, hs.Index)
	r.Get("/dashboard/import/", reqSignedIn, hs.Index)
	r.Get("/configuration", reqGrafanaAdmin, hs.Index)
	r.Get("/admin", reqGrafanaAdmin, hs.Index)
	r.Get("/admin/settings", authorize(reqGrafanaAdmin, ac.EvalPermission(ac.ActionSettingsRead)), hs.Index)
	r.Get("/admin/users", authorize(reqGrafanaAdmin, ac.EvalPermission(ac.ActionUsersRead, ac.ScopeGlobalUsersAll)), hs.Index)
	r.Get("/admin/users/create", authorize(reqGrafanaAdmin, ac.EvalPermission(ac.ActionUsersCreate)), hs.Index)
	r.Get("/admin/users/edit/:id", authorize(reqGrafanaAdmin, ac.EvalPermission(ac.ActionUsersRead)), hs.Index)
	r.Get("/admin/orgs", authorizeInOrg(reqGrafanaAdmin, acmiddleware.UseGlobalOrg, orgsAccessEvaluator), hs.Index)
	r.Get("/admin/orgs/edit/:id", authorizeInOrg(reqGrafanaAdmin, acmiddleware.UseGlobalOrg, orgsAccessEvaluator), hs.Index)
	r.Get("/admin/stats", authorize(reqGrafanaAdmin, ac.EvalPermission(ac.ActionServerStatsRead)), hs.Index)
	r.Get("/admin/ldap", authorize(reqGrafanaAdmin, ac.EvalPermission(ac.ActionLDAPStatusRead)), hs.Index)
	r.Get("/styleguide", reqSignedIn, hs.Index)

	r.Get("/live", reqGrafanaAdmin, hs.Index)
	r.Get("/live/pipeline", reqGrafanaAdmin, hs.Index)
	r.Get("/live/cloud", reqGrafanaAdmin, hs.Index)

	r.Get("/plugins", reqSignedIn, hs.Index)
	r.Get("/plugins/:id/", reqSignedIn, hs.Index)
	r.Get("/plugins/:id/edit", reqSignedIn, hs.Index) // deprecated
	r.Get("/plugins/:id/page/:page", reqSignedIn, hs.Index)
	r.Get("/a/:id/*", reqSignedIn, hs.Index) // App Root Page
	r.Get("/a/:id", reqSignedIn, hs.Index)

	r.Get("/d/:uid/:slug", reqSignedIn, redirectFromLegacyPanelEditURL, hs.Index)
	r.Get("/d/:uid", reqSignedIn, redirectFromLegacyPanelEditURL, hs.Index)
	r.Get("/g/*", reqSignedIn, hs.Index) // dashboard based on path
	r.Get("/dashboard/script/*", reqSignedIn, hs.Index)
	r.Get("/dashboard/new", reqSignedIn, hs.Index)
	r.Get("/dashboard-solo/snapshot/*", hs.Index)
	r.Get("/d-solo/:uid/:slug", reqSignedIn, hs.Index)
	r.Get("/d-solo/:uid", reqSignedIn, hs.Index)
	r.Get("/dashboard-solo/script/*", reqSignedIn, hs.Index)
	r.Get("/import/dashboard", reqSignedIn, hs.Index)
	r.Get("/dashboards/", reqSignedIn, hs.Index)
	r.Get("/dashboards/*", reqSignedIn, hs.Index)
	r.Get("/goto/:uid", reqSignedIn, hs.redirectFromShortURL, hs.Index)

	r.Get("/explore", authorize(func(c *models.ReqContext) {
		if f, ok := reqSignedIn.(func(c *models.ReqContext)); ok {
			f(c)
		}
		middleware.EnsureEditorOrViewerCanEdit(c)
	}, ac.EvalPermission(ac.ActionDatasourcesExplore)), hs.Index)

	r.Get("/playlists/", reqSignedIn, hs.Index)
	r.Get("/playlists/*", reqSignedIn, hs.Index)
	r.Get("/alerting/", reqSignedIn, hs.Index)
	r.Get("/alerting/*", reqSignedIn, hs.Index)

	// sign up
	r.Get("/verify", hs.Index)
	r.Get("/signup", hs.Index)
	r.Get("/api/user/signup/options", routing.Wrap(GetSignUpOptions))
	r.Post("/api/user/signup", quota("user"), routing.Wrap(hs.SignUp))
	r.Post("/api/user/signup/step2", routing.Wrap(hs.SignUpStep2))

	// invited
	r.Get("/api/user/invite/:code", routing.Wrap(hs.GetInviteInfoByCode))
	r.Post("/api/user/invite/complete", routing.Wrap(hs.CompleteInvite))

	// reset password
	r.Get("/user/password/send-reset-email", reqNotSignedIn, hs.Index)
	r.Get("/user/password/reset", hs.Index)

	r.Post("/api/user/password/send-reset-email", routing.Wrap(hs.SendResetPasswordEmail))
	r.Post("/api/user/password/reset", routing.Wrap(hs.ResetPassword))

	// dashboard snapshots
	r.Get("/dashboard/snapshot/*", reqNoAuth, hs.Index)
	r.Get("/dashboard/snapshots/", reqSignedIn, hs.Index)

	// api renew session based on cookie
	r.Get("/api/login/ping", quota("session"), routing.Wrap(hs.LoginAPIPing))

	// expose plugin file system assets
	r.Get("/public/plugins/:pluginId/*", hs.getPluginAssets)

	if hs.Features.IsEnabled(featuremgmt.FlagSwaggerUi) {
		r.Get("/swagger-ui", swaggerUI)
	}

	// authed api
	r.Group("/api", func(apiRoute routing.RouteRegister) {
		// user (signed in)
		apiRoute.Group("/user", func(userRoute routing.RouteRegister) {
			userRoute.Get("/", routing.Wrap(hs.GetSignedInUser))
			userRoute.Put("/", routing.Wrap(hs.UpdateSignedInUser))
			userRoute.Post("/using/:id", routing.Wrap(hs.UserSetUsingOrg))
			userRoute.Get("/orgs", routing.Wrap(hs.GetSignedInUserOrgList))
			userRoute.Get("/teams", routing.Wrap(hs.GetSignedInUserTeamList))

			userRoute.Post("/stars/dashboard/:id", routing.Wrap(hs.StarDashboard))
			userRoute.Delete("/stars/dashboard/:id", routing.Wrap(hs.UnstarDashboard))

			userRoute.Put("/password", routing.Wrap(hs.ChangeUserPassword))
			userRoute.Get("/quotas", routing.Wrap(hs.GetUserQuotas))
			userRoute.Put("/helpflags/:id", routing.Wrap(hs.SetHelpFlag))
			// For dev purpose
			userRoute.Get("/helpflags/clear", routing.Wrap(hs.ClearHelpFlags))

			userRoute.Get("/preferences", routing.Wrap(hs.GetUserPreferences))
			userRoute.Put("/preferences", routing.Wrap(hs.UpdateUserPreferences))
			userRoute.Patch("/preferences", routing.Wrap(hs.PatchUserPreferences))

			userRoute.Get("/auth-tokens", routing.Wrap(hs.GetUserAuthTokens))
			userRoute.Post("/revoke-auth-token", routing.Wrap(hs.RevokeUserAuthToken))
		}, reqSignedInNoAnonymous)

		apiRoute.Group("/users", func(usersRoute routing.RouteRegister) {
			userIDScope := ac.Scope("global", "users", "id", ac.Parameter(":id"))
			usersRoute.Get("/", authorize(reqGrafanaAdmin, ac.EvalPermission(ac.ActionUsersRead, ac.ScopeGlobalUsersAll)), routing.Wrap(hs.searchUsersService.SearchUsers))
			usersRoute.Get("/search", authorize(reqGrafanaAdmin, ac.EvalPermission(ac.ActionUsersRead, ac.ScopeGlobalUsersAll)), routing.Wrap(hs.searchUsersService.SearchUsersWithPaging))
			usersRoute.Get("/:id", authorize(reqGrafanaAdmin, ac.EvalPermission(ac.ActionUsersRead, userIDScope)), routing.Wrap(hs.GetUserByID))
			usersRoute.Get("/:id/teams", authorize(reqGrafanaAdmin, ac.EvalPermission(ac.ActionUsersTeamRead, userIDScope)), routing.Wrap(hs.GetUserTeams))
			usersRoute.Get("/:id/orgs", authorize(reqGrafanaAdmin, ac.EvalPermission(ac.ActionUsersRead, userIDScope)), routing.Wrap(hs.GetUserOrgList))
			// query parameters /users/lookup?loginOrEmail=admin@example.com
			usersRoute.Get("/lookup", authorize(reqGrafanaAdmin, ac.EvalPermission(ac.ActionUsersRead, ac.ScopeGlobalUsersAll)), routing.Wrap(hs.GetUserByLoginOrEmail))
			usersRoute.Put("/:id", authorize(reqGrafanaAdmin, ac.EvalPermission(ac.ActionUsersWrite, userIDScope)), routing.Wrap(hs.UpdateUser))
			usersRoute.Post("/:id/using/:orgId", authorize(reqGrafanaAdmin, ac.EvalPermission(ac.ActionUsersWrite, userIDScope)), routing.Wrap(hs.UpdateUserActiveOrg))
		})

		// team (admin permission required)
		apiRoute.Group("/teams", func(teamsRoute routing.RouteRegister) {
			teamsRoute.Post("/", authorize(reqCanAccessTeams, ac.EvalPermission(ac.ActionTeamsCreate)), routing.Wrap(hs.CreateTeam))
			teamsRoute.Put("/:teamId", authorize(reqCanAccessTeams, ac.EvalPermission(ac.ActionTeamsWrite, ac.ScopeTeamsID)), routing.Wrap(hs.UpdateTeam))
			teamsRoute.Delete("/:teamId", authorize(reqCanAccessTeams, ac.EvalPermission(ac.ActionTeamsDelete, ac.ScopeTeamsID)), routing.Wrap(hs.DeleteTeamByID))
			teamsRoute.Get("/:teamId/members", authorize(reqCanAccessTeams, ac.EvalPermission(ac.ActionTeamsPermissionsRead, ac.ScopeTeamsID)), routing.Wrap(hs.GetTeamMembers))
			teamsRoute.Post("/:teamId/members", authorize(reqCanAccessTeams, ac.EvalPermission(ac.ActionTeamsPermissionsWrite, ac.ScopeTeamsID)), routing.Wrap(hs.AddTeamMember))
			teamsRoute.Put("/:teamId/members/:userId", authorize(reqCanAccessTeams, ac.EvalPermission(ac.ActionTeamsPermissionsWrite, ac.ScopeTeamsID)), routing.Wrap(hs.UpdateTeamMember))
			teamsRoute.Delete("/:teamId/members/:userId", authorize(reqCanAccessTeams, ac.EvalPermission(ac.ActionTeamsPermissionsWrite, ac.ScopeTeamsID)), routing.Wrap(hs.RemoveTeamMember))
			teamsRoute.Get("/:teamId/preferences", authorize(reqCanAccessTeams, ac.EvalPermission(ac.ActionTeamsRead, ac.ScopeTeamsID)), routing.Wrap(hs.GetTeamPreferences))
			teamsRoute.Put("/:teamId/preferences", authorize(reqCanAccessTeams, ac.EvalPermission(ac.ActionTeamsWrite, ac.ScopeTeamsID)), routing.Wrap(hs.UpdateTeamPreferences))
		})

		// team without requirement of user to be org admin
		apiRoute.Group("/teams", func(teamsRoute routing.RouteRegister) {
			teamsRoute.Get("/:teamId", authorize(reqSignedIn, ac.EvalPermission(ac.ActionTeamsRead, ac.ScopeTeamsID)), routing.Wrap(hs.GetTeamByID))
			teamsRoute.Get("/search", authorize(reqSignedIn, ac.EvalPermission(ac.ActionTeamsRead)), routing.Wrap(hs.SearchTeams))
		})

		// org information available to all users.
		apiRoute.Group("/org", func(orgRoute routing.RouteRegister) {
			orgRoute.Get("/", authorize(reqSignedIn, ac.EvalPermission(ActionOrgsRead)), routing.Wrap(hs.GetCurrentOrg))
			orgRoute.Get("/quotas", authorize(reqSignedIn, ac.EvalPermission(ActionOrgsQuotasRead)), routing.Wrap(hs.GetCurrentOrgQuotas))
		})

		if hs.Features.IsEnabled(featuremgmt.FlagStorage) {
<<<<<<< HEAD
			// FGAC handled withing the storage engine
			apiRoute.Group("/storage", func(orgRoute routing.RouteRegister) {
				orgRoute.Get("/status", reqOrgAdmin, routing.Wrap(hs.StorageService.Status))
				orgRoute.Get("/root/:key", reqOrgAdmin, routing.Wrap(hs.StorageService.HandleRootRequest))
				orgRoute.Post("/root/:key", reqOrgAdmin, routing.Wrap(hs.StorageService.HandleRootRequest))
				orgRoute.Post("/export", reqOrgAdmin, hs.StorageService.HandleExportSystem)

				// Paths to individual objects
				orgRoute.Get("/path/", routing.Wrap(hs.StorageService.Browse))
				orgRoute.Get("/path/*", routing.Wrap(hs.StorageService.Browse))
				orgRoute.Post("/path/*", reqSignedIn, routing.Wrap(hs.StorageService.Upsert))
				orgRoute.Delete("/path/*", reqSignedIn, routing.Wrap(hs.StorageService.Delete))
=======
			apiRoute.Group("/storage", func(orgRoute routing.RouteRegister) {
				orgRoute.Get("/list/", routing.Wrap(hs.StorageService.List))
				orgRoute.Get("/list/*", routing.Wrap(hs.StorageService.List))
				orgRoute.Get("/read/*", routing.Wrap(hs.StorageService.Read))

				orgRoute.Delete("/delete/*", reqSignedIn, routing.Wrap(hs.StorageService.Delete))
				orgRoute.Post("/upload", reqSignedIn, routing.Wrap(hs.StorageService.Upload))
>>>>>>> 7589b83c
			})
		}

		// current org
		apiRoute.Group("/org", func(orgRoute routing.RouteRegister) {
			userIDScope := ac.Scope("users", "id", ac.Parameter(":userId"))
			orgRoute.Put("/", authorize(reqOrgAdmin, ac.EvalPermission(ActionOrgsWrite)), routing.Wrap(hs.UpdateCurrentOrg))
			orgRoute.Put("/address", authorize(reqOrgAdmin, ac.EvalPermission(ActionOrgsWrite)), routing.Wrap(hs.UpdateCurrentOrgAddress))
			orgRoute.Get("/users", authorize(reqOrgAdmin, ac.EvalPermission(ac.ActionOrgUsersRead)), routing.Wrap(hs.GetOrgUsersForCurrentOrg))
			orgRoute.Get("/users/search", authorize(reqOrgAdmin, ac.EvalPermission(ac.ActionOrgUsersRead)), routing.Wrap(hs.SearchOrgUsersWithPaging))
			orgRoute.Post("/users", authorize(reqOrgAdmin, ac.EvalPermission(ac.ActionOrgUsersAdd, ac.ScopeUsersAll)), quota("user"), routing.Wrap(hs.AddOrgUserToCurrentOrg))
			orgRoute.Patch("/users/:userId", authorize(reqOrgAdmin, ac.EvalPermission(ac.ActionOrgUsersRoleUpdate, userIDScope)), routing.Wrap(hs.UpdateOrgUserForCurrentOrg))
			orgRoute.Delete("/users/:userId", authorize(reqOrgAdmin, ac.EvalPermission(ac.ActionOrgUsersRemove, userIDScope)), routing.Wrap(hs.RemoveOrgUserForCurrentOrg))

			// invites
			orgRoute.Get("/invites", authorize(reqOrgAdmin, ac.EvalPermission(ac.ActionUsersCreate)), routing.Wrap(hs.GetPendingOrgInvites))
			orgRoute.Post("/invites", authorize(reqOrgAdmin, ac.EvalPermission(ac.ActionUsersCreate)), quota("user"), routing.Wrap(hs.AddOrgInvite))
			orgRoute.Patch("/invites/:code/revoke", authorize(reqOrgAdmin, ac.EvalPermission(ac.ActionUsersCreate)), routing.Wrap(hs.RevokeInvite))

			// prefs
			orgRoute.Get("/preferences", authorize(reqOrgAdmin, ac.EvalPermission(ActionOrgsPreferencesRead)), routing.Wrap(hs.GetOrgPreferences))
			orgRoute.Put("/preferences", authorize(reqOrgAdmin, ac.EvalPermission(ActionOrgsPreferencesWrite)), routing.Wrap(hs.UpdateOrgPreferences))
			orgRoute.Patch("/preferences", authorize(reqOrgAdmin, ac.EvalPermission(ActionOrgsPreferencesWrite)), routing.Wrap(hs.PatchOrgPreferences))
		})

		// current org without requirement of user to be org admin
		apiRoute.Group("/org", func(orgRoute routing.RouteRegister) {
			orgRoute.Get("/users/lookup", authorize(reqOrgAdminFolderAdminOrTeamAdmin, ac.EvalPermission(ac.ActionOrgUsersRead)), routing.Wrap(hs.GetOrgUsersForCurrentOrgLookup))
		})

		// create new org
		apiRoute.Post("/orgs", authorizeInOrg(reqSignedIn, acmiddleware.UseGlobalOrg, ac.EvalPermission(ActionOrgsCreate)), quota("org"), routing.Wrap(hs.CreateOrg))

		// search all orgs
		apiRoute.Get("/orgs", authorizeInOrg(reqGrafanaAdmin, acmiddleware.UseGlobalOrg, ac.EvalPermission(ActionOrgsRead)), routing.Wrap(hs.SearchOrgs))

		// orgs (admin routes)
		apiRoute.Group("/orgs/:orgId", func(orgsRoute routing.RouteRegister) {
			userIDScope := ac.Scope("users", "id", ac.Parameter(":userId"))
			orgsRoute.Get("/", authorizeInOrg(reqGrafanaAdmin, acmiddleware.UseOrgFromContextParams, ac.EvalPermission(ActionOrgsRead)), routing.Wrap(hs.GetOrgByID))
			orgsRoute.Put("/", authorizeInOrg(reqGrafanaAdmin, acmiddleware.UseOrgFromContextParams, ac.EvalPermission(ActionOrgsWrite)), routing.Wrap(hs.UpdateOrg))
			orgsRoute.Put("/address", authorizeInOrg(reqGrafanaAdmin, acmiddleware.UseOrgFromContextParams, ac.EvalPermission(ActionOrgsWrite)), routing.Wrap(hs.UpdateOrgAddress))
			orgsRoute.Delete("/", authorizeInOrg(reqGrafanaAdmin, acmiddleware.UseOrgFromContextParams, ac.EvalPermission(ActionOrgsDelete)), routing.Wrap(hs.DeleteOrgByID))
			orgsRoute.Get("/users", authorizeInOrg(reqGrafanaAdmin, acmiddleware.UseOrgFromContextParams, ac.EvalPermission(ac.ActionOrgUsersRead, ac.ScopeUsersAll)), routing.Wrap(hs.GetOrgUsers))
			orgsRoute.Post("/users", authorizeInOrg(reqGrafanaAdmin, acmiddleware.UseOrgFromContextParams, ac.EvalPermission(ac.ActionOrgUsersAdd, ac.ScopeUsersAll)), routing.Wrap(hs.AddOrgUser))
			orgsRoute.Patch("/users/:userId", authorizeInOrg(reqGrafanaAdmin, acmiddleware.UseOrgFromContextParams, ac.EvalPermission(ac.ActionOrgUsersRoleUpdate, userIDScope)), routing.Wrap(hs.UpdateOrgUser))
			orgsRoute.Delete("/users/:userId", authorizeInOrg(reqGrafanaAdmin, acmiddleware.UseOrgFromContextParams, ac.EvalPermission(ac.ActionOrgUsersRemove, userIDScope)), routing.Wrap(hs.RemoveOrgUser))
			orgsRoute.Get("/quotas", authorizeInOrg(reqGrafanaAdmin, acmiddleware.UseOrgFromContextParams, ac.EvalPermission(ActionOrgsQuotasRead)), routing.Wrap(hs.GetOrgQuotas))
			orgsRoute.Put("/quotas/:target", authorizeInOrg(reqGrafanaAdmin, acmiddleware.UseOrgFromContextParams, ac.EvalPermission(ActionOrgsQuotasWrite)), routing.Wrap(hs.UpdateOrgQuota))
		})

		// orgs (admin routes)
		apiRoute.Get("/orgs/name/:name/", authorizeInOrg(reqGrafanaAdmin, acmiddleware.UseGlobalOrg, ac.EvalPermission(ActionOrgsRead)), routing.Wrap(hs.GetOrgByName))

		// auth api keys
		apiRoute.Group("/auth/keys", func(keysRoute routing.RouteRegister) {
			apikeyIDScope := ac.Scope("apikeys", "id", ac.Parameter(":id"))
			keysRoute.Get("/", authorize(reqOrgAdmin, ac.EvalPermission(ac.ActionAPIKeyRead, ac.ScopeAPIKeysAll)), routing.Wrap(hs.GetAPIKeys))
			keysRoute.Post("/", authorize(reqOrgAdmin, ac.EvalPermission(ac.ActionAPIKeyCreate)), quota("api_key"), routing.Wrap(hs.AddAPIKey))
			keysRoute.Delete("/:id", authorize(reqOrgAdmin, ac.EvalPermission(ac.ActionAPIKeyDelete, apikeyIDScope)), routing.Wrap(hs.DeleteAPIKey))
		}, reqOrgAdmin)

		// Preferences
		apiRoute.Group("/preferences", func(prefRoute routing.RouteRegister) {
			prefRoute.Post("/set-home-dash", routing.Wrap(hs.SetHomeDashboard))
		})

		// Data sources
		apiRoute.Group("/datasources", func(datasourceRoute routing.RouteRegister) {
			datasourceRoute.Get("/", authorize(reqOrgAdmin, ac.EvalPermission(datasources.ActionRead)), routing.Wrap(hs.GetDataSources))
			datasourceRoute.Post("/", authorize(reqOrgAdmin, ac.EvalPermission(datasources.ActionCreate)), quota("data_source"), routing.Wrap(hs.AddDataSource))
			datasourceRoute.Put("/:id", authorize(reqOrgAdmin, ac.EvalPermission(datasources.ActionWrite, datasources.ScopeProvider.GetResourceScope(ac.Parameter(":id")))), routing.Wrap(hs.UpdateDataSource))
			datasourceRoute.Delete("/:id", authorize(reqOrgAdmin, ac.EvalPermission(datasources.ActionDelete, datasources.ScopeProvider.GetResourceScope(ac.Parameter(":id")))), routing.Wrap(hs.DeleteDataSourceById))
			datasourceRoute.Delete("/uid/:uid", authorize(reqOrgAdmin, ac.EvalPermission(datasources.ActionDelete, datasources.ScopeProvider.GetResourceScopeUID(ac.Parameter(":uid")))), routing.Wrap(hs.DeleteDataSourceByUID))
			datasourceRoute.Delete("/name/:name", authorize(reqOrgAdmin, ac.EvalPermission(datasources.ActionDelete, datasources.ScopeProvider.GetResourceScopeName(ac.Parameter(":name")))), routing.Wrap(hs.DeleteDataSourceByName))
			datasourceRoute.Get("/:id", authorize(reqOrgAdmin, ac.EvalPermission(datasources.ActionRead)), routing.Wrap(hs.GetDataSourceById))
			datasourceRoute.Get("/uid/:uid", authorize(reqOrgAdmin, ac.EvalPermission(datasources.ActionRead)), routing.Wrap(hs.GetDataSourceByUID))
			datasourceRoute.Get("/name/:name", authorize(reqOrgAdmin, ac.EvalPermission(datasources.ActionRead)), routing.Wrap(hs.GetDataSourceByName))
		})

		apiRoute.Get("/datasources/id/:name", authorize(reqSignedIn, ac.EvalPermission(datasources.ActionIDRead, datasources.ScopeProvider.GetResourceScopeName(ac.Parameter(":name")))), routing.Wrap(hs.GetDataSourceIdByName))

		apiRoute.Get("/plugins", routing.Wrap(hs.GetPluginList))
		apiRoute.Get("/plugins/:pluginId/settings", routing.Wrap(hs.GetPluginSettingByID))
		apiRoute.Get("/plugins/:pluginId/markdown/:name", routing.Wrap(hs.GetPluginMarkdown))
		apiRoute.Get("/plugins/:pluginId/health", routing.Wrap(hs.CheckHealth))
		apiRoute.Any("/plugins/:pluginId/resources", hs.CallResource)
		apiRoute.Any("/plugins/:pluginId/resources/*", hs.CallResource)
		apiRoute.Get("/plugins/errors", routing.Wrap(hs.GetPluginErrorsList))

		apiRoute.Group("/plugins", func(pluginRoute routing.RouteRegister) {
			pluginRoute.Post("/:pluginId/install", routing.Wrap(hs.InstallPlugin))
			pluginRoute.Post("/:pluginId/uninstall", routing.Wrap(hs.UninstallPlugin))
		}, reqGrafanaAdmin)

		apiRoute.Group("/plugins", func(pluginRoute routing.RouteRegister) {
			pluginRoute.Get("/:pluginId/dashboards/", routing.Wrap(hs.GetPluginDashboards))
			pluginRoute.Post("/:pluginId/settings", routing.Wrap(hs.UpdatePluginSetting))
			pluginRoute.Get("/:pluginId/metrics", routing.Wrap(hs.CollectPluginMetrics))
		}, reqOrgAdmin)

		apiRoute.Get("/frontend/settings/", hs.GetFrontendSettings)
		apiRoute.Any("/datasources/proxy/:id/*", authorize(reqSignedIn, ac.EvalPermission(datasources.ActionQuery)), hs.ProxyDataSourceRequest)
		apiRoute.Any("/datasources/proxy/:id", authorize(reqSignedIn, ac.EvalPermission(datasources.ActionQuery)), hs.ProxyDataSourceRequest)
		apiRoute.Any("/datasources/:id/resources", authorize(reqSignedIn, ac.EvalPermission(datasources.ActionQuery)), hs.CallDatasourceResource)
		apiRoute.Any("/datasources/:id/resources/*", authorize(reqSignedIn, ac.EvalPermission(datasources.ActionQuery)), hs.CallDatasourceResource)
		apiRoute.Any("/datasources/:id/health", authorize(reqSignedIn, ac.EvalPermission(datasources.ActionQuery)), routing.Wrap(hs.CheckDatasourceHealth))

		// Folders
		apiRoute.Group("/folders", func(folderRoute routing.RouteRegister) {
			folderRoute.Get("/", authorize(reqSignedIn, ac.EvalPermission(dashboards.ActionFoldersRead)), routing.Wrap(hs.GetFolders))
			folderRoute.Get("/id/:id", authorize(reqSignedIn, ac.EvalPermission(dashboards.ActionFoldersRead, dashboards.ScopeFoldersProvider.GetResourceScope(ac.Parameter(":id")))), routing.Wrap(hs.GetFolderByID))
			folderRoute.Post("/", authorize(reqSignedIn, ac.EvalPermission(dashboards.ActionFoldersCreate)), routing.Wrap(hs.CreateFolder))

			folderRoute.Group("/:uid", func(folderUidRoute routing.RouteRegister) {
				folderUidRoute.Get("/", authorize(reqSignedIn, ac.EvalPermission(dashboards.ActionFoldersRead)), routing.Wrap(hs.GetFolderByUID))
				folderUidRoute.Put("/", authorize(reqSignedIn, ac.EvalPermission(dashboards.ActionFoldersWrite)), routing.Wrap(hs.UpdateFolder))
				folderUidRoute.Delete("/", authorize(reqSignedIn, ac.EvalPermission(dashboards.ActionFoldersDelete)), routing.Wrap(hs.DeleteFolder))

				folderUidRoute.Group("/permissions", func(folderPermissionRoute routing.RouteRegister) {
					folderPermissionRoute.Get("/", authorize(reqSignedIn, ac.EvalPermission(dashboards.ActionFoldersPermissionsRead)), routing.Wrap(hs.GetFolderPermissionList))
					folderPermissionRoute.Post("/", authorize(reqSignedIn, ac.EvalPermission(dashboards.ActionFoldersPermissionsWrite)), routing.Wrap(hs.UpdateFolderPermissions))
				})
			})
		})

		// Dashboard
		apiRoute.Group("/dashboards", func(dashboardRoute routing.RouteRegister) {
			dashboardRoute.Get("/path", authorize(reqSignedIn, ac.EvalPermission(ac.ActionDashboardsRead)), routing.Wrap(hs.GetDashboard))
			dashboardRoute.Get("/path/*", authorize(reqSignedIn, ac.EvalPermission(ac.ActionDashboardsRead)), routing.Wrap(hs.GetDashboard))
			dashboardRoute.Post("/path/*", authorize(reqSignedIn, ac.EvalAny(
				ac.EvalPermission(ac.ActionDashboardsCreate),
				ac.EvalPermission(ac.ActionDashboardsWrite))),
				routing.Wrap(hs.StorageService.PostDashboard))

			dashboardRoute.Get("/uid/:uid", authorize(reqSignedIn, ac.EvalPermission(ac.ActionDashboardsRead)), routing.Wrap(hs.GetDashboard))
			dashboardRoute.Delete("/uid/:uid", authorize(reqSignedIn, ac.EvalPermission(ac.ActionDashboardsDelete)), routing.Wrap(hs.DeleteDashboardByUID))

			if hs.ThumbService != nil {
				dashboardRoute.Get("/uid/:uid/img/:kind/:theme", hs.ThumbService.GetImage)

				if hs.Features.IsEnabled(featuremgmt.FlagDashboardPreviewsAdmin) {
					dashboardRoute.Post("/uid/:uid/img/:kind/:theme", reqGrafanaAdmin, hs.ThumbService.SetImage)
					dashboardRoute.Put("/uid/:uid/img/:kind/:theme", reqGrafanaAdmin, hs.ThumbService.UpdateThumbnailState)
				}
			}

			dashboardRoute.Post("/calculate-diff", authorize(reqSignedIn, ac.EvalPermission(ac.ActionDashboardsWrite)), routing.Wrap(hs.CalculateDashboardDiff))
			dashboardRoute.Post("/trim", routing.Wrap(hs.TrimDashboard))

			dashboardRoute.Post("/db", authorize(reqSignedIn, ac.EvalAny(ac.EvalPermission(ac.ActionDashboardsCreate), ac.EvalPermission(ac.ActionDashboardsWrite))), routing.Wrap(hs.PostDashboard))
			dashboardRoute.Get("/home", routing.Wrap(hs.GetHomeDashboard))
			dashboardRoute.Get("/tags", hs.GetDashboardTags)

			dashboardRoute.Group("/id/:dashboardId", func(dashIdRoute routing.RouteRegister) {
				dashIdRoute.Get("/versions", authorize(reqSignedIn, ac.EvalPermission(ac.ActionDashboardsWrite)), routing.Wrap(hs.GetDashboardVersions))
				dashIdRoute.Get("/versions/:id", authorize(reqSignedIn, ac.EvalPermission(ac.ActionDashboardsWrite)), routing.Wrap(hs.GetDashboardVersion))
				dashIdRoute.Post("/restore", authorize(reqSignedIn, ac.EvalPermission(ac.ActionDashboardsWrite)), routing.Wrap(hs.RestoreDashboardVersion))

				dashIdRoute.Group("/permissions", func(dashboardPermissionRoute routing.RouteRegister) {
					dashboardPermissionRoute.Get("/", authorize(reqSignedIn, ac.EvalPermission(ac.ActionDashboardsPermissionsRead)), routing.Wrap(hs.GetDashboardPermissionList))
					dashboardPermissionRoute.Post("/", authorize(reqSignedIn, ac.EvalPermission(ac.ActionDashboardsPermissionsWrite)), routing.Wrap(hs.UpdateDashboardPermissions))
				})
			})
		})

		// Dashboard snapshots
		apiRoute.Group("/dashboard/snapshots", func(dashboardRoute routing.RouteRegister) {
			dashboardRoute.Get("/", routing.Wrap(hs.SearchDashboardSnapshots))
		})

		// Playlist
		apiRoute.Group("/playlists", func(playlistRoute routing.RouteRegister) {
			playlistRoute.Get("/", routing.Wrap(hs.SearchPlaylists))
			playlistRoute.Get("/:id", hs.ValidateOrgPlaylist, routing.Wrap(hs.GetPlaylist))
			playlistRoute.Get("/:id/items", hs.ValidateOrgPlaylist, routing.Wrap(hs.GetPlaylistItems))
			playlistRoute.Get("/:id/dashboards", hs.ValidateOrgPlaylist, routing.Wrap(hs.GetPlaylistDashboards))
			playlistRoute.Delete("/:id", reqEditorRole, hs.ValidateOrgPlaylist, routing.Wrap(hs.DeletePlaylist))
			playlistRoute.Put("/:id", reqEditorRole, hs.ValidateOrgPlaylist, routing.Wrap(hs.UpdatePlaylist))
			playlistRoute.Post("/", reqEditorRole, routing.Wrap(hs.CreatePlaylist))
		})

		// Search
		apiRoute.Get("/search/sorting", routing.Wrap(hs.ListSortOptions))
		apiRoute.Get("/search/", routing.Wrap(hs.Search))

		// metrics
		apiRoute.Post("/tsdb/query", authorize(reqSignedIn, ac.EvalPermission(datasources.ActionQuery)), routing.Wrap(hs.QueryMetrics))

		// DataSource w/ expressions
		apiRoute.Post("/ds/query", authorize(reqSignedIn, ac.EvalPermission(datasources.ActionQuery)), routing.Wrap(hs.QueryMetricsV2))

		// Validated query
		apiRoute.Post("/dashboards/org/:orgId/uid/:dashboardUid/panels/:panelId/query", authorize(reqSignedIn, ac.EvalPermission(datasources.ActionQuery)), routing.Wrap(hs.QueryMetricsFromDashboard))

		apiRoute.Group("/alerts", func(alertsRoute routing.RouteRegister) {
			alertsRoute.Post("/test", routing.Wrap(hs.AlertTest))
			alertsRoute.Post("/:alertId/pause", reqEditorRole, routing.Wrap(hs.PauseAlert))
			alertsRoute.Get("/:alertId", hs.ValidateOrgAlert, routing.Wrap(hs.GetAlert))
			alertsRoute.Get("/", routing.Wrap(hs.GetAlerts))
			alertsRoute.Get("/states-for-dashboard", routing.Wrap(hs.GetAlertStatesForDashboard))
		})

		apiRoute.Get("/alert-notifiers", reqEditorRole, routing.Wrap(
			hs.GetAlertNotifiers(hs.Cfg.UnifiedAlerting.IsEnabled())),
		)

		apiRoute.Group("/alert-notifications", func(alertNotifications routing.RouteRegister) {
			alertNotifications.Get("/", routing.Wrap(hs.GetAlertNotifications))
			alertNotifications.Post("/test", routing.Wrap(hs.NotificationTest))
			alertNotifications.Post("/", routing.Wrap(hs.CreateAlertNotification))
			alertNotifications.Put("/:notificationId", routing.Wrap(hs.UpdateAlertNotification))
			alertNotifications.Get("/:notificationId", routing.Wrap(hs.GetAlertNotificationByID))
			alertNotifications.Delete("/:notificationId", routing.Wrap(hs.DeleteAlertNotification))
			alertNotifications.Get("/uid/:uid", routing.Wrap(hs.GetAlertNotificationByUID))
			alertNotifications.Put("/uid/:uid", routing.Wrap(hs.UpdateAlertNotificationByUID))
			alertNotifications.Delete("/uid/:uid", routing.Wrap(hs.DeleteAlertNotificationByUID))
		}, reqEditorRole)

		// alert notifications without requirement of user to be org editor
		apiRoute.Group("/alert-notifications", func(orgRoute routing.RouteRegister) {
			orgRoute.Get("/lookup", routing.Wrap(hs.GetAlertNotificationLookup))
		})

		apiRoute.Get("/annotations", authorize(reqSignedIn, ac.EvalPermission(ac.ActionAnnotationsRead, ac.ScopeAnnotationsAll)), routing.Wrap(GetAnnotations))
		apiRoute.Post("/annotations/mass-delete", reqOrgAdmin, routing.Wrap(DeleteAnnotations))

		apiRoute.Group("/annotations", func(annotationsRoute routing.RouteRegister) {
			annotationsRoute.Post("/", routing.Wrap(PostAnnotation))
			annotationsRoute.Delete("/:annotationId", routing.Wrap(DeleteAnnotationByID))
			annotationsRoute.Put("/:annotationId", routing.Wrap(UpdateAnnotation))
			annotationsRoute.Patch("/:annotationId", routing.Wrap(PatchAnnotation))
			annotationsRoute.Post("/graphite", reqEditorRole, routing.Wrap(PostGraphiteAnnotation))
			annotationsRoute.Get("/tags", authorize(reqSignedIn, ac.EvalPermission(ac.ActionAnnotationsTagsRead, ac.ScopeAnnotationsTagsAll)), routing.Wrap(GetAnnotationTags))
		})

		apiRoute.Post("/frontend-metrics", routing.Wrap(hs.PostFrontendMetrics))

		apiRoute.Group("/live", func(liveRoute routing.RouteRegister) {
			// the channel path is in the name
			liveRoute.Post("/publish", routing.Wrap(hs.Live.HandleHTTPPublish))

			// POST influx line protocol.
			liveRoute.Post("/push/:streamId", hs.LivePushGateway.Handle)

			// List available streams and fields
			liveRoute.Get("/list", routing.Wrap(hs.Live.HandleListHTTP))

			// Some channels may have info
			liveRoute.Get("/info/*", routing.Wrap(hs.Live.HandleInfoHTTP))

			if hs.Features.IsEnabled(featuremgmt.FlagLivePipeline) {
				// POST Live data to be processed according to channel rules.
				liveRoute.Post("/pipeline/push/*", hs.LivePushGateway.HandlePipelinePush)
				liveRoute.Post("/pipeline-convert-test", routing.Wrap(hs.Live.HandlePipelineConvertTestHTTP), reqOrgAdmin)
				liveRoute.Get("/pipeline-entities", routing.Wrap(hs.Live.HandlePipelineEntitiesListHTTP), reqOrgAdmin)
				liveRoute.Get("/channel-rules", routing.Wrap(hs.Live.HandleChannelRulesListHTTP), reqOrgAdmin)
				liveRoute.Post("/channel-rules", routing.Wrap(hs.Live.HandleChannelRulesPostHTTP), reqOrgAdmin)
				liveRoute.Put("/channel-rules", routing.Wrap(hs.Live.HandleChannelRulesPutHTTP), reqOrgAdmin)
				liveRoute.Delete("/channel-rules", routing.Wrap(hs.Live.HandleChannelRulesDeleteHTTP), reqOrgAdmin)
				liveRoute.Get("/write-configs", routing.Wrap(hs.Live.HandleWriteConfigsListHTTP), reqOrgAdmin)
				liveRoute.Post("/write-configs", routing.Wrap(hs.Live.HandleWriteConfigsPostHTTP), reqOrgAdmin)
				liveRoute.Put("/write-configs", routing.Wrap(hs.Live.HandleWriteConfigsPutHTTP), reqOrgAdmin)
				liveRoute.Delete("/write-configs", routing.Wrap(hs.Live.HandleWriteConfigsDeleteHTTP), reqOrgAdmin)
			}
		})

		// short urls
		apiRoute.Post("/short-urls", routing.Wrap(hs.createShortURL))

		apiRoute.Group("/comments", func(commentRoute routing.RouteRegister) {
			commentRoute.Post("/get", routing.Wrap(hs.commentsGet))
			commentRoute.Post("/create", routing.Wrap(hs.commentsCreate))
		})
	}, reqSignedIn)

	// admin api
	r.Group("/api/admin", func(adminRoute routing.RouteRegister) {
		adminRoute.Get("/settings", authorize(reqGrafanaAdmin, ac.EvalPermission(ac.ActionSettingsRead)), routing.Wrap(hs.AdminGetSettings))
		if hs.Features.IsEnabled(featuremgmt.FlagShowFeatureFlagsInUI) {
			adminRoute.Get("/settings/features", authorize(reqGrafanaAdmin, ac.EvalPermission(ac.ActionSettingsRead)), hs.Features.HandleGetSettings)
		}
		adminRoute.Get("/stats", authorize(reqGrafanaAdmin, ac.EvalPermission(ac.ActionServerStatsRead)), routing.Wrap(hs.AdminGetStats))
		adminRoute.Post("/pause-all-alerts", reqGrafanaAdmin, routing.Wrap(hs.PauseAllAlerts))

		if hs.ThumbService != nil && hs.Features.IsEnabled(featuremgmt.FlagDashboardPreviewsAdmin) {
			adminRoute.Post("/crawler/start", reqGrafanaAdmin, routing.Wrap(hs.ThumbService.StartCrawler))
			adminRoute.Post("/crawler/stop", reqGrafanaAdmin, routing.Wrap(hs.ThumbService.StopCrawler))
			adminRoute.Get("/crawler/status", reqGrafanaAdmin, routing.Wrap(hs.ThumbService.CrawlerStatus))
		}

		adminRoute.Post("/provisioning/dashboards/reload", authorize(reqGrafanaAdmin, ac.EvalPermission(ActionProvisioningReload, ScopeProvisionersDashboards)), routing.Wrap(hs.AdminProvisioningReloadDashboards))
		adminRoute.Post("/provisioning/plugins/reload", authorize(reqGrafanaAdmin, ac.EvalPermission(ActionProvisioningReload, ScopeProvisionersPlugins)), routing.Wrap(hs.AdminProvisioningReloadPlugins))
		adminRoute.Post("/provisioning/datasources/reload", authorize(reqGrafanaAdmin, ac.EvalPermission(ActionProvisioningReload, ScopeProvisionersDatasources)), routing.Wrap(hs.AdminProvisioningReloadDatasources))
		adminRoute.Post("/provisioning/notifications/reload", authorize(reqGrafanaAdmin, ac.EvalPermission(ActionProvisioningReload, ScopeProvisionersNotifications)), routing.Wrap(hs.AdminProvisioningReloadNotifications))

		adminRoute.Post("/ldap/reload", authorize(reqGrafanaAdmin, ac.EvalPermission(ac.ActionLDAPConfigReload)), routing.Wrap(hs.ReloadLDAPCfg))
		adminRoute.Post("/ldap/sync/:id", authorize(reqGrafanaAdmin, ac.EvalPermission(ac.ActionLDAPUsersSync)), routing.Wrap(hs.PostSyncUserWithLDAP))
		adminRoute.Get("/ldap/:username", authorize(reqGrafanaAdmin, ac.EvalPermission(ac.ActionLDAPUsersRead)), routing.Wrap(hs.GetUserFromLDAP))
		adminRoute.Get("/ldap/status", authorize(reqGrafanaAdmin, ac.EvalPermission(ac.ActionLDAPStatusRead)), routing.Wrap(hs.GetLDAPStatus))
	})

	// Administering users
	r.Group("/api/admin/users", func(adminUserRoute routing.RouteRegister) {
		userIDScope := ac.Scope("global", "users", "id", ac.Parameter(":id"))

		adminUserRoute.Post("/", authorize(reqGrafanaAdmin, ac.EvalPermission(ac.ActionUsersCreate)), routing.Wrap(hs.AdminCreateUser))
		adminUserRoute.Put("/:id/password", authorize(reqGrafanaAdmin, ac.EvalPermission(ac.ActionUsersPasswordUpdate, userIDScope)), routing.Wrap(hs.AdminUpdateUserPassword))
		adminUserRoute.Put("/:id/permissions", authorize(reqGrafanaAdmin, ac.EvalPermission(ac.ActionUsersPermissionsUpdate, userIDScope)), routing.Wrap(hs.AdminUpdateUserPermissions))
		adminUserRoute.Delete("/:id", authorize(reqGrafanaAdmin, ac.EvalPermission(ac.ActionUsersDelete, userIDScope)), routing.Wrap(hs.AdminDeleteUser))
		adminUserRoute.Post("/:id/disable", authorize(reqGrafanaAdmin, ac.EvalPermission(ac.ActionUsersDisable, userIDScope)), routing.Wrap(hs.AdminDisableUser))
		adminUserRoute.Post("/:id/enable", authorize(reqGrafanaAdmin, ac.EvalPermission(ac.ActionUsersEnable, userIDScope)), routing.Wrap(hs.AdminEnableUser))
		adminUserRoute.Get("/:id/quotas", authorize(reqGrafanaAdmin, ac.EvalPermission(ac.ActionUsersQuotasList, userIDScope)), routing.Wrap(hs.GetUserQuotas))
		adminUserRoute.Put("/:id/quotas/:target", authorize(reqGrafanaAdmin, ac.EvalPermission(ac.ActionUsersQuotasUpdate, userIDScope)), routing.Wrap(hs.UpdateUserQuota))

		adminUserRoute.Post("/:id/logout", authorize(reqGrafanaAdmin, ac.EvalPermission(ac.ActionUsersLogout, userIDScope)), routing.Wrap(hs.AdminLogoutUser))
		adminUserRoute.Get("/:id/auth-tokens", authorize(reqGrafanaAdmin, ac.EvalPermission(ac.ActionUsersAuthTokenList, userIDScope)), routing.Wrap(hs.AdminGetUserAuthTokens))
		adminUserRoute.Post("/:id/revoke-auth-token", authorize(reqGrafanaAdmin, ac.EvalPermission(ac.ActionUsersAuthTokenUpdate, userIDScope)), routing.Wrap(hs.AdminRevokeUserAuthToken))
	})

	// rendering
	r.Get("/render/*", reqSignedIn, hs.RenderToPng)

	// grafana.net proxy
	r.Any("/api/gnet/*", reqSignedIn, hs.ProxyGnetRequest)

	// Gravatar service.
	avatarCacheServer := avatar.NewCacheServer(hs.Cfg)
	r.Get("/avatar/:hash", avatarCacheServer.Handler)

	// Snapshots
	r.Post("/api/snapshots/", reqSnapshotPublicModeOrSignedIn, hs.CreateDashboardSnapshot)
	r.Get("/api/snapshot/shared-options/", reqSignedIn, GetSharingOptions)
	r.Get("/api/snapshots/:key", routing.Wrap(hs.GetDashboardSnapshot))
	r.Get("/api/snapshots-delete/:deleteKey", reqSnapshotPublicModeOrSignedIn, routing.Wrap(hs.DeleteDashboardSnapshotByDeleteKey))
	r.Delete("/api/snapshots/:key", reqEditorRole, routing.Wrap(hs.DeleteDashboardSnapshot))

	// Frontend logs
	sourceMapStore := frontendlogging.NewSourceMapStore(hs.Cfg, hs.pluginStaticRouteResolver, frontendlogging.ReadSourceMapFromFS)
	r.Post("/log", middleware.RateLimit(hs.Cfg.Sentry.EndpointRPS, hs.Cfg.Sentry.EndpointBurst, time.Now),
		routing.Wrap(NewFrontendLogMessageHandler(sourceMapStore)))
}<|MERGE_RESOLUTION|>--- conflicted
+++ resolved
@@ -214,28 +214,19 @@
 		})
 
 		if hs.Features.IsEnabled(featuremgmt.FlagStorage) {
-<<<<<<< HEAD
-			// FGAC handled withing the storage engine
 			apiRoute.Group("/storage", func(orgRoute routing.RouteRegister) {
+				orgRoute.Get("/list/", routing.Wrap(hs.StorageService.List))
+				orgRoute.Get("/list/*", routing.Wrap(hs.StorageService.List))
+				orgRoute.Get("/read/*", routing.Wrap(hs.StorageService.Read))
+
+				orgRoute.Delete("/delete/*", reqSignedIn, routing.Wrap(hs.StorageService.Delete))
+				orgRoute.Post("/upload", reqSignedIn, routing.Wrap(hs.StorageService.Upload))
+
+				// git-the-things HACK
 				orgRoute.Get("/status", reqOrgAdmin, routing.Wrap(hs.StorageService.Status))
 				orgRoute.Get("/root/:key", reqOrgAdmin, routing.Wrap(hs.StorageService.HandleRootRequest))
 				orgRoute.Post("/root/:key", reqOrgAdmin, routing.Wrap(hs.StorageService.HandleRootRequest))
 				orgRoute.Post("/export", reqOrgAdmin, hs.StorageService.HandleExportSystem)
-
-				// Paths to individual objects
-				orgRoute.Get("/path/", routing.Wrap(hs.StorageService.Browse))
-				orgRoute.Get("/path/*", routing.Wrap(hs.StorageService.Browse))
-				orgRoute.Post("/path/*", reqSignedIn, routing.Wrap(hs.StorageService.Upsert))
-				orgRoute.Delete("/path/*", reqSignedIn, routing.Wrap(hs.StorageService.Delete))
-=======
-			apiRoute.Group("/storage", func(orgRoute routing.RouteRegister) {
-				orgRoute.Get("/list/", routing.Wrap(hs.StorageService.List))
-				orgRoute.Get("/list/*", routing.Wrap(hs.StorageService.List))
-				orgRoute.Get("/read/*", routing.Wrap(hs.StorageService.Read))
-
-				orgRoute.Delete("/delete/*", reqSignedIn, routing.Wrap(hs.StorageService.Delete))
-				orgRoute.Post("/upload", reqSignedIn, routing.Wrap(hs.StorageService.Upload))
->>>>>>> 7589b83c
 			})
 		}
 
