package api

import (
	"github.com/Unknwon/macaron"
	"github.com/grafana/grafana/pkg/api/dtos"
	"github.com/grafana/grafana/pkg/middleware"
	m "github.com/grafana/grafana/pkg/models"
	"github.com/macaron-contrib/binding"
)

// Register adds http routes
func Register(r *macaron.Macaron) {
	reqSignedIn := middleware.Auth(&middleware.AuthOptions{ReqSignedIn: true})
	reqGrafanaAdmin := middleware.Auth(&middleware.AuthOptions{ReqSignedIn: true, ReqGrafanaAdmin: true})
	reqEditorRole := middleware.RoleAuth(m.ROLE_EDITOR, m.ROLE_ADMIN)
	regOrgAdmin := middleware.RoleAuth(m.ROLE_ADMIN)
	quota := middleware.Quota
	bind := binding.Bind

	// not logged in views
	r.Get("/", reqSignedIn, Index)
	r.Get("/logout", Logout)
	r.Post("/login", quota("session"), bind(dtos.LoginCommand{}), wrap(LoginPost))
	r.Get("/login/:name", quota("session"), OAuthLogin)
	r.Get("/login", LoginView)
	r.Get("/invite/:code", Index)

	// authed views
	r.Get("/profile/", reqSignedIn, Index)
	r.Get("/org/", reqSignedIn, Index)
	r.Get("/org/new", reqSignedIn, Index)
	r.Get("/datasources/", reqSignedIn, Index)
	r.Get("/datasources/edit/*", reqSignedIn, Index)
	r.Get("/org/users/", reqSignedIn, Index)
	r.Get("/org/apikeys/", reqSignedIn, Index)
	r.Get("/dashboard/import/", reqSignedIn, Index)
	r.Get("/admin/settings", reqGrafanaAdmin, Index)
	r.Get("/admin/users", reqGrafanaAdmin, Index)
	r.Get("/admin/users/create", reqGrafanaAdmin, Index)
	r.Get("/admin/users/edit/:id", reqGrafanaAdmin, Index)
	r.Get("/admin/orgs", reqGrafanaAdmin, Index)
	r.Get("/admin/orgs/edit/:id", reqGrafanaAdmin, Index)

	r.Get("/dashboard/*", reqSignedIn, Index)
<<<<<<< HEAD
	r.Get("/dashboard-solo/*", reqSignedIn, Index)
=======
	r.Get("/playlists/", reqSignedIn, Index)
	r.Get("/playlists/*", reqSignedIn, Index)
>>>>>>> 16d1f9d3

	// sign up
	r.Get("/signup", Index)
	r.Get("/api/user/signup/options", wrap(GetSignUpOptions))
	r.Post("/api/user/signup", quota("user"), bind(dtos.SignUpForm{}), wrap(SignUp))
	r.Post("/api/user/signup/step2", bind(dtos.SignUpStep2Form{}), wrap(SignUpStep2))

	// invited
	r.Get("/api/user/invite/:code", wrap(GetInviteInfoByCode))
	r.Post("/api/user/invite/complete", bind(dtos.CompleteInviteForm{}), wrap(CompleteInvite))

	// reset password
	r.Get("/user/password/send-reset-email", Index)
	r.Get("/user/password/reset", Index)

	r.Post("/api/user/password/send-reset-email", bind(dtos.SendResetPasswordEmailForm{}), wrap(SendResetPasswordEmail))
	r.Post("/api/user/password/reset", bind(dtos.ResetUserPasswordForm{}), wrap(ResetPassword))

	// dashboard snapshots
	r.Post("/api/snapshots/", bind(m.CreateDashboardSnapshotCommand{}), CreateDashboardSnapshot)
	r.Get("/dashboard/snapshot/*", Index)

	r.Get("/api/snapshots/:key", GetDashboardSnapshot)
	r.Get("/api/snapshots-delete/:key", DeleteDashboardSnapshot)

	// api renew session based on remember cookie
	r.Get("/api/login/ping", quota("session"), LoginApiPing)

	// authed api
	r.Group("/api", func() {

		// user (signed in)
		r.Group("/user", func() {
			r.Get("/", wrap(GetSignedInUser))
			r.Put("/", bind(m.UpdateUserCommand{}), wrap(UpdateSignedInUser))
			r.Post("/using/:id", wrap(UserSetUsingOrg))
			r.Get("/orgs", wrap(GetSignedInUserOrgList))
			r.Post("/stars/dashboard/:id", wrap(StarDashboard))
			r.Delete("/stars/dashboard/:id", wrap(UnstarDashboard))
			r.Put("/password", bind(m.ChangeUserPasswordCommand{}), wrap(ChangeUserPassword))
			r.Get("/quotas", wrap(GetUserQuotas))
		})

		// users (admin permission required)
		r.Group("/users", func() {
			r.Get("/", wrap(SearchUsers))
			r.Get("/:id", wrap(GetUserById))
			r.Get("/:id/orgs", wrap(GetUserOrgList))
			r.Put("/:id", bind(m.UpdateUserCommand{}), wrap(UpdateUser))
		}, reqGrafanaAdmin)

		// org information available to all users.
		r.Group("/org", func() {
			r.Get("/", wrap(GetOrgCurrent))
			r.Get("/quotas", wrap(GetOrgQuotas))
		})

		// current org
		r.Group("/org", func() {
			r.Put("/", bind(dtos.UpdateOrgForm{}), wrap(UpdateOrgCurrent))
			r.Put("/address", bind(dtos.UpdateOrgAddressForm{}), wrap(UpdateOrgAddressCurrent))
			r.Post("/users", quota("user"), bind(m.AddOrgUserCommand{}), wrap(AddOrgUserToCurrentOrg))
			r.Get("/users", wrap(GetOrgUsersForCurrentOrg))
			r.Patch("/users/:userId", bind(m.UpdateOrgUserCommand{}), wrap(UpdateOrgUserForCurrentOrg))
			r.Delete("/users/:userId", wrap(RemoveOrgUserForCurrentOrg))

			// invites
			r.Get("/invites", wrap(GetPendingOrgInvites))
			r.Post("/invites", quota("user"), bind(dtos.AddInviteForm{}), wrap(AddOrgInvite))
			r.Patch("/invites/:code/revoke", wrap(RevokeInvite))
		}, regOrgAdmin)

		// create new org
		r.Post("/orgs", quota("org"), bind(m.CreateOrgCommand{}), wrap(CreateOrg))

		// search all orgs
		r.Get("/orgs", reqGrafanaAdmin, wrap(SearchOrgs))

		// orgs (admin routes)
		r.Group("/orgs/:orgId", func() {
			r.Get("/", wrap(GetOrgById))
			r.Put("/", bind(dtos.UpdateOrgForm{}), wrap(UpdateOrg))
			r.Put("/address", bind(dtos.UpdateOrgAddressForm{}), wrap(UpdateOrgAddress))
			r.Delete("/", wrap(DeleteOrgById))
			r.Get("/users", wrap(GetOrgUsers))
			r.Post("/users", bind(m.AddOrgUserCommand{}), wrap(AddOrgUser))
			r.Patch("/users/:userId", bind(m.UpdateOrgUserCommand{}), wrap(UpdateOrgUser))
			r.Delete("/users/:userId", wrap(RemoveOrgUser))
			r.Get("/quotas", wrap(GetOrgQuotas))
			r.Put("/quotas/:target", bind(m.UpdateOrgQuotaCmd{}), wrap(UpdateOrgQuota))
		}, reqGrafanaAdmin)

		// auth api keys
		r.Group("/auth/keys", func() {
			r.Get("/", wrap(GetApiKeys))
			r.Post("/", quota("api_key"), bind(m.AddApiKeyCommand{}), wrap(AddApiKey))
			r.Delete("/:id", wrap(DeleteApiKey))
		}, regOrgAdmin)

		// Data sources
		r.Group("/datasources", func() {
			r.Get("/", GetDataSources)
			r.Post("/", quota("data_source"), bind(m.AddDataSourceCommand{}), AddDataSource)
			r.Put("/:id", bind(m.UpdateDataSourceCommand{}), UpdateDataSource)
			r.Delete("/:id", DeleteDataSource)
			r.Get("/:id", wrap(GetDataSourceById))
			r.Get("/plugins", GetDataSourcePlugins)
		}, regOrgAdmin)

		r.Get("/frontend/settings/", GetFrontendSettings)
		r.Any("/datasources/proxy/:id/*", reqSignedIn, ProxyDataSourceRequest)
		r.Any("/datasources/proxy/:id", reqSignedIn, ProxyDataSourceRequest)

		// Dashboard
		r.Group("/dashboards", func() {
			r.Combo("/db/:slug").Get(GetDashboard).Delete(DeleteDashboard)
			r.Post("/db", reqEditorRole, bind(m.SaveDashboardCommand{}), PostDashboard)
			r.Get("/file/:file", GetDashboardFromJsonFile)
			r.Get("/home", GetHomeDashboard)
			r.Get("/tags", GetDashboardTags)
		})

		// Playlist
		r.Group("/playlists", func() {
			r.Get("/", SearchPlaylists)
			r.Get("/:id", ValidateOrgPlaylist, GetPlaylist)
			r.Get("/:id/dashboards", ValidateOrgPlaylist, GetPlaylistDashboards)
			r.Delete("/:id", reqEditorRole, ValidateOrgPlaylist, DeletePlaylist)
			r.Put("/:id", reqEditorRole, bind(m.UpdatePlaylistQuery{}), ValidateOrgPlaylist, UpdatePlaylist)
			r.Post("/", reqEditorRole, bind(m.CreatePlaylistQuery{}), CreatePlaylist)
		})

		// Search
		r.Get("/search/", Search)

		// metrics
		r.Get("/metrics/test", GetTestMetrics)

	}, reqSignedIn)

	// admin api
	r.Group("/api/admin", func() {
		r.Get("/settings", AdminGetSettings)
		r.Post("/users", bind(dtos.AdminCreateUserForm{}), AdminCreateUser)
		r.Put("/users/:id/password", bind(dtos.AdminUpdateUserPasswordForm{}), AdminUpdateUserPassword)
		r.Put("/users/:id/permissions", bind(dtos.AdminUpdateUserPermissionsForm{}), AdminUpdateUserPermissions)
		r.Delete("/users/:id", AdminDeleteUser)
		r.Get("/users/:id/quotas", wrap(GetUserQuotas))
		r.Put("/users/:id/quotas/:target", bind(m.UpdateUserQuotaCmd{}), wrap(UpdateUserQuota))
	}, reqGrafanaAdmin)

	// rendering
	r.Get("/render/*", reqSignedIn, RenderToPng)

	r.NotFound(NotFoundHandler)
}<|MERGE_RESOLUTION|>--- conflicted
+++ resolved
@@ -42,12 +42,9 @@
 	r.Get("/admin/orgs/edit/:id", reqGrafanaAdmin, Index)
 
 	r.Get("/dashboard/*", reqSignedIn, Index)
-<<<<<<< HEAD
 	r.Get("/dashboard-solo/*", reqSignedIn, Index)
-=======
 	r.Get("/playlists/", reqSignedIn, Index)
 	r.Get("/playlists/*", reqSignedIn, Index)
->>>>>>> 16d1f9d3
 
 	// sign up
 	r.Get("/signup", Index)
