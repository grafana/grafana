package api

import (
	"github.com/Unknwon/macaron"
	"github.com/grafana/grafana/pkg/api/dtos"
	"github.com/grafana/grafana/pkg/middleware"
	m "github.com/grafana/grafana/pkg/models"
	"github.com/macaron-contrib/binding"
)

// Register adds http routes
func Register(r *macaron.Macaron) {
	reqSignedIn := middleware.Auth(&middleware.AuthOptions{ReqSignedIn: true})
	reqGrafanaAdmin := middleware.Auth(&middleware.AuthOptions{ReqSignedIn: true, ReqGrafanaAdmin: true})
	reqEditorRole := middleware.RoleAuth(m.ROLE_EDITOR, m.ROLE_ADMIN)
	regOrgAdmin := middleware.RoleAuth(m.ROLE_ADMIN)
<<<<<<< HEAD
	limitQuota := middleware.LimitQuota
=======
	quota := middleware.Quota
>>>>>>> 9da5ef3c
	bind := binding.Bind

	// not logged in views
	r.Get("/", reqSignedIn, Index)
	r.Get("/logout", Logout)
	r.Post("/login", quota("session"), bind(dtos.LoginCommand{}), wrap(LoginPost))
	r.Get("/login/:name", quota("session"), OAuthLogin)
	r.Get("/login", LoginView)
	r.Get("/invite/:code", Index)

	// authed views
	r.Get("/profile/", reqSignedIn, Index)
	r.Get("/org/", reqSignedIn, Index)
	r.Get("/org/new", reqSignedIn, Index)
	r.Get("/datasources/", reqSignedIn, Index)
	r.Get("/datasources/edit/*", reqSignedIn, Index)
	r.Get("/org/users/", reqSignedIn, Index)
	r.Get("/org/apikeys/", reqSignedIn, Index)
	r.Get("/dashboard/import/", reqSignedIn, Index)
	r.Get("/admin/settings", reqGrafanaAdmin, Index)
	r.Get("/admin/users", reqGrafanaAdmin, Index)
	r.Get("/admin/users/create", reqGrafanaAdmin, Index)
	r.Get("/admin/users/edit/:id", reqGrafanaAdmin, Index)
	r.Get("/admin/orgs", reqGrafanaAdmin, Index)
	r.Get("/admin/orgs/edit/:id", reqGrafanaAdmin, Index)
	r.Get("/dashboard/*", reqSignedIn, Index)
	r.Get("/collectors", reqSignedIn, Index)
	r.Get("/collectors/*", reqSignedIn, Index)
	r.Get("/endpoints", reqSignedIn, Index)
	r.Get("/endpoints/*", reqSignedIn, Index)
	// sign up
	r.Get("/signup", Index)
	r.Get("/api/user/signup/options", wrap(GetSignUpOptions))
	r.Post("/api/user/signup", quota("user"), bind(dtos.SignUpForm{}), wrap(SignUp))
	r.Post("/api/user/signup/step2", bind(dtos.SignUpStep2Form{}), wrap(SignUpStep2))

	// invited
	r.Get("/api/user/invite/:code", wrap(GetInviteInfoByCode))
	r.Post("/api/user/invite/complete", bind(dtos.CompleteInviteForm{}), wrap(CompleteInvite))

	// reset password
	r.Get("/user/password/send-reset-email", Index)
	r.Get("/user/password/reset", Index)

	r.Post("/api/user/password/send-reset-email", bind(dtos.SendResetPasswordEmailForm{}), wrap(SendResetPasswordEmail))
	r.Post("/api/user/password/reset", bind(dtos.ResetUserPasswordForm{}), wrap(ResetPassword))

	// dashboard snapshots
	r.Post("/api/snapshots/", bind(m.CreateDashboardSnapshotCommand{}), CreateDashboardSnapshot)
	r.Get("/dashboard/snapshot/*", Index)

	r.Get("/api/snapshots/:key", GetDashboardSnapshot)
	r.Get("/api/snapshots-delete/:key", DeleteDashboardSnapshot)

	// api renew session based on remember cookie
	r.Get("/api/login/ping", quota("session"), LoginApiPing)

	// authed api
	r.Group("/api", func() {

		// user (signed in)
		r.Group("/user", func() {
			r.Get("/", wrap(GetSignedInUser))
			r.Put("/", bind(m.UpdateUserCommand{}), wrap(UpdateSignedInUser))
			r.Post("/using/:id", wrap(UserSetUsingOrg))
			r.Get("/orgs", wrap(GetSignedInUserOrgList))
			r.Post("/stars/dashboard/:id", wrap(StarDashboard))
			r.Delete("/stars/dashboard/:id", wrap(UnstarDashboard))
			r.Put("/password", bind(m.ChangeUserPasswordCommand{}), wrap(ChangeUserPassword))
			r.Get("/quotas", wrap(GetUserQuotas))
		})

		// users (admin permission required)
		r.Group("/users", func() {
			r.Get("/", wrap(SearchUsers))
			r.Get("/:id", wrap(GetUserById))
			r.Get("/:id/orgs", wrap(GetUserOrgList))
			r.Put("/:id", bind(m.UpdateUserCommand{}), wrap(UpdateUser))
		}, reqGrafanaAdmin)

<<<<<<< HEAD
		// current org of signed in user.
		r.Group("/org", func() {
			r.Get("/", wrap(GetOrgCurrent))
			r.Get("/quotas", wrap(GetQuotas))
		})

		r.Group("/org", func() {
			r.Put("/", bind(m.UpdateOrgCommand{}), wrap(UpdateOrgCurrent))
			r.Post("/users", limitQuota(m.QUOTA_USER), bind(m.AddOrgUserCommand{}), wrap(AddOrgUserToCurrentOrg))
=======
		// org information available to all users.
		r.Group("/org", func() {
			r.Get("/", wrap(GetOrgCurrent))
			r.Get("/quotas", wrap(GetOrgQuotas))
		})

		// current org
		r.Group("/org", func() {
			r.Put("/", bind(dtos.UpdateOrgForm{}), wrap(UpdateOrgCurrent))
			r.Put("/address", bind(dtos.UpdateOrgAddressForm{}), wrap(UpdateOrgAddressCurrent))
			r.Post("/users", quota("user"), bind(m.AddOrgUserCommand{}), wrap(AddOrgUserToCurrentOrg))
>>>>>>> 9da5ef3c
			r.Get("/users", wrap(GetOrgUsersForCurrentOrg))
			r.Patch("/users/:userId", bind(m.UpdateOrgUserCommand{}), wrap(UpdateOrgUserForCurrentOrg))
			r.Delete("/users/:userId", wrap(RemoveOrgUserForCurrentOrg))

			// invites
			r.Get("/invites", wrap(GetPendingOrgInvites))
			r.Post("/invites", quota("user"), bind(dtos.AddInviteForm{}), wrap(AddOrgInvite))
			r.Patch("/invites/:code/revoke", wrap(RevokeInvite))
		}, regOrgAdmin)

		// create new org
		r.Post("/orgs", quota("org"), bind(m.CreateOrgCommand{}), wrap(CreateOrg))

		// search all orgs
		r.Get("/orgs", reqGrafanaAdmin, wrap(SearchOrgs))

		// orgs (admin routes)
		r.Group("/orgs/:orgId", func() {
			r.Get("/", wrap(GetOrgById))
			r.Put("/", bind(dtos.UpdateOrgForm{}), wrap(UpdateOrg))
			r.Put("/address", bind(dtos.UpdateOrgAddressForm{}), wrap(UpdateOrgAddress))
			r.Delete("/", wrap(DeleteOrgById))
			r.Get("/users", wrap(GetOrgUsers))
			r.Post("/users", bind(m.AddOrgUserCommand{}), wrap(AddOrgUser))
			r.Patch("/users/:userId", bind(m.UpdateOrgUserCommand{}), wrap(UpdateOrgUser))
			r.Delete("/users/:userId", wrap(RemoveOrgUser))
			r.Get("/quotas", wrap(GetOrgQuotas))
<<<<<<< HEAD
			r.Put("/quotas/:target", bind(m.UpdateQuotaCmd{}), wrap(UpdateOrgQuota))
=======
			r.Put("/quotas/:target", bind(m.UpdateOrgQuotaCmd{}), wrap(UpdateOrgQuota))
>>>>>>> 9da5ef3c
		}, reqGrafanaAdmin)

		// auth api keys
		r.Group("/auth/keys", func() {
			r.Get("/", wrap(GetApiKeys))
			r.Post("/", quota("api_key"), bind(m.AddApiKeyCommand{}), wrap(AddApiKey))
			r.Delete("/:id", wrap(DeleteApiKey))
		}, regOrgAdmin)

		// Data sources
		r.Group("/datasources", func() {
			r.Get("/", GetDataSources)
<<<<<<< HEAD
			r.Post("/", limitQuota(m.QUOTA_DATASOURCE), bind(m.AddDataSourceCommand{}), AddDataSource)
=======
			r.Post("/", quota("data_source"), bind(m.AddDataSourceCommand{}), AddDataSource)
>>>>>>> 9da5ef3c
			r.Put("/:id", bind(m.UpdateDataSourceCommand{}), UpdateDataSource)
			r.Delete("/:id", DeleteDataSource)
			r.Get("/:id", GetDataSourceById)
			r.Get("/plugins", GetDataSourcePlugins)
		}, regOrgAdmin)

		r.Get("/frontend/settings/", GetFrontendSettings)
		r.Any("/datasources/proxy/:id/*", reqSignedIn, ProxyDataSourceRequest)
		r.Any("/datasources/proxy/:id", reqSignedIn, ProxyDataSourceRequest)

		// Dashboard
		r.Group("/dashboards", func() {
			r.Combo("/db/:slug").Get(GetDashboard).Delete(DeleteDashboard)
			r.Post("/db", reqEditorRole, bind(m.SaveDashboardCommand{}), PostDashboard)
			r.Get("/file/:file", GetDashboardFromJsonFile)
			r.Get("/home", GetHomeDashboard)
			r.Get("/tags", GetDashboardTags)
		})

		// Search
		r.Get("/search/", Search)

		// metrics
		r.Get("/metrics/test", GetTestMetrics)

<<<<<<< HEAD
		// collectors
		r.Group("/collectors", func() {
			r.Combo("/").
				Get(bind(m.GetCollectorsQuery{}), wrap(GetCollectors)).
				Put(reqEditorRole, limitQuota(m.QUOTA_COLLECTOR), bind(m.AddCollectorCommand{}), wrap(AddCollector)).
				Post(reqEditorRole, bind(m.UpdateCollectorCommand{}), wrap(UpdateCollector))
			r.Get("/:id", wrap(GetCollectorById))
			r.Delete("/:id", reqEditorRole, wrap(DeleteCollector))
		})

		// Monitors
		r.Group("/monitors", func() {
			r.Combo("/").
				Get(bind(m.GetMonitorsQuery{}), wrap(GetMonitors)).
				Put(reqEditorRole, bind(m.AddMonitorCommand{}), wrap(AddMonitor)).
				Post(reqEditorRole, bind(m.UpdateMonitorCommand{}), wrap(UpdateMonitor))
			r.Get("/:id", wrap(GetMonitorById))
			r.Delete("/:id", reqEditorRole, wrap(DeleteMonitor))
		})
		// endpoints
		r.Group("/endpoints", func() {
			r.Combo("/").Get(bind(m.GetEndpointsQuery{}), wrap(GetEndpoints)).
				Put(reqEditorRole, limitQuota(m.QUOTA_ENDPOINT), bind(m.AddEndpointCommand{}), wrap(AddEndpoint)).
				Post(reqEditorRole, bind(m.UpdateEndpointCommand{}), wrap(UpdateEndpoint))
			r.Get("/:id", wrap(GetEndpointById))
			r.Delete("/:id", reqEditorRole, wrap(DeleteEndpoint))
			r.Get("/discover", reqEditorRole, bind(m.EndpointDiscoveryCommand{}), wrap(DiscoverEndpoint))
		})

		r.Get("/monitor_types", wrap(GetMonitorTypes))

		//Events
		r.Get("/events", bind(m.GetEventsQuery{}), wrap(GetEvents))

		//Get Graph data from Graphite.
		r.Any("/graphite/*", GraphiteProxy)

=======
>>>>>>> 9da5ef3c
	}, reqSignedIn)

	// admin api
	r.Group("/api/admin", func() {
		r.Get("/settings", AdminGetSettings)
		r.Post("/users", bind(dtos.AdminCreateUserForm{}), AdminCreateUser)
		r.Put("/users/:id/password", bind(dtos.AdminUpdateUserPasswordForm{}), AdminUpdateUserPassword)
		r.Put("/users/:id/permissions", bind(dtos.AdminUpdateUserPermissionsForm{}), AdminUpdateUserPermissions)
		r.Delete("/users/:id", AdminDeleteUser)
		r.Get("/users/:id/quotas", wrap(GetUserQuotas))
		r.Put("/users/:id/quotas/:target", bind(m.UpdateUserQuotaCmd{}), wrap(UpdateUserQuota))
	}, reqGrafanaAdmin)

	// rendering
	r.Get("/render/*", reqSignedIn, RenderToPng)

	r.Any("/socket.io/", SocketIO)

	r.NotFound(NotFoundHandler)
}<|MERGE_RESOLUTION|>--- conflicted
+++ resolved
@@ -14,11 +14,7 @@
 	reqGrafanaAdmin := middleware.Auth(&middleware.AuthOptions{ReqSignedIn: true, ReqGrafanaAdmin: true})
 	reqEditorRole := middleware.RoleAuth(m.ROLE_EDITOR, m.ROLE_ADMIN)
 	regOrgAdmin := middleware.RoleAuth(m.ROLE_ADMIN)
-<<<<<<< HEAD
-	limitQuota := middleware.LimitQuota
-=======
 	quota := middleware.Quota
->>>>>>> 9da5ef3c
 	bind := binding.Bind
 
 	// not logged in views
@@ -99,17 +95,6 @@
 			r.Put("/:id", bind(m.UpdateUserCommand{}), wrap(UpdateUser))
 		}, reqGrafanaAdmin)
 
-<<<<<<< HEAD
-		// current org of signed in user.
-		r.Group("/org", func() {
-			r.Get("/", wrap(GetOrgCurrent))
-			r.Get("/quotas", wrap(GetQuotas))
-		})
-
-		r.Group("/org", func() {
-			r.Put("/", bind(m.UpdateOrgCommand{}), wrap(UpdateOrgCurrent))
-			r.Post("/users", limitQuota(m.QUOTA_USER), bind(m.AddOrgUserCommand{}), wrap(AddOrgUserToCurrentOrg))
-=======
 		// org information available to all users.
 		r.Group("/org", func() {
 			r.Get("/", wrap(GetOrgCurrent))
@@ -121,7 +106,6 @@
 			r.Put("/", bind(dtos.UpdateOrgForm{}), wrap(UpdateOrgCurrent))
 			r.Put("/address", bind(dtos.UpdateOrgAddressForm{}), wrap(UpdateOrgAddressCurrent))
 			r.Post("/users", quota("user"), bind(m.AddOrgUserCommand{}), wrap(AddOrgUserToCurrentOrg))
->>>>>>> 9da5ef3c
 			r.Get("/users", wrap(GetOrgUsersForCurrentOrg))
 			r.Patch("/users/:userId", bind(m.UpdateOrgUserCommand{}), wrap(UpdateOrgUserForCurrentOrg))
 			r.Delete("/users/:userId", wrap(RemoveOrgUserForCurrentOrg))
@@ -149,11 +133,7 @@
 			r.Patch("/users/:userId", bind(m.UpdateOrgUserCommand{}), wrap(UpdateOrgUser))
 			r.Delete("/users/:userId", wrap(RemoveOrgUser))
 			r.Get("/quotas", wrap(GetOrgQuotas))
-<<<<<<< HEAD
-			r.Put("/quotas/:target", bind(m.UpdateQuotaCmd{}), wrap(UpdateOrgQuota))
-=======
 			r.Put("/quotas/:target", bind(m.UpdateOrgQuotaCmd{}), wrap(UpdateOrgQuota))
->>>>>>> 9da5ef3c
 		}, reqGrafanaAdmin)
 
 		// auth api keys
@@ -166,11 +146,7 @@
 		// Data sources
 		r.Group("/datasources", func() {
 			r.Get("/", GetDataSources)
-<<<<<<< HEAD
-			r.Post("/", limitQuota(m.QUOTA_DATASOURCE), bind(m.AddDataSourceCommand{}), AddDataSource)
-=======
 			r.Post("/", quota("data_source"), bind(m.AddDataSourceCommand{}), AddDataSource)
->>>>>>> 9da5ef3c
 			r.Put("/:id", bind(m.UpdateDataSourceCommand{}), UpdateDataSource)
 			r.Delete("/:id", DeleteDataSource)
 			r.Get("/:id", GetDataSourceById)
@@ -196,12 +172,11 @@
 		// metrics
 		r.Get("/metrics/test", GetTestMetrics)
 
-<<<<<<< HEAD
 		// collectors
 		r.Group("/collectors", func() {
 			r.Combo("/").
 				Get(bind(m.GetCollectorsQuery{}), wrap(GetCollectors)).
-				Put(reqEditorRole, limitQuota(m.QUOTA_COLLECTOR), bind(m.AddCollectorCommand{}), wrap(AddCollector)).
+				Put(reqEditorRole, quota("collector"), bind(m.AddCollectorCommand{}), wrap(AddCollector)).
 				Post(reqEditorRole, bind(m.UpdateCollectorCommand{}), wrap(UpdateCollector))
 			r.Get("/:id", wrap(GetCollectorById))
 			r.Delete("/:id", reqEditorRole, wrap(DeleteCollector))
@@ -219,7 +194,7 @@
 		// endpoints
 		r.Group("/endpoints", func() {
 			r.Combo("/").Get(bind(m.GetEndpointsQuery{}), wrap(GetEndpoints)).
-				Put(reqEditorRole, limitQuota(m.QUOTA_ENDPOINT), bind(m.AddEndpointCommand{}), wrap(AddEndpoint)).
+				Put(reqEditorRole, quota("endpoint"), bind(m.AddEndpointCommand{}), wrap(AddEndpoint)).
 				Post(reqEditorRole, bind(m.UpdateEndpointCommand{}), wrap(UpdateEndpoint))
 			r.Get("/:id", wrap(GetEndpointById))
 			r.Delete("/:id", reqEditorRole, wrap(DeleteEndpoint))
@@ -234,8 +209,6 @@
 		//Get Graph data from Graphite.
 		r.Any("/graphite/*", GraphiteProxy)
 
-=======
->>>>>>> 9da5ef3c
 	}, reqSignedIn)
 
 	// admin api
