 package api

import (
<<<<<<< HEAD
	"github.com/Unknwon/macaron"
	"github.com/wangy1931/grafana/pkg/api/dtos"
	"github.com/wangy1931/grafana/pkg/middleware"
	m "github.com/wangy1931/grafana/pkg/models"
	"github.com/macaron-contrib/binding"
=======
	"github.com/go-macaron/binding"
	"github.com/grafana/grafana/pkg/api/avatar"
	"github.com/grafana/grafana/pkg/api/dtos"
	"github.com/grafana/grafana/pkg/api/live"
	"github.com/grafana/grafana/pkg/middleware"
	m "github.com/grafana/grafana/pkg/models"
	"gopkg.in/macaron.v1"
>>>>>>> 2bf305b1
)

// Register adds http routes
func Register(r *macaron.Macaron) {
	reqSignedIn := middleware.Auth(&middleware.AuthOptions{ReqSignedIn: true})
	reqGrafanaAdmin := middleware.Auth(&middleware.AuthOptions{ReqSignedIn: true, ReqGrafanaAdmin: true})
	reqEditorRole := middleware.RoleAuth(m.ROLE_EDITOR, m.ROLE_ADMIN)
	reqOrgAdmin := middleware.RoleAuth(m.ROLE_ADMIN)
	quota := middleware.Quota
	bind := binding.Bind

	// not logged in views
	r.Get("/", reqSignedIn, Index)
	r.Get("/logout", Logout)
	r.Post("/login", quota("session"), bind(dtos.LoginCommand{}), wrap(LoginPost))
	r.Get("/login/:name", quota("session"), OAuthLogin)
	r.Get("/login", LoginView)
	r.Get("/invite/:code", Index)

	// authed views
	r.Get("/profile/", reqSignedIn, Index)
	r.Get("/org/", reqSignedIn, Index)
	r.Get("/org/new", reqSignedIn, Index)
	r.Get("/datasources/", reqSignedIn, Index)
	r.Get("/datasources/edit/*", reqSignedIn, Index)
	r.Get("/org/users/", reqSignedIn, Index)
	r.Get("/org/apikeys/", reqSignedIn, Index)
	r.Get("/dashboard/import/", reqSignedIn, Index)
	r.Get("/admin", reqGrafanaAdmin, Index)
	r.Get("/admin/settings", reqGrafanaAdmin, Index)
	r.Get("/admin/users", reqGrafanaAdmin, Index)
	r.Get("/admin/users/create", reqGrafanaAdmin, Index)
	r.Get("/admin/users/edit/:id", reqGrafanaAdmin, Index)
	r.Get("/admin/orgs", reqGrafanaAdmin, Index)
	r.Get("/admin/orgs/edit/:id", reqGrafanaAdmin, Index)
	r.Get("/admin/stats", reqGrafanaAdmin, Index)

	r.Get("/styleguide", reqSignedIn, Index)

	r.Get("/plugins", reqSignedIn, Index)
	r.Get("/plugins/:id/edit", reqSignedIn, Index)
	r.Get("/plugins/:id/page/:page", reqSignedIn, Index)

	r.Get("/dashboard/*", reqSignedIn, Index)
	r.Get("/dashboard-solo/*", reqSignedIn, Index)

<<<<<<< HEAD
  // alerts and oncallers
	r.Get("/alerts", reqSignedIn, Index)
	r.Get("/oncallers", reqSignedIn, Index)
=======
	r.Get("/playlists/", reqSignedIn, Index)
	r.Get("/playlists/*", reqSignedIn, Index)
>>>>>>> 2bf305b1

	// sign up
  //TODO comment out before we will strong
	//r.Get("/signup", Index)
	//r.Get("/api/user/signup/options", wrap(GetSignUpOptions))
	//r.Post("/api/user/signup", quota("user"), bind(dtos.SignUpForm{}), wrap(SignUp))
	//r.Post("/api/user/signup/step2", bind(dtos.SignUpStep2Form{}), wrap(SignUpStep2))

  r.Post("/api/user/signup/propose",quota("user"), bind(dtos.ProposeUsers{}), wrap(ProposeToUse))

	// invited
	r.Get("/api/user/invite/:code", wrap(GetInviteInfoByCode))
	r.Post("/api/user/invite/complete", bind(dtos.CompleteInviteForm{}), wrap(CompleteInvite))

	// reset password
	r.Get("/user/password/send-reset-email", Index)
	r.Get("/user/password/reset", Index)

	r.Post("/api/user/password/send-reset-email", bind(dtos.SendResetPasswordEmailForm{}), wrap(SendResetPasswordEmail))
	r.Post("/api/user/password/reset", bind(dtos.ResetUserPasswordForm{}), wrap(ResetPassword))

	// dashboard snapshots
	r.Get("/dashboard/snapshot/*", Index)
	r.Get("/dashboard/snapshots/", reqSignedIn, Index)

	// api for dashboard snapshots
	r.Post("/api/snapshots/", bind(m.CreateDashboardSnapshotCommand{}), CreateDashboardSnapshot)
	r.Get("/api/snapshot/shared-options/", GetSharingOptions)
	r.Get("/api/snapshots/:key", GetDashboardSnapshot)
	r.Get("/api/snapshots-delete/:key", reqEditorRole, DeleteDashboardSnapshot)

	// api renew session based on remember cookie
	r.Get("/api/login/ping", quota("session"), LoginApiPing)

	// authed api
	r.Group("/api", func() {

		// user (signed in)
		r.Group("/user", func() {
			r.Get("/", wrap(GetSignedInUser))
			r.Put("/", bind(m.UpdateUserCommand{}), wrap(UpdateSignedInUser))
			r.Post("/using/:id", wrap(UserSetUsingOrg))
			r.Get("/orgs", wrap(GetSignedInUserOrgList))
			r.Post("/stars/dashboard/:id", wrap(StarDashboard))
			r.Delete("/stars/dashboard/:id", wrap(UnstarDashboard))
			r.Put("/password", bind(m.ChangeUserPasswordCommand{}), wrap(ChangeUserPassword))
			r.Get("/quotas", wrap(GetUserQuotas))
      r.Get("/system",wrap(GetCurrentUserSystem))
		})

		r.Group("/system", func() {
			r.Post("/pick", bind(m.AddOrUpdateSystemPick{}), wrap(AddOrUpdatePickSystem))
		})
		// users (admin permission required)
		r.Group("/users", func() {
			r.Get("/", wrap(SearchUsers))
			r.Get("/:id", wrap(GetUserById))
			r.Get("/:id/orgs", wrap(GetUserOrgList))
			r.Put("/:id", bind(m.UpdateUserCommand{}), wrap(UpdateUser))
		}, reqGrafanaAdmin)

		// org information available to all users.
		r.Group("/org", func() {
			r.Get("/", wrap(GetOrgCurrent))
			r.Get("/quotas", wrap(GetOrgQuotas))
		})

		// current org
		r.Group("/org", func() {
			r.Put("/", bind(dtos.UpdateOrgForm{}), wrap(UpdateOrgCurrent))
			r.Put("/address", bind(dtos.UpdateOrgAddressForm{}), wrap(UpdateOrgAddressCurrent))
			r.Post("/users", quota("user"), bind(m.AddOrgUserCommand{}), wrap(AddOrgUserToCurrentOrg))
			r.Get("/users", wrap(GetOrgUsersForCurrentOrg))
			r.Patch("/users/:userId", bind(m.UpdateOrgUserCommand{}), wrap(UpdateOrgUserForCurrentOrg))
			r.Delete("/users/:userId", wrap(RemoveOrgUserForCurrentOrg))

			// invites
			r.Get("/invites", wrap(GetPendingOrgInvites))
			r.Post("/invites", quota("user"), bind(dtos.AddInviteForm{}), wrap(AddOrgInvite))
			r.Patch("/invites/:code/revoke", wrap(RevokeInvite))

<<<<<<< HEAD
			// system
			r.Put("/system", bind(dtos.UpdateSystems{}), wrap(UpdateSystems))
			r.Post("/system", bind(m.AddSystemsCommand{}), wrap(AddNewSystems))
			r.Get("/system", wrap(GetSystemsForCurrentOrg))
		}, regOrgAdmin)
=======
		}, reqOrgAdmin)
>>>>>>> 2bf305b1

		// create new org
		r.Post("/orgs", quota("org"), bind(m.CreateOrgCommand{}), wrap(CreateOrg))

		// search all orgs
		r.Get("/orgs", reqGrafanaAdmin, wrap(SearchOrgs))

		// orgs (admin routes)
		r.Group("/orgs/:orgId", func() {
			r.Get("/", wrap(GetOrgById))
			r.Put("/", bind(dtos.UpdateOrgForm{}), wrap(UpdateOrg))
			r.Put("/address", bind(dtos.UpdateOrgAddressForm{}), wrap(UpdateOrgAddress))
			r.Delete("/", wrap(DeleteOrgById))
			r.Get("/users", wrap(GetOrgUsers))
			r.Post("/users", bind(m.AddOrgUserCommand{}), wrap(AddOrgUser))
			r.Patch("/users/:userId", bind(m.UpdateOrgUserCommand{}), wrap(UpdateOrgUser))
			r.Delete("/users/:userId", wrap(RemoveOrgUser))
			r.Get("/quotas", wrap(GetOrgQuotas))
			r.Put("/quotas/:target", bind(m.UpdateOrgQuotaCmd{}), wrap(UpdateOrgQuota))
		}, reqGrafanaAdmin)

		// orgs (admin routes)
		r.Group("/orgs/name/:name", func() {
			r.Get("/", wrap(GetOrgByName))
		}, reqGrafanaAdmin)

		// auth api keys
    //TODO you can check username -->get user system --> get key
    r.Get("/auth/keys/", wrap(GetApiKeys))
		r.Group("/auth/keys", func() {
			r.Post("/", quota("api_key"), bind(m.AddApiKeyCommand{}), wrap(AddApiKey))
			r.Delete("/:id", wrap(DeleteApiKey))
		}, reqOrgAdmin)

		// Data sources
		r.Group("/datasources", func() {
			r.Get("/", GetDataSources)
			r.Post("/", quota("data_source"), bind(m.AddDataSourceCommand{}), AddDataSource)
			r.Put("/:id", bind(m.UpdateDataSourceCommand{}), UpdateDataSource)
			r.Delete("/:id", DeleteDataSource)
			r.Get("/:id", wrap(GetDataSourceById))
			r.Get("/name/:name", wrap(GetDataSourceByName))
		}, reqOrgAdmin)

		r.Get("/datasources/id/:name", wrap(GetDataSourceIdByName), reqSignedIn)

		r.Group("/plugins", func() {
			r.Get("/", wrap(GetPluginList))

			r.Get("/:pluginId/readme", wrap(GetPluginReadme))
			r.Get("/:pluginId/dashboards/", wrap(GetPluginDashboards))
			r.Get("/:pluginId/settings", wrap(GetPluginSettingById))
			r.Post("/:pluginId/settings", bind(m.UpdatePluginSettingCmd{}), wrap(UpdatePluginSetting))
		}, reqOrgAdmin)

		// Alert source
    r.Get("/customized_sources", GetCustomizedSource)

		r.Get("/frontend/settings/", GetFrontendSettings)
		r.Any("/datasources/proxy/:id/*", reqSignedIn, ProxyDataSourceRequest)
		r.Any("/datasources/proxy/:id", reqSignedIn, ProxyDataSourceRequest)

		// Dashboard
		r.Group("/dashboards", func() {
			r.Combo("/db/:slug").Get(GetDashboard).Delete(DeleteDashboard)
			r.Post("/db", reqEditorRole, bind(m.SaveDashboardCommand{}), PostDashboard)
			r.Get("/file/:file", GetDashboardFromJsonFile)
			r.Get("/home", GetHomeDashboard)
			r.Get("/tags", GetDashboardTags)
<<<<<<< HEAD
      r.Post("/system", reqEditorRole, bind(m.AddSystemDashboardCommand{}), AddOrUpdateSystemDashbord)
=======
			r.Post("/import", bind(dtos.ImportDashboardCommand{}), wrap(ImportDashboard))
		})

		// Dashboard snapshots
		r.Group("/dashboard/snapshots", func() {
			r.Get("/", wrap(SearchDashboardSnapshots))
		})

		// Playlist
		r.Group("/playlists", func() {
			r.Get("/", wrap(SearchPlaylists))
			r.Get("/:id", ValidateOrgPlaylist, wrap(GetPlaylist))
			r.Get("/:id/items", ValidateOrgPlaylist, wrap(GetPlaylistItems))
			r.Get("/:id/dashboards", ValidateOrgPlaylist, wrap(GetPlaylistDashboards))
			r.Delete("/:id", reqEditorRole, ValidateOrgPlaylist, wrap(DeletePlaylist))
			r.Put("/:id", reqEditorRole, bind(m.UpdatePlaylistCommand{}), ValidateOrgPlaylist, wrap(UpdatePlaylist))
			r.Post("/", reqEditorRole, bind(m.CreatePlaylistCommand{}), wrap(CreatePlaylist))
>>>>>>> 2bf305b1
		})

		// Search
		r.Get("/search/", Search)

		// metrics
		r.Get("/metrics/test", GetTestMetrics)

		r.Group("/static", func() {
			//dashboard
			r.Get("/:name", GetStaticFile)
			//template
			r.Get("/template/:name",GetDashboardTemplate)
			//alertdef
			r.Get("/alertd/:name",GetAlertDef)
		})
	}, reqSignedIn)

	// admin api
	r.Group("/api/admin", func() {
		r.Get("/settings", AdminGetSettings)
		r.Post("/users", bind(dtos.AdminCreateUserForm{}), AdminCreateUser)
		r.Put("/users/:id/password", bind(dtos.AdminUpdateUserPasswordForm{}), AdminUpdateUserPassword)
		r.Put("/users/:id/permissions", bind(dtos.AdminUpdateUserPermissionsForm{}), AdminUpdateUserPermissions)
		r.Delete("/users/:id", AdminDeleteUser)
		r.Get("/users/:id/quotas", wrap(GetUserQuotas))
		r.Put("/users/:id/quotas/:target", bind(m.UpdateUserQuotaCmd{}), wrap(UpdateUserQuota))
<<<<<<< HEAD
		r.Get("/customer", wrap(GetAllCustomerUsers))
=======
		r.Get("/stats", AdminGetStats)
>>>>>>> 2bf305b1
	}, reqGrafanaAdmin)

	// rendering
	r.Get("/render/*", reqSignedIn, RenderToPng)

	// Gravatar service.
	avt := avatar.CacheServer()
	r.Get("/avatar/:hash", avt.ServeHTTP)

	// Websocket
	liveConn := live.New()
	r.Any("/ws", liveConn.Serve)

	// streams
	r.Post("/api/streams/push", reqSignedIn, bind(dtos.StreamMessage{}), liveConn.PushToStream)

	InitAppPluginRoutes(r)

}<|MERGE_RESOLUTION|>--- conflicted
+++ resolved
@@ -1,21 +1,13 @@
- package api
+package api
 
 import (
-<<<<<<< HEAD
-	"github.com/Unknwon/macaron"
+	"github.com/go-macaron/binding"
+	"github.com/wangy1931/grafana/pkg/api/avatar"
 	"github.com/wangy1931/grafana/pkg/api/dtos"
+	"github.com/wangy1931/grafana/pkg/api/live"
 	"github.com/wangy1931/grafana/pkg/middleware"
 	m "github.com/wangy1931/grafana/pkg/models"
-	"github.com/macaron-contrib/binding"
-=======
-	"github.com/go-macaron/binding"
-	"github.com/grafana/grafana/pkg/api/avatar"
-	"github.com/grafana/grafana/pkg/api/dtos"
-	"github.com/grafana/grafana/pkg/api/live"
-	"github.com/grafana/grafana/pkg/middleware"
-	m "github.com/grafana/grafana/pkg/models"
 	"gopkg.in/macaron.v1"
->>>>>>> 2bf305b1
 )
 
 // Register adds http routes
@@ -62,14 +54,12 @@
 	r.Get("/dashboard/*", reqSignedIn, Index)
 	r.Get("/dashboard-solo/*", reqSignedIn, Index)
 
-<<<<<<< HEAD
+	r.Get("/playlists/", reqSignedIn, Index)
+	r.Get("/playlists/*", reqSignedIn, Index)
+
   // alerts and oncallers
 	r.Get("/alerts", reqSignedIn, Index)
 	r.Get("/oncallers", reqSignedIn, Index)
-=======
-	r.Get("/playlists/", reqSignedIn, Index)
-	r.Get("/playlists/*", reqSignedIn, Index)
->>>>>>> 2bf305b1
 
 	// sign up
   //TODO comment out before we will strong
@@ -151,15 +141,11 @@
 			r.Post("/invites", quota("user"), bind(dtos.AddInviteForm{}), wrap(AddOrgInvite))
 			r.Patch("/invites/:code/revoke", wrap(RevokeInvite))
 
-<<<<<<< HEAD
 			// system
 			r.Put("/system", bind(dtos.UpdateSystems{}), wrap(UpdateSystems))
 			r.Post("/system", bind(m.AddSystemsCommand{}), wrap(AddNewSystems))
 			r.Get("/system", wrap(GetSystemsForCurrentOrg))
 		}, regOrgAdmin)
-=======
-		}, reqOrgAdmin)
->>>>>>> 2bf305b1
 
 		// create new org
 		r.Post("/orgs", quota("org"), bind(m.CreateOrgCommand{}), wrap(CreateOrg))
@@ -190,6 +176,7 @@
     //TODO you can check username -->get user system --> get key
     r.Get("/auth/keys/", wrap(GetApiKeys))
 		r.Group("/auth/keys", func() {
+			r.Get("/", wrap(GetApiKeys))
 			r.Post("/", quota("api_key"), bind(m.AddApiKeyCommand{}), wrap(AddApiKey))
 			r.Delete("/:id", wrap(DeleteApiKey))
 		}, reqOrgAdmin)
@@ -229,10 +216,8 @@
 			r.Get("/file/:file", GetDashboardFromJsonFile)
 			r.Get("/home", GetHomeDashboard)
 			r.Get("/tags", GetDashboardTags)
-<<<<<<< HEAD
-      r.Post("/system", reqEditorRole, bind(m.AddSystemDashboardCommand{}), AddOrUpdateSystemDashbord)
-=======
 			r.Post("/import", bind(dtos.ImportDashboardCommand{}), wrap(ImportDashboard))
+			r.Post("/system", reqEditorRole, bind(m.AddSystemDashboardCommand{}), AddOrUpdateSystemDashbord)
 		})
 
 		// Dashboard snapshots
@@ -249,8 +234,7 @@
 			r.Delete("/:id", reqEditorRole, ValidateOrgPlaylist, wrap(DeletePlaylist))
 			r.Put("/:id", reqEditorRole, bind(m.UpdatePlaylistCommand{}), ValidateOrgPlaylist, wrap(UpdatePlaylist))
 			r.Post("/", reqEditorRole, bind(m.CreatePlaylistCommand{}), wrap(CreatePlaylist))
->>>>>>> 2bf305b1
-		})
+      		})
 
 		// Search
 		r.Get("/search/", Search)
@@ -277,11 +261,8 @@
 		r.Delete("/users/:id", AdminDeleteUser)
 		r.Get("/users/:id/quotas", wrap(GetUserQuotas))
 		r.Put("/users/:id/quotas/:target", bind(m.UpdateUserQuotaCmd{}), wrap(UpdateUserQuota))
-<<<<<<< HEAD
+		r.Get("/stats", AdminGetStats)
 		r.Get("/customer", wrap(GetAllCustomerUsers))
-=======
-		r.Get("/stats", AdminGetStats)
->>>>>>> 2bf305b1
 	}, reqGrafanaAdmin)
 
 	// rendering
