--- conflicted
+++ resolved
@@ -102,16 +102,12 @@
 		header[k] = v
 	}
 	ctx.Resp.WriteHeader(r.status)
-<<<<<<< HEAD
-	enc := jsoniter.ConfigCompatibleWithStandardLibrary.NewEncoder(ctx.Resp)
-=======
 
 	// Use a configuration that's compatible with the standard library
 	// to minimize the risk of introducing bugs. This will make sure
 	// that map keys is ordered.
 	jsonCfg := jsoniter.ConfigCompatibleWithStandardLibrary
 	enc := jsonCfg.NewEncoder(ctx.Resp)
->>>>>>> f62eb28f
 	if err := enc.Encode(r.body); err != nil {
 		ctx.Logger.Error("Error writing to response", "err", err)
 	}
