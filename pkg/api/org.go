--- conflicted
+++ resolved
@@ -92,8 +92,6 @@
 	return ApiSuccess("Organization updated")
 }
 
-<<<<<<< HEAD
-=======
 // PUT /api/org/address
 func UpdateOrgAddressCurrent(c *middleware.Context, form dtos.UpdateOrgAddressForm) Response {
 	return updateOrgAddressHelper(form, c.OrgId)
@@ -124,7 +122,6 @@
 	return ApiSuccess("Address updated")
 }
 
->>>>>>> cb7424ce
 // GET /api/orgs/:orgId
 func DeleteOrgById(c *middleware.Context) Response {
 	if err := bus.Dispatch(&m.DeleteOrgCommand{Id: c.ParamsInt64(":orgId")}); err != nil {
