--- conflicted
+++ resolved
@@ -125,16 +125,11 @@
 	if err := web.Bind(c.Req, &form); err != nil {
 		return response.Error(http.StatusBadRequest, "bad request data", err)
 	}
-<<<<<<< HEAD
-	return hs.updateOrgHelper(c.Req.Context(), form, c.ParamsInt64(":orgId"))
-=======
-
 	orgId, err := strconv.ParseInt(web.Params(c.Req)[":orgId"], 10, 64)
 	if err != nil {
 		return response.Error(http.StatusBadRequest, "orgId is invalid", err)
 	}
-	return updateOrgHelper(c.Req.Context(), form, orgId)
->>>>>>> b98a1d79
+	return hs.updateOrgHelper(c.Req.Context(), form, orgId)
 }
 
 func (hs *HTTPServer) updateOrgHelper(ctx context.Context, form dtos.UpdateOrgForm, orgID int64) response.Response {
@@ -164,15 +159,11 @@
 	if err := web.Bind(c.Req, &form); err != nil {
 		return response.Error(http.StatusBadRequest, "bad request data", err)
 	}
-<<<<<<< HEAD
-	return hs.updateOrgAddressHelper(c.Req.Context(), form, c.ParamsInt64(":orgId"))
-=======
 	orgId, err := strconv.ParseInt(web.Params(c.Req)[":orgId"], 10, 64)
 	if err != nil {
 		return response.Error(http.StatusBadRequest, "orgId is invalid", err)
 	}
-	return updateOrgAddressHelper(c.Req.Context(), form, orgId)
->>>>>>> b98a1d79
+	return hs.updateOrgAddressHelper(c.Req.Context(), form, orgId)
 }
 
 func (hs *HTTPServer) updateOrgAddressHelper(ctx context.Context, form dtos.UpdateOrgAddressForm, orgID int64) response.Response {
@@ -196,16 +187,11 @@
 }
 
 // DELETE /api/orgs/:orgId
-<<<<<<< HEAD
 func (hs *HTTPServer) DeleteOrgByID(c *models.ReqContext) response.Response {
-	orgID := c.ParamsInt64(":orgId")
-=======
-func DeleteOrgByID(c *models.ReqContext) response.Response {
 	orgID, err := strconv.ParseInt(web.Params(c.Req)[":orgId"], 10, 64)
 	if err != nil {
 		return response.Error(http.StatusBadRequest, "orgId is invalid", err)
 	}
->>>>>>> b98a1d79
 	// before deleting an org, check if user does not belong to the current org
 	if c.OrgId == orgID {
 		return response.Error(400, "Can not delete org for current user", nil)
