--- conflicted
+++ resolved
@@ -322,8 +322,7 @@
 
 	oauthProviders := hs.SocialService.GetOAuthInfoProviders()
 	frontendSettings.Auth = dtos.FrontendSettingsAuthDTO{
-<<<<<<< HEAD
-		AuthProxyEnableLoginToken:     hs.Cfg.AuthProxyEnableLoginToken,
+		AuthProxyEnableLoginToken:     hs.Cfg.AuthProxy.EnableLoginToken,
 		OAuthSkipOrgRoleUpdateSync:    hs.Cfg.OAuthSkipOrgRoleUpdateSync,
 		SAMLSkipOrgRoleSync:           hs.Cfg.SAMLSkipOrgRoleSync,
 		LDAPSkipOrgRoleSync:           hs.Cfg.LDAPSkipOrgRoleSync,
@@ -337,21 +336,6 @@
 		OktaSkipOrgRoleSync:           parseSkipOrgRoleSyncEnabled(oauthProviders[social.OktaProviderName]),
 		DisableLogin:                  hs.Cfg.DisableLogin,
 		BasicAuthStrongPasswordPolicy: hs.Cfg.BasicAuthStrongPasswordPolicy,
-=======
-		AuthProxyEnableLoginToken:   hs.Cfg.AuthProxy.EnableLoginToken,
-		OAuthSkipOrgRoleUpdateSync:  hs.Cfg.OAuthSkipOrgRoleUpdateSync,
-		SAMLSkipOrgRoleSync:         hs.Cfg.SAMLSkipOrgRoleSync,
-		LDAPSkipOrgRoleSync:         hs.Cfg.LDAPSkipOrgRoleSync,
-		JWTAuthSkipOrgRoleSync:      hs.Cfg.JWTAuth.SkipOrgRoleSync,
-		GoogleSkipOrgRoleSync:       parseSkipOrgRoleSyncEnabled(oauthProviders[social.GoogleProviderName]),
-		GrafanaComSkipOrgRoleSync:   parseSkipOrgRoleSyncEnabled(oauthProviders[social.GrafanaComProviderName]),
-		GenericOAuthSkipOrgRoleSync: parseSkipOrgRoleSyncEnabled(oauthProviders[social.GenericOAuthProviderName]),
-		AzureADSkipOrgRoleSync:      parseSkipOrgRoleSyncEnabled(oauthProviders[social.AzureADProviderName]),
-		GithubSkipOrgRoleSync:       parseSkipOrgRoleSyncEnabled(oauthProviders[social.GitHubProviderName]),
-		GitLabSkipOrgRoleSync:       parseSkipOrgRoleSyncEnabled(oauthProviders[social.GitlabProviderName]),
-		OktaSkipOrgRoleSync:         parseSkipOrgRoleSyncEnabled(oauthProviders[social.OktaProviderName]),
-		DisableLogin:                hs.Cfg.DisableLogin,
->>>>>>> d767c4f6
 	}
 
 	if hs.pluginsCDNService != nil && hs.pluginsCDNService.IsEnabled() {
