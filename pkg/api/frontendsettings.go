--- conflicted
+++ resolved
@@ -149,11 +149,7 @@
 		return nil, err
 	}
 
-<<<<<<< HEAD
 	pluginsToPreload := make([]*plugins.PreloadPlugin, 0)
-=======
-	pluginsToPreload := make([]*PreloadPlugin, 0)
->>>>>>> a2ad0a0f
 	for _, app := range enabledPlugins[plugins.App] {
 		if app.Preload {
 			pluginsToPreload = append(pluginsToPreload, &plugins.PreloadPlugin{
@@ -181,7 +177,6 @@
 			continue
 		}
 
-<<<<<<< HEAD
 		panels[panel.ID] = plugins.PanelDTO{
 			ID:            panel.ID,
 			Name:          panel.Name,
@@ -193,19 +188,6 @@
 			ReleaseState:  string(panel.State),
 			Signature:     string(panel.Signature),
 			Sort:          getPanelSort(panel.ID),
-=======
-		panels[panel.ID] = map[string]interface{}{
-			"id":            panel.ID,
-			"module":        panel.Module,
-			"baseUrl":       panel.BaseURL,
-			"name":          panel.Name,
-			"info":          panel.Info,
-			"hideFromList":  panel.HideFromList,
-			"sort":          getPanelSort(panel.ID),
-			"skipDataQuery": panel.SkipDataQuery,
-			"state":         panel.State,
-			"signature":     panel.Signature,
->>>>>>> a2ad0a0f
 		}
 	}
 
