package api

import (
	"context"
	"crypto/sha256"
	"fmt"
	"hash"
	"net/http"
	"slices"
	"sort"
	"strings"

	"github.com/grafana/grafana/pkg/api/dtos"
	"github.com/grafana/grafana/pkg/api/webassets"
	"github.com/grafana/grafana/pkg/login/social"
	"github.com/grafana/grafana/pkg/plugins"
	"github.com/grafana/grafana/pkg/services/accesscontrol"
	"github.com/grafana/grafana/pkg/services/authn"
	contextmodel "github.com/grafana/grafana/pkg/services/contexthandler/model"
	"github.com/grafana/grafana/pkg/services/datasources"
	"github.com/grafana/grafana/pkg/services/featuremgmt"
	"github.com/grafana/grafana/pkg/services/folder"
	"github.com/grafana/grafana/pkg/services/licensing"
	"github.com/grafana/grafana/pkg/services/pluginsintegration/pluginsettings"
	"github.com/grafana/grafana/pkg/services/pluginsintegration/pluginstore"
	"github.com/grafana/grafana/pkg/services/secrets/kvstore"
	"github.com/grafana/grafana/pkg/setting"
	"github.com/grafana/grafana/pkg/tsdb/grafanads"
	"github.com/grafana/grafana/pkg/util"
)

// Returns a file that is easy to check for changes
// Any changes to the file means we should refresh the frontend
func (hs *HTTPServer) GetFrontendAssets(c *contextmodel.ReqContext) {
	c, span := hs.injectSpan(c, "api.GetFrontendAssets")
	defer span.End()

	hash := sha256.New()
	keys := map[string]any{}

	// BuildVersion
	hash.Reset()
	_, _ = hash.Write([]byte(setting.BuildVersion))
	_, _ = hash.Write([]byte(setting.BuildCommit))
	keys["version"] = fmt.Sprintf("%x", hash.Sum(nil))

	// Plugin configs
	plugins := []string{}
	for _, p := range hs.pluginStore.Plugins(c.Req.Context()) {
		plugins = append(plugins, fmt.Sprintf("%s@%s", p.Name, p.Info.Version))
	}
	keys["plugins"] = sortedHash(plugins, hash)

	// Feature flags
	enabled := []string{}
	for flag, set := range hs.Features.GetEnabled(c.Req.Context()) {
		if set {
			enabled = append(enabled, flag)
		}
	}
	keys["flags"] = sortedHash(enabled, hash)

	// Assets
	hash.Reset()
	dto, err := webassets.GetWebAssets(c.Req.Context(), hs.Cfg, hs.License)
	if err == nil && dto != nil {
		_, _ = hash.Write([]byte(dto.ContentDeliveryURL))
		_, _ = hash.Write([]byte(dto.Dark))
		_, _ = hash.Write([]byte(dto.Light))
		for _, f := range dto.JSFiles {
			_, _ = hash.Write([]byte(f.FilePath))
			_, _ = hash.Write([]byte(f.Integrity))
		}
	}
	keys["assets"] = fmt.Sprintf("%x", hash.Sum(nil))

	c.JSON(http.StatusOK, keys)
}

func sortedHash(vals []string, hash hash.Hash) string {
	hash.Reset()
	sort.Strings(vals)
	for _, v := range vals {
		_, _ = hash.Write([]byte(v))
	}
	return fmt.Sprintf("%x", hash.Sum(nil))
}

func (hs *HTTPServer) GetFrontendSettings(c *contextmodel.ReqContext) {
	settings, err := hs.getFrontendSettings(c)
	if err != nil {
		c.JsonApiErr(400, "Failed to get frontend settings", err)
		return
	}

	c.JSON(http.StatusOK, settings)
}

// getFrontendSettings returns a json object with all the settings needed for front end initialisation.
//
//nolint:gocyclo
func (hs *HTTPServer) getFrontendSettings(c *contextmodel.ReqContext) (*dtos.FrontendSettingsDTO, error) {
	c, span := hs.injectSpan(c, "api.getFrontendSettings")
	defer span.End()

	availablePlugins, err := hs.availablePlugins(c.Req.Context(), c.SignedInUser.GetOrgID())
	if err != nil {
		return nil, err
	}

	apps := make(map[string]*plugins.AppDTO, 0)
	for _, ap := range availablePlugins[plugins.TypeApp] {
		apps[ap.Plugin.ID] = hs.newAppDTO(
			c.Req.Context(),
			ap.Plugin,
			ap.Settings,
		)
	}

	dataSources, err := hs.getFSDataSources(c, availablePlugins)
	if err != nil {
		return nil, err
	}

	defaultDS := "-- Grafana --"
	for n, ds := range dataSources {
		if ds.IsDefault {
			defaultDS = n
		}
	}

	panels := make(map[string]plugins.PanelDTO)
	for _, ap := range availablePlugins[plugins.TypePanel] {
		panel := ap.Plugin
		if panel.State == plugins.ReleaseStateAlpha && !hs.Cfg.PluginsEnableAlpha {
			continue
		}

		if panel.ID == "datagrid" && !hs.Features.IsEnabled(c.Req.Context(), featuremgmt.FlagEnableDatagridEditing) {
			continue
		}

		panels[panel.ID] = plugins.PanelDTO{
			ID:              panel.ID,
			Name:            panel.Name,
			AliasIDs:        panel.AliasIDs,
			Info:            panel.Info,
			Module:          panel.Module,
			ModuleHash:      hs.pluginAssets.ModuleHash(c.Req.Context(), panel),
			BaseURL:         panel.BaseURL,
			SkipDataQuery:   panel.SkipDataQuery,
			HideFromList:    panel.HideFromList,
			ReleaseState:    string(panel.State),
			Signature:       string(panel.Signature),
			Sort:            getPanelSort(panel.ID),
			Angular:         panel.Angular,
			LoadingStrategy: hs.pluginAssets.LoadingStrategy(c.Req.Context(), panel),
		}
	}

	hideVersion := hs.Cfg.Anonymous.HideVersion && !c.IsSignedIn
	version := setting.BuildVersion
	commit := setting.BuildCommit
	commitShort := getShortCommitHash(setting.BuildCommit, 10)
	buildstamp := setting.BuildStamp
	versionString := fmt.Sprintf(`%s v%s (%s)`, setting.ApplicationName, version, commitShort)

	if hideVersion {
		version = ""
		versionString = setting.ApplicationName
		commit = ""
		commitShort = ""
		buildstamp = 0
	}

	hasAccess := accesscontrol.HasAccess(hs.AccessControl, c)
	secretsManagerPluginEnabled := kvstore.EvaluateRemoteSecretsPlugin(c.Req.Context(), hs.secretsPluginManager, hs.Cfg) == nil
	trustedTypesDefaultPolicyEnabled := (hs.Cfg.CSPEnabled && strings.Contains(hs.Cfg.CSPTemplate, "require-trusted-types-for")) || (hs.Cfg.CSPReportOnlyEnabled && strings.Contains(hs.Cfg.CSPReportOnlyTemplate, "require-trusted-types-for"))
	isCloudMigrationTarget := hs.Features.IsEnabled(c.Req.Context(), featuremgmt.FlagOnPremToCloudMigrations) && hs.Cfg.CloudMigration.IsTarget
	featureToggles := hs.Features.GetEnabled(c.Req.Context())
	// this is needed for backwards compatibility with external plugins
	// we should remove this once we can be sure that no external plugins rely on this
	featureToggles["topnav"] = true

	frontendSettings := &dtos.FrontendSettingsDTO{
		DefaultDatasource:                   defaultDS,
		Datasources:                         dataSources,
		MinRefreshInterval:                  hs.Cfg.MinRefreshInterval,
		Panels:                              panels,
		Apps:                                apps,
		AppUrl:                              hs.Cfg.AppURL,
		AppSubUrl:                           hs.Cfg.AppSubURL,
		AllowOrgCreate:                      (hs.Cfg.AllowUserOrgCreate && c.IsSignedIn) || c.IsGrafanaAdmin,
		AuthProxyEnabled:                    hs.Cfg.AuthProxy.Enabled,
		LdapEnabled:                         hs.Cfg.LDAPAuthEnabled,
		JwtHeaderName:                       hs.Cfg.JWTAuth.HeaderName,
		JwtUrlLogin:                         hs.Cfg.JWTAuth.URLLogin,
		LiveEnabled:                         hs.Cfg.LiveMaxConnections != 0,
		AutoAssignOrg:                       hs.Cfg.AutoAssignOrg,
		VerifyEmailEnabled:                  hs.Cfg.VerifyEmailEnabled,
		SigV4AuthEnabled:                    hs.Cfg.SigV4AuthEnabled,
		AzureAuthEnabled:                    hs.Cfg.AzureAuthEnabled,
		RbacEnabled:                         true,
		ExploreEnabled:                      hs.Cfg.ExploreEnabled,
		HelpEnabled:                         hs.Cfg.HelpEnabled,
		ProfileEnabled:                      hs.Cfg.ProfileEnabled,
		NewsFeedEnabled:                     hs.Cfg.NewsFeedEnabled,
		QueryHistoryEnabled:                 hs.Cfg.QueryHistoryEnabled,
		GoogleAnalyticsId:                   hs.Cfg.GoogleAnalyticsID,
		GoogleAnalytics4Id:                  hs.Cfg.GoogleAnalytics4ID,
		GoogleAnalytics4SendManualPageViews: hs.Cfg.GoogleAnalytics4SendManualPageViews,
		RudderstackWriteKey:                 hs.Cfg.RudderstackWriteKey,
		RudderstackDataPlaneUrl:             hs.Cfg.RudderstackDataPlaneURL,
		RudderstackSdkUrl:                   hs.Cfg.RudderstackSDKURL,
		RudderstackConfigUrl:                hs.Cfg.RudderstackConfigURL,
		RudderstackIntegrationsUrl:          hs.Cfg.RudderstackIntegrationsURL,
		AnalyticsConsoleReporting:           hs.Cfg.FrontendAnalyticsConsoleReporting,
		DashboardPerformanceMetrics:         hs.Cfg.DashboardPerformanceMetrics,
		FeedbackLinksEnabled:                hs.Cfg.FeedbackLinksEnabled,
		ApplicationInsightsConnectionString: hs.Cfg.ApplicationInsightsConnectionString,
		ApplicationInsightsEndpointUrl:      hs.Cfg.ApplicationInsightsEndpointUrl,
		DisableLoginForm:                    hs.Cfg.DisableLoginForm,
		DisableUserSignUp:                   !hs.Cfg.AllowUserSignUp,
		LoginHint:                           hs.Cfg.LoginHint,
		PasswordHint:                        hs.Cfg.PasswordHint,
		ExternalUserMngInfo:                 hs.Cfg.ExternalUserMngInfo,
		ExternalUserMngLinkUrl:              hs.Cfg.ExternalUserMngLinkUrl,
		ExternalUserMngLinkName:             hs.Cfg.ExternalUserMngLinkName,
		ExternalUserMngAnalytics:            hs.Cfg.ExternalUserMngAnalytics,
		ExternalUserMngAnalyticsParams:      hs.Cfg.ExternalUserMngAnalyticsParams,
		ViewersCanEdit:                      hs.Cfg.ViewersCanEdit,
		AngularSupportEnabled:               hs.Cfg.AngularSupportEnabled,
		EditorsCanAdmin:                     hs.Cfg.EditorsCanAdmin,
		DisableSanitizeHtml:                 hs.Cfg.DisableSanitizeHtml,
		TrustedTypesDefaultPolicyEnabled:    trustedTypesDefaultPolicyEnabled,
		CSPReportOnlyEnabled:                hs.Cfg.CSPReportOnlyEnabled,
		DateFormats:                         hs.Cfg.DateFormats,
		SecureSocksDSProxyEnabled:           hs.Cfg.SecureSocksDSProxy.Enabled && hs.Cfg.SecureSocksDSProxy.ShowUI,
		EnableFrontendSandboxForPlugins:     hs.Cfg.EnableFrontendSandboxForPlugins,
		PublicDashboardAccessToken:          c.PublicDashboardAccessToken,
		PublicDashboardsEnabled:             hs.Cfg.PublicDashboardsEnabled,
		CloudMigrationIsTarget:              isCloudMigrationTarget,
		CloudMigrationFeedbackURL:           hs.Cfg.CloudMigration.FeedbackURL,
		CloudMigrationPollIntervalMs:        int(hs.Cfg.CloudMigration.FrontendPollInterval.Milliseconds()),
		SharedWithMeFolderUID:               folder.SharedWithMeFolderUID,
		RootFolderUID:                       accesscontrol.GeneralFolderUID,
		LocalFileSystemAvailable:            hs.Cfg.LocalFileSystemAvailable,
		ReportingStaticContext:              hs.Cfg.ReportingStaticContext,
		ExploreDefaultTimeOffset:            hs.Cfg.ExploreDefaultTimeOffset,
<<<<<<< HEAD
		PluginDependencies:                  pluginDependencyMap(c.Req.Context(), hs.pluginStore),
=======
		ExploreHideLogsDownload:             hs.Cfg.ExploreHideLogsDownload,

		DefaultDatasourceManageAlertsUIToggle: hs.Cfg.DefaultDatasourceManageAlertsUIToggle,
>>>>>>> 6ebde048

		BuildInfo: dtos.FrontendSettingsBuildInfoDTO{
			HideVersion:   hideVersion,
			Version:       version,
			VersionString: versionString,
			Commit:        commit,
			CommitShort:   commitShort,
			Buildstamp:    buildstamp,
			Edition:       hs.License.Edition(),
			LatestVersion: hs.grafanaUpdateChecker.LatestVersion(),
			HasUpdate:     hs.grafanaUpdateChecker.UpdateAvailable(),
			Env:           hs.Cfg.Env,
		},

		LicenseInfo: dtos.FrontendSettingsLicenseInfoDTO{
			Expiry:          hs.License.Expiry(),
			StateInfo:       hs.License.StateInfo(),
			LicenseUrl:      hs.License.LicenseURL(hasAccess(licensing.PageAccess)),
			Edition:         hs.License.Edition(),
			EnabledFeatures: hs.License.EnabledFeatures(),
		},

		FeatureToggles:                   featureToggles,
		AnonymousEnabled:                 hs.Cfg.Anonymous.Enabled,
		AnonymousDeviceLimit:             hs.Cfg.Anonymous.DeviceLimit,
		RendererAvailable:                hs.RenderService.IsAvailable(c.Req.Context()),
		RendererVersion:                  hs.RenderService.Version(),
		RendererDefaultImageWidth:        hs.Cfg.RendererDefaultImageWidth,
		RendererDefaultImageHeight:       hs.Cfg.RendererDefaultImageHeight,
		RendererDefaultImageScale:        hs.Cfg.RendererDefaultImageScale,
		SecretsManagerPluginEnabled:      secretsManagerPluginEnabled,
		Http2Enabled:                     hs.Cfg.Protocol == setting.HTTP2Scheme,
		GrafanaJavascriptAgent:           hs.Cfg.GrafanaJavascriptAgent,
		PluginCatalogURL:                 hs.Cfg.PluginCatalogURL,
		PluginAdminEnabled:               hs.Cfg.PluginAdminEnabled,
		PluginAdminExternalManageEnabled: hs.Cfg.PluginAdminEnabled && hs.Cfg.PluginAdminExternalManageEnabled,
		PluginCatalogHiddenPlugins:       hs.Cfg.PluginCatalogHiddenPlugins,
		PluginCatalogManagedPlugins:      hs.managedPluginsService.ManagedPlugins(c.Req.Context()),
		PluginCatalogPreinstalledPlugins: hs.Cfg.PreinstallPlugins,
		ExpressionsEnabled:               hs.Cfg.ExpressionsEnabled,
		AwsAllowedAuthProviders:          hs.Cfg.AWSAllowedAuthProviders,
		AwsAssumeRoleEnabled:             hs.Cfg.AWSAssumeRoleEnabled,
		SupportBundlesEnabled:            isSupportBundlesEnabled(hs),

		Azure: dtos.FrontendSettingsAzureDTO{
			Cloud:                                  hs.Cfg.Azure.Cloud,
			Clouds:                                 hs.Cfg.Azure.CustomClouds(),
			ManagedIdentityEnabled:                 hs.Cfg.Azure.ManagedIdentityEnabled,
			WorkloadIdentityEnabled:                hs.Cfg.Azure.WorkloadIdentityEnabled,
			UserIdentityEnabled:                    hs.Cfg.Azure.UserIdentityEnabled,
			UserIdentityFallbackCredentialsEnabled: hs.Cfg.Azure.UserIdentityFallbackCredentialsEnabled,
			AzureEntraPasswordCredentialsEnabled:   hs.Cfg.Azure.AzureEntraPasswordCredentialsEnabled,
		},

		Caching: dtos.FrontendSettingsCachingDTO{
			Enabled: hs.Cfg.SectionWithEnvOverrides("caching").Key("enabled").MustBool(true),
		},
		RecordedQueries: dtos.FrontendSettingsRecordedQueriesDTO{
			Enabled: hs.Cfg.SectionWithEnvOverrides("recorded_queries").Key("enabled").MustBool(true),
		},
		Reporting: dtos.FrontendSettingsReportingDTO{
			Enabled: hs.Cfg.SectionWithEnvOverrides("reporting").Key("enabled").MustBool(true),
		},
		Analytics: dtos.FrontendSettingsAnalyticsDTO{
			Enabled: hs.Cfg.SectionWithEnvOverrides("analytics").Key("enabled").MustBool(true),
		},

		UnifiedAlerting: dtos.FrontendSettingsUnifiedAlertingDTO{
			MinInterval: hs.Cfg.UnifiedAlerting.MinInterval.String(),
		},

		Oauth:                   hs.getEnabledOAuthProviders(),
		SamlEnabled:             hs.samlEnabled(),
		SamlName:                hs.samlName(),
		TokenExpirationDayLimit: hs.Cfg.SATokenExpirationDayLimit,

		SnapshotEnabled: hs.Cfg.SnapshotEnabled,

		SqlConnectionLimits: dtos.FrontendSettingsSqlConnectionLimitsDTO{
			MaxOpenConns:    hs.Cfg.SqlDatasourceMaxOpenConnsDefault,
			MaxIdleConns:    hs.Cfg.SqlDatasourceMaxIdleConnsDefault,
			ConnMaxLifetime: hs.Cfg.SqlDatasourceMaxConnLifetimeDefault,
		},
	}

	if hs.Cfg.UnifiedAlerting.StateHistory.Enabled {
		frontendSettings.UnifiedAlerting.AlertStateHistoryBackend = hs.Cfg.UnifiedAlerting.StateHistory.Backend
		frontendSettings.UnifiedAlerting.AlertStateHistoryPrimary = hs.Cfg.UnifiedAlerting.StateHistory.MultiPrimary
	}

	if hs.Cfg.UnifiedAlerting.Enabled != nil {
		frontendSettings.UnifiedAlertingEnabled = *hs.Cfg.UnifiedAlerting.Enabled
	}

	// It returns false if the provider is not enabled or the skip org role sync is false.
	parseSkipOrgRoleSyncEnabled := func(info *social.OAuthInfo) bool {
		if info == nil {
			return false
		}
		return info.SkipOrgRoleSync
	}

	oauthProviders := hs.SocialService.GetOAuthInfoProviders()
	frontendSettings.Auth = dtos.FrontendSettingsAuthDTO{
		AuthProxyEnableLoginToken:     hs.Cfg.AuthProxy.EnableLoginToken,
		SAMLSkipOrgRoleSync:           hs.Cfg.SAMLSkipOrgRoleSync,
		LDAPSkipOrgRoleSync:           hs.Cfg.LDAPSkipOrgRoleSync,
		JWTAuthSkipOrgRoleSync:        hs.Cfg.JWTAuth.SkipOrgRoleSync,
		GoogleSkipOrgRoleSync:         parseSkipOrgRoleSyncEnabled(oauthProviders[social.GoogleProviderName]),
		GrafanaComSkipOrgRoleSync:     parseSkipOrgRoleSyncEnabled(oauthProviders[social.GrafanaComProviderName]),
		GenericOAuthSkipOrgRoleSync:   parseSkipOrgRoleSyncEnabled(oauthProviders[social.GenericOAuthProviderName]),
		AzureADSkipOrgRoleSync:        parseSkipOrgRoleSyncEnabled(oauthProviders[social.AzureADProviderName]),
		GithubSkipOrgRoleSync:         parseSkipOrgRoleSyncEnabled(oauthProviders[social.GitHubProviderName]),
		GitLabSkipOrgRoleSync:         parseSkipOrgRoleSyncEnabled(oauthProviders[social.GitlabProviderName]),
		OktaSkipOrgRoleSync:           parseSkipOrgRoleSyncEnabled(oauthProviders[social.OktaProviderName]),
		DisableLogin:                  hs.Cfg.DisableLogin,
		BasicAuthStrongPasswordPolicy: hs.Cfg.BasicAuthStrongPasswordPolicy,
	}

	if hs.Cfg.PasswordlessMagicLinkAuth.Enabled && hs.Features.IsEnabled(c.Req.Context(), featuremgmt.FlagPasswordlessMagicLinkAuthentication) {
		hasEnabledProviders := hs.samlEnabled() || hs.authnService.IsClientEnabled(authn.ClientLDAP)

		if !hasEnabledProviders {
			oauthInfos := hs.SocialService.GetOAuthInfoProviders()
			for _, provider := range oauthInfos {
				if provider.Enabled {
					hasEnabledProviders = true
					break
				}
			}
		}

		if !hasEnabledProviders {
			frontendSettings.Auth.PasswordlessEnabled = true
		}
	}

	if hs.pluginsCDNService != nil && hs.pluginsCDNService.IsEnabled() {
		cdnBaseURL, err := hs.pluginsCDNService.BaseURL()
		if err != nil {
			return nil, fmt.Errorf("plugins cdn base url: %w", err)
		}
		frontendSettings.PluginsCDNBaseURL = cdnBaseURL
	}

	if hs.Cfg.GeomapDefaultBaseLayerConfig != nil {
		frontendSettings.GeomapDefaultBaseLayerConfig = &hs.Cfg.GeomapDefaultBaseLayerConfig
	}

	if !hs.Cfg.GeomapEnableCustomBaseLayers {
		frontendSettings.GeomapDisableCustomBaseLayer = true
	}

	// Set the kubernetes namespace
	frontendSettings.Namespace = hs.namespacer(c.SignedInUser.OrgID)

	// experimental scope features
	if hs.Features.IsEnabled(c.Req.Context(), featuremgmt.FlagScopeFilters) {
		frontendSettings.ListScopesEndpoint = hs.Cfg.ScopesListScopesURL
		frontendSettings.ListDashboardScopesEndpoint = hs.Cfg.ScopesListDashboardsURL
	}

	return frontendSettings, nil
}

func isSupportBundlesEnabled(hs *HTTPServer) bool {
	return hs.Cfg.SectionWithEnvOverrides("support_bundles").Key("enabled").MustBool(true)
}

func getShortCommitHash(commitHash string, maxLength int) string {
	if len(commitHash) > maxLength {
		return commitHash[:maxLength]
	}
	return commitHash
}

func (hs *HTTPServer) getFSDataSources(c *contextmodel.ReqContext, availablePlugins AvailablePlugins) (map[string]plugins.DataSourceDTO, error) {
	c, span := hs.injectSpan(c, "api.getFSDataSources")
	defer span.End()

	orgDataSources := make([]*datasources.DataSource, 0)
	if c.SignedInUser.GetOrgID() != 0 {
		query := datasources.GetDataSourcesQuery{OrgID: c.SignedInUser.GetOrgID(), DataSourceLimit: hs.Cfg.DataSourceLimit}
		dataSources, err := hs.DataSourcesService.GetDataSources(c.Req.Context(), &query)
		if err != nil {
			return nil, err
		}

		if c.IsPublicDashboardView() {
			// If RBAC is enabled, it will filter out all datasources for a public user, so we need to skip it
			orgDataSources = dataSources
		} else {
			filtered, err := hs.dsGuardian.New(c.SignedInUser.OrgID, c.SignedInUser).FilterDatasourcesByReadPermissions(dataSources)
			if err != nil {
				return nil, err
			}
			orgDataSources = filtered
		}
	}

	dataSources := make(map[string]plugins.DataSourceDTO)

	for _, ds := range orgDataSources {
		url := ds.URL

		if ds.Access == datasources.DS_ACCESS_PROXY {
			url = "/api/datasources/proxy/uid/" + ds.UID
		}

		dsDTO := plugins.DataSourceDTO{
			ID:         ds.ID,
			UID:        ds.UID,
			Type:       ds.Type,
			Name:       ds.Name,
			URL:        url,
			IsDefault:  ds.IsDefault,
			Access:     string(ds.Access),
			ReadOnly:   ds.ReadOnly,
			APIVersion: ds.APIVersion,
		}

		ap, exists := availablePlugins.Get(plugins.TypeDataSource, ds.Type)
		if !exists {
			c.Logger.Error("Could not find plugin definition for data source", "datasource_type", ds.Type)
			continue
		}
		plugin := ap.Plugin
		dsDTO.Type = plugin.ID
		dsDTO.Preload = plugin.Preload
		dsDTO.Module = plugin.Module
		dsDTO.PluginMeta = &plugins.PluginMetaDTO{
			JSONData:                  plugin.JSONData,
			Signature:                 plugin.Signature,
			Module:                    plugin.Module,
			ModuleHash:                hs.pluginAssets.ModuleHash(c.Req.Context(), plugin),
			BaseURL:                   plugin.BaseURL,
			Angular:                   plugin.Angular,
			MultiValueFilterOperators: plugin.MultiValueFilterOperators,
			LoadingStrategy:           hs.pluginAssets.LoadingStrategy(c.Req.Context(), plugin),
		}

		if ds.JsonData == nil {
			dsDTO.JSONData = make(map[string]any)
		} else {
			dsDTO.JSONData = ds.JsonData.MustMap()
		}

		if ds.Access == datasources.DS_ACCESS_DIRECT {
			if ds.BasicAuth {
				password, err := hs.DataSourcesService.DecryptedBasicAuthPassword(c.Req.Context(), ds)
				if err != nil {
					return nil, err
				}

				dsDTO.BasicAuth = util.GetBasicAuthHeader(
					ds.BasicAuthUser,
					password,
				)
			}
			if ds.WithCredentials {
				dsDTO.WithCredentials = ds.WithCredentials
			}

			if ds.Type == datasources.DS_INFLUXDB_08 {
				password, err := hs.DataSourcesService.DecryptedPassword(c.Req.Context(), ds)
				if err != nil {
					return nil, err
				}

				dsDTO.Username = ds.User
				dsDTO.Password = password
				dsDTO.URL = url + "/db/" + ds.Database
			}

			if ds.Type == datasources.DS_INFLUXDB {
				password, err := hs.DataSourcesService.DecryptedPassword(c.Req.Context(), ds)
				if err != nil {
					return nil, err
				}

				dsDTO.Username = ds.User
				dsDTO.Password = password
				dsDTO.URL = url
			}
		}

		// Update `jsonData.database` for outdated provisioned SQL datasources created WITHOUT the `jsonData` object in their configuration.
		// In these cases, the `Database` value is defined (if at all) on the root level of the provisioning config object.
		// This is done for easier warning/error checking on the front end.
		if (ds.Type == datasources.DS_MSSQL) || (ds.Type == datasources.DS_MYSQL) || (ds.Type == datasources.DS_POSTGRES) {
			// Only update if the value isn't already assigned.
			if dsDTO.JSONData["database"] == nil || dsDTO.JSONData["database"] == "" {
				dsDTO.JSONData["database"] = ds.Database
			}
		}

		if (ds.Type == datasources.DS_INFLUXDB) || (ds.Type == datasources.DS_ES) {
			dsDTO.Database = ds.Database
		}

		if ds.Type == datasources.DS_PROMETHEUS {
			// add unproxied server URL for link to Prometheus web UI
			ds.JsonData.Set("directUrl", ds.URL)
		}

		dataSources[ds.Name] = dsDTO
	}

	// add data sources that are built in (meaning they are not added via data sources page, nor have any entry in
	// the datasource table)
	for _, ds := range hs.pluginStore.Plugins(c.Req.Context(), plugins.TypeDataSource) {
		if ds.BuiltIn {
			dto := plugins.DataSourceDTO{
				Type:     string(ds.Type),
				Name:     ds.Name,
				JSONData: make(map[string]any),
				PluginMeta: &plugins.PluginMetaDTO{
					JSONData:  ds.JSONData,
					Signature: ds.Signature,
					Module:    ds.Module,
					// ModuleHash: hs.pluginAssets.ModuleHash(c.Req.Context(), ds),
					BaseURL: ds.BaseURL,
					Angular: ds.Angular,
				},
			}
			if ds.Name == grafanads.DatasourceName {
				dto.ID = grafanads.DatasourceID
				dto.UID = grafanads.DatasourceUID
			}
			dataSources[ds.Name] = dto
		}
	}

	return dataSources, nil
}

func (hs *HTTPServer) newAppDTO(ctx context.Context, plugin pluginstore.Plugin, settings pluginsettings.InfoDTO) *plugins.AppDTO {
	app := &plugins.AppDTO{
		ID:              plugin.ID,
		Version:         plugin.Info.Version,
		Path:            plugin.Module,
		Preload:         false,
		Angular:         plugin.Angular,
		LoadingStrategy: hs.pluginAssets.LoadingStrategy(ctx, plugin),
		Extensions:      plugin.Extensions,
		Dependencies:    plugin.Dependencies,
		ModuleHash:      hs.pluginAssets.ModuleHash(ctx, plugin),
	}

	if settings.Enabled {
		app.Preload = plugin.Preload
	}

	return app
}

func getPanelSort(id string) int {
	sort := 100
	switch id {
	case "timeseries":
		sort = 1
	case "barchart":
		sort = 2
	case "stat":
		sort = 3
	case "gauge":
		sort = 4
	case "bargauge":
		sort = 5
	case "table":
		sort = 6
	case "singlestat":
		sort = 7
	case "piechart":
		sort = 8
	case "state-timeline":
		sort = 9
	case "heatmap":
		sort = 10
	case "status-history":
		sort = 11
	case "histogram":
		sort = 12
	case "graph":
		sort = 13
	case "text":
		sort = 14
	case "alertlist":
		sort = 15
	case "dashlist":
		sort = 16
	case "news":
		sort = 17
	}
	return sort
}

type availablePluginDTO struct {
	Plugin   pluginstore.Plugin
	Settings pluginsettings.InfoDTO
}

// AvailablePlugins represents a mapping from plugin types (panel, data source, etc.) to plugin IDs to plugins
// For example ["panel"] -> ["piechart"] -> {pie chart plugin DTO}
type AvailablePlugins map[plugins.Type]map[string]*availablePluginDTO

func (ap AvailablePlugins) Get(pluginType plugins.Type, pluginID string) (*availablePluginDTO, bool) {
	p, exists := ap[pluginType][pluginID]
	if exists {
		return p, true
	}
	for _, p = range ap[pluginType] {
		if p.Plugin.ID == pluginID || slices.Contains(p.Plugin.AliasIDs, pluginID) {
			return p, true
		}
	}
	return nil, false
}

func (hs *HTTPServer) availablePlugins(ctx context.Context, orgID int64) (AvailablePlugins, error) {
	ctx, span := hs.tracer.Start(ctx, "api.availablePlugins")
	defer span.End()

	ap := make(AvailablePlugins)

	pluginSettingMap, err := hs.pluginSettings(ctx, orgID)
	if err != nil {
		return ap, err
	}

	apps := make(map[string]*availablePluginDTO)
	for _, app := range hs.pluginStore.Plugins(ctx, plugins.TypeApp) {
		if s, exists := pluginSettingMap[app.ID]; exists {
			app.Pinned = s.Pinned
			apps[app.ID] = &availablePluginDTO{
				Plugin:   app,
				Settings: *s,
			}
		}
	}
	ap[plugins.TypeApp] = apps

	dataSources := make(map[string]*availablePluginDTO)
	for _, ds := range hs.pluginStore.Plugins(ctx, plugins.TypeDataSource) {
		if s, exists := pluginSettingMap[ds.ID]; exists {
			dataSources[ds.ID] = &availablePluginDTO{
				Plugin:   ds,
				Settings: *s,
			}
		}
	}
	ap[plugins.TypeDataSource] = dataSources

	panels := make(map[string]*availablePluginDTO)
	for _, p := range hs.pluginStore.Plugins(ctx, plugins.TypePanel) {
		if s, exists := pluginSettingMap[p.ID]; exists {
			panels[p.ID] = &availablePluginDTO{
				Plugin:   p,
				Settings: *s,
			}
		}
	}
	ap[plugins.TypePanel] = panels

	return ap, nil
}

func (hs *HTTPServer) pluginSettings(ctx context.Context, orgID int64) (map[string]*pluginsettings.InfoDTO, error) {
	ctx, span := hs.tracer.Start(ctx, "api.pluginSettings")
	defer span.End()

	pluginSettings := make(map[string]*pluginsettings.InfoDTO)

	// fill settings from database
	if pss, err := hs.PluginSettings.GetPluginSettings(ctx, &pluginsettings.GetArgs{OrgID: orgID}); err != nil {
		return nil, err
	} else {
		for _, ps := range pss {
			pluginSettings[ps.PluginID] = ps
		}
	}

	// fill settings from app plugins
	for _, plugin := range hs.pluginStore.Plugins(ctx, plugins.TypeApp) {
		// ignore settings that already exist
		if _, exists := pluginSettings[plugin.ID]; exists {
			continue
		}

		// add new setting which is enabled depending on if AutoEnabled: true
		pluginSetting := &pluginsettings.InfoDTO{
			PluginID:      plugin.ID,
			OrgID:         orgID,
			Enabled:       plugin.AutoEnabled,
			Pinned:        plugin.AutoEnabled,
			AutoEnabled:   plugin.AutoEnabled,
			PluginVersion: plugin.Info.Version,
		}

		pluginSettings[plugin.ID] = pluginSetting
	}

	// fill settings from all remaining plugins (including potential app child plugins)
	for _, plugin := range hs.pluginStore.Plugins(ctx) {
		// ignore settings that already exist
		if _, exists := pluginSettings[plugin.ID]; exists {
			continue
		}

		// add new setting which is enabled by default
		pluginSetting := &pluginsettings.InfoDTO{
			PluginID:      plugin.ID,
			OrgID:         orgID,
			Enabled:       true,
			Pinned:        false,
			PluginVersion: plugin.Info.Version,
		}

		// if plugin is included in an app, check app settings
		if plugin.IncludedInAppID != "" {
			// app child plugins are disabled unless app is enabled
			pluginSetting.Enabled = false
			if p, exists := pluginSettings[plugin.IncludedInAppID]; exists {
				pluginSetting.Enabled = p.Enabled
			}
		}
		pluginSettings[plugin.ID] = pluginSetting
	}

	return pluginSettings, nil
}

func (hs *HTTPServer) getEnabledOAuthProviders() map[string]any {
	providers := make(map[string]any)
	for key, oauth := range hs.SocialService.GetOAuthInfoProviders() {
		providers[key] = map[string]string{
			"name": oauth.Name,
			"icon": oauth.Icon,
		}
	}
	return providers
}

// pluginDependencyMap returns a map of dependant plugin IDs to their parent.
func pluginDependencyMap(ctx context.Context, pluginStore pluginstore.Store) map[string][]dtos.DependencyInfo {
	dependencies := make(map[string][]dtos.DependencyInfo)

	for _, plugin := range pluginStore.Plugins(ctx) {
		for _, dep := range plugin.Dependencies.Plugins {
			if _, exists := dependencies[dep.ID]; !exists {
				dependencies[dep.ID] = []dtos.DependencyInfo{}
			}
			dependencies[dep.ID] = append(dependencies[dep.ID], dtos.DependencyInfo{
				PluginID:      plugin.ID,
				PluginVersion: plugin.Info.Version,
				PluginName:    plugin.Name,
				PluginType:    string(plugin.Type),
			})
		}
	}

	return dependencies
}<|MERGE_RESOLUTION|>--- conflicted
+++ resolved
@@ -247,13 +247,10 @@
 		LocalFileSystemAvailable:            hs.Cfg.LocalFileSystemAvailable,
 		ReportingStaticContext:              hs.Cfg.ReportingStaticContext,
 		ExploreDefaultTimeOffset:            hs.Cfg.ExploreDefaultTimeOffset,
-<<<<<<< HEAD
+		ExploreHideLogsDownload:             hs.Cfg.ExploreHideLogsDownload,
+
+		DefaultDatasourceManageAlertsUIToggle: hs.Cfg.DefaultDatasourceManageAlertsUIToggle,
 		PluginDependencies:                  pluginDependencyMap(c.Req.Context(), hs.pluginStore),
-=======
-		ExploreHideLogsDownload:             hs.Cfg.ExploreHideLogsDownload,
-
-		DefaultDatasourceManageAlertsUIToggle: hs.Cfg.DefaultDatasourceManageAlertsUIToggle,
->>>>>>> 6ebde048
 
 		BuildInfo: dtos.FrontendSettingsBuildInfoDTO{
 			HideVersion:   hideVersion,
