--- conflicted
+++ resolved
@@ -30,15 +30,9 @@
 	c.JSON(http.StatusOK, settings)
 }
 
-<<<<<<< HEAD
-// getFrontendSettingsMap returns a json object with all the settings needed for front end initialisation.
-func (hs *HTTPServer) getFrontendSettingsMap(c *contextmodel.ReqContext) (map[string]interface{}, error) {
-	availablePlugins, err := hs.availablePlugins(c.Req.Context(), c.OrgID)
-=======
 // getFrontendSettings returns a json object with all the settings needed for front end initialisation.
 func (hs *HTTPServer) getFrontendSettings(c *contextmodel.ReqContext) (*dtos.FrontendSettingsDTO, error) {
-	enabledPlugins, err := hs.enabledPlugins(c.Req.Context(), c.OrgID)
->>>>>>> 30b42055
+	availablePlugins, err := hs.availablePlugins(c.Req.Context(), c.OrgID)
 	if err != nil {
 		return nil, err
 	}
@@ -103,73 +97,12 @@
 	hasAccess := accesscontrol.HasAccess(hs.AccessControl, c)
 	secretsManagerPluginEnabled := kvstore.EvaluateRemoteSecretsPlugin(c.Req.Context(), hs.secretsPluginManager, hs.Cfg) == nil
 
-<<<<<<< HEAD
-	jsonObj := map[string]interface{}{
-		"defaultDatasource":                   defaultDS,
-		"datasources":                         dataSources,
-		"apps":                                apps,
-		"minRefreshInterval":                  setting.MinRefreshInterval,
-		"panels":                              panels,
-		"appUrl":                              hs.Cfg.AppURL,
-		"appSubUrl":                           hs.Cfg.AppSubURL,
-		"allowOrgCreate":                      (setting.AllowUserOrgCreate && c.IsSignedIn) || c.IsGrafanaAdmin,
-		"authProxyEnabled":                    setting.AuthProxyEnabled,
-		"ldapEnabled":                         hs.Cfg.LDAPEnabled,
-		"jwtHeaderName":                       hs.Cfg.JWTAuthHeaderName,
-		"jwtUrlLogin":                         hs.Cfg.JWTAuthURLLogin,
-		"alertingEnabled":                     setting.AlertingEnabled,
-		"alertingErrorOrTimeout":              setting.AlertingErrorOrTimeout,
-		"alertingNoDataOrNullValues":          setting.AlertingNoDataOrNullValues,
-		"alertingMinInterval":                 setting.AlertingMinInterval,
-		"liveEnabled":                         hs.Cfg.LiveMaxConnections != 0,
-		"autoAssignOrg":                       setting.AutoAssignOrg,
-		"verifyEmailEnabled":                  setting.VerifyEmailEnabled,
-		"sigV4AuthEnabled":                    setting.SigV4AuthEnabled,
-		"azureAuthEnabled":                    setting.AzureAuthEnabled,
-		"rbacEnabled":                         hs.Cfg.RBACEnabled,
-		"exploreEnabled":                      setting.ExploreEnabled,
-		"helpEnabled":                         setting.HelpEnabled,
-		"profileEnabled":                      setting.ProfileEnabled,
-		"queryHistoryEnabled":                 hs.Cfg.QueryHistoryEnabled,
-		"googleAnalyticsId":                   setting.GoogleAnalyticsId,
-		"googleAnalytics4Id":                  setting.GoogleAnalytics4Id,
-		"GoogleAnalytics4SendManualPageViews": setting.GoogleAnalytics4SendManualPageViews,
-		"rudderstackWriteKey":                 setting.RudderstackWriteKey,
-		"rudderstackDataPlaneUrl":             setting.RudderstackDataPlaneUrl,
-		"rudderstackSdkUrl":                   setting.RudderstackSdkUrl,
-		"rudderstackConfigUrl":                setting.RudderstackConfigUrl,
-		"feedbackLinksEnabled":                hs.Cfg.FeedbackLinksEnabled,
-		"applicationInsightsConnectionString": hs.Cfg.ApplicationInsightsConnectionString,
-		"applicationInsightsEndpointUrl":      hs.Cfg.ApplicationInsightsEndpointUrl,
-		"disableLoginForm":                    setting.DisableLoginForm,
-		"disableUserSignUp":                   !setting.AllowUserSignUp,
-		"loginHint":                           setting.LoginHint,
-		"passwordHint":                        setting.PasswordHint,
-		"externalUserMngInfo":                 setting.ExternalUserMngInfo,
-		"externalUserMngLinkUrl":              setting.ExternalUserMngLinkUrl,
-		"externalUserMngLinkName":             setting.ExternalUserMngLinkName,
-		"viewersCanEdit":                      setting.ViewersCanEdit,
-		"angularSupportEnabled":               hs.Cfg.AngularSupportEnabled,
-		"editorsCanAdmin":                     hs.Cfg.EditorsCanAdmin,
-		"disableSanitizeHtml":                 hs.Cfg.DisableSanitizeHtml,
-		"auth": map[string]interface{}{
-			"OAuthSkipOrgRoleUpdateSync": hs.Cfg.OAuthSkipOrgRoleUpdateSync,
-			"SAMLSkipOrgRoleSync":        hs.Cfg.SectionWithEnvOverrides("auth.saml").Key("skip_org_role_sync").MustBool(false),
-			"LDAPSkipOrgRoleSync":        hs.Cfg.LDAPSkipOrgRoleSync,
-			"GithubSkipOrgRoleSync":      hs.Cfg.GithubSkipOrgRoleSync,
-			"GoogleSkipOrgRoleSync":      hs.Cfg.GoogleSkipOrgRoleSync,
-			"JWTAuthSkipOrgRoleSync":     hs.Cfg.JWTAuthSkipOrgRoleSync,
-			"GrafanaComSkipOrgRoleSync":  hs.Cfg.GrafanaComSkipOrgRoleSync,
-			"GitLabSkipOrgRoleSync":      hs.Cfg.GitLabSkipOrgRoleSync,
-			"AzureADSkipOrgRoleSync":     hs.Cfg.AzureADSkipOrgRoleSync,
-			"OktaSkipOrgRoleSync":        hs.Cfg.OktaSkipOrgRoleSync,
-			"DisableSyncLock":            hs.Cfg.DisableSyncLock,
-=======
 	frontendSettings := &dtos.FrontendSettingsDTO{
 		DefaultDatasource:                   defaultDS,
 		Datasources:                         dataSources,
 		MinRefreshInterval:                  setting.MinRefreshInterval,
 		Panels:                              panels,
+		Apps:                                apps,
 		AppUrl:                              hs.Cfg.AppURL,
 		AppSubUrl:                           hs.Cfg.AppSubURL,
 		AllowOrgCreate:                      (setting.AllowUserOrgCreate && c.IsSignedIn) || c.IsGrafanaAdmin,
@@ -211,7 +144,6 @@
 		AngularSupportEnabled:               hs.Cfg.AngularSupportEnabled,
 		EditorsCanAdmin:                     hs.Cfg.EditorsCanAdmin,
 		DisableSanitizeHtml:                 hs.Cfg.DisableSanitizeHtml,
-		PluginsToPreload:                    pluginsToPreload,
 		DateFormats:                         hs.Cfg.DateFormats,
 
 		Auth: dtos.FrontendSettingsAuthDTO{
@@ -226,7 +158,6 @@
 			GitLabSkipOrgRoleSync:      hs.Cfg.GitLabSkipOrgRoleSync,
 			OktaSkipOrgRoleSync:        hs.Cfg.OktaSkipOrgRoleSync,
 			DisableSyncLock:            hs.Cfg.DisableSyncLock,
->>>>>>> 30b42055
 		},
 
 		BuildInfo: dtos.FrontendSettingsBuildInfoDTO{
