--- conflicted
+++ resolved
@@ -483,32 +483,6 @@
 	return response.JSON(http.StatusOK, &util.DynMap{"message": "Help flag set", "helpFlags1": cmd.HelpFlags1})
 }
 
-<<<<<<< HEAD
-=======
-func GetAuthProviderLabel(authModule string) string {
-	switch authModule {
-	case "oauth_github":
-		return "GitHub"
-	case "oauth_google":
-		return "Google"
-	case "oauth_azuread":
-		return "AzureAD"
-	case "oauth_gitlab":
-		return "GitLab"
-	case "oauth_grafana_com", "oauth_grafananet":
-		return "grafana.com"
-	case "auth.saml":
-		return "SAML"
-	case "authproxy":
-		return "Auth Proxy"
-	case "ldap", "":
-		return "LDAP"
-	default:
-		return "OAuth"
-	}
-}
-
->>>>>>> ff8d9660
 // swagger:parameters searchUsers
 type SearchUsersParams struct {
 	// Limit the maximum number of users to return per page
