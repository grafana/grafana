--- conflicted
+++ resolved
@@ -268,22 +268,6 @@
 		return response.Error(404, "Failed to get dashboard snapshot", nil)
 	}
 
-<<<<<<< HEAD
-	dashboardID := query.Result.Dashboard.Get("id").MustInt64()
-
-	guardian := guardian.New(c.Req.Context(), dashboardID, c.OrgId, c.SignedInUser)
-	canEdit, err := guardian.CanEdit()
-	// check for permissions only if the dahboard is found
-	if err != nil && !errors.Is(err, dashboards.ErrDashboardNotFound) {
-		return response.Error(500, "Error while checking permissions for snapshot", err)
-	}
-
-	if !canEdit && query.Result.UserId != c.SignedInUser.UserId && !errors.Is(err, dashboards.ErrDashboardNotFound) {
-		return response.Error(403, "Access denied to this snapshot", nil)
-	}
-
-=======
->>>>>>> a6b10908
 	if query.Result.External {
 		err := deleteExternalDashboardSnapshot(query.Result.ExternalDeleteUrl)
 		if err != nil {
