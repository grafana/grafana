--- conflicted
+++ resolved
@@ -32,10 +32,7 @@
 	PluginManager      plugins.Manager
 	SocialService      social.Service
 	grafanaLive        *live.GrafanaLive
-<<<<<<< HEAD
-=======
 	kvStore            *kvstore.NamespacedKVStore
->>>>>>> 8d179010
 
 	log log.Logger
 
@@ -43,10 +40,7 @@
 	externalMetrics          []MetricsFunc
 	concurrentUserStatsCache memoConcurrentUserStats
 	liveStats                liveUsageStats
-<<<<<<< HEAD
-=======
 	startTime                time.Time
->>>>>>> 8d179010
 }
 
 type liveUsageStats struct {
@@ -61,12 +55,8 @@
 
 func ProvideService(cfg *setting.Cfg, bus bus.Bus, sqlStore *sqlstore.SQLStore,
 	alertingStats alerting.UsageStatsQuerier, pluginManager plugins.Manager,
-<<<<<<< HEAD
-	socialService social.Service, grafanaLive *live.GrafanaLive) *UsageStatsService {
-=======
 	socialService social.Service, grafanaLive *live.GrafanaLive,
 	kvStore kvstore.KVStore) *UsageStatsService {
->>>>>>> 8d179010
 	s := &UsageStatsService{
 		Cfg:                cfg,
 		Bus:                bus,
@@ -75,10 +65,7 @@
 		oauthProviders:     socialService.GetOAuthProviders(),
 		PluginManager:      pluginManager,
 		grafanaLive:        grafanaLive,
-<<<<<<< HEAD
-=======
 		kvStore:            kvstore.WithNamespace(kvStore, 0, "infra.usagestats"),
->>>>>>> 8d179010
 		log:                log.New("infra.usagestats"),
 		startTime:          time.Now(),
 	}
@@ -124,15 +111,12 @@
 			if err := uss.kvStore.Set(ctx, "last_sent", lastSent.Format(time.RFC3339)); err != nil {
 				uss.log.Warn("Failed to update last sent time", "error", err)
 			}
-<<<<<<< HEAD
-=======
 
 			if nextSendInterval != sendInterval {
 				nextSendInterval = sendInterval
 				sendReportTicker.Reset(nextSendInterval)
 			}
 
->>>>>>> 8d179010
 			// always reset live stats every report tick
 			uss.resetLiveStats()
 		case <-updateStatsTicker.C:
