--- conflicted
+++ resolved
@@ -648,12 +648,9 @@
 		externalMetrics:    make([]MetricsFunc, 0),
 		PluginManager:      &fakePluginManager{},
 		grafanaLive:        newTestLive(t),
-<<<<<<< HEAD
-=======
 		kvStore:            kvstore.WithNamespace(kvstore.ProvideService(sqlStore), 0, "infra.usagestats"),
 		log:                log.New("infra.usagestats"),
 		startTime:          time.Now().Add(-1 * time.Minute),
->>>>>>> 8d179010
 	}
 }
 
