package service

import (
	"context"
	"fmt"
	"time"

	"github.com/grafana/grafana/pkg/bus"
	"github.com/grafana/grafana/pkg/infra/kvstore"
	"github.com/grafana/grafana/pkg/infra/log"
	"github.com/grafana/grafana/pkg/infra/usagestats"
	"github.com/grafana/grafana/pkg/login/social"
	"github.com/grafana/grafana/pkg/plugins"
<<<<<<< HEAD
	"github.com/grafana/grafana/pkg/services/live"
=======
	"github.com/grafana/grafana/pkg/services/alerting"
>>>>>>> c75737c8
	"github.com/grafana/grafana/pkg/services/sqlstore"
	"github.com/grafana/grafana/pkg/setting"
)

type UsageStats struct {
<<<<<<< HEAD
	Cfg           *setting.Cfg
	Bus           bus.Bus
	SQLStore      *sqlstore.SQLStore
	PluginManager plugins.Manager
	SocialService social.Service
	grafanaLive   *live.GrafanaLive
	kvStore       *kvstore.NamespacedKVStore
=======
	Cfg                *setting.Cfg
	Bus                bus.Bus
	SQLStore           *sqlstore.SQLStore
	AlertingUsageStats alerting.UsageStatsQuerier
	PluginManager      plugins.Manager
	SocialService      social.Service
	kvStore            *kvstore.NamespacedKVStore
>>>>>>> c75737c8

	log log.Logger

	oauthProviders           map[string]bool
	externalMetrics          []usagestats.MetricsFunc
	concurrentUserStatsCache memoConcurrentUserStats
	startTime                time.Time
}

<<<<<<< HEAD
type liveUsageStats struct {
	numClientsMax int
	numClientsMin int
	numClientsSum int
	numUsersMax   int
	numUsersMin   int
	numUsersSum   int
	sampleCount   int
}

func ProvideService(cfg *setting.Cfg, bus bus.Bus, sqlStore *sqlstore.SQLStore, pluginManager plugins.Manager,
	socialService social.Service, grafanaLive *live.GrafanaLive, kvStore kvstore.KVStore) *UsageStats {
	s := &UsageStats{
		Cfg:            cfg,
		Bus:            bus,
		SQLStore:       sqlStore,
		oauthProviders: socialService.GetOAuthProviders(),
		PluginManager:  pluginManager,
		grafanaLive:    grafanaLive,
		kvStore:        kvstore.WithNamespace(kvStore, 0, "infra.usagestats"),
		log:            log.New("infra.usagestats"),
		startTime:      time.Now(),
=======
func ProvideService(cfg *setting.Cfg, bus bus.Bus, sqlStore *sqlstore.SQLStore,
	alertingStats alerting.UsageStatsQuerier, pluginManager plugins.Manager,
	socialService social.Service,
	kvStore kvstore.KVStore) *UsageStats {
	s := &UsageStats{
		Cfg:                cfg,
		Bus:                bus,
		SQLStore:           sqlStore,
		AlertingUsageStats: alertingStats,
		oauthProviders:     socialService.GetOAuthProviders(),
		PluginManager:      pluginManager,
		kvStore:            kvstore.WithNamespace(kvStore, 0, "infra.usagestats"),
		log:                log.New("infra.usagestats"),
		startTime:          time.Now(),
>>>>>>> c75737c8
	}

	return s
}

func (uss *UsageStats) Run(ctx context.Context) error {
	uss.updateTotalStats()

	// try to load last sent time from kv store
	lastSent := time.Now()
	if val, ok, err := uss.kvStore.Get(ctx, "last_sent"); err != nil {
		uss.log.Error("Failed to get last sent time", "error", err)
	} else if ok {
		if parsed, err := time.Parse(time.RFC3339, val); err != nil {
			uss.log.Error("Failed to parse last sent time", "error", err)
		} else {
			lastSent = parsed
		}
	}

	// calculate initial send delay
	sendInterval := time.Hour * 24
	nextSendInterval := time.Until(lastSent.Add(sendInterval))
	if nextSendInterval < time.Minute {
		nextSendInterval = time.Minute
	}

	sendReportTicker := time.NewTicker(nextSendInterval)
	updateStatsTicker := time.NewTicker(time.Minute * 30)

	defer sendReportTicker.Stop()
	defer updateStatsTicker.Stop()

	for {
		select {
		case <-sendReportTicker.C:
			if err := uss.sendUsageStats(ctx); err != nil {
				uss.log.Warn("Failed to send usage stats", "error", err)
			}

			lastSent = time.Now()
			if err := uss.kvStore.Set(ctx, "last_sent", lastSent.Format(time.RFC3339)); err != nil {
				uss.log.Warn("Failed to update last sent time", "error", err)
			}

			if nextSendInterval != sendInterval {
				nextSendInterval = sendInterval
				sendReportTicker.Reset(nextSendInterval)
			}
		case <-updateStatsTicker.C:
			uss.updateTotalStats()
		case <-ctx.Done():
			return ctx.Err()
		}
	}
}

type memoConcurrentUserStats struct {
	stats *concurrentUsersStats

	memoized time.Time
}

const concurrentUserStatsCacheLifetime = time.Hour

func (uss *UsageStats) GetConcurrentUsersStats(ctx context.Context) (*concurrentUsersStats, error) {
	memoizationPeriod := time.Now().Add(-concurrentUserStatsCacheLifetime)
	if !uss.concurrentUserStatsCache.memoized.Before(memoizationPeriod) {
		return uss.concurrentUserStatsCache.stats, nil
	}

	uss.concurrentUserStatsCache.stats = &concurrentUsersStats{}
	err := uss.SQLStore.WithDbSession(ctx, func(sess *sqlstore.DBSession) error {
		// Retrieves concurrent users stats as a histogram. Buckets are accumulative and upper bound is inclusive.
		rawSQL := `
SELECT
    COUNT(CASE WHEN tokens <= 3 THEN 1 END) AS bucket_le_3,
    COUNT(CASE WHEN tokens <= 6 THEN 1 END) AS bucket_le_6,
    COUNT(CASE WHEN tokens <= 9 THEN 1 END) AS bucket_le_9,
    COUNT(CASE WHEN tokens <= 12 THEN 1 END) AS bucket_le_12,
    COUNT(CASE WHEN tokens <= 15 THEN 1 END) AS bucket_le_15,
    COUNT(1) AS bucket_le_inf
FROM (select count(1) as tokens from user_auth_token group by user_id) uat;`
		_, err := sess.SQL(rawSQL).Get(uss.concurrentUserStatsCache.stats)
		if err != nil {
			return err
		}
		return nil
	})
	if err != nil {
		return nil, fmt.Errorf("failed to get concurrent users stats from database: %w", err)
	}

	uss.concurrentUserStatsCache.memoized = time.Now()
	return uss.concurrentUserStatsCache.stats, nil
}<|MERGE_RESOLUTION|>--- conflicted
+++ resolved
@@ -11,33 +11,17 @@
 	"github.com/grafana/grafana/pkg/infra/usagestats"
 	"github.com/grafana/grafana/pkg/login/social"
 	"github.com/grafana/grafana/pkg/plugins"
-<<<<<<< HEAD
-	"github.com/grafana/grafana/pkg/services/live"
-=======
-	"github.com/grafana/grafana/pkg/services/alerting"
->>>>>>> c75737c8
 	"github.com/grafana/grafana/pkg/services/sqlstore"
 	"github.com/grafana/grafana/pkg/setting"
 )
 
 type UsageStats struct {
-<<<<<<< HEAD
 	Cfg           *setting.Cfg
 	Bus           bus.Bus
 	SQLStore      *sqlstore.SQLStore
 	PluginManager plugins.Manager
 	SocialService social.Service
-	grafanaLive   *live.GrafanaLive
 	kvStore       *kvstore.NamespacedKVStore
-=======
-	Cfg                *setting.Cfg
-	Bus                bus.Bus
-	SQLStore           *sqlstore.SQLStore
-	AlertingUsageStats alerting.UsageStatsQuerier
-	PluginManager      plugins.Manager
-	SocialService      social.Service
-	kvStore            *kvstore.NamespacedKVStore
->>>>>>> c75737c8
 
 	log log.Logger
 
@@ -47,45 +31,17 @@
 	startTime                time.Time
 }
 
-<<<<<<< HEAD
-type liveUsageStats struct {
-	numClientsMax int
-	numClientsMin int
-	numClientsSum int
-	numUsersMax   int
-	numUsersMin   int
-	numUsersSum   int
-	sampleCount   int
-}
-
 func ProvideService(cfg *setting.Cfg, bus bus.Bus, sqlStore *sqlstore.SQLStore, pluginManager plugins.Manager,
-	socialService social.Service, grafanaLive *live.GrafanaLive, kvStore kvstore.KVStore) *UsageStats {
+	socialService social.Service, kvStore kvstore.KVStore) *UsageStats {
 	s := &UsageStats{
 		Cfg:            cfg,
 		Bus:            bus,
 		SQLStore:       sqlStore,
 		oauthProviders: socialService.GetOAuthProviders(),
 		PluginManager:  pluginManager,
-		grafanaLive:    grafanaLive,
 		kvStore:        kvstore.WithNamespace(kvStore, 0, "infra.usagestats"),
 		log:            log.New("infra.usagestats"),
 		startTime:      time.Now(),
-=======
-func ProvideService(cfg *setting.Cfg, bus bus.Bus, sqlStore *sqlstore.SQLStore,
-	alertingStats alerting.UsageStatsQuerier, pluginManager plugins.Manager,
-	socialService social.Service,
-	kvStore kvstore.KVStore) *UsageStats {
-	s := &UsageStats{
-		Cfg:                cfg,
-		Bus:                bus,
-		SQLStore:           sqlStore,
-		AlertingUsageStats: alertingStats,
-		oauthProviders:     socialService.GetOAuthProviders(),
-		PluginManager:      pluginManager,
-		kvStore:            kvstore.WithNamespace(kvStore, 0, "infra.usagestats"),
-		log:                log.New("infra.usagestats"),
-		startTime:          time.Now(),
->>>>>>> c75737c8
 	}
 
 	return s
