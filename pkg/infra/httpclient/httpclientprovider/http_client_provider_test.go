--- conflicted
+++ resolved
@@ -4,11 +4,8 @@
 	"testing"
 
 	sdkhttpclient "github.com/grafana/grafana-plugin-sdk-go/backend/httpclient"
-<<<<<<< HEAD
+	"github.com/grafana/grafana/pkg/infra/tracing"
 	"github.com/grafana/grafana/pkg/services/featuremgmt"
-=======
-	"github.com/grafana/grafana/pkg/infra/tracing"
->>>>>>> 9ccc7ec7
 	"github.com/grafana/grafana/pkg/setting"
 	"github.com/stretchr/testify/require"
 )
@@ -24,13 +21,9 @@
 		t.Cleanup(func() {
 			newProviderFunc = origNewProviderFunc
 		})
-<<<<<<< HEAD
-		_ = New(&setting.Cfg{SigV4AuthEnabled: false}, featuremgmt.WithToggles())
-=======
 		tracer, err := tracing.InitializeTracerForTest()
 		require.NoError(t, err)
-		_ = New(&setting.Cfg{SigV4AuthEnabled: false}, tracer)
->>>>>>> 9ccc7ec7
+		_ = New(&setting.Cfg{SigV4AuthEnabled: false}, tracer, featuremgmt.WithToggles())
 		require.Len(t, providerOpts, 1)
 		o := providerOpts[0]
 		require.Len(t, o.Middlewares, 6)
@@ -52,13 +45,9 @@
 		t.Cleanup(func() {
 			newProviderFunc = origNewProviderFunc
 		})
-<<<<<<< HEAD
-		_ = New(&setting.Cfg{SigV4AuthEnabled: true}, featuremgmt.WithToggles())
-=======
 		tracer, err := tracing.InitializeTracerForTest()
 		require.NoError(t, err)
-		_ = New(&setting.Cfg{SigV4AuthEnabled: true}, tracer)
->>>>>>> 9ccc7ec7
+		_ = New(&setting.Cfg{SigV4AuthEnabled: true}, tracer, featuremgmt.WithToggles())
 		require.Len(t, providerOpts, 1)
 		o := providerOpts[0]
 		require.Len(t, o.Middlewares, 7)
