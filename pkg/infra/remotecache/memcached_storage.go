package remotecache

import (
	"context"
	"errors"
	"time"

	"github.com/bradfitz/gomemcache/memcache"

	"github.com/grafana/grafana/pkg/setting"
)

const memcachedCacheType = "memcached"

var ErrNotImplemented = errors.New("not implemented")

type memcachedStorage struct {
	c     *memcache.Client
	codec codec
}

func newMemcachedStorage(opts *setting.RemoteCacheOptions, codec codec) *memcachedStorage {
	return &memcachedStorage{
		c:     memcache.New(opts.ConnStr),
		codec: codec,
	}
}

func newItem(sid string, data []byte, expire int32) *memcache.Item {
	return &memcache.Item{
		Key:        sid,
		Value:      data,
		Expiration: expire,
	}
}

<<<<<<< HEAD
// Set sets value to given key in the cache.
func (s *memcachedStorage) Set(ctx context.Context, key string, val interface{}, expires time.Duration) error {
	item := &cachedItem{Val: val}
	bytes, err := s.codec.Encode(ctx, item)
	if err != nil {
		return err
	}

=======
// SetByteArray stores an byte array in the cache
func (s *memcachedStorage) Set(ctx context.Context, key string, data []byte, expires time.Duration) error {
>>>>>>> ae830f68
	var expiresInSeconds int64
	if expires != 0 {
		expiresInSeconds = int64(expires) / int64(time.Second)
	}

	memcachedItem := newItem(key, data, int32(expiresInSeconds))
	return s.c.Set(memcachedItem)
}

// GetByteArray returns the cached value as an byte array
func (s *memcachedStorage) Get(ctx context.Context, key string) ([]byte, error) {
	memcachedItem, err := s.c.Get(key)
	if errors.Is(err, memcache.ErrCacheMiss) {
		return nil, ErrCacheItemNotFound
	}

	if err != nil {
		return nil, err
	}

<<<<<<< HEAD
	item := &cachedItem{}

	err = s.codec.Decode(ctx, memcachedItem.Value, item)
	if err != nil {
		return nil, err
	}
=======
	return memcachedItem.Value, nil
}
>>>>>>> ae830f68

func (s *memcachedStorage) Count(ctx context.Context, prefix string) (int64, error) {
	return 0, ErrNotImplemented
}

// Delete delete a key from the cache
func (s *memcachedStorage) Delete(ctx context.Context, key string) error {
	return s.c.Delete(key)
}<|MERGE_RESOLUTION|>--- conflicted
+++ resolved
@@ -15,14 +15,12 @@
 var ErrNotImplemented = errors.New("not implemented")
 
 type memcachedStorage struct {
-	c     *memcache.Client
-	codec codec
+	c *memcache.Client
 }
 
-func newMemcachedStorage(opts *setting.RemoteCacheOptions, codec codec) *memcachedStorage {
+func newMemcachedStorage(opts *setting.RemoteCacheOptions) *memcachedStorage {
 	return &memcachedStorage{
-		c:     memcache.New(opts.ConnStr),
-		codec: codec,
+		c: memcache.New(opts.ConnStr),
 	}
 }
 
@@ -34,19 +32,8 @@
 	}
 }
 
-<<<<<<< HEAD
-// Set sets value to given key in the cache.
-func (s *memcachedStorage) Set(ctx context.Context, key string, val interface{}, expires time.Duration) error {
-	item := &cachedItem{Val: val}
-	bytes, err := s.codec.Encode(ctx, item)
-	if err != nil {
-		return err
-	}
-
-=======
 // SetByteArray stores an byte array in the cache
 func (s *memcachedStorage) Set(ctx context.Context, key string, data []byte, expires time.Duration) error {
->>>>>>> ae830f68
 	var expiresInSeconds int64
 	if expires != 0 {
 		expiresInSeconds = int64(expires) / int64(time.Second)
@@ -67,17 +54,8 @@
 		return nil, err
 	}
 
-<<<<<<< HEAD
-	item := &cachedItem{}
-
-	err = s.codec.Decode(ctx, memcachedItem.Value, item)
-	if err != nil {
-		return nil, err
-	}
-=======
 	return memcachedItem.Value, nil
 }
->>>>>>> ae830f68
 
 func (s *memcachedStorage) Count(ctx context.Context, prefix string) (int64, error) {
 	return 0, ErrNotImplemented
