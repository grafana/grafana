# Grafana backend codebase

The code [styleguide](STYLEGUIDE.md) and brief description of the [architecture](ARCHITECTURE.md)

# On going refactorings.
These issues are not something we want to address all at once but something we will improve over time. Since Grafana is released at a regular schedule the prefer approuch is to do this in batches. Not only is it easier to review, it also reduces the risk of conflicts when cherry-picking fixes from master to release branches. Changes that spawn multiple locations are therefore prefered in the end of the release cycle since we make fewer patch releases in the end of the cycle.

## Global state
Global state makes testing and debugging software harder and its something we want to avoid when possible.
Unfortunately, there is quite a lot of global state in Grafana. The way we want to migrate away from this
is to use the `inject` package to wire up all dependencies either in `pkg/cmd/grafana-server/main.go` or
self registering using `registry.RegisterService` ex https://github.com/grafana/grafana/blob/master/pkg/services/cleanup/cleanup.go#L25

## Reduce the use of the init() function
Should only be used to register services/implementations.

## Settings refactoring
The plan is to move all settings to from package level vars in settings package to the [setting.Cfg](https://github.com/grafana/grafana/blob/df917663e6f358a076ed3daa9b199412e95c11f4/pkg/setting/setting.go#L210) struct. To access the settings services/components can inject this setting.Cfg struct.

[Cfg struct](https://github.com/grafana/grafana/blob/df917663e6f358a076ed3daa9b199412e95c11f4/pkg/setting/setting.go#L210)
[Injection example](https://github.com/grafana/grafana/blob/df917663e6f358a076ed3daa9b199412e95c11f4/pkg/services/cleanup/cleanup.go#L20)

## Reduce the use of Goconvey
We want to migrated away from using Goconvey and use stdlib testing as its the most common approuch in the GO community and we think it will make it easier for new contributors. Read more about how we want to write tests in the [ARCHITECTURE.MD](ARCHITECTURE.md#Testing) docs.

## Sqlstore refactoring
The sqlstore handlers all use a global xorm engine variable. This should be refactored to use the Sqlstore instance.

## Avoid global HTTP Handler functions
HTTP handlers should be refactored to so the handler methods are on the HttpServer instance or a more detailed handler struct. E.g (AuthHandler). This way they get access to HttpServer service dependencies (& Cfg object) and can avoid global state

## Date comparison
Newly introduced date columns in the database should be stored as epochs if date comparison is required. This permits to have a unifed approach for comparing dates against all the supported databases instead of handling seperately each one of them. In addition to this, by comparing epochs error pruning transformations from/to other time zones are no more needed.

# Dependency management

<<<<<<< HEAD
Documented in [UPDRAGING_DEPENDENCIES.md](https://github.com/grafana/grafana/blob/master/UPGRADING_DEPENDENCIES.md).
=======
The Grafana project uses [Go modules](https://golang.org/cmd/go/#hdr-Modules__module_versions__and_more) to manage dependencies on external packages. This requires a working Go environment with version 1.11 or greater installed.

All dependencies are vendored in the `vendor/` directory.

_Note:_ Since most developers of Grafana still use the `GOPATH` we need to specify `GO111MODULE=on` to make `go mod` and `got get` work as intended. If you have setup Grafana outside of the `GOPATH` on your machine you can skip `GO111MODULE=on` when running the commands below.

To add or update a new dependency, use the `go get` command:

```bash
# The GO111MODULE variable can be omitted when the code isn't located in GOPATH.
# Pick the latest tagged release.
GO111MODULE=on go get example.com/some/module/pkg

# Pick a specific version.
GO111MODULE=on go get example.com/some/module/pkg@vX.Y.Z
```

Tidy up the `go.mod` and `go.sum` files and copy the new/updated dependency to the `vendor/` directory:

```bash
# The GO111MODULE variable can be omitted when the code isn't located in GOPATH.
GO111MODULE=on go mod tidy

GO111MODULE=on go mod vendor
```

You have to commit the changes to `go.mod`, `go.sum` and the `vendor/` directory before submitting the pull request.

>>>>>>> 0833f26b
<|MERGE_RESOLUTION|>--- conflicted
+++ resolved
@@ -34,35 +34,4 @@
 
 # Dependency management
 
-<<<<<<< HEAD
-Documented in [UPDRAGING_DEPENDENCIES.md](https://github.com/grafana/grafana/blob/master/UPGRADING_DEPENDENCIES.md).
-=======
-The Grafana project uses [Go modules](https://golang.org/cmd/go/#hdr-Modules__module_versions__and_more) to manage dependencies on external packages. This requires a working Go environment with version 1.11 or greater installed.
-
-All dependencies are vendored in the `vendor/` directory.
-
-_Note:_ Since most developers of Grafana still use the `GOPATH` we need to specify `GO111MODULE=on` to make `go mod` and `got get` work as intended. If you have setup Grafana outside of the `GOPATH` on your machine you can skip `GO111MODULE=on` when running the commands below.
-
-To add or update a new dependency, use the `go get` command:
-
-```bash
-# The GO111MODULE variable can be omitted when the code isn't located in GOPATH.
-# Pick the latest tagged release.
-GO111MODULE=on go get example.com/some/module/pkg
-
-# Pick a specific version.
-GO111MODULE=on go get example.com/some/module/pkg@vX.Y.Z
-```
-
-Tidy up the `go.mod` and `go.sum` files and copy the new/updated dependency to the `vendor/` directory:
-
-```bash
-# The GO111MODULE variable can be omitted when the code isn't located in GOPATH.
-GO111MODULE=on go mod tidy
-
-GO111MODULE=on go mod vendor
-```
-
-You have to commit the changes to `go.mod`, `go.sum` and the `vendor/` directory before submitting the pull request.
-
->>>>>>> 0833f26b
+Documented in [UPDRAGING_DEPENDENCIES.md](https://github.com/grafana/grafana/blob/master/UPGRADING_DEPENDENCIES.md).