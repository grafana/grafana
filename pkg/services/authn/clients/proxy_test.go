--- conflicted
+++ resolved
@@ -197,15 +197,6 @@
 
 func TestProxy_Hook(t *testing.T) {
 	cfg := setting.NewCfg()
-<<<<<<< HEAD
-	cfg.AuthProxyHeaderName = "X-Username"
-	cfg.AuthProxyHeaders = map[string]string{
-		proxyFieldRole: "X-Role",
-	}
-	cache := &fakeCache{data: make(map[string][]byte)}
-	userId := 1
-	userID := fmt.Sprintf("%s:%d", authn.NamespaceUser, userId)
-=======
 	cfg.AuthProxy.HeaderName = "X-Username"
 	cfg.AuthProxy.Headers = map[string]string{
 		proxyFieldRole: "X-Role",
@@ -213,7 +204,6 @@
 	cache := &fakeCache{data: make(map[string][]byte)}
 	userId := int64(1)
 	userID := authn.NewNamespaceID(authn.NamespaceUser, userId)
->>>>>>> 5b85c4c2
 
 	// withRole creates a test case for a user with a specific role.
 	withRole := func(role string) func(t *testing.T) {
