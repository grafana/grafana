--- conflicted
+++ resolved
@@ -10,11 +10,8 @@
 	"golang.org/x/oauth2"
 	"golang.org/x/sync/singleflight"
 
-<<<<<<< HEAD
+	"github.com/grafana/grafana/pkg/apimachinery/identity"
 	"github.com/grafana/grafana/pkg/infra/localcache"
-=======
-	"github.com/grafana/grafana/pkg/apimachinery/identity"
->>>>>>> e2a3f785
 	"github.com/grafana/grafana/pkg/infra/log"
 	"github.com/grafana/grafana/pkg/infra/tracing"
 	"github.com/grafana/grafana/pkg/login/social"
@@ -54,9 +51,8 @@
 			expectTryRefreshTokenCalled: false,
 		},
 		{
-<<<<<<< HEAD
 			desc:                        "should invalidate access token and session token if token refresh fails",
-			identity:                    &authn.Identity{ID: authn.MustParseNamespaceID("user:1"), SessionToken: &auth.UserToken{}, AuthenticatedBy: login.AzureADAuthModule},
+			identity:                    &authn.Identity{ID: identity.MustParseTypedID("user:1"), SessionToken: &auth.UserToken{}, AuthenticatedBy: login.AzureADAuthModule},
 			expectedTryRefreshErr:       errors.New("some err"),
 			expectTryRefreshTokenCalled: true,
 			expectRevokeTokenCalled:     true,
@@ -65,45 +61,16 @@
 		},
 		{
 			desc:                        "should refresh the token successfully",
-			identity:                    &authn.Identity{ID: authn.MustParseNamespaceID("user:1"), SessionToken: &auth.UserToken{}, AuthenticatedBy: login.AzureADAuthModule},
+			identity:                    &authn.Identity{ID: identity.MustParseTypedID("user:1")("user:1"), SessionToken: &auth.UserToken{}, AuthenticatedBy: login.AzureADAuthModule},
 			expectTryRefreshTokenCalled: true,
 			expectRevokeTokenCalled:     false,
 		},
 		{
 			desc:                        "should not invalidate the token if the token has already been refreshed by another request (singleflight)",
-			identity:                    &authn.Identity{ID: authn.MustParseNamespaceID("user:1"), SessionToken: &auth.UserToken{}, AuthenticatedBy: login.AzureADAuthModule},
+			identity:                    &authn.Identity{ID: identity.MustParseTypedID("user:1"), SessionToken: &auth.UserToken{}, AuthenticatedBy: login.AzureADAuthModule},
 			expectTryRefreshTokenCalled: true,
 			expectRevokeTokenCalled:     false,
 			expectToken:                 &login.UserAuth{OAuthExpiry: time.Now().Add(10 * time.Minute)},
-=======
-			desc:                              "should invalidate access token and session token if token refresh fails",
-			identity:                          &authn.Identity{ID: identity.MustParseTypedID("user:1"), SessionToken: &auth.UserToken{}, AuthenticatedBy: login.AzureADAuthModule},
-			expectHasEntryCalled:              true,
-			expectedTryRefreshErr:             errors.New("some err"),
-			expectTryRefreshTokenCalled:       true,
-			expectInvalidateOauthTokensCalled: true,
-			expectRevokeTokenCalled:           true,
-			expectedHasEntryToken:             &login.UserAuth{OAuthExpiry: time.Now().Add(-10 * time.Minute)},
-			expectedErr:                       authn.ErrExpiredAccessToken,
-		},
-		{
-			desc:                              "should refresh the token successfully",
-			identity:                          &authn.Identity{ID: identity.MustParseTypedID("user:1"), SessionToken: &auth.UserToken{}, AuthenticatedBy: login.AzureADAuthModule},
-			expectHasEntryCalled:              false,
-			expectTryRefreshTokenCalled:       true,
-			expectInvalidateOauthTokensCalled: false,
-			expectRevokeTokenCalled:           false,
-		},
-		{
-			desc:                              "should not invalidate the token if the token has already been refreshed by another request (singleflight)",
-			identity:                          &authn.Identity{ID: identity.MustParseTypedID("user:1"), SessionToken: &auth.UserToken{}, AuthenticatedBy: login.AzureADAuthModule},
-			expectHasEntryCalled:              true,
-			expectTryRefreshTokenCalled:       true,
-			expectInvalidateOauthTokensCalled: false,
-			expectRevokeTokenCalled:           false,
-			expectedHasEntryToken:             &login.UserAuth{OAuthExpiry: time.Now().Add(10 * time.Minute)},
-			expectedTryRefreshErr:             errors.New("some err"),
->>>>>>> e2a3f785
 		},
 
 		// TODO: address coverage of oauthtoken sync
@@ -117,19 +84,7 @@
 			)
 
 			service := &oauthtokentest.MockOauthTokenService{
-<<<<<<< HEAD
 				TryTokenRefreshFunc: func(ctx context.Context, usr authn.Requester) (*oauth2.Token, error) {
-=======
-				HasOAuthEntryFunc: func(ctx context.Context, usr identity.Requester) (*login.UserAuth, bool, error) {
-					hasEntryCalled = true
-					return tt.expectedHasEntryToken, tt.expectedHasEntryToken != nil, nil
-				},
-				InvalidateOAuthTokensFunc: func(ctx context.Context, usr *login.UserAuth) error {
-					invalidateTokensCalled = true
-					return nil
-				},
-				TryTokenRefreshFunc: func(ctx context.Context, usr identity.Requester) error {
->>>>>>> e2a3f785
 					tryRefreshCalled = true
 					return nil, tt.expectedTryRefreshErr
 				},
