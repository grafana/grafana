--- conflicted
+++ resolved
@@ -54,15 +54,6 @@
 		s.clients[authn.ClientAnonymous] = clients.ProvideAnonymous(cfg, orgService)
 	}
 
-<<<<<<< HEAD
-	if s.cfg.JWTAuthEnabled {
-		s.clients[authn.ClientJWT] = clients.ProvideJWT(jwtService, cfg)
-	}
-
-	// FIXME (kalleep): handle cfg.DisableLogin as well?
-	if s.cfg.BasicAuthEnabled && !s.cfg.DisableLogin {
-		s.clients[authn.ClientBasic] = clients.ProvideBasic(userService, loginAttempts)
-=======
 	var passwordClients []authn.PasswordClient
 
 	if !s.cfg.DisableLogin {
@@ -76,7 +67,10 @@
 	// only configure basic auth client if it is enabled, and we have at least one password client enabled
 	if s.cfg.BasicAuthEnabled && len(passwordClients) > 0 {
 		s.clients[authn.ClientBasic] = clients.ProvideBasic(loginAttempts, passwordClients...)
->>>>>>> b1a8e4f2
+	}
+
+	if s.cfg.JWTAuthEnabled {
+		s.clients[authn.ClientJWT] = clients.ProvideJWT(jwtService, cfg)
 	}
 
 	// FIXME (jguer): move to User package
