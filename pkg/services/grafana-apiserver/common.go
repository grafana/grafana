package grafanaapiserver

import (
	"net/http"

	"k8s.io/apimachinery/pkg/runtime"
	"k8s.io/apimachinery/pkg/runtime/schema"
	"k8s.io/apimachinery/pkg/runtime/serializer"
	"k8s.io/apiserver/pkg/authorization/authorizer"
	"k8s.io/apiserver/pkg/registry/generic"
	genericapiserver "k8s.io/apiserver/pkg/server"
	"k8s.io/kube-openapi/pkg/common"
	"k8s.io/kube-openapi/pkg/spec3"
)

// TODO: this (or something like it) belongs in grafana-app-sdk,
// but lets keep it here while we iterate on a few simple examples
type APIGroupBuilder interface {
	// Get the main group name
	GetGroupVersion() schema.GroupVersion

	// Add the kinds to the server scheme
	InstallSchema(scheme *runtime.Scheme) error

	// Build the group+version behavior
	GetAPIGroupInfo(
		scheme *runtime.Scheme,
		codecs serializer.CodecFactory, // pointer?
		optsGetter generic.RESTOptionsGetter,
	) (*genericapiserver.APIGroupInfo, error)

	// Get OpenAPI definitions
	GetOpenAPIDefinitions() common.GetOpenAPIDefinitions

	// Get the API routes for each version
	GetAPIRoutes() *APIRoutes

<<<<<<< HEAD
	// An authorizer that runs after namespaces have been configured
=======
	// Optionally add an authorization hook
	// Standard namespace checking will happen before this is called, specifically
	// the namespace must matches an org|stack that the user belongs to
>>>>>>> 33d2d0a1
	GetAuthorizer() authorizer.Authorizer
}

// This is used to implement dynamic sub-resources like pods/x/logs
type APIRouteHandler struct {
	Path    string           // added to the appropriate level
	Spec    *spec3.PathProps // Exposed in the open api service discovery
	Handler http.HandlerFunc // when Level = resource, the resource will be available in context
}

// APIRoutes define explicit HTTP handlers in an apiserver
// TBD: is this actually necessary -- there may be more k8s native options for this
type APIRoutes struct {
	// Root handlers are registered directly after the apiVersion identifier
	Root []APIRouteHandler

	// Namespace handlers are mounted under the namespace
	Namespace []APIRouteHandler
}<|MERGE_RESOLUTION|>--- conflicted
+++ resolved
@@ -35,13 +35,9 @@
 	// Get the API routes for each version
 	GetAPIRoutes() *APIRoutes
 
-<<<<<<< HEAD
-	// An authorizer that runs after namespaces have been configured
-=======
 	// Optionally add an authorization hook
 	// Standard namespace checking will happen before this is called, specifically
 	// the namespace must matches an org|stack that the user belongs to
->>>>>>> 33d2d0a1
 	GetAuthorizer() authorizer.Authorizer
 }
 
