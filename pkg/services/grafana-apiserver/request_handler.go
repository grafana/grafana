package grafanaapiserver

import (
	"fmt"
	"net/http"
	"strings"

	"github.com/gorilla/mux"
	restclient "k8s.io/client-go/rest"
	"k8s.io/kube-openapi/pkg/spec3"
)

type requestHandler struct {
	router *mux.Router
}

func getAPIHandler(delegateHandler http.Handler, restConfig *restclient.Config, builders []APIGroupBuilder) (http.Handler, error) {
	useful := false // only true if any routes exist anywhere
	router := mux.NewRouter()
	var err error

	for _, builder := range builders {
		routes := builder.GetAPIRoutes()
		if routes == nil {
			continue
		}

		gv := builder.GetGroupVersion()
		prefix := "/apis/" + gv.String()

		// Root handlers
		var sub *mux.Router
		for _, route := range routes.Root {
			err = validPath(route.Path)
			if err != nil {
				return nil, err
			}

			if sub == nil {
				sub = router.PathPrefix(prefix).Subrouter()
				sub.MethodNotAllowedHandler = &methodNotAllowedHandler{}
			}

			useful = true
			methods, err := methodsFromSpec(route.Path, route.Spec)
			if err != nil {
				return nil, err
			}
			sub.HandleFunc(route.Path, route.Handler).
				Methods(methods...)
		}

		// Namespace handlers
		sub = nil
		prefix += "/namespaces/{namespace}"
		for _, route := range routes.Namespace {
			err = validPath(route.Path)
			if err != nil {
				return nil, err
			}
			if sub == nil {
				sub = router.PathPrefix(prefix).Subrouter()
				sub.MethodNotAllowedHandler = &methodNotAllowedHandler{}
			}

			useful = true
			methods, err := methodsFromSpec(route.Path, route.Spec)
			if err != nil {
				return nil, err
			}
			sub.HandleFunc(route.Path, route.Handler).
				Methods(methods...)
		}
<<<<<<< HEAD

		//	getter := makeGetter(restConfig)
		for resource, routes := range routes.Resource {
			sub = router.PathPrefix(prefix + "/" + resource + "/{name}").Subrouter()
			for _, route := range routes {
				// err = validPath(route.Path)
				// if err != nil {
				// 	return nil, err
				// }

				useful = true
				methods, err := methodsFromSpec(route.Path, route.Spec)
				if err != nil {
					return nil, err
				}

				sub.MethodNotAllowedHandler = &methodNotAllowedHandler{}
				sub.HandleFunc(route.Path, route.Handler).
					Methods(methods...)

				//fmt.Printf("TODO: %s/%v\n", resource, route)
				// get a client for that resource kind
				//getter := makeGetter(restConfig)
				// sub.HandleFunc(v.Slug, SubresourceHandlerWrapper(v.Handler, getter)).
				// 	Methods(methods...)
			}
		}
=======
>>>>>>> 1a53a716
	}

	if !useful {
		return delegateHandler, nil
	}

	// Per Gorilla Mux issue here: https://github.com/gorilla/mux/issues/616#issuecomment-798807509
	// default handler must come last
	router.PathPrefix("/").Handler(delegateHandler)

	return &requestHandler{
		router: router,
	}, nil
}

// The registered path must start with a slash, and (for now) not have any more
func validPath(p string) error {
	if !strings.HasPrefix(p, "/") {
		return fmt.Errorf("path must start with slash")
	}
	if strings.Count(p, "/") > 1 {
		return fmt.Errorf("path can only have one slash (for now)")
	}
	return nil
}

func (h *requestHandler) ServeHTTP(w http.ResponseWriter, req *http.Request) {
	h.router.ServeHTTP(w, req)
}

func methodsFromSpec(slug string, props *spec3.PathProps) ([]string, error) {
	if props == nil {
		return []string{"GET", "POST", "PUT", "PATCH", "DELETE"}, nil
	}

	methods := make([]string, 0)
	if props.Get != nil {
		methods = append(methods, "GET")
	}
	if props.Post != nil {
		methods = append(methods, "POST")
	}
	if props.Put != nil {
		methods = append(methods, "PUT")
	}
	if props.Patch != nil {
		methods = append(methods, "PATCH")
	}
	if props.Delete != nil {
		methods = append(methods, "DELETE")
	}

	if len(methods) == 0 {
		return nil, fmt.Errorf("invalid OpenAPI Spec for slug=%s without any methods in PathProps", slug)
	}

	return methods, nil
}

type methodNotAllowedHandler struct{}

func (h *methodNotAllowedHandler) ServeHTTP(w http.ResponseWriter, req *http.Request) {
	w.WriteHeader(405) // method not allowed
}

// Modify the the OpenAPI spec to include the additional routes.
// Currently this requires: https://github.com/kubernetes/kube-openapi/pull/420
// In future k8s release, the hook will use Config3 rather than the same hook for both v2 and v3
func getOpenAPIPostProcessor(builders []APIGroupBuilder) func(*spec3.OpenAPI) (*spec3.OpenAPI, error) {
	return func(s *spec3.OpenAPI) (*spec3.OpenAPI, error) {
		if s.Paths == nil {
			return s, nil
		}
		for _, builder := range builders {
			routes := builder.GetAPIRoutes()
			if routes == nil {
				continue
			}

			gv := builder.GetGroupVersion()
			prefix := "/apis/" + gv.String()
			if s.Paths.Paths[prefix] != nil {
				copy := *s // will copy the rest of the properties
				copy.Info.Title = "Grafana API server: " + gv.Group

				for _, route := range routes.Root {
					copy.Paths.Paths[prefix+route.Path] = &spec3.Path{
						PathProps: *route.Spec,
					}
				}

				for _, route := range routes.Namespace {
					copy.Paths.Paths[prefix+"/namespaces/{namespace}"+route.Path] = &spec3.Path{
						PathProps: *route.Spec,
					}
				}

<<<<<<< HEAD
				for resource, routes := range routes.Resource {
					for _, route := range routes {
						copy.Paths.Paths[prefix+"/namespaces/{namespace}/"+resource+"/{name}"+route.Path] = &spec3.Path{
							PathProps: *route.Spec,
						}
					}
				}

=======
>>>>>>> 1a53a716
				return &copy, nil
			}
		}
		return s, nil
	}
}<|MERGE_RESOLUTION|>--- conflicted
+++ resolved
@@ -71,36 +71,6 @@
 			sub.HandleFunc(route.Path, route.Handler).
 				Methods(methods...)
 		}
-<<<<<<< HEAD
-
-		//	getter := makeGetter(restConfig)
-		for resource, routes := range routes.Resource {
-			sub = router.PathPrefix(prefix + "/" + resource + "/{name}").Subrouter()
-			for _, route := range routes {
-				// err = validPath(route.Path)
-				// if err != nil {
-				// 	return nil, err
-				// }
-
-				useful = true
-				methods, err := methodsFromSpec(route.Path, route.Spec)
-				if err != nil {
-					return nil, err
-				}
-
-				sub.MethodNotAllowedHandler = &methodNotAllowedHandler{}
-				sub.HandleFunc(route.Path, route.Handler).
-					Methods(methods...)
-
-				//fmt.Printf("TODO: %s/%v\n", resource, route)
-				// get a client for that resource kind
-				//getter := makeGetter(restConfig)
-				// sub.HandleFunc(v.Slug, SubresourceHandlerWrapper(v.Handler, getter)).
-				// 	Methods(methods...)
-			}
-		}
-=======
->>>>>>> 1a53a716
 	}
 
 	if !useful {
@@ -198,17 +168,6 @@
 					}
 				}
 
-<<<<<<< HEAD
-				for resource, routes := range routes.Resource {
-					for _, route := range routes {
-						copy.Paths.Paths[prefix+"/namespaces/{namespace}/"+resource+"/{name}"+route.Path] = &spec3.Path{
-							PathProps: *route.Spec,
-						}
-					}
-				}
-
-=======
->>>>>>> 1a53a716
 				return &copy, nil
 			}
 		}
