package grafanaapiserver

import (
	"context"
	"fmt"
	"net/http"
	"net/http/httptest"
	"path"

	"github.com/go-logr/logr"
	"github.com/grafana/dskit/services"
	metav1 "k8s.io/apimachinery/pkg/apis/meta/v1"
	"k8s.io/apimachinery/pkg/runtime"
	"k8s.io/apimachinery/pkg/runtime/schema"
	"k8s.io/apimachinery/pkg/runtime/serializer"
	"k8s.io/apiserver/pkg/authorization/authorizer"
	openapinamer "k8s.io/apiserver/pkg/endpoints/openapi"
	"k8s.io/apiserver/pkg/endpoints/responsewriter"
	genericapiserver "k8s.io/apiserver/pkg/server"
	"k8s.io/apiserver/pkg/server/options"
	"k8s.io/apiserver/pkg/util/openapi"
	"k8s.io/client-go/kubernetes/scheme"
	clientrest "k8s.io/client-go/rest"
	"k8s.io/client-go/tools/clientcmd"
	clientcmdapi "k8s.io/client-go/tools/clientcmd/api"
	"k8s.io/component-base/logs"
	"k8s.io/klog/v2"

	"github.com/grafana/grafana/pkg/api/routing"
	"github.com/grafana/grafana/pkg/infra/appcontext"
	"github.com/grafana/grafana/pkg/infra/tracing"
	"github.com/grafana/grafana/pkg/middleware"
	"github.com/grafana/grafana/pkg/modules"
	"github.com/grafana/grafana/pkg/registry"
	contextmodel "github.com/grafana/grafana/pkg/services/contexthandler/model"
	filestorage "github.com/grafana/grafana/pkg/services/grafana-apiserver/storage/file"
	"github.com/grafana/grafana/pkg/setting"
)

type StorageType string

const (
	StorageTypeFile   StorageType = "file"
	StorageTypeEtcd   StorageType = "etcd"
	StorageTypeLegacy StorageType = "legacy"
)

var (
	_ Service                    = (*service)(nil)
	_ RestConfigProvider         = (*service)(nil)
	_ registry.BackgroundService = (*service)(nil)
	_ registry.CanBeDisabled     = (*service)(nil)

	Scheme = runtime.NewScheme()
	Codecs = serializer.NewCodecFactory(Scheme)

	unversionedVersion = schema.GroupVersion{Group: "", Version: "v1"}
	unversionedTypes   = []runtime.Object{
		&metav1.Status{},
		&metav1.WatchEvent{},
		&metav1.APIVersions{},
		&metav1.APIGroupList{},
		&metav1.APIGroup{},
		&metav1.APIResourceList{},
	}
)

func init() {
	// we need to add the options to empty v1
	metav1.AddToGroupVersion(Scheme, schema.GroupVersion{Group: "", Version: "v1"})
	Scheme.AddUnversionedTypes(unversionedVersion, unversionedTypes...)
}

type Service interface {
	services.NamedService
	registry.BackgroundService
	registry.CanBeDisabled
}

type APIRegistrar interface {
	RegisterAPI(builder APIGroupBuilder)
}

type RestConfigProvider interface {
	GetRestConfig() *clientrest.Config
}

type DirectRestConfigProvider interface {
	// GetDirectRestConfig returns a k8s client configuration that will use the same
	// logged logged in user as the current request context.  This is useful when
	// creating clients that map legacy API handlers to k8s backed services
	GetDirectRestConfig(c *contextmodel.ReqContext) *clientrest.Config
}

type service struct {
	*services.BasicService

	config     *config
	restConfig *clientrest.Config

	stopCh    chan struct{}
	stoppedCh chan error

	rr       routing.RouteRegister
	handler  http.Handler
	builders []APIGroupBuilder

	tracing *tracing.TracingService

	authorizer authorizer.Authorizer
}

func ProvideService(
	cfg *setting.Cfg,
	rr routing.RouteRegister,
	authz authorizer.Authorizer,
	tracing *tracing.TracingService,
) (*service, error) {
	s := &service{
		config:     newConfig(cfg),
		rr:         rr,
		stopCh:     make(chan struct{}),
		builders:   []APIGroupBuilder{},
		authorizer: authz,
		tracing:    tracing,
	}

	// This will be used when running as a dskit service
	s.BasicService = services.NewBasicService(s.start, s.running, nil).WithName(modules.GrafanaAPIServer)

	// TODO: this is very hacky
	// We need to register the routes in ProvideService to make sure
	// the routes are registered before the Grafana HTTP server starts.
	proxyHandler := func(k8sRoute routing.RouteRegister) {
		handler := func(c *contextmodel.ReqContext) {
			if s.handler == nil {
				c.Resp.WriteHeader(404)
				_, _ = c.Resp.Write([]byte("Not found"))
				return
			}

			req := c.Req
			if req.URL.Path == "" {
				req.URL.Path = "/"
			}

			//TODO: add support for the existing MetricsEndpointBasicAuth config option
			if req.URL.Path == "/apiserver-metrics" {
				req.URL.Path = "/metrics"
			}

			ctx := req.Context()
			signedInUser := appcontext.MustUser(ctx)

			req.Header.Set("X-Remote-User", strconv.FormatInt(signedInUser.UserID, 10))
			req.Header.Set("X-Remote-Group", "grafana")

			resp := responsewriter.WrapForHTTP1Or2(c.Resp)
			s.handler.ServeHTTP(resp, req)
		}
		k8sRoute.Any("/", middleware.ReqSignedIn, handler)
		k8sRoute.Any("/*", middleware.ReqSignedIn, handler)
	}

	s.rr.Group("/apis", proxyHandler)
	s.rr.Group("/apiserver-metrics", proxyHandler)
	s.rr.Group("/openapi", proxyHandler)

	return s, nil
}

func (s *service) GetRestConfig() *clientrest.Config {
	return s.restConfig
}

func (s *service) IsDisabled() bool {
	return !s.config.enabled
}

// Run is an adapter for the BackgroundService interface.
func (s *service) Run(ctx context.Context) error {
	if err := s.start(ctx); err != nil {
		return err
	}
	return s.running(ctx)
}

func (s *service) RegisterAPI(builder APIGroupBuilder) {
	s.builders = append(s.builders, builder)
}

func (s *service) start(ctx context.Context) error {
	logger := logr.New(newLogAdapter(s.config.logLevel))
	klog.SetLoggerWithOptions(logger, klog.ContextualLogger(true))
	if _, err := logs.GlogSetter(strconv.Itoa(s.config.logLevel)); err != nil {
		logger.Error(err, "failed to set log level")
	}

	// Get the list of groups the server will support
	builders := s.builders

	groupVersions := make([]schema.GroupVersion, 0, len(builders))
	// Install schemas
	for _, b := range builders {
		groupVersions = append(groupVersions, b.GetGroupVersion())
		if err := b.InstallSchema(Scheme); err != nil {
			return err
		}
	}

	o := options.NewRecommendedOptions("/registry/grafana.app", Codecs.LegacyCodec(groupVersions...))
	o.SecureServing.BindAddress = s.config.ip
	o.SecureServing.BindPort = s.config.port
	o.Authentication.RemoteKubeConfigFileOptional = true
	o.Authorization.RemoteKubeConfigFileOptional = true

	o.Admission = nil
	o.CoreAPI = nil

	serverConfig := genericapiserver.NewRecommendedConfig(Codecs)
	serverConfig.ExternalAddress = s.config.host

	if s.config.devMode {
		// SecureServingOptions is used when the apiserver needs it's own listener.
		// this is not needed in production, but it's useful for development kubectl access.
		if err := o.SecureServing.ApplyTo(&serverConfig.SecureServing, &serverConfig.LoopbackClientConfig); err != nil {
			return err
		}
		// AuthenticationOptions is needed to authenticate requests from kubectl in dev mode.
		if err := o.Authentication.ApplyTo(&serverConfig.Authentication, serverConfig.SecureServing, serverConfig.OpenAPIConfig); err != nil {
			return err
		}
	}

	// override ExternalAddress and LoopbackClientConfig in prod mode.
	// in dev mode we want to use the loopback client config
	// and address provided by SecureServingOptions.
	if !s.config.devMode {
		serverConfig.ExternalAddress = s.config.host
		serverConfig.LoopbackClientConfig = &clientrest.Config{
			Host: s.config.apiURL,
			TLSClientConfig: clientrest.TLSClientConfig{
				Insecure: true,
			},
		}
	}

	if s.config.storageType == StorageTypeEtcd {
		o.Etcd.StorageConfig.Transport.ServerList = s.config.etcdServers
		if err := o.Etcd.Validate(); len(err) > 0 {
			return err[0]
		}
		if err := o.Etcd.Complete(serverConfig.Config.StorageObjectCountTracker, serverConfig.Config.DrainedNotify(), serverConfig.Config.AddPostStartHook); err != nil {
			return err
		}
		if err := o.Etcd.ApplyTo(&serverConfig.Config); err != nil {
			return err
		}
	}

	if s.config.storageType == StorageTypeFile {
		serverConfig.RESTOptionsGetter = filestorage.NewRESTOptionsGetter(s.config.dataPath, o.Etcd.StorageConfig)
	}

	serverConfig.Authorization.Authorizer = s.authorizer

	// Add OpenAPI specs for each group+version
	defsGetter := getOpenAPIDefinitions(builders)
	serverConfig.OpenAPIConfig = genericapiserver.DefaultOpenAPIConfig(
		openapi.GetOpenAPIDefinitionsWithoutDisabledFeatures(defsGetter),
		openapinamer.NewDefinitionNamer(Scheme, scheme.Scheme))

	serverConfig.OpenAPIV3Config = genericapiserver.DefaultOpenAPIV3Config(
		openapi.GetOpenAPIDefinitionsWithoutDisabledFeatures(defsGetter),
		openapinamer.NewDefinitionNamer(Scheme, scheme.Scheme))

	// Add the custom routes to service discovery
	serverConfig.OpenAPIV3Config.PostProcessSpec3 = getOpenAPIPostProcessor(builders)

	serverConfig.SkipOpenAPIInstallation = false
	serverConfig.BuildHandlerChainFunc = func(delegateHandler http.Handler, c *genericapiserver.Config) http.Handler {
		// Call DefaultBuildHandlerChain on the main entrypoint http.Handler
		// See https://github.com/kubernetes/apiserver/blob/v0.28.0/pkg/server/config.go#L906
		// DefaultBuildHandlerChain provides many things, notably CORS, HSTS, cache-control, authz and latency tracking
		requestHandler, err := getAPIHandler(
			delegateHandler,
			c.LoopbackClientConfig,
			builders)
		if err != nil {
			panic(fmt.Sprintf("could not build handler chain func: %s", err.Error()))
		}
		return genericapiserver.DefaultBuildHandlerChain(requestHandler, c)
	}

	serverConfig.TracerProvider = s.tracing.GetTracerProvider()

	// Create the server
	server, err := serverConfig.Complete().New("grafana-apiserver", genericapiserver.NewEmptyDelegate())
	if err != nil {
		return err
	}

	// Install the API Group+version
	for _, b := range builders {
		g, err := b.GetAPIGroupInfo(Scheme, Codecs, serverConfig.RESTOptionsGetter)
		if err != nil {
			return err
		}
		if g == nil || len(g.PrioritizedVersions) < 1 {
			continue
		}
		err = server.InstallAPIGroup(g)
		if err != nil {
			return err
		}
	}

	s.restConfig = server.LoopbackClientConfig

	// only write kubeconfig in dev mode
	if s.config.devMode {
		if err := s.ensureKubeConfig(); err != nil {
			return err
		}
	}

<<<<<<< HEAD
		req.Header.Set("X-Remote-User", signedInUser.Login)
		req.Header.Set("X-Remote-Group", "grafana")
=======
	// Used by the proxy wrapper registered in ProvideService
	s.handler = server.Handler
>>>>>>> d68d31c6

	// skip starting the server in prod mode
	if !s.config.devMode {
		return nil
	}

	prepared := server.PrepareRun()
	go func() {
		s.stoppedCh <- prepared.Run(s.stopCh)
	}()
	return nil
}

func (s *service) GetDirectRestConfig(c *contextmodel.ReqContext) *clientrest.Config {
	return &clientrest.Config{
		Transport: &roundTripperFunc{
			fn: func(req *http.Request) (*http.Response, error) {
				ctx := appcontext.WithUser(req.Context(), c.SignedInUser)
				w := httptest.NewRecorder()
				s.handler.ServeHTTP(w, req.WithContext(ctx))
				return w.Result(), nil
			},
		},
	}
}

func (s *service) running(ctx context.Context) error {
	// skip waiting for the server in prod mode
	if !s.config.devMode {
		<-ctx.Done()
		return nil
	}

	select {
	case err := <-s.stoppedCh:
		if err != nil {
			return err
		}
	case <-ctx.Done():
		close(s.stopCh)
	}
	return nil
}

func (s *service) ensureKubeConfig() error {
	clusters := make(map[string]*clientcmdapi.Cluster)
	clusters["default-cluster"] = &clientcmdapi.Cluster{
		Server:                s.restConfig.Host,
		InsecureSkipTLSVerify: true,
	}

	contexts := make(map[string]*clientcmdapi.Context)
	contexts["default-context"] = &clientcmdapi.Context{
		Cluster:   "default-cluster",
		Namespace: "default",
		AuthInfo:  "default",
	}

	authinfos := make(map[string]*clientcmdapi.AuthInfo)
	authinfos["default"] = &clientcmdapi.AuthInfo{
		Token: s.restConfig.BearerToken,
	}

	clientConfig := clientcmdapi.Config{
		Kind:           "Config",
		APIVersion:     "v1",
		Clusters:       clusters,
		Contexts:       contexts,
		CurrentContext: "default-context",
		AuthInfos:      authinfos,
	}

	return clientcmd.WriteToFile(clientConfig, path.Join(s.config.dataPath, "grafana.kubeconfig"))
}

type roundTripperFunc struct {
	fn func(req *http.Request) (*http.Response, error)
}

func (f *roundTripperFunc) RoundTrip(req *http.Request) (*http.Response, error) {
	return f.fn(req)
}<|MERGE_RESOLUTION|>--- conflicted
+++ resolved
@@ -6,6 +6,7 @@
 	"net/http"
 	"net/http/httptest"
 	"path"
+	"strconv"
 
 	"github.com/go-logr/logr"
 	"github.com/grafana/dskit/services"
@@ -324,13 +325,8 @@
 		}
 	}
 
-<<<<<<< HEAD
-		req.Header.Set("X-Remote-User", signedInUser.Login)
-		req.Header.Set("X-Remote-Group", "grafana")
-=======
 	// Used by the proxy wrapper registered in ProvideService
 	s.handler = server.Handler
->>>>>>> d68d31c6
 
 	// skip starting the server in prod mode
 	if !s.config.devMode {
