package frontend

import (
	"context"
	"net/http"

	"github.com/grafana/grafana/pkg/infra/log"
	"github.com/grafana/grafana/pkg/infra/tracing"

	"go.opentelemetry.io/otel/trace"

	"github.com/grafana/grafana/pkg/services/contexthandler/ctxkey"
	contextmodel "github.com/grafana/grafana/pkg/services/contexthandler/model"
	"github.com/grafana/grafana/pkg/services/user"
	"github.com/grafana/grafana/pkg/web"
)

// Minimal copy of contextHandler.Middleware for frontend-service
// frontend-service doesn't handle authentication or know what signed in users are
func (s *frontendService) contextMiddleware() web.Middleware {
	return func(next http.Handler) http.Handler {
		return http.HandlerFunc(func(w http.ResponseWriter, r *http.Request) {
			ctx := r.Context()

			span := trace.SpanFromContext(ctx)
			ctx = setRequestContext(ctx)

<<<<<<< HEAD
			// Set the context for the http.Request.Context
			// This modifies both r and reqContext.Req since they point to the same value
			*reqContext.Req = *reqContext.Req.WithContext(ctx)

			// add traceID to logger context
			traceID := tracing.TraceIDFromContext(ctx, false)
			if traceID != "" {
				reqContext.Logger = reqContext.Logger.New("traceID", traceID)
				// set trace ID in response headers as well
				w.Header().Set("Trace-ID", traceID)
			}

			// add hostname to logger context
			hostname := r.Host
			if hostname != "" {
				reqContext.Logger = reqContext.Logger.New("hostname", hostname)
			}
=======
			// Preserve the original span so the setRequestContext span doesn't get propagated as a parent of the rest of the request
			ctx = trace.ContextWithSpan(ctx, span)
>>>>>>> e48eaa56

			next.ServeHTTP(w, r.WithContext(ctx))
		})
	}
}

func setRequestContext(ctx context.Context) context.Context {
	ctx, span := tracing.Start(ctx, "setRequestContext")
	defer span.End()

	reqContext := &contextmodel.ReqContext{
		Context:      web.FromContext(ctx),
		Logger:       log.New("context"),
		SignedInUser: &user.SignedInUser{},
	}

	// inject ReqContext in the context
	ctx = context.WithValue(ctx, ctxkey.Key{}, reqContext)

	// Set the context for the http.Request.Context
	// This modifies both r and reqContext.Req since they point to the same value
	*reqContext.Req = *reqContext.Req.WithContext(ctx)

	traceID := tracing.TraceIDFromContext(ctx, false)
	if traceID != "" {
		reqContext.Logger = reqContext.Logger.New("traceID", traceID)
	}

	return ctx
}<|MERGE_RESOLUTION|>--- conflicted
+++ resolved
@@ -23,37 +23,17 @@
 			ctx := r.Context()
 
 			span := trace.SpanFromContext(ctx)
-			ctx = setRequestContext(ctx)
+			ctx = setRequestContext(ctx, w, r)
 
-<<<<<<< HEAD
-			// Set the context for the http.Request.Context
-			// This modifies both r and reqContext.Req since they point to the same value
-			*reqContext.Req = *reqContext.Req.WithContext(ctx)
-
-			// add traceID to logger context
-			traceID := tracing.TraceIDFromContext(ctx, false)
-			if traceID != "" {
-				reqContext.Logger = reqContext.Logger.New("traceID", traceID)
-				// set trace ID in response headers as well
-				w.Header().Set("Trace-ID", traceID)
-			}
-
-			// add hostname to logger context
-			hostname := r.Host
-			if hostname != "" {
-				reqContext.Logger = reqContext.Logger.New("hostname", hostname)
-			}
-=======
 			// Preserve the original span so the setRequestContext span doesn't get propagated as a parent of the rest of the request
 			ctx = trace.ContextWithSpan(ctx, span)
->>>>>>> e48eaa56
 
 			next.ServeHTTP(w, r.WithContext(ctx))
 		})
 	}
 }
 
-func setRequestContext(ctx context.Context) context.Context {
+func setRequestContext(ctx context.Context, w http.ResponseWriter, r *http.Request) context.Context {
 	ctx, span := tracing.Start(ctx, "setRequestContext")
 	defer span.End()
 
@@ -70,9 +50,18 @@
 	// This modifies both r and reqContext.Req since they point to the same value
 	*reqContext.Req = *reqContext.Req.WithContext(ctx)
 
+	// add traceID to logger context
 	traceID := tracing.TraceIDFromContext(ctx, false)
 	if traceID != "" {
 		reqContext.Logger = reqContext.Logger.New("traceID", traceID)
+		// set trace ID in response headers as well
+		w.Header().Set("Trace-ID", traceID)
+	}
+
+	// add hostname to logger context
+	hostname := r.Host
+	if hostname != "" {
+		reqContext.Logger = reqContext.Logger.New("hostname", hostname)
 	}
 
 	return ctx
