package navtreeimpl

import (
	"sort"

	"github.com/grafana/grafana/pkg/api/dtos"
	"github.com/grafana/grafana/pkg/apimachinery/identity"
	"github.com/grafana/grafana/pkg/infra/kvstore"
	"github.com/grafana/grafana/pkg/infra/log"
	ac "github.com/grafana/grafana/pkg/services/accesscontrol"
	"github.com/grafana/grafana/pkg/services/apikey"
	"github.com/grafana/grafana/pkg/services/authn"
	contextmodel "github.com/grafana/grafana/pkg/services/contexthandler/model"
	"github.com/grafana/grafana/pkg/services/dashboards"
	"github.com/grafana/grafana/pkg/services/datasources"
	"github.com/grafana/grafana/pkg/services/featuremgmt"
	"github.com/grafana/grafana/pkg/services/licensing"
	"github.com/grafana/grafana/pkg/services/navtree"
	"github.com/grafana/grafana/pkg/services/org"
	"github.com/grafana/grafana/pkg/services/pluginsintegration/pluginsettings"
	"github.com/grafana/grafana/pkg/services/pluginsintegration/pluginstore"
	pref "github.com/grafana/grafana/pkg/services/preference"
	"github.com/grafana/grafana/pkg/services/sqlstore/searchstore"
	"github.com/grafana/grafana/pkg/services/star"
	"github.com/grafana/grafana/pkg/services/supportbundles/supportbundlesimpl"
	"github.com/grafana/grafana/pkg/setting"

	"github.com/open-feature/go-sdk/openfeature"
)

type ServiceImpl struct {
	cfg                  *setting.Cfg
	log                  log.Logger
	accessControl        ac.AccessControl
	authnService         authn.Service
	pluginStore          pluginstore.Store
	pluginSettings       pluginsettings.Service
	starService          star.Service
	features             featuremgmt.FeatureToggles
	openFeature          *featuremgmt.OpenFeatureService
	dashboardService     dashboards.DashboardService
	accesscontrolService ac.Service
	kvStore              kvstore.KVStore
	apiKeyService        apikey.Service
	license              licensing.Licensing

	// Navigation
	navigationAppConfig     map[string]NavigationAppConfig
	navigationAppPathConfig map[string]NavigationAppConfig
}

type NavigationAppConfig struct {
	SectionID  string
	SortWeight int64
	Text       string
	Icon       string
	SubTitle   string
	IsNew      bool
}

func ProvideService(cfg *setting.Cfg, accessControl ac.AccessControl, pluginStore pluginstore.Store, pluginSettings pluginsettings.Service, starService star.Service,
	features featuremgmt.FeatureToggles, dashboardService dashboards.DashboardService, accesscontrolService ac.Service, kvStore kvstore.KVStore, apiKeyService apikey.Service,
	license licensing.Licensing, authnService authn.Service, openFeature *featuremgmt.OpenFeatureService) navtree.Service {
	service := &ServiceImpl{
		cfg:                  cfg,
		log:                  log.New("navtree service"),
		accessControl:        accessControl,
		authnService:         authnService,
		pluginStore:          pluginStore,
		pluginSettings:       pluginSettings,
		starService:          starService,
		features:             features,
		openFeature:          openFeature,
		dashboardService:     dashboardService,
		accesscontrolService: accesscontrolService,
		kvStore:              kvStore,
		apiKeyService:        apiKeyService,
		license:              license,
	}

	service.readNavigationSettings()

	return service
}

//nolint:gocyclo
func (s *ServiceImpl) GetNavTree(c *contextmodel.ReqContext, prefs *pref.Preference) (*navtree.NavTreeRoot, error) {
	hasAccess := ac.HasAccess(s.accessControl, c)
	treeRoot := &navtree.NavTreeRoot{}
	ctx := c.Req.Context()

	treeRoot.AddSection(s.getHomeNode(c, prefs))

	if hasAccess(ac.EvalPermission(dashboards.ActionDashboardsRead)) {
		starredItemsLinks, err := s.buildStarredItemsNavLinks(c)
		if err != nil {
			return nil, err
		}

		treeRoot.AddSection(&navtree.NavLink{
			Text:           "Starred",
			Id:             "starred",
			Icon:           "star",
			SortWeight:     navtree.WeightSavedItems,
			Children:       starredItemsLinks,
			EmptyMessageId: "starred-empty",
			Url:            s.cfg.AppSubURL + "/dashboards?starred",
		})
	}

	if c.IsPublicDashboardView() || hasAccess(ac.EvalAny(
		ac.EvalPermission(dashboards.ActionFoldersRead), ac.EvalPermission(dashboards.ActionFoldersCreate),
		ac.EvalPermission(dashboards.ActionDashboardsRead), ac.EvalPermission(dashboards.ActionDashboardsCreate)),
	) {
		dashboardChildLinks := s.buildDashboardNavLinks(c)

		dashboardLink := &navtree.NavLink{
			Text:       "Dashboards",
			Id:         navtree.NavIDDashboards,
			SubTitle:   "Create and manage dashboards to visualize your data",
			Icon:       "apps",
			Url:        s.cfg.AppSubURL + "/dashboards",
			SortWeight: navtree.WeightDashboard,
			Children:   dashboardChildLinks,
		}

		treeRoot.AddSection(dashboardLink)
	}

	if s.cfg.ExploreEnabled && hasAccess(ac.EvalPermission(ac.ActionDatasourcesExplore)) {
		treeRoot.AddSection(&navtree.NavLink{
			Text:       "Explore",
			Id:         navtree.NavIDExplore,
			SubTitle:   "Explore your data",
			Icon:       "compass",
			SortWeight: navtree.WeightExplore,
			Url:        s.cfg.AppSubURL + "/explore",
		})
	}

	if hasAccess(ac.EvalPermission(ac.ActionDatasourcesExplore)) {
		treeRoot.AddSection(&navtree.NavLink{
			Text:       "Drilldown",
			Id:         navtree.NavIDDrilldown,
			SubTitle:   "Drill down into your data using Grafana's powerful queryless apps",
			Icon:       "drilldown",
			SortWeight: navtree.WeightDrilldown,
			Url:        s.cfg.AppSubURL + "/drilldown",
		})
	}

	if s.cfg.ProfileEnabled && c.IsSignedIn {
		treeRoot.AddSection(s.getProfileNode(c))
	}

	_, uaIsDisabledForOrg := s.cfg.UnifiedAlerting.DisabledOrgs[c.GetOrgID()]
	uaVisibleForOrg := s.cfg.UnifiedAlerting.IsEnabled() && !uaIsDisabledForOrg

	if uaVisibleForOrg {
		if alertingSection := s.buildAlertNavLinks(c); alertingSection != nil {
			treeRoot.AddSection(alertingSection)
		}
	}

	if connectionsSection := s.buildDataConnectionsNavLink(c); connectionsSection != nil {
		treeRoot.AddSection(connectionsSection)
	}

	orgAdminNode, err := s.getAdminNode(c)

	if orgAdminNode != nil && len(orgAdminNode.Children) > 0 {
		treeRoot.AddSection(orgAdminNode)
	} else if err != nil {
		return nil, err
	}

	s.addHelpLinks(treeRoot, c)

	if err := s.addAppLinks(treeRoot, c); err != nil {
		return nil, err
	}

	// remove user access if empty. Happens if grafana-auth-app is not injected
	if sec := treeRoot.FindById(navtree.NavIDCfgAccess); sec != nil && len(sec.Children) == 0 {
		treeRoot.RemoveSectionByID(navtree.NavIDCfgAccess)
	}
	// double-check and remove admin menu if empty
	if sec := treeRoot.FindById(navtree.NavIDCfg); sec != nil && len(sec.Children) == 0 {
		treeRoot.RemoveSectionByID(navtree.NavIDCfg)
	}

	enabled := s.openFeature.Client.Boolean(ctx, featuremgmt.FlagPinNavItems, true, openfeature.TransactionContext(ctx))
	if enabled && c.IsSignedIn {
		treeRoot.AddSection(&navtree.NavLink{
			Text:           "Bookmarks",
			Id:             navtree.NavIDBookmarks,
			Icon:           "bookmark",
			SortWeight:     navtree.WeightBookmarks,
			Children:       []*navtree.NavLink{},
			EmptyMessageId: "bookmarks-empty",
			Url:            s.cfg.AppSubURL + "/bookmarks",
		})
	}

	return treeRoot, nil
}

func (s *ServiceImpl) getHomeNode(c *contextmodel.ReqContext, prefs *pref.Preference) *navtree.NavLink {
	homeUrl := s.cfg.AppSubURL + "/"
	if !c.IsSignedIn && !s.cfg.Anonymous.Enabled {
		homeUrl = s.cfg.AppSubURL + "/login"
	} else {
		homePage := s.cfg.HomePage

		if prefs.HomeDashboardID == 0 && len(homePage) > 0 {
			homeUrl = homePage
		}
	}

	homeNode := &navtree.NavLink{
		Text:       "Home",
		Id:         "home",
		Url:        homeUrl,
		Icon:       "home-alt",
		SortWeight: navtree.WeightHome,
	}
	ctx := c.Req.Context()
	if _, exists := s.pluginStore.Plugin(ctx, "grafana-setupguide-app"); exists {
		var children []*navtree.NavLink
		// setup guide (a submenu item under Home)
		children = append(children, &navtree.NavLink{
			Id:         "home-setup-guide",
			Text:       "Getting started guide",
			Url:        "/a/grafana-setupguide-app/getting-started",
			SortWeight: navtree.WeightHome,
		})
		homeNode.Children = children
	}
	return homeNode
}

func isSupportBundlesEnabled(s *ServiceImpl) bool {
	return s.cfg.SectionWithEnvOverrides("support_bundles").Key("enabled").MustBool(true)
}

func (s *ServiceImpl) addHelpLinks(treeRoot *navtree.NavTreeRoot, c *contextmodel.ReqContext) {
	if s.cfg.HelpEnabled {
		// The version subtitle is set later by NavTree.ApplyHelpVersion
		helpNode := &navtree.NavLink{
			Text:       "Help",
			Id:         "help",
			Url:        "#",
			Icon:       "question-circle",
			SortWeight: navtree.WeightHelp,
			Children:   []*navtree.NavLink{},
		}

		treeRoot.AddSection(helpNode)

		hasAccess := ac.HasAccess(s.accessControl, c)
		supportBundleAccess := ac.EvalAny(
			ac.EvalPermission(supportbundlesimpl.ActionRead),
			ac.EvalPermission(supportbundlesimpl.ActionCreate),
		)

		if isSupportBundlesEnabled(s) && hasAccess(supportBundleAccess) {
			supportBundleNode := &navtree.NavLink{
				Text:       "Support bundles",
				Id:         "support-bundles",
				Url:        "/support-bundles",
				Icon:       "wrench",
				SortWeight: navtree.WeightHelp,
			}

			helpNode.Children = append(helpNode.Children, supportBundleNode)
		}
	}
}

func (s *ServiceImpl) getProfileNode(c *contextmodel.ReqContext) *navtree.NavLink {
	// Only set login if it's different from the name
	var login string
	if c.GetLogin() != c.GetName() {
		login = c.GetLogin()
	}
	gravatarURL := dtos.GetGravatarUrl(s.cfg, c.GetEmail())

	children := []*navtree.NavLink{
		{
			Text: "Profile", Id: "profile/settings", Url: s.cfg.AppSubURL + "/profile", Icon: "sliders-v-alt",
		},
	}

	children = append(children, &navtree.NavLink{
		Text: "Notification history", Id: "profile/notifications", Url: s.cfg.AppSubURL + "/profile/notifications", Icon: "bell",
	})

	if s.cfg.AddChangePasswordLink() {
		children = append(children, &navtree.NavLink{
			Text: "Change password", Id: "profile/password", Url: s.cfg.AppSubURL + "/profile/password",
			Icon: "lock",
		})
	}

	return &navtree.NavLink{
		Text:       c.GetName(),
		SubTitle:   login,
		Id:         "profile",
		Img:        gravatarURL,
		Url:        s.cfg.AppSubURL + "/profile",
		SortWeight: navtree.WeightProfile,
		Children:   children,
		RoundIcon:  true,
	}
}

func (s *ServiceImpl) buildStarredItemsNavLinks(c *contextmodel.ReqContext) ([]*navtree.NavLink, error) {
	starredItemsChildNavs := []*navtree.NavLink{}

	userID, _ := identity.UserIdentifier(c.GetID())
	query := star.GetUserStarsQuery{
		UserID: userID,
	}

	starredDashboardResult, err := s.starService.GetByUser(c.Req.Context(), &query)
	if err != nil {
		return nil, err
	}

	if len(starredDashboardResult.UserStars) > 0 {
		var uids []string
		for uid := range starredDashboardResult.UserStars {
			uids = append(uids, uid)
		}
		starredDashboards, err := s.dashboardService.SearchDashboards(c.Req.Context(), &dashboards.FindPersistedDashboardsQuery{
			DashboardUIDs: uids,
			Type:          searchstore.TypeDashboard,
			OrgId:         c.GetOrgID(),
			SignedInUser:  c.SignedInUser,
		})
		if err != nil {
			return nil, err
		}
		// Set a loose limit to the first 50 starred dashboards found
		if len(starredDashboards) > 50 {
			starredDashboards = starredDashboards[:50]
		}

		sort.Slice(starredDashboards, func(i, j int) bool {
			return starredDashboards[i].Title < starredDashboards[j].Title
		})
		for _, starredItem := range starredDashboards {
			starredItemsChildNavs = append(starredItemsChildNavs, &navtree.NavLink{
				Id:   "starred/" + starredItem.UID,
				Text: starredItem.Title,
				Url:  starredItem.URL,
			})
		}
	}

	return starredItemsChildNavs, nil
}

func (s *ServiceImpl) buildDashboardNavLinks(c *contextmodel.ReqContext) []*navtree.NavLink {
	hasAccess := ac.HasAccess(s.accessControl, c)

	dashboardChildNavs := []*navtree.NavLink{}

	if c.IsSignedIn {
		if c.HasRole(org.RoleViewer) {
			dashboardChildNavs = append(dashboardChildNavs, &navtree.NavLink{
				Text: "Playlists", SubTitle: "Groups of dashboards that are displayed in a sequence", Id: "dashboards/playlists", Url: s.cfg.AppSubURL + "/playlists", Icon: "presentation-play",
			})
		}

		if s.cfg.SnapshotEnabled && hasAccess(ac.EvalPermission(dashboards.ActionSnapshotsRead)) {
			dashboardChildNavs = append(dashboardChildNavs, &navtree.NavLink{
				Text:     "Snapshots",
				SubTitle: "Interactive, publicly available, point-in-time representations of dashboards",
				Id:       "dashboards/snapshots",
				Url:      s.cfg.AppSubURL + "/dashboard/snapshots",
				Icon:     "camera",
			})
		}

		dashboardChildNavs = append(dashboardChildNavs, &navtree.NavLink{
			Text:     "Library panels",
			SubTitle: "Reusable panels that can be added to multiple dashboards",
			Id:       "dashboards/library-panels",
			Url:      s.cfg.AppSubURL + "/library-panels",
			Icon:     "library-panel",
		})

		if s.cfg.PublicDashboardsEnabled {
			dashboardChildNavs = append(dashboardChildNavs, &navtree.NavLink{
				Text: "Public dashboards",
				Id:   "dashboards/public",
				Url:  s.cfg.AppSubURL + "/dashboard/public",
				Icon: "library-panel",
			})
		}

<<<<<<< HEAD
		if s.features.IsEnabled(c.Req.Context(), featuremgmt.FlagDashboardRestore) && (c.SignedInUser.GetOrgRole() == org.RoleAdmin || c.IsGrafanaAdmin) {
=======
		if s.features.IsEnabled(c.Req.Context(), featuremgmt.FlagRestoreDashboards) && (c.GetOrgRole() == org.RoleAdmin || c.IsGrafanaAdmin) {
>>>>>>> 9f5011cf
			dashboardChildNavs = append(dashboardChildNavs, &navtree.NavLink{
				Text:     "Recently deleted",
				SubTitle: "Any items listed here for more than 30 days will be automatically deleted.",
				Id:       "dashboards/recently-deleted",
				Url:      s.cfg.AppSubURL + "/dashboard/recently-deleted",
			})
		}
	}

	if hasAccess(ac.EvalPermission(dashboards.ActionDashboardsCreate)) {
		dashboardChildNavs = append(dashboardChildNavs, &navtree.NavLink{
			Text: "New dashboard", Icon: "plus", Url: s.cfg.AppSubURL + "/dashboard/new", HideFromTabs: true, Id: "dashboards/new", IsCreateAction: true,
		})

		dashboardChildNavs = append(dashboardChildNavs, &navtree.NavLink{
			Text: "Import dashboard", SubTitle: "Import dashboard from file or Grafana.com", Id: "dashboards/import", Icon: "plus",
			Url: s.cfg.AppSubURL + "/dashboard/import", HideFromTabs: true, IsCreateAction: true,
		})
	}

	return dashboardChildNavs
}

func (s *ServiceImpl) buildAlertNavLinks(c *contextmodel.ReqContext) *navtree.NavLink {
	hasAccess := ac.HasAccess(s.accessControl, c)
	var alertChildNavs []*navtree.NavLink

	if hasAccess(ac.EvalAny(ac.EvalPermission(ac.ActionAlertingRuleRead), ac.EvalPermission(ac.ActionAlertingRuleExternalRead))) {
		alertChildNavs = append(alertChildNavs, &navtree.NavLink{
			Text: "Alert rules", SubTitle: "Rules that determine whether an alert will fire", Id: "alert-list", Url: s.cfg.AppSubURL + "/alerting/list", Icon: "list-ul",
		})
	}

	contactPointsPerms := []ac.Evaluator{
		ac.EvalPermission(ac.ActionAlertingNotificationsRead),
		ac.EvalPermission(ac.ActionAlertingNotificationsExternalRead),

		ac.EvalPermission(ac.ActionAlertingReceiversRead),
		ac.EvalPermission(ac.ActionAlertingReceiversReadSecrets),
		ac.EvalPermission(ac.ActionAlertingReceiversCreate),

		ac.EvalPermission(ac.ActionAlertingNotificationsTemplatesRead),
		ac.EvalPermission(ac.ActionAlertingNotificationsTemplatesWrite),
		ac.EvalPermission(ac.ActionAlertingNotificationsTemplatesDelete),
	}

	if hasAccess(ac.EvalAny(contactPointsPerms...)) {
		alertChildNavs = append(alertChildNavs, &navtree.NavLink{
			Text: "Contact points", SubTitle: "Choose how to notify your contact points when an alert instance fires", Id: "receivers", Url: s.cfg.AppSubURL + "/alerting/notifications",
			Icon: "comment-alt-share",
		})
	}

	if hasAccess(ac.EvalAny(
		ac.EvalPermission(ac.ActionAlertingNotificationsRead),
		ac.EvalPermission(ac.ActionAlertingNotificationsExternalRead),
		ac.EvalPermission(ac.ActionAlertingRoutesRead),
		ac.EvalPermission(ac.ActionAlertingRoutesWrite),
		ac.EvalPermission(ac.ActionAlertingNotificationsTimeIntervalsRead),
		ac.EvalPermission(ac.ActionAlertingNotificationsTimeIntervalsWrite),
	)) {
		alertChildNavs = append(alertChildNavs, &navtree.NavLink{Text: "Notification policies", SubTitle: "Determine how alerts are routed to contact points", Id: "am-routes", Url: s.cfg.AppSubURL + "/alerting/routes", Icon: "sitemap"})
	}

	if hasAccess(ac.EvalAny(
		ac.EvalPermission(ac.ActionAlertingInstanceRead),
		ac.EvalPermission(ac.ActionAlertingInstancesExternalRead),
		ac.EvalPermission(ac.ActionAlertingSilencesRead),
	)) {
		alertChildNavs = append(alertChildNavs, &navtree.NavLink{Text: "Silences", SubTitle: "Stop notifications from one or more alerting rules", Id: "silences", Url: s.cfg.AppSubURL + "/alerting/silences", Icon: "bell-slash"})
	}

	if hasAccess(ac.EvalAny(ac.EvalPermission(ac.ActionAlertingInstanceRead), ac.EvalPermission(ac.ActionAlertingInstancesExternalRead))) {
		alertChildNavs = append(alertChildNavs, &navtree.NavLink{Text: "Alert groups", SubTitle: "See grouped alerts with active notifications", Id: "groups", Url: s.cfg.AppSubURL + "/alerting/groups", Icon: "layer-group"})
	}

	if s.features.IsEnabled(c.Req.Context(), featuremgmt.FlagAlertingCentralAlertHistory) {
		if hasAccess(ac.EvalAny(ac.EvalPermission(ac.ActionAlertingRuleRead))) {
			alertChildNavs = append(alertChildNavs, &navtree.NavLink{
				Text:     "History",
				SubTitle: "View a history of all alert events generated by your Grafana-managed alert rules. All alert events are displayed regardless of whether silences or mute timings are set.",
				Id:       "alerts-history",
				Url:      s.cfg.AppSubURL + "/alerting/history",
				Icon:     "history",
			})
		}
	}
	if c.GetOrgRole() == org.RoleAdmin && s.features.IsEnabled(c.Req.Context(), featuremgmt.FlagAlertRuleRestore) && s.features.IsEnabled(c.Req.Context(), featuremgmt.FlagAlertingRuleRecoverDeleted) {
		alertChildNavs = append(alertChildNavs, &navtree.NavLink{
			Text:     "Recently deleted",
			SubTitle: "Any items listed here for more than 30 days will be automatically deleted.",
			Id:       "alerts/recently-deleted",
			Url:      s.cfg.AppSubURL + "/alerting/recently-deleted",
		})
	}

	if c.GetOrgRole() == org.RoleAdmin {
		alertChildNavs = append(alertChildNavs, &navtree.NavLink{
			Text: "Settings", Id: "alerting-admin", Url: s.cfg.AppSubURL + "/alerting/admin",
			Icon: "cog",
		})
	}

	if hasAccess(ac.EvalAny(ac.EvalPermission(ac.ActionAlertingRuleCreate), ac.EvalPermission(ac.ActionAlertingRuleExternalWrite))) {
		alertChildNavs = append(alertChildNavs, &navtree.NavLink{
			Text: "Create alert rule", SubTitle: "Create an alert rule", Id: "alert",
			Icon: "plus", Url: s.cfg.AppSubURL + "/alerting/new", HideFromTabs: true, IsCreateAction: true,
		})
	}

	if len(alertChildNavs) > 0 {
		var alertNav = navtree.NavLink{
			Text:       "Alerting",
			SubTitle:   "Learn about problems in your systems moments after they occur",
			Id:         navtree.NavIDAlerting,
			Icon:       "bell",
			Children:   alertChildNavs,
			SortWeight: navtree.WeightAlerting,
			Url:        s.cfg.AppSubURL + "/alerting",
		}

		return &alertNav
	}

	return nil
}

func (s *ServiceImpl) buildDataConnectionsNavLink(c *contextmodel.ReqContext) *navtree.NavLink {
	hasAccess := ac.HasAccess(s.accessControl, c)

	var children []*navtree.NavLink
	var navLink *navtree.NavLink

	baseUrl := s.cfg.AppSubURL + "/connections"

	if hasAccess(datasources.ConfigurationPageAccess) {
		// Add new connection
		children = append(children, &navtree.NavLink{
			Id:       "connections-add-new-connection",
			Text:     "Add new connection",
			SubTitle: "Browse and create new connections",
			Url:      baseUrl + "/add-new-connection",
			Children: []*navtree.NavLink{},
			Keywords: []string{"csv", "graphite", "json", "loki", "prometheus", "sql", "tempo"},
		})

		// Data sources
		children = append(children, &navtree.NavLink{
			Id:       "connections-datasources",
			Text:     "Data sources",
			SubTitle: "View and manage your connected data source connections",
			Url:      baseUrl + "/datasources",
			Children: []*navtree.NavLink{},
		})
	}

	if len(children) > 0 {
		// Connections (main)
		navLink = &navtree.NavLink{
			Text:       "Connections",
			Icon:       "adjust-circle",
			Id:         "connections",
			Url:        baseUrl,
			Children:   children,
			SortWeight: navtree.WeightDataConnections,
		}

		return navLink
	}
	return nil
}<|MERGE_RESOLUTION|>--- conflicted
+++ resolved
@@ -400,11 +400,7 @@
 			})
 		}
 
-<<<<<<< HEAD
-		if s.features.IsEnabled(c.Req.Context(), featuremgmt.FlagDashboardRestore) && (c.SignedInUser.GetOrgRole() == org.RoleAdmin || c.IsGrafanaAdmin) {
-=======
 		if s.features.IsEnabled(c.Req.Context(), featuremgmt.FlagRestoreDashboards) && (c.GetOrgRole() == org.RoleAdmin || c.IsGrafanaAdmin) {
->>>>>>> 9f5011cf
 			dashboardChildNavs = append(dashboardChildNavs, &navtree.NavLink{
 				Text:     "Recently deleted",
 				SubTitle: "Any items listed here for more than 30 days will be automatically deleted.",
