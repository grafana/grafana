--- conflicted
+++ resolved
@@ -44,12 +44,7 @@
 			Text: "Organizations", SubTitle: "Isolated instances of Grafana running on the same server", Id: "global-orgs", Url: s.cfg.AppSubURL + "/admin/orgs", Icon: "building",
 		})
 	}
-<<<<<<< HEAD
 	if hasAccess(cloudmigration.MigrationAssistantAccess) && s.cfg.CloudMigration.Enabled {
-=======
-	//nolint:staticcheck // not yet migrated to OpenFeature
-	if hasAccess(cloudmigration.MigrationAssistantAccess) && s.features.IsEnabled(ctx, featuremgmt.FlagOnPremToCloudMigrations) {
->>>>>>> bca58f56
 		generalNodeLinks = append(generalNodeLinks, &navtree.NavLink{
 			Text:     "Migrate to Grafana Cloud",
 			Id:       "migrate-to-cloud",
