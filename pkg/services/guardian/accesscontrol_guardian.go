package guardian

import (
	"context"
	"errors"

	"github.com/grafana/grafana/pkg/infra/db"
	"github.com/grafana/grafana/pkg/infra/log"
	"github.com/grafana/grafana/pkg/services/accesscontrol"
	"github.com/grafana/grafana/pkg/services/auth/identity"
	"github.com/grafana/grafana/pkg/services/dashboards"
	"github.com/grafana/grafana/pkg/services/folder"
<<<<<<< HEAD
	"github.com/grafana/grafana/pkg/services/org"
=======
	"github.com/grafana/grafana/pkg/services/user"
>>>>>>> 4ce8fff9
	"github.com/grafana/grafana/pkg/setting"
)

var _ DashboardGuardian = new(accessControlDashboardGuardian)

// NewAccessControlDashboardGuardianByDashboard creates a dashboard guardian by the provided dashboardId.
func NewAccessControlDashboardGuardian(
	ctx context.Context, cfg *setting.Cfg, dashboardId int64, user identity.Requester,
	store db.DB, ac accesscontrol.AccessControl,
	folderPermissionsService accesscontrol.FolderPermissionsService,
	dashboardPermissionsService accesscontrol.DashboardPermissionsService,
	dashboardService dashboards.DashboardService,
) (DashboardGuardian, error) {
	var dashboard *dashboards.Dashboard
	if dashboardId != 0 {
		q := &dashboards.GetDashboardQuery{
			ID:    dashboardId,
			OrgID: user.GetOrgID(),
		}

		qResult, err := dashboardService.GetDashboard(ctx, q)
		if err != nil {
			if errors.Is(err, dashboards.ErrDashboardNotFound) {
				return nil, ErrGuardianDashboardNotFound.Errorf("failed to get dashboard by UID: %w", err)
			}
			return nil, ErrGuardianGetDashboardFailure.Errorf("failed to get dashboard by UID: %w", err)
		}
		dashboard = qResult
	}

	if dashboard != nil && dashboard.IsFolder {
		return &accessControlFolderGuardian{
			accessControlBaseGuardian: accessControlBaseGuardian{
				ctx:              ctx,
				cfg:              cfg,
				log:              log.New("folder.permissions"),
				user:             user,
				store:            store,
				ac:               ac,
				dashboardService: dashboardService,
			},
			folder:                   dashboards.FromDashboard(dashboard),
			folderPermissionsService: folderPermissionsService,
		}, nil
	}

	return &accessControlDashboardGuardian{
		accessControlBaseGuardian: accessControlBaseGuardian{
			ctx:              ctx,
			cfg:              cfg,
			log:              log.New("dashboard.permissions"),
			user:             user,
			store:            store,
			ac:               ac,
			dashboardService: dashboardService,
		},
		dashboard:                   dashboard,
		dashboardPermissionsService: dashboardPermissionsService,
	}, nil
}

// NewAccessControlDashboardGuardianByDashboard creates a dashboard guardian by the provided dashboardUID.
func NewAccessControlDashboardGuardianByUID(
	ctx context.Context, cfg *setting.Cfg, dashboardUID string, user identity.Requester,
	store db.DB, ac accesscontrol.AccessControl,
	folderPermissionsService accesscontrol.FolderPermissionsService,
	dashboardPermissionsService accesscontrol.DashboardPermissionsService,
	dashboardService dashboards.DashboardService,
) (DashboardGuardian, error) {
	var dashboard *dashboards.Dashboard
	if dashboardUID != "" {
		q := &dashboards.GetDashboardQuery{
			UID:   dashboardUID,
			OrgID: user.GetOrgID(),
		}

		qResult, err := dashboardService.GetDashboard(ctx, q)
		if err != nil {
			if errors.Is(err, dashboards.ErrDashboardNotFound) {
				return nil, ErrGuardianDashboardNotFound.Errorf("failed to get dashboard by UID: %w", err)
			}
			return nil, ErrGuardianGetDashboardFailure.Errorf("failed to get dashboard by UID: %w", err)
		}
		dashboard = qResult
	}

	if dashboard != nil && dashboard.IsFolder {
		return &accessControlFolderGuardian{
			accessControlBaseGuardian: accessControlBaseGuardian{
				ctx:              ctx,
				cfg:              cfg,
				log:              log.New("folder.permissions"),
				user:             user,
				store:            store,
				ac:               ac,
				dashboardService: dashboardService,
			},
			folder:                   dashboards.FromDashboard(dashboard),
			folderPermissionsService: folderPermissionsService,
		}, nil
	}

	return &accessControlDashboardGuardian{
		accessControlBaseGuardian: accessControlBaseGuardian{
			cfg:              cfg,
			ctx:              ctx,
			log:              log.New("dashboard.permissions"),
			user:             user,
			store:            store,
			ac:               ac,
			dashboardService: dashboardService,
		},
		dashboard:                   dashboard,
		dashboardPermissionsService: dashboardPermissionsService,
	}, nil
}

// NewAccessControlDashboardGuardianByDashboard creates a dashboard guardian by the provided dashboard.
// This constructor should be preferred over the other two if the dashboard in available
// since it avoids querying the database for fetching the dashboard.
func NewAccessControlDashboardGuardianByDashboard(
	ctx context.Context, cfg *setting.Cfg, dashboard *dashboards.Dashboard, user identity.Requester,
	store db.DB, ac accesscontrol.AccessControl,
	folderPermissionsService accesscontrol.FolderPermissionsService,
	dashboardPermissionsService accesscontrol.DashboardPermissionsService,
	dashboardService dashboards.DashboardService,
) (DashboardGuardian, error) {
	if dashboard != nil && dashboard.IsFolder {
		return &accessControlFolderGuardian{
			accessControlBaseGuardian: accessControlBaseGuardian{
				ctx:              ctx,
				cfg:              cfg,
				log:              log.New("folder.permissions"),
				user:             user,
				store:            store,
				ac:               ac,
				dashboardService: dashboardService,
			},
			folder:                   dashboards.FromDashboard(dashboard),
			folderPermissionsService: folderPermissionsService,
		}, nil
	}

	return &accessControlDashboardGuardian{
		accessControlBaseGuardian: accessControlBaseGuardian{
			cfg:              cfg,
			ctx:              ctx,
			log:              log.New("dashboard.permissions"),
			user:             user,
			store:            store,
			ac:               ac,
			dashboardService: dashboardService,
		},
		dashboard:                   dashboard,
		dashboardPermissionsService: dashboardPermissionsService,
	}, nil
}

// NewAccessControlFolderGuardian creates a folder guardian by the provided folder.
func NewAccessControlFolderGuardian(
	ctx context.Context, cfg *setting.Cfg, f *folder.Folder, user identity.Requester,
	store db.DB, ac accesscontrol.AccessControl,
	folderPermissionsService accesscontrol.FolderPermissionsService,
	dashboardPermissionsService accesscontrol.DashboardPermissionsService,
	dashboardService dashboards.DashboardService,
) (DashboardGuardian, error) {
	return &accessControlFolderGuardian{
		accessControlBaseGuardian: accessControlBaseGuardian{
			ctx:              ctx,
			cfg:              cfg,
			log:              log.New("folder.permissions"),
			user:             user,
			store:            store,
			ac:               ac,
			dashboardService: dashboardService,
		},
		folder:                   f,
		folderPermissionsService: folderPermissionsService,
	}, nil
}

type accessControlBaseGuardian struct {
	cfg              *setting.Cfg
	ctx              context.Context
	log              log.Logger
	user             identity.Requester
	ac               accesscontrol.AccessControl
	store            db.DB
	dashboardService dashboards.DashboardService
}

type accessControlDashboardGuardian struct {
	accessControlBaseGuardian
	dashboard                   *dashboards.Dashboard
	dashboardPermissionsService accesscontrol.DashboardPermissionsService
}

type accessControlFolderGuardian struct {
	accessControlBaseGuardian
	folder                   *folder.Folder
	folderPermissionsService accesscontrol.FolderPermissionsService
}

func (a *accessControlDashboardGuardian) CanSave() (bool, error) {
	if a.dashboard == nil {
		return false, ErrGuardianDashboardNotFound.Errorf("failed to check save permissions for dashboard")
	}

	return a.evaluate(
		accesscontrol.EvalPermission(dashboards.ActionDashboardsWrite, dashboards.ScopeDashboardsProvider.GetResourceScopeUID(a.dashboard.UID)),
	)
}

func (a *accessControlFolderGuardian) CanSave() (bool, error) {
	if a.folder == nil {
		return false, ErrGuardianFolderNotFound.Errorf("failed to check save permissions for folder")
	}

	return a.evaluate(accesscontrol.EvalPermission(dashboards.ActionFoldersWrite, dashboards.ScopeFoldersProvider.GetResourceScopeUID(a.folder.UID)))
}

func (a *accessControlDashboardGuardian) CanEdit() (bool, error) {
	if a.dashboard == nil {
		return false, ErrGuardianDashboardNotFound.Errorf("failed to check edit permissions for dashboard")
	}

	if a.cfg.ViewersCanEdit {
		return a.CanView()
	}

	return a.evaluate(
		accesscontrol.EvalPermission(dashboards.ActionDashboardsWrite, dashboards.ScopeDashboardsProvider.GetResourceScopeUID(a.dashboard.UID)),
	)
}

func (a *accessControlFolderGuardian) CanEdit() (bool, error) {
	if a.folder == nil {
		return false, ErrGuardianFolderNotFound.Errorf("failed to check edit permissions for folder")
	}

	if a.cfg.ViewersCanEdit {
		return a.CanView()
	}

	return a.evaluate(accesscontrol.EvalPermission(dashboards.ActionFoldersWrite, dashboards.ScopeFoldersProvider.GetResourceScopeUID(a.folder.UID)))
}

func (a *accessControlDashboardGuardian) CanView() (bool, error) {
	if a.dashboard == nil {
		return false, ErrGuardianDashboardNotFound.Errorf("failed to check view permissions for dashboard")
	}

	return a.evaluate(
		accesscontrol.EvalPermission(dashboards.ActionDashboardsRead, dashboards.ScopeDashboardsProvider.GetResourceScopeUID(a.dashboard.UID)),
	)
}

func (a *accessControlFolderGuardian) CanView() (bool, error) {
	if a.folder == nil {
		return false, ErrGuardianFolderNotFound.Errorf("failed to check view permissions for folder")
	}

	return a.evaluate(accesscontrol.EvalPermission(dashboards.ActionFoldersRead, dashboards.ScopeFoldersProvider.GetResourceScopeUID(a.folder.UID)))
}

func (a *accessControlDashboardGuardian) CanAdmin() (bool, error) {
	if a.dashboard == nil {
		return false, ErrGuardianDashboardNotFound.Errorf("failed to check admin permissions for dashboard")
	}

	return a.evaluate(accesscontrol.EvalAll(
		accesscontrol.EvalPermission(dashboards.ActionDashboardsPermissionsRead, dashboards.ScopeDashboardsProvider.GetResourceScopeUID(a.dashboard.UID)),
		accesscontrol.EvalPermission(dashboards.ActionDashboardsPermissionsWrite, dashboards.ScopeDashboardsProvider.GetResourceScopeUID(a.dashboard.UID)),
	))
}

func (a *accessControlFolderGuardian) CanAdmin() (bool, error) {
	if a.folder == nil {
		return false, ErrGuardianFolderNotFound.Errorf("failed to check admin permissions for folder")
	}

	return a.evaluate(accesscontrol.EvalAll(
		accesscontrol.EvalPermission(dashboards.ActionFoldersPermissionsRead, dashboards.ScopeFoldersProvider.GetResourceScopeUID(a.folder.UID)),
		accesscontrol.EvalPermission(dashboards.ActionFoldersPermissionsWrite, dashboards.ScopeFoldersProvider.GetResourceScopeUID(a.folder.UID)),
	))
}

func (a *accessControlDashboardGuardian) CanDelete() (bool, error) {
	if a.dashboard == nil {
		return false, ErrGuardianDashboardNotFound.Errorf("failed to check delete permissions for dashboard")
	}

	return a.evaluate(
		accesscontrol.EvalPermission(dashboards.ActionDashboardsDelete, dashboards.ScopeDashboardsProvider.GetResourceScopeUID(a.dashboard.UID)),
	)
}

func (a *accessControlFolderGuardian) CanDelete() (bool, error) {
	if a.folder == nil {
		return false, ErrGuardianFolderNotFound.Errorf("failed to check delete permissions for folder")
	}

	return a.evaluate(accesscontrol.EvalPermission(dashboards.ActionFoldersDelete, dashboards.ScopeFoldersProvider.GetResourceScopeUID(a.folder.UID)))
}

func (a *accessControlDashboardGuardian) CanCreate(folderID int64, isFolder bool) (bool, error) {
	if isFolder {
		return a.evaluate(accesscontrol.EvalPermission(dashboards.ActionFoldersCreate))
	}
	folder, err := a.loadParentFolder(folderID)
	if err != nil {
		return false, err
	}
	return a.evaluate(accesscontrol.EvalPermission(dashboards.ActionDashboardsCreate, dashboards.ScopeFoldersProvider.GetResourceScopeUID(folder.UID)))
}

func (a *accessControlFolderGuardian) CanCreate(folderID int64, isFolder bool) (bool, error) {
	if isFolder {
		return a.evaluate(accesscontrol.EvalPermission(dashboards.ActionFoldersCreate))
	}
	folder, err := a.loadParentFolder(folderID)
	if err != nil {
		return false, err
	}
	return a.evaluate(accesscontrol.EvalPermission(dashboards.ActionDashboardsCreate, dashboards.ScopeFoldersProvider.GetResourceScopeUID(folder.UID)))
}

func (a *accessControlDashboardGuardian) evaluate(evaluator accesscontrol.Evaluator) (bool, error) {
	ok, err := a.ac.Evaluate(a.ctx, a.user, evaluator)
	namespaceID, userID := a.user.GetNamespacedID()
	if err != nil {
		id := 0
		if a.dashboard != nil {
			id = int(a.dashboard.ID)
		}
		a.log.Debug("Failed to evaluate access control to dashboard", "error", err, "namespaceID", namespaceID, "userId", userID, "id", id)
	}

	if !ok && err == nil {
		id := 0
		if a.dashboard != nil {
			id = int(a.dashboard.ID)
		}
		a.log.Debug("Access denied to dashboard", "namespaceID", namespaceID, "userId", userID, "id", id, "permissions", evaluator.GoString())
	}

	return ok, err
}

func (a *accessControlFolderGuardian) evaluate(evaluator accesscontrol.Evaluator) (bool, error) {
	ok, err := a.ac.Evaluate(a.ctx, a.user, evaluator)
	namespaceID, userID := a.user.GetNamespacedID()
	if err != nil {
		uid := ""
		orgID := 0
		if a.folder != nil {
			uid = a.folder.UID
			orgID = int(a.folder.OrgID)
		}
		a.log.Debug("Failed to evaluate access control to folder", "error", err, "namespaceID", namespaceID, "userId", userID, "orgID", orgID, "uid", uid)
	}

	if !ok && err == nil {
		uid := ""
		orgID := 0
		if a.folder != nil {
			uid = a.folder.UID
			orgID = int(a.folder.OrgID)
		}
		a.log.Debug("Access denied to folder", "namespaceID", namespaceID, "userId", userID, "orgID", orgID, "uid", uid, "permissions", evaluator.GoString())
	}

	return ok, err
}

<<<<<<< HEAD
func (a *accessControlBaseGuardian) CheckPermissionBeforeUpdate(permission dashboards.PermissionType, updatePermissions []*dashboards.DashboardACL) (bool, error) {
	// always true for access control
	return true, nil
}

// GetACL translate access control permissions to dashboard acl info
func (a *accessControlDashboardGuardian) GetACL() ([]*dashboards.DashboardACLInfoDTO, error) {
	if a.dashboard == nil {
		return nil, ErrGuardianGetDashboardFailure.Errorf("failed to translate access control permissions to dashboard acl info")
	}

	svc := a.dashboardPermissionsService

	permissions, err := svc.GetPermissions(a.ctx, a.user, a.dashboard.UID)
	if err != nil {
		return nil, err
	}

	acl := make([]*dashboards.DashboardACLInfoDTO, 0, len(permissions))
	for _, p := range permissions {
		if !p.IsManaged {
			continue
		}

		var role *org.RoleType
		if p.BuiltInRole != "" {
			tmp := org.RoleType(p.BuiltInRole)
			role = &tmp
		}

		acl = append(acl, &dashboards.DashboardACLInfoDTO{
			OrgID:          a.dashboard.OrgID,
			DashboardID:    a.dashboard.ID,
			FolderID:       a.dashboard.FolderID,
			Created:        p.Created,
			Updated:        p.Updated,
			UserID:         p.UserId,
			UserLogin:      p.UserLogin,
			UserEmail:      p.UserEmail,
			TeamID:         p.TeamId,
			TeamEmail:      p.TeamEmail,
			Team:           p.Team,
			Role:           role,
			Permission:     permissionMap[svc.MapActions(p)],
			PermissionName: permissionMap[svc.MapActions(p)].String(),
			UID:            a.dashboard.UID,
			Title:          a.dashboard.Title,
			Slug:           a.dashboard.Slug,
			IsFolder:       a.dashboard.IsFolder,
			URL:            a.dashboard.GetURL(),
			Inherited:      false,
		})
	}

	return acl, nil
}

// GetACL translate access control permissions to dashboard acl info
func (a *accessControlFolderGuardian) GetACL() ([]*dashboards.DashboardACLInfoDTO, error) {
	if a.folder == nil {
		return nil, ErrGuardianGetFolderFailure.Errorf("failed to translate access control permissions to dashboard acl info")
	}

	svc := a.folderPermissionsService

	permissions, err := svc.GetPermissions(a.ctx, a.user, a.folder.UID)
	if err != nil {
		return nil, err
	}

	acl := make([]*dashboards.DashboardACLInfoDTO, 0, len(permissions))
	for _, p := range permissions {
		if !p.IsManaged {
			continue
		}

		var role *org.RoleType
		if p.BuiltInRole != "" {
			tmp := org.RoleType(p.BuiltInRole)
			role = &tmp
		}

		acl = append(acl, &dashboards.DashboardACLInfoDTO{
			OrgID:          a.folder.OrgID,
			DashboardID:    a.folder.ID,
			FolderUID:      a.folder.ParentUID,
			Created:        p.Created,
			Updated:        p.Updated,
			UserID:         p.UserId,
			UserLogin:      p.UserLogin,
			UserEmail:      p.UserEmail,
			TeamID:         p.TeamId,
			TeamEmail:      p.TeamEmail,
			Team:           p.Team,
			Role:           role,
			Permission:     permissionMap[svc.MapActions(p)],
			PermissionName: permissionMap[svc.MapActions(p)].String(),
			UID:            a.folder.UID,
			Title:          a.folder.Title,
			//Slug:           a.folder.Slug,
			IsFolder:  true,
			URL:       a.folder.WithURL().URL,
			Inherited: false,
		})
	}

	return acl, nil
}

func (a *accessControlDashboardGuardian) GetACLWithoutDuplicates() ([]*dashboards.DashboardACLInfoDTO, error) {
	return a.GetACL()
}

func (a *accessControlFolderGuardian) GetACLWithoutDuplicates() ([]*dashboards.DashboardACLInfoDTO, error) {
	return a.GetACL()
}

func (a *accessControlDashboardGuardian) GetHiddenACL(cfg *setting.Cfg) ([]*dashboards.DashboardACL, error) {
	var hiddenACL []*dashboards.DashboardACL
	if a.user.GetIsGrafanaAdmin() {
		return hiddenACL, nil
	}

	existingPermissions, err := a.GetACL()
	if err != nil {
		return hiddenACL, err
	}

	for _, item := range existingPermissions {
		if item.Inherited || item.UserLogin == a.user.GetLogin() {
			continue
		}

		if _, hidden := cfg.HiddenUsers[item.UserLogin]; hidden {
			hiddenACL = append(hiddenACL, &dashboards.DashboardACL{
				OrgID:       item.OrgID,
				DashboardID: item.DashboardID,
				UserID:      item.UserID,
				TeamID:      item.TeamID,
				Role:        item.Role,
				Permission:  item.Permission,
				Created:     item.Created,
				Updated:     item.Updated,
			})
		}
	}

	return hiddenACL, nil
}

func (a *accessControlFolderGuardian) GetHiddenACL(cfg *setting.Cfg) ([]*dashboards.DashboardACL, error) {
	var hiddenACL []*dashboards.DashboardACL
	if a.user.GetIsGrafanaAdmin() {
		return hiddenACL, nil
	}

	existingPermissions, err := a.GetACL()
	if err != nil {
		return hiddenACL, err
	}

	for _, item := range existingPermissions {
		if item.Inherited || item.UserLogin == a.user.GetLogin() {
			continue
		}

		if _, hidden := cfg.HiddenUsers[item.UserLogin]; hidden {
			hiddenACL = append(hiddenACL, &dashboards.DashboardACL{
				OrgID:       item.OrgID,
				DashboardID: item.DashboardID,
				UserID:      item.UserID,
				TeamID:      item.TeamID,
				Role:        item.Role,
				Permission:  item.Permission,
				Created:     item.Created,
				Updated:     item.Updated,
			})
		}
	}

	return hiddenACL, nil
}

=======
>>>>>>> 4ce8fff9
func (a *accessControlDashboardGuardian) loadParentFolder(folderID int64) (*dashboards.Dashboard, error) {
	if folderID == 0 {
		return &dashboards.Dashboard{UID: accesscontrol.GeneralFolderUID}, nil
	}
	folderQuery := &dashboards.GetDashboardQuery{ID: folderID, OrgID: a.user.GetOrgID()}
	folderQueryResult, err := a.dashboardService.GetDashboard(a.ctx, folderQuery)
	if err != nil {
		return nil, err
	}
	return folderQueryResult, nil
}

func (a *accessControlFolderGuardian) loadParentFolder(folderID int64) (*dashboards.Dashboard, error) {
	if folderID == 0 {
		return &dashboards.Dashboard{UID: accesscontrol.GeneralFolderUID}, nil
	}
	folderQuery := &dashboards.GetDashboardQuery{ID: folderID, OrgID: a.user.GetOrgID()}
	folderQueryResult, err := a.dashboardService.GetDashboard(a.ctx, folderQuery)
	if err != nil {
		return nil, err
	}
	return folderQueryResult, nil
}<|MERGE_RESOLUTION|>--- conflicted
+++ resolved
@@ -10,11 +10,6 @@
 	"github.com/grafana/grafana/pkg/services/auth/identity"
 	"github.com/grafana/grafana/pkg/services/dashboards"
 	"github.com/grafana/grafana/pkg/services/folder"
-<<<<<<< HEAD
-	"github.com/grafana/grafana/pkg/services/org"
-=======
-	"github.com/grafana/grafana/pkg/services/user"
->>>>>>> 4ce8fff9
 	"github.com/grafana/grafana/pkg/setting"
 )
 
@@ -390,192 +385,6 @@
 	return ok, err
 }
 
-<<<<<<< HEAD
-func (a *accessControlBaseGuardian) CheckPermissionBeforeUpdate(permission dashboards.PermissionType, updatePermissions []*dashboards.DashboardACL) (bool, error) {
-	// always true for access control
-	return true, nil
-}
-
-// GetACL translate access control permissions to dashboard acl info
-func (a *accessControlDashboardGuardian) GetACL() ([]*dashboards.DashboardACLInfoDTO, error) {
-	if a.dashboard == nil {
-		return nil, ErrGuardianGetDashboardFailure.Errorf("failed to translate access control permissions to dashboard acl info")
-	}
-
-	svc := a.dashboardPermissionsService
-
-	permissions, err := svc.GetPermissions(a.ctx, a.user, a.dashboard.UID)
-	if err != nil {
-		return nil, err
-	}
-
-	acl := make([]*dashboards.DashboardACLInfoDTO, 0, len(permissions))
-	for _, p := range permissions {
-		if !p.IsManaged {
-			continue
-		}
-
-		var role *org.RoleType
-		if p.BuiltInRole != "" {
-			tmp := org.RoleType(p.BuiltInRole)
-			role = &tmp
-		}
-
-		acl = append(acl, &dashboards.DashboardACLInfoDTO{
-			OrgID:          a.dashboard.OrgID,
-			DashboardID:    a.dashboard.ID,
-			FolderID:       a.dashboard.FolderID,
-			Created:        p.Created,
-			Updated:        p.Updated,
-			UserID:         p.UserId,
-			UserLogin:      p.UserLogin,
-			UserEmail:      p.UserEmail,
-			TeamID:         p.TeamId,
-			TeamEmail:      p.TeamEmail,
-			Team:           p.Team,
-			Role:           role,
-			Permission:     permissionMap[svc.MapActions(p)],
-			PermissionName: permissionMap[svc.MapActions(p)].String(),
-			UID:            a.dashboard.UID,
-			Title:          a.dashboard.Title,
-			Slug:           a.dashboard.Slug,
-			IsFolder:       a.dashboard.IsFolder,
-			URL:            a.dashboard.GetURL(),
-			Inherited:      false,
-		})
-	}
-
-	return acl, nil
-}
-
-// GetACL translate access control permissions to dashboard acl info
-func (a *accessControlFolderGuardian) GetACL() ([]*dashboards.DashboardACLInfoDTO, error) {
-	if a.folder == nil {
-		return nil, ErrGuardianGetFolderFailure.Errorf("failed to translate access control permissions to dashboard acl info")
-	}
-
-	svc := a.folderPermissionsService
-
-	permissions, err := svc.GetPermissions(a.ctx, a.user, a.folder.UID)
-	if err != nil {
-		return nil, err
-	}
-
-	acl := make([]*dashboards.DashboardACLInfoDTO, 0, len(permissions))
-	for _, p := range permissions {
-		if !p.IsManaged {
-			continue
-		}
-
-		var role *org.RoleType
-		if p.BuiltInRole != "" {
-			tmp := org.RoleType(p.BuiltInRole)
-			role = &tmp
-		}
-
-		acl = append(acl, &dashboards.DashboardACLInfoDTO{
-			OrgID:          a.folder.OrgID,
-			DashboardID:    a.folder.ID,
-			FolderUID:      a.folder.ParentUID,
-			Created:        p.Created,
-			Updated:        p.Updated,
-			UserID:         p.UserId,
-			UserLogin:      p.UserLogin,
-			UserEmail:      p.UserEmail,
-			TeamID:         p.TeamId,
-			TeamEmail:      p.TeamEmail,
-			Team:           p.Team,
-			Role:           role,
-			Permission:     permissionMap[svc.MapActions(p)],
-			PermissionName: permissionMap[svc.MapActions(p)].String(),
-			UID:            a.folder.UID,
-			Title:          a.folder.Title,
-			//Slug:           a.folder.Slug,
-			IsFolder:  true,
-			URL:       a.folder.WithURL().URL,
-			Inherited: false,
-		})
-	}
-
-	return acl, nil
-}
-
-func (a *accessControlDashboardGuardian) GetACLWithoutDuplicates() ([]*dashboards.DashboardACLInfoDTO, error) {
-	return a.GetACL()
-}
-
-func (a *accessControlFolderGuardian) GetACLWithoutDuplicates() ([]*dashboards.DashboardACLInfoDTO, error) {
-	return a.GetACL()
-}
-
-func (a *accessControlDashboardGuardian) GetHiddenACL(cfg *setting.Cfg) ([]*dashboards.DashboardACL, error) {
-	var hiddenACL []*dashboards.DashboardACL
-	if a.user.GetIsGrafanaAdmin() {
-		return hiddenACL, nil
-	}
-
-	existingPermissions, err := a.GetACL()
-	if err != nil {
-		return hiddenACL, err
-	}
-
-	for _, item := range existingPermissions {
-		if item.Inherited || item.UserLogin == a.user.GetLogin() {
-			continue
-		}
-
-		if _, hidden := cfg.HiddenUsers[item.UserLogin]; hidden {
-			hiddenACL = append(hiddenACL, &dashboards.DashboardACL{
-				OrgID:       item.OrgID,
-				DashboardID: item.DashboardID,
-				UserID:      item.UserID,
-				TeamID:      item.TeamID,
-				Role:        item.Role,
-				Permission:  item.Permission,
-				Created:     item.Created,
-				Updated:     item.Updated,
-			})
-		}
-	}
-
-	return hiddenACL, nil
-}
-
-func (a *accessControlFolderGuardian) GetHiddenACL(cfg *setting.Cfg) ([]*dashboards.DashboardACL, error) {
-	var hiddenACL []*dashboards.DashboardACL
-	if a.user.GetIsGrafanaAdmin() {
-		return hiddenACL, nil
-	}
-
-	existingPermissions, err := a.GetACL()
-	if err != nil {
-		return hiddenACL, err
-	}
-
-	for _, item := range existingPermissions {
-		if item.Inherited || item.UserLogin == a.user.GetLogin() {
-			continue
-		}
-
-		if _, hidden := cfg.HiddenUsers[item.UserLogin]; hidden {
-			hiddenACL = append(hiddenACL, &dashboards.DashboardACL{
-				OrgID:       item.OrgID,
-				DashboardID: item.DashboardID,
-				UserID:      item.UserID,
-				TeamID:      item.TeamID,
-				Role:        item.Role,
-				Permission:  item.Permission,
-				Created:     item.Created,
-				Updated:     item.Updated,
-			})
-		}
-	}
-
-	return hiddenACL, nil
-}
-
-=======
->>>>>>> 4ce8fff9
 func (a *accessControlDashboardGuardian) loadParentFolder(folderID int64) (*dashboards.Dashboard, error) {
 	if folderID == 0 {
 		return &dashboards.Dashboard{UID: accesscontrol.GeneralFolderUID}, nil
