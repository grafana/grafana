package guardian

import (
	"errors"

	"github.com/grafana/grafana/pkg/bus"
	"github.com/grafana/grafana/pkg/infra/log"
	"github.com/grafana/grafana/pkg/models"
	"github.com/grafana/grafana/pkg/setting"
)

var (
	ErrGuardianPermissionExists = errors.New("permission already exists")
	ErrGuardianOverride         = errors.New("you can only override a permission to be higher")
)

// DashboardGuardian to be used for guard against operations without access on dashboard and acl
type DashboardGuardian interface {
	CanSave() (bool, error)
	CanEdit() (bool, error)
	CanView() (bool, error)
	CanAdmin() (bool, error)
	HasPermission(permission models.PermissionType) (bool, error)
	CheckPermissionBeforeUpdate(permission models.PermissionType, updatePermissions []*models.DashboardAcl) (bool, error)
	GetAcl() ([]*models.DashboardAclInfoDTO, error)
	GetHiddenACL(*setting.Cfg) ([]*models.DashboardAcl, error)
}

type dashboardGuardianImpl struct {
	user   *models.SignedInUser
	dashId int64
	orgId  int64
	acl    []*models.DashboardAclInfoDTO
	teams  []*models.TeamDTO
	log    log.Logger
}

// New factory for creating a new dashboard guardian instance
var New = func(dashId int64, orgId int64, user *models.SignedInUser) DashboardGuardian {
	return &dashboardGuardianImpl{
		user:   user,
		dashId: dashId,
		orgId:  orgId,
		log:    log.New("dashboard.permissions"),
	}
}

func (g *dashboardGuardianImpl) CanSave() (bool, error) {
	return g.HasPermission(models.PERMISSION_EDIT)
}

func (g *dashboardGuardianImpl) CanEdit() (bool, error) {
	if setting.ViewersCanEdit {
		return g.HasPermission(models.PERMISSION_VIEW)
	}

	return g.HasPermission(models.PERMISSION_EDIT)
}

func (g *dashboardGuardianImpl) CanView() (bool, error) {
	return g.HasPermission(models.PERMISSION_VIEW)
}

func (g *dashboardGuardianImpl) CanAdmin() (bool, error) {
	return g.HasPermission(models.PERMISSION_ADMIN)
}

func (g *dashboardGuardianImpl) HasPermission(permission models.PermissionType) (bool, error) {
	if g.user.OrgRole == models.ROLE_ADMIN {
		return g.logHasPermissionResult(permission, true, nil)
	}

	acl, err := g.GetAcl()
	if err != nil {
		return g.logHasPermissionResult(permission, false, err)
	}

	result, err := g.checkAcl(permission, acl)
	return g.logHasPermissionResult(permission, result, err)
}

func (g *dashboardGuardianImpl) logHasPermissionResult(permission models.PermissionType, hasPermission bool, err error) (bool, error) {
	if err != nil {
		return hasPermission, err
	}

	if hasPermission {
		g.log.Debug("User granted access to execute action", "userId", g.user.UserId, "orgId", g.orgId, "uname", g.user.Login, "dashId", g.dashId, "action", permission)
	} else {
		g.log.Debug("User denied access to execute action", "userId", g.user.UserId, "orgId", g.orgId, "uname", g.user.Login, "dashId", g.dashId, "action", permission)
	}

	return hasPermission, err
}

func (g *dashboardGuardianImpl) checkAcl(permission models.PermissionType, acl []*models.DashboardAclInfoDTO) (bool, error) {
	orgRole := g.user.OrgRole
	teamAclItems := []*models.DashboardAclInfoDTO{}

	for _, p := range acl {
		// user match
		if !g.user.IsAnonymous && p.UserId > 0 {
			if p.UserId == g.user.UserId && p.Permission >= permission {
				return true, nil
			}
		}

		// role match
		if p.Role != nil {
			if *p.Role == orgRole && p.Permission >= permission {
				return true, nil
			}
		}

		// remember this rule for later
		if p.TeamId > 0 {
			teamAclItems = append(teamAclItems, p)
		}
	}

	// do we have team rules?
	if len(teamAclItems) == 0 {
		return false, nil
	}

	// load teams
	teams, err := g.getTeams()
	if err != nil {
		return false, err
	}

	// evaluate team rules
	for _, p := range acl {
		for _, ug := range teams {
			if ug.Id == p.TeamId && p.Permission >= permission {
				return true, nil
			}
		}
	}

	return false, nil
}

func (g *dashboardGuardianImpl) CheckPermissionBeforeUpdate(permission models.PermissionType, updatePermissions []*models.DashboardAcl) (bool, error) {
	acl := []*models.DashboardAclInfoDTO{}
	adminRole := models.ROLE_ADMIN
	everyoneWithAdminRole := &models.DashboardAclInfoDTO{DashboardId: g.dashId, UserId: 0, TeamId: 0, Role: &adminRole, Permission: models.PERMISSION_ADMIN}

	// validate that duplicate permissions don't exists
	for _, p := range updatePermissions {
		aclItem := &models.DashboardAclInfoDTO{DashboardId: p.DashboardId, UserId: p.UserId, TeamId: p.TeamId, Role: p.Role, Permission: p.Permission}
		if aclItem.IsDuplicateOf(everyoneWithAdminRole) {
			return false, ErrGuardianPermissionExists
		}

		for _, a := range acl {
			if a.IsDuplicateOf(aclItem) {
				return false, ErrGuardianPermissionExists
			}
		}

		acl = append(acl, aclItem)
	}

	existingPermissions, err := g.GetAcl()
	if err != nil {
		return false, err
	}

	// validate overridden permissions to be higher
	for _, a := range acl {
		for _, existingPerm := range existingPermissions {
			if !existingPerm.Inherited {
				continue
			}

			if a.IsDuplicateOf(existingPerm) && a.Permission <= existingPerm.Permission {
				return false, ErrGuardianOverride
			}
		}
	}

	if g.user.OrgRole == models.ROLE_ADMIN {
		return true, nil
	}

	return g.checkAcl(permission, existingPermissions)
}

// GetAcl returns dashboard acl
func (g *dashboardGuardianImpl) GetAcl() ([]*models.DashboardAclInfoDTO, error) {
	if g.acl != nil {
		return g.acl, nil
	}

	query := models.GetDashboardAclInfoListQuery{DashboardId: g.dashId, OrgId: g.orgId}
	if err := bus.Dispatch(&query); err != nil {
		return nil, err
	}

	g.acl = query.Result
	return g.acl, nil
}

func (g *dashboardGuardianImpl) getTeams() ([]*models.TeamDTO, error) {
	if g.teams != nil {
		return g.teams, nil
	}

	query := models.GetTeamsByUserQuery{OrgId: g.orgId, UserId: g.user.UserId}
	err := bus.Dispatch(&query)

	g.teams = query.Result
	return query.Result, err
}

<<<<<<< HEAD
func (g *dashboardGuardianImpl) GetHiddenACL(cfg *setting.Cfg) ([]*models.DashboardAcl, error) {
	hiddenACL := make([]*models.DashboardAcl, 0)
	if g.user.IsGrafanaAdmin {
		return hiddenACL, nil
	}

	existingPermissions, err := g.GetAcl()
	if err != nil {
		return hiddenACL, err
	}

	for _, item := range existingPermissions {
		if item.Inherited || item.UserLogin == g.user.Login {
			continue
		}

		if _, hidden := cfg.HiddenUsers[item.UserLogin]; hidden {
			hiddenACL = append(hiddenACL, &models.DashboardAcl{
				OrgId:       item.OrgId,
				DashboardId: item.DashboardId,
				UserId:      item.UserId,
				TeamId:      item.TeamId,
				Role:        item.Role,
				Permission:  item.Permission,
				Created:     item.Created,
				Updated:     item.Updated,
			})
		}
	}
	return hiddenACL, nil
}

=======
// nolint:unused
>>>>>>> 94840b3a
type FakeDashboardGuardian struct {
	DashId                           int64
	OrgId                            int64
	User                             *models.SignedInUser
	CanSaveValue                     bool
	CanEditValue                     bool
	CanViewValue                     bool
	CanAdminValue                    bool
	HasPermissionValue               bool
	CheckPermissionBeforeUpdateValue bool
	CheckPermissionBeforeUpdateError error
	GetAclValue                      []*models.DashboardAclInfoDTO
}

func (g *FakeDashboardGuardian) CanSave() (bool, error) {
	return g.CanSaveValue, nil
}

func (g *FakeDashboardGuardian) CanEdit() (bool, error) {
	return g.CanEditValue, nil
}

func (g *FakeDashboardGuardian) CanView() (bool, error) {
	return g.CanViewValue, nil
}

func (g *FakeDashboardGuardian) CanAdmin() (bool, error) {
	return g.CanAdminValue, nil
}

func (g *FakeDashboardGuardian) HasPermission(permission models.PermissionType) (bool, error) {
	return g.HasPermissionValue, nil
}

func (g *FakeDashboardGuardian) CheckPermissionBeforeUpdate(permission models.PermissionType, updatePermissions []*models.DashboardAcl) (bool, error) {
	return g.CheckPermissionBeforeUpdateValue, g.CheckPermissionBeforeUpdateError
}

func (g *FakeDashboardGuardian) GetAcl() ([]*models.DashboardAclInfoDTO, error) {
	return g.GetAclValue, nil
}

<<<<<<< HEAD
func (g *FakeDashboardGuardian) GetHiddenACL(cfg *setting.Cfg) ([]*models.DashboardAcl, error) {
	return make([]*models.DashboardAcl, 0), nil
}

=======
// nolint:unused
>>>>>>> 94840b3a
func MockDashboardGuardian(mock *FakeDashboardGuardian) {
	New = func(dashId int64, orgId int64, user *models.SignedInUser) DashboardGuardian {
		mock.OrgId = orgId
		mock.DashId = dashId
		mock.User = user
		return mock
	}
}<|MERGE_RESOLUTION|>--- conflicted
+++ resolved
@@ -214,7 +214,6 @@
 	return query.Result, err
 }
 
-<<<<<<< HEAD
 func (g *dashboardGuardianImpl) GetHiddenACL(cfg *setting.Cfg) ([]*models.DashboardAcl, error) {
 	hiddenACL := make([]*models.DashboardAcl, 0)
 	if g.user.IsGrafanaAdmin {
@@ -247,9 +246,7 @@
 	return hiddenACL, nil
 }
 
-=======
 // nolint:unused
->>>>>>> 94840b3a
 type FakeDashboardGuardian struct {
 	DashId                           int64
 	OrgId                            int64
@@ -292,14 +289,11 @@
 	return g.GetAclValue, nil
 }
 
-<<<<<<< HEAD
 func (g *FakeDashboardGuardian) GetHiddenACL(cfg *setting.Cfg) ([]*models.DashboardAcl, error) {
 	return make([]*models.DashboardAcl, 0), nil
 }
 
-=======
 // nolint:unused
->>>>>>> 94840b3a
 func MockDashboardGuardian(mock *FakeDashboardGuardian) {
 	New = func(dashId int64, orgId int64, user *models.SignedInUser) DashboardGuardian {
 		mock.OrgId = orgId
