package guardian

import (
	"context"

	"github.com/grafana/grafana/pkg/infra/db"
	"github.com/grafana/grafana/pkg/services/accesscontrol"
	"github.com/grafana/grafana/pkg/services/auth/identity"
	"github.com/grafana/grafana/pkg/services/dashboards"
	"github.com/grafana/grafana/pkg/services/folder"
	"github.com/grafana/grafana/pkg/services/team"
	"github.com/grafana/grafana/pkg/setting"
)

type Provider struct{}

func ProvideService(
	cfg *setting.Cfg, store db.DB, ac accesscontrol.AccessControl,
	dashboardService dashboards.DashboardService, teamService team.Service,
) *Provider {
	if !ac.IsDisabled() {
		// TODO: Fix this hack, see https://github.com/grafana/grafana-enterprise/issues/2935
		InitAccessControlGuardian(cfg, ac, dashboardService)
	} else {
		InitLegacyGuardian(cfg, store, dashboardService, teamService)
	}
	return &Provider{}
}

func InitLegacyGuardian(cfg *setting.Cfg, store db.DB, dashSvc dashboards.DashboardService, teamSvc team.Service) {
	New = func(ctx context.Context, dashId int64, orgId int64, user identity.Requester) (DashboardGuardian, error) {
		return newDashboardGuardian(ctx, cfg, dashId, orgId, user, store, dashSvc, teamSvc)
	}

	NewByUID = func(ctx context.Context, dashUID string, orgId int64, user identity.Requester) (DashboardGuardian, error) {
		return newDashboardGuardianByUID(ctx, cfg, dashUID, orgId, user, store, dashSvc, teamSvc)
	}

	NewByDashboard = func(ctx context.Context, dash *dashboards.Dashboard, orgId int64, user identity.Requester) (DashboardGuardian, error) {
		return newDashboardGuardianByDashboard(ctx, cfg, dash, orgId, user, store, dashSvc, teamSvc)
	}

	NewByFolder = func(ctx context.Context, f *folder.Folder, orgId int64, user identity.Requester) (DashboardGuardian, error) {
		return newDashboardGuardianByFolder(ctx, cfg, f, orgId, user, store, dashSvc, teamSvc)
	}
}

func InitAccessControlGuardian(
	cfg *setting.Cfg, ac accesscontrol.AccessControl, dashboardService dashboards.DashboardService,
) {
<<<<<<< HEAD
	New = func(ctx context.Context, dashId int64, orgId int64, user identity.Requester) (DashboardGuardian, error) {
		return NewAccessControlDashboardGuardian(ctx, cfg, dashId, user, store, ac, folderPermissionsService, dashboardPermissionsService, dashboardService)
	}

	NewByUID = func(ctx context.Context, dashUID string, orgId int64, user identity.Requester) (DashboardGuardian, error) {
		return NewAccessControlDashboardGuardianByUID(ctx, cfg, dashUID, user, store, ac, folderPermissionsService, dashboardPermissionsService, dashboardService)
	}

	NewByDashboard = func(ctx context.Context, dash *dashboards.Dashboard, orgId int64, user identity.Requester) (DashboardGuardian, error) {
		return NewAccessControlDashboardGuardianByDashboard(ctx, cfg, dash, user, store, ac, folderPermissionsService, dashboardPermissionsService, dashboardService)
	}

	NewByFolder = func(ctx context.Context, f *folder.Folder, orgId int64, user identity.Requester) (DashboardGuardian, error) {
		return NewAccessControlFolderGuardian(ctx, cfg, f, user, store, ac, folderPermissionsService, dashboardPermissionsService, dashboardService)
=======
	New = func(ctx context.Context, dashId int64, orgId int64, user *user.SignedInUser) (DashboardGuardian, error) {
		return NewAccessControlDashboardGuardian(ctx, cfg, dashId, user, ac, dashboardService)
	}

	NewByUID = func(ctx context.Context, dashUID string, orgId int64, user *user.SignedInUser) (DashboardGuardian, error) {
		return NewAccessControlDashboardGuardianByUID(ctx, cfg, dashUID, user, ac, dashboardService)
	}

	NewByDashboard = func(ctx context.Context, dash *dashboards.Dashboard, orgId int64, user *user.SignedInUser) (DashboardGuardian, error) {
		return NewAccessControlDashboardGuardianByDashboard(ctx, cfg, dash, user, ac, dashboardService)
	}

	NewByFolder = func(ctx context.Context, f *folder.Folder, orgId int64, user *user.SignedInUser) (DashboardGuardian, error) {
		return NewAccessControlFolderGuardian(ctx, cfg, f, user, ac, dashboardService)
>>>>>>> bd752338
	}
}<|MERGE_RESOLUTION|>--- conflicted
+++ resolved
@@ -48,36 +48,20 @@
 func InitAccessControlGuardian(
 	cfg *setting.Cfg, ac accesscontrol.AccessControl, dashboardService dashboards.DashboardService,
 ) {
-<<<<<<< HEAD
+
 	New = func(ctx context.Context, dashId int64, orgId int64, user identity.Requester) (DashboardGuardian, error) {
-		return NewAccessControlDashboardGuardian(ctx, cfg, dashId, user, store, ac, folderPermissionsService, dashboardPermissionsService, dashboardService)
+		return NewAccessControlDashboardGuardian(ctx, cfg, dashId, user, ac, dashboardService)
 	}
 
 	NewByUID = func(ctx context.Context, dashUID string, orgId int64, user identity.Requester) (DashboardGuardian, error) {
-		return NewAccessControlDashboardGuardianByUID(ctx, cfg, dashUID, user, store, ac, folderPermissionsService, dashboardPermissionsService, dashboardService)
+		return NewAccessControlDashboardGuardianByUID(ctx, cfg, dashUID, user, ac, dashboardService)
 	}
 
 	NewByDashboard = func(ctx context.Context, dash *dashboards.Dashboard, orgId int64, user identity.Requester) (DashboardGuardian, error) {
-		return NewAccessControlDashboardGuardianByDashboard(ctx, cfg, dash, user, store, ac, folderPermissionsService, dashboardPermissionsService, dashboardService)
+		return NewAccessControlDashboardGuardianByDashboard(ctx, cfg, dash, user, ac, dashboardService)
 	}
 
 	NewByFolder = func(ctx context.Context, f *folder.Folder, orgId int64, user identity.Requester) (DashboardGuardian, error) {
-		return NewAccessControlFolderGuardian(ctx, cfg, f, user, store, ac, folderPermissionsService, dashboardPermissionsService, dashboardService)
-=======
-	New = func(ctx context.Context, dashId int64, orgId int64, user *user.SignedInUser) (DashboardGuardian, error) {
-		return NewAccessControlDashboardGuardian(ctx, cfg, dashId, user, ac, dashboardService)
-	}
-
-	NewByUID = func(ctx context.Context, dashUID string, orgId int64, user *user.SignedInUser) (DashboardGuardian, error) {
-		return NewAccessControlDashboardGuardianByUID(ctx, cfg, dashUID, user, ac, dashboardService)
-	}
-
-	NewByDashboard = func(ctx context.Context, dash *dashboards.Dashboard, orgId int64, user *user.SignedInUser) (DashboardGuardian, error) {
-		return NewAccessControlDashboardGuardianByDashboard(ctx, cfg, dash, user, ac, dashboardService)
-	}
-
-	NewByFolder = func(ctx context.Context, f *folder.Folder, orgId int64, user *user.SignedInUser) (DashboardGuardian, error) {
 		return NewAccessControlFolderGuardian(ctx, cfg, f, user, ac, dashboardService)
->>>>>>> bd752338
 	}
 }