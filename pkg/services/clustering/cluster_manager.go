package clustering

import (
	"context"
	"errors"
	"fmt"
	"strconv"
	"time"

	"github.com/benbjohnson/clock"
	"github.com/grafana/grafana/pkg/bus"
	"github.com/grafana/grafana/pkg/log"
	"github.com/grafana/grafana/pkg/metrics"
	m "github.com/grafana/grafana/pkg/models"
	"github.com/grafana/grafana/pkg/services/alerting"
	"github.com/grafana/grafana/pkg/setting"
	"golang.org/x/sync/errgroup"
)

type ClusterManager struct {
	clusterNodeMgmt      ClusterNodeMgmt
	ticker               *alerting.Ticker // using the ticker from alerting package for now. Should move the impl outside alerting later
	log                  log.Logger
	alertingState        *AlertingState
	dispatcherTaskQ      chan *DispatcherTask
	dispatcherTaskStatus chan *DispatcherTaskStatus
}

const (
	DISPATCHER_TASK_TYPE_ALERTS_PARTITION = 0
	DISPATCHER_TASK_TYPE_ALERTS_MISSING   = 1
)

type DispatcherTaskStatus struct {
	taskType int
	success  bool
	errmsg   string
}
type DispatcherTask struct {
	taskType int
	taskInfo interface{}
}

type DispatcherTaskAlertsMissing struct {
	missingAlerts []*m.Alert
}
type DispatcherTaskAlertsPartition struct {
	partId    int
	nodeCount int
	interval  int64
}

type AlertingState struct {
	status                string
	run_type              string
	lastProcessedInterval int64
}

func NewClusterManager() *ClusterManager {
	cm := &ClusterManager{
		clusterNodeMgmt: getClusterNode(),
		ticker:          alerting.NewTicker(time.Now(), time.Second*0, clock.New()),
		log:             log.New("clustering.clusterManager"),
		alertingState: &AlertingState{
			status:                m.CLN_ALERT_STATUS_OFF,
			lastProcessedInterval: 0,
			run_type:              m.CLN_ALERT_RUN_TYPE_NORMAL,
		},
		dispatcherTaskQ:      make(chan *DispatcherTask, 1),
		dispatcherTaskStatus: make(chan *DispatcherTaskStatus, 1),
	}
	return cm
}

func (cm *ClusterManager) Run(parentCtx context.Context) error {
	cm.log.Info("Initializing cluster manager")
	var reterr error = nil
	taskGroup, ctx := errgroup.WithContext(parentCtx)
	taskGroup.Go(func() error { return cm.clusterMgrTicker(ctx) })
	taskGroup.Go(func() error { return cm.alertRulesDispatcher(ctx) })

	if reterr := taskGroup.Wait(); reterr != nil {
		msg := "Cluster manager stopped"
		cm.log.Info(msg, "reason", reterr)
	}

	cm.log.Info("Cluster manager has terminated")
	return reterr
}

func (cm *ClusterManager) clusterMgrTicker(ctx context.Context) error {
	defer func() {
		if err := recover(); err != nil {
			cm.log.Error("Panic: stopping clusterMgrTicker", "error", err, "stack", log.Stack(1))
		}
	}()
	cm.log.Info("clusterMgrTicker started")
	ticksCounter := 0
	for {
		select {
		case <-ctx.Done():
			cm.log.Info("clusterMgrTicker Done")
			return ctx.Err()
		case <-cm.ticker.C: // ticks every second
			if ticksCounter%60 == 0 {
				cm.clusterNodeMgmt.CheckIn(cm.alertingState)
			}
			if ticksCounter%30 == 0 {
				if setting.AlertingEnabled && setting.ExecuteAlerts {
					cm.alertsScheduler()
				}
			}
			ticksCounter++
		case taskStatus := <-cm.dispatcherTaskStatus:
			cm.handleDispatcherTaskStatus(taskStatus)
		}
	}
}

func (cm *ClusterManager) handleDispatcherTaskStatus(taskStatus *DispatcherTaskStatus) {
	switch taskStatus.taskType {
	case DISPATCHER_TASK_TYPE_ALERTS_PARTITION:
		if taskStatus.success {
			cm.changeAlertingState(m.CLN_ALERT_STATUS_PROCESSING)
			cm.processMissingAlerts()
		}
	case DISPATCHER_TASK_TYPE_ALERTS_MISSING:
		if taskStatus.success {
			cm.changeAlertingState(m.CLN_ALERT_STATUS_PROCESSING)
		}
	default:
		cm.log.Error("Status received on unsupported task type "+string(taskStatus.taskType),
			"status", taskStatus.success, "error", taskStatus.errmsg)
	}

	if !taskStatus.success {
		cm.log.Error("Failed to dispatch task", "error", taskStatus.errmsg)
		cm.changeAlertingState(m.CLN_ALERT_STATUS_READY)
	}
}

func (cm *ClusterManager) alertsScheduler() {
	if cm.alertingState.status == m.CLN_ALERT_STATUS_SCHEDULING ||
		(cm.alertingState.status == m.CLN_ALERT_STATUS_PROCESSING && cm.hasPendingAlertJobs()) {
		return
	}
	if cm.alertingState.status != m.CLN_ALERT_STATUS_READY {
		cm.changeAlertingState(m.CLN_ALERT_STATUS_READY)
	}
	cm.scheduleNormalAlerts()
}

func (cm *ClusterManager) hasPendingAlertJobs() bool {
	jobCountQuery := &alerting.PendingAlertJobCountQuery{}
	err := bus.Dispatch(jobCountQuery)
	if err != nil {
		panic(fmt.Sprintf("Failed to get pending alert job count. Error: %v", err))
	}
	cm.log.Debug("Cluster manager ticker - pending alert jobs", "count", jobCountQuery.ResultCount)
	metrics.M_Clustering_Pending_Alert_Jobs.Update(int64(jobCountQuery.ResultCount))
	return jobCountQuery.ResultCount > 0
}

func (cm *ClusterManager) scheduleMissingAlerts(alerts []*m.Alert) {
	cm.log.Info("Scheduling missing alerts")
	lastHeartbeat, err := cm.clusterNodeMgmt.GetLastHeartbeat()
	if err != nil {
		cm.log.Error("Failed to get last heartbeat", "error", err)
		return
	}
<<<<<<< HEAD
	activeNode, err := cm.clusterNodeMgmt.GetNode(lastHeartbeat)
	if err != nil {
		cm.log.Debug("Failed to get node for heartbeat "+strconv.FormatInt(lastHeartbeat, 10), "error", err, "activeNode", activeNode.NodeId)
		return
	}
	cm.changeAlertingStateAndRunType(m.CLN_ALERT_STATUS_SCHEDULING, m.CLN_ALERT_RUN_TYPE_MISSING)
	cm.clusterNodeMgmt.CheckInNodeProcessingMissingAlerts(cm.alertingState)
	alertDispatchTask1 := &DispatcherTask{
		taskType: DISPATCHER_TASK_TYPE_ALERTS_MISSING,
		taskInfo: &DispatcherTaskAlertsMissing{missingAlerts: alerts},
	}
	cm.dispatcherTaskQ <- alertDispatchTask1
	cm.alertingState.lastProcessedInterval = lastHeartbeat
=======
	cm.log.Debug("Command to get missing alerts executed successfully")

	metrics.M_Clustering_Missing_Alerts_Count.Update(int64(len((*cmd).Result)))
	cm.log.Debug(fmt.Sprintf("Count of missing alerts %v", len((*cmd).Result)))
	//TODO
	return false
>>>>>>> d16a8bfa
}

func (cm *ClusterManager) isAnyOtherNodeProcessingMissingAlerts() bool {
	cm.log.Debug("Is any other node processing missing alerts")
	node := cm.clusterNodeMgmt.GetNodeProcessingMissingAlerts()
	if node != nil && node.NodeId != "" {
		cm.log.Debug("Other node is processing missing alert", node.NodeId)
		return true
	}
	cm.log.Info("No other node is processing missing alerts so current node will process missing alerts")
	return false
}

func (cm *ClusterManager) scheduleNormalAlerts() {
	cm.log.Info("Scheduling normal alerts")
	lastHeartbeat, err := cm.clusterNodeMgmt.GetLastHeartbeat()
	if err != nil {
		cm.log.Error("Failed to get last heartbeat", "error", err)
		return
	}
	if lastHeartbeat <= cm.alertingState.lastProcessedInterval {
		return
	}
	activeNode, err := cm.clusterNodeMgmt.GetNode(lastHeartbeat)
	if err != nil {
		cm.log.Debug("Failed to get node for heartbeat "+strconv.FormatInt(lastHeartbeat, 10), "error", err)
		return
	}
	if activeNode.AlertStatus != m.CLN_ALERT_STATUS_READY {
		cm.log.Debug(fmt.Sprintf("This node %v is not scheduled to process interval %v (status=%v)",
			activeNode.NodeId, lastHeartbeat, activeNode.AlertStatus))
		return
	}
	nodeCount, err := cm.clusterNodeMgmt.GetActiveNodesCount(lastHeartbeat)

	if err != nil {
		cm.log.Error("Failed to get active node count for heartbeat "+string(lastHeartbeat), "error", err)
		return
	}
	metrics.M_Clustering_Active_Nodes.Update(int64(nodeCount))
	cm.log.Debug(fmt.Sprintf("Total active nodes as %v", nodeCount))
	if nodeCount == 0 {
		cm.log.Warn("Found node count 0")
		return
	}

	cm.changeAlertingStateAndRunType(m.CLN_ALERT_STATUS_SCHEDULING, m.CLN_ALERT_RUN_TYPE_NORMAL)
	alertDispatchTask := &DispatcherTask{
		taskType: DISPATCHER_TASK_TYPE_ALERTS_PARTITION,
		taskInfo: &DispatcherTaskAlertsPartition{
			interval:  lastHeartbeat,
			nodeCount: nodeCount,
			partId:    int(activeNode.PartId),
		},
	}
	cm.dispatcherTaskQ <- alertDispatchTask
	cm.alertingState.lastProcessedInterval = lastHeartbeat
}

func (cm *ClusterManager) alertRulesDispatcher(ctx context.Context) error {
	defer func() {
		if err := recover(); err != nil {
			cm.log.Error("Panic: stopping alertRulesDispatcher", "error", err, "stack", log.Stack(1))
		}
	}()
	cm.log.Info("alertRulesDispatcher started")
	for {
		select {
		case <-ctx.Done():
			cm.log.Info("alertRulesDispatcher Done")
			return ctx.Err()
		case task := <-cm.dispatcherTaskQ:
			cm.handleAlertRulesDispatcherTask(task)
		}
	}
}

func (cm *ClusterManager) handleAlertRulesDispatcherTask(task *DispatcherTask) {
	var err error = nil
	switch task.taskType {
	case DISPATCHER_TASK_TYPE_ALERTS_PARTITION:
		taskInfo := task.taskInfo.(*DispatcherTaskAlertsPartition)
		scheduleCmd := &alerting.ScheduleAlertsForPartitionCommand{
			Interval:  taskInfo.interval,
			NodeCount: taskInfo.nodeCount,
			PartId:    taskInfo.partId,
		}
		err = bus.Dispatch(scheduleCmd)
		cm.log.Info("Alert rules dispatcher - submitted normal alerts batch")
	case DISPATCHER_TASK_TYPE_ALERTS_MISSING:
		taskInfo := task.taskInfo.(*DispatcherTaskAlertsMissing)
		scheduleCmd := &alerting.ScheduleMissingAlertsCommand{
			MissingAlerts: taskInfo.missingAlerts,
		}
		err = bus.Dispatch(scheduleCmd)
		cm.log.Info("Alert rules dispatcher - submitted missing alerts batch")
	default:
		err = errors.New("Invalid task type " + string(task.taskType))
		cm.log.Error(err.Error())
	}
	if err != nil {
		cm.dispatcherTaskStatus <- &DispatcherTaskStatus{task.taskType, false, err.Error()}
	} else {
		cm.dispatcherTaskStatus <- &DispatcherTaskStatus{task.taskType, true, ""}
	}
}

func (cm *ClusterManager) processMissingAlerts() {
	hasNode := cm.isAnyOtherNodeProcessingMissingAlerts()
	if !hasNode {
		missingAlerts := cm.clusterNodeMgmt.GetMissingAlerts() //Get Missing alerts
		if missingAlerts != nil && len(missingAlerts) > 0 {
			cm.scheduleMissingAlerts(missingAlerts)
		}
	}
}

func (cm *ClusterManager) changeAlertingState(newState string) {
	cm.log.Info("Alerting state: " + cm.alertingState.status + " -> " + newState)
	cm.alertingState.status = newState
}

func (cm *ClusterManager) changeAlertRunType(runType string) {
	cm.log.Debug("Alerting run type: " + runType)
	cm.alertingState.run_type = runType
}

func (cm *ClusterManager) changeAlertingStateAndRunType(newState string, runType string) {
	cm.changeAlertingState(newState)
	cm.changeAlertRunType(runType)
}<|MERGE_RESOLUTION|>--- conflicted
+++ resolved
@@ -168,7 +168,7 @@
 		cm.log.Error("Failed to get last heartbeat", "error", err)
 		return
 	}
-<<<<<<< HEAD
+
 	activeNode, err := cm.clusterNodeMgmt.GetNode(lastHeartbeat)
 	if err != nil {
 		cm.log.Debug("Failed to get node for heartbeat "+strconv.FormatInt(lastHeartbeat, 10), "error", err, "activeNode", activeNode.NodeId)
@@ -182,14 +182,9 @@
 	}
 	cm.dispatcherTaskQ <- alertDispatchTask1
 	cm.alertingState.lastProcessedInterval = lastHeartbeat
-=======
-	cm.log.Debug("Command to get missing alerts executed successfully")
-
-	metrics.M_Clustering_Missing_Alerts_Count.Update(int64(len((*cmd).Result)))
-	cm.log.Debug(fmt.Sprintf("Count of missing alerts %v", len((*cmd).Result)))
-	//TODO
-	return false
->>>>>>> d16a8bfa
+
+	metrics.M_Clustering_Missing_Alerts_Count.Update(int64(len(alerts)))
+	cm.log.Debug(fmt.Sprintf("Count of missing alerts %v", len(alerts)))
 }
 
 func (cm *ClusterManager) isAnyOtherNodeProcessingMissingAlerts() bool {
