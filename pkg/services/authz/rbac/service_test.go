package rbac

import (
	"context"
	"fmt"
	"testing"
	"time"

	"github.com/go-jose/go-jose/v3/jwt"
	"github.com/stretchr/testify/assert"
	"github.com/stretchr/testify/require"
	"golang.org/x/sync/singleflight"
	"k8s.io/apiserver/pkg/endpoints/request"

	"github.com/grafana/authlib/authn"
	authzv1 "github.com/grafana/authlib/authz/proto/v1"
	"github.com/grafana/authlib/cache"
	"github.com/grafana/authlib/types"

	"github.com/grafana/grafana/pkg/infra/log"
	"github.com/grafana/grafana/pkg/infra/tracing"
	"github.com/grafana/grafana/pkg/registry/apis/iam/legacy"
	"github.com/grafana/grafana/pkg/services/accesscontrol"
	"github.com/grafana/grafana/pkg/services/authz/rbac/store"
)

func TestService_checkPermission(t *testing.T) {
	type testCase struct {
		name        string
		permissions []accesscontrol.Permission
		check       CheckRequest
		folders     []store.Folder
		expected    bool
	}

	testCases := []testCase{
		{
			name: "should return true if user has permission",
			permissions: []accesscontrol.Permission{
				{
					Action:     "dashboards:read",
					Scope:      "dashboards:uid:some_dashboard",
					Kind:       "dashboards",
					Attribute:  "uid",
					Identifier: "some_dashboard",
				},
			},
			check: CheckRequest{
				Action:   "dashboards:read",
				Group:    "dashboard.grafana.app",
				Resource: "dashboards",
				Name:     "some_dashboard",
			},
			expected: true,
		},
		{
			name: "should return false if user has permission on a different resource",
			permissions: []accesscontrol.Permission{
				{
					Action:     "dashboards:read",
					Scope:      "dashboards:uid:another_dashboard",
					Kind:       "dashboards",
					Attribute:  "uid",
					Identifier: "another_dashboard",
				},
			},
			check: CheckRequest{
				Action:   "dashboards:read",
				Group:    "dashboard.grafana.app",
				Resource: "dashboards",
				Name:     "some_dashboard",
			},
			expected: false,
		},
		{
			name: "should return true if user has wildcard permission on identifier",
			permissions: []accesscontrol.Permission{
				{
					Action:     "dashboards:read",
					Scope:      "dashboards:uid:*",
					Kind:       "dashboards",
					Attribute:  "uid",
					Identifier: "*",
				},
			},
			check: CheckRequest{
				Action:   "dashboards:read",
				Group:    "dashboard.grafana.app",
				Resource: "dashboards",
				Name:     "some_dashboard",
			},
			expected: true,
		},
		{
			name: "should return true if user has wildcard permission on attribute",
			permissions: []accesscontrol.Permission{
				{
					Action:    "dashboards:read",
					Scope:     "dashboards:*",
					Kind:      "dashboards",
					Attribute: "*",
				},
			},
			check: CheckRequest{
				Action:   "dashboards:read",
				Group:    "dashboard.grafana.app",
				Resource: "dashboards",
				Name:     "some_dashboard",
			},
			expected: true,
		},
		{
			name: "should return true if user has wildcard permission on kind",
			permissions: []accesscontrol.Permission{
				{
					Action: "dashboards:read",
					Scope:  "*",
					Kind:   "*",
				},
			},
			check: CheckRequest{
				Action:   "dashboards:read",
				Group:    "dashboard.grafana.app",
				Resource: "dashboards",
				Name:     "some_dashboard",
			},
			expected: true,
		},
		{
			name: "should return true if no resource is specified",
			permissions: []accesscontrol.Permission{
				{
					Action: "folders:create",
				},
			},
			check: CheckRequest{
				Action:   "folders:create",
				Group:    "folder.grafana.app",
				Resource: "folders",
			},
			expected: true,
		},
		{
			name:        "should return false if user has no permissions on resource",
			permissions: []accesscontrol.Permission{},
			check: CheckRequest{
				Action:   "dashboards:read",
				Group:    "dashboard.grafana.app",
				Resource: "dashboards",
				Name:     "some_dashboard",
			},
			expected: false,
		},
		{
			name: "should return true if user has permissions on folder",
			permissions: []accesscontrol.Permission{
				{
					Scope:      "folders:uid:parent",
					Kind:       "folders",
					Attribute:  "uid",
					Identifier: "parent",
				},
			},
			folders: []store.Folder{
				{UID: "parent"},
				{UID: "child", ParentUID: strPtr("parent")},
			},
			check: CheckRequest{
				Action:       "dashboards:read",
				Group:        "dashboard.grafana.app",
				Resource:     "dashboards",
				Name:         "some_dashboard",
				ParentFolder: "child",
			},
			expected: true,
		},
	}

	for _, tc := range testCases {
		t.Run(tc.name, func(t *testing.T) {
			s := setupService()

			s.folderCache.Set(context.Background(), folderCacheKey("default"), newFolderTree(tc.folders))
			tc.check.Namespace = types.NamespaceInfo{Value: "default", OrgID: 1}
			got, err := s.checkPermission(context.Background(), getScopeMap(tc.permissions), &tc.check)
			require.NoError(t, err)
			assert.Equal(t, tc.expected, got)
		})
	}
}

func TestService_getUserTeams(t *testing.T) {
	type testCase struct {
		name          string
		teams         []int64
		cacheHit      bool
		expectedTeams []int64
		expectedError bool
	}

	testCases := []testCase{
		{
			name:          "should return teams from cache if available",
			teams:         []int64{1, 2},
			cacheHit:      true,
			expectedTeams: []int64{1, 2},
			expectedError: false,
		},
		{
			name:          "should return teams from identity store if not in cache",
			teams:         []int64{3, 4},
			cacheHit:      false,
			expectedTeams: []int64{3, 4},
			expectedError: false,
		},
		{
			name:          "should return error if identity store fails",
			teams:         []int64{},
			cacheHit:      false,
			expectedTeams: nil,
			expectedError: true,
		},
	}

	for _, tc := range testCases {
		t.Run(tc.name, func(t *testing.T) {
			ctx := context.Background()
			s := setupService()
			ns := types.NamespaceInfo{Value: "stacks-12", OrgID: 1, StackID: 12}

			userIdentifiers := &store.UserIdentifiers{UID: "test-uid"}
			identityStore := &fakeIdentityStore{teams: tc.teams, err: tc.expectedError, disableNsCheck: true}
			s.identityStore = identityStore

			if tc.cacheHit {
				s.teamCache.Set(ctx, userTeamCacheKey(ns.Value, userIdentifiers.UID), tc.expectedTeams)
			}

			teams, err := s.getUserTeams(ctx, ns, userIdentifiers)
			if tc.expectedError {
				require.Error(t, err)
				return
			}

			require.NoError(t, err)
			require.ElementsMatch(t, tc.expectedTeams, teams)
			if tc.cacheHit {
				require.Zero(t, identityStore.calls)
			} else {
				require.Equal(t, 1, identityStore.calls)
			}
		})
	}
}

func TestService_getUserBasicRole(t *testing.T) {
	type testCase struct {
		name          string
		basicRole     store.BasicRole
		cacheHit      bool
		expectedRole  store.BasicRole
		expectedError bool
	}

	testCases := []testCase{
		{
			name: "should return basic role from cache if available",
			basicRole: store.BasicRole{
				Role:    "viewer",
				IsAdmin: false,
			},
			cacheHit: true,
			expectedRole: store.BasicRole{
				Role:    "viewer",
				IsAdmin: false,
			},
			expectedError: false,
		},
		{
			name: "should return basic role from store if not in cache",
			basicRole: store.BasicRole{
				Role:    "editor",
				IsAdmin: false,
			},
			cacheHit: false,
			expectedRole: store.BasicRole{
				Role:    "editor",
				IsAdmin: false,
			},
			expectedError: false,
		},
		{
			name:          "should return error if store fails",
			basicRole:     store.BasicRole{},
			cacheHit:      false,
			expectedRole:  store.BasicRole{},
			expectedError: true,
		},
	}

	for _, tc := range testCases {
		t.Run(tc.name, func(t *testing.T) {
			ctx := context.Background()
			s := setupService()
			ns := types.NamespaceInfo{Value: "stacks-12", OrgID: 1, StackID: 12}

			userIdentifiers := &store.UserIdentifiers{UID: "test-uid", ID: 1}
			store := &fakeStore{basicRole: &tc.basicRole, err: tc.expectedError, disableNsCheck: true}
			s.store = store
			s.permissionStore = store

			if tc.cacheHit {
				s.basicRoleCache.Set(ctx, userBasicRoleCacheKey(ns.Value, userIdentifiers.UID), tc.expectedRole)
			}

			role, err := s.getUserBasicRole(ctx, ns, userIdentifiers)
			if tc.expectedError {
				require.Error(t, err)
				return
			}

			require.NoError(t, err)
			require.Equal(t, tc.expectedRole, role)
			if tc.cacheHit {
				require.Zero(t, store.calls)
			} else {
				require.Equal(t, 1, store.calls)
			}
		})
	}
}

func TestService_getUserPermissions(t *testing.T) {
	type testCase struct {
		name          string
		permissions   []accesscontrol.Permission
		cacheHit      bool
		expectedPerms map[string]bool
	}

	testCases := []testCase{
		{
			name: "should return permissions from store if not in cache",
			permissions: []accesscontrol.Permission{
				{Action: "dashboards:read", Scope: "dashboards:uid:some_dashboard"},
			},
			cacheHit:      false,
			expectedPerms: map[string]bool{"dashboards:uid:some_dashboard": true},
		},
		{
			name:          "should return error if store fails",
			permissions:   nil,
			cacheHit:      false,
			expectedPerms: map[string]bool{},
		},
	}

	for _, tc := range testCases {
		t.Run(tc.name, func(t *testing.T) {
			ctx := context.Background()
			s := setupService()
			ns := types.NamespaceInfo{Value: "stacks-12", OrgID: 1, StackID: 12}

			userID := &store.UserIdentifiers{UID: "test-uid", ID: 112}
			action := "dashboards:read"

			if tc.cacheHit {
				s.permCache.Set(ctx, userPermCacheKey(ns.Value, userID.UID, action), tc.expectedPerms)
			}

			store := &fakeStore{
				userID:          userID,
				basicRole:       &store.BasicRole{Role: "viewer", IsAdmin: false},
				userPermissions: tc.permissions,
				disableNsCheck:  true,
			}
			s.store = store
			s.permissionStore = store
			s.identityStore = &fakeIdentityStore{teams: []int64{1, 2}, disableNsCheck: true}

			perms, err := s.getIdentityPermissions(ctx, ns, types.TypeUser, userID.UID, action)
			require.NoError(t, err)
			require.Len(t, perms, len(tc.expectedPerms))
			for _, perm := range tc.permissions {
				_, ok := tc.expectedPerms[perm.Scope]
				require.True(t, ok)
			}
			if tc.cacheHit {
				require.Equal(t, 1, store.calls) // only get user id
			} else {
				require.Equal(t, 3, store.calls) // get user id, basic role, and permissions
			}
		})
	}
}

func TestService_listPermission(t *testing.T) {
	type testCase struct {
		name            string
		permissions     []accesscontrol.Permission
		folders         []store.Folder
		list            ListRequest
		expectedItems   []string
		expectedFolders []string
		expectedAll     bool
	}

	testCases := []testCase{
		{
			name: "should return wildcard if user has a wildcard permission",
			permissions: []accesscontrol.Permission{
				{
					Action: "dashboards:read",
					Scope:  "*",
					Kind:   "*",
				},
			},
			list: ListRequest{
				Action:   "dashboards:read",
				Group:    "dashboard.grafana.app",
				Resource: "dashboards",
			},
			expectedAll: true,
		},
		{
			name: "should return dashboards and folders that user has direct access to",
			permissions: []accesscontrol.Permission{
				{
					Action:     "dashboards:read",
					Scope:      "dashboards:uid:some_dashboard",
					Kind:       "dashboards",
					Attribute:  "uid",
					Identifier: "some_dashboard",
				},
				{
					Action:     "dashboards:read",
					Scope:      "folders:uid:some_folder_1",
					Kind:       "folders",
					Attribute:  "uid",
					Identifier: "some_folder_1",
				},
				{
					Action:     "dashboards:read",
					Scope:      "folders:uid:some_folder_2",
					Kind:       "folders",
					Attribute:  "uid",
					Identifier: "some_folder_2",
				},
			},
			folders: []store.Folder{
				{UID: "some_folder_1"},
				{UID: "some_folder_2"},
			},
			list: ListRequest{
				Action:   "dashboards:read",
				Group:    "dashboard.grafana.app",
				Resource: "dashboards",
			},
			expectedItems:   []string{"some_dashboard"},
			expectedFolders: []string{"some_folder_1", "some_folder_2"},
		},
		{
			name: "should return folders that user has inherited access to",
			permissions: []accesscontrol.Permission{
				{
					Action:     "dashboards:read",
					Scope:      "folders:uid:some_folder_parent",
					Kind:       "folders",
					Attribute:  "uid",
					Identifier: "some_folder_1",
				},
			},
			folders: []store.Folder{
				{UID: "some_folder_parent"},
				{UID: "some_folder_child", ParentUID: strPtr("some_folder_parent")},
				{UID: "some_folder_subchild1", ParentUID: strPtr("some_folder_child")},
				{UID: "some_folder_subchild2", ParentUID: strPtr("some_folder_child")},
				{UID: "some_folder_subsubchild", ParentUID: strPtr("some_folder_subchild2")},
				{UID: "some_folder_1", ParentUID: strPtr("some_other_folder")},
			},
			list: ListRequest{
				Action:   "dashboards:read",
				Group:    "dashboard.grafana.app",
				Resource: "dashboards",
			},
			expectedFolders: []string{"some_folder_parent", "some_folder_child", "some_folder_subchild1", "some_folder_subchild2", "some_folder_subsubchild"},
		},
		{
			name: "should return folders that user has inherited access to as well as dashboards that user has direct access to",
			permissions: []accesscontrol.Permission{
				{
					Action:     "dashboards:read",
					Scope:      "dashboards:uid:some_dashboard",
					Kind:       "dashboards",
					Attribute:  "uid",
					Identifier: "some_dashboard",
				},
				{
					Action:     "dashboards:read",
					Scope:      "folders:uid:some_folder_parent",
					Kind:       "folders",
					Attribute:  "uid",
					Identifier: "some_folder_parent",
				},
			},
			folders: []store.Folder{
				{UID: "some_folder_parent"},
				{UID: "some_folder_child", ParentUID: strPtr("some_folder_parent")},
			},
			list: ListRequest{
				Action:   "dashboards:read",
				Group:    "dashboard.grafana.app",
				Resource: "dashboards",
			},
			expectedItems:   []string{"some_dashboard"},
			expectedFolders: []string{"some_folder_parent", "some_folder_child"},
		},
		{
			name: "should deduplicate folders that user has inherited as well as direct access to",
			permissions: []accesscontrol.Permission{
				{
					Action:     "dashboards:read",
					Scope:      "folders:uid:some_folder_child",
					Kind:       "folders",
					Attribute:  "uid",
					Identifier: "some_folder_child",
				},
				{
					Action:     "dashboards:read",
					Scope:      "folders:uid:some_folder_parent",
					Kind:       "folders",
					Attribute:  "uid",
					Identifier: "some_folder_parent",
				},
			},
			folders: []store.Folder{
				{UID: "some_folder_parent"},
				{UID: "some_folder_child", ParentUID: strPtr("some_folder_parent")},
				{UID: "some_folder_subchild", ParentUID: strPtr("some_folder_child")},
				{UID: "some_folder_child2", ParentUID: strPtr("some_folder_parent")},
			},
			list: ListRequest{
				Action:   "dashboards:read",
				Group:    "dashboard.grafana.app",
				Resource: "dashboards",
			},
			expectedFolders: []string{"some_folder_parent", "some_folder_child", "some_folder_child2", "some_folder_subchild"},
		},
		{
			name:        "return no dashboards and folders if the user doesn't have access to any resources",
			permissions: []accesscontrol.Permission{},

			folders: []store.Folder{
				{UID: "some_folder_1"},
			},
			list: ListRequest{
				Action:   "dashboards:read",
				Group:    "dashboard.grafana.app",
				Resource: "dashboards",
			},
		},
		{
			name: "should collect folder permissions into items",
			permissions: []accesscontrol.Permission{
				{
					Action:     "folders:read",
					Scope:      "folders:uid:some_folder_parent",
					Kind:       "folders",
					Attribute:  "uid",
					Identifier: "some_folder_parent",
				},
			},
			folders: []store.Folder{
				{UID: "some_folder_parent"},
				{UID: "some_folder_child", ParentUID: strPtr("some_folder_parent")},
			},
			list: ListRequest{
				Action:   "folders:read",
				Group:    "folder.grafana.app",
				Resource: "folders",
			},
			expectedItems: []string{"some_folder_parent", "some_folder_child"},
		},
	}

	for _, tc := range testCases {
		t.Run(tc.name, func(t *testing.T) {
			s := setupService()
			if tc.folders != nil {
				s.folderCache.Set(context.Background(), folderCacheKey("default"), newFolderTree(tc.folders))
			}

			tc.list.Namespace = types.NamespaceInfo{Value: "default", OrgID: 1}
			got, err := s.listPermission(context.Background(), getScopeMap(tc.permissions), &tc.list)
			require.NoError(t, err)
			assert.Equal(t, tc.expectedAll, got.All)
			assert.ElementsMatch(t, tc.expectedItems, got.Items)
			assert.ElementsMatch(t, tc.expectedFolders, got.Folders)
		})
	}
}

func TestService_Check(t *testing.T) {
	callingService := authn.NewAccessTokenAuthInfo(authn.Claims[authn.AccessTokenClaims]{
		Claims: jwt.Claims{
			Subject:  types.NewTypeID(types.TypeAccessPolicy, "some-service"),
			Audience: []string{"authzservice"},
		},
		Rest: authn.AccessTokenClaims{Namespace: "org-12"},
	})

	type testCase struct {
		name        string
		req         *authzv1.CheckRequest
		permissions []accesscontrol.Permission
		expected    bool
		expectErr   bool
	}

	t.Run("Require auth info", func(t *testing.T) {
		s := setupService()
		ctx := context.Background()
		_, err := s.Check(ctx, &authzv1.CheckRequest{
			Namespace: "org-12",
			Subject:   "user:test-uid",
			Group:     "dashboard.grafana.app",
			Resource:  "dashboards",
			Verb:      "get",
			Name:      "dash1",
		})
		require.Error(t, err)
		require.Contains(t, err.Error(), "could not get auth info")
	})

	testCases := []testCase{
		{
			name: "should error if no namespace is provided",
			req: &authzv1.CheckRequest{
				Namespace: "",
				Subject:   "user:test-uid",
				Group:     "dashboard.grafana.app",
				Resource:  "dashboards",
				Verb:      "get",
				Name:      "dash1",
			},
			expectErr: true,
		},
		{
			name: "should error if caller namespace does not match request namespace",
			req: &authzv1.CheckRequest{
				Namespace: "org-13",
				Subject:   "user:test-uid",
				Group:     "dashboard.grafana.app",
				Resource:  "dashboards",
				Verb:      "get",
				Name:      "dash1",
			},
			expectErr: true,
		},
		{
			name: "should error if no subject is provided",
			req: &authzv1.CheckRequest{
				Namespace: "org-12",
				Subject:   "",
				Group:     "dashboard.grafana.app",
				Resource:  "dashboards",
				Verb:      "get",
				Name:      "dash1",
			},
			expectErr: true,
		},
		{
			name: "should error if an unsupported subject type is provided",
			req: &authzv1.CheckRequest{
				Namespace: "org-12",
				Subject:   "api-key:12",
				Group:     "dashboard.grafana.app",
				Resource:  "dashboards",
				Verb:      "get",
				Name:      "dash1",
			},
			expectErr: true,
		},
		{
			name: "should error if an invalid subject is provided",
			req: &authzv1.CheckRequest{
				Namespace: "org-12",
				Subject:   "invalid:12",
				Group:     "dashboard.grafana.app",
				Resource:  "dashboards",
				Verb:      "get",
				Name:      "dash1",
			},
			expectErr: true,
		},
		{
			name: "should error if an unknown group is provided",
			req: &authzv1.CheckRequest{
				Namespace: "org-12",
				Subject:   "user:test-uid",
				Group:     "unknown.grafana.app",
				Resource:  "unknown",
				Verb:      "get",
				Name:      "u1",
			},
			expectErr: true,
		},
		{
			name: "should error if an unknown verb is provided",
			req: &authzv1.CheckRequest{
				Namespace: "org-12",
				Subject:   "user:test-uid",
				Group:     "dashboard.grafana.app",
				Resource:  "dashboards",
				Verb:      "unknown",
				Name:      "u1",
			},
			expectErr: true,
		},
	}
	t.Run("Request validation", func(t *testing.T) {
		for _, tc := range testCases {
			t.Run(tc.name, func(t *testing.T) {
				s := setupService()
				ctx := types.WithAuthInfo(context.Background(), callingService)
				userID := &store.UserIdentifiers{UID: "test-uid", ID: 1}
				store := &fakeStore{
					userID:          userID,
					userPermissions: tc.permissions,
				}
				s.store = store
				s.permissionStore = store
				s.identityStore = &fakeIdentityStore{}

				_, err := s.Check(ctx, tc.req)
				require.Error(t, err)
			})
		}
	})

	testCases = []testCase{
		{
			name: "should allow user with permission",
			req: &authzv1.CheckRequest{
				Namespace: "org-12",
				Subject:   "user:test-uid",
				Group:     "dashboard.grafana.app",
				Resource:  "dashboards",
				Verb:      "get",
				Name:      "dash1",
			},
			permissions: []accesscontrol.Permission{{Action: "dashboards:read", Scope: "dashboards:uid:dash1"}},
			expected:    true,
		},
		{
			name: "should deny user without permission",
			req: &authzv1.CheckRequest{
				Namespace: "org-12",
				Subject:   "user:test-uid",
				Group:     "dashboard.grafana.app",
				Resource:  "dashboards",
				Verb:      "get",
				Name:      "dash1",
			},
			permissions: []accesscontrol.Permission{{Action: "dashboards:read", Scope: "dashboards:uid:dash2"}},
			expected:    false,
		},
	}
	t.Run("User permission check", func(t *testing.T) {
		for _, tc := range testCases {
			t.Run(tc.name, func(t *testing.T) {
				s := setupService()
				ctx := types.WithAuthInfo(context.Background(), callingService)
				userID := &store.UserIdentifiers{UID: "test-uid", ID: 1}
				store := &fakeStore{
					userID:          userID,
					userPermissions: tc.permissions,
				}
				s.store = store
				s.permissionStore = store
				s.identityStore = &fakeIdentityStore{}

				resp, err := s.Check(ctx, tc.req)
				require.NoError(t, err)
				assert.Equal(t, tc.expected, resp.Allowed)

				// Check cache
				id, ok := s.idCache.Get(ctx, userIdentifierCacheKey("org-12", "test-uid"))
				require.True(t, ok)
				require.Equal(t, id.UID, "test-uid")
				perms, ok := s.permCache.Get(ctx, userPermCacheKey("org-12", "test-uid", "dashboards:read"))
				require.True(t, ok)
				require.Len(t, perms, 1)
			})
		}
	})

	testCases = []testCase{
		{
			name: "should allow anonymous with permission",
			req: &authzv1.CheckRequest{
				Namespace: "org-12",
				Subject:   "anonymous:0",
				Group:     "dashboard.grafana.app",
				Resource:  "dashboards",
				Verb:      "get",
				Name:      "dash1",
			},
			permissions: []accesscontrol.Permission{{Action: "dashboards:read", Scope: "dashboards:uid:dash1"}},
			expected:    true,
		},
		{
			name: "should deny anonymous without permission",
			req: &authzv1.CheckRequest{
				Namespace: "org-12",
				Subject:   "anonymous:0",
				Group:     "dashboard.grafana.app",
				Resource:  "dashboards",
				Verb:      "get",
				Name:      "dash1",
			},
			permissions: []accesscontrol.Permission{{Action: "dashboards:read", Scope: "dashboards:uid:dash2"}},
			expected:    false,
		},
	}
	t.Run("Anonymous permission check", func(t *testing.T) {
		for _, tc := range testCases {
			t.Run(tc.name, func(t *testing.T) {
				s := setupService()
				ctx := types.WithAuthInfo(context.Background(), callingService)
				store := &fakeStore{userPermissions: tc.permissions}
				s.store = store
				s.permissionStore = store
				s.identityStore = &fakeIdentityStore{}

				resp, err := s.Check(ctx, tc.req)
				require.NoError(t, err)
				assert.Equal(t, tc.expected, resp.Allowed)

				// Check cache
				perms, ok := s.permCache.Get(ctx, anonymousPermCacheKey("org-12", "dashboards:read"))
				require.True(t, ok)
				require.Len(t, perms, 1)
			})
		}
	})

	testCases = []testCase{
		{
			name: "should allow rendering with permission",
			req: &authzv1.CheckRequest{
				Namespace: "org-12",
				Subject:   "render:0",
				Group:     "dashboard.grafana.app",
				Resource:  "dashboards",
				Verb:      "get",
				Name:      "dash1",
			},
			expected: true,
		},
		{
			name: "should deny rendering access to another app resources",
			req: &authzv1.CheckRequest{
				Namespace: "org-12",
				Subject:   "render:0",
				Group:     "another.grafana.app",
				Resource:  "dashboards",
				Verb:      "get",
				Name:      "dash1",
			},
			expected:  false,
			expectErr: true,
		},
	}
	t.Run("Rendering permission check", func(t *testing.T) {
		for _, tc := range testCases {
			t.Run(tc.name, func(t *testing.T) {
				s := setupService()
				ctx := types.WithAuthInfo(context.Background(), callingService)

				resp, err := s.Check(ctx, tc.req)
				if tc.expectErr {
					require.Error(t, err)
					return
				}
				require.NoError(t, err)
				assert.Equal(t, tc.expected, resp.Allowed)
			})
		}
	})
}

func TestService_CacheCheck(t *testing.T) {
	callingService := authn.NewAccessTokenAuthInfo(authn.Claims[authn.AccessTokenClaims]{
		Claims: jwt.Claims{
			Subject:  types.NewTypeID(types.TypeAccessPolicy, "some-service"),
			Audience: []string{"authzservice"},
		},
		Rest: authn.AccessTokenClaims{Namespace: "org-12"},
	})

	ctx := types.WithAuthInfo(context.Background(), callingService)
	userID := &store.UserIdentifiers{UID: "test-uid", ID: 1}

	t.Run("Allow based on cached permissions", func(t *testing.T) {
		s := setupService()

		s.idCache.Set(ctx, userIdentifierCacheKey("org-12", "test-uid"), *userID)
		s.permCache.Set(ctx, userPermCacheKey("org-12", "test-uid", "dashboards:read"), map[string]bool{"dashboards:uid:dash1": true})

		resp, err := s.Check(ctx, &authzv1.CheckRequest{
			Namespace: "org-12",
			Subject:   "user:test-uid",
			Group:     "dashboard.grafana.app",
			Resource:  "dashboards",
			Verb:      "get",
			Name:      "dash1",
		})
		require.NoError(t, err)
		assert.True(t, resp.Allowed)
	})
	t.Run("Fallback to the database on cache miss", func(t *testing.T) {
		s := setupService()

		// Populate database permission but not the cache
		store := &fakeStore{
			userID:          userID,
			userPermissions: []accesscontrol.Permission{{Action: "dashboards:read", Scope: "dashboards:uid:dash2"}},
		}

		s.store = store
		s.permissionStore = store

		s.idCache.Set(ctx, userIdentifierCacheKey("org-12", "test-uid"), *userID)

		resp, err := s.Check(ctx, &authzv1.CheckRequest{
			Namespace: "org-12",
			Subject:   "user:test-uid",
			Group:     "dashboard.grafana.app",
			Resource:  "dashboards",
			Verb:      "get",
			Name:      "dash2",
		})
		require.NoError(t, err)
		assert.True(t, resp.Allowed)
	})
	t.Run("Fallback to the database on outdated cache", func(t *testing.T) {
		s := setupService()

		store := &fakeStore{
			userID:          userID,
			userPermissions: []accesscontrol.Permission{{Action: "dashboards:read", Scope: "dashboards:uid:dash2"}},
		}

		s.store = store
		s.permissionStore = store

		s.idCache.Set(ctx, userIdentifierCacheKey("org-12", "test-uid"), *userID)
		// The cache does not have the permission for dash2 (outdated)
		s.permCache.Set(ctx, userPermCacheKey("org-12", "test-uid", "dashboards:read"), map[string]bool{"dashboards:uid:dash1": true})

		resp, err := s.Check(ctx, &authzv1.CheckRequest{
			Namespace: "org-12",
			Subject:   "user:test-uid",
			Group:     "dashboard.grafana.app",
			Resource:  "dashboards",
			Verb:      "get",
			Name:      "dash2",
		})
		require.NoError(t, err)
		assert.True(t, resp.Allowed)
	})
	t.Run("Should deny on explicit cache deny entry", func(t *testing.T) {
		s := setupService()

		s.idCache.Set(ctx, userIdentifierCacheKey("org-12", "test-uid"), *userID)

		// Explicitly deny access to the dashboard
		s.permDenialCache.Set(ctx, userPermDenialCacheKey("org-12", "test-uid", "dashboards:read", "dash1", "fold1"), true)

		// Allow access to the dashboard to prove this is not checked
		s.permCache.Set(ctx, userPermCacheKey("org-12", "test-uid", "dashboards:read"), map[string]bool{"dashboards:uid:dash1": false})

		resp, err := s.Check(ctx, &authzv1.CheckRequest{
			Namespace: "org-12",
			Subject:   "user:test-uid",
			Group:     "dashboard.grafana.app",
			Resource:  "dashboards",
			Verb:      "get",
			Name:      "dash1",
			Folder:    "fold1",
		})
		require.NoError(t, err)
		assert.False(t, resp.Allowed)
	})
}

func TestService_List(t *testing.T) {
	callingService := authn.NewAccessTokenAuthInfo(authn.Claims[authn.AccessTokenClaims]{
		Claims: jwt.Claims{
			Subject:  types.NewTypeID(types.TypeAccessPolicy, "some-service"),
			Audience: []string{"authzservice"},
		},
		Rest: authn.AccessTokenClaims{Namespace: "org-12"},
	})

	type testCase struct {
		name        string
		req         *authzv1.ListRequest
		permissions []accesscontrol.Permission
		expected    *authzv1.ListResponse
		expectErr   bool
	}

	t.Run("Require auth info", func(t *testing.T) {
		s := setupService()
		ctx := context.Background()
		_, err := s.List(ctx, &authzv1.ListRequest{
			Namespace: "org-12",
			Subject:   "user:test-uid",
			Group:     "dashboard.grafana.app",
			Resource:  "dashboards",
			Verb:      "get",
		})
		require.Error(t, err)
		require.Contains(t, err.Error(), "could not get auth info")
	})

	testCases := []testCase{
		{
			name: "should error if no namespace is provided",
			req: &authzv1.ListRequest{
				Namespace: "",
				Subject:   "user:test-uid",
				Group:     "dashboard.grafana.app",
				Resource:  "dashboards",
				Verb:      "get",
			},
			expectErr: true,
		},
		{
			name: "should error if caller namespace does not match request namespace",
			req: &authzv1.ListRequest{
				Namespace: "org-13",
				Subject:   "user:test-uid",
				Group:     "dashboard.grafana.app",
				Resource:  "dashboards",
				Verb:      "get",
			},
			expectErr: true,
		},
		{
			name: "should error if no subject is provided",
			req: &authzv1.ListRequest{
				Namespace: "org-12",
				Subject:   "",
				Group:     "dashboard.grafana.app",
				Resource:  "dashboards",
				Verb:      "get",
			},
			expectErr: true,
		},
		{
			name: "should error if an unsupported subject type is provided",
			req: &authzv1.ListRequest{
				Namespace: "org-12",
				Subject:   "api-key:12",
				Group:     "dashboard.grafana.app",
				Resource:  "dashboards",
				Verb:      "get",
			},
			expectErr: true,
		},
		{
			name: "should error if an invalid subject is provided",
			req: &authzv1.ListRequest{
				Namespace: "org-12",
				Subject:   "invalid:12",
				Group:     "dashboard.grafana.app",
				Resource:  "dashboards",
				Verb:      "get",
			},
			expectErr: true,
		},
		{
			name: "should error if an unknown group is provided",
			req: &authzv1.ListRequest{
				Namespace: "org-12",
				Subject:   "user:test-uid",
				Group:     "unknown.grafana.app",
				Resource:  "unknown",
				Verb:      "get",
			},
			expectErr: true,
		},
		{
			name: "should error if an unknown verb is provided",
			req: &authzv1.ListRequest{
				Namespace: "org-12",
				Subject:   "user:test-uid",
				Group:     "dashboard.grafana.app",
				Resource:  "dashboards",
				Verb:      "unknown",
			},
			expectErr: true,
		},
	}
	t.Run("Request validation", func(t *testing.T) {
		for _, tc := range testCases {
			t.Run(tc.name, func(t *testing.T) {
				s := setupService()
				ctx := types.WithAuthInfo(context.Background(), callingService)
				userID := &store.UserIdentifiers{UID: "test-uid", ID: 1}
				store := &fakeStore{
					userID:          userID,
					userPermissions: tc.permissions,
				}
				s.store = store
				s.permissionStore = store
				s.identityStore = &fakeIdentityStore{}

				_, err := s.List(ctx, tc.req)
				require.Error(t, err)
			})
		}
	})

	testCases = []testCase{
		{
			name: "should list permissions for user with permission",
			req: &authzv1.ListRequest{
				Namespace: "org-12",
				Subject:   "user:test-uid",
				Group:     "dashboard.grafana.app",
				Resource:  "dashboards",
				Verb:      "get",
			},
			permissions: []accesscontrol.Permission{
				{Action: "dashboards:read", Scope: "dashboards:uid:dash1"},
				{Action: "dashboards:read", Scope: "dashboards:uid:dash2"},
				{Action: "dashboards:read", Scope: "folders:uid:fold1"},
			},
			expected: &authzv1.ListResponse{
				Items:   []string{"dash1", "dash2"},
				Folders: []string{"fold1"},
			},
		},
		{
			name: "should return empty list for user without permission",
			req: &authzv1.ListRequest{
				Namespace: "org-12",
				Subject:   "user:test-uid",
				Group:     "dashboard.grafana.app",
				Resource:  "dashboards",
				Verb:      "get",
			},
			permissions: []accesscontrol.Permission{},
			expected:    &authzv1.ListResponse{},
		},
	}
	t.Run("User permission list", func(t *testing.T) {
		for _, tc := range testCases {
			t.Run(tc.name, func(t *testing.T) {
				s := setupService()
				ctx := types.WithAuthInfo(context.Background(), callingService)
				userID := &store.UserIdentifiers{UID: "test-uid", ID: 1}
				store := &fakeStore{
					userID:          userID,
					userPermissions: tc.permissions,
				}
				s.store = store
				s.permissionStore = store
				s.identityStore = &fakeIdentityStore{}

				resp, err := s.List(ctx, tc.req)
				require.NoError(t, err)
				require.ElementsMatch(t, resp.Items, tc.expected.Items)
				require.ElementsMatch(t, resp.Folders, tc.expected.Folders)

				// Check cache
				id, ok := s.idCache.Get(ctx, userIdentifierCacheKey("org-12", "test-uid"))
				require.True(t, ok)
				require.Equal(t, id.UID, "test-uid")
				perms, ok := s.permCache.Get(ctx, userPermCacheKey("org-12", "test-uid", "dashboards:read"))
				require.True(t, ok)
				require.Len(t, perms, len(tc.expected.Items)+len(tc.expected.Folders))
			})
		}
	})

	testCases = []testCase{
		{
			name: "should list permissions for anonymous with permission",
			req: &authzv1.ListRequest{
				Namespace: "org-12",
				Subject:   "anonymous:0",
				Group:     "dashboard.grafana.app",
				Resource:  "dashboards",
				Verb:      "get",
			},
			permissions: []accesscontrol.Permission{
				{Action: "dashboards:read", Scope: "dashboards:uid:dash1"},
				{Action: "dashboards:read", Scope: "dashboards:uid:dash2"},
				{Action: "dashboards:read", Scope: "folders:uid:fold1"},
			},
			expected: &authzv1.ListResponse{
				Items:   []string{"dash1", "dash2"},
				Folders: []string{"fold1"},
			},
		},
		{
			name: "should return empty list for anonymous without permission",
			req: &authzv1.ListRequest{
				Namespace: "org-12",
				Subject:   "anonymous:0",
				Group:     "dashboard.grafana.app",
				Resource:  "dashboards",
				Verb:      "get",
			},
			permissions: []accesscontrol.Permission{},
			expected:    &authzv1.ListResponse{},
		},
	}
	t.Run("Anonymous permission list", func(t *testing.T) {
		for _, tc := range testCases {
			t.Run(tc.name, func(t *testing.T) {
				s := setupService()
				ctx := types.WithAuthInfo(context.Background(), callingService)
				store := &fakeStore{userPermissions: tc.permissions}
				s.store = store
				s.permissionStore = store
				s.identityStore = &fakeIdentityStore{}

				resp, err := s.List(ctx, tc.req)
				require.NoError(t, err)
				require.ElementsMatch(t, resp.Items, tc.expected.Items)
				require.ElementsMatch(t, resp.Folders, tc.expected.Folders)

				// Check cache
				perms, ok := s.permCache.Get(ctx, anonymousPermCacheKey("org-12", "dashboards:read"))
				require.True(t, ok)
				require.Len(t, perms, len(tc.expected.Items)+len(tc.expected.Folders))
			})
		}
	})

	testCases = []testCase{
		{
			name: "should list permissions for rendering",
			req: &authzv1.ListRequest{
				Namespace: "org-12",
				Subject:   "render:0",
				Group:     "dashboard.grafana.app",
				Resource:  "dashboards",
				Verb:      "get",
			},
			expected: &authzv1.ListResponse{
				All: true,
			},
		},
		{
			name: "should deny rendering access to another app resources",
			req: &authzv1.ListRequest{
				Namespace: "org-12",
				Subject:   "render:0",
				Group:     "another.grafana.app",
				Resource:  "dashboards",
				Verb:      "get",
			},
			expectErr: true,
		},
	}
	t.Run("Rendering permission list", func(t *testing.T) {
		for _, tc := range testCases {
			t.Run(tc.name, func(t *testing.T) {
				s := setupService()
				ctx := types.WithAuthInfo(context.Background(), callingService)

				resp, err := s.List(ctx, tc.req)
				if tc.expectErr {
					require.Error(t, err)
					return
				}
				require.NoError(t, err)
				assert.Equal(t, tc.expected.All, resp.All)
			})
		}
	})
}

<<<<<<< HEAD
func TestService_getAnonymousPermissions(t *testing.T) {
	type testCase struct {
		name          string
		permissions   []accesscontrol.Permission
		action        string
		actionSets    []string
		cacheHit      bool
		expectedPerms map[string]bool
		expectedError bool
		anonRole      string
	}

	testCases := []testCase{
		{
			name: "should return permissions from cache if available",
			permissions: []accesscontrol.Permission{
				{Action: "dashboards:read", Scope: "dashboards:uid:some_dashboard"},
			},
			action:        "dashboards:read",
			actionSets:    []string{},
			cacheHit:      true,
			expectedPerms: map[string]bool{"dashboards:uid:some_dashboard": true},
			expectedError: false,
			anonRole:      "Viewer",
		},
		{
			name: "should return permissions from store if not in cache",
			permissions: []accesscontrol.Permission{
				{Action: "dashboards:read", Scope: "dashboards:uid:some_dashboard"},
			},
			action:        "dashboards:read",
			actionSets:    []string{},
			cacheHit:      false,
			expectedPerms: map[string]bool{"dashboards:uid:some_dashboard": true},
			expectedError: false,
			anonRole:      "Viewer",
		},
		{
			name:          "should return error if store fails",
			permissions:   nil,
			action:        "dashboards:read",
			actionSets:    []string{},
			cacheHit:      false,
			expectedPerms: nil,
			expectedError: true,
			anonRole:      "Viewer",
		},
		{
			name: "should handle wildcard permissions",
			permissions: []accesscontrol.Permission{
				{Action: "dashboards:read", Scope: "*", Kind: "*"},
			},
			action:        "dashboards:read",
			actionSets:    []string{},
			cacheHit:      false,
			expectedPerms: map[string]bool{"*": true},
			expectedError: false,
			anonRole:      "Viewer",
		},
		{
			name: "should use custom anonymous role when specified",
			permissions: []accesscontrol.Permission{
				{Action: "dashboards:read", Scope: "dashboards:uid:some_dashboard"},
			},
			action:        "dashboards:read",
			actionSets:    []string{},
			cacheHit:      false,
			expectedPerms: map[string]bool{"dashboards:uid:some_dashboard": true},
			expectedError: false,
			anonRole:      "Editor",
		},
	}

	for _, tc := range testCases {
		t.Run(tc.name, func(t *testing.T) {
			ctx := context.Background()
			s := setupService()
			if tc.anonRole != "" {
				s.settings.AnonOrgRole = tc.anonRole
			}
			ns := types.NamespaceInfo{Value: "stacks-12", OrgID: 1, StackID: 12}
			store := &fakeStore{
				userPermissions: tc.permissions,
				err:             tc.expectedError,
				disableNsCheck:  true,
			}
			s.store = store
			s.permissionStore = store
			if tc.cacheHit {
				s.permCache.Set(ctx, anonymousPermCacheKey(ns.Value, tc.action), tc.expectedPerms)
			}

			perms, err := s.getAnonymousPermissions(ctx, ns, tc.action, tc.actionSets)
			if tc.expectedError {
				require.Error(t, err)
				return
			}
			require.NoError(t, err)
			require.Equal(t, tc.expectedPerms, perms)

			// should only be called if not a cache hit
			if tc.cacheHit {
				require.Zero(t, store.calls)
			} else {
				require.Equal(t, 1, store.calls)
			}

			// cache should then be set
			cached, ok := s.permCache.Get(ctx, anonymousPermCacheKey(ns.Value, tc.action))
			require.True(t, ok)
			require.Equal(t, tc.expectedPerms, cached)
		})
	}
=======
func TestService_CacheList(t *testing.T) {
	callingService := authn.NewAccessTokenAuthInfo(authn.Claims[authn.AccessTokenClaims]{
		Claims: jwt.Claims{
			Subject:  types.NewTypeID(types.TypeAccessPolicy, "some-service"),
			Audience: []string{"authzservice"},
		},
		Rest: authn.AccessTokenClaims{Namespace: "org-12"},
	})

	t.Run("List based on cached permissions", func(t *testing.T) {
		s := setupService()
		ctx := types.WithAuthInfo(context.Background(), callingService)
		userID := &store.UserIdentifiers{UID: "test-uid", ID: 1}
		s.idCache.Set(ctx, userIdentifierCacheKey("org-12", "test-uid"), *userID)
		s.permCache.Set(ctx,
			userPermCacheKey("org-12", "test-uid", "dashboards:read"),
			map[string]bool{"dashboards:uid:dash1": true, "dashboards:uid:dash2": true, "folders:uid:fold1": true},
		)
		s.identityStore = &fakeIdentityStore{}

		resp, err := s.List(ctx, &authzv1.ListRequest{
			Namespace: "org-12",
			Subject:   "user:test-uid",
			Group:     "dashboard.grafana.app",
			Resource:  "dashboards",
			Verb:      "list",
		})

		require.NoError(t, err)
		require.ElementsMatch(t, resp.Items, []string{"dash1", "dash2"})
		require.ElementsMatch(t, resp.Folders, []string{"fold1"})
	})
>>>>>>> a01d8a08
}

func setupService() *Service {
	cache := cache.NewLocalCache(cache.Config{Expiry: 5 * time.Minute, CleanupInterval: 5 * time.Minute})
	logger := log.New("authz-rbac-service")
	fStore := &fakeStore{}
	return &Service{
		logger:          logger,
		mapper:          newMapper(),
		tracer:          tracing.NewNoopTracerService(),
		metrics:         newMetrics(nil),
		idCache:         newCacheWrap[store.UserIdentifiers](cache, logger, longCacheTTL),
		permCache:       newCacheWrap[map[string]bool](cache, logger, shortCacheTTL),
		permDenialCache: newCacheWrap[bool](cache, logger, shortCacheTTL),
		teamCache:       newCacheWrap[[]int64](cache, logger, shortCacheTTL),
		basicRoleCache:  newCacheWrap[store.BasicRole](cache, logger, longCacheTTL),
		folderCache:     newCacheWrap[folderTree](cache, logger, shortCacheTTL),
		settings:        RBACSettings{AnonOrgRole: "Viewer"},
		store:           fStore,
		permissionStore: fStore,
		folderStore:     fStore,
		identityStore:   &fakeIdentityStore{},
		sf:              new(singleflight.Group),
	}
}

func strPtr(s string) *string {
	return &s
}

type fakeStore struct {
	store.Store
	// The namespace has to be set in the handlers for the correct organization to be picked up.
	disableNsCheck  bool
	folders         []store.Folder
	basicRole       *store.BasicRole
	userID          *store.UserIdentifiers
	userPermissions []accesscontrol.Permission
	err             bool
	calls           int
}

func (f *fakeStore) GetBasicRoles(ctx context.Context, namespace types.NamespaceInfo, query store.BasicRoleQuery) (*store.BasicRole, error) {
	if ns, ok := request.NamespaceFrom(ctx); !f.disableNsCheck && (!ok || ns != namespace.Value) {
		return nil, fmt.Errorf("namespace mismatch")
	}
	f.calls++
	if f.err {
		return nil, fmt.Errorf("store error")
	}
	return f.basicRole, nil
}

func (f *fakeStore) GetUserIdentifiers(ctx context.Context, query store.UserIdentifierQuery) (*store.UserIdentifiers, error) {
	if _, ok := request.NamespaceFrom(ctx); !f.disableNsCheck && !ok {
		return nil, fmt.Errorf("namespace not found")
	}
	f.calls++
	if f.err {
		return nil, fmt.Errorf("store error")
	}
	return f.userID, nil
}

func (f *fakeStore) GetUserPermissions(ctx context.Context, namespace types.NamespaceInfo, query store.PermissionsQuery) ([]accesscontrol.Permission, error) {
	if ns, ok := request.NamespaceFrom(ctx); !f.disableNsCheck && (!ok || ns != namespace.Value) {
		return nil, fmt.Errorf("namespace mismatch")
	}
	f.calls++
	if f.err {
		return nil, fmt.Errorf("store error")
	}
	return f.userPermissions, nil
}

func (f *fakeStore) ListFolders(ctx context.Context, namespace types.NamespaceInfo) ([]store.Folder, error) {
	if ns, ok := request.NamespaceFrom(ctx); !f.disableNsCheck && (!ok || ns != namespace.Value) {
		return nil, fmt.Errorf("namespace mismatch")
	}
	f.calls++
	if f.err {
		return nil, fmt.Errorf("store error")
	}
	return f.folders, nil
}

type fakeIdentityStore struct {
	legacy.LegacyIdentityStore
	teams          []int64
	disableNsCheck bool
	err            bool
	calls          int
}

func (f *fakeIdentityStore) ListUserTeams(ctx context.Context, namespace types.NamespaceInfo, query legacy.ListUserTeamsQuery) (*legacy.ListUserTeamsResult, error) {
	if ns, ok := request.NamespaceFrom(ctx); !f.disableNsCheck && (!ok || ns != namespace.Value) {
		return nil, fmt.Errorf("namespace mismatch")
	}
	f.calls++
	if f.err {
		return nil, fmt.Errorf("identity store error")
	}
	items := make([]legacy.UserTeam, 0, len(f.teams))
	for _, teamID := range f.teams {
		items = append(items, legacy.UserTeam{ID: teamID})
	}
	return &legacy.ListUserTeamsResult{
		Items:    items,
		Continue: 0,
	}, nil
}<|MERGE_RESOLUTION|>--- conflicted
+++ resolved
@@ -1288,7 +1288,6 @@
 	})
 }
 
-<<<<<<< HEAD
 func TestService_getAnonymousPermissions(t *testing.T) {
 	type testCase struct {
 		name          string
@@ -1402,7 +1401,8 @@
 			require.Equal(t, tc.expectedPerms, cached)
 		})
 	}
-=======
+}
+
 func TestService_CacheList(t *testing.T) {
 	callingService := authn.NewAccessTokenAuthInfo(authn.Claims[authn.AccessTokenClaims]{
 		Claims: jwt.Claims{
@@ -1435,7 +1435,6 @@
 		require.ElementsMatch(t, resp.Items, []string{"dash1", "dash2"})
 		require.ElementsMatch(t, resp.Folders, []string{"fold1"})
 	})
->>>>>>> a01d8a08
 }
 
 func setupService() *Service {
