--- conflicted
+++ resolved
@@ -197,8 +197,7 @@
 			utils.VerbGetPermissions: "teams.permissions:write",
 			utils.VerbSetPermissions: "teams.permissions:write",
 		},
-		folderSupport:     false,
-		skipScopeOnCreate: false,
+		folderSupport: false,
 	}
 }
 
@@ -226,20 +225,12 @@
 		},
 		"iam.grafana.app": {
 			// Users is a special case. We translate user permissions from id to uid based.
-<<<<<<< HEAD
-			"users":           newResourceTranslation("users", "uid", false, true),
-			"serviceaccounts": newResourceTranslation("serviceaccounts", "uid", false, true),
-			// Teams is a special case. We translate team permissions from id to uid based.
-			"teams": newResourceTranslation("teams", "uid", false, true),
-			// ExternalGroupMappings is a special case. We translate team permissions from id to uid based.
-			"externalgroupmappings": newExternalGroupMappingTranslation(),
-			// No need to skip scope on create for roles because we translate `permissions:type:delegate` to `roles:*``
-=======
 			"users":           newResourceTranslation("users", "uid", false, map[string]bool{utils.VerbCreate: true}),
 			"serviceaccounts": newResourceTranslation("serviceaccounts", "uid", false, map[string]bool{utils.VerbCreate: true}),
 			// Teams is a special case. We translate user permissions from id to uid based.
 			"teams": newResourceTranslation("teams", "uid", false, map[string]bool{utils.VerbCreate: true}),
->>>>>>> 3c0409fe
+			// ExternalGroupMappings is a special case. We translate team permissions from id to uid based.
+			"externalgroupmappings": newExternalGroupMappingTranslation(),
 			"coreroles": translation{
 				resource:  "roles",
 				attribute: "uid",
