package rbac

import (
	"context"
	"fmt"
	"strconv"
	"strings"
	"time"

	"github.com/prometheus/client_golang/prometheus"
	"go.opentelemetry.io/otel/attribute"
	"go.opentelemetry.io/otel/trace"
	"golang.org/x/sync/singleflight"
	"google.golang.org/grpc/codes"
	"google.golang.org/grpc/status"
	"k8s.io/apiserver/pkg/endpoints/request"

	authzv1 "github.com/grafana/authlib/authz/proto/v1"
	"github.com/grafana/authlib/cache"
	claims "github.com/grafana/authlib/types"

	"github.com/grafana/grafana/pkg/infra/log"
	"github.com/grafana/grafana/pkg/infra/tracing"
	"github.com/grafana/grafana/pkg/registry/apis/iam/common"
	"github.com/grafana/grafana/pkg/registry/apis/iam/legacy"
	"github.com/grafana/grafana/pkg/services/accesscontrol"
	authzextv1 "github.com/grafana/grafana/pkg/services/authz/proto/v1"
	"github.com/grafana/grafana/pkg/services/authz/rbac/store"
	"github.com/grafana/grafana/pkg/storage/legacysql"
)

const (
	shortCacheTTL        = 1 * time.Minute
	shortCleanupInterval = 5 * time.Minute
	longCacheTTL         = 5 * time.Minute
	longCleanupInterval  = 10 * time.Minute
)

type Service struct {
	authzv1.UnimplementedAuthzServiceServer
	authzextv1.UnimplementedAuthzExtentionServiceServer

	store           store.Store
	permissionStore store.PermissionStore
	identityStore   legacy.LegacyIdentityStore

	mapper mapper

	logger  log.Logger
	tracer  tracing.Tracer
	metrics *metrics

	// Deduplication of concurrent requests
	sf *singleflight.Group

	// Cache for user permissions, user team memberships and user basic roles
	idCache        *cacheWrap[store.UserIdentifiers]
	permCache      *cacheWrap[map[string]bool]
	teamCache      *cacheWrap[[]int64]
	basicRoleCache *cacheWrap[store.BasicRole]
	folderCache    *cacheWrap[folderTree]
}

func NewService(
	sql legacysql.LegacyDatabaseProvider,
	identityStore legacy.LegacyIdentityStore,
	permissionStore store.PermissionStore,
	logger log.Logger,
	tracer tracing.Tracer,
	reg prometheus.Registerer,
	cache cache.Cache,
) *Service {
	return &Service{
		store:           store.NewStore(sql, tracer),
		permissionStore: permissionStore,
		identityStore:   identityStore,
		logger:          logger,
		tracer:          tracer,
		metrics:         newMetrics(reg),
		mapper:          newMapper(),
		idCache:         newCacheWrap[store.UserIdentifiers](cache, logger, longCacheTTL),
		permCache:       newCacheWrap[map[string]bool](cache, logger, shortCacheTTL),
		teamCache:       newCacheWrap[[]int64](cache, logger, shortCacheTTL),
		basicRoleCache:  newCacheWrap[store.BasicRole](cache, logger, longCacheTTL),
		folderCache:     newCacheWrap[folderTree](cache, logger, shortCacheTTL),
		sf:              new(singleflight.Group),
	}
}

func (s *Service) Check(ctx context.Context, req *authzv1.CheckRequest) (*authzv1.CheckResponse, error) {
	ctx, span := s.tracer.Start(ctx, "authz_direct_db.service.Check")
	defer span.End()
	ctxLogger := s.logger.FromContext(ctx)

	deny := &authzv1.CheckResponse{Allowed: false}

	checkReq, err := s.validateCheckRequest(ctx, req)
	if err != nil {
		ctxLogger.Error("invalid request", "error", err)
		s.metrics.requestCount.WithLabelValues("true", "false", req.GetVerb(), req.GetGroup(), req.GetResource()).Inc()
		return deny, err
	}
	ctx = request.WithNamespace(ctx, req.GetNamespace())

	permissions, err := s.getIdentityPermissions(ctx, checkReq.Namespace, checkReq.IdentityType, checkReq.UserUID, checkReq.Action)
	if err != nil {
		ctxLogger.Error("could not get user permissions", "subject", req.GetSubject(), "error", err)
		s.metrics.requestCount.WithLabelValues("true", "true", req.GetVerb(), req.GetGroup(), req.GetResource()).Inc()
		return deny, err
	}

	allowed, err := s.checkPermission(ctx, permissions, checkReq)
	if err != nil {
		ctxLogger.Error("could not check permission", "error", err)
		s.metrics.requestCount.WithLabelValues("true", "true", req.GetVerb(), req.GetGroup(), req.GetResource()).Inc()
		return deny, err
	}

	s.metrics.requestCount.WithLabelValues("false", "true", req.GetVerb(), req.GetGroup(), req.GetResource()).Inc()
	return &authzv1.CheckResponse{Allowed: allowed}, nil
}

func (s *Service) List(ctx context.Context, req *authzv1.ListRequest) (*authzv1.ListResponse, error) {
	ctx, span := s.tracer.Start(ctx, "authz_direct_db.service.List")
	defer span.End()
	ctxLogger := s.logger.FromContext(ctx)

	listReq, err := s.validateListRequest(ctx, req)
	if err != nil {
		ctxLogger.Error("invalid request", "error", err)
		s.metrics.requestCount.WithLabelValues("true", "false", req.GetVerb(), req.GetGroup(), req.GetResource()).Inc()
		return &authzv1.ListResponse{}, err
	}
	ctx = request.WithNamespace(ctx, req.GetNamespace())

	permissions, err := s.getIdentityPermissions(ctx, listReq.Namespace, listReq.IdentityType, listReq.UserUID, listReq.Action)
	if err != nil {
		ctxLogger.Error("could not get user permissions", "subject", req.GetSubject(), "error", err)
		s.metrics.requestCount.WithLabelValues("true", "true", req.GetVerb(), req.GetGroup(), req.GetResource()).Inc()
		return nil, err
	}

	resp, err := s.listPermission(ctx, permissions, listReq)
	s.metrics.requestCount.WithLabelValues(strconv.FormatBool(err != nil), "true", req.GetVerb(), req.GetGroup(), req.GetResource()).Inc()
	return resp, err
}

func (s *Service) validateCheckRequest(ctx context.Context, req *authzv1.CheckRequest) (*CheckRequest, error) {
	ctx, span := s.tracer.Start(ctx, "authz_direct_db.service.validateCheckRequest")
	defer span.End()

	ns, err := validateNamespace(ctx, req.GetNamespace())
	if err != nil {
		return nil, err
	}

	userUID, idType, err := s.validateSubject(ctx, req.GetSubject())
	if err != nil {
		return nil, err
	}

	action, err := s.validateAction(ctx, req.GetGroup(), req.GetResource(), req.GetVerb())
	if err != nil {
		return nil, err
	}

	checkReq := &CheckRequest{
		Namespace:    ns,
		UserUID:      userUID,
		IdentityType: idType,
		Action:       action,
		Group:        req.GetGroup(),
		Resource:     req.GetResource(),
		Verb:         req.GetVerb(),
		Name:         req.GetName(),
		ParentFolder: req.GetFolder(),
	}
	return checkReq, nil
}

func (s *Service) validateListRequest(ctx context.Context, req *authzv1.ListRequest) (*ListRequest, error) {
	ctx, span := s.tracer.Start(ctx, "authz_direct_db.service.validateListRequest")
	defer span.End()

	ns, err := validateNamespace(ctx, req.GetNamespace())
	if err != nil {
		return nil, err
	}

	userUID, idType, err := s.validateSubject(ctx, req.GetSubject())
	if err != nil {
		return nil, err
	}

	action, err := s.validateAction(ctx, req.GetGroup(), req.GetResource(), req.GetVerb())
	if err != nil {
		return nil, err
	}

	listReq := &ListRequest{
		Namespace:    ns,
		UserUID:      userUID,
		IdentityType: idType,
		Action:       action,
		Group:        req.GetGroup(),
		Resource:     req.GetResource(),
		Verb:         req.GetVerb(),
	}
	return listReq, nil
}

func validateNamespace(ctx context.Context, nameSpace string) (claims.NamespaceInfo, error) {
	if nameSpace == "" {
		return claims.NamespaceInfo{}, status.Error(codes.InvalidArgument, "namespace is required")
	}
	authInfo, has := claims.AuthInfoFrom(ctx)
	if !has {
		return claims.NamespaceInfo{}, status.Error(codes.Internal, "could not get auth info from context")
	}
	if !claims.NamespaceMatches(authInfo.GetNamespace(), nameSpace) {
		return claims.NamespaceInfo{}, status.Error(codes.PermissionDenied, "namespace does not match")
	}

	ns, err := claims.ParseNamespace(nameSpace)
	if err != nil {
		return claims.NamespaceInfo{}, err
	}
	return ns, nil
}

func (s *Service) validateSubject(ctx context.Context, subject string) (string, claims.IdentityType, error) {
	if subject == "" {
		return "", "", status.Error(codes.InvalidArgument, "subject is required")
	}

	ctxLogger := s.logger.FromContext(ctx)
	identityType, userUID, err := claims.ParseTypeID(subject)
	if err != nil {
		return "", "", err
	}
	// Permission check currently only checks user, anonymous user, service account and renderer permissions
	if !(identityType == claims.TypeUser || identityType == claims.TypeServiceAccount || identityType == claims.TypeAnonymous || identityType == claims.TypeRenderService) {
		ctxLogger.Error("unsupported identity type", "type", identityType)
		return "", "", status.Error(codes.PermissionDenied, "unsupported identity type")
	}
	return userUID, identityType, nil
}

func (s *Service) validateAction(ctx context.Context, group, resource, verb string) (string, error) {
	ctxLogger := s.logger.FromContext(ctx)

	t, ok := s.mapper.translation(group, resource)
	if !ok {
		ctxLogger.Error("unsupport resource", "group", group, "resource", resource)
		return "", status.Error(codes.NotFound, "unsupported resource")
	}

	action, ok := t.action(verb)
	if !ok {
		ctxLogger.Error("unsupport verb", "group", group, "resource", resource, "verb", verb)
		return "", status.Error(codes.NotFound, "unsupported verb")
	}

	return action, nil
}

func (s *Service) getIdentityPermissions(ctx context.Context, ns claims.NamespaceInfo, idType claims.IdentityType, userID, action string) (map[string]bool, error) {
	ctx, span := s.tracer.Start(ctx, "authz_direct_db.service.getIdentityPermissions")
	defer span.End()

	// When checking folder creation permissions, also check edit and admin action sets for folder, as the scoped folder create actions aren't stored in the DB separately
	var actionSets []string
	if action == "folders:create" {
		actionSets = append(actionSets, "folders:edit")
		actionSets = append(actionSets, "folders:admin")
	}

	switch idType {
	case claims.TypeAnonymous:
		return s.getAnonymousPermissions(ctx, ns, action, actionSets)
	case claims.TypeRenderService:
		return s.getRendererPermissions(ctx, action)
	case claims.TypeUser, claims.TypeServiceAccount:
		return s.getUserPermissions(ctx, ns, userID, action, actionSets)
	default:
		return nil, fmt.Errorf("unsupported identity type: %s", idType)
	}
}

func (s *Service) getUserPermissions(ctx context.Context, ns claims.NamespaceInfo, userID, action string, actionSets []string) (map[string]bool, error) {
	ctx, span := s.tracer.Start(ctx, "authz_direct_db.service.getUserPermissions")
	defer span.End()

	userIdentifiers, err := s.GetUserIdentifiers(ctx, ns, userID)
	if err != nil {
		return nil, err
	}

	userPermKey := userPermCacheKey(ns.Value, userIdentifiers.UID, action)
	if cached, ok := s.permCache.Get(ctx, userPermKey); ok {
		s.metrics.permissionCacheUsage.WithLabelValues("true", action).Inc()
		return cached, nil
	}
	s.metrics.permissionCacheUsage.WithLabelValues("false", action).Inc()

	res, err, _ := s.sf.Do(userPermKey+"_getUserPermissions", func() (interface{}, error) {
		basicRoles, err := s.getUserBasicRole(ctx, ns, userIdentifiers)
		if err != nil {
			return nil, err
		}

		teamIDs, err := s.getUserTeams(ctx, ns, userIdentifiers)
		if err != nil {
			return nil, err
		}

		userPermQuery := store.PermissionsQuery{
			UserID:        userIdentifiers.ID,
			Action:        action,
			ActionSets:    actionSets,
			TeamIDs:       teamIDs,
			Role:          basicRoles.Role,
			IsServerAdmin: basicRoles.IsAdmin,
		}

		permissions, err := s.permissionStore.GetUserPermissions(ctx, ns, userPermQuery)
		if err != nil {
			return nil, err
		}
		scopeMap := getScopeMap(permissions)

		s.permCache.Set(ctx, userPermKey, scopeMap)
		span.SetAttributes(attribute.Int("num_permissions_fetched", len(permissions)))

		return scopeMap, nil
	})

	if err != nil {
		return nil, err
	}

	return res.(map[string]bool), nil
}

func (s *Service) getAnonymousPermissions(ctx context.Context, ns claims.NamespaceInfo, action string, actionSets []string) (map[string]bool, error) {
	ctx, span := s.tracer.Start(ctx, "authz_direct_db.service.getAnonymousPermissions")
	defer span.End()

	anonPermKey := anonymousPermCacheKey(ns.Value, action)
	if cached, ok := s.permCache.Get(ctx, anonPermKey); ok {
		return cached, nil
	}
	res, err, _ := s.sf.Do(anonPermKey+"_getAnonymousPermissions", func() (interface{}, error) {
		permissions, err := s.permissionStore.GetUserPermissions(ctx, ns, store.PermissionsQuery{Action: action, ActionSets: actionSets, Role: "Viewer"})
		if err != nil {
			return nil, err
		}
		scopeMap := getScopeMap(permissions)
		s.permCache.Set(ctx, anonPermKey, scopeMap)
		return scopeMap, nil
	})

	if err != nil {
		return nil, err
	}

	return res.(map[string]bool), nil
}

// Renderer is granted permissions to read all dashboards and folders, and no other permissions
func (s *Service) getRendererPermissions(ctx context.Context, action string) (map[string]bool, error) {
	_, span := s.tracer.Start(ctx, "authz_direct_db.service.getRendererPermissions")
	defer span.End()

	if action == "dashboards:read" || action == "folders:read" || action == "datasources:read" {
		return map[string]bool{"*": true}, nil
	}
	return map[string]bool{}, nil
}

func (s *Service) GetUserIdentifiers(ctx context.Context, ns claims.NamespaceInfo, userUID string) (*store.UserIdentifiers, error) {
	uidCacheKey := userIdentifierCacheKey(ns.Value, userUID)
	if cached, ok := s.idCache.Get(ctx, uidCacheKey); ok {
		return &cached, nil
	}

	idCacheKey := userIdentifierCacheKeyById(ns.Value, userUID)
	if cached, ok := s.idCache.Get(ctx, idCacheKey); ok {
		return &cached, nil
	}

	var userIDQuery store.UserIdentifierQuery
	// Assume that numeric UID is user ID
	if userID, err := strconv.Atoi(userUID); err == nil {
		userIDQuery = store.UserIdentifierQuery{UserID: int64(userID)}
	} else {
		userIDQuery = store.UserIdentifierQuery{UserUID: userUID}
	}
	userIdentifiers, err := s.store.GetUserIdentifiers(ctx, userIDQuery)
	if err != nil || userIdentifiers == nil {
		return nil, fmt.Errorf("could not get user internal id: %w", err)
	}

	s.idCache.Set(ctx, uidCacheKey, *userIdentifiers)
	s.idCache.Set(ctx, idCacheKey, *userIdentifiers)

	return userIdentifiers, nil
}

func (s *Service) getUserTeams(ctx context.Context, ns claims.NamespaceInfo, userIdentifiers *store.UserIdentifiers) ([]int64, error) {
	ctx, span := s.tracer.Start(ctx, "authz_direct_db.service.getUserTeams")
	defer span.End()

	teamIDs := make([]int64, 0, 50)
	teamsCacheKey := userTeamCacheKey(ns.Value, userIdentifiers.UID)
	if cached, ok := s.teamCache.Get(ctx, teamsCacheKey); ok {
		return cached, nil
	}

	teamQuery := legacy.ListUserTeamsQuery{
		UserUID:    userIdentifiers.UID,
		Pagination: common.Pagination{Limit: 50},
	}

	for {
		teams, err := s.identityStore.ListUserTeams(ctx, ns, teamQuery)
		if err != nil {
			return nil, fmt.Errorf("could not get user teams: %w", err)
		}
		for _, team := range teams.Items {
			teamIDs = append(teamIDs, team.ID)
		}
		teamQuery.Pagination.Continue = teams.Continue
		if teams.Continue == 0 {
			break
		}
	}
	s.teamCache.Set(ctx, teamsCacheKey, teamIDs)
	span.SetAttributes(attribute.Int("num_user_teams", len(teamIDs)))

	return teamIDs, nil
}

func (s *Service) getUserBasicRole(ctx context.Context, ns claims.NamespaceInfo, userIdentifiers *store.UserIdentifiers) (store.BasicRole, error) {
	ctx, span := s.tracer.Start(ctx, "authz_direct_db.service.getUserBasicRole")
	defer span.End()

	basicRoleKey := userBasicRoleCacheKey(ns.Value, userIdentifiers.UID)
	if cached, ok := s.basicRoleCache.Get(ctx, basicRoleKey); ok {
		return cached, nil
	}

	basicRole, err := s.store.GetBasicRoles(ctx, ns, store.BasicRoleQuery{UserID: userIdentifiers.ID})
	if err != nil {
		return store.BasicRole{}, fmt.Errorf("could not get basic roles: %w", err)
	}
	if basicRole == nil {
		basicRole = &store.BasicRole{}
	}
	s.basicRoleCache.Set(ctx, basicRoleKey, *basicRole)

	return *basicRole, nil
}

func (s *Service) checkPermission(ctx context.Context, scopeMap map[string]bool, req *CheckRequest) (bool, error) {
	ctx, span := s.tracer.Start(ctx, "authz_direct_db.service.checkPermission", trace.WithAttributes(
		attribute.Int("scope_count", len(scopeMap))))
	defer span.End()
	ctxLogger := s.logger.FromContext(ctx)

	// Only check action if the request doesn't specify scope
	if req.Name == "" {
		return len(scopeMap) > 0, nil
	}

	// Wildcard grant, no further checks needed
	if scopeMap["*"] {
		return true, nil
	}

	t, ok := s.mapper.translation(req.Group, req.Resource)
	if !ok {
		ctxLogger.Error("unsupport resource", "group", req.Group, "resource", req.Resource)
		return false, status.Error(codes.NotFound, "unsupported resource")
	}

	if scopeMap[t.scope(req.Name)] {
		return true, nil
	}

	if !t.folderSupport {
		return false, nil
	}

	return s.checkInheritedPermissions(ctx, scopeMap, req)
}

func getScopeMap(permissions []accesscontrol.Permission) map[string]bool {
	permMap := make(map[string]bool, len(permissions))
	for _, perm := range permissions {
		// If has any wildcard, return immediately
		if perm.Kind == "*" || perm.Attribute == "*" || perm.Identifier == "*" {
			return map[string]bool{"*": true}
		}
		permMap[perm.Scope] = true
	}
	return permMap
}

func (s *Service) checkInheritedPermissions(ctx context.Context, scopeMap map[string]bool, req *CheckRequest) (bool, error) {
	if req.ParentFolder == "" {
		return false, nil
	}

	ctx, span := s.tracer.Start(ctx, "authz_direct_db.service.checkInheritedPermissions")
	defer span.End()
	ctxLogger := s.logger.FromContext(ctx)

	tree, err := s.buildFolderTree(ctx, req.Namespace)
	if err != nil {
		ctxLogger.Error("could not build folder and dashboard tree", "error", err)
		return false, err
	}

	if scopeMap["folders:uid:"+req.ParentFolder] {
		return true, nil
	}

	for n := range tree.Ancestors(req.ParentFolder) {
		if scopeMap["folders:uid:"+n.UID] {
			return true, nil
		}
	}

	return false, nil
}

func (s *Service) buildFolderTree(ctx context.Context, ns claims.NamespaceInfo) (folderTree, error) {
	ctx, span := s.tracer.Start(ctx, "authz_direct_db.service.buildFolderTree")
	defer span.End()

	key := folderCacheKey(ns.Value)
	if cached, ok := s.folderCache.Get(ctx, key); ok {
		return cached, nil
	}

	res, err, _ := s.sf.Do(ns.Value+"_buildFolderTree", func() (interface{}, error) {
		folders, err := s.store.GetFolders(ctx, ns)
		if err != nil {
			return nil, fmt.Errorf("could not get folders: %w", err)
		}
		span.SetAttributes(attribute.Int("num_folders", len(folders)))

		tree := newFolderTree(folders)
		s.folderCache.Set(ctx, key, tree)
		return tree, nil
	})

	if err != nil {
		return folderTree{}, err
	}

	return res.(folderTree), nil
}

func (s *Service) listPermission(ctx context.Context, scopeMap map[string]bool, req *ListRequest) (*authzv1.ListResponse, error) {
	if scopeMap["*"] {
		return &authzv1.ListResponse{All: true}, nil
	}

	ctx, span := s.tracer.Start(ctx, "authz_direct_db.service.listPermission")
	defer span.End()
	ctxLogger := s.logger.FromContext(ctx)

	t, ok := s.mapper.translation(req.Group, req.Resource)
	if !ok {
		ctxLogger.Error("unsupport resource", "group", req.Group, "resource", req.Resource)
		return nil, status.Error(codes.NotFound, "unsupported resource")
	}

	var tree folderTree
	if t.folderSupport {
		var err error
		tree, err = s.buildFolderTree(ctx, req.Namespace)
		if err != nil {
			ctxLogger.Error("could not build folder and dashboard tree", "error", err)
			return nil, err
		}
	}

	var res *authzv1.ListResponse
	if strings.HasPrefix(req.Action, "folders:") {
		res = buildFolderList(scopeMap, folderMap)
	} else {
		res = buildItemList(scopeMap, folderMap, t.prefix())
	}

	span.SetAttributes(attribute.Int("num_folders", len(res.Folders)), attribute.Int("num_items", len(res.Items)))
	return res, nil
}

func buildFolderList(scopes map[string]bool, tree map[string]FolderNode) *authzv1.ListResponse {
	itemSet := make(map[string]struct{}, len(scopes))

<<<<<<< HEAD
	prefix := t.prefix()
	itemSet := make(map[string]struct{}, len(scopeMap))

	for scope := range scopeMap {
		if strings.HasPrefix(scope, "folders:uid:") {
			identifier := strings.TrimPrefix(scope, "folders:uid:")
=======
	for scope := range scopes {
		identifier := strings.TrimPrefix(scope, "folders:uid:")
		if _, ok := itemSet[identifier]; ok {
			continue
		}

		itemSet[identifier] = struct{}{}
		getChildren(tree, identifier, itemSet)
	}

	itemList := make([]string, 0, len(itemSet))
	for item := range itemSet {
		itemList = append(itemList, item)
	}

	return &authzv1.ListResponse{Items: itemList}
}

func buildItemList(scopes map[string]bool, tree map[string]FolderNode, prefix string) *authzv1.ListResponse {
	folderSet := make(map[string]struct{}, len(scopes))
	itemSet := make(map[string]struct{}, len(scopes))

	for scope := range scopes {
		if identifier, ok := strings.CutPrefix(scope, "folders:uid:"); ok {
>>>>>>> b636b81b
			if _, ok := folderSet[identifier]; ok {
				continue
			}

			folderSet[identifier] = struct{}{}
<<<<<<< HEAD
			for n := range tree.Children(identifier) {
				if _, ok := folderSet[n.UID]; ok {
					// we have already walked this part of the tree
					break
				}
				folderSet[n.UID] = struct{}{}
			}
=======
			getChildren(tree, identifier, folderSet)
>>>>>>> b636b81b
		} else {
			identifier := strings.TrimPrefix(scope, prefix)
			itemSet[identifier] = struct{}{}
		}
	}
	folderList := make([]string, 0, len(folderSet))
	for folder := range folderSet {
		folderList = append(folderList, folder)
	}
	itemList := make([]string, 0, len(itemSet))
	for item := range itemSet {
		itemList = append(itemList, item)
	}

<<<<<<< HEAD
	span.SetAttributes(attribute.Int("num_folders", len(folderList)), attribute.Int("num_items", len(itemList)))
	return &authzv1.ListResponse{Folders: folderList, Items: itemList}, nil
=======
	return &authzv1.ListResponse{Folders: folderList, Items: itemList}
}

func getChildren(folderMap map[string]FolderNode, folderUID string, folderSet map[string]struct{}) {
	folder, has := folderMap[folderUID]
	if !has {
		return
	}
	for _, child := range folder.ChildrenUIDs {
		// We have already processed all the children of this folder
		if _, ok := folderSet[child]; ok {
			return
		}
		folderSet[child] = struct{}{}
		getChildren(folderMap, child, folderSet)
	}
>>>>>>> b636b81b
}<|MERGE_RESOLUTION|>--- conflicted
+++ resolved
@@ -590,26 +590,18 @@
 
 	var res *authzv1.ListResponse
 	if strings.HasPrefix(req.Action, "folders:") {
-		res = buildFolderList(scopeMap, folderMap)
+		res = buildFolderList(scopeMap, tree)
 	} else {
-		res = buildItemList(scopeMap, folderMap, t.prefix())
+		res = buildItemList(scopeMap, tree, t.prefix())
 	}
 
 	span.SetAttributes(attribute.Int("num_folders", len(res.Folders)), attribute.Int("num_items", len(res.Items)))
 	return res, nil
 }
 
-func buildFolderList(scopes map[string]bool, tree map[string]FolderNode) *authzv1.ListResponse {
+func buildFolderList(scopes map[string]bool, tree folderTree) *authzv1.ListResponse {
 	itemSet := make(map[string]struct{}, len(scopes))
 
-<<<<<<< HEAD
-	prefix := t.prefix()
-	itemSet := make(map[string]struct{}, len(scopeMap))
-
-	for scope := range scopeMap {
-		if strings.HasPrefix(scope, "folders:uid:") {
-			identifier := strings.TrimPrefix(scope, "folders:uid:")
-=======
 	for scope := range scopes {
 		identifier := strings.TrimPrefix(scope, "folders:uid:")
 		if _, ok := itemSet[identifier]; ok {
@@ -617,7 +609,13 @@
 		}
 
 		itemSet[identifier] = struct{}{}
-		getChildren(tree, identifier, itemSet)
+		for n := range tree.Children(identifier) {
+			if _, ok := itemSet[n.UID]; ok {
+				// we have already walked this part of the tree
+				break
+			}
+			itemSet[n.UID] = struct{}{}
+		}
 	}
 
 	itemList := make([]string, 0, len(itemSet))
@@ -628,19 +626,16 @@
 	return &authzv1.ListResponse{Items: itemList}
 }
 
-func buildItemList(scopes map[string]bool, tree map[string]FolderNode, prefix string) *authzv1.ListResponse {
+func buildItemList(scopes map[string]bool, tree folderTree, prefix string) *authzv1.ListResponse {
 	folderSet := make(map[string]struct{}, len(scopes))
 	itemSet := make(map[string]struct{}, len(scopes))
 
 	for scope := range scopes {
 		if identifier, ok := strings.CutPrefix(scope, "folders:uid:"); ok {
->>>>>>> b636b81b
 			if _, ok := folderSet[identifier]; ok {
 				continue
 			}
-
 			folderSet[identifier] = struct{}{}
-<<<<<<< HEAD
 			for n := range tree.Children(identifier) {
 				if _, ok := folderSet[n.UID]; ok {
 					// we have already walked this part of the tree
@@ -648,9 +643,6 @@
 				}
 				folderSet[n.UID] = struct{}{}
 			}
-=======
-			getChildren(tree, identifier, folderSet)
->>>>>>> b636b81b
 		} else {
 			identifier := strings.TrimPrefix(scope, prefix)
 			itemSet[identifier] = struct{}{}
@@ -665,25 +657,5 @@
 		itemList = append(itemList, item)
 	}
 
-<<<<<<< HEAD
-	span.SetAttributes(attribute.Int("num_folders", len(folderList)), attribute.Int("num_items", len(itemList)))
-	return &authzv1.ListResponse{Folders: folderList, Items: itemList}, nil
-=======
 	return &authzv1.ListResponse{Folders: folderList, Items: itemList}
-}
-
-func getChildren(folderMap map[string]FolderNode, folderUID string, folderSet map[string]struct{}) {
-	folder, has := folderMap[folderUID]
-	if !has {
-		return
-	}
-	for _, child := range folder.ChildrenUIDs {
-		// We have already processed all the children of this folder
-		if _, ok := folderSet[child]; ok {
-			return
-		}
-		folderSet[child] = struct{}{}
-		getChildren(folderMap, child, folderSet)
-	}
->>>>>>> b636b81b
 }