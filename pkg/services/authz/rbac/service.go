package rbac

import (
	"context"
	"fmt"
	"strconv"
	"strings"
	"time"

<<<<<<< HEAD
	authzv1 "github.com/grafana/authlib/authz/proto/v1"
	"github.com/grafana/authlib/claims"
	"github.com/prometheus/client_golang/prometheus"
=======
>>>>>>> a9f0e157
	"go.opentelemetry.io/otel/attribute"
	"go.opentelemetry.io/otel/trace"
	"golang.org/x/sync/singleflight"
	"google.golang.org/grpc/codes"
	"google.golang.org/grpc/status"
	"k8s.io/apiserver/pkg/endpoints/request"

	authzv1 "github.com/grafana/authlib/authz/proto/v1"
	"github.com/grafana/authlib/cache"
	claims "github.com/grafana/authlib/types"

	"github.com/grafana/grafana/pkg/infra/log"
	"github.com/grafana/grafana/pkg/infra/tracing"
	"github.com/grafana/grafana/pkg/registry/apis/iam/common"
	"github.com/grafana/grafana/pkg/registry/apis/iam/legacy"
	"github.com/grafana/grafana/pkg/services/accesscontrol"
	authzextv1 "github.com/grafana/grafana/pkg/services/authz/proto/v1"
	"github.com/grafana/grafana/pkg/services/authz/rbac/store"
	"github.com/grafana/grafana/pkg/services/dashboards"
	"github.com/grafana/grafana/pkg/storage/legacysql"
)

const (
	shortCacheTTL        = 1 * time.Minute
	shortCleanupInterval = 5 * time.Minute
	longCacheTTL         = 5 * time.Minute
	longCleanupInterval  = 10 * time.Minute
)

type Service struct {
	authzv1.UnimplementedAuthzServiceServer
	authzextv1.UnimplementedAuthzExtentionServiceServer

	store           store.Store
	permissionStore store.PermissionStore
	identityStore   legacy.LegacyIdentityStore

	mapper mapper

	logger  log.Logger
	tracer  tracing.Tracer
	metrics *metrics

	// Deduplication of concurrent requests
	sf *singleflight.Group

	// Cache for user permissions, user team memberships and user basic roles
	idCache        *cacheWrap[store.UserIdentifiers]
	permCache      *cacheWrap[map[string]bool]
	teamCache      *cacheWrap[[]int64]
	basicRoleCache *cacheWrap[store.BasicRole]
	folderCache    *cacheWrap[map[string]FolderNode]
}

<<<<<<< HEAD
func NewService(sql legacysql.LegacyDatabaseProvider, identityStore legacy.LegacyIdentityStore, logger log.Logger, tracer tracing.Tracer, reg prometheus.Registerer) *Service {
	return &Service{
		store:          store.NewStore(sql, tracer),
		identityStore:  identityStore,
		actionMapper:   mappers.NewK8sRbacMapper(),
		logger:         logger,
		tracer:         tracer,
		metrics:        newMetrics(reg),
		idCache:        localcache.New(longCacheTTL, longCleanupInterval),
		permCache:      localcache.New(shortCacheTTL, shortCleanupInterval),
		teamCache:      localcache.New(shortCacheTTL, shortCleanupInterval),
		basicRoleCache: localcache.New(longCacheTTL, longCleanupInterval),
		folderCache:    localcache.New(shortCacheTTL, shortCleanupInterval),
		sf:             new(singleflight.Group),
=======
func NewService(
	sql legacysql.LegacyDatabaseProvider,
	identityStore legacy.LegacyIdentityStore,
	permissionStore store.PermissionStore,
	logger log.Logger,
	tracer tracing.Tracer,
	cache cache.Cache,
) *Service {
	return &Service{
		store:           store.NewStore(sql, tracer),
		permissionStore: permissionStore,
		identityStore:   identityStore,
		logger:          logger,
		tracer:          tracer,
		mapper:          newMapper(),
		idCache:         newCacheWrap[store.UserIdentifiers](cache, logger, longCacheTTL),
		permCache:       newCacheWrap[map[string]bool](cache, logger, shortCacheTTL),
		teamCache:       newCacheWrap[[]int64](cache, logger, shortCacheTTL),
		basicRoleCache:  newCacheWrap[store.BasicRole](cache, logger, longCacheTTL),
		folderCache:     newCacheWrap[map[string]FolderNode](cache, logger, shortCacheTTL),
		sf:              new(singleflight.Group),
>>>>>>> a9f0e157
	}
}

func (s *Service) Check(ctx context.Context, req *authzv1.CheckRequest) (*authzv1.CheckResponse, error) {
	ctx, span := s.tracer.Start(ctx, "authz_direct_db.service.Check")
	defer span.End()
	ctxLogger := s.logger.FromContext(ctx)

	deny := &authzv1.CheckResponse{Allowed: false}

	checkReq, err := s.validateCheckRequest(ctx, req)
	if err != nil {
		ctxLogger.Error("invalid request", "error", err)
		s.metrics.requestCount.WithLabelValues("true", "false", req.GetVerb(), req.GetGroup(), req.GetResource()).Inc()
		return deny, err
	}
	ctx = request.WithNamespace(ctx, req.GetNamespace())

	permissions, err := s.getIdentityPermissions(ctx, checkReq.Namespace, checkReq.IdentityType, checkReq.UserUID, checkReq.Action)
	if err != nil {
		ctxLogger.Error("could not get user permissions", "subject", req.GetSubject(), "error", err)
		s.metrics.requestCount.WithLabelValues("true", "true", req.GetVerb(), req.GetGroup(), req.GetResource()).Inc()
		return deny, err
	}

	allowed, err := s.checkPermission(ctx, permissions, checkReq)
	if err != nil {
		ctxLogger.Error("could not check permission", "error", err)
		s.metrics.requestCount.WithLabelValues("true", "true", req.GetVerb(), req.GetGroup(), req.GetResource()).Inc()
		return deny, err
	}

	s.metrics.requestCount.WithLabelValues("false", "true", req.GetVerb(), req.GetGroup(), req.GetResource()).Inc()
	return &authzv1.CheckResponse{Allowed: allowed}, nil
}

func (s *Service) List(ctx context.Context, req *authzv1.ListRequest) (*authzv1.ListResponse, error) {
	ctx, span := s.tracer.Start(ctx, "authz_direct_db.service.List")
	defer span.End()
	ctxLogger := s.logger.FromContext(ctx)

	listReq, err := s.validateListRequest(ctx, req)
	if err != nil {
		ctxLogger.Error("invalid request", "error", err)
		s.metrics.requestCount.WithLabelValues("true", "false", req.GetVerb(), req.GetGroup(), req.GetResource()).Inc()
		return &authzv1.ListResponse{}, err
	}
	ctx = request.WithNamespace(ctx, req.GetNamespace())

	permissions, err := s.getIdentityPermissions(ctx, listReq.Namespace, listReq.IdentityType, listReq.UserUID, listReq.Action)
	if err != nil {
		ctxLogger.Error("could not get user permissions", "subject", req.GetSubject(), "error", err)
		s.metrics.requestCount.WithLabelValues("true", "true", req.GetVerb(), req.GetGroup(), req.GetResource()).Inc()
		return nil, err
	}

	resp, err := s.listPermission(ctx, permissions, listReq)
	s.metrics.requestCount.WithLabelValues(strconv.FormatBool(err != nil), "true", req.GetVerb(), req.GetGroup(), req.GetResource()).Inc()
	return resp, err
}

func (s *Service) validateCheckRequest(ctx context.Context, req *authzv1.CheckRequest) (*CheckRequest, error) {
	ctx, span := s.tracer.Start(ctx, "authz_direct_db.service.validateCheckRequest")
	defer span.End()

	ns, err := validateNamespace(ctx, req.GetNamespace())
	if err != nil {
		return nil, err
	}

	userUID, idType, err := s.validateSubject(ctx, req.GetSubject())
	if err != nil {
		return nil, err
	}

	action, err := s.validateAction(ctx, req.GetGroup(), req.GetResource(), req.GetVerb())
	if err != nil {
		return nil, err
	}

	checkReq := &CheckRequest{
		Namespace:    ns,
		UserUID:      userUID,
		IdentityType: idType,
		Action:       action,
		Group:        req.GetGroup(),
		Resource:     req.GetResource(),
		Verb:         req.GetVerb(),
		Name:         req.GetName(),
		ParentFolder: req.GetFolder(),
	}
	return checkReq, nil
}

func (s *Service) validateListRequest(ctx context.Context, req *authzv1.ListRequest) (*ListRequest, error) {
	ctx, span := s.tracer.Start(ctx, "authz_direct_db.service.validateListRequest")
	defer span.End()

	ns, err := validateNamespace(ctx, req.GetNamespace())
	if err != nil {
		return nil, err
	}

	userUID, idType, err := s.validateSubject(ctx, req.GetSubject())
	if err != nil {
		return nil, err
	}

	action, err := s.validateAction(ctx, req.GetGroup(), req.GetResource(), req.GetVerb())
	if err != nil {
		return nil, err
	}

	listReq := &ListRequest{
		Namespace:    ns,
		UserUID:      userUID,
		IdentityType: idType,
		Action:       action,
		Group:        req.GetGroup(),
		Resource:     req.GetResource(),
		Verb:         req.GetVerb(),
	}
	return listReq, nil
}

func validateNamespace(ctx context.Context, nameSpace string) (claims.NamespaceInfo, error) {
	if nameSpace == "" {
		return claims.NamespaceInfo{}, status.Error(codes.InvalidArgument, "namespace is required")
	}
	authInfo, has := claims.AuthInfoFrom(ctx)
	if !has {
		return claims.NamespaceInfo{}, status.Error(codes.Internal, "could not get auth info from context")
	}
	if !claims.NamespaceMatches(authInfo.GetNamespace(), nameSpace) {
		return claims.NamespaceInfo{}, status.Error(codes.PermissionDenied, "namespace does not match")
	}

	ns, err := claims.ParseNamespace(nameSpace)
	if err != nil {
		return claims.NamespaceInfo{}, err
	}
	return ns, nil
}

func (s *Service) validateSubject(ctx context.Context, subject string) (string, claims.IdentityType, error) {
	if subject == "" {
		return "", "", status.Error(codes.InvalidArgument, "subject is required")
	}

	ctxLogger := s.logger.FromContext(ctx)
	identityType, userUID, err := claims.ParseTypeID(subject)
	if err != nil {
		return "", "", err
	}
	// Permission check currently only checks user, anonymous user, service account and renderer permissions
	if !(identityType == claims.TypeUser || identityType == claims.TypeServiceAccount || identityType == claims.TypeAnonymous || identityType == claims.TypeRenderService) {
		ctxLogger.Error("unsupported identity type", "type", identityType)
		return "", "", status.Error(codes.PermissionDenied, "unsupported identity type")
	}
	return userUID, identityType, nil
}

func (s *Service) validateAction(ctx context.Context, group, resource, verb string) (string, error) {
	ctxLogger := s.logger.FromContext(ctx)

	t, ok := s.mapper.translation(group, resource)
	if !ok {
		ctxLogger.Error("unsupport resource", "group", group, "resource", resource)
		return "", status.Error(codes.NotFound, "unsupported resource")
	}

	action, ok := t.action(verb)
	if !ok {
		ctxLogger.Error("unsupport verb", "group", group, "resource", resource, "verb", verb)
		return "", status.Error(codes.NotFound, "unsupported verb")
	}

	return action, nil
}

func (s *Service) getIdentityPermissions(ctx context.Context, ns claims.NamespaceInfo, idType claims.IdentityType, userID, action string) (map[string]bool, error) {
	ctx, span := s.tracer.Start(ctx, "authz_direct_db.service.getIdentityPermissions")
	defer span.End()

	// When checking folder creation permissions, also check edit and admin action sets for folder, as the scoped folder create actions aren't stored in the DB separately
	var actionSets []string
	if action == "folders:create" {
		actionSets = append(actionSets, "folders:edit")
		actionSets = append(actionSets, "folders:admin")
	}

	switch idType {
	case claims.TypeAnonymous:
		return s.getAnonymousPermissions(ctx, ns, action, actionSets)
	case claims.TypeRenderService:
		return s.getRendererPermissions(ctx, action)
	case claims.TypeUser, claims.TypeServiceAccount:
		return s.getUserPermissions(ctx, ns, userID, action, actionSets)
	default:
		return nil, fmt.Errorf("unsupported identity type: %s", idType)
	}
}

func (s *Service) getUserPermissions(ctx context.Context, ns claims.NamespaceInfo, userID, action string, actionSets []string) (map[string]bool, error) {
	ctx, span := s.tracer.Start(ctx, "authz_direct_db.service.getUserPermissions")
	defer span.End()

	userIdentifiers, err := s.GetUserIdentifiers(ctx, ns, userID)
	if err != nil {
		return nil, err
	}

	userPermKey := userPermCacheKey(ns.Value, userIdentifiers.UID, action)
<<<<<<< HEAD
	if cached, ok := s.permCache.Get(userPermKey); ok {
		s.metrics.permissionCacheUsage.WithLabelValues("true", action).Inc()
		return cached.(map[string]bool), nil
=======
	if cached, ok := s.permCache.Get(ctx, userPermKey); ok {
		return cached, nil
>>>>>>> a9f0e157
	}
	s.metrics.permissionCacheUsage.WithLabelValues("false", action).Inc()

	res, err, _ := s.sf.Do(userPermKey+"_getUserPermissions", func() (interface{}, error) {
		basicRoles, err := s.getUserBasicRole(ctx, ns, userIdentifiers)
		if err != nil {
			return nil, err
		}

		teamIDs, err := s.getUserTeams(ctx, ns, userIdentifiers)
		if err != nil {
			return nil, err
		}

		userPermQuery := store.PermissionsQuery{
			UserID:        userIdentifiers.ID,
			Action:        action,
			ActionSets:    actionSets,
			TeamIDs:       teamIDs,
			Role:          basicRoles.Role,
			IsServerAdmin: basicRoles.IsAdmin,
		}

		permissions, err := s.permissionStore.GetUserPermissions(ctx, ns, userPermQuery)
		if err != nil {
			return nil, err
		}
		scopeMap := getScopeMap(permissions)

		s.permCache.Set(ctx, userPermKey, scopeMap)
		span.SetAttributes(attribute.Int("num_permissions_fetched", len(permissions)))

		return scopeMap, nil
	})

	if err != nil {
		return nil, err
	}

	return res.(map[string]bool), nil
}

func (s *Service) getAnonymousPermissions(ctx context.Context, ns claims.NamespaceInfo, action string, actionSets []string) (map[string]bool, error) {
	ctx, span := s.tracer.Start(ctx, "authz_direct_db.service.getAnonymousPermissions")
	defer span.End()

	anonPermKey := anonymousPermCacheKey(ns.Value, action)
	if cached, ok := s.permCache.Get(ctx, anonPermKey); ok {
		return cached, nil
	}
	res, err, _ := s.sf.Do(anonPermKey+"_getAnonymousPermissions", func() (interface{}, error) {
		permissions, err := s.permissionStore.GetUserPermissions(ctx, ns, store.PermissionsQuery{Action: action, ActionSets: actionSets, Role: "Viewer"})
		if err != nil {
			return nil, err
		}
		scopeMap := getScopeMap(permissions)
		s.permCache.Set(ctx, anonPermKey, scopeMap)
		return scopeMap, nil
	})

	if err != nil {
		return nil, err
	}

	return res.(map[string]bool), nil
}

// Renderer is granted permissions to read all dashboards and folders, and no other permissions
func (s *Service) getRendererPermissions(ctx context.Context, action string) (map[string]bool, error) {
	_, span := s.tracer.Start(ctx, "authz_direct_db.service.getRendererPermissions")
	defer span.End()

	if action == "dashboards:read" || action == "folders:read" || action == "datasources:read" {
		return map[string]bool{"*": true}, nil
	}
	return map[string]bool{}, nil
}

func (s *Service) GetUserIdentifiers(ctx context.Context, ns claims.NamespaceInfo, userUID string) (*store.UserIdentifiers, error) {
	uidCacheKey := userIdentifierCacheKey(ns.Value, userUID)
	if cached, ok := s.idCache.Get(ctx, uidCacheKey); ok {
		return &cached, nil
	}

	idCacheKey := userIdentifierCacheKeyById(ns.Value, userUID)
	if cached, ok := s.idCache.Get(ctx, idCacheKey); ok {
		return &cached, nil
	}

	var userIDQuery store.UserIdentifierQuery
	// Assume that numeric UID is user ID
	if userID, err := strconv.Atoi(userUID); err == nil {
		userIDQuery = store.UserIdentifierQuery{UserID: int64(userID)}
	} else {
		userIDQuery = store.UserIdentifierQuery{UserUID: userUID}
	}
	userIdentifiers, err := s.store.GetUserIdentifiers(ctx, userIDQuery)
	if err != nil || userIdentifiers == nil {
		return nil, fmt.Errorf("could not get user internal id: %w", err)
	}

	s.idCache.Set(ctx, uidCacheKey, *userIdentifiers)
	s.idCache.Set(ctx, idCacheKey, *userIdentifiers)

	return userIdentifiers, nil
}

func (s *Service) getUserTeams(ctx context.Context, ns claims.NamespaceInfo, userIdentifiers *store.UserIdentifiers) ([]int64, error) {
	ctx, span := s.tracer.Start(ctx, "authz_direct_db.service.getUserTeams")
	defer span.End()

	teamIDs := make([]int64, 0, 50)
	teamsCacheKey := userTeamCacheKey(ns.Value, userIdentifiers.UID)
	if cached, ok := s.teamCache.Get(ctx, teamsCacheKey); ok {
		return cached, nil
	}

	teamQuery := legacy.ListUserTeamsQuery{
		UserUID:    userIdentifiers.UID,
		Pagination: common.Pagination{Limit: 50},
	}

	for {
		teams, err := s.identityStore.ListUserTeams(ctx, ns, teamQuery)
		if err != nil {
			return nil, fmt.Errorf("could not get user teams: %w", err)
		}
		for _, team := range teams.Items {
			teamIDs = append(teamIDs, team.ID)
		}
		teamQuery.Pagination.Continue = teams.Continue
		if teams.Continue == 0 {
			break
		}
	}
	s.teamCache.Set(ctx, teamsCacheKey, teamIDs)
	span.SetAttributes(attribute.Int("num_user_teams", len(teamIDs)))

	return teamIDs, nil
}

func (s *Service) getUserBasicRole(ctx context.Context, ns claims.NamespaceInfo, userIdentifiers *store.UserIdentifiers) (store.BasicRole, error) {
	ctx, span := s.tracer.Start(ctx, "authz_direct_db.service.getUserBasicRole")
	defer span.End()

	basicRoleKey := userBasicRoleCacheKey(ns.Value, userIdentifiers.UID)
	if cached, ok := s.basicRoleCache.Get(ctx, basicRoleKey); ok {
		return cached, nil
	}

	basicRole, err := s.store.GetBasicRoles(ctx, ns, store.BasicRoleQuery{UserID: userIdentifiers.ID})
	if err != nil {
		return store.BasicRole{}, fmt.Errorf("could not get basic roles: %w", err)
	}
	if basicRole == nil {
		basicRole = &store.BasicRole{}
	}
	s.basicRoleCache.Set(ctx, basicRoleKey, *basicRole)

	return *basicRole, nil
}

func (s *Service) checkPermission(ctx context.Context, scopeMap map[string]bool, req *CheckRequest) (bool, error) {
	ctx, span := s.tracer.Start(ctx, "authz_direct_db.service.checkPermission", trace.WithAttributes(
		attribute.Int("scope_count", len(scopeMap))))
	defer span.End()
	ctxLogger := s.logger.FromContext(ctx)

	// Only check action if the request doesn't specify scope
	if req.Name == "" {
		return len(scopeMap) > 0, nil
	}

	// Wildcard grant, no further checks needed
	if scopeMap["*"] {
		return true, nil
	}

	t, ok := s.mapper.translation(req.Group, req.Resource)
	if !ok {
		ctxLogger.Error("unsupport resource", "group", req.Group, "resource", req.Resource)
		return false, status.Error(codes.NotFound, "unsupported resource")
	}

	if scopeMap[t.scope(req.Name)] {
		return true, nil
	}

	if !t.folderSupport {
		return false, nil
	}

	return s.checkInheritedPermissions(ctx, scopeMap, req)
}

func getScopeMap(permissions []accesscontrol.Permission) map[string]bool {
	permMap := make(map[string]bool, len(permissions))
	for _, perm := range permissions {
		// If has any wildcard, return immediately
		if perm.Kind == "*" || perm.Attribute == "*" || perm.Identifier == "*" {
			return map[string]bool{"*": true}
		}
		permMap[perm.Scope] = true
	}
	return permMap
}

func (s *Service) checkInheritedPermissions(ctx context.Context, scopeMap map[string]bool, req *CheckRequest) (bool, error) {
	if req.ParentFolder == "" {
		return false, nil
	}

	ctx, span := s.tracer.Start(ctx, "authz_direct_db.service.checkInheritedPermissions")
	defer span.End()
	ctxLogger := s.logger.FromContext(ctx)

	folderMap, err := s.buildFolderTree(ctx, req.Namespace)
	if err != nil {
		ctxLogger.Error("could not build folder and dashboard tree", "error", err)
		return false, err
	}

	currentUID := req.ParentFolder
	for {
		if node, has := folderMap[currentUID]; has {
			scope := dashboards.ScopeFoldersProvider.GetResourceScopeUID(node.UID)
			if scopeMap[scope] {
				return true, nil
			}
			if node.ParentUID == nil {
				break
			}
			currentUID = *node.ParentUID
		} else {
			break
		}
	}
	return false, nil
}

func (s *Service) buildFolderTree(ctx context.Context, ns claims.NamespaceInfo) (map[string]FolderNode, error) {
	ctx, span := s.tracer.Start(ctx, "authz_direct_db.service.buildFolderTree")
	defer span.End()

	key := folderCacheKey(ns.Value)
	if cached, ok := s.folderCache.Get(ctx, key); ok {
		return cached, nil
	}

	res, err, _ := s.sf.Do(ns.Value+"_buildFolderTree", func() (interface{}, error) {
		folders, err := s.store.GetFolders(ctx, ns)
		if err != nil {
			return nil, fmt.Errorf("could not get folders: %w", err)
		}
		span.SetAttributes(attribute.Int("num_folders", len(folders)))

		folderMap := make(map[string]FolderNode, len(folders))
		for _, folder := range folders {
			if node, has := folderMap[folder.UID]; !has {
				folderMap[folder.UID] = FolderNode{
					UID:       folder.UID,
					ParentUID: folder.ParentUID,
				}
			} else {
				node.ParentUID = folder.ParentUID
				folderMap[folder.UID] = node
			}
			// Register that the parent has this child node
			if folder.ParentUID == nil {
				continue
			}
			if parent, has := folderMap[*folder.ParentUID]; has {
				parent.ChildrenUIDs = append(parent.ChildrenUIDs, folder.UID)
				folderMap[*folder.ParentUID] = parent
			} else {
				folderMap[*folder.ParentUID] = FolderNode{
					UID:          *folder.ParentUID,
					ChildrenUIDs: []string{folder.UID},
				}
			}
		}

		s.folderCache.Set(ctx, key, folderMap)
		return folderMap, nil
	})

	if err != nil {
		return nil, err
	}

	return res.(map[string]FolderNode), nil
}

func (s *Service) listPermission(ctx context.Context, scopeMap map[string]bool, req *ListRequest) (*authzv1.ListResponse, error) {
	if scopeMap["*"] {
		return &authzv1.ListResponse{All: true}, nil
	}

	ctx, span := s.tracer.Start(ctx, "authz_direct_db.service.listPermission")
	defer span.End()
	ctxLogger := s.logger.FromContext(ctx)

	t, ok := s.mapper.translation(req.Group, req.Resource)
	if !ok {
		ctxLogger.Error("unsupport resource", "group", req.Group, "resource", req.Resource)
		return nil, status.Error(codes.NotFound, "unsupported resource")
	}

	var folderMap map[string]FolderNode
	if t.folderSupport {
		var err error
		folderMap, err = s.buildFolderTree(ctx, req.Namespace)
		if err != nil {
			ctxLogger.Error("could not build folder and dashboard tree", "error", err)
			return nil, err
		}
	}

	folderSet := make(map[string]struct{}, len(scopeMap))

	prefix := t.prefix()
	itemSet := make(map[string]struct{}, len(scopeMap))
	for scope := range scopeMap {
		if strings.HasPrefix(scope, "folders:uid:") {
			identifier := strings.TrimPrefix(scope, "folders:uid:")
			if _, ok := folderSet[identifier]; ok {
				continue
			}
			folderSet[identifier] = struct{}{}
			getChildren(folderMap, identifier, folderSet)
		} else {
			identifier := strings.TrimPrefix(scope, prefix)
			itemSet[identifier] = struct{}{}
		}
	}

	folderList := make([]string, 0, len(folderSet))
	for folder := range folderSet {
		folderList = append(folderList, folder)
	}

	itemList := make([]string, 0, len(itemSet))
	for item := range itemSet {
		itemList = append(itemList, item)
	}

	span.SetAttributes(attribute.Int("num_folders", len(folderList)), attribute.Int("num_items", len(itemList)))
	return &authzv1.ListResponse{Folders: folderList, Items: itemList}, nil
}

func getChildren(folderMap map[string]FolderNode, folderUID string, folderSet map[string]struct{}) {
	folder, has := folderMap[folderUID]
	if !has {
		return
	}
	for _, child := range folder.ChildrenUIDs {
		// We have already processed all the children of this folder
		if _, ok := folderSet[child]; ok {
			return
		}
		folderSet[child] = struct{}{}
		getChildren(folderMap, child, folderSet)
	}
}<|MERGE_RESOLUTION|>--- conflicted
+++ resolved
@@ -7,12 +7,7 @@
 	"strings"
 	"time"
 
-<<<<<<< HEAD
-	authzv1 "github.com/grafana/authlib/authz/proto/v1"
-	"github.com/grafana/authlib/claims"
 	"github.com/prometheus/client_golang/prometheus"
-=======
->>>>>>> a9f0e157
 	"go.opentelemetry.io/otel/attribute"
 	"go.opentelemetry.io/otel/trace"
 	"golang.org/x/sync/singleflight"
@@ -67,28 +62,13 @@
 	folderCache    *cacheWrap[map[string]FolderNode]
 }
 
-<<<<<<< HEAD
-func NewService(sql legacysql.LegacyDatabaseProvider, identityStore legacy.LegacyIdentityStore, logger log.Logger, tracer tracing.Tracer, reg prometheus.Registerer) *Service {
-	return &Service{
-		store:          store.NewStore(sql, tracer),
-		identityStore:  identityStore,
-		actionMapper:   mappers.NewK8sRbacMapper(),
-		logger:         logger,
-		tracer:         tracer,
-		metrics:        newMetrics(reg),
-		idCache:        localcache.New(longCacheTTL, longCleanupInterval),
-		permCache:      localcache.New(shortCacheTTL, shortCleanupInterval),
-		teamCache:      localcache.New(shortCacheTTL, shortCleanupInterval),
-		basicRoleCache: localcache.New(longCacheTTL, longCleanupInterval),
-		folderCache:    localcache.New(shortCacheTTL, shortCleanupInterval),
-		sf:             new(singleflight.Group),
-=======
 func NewService(
 	sql legacysql.LegacyDatabaseProvider,
 	identityStore legacy.LegacyIdentityStore,
 	permissionStore store.PermissionStore,
 	logger log.Logger,
 	tracer tracing.Tracer,
+	reg prometheus.Registerer,
 	cache cache.Cache,
 ) *Service {
 	return &Service{
@@ -97,6 +77,7 @@
 		identityStore:   identityStore,
 		logger:          logger,
 		tracer:          tracer,
+		metrics:         newMetrics(reg),
 		mapper:          newMapper(),
 		idCache:         newCacheWrap[store.UserIdentifiers](cache, logger, longCacheTTL),
 		permCache:       newCacheWrap[map[string]bool](cache, logger, shortCacheTTL),
@@ -104,7 +85,6 @@
 		basicRoleCache:  newCacheWrap[store.BasicRole](cache, logger, longCacheTTL),
 		folderCache:     newCacheWrap[map[string]FolderNode](cache, logger, shortCacheTTL),
 		sf:              new(singleflight.Group),
->>>>>>> a9f0e157
 	}
 }
 
@@ -318,14 +298,9 @@
 	}
 
 	userPermKey := userPermCacheKey(ns.Value, userIdentifiers.UID, action)
-<<<<<<< HEAD
-	if cached, ok := s.permCache.Get(userPermKey); ok {
+	if cached, ok := s.permCache.Get(ctx, userPermKey); ok {
 		s.metrics.permissionCacheUsage.WithLabelValues("true", action).Inc()
-		return cached.(map[string]bool), nil
-=======
-	if cached, ok := s.permCache.Get(ctx, userPermKey); ok {
 		return cached, nil
->>>>>>> a9f0e157
 	}
 	s.metrics.permissionCacheUsage.WithLabelValues("false", action).Inc()
 
