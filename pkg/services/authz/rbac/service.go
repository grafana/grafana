--- conflicted
+++ resolved
@@ -14,15 +14,11 @@
 	"google.golang.org/grpc/status"
 	"k8s.io/apiserver/pkg/endpoints/request"
 
-<<<<<<< HEAD
-=======
 	authzv1 "github.com/grafana/authlib/authz/proto/v1"
+	"github.com/grafana/authlib/cache"
 	claims "github.com/grafana/authlib/types"
 
-	"github.com/grafana/grafana/pkg/infra/localcache"
->>>>>>> 1c858cae
 	"github.com/grafana/grafana/pkg/infra/log"
-	"github.com/grafana/grafana/pkg/infra/remotecache"
 	"github.com/grafana/grafana/pkg/infra/tracing"
 	"github.com/grafana/grafana/pkg/registry/apis/iam/common"
 	"github.com/grafana/grafana/pkg/registry/apis/iam/legacy"
@@ -64,29 +60,13 @@
 	folderCache    *cacheWrap[map[string]FolderNode]
 }
 
-<<<<<<< HEAD
-func NewService(sql legacysql.LegacyDatabaseProvider, identityStore legacy.LegacyIdentityStore,
-	logger log.Logger, tracer tracing.Tracer, cache remotecache.CacheStorage) *Service {
-	return &Service{
-		store:          store.NewStore(sql, tracer),
-		identityStore:  identityStore,
-		actionMapper:   mappers.NewK8sRbacMapper(),
-		logger:         logger,
-		tracer:         tracer,
-		idCache:        newCacheWrap[store.UserIdentifiers](cache, logger, longCacheTTL),
-		permCache:      newCacheWrap[map[string]bool](cache, logger, shortCacheTTL),
-		teamCache:      newCacheWrap[[]int64](cache, logger, shortCacheTTL),
-		basicRoleCache: newCacheWrap[store.BasicRole](cache, logger, longCacheTTL),
-		folderCache:    newCacheWrap[map[string]FolderNode](cache, logger, shortCacheTTL),
-		sf:             new(singleflight.Group),
-=======
 func NewService(
 	sql legacysql.LegacyDatabaseProvider,
 	identityStore legacy.LegacyIdentityStore,
 	permissionStore store.PermissionStore,
 	logger log.Logger,
 	tracer tracing.Tracer,
-
+	cache cache.Cache,
 ) *Service {
 	return &Service{
 		store:           store.NewStore(sql, tracer),
@@ -95,13 +75,12 @@
 		actionMapper:    mappers.NewK8sRbacMapper(),
 		logger:          logger,
 		tracer:          tracer,
-		idCache:         localcache.New(longCacheTTL, longCleanupInterval),
-		permCache:       localcache.New(shortCacheTTL, shortCleanupInterval),
-		teamCache:       localcache.New(shortCacheTTL, shortCleanupInterval),
-		basicRoleCache:  localcache.New(longCacheTTL, longCleanupInterval),
-		folderCache:     localcache.New(shortCacheTTL, shortCleanupInterval),
+		idCache:         newCacheWrap[store.UserIdentifiers](cache, logger, longCacheTTL),
+		permCache:       newCacheWrap[map[string]bool](cache, logger, shortCacheTTL),
+		teamCache:       newCacheWrap[[]int64](cache, logger, shortCacheTTL),
+		basicRoleCache:  newCacheWrap[store.BasicRole](cache, logger, longCacheTTL),
+		folderCache:     newCacheWrap[map[string]FolderNode](cache, logger, shortCacheTTL),
 		sf:              new(singleflight.Group),
->>>>>>> 1c858cae
 	}
 }
 
