--- conflicted
+++ resolved
@@ -81,13 +81,8 @@
 		idCache:         newCacheWrap[store.UserIdentifiers](cache, logger, longCacheTTL),
 		permCache:       newCacheWrap[map[string]bool](cache, logger, shortCacheTTL),
 		teamCache:       newCacheWrap[[]int64](cache, logger, shortCacheTTL),
-<<<<<<< HEAD
-		basicRoleCache:  newCacheWrap[store.BasicRole](cache, logger, longCacheTTL),
+		basicRoleCache:  newCacheWrap[store.BasicRole](cache, logger, shortCacheTTL),
 		folderCache:     newCacheWrap[folderTree](cache, logger, shortCacheTTL),
-=======
-		basicRoleCache:  newCacheWrap[store.BasicRole](cache, logger, shortCacheTTL),
-		folderCache:     newCacheWrap[map[string]FolderNode](cache, logger, shortCacheTTL),
->>>>>>> 6723159b
 		sf:              new(singleflight.Group),
 	}
 }
