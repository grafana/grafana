--- conflicted
+++ resolved
@@ -5,7 +5,6 @@
 	"errors"
 	"fmt"
 	"net/http"
-	"strings"
 	"time"
 
 	"github.com/fullstorydev/grpchan/inprocgrpc"
@@ -162,9 +161,6 @@
 		}
 	}
 
-<<<<<<< HEAD
-	// Build gRPC dial options
-=======
 	authzRequestDuration := promauto.With(reg).NewHistogramVec(prometheus.HistogramOpts{
 		Name:                            "authz_server_client_request_duration_seconds",
 		Help:                            "Time spent executing requests to authz server.",
@@ -175,27 +171,23 @@
 
 	unaryInterceptors, streamInterceptors := instrument(authzRequestDuration, middleware.ReportGRPCStatusOption)
 
->>>>>>> 1944d2dd
 	opts := []grpc.DialOption{
 		grpc.WithTransportCredentials(transportCreds),
 		grpc.WithPerRPCCredentials(
 			NewGRPCTokenAuth(AuthzServiceAudience, clientCfg.tokenNamespace, tokenClient),
 		),
-<<<<<<< HEAD
-	}
-
-	// if we serve the client as a load balancer
-	if strings.Contains(clientCfg.remoteAddress, "dns") {
+		grpc.WithChainUnaryInterceptor(unaryInterceptors...),
+		grpc.WithChainStreamInterceptor(streamInterceptors...),
+	}
+
+	// // if we serve the client as a load balancer
+	if clientCfg.loadBalancingEnabled {
 		// Use round_robin to balances requests more evenly over the available Grafana replicas.
 		opts = append(opts, grpc.WithDefaultServiceConfig(`{"loadBalancingPolicy": "round_robin"}`))
 
 		// Disable looking up service config from TXT DNS records.
 		// This reduces the number of requests made to the DNS servers.
 		opts = append(opts, grpc.WithDisableServiceConfig())
-=======
-		grpc.WithChainUnaryInterceptor(unaryInterceptors...),
-		grpc.WithChainStreamInterceptor(streamInterceptors...),
->>>>>>> 1944d2dd
 	}
 
 	conn, err := grpc.NewClient(clientCfg.remoteAddress, opts...)
