--- conflicted
+++ resolved
@@ -47,11 +47,8 @@
 	reg prometheus.Registerer,
 	db db.DB,
 	acService accesscontrol.Service,
-<<<<<<< HEAD
 	zanzanaClient zanzana.Client,
-=======
 	restConfig apiserver.RestConfigProvider,
->>>>>>> 8dbaeac9
 ) (authlib.AccessClient, error) {
 	authCfg, err := readAuthzClientSettings(cfg)
 	if err != nil {
