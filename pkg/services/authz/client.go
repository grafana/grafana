package authz

import (
	"context"
	"errors"

	"github.com/fullstorydev/grpchan"
	"github.com/fullstorydev/grpchan/inprocgrpc"
	grpcAuth "github.com/grpc-ecosystem/go-grpc-middleware/v2/interceptors/auth"
	"google.golang.org/grpc"
	"google.golang.org/grpc/credentials/insecure"

	authnlib "github.com/grafana/authlib/authn"
	authzlib "github.com/grafana/authlib/authz"
	authzv1 "github.com/grafana/authlib/authz/proto/v1"
	"github.com/grafana/authlib/types"

	"github.com/grafana/grafana/pkg/infra/db"
	"github.com/grafana/grafana/pkg/infra/log"
	"github.com/grafana/grafana/pkg/infra/tracing"
	"github.com/grafana/grafana/pkg/registry/apis/iam/legacy"
	"github.com/grafana/grafana/pkg/services/accesscontrol"
	"github.com/grafana/grafana/pkg/services/authz/rbac"
	"github.com/grafana/grafana/pkg/services/authz/rbac/store"
	"github.com/grafana/grafana/pkg/services/featuremgmt"
	"github.com/grafana/grafana/pkg/services/grpcserver"
	"github.com/grafana/grafana/pkg/setting"
	"github.com/grafana/grafana/pkg/storage/legacysql"
)

// `authzService` is hardcoded in authz-service
const authzServiceAudience = "authzService"

// ProvideAuthZClient provides an AuthZ client and creates the AuthZ service.
func ProvideAuthZClient(
<<<<<<< HEAD
	cfg *setting.Cfg, features featuremgmt.FeatureToggles, grpcServer grpcserver.Provider,
	tracer tracing.Tracer, db db.DB,
) (types.AccessClient, error) {
=======
	cfg *setting.Cfg,
	features featuremgmt.FeatureToggles,
	grpcServer grpcserver.Provider,
	tracer tracing.Tracer,
	db db.DB,
	acService accesscontrol.Service,
) (authzlib.AccessClient, error) {
>>>>>>> 7329d2c3
	authCfg, err := ReadCfg(cfg)
	if err != nil {
		return nil, err
	}

	isRemoteServer := authCfg.mode == ModeCloud || authCfg.mode == ModeGRPC
	if !features.IsEnabledGlobally(featuremgmt.FlagAuthZGRPCServer) && isRemoteServer {
		return nil, errors.New("authZGRPCServer feature toggle is required for cloud and grpc mode")
	}

	switch authCfg.mode {
	case ModeGRPC:
		return newGrpcLegacyClient(authCfg, tracer)
	case ModeCloud:
		return newCloudLegacyClient(authCfg, tracer)
	default:
		sql := legacysql.NewDatabaseProvider(db)

		// Register the server
		server := rbac.NewService(
			sql,
			legacy.NewLegacySQLStores(sql),
			store.NewUnionPermissionStore(
				store.NewStaticPermissionStore(acService),
				store.NewSQLPermissionStore(sql, tracer),
			),
			log.New("authz-grpc-server"),
			tracer,
		)
		return newInProcLegacyClient(server, tracer)
	}
}

// ProvideStandaloneAuthZClient provides a standalone AuthZ client, without registering the AuthZ service.
// You need to provide a remote address in the configuration
func ProvideStandaloneAuthZClient(
	cfg *setting.Cfg, features featuremgmt.FeatureToggles, tracer tracing.Tracer,
) (types.AccessClient, error) {
	if !features.IsEnabledGlobally(featuremgmt.FlagAuthZGRPCServer) {
		return nil, nil
	}

	authCfg, err := ReadCfg(cfg)
	if err != nil {
		return nil, err
	}

	if authCfg.mode == ModeGRPC {
		return newGrpcLegacyClient(authCfg, tracer)
	}
	return newCloudLegacyClient(authCfg, tracer)
}

func newInProcLegacyClient(server *rbac.Service, tracer tracing.Tracer) (types.AccessClient, error) {
	// For in-proc use-case authorize add fake service claims - it should be able to access every namespace, as there is only one
	staticAuth := func(ctx context.Context) (context.Context, error) {
		ctx = types.WithAuthInfo(ctx, authnlib.NewAccessTokenAuthInfo(authnlib.Claims[authnlib.AccessTokenClaims]{
			Rest: authnlib.AccessTokenClaims{
				Namespace: "*",
			},
		}))
		return ctx, nil
	}

	channel := &inprocgrpc.Channel{}
	channel.RegisterService(
		grpchan.InterceptServer(
			&authzv1.AuthzService_ServiceDesc,
			grpcAuth.UnaryServerInterceptor(staticAuth),
			grpcAuth.StreamServerInterceptor(staticAuth),
		),
		server,
	)

	return authzlib.NewClient(
		&authzlib.ClientConfig{},
		authzlib.WithGrpcConnectionClientOption(channel),
		authzlib.WithDisableAccessTokenClientOption(),
		authzlib.WithTracerClientOption(tracer),
	)
}

func newGrpcLegacyClient(authCfg *Cfg, tracer tracing.Tracer) (types.AccessClient, error) {
	// This client interceptor is a noop, as we don't send an access token
	clientConfig := authnlib.GrpcClientConfig{}
	clientInterceptor, err := authnlib.NewGrpcClientInterceptor(
		&clientConfig,
		authnlib.WithDisableAccessTokenOption(),
		authnlib.WithTracerOption(tracer),
	)
	if err != nil {
		return nil, err
	}

	cfg := authzlib.ClientConfig{RemoteAddress: authCfg.remoteAddress}
	client, err := authzlib.NewClient(&cfg,
		authzlib.WithGrpcDialOptionsClientOption(
			grpc.WithTransportCredentials(insecure.NewCredentials()),
			grpc.WithUnaryInterceptor(clientInterceptor.UnaryClientInterceptor),
			grpc.WithStreamInterceptor(clientInterceptor.StreamClientInterceptor),
		),
		authzlib.WithTracerClientOption(tracer),
		// TODO: remove this once access tokens are supported on-prem
		authzlib.WithDisableAccessTokenClientOption(),
	)
	if err != nil {
		return nil, err
	}

	return client, nil
}

func newCloudLegacyClient(authCfg *Cfg, tracer tracing.Tracer) (types.AccessClient, error) {
	grpcClientConfig := authnlib.GrpcClientConfig{
		TokenClientConfig: &authnlib.TokenExchangeConfig{
			Token:            authCfg.token,
			TokenExchangeURL: authCfg.tokenExchangeURL,
		},
		TokenRequest: &authnlib.TokenExchangeRequest{
			Namespace: authCfg.tokenNamespace,
			Audiences: []string{authzServiceAudience},
		},
	}

	clientInterceptor, err := authnlib.NewGrpcClientInterceptor(&grpcClientConfig, authnlib.WithTracerOption(tracer))
	if err != nil {
		return nil, err
	}

	clientCfg := authzlib.ClientConfig{RemoteAddress: authCfg.remoteAddress}
	client, err := authzlib.NewClient(&clientCfg,
		authzlib.WithGrpcDialOptionsClientOption(
			grpc.WithTransportCredentials(insecure.NewCredentials()),
			grpc.WithUnaryInterceptor(clientInterceptor.UnaryClientInterceptor),
			grpc.WithStreamInterceptor(clientInterceptor.StreamClientInterceptor),
		),
		authzlib.WithTracerClientOption(tracer),
	)
	if err != nil {
		return nil, err
	}

	return client, nil
}<|MERGE_RESOLUTION|>--- conflicted
+++ resolved
@@ -13,8 +13,7 @@
 	authnlib "github.com/grafana/authlib/authn"
 	authzlib "github.com/grafana/authlib/authz"
 	authzv1 "github.com/grafana/authlib/authz/proto/v1"
-	"github.com/grafana/authlib/types"
-
+	authlib "github.com/grafana/authlib/types"
 	"github.com/grafana/grafana/pkg/infra/db"
 	"github.com/grafana/grafana/pkg/infra/log"
 	"github.com/grafana/grafana/pkg/infra/tracing"
@@ -33,19 +32,13 @@
 
 // ProvideAuthZClient provides an AuthZ client and creates the AuthZ service.
 func ProvideAuthZClient(
-<<<<<<< HEAD
-	cfg *setting.Cfg, features featuremgmt.FeatureToggles, grpcServer grpcserver.Provider,
-	tracer tracing.Tracer, db db.DB,
-) (types.AccessClient, error) {
-=======
 	cfg *setting.Cfg,
 	features featuremgmt.FeatureToggles,
 	grpcServer grpcserver.Provider,
 	tracer tracing.Tracer,
 	db db.DB,
 	acService accesscontrol.Service,
-) (authzlib.AccessClient, error) {
->>>>>>> 7329d2c3
+) (authlib.AccessClient, error) {
 	authCfg, err := ReadCfg(cfg)
 	if err != nil {
 		return nil, err
@@ -83,7 +76,7 @@
 // You need to provide a remote address in the configuration
 func ProvideStandaloneAuthZClient(
 	cfg *setting.Cfg, features featuremgmt.FeatureToggles, tracer tracing.Tracer,
-) (types.AccessClient, error) {
+) (authlib.AccessClient, error) {
 	if !features.IsEnabledGlobally(featuremgmt.FlagAuthZGRPCServer) {
 		return nil, nil
 	}
@@ -99,10 +92,10 @@
 	return newCloudLegacyClient(authCfg, tracer)
 }
 
-func newInProcLegacyClient(server *rbac.Service, tracer tracing.Tracer) (types.AccessClient, error) {
+func newInProcLegacyClient(server *rbac.Service, tracer tracing.Tracer) (authlib.AccessClient, error) {
 	// For in-proc use-case authorize add fake service claims - it should be able to access every namespace, as there is only one
 	staticAuth := func(ctx context.Context) (context.Context, error) {
-		ctx = types.WithAuthInfo(ctx, authnlib.NewAccessTokenAuthInfo(authnlib.Claims[authnlib.AccessTokenClaims]{
+		ctx = authlib.WithAuthInfo(ctx, authnlib.NewAccessTokenAuthInfo(authnlib.Claims[authnlib.AccessTokenClaims]{
 			Rest: authnlib.AccessTokenClaims{
 				Namespace: "*",
 			},
@@ -128,7 +121,7 @@
 	)
 }
 
-func newGrpcLegacyClient(authCfg *Cfg, tracer tracing.Tracer) (types.AccessClient, error) {
+func newGrpcLegacyClient(authCfg *Cfg, tracer tracing.Tracer) (authlib.AccessClient, error) {
 	// This client interceptor is a noop, as we don't send an access token
 	clientConfig := authnlib.GrpcClientConfig{}
 	clientInterceptor, err := authnlib.NewGrpcClientInterceptor(
@@ -158,7 +151,7 @@
 	return client, nil
 }
 
-func newCloudLegacyClient(authCfg *Cfg, tracer tracing.Tracer) (types.AccessClient, error) {
+func newCloudLegacyClient(authCfg *Cfg, tracer tracing.Tracer) (authlib.AccessClient, error) {
 	grpcClientConfig := authnlib.GrpcClientConfig{
 		TokenClientConfig: &authnlib.TokenExchangeConfig{
 			Token:            authCfg.token,
