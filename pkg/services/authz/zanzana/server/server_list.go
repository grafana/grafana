--- conflicted
+++ resolved
@@ -38,10 +38,12 @@
 	return s.listGeneric(ctx, r.GetSubject(), relation, r.GetGroup(), r.GetResource(), store)
 }
 
-<<<<<<< HEAD
-func (s *Server) listTyped(ctx context.Context, subject, relation string, info common.TypeInfo, store *storeInfo) (*authzextv1.ListResponse, error) {
-=======
 func (s *Server) listObjects(ctx context.Context, req *openfgav1.ListObjectsRequest) (*openfgav1.ListObjectsResponse, error) {
+	err := s.addListAuthorizationContext(ctx, req)
+	if err != nil {
+		s.logger.Error("failed to add authorization context", "error", err)
+	}
+
 	if s.cfg.UseStreamedListObjects {
 		return s.streamedListObjects(ctx, req)
 	}
@@ -49,7 +51,6 @@
 }
 
 func (s *Server) listTyped(ctx context.Context, subject, relation string, info common.TypeInfo, store *storeInfo) (*authzv1.ListResponse, error) {
->>>>>>> 6952bf47
 	if !info.IsValidRelation(relation) {
 		return &authzv1.ListResponse{}, nil
 	}
@@ -141,16 +142,4 @@
 		objects[i] = strings.TrimPrefix(objects[i], folderTypePrefix)
 	}
 	return objects
-}
-
-func (s *Server) listObjects(ctx context.Context, req *openfgav1.ListObjectsRequest) (*openfgav1.ListObjectsResponse, error) {
-	err := s.addListAuthorizationContext(ctx, req)
-	if err != nil {
-		s.logger.Error("failed to add authorization context", "error", err)
-	}
-
-	if s.cfg.UseStreamedListObjects {
-		return s.streamedListObjects(ctx, req)
-	}
-	return s.openfga.ListObjects(ctx, req)
 }