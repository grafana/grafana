package authz

import (
	authzv1 "github.com/grafana/authlib/authz/proto/v1"
	cache "github.com/grafana/authlib/cache"

	"github.com/grafana/grafana/pkg/infra/log"
	"github.com/grafana/grafana/pkg/infra/tracing"
	"github.com/grafana/grafana/pkg/registry/apis/iam/legacy"
	authzextv1 "github.com/grafana/grafana/pkg/services/authz/proto/v1"
	"github.com/grafana/grafana/pkg/services/authz/rbac"
	"github.com/grafana/grafana/pkg/services/authz/rbac/store"
	"github.com/grafana/grafana/pkg/services/grpcserver"
	"github.com/grafana/grafana/pkg/storage/legacysql"
	"github.com/prometheus/client_golang/prometheus"
)

<<<<<<< HEAD
func RegisterRBACAuthZService(handler grpcserver.Provider, db legacysql.LegacyDatabaseProvider, tracer tracing.Tracer, reg prometheus.Registerer) {
	server := rbac.NewService(db, legacy.NewLegacySQLStores(db), log.New("authz-grpc-server"), tracer, reg)
=======
func RegisterRBACAuthZService(
	handler grpcserver.Provider,
	db legacysql.LegacyDatabaseProvider,
	tracer tracing.Tracer,
	cache cache.Cache) {
	server := rbac.NewService(
		db,
		legacy.NewLegacySQLStores(db),
		store.NewSQLPermissionStore(db, tracer),
		log.New("authz-grpc-server"),
		tracer,
		cache,
	)
>>>>>>> a9f0e157

	srv := handler.GetServer()
	authzv1.RegisterAuthzServiceServer(srv, server)
	authzextv1.RegisterAuthzExtentionServiceServer(srv, server)
}<|MERGE_RESOLUTION|>--- conflicted
+++ resolved
@@ -15,14 +15,11 @@
 	"github.com/prometheus/client_golang/prometheus"
 )
 
-<<<<<<< HEAD
-func RegisterRBACAuthZService(handler grpcserver.Provider, db legacysql.LegacyDatabaseProvider, tracer tracing.Tracer, reg prometheus.Registerer) {
-	server := rbac.NewService(db, legacy.NewLegacySQLStores(db), log.New("authz-grpc-server"), tracer, reg)
-=======
 func RegisterRBACAuthZService(
 	handler grpcserver.Provider,
 	db legacysql.LegacyDatabaseProvider,
 	tracer tracing.Tracer,
+	reg prometheus.Registerer,
 	cache cache.Cache) {
 	server := rbac.NewService(
 		db,
@@ -30,9 +27,9 @@
 		store.NewSQLPermissionStore(db, tracer),
 		log.New("authz-grpc-server"),
 		tracer,
+		reg,
 		cache,
 	)
->>>>>>> a9f0e157
 
 	srv := handler.GetServer()
 	authzv1.RegisterAuthzServiceServer(srv, server)
