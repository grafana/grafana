package provisioning

import (
	"context"
	"errors"
	"testing"
	"time"

	"github.com/grafana/grafana/pkg/services/provisioning/dashboards"
	"github.com/grafana/grafana/pkg/setting"
	"github.com/stretchr/testify/assert"
)

func TestProvisioningServiceImpl(t *testing.T) {
	t.Run("Restart dashboard provisioning and stop service", func(t *testing.T) {
		serviceTest := setup()
		err := serviceTest.service.ProvisionDashboards()
		assert.Nil(t, err)
		serviceTest.startService()
		serviceTest.waitForPollChanges()

		assert.Equal(t, 1, len(serviceTest.mock.Calls.PollChanges), "PollChanges should have been called")

		err = serviceTest.service.ProvisionDashboards()
		assert.Nil(t, err)

		serviceTest.waitForPollChanges()
		assert.Equal(t, 2, len(serviceTest.mock.Calls.PollChanges), "PollChanges should have been called 2 times")

		pollingCtx := serviceTest.mock.Calls.PollChanges[0].(context.Context)
		assert.Equal(t, context.Canceled, pollingCtx.Err(), "Polling context from first call should have been cancelled")
		assert.True(t, serviceTest.serviceRunning, "Service should be still running")

		// Cancelling the root context and stopping the service
		serviceTest.cancel()
		serviceTest.waitForStop()

		assert.False(t, serviceTest.serviceRunning, "Service should not be running")
		assert.Equal(t, context.Canceled, serviceTest.serviceError, "Service should have returned canceled error")

	})

	t.Run("Failed reloading does not stop polling with old provisioned", func(t *testing.T) {
		serviceTest := setup()
		err := serviceTest.service.ProvisionDashboards()
		assert.Nil(t, err)
		serviceTest.startService()
		serviceTest.waitForPollChanges()
		assert.Equal(t, 1, len(serviceTest.mock.Calls.PollChanges), "PollChanges should have been called")

		serviceTest.mock.ProvisionFunc = func() error {
			return errors.New("Test error")
		}
		err = serviceTest.service.ProvisionDashboards()
		assert.NotNil(t, err)
		serviceTest.waitForPollChanges()

		// This should have been called with the old provisioner, after the last one failed.
		assert.Equal(t, 2, len(serviceTest.mock.Calls.PollChanges), "PollChanges should have been called 2 times")
		assert.True(t, serviceTest.serviceRunning, "Service should be still running")

		// Cancelling the root context and stopping the service
		serviceTest.cancel()
	})
}

<<<<<<< HEAD
func setup() (*provisioningServiceImpl, *dashboards.DashboardProvisionerMock) {
	dashMock := dashboards.NewDashboardProvisionerMock()
	service := NewProvisioningServiceImpl(
		func(path string) (DashboardProvisioner, error) {
			return dashMock, nil
=======
type serviceTestStruct struct {
	waitForPollChanges func()
	waitForStop        func()
	waitTimeout        time.Duration

	serviceRunning bool
	serviceError   error

	startService func()
	cancel       func()

	mock    *dashboards.DashboardProvisionerMock
	service *provisioningServiceImpl
}

func setup() *serviceTestStruct {
	serviceTest := &serviceTestStruct{}
	serviceTest.waitTimeout = time.Second

	pollChangesChannel := make(chan context.Context)
	serviceStopped := make(chan interface{})

	serviceTest.mock = dashboards.NewDashboardProvisionerMock()
	serviceTest.mock.PollChangesFunc = func(ctx context.Context) {
		pollChangesChannel <- ctx
	}

	serviceTest.service = NewProvisioningServiceImpl(
		func(path string) (dashboards.DashboardProvisioner, error) {
			return serviceTest.mock, nil
>>>>>>> 0433af63
		},
		nil,
		nil,
	)
	serviceTest.service.Cfg = setting.NewCfg()

	ctx, cancel := context.WithCancel(context.Background())
	serviceTest.cancel = cancel

	serviceTest.startService = func() {
		go func() {
			serviceTest.serviceRunning = true
			serviceTest.serviceError = serviceTest.service.Run(ctx)
			serviceTest.serviceRunning = false
			serviceStopped <- true
		}()
	}

	serviceTest.waitForPollChanges = func() {
		timeoutChan := time.After(serviceTest.waitTimeout)
		select {
		case <-pollChangesChannel:
		case <-timeoutChan:
		}
	}

	serviceTest.waitForStop = func() {
		timeoutChan := time.After(serviceTest.waitTimeout)
		select {
		case <-serviceStopped:
		case <-timeoutChan:
		}
	}

	return serviceTest
}<|MERGE_RESOLUTION|>--- conflicted
+++ resolved
@@ -64,13 +64,6 @@
 	})
 }
 
-<<<<<<< HEAD
-func setup() (*provisioningServiceImpl, *dashboards.DashboardProvisionerMock) {
-	dashMock := dashboards.NewDashboardProvisionerMock()
-	service := NewProvisioningServiceImpl(
-		func(path string) (DashboardProvisioner, error) {
-			return dashMock, nil
-=======
 type serviceTestStruct struct {
 	waitForPollChanges func()
 	waitForStop        func()
@@ -99,9 +92,8 @@
 	}
 
 	serviceTest.service = NewProvisioningServiceImpl(
-		func(path string) (dashboards.DashboardProvisioner, error) {
+		func(path string) (DashboardProvisioner, error) {
 			return serviceTest.mock, nil
->>>>>>> 0433af63
 		},
 		nil,
 		nil,
