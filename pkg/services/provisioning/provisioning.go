--- conflicted
+++ resolved
@@ -67,15 +67,9 @@
 // Used for testing purposes
 func newProvisioningServiceImpl(
 	newDashboardProvisioner dashboards.DashboardProvisionerFactory,
-<<<<<<< HEAD
-	provisionNotifiers func(context.Context, string, encryption.Internal, *notifications.NotificationService) error,
-	provisionDatasources func(context.Context, string) error,
-	provisionPlugins func(context.Context, string, plugifaces.Store, pluginsettings.Store) error,
-=======
 	provisionNotifiers func(context.Context, string, notifiers.Store, encryption.Internal, *notifications.NotificationService) error,
 	provisionDatasources func(context.Context, string, datasources.Store, utils.OrgStore) error,
 	provisionPlugins func(context.Context, string, plugins.Store, plugifaces.Store) error,
->>>>>>> 14decdb5
 ) *ProvisioningServiceImpl {
 	return &ProvisioningServiceImpl{
 		log:                     log.New("provisioning"),
@@ -97,15 +91,9 @@
 	pollingCtxCancel        context.CancelFunc
 	newDashboardProvisioner dashboards.DashboardProvisionerFactory
 	dashboardProvisioner    dashboards.DashboardProvisioner
-<<<<<<< HEAD
-	provisionNotifiers      func(context.Context, string, encryption.Internal, *notifications.NotificationService) error
-	provisionDatasources    func(context.Context, string) error
-	provisionPlugins        func(context.Context, string, plugifaces.Store, pluginsettings.Store) error
-=======
 	provisionNotifiers      func(context.Context, string, notifiers.Store, encryption.Internal, *notifications.NotificationService) error
 	provisionDatasources    func(context.Context, string, datasources.Store, utils.OrgStore) error
 	provisionPlugins        func(context.Context, string, plugins.Store, plugifaces.Store) error
->>>>>>> 14decdb5
 	mutex                   sync.Mutex
 	dashboardService        dashboardservice.DashboardProvisioningService
 }
@@ -170,11 +158,7 @@
 
 func (ps *ProvisioningServiceImpl) ProvisionPlugins(ctx context.Context) error {
 	appPath := filepath.Join(ps.Cfg.ProvisioningPath, "plugins")
-<<<<<<< HEAD
-	if err := ps.provisionPlugins(ctx, appPath, ps.pluginStore, ps.pluginSettingsStore); err != nil {
-=======
 	if err := ps.provisionPlugins(ctx, appPath, ps.SQLStore, ps.pluginStore); err != nil {
->>>>>>> 14decdb5
 		err = errutil.Wrap("app provisioning error", err)
 		ps.log.Error("Failed to provision plugins", "error", err)
 		return err
