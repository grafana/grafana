--- conflicted
+++ resolved
@@ -14,17 +14,10 @@
 }
 
 // Throw an error if the org does not exist
-<<<<<<< HEAD
-type CheckOrgExists = func(ctx context.Context, orgID int64) error
-
-// Use the org service to check if an org exists
-func NewOrgExistsChecker(orgService org.Service) CheckOrgExists {
-=======
 type OrgExists = func(ctx context.Context, orgID int64) error
 
 // Use the org service to check if an org exists
 func NewOrgExistsChecker(orgService org.Service) OrgExists {
->>>>>>> 61f5f215
 	return func(ctx context.Context, orgID int64) error {
 		query := org.GetOrgByIDQuery{ID: orgID}
 		_, err := orgService.GetByID(ctx, &query)
