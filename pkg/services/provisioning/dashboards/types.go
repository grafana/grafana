--- conflicted
+++ resolved
@@ -43,26 +43,15 @@
 }
 
 type DashboardProviderConfigs struct {
-<<<<<<< HEAD
 	Name                  values.StringValue `json:"name" yaml:"name"`
 	Type                  values.StringValue `json:"type" yaml:"type"`
 	OrgId                 values.Int64Value  `json:"orgId" yaml:"orgId"`
 	Folder                values.StringValue `json:"folder" yaml:"folder"`
+	FolderUid             values.StringValue `json:"folderUid" yaml:"folderUid"`
 	Editable              values.BoolValue   `json:"editable" yaml:"editable"`
 	Options               values.JSONValue   `json:"options" yaml:"options"`
 	DisableDeletion       values.BoolValue   `json:"disableDeletion" yaml:"disableDeletion"`
 	UpdateIntervalSeconds values.Int64Value  `json:"updateIntervalSeconds" yaml:"updateIntervalSeconds"`
-=======
-	Name                  string                 `json:"name" yaml:"name"`
-	Type                  string                 `json:"type" yaml:"type"`
-	OrgId                 int64                  `json:"orgId" yaml:"orgId"`
-	Folder                string                 `json:"folder" yaml:"folder"`
-	FolderUid             string                 `json:"folderUid" yaml:"folderUid"`
-	Editable              bool                   `json:"editable" yaml:"editable"`
-	Options               map[string]interface{} `json:"options" yaml:"options"`
-	DisableDeletion       bool                   `json:"disableDeletion" yaml:"disableDeletion"`
-	UpdateIntervalSeconds int64                  `json:"updateIntervalSeconds" yaml:"updateIntervalSeconds"`
->>>>>>> 739cdcfb
 }
 
 func createDashboardJson(data *simplejson.Json, lastModified time.Time, cfg *DashboardsAsConfig, folderId int64) (*dashboards.SaveDashboardDTO, error) {
@@ -106,26 +95,15 @@
 
 	for _, v := range dc.Providers {
 		r = append(r, &DashboardsAsConfig{
-<<<<<<< HEAD
 			Name:                  v.Name.Value(),
 			Type:                  v.Type.Value(),
 			OrgId:                 v.OrgId.Value(),
 			Folder:                v.Folder.Value(),
+			FolderUid:             v.FolderUid.Value(),
 			Editable:              v.Editable.Value(),
 			Options:               v.Options.Value(),
 			DisableDeletion:       v.DisableDeletion.Value(),
 			UpdateIntervalSeconds: v.UpdateIntervalSeconds.Value(),
-=======
-			Name:                  v.Name,
-			Type:                  v.Type,
-			OrgId:                 v.OrgId,
-			Folder:                v.Folder,
-			FolderUid:             v.FolderUid,
-			Editable:              v.Editable,
-			Options:               v.Options,
-			DisableDeletion:       v.DisableDeletion,
-			UpdateIntervalSeconds: v.UpdateIntervalSeconds,
->>>>>>> 739cdcfb
 		})
 	}
 
