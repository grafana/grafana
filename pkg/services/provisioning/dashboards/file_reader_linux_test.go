// +build linux

package dashboards

import (
	"path/filepath"
	"testing"

	"github.com/grafana/grafana/pkg/infra/log"
	"github.com/stretchr/testify/assert"
	"github.com/stretchr/testify/require"
)

var (
	symlinkedFolder = "testdata/test-dashboards/symlink"
)

func TestProvisionedSymlinkedFolder(t *testing.T) {
	cfg := &config{
		Name:    "Default",
		Type:    "file",
		OrgID:   1,
		Folder:  "",
		Options: map[string]interface{}{"path": symlinkedFolder},
	}

<<<<<<< HEAD
	reader, err := NewDashboardFileReader(cfg, log.New("test-logger"), nil)
=======
	reader, err := NewDashboardFileReader(cfg, log.New("test-logger"))
>>>>>>> 9454a4e1
	require.NoError(t, err)

	want, err := filepath.Abs(containingID)
	require.NoError(t, err)

	resolvedPath := reader.resolvedPath()
	assert.Equal(t, want, resolvedPath)
}<|MERGE_RESOLUTION|>--- conflicted
+++ resolved
@@ -24,11 +24,7 @@
 		Options: map[string]interface{}{"path": symlinkedFolder},
 	}
 
-<<<<<<< HEAD
-	reader, err := NewDashboardFileReader(cfg, log.New("test-logger"), nil)
-=======
 	reader, err := NewDashboardFileReader(cfg, log.New("test-logger"))
->>>>>>> 9454a4e1
 	require.NoError(t, err)
 
 	want, err := filepath.Abs(containingID)
