--- conflicted
+++ resolved
@@ -24,11 +24,7 @@
 		Options: map[string]interface{}{"path": symlinkedFolder},
 	}
 
-<<<<<<< HEAD
-	reader, err := NewDashboardFileReader(cfg, log.New("test-logger"), nil, nil, nil)
-=======
-	reader, err := NewDashboardFileReader(cfg, log.New("test-logger"))
->>>>>>> c4bc77b2
+	reader, err := NewDashboardFileReader(cfg, log.New("test-logger"), nil, nil)
 	require.NoError(t, err)
 
 	want, err := filepath.Abs(containingID)
