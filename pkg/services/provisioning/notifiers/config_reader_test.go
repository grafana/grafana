package notifiers

import (
	"context"
	"fmt"
	"os"
	"testing"

	"github.com/grafana/grafana/pkg/infra/log"
	"github.com/grafana/grafana/pkg/models"
	"github.com/grafana/grafana/pkg/services/alerting"
	"github.com/grafana/grafana/pkg/services/alerting/notifiers"
<<<<<<< HEAD
	"github.com/grafana/grafana/pkg/services/encryption/ossencryption"
	"github.com/grafana/grafana/pkg/services/notifications"
=======
	encryptionservice "github.com/grafana/grafana/pkg/services/encryption/service"
>>>>>>> 28e27e13
	"github.com/grafana/grafana/pkg/services/sqlstore"

	"github.com/stretchr/testify/require"
)

var (
	correctProperties            = "./testdata/test-configs/correct-properties"
	incorrectSettings            = "./testdata/test-configs/incorrect-settings"
	noRequiredFields             = "./testdata/test-configs/no-required-fields"
	correctPropertiesWithOrgName = "./testdata/test-configs/correct-properties-with-orgName"
	brokenYaml                   = "./testdata/test-configs/broken-yaml"
	doubleNotificationsConfig    = "./testdata/test-configs/double-default"
	emptyFolder                  = "./testdata/test-configs/empty_folder"
	emptyFile                    = "./testdata/test-configs/empty"
	twoNotificationsConfig       = "./testdata/test-configs/two-notifications"
	unknownNotifier              = "./testdata/test-configs/unknown-notifier"
)

func TestNotificationAsConfig(t *testing.T) {
	var sqlStore *sqlstore.SQLStore
	var ns *alerting.AlertNotificationService
	logger := log.New("fake.log")

	encryptionService := encryptionservice.SetupTestService(t)

	t.Run("Testing notification as configuration", func(t *testing.T) {
		setup := func() {
			sqlStore = sqlstore.InitTestDB(t)
			nm := &notifications.NotificationService{}
			ns = alerting.ProvideService(sqlStore, ossencryption.ProvideService(), nm)

			for i := 1; i < 5; i++ {
				orgCommand := models.CreateOrgCommand{Name: fmt.Sprintf("Main Org. %v", i)}
				err := sqlStore.CreateOrg(context.Background(), &orgCommand)
				require.NoError(t, err)
			}

			alerting.RegisterNotifier(&alerting.NotifierPlugin{
				Type:    "slack",
				Name:    "slack",
				Factory: notifiers.NewSlackNotifier,
			})

			alerting.RegisterNotifier(&alerting.NotifierPlugin{
				Type:    "email",
				Name:    "email",
				Factory: notifiers.NewEmailNotifier,
			})
		}

		t.Run("Can read correct properties", func(t *testing.T) {
			setup()
			_ = os.Setenv("TEST_VAR", "default")
			cfgProvider := &configReader{
				orgStore:          sqlStore,
				encryptionService: encryptionService,
				log:               log.New("test logger"),
			}

			cfg, err := cfgProvider.readConfig(context.Background(), correctProperties)
			_ = os.Unsetenv("TEST_VAR")
			if err != nil {
				t.Fatalf("readConfig return an error %v", err)
			}
			require.Equal(t, len(cfg), 1)

			ntCfg := cfg[0]
			nts := ntCfg.Notifications
			require.Equal(t, len(nts), 4)

			nt := nts[0]
			require.Equal(t, nt.Name, "default-slack-notification")
			require.Equal(t, nt.Type, "slack")
			require.Equal(t, nt.OrgID, int64(2))
			require.Equal(t, nt.UID, "notifier1")
			require.True(t, nt.IsDefault)
			require.Equal(t, nt.Settings, map[string]interface{}{
				"recipient": "XXX", "token": "xoxb", "uploadImage": true, "url": "https://slack.com",
			})
			require.Equal(t, nt.SecureSettings, map[string]string{
				"token": "xoxbsecure", "url": "https://slack.com/secure",
			})
			require.True(t, nt.SendReminder)
			require.Equal(t, nt.Frequency, "1h")

			nt = nts[1]
			require.Equal(t, nt.Name, "another-not-default-notification")
			require.Equal(t, nt.Type, "email")
			require.Equal(t, nt.OrgID, int64(3))
			require.Equal(t, nt.UID, "notifier2")
			require.False(t, nt.IsDefault)

			nt = nts[2]
			require.Equal(t, nt.Name, "check-unset-is_default-is-false")
			require.Equal(t, nt.Type, "slack")
			require.Equal(t, nt.OrgID, int64(3))
			require.Equal(t, nt.UID, "notifier3")
			require.False(t, nt.IsDefault)

			nt = nts[3]
			require.Equal(t, nt.Name, "Added notification with whitespaces in name")
			require.Equal(t, nt.Type, "email")
			require.Equal(t, nt.UID, "notifier4")
			require.Equal(t, nt.OrgID, int64(3))

			deleteNts := ntCfg.DeleteNotifications
			require.Equal(t, len(deleteNts), 4)

			deleteNt := deleteNts[0]
			require.Equal(t, deleteNt.Name, "default-slack-notification")
			require.Equal(t, deleteNt.UID, "notifier1")
			require.Equal(t, deleteNt.OrgID, int64(2))

			deleteNt = deleteNts[1]
			require.Equal(t, deleteNt.Name, "deleted-notification-without-orgId")
			require.Equal(t, deleteNt.OrgID, int64(1))
			require.Equal(t, deleteNt.UID, "notifier2")

			deleteNt = deleteNts[2]
			require.Equal(t, deleteNt.Name, "deleted-notification-with-0-orgId")
			require.Equal(t, deleteNt.OrgID, int64(1))
			require.Equal(t, deleteNt.UID, "notifier3")

			deleteNt = deleteNts[3]
			require.Equal(t, deleteNt.Name, "Deleted notification with whitespaces in name")
			require.Equal(t, deleteNt.OrgID, int64(1))
			require.Equal(t, deleteNt.UID, "notifier4")
		})

		t.Run("One configured notification", func(t *testing.T) {
			t.Run("no notification in database", func(t *testing.T) {
				setup()
				fakeAlertNotification := &fakeAlertNotification{}
				fakeAlertNotification.ExpectedAlertNotification = &models.AlertNotification{OrgId: 1}
				dc := newNotificationProvisioner(sqlStore, fakeAlertNotification, encryptionService, nil, logger)

				err := dc.applyChanges(context.Background(), twoNotificationsConfig)
				if err != nil {
					t.Fatalf("applyChanges return an error %v", err)
				}
			})

			t.Run("One notification in database with same name and uid", func(t *testing.T) {
				setup()
				existingNotificationCmd := models.CreateAlertNotificationCommand{
					Name:  "channel1",
					OrgId: 1,
					Uid:   "notifier1",
					Type:  "slack",
				}
				err := ns.SQLStore.CreateAlertNotificationCommand(context.Background(), &existingNotificationCmd)
				require.NoError(t, err)
				require.NotNil(t, existingNotificationCmd.Result)
				notificationsQuery := models.GetAllAlertNotificationsQuery{OrgId: 1}
				err = ns.SQLStore.GetAllAlertNotifications(context.Background(), &notificationsQuery)
				require.NoError(t, err)
				require.NotNil(t, notificationsQuery.Result)
				require.Equal(t, len(notificationsQuery.Result), 1)

				t.Run("should update one notification", func(t *testing.T) {
					dc := newNotificationProvisioner(sqlStore, &fakeAlertNotification{}, encryptionService, nil, logger)
					err = dc.applyChanges(context.Background(), twoNotificationsConfig)
					if err != nil {
						t.Fatalf("applyChanges return an error %v", err)
					}
				})
			})

			t.Run("Two notifications with is_default", func(t *testing.T) {
				setup()
				dc := newNotificationProvisioner(sqlStore, &fakeAlertNotification{}, encryptionService, nil, logger)
				err := dc.applyChanges(context.Background(), doubleNotificationsConfig)
				t.Run("should both be inserted", func(t *testing.T) {
					require.NoError(t, err)
				})
			})
		})

		t.Run("Two configured notification", func(t *testing.T) {
			t.Run("two other notifications in database", func(t *testing.T) {
				setup()
				existingNotificationCmd := models.CreateAlertNotificationCommand{
					Name:  "channel0",
					OrgId: 1,
					Uid:   "notifier0",
					Type:  "slack",
				}
				err := ns.SQLStore.CreateAlertNotificationCommand(context.Background(), &existingNotificationCmd)
				require.NoError(t, err)
				existingNotificationCmd = models.CreateAlertNotificationCommand{
					Name:  "channel3",
					OrgId: 1,
					Uid:   "notifier3",
					Type:  "slack",
				}
				err = ns.SQLStore.CreateAlertNotificationCommand(context.Background(), &existingNotificationCmd)
				require.NoError(t, err)

				notificationsQuery := models.GetAllAlertNotificationsQuery{OrgId: 1}
				err = ns.GetAllAlertNotifications(context.Background(), &notificationsQuery)
				require.NoError(t, err)
				require.NotNil(t, notificationsQuery.Result)
				require.Equal(t, len(notificationsQuery.Result), 2)

				t.Run("should have two new notifications", func(t *testing.T) {
					dc := newNotificationProvisioner(sqlStore, &fakeAlertNotification{}, encryptionService, nil, logger)
					err := dc.applyChanges(context.Background(), twoNotificationsConfig)
					if err != nil {
						t.Fatalf("applyChanges return an error %v", err)
					}
				})
			})
		})

		t.Run("Can read correct properties with orgName instead of orgId", func(t *testing.T) {
			setup()

			existingOrg1 := models.GetOrgByNameQuery{Name: "Main Org. 1"}
			err := sqlStore.GetOrgByNameHandler(context.Background(), &existingOrg1)
			require.NoError(t, err)
			require.NotNil(t, existingOrg1.Result)
			existingOrg2 := models.GetOrgByNameQuery{Name: "Main Org. 2"}
			err = sqlStore.GetOrgByNameHandler(context.Background(), &existingOrg2)
			require.NoError(t, err)
			require.NotNil(t, existingOrg2.Result)

			existingNotificationCmd := models.CreateAlertNotificationCommand{
				Name:  "default-notification-delete",
				OrgId: existingOrg2.Result.Id,
				Uid:   "notifier2",
				Type:  "slack",
			}
			err = ns.SQLStore.CreateAlertNotificationCommand(context.Background(), &existingNotificationCmd)
			require.NoError(t, err)

			dc := newNotificationProvisioner(sqlStore, &fakeAlertNotification{}, encryptionService, nil, logger)
			err = dc.applyChanges(context.Background(), correctPropertiesWithOrgName)
			if err != nil {
				t.Fatalf("applyChanges return an error %v", err)
			}
		})

		t.Run("Config doesn't contain required field", func(t *testing.T) {
			setup()
			dc := newNotificationProvisioner(sqlStore, &fakeAlertNotification{}, encryptionService, nil, logger)
			err := dc.applyChanges(context.Background(), noRequiredFields)
			require.NotNil(t, err)

			errString := err.Error()
			require.Contains(t, errString, "Deleted alert notification item 1 in configuration doesn't contain required field uid")
			require.Contains(t, errString, "Deleted alert notification item 2 in configuration doesn't contain required field name")
			require.Contains(t, errString, "Added alert notification item 1 in configuration doesn't contain required field name")
			require.Contains(t, errString, "Added alert notification item 2 in configuration doesn't contain required field uid")
		})

		t.Run("Empty yaml file", func(t *testing.T) {
			t.Run("should have not changed repo", func(t *testing.T) {
				setup()
<<<<<<< HEAD

				dc := newNotificationProvisioner(sqlStore, &fakeAlertNotification{}, ossencryption.ProvideService(), nil, logger)
=======
				dc := newNotificationProvisioner(sqlStore, &fakeAlertNotification{}, encryptionService, nil, logger)
>>>>>>> 28e27e13
				err := dc.applyChanges(context.Background(), emptyFile)
				if err != nil {
					t.Fatalf("applyChanges return an error %v", err)
				}
				notificationsQuery := models.GetAllAlertNotificationsQuery{OrgId: 1}
				err = ns.GetAllAlertNotifications(context.Background(), &notificationsQuery)
				require.NoError(t, err)
				require.Empty(t, notificationsQuery.Result)
			})
		})

		t.Run("Broken yaml should return error", func(t *testing.T) {
			reader := &configReader{
				orgStore:          sqlStore,
				encryptionService: encryptionService,
				log:               log.New("test logger"),
			}

			_, err := reader.readConfig(context.Background(), brokenYaml)
			require.NotNil(t, err)
		})

		t.Run("Skip invalid directory", func(t *testing.T) {
			cfgProvider := &configReader{
				orgStore:          sqlStore,
				encryptionService: encryptionService,
				log:               log.New("test logger"),
			}

			cfg, err := cfgProvider.readConfig(context.Background(), emptyFolder)
			if err != nil {
				t.Fatalf("readConfig return an error %v", err)
			}
			require.Equal(t, len(cfg), 0)
		})

		t.Run("Unknown notifier should return error", func(t *testing.T) {
			cfgProvider := &configReader{
				orgStore:          sqlStore,
				encryptionService: encryptionService,
				log:               log.New("test logger"),
			}
			_, err := cfgProvider.readConfig(context.Background(), unknownNotifier)
			require.NotNil(t, err)
			require.Equal(t, err.Error(), `unsupported notification type "nonexisting"`)
		})

		t.Run("Read incorrect properties", func(t *testing.T) {
			cfgProvider := &configReader{
				orgStore:          sqlStore,
				encryptionService: encryptionService,
				log:               log.New("test logger"),
			}
			_, err := cfgProvider.readConfig(context.Background(), incorrectSettings)
			require.NotNil(t, err)
			require.Equal(t, err.Error(), "alert validation error: token must be specified when using the Slack chat API")
		})
	})
}

type fakeAlertNotification struct {
	ExpectedAlertNotification *models.AlertNotification
}

func (f *fakeAlertNotification) GetAlertNotifications(ctx context.Context, query *models.GetAlertNotificationsQuery) error {
	query.Result = f.ExpectedAlertNotification
	return nil
}
func (f *fakeAlertNotification) CreateAlertNotificationCommand(ctx context.Context, cmd *models.CreateAlertNotificationCommand) error {
	return nil
}
func (f *fakeAlertNotification) UpdateAlertNotification(ctx context.Context, cmd *models.UpdateAlertNotificationCommand) error {
	return nil
}
func (f *fakeAlertNotification) DeleteAlertNotification(ctx context.Context, cmd *models.DeleteAlertNotificationCommand) error {
	return nil
}
func (f *fakeAlertNotification) GetAllAlertNotifications(ctx context.Context, query *models.GetAllAlertNotificationsQuery) error {
	return nil
}
func (f *fakeAlertNotification) GetOrCreateAlertNotificationState(ctx context.Context, cmd *models.GetOrCreateNotificationStateQuery) error {
	return nil
}
func (f *fakeAlertNotification) SetAlertNotificationStateToCompleteCommand(ctx context.Context, cmd *models.SetAlertNotificationStateToCompleteCommand) error {
	return nil
}
func (f *fakeAlertNotification) SetAlertNotificationStateToPendingCommand(ctx context.Context, cmd *models.SetAlertNotificationStateToPendingCommand) error {
	return nil
}
func (f *fakeAlertNotification) GetAlertNotificationsWithUid(ctx context.Context, query *models.GetAlertNotificationsWithUidQuery) error {
	return nil
}
func (f *fakeAlertNotification) DeleteAlertNotificationWithUid(ctx context.Context, cmd *models.DeleteAlertNotificationWithUidCommand) error {
	return nil
}
func (f *fakeAlertNotification) GetAlertNotificationsWithUidToSend(ctx context.Context, query *models.GetAlertNotificationsWithUidToSendQuery) error {
	return nil
}

func (f *fakeAlertNotification) UpdateAlertNotificationWithUid(ctx context.Context, cmd *models.UpdateAlertNotificationWithUidCommand) error {
	return nil
}<|MERGE_RESOLUTION|>--- conflicted
+++ resolved
@@ -10,12 +10,8 @@
 	"github.com/grafana/grafana/pkg/models"
 	"github.com/grafana/grafana/pkg/services/alerting"
 	"github.com/grafana/grafana/pkg/services/alerting/notifiers"
-<<<<<<< HEAD
-	"github.com/grafana/grafana/pkg/services/encryption/ossencryption"
+	encryptionservice "github.com/grafana/grafana/pkg/services/encryption/service"
 	"github.com/grafana/grafana/pkg/services/notifications"
-=======
-	encryptionservice "github.com/grafana/grafana/pkg/services/encryption/service"
->>>>>>> 28e27e13
 	"github.com/grafana/grafana/pkg/services/sqlstore"
 
 	"github.com/stretchr/testify/require"
@@ -45,7 +41,7 @@
 		setup := func() {
 			sqlStore = sqlstore.InitTestDB(t)
 			nm := &notifications.NotificationService{}
-			ns = alerting.ProvideService(sqlStore, ossencryption.ProvideService(), nm)
+			ns = alerting.ProvideService(sqlStore, encryptionService, nm)
 
 			for i := 1; i < 5; i++ {
 				orgCommand := models.CreateOrgCommand{Name: fmt.Sprintf("Main Org. %v", i)}
@@ -274,12 +270,7 @@
 		t.Run("Empty yaml file", func(t *testing.T) {
 			t.Run("should have not changed repo", func(t *testing.T) {
 				setup()
-<<<<<<< HEAD
-
-				dc := newNotificationProvisioner(sqlStore, &fakeAlertNotification{}, ossencryption.ProvideService(), nil, logger)
-=======
 				dc := newNotificationProvisioner(sqlStore, &fakeAlertNotification{}, encryptionService, nil, logger)
->>>>>>> 28e27e13
 				err := dc.applyChanges(context.Background(), emptyFile)
 				if err != nil {
 					t.Fatalf("applyChanges return an error %v", err)
