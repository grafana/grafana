package searchV2

import (
	"bytes"
	"context"
	"errors"
	"fmt"
	"io/ioutil"
	"os"
	"os/exec"
	"runtime"
	"strconv"
	"strings"
	"sync"
	"time"

	"github.com/grafana/grafana/pkg/infra/log"
	"github.com/grafana/grafana/pkg/services/searchV2/extract"
	"github.com/grafana/grafana/pkg/services/sqlstore"
	"github.com/grafana/grafana/pkg/services/store"

	"github.com/blugelabs/bluge"
)

type dashboardLoader interface {
	// LoadDashboards returns slice of dashboards. If dashboardUID is empty – then
	// implementation must return all dashboards in instance to build an entire
	// dashboard index for an organization. If dashboardUID is not empty – then only
	// return dashboard with specified UID or empty slice if not found (this is required
	// to apply partial update).
	LoadDashboards(ctx context.Context, orgID int64, dashboardUID string) ([]dashboard, error)
}

type eventStore interface {
	OnEvent(handler store.EventHandler)
	GetLastEvent(ctx context.Context) (*store.EntityEvent, error)
	GetAllEventsAfter(ctx context.Context, id int64) ([]*store.EntityEvent, error)
}

// While we migrate away from internal IDs... this lets us lookup values in SQL
// NOTE: folderId is unique across all orgs
type folderUIDLookup = func(ctx context.Context, folderId int64) (string, error)

type dashboard struct {
	id       int64
	uid      string
	isFolder bool
	folderID int64
	slug     string
	created  time.Time
	updated  time.Time
	info     *extract.DashboardInfo
}

// buildSignal is sent when search index is accessed in organization for which
// we have not constructed an index yet.
type buildSignal struct {
	orgID int64
	done  chan error
}

type dashboardIndex struct {
	mu             sync.RWMutex
	loader         dashboardLoader
	perOrgReader   map[int64]*bluge.Reader // orgId -> bluge reader
	perOrgWriter   map[int64]*bluge.Writer // orgId -> bluge writer
	eventStore     eventStore
	logger         log.Logger
	buildSignals   chan buildSignal
	extender       DocumentExtender
	folderIdLookup folderUIDLookup
	syncCh         chan chan struct{}
}

func newDashboardIndex(dashLoader dashboardLoader, evStore eventStore, extender DocumentExtender, folderIDs folderUIDLookup) *dashboardIndex {
	return &dashboardIndex{
		loader:         dashLoader,
		eventStore:     evStore,
		perOrgReader:   map[int64]*bluge.Reader{},
		perOrgWriter:   map[int64]*bluge.Writer{},
		logger:         log.New("dashboardIndex"),
		buildSignals:   make(chan buildSignal),
		extender:       extender,
		folderIdLookup: folderIDs,
		syncCh:         make(chan chan struct{}),
	}
}

func (i *dashboardIndex) sync(ctx context.Context) error {
	doneCh := make(chan struct{}, 1)
	select {
	case i.syncCh <- doneCh:
	case <-ctx.Done():
		return ctx.Err()
	}
	select {
	case <-doneCh:
		return nil
	case <-ctx.Done():
		return ctx.Err()
	}
}

<<<<<<< HEAD
func (i *dashboardIndex) run(ctx context.Context, reIndexSignalCh chan struct{}) error {
	fullReIndexTicker := time.NewTicker(5 * time.Minute)
	defer fullReIndexTicker.Stop()
=======
func (i *dashboardIndex) run(ctx context.Context, orgIDs []int64) error {
	reIndexInterval := 5 * time.Minute
	fullReIndexTimer := time.NewTimer(reIndexInterval)
	defer fullReIndexTimer.Stop()
>>>>>>> cef81a64

	partialUpdateInterval := 5 * time.Second
	partialUpdateTimer := time.NewTimer(partialUpdateInterval)
	defer partialUpdateTimer.Stop()

	var lastEventID int64
	lastEvent, err := i.eventStore.GetLastEvent(ctx)
	if err != nil {
		return err
	}
	if lastEvent != nil {
		lastEventID = lastEvent.Id
	}

	err = i.buildInitialIndexes(ctx, orgIDs)
	if err != nil {
		return err
	}

	// Channel to handle signals about asynchronous full re-indexing completion.
	reIndexDoneCh := make(chan int64, 1)

	for {
		select {
		case doneCh := <-i.syncCh:
			lastEventID = i.applyIndexUpdates(ctx, lastEventID)
			close(doneCh)
		case <-partialUpdateTimer.C:
			lastEventID = i.applyIndexUpdates(ctx, lastEventID)
			partialUpdateTimer.Reset(partialUpdateInterval)
		case signal := <-i.buildSignals:
			i.mu.RLock()
			_, ok := i.perOrgWriter[signal.orgID]
			if ok {
				// Index for org already exists, do nothing.
				i.mu.RUnlock()
				close(signal.done)
				continue
			}
			i.mu.RUnlock()
<<<<<<< HEAD
			_, _ = i.buildOrgIndex(ctx, orgID)
		case <-fullReIndexTicker.C:
			started := time.Now()
			i.reIndexFromScratch(ctx)
			i.logger.Info("Full re-indexing finished", "fullReIndexElapsed", time.Since(started))
		case <-reIndexSignalCh:
			i.logger.Info("Full re-indexing due to external signal")
			i.reIndexFromScratch(ctx)
=======
			lastIndexedEventID := lastEventID
			// Prevent full re-indexing while we are building index for new org.
			// Full re-indexing will be later re-started in `case lastIndexedEventID := <-reIndexDoneCh`
			// branch.
			fullReIndexTimer.Stop()
			go func() {
				_, err = i.buildOrgIndex(ctx, signal.orgID)
				signal.done <- err
				reIndexDoneCh <- lastIndexedEventID
			}()
		case <-fullReIndexTimer.C:
			lastIndexedEventID := lastEventID
			go func() {
				// Do full re-index asynchronously to avoid blocking index synchronization
				// on read for a long time.
				started := time.Now()
				i.logger.Info("Start re-indexing")
				i.reIndexFromScratch(ctx)
				i.logger.Info("Full re-indexing finished", "fullReIndexElapsed", time.Since(started))
				reIndexDoneCh <- lastIndexedEventID
			}()
		case lastIndexedEventID := <-reIndexDoneCh:
			// Asynchronous re-indexing is finished. Set lastEventID to the value which
			// was actual at the re-indexing start – so that we could re-apply all the
			// events happened during async index build process and make sure it's consistent.
			if lastEventID != lastIndexedEventID {
				i.logger.Info("Re-apply event ID to last indexed", "currentEventID", lastEventID, "lastIndexedEventID", lastIndexedEventID)
				lastEventID = lastIndexedEventID
				// Apply events immediately.
				partialUpdateTimer.Reset(0)
			}
			fullReIndexTimer.Reset(reIndexInterval)
>>>>>>> cef81a64
		case <-ctx.Done():
			return ctx.Err()
		}
	}
}

func (i *dashboardIndex) buildInitialIndexes(ctx context.Context, orgIDs []int64) error {
	started := time.Now()
	i.logger.Info("Start building in-memory indexes")
	for _, orgID := range orgIDs {
		err := i.buildInitialIndex(ctx, orgID)
		if err != nil {
			return fmt.Errorf("can't build initial dashboard search index for org %d: %w", orgID, err)
		}
	}
	i.logger.Info("Finish building in-memory indexes", "elapsed", time.Since(started))
	return nil
}

func (i *dashboardIndex) buildInitialIndex(ctx context.Context, orgID int64) error {
	debugCtx, debugCtxCancel := context.WithCancel(ctx)
	if os.Getenv("GF_SEARCH_DEBUG") != "" {
		go i.debugResourceUsage(debugCtx, 200*time.Millisecond)
	}

	started := time.Now()
	numDashboards, err := i.buildOrgIndex(ctx, orgID)
	if err != nil {
		debugCtxCancel()
		return fmt.Errorf("can't build dashboard search index for org ID 1: %w", err)
	}
	i.logger.Info("Indexing for org finished", "orgIndexElapsed", time.Since(started), "orgId", orgID, "numDashboards", numDashboards)
	debugCtxCancel()

	if os.Getenv("GF_SEARCH_DEBUG") != "" {
		// May help to estimate size of index when introducing changes. Though it's not a direct
		// match to a memory consumption, but at least make give some relative difference understanding.
		// Moreover, changes in indexing can cause additional memory consumption upon initial index build
		// which is not reflected here.
		i.reportSizeOfIndexDiskBackup(orgID)
	}
	return nil
}

// This is a naive implementation of process CPU getting (credits to
// https://stackoverflow.com/a/11357813/1288429). Should work on both Linux and Darwin.
// Since we only use this during development – seems simple and cheap solution to get
// process CPU usage in cross-platform way.
func getProcessCPU(currentPid int) (float64, error) {
	cmd := exec.Command("ps", "aux")
	var out bytes.Buffer
	cmd.Stdout = &out
	err := cmd.Run()
	if err != nil {
		return 0, err
	}
	for {
		line, err := out.ReadString('\n')
		if err != nil {
			break
		}
		tokens := strings.Split(line, " ")
		ft := make([]string, 0)
		for _, t := range tokens {
			if t != "" && t != "\t" {
				ft = append(ft, t)
			}
		}
		pid, err := strconv.Atoi(ft[1])
		if err != nil {
			continue
		}
		if pid != currentPid {
			continue
		}
		cpu, err := strconv.ParseFloat(ft[2], 64)
		if err != nil {
			return 0, err
		}
		return cpu, nil
	}
	return 0, errors.New("process not found")
}

func (i *dashboardIndex) debugResourceUsage(ctx context.Context, frequency time.Duration) {
	var maxHeapInuse uint64
	var maxSys uint64

	captureMemStats := func() {
		var m runtime.MemStats
		runtime.ReadMemStats(&m)
		if m.HeapInuse > maxHeapInuse {
			maxHeapInuse = m.HeapInuse
		}
		if m.Sys > maxSys {
			maxSys = m.Sys
		}
	}

	var cpuUtilization []float64

	captureCPUStats := func() {
		cpu, err := getProcessCPU(os.Getpid())
		if err != nil {
			i.logger.Error("CPU stats error", "error", err)
			return
		}
		// Just collect CPU utilization to a slice and show in the of index build.
		cpuUtilization = append(cpuUtilization, cpu)
	}

	captureMemStats()
	captureCPUStats()

	for {
		select {
		case <-ctx.Done():
			i.logger.Warn("Resource usage during indexing", "maxHeapInUse", formatBytes(maxHeapInuse), "maxSys", formatBytes(maxSys), "cpuPercent", cpuUtilization)
			return
		case <-time.After(frequency):
			captureMemStats()
			captureCPUStats()
		}
	}
}

func (i *dashboardIndex) reportSizeOfIndexDiskBackup(orgID int64) {
	reader, _ := i.getOrgReader(orgID)

	// create a temp directory to store the index
	tmpDir, err := ioutil.TempDir("", "grafana.dashboard_index")
	if err != nil {
		i.logger.Error("can't create temp dir", "error", err)
		return
	}
	defer func() {
		err := os.RemoveAll(tmpDir)
		if err != nil {
			i.logger.Error("can't remove temp dir", "error", err, "tmpDir", tmpDir)
			return
		}
	}()

	cancel := make(chan struct{})
	err = reader.Backup(tmpDir, cancel)
	if err != nil {
		i.logger.Error("can't create index disk backup", "error", err)
		return
	}

	size, err := dirSize(tmpDir)
	if err != nil {
		i.logger.Error("can't calculate dir size", "error", err)
		return
	}

	i.logger.Warn("Size of index disk backup", "size", formatBytes(uint64(size)))
}

func (i *dashboardIndex) buildOrgIndex(ctx context.Context, orgID int64) (int, error) {
	started := time.Now()
	ctx, cancel := context.WithTimeout(ctx, time.Minute)
	defer cancel()

	i.logger.Info("Start building org index", "orgId", orgID)
	dashboards, err := i.loader.LoadDashboards(ctx, orgID, "")
	if err != nil {
		return 0, fmt.Errorf("error loading dashboards: %w", err)
	}
	orgSearchIndexLoadTime := time.Since(started)
	i.logger.Info("Finish loading org dashboards", "elapsed", orgSearchIndexLoadTime, "orgId", orgID)

	dashboardExtender := i.extender.GetDashboardExtender(orgID)
	reader, writer, err := initIndex(dashboards, i.logger, dashboardExtender)
	if err != nil {
		return 0, fmt.Errorf("error initializing index: %w", err)
	}
	orgSearchIndexTotalTime := time.Since(started)
	orgSearchIndexBuildTime := orgSearchIndexTotalTime - orgSearchIndexLoadTime

	i.logger.Info("Re-indexed dashboards for organization",
		"orgId", orgID,
		"orgSearchIndexLoadTime", orgSearchIndexLoadTime,
		"orgSearchIndexBuildTime", orgSearchIndexBuildTime,
		"orgSearchIndexTotalTime", orgSearchIndexTotalTime,
		"orgSearchDashboardCount", len(dashboards))

	i.mu.Lock()
	if oldReader, ok := i.perOrgReader[orgID]; ok {
		_ = oldReader.Close()
	}
	if oldWriter, ok := i.perOrgWriter[orgID]; ok {
		_ = oldWriter.Close()
	}
	i.perOrgReader[orgID] = reader
	i.perOrgWriter[orgID] = writer
	i.mu.Unlock()

	if orgID == 1 {
		go updateUsageStats(context.Background(), reader, i.logger)
	}
	return len(dashboards), nil
}

func (i *dashboardIndex) getOrgReader(orgID int64) (*bluge.Reader, bool) {
	i.mu.RLock()
	defer i.mu.RUnlock()
	r, ok := i.perOrgReader[orgID]
	return r, ok
}

func (i *dashboardIndex) getOrCreateReader(ctx context.Context, orgID int64) (*bluge.Reader, error) {
	reader, ok := i.getOrgReader(orgID)
	if !ok {
		// For non-main organization indexes are built lazily.
		// If we don't have an index then we are blocking here until an index for
		// an organization is ready. This actually takes time only during the first
		// access, all the consequent search requests do not fall into this branch.
		doneIndexing := make(chan error, 1)
		signal := buildSignal{orgID: orgID, done: doneIndexing}
		select {
		case i.buildSignals <- signal:
		case <-ctx.Done():
			return nil, ctx.Err()
		}
		select {
		case err := <-doneIndexing:
			if err != nil {
				return nil, err
			}
		case <-ctx.Done():
			return nil, ctx.Err()
		}
		reader, _ = i.getOrgReader(orgID)
	}
	return reader, nil
}

func (i *dashboardIndex) getOrgWriter(orgID int64) (*bluge.Writer, bool) {
	i.mu.RLock()
	defer i.mu.RUnlock()
	w, ok := i.perOrgWriter[orgID]
	return w, ok
}

func (i *dashboardIndex) reIndexFromScratch(ctx context.Context) {
	i.mu.RLock()
	orgIDs := make([]int64, 0, len(i.perOrgWriter))
	for orgID := range i.perOrgWriter {
		orgIDs = append(orgIDs, orgID)
	}
	i.mu.RUnlock()

	for _, orgID := range orgIDs {
		_, err := i.buildOrgIndex(ctx, orgID)
		if err != nil {
			i.logger.Error("Error re-indexing dashboards for organization", "orgId", orgID, "error", err)
			continue
		}
	}
}

func (i *dashboardIndex) applyIndexUpdates(ctx context.Context, lastEventID int64) int64 {
	events, err := i.eventStore.GetAllEventsAfter(context.Background(), lastEventID)
	if err != nil {
		i.logger.Error("can't load events", "error", err)
		return lastEventID
	}
	if len(events) == 0 {
		return lastEventID
	}
	started := time.Now()
	for _, e := range events {
		err := i.applyEventOnIndex(ctx, e)
		if err != nil {
			i.logger.Error("can't apply event", "error", err)
			return lastEventID
		}
		lastEventID = e.Id
	}
	i.logger.Info("Index updates applied", "indexEventsAppliedElapsed", time.Since(started), "numEvents", len(events))
	return lastEventID
}

func (i *dashboardIndex) applyEventOnIndex(ctx context.Context, e *store.EntityEvent) error {
	i.logger.Debug("processing event", "event", e)

	if !strings.HasPrefix(e.EntityId, "database/") {
		i.logger.Warn("unknown storage", "entityId", e.EntityId)
		return nil
	}
	// database/org/entityType/path*
	parts := strings.SplitN(strings.TrimPrefix(e.EntityId, "database/"), "/", 3)
	if len(parts) != 3 {
		i.logger.Error("can't parse entityId", "entityId", e.EntityId)
		return nil
	}
	orgIDStr := parts[0]
	orgID, err := strconv.ParseInt(orgIDStr, 10, 64)
	if err != nil {
		i.logger.Error("can't extract org ID", "entityId", e.EntityId)
		return nil
	}
	kind := store.EntityType(parts[1])
	uid := parts[2]
	return i.applyEvent(ctx, orgID, kind, uid, e.EventType)
}

func (i *dashboardIndex) applyEvent(ctx context.Context, orgID int64, kind store.EntityType, uid string, _ store.EntityEventType) error {
	i.mu.Lock()
	_, ok := i.perOrgWriter[orgID]
	if !ok {
		// Skip event for org not yet indexed.
		i.mu.Unlock()
		return nil
	}
	i.mu.Unlock()

	// Both dashboard and folder share same DB table.
	dbDashboards, err := i.loader.LoadDashboards(ctx, orgID, uid)
	if err != nil {
		return err
	}

	i.mu.Lock()
	defer i.mu.Unlock()

	writer, ok := i.perOrgWriter[orgID]
	if !ok {
		// Skip event for org not yet fully indexed.
		return nil
	}
	// TODO: should we release index lock while performing removeDashboard/updateDashboard?
	reader, ok := i.perOrgReader[orgID]
	if !ok {
		// Skip event for org not yet fully indexed.
		return nil
	}

	var newReader *bluge.Reader

	// In the future we can rely on operation types to reduce work here.
	if len(dbDashboards) == 0 {
		switch kind {
		case store.EntityTypeDashboard:
			newReader, err = i.removeDashboard(ctx, writer, reader, uid)
		case store.EntityTypeFolder:
			newReader, err = i.removeFolder(ctx, writer, reader, uid)
		default:
			return nil
		}
	} else {
		newReader, err = i.updateDashboard(ctx, orgID, writer, reader, dbDashboards[0])
	}
	if err != nil {
		return err
	}
	_ = reader.Close()
	i.perOrgReader[orgID] = newReader
	return nil
}

func (i *dashboardIndex) removeDashboard(_ context.Context, writer *bluge.Writer, reader *bluge.Reader, dashboardUID string) (*bluge.Reader, error) {
	dashboardLocation, ok, err := getDashboardLocation(reader, dashboardUID)
	if err != nil {
		return nil, err
	}
	if !ok {
		// No dashboard, nothing to remove.
		return reader, nil
	}

	// Find all panel docs to remove with dashboard.
	panelLocation := dashboardUID
	if dashboardLocation != "" {
		panelLocation = dashboardLocation + "/" + dashboardUID
	}
	panelIDs, err := getDocsIDsByLocationPrefix(reader, panelLocation)
	if err != nil {
		return nil, err
	}

	batch := bluge.NewBatch()
	batch.Delete(bluge.NewDocument(dashboardUID).ID())
	for _, panelID := range panelIDs {
		batch.Delete(bluge.NewDocument(panelID).ID())
	}

	err = writer.Batch(batch)
	if err != nil {
		return nil, err
	}

	return writer.Reader()
}

func (i *dashboardIndex) removeFolder(_ context.Context, writer *bluge.Writer, reader *bluge.Reader, folderUID string) (*bluge.Reader, error) {
	ids, err := getDocsIDsByLocationPrefix(reader, folderUID)
	if err != nil {
		return nil, err
	}
	batch := bluge.NewBatch()
	batch.Delete(bluge.NewDocument(folderUID).ID())
	for _, id := range ids {
		batch.Delete(bluge.NewDocument(id).ID())
	}
	err = writer.Batch(batch)
	if err != nil {
		return nil, err
	}
	return writer.Reader()
}

func stringInSlice(str string, slice []string) bool {
	for _, s := range slice {
		if s == str {
			return true
		}
	}
	return false
}

func (i *dashboardIndex) updateDashboard(ctx context.Context, orgID int64, writer *bluge.Writer, reader *bluge.Reader, dash dashboard) (*bluge.Reader, error) {
	batch := bluge.NewBatch()

	extendDoc := i.extender.GetDashboardExtender(orgID, dash.uid)

	var doc *bluge.Document
	if dash.isFolder {
		doc = getFolderDashboardDoc(dash)
		if err := extendDoc(dash.uid, doc); err != nil {
			return nil, err
		}
	} else {
		var folderUID string
		if dash.folderID == 0 {
			folderUID = "general"
		} else {
			var err error
			folderUID, err = i.folderIdLookup(ctx, dash.folderID)
			if err != nil {
				return nil, err
			}
		}

		location := folderUID
		doc = getNonFolderDashboardDoc(dash, location)
		if err := extendDoc(dash.uid, doc); err != nil {
			return nil, err
		}

		var actualPanelIDs []string

		if location != "" {
			location += "/"
		}
		location += dash.uid
		panelDocs := getDashboardPanelDocs(dash, location)
		for _, panelDoc := range panelDocs {
			actualPanelIDs = append(actualPanelIDs, string(panelDoc.ID().Term()))
			batch.Update(panelDoc.ID(), panelDoc)
		}

		indexedPanelIDs, err := getDashboardPanelIDs(reader, location)
		if err != nil {
			return nil, err
		}

		for _, panelID := range indexedPanelIDs {
			if !stringInSlice(panelID, actualPanelIDs) {
				batch.Delete(bluge.NewDocument(panelID).ID())
			}
		}
	}

	batch.Update(doc.ID(), doc)

	err := writer.Batch(batch)
	if err != nil {
		return nil, err
	}

	return writer.Reader()
}

type sqlDashboardLoader struct {
	sql    *sqlstore.SQLStore
	logger log.Logger
}

func newSQLDashboardLoader(sql *sqlstore.SQLStore) *sqlDashboardLoader {
	return &sqlDashboardLoader{sql: sql, logger: log.New("sqlDashboardLoader")}
}

func (l sqlDashboardLoader) LoadDashboards(ctx context.Context, orgID int64, dashboardUID string) ([]dashboard, error) {
	var dashboards []dashboard

	limit := 1

	if dashboardUID == "" {
		limit = 200
		dashboards = make([]dashboard, 0, limit+1)

		// Add the root folder ID (does not exist in SQL).
		dashboards = append(dashboards, dashboard{
			id:       0,
			uid:      "",
			isFolder: true,
			folderID: 0,
			slug:     "",
			created:  time.Now(),
			updated:  time.Now(),
			info: &extract.DashboardInfo{
				ID:    0,
				Title: "General",
			},
		})
	}

	// key will allow name or uid
	lookup, err := loadDatasourceLookup(ctx, orgID, l.sql)
	if err != nil {
		return dashboards, err
	}

	var lastID int64

	for {
		rows := make([]*dashboardQueryResult, 0, limit)

		err = l.sql.WithDbSession(ctx, func(sess *sqlstore.DBSession) error {
			sess.Table("dashboard").
				Where("org_id = ?", orgID)

			if lastID > 0 {
				sess.Where("id > ?", lastID)
			}

			if dashboardUID != "" {
				sess.Where("uid = ?", dashboardUID)
			}

			sess.Cols("id", "uid", "is_folder", "folder_id", "data", "slug", "created", "updated")

			sess.OrderBy("id ASC")
			sess.Limit(limit)

			return sess.Find(&rows)
		})

		if err != nil {
			return nil, err
		}

		for _, row := range rows {
			info, err := extract.ReadDashboard(bytes.NewReader(row.Data), lookup)
			if err != nil {
				l.logger.Warn("Error indexing dashboard data", "error", err, "dashboardId", row.Id, "dashboardSlug", row.Slug)
				// But append info anyway for now, since we possibly extracted useful information.
			}
			dashboards = append(dashboards, dashboard{
				id:       row.Id,
				uid:      row.Uid,
				isFolder: row.IsFolder,
				folderID: row.FolderID,
				slug:     row.Slug,
				created:  row.Created,
				updated:  row.Updated,
				info:     info,
			})
			lastID = row.Id
		}

		if len(rows) < limit || dashboardUID != "" {
			break
		}
	}

	return dashboards, err
}

func newFolderIDLookup(sql *sqlstore.SQLStore) folderUIDLookup {
	return func(ctx context.Context, folderID int64) (string, error) {
		uid := ""
		err := sql.WithDbSession(ctx, func(sess *sqlstore.DBSession) error {
			res, err := sess.Query("SELECT uid FROM dashboard WHERE id=?", folderID)
			if err != nil {
				return err
			}
			if len(res) > 0 {
				uid = string(res[0]["uid"])
			}
			return nil
		})
		return uid, err
	}
}

type dashboardQueryResult struct {
	Id       int64
	Uid      string
	IsFolder bool   `xorm:"is_folder"`
	FolderID int64  `xorm:"folder_id"`
	Slug     string `xorm:"slug"`
	Data     []byte
	Created  time.Time
	Updated  time.Time
}

type datasourceQueryResult struct {
	UID       string `xorm:"uid"`
	Type      string `xorm:"type"`
	Name      string `xorm:"name"`
	IsDefault bool   `xorm:"is_default"`
}

func loadDatasourceLookup(ctx context.Context, orgID int64, sql *sqlstore.SQLStore) (extract.DatasourceLookup, error) {
	byUID := make(map[string]*extract.DataSourceRef, 50)
	byName := make(map[string]*extract.DataSourceRef, 50)
	var defaultDS *extract.DataSourceRef

	err := sql.WithDbSession(ctx, func(sess *sqlstore.DBSession) error {
		rows := make([]*datasourceQueryResult, 0)
		sess.Table("data_source").
			Where("org_id = ?", orgID).
			Cols("uid", "name", "type", "is_default")

		err := sess.Find(&rows)
		if err != nil {
			return err
		}

		for _, row := range rows {
			ds := &extract.DataSourceRef{
				UID:  row.UID,
				Type: row.Type,
			}
			byUID[row.UID] = ds
			byName[row.Name] = ds
			if row.IsDefault {
				defaultDS = ds
			}
		}

		return nil
	})
	if err != nil {
		return nil, err
	}

	// Lookup by UID or name
	return func(ref *extract.DataSourceRef) *extract.DataSourceRef {
		if ref == nil {
			return defaultDS
		}
		key := ""
		if ref.UID != "" {
			ds, ok := byUID[ref.UID]
			if ok {
				return ds
			}
			key = ref.UID
		}
		if key == "" {
			return defaultDS
		}
		ds, ok := byUID[key]
		if ok {
			return ds
		}
		return byName[key]
	}, err
}<|MERGE_RESOLUTION|>--- conflicted
+++ resolved
@@ -101,16 +101,10 @@
 	}
 }
 
-<<<<<<< HEAD
-func (i *dashboardIndex) run(ctx context.Context, reIndexSignalCh chan struct{}) error {
-	fullReIndexTicker := time.NewTicker(5 * time.Minute)
-	defer fullReIndexTicker.Stop()
-=======
-func (i *dashboardIndex) run(ctx context.Context, orgIDs []int64) error {
+func (i *dashboardIndex) run(ctx context.Context, orgIDs []int64, reIndexSignalCh chan struct{}) error {
 	reIndexInterval := 5 * time.Minute
 	fullReIndexTimer := time.NewTimer(reIndexInterval)
 	defer fullReIndexTimer.Stop()
->>>>>>> cef81a64
 
 	partialUpdateInterval := 5 * time.Second
 	partialUpdateTimer := time.NewTimer(partialUpdateInterval)
@@ -136,12 +130,27 @@
 	for {
 		select {
 		case doneCh := <-i.syncCh:
+			// Executed on search read requests to make sure index is consistent.
 			lastEventID = i.applyIndexUpdates(ctx, lastEventID)
 			close(doneCh)
 		case <-partialUpdateTimer.C:
+			// Periodically apply updates collected in entity events table.
 			lastEventID = i.applyIndexUpdates(ctx, lastEventID)
 			partialUpdateTimer.Reset(partialUpdateInterval)
+		case <-reIndexSignalCh:
+			// External systems may trigger re-indexing, at this moment provisioning does this.
+			i.logger.Info("Full re-indexing due to external signal")
+			lastIndexedEventID := lastEventID
+			// Prevent full re-indexing while we are building index for new org.
+			// Full re-indexing will be later re-started in `case lastIndexedEventID := <-reIndexDoneCh`
+			// branch.
+			fullReIndexTimer.Stop()
+			go func() {
+				i.reIndexFromScratch(ctx)
+				reIndexDoneCh <- lastIndexedEventID
+			}()
 		case signal := <-i.buildSignals:
+			// When search read request meets new not-indexed org we build index for it.
 			i.mu.RLock()
 			_, ok := i.perOrgWriter[signal.orgID]
 			if ok {
@@ -151,16 +160,6 @@
 				continue
 			}
 			i.mu.RUnlock()
-<<<<<<< HEAD
-			_, _ = i.buildOrgIndex(ctx, orgID)
-		case <-fullReIndexTicker.C:
-			started := time.Now()
-			i.reIndexFromScratch(ctx)
-			i.logger.Info("Full re-indexing finished", "fullReIndexElapsed", time.Since(started))
-		case <-reIndexSignalCh:
-			i.logger.Info("Full re-indexing due to external signal")
-			i.reIndexFromScratch(ctx)
-=======
 			lastIndexedEventID := lastEventID
 			// Prevent full re-indexing while we are building index for new org.
 			// Full re-indexing will be later re-started in `case lastIndexedEventID := <-reIndexDoneCh`
@@ -172,6 +171,11 @@
 				reIndexDoneCh <- lastIndexedEventID
 			}()
 		case <-fullReIndexTimer.C:
+			// Periodically rebuild indexes since we could miss updates. At this moment we are issuing
+			// entity events non-atomically (outside of transaction) and do not cover all possible dashboard
+			// change places, so periodic re-indexing fixes possibly broken state. But ideally we should
+			// come to an approach which does not require periodic re-indexing at all. One possible way
+			// is to use DB triggers, see https://github.com/grafana/grafana/pull/47712.
 			lastIndexedEventID := lastEventID
 			go func() {
 				// Do full re-index asynchronously to avoid blocking index synchronization
@@ -193,7 +197,6 @@
 				partialUpdateTimer.Reset(0)
 			}
 			fullReIndexTimer.Reset(reIndexInterval)
->>>>>>> cef81a64
 		case <-ctx.Done():
 			return ctx.Err()
 		}
