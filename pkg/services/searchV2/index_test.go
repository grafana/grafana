package searchV2

import (
	"context"
	"fmt"
	"path/filepath"
	"testing"

	"github.com/grafana/grafana-plugin-sdk-go/backend"
	"github.com/grafana/grafana-plugin-sdk-go/data"

	"github.com/grafana/grafana/pkg/infra/log"
	"github.com/grafana/grafana/pkg/infra/tracing"
	"github.com/grafana/grafana/pkg/services/featuremgmt"
	"github.com/grafana/grafana/pkg/services/store"
	"github.com/grafana/grafana/pkg/services/store/entity"
	"github.com/grafana/grafana/pkg/setting"

	"github.com/blugelabs/bluge"
	"github.com/grafana/grafana-plugin-sdk-go/experimental"
	"github.com/stretchr/testify/require"
)

type testDashboardLoader struct {
	dashboards []dashboard
}

func (t *testDashboardLoader) LoadDashboards(_ context.Context, _ int64, _ string) ([]dashboard, error) {
	return t.dashboards, nil
}

var testLogger = log.New("index-test-logger")

var testAllowAllFilter = func(kind entityKind, uid, parent string) bool {
	return true
}

var testDisallowAllFilter = func(kind entityKind, uid, parent string) bool {
	return false
}

var testOrgID int64 = 1

func initTestOrgIndexFromDashes(t *testing.T, dashboards []dashboard) *orgIndex {
	t.Helper()
	searchIdx := initTestIndexFromDashesExtended(t, dashboards, &NoopDocumentExtender{})
	return searchIdx.perOrgIndex[testOrgID]
}

func initTestOrgIndexFromDashesExtended(t *testing.T, dashboards []dashboard, extender DocumentExtender) *orgIndex {
	t.Helper()
	searchIdx := initTestIndexFromDashesExtended(t, dashboards, extender)
	return searchIdx.perOrgIndex[testOrgID]
}

func initTestIndexFromDashes(t *testing.T, dashboards []dashboard) *searchIndex {
	t.Helper()
	return initTestIndexFromDashesExtended(t, dashboards, &NoopDocumentExtender{})
}

func initTestIndexFromDashesExtended(t *testing.T, dashboards []dashboard, extender DocumentExtender) *searchIndex {
	t.Helper()
	dashboardLoader := &testDashboardLoader{
		dashboards: dashboards,
	}
	index := newSearchIndex(dashboardLoader, &store.MockEntityEventsService{}, extender, func(ctx context.Context, folderId int64) (string, error) { return "x", nil }, tracing.InitializeTracerForTest(), featuremgmt.WithFeatures(), setting.SearchSettings{})
	require.NotNil(t, index)
	numDashboards, err := index.buildOrgIndex(context.Background(), testOrgID)
	require.NoError(t, err)
	require.Equal(t, len(dashboardLoader.dashboards), numDashboards)
	return index
}

func checkSearchResponse(t *testing.T, fileName string, index *orgIndex, filter ResourceFilter, query DashboardQuery) {
	t.Helper()
	checkSearchResponseExtended(t, fileName, index, filter, query, &NoopQueryExtender{})
}

func checkSearchResponseExtended(t *testing.T, fileName string, index *orgIndex, filter ResourceFilter, query DashboardQuery, extender QueryExtender) {
	t.Helper()
	resp := doSearchQuery(context.Background(), testLogger, index, filter, query, extender, "/pfix")
	experimental.CheckGoldenJSONResponse(t, "testdata", fileName, resp, true)
}

func getFrameWithNames(resp *backend.DataResponse) *data.Frame {
	if resp == nil || len(resp.Frames) == 0 {
		return nil
	}

	frame := resp.Frames[0]
	nameField, idx := frame.FieldByName(documentFieldName)
	if nameField.Len() == 0 || idx == -1 {
		return nil
	}

	scoreField, _ := frame.FieldByName("score")
	return data.NewFrame("ordering frame", nameField, scoreField)
}

func checkSearchResponseOrdering(t *testing.T, fileName string, index *orgIndex, filter ResourceFilter, query DashboardQuery) {
	t.Helper()
	checkSearchResponseOrderingExtended(t, fileName, index, filter, query, &NoopQueryExtender{})
}

func checkSearchResponseOrderingExtended(t *testing.T, fileName string, index *orgIndex, filter ResourceFilter, query DashboardQuery, extender QueryExtender) {
	t.Helper()
	query.Explain = true
	resp := doSearchQuery(context.Background(), testLogger, index, filter, query, extender, "/pfix")
	experimental.CheckGoldenJSONFrame(t, "testdata", fileName, getFrameWithNames(resp), true)
}

var testDashboards = []dashboard{
	{
		id:  1,
		uid: "1",
		summary: &entity.EntitySummary{
			Name: "test",
		},
	},
	{
		id:  2,
		uid: "2",
		summary: &entity.EntitySummary{
			Name: "boom",
		},
	},
}

func TestDashboardIndex(t *testing.T) {
	t.Run("basic-search", func(t *testing.T) {
		index := initTestOrgIndexFromDashes(t, testDashboards)
		checkSearchResponse(t, filepath.Base(t.Name()), index, testAllowAllFilter,
			DashboardQuery{Query: "boom"},
		)
	})

	t.Run("basic-filter", func(t *testing.T) {
		index := initTestOrgIndexFromDashes(t, testDashboards)
		checkSearchResponse(t, filepath.Base(t.Name()), index, testDisallowAllFilter,
			DashboardQuery{Query: "boom"},
		)
	})
}

func TestDashboardIndexUpdates(t *testing.T) {
	t.Run("dashboard-delete", func(t *testing.T) {
		index := initTestIndexFromDashes(t, testDashboards)
		orgIdx, ok := index.getOrgIndex(testOrgID)
		require.True(t, ok)
		err := index.removeDashboard(context.Background(), orgIdx, "2")
		require.NoError(t, err)
		checkSearchResponse(t, filepath.Base(t.Name()), orgIdx, testAllowAllFilter,
			DashboardQuery{Query: "boom"},
		)
	})

	t.Run("dashboard-create", func(t *testing.T) {
		index := initTestIndexFromDashes(t, testDashboards)
		orgIdx, ok := index.getOrgIndex(testOrgID)
		require.True(t, ok)

		err := index.updateDashboard(context.Background(), testOrgID, orgIdx, dashboard{
			id:  3,
			uid: "3",
			summary: &entity.EntitySummary{
				Name: "created",
			},
		})
		require.NoError(t, err)

		checkSearchResponse(t, filepath.Base(t.Name()), orgIdx, testAllowAllFilter,
			DashboardQuery{Query: "created"},
		)
	})

	t.Run("dashboard-update", func(t *testing.T) {
		index := initTestIndexFromDashes(t, testDashboards)
		orgIdx, ok := index.getOrgIndex(testOrgID)
		require.True(t, ok)

		err := index.updateDashboard(context.Background(), testOrgID, orgIdx, dashboard{
			id:  2,
			uid: "2",
			summary: &entity.EntitySummary{
				Name: "nginx",
			},
		})
		require.NoError(t, err)

		checkSearchResponse(t, filepath.Base(t.Name()), orgIdx, testAllowAllFilter,
			DashboardQuery{Query: "nginx"},
		)
	})
}

var testSortDashboards = []dashboard{
	{
		id:  1,
		uid: "1",
		summary: &entity.EntitySummary{
			Name: "a-test",
		},
	},
	{
		id:  2,
		uid: "2",
		summary: &entity.EntitySummary{
			Name: "z-test",
		},
	},
}

type testExtender struct {
	documentExtender DocumentExtender
	queryExtender    QueryExtender
}

func (t *testExtender) GetDocumentExtender() DocumentExtender {
	return t.documentExtender
}

func (t *testExtender) GetQueryExtender() QueryExtender {
	return t.queryExtender
}

type testDocumentExtender struct {
	ExtendDashboardFunc ExtendDashboardFunc
}

func (t *testDocumentExtender) GetDashboardExtender(_ int64, _ ...string) ExtendDashboardFunc {
	return t.ExtendDashboardFunc
}

type testQueryExtender struct {
	getFramer func(frame *data.Frame) FramerFunc
}

func (t *testQueryExtender) GetFramer(frame *data.Frame) FramerFunc {
	return t.getFramer(frame)
}

func TestDashboardIndexSort(t *testing.T) {
	var i float64
	extender := &testExtender{
		documentExtender: &testDocumentExtender{
			ExtendDashboardFunc: func(uid string, doc *bluge.Document) error {
				doc.AddField(bluge.NewNumericField("test", i).StoreValue().Sortable())
				i++
				return nil
			},
		},
		queryExtender: &testQueryExtender{
			getFramer: func(frame *data.Frame) FramerFunc {
				testNum := data.NewFieldFromFieldType(data.FieldTypeFloat64, 0)
				testNum.Name = "test num"
				frame.Fields = append(
					frame.Fields,
					testNum,
				)
				return func(field string, value []byte) {
					if field == "test" {
						if num, err := bluge.DecodeNumericFloat64(value); err == nil {
							testNum.Append(num)
							return
						}
					}
				}
			},
		},
	}

	t.Run("sort-asc", func(t *testing.T) {
		index := initTestOrgIndexFromDashesExtended(t, testSortDashboards, extender.GetDocumentExtender())
		checkSearchResponseExtended(t, filepath.Base(t.Name()), index, testAllowAllFilter,
			DashboardQuery{Query: "*", Sort: "test"}, extender.GetQueryExtender(),
		)
	})

	t.Run("sort-desc", func(t *testing.T) {
		index := initTestOrgIndexFromDashesExtended(t, testSortDashboards, extender.GetDocumentExtender())
		checkSearchResponseExtended(t, filepath.Base(t.Name()), index, testAllowAllFilter,
			DashboardQuery{Query: "*", Sort: "-test"}, extender.GetQueryExtender(),
		)
	})
}

var testPrefixDashboards = []dashboard{
	{
		id:  1,
		uid: "1",
		summary: &entity.EntitySummary{
			Name: "Archer Data System",
		},
	},
	{
		id:  2,
		uid: "2",
		summary: &entity.EntitySummary{
			Name: "Document Sync repo",
		},
	},
}

func TestDashboardIndex_PrefixSearch(t *testing.T) {
	t.Run("prefix-search-beginning", func(t *testing.T) {
		index := initTestOrgIndexFromDashes(t, testPrefixDashboards)
		checkSearchResponse(t, filepath.Base(t.Name()), index, testAllowAllFilter,
			DashboardQuery{Query: "Arch"},
		)
	})

	t.Run("prefix-search-middle", func(t *testing.T) {
		index := initTestOrgIndexFromDashes(t, testPrefixDashboards)
		checkSearchResponse(t, filepath.Base(t.Name()), index, testAllowAllFilter,
			DashboardQuery{Query: "Syn"},
		)
	})

	t.Run("prefix-search-beginning-lower", func(t *testing.T) {
		index := initTestOrgIndexFromDashes(t, testPrefixDashboards)
		checkSearchResponse(t, filepath.Base(t.Name()), index, testAllowAllFilter,
			DashboardQuery{Query: "arch"},
		)
	})

	t.Run("prefix-search-middle-lower", func(t *testing.T) {
		index := initTestOrgIndexFromDashes(t, testPrefixDashboards)
		checkSearchResponse(t, filepath.Base(t.Name()), index, testAllowAllFilter,
			DashboardQuery{Query: "syn"},
		)
	})
}

func TestDashboardIndex_MultipleTokensInRow(t *testing.T) {
	t.Run("multiple-tokens-beginning", func(t *testing.T) {
		index := initTestOrgIndexFromDashes(t, testPrefixDashboards)
		checkSearchResponse(t, filepath.Base(t.Name()), index, testAllowAllFilter,
			DashboardQuery{Query: "Archer da"},
		)
	})

	t.Run("multiple-tokens-beginning-lower", func(t *testing.T) {
		index := initTestOrgIndexFromDashes(t, testPrefixDashboards)
		checkSearchResponse(t, filepath.Base(t.Name()), index, testAllowAllFilter,
			DashboardQuery{Query: "da archer"},
		)
	})

	// Not sure it is great this matches, but
	t.Run("multiple-tokens-middle", func(t *testing.T) {
		index := initTestOrgIndexFromDashes(t, testPrefixDashboards)
		checkSearchResponse(t, filepath.Base(t.Name()), index, testAllowAllFilter,
			DashboardQuery{Query: "ar Da"},
		)
	})

	t.Run("multiple-tokens-middle-lower", func(t *testing.T) {
		index := initTestOrgIndexFromDashes(t, testPrefixDashboards)
		checkSearchResponse(t, filepath.Base(t.Name()), index, testAllowAllFilter,
			DashboardQuery{Query: "doc sy"},
		)
	})
}

var longPrefixDashboards = []dashboard{
	{
		id:  1,
		uid: "1",
		summary: &entity.EntitySummary{
			Name: "Eyjafjallajökull Eruption data",
		},
	},
}

func TestDashboardIndex_PrefixNgramExceeded(t *testing.T) {
	t.Run("prefix-search-ngram-exceeded", func(t *testing.T) {
		index := initTestOrgIndexFromDashes(t, longPrefixDashboards)
		checkSearchResponse(t, filepath.Base(t.Name()), index, testAllowAllFilter,
			DashboardQuery{Query: "Eyjafjallajöku"},
		)
	})
}

var scatteredTokensDashboards = []dashboard{
	{
		id:  1,
		uid: "1",
		summary: &entity.EntitySummary{
			Name: "Three can keep a secret, if two of them are dead (Benjamin Franklin)",
		},
	},
	{
		id:  3,
		uid: "2",
		summary: &entity.EntitySummary{
			Name: "A secret is powerful when it is empty (Umberto Eco)",
		},
	},
}

func TestDashboardIndex_MultipleTokensScattered(t *testing.T) {
	t.Run("scattered-tokens-match", func(t *testing.T) {
		index := initTestOrgIndexFromDashes(t, scatteredTokensDashboards)
		checkSearchResponse(t, filepath.Base(t.Name()), index, testAllowAllFilter,
			DashboardQuery{Query: "dead secret"},
		)
	})
	t.Run("scattered-tokens-match-reversed", func(t *testing.T) {
		index := initTestOrgIndexFromDashes(t, scatteredTokensDashboards)
		checkSearchResponse(t, filepath.Base(t.Name()), index, testAllowAllFilter,
			DashboardQuery{Query: "powerful secret"},
		)
	})
}

var dashboardsWithFolders = []dashboard{
	{
		id:       1,
		uid:      "1",
		isFolder: true,
		summary: &entity.EntitySummary{
			Name: "My folder",
		},
	},
	{
		id:       2,
		uid:      "2",
		folderID: 1,
		summary: &entity.EntitySummary{
			Name: "Dashboard in folder 1",
<<<<<<< HEAD
			Nested: []*models.EntitySummary{
=======
			Nested: []*entity.EntitySummary{
>>>>>>> c931b803
				newNestedPanel(1, 2, "Panel 1"),
				newNestedPanel(2, 2, "Panel 2"),
			},
		},
	},
	{
		id:       3,
		uid:      "3",
		folderID: 1,
		summary: &entity.EntitySummary{
			Name: "Dashboard in folder 2",
<<<<<<< HEAD
			Nested: []*models.EntitySummary{
=======
			Nested: []*entity.EntitySummary{
>>>>>>> c931b803
				newNestedPanel(3, 3, "Panel 3"),
			},
		},
	},
	{
<<<<<<< HEAD
		id:       0,
		uid:      "general",
		isFolder: true,
		summary: &models.EntitySummary{
			Name: "General",
		},
	},
	{
		id:       4,
		uid:      "4",
		folderID: 0,
		summary: &models.EntitySummary{
			Name: "One more dash",
			Nested: []*models.EntitySummary{
=======
		id:  4,
		uid: "4",
		summary: &entity.EntitySummary{
			Name: "One more dash",
			Nested: []*entity.EntitySummary{
>>>>>>> c931b803
				newNestedPanel(4, 4, "Panel 4"),
			},
		},
	},
}

func TestDashboardIndex_Folders(t *testing.T) {
	t.Run("folders-indexed", func(t *testing.T) {
		index := initTestOrgIndexFromDashes(t, dashboardsWithFolders)
		checkSearchResponse(t, filepath.Base(t.Name()), index, testAllowAllFilter,
			DashboardQuery{Query: "My folder", Kind: []string{string(entityKindFolder)}},
		)
	})
	t.Run("folders-dashboard-has-folder", func(t *testing.T) {
		index := initTestOrgIndexFromDashes(t, dashboardsWithFolders)
		// TODO: golden file compare does not work here.
		resp := doSearchQuery(context.Background(), testLogger, index, testAllowAllFilter,
			DashboardQuery{Query: "Dashboard in folder", Kind: []string{string(entityKindDashboard)}},
			&NoopQueryExtender{}, "")
		custom, ok := resp.Frames[0].Meta.Custom.(*customMeta)
		require.Equal(t, uint64(2), custom.Count)
		require.True(t, ok, fmt.Sprintf("actual type: %T", resp.Frames[0].Meta.Custom))
		require.Equal(t, "/dashboards/f/1/", custom.Locations["1"].URL)
	})
	t.Run("folders-dashboard-removed-on-folder-removed", func(t *testing.T) {
		index := initTestIndexFromDashes(t, dashboardsWithFolders)
		orgIdx, ok := index.getOrgIndex(testOrgID)
		require.True(t, ok)
		err := index.removeFolder(context.Background(), orgIdx, "1")
		require.NoError(t, err)
		// In response we expect one dashboard which does not belong to removed folder.
		checkSearchResponse(t, filepath.Base(t.Name()), orgIdx, testAllowAllFilter,
			DashboardQuery{Query: "dash", Kind: []string{string(entityKindDashboard)}},
		)
	})
	t.Run("folders-panels-removed-on-folder-removed", func(t *testing.T) {
		index := initTestIndexFromDashes(t, dashboardsWithFolders)
		orgIdx, ok := index.getOrgIndex(testOrgID)
		require.True(t, ok)
		err := index.removeFolder(context.Background(), orgIdx, "1")
		require.NoError(t, err)
		resp := doSearchQuery(context.Background(), testLogger, orgIdx, testAllowAllFilter,
			DashboardQuery{Query: "Panel", Kind: []string{string(entityKindPanel)}},
			&NoopQueryExtender{}, "")
		custom, ok := resp.Frames[0].Meta.Custom.(*customMeta)
		require.True(t, ok)
		require.Equal(t, uint64(1), custom.Count) // 1 panel which does not belong to dashboards in removed folder.
	})
}

var dashboardsWithPanels = []dashboard{
	{
<<<<<<< HEAD
		id:       0,
		uid:      "general",
		isFolder: true,
		summary: &models.EntitySummary{
			Name: "General",
		},
	},
	{
		id:       1,
		uid:      "1",
		folderID: 0,
		summary: &models.EntitySummary{
			Name: "My Dash",
			Nested: []*models.EntitySummary{
=======
		id:  1,
		uid: "1",
		summary: &entity.EntitySummary{
			Name: "My Dash",
			Nested: []*entity.EntitySummary{
>>>>>>> c931b803
				newNestedPanel(1, 1, "Panel 1"),
				newNestedPanel(2, 1, "Panel 2"),
			},
		},
	},
}

<<<<<<< HEAD
func newNestedPanel(id, dashId int64, name string) *models.EntitySummary {
	summary := &models.EntitySummary{
=======
func newNestedPanel(id, dashId int64, name string) *entity.EntitySummary {
	summary := &entity.EntitySummary{
>>>>>>> c931b803
		Kind: "panel",
		UID:  fmt.Sprintf("%d#%d", dashId, id),
	}
	summary.Name = name
	return summary
}

func TestDashboardIndex_Panels(t *testing.T) {
	t.Run("panels-indexed", func(t *testing.T) {
		index := initTestOrgIndexFromDashes(t, dashboardsWithPanels)
		// TODO: golden file compare does not work here.
		resp := doSearchQuery(
			context.Background(), testLogger, index, testAllowAllFilter,
			DashboardQuery{Query: "Panel", Kind: []string{string(entityKindPanel)}},
			&NoopQueryExtender{}, "")
		custom, ok := resp.Frames[0].Meta.Custom.(*customMeta)
		require.True(t, ok, fmt.Sprintf("actual type: %T", resp.Frames[0].Meta.Custom))
		require.Equal(t, uint64(2), custom.Count)
		require.Equal(t, "/d/1/", custom.Locations["1"].URL)
	})
	t.Run("panels-panel-removed-on-dashboard-removed", func(t *testing.T) {
		index := initTestIndexFromDashes(t, dashboardsWithPanels)
		orgIdx, ok := index.getOrgIndex(testOrgID)
		require.True(t, ok)
		err := index.removeDashboard(context.Background(), orgIdx, "1")
		require.NoError(t, err)
		checkSearchResponse(t, filepath.Base(t.Name()), orgIdx, testAllowAllFilter,
			DashboardQuery{Query: "Panel", Kind: []string{string(entityKindPanel)}},
		)
	})
}

var punctuationSplitNgramDashboards = []dashboard{
	{
		id:  1,
		uid: "1",
		summary: &entity.EntitySummary{
			Name: "heat-torkel",
		},
	},
	{
		id:  2,
		uid: "2",
		summary: &entity.EntitySummary{
			Name: "topology heatmap",
		},
	},
}

func TestDashboardIndex_PunctuationNgram(t *testing.T) {
	t.Run("ngram-punctuation-split", func(t *testing.T) {
		index := initTestOrgIndexFromDashes(t, punctuationSplitNgramDashboards)
		checkSearchResponse(t, filepath.Base(t.Name()), index, testAllowAllFilter,
			DashboardQuery{Query: "tork he"},
		)
	})

	t.Run("ngram-simple", func(t *testing.T) {
		index := initTestOrgIndexFromDashes(t, punctuationSplitNgramDashboards)
		checkSearchResponse(t, filepath.Base(t.Name()), index, testAllowAllFilter,
			DashboardQuery{Query: "hea"},
		)
	})
}

var camelCaseNgramDashboards = []dashboard{
	{
		id:  1,
		uid: "1",
		summary: &entity.EntitySummary{
			Name: "heatTorkel",
		},
	},
}

func TestDashboardIndex_CamelCaseNgram(t *testing.T) {
	t.Run("ngram-camel-case-split", func(t *testing.T) {
		index := initTestOrgIndexFromDashes(t, camelCaseNgramDashboards)
		checkSearchResponse(t, filepath.Base(t.Name()), index, testAllowAllFilter,
			DashboardQuery{Query: "tork"},
		)
	})
}

func dashboardsWithTitles(names ...string) []dashboard {
	out := make([]dashboard, 0)
	for i, name := range names {
		no := int64(i + 1)
		out = append(out, dashboard{
			id:  no,
			uid: fmt.Sprintf("%d", no),
			summary: &entity.EntitySummary{
				Name: name,
			},
		})
	}

	return out
}

func TestDashboardIndex_MultiTermPrefixMatch(t *testing.T) {
	var tests = []struct {
		dashboards []dashboard
		query      string
	}{
		{
			dashboards: dashboardsWithTitles(
				"Panel Tests - Bar Gauge 2",
				"Prometheus 2.0",
				"Prometheus 2.0 Stats",
				"Prometheus 20.0",
				"Prometheus Second Word",
				"Prometheus Stats",
				"dynamic (2)",
				"prometheus histogram",
				"prometheus histogram2",
				"roci-simple-2",
				"x not y",
			),
			query: "Prometheus 2.",
		},
		{
			dashboards: dashboardsWithTitles(
				"From AAA",
				"Grafana Dev Overview & Home",
				"Home automation",
				"Prometheus 2.0",
				"Prometheus 2.0 Stats",
				"Prometheus 20.0",
				"Prometheus Stats",
				"Transforms - config from query",
				"iot-testing",
				"prom style with exemplars",
				"prop history",
				"simple frame",
				"with-hide-from",
				"xy broke",
			),
			query: "Prome",
		},
		{
			dashboards: dashboardsWithTitles(
				"Panel Tests - Bar Gauge 2",
				"Prometheus 2.0",
				"Prometheus 2.0 Stats",
				"Prometheus 20.0",
				"Prometheus Second Word",
				"Prometheus Stats",
				"dynamic (2)",
				"prometheus histogram",
				"prometheus histogram2",
				"roci-simple-2",
				"x not y",
			),
			query: "Prometheus stat",
		},
		{
			dashboards: dashboardsWithTitles(
				"Loki Tests - Bar Gauge 2",
				"Loki 2.0",
				"Loki 2.0 Stats",
				"Loki 20.0",
				"Loki Second Word",
				"Loki Stats",
				"dynamic (2)",
				"Loki histogram",
				"Loki histogram2",
				"roci-simple-2",
				"x not y",
			),
			query: "Loki 2.",
		},
		{
			dashboards: dashboardsWithTitles(
				"Loki Tests - Bar Gauge 2",
				"Loki 2.0",
				"Loki 2.0 Stats",
				"Loki 20.0",
				"Loki Second Word",
				"Loki Stats",
				"dynamic (2)",
				"Loki histogram",
				"Loki histogram2",
				"roci-simple-2",
				"x not y",
			),
			query: "Lok",
		},
		{
			dashboards: dashboardsWithTitles(
				"Loki Tests - Bar Gauge 2",
				"Loki 2.0",
				"Loki 2.0 Stats",
				"Loki 20.0",
				"Loki Second Word",
				"Loki Stats",
				"dynamic (2)",
				"Loki histogram",
				"Loki histogram2",
				"roci-simple-2",
				"x not y",
			),
			query: "Loki stats",
		},
	}

	for i, tt := range tests {
		t.Run(fmt.Sprintf("ordering-tests-%d-[%s]", i+1, tt.query), func(t *testing.T) {
			index := initTestOrgIndexFromDashes(t, tt.dashboards)
			checkSearchResponseOrdering(t, filepath.Base(t.Name()), index, testAllowAllFilter,
				DashboardQuery{Query: tt.query},
			)
		})
	}
}<|MERGE_RESOLUTION|>--- conflicted
+++ resolved
@@ -428,11 +428,7 @@
 		folderID: 1,
 		summary: &entity.EntitySummary{
 			Name: "Dashboard in folder 1",
-<<<<<<< HEAD
-			Nested: []*models.EntitySummary{
-=======
 			Nested: []*entity.EntitySummary{
->>>>>>> c931b803
 				newNestedPanel(1, 2, "Panel 1"),
 				newNestedPanel(2, 2, "Panel 2"),
 			},
@@ -444,38 +440,17 @@
 		folderID: 1,
 		summary: &entity.EntitySummary{
 			Name: "Dashboard in folder 2",
-<<<<<<< HEAD
-			Nested: []*models.EntitySummary{
-=======
 			Nested: []*entity.EntitySummary{
->>>>>>> c931b803
 				newNestedPanel(3, 3, "Panel 3"),
 			},
 		},
 	},
 	{
-<<<<<<< HEAD
-		id:       0,
-		uid:      "general",
-		isFolder: true,
-		summary: &models.EntitySummary{
-			Name: "General",
-		},
-	},
-	{
-		id:       4,
-		uid:      "4",
-		folderID: 0,
-		summary: &models.EntitySummary{
-			Name: "One more dash",
-			Nested: []*models.EntitySummary{
-=======
 		id:  4,
 		uid: "4",
 		summary: &entity.EntitySummary{
 			Name: "One more dash",
 			Nested: []*entity.EntitySummary{
->>>>>>> c931b803
 				newNestedPanel(4, 4, "Panel 4"),
 			},
 		},
@@ -528,28 +503,11 @@
 
 var dashboardsWithPanels = []dashboard{
 	{
-<<<<<<< HEAD
-		id:       0,
-		uid:      "general",
-		isFolder: true,
-		summary: &models.EntitySummary{
-			Name: "General",
-		},
-	},
-	{
-		id:       1,
-		uid:      "1",
-		folderID: 0,
-		summary: &models.EntitySummary{
-			Name: "My Dash",
-			Nested: []*models.EntitySummary{
-=======
 		id:  1,
 		uid: "1",
 		summary: &entity.EntitySummary{
 			Name: "My Dash",
 			Nested: []*entity.EntitySummary{
->>>>>>> c931b803
 				newNestedPanel(1, 1, "Panel 1"),
 				newNestedPanel(2, 1, "Panel 2"),
 			},
@@ -557,13 +515,8 @@
 	},
 }
 
-<<<<<<< HEAD
-func newNestedPanel(id, dashId int64, name string) *models.EntitySummary {
-	summary := &models.EntitySummary{
-=======
 func newNestedPanel(id, dashId int64, name string) *entity.EntitySummary {
 	summary := &entity.EntitySummary{
->>>>>>> c931b803
 		Kind: "panel",
 		UID:  fmt.Sprintf("%d#%d", dashId, id),
 	}
