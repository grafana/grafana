--- conflicted
+++ resolved
@@ -78,11 +78,7 @@
 
 func checkSearchResponseExtended(t *testing.T, fileName string, index *orgIndex, filter ResourceFilter, query DashboardQuery, extender QueryExtender) {
 	t.Helper()
-<<<<<<< HEAD
-	resp := doSearchQuery(context.Background(), testLogger, reader, filter, query, extender, "/pfix")
-=======
 	resp := doSearchQuery(context.Background(), testLogger, index, filter, query, extender, "/pfix")
->>>>>>> 82e32447
 	experimental.CheckGoldenJSONResponse(t, "testdata", fileName, resp, true)
 }
 
@@ -105,25 +101,15 @@
 
 func TestDashboardIndex(t *testing.T) {
 	t.Run("basic-search", func(t *testing.T) {
-<<<<<<< HEAD
-		_, reader, _ := initTestIndexFromDashes(t, testDashboards)
-		checkSearchResponse(t, filepath.Base(t.Name()), reader, testAllowAllFilter,
-=======
 		index := initTestOrgIndexFromDashes(t, testDashboards)
 		checkSearchResponse(t, filepath.Base(t.Name()), index, testAllowAllFilter,
->>>>>>> 82e32447
 			DashboardQuery{Query: "boom"},
 		)
 	})
 
 	t.Run("basic-filter", func(t *testing.T) {
-<<<<<<< HEAD
-		_, reader, _ := initTestIndexFromDashes(t, testDashboards)
-		checkSearchResponse(t, filepath.Base(t.Name()), reader, testDisallowAllFilter,
-=======
 		index := initTestOrgIndexFromDashes(t, testDashboards)
 		checkSearchResponse(t, filepath.Base(t.Name()), index, testDisallowAllFilter,
->>>>>>> 82e32447
 			DashboardQuery{Query: "boom"},
 		)
 	})
@@ -136,12 +122,7 @@
 		require.True(t, ok)
 		err := index.removeDashboard(context.Background(), orgIdx, "2")
 		require.NoError(t, err)
-<<<<<<< HEAD
-
-		checkSearchResponse(t, filepath.Base(t.Name()), newReader, testAllowAllFilter,
-=======
 		checkSearchResponse(t, filepath.Base(t.Name()), orgIdx, testAllowAllFilter,
->>>>>>> 82e32447
 			DashboardQuery{Query: "boom"},
 		)
 	})
@@ -160,11 +141,7 @@
 		})
 		require.NoError(t, err)
 
-<<<<<<< HEAD
-		checkSearchResponse(t, filepath.Base(t.Name()), newReader, testAllowAllFilter,
-=======
 		checkSearchResponse(t, filepath.Base(t.Name()), orgIdx, testAllowAllFilter,
->>>>>>> 82e32447
 			DashboardQuery{Query: "created"},
 		)
 	})
@@ -183,11 +160,7 @@
 		})
 		require.NoError(t, err)
 
-<<<<<<< HEAD
-		checkSearchResponse(t, filepath.Base(t.Name()), newReader, testAllowAllFilter,
-=======
 		checkSearchResponse(t, filepath.Base(t.Name()), orgIdx, testAllowAllFilter,
->>>>>>> 82e32447
 			DashboardQuery{Query: "nginx"},
 		)
 	})
@@ -270,25 +243,15 @@
 	}
 
 	t.Run("sort-asc", func(t *testing.T) {
-<<<<<<< HEAD
-		_, reader, _ := initTestIndexFromDashesExtended(t, testSortDashboards, extender.GetDocumentExtender())
-		checkSearchResponseExtended(t, filepath.Base(t.Name()), reader, testAllowAllFilter,
-=======
 		index := initTestOrgIndexFromDashesExtended(t, testSortDashboards, extender.GetDocumentExtender())
 		checkSearchResponseExtended(t, filepath.Base(t.Name()), index, testAllowAllFilter,
->>>>>>> 82e32447
 			DashboardQuery{Query: "*", Sort: "test"}, extender.GetQueryExtender(),
 		)
 	})
 
 	t.Run("sort-desc", func(t *testing.T) {
-<<<<<<< HEAD
-		_, reader, _ := initTestIndexFromDashesExtended(t, testSortDashboards, extender.GetDocumentExtender())
-		checkSearchResponseExtended(t, filepath.Base(t.Name()), reader, testAllowAllFilter,
-=======
 		index := initTestOrgIndexFromDashesExtended(t, testSortDashboards, extender.GetDocumentExtender())
 		checkSearchResponseExtended(t, filepath.Base(t.Name()), index, testAllowAllFilter,
->>>>>>> 82e32447
 			DashboardQuery{Query: "*", Sort: "-test"}, extender.GetQueryExtender(),
 		)
 	})
@@ -313,49 +276,29 @@
 
 func TestDashboardIndex_PrefixSearch(t *testing.T) {
 	t.Run("prefix-search-beginning", func(t *testing.T) {
-<<<<<<< HEAD
-		_, reader, _ := initTestIndexFromDashes(t, testPrefixDashboards)
-		checkSearchResponse(t, filepath.Base(t.Name()), reader, testAllowAllFilter,
-=======
-		index := initTestOrgIndexFromDashes(t, testPrefixDashboards)
-		checkSearchResponse(t, filepath.Base(t.Name()), index, testAllowAllFilter,
->>>>>>> 82e32447
+		index := initTestOrgIndexFromDashes(t, testPrefixDashboards)
+		checkSearchResponse(t, filepath.Base(t.Name()), index, testAllowAllFilter,
 			DashboardQuery{Query: "Arch"},
 		)
 	})
 
 	t.Run("prefix-search-middle", func(t *testing.T) {
-<<<<<<< HEAD
-		_, reader, _ := initTestIndexFromDashes(t, testPrefixDashboards)
-		checkSearchResponse(t, filepath.Base(t.Name()), reader, testAllowAllFilter,
-=======
-		index := initTestOrgIndexFromDashes(t, testPrefixDashboards)
-		checkSearchResponse(t, filepath.Base(t.Name()), index, testAllowAllFilter,
->>>>>>> 82e32447
+		index := initTestOrgIndexFromDashes(t, testPrefixDashboards)
+		checkSearchResponse(t, filepath.Base(t.Name()), index, testAllowAllFilter,
 			DashboardQuery{Query: "Syn"},
 		)
 	})
 
 	t.Run("prefix-search-beginning-lower", func(t *testing.T) {
-<<<<<<< HEAD
-		_, reader, _ := initTestIndexFromDashes(t, testPrefixDashboards)
-		checkSearchResponse(t, filepath.Base(t.Name()), reader, testAllowAllFilter,
-=======
-		index := initTestOrgIndexFromDashes(t, testPrefixDashboards)
-		checkSearchResponse(t, filepath.Base(t.Name()), index, testAllowAllFilter,
->>>>>>> 82e32447
+		index := initTestOrgIndexFromDashes(t, testPrefixDashboards)
+		checkSearchResponse(t, filepath.Base(t.Name()), index, testAllowAllFilter,
 			DashboardQuery{Query: "arch"},
 		)
 	})
 
 	t.Run("prefix-search-middle-lower", func(t *testing.T) {
-<<<<<<< HEAD
-		_, reader, _ := initTestIndexFromDashes(t, testPrefixDashboards)
-		checkSearchResponse(t, filepath.Base(t.Name()), reader, testAllowAllFilter,
-=======
-		index := initTestOrgIndexFromDashes(t, testPrefixDashboards)
-		checkSearchResponse(t, filepath.Base(t.Name()), index, testAllowAllFilter,
->>>>>>> 82e32447
+		index := initTestOrgIndexFromDashes(t, testPrefixDashboards)
+		checkSearchResponse(t, filepath.Base(t.Name()), index, testAllowAllFilter,
 			DashboardQuery{Query: "syn"},
 		)
 	})
@@ -363,54 +306,31 @@
 
 func TestDashboardIndex_MultipleTokensInRow(t *testing.T) {
 	t.Run("multiple-tokens-beginning", func(t *testing.T) {
-<<<<<<< HEAD
-		_, reader, _ := initTestIndexFromDashes(t, testPrefixDashboards)
-		checkSearchResponse(t, filepath.Base(t.Name()), reader, testAllowAllFilter,
-=======
-		index := initTestOrgIndexFromDashes(t, testPrefixDashboards)
-		checkSearchResponse(t, filepath.Base(t.Name()), index, testAllowAllFilter,
->>>>>>> 82e32447
+		index := initTestOrgIndexFromDashes(t, testPrefixDashboards)
+		checkSearchResponse(t, filepath.Base(t.Name()), index, testAllowAllFilter,
 			DashboardQuery{Query: "Archer da"},
 		)
 	})
 
 	t.Run("multiple-tokens-beginning-lower", func(t *testing.T) {
-<<<<<<< HEAD
-		_, reader, _ := initTestIndexFromDashes(t, testPrefixDashboards)
-		checkSearchResponse(t, filepath.Base(t.Name()), reader, testAllowAllFilter,
-			DashboardQuery{Query: "archer da"},
-=======
 		index := initTestOrgIndexFromDashes(t, testPrefixDashboards)
 		checkSearchResponse(t, filepath.Base(t.Name()), index, testAllowAllFilter,
 			DashboardQuery{Query: "da archer"},
->>>>>>> 82e32447
 		)
 	})
 
 	// Not sure it is great this matches, but
 	t.Run("multiple-tokens-middle", func(t *testing.T) {
-<<<<<<< HEAD
-		_, reader, _ := initTestIndexFromDashes(t, testPrefixDashboards)
-		checkSearchResponse(t, filepath.Base(t.Name()), reader, testAllowAllFilter,
-			DashboardQuery{Query: "rcher Da"},
-=======
 		index := initTestOrgIndexFromDashes(t, testPrefixDashboards)
 		checkSearchResponse(t, filepath.Base(t.Name()), index, testAllowAllFilter,
 			DashboardQuery{Query: "ar Da"},
->>>>>>> 82e32447
 		)
 	})
 
 	t.Run("multiple-tokens-middle-lower", func(t *testing.T) {
-<<<<<<< HEAD
-		_, reader, _ := initTestIndexFromDashes(t, testPrefixDashboards)
-		checkSearchResponse(t, filepath.Base(t.Name()), reader, testAllowAllFilter,
-			DashboardQuery{Query: "cument sy"},
-=======
 		index := initTestOrgIndexFromDashes(t, testPrefixDashboards)
 		checkSearchResponse(t, filepath.Base(t.Name()), index, testAllowAllFilter,
 			DashboardQuery{Query: "doc sy"},
->>>>>>> 82e32447
 		)
 	})
 }
@@ -427,13 +347,8 @@
 
 func TestDashboardIndex_PrefixNgramExceeded(t *testing.T) {
 	t.Run("prefix-search-ngram-exceeded", func(t *testing.T) {
-<<<<<<< HEAD
-		_, reader, _ := initTestIndexFromDashes(t, longPrefixDashboards)
-		checkSearchResponse(t, filepath.Base(t.Name()), reader, testAllowAllFilter,
-=======
 		index := initTestOrgIndexFromDashes(t, longPrefixDashboards)
 		checkSearchResponse(t, filepath.Base(t.Name()), index, testAllowAllFilter,
->>>>>>> 82e32447
 			DashboardQuery{Query: "Eyjafjallajöku"},
 		)
 	})
@@ -458,24 +373,14 @@
 
 func TestDashboardIndex_MultipleTokensScattered(t *testing.T) {
 	t.Run("scattered-tokens-match", func(t *testing.T) {
-<<<<<<< HEAD
-		_, reader, _ := initTestIndexFromDashes(t, scatteredTokensDashboards)
-		checkSearchResponse(t, filepath.Base(t.Name()), reader, testAllowAllFilter,
-=======
 		index := initTestOrgIndexFromDashes(t, scatteredTokensDashboards)
 		checkSearchResponse(t, filepath.Base(t.Name()), index, testAllowAllFilter,
->>>>>>> 82e32447
 			DashboardQuery{Query: "dead secret"},
 		)
 	})
 	t.Run("scattered-tokens-match-reversed", func(t *testing.T) {
-<<<<<<< HEAD
-		_, reader, _ := initTestIndexFromDashes(t, scatteredTokensDashboards)
-		checkSearchResponse(t, filepath.Base(t.Name()), reader, testAllowAllFilter,
-=======
 		index := initTestOrgIndexFromDashes(t, scatteredTokensDashboards)
 		checkSearchResponse(t, filepath.Base(t.Name()), index, testAllowAllFilter,
->>>>>>> 82e32447
 			DashboardQuery{Query: "powerful secret"},
 		)
 	})
@@ -539,26 +444,15 @@
 
 func TestDashboardIndex_Folders(t *testing.T) {
 	t.Run("folders-indexed", func(t *testing.T) {
-<<<<<<< HEAD
-		_, reader, _ := initTestIndexFromDashes(t, dashboardsWithFolders)
-		checkSearchResponse(t, filepath.Base(t.Name()), reader, testAllowAllFilter,
-=======
 		index := initTestOrgIndexFromDashes(t, dashboardsWithFolders)
 		checkSearchResponse(t, filepath.Base(t.Name()), index, testAllowAllFilter,
->>>>>>> 82e32447
 			DashboardQuery{Query: "My folder", Kind: []string{string(entityKindFolder)}},
 		)
 	})
 	t.Run("folders-dashboard-has-folder", func(t *testing.T) {
-<<<<<<< HEAD
-		_, reader, _ := initTestIndexFromDashes(t, dashboardsWithFolders)
-		// TODO: golden file compare does not work here.
-		resp := doSearchQuery(context.Background(), testLogger, reader, testAllowAllFilter,
-=======
 		index := initTestOrgIndexFromDashes(t, dashboardsWithFolders)
 		// TODO: golden file compare does not work here.
 		resp := doSearchQuery(context.Background(), testLogger, index, testAllowAllFilter,
->>>>>>> 82e32447
 			DashboardQuery{Query: "Dashboard in folder", Kind: []string{string(entityKindDashboard)}},
 			&NoopQueryExtender{}, "")
 		custom, ok := resp.Frames[0].Meta.Custom.(*customMeta)
@@ -567,13 +461,6 @@
 		require.Equal(t, "/dashboards/f/1/", custom.Locations["1"].URL)
 	})
 	t.Run("folders-dashboard-removed-on-folder-removed", func(t *testing.T) {
-<<<<<<< HEAD
-		index, reader, writer := initTestIndexFromDashes(t, dashboardsWithFolders)
-		newReader, err := index.removeFolder(context.Background(), writer, reader, "1")
-		require.NoError(t, err)
-		// In response we expect one dashboard which does not belong to removed folder.
-		checkSearchResponse(t, filepath.Base(t.Name()), newReader, testAllowAllFilter,
-=======
 		index := initTestIndexFromDashes(t, dashboardsWithFolders)
 		orgIdx, ok := index.getOrgIndex(testOrgID)
 		require.True(t, ok)
@@ -581,24 +468,16 @@
 		require.NoError(t, err)
 		// In response we expect one dashboard which does not belong to removed folder.
 		checkSearchResponse(t, filepath.Base(t.Name()), orgIdx, testAllowAllFilter,
->>>>>>> 82e32447
 			DashboardQuery{Query: "dash", Kind: []string{string(entityKindDashboard)}},
 		)
 	})
 	t.Run("folders-panels-removed-on-folder-removed", func(t *testing.T) {
-<<<<<<< HEAD
-		index, reader, writer := initTestIndexFromDashes(t, dashboardsWithFolders)
-		newReader, err := index.removeFolder(context.Background(), writer, reader, "1")
-		require.NoError(t, err)
-		resp := doSearchQuery(context.Background(), testLogger, newReader, testAllowAllFilter,
-=======
 		index := initTestIndexFromDashes(t, dashboardsWithFolders)
 		orgIdx, ok := index.getOrgIndex(testOrgID)
 		require.True(t, ok)
 		err := index.removeFolder(context.Background(), orgIdx, "1")
 		require.NoError(t, err)
 		resp := doSearchQuery(context.Background(), testLogger, orgIdx, testAllowAllFilter,
->>>>>>> 82e32447
 			DashboardQuery{Query: "Panel", Kind: []string{string(entityKindPanel)}},
 			&NoopQueryExtender{}, "")
 		custom, ok := resp.Frames[0].Meta.Custom.(*customMeta)
@@ -629,17 +508,10 @@
 
 func TestDashboardIndex_Panels(t *testing.T) {
 	t.Run("panels-indexed", func(t *testing.T) {
-<<<<<<< HEAD
-		_, reader, _ := initTestIndexFromDashes(t, dashboardsWithPanels)
-		// TODO: golden file compare does not work here.
-		resp := doSearchQuery(
-			context.Background(), testLogger, reader, testAllowAllFilter,
-=======
 		index := initTestOrgIndexFromDashes(t, dashboardsWithPanels)
 		// TODO: golden file compare does not work here.
 		resp := doSearchQuery(
 			context.Background(), testLogger, index, testAllowAllFilter,
->>>>>>> 82e32447
 			DashboardQuery{Query: "Panel", Kind: []string{string(entityKindPanel)}},
 			&NoopQueryExtender{}, "")
 		custom, ok := resp.Frames[0].Meta.Custom.(*customMeta)
@@ -648,15 +520,6 @@
 		require.Equal(t, "/d/1/", custom.Locations["1"].URL)
 	})
 	t.Run("panels-panel-removed-on-dashboard-removed", func(t *testing.T) {
-<<<<<<< HEAD
-		index, reader, writer := initTestIndexFromDashes(t, dashboardsWithPanels)
-		newReader, err := index.removeDashboard(context.Background(), writer, reader, "1")
-		require.NoError(t, err)
-		checkSearchResponse(t, filepath.Base(t.Name()), newReader, testAllowAllFilter,
-			DashboardQuery{Query: "Panel", Kind: []string{string(entityKindPanel)}},
-		)
-	})
-=======
 		index := initTestIndexFromDashes(t, dashboardsWithPanels)
 		orgIdx, ok := index.getOrgIndex(testOrgID)
 		require.True(t, ok)
@@ -718,5 +581,4 @@
 			DashboardQuery{Query: "tork"},
 		)
 	})
->>>>>>> 82e32447
 }