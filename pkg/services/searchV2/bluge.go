--- conflicted
+++ resolved
@@ -168,11 +168,7 @@
 	}
 
 	for _, ref := range dash.summary.References {
-<<<<<<< HEAD
-		if ref.Kind == "ds" {
-=======
 		if ref.Kind == object.StandardKindDataSource {
->>>>>>> e7e77632
 			if ref.Type != "" {
 				doc.AddField(bluge.NewKeywordField(documentFieldDSType, ref.Type).
 					StoreValue().
@@ -204,11 +200,7 @@
 
 		for _, ref := range dash.summary.References {
 			switch ref.Kind {
-<<<<<<< HEAD
-			case "ds":
-=======
 			case object.StandardKindDashboard:
->>>>>>> e7e77632
 				if ref.Type != "" {
 					doc.AddField(bluge.NewKeywordField(documentFieldDSType, ref.Type).
 						StoreValue().
@@ -221,19 +213,11 @@
 						Aggregatable().
 						SearchTermPositions())
 				}
-<<<<<<< HEAD
-			case "panel":
-				if ref.Type != "" {
-					doc.AddField(bluge.NewKeywordField(documentFieldPanelType, ref.Type).Aggregatable().StoreValue())
-				}
-			case "transform":
-=======
 			case object.StandardKindPanel:
 				if ref.Type != "" {
 					doc.AddField(bluge.NewKeywordField(documentFieldPanelType, ref.Type).Aggregatable().StoreValue())
 				}
 			case object.StandardKindTransform:
->>>>>>> e7e77632
 				if ref.Type != "" {
 					doc.AddField(bluge.NewKeywordField(documentFieldTransformer, ref.Type).Aggregatable())
 				}
