--- conflicted
+++ resolved
@@ -117,13 +117,6 @@
 			}
 		}
 	}
-<<<<<<< HEAD
-	if err := flushIfRequired(true); err != nil {
-		return nil, nil, err
-	}
-	logger.Info("Finish inserting docs into index", "elapsed", time.Since(label))
-=======
->>>>>>> 82e32447
 
 	// Flush docs in batch with force as we are in the end.
 	if err := flushIfRequired(true); err != nil {
@@ -253,11 +246,7 @@
 	return doc
 }
 
-<<<<<<< HEAD
-func getDashboardPanelIDs(reader *bluge.Reader, panelLocation string) ([]string, error) {
-=======
 func getDashboardPanelIDs(index *orgIndex, panelLocation string) ([]string, error) {
->>>>>>> 82e32447
 	var panelIDs []string
 
 	reader, cancel, err := index.readerForIndex(indexTypeDashboard)
@@ -292,10 +281,6 @@
 	return panelIDs, err
 }
 
-<<<<<<< HEAD
-func getDocsIDsByLocationPrefix(reader *bluge.Reader, prefix string) ([]string, error) {
-	var ids []string
-=======
 func getDocsIDsByLocationPrefix(index *orgIndex, prefix string) ([]string, error) {
 	var ids []string
 
@@ -305,17 +290,12 @@
 	}
 	defer cancel()
 
->>>>>>> 82e32447
 	fullQuery := bluge.NewBooleanQuery()
 	fullQuery.AddMust(bluge.NewPrefixQuery(prefix).SetField(documentFieldLocation))
 	req := bluge.NewAllMatches(fullQuery)
 	documentMatchIterator, err := reader.Search(context.Background(), req)
 	if err != nil {
-<<<<<<< HEAD
-		return nil, err
-=======
 		return nil, fmt.Errorf("error search: %w", err)
->>>>>>> 82e32447
 	}
 	match, err := documentMatchIterator.Next()
 	for err == nil && match != nil {
@@ -334,52 +314,6 @@
 	}
 	return ids, err
 }
-<<<<<<< HEAD
-
-func getDashboardLocation(reader *bluge.Reader, dashboardUID string) (string, bool, error) {
-	var dashboardLocation string
-	var found bool
-	fullQuery := bluge.NewBooleanQuery()
-	fullQuery.AddMust(bluge.NewTermQuery(dashboardUID).SetField(documentFieldUID))
-	fullQuery.AddMust(bluge.NewTermQuery(string(entityKindDashboard)).SetField(documentFieldKind))
-	req := bluge.NewAllMatches(fullQuery)
-	documentMatchIterator, err := reader.Search(context.Background(), req)
-	if err != nil {
-		return "", false, err
-	}
-	match, err := documentMatchIterator.Next()
-	for err == nil && match != nil {
-		// load the identifier for this match
-		err = match.VisitStoredFields(func(field string, value []byte) bool {
-			if field == documentFieldLocation {
-				dashboardLocation = string(value)
-				found = true
-				return false
-			}
-			return true
-		})
-		if err != nil {
-			return "", false, err
-		}
-		// load the next document match
-		match, err = documentMatchIterator.Next()
-	}
-	return dashboardLocation, found, err
-}
-
-//nolint: gocyclo
-func doSearchQuery(
-	ctx context.Context,
-	logger log.Logger,
-	reader *bluge.Reader,
-	filter ResourceFilter,
-	q DashboardQuery,
-	extender QueryExtender,
-	appSubUrl string,
-) *backend.DataResponse {
-	response := &backend.DataResponse{}
-	header := &customMeta{}
-=======
 
 func getDashboardLocation(index *orgIndex, dashboardUID string) (string, bool, error) {
 	var dashboardLocation string
@@ -439,7 +373,6 @@
 		return response
 	}
 	defer cancel()
->>>>>>> 82e32447
 
 	hasConstraints := false
 	fullQuery := bluge.NewBooleanQuery()
