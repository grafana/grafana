package searchV2

import (
	"context"
	"encoding/json"
	"fmt"
	"strconv"
	"strings"
	"time"

	"github.com/blugelabs/bluge"
	"github.com/blugelabs/bluge/analysis"
	"github.com/blugelabs/bluge/analysis/token"
	"github.com/blugelabs/bluge/analysis/tokenizer"
	"github.com/blugelabs/bluge/search"
	"github.com/blugelabs/bluge/search/aggregations"
	"github.com/grafana/grafana-plugin-sdk-go/backend"
	"github.com/grafana/grafana-plugin-sdk-go/data"
	"github.com/grafana/grafana/pkg/infra/log"
)

const (
	documentFieldUID         = "_id" // actually UID!! but bluge likes "_id"
	documentFieldKind        = "kind"
	documentFieldTag         = "tag"
	documentFieldURL         = "url"
	documentFieldName        = "name"
<<<<<<< HEAD
	documentFieldName_sort   = "name_sort"
	documentFieldName_ngram  = "name_ngram"
=======
	documentFieldNameNgram   = "name_ngram"
>>>>>>> 9a59ccd6
	documentFieldDescription = "description"
	documentFieldLocation    = "location" // parent path
	documentFieldPanelType   = "panel_type"
	documentFieldTransformer = "transformer"
	documentFieldDSUID       = "ds_uid"
	documentFieldDSType      = "ds_type"
)

func initIndex(dashboards []dashboard, logger log.Logger, extendDoc ExtendDashboardFunc) (*bluge.Reader, *bluge.Writer, error) {
	writer, err := bluge.OpenWriter(bluge.InMemoryOnlyConfig())
	if err != nil {
		return nil, nil, fmt.Errorf("error opening writer: %v", err)
	}
	// Not closing Writer here since we use it later while processing dashboard change events.

	start := time.Now()
	label := start

	batch := bluge.NewBatch()

	// In order to reduce memory usage while initial indexing we are limiting
	// the size of batch here.
	docsInBatch := 0
	maxBatchSize := 100

	flushIfRequired := func(force bool) error {
		docsInBatch++
		needFlush := force || (maxBatchSize > 0 && docsInBatch >= maxBatchSize)
		if !needFlush {
			return nil
		}
		err := writer.Batch(batch)
		if err != nil {
			return err
		}
		docsInBatch = 0
		batch.Reset()
		return nil
	}

	// First index the folders to construct folderIdLookup.
	folderIdLookup := make(map[int64]string, 50)
	for _, dash := range dashboards {
		if !dash.isFolder {
			continue
		}
		doc := getFolderDashboardDoc(dash)
		if err := extendDoc(dash.uid, doc); err != nil {
			return nil, nil, err
		}
		batch.Insert(doc)
		if err := flushIfRequired(false); err != nil {
			return nil, nil, err
		}
		uid := dash.uid
		if uid == "" {
			uid = "general"
		}
		folderIdLookup[dash.id] = uid
	}

	// Then each dashboard.
	for _, dash := range dashboards {
		if dash.isFolder {
			continue
		}
		folderUID := folderIdLookup[dash.folderID]
		location := folderUID
		doc := getNonFolderDashboardDoc(dash, location)
		if err := extendDoc(dash.uid, doc); err != nil {
			return nil, nil, err
		}
		batch.Insert(doc)
		if err := flushIfRequired(false); err != nil {
			return nil, nil, err
		}

		// Index each panel in dashboard.
		location += "/" + dash.uid
		docs := getDashboardPanelDocs(dash, location)
		for _, panelDoc := range docs {
			batch.Insert(panelDoc)
			if err := flushIfRequired(false); err != nil {
				return nil, nil, err
			}
		}
	}
	if err := flushIfRequired(true); err != nil {
		return nil, nil, err
	}
	logger.Info("Finish inserting docs into batch", "elapsed", time.Since(label))
	label = time.Now()

	err = writer.Batch(batch)
	if err != nil {
		return nil, nil, err
	}
	logger.Info("Finish writing batch", "elapsed", time.Since(label))

	reader, err := writer.Reader()
	if err != nil {
		return nil, nil, err
	}

	logger.Info("Finish building index", "totalElapsed", time.Since(start))
	return reader, writer, err
}

func getFolderDashboardDoc(dash dashboard) *bluge.Document {
	uid := dash.uid
	url := fmt.Sprintf("/dashboards/f/%s/%s", dash.uid, dash.slug)
	if uid == "" {
		uid = "general"
		url = "/dashboards"
		dash.info.Title = "General"
		dash.info.Description = ""
	}

	return newSearchDocument(uid, dash.info.Title, dash.info.Description, url).
		AddField(bluge.NewKeywordField(documentFieldKind, string(entityKindFolder)).Aggregatable().StoreValue()).
<<<<<<< HEAD
		AddField(bluge.NewKeywordField(documentFieldInternalID, fmt.Sprintf("%d", dash.id)).Aggregatable().StoreValue())
=======
		AddField(bluge.NewKeywordField(documentFieldURL, url).StoreValue()).
		AddField(bluge.NewTextField(documentFieldName, dash.info.Title).StoreValue().SearchTermPositions()).
		AddField(bluge.NewTextField(documentFieldDescription, dash.info.Description).SearchTermPositions()).
		AddField(getNameNGramField(dash.info.Title)).
		AddField(bluge.NewTextField(documentFieldDescription, dash.info.Description).SearchTermPositions())
>>>>>>> 9a59ccd6
}

func getNonFolderDashboardDoc(dash dashboard, location string) *bluge.Document {
	url := fmt.Sprintf("/d/%s/%s", dash.uid, dash.slug)

	// Dashboard document
	doc := newSearchDocument(dash.uid, dash.info.Title, dash.info.Description, url).
		AddField(bluge.NewKeywordField(documentFieldKind, string(entityKindDashboard)).Aggregatable().StoreValue()).
		AddField(bluge.NewKeywordField(documentFieldLocation, location).Aggregatable().StoreValue())

	for _, tag := range dash.info.Tags {
		doc.AddField(bluge.NewKeywordField(documentFieldTag, tag).
			StoreValue().
			Aggregatable().
			SearchTermPositions())
	}

	for _, ds := range dash.info.Datasource {
		if ds.UID != "" {
			doc.AddField(bluge.NewKeywordField(documentFieldDSUID, ds.UID).
				StoreValue().
				Aggregatable().
				SearchTermPositions())
		}
		if ds.Type != "" {
			doc.AddField(bluge.NewKeywordField(documentFieldDSType, ds.Type).
				StoreValue().
				Aggregatable().
				SearchTermPositions())
		}
	}

	return doc
}

func getDashboardPanelDocs(dash dashboard, location string) []*bluge.Document {
	var docs []*bluge.Document
	url := fmt.Sprintf("/d/%s/%s", dash.uid, dash.slug)
	for _, panel := range dash.info.Panels {
		uid := dash.uid + "#" + strconv.FormatInt(panel.ID, 10)
		purl := url
		if panel.Type != "row" {
			purl = fmt.Sprintf("%s?viewPanel=%d", url, panel.ID)
		}

		doc := newSearchDocument(uid, panel.Title, panel.Description, purl).
			AddField(bluge.NewKeywordField(documentFieldDSUID, dash.uid).StoreValue()).
			AddField(bluge.NewKeywordField(documentFieldPanelType, panel.Type).Aggregatable().StoreValue()).
			AddField(bluge.NewKeywordField(documentFieldLocation, location).Aggregatable().StoreValue()).
			AddField(bluge.NewKeywordField(documentFieldKind, string(entityKindPanel)).Aggregatable().StoreValue()) // likely want independent index for this

		for _, xform := range panel.Transformer {
			doc.AddField(bluge.NewKeywordField(documentFieldTransformer, xform).Aggregatable())
		}

		for _, ds := range panel.Datasource {
			if ds.UID != "" {
				doc.AddField(bluge.NewKeywordField(documentFieldDSUID, ds.UID).
					StoreValue().
					Aggregatable().
					SearchTermPositions())
			}
			if ds.Type != "" {
				doc.AddField(bluge.NewKeywordField(documentFieldDSType, ds.Type).
					StoreValue().
					Aggregatable().
					SearchTermPositions())
			}
		}

		docs = append(docs, doc)
	}
	return docs
}

var ngramIndexAnalyzer = &analysis.Analyzer{
	Tokenizer: tokenizer.NewWhitespaceTokenizer(),
	TokenFilters: []analysis.TokenFilter{
		token.NewLowerCaseFilter(),
		token.NewEdgeNgramFilter(token.FRONT, 1, 7),
	},
}

var ngramQueryAnalyzer = &analysis.Analyzer{
	Tokenizer: tokenizer.NewWhitespaceTokenizer(),
	TokenFilters: []analysis.TokenFilter{
		token.NewLowerCaseFilter(),
	},
}

<<<<<<< HEAD
// Names need to be indexed a few ways to support key features
func newSearchDocument(uid string, name string, descr string, url string) *bluge.Document {
	doc := bluge.NewDocument(uid)

	if name != "" {
		doc.AddField(bluge.NewTextField(documentFieldName, name).StoreValue().SearchTermPositions())
		doc.AddField(bluge.NewTextField(documentFieldName_ngram, name).WithAnalyzer(ngramIndexAnalyzer))

		// Don't add a field for empty names
		sortStr := strings.Trim(strings.ToUpper(name), " ")
		if len(sortStr) > 0 {
			doc.AddField(bluge.NewKeywordField(documentFieldName_sort, sortStr).Sortable())
		}
	}
	if descr != "" {
		doc.AddField(bluge.NewTextField(documentFieldDescription, descr).SearchTermPositions())
	}
	if url != "" {
		doc.AddField(bluge.NewKeywordField(documentFieldURL, url).StoreValue())
	}
	return doc
}

func getDashboardFolderUID(reader *bluge.Reader, folderID int64) (string, error) {
	fullQuery := bluge.NewBooleanQuery()
	fullQuery.AddMust(bluge.NewTermQuery(strconv.FormatInt(folderID, 10)).SetField(documentFieldInternalID))
	fullQuery.AddMust(bluge.NewTermQuery(string(entityKindFolder)).SetField(documentFieldKind))
	req := bluge.NewAllMatches(fullQuery)
	req.WithStandardAggregations()
	documentMatchIterator, err := reader.Search(context.Background(), req)
	if err != nil {
		return "", err
	}
	var uid string
	match, err := documentMatchIterator.Next()
	for err == nil && match != nil {
		// load the identifier for this match
		err = match.VisitStoredFields(func(field string, value []byte) bool {
			if field == documentFieldUID {
				uid = string(value)
			}
			return true
		})
		if err != nil {
			return "", err
		}
		// load the next document match
		match, err = documentMatchIterator.Next()
	}
	return uid, err
=======
func getNameNGramField(name string) bluge.Field {
	return bluge.NewTextField(documentFieldNameNgram, name).WithAnalyzer(ngramIndexAnalyzer)
>>>>>>> 9a59ccd6
}

func getDashboardPanelIDs(reader *bluge.Reader, dashboardUID string) ([]string, error) {
	var panelIDs []string
	fullQuery := bluge.NewBooleanQuery()
	fullQuery.AddMust(bluge.NewTermQuery(dashboardUID).SetField(documentFieldDSUID))
	fullQuery.AddMust(bluge.NewTermQuery(string(entityKindPanel)).SetField(documentFieldKind))
	req := bluge.NewAllMatches(fullQuery)
	documentMatchIterator, err := reader.Search(context.Background(), req)
	if err != nil {
		return nil, err
	}
	match, err := documentMatchIterator.Next()
	for err == nil && match != nil {
		// load the identifier for this match
		err = match.VisitStoredFields(func(field string, value []byte) bool {
			if field == documentFieldUID {
				panelIDs = append(panelIDs, string(value))
			}
			return true
		})
		if err != nil {
			return nil, err
		}
		// load the next document match
		match, err = documentMatchIterator.Next()
	}
	return panelIDs, err
}

//nolint: gocyclo
func doSearchQuery(ctx context.Context, logger log.Logger, reader *bluge.Reader, filter ResourceFilter, q DashboardQuery, extender QueryExtender) *backend.DataResponse {
	response := &backend.DataResponse{}
	header := &customMeta{}

	// Folder listing structure.
	idx := strings.Index(q.Query, ":")
	if idx > 0 {
		key := q.Query[0:idx]
		val := q.Query[idx+1:]
		if key == "list" {
			q.Limit = 1000
			q.Query = ""
			q.Location = ""
			q.Explain = false
			q.SkipLocation = true
			q.Facet = nil
			if val == "root" || val == "" {
				q.Kind = []string{string(entityKindFolder)}
			} else {
				q.Location = val
				q.Kind = []string{string(entityKindDashboard)}
			}
		}
	}

	hasConstraints := false
	fullQuery := bluge.NewBooleanQuery()
	fullQuery.AddMust(newPermissionFilter(filter, logger))

	// Only show dashboard / folders / panels.
	if len(q.Kind) > 0 {
		bq := bluge.NewBooleanQuery()
		for _, k := range q.Kind {
			bq.AddShould(bluge.NewTermQuery(k).SetField(documentFieldKind))
		}
		fullQuery.AddMust(bq)
		hasConstraints = true
	}

	// Explicit UID lookup (stars etc)
	if len(q.UIDs) > 0 {
		count := len(q.UIDs) + 3
		bq := bluge.NewBooleanQuery()
		for i, v := range q.UIDs {
			bq.AddShould(bluge.NewTermQuery(v).
				SetField(documentFieldUID).
				SetBoost(float64(count - i)))
		}
		fullQuery.AddMust(bq)
		hasConstraints = true
	}

	// Tags
	if len(q.Tags) > 0 {
		bq := bluge.NewBooleanQuery()
		for _, v := range q.Tags {
			bq.AddMust(bluge.NewTermQuery(v).SetField(documentFieldTag))
		}
		fullQuery.AddMust(bq)
		hasConstraints = true
	}

	// Datasource
	if q.Datasource != "" {
		fullQuery.AddMust(bluge.NewTermQuery(q.Datasource).SetField(documentFieldDSUID))
		hasConstraints = true
	}

	// Folder
	if q.Location != "" {
		fullQuery.AddMust(bluge.NewTermQuery(q.Location).SetField(documentFieldLocation))
		hasConstraints = true
	}

	if q.Query == "*" || q.Query == "" {
		if !hasConstraints {
			fullQuery.AddShould(bluge.NewMatchAllQuery())
		}
	} else {
		// The actual se
		bq := bluge.NewBooleanQuery().
			AddShould(bluge.NewMatchPhraseQuery(q.Query).SetField(documentFieldName).SetBoost(6)).
			AddShould(bluge.NewMatchPhraseQuery(q.Query).SetField(documentFieldDescription).SetBoost(3)).
			AddShould(bluge.NewMatchQuery(q.Query).
				SetField(documentFieldNameNgram).
				SetAnalyzer(ngramQueryAnalyzer).SetBoost(1))

		if len(q.Query) > 4 {
			bq.AddShould(bluge.NewFuzzyQuery(q.Query).SetField(documentFieldName)).SetBoost(1.5)
		}
		fullQuery.AddMust(bq)
	}

	limit := 50 // default view
	if q.Limit > 0 {
		limit = q.Limit
	}

	req := bluge.NewTopNSearch(limit, fullQuery)
	if q.From > 0 {
		req.SetFrom(q.From)
	}
	if q.Explain {
		req.ExplainScores()
	}
	req.WithStandardAggregations()

	if q.Sort != "" {
		req.SortBy([]string{q.Sort})
		header.SortBy = strings.TrimPrefix(q.Sort, "-")
	}

	for _, t := range q.Facet {
		lim := t.Limit
		if lim < 1 {
			lim = 50
		}
		req.AddAggregation(t.Field, aggregations.NewTermsAggregation(search.Field(t.Field), lim))
	}

	// execute this search on the reader
	documentMatchIterator, err := reader.Search(ctx, req)
	if err != nil {
		logger.Error("error executing search: %v", err)
		response.Error = err
		return response
	}

	dvfieldNames := []string{"type"}
	sctx := search.NewSearchContext(0, 0)

	fScore := data.NewFieldFromFieldType(data.FieldTypeFloat64, 0)
	fUID := data.NewFieldFromFieldType(data.FieldTypeString, 0)
	fKind := data.NewFieldFromFieldType(data.FieldTypeString, 0)
	fPType := data.NewFieldFromFieldType(data.FieldTypeString, 0)
	fName := data.NewFieldFromFieldType(data.FieldTypeString, 0)
	fURL := data.NewFieldFromFieldType(data.FieldTypeString, 0)
	fLocation := data.NewFieldFromFieldType(data.FieldTypeString, 0)
	fTags := data.NewFieldFromFieldType(data.FieldTypeNullableJSON, 0)
	fDSUIDs := data.NewFieldFromFieldType(data.FieldTypeNullableJSON, 0)
	fExplain := data.NewFieldFromFieldType(data.FieldTypeNullableJSON, 0)

	fScore.Name = "score"
	fUID.Name = "uid"
	fKind.Name = "kind"
	fName.Name = "name"
	fLocation.Name = "location"
	fURL.Name = "url"
	fURL.Config = &data.FieldConfig{
		Links: []data.DataLink{
			{Title: "link", URL: "${__value.text}"},
		},
	}
	fPType.Name = "panel_type"
	fDSUIDs.Name = "ds_uid"
	fTags.Name = "tags"
	fExplain.Name = "explain"

	frame := data.NewFrame("Query results", fKind, fUID, fName, fPType, fURL, fTags, fDSUIDs, fLocation)
	if q.Explain {
		frame.Fields = append(frame.Fields, fScore, fExplain)
	}
	frame.SetMeta(&data.FrameMeta{
		Type:   "search-results",
		Custom: header,
	})

	fieldLen := 0
	ext := extender.GetFramer(frame)

	locationItems := make(map[string]bool, 50)

	// iterate through the document matches
	match, err := documentMatchIterator.Next()
	for err == nil && match != nil {
		err = match.LoadDocumentValues(sctx, dvfieldNames)
		if err != nil {
			continue
		}

		uid := ""
		kind := ""
		ptype := ""
		name := ""
		url := ""
		loc := ""
		var dsUIDs []string
		var tags []string

		err = match.VisitStoredFields(func(field string, value []byte) bool {
			switch field {
			case documentFieldUID:
				uid = string(value)
			case documentFieldKind:
				kind = string(value)
			case documentFieldPanelType:
				ptype = string(value)
			case documentFieldName:
				name = string(value)
			case documentFieldURL:
				url = string(value)
			case documentFieldLocation:
				loc = string(value)
			case documentFieldDSUID:
				dsUIDs = append(dsUIDs, string(value))
			case documentFieldTag:
				tags = append(tags, string(value))
			default:
				ext(field, value)
			}
			return true
		})
		if err != nil {
			logger.Error("error loading stored fields: %v", err)
			response.Error = err
			return response
		}

		fKind.Append(kind)
		fUID.Append(uid)
		fPType.Append(ptype)
		fName.Append(name)
		fURL.Append(url)
		fLocation.Append(loc)

		// set a key for all path parts we return
		if !q.SkipLocation {
			for _, v := range strings.Split(loc, "/") {
				locationItems[v] = true
			}
		}

		if len(tags) > 0 {
			js, _ := json.Marshal(tags)
			jsb := json.RawMessage(js)
			fTags.Append(&jsb)
		} else {
			fTags.Append(nil)
		}

		if len(dsUIDs) > 0 {
			js, _ := json.Marshal(dsUIDs)
			jsb := json.RawMessage(js)
			fDSUIDs.Append(&jsb)
		} else {
			fDSUIDs.Append(nil)
		}

		if q.Explain {
			fScore.Append(match.Score)
			if match.Explanation != nil {
				js, _ := json.Marshal(&match.Explanation)
				jsb := json.RawMessage(js)
				fExplain.Append(&jsb)
			} else {
				fExplain.Append(nil)
			}
		}

		// extend fields to match the longest field
		fieldLen++
		for _, f := range frame.Fields {
			if fieldLen > f.Len() {
				f.Extend(fieldLen - f.Len())
			}
		}

		// load the next document match
		match, err = documentMatchIterator.Next()
	}

	// Must call after iterating :)
	aggs := documentMatchIterator.Aggregations()

<<<<<<< HEAD
	header.Count = aggs.Count() // Total cound
=======
	header := &customMeta{
		Count: aggs.Count(), // Total count.
	}
>>>>>>> 9a59ccd6
	if q.Explain {
		header.MaxScore = aggs.Metric("max_score")
	}

	if len(locationItems) > 0 && !q.SkipLocation {
		header.Locations = getLocationLookupInfo(ctx, reader, locationItems)
	}

	response.Frames = append(response.Frames, frame)

	for _, t := range q.Facet {
		bbb := aggs.Buckets(t.Field)
		if bbb != nil {
			size := len(bbb)

			fName := data.NewFieldFromFieldType(data.FieldTypeString, size)
			fName.Name = t.Field

			fCount := data.NewFieldFromFieldType(data.FieldTypeUint64, size)
			fCount.Name = "Count"

			for i, v := range bbb {
				fName.Set(i, v.Name())
				fCount.Set(i, v.Count())
			}

			response.Frames = append(response.Frames, data.NewFrame("Facet: "+t.Field, fName, fCount))
		}
	}

	return response
}

func getLocationLookupInfo(ctx context.Context, reader *bluge.Reader, uids map[string]bool) map[string]locationItem {
	res := make(map[string]locationItem, len(uids))
	bq := bluge.NewBooleanQuery()
	for k := range uids {
		bq.AddShould(bluge.NewTermQuery(k).SetField(documentFieldUID))
	}

	req := bluge.NewAllMatches(bq)

	documentMatchIterator, err := reader.Search(ctx, req)
	if err != nil {
		return res
	}

	dvfieldNames := []string{"type"}
	sctx := search.NewSearchContext(0, 0)

	// execute this search on the reader
	// iterate through the document matches
	match, err := documentMatchIterator.Next()
	for err == nil && match != nil {
		err = match.LoadDocumentValues(sctx, dvfieldNames)
		if err != nil {
			continue
		}

		uid := ""
		item := locationItem{}

		_ = match.VisitStoredFields(func(field string, value []byte) bool {
			switch field {
			case documentFieldUID:
				uid = string(value)
			case documentFieldKind:
				item.Kind = string(value)
			case documentFieldName:
				item.Name = string(value)
			case documentFieldURL:
				item.URL = string(value)
			}
			return true
		})

		res[uid] = item

		// load the next document match
		match, err = documentMatchIterator.Next()
	}

	return res
}

type locationItem struct {
	Name string `json:"name"`
	Kind string `json:"kind"`
	URL  string `json:"url"`
}

type customMeta struct {
	Count     uint64                  `json:"count"`
	MaxScore  float64                 `json:"max_score,omitempty"`
	Locations map[string]locationItem `json:"locationInfo,omitempty"`
	SortBy    string                  `json:"sortBy,omitempty"`
}<|MERGE_RESOLUTION|>--- conflicted
+++ resolved
@@ -25,12 +25,8 @@
 	documentFieldTag         = "tag"
 	documentFieldURL         = "url"
 	documentFieldName        = "name"
-<<<<<<< HEAD
 	documentFieldName_sort   = "name_sort"
 	documentFieldName_ngram  = "name_ngram"
-=======
-	documentFieldNameNgram   = "name_ngram"
->>>>>>> 9a59ccd6
 	documentFieldDescription = "description"
 	documentFieldLocation    = "location" // parent path
 	documentFieldPanelType   = "panel_type"
@@ -150,16 +146,7 @@
 	}
 
 	return newSearchDocument(uid, dash.info.Title, dash.info.Description, url).
-		AddField(bluge.NewKeywordField(documentFieldKind, string(entityKindFolder)).Aggregatable().StoreValue()).
-<<<<<<< HEAD
-		AddField(bluge.NewKeywordField(documentFieldInternalID, fmt.Sprintf("%d", dash.id)).Aggregatable().StoreValue())
-=======
-		AddField(bluge.NewKeywordField(documentFieldURL, url).StoreValue()).
-		AddField(bluge.NewTextField(documentFieldName, dash.info.Title).StoreValue().SearchTermPositions()).
-		AddField(bluge.NewTextField(documentFieldDescription, dash.info.Description).SearchTermPositions()).
-		AddField(getNameNGramField(dash.info.Title)).
-		AddField(bluge.NewTextField(documentFieldDescription, dash.info.Description).SearchTermPositions())
->>>>>>> 9a59ccd6
+		AddField(bluge.NewKeywordField(documentFieldKind, string(entityKindFolder)).Aggregatable().StoreValue())
 }
 
 func getNonFolderDashboardDoc(dash dashboard, location string) *bluge.Document {
@@ -250,7 +237,6 @@
 	},
 }
 
-<<<<<<< HEAD
 // Names need to be indexed a few ways to support key features
 func newSearchDocument(uid string, name string, descr string, url string) *bluge.Document {
 	doc := bluge.NewDocument(uid)
@@ -272,39 +258,6 @@
 		doc.AddField(bluge.NewKeywordField(documentFieldURL, url).StoreValue())
 	}
 	return doc
-}
-
-func getDashboardFolderUID(reader *bluge.Reader, folderID int64) (string, error) {
-	fullQuery := bluge.NewBooleanQuery()
-	fullQuery.AddMust(bluge.NewTermQuery(strconv.FormatInt(folderID, 10)).SetField(documentFieldInternalID))
-	fullQuery.AddMust(bluge.NewTermQuery(string(entityKindFolder)).SetField(documentFieldKind))
-	req := bluge.NewAllMatches(fullQuery)
-	req.WithStandardAggregations()
-	documentMatchIterator, err := reader.Search(context.Background(), req)
-	if err != nil {
-		return "", err
-	}
-	var uid string
-	match, err := documentMatchIterator.Next()
-	for err == nil && match != nil {
-		// load the identifier for this match
-		err = match.VisitStoredFields(func(field string, value []byte) bool {
-			if field == documentFieldUID {
-				uid = string(value)
-			}
-			return true
-		})
-		if err != nil {
-			return "", err
-		}
-		// load the next document match
-		match, err = documentMatchIterator.Next()
-	}
-	return uid, err
-=======
-func getNameNGramField(name string) bluge.Field {
-	return bluge.NewTextField(documentFieldNameNgram, name).WithAnalyzer(ngramIndexAnalyzer)
->>>>>>> 9a59ccd6
 }
 
 func getDashboardPanelIDs(reader *bluge.Reader, dashboardUID string) ([]string, error) {
@@ -420,7 +373,7 @@
 			AddShould(bluge.NewMatchPhraseQuery(q.Query).SetField(documentFieldName).SetBoost(6)).
 			AddShould(bluge.NewMatchPhraseQuery(q.Query).SetField(documentFieldDescription).SetBoost(3)).
 			AddShould(bluge.NewMatchQuery(q.Query).
-				SetField(documentFieldNameNgram).
+				SetField(documentFieldName_ngram).
 				SetAnalyzer(ngramQueryAnalyzer).SetBoost(1))
 
 		if len(q.Query) > 4 {
@@ -610,13 +563,7 @@
 	// Must call after iterating :)
 	aggs := documentMatchIterator.Aggregations()
 
-<<<<<<< HEAD
-	header.Count = aggs.Count() // Total cound
-=======
-	header := &customMeta{
-		Count: aggs.Count(), // Total count.
-	}
->>>>>>> 9a59ccd6
+	header.Count = aggs.Count() // Total count
 	if q.Explain {
 		header.MaxScore = aggs.Metric("max_score")
 	}
