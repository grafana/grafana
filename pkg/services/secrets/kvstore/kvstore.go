package kvstore

import (
	"context"
	"time"

	"github.com/grafana/grafana/pkg/infra/kvstore"
	"github.com/grafana/grafana/pkg/infra/log"
	"github.com/grafana/grafana/pkg/services/secrets"
	"github.com/grafana/grafana/pkg/services/sqlstore"
)

const (
	// Wildcard to query all organizations
	AllOrganizations = -1
)

<<<<<<< HEAD
func ProvideService(sqlStore sqlstore.Store,
	secretsService secrets.Service,
	remoteCheck UseRemoteSecretsPluginCheck,
	kvstore kvstore.KVStore,
) (SecretsKVStore, error) {
	logger := log.New("secrets.kvstore")
	namespacedKVStore := GetNamespacedKVStore(kvstore)
	if usePlugin, err := remoteCheck.ShouldUseRemoteSecretsPlugin(); err == nil && usePlugin {
		// plugin should be used and there was no error starting it
=======
func ProvideService(sqlStore sqlstore.Store, secretsService secrets.Service, remoteCheck UseRemoteSecretsPluginCheck) SecretsKVStore {
	var store SecretsKVStore
	logger := log.New("secrets.kvstore")
	store = &secretsKVStoreSQL{
		sqlStore:       sqlStore,
		secretsService: secretsService,
		log:            logger,
		decryptionCache: decryptionCache{
			cache: make(map[int64]cachedDecrypted),
		},
	}
	if remoteCheck.ShouldUseRemoteSecretsPlugin() {
>>>>>>> 79d92aa0
		logger.Debug("secrets kvstore is using a remote plugin for secrets management")
		secretsPlugin, err := remoteCheck.GetPlugin()
		if err != nil {
			logger.Error("plugin client was nil, falling back to SQL implementation")
		} else {
<<<<<<< HEAD
			// TODO: after we start migrating, set plugin error fatal to true
			return &secretsKVStorePlugin{
=======
			store = &secretsKVStorePlugin{
>>>>>>> 79d92aa0
				secretsPlugin:  secretsPlugin,
				secretsService: secretsService,
				log:            logger,
			}, nil
		}
	} else if err != nil {
		// there was an error starting the plugin
		if isFatal, err2 := isPluginErrorFatal(context.TODO(), namespacedKVStore); isFatal || err2 != nil {
			// plugin error was fatal or there was an error determining if the error was fatal
			logger.Error("secrets management plugin is required to start -- exiting app")
			if err2 != nil {
				return nil, err2
			}
			return nil, err
		}
	} else {
		logger.Debug("secrets kvstore is using the default (SQL) implementation for secrets management")
	}
<<<<<<< HEAD
	logger.Debug("secrets kvstore is using the default (SQL) implementation for secrets management")
	return &secretsKVStoreSQL{
		sqlStore:       sqlStore,
		secretsService: secretsService,
		log:            logger,
		decryptionCache: decryptionCache{
			cache: make(map[int64]cachedDecrypted),
		},
	}, nil
=======
	return NewCachedKVStore(store, 5*time.Second, 5*time.Minute)
>>>>>>> 79d92aa0
}

// SecretsKVStore is an interface for k/v store.
type SecretsKVStore interface {
	Get(ctx context.Context, orgId int64, namespace string, typ string) (string, bool, error)
	Set(ctx context.Context, orgId int64, namespace string, typ string, value string) error
	Del(ctx context.Context, orgId int64, namespace string, typ string) error
	Keys(ctx context.Context, orgId int64, namespace string, typ string) ([]Key, error)
	Rename(ctx context.Context, orgId int64, namespace string, typ string, newNamespace string) error
}

// WithType returns a kvstore wrapper with fixed orgId and type.
func With(kv SecretsKVStore, orgId int64, namespace string, typ string) *FixedKVStore {
	return &FixedKVStore{
		kvStore:   kv,
		OrgId:     orgId,
		Namespace: namespace,
		Type:      typ,
	}
}

// FixedKVStore is a SecretsKVStore wrapper with fixed orgId, namespace and type.
type FixedKVStore struct {
	kvStore   SecretsKVStore
	OrgId     int64
	Namespace string
	Type      string
}

func (kv *FixedKVStore) Get(ctx context.Context) (string, bool, error) {
	return kv.kvStore.Get(ctx, kv.OrgId, kv.Namespace, kv.Type)
}

func (kv *FixedKVStore) Set(ctx context.Context, value string) error {
	return kv.kvStore.Set(ctx, kv.OrgId, kv.Namespace, kv.Type, value)
}

func (kv *FixedKVStore) Del(ctx context.Context) error {
	return kv.kvStore.Del(ctx, kv.OrgId, kv.Namespace, kv.Type)
}

func (kv *FixedKVStore) Keys(ctx context.Context) ([]Key, error) {
	return kv.kvStore.Keys(ctx, kv.OrgId, kv.Namespace, kv.Type)
}

func (kv *FixedKVStore) Rename(ctx context.Context, newNamespace string) error {
	err := kv.kvStore.Rename(ctx, kv.OrgId, kv.Namespace, kv.Type, newNamespace)
	if err != nil {
		return err
	}
	kv.Namespace = newNamespace
	return nil
}<|MERGE_RESOLUTION|>--- conflicted
+++ resolved
@@ -4,7 +4,6 @@
 	"context"
 	"time"
 
-	"github.com/grafana/grafana/pkg/infra/kvstore"
 	"github.com/grafana/grafana/pkg/infra/log"
 	"github.com/grafana/grafana/pkg/services/secrets"
 	"github.com/grafana/grafana/pkg/services/sqlstore"
@@ -15,17 +14,6 @@
 	AllOrganizations = -1
 )
 
-<<<<<<< HEAD
-func ProvideService(sqlStore sqlstore.Store,
-	secretsService secrets.Service,
-	remoteCheck UseRemoteSecretsPluginCheck,
-	kvstore kvstore.KVStore,
-) (SecretsKVStore, error) {
-	logger := log.New("secrets.kvstore")
-	namespacedKVStore := GetNamespacedKVStore(kvstore)
-	if usePlugin, err := remoteCheck.ShouldUseRemoteSecretsPlugin(); err == nil && usePlugin {
-		// plugin should be used and there was no error starting it
-=======
 func ProvideService(sqlStore sqlstore.Store, secretsService secrets.Service, remoteCheck UseRemoteSecretsPluginCheck) SecretsKVStore {
 	var store SecretsKVStore
 	logger := log.New("secrets.kvstore")
@@ -38,49 +26,21 @@
 		},
 	}
 	if remoteCheck.ShouldUseRemoteSecretsPlugin() {
->>>>>>> 79d92aa0
 		logger.Debug("secrets kvstore is using a remote plugin for secrets management")
 		secretsPlugin, err := remoteCheck.GetPlugin()
 		if err != nil {
 			logger.Error("plugin client was nil, falling back to SQL implementation")
 		} else {
-<<<<<<< HEAD
-			// TODO: after we start migrating, set plugin error fatal to true
-			return &secretsKVStorePlugin{
-=======
 			store = &secretsKVStorePlugin{
->>>>>>> 79d92aa0
 				secretsPlugin:  secretsPlugin,
 				secretsService: secretsService,
 				log:            logger,
-			}, nil
-		}
-	} else if err != nil {
-		// there was an error starting the plugin
-		if isFatal, err2 := isPluginErrorFatal(context.TODO(), namespacedKVStore); isFatal || err2 != nil {
-			// plugin error was fatal or there was an error determining if the error was fatal
-			logger.Error("secrets management plugin is required to start -- exiting app")
-			if err2 != nil {
-				return nil, err2
 			}
-			return nil, err
 		}
 	} else {
 		logger.Debug("secrets kvstore is using the default (SQL) implementation for secrets management")
 	}
-<<<<<<< HEAD
-	logger.Debug("secrets kvstore is using the default (SQL) implementation for secrets management")
-	return &secretsKVStoreSQL{
-		sqlStore:       sqlStore,
-		secretsService: secretsService,
-		log:            logger,
-		decryptionCache: decryptionCache{
-			cache: make(map[int64]cachedDecrypted),
-		},
-	}, nil
-=======
 	return NewCachedKVStore(store, 5*time.Second, 5*time.Minute)
->>>>>>> 79d92aa0
 }
 
 // SecretsKVStore is an interface for k/v store.
