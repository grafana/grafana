--- conflicted
+++ resolved
@@ -6,11 +6,7 @@
 
 	"github.com/grafana/grafana/pkg/infra/kvstore"
 	"github.com/grafana/grafana/pkg/infra/log"
-<<<<<<< HEAD
-	"github.com/grafana/grafana/pkg/plugins/backendplugin/secretsmanagerplugin"
-=======
 	"github.com/grafana/grafana/pkg/plugins"
->>>>>>> 7924d3b3
 	"github.com/grafana/grafana/pkg/services/secrets"
 	"github.com/grafana/grafana/pkg/services/sqlstore"
 	"github.com/grafana/grafana/pkg/setting"
@@ -49,29 +45,6 @@
 }
 
 func (s *PluginSecretMigrationService) Migrate(ctx context.Context) error {
-<<<<<<< HEAD
-	// Check if we should migrate to or from plugin - default false for both
-	if s.cfg.SectionWithEnvOverrides("secrets").Key("migrate_to_plugin").MustBool(false) && s.remoteCheck.ShouldUseRemoteSecretsPlugin() {
-		return s.migrateToPlugin(ctx)
-	} else if s.cfg.SectionWithEnvOverrides("secrets").Key("migrate_from_plugin").MustBool(false) && !s.remoteCheck.ShouldUseRemoteSecretsPlugin() {
-		return s.migrateFromPlugin(ctx)
-	}
-	return nil
-}
-
-func (s PluginSecretMigrationService) migrateToPlugin(ctx context.Context) error {
-	s.logger.Debug("starting migration of unified secrets to the plugin")
-	// we need to instantiate the secretsKVStore as this is not on wire, and in this scenario,
-	// the secrets store would be the plugin.
-	secretsSql := s.createTemporarySqlStore()
-
-	// before we start migrating, check see if plugin startup failures were already fatal
-	namespacedKVStore := GetNamespacedKVStore(s.kvstore)
-	wasFatal, err := isPluginStartupErrorFatal(ctx, namespacedKVStore)
-	if err != nil {
-		s.logger.Warn("unabled to determine whether plugin startup failures are fatal - continuing migration anyway.")
-	}
-=======
 	// Check if we should migrate to plugin - default false
 	if err := EvaluateRemoteSecretsPlugin(s.manager, s.cfg); err == nil {
 		s.logger.Debug("starting migration of unified secrets to the plugin")
@@ -93,34 +66,9 @@
 		if err != nil {
 			s.logger.Warn("unable to determine whether plugin startup failures are fatal - continuing migration anyway.")
 		}
->>>>>>> 7924d3b3
 
-	allSec, err := secretsSql.GetAll(ctx)
-	if err != nil {
-		return nil
-	}
-	// We just set it again as the current secret store should be the plugin secret
-	for _, sec := range allSec {
-		err = s.secretsStore.Set(ctx, *sec.OrgId, *sec.Namespace, *sec.Type, sec.Value)
+		allSec, err := secretsSql.GetAll(ctx)
 		if err != nil {
-<<<<<<< HEAD
-			return err
-		}
-	}
-	s.logger.Debug("migrated unified secrets to plugin", "number of secrets", len(allSec))
-	// as no err was returned, when we delete all the secrets from the sql store
-	for index, sec := range allSec {
-		err = secretsSql.Del(ctx, *sec.OrgId, *sec.Namespace, *sec.Type)
-		if err != nil {
-			s.logger.Error("plugin migrator encountered error while deleting unified secrets")
-			if index == 0 && !wasFatal {
-				// old unified secrets still exists, so plugin startup errors are still not fatal, unless they were before we started
-				err := setPluginStartupErrorFatal(ctx, namespacedKVStore, false)
-				if err != nil {
-					s.logger.Error("error reverting plugin failure fatal status", "error", err.Error())
-				} else {
-					s.logger.Debug("application will continue to function without the secrets plugin")
-=======
 			return nil
 		}
 		totalSec := len(allSec)
@@ -149,66 +97,13 @@
 					} else {
 						s.logger.Debug("application will continue to function without the secrets plugin")
 					}
->>>>>>> 7924d3b3
 				}
+				return err
 			}
-			return err
 		}
-<<<<<<< HEAD
-=======
 		s.logger.Debug("deleted unified secrets after migration", "number of secrets", totalSec)
->>>>>>> 7924d3b3
 	}
-	s.logger.Debug("deleted unified secrets after migration", "number of secrets", len(allSec))
 	return nil
-}
-
-func (s PluginSecretMigrationService) migrateFromPlugin(ctx context.Context) error {
-	s.logger.Debug("starting migration of unified secrets to the plugin")
-	// we need to instantiate the secretsKVStore as this is not on wire, and in this scenario,
-	// the secrets store would be the plugin.
-
-	plugin, _ := s.remoteCheck.StartAndReturnPlugin(context.Background())
-	// Get full list of secrets from the plugin
-	res, err := plugin.ListSecrets(ctx, &secretsmanagerplugin.ListSecretsRequest{
-		AllKeys: true,
-	})
-	if err != nil {
-		s.logger.Error("Failed to retrieve all secrets from plugin")
-		return err
-	}
-	keys := res.Keys
-	s.logger.Debug("retrieved all secrets from plugin", "num secrets", len(keys))
-	secretsSql := s.createTemporarySqlStore()
-	for _, k := range keys {
-		// Get each secret description from plugin and handle errors
-		v, exists, err := s.secretsStore.Get(ctx, k.OrgId, k.Namespace, k.Type)
-		if err != nil {
-			s.logger.Error("Error retrieving secret from plugin", "orgId", k.OrgId, "namespace", k.Namespace, "type", k.Type)
-			continue
-		}
-		if !exists {
-			s.logger.Warn("Secret not found on plugin", "orgId", k.OrgId, "namespace", k.Namespace, "type", k.Type)
-			continue
-		}
-		// Add to sql store
-		secretsSql.Set(ctx, k.OrgId, k.Namespace, k.Type, v)
-
-	}
-
-	return nil
-}
-
-func (s PluginSecretMigrationService) createTemporarySqlStore() *secretsKVStoreSQL {
-	return &secretsKVStoreSQL{
-		sqlStore:       s.sqlStore,
-		secretsService: s.secretsService,
-		log:            s.logger,
-		decryptionCache: decryptionCache{
-			cache: make(map[int64]cachedDecrypted),
-		},
-		GetAllFuncOverride: s.getAllFunc,
-	}
 }
 
 // This is here to support testing and should normally not be called
