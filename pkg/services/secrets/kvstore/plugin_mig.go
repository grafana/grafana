package kvstore

import (
	"context"

	"github.com/grafana/grafana/pkg/infra/kvstore"
	"github.com/grafana/grafana/pkg/infra/log"
	"github.com/grafana/grafana/pkg/services/secrets"
	"github.com/grafana/grafana/pkg/services/sqlstore"
	"github.com/grafana/grafana/pkg/setting"
)

// PluginSecretMigrationService This migrator will handle migration of datasource secrets (aka Unified secrets)
// into the plugin secrets configured
type PluginSecretMigrationService struct {
	secretsStore   SecretsKVStore
	cfg            *setting.Cfg
	logger         log.Logger
	sqlStore       sqlstore.Store
	secretsService secrets.Service
	remoteCheck    UseRemoteSecretsPluginCheck
	kvstore        kvstore.KVStore
	getAllFunc     func(ctx context.Context) ([]Item, error)
}

func ProvidePluginSecretMigrationService(
	secretsStore SecretsKVStore,
	cfg *setting.Cfg,
	sqlStore sqlstore.Store,
	secretsService secrets.Service,
	remoteCheck UseRemoteSecretsPluginCheck,
	kvstore kvstore.KVStore,
) *PluginSecretMigrationService {
	return &PluginSecretMigrationService{
		secretsStore:   secretsStore,
		cfg:            cfg,
		logger:         log.New("sec-plugin-mig"),
		sqlStore:       sqlStore,
		secretsService: secretsService,
		remoteCheck:    remoteCheck,
		kvstore:        kvstore,
	}
}

func (s *PluginSecretMigrationService) Migrate(ctx context.Context) error {
	// Check if we should migrate to plugin - default false
<<<<<<< HEAD
	if s.cfg.SectionWithEnvOverrides("secrets").Key("migrate_to_plugin").MustBool(false) &&
		s.remoteCheck.ShouldUseRemoteSecretsPlugin() {
=======
	if s.cfg.SectionWithEnvOverrides("secrets").Key("migrate_to_plugin").MustBool(false) && s.remoteCheck.ShouldUseRemoteSecretsPlugin() {
		s.logger.Debug("starting migration of unified secrets to the plugin")
>>>>>>> cb357295
		// we need to instantiate the secretsKVStore as this is not on wire, and in this scenario,
		// the secrets store would be the plugin.
		secretsSql := &secretsKVStoreSQL{
			sqlStore:       s.sqlStore,
			secretsService: s.secretsService,
			log:            s.logger,
			decryptionCache: decryptionCache{
				cache: make(map[int64]cachedDecrypted),
			},
			GetAllFuncOverride: s.getAllFunc,
		}

		// before we start migrating, check see if plugin startup failures were already fatal
		namespacedKVStore := GetNamespacedKVStore(s.kvstore)
		wasFatal, err := isPluginStartupErrorFatal(ctx, namespacedKVStore)
		if err != nil {
			s.logger.Warn("unabled to determine whether plugin startup failures are fatal - continuing migration anyway.")
		}

		allSec, err := secretsSql.GetAll(ctx)
		if err != nil {
			return nil
		}
		// We just set it again as the current secret store should be the plugin secret
		for _, sec := range allSec {
			err = s.secretsStore.Set(ctx, *sec.OrgId, *sec.Namespace, *sec.Type, sec.Value)
			if err != nil {
				return err
			}
		}
		// as no err was returned, when we delete all the secrets from the sql store
		for index, sec := range allSec {
			err = secretsSql.Del(ctx, *sec.OrgId, *sec.Namespace, *sec.Type)
			if err != nil {
				s.logger.Error("plugin migrator encountered error while deleting unified secrets")
				if index == 0 && !wasFatal {
					// old unified secrets still exists, so plugin startup errors are still not fatal, unless they were before we started
					err := setPluginStartupErrorFatal(ctx, namespacedKVStore, false)
					if err != nil {
						s.logger.Error("error reverting plugin failure fatal status", "error", err.Error())
					} else {
						s.logger.Debug("application will continue to function without the secrets plugin")
					}
				}
				return err
			}
		}
	}
	return nil
}

// This is here to support testing and should normally not be called
// An edge case we are unit testing requires the GetAll function to return a value, but the Del function to return an error.
// This is not possible with the code as written, so this override function is a workaround. Should be refactored.
func (s *PluginSecretMigrationService) overrideGetAllFunc(getAllFunc func(ctx context.Context) ([]Item, error)) {
	s.getAllFunc = getAllFunc
}<|MERGE_RESOLUTION|>--- conflicted
+++ resolved
@@ -44,13 +44,8 @@
 
 func (s *PluginSecretMigrationService) Migrate(ctx context.Context) error {
 	// Check if we should migrate to plugin - default false
-<<<<<<< HEAD
-	if s.cfg.SectionWithEnvOverrides("secrets").Key("migrate_to_plugin").MustBool(false) &&
-		s.remoteCheck.ShouldUseRemoteSecretsPlugin() {
-=======
 	if s.cfg.SectionWithEnvOverrides("secrets").Key("migrate_to_plugin").MustBool(false) && s.remoteCheck.ShouldUseRemoteSecretsPlugin() {
 		s.logger.Debug("starting migration of unified secrets to the plugin")
->>>>>>> cb357295
 		// we need to instantiate the secretsKVStore as this is not on wire, and in this scenario,
 		// the secrets store would be the plugin.
 		secretsSql := &secretsKVStoreSQL{
