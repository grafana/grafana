--- conflicted
+++ resolved
@@ -13,10 +13,7 @@
 	"github.com/grafana/grafana/pkg/services/secrets/database"
 	"github.com/grafana/grafana/pkg/services/sqlstore"
 	"github.com/grafana/grafana/pkg/setting"
-<<<<<<< HEAD
-=======
 	"github.com/grafana/grafana/pkg/util"
->>>>>>> 0ca4ccfa
 	"github.com/stretchr/testify/assert"
 	"github.com/stretchr/testify/require"
 	"gopkg.in/ini.v1"
@@ -92,11 +89,8 @@
 		require.NoError(t, err)
 
 		assert.Equal(t, 1, reports.Metrics["stats.encryption.envelope_encryption_enabled.count"])
-<<<<<<< HEAD
-=======
 		assert.Equal(t, 1, reports.Metrics["stats.encryption.current_provider.secretKey.count"])
 		assert.Equal(t, 1, reports.Metrics["stats.encryption.providers.secretKey.count"])
->>>>>>> 0ca4ccfa
 	})
 }
 
@@ -180,11 +174,7 @@
 func TestSecretsService_UseCurrentProvider(t *testing.T) {
 	t.Run("When encryption_provider is not specified explicitly, should use 'secretKey' as a current provider", func(t *testing.T) {
 		svc := SetupTestService(t, database.ProvideSecretsStore(sqlstore.InitTestDB(t)))
-<<<<<<< HEAD
-		assert.Equal(t, "secretKey", svc.currentProvider)
-=======
 		assert.Equal(t, secrets.ProviderID("secretKey.v1"), svc.currentProviderID)
->>>>>>> 0ca4ccfa
 	})
 
 	t.Run("Should use encrypt/decrypt methods of the current encryption provider", func(t *testing.T) {
@@ -200,24 +190,6 @@
 		raw, err := ini.Load([]byte(rawCfg))
 		require.NoError(t, err)
 
-<<<<<<< HEAD
-		providerID := "fakeProvider.v1"
-		settings := &setting.OSSImpl{
-			Cfg: &setting.Cfg{
-				Raw:            raw,
-				FeatureToggles: map[string]bool{secrets.EnvelopeEncryptionFeatureToggle: true},
-			},
-		}
-		encr := ossencryption.ProvideService()
-		kms := newFakeKMS(osskmsproviders.ProvideService(encr, settings))
-		secretStore := database.ProvideSecretsStore(sqlstore.InitTestDB(t))
-
-		svcEncrypt, err := ProvideSecretsService(
-			secretStore,
-			&kms,
-			encr,
-			settings,
-=======
 		encryptionService := ossencryption.ProvideService()
 		settings := &setting.OSSImpl{Cfg: &setting.Cfg{Raw: raw}}
 		features := featuremgmt.WithFeatures()
@@ -230,22 +202,14 @@
 			encryptionService,
 			settings,
 			features,
->>>>>>> 0ca4ccfa
 			&usagestats.UsageStatsMock{T: t},
 		)
 		require.NoError(t, err)
 
-<<<<<<< HEAD
-		assert.Equal(t, providerID, svcEncrypt.currentProvider)
-		assert.Equal(t, 2, len(svcEncrypt.GetProviders()))
-
-		encrypted, _ := svcEncrypt.Encrypt(context.Background(), []byte{}, secrets.WithoutScope())
-=======
 		assert.Equal(t, secrets.ProviderID("fakeProvider.v1"), secretsService.currentProviderID)
 		assert.Equal(t, 2, len(secretsService.GetProviders()))
 
 		encrypted, _ := secretsService.Encrypt(context.Background(), []byte{}, secrets.WithoutScope())
->>>>>>> 0ca4ccfa
 		assert.True(t, kms.fake.encryptCalled)
 
 		// secret service tries to find a DEK in a cache first before calling provider's decrypt
@@ -253,14 +217,9 @@
 		svcDecrypt, err := ProvideSecretsService(
 			secretStore,
 			&kms,
-<<<<<<< HEAD
-			encr,
-			settings,
-=======
 			encryptionService,
 			settings,
 			features,
->>>>>>> 0ca4ccfa
 			&usagestats.UsageStatsMock{T: t},
 		)
 		require.NoError(t, err)
@@ -297,11 +256,7 @@
 	}
 }
 
-<<<<<<< HEAD
-func (f *fakeKMS) Provide() (map[string]secrets.Provider, error) {
-=======
 func (f *fakeKMS) Provide() (map[secrets.ProviderID]secrets.Provider, error) {
->>>>>>> 0ca4ccfa
 	providers, err := f.kms.Provide()
 	if err != nil {
 		return providers, err
@@ -331,20 +286,6 @@
 		require.NoError(t, err)
 
 		// Data encryption key cache should contain one element
-<<<<<<< HEAD
-		require.Len(t, svc.dataKeyCache, 1)
-
-		// Execute background process after key's TTL, to force
-		// clean up process, during a hundred milliseconds with
-		// gc ticker configured on every nanosecond, to ensure
-		// the ticker is triggered.
-		gcInterval = time.Nanosecond
-
-		t.Cleanup(func() { now = time.Now })
-		now = func() time.Time { return time.Now().Add(dekTTL) }
-
-		ctx, cancel := context.WithTimeout(ctx, 100*time.Millisecond)
-=======
 		require.Len(t, svc.dataKeyCache.byId, 1)
 		require.Len(t, svc.dataKeyCache.byLabel, 1)
 
@@ -352,7 +293,6 @@
 		now = func() time.Time { return time.Now().Add(10 * time.Minute) }
 
 		ctx, cancel := context.WithTimeout(ctx, 1*time.Second)
->>>>>>> 0ca4ccfa
 		defer cancel()
 
 		err = svc.Run(ctx)
@@ -361,25 +301,6 @@
 		// Then, once the ticker has been triggered,
 		// the cleanup process should have happened,
 		// therefore the cache should be empty.
-<<<<<<< HEAD
-		require.Len(t, svc.dataKeyCache, 0)
-	})
-
-	t.Run("should update data key expiry after every use", func(t *testing.T) {
-		// Encrypt to generate data encryption key
-		withoutScope := secrets.WithoutScope()
-		_, err := svc.Encrypt(ctx, []byte("grafana"), withoutScope)
-		require.NoError(t, err)
-
-		// New call to Encrypt one minute later should update cache entry's expiry
-		t.Cleanup(func() { now = time.Now })
-		now = func() time.Time { return time.Now().Add(time.Minute) }
-		_, err = svc.Encrypt(ctx, []byte("grafana"), withoutScope)
-		require.NoError(t, err)
-
-		dataKeyID := svc.keyName(withoutScope())
-		assert.True(t, svc.dataKeyCache[dataKeyID].expiry.After(time.Now().Add(dekTTL)))
-=======
 		require.Len(t, svc.dataKeyCache.byId, 0)
 		require.Len(t, svc.dataKeyCache.byLabel, 0)
 	})
@@ -423,6 +344,5 @@
 
 		assert.Empty(t, svc.dataKeyCache.byId)
 		assert.Empty(t, svc.dataKeyCache.byLabel)
->>>>>>> 0ca4ccfa
 	})
 }