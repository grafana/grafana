package manager

import (
	"bytes"
	"context"
	"crypto/rand"
	"encoding/base64"
	"errors"
	"fmt"
	"strconv"
	"sync"
	"time"

	"github.com/grafana/grafana/pkg/infra/log"
	"github.com/grafana/grafana/pkg/infra/usagestats"
	"github.com/grafana/grafana/pkg/services/encryption"
	"github.com/grafana/grafana/pkg/services/featuremgmt"
	"github.com/grafana/grafana/pkg/services/kmsproviders"
	"github.com/grafana/grafana/pkg/services/secrets"
	"github.com/grafana/grafana/pkg/setting"
	"github.com/grafana/grafana/pkg/util"
	"github.com/prometheus/client_golang/prometheus"
	"golang.org/x/sync/errgroup"
	"xorm.io/xorm"
)

const (
	keyIdDelimiter = '#'
)

type SecretsService struct {
	store      secrets.Store
	enc        encryption.Internal
	settings   setting.Provider
	features   featuremgmt.FeatureToggles
	usageStats usagestats.Service

	mtx          sync.Mutex
	dataKeyCache *dataKeyCache

	pOnce               sync.Once
	providers           map[secrets.ProviderID]secrets.Provider
	kmsProvidersService kmsproviders.Service

	currentProviderID secrets.ProviderID

	log log.Logger
}

func ProvideSecretsService(
	store secrets.Store,
	kmsProvidersService kmsproviders.Service,
	enc encryption.Internal,
	settings setting.Provider,
	features featuremgmt.FeatureToggles,
	usageStats usagestats.Service,
) (*SecretsService, error) {
	ttl := settings.KeyValue("security.encryption", "data_keys_cache_ttl").MustDuration(15 * time.Minute)

	currentProviderID := kmsproviders.NormalizeProviderID(secrets.ProviderID(
		settings.KeyValue("security", "encryption_provider").MustString(kmsproviders.Default),
	))

	s := &SecretsService{
		store:               store,
		enc:                 enc,
		settings:            settings,
		usageStats:          usageStats,
		kmsProvidersService: kmsProvidersService,
		dataKeyCache:        newDataKeyCache(ttl),
		currentProviderID:   currentProviderID,
		features:            features,
		log:                 log.New("secrets"),
	}

	enabled := !features.IsEnabled(featuremgmt.FlagDisableEnvelopeEncryption)

	if enabled {
		err := s.InitProviders()
		if err != nil {
			return nil, err
		}
	}

	if _, ok := s.providers[currentProviderID]; enabled && !ok {
		return nil, fmt.Errorf("missing configuration for current encryption provider %s", currentProviderID)
	}

	if !enabled && currentProviderID != kmsproviders.Default {
		s.log.Warn("Changing encryption provider requires enabling envelope encryption feature")
	}

	s.log.Info("Envelope encryption state", "enabled", enabled, "current provider", currentProviderID)

	s.registerUsageMetrics()

	return s, nil
}

func (s *SecretsService) InitProviders() (err error) {
	s.pOnce.Do(func() {
		s.providers, err = s.kmsProvidersService.Provide()
	})

	return
}

func (s *SecretsService) registerUsageMetrics() {
	s.usageStats.RegisterMetricsFunc(func(context.Context) (map[string]interface{}, error) {
		usageMetrics := make(map[string]interface{})

		// Enabled / disabled
		usageMetrics["stats.encryption.envelope_encryption_enabled.count"] = 0
		if !s.features.IsEnabled(featuremgmt.FlagDisableEnvelopeEncryption) {
			usageMetrics["stats.encryption.envelope_encryption_enabled.count"] = 1
		}

		// Current provider
		kind, err := s.currentProviderID.Kind()
		if err != nil {
			return nil, err
		}
		usageMetrics[fmt.Sprintf("stats.encryption.current_provider.%s.count", kind)] = 1

		// Count by kind
		countByKind := make(map[string]int)
		for id := range s.providers {
			kind, err := id.Kind()
			if err != nil {
				return nil, err
			}

			countByKind[kind]++
		}

		for kind, count := range countByKind {
			usageMetrics[fmt.Sprintf(`stats.encryption.providers.%s.count`, kind)] = count
		}

		return usageMetrics, nil
	})
}

func (s *SecretsService) providersInitialized() bool {
	return len(s.providers) > 0
}

func (s *SecretsService) encryptedWithEnvelopeEncryption(payload []byte) bool {
	return len(payload) > 0 && payload[0] == keyIdDelimiter
}

var b64 = base64.RawStdEncoding

func (s *SecretsService) Encrypt(ctx context.Context, payload []byte, opt secrets.EncryptionOptions) ([]byte, error) {
	return s.EncryptWithDBSession(ctx, payload, opt, nil)
}

func (s *SecretsService) EncryptWithDBSession(ctx context.Context, payload []byte, opt secrets.EncryptionOptions, sess *xorm.Session) ([]byte, error) {
	// Use legacy encryption service if featuremgmt.FlagDisableEnvelopeEncryption toggle is on
	if s.features.IsEnabled(featuremgmt.FlagDisableEnvelopeEncryption) {
		return s.enc.Encrypt(ctx, payload, setting.SecretKey)
	}

	var err error
	defer func() {
		opsCounter.With(prometheus.Labels{
			"success":   strconv.FormatBool(err == nil),
			"operation": OpEncrypt,
		}).Inc()
	}()

	// If encryption featuremgmt.FlagEnvelopeEncryption toggle is on, use envelope encryption
	scope := opt()
	label := secrets.KeyLabel(scope, s.currentProviderID)

	var id string
	var dataKey []byte
	id, dataKey, err = s.currentDataKey(ctx, label, scope, sess)
	if err != nil {
		s.log.Error("Failed to get current data key", "error", err, "label", label)
		return nil, err
	}

	var encrypted []byte
	encrypted, err = s.enc.Encrypt(ctx, payload, string(dataKey))
	if err != nil {
		s.log.Error("Failed to encrypt secret", "error", err)
		return nil, err
	}

	prefix := make([]byte, b64.EncodedLen(len(id))+2)
	b64.Encode(prefix[1:], []byte(id))
	prefix[0] = keyIdDelimiter
	prefix[len(prefix)-1] = keyIdDelimiter

	blob := make([]byte, len(prefix)+len(encrypted))
	copy(blob, prefix)
	copy(blob[len(prefix):], encrypted)

	return blob, nil
}

// currentDataKey looks up for current data key in cache or database by name, and decrypts it.
// If there's no current data key in cache nor in database it generates a new random data key,
// and stores it into both the in-memory cache and database (encrypted by the encryption provider).
func (s *SecretsService) currentDataKey(ctx context.Context, label string, scope string, sess *xorm.Session) (string, []byte, error) {
	// We want only one request fetching current data key at time to
	// avoid the creation of multiple ones in case there's no one existing.
	s.mtx.Lock()
	defer s.mtx.Unlock()

	// We try to fetch the data key, either from cache or database
	id, dataKey, err := s.dataKeyByLabel(ctx, label)
	if err != nil {
		return "", nil, err
	}

	// If no existing data key was found, create a new one
	if dataKey == nil {
		id, dataKey, err = s.newDataKey(ctx, label, scope, sess)
		if err != nil {
			return "", nil, err
		}
	}

	return id, dataKey, nil
}

// dataKeyByLabel looks up for data key in cache.
// Otherwise, it fetches it from database, decrypts it and caches it decrypted.
func (s *SecretsService) dataKeyByLabel(ctx context.Context, label string) (string, []byte, error) {
	// 0. Get data key from in-memory cache.
	if entry, exists := s.dataKeyCache.getByLabel(label); exists && entry.active {
		return entry.id, entry.dataKey, nil
	}

	// 1. Get data key from database.
	dataKey, err := s.store.GetCurrentDataKey(ctx, label)
	if err != nil {
		if errors.Is(err, secrets.ErrDataKeyNotFound) {
			return "", nil, nil
		}
		return "", nil, err
	}

	// 2.1 Find the encryption provider.
	provider, exists := s.providers[kmsproviders.NormalizeProviderID(dataKey.Provider)]
	if !exists {
		return "", nil, fmt.Errorf("could not find encryption provider '%s'", dataKey.Provider)
	}

	// 2.2 Decrypt the data key fetched from the database.
	decrypted, err := provider.Decrypt(ctx, dataKey.EncryptedData)
	if err != nil {
		return "", nil, err
	}

	// 3. Store the decrypted data key into the in-memory cache.
	s.dataKeyCache.add(&dataKeyCacheEntry{
		id:      dataKey.Id,
		label:   dataKey.Label,
		dataKey: decrypted,
		active:  dataKey.Active,
	})

	return dataKey.Id, decrypted, nil
}

// newDataKey creates a new random data key, encrypts it and stores it into the database and cache.
func (s *SecretsService) newDataKey(ctx context.Context, label string, scope string, sess *xorm.Session) (string, []byte, error) {
	// 1. Create new data key.
	dataKey, err := newRandomDataKey()
	if err != nil {
		return "", nil, err
	}

	// 2.1 Find the encryption provider.
	provider, exists := s.providers[s.currentProviderID]
	if !exists {
		return "", nil, fmt.Errorf("could not find encryption provider '%s'", s.currentProviderID)
	}

	// 2.2 Encrypt the data key.
	encrypted, err := provider.Encrypt(ctx, dataKey)
	if err != nil {
		return "", nil, err
	}

	// 3. Store its encrypted value into the DB.
	id := util.GenerateShortUID()
	dbDataKey := secrets.DataKey{
		Active:        true,
		Id:            id,
		Provider:      s.currentProviderID,
		EncryptedData: encrypted,
		Label:         label,
		Scope:         scope,
	}

	if sess == nil {
		err = s.store.CreateDataKey(ctx, &dbDataKey)
	} else {
		err = s.store.CreateDataKeyWithDBSession(ctx, &dbDataKey, sess)
	}

	if err != nil {
		return "", nil, err
	}

	// 4. Store the decrypted data key into the in-memory cache.
	s.dataKeyCache.add(&dataKeyCacheEntry{
		id:      id,
		label:   label,
		dataKey: dataKey,
		active:  true,
	})

	return id, dataKey, nil
}

func newRandomDataKey() ([]byte, error) {
	rawDataKey := make([]byte, 16)
	_, err := rand.Read(rawDataKey)
	if err != nil {
		return nil, err
	}
	return rawDataKey, nil
}

func (s *SecretsService) Decrypt(ctx context.Context, payload []byte) ([]byte, error) {
<<<<<<< HEAD
	if len(payload) == 0 {
		return nil, fmt.Errorf("unable to decrypt empty payload")
	}

	// Use legacy encryption service if featuremgmt.FlagDisableEnvelopeEncryption toggle is on
	if s.features.IsEnabled(featuremgmt.FlagDisableEnvelopeEncryption) {
		if len(payload) > 0 && payload[0] == '#' {
			return nil, fmt.Errorf("failed to decrypt a secret encrypted with envelope encryption: envelope encryption is disabled")
		}
		return s.enc.Decrypt(ctx, payload, setting.SecretKey)
	}

	// If encryption featuremgmt.FlagEnvelopeEncryption toggle is on, use envelope encryption
=======
>>>>>>> 82e32447
	var err error
	defer func() {
		opsCounter.With(prometheus.Labels{
			"success":   strconv.FormatBool(err == nil),
			"operation": OpDecrypt,
		}).Inc()

		if err != nil {
			s.log.Error("Failed to decrypt secret", "error", err)
		}
	}()

<<<<<<< HEAD
=======
	if len(payload) == 0 {
		err = fmt.Errorf("unable to decrypt empty payload")
		return nil, err
	}

	// If encrypted with envelope encryption, the feature is disabled and
	// no provider is initialized, then we throw an error.
	if s.encryptedWithEnvelopeEncryption(payload) &&
		s.features.IsEnabled(featuremgmt.FlagDisableEnvelopeEncryption) &&
		!s.providersInitialized() {
		err = fmt.Errorf("failed to decrypt a secret encrypted with envelope encryption: envelope encryption is disabled")
		return nil, err
	}

>>>>>>> 82e32447
	var dataKey []byte

	if !s.encryptedWithEnvelopeEncryption(payload) {
		secretKey := s.settings.KeyValue("security", "secret_key").Value()
		dataKey = []byte(secretKey)
	} else {
		payload = payload[1:]
		endOfKey := bytes.Index(payload, []byte{keyIdDelimiter})
		if endOfKey == -1 {
			err = fmt.Errorf("could not find valid key id in encrypted payload")
			return nil, err
		}
		b64Key := payload[:endOfKey]
		payload = payload[endOfKey+1:]
		keyId := make([]byte, b64.DecodedLen(len(b64Key)))
		_, err = b64.Decode(keyId, b64Key)
		if err != nil {
			return nil, err
		}

		dataKey, err = s.dataKeyById(ctx, string(keyId))
		if err != nil {
			s.log.Error("Failed to lookup data key by id", "id", string(keyId), "error", err)
			return nil, err
		}
	}

	var decrypted []byte
	decrypted, err = s.enc.Decrypt(ctx, payload, string(dataKey))

	return decrypted, err
}

func (s *SecretsService) EncryptJsonData(ctx context.Context, kv map[string]string, opt secrets.EncryptionOptions) (map[string][]byte, error) {
	return s.EncryptJsonDataWithDBSession(ctx, kv, opt, nil)
}

func (s *SecretsService) EncryptJsonDataWithDBSession(ctx context.Context, kv map[string]string, opt secrets.EncryptionOptions, sess *xorm.Session) (map[string][]byte, error) {
	encrypted := make(map[string][]byte)
	for key, value := range kv {
		encryptedData, err := s.EncryptWithDBSession(ctx, []byte(value), opt, sess)
		if err != nil {
			return nil, err
		}

		encrypted[key] = encryptedData
	}
	return encrypted, nil
}

func (s *SecretsService) DecryptJsonData(ctx context.Context, sjd map[string][]byte) (map[string]string, error) {
	decrypted := make(map[string]string)
	for key, data := range sjd {
		decryptedData, err := s.Decrypt(ctx, data)
		if err != nil {
			return nil, err
		}

		decrypted[key] = string(decryptedData)
	}
	return decrypted, nil
}

func (s *SecretsService) GetDecryptedValue(ctx context.Context, sjd map[string][]byte, key, fallback string) string {
	if value, ok := sjd[key]; ok {
		decryptedData, err := s.Decrypt(ctx, value)
		if err != nil {
			return fallback
		}

		return string(decryptedData)
	}

	return fallback
}

// dataKeyById looks up for data key in cache.
// Otherwise, it fetches it from database and returns it decrypted.
func (s *SecretsService) dataKeyById(ctx context.Context, id string) ([]byte, error) {
	// 0. Get decrypted data key from in-memory cache.
	if entry, exists := s.dataKeyCache.getById(id); exists {
		return entry.dataKey, nil
	}

	// 1. Get encrypted data key from database.
	dataKey, err := s.store.GetDataKey(ctx, id)
	if err != nil {
		return nil, err
	}

	// 2.1. Find the encryption provider.
	provider, exists := s.providers[kmsproviders.NormalizeProviderID(dataKey.Provider)]
	if !exists {
		return nil, fmt.Errorf("could not find encryption provider '%s'", dataKey.Provider)
	}

	// 2.2. Encrypt the data key.
	decrypted, err := provider.Decrypt(ctx, dataKey.EncryptedData)
	if err != nil {
		return nil, err
	}

	// 3. Store the decrypted data key into the in-memory cache.
	s.dataKeyCache.add(&dataKeyCacheEntry{
		id:      dataKey.Id,
		label:   dataKey.Label,
		dataKey: decrypted,
		active:  dataKey.Active,
	})

	return decrypted, nil
}

func (s *SecretsService) GetProviders() map[secrets.ProviderID]secrets.Provider {
	return s.providers
}

func (s *SecretsService) RotateDataKeys(ctx context.Context) error {
	s.log.Info("Data keys rotation triggered, acquiring lock...")

	s.mtx.Lock()
	defer s.mtx.Unlock()

	s.log.Info("Data keys rotation started")
	err := s.store.DisableDataKeys(ctx)
	if err != nil {
		s.log.Error("Data keys rotation failed", "error", err)
		return err
	}

	s.dataKeyCache.flush()
	s.log.Info("Data keys rotation finished successfully")

	return nil
}

func (s *SecretsService) ReEncryptDataKeys(ctx context.Context) error {
	s.log.Info("Data keys re-encryption triggered")

	if s.features.IsEnabled(featuremgmt.FlagDisableEnvelopeEncryption) {
		s.log.Info("Envelope encryption is not enabled but trying to init providers anyway...")

		if err := s.InitProviders(); err != nil {
			s.log.Error("Envelope encryption providers initialization failed", "error", err)
			return err
		}
	}

	if err := s.store.ReEncryptDataKeys(ctx, s.providers, s.currentProviderID); err != nil {
		s.log.Error("Data keys re-encryption failed", "error", err)
		return err
	}

	s.dataKeyCache.flush()
	s.log.Info("Data keys re-encryption finished successfully")

	return nil
}

func (s *SecretsService) Run(ctx context.Context) error {
	gc := time.NewTicker(
		s.settings.KeyValue("security.encryption", "data_keys_cache_cleanup_interval").
			MustDuration(time.Minute),
	)

	grp, gCtx := errgroup.WithContext(ctx)

	for _, p := range s.providers {
		if svc, ok := p.(secrets.BackgroundProvider); ok {
			grp.Go(func() error {
				return svc.Run(gCtx)
			})
		}
	}

	for {
		select {
		case <-gc.C:
			s.log.Debug("Removing expired data keys from cache...")
			s.dataKeyCache.removeExpired()
			s.log.Debug("Removing expired data keys from cache finished successfully")
		case <-gCtx.Done():
			s.log.Debug("Grafana is shutting down; stopping...")
			gc.Stop()

			if err := grp.Wait(); err != nil && !errors.Is(err, context.Canceled) {
				return err
			}

			return nil
		}
	}
}<|MERGE_RESOLUTION|>--- conflicted
+++ resolved
@@ -328,22 +328,6 @@
 }
 
 func (s *SecretsService) Decrypt(ctx context.Context, payload []byte) ([]byte, error) {
-<<<<<<< HEAD
-	if len(payload) == 0 {
-		return nil, fmt.Errorf("unable to decrypt empty payload")
-	}
-
-	// Use legacy encryption service if featuremgmt.FlagDisableEnvelopeEncryption toggle is on
-	if s.features.IsEnabled(featuremgmt.FlagDisableEnvelopeEncryption) {
-		if len(payload) > 0 && payload[0] == '#' {
-			return nil, fmt.Errorf("failed to decrypt a secret encrypted with envelope encryption: envelope encryption is disabled")
-		}
-		return s.enc.Decrypt(ctx, payload, setting.SecretKey)
-	}
-
-	// If encryption featuremgmt.FlagEnvelopeEncryption toggle is on, use envelope encryption
-=======
->>>>>>> 82e32447
 	var err error
 	defer func() {
 		opsCounter.With(prometheus.Labels{
@@ -356,8 +340,6 @@
 		}
 	}()
 
-<<<<<<< HEAD
-=======
 	if len(payload) == 0 {
 		err = fmt.Errorf("unable to decrypt empty payload")
 		return nil, err
@@ -372,7 +354,6 @@
 		return nil, err
 	}
 
->>>>>>> 82e32447
 	var dataKey []byte
 
 	if !s.encryptedWithEnvelopeEncryption(payload) {
