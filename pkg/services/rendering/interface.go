package rendering

import (
	"context"
	"errors"
	"time"

	"github.com/grafana/grafana/pkg/models"
)

<<<<<<< HEAD
var ErrTimeout = errors.New("Timeout error. You can set timeout in seconds with &timeout url parameter")
=======
var ErrTimeout = errors.New("timeout error - you can set timeout in seconds with &timeout url parameter")
var ErrNoRenderer = errors.New("no renderer plugin found nor is an external render server configured")
>>>>>>> 7897c6b7
var ErrPhantomJSNotInstalled = errors.New("PhantomJS executable not found")

type Opts struct {
	Width             int
	Height            int
	Timeout           time.Duration
	OrgId             int64
	UserId            int64
	OrgRole           models.RoleType
	Path              string
	Encoding          string
	Timezone          string
	ConcurrentLimit   int
	DeviceScaleFactor float64
	Headers           map[string][]string
}

type RenderResult struct {
	FilePath string
}

type renderFunc func(ctx context.Context, renderKey string, options Opts) (*RenderResult, error)

type Service interface {
	IsAvailable() bool
	Render(ctx context.Context, opts Opts) (*RenderResult, error)
	RenderErrorImage(error error) (*RenderResult, error)
	GetRenderUser(key string) (*RenderUser, bool)
}<|MERGE_RESOLUTION|>--- conflicted
+++ resolved
@@ -8,12 +8,7 @@
 	"github.com/grafana/grafana/pkg/models"
 )
 
-<<<<<<< HEAD
-var ErrTimeout = errors.New("Timeout error. You can set timeout in seconds with &timeout url parameter")
-=======
 var ErrTimeout = errors.New("timeout error - you can set timeout in seconds with &timeout url parameter")
-var ErrNoRenderer = errors.New("no renderer plugin found nor is an external render server configured")
->>>>>>> 7897c6b7
 var ErrPhantomJSNotInstalled = errors.New("PhantomJS executable not found")
 
 type Opts struct {
