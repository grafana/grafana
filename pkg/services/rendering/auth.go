package rendering

import (
	"bytes"
	"context"
	"encoding/gob"
	"fmt"
	"strconv"
	"strings"
	"time"

	"github.com/golang-jwt/jwt/v4"

	"github.com/grafana/grafana/pkg/infra/log"
	"github.com/grafana/grafana/pkg/infra/metrics"
	"github.com/grafana/grafana/pkg/infra/remotecache"
	"github.com/grafana/grafana/pkg/services/featuremgmt"
	"github.com/grafana/grafana/pkg/util"
)

const renderKeyPrefix = "render-%s"

type RenderUser struct {
	OrgID   int64  `json:"org_id"`
	UserID  int64  `json:"user_id"`
	OrgRole string `json:"org_role"`
}

type renderJWT struct {
	RenderUser *RenderUser
	jwt.RegisteredClaims
}

func (rs *RenderingService) GetRenderUser(ctx context.Context, key string) (*RenderUser, bool) {
<<<<<<< HEAD
	var (
		from   string
		exists bool
		err    error
		start  = time.Now()
	)

	defer func() {
		success := strconv.FormatBool(err == nil && exists)
		metrics.MRenderingUserLookupSummary.WithLabelValues(success, from).Observe(float64(time.Since(start)))
	}()

	if looksLikeJWT(key) && rs.features.IsEnabled(featuremgmt.FlagRenderingOverJWT) {
		from = "jwt"
		claims := new(renderJWT)
		var tkn *jwt.Token
		tkn, err = jwt.ParseWithClaims(key, claims, func(_ *jwt.Token) (interface{}, error) {
			return []byte(rs.Cfg.RendererAuthToken), nil
		})

		if err != nil || !tkn.Valid {
			rs.log.Error("Could not get render user from JWT", "err", err)
			return nil, exists
		}

		exists = true
		return claims.RenderUser, exists
	}

	from = "cache"
	var val interface{}
	val, err = rs.RemoteCacheService.GetByteArray(ctx, fmt.Sprintf(renderKeyPrefix, key))
=======
	val, err := rs.RemoteCacheService.Get(ctx, fmt.Sprintf(renderKeyPrefix, key))
>>>>>>> f68fd839
	if err != nil {
		rs.log.Error("Failed to get render key from cache", "error", err)
	}

	ru := &RenderUser{}
	buf := bytes.NewBuffer(val)
	err = gob.NewDecoder(buf).Decode(&ru)
	if err != nil {
		return nil, false
	}

	return ru, true
}

func setRenderKey(cache *remotecache.RemoteCache, ctx context.Context, opts AuthOpts, renderKey string, expiry time.Duration) error {
	buf := bytes.NewBuffer(nil)
	err := gob.NewEncoder(buf).Encode(&RenderUser{
		OrgID:   opts.OrgID,
		UserID:  opts.UserID,
		OrgRole: string(opts.OrgRole),
	})
	if err != nil {
		return err
	}

	return cache.Set(ctx, fmt.Sprintf(renderKeyPrefix, renderKey), buf.Bytes(), expiry)
}

func generateAndSetRenderKey(cache *remotecache.RemoteCache, ctx context.Context, opts AuthOpts, expiry time.Duration) (string, error) {
	key, err := util.GetRandomString(32)
	if err != nil {
		return "", err
	}

	err = setRenderKey(cache, ctx, opts, key, expiry)
	if err != nil {
		return "", err
	}

	return key, nil
}

type longLivedRenderKeyProvider struct {
	cache       *remotecache.RemoteCache
	log         log.Logger
	renderKey   string
	authOpts    AuthOpts
	sessionOpts SessionOpts
}

func (rs *RenderingService) CreateRenderingSession(ctx context.Context, opts AuthOpts, sessionOpts SessionOpts) (Session, error) {
	renderKey, err := generateAndSetRenderKey(rs.RemoteCacheService, ctx, opts, sessionOpts.Expiry)
	if err != nil {
		return nil, err
	}

	return &longLivedRenderKeyProvider{
		log:         rs.log,
		renderKey:   renderKey,
		cache:       rs.RemoteCacheService,
		authOpts:    opts,
		sessionOpts: sessionOpts,
	}, nil
}

func deleteRenderKey(cache *remotecache.RemoteCache, log log.Logger, ctx context.Context, renderKey string) {
	err := cache.Delete(ctx, fmt.Sprintf(renderKeyPrefix, renderKey))
	if err != nil {
		log.Error("Failed to delete render key", "error", err)
	}
}

type perRequestRenderKeyProvider struct {
	cache     *remotecache.RemoteCache
	log       log.Logger
	keyExpiry time.Duration
}

func (r *perRequestRenderKeyProvider) get(ctx context.Context, opts AuthOpts) (string, error) {
	return generateAndSetRenderKey(r.cache, ctx, opts, r.keyExpiry)
}

func (r *perRequestRenderKeyProvider) afterRequest(ctx context.Context, opts AuthOpts, renderKey string) {
	deleteRenderKey(r.cache, r.log, ctx, renderKey)
}

func (r *longLivedRenderKeyProvider) get(ctx context.Context, opts AuthOpts) (string, error) {
	if r.sessionOpts.RefreshExpiryOnEachRequest {
		err := setRenderKey(r.cache, ctx, opts, r.renderKey, r.sessionOpts.Expiry)
		if err != nil {
			r.log.Error("Failed to refresh render key", "error", err, "renderKey", r.renderKey)
		}
	}
	return r.renderKey, nil
}

func (r *longLivedRenderKeyProvider) afterRequest(ctx context.Context, opts AuthOpts, renderKey string) {
	// do nothing - renderKey from longLivedRenderKeyProvider is deleted only after session expires
	// or someone calls session.Dispose()
}

func (r *longLivedRenderKeyProvider) Dispose(ctx context.Context) {
	deleteRenderKey(r.cache, r.log, ctx, r.renderKey)
}

type jwtRenderKeyProvider struct {
	log       log.Logger
	authToken []byte
	keyExpiry time.Duration
}

func (j *jwtRenderKeyProvider) get(_ context.Context, opts AuthOpts) (string, error) {
	token := jwt.NewWithClaims(jwt.SigningMethodHS512, j.buildJWTClaims(opts))

	signed, err := token.SignedString(j.authToken)
	if err != nil {
		return "", err
	}

	return signed, nil
}

func (j *jwtRenderKeyProvider) buildJWTClaims(opts AuthOpts) renderJWT {
	claims := renderJWT{
		RenderUser: &RenderUser{
			OrgID:   opts.OrgID,
			UserID:  opts.UserID,
			OrgRole: string(opts.OrgRole),
		},
		RegisteredClaims: jwt.RegisteredClaims{
			ExpiresAt: jwt.NewNumericDate(time.Now().UTC().Add(j.keyExpiry)),
		},
	}
	return claims
}

func (j *jwtRenderKeyProvider) afterRequest(_ context.Context, _ AuthOpts, _ string) {
	// do nothing - the JWT will just expire
}

func looksLikeJWT(key string) bool {
	return strings.HasPrefix(key, "eyJ")
}<|MERGE_RESOLUTION|>--- conflicted
+++ resolved
@@ -32,7 +32,6 @@
 }
 
 func (rs *RenderingService) GetRenderUser(ctx context.Context, key string) (*RenderUser, bool) {
-<<<<<<< HEAD
 	var (
 		from   string
 		exists bool
@@ -63,11 +62,8 @@
 	}
 
 	from = "cache"
-	var val interface{}
-	val, err = rs.RemoteCacheService.GetByteArray(ctx, fmt.Sprintf(renderKeyPrefix, key))
-=======
-	val, err := rs.RemoteCacheService.Get(ctx, fmt.Sprintf(renderKeyPrefix, key))
->>>>>>> f68fd839
+	var val []byte
+	val, err = rs.RemoteCacheService.Get(ctx, fmt.Sprintf(renderKeyPrefix, key))
 	if err != nil {
 		rs.log.Error("Failed to get render key from cache", "error", err)
 	}
