--- conflicted
+++ resolved
@@ -124,7 +124,6 @@
 		}, nil
 	}
 
-<<<<<<< HEAD
 	if !rs.IsAvailable() {
 		rs.log.Warn("Could not render image, no image renderer found/installed. " +
 			"For image rendering support please install the grafana-image-renderer plugin. " +
@@ -133,16 +132,9 @@
 	}
 
 	rs.log.Info("Rendering", "path", opts.Path)
-=======
-	if rs.renderAction == nil {
-		return nil, fmt.Errorf("no renderer found")
-	}
-
-	rs.log.Info("Rendering", "path", opts.Path)
 	if math.IsInf(opts.DeviceScaleFactor, 0) || math.IsNaN(opts.DeviceScaleFactor) || opts.DeviceScaleFactor <= 0 {
 		opts.DeviceScaleFactor = 1
 	}
->>>>>>> c26bfe9e
 	renderKey, err := rs.generateAndStoreRenderKey(opts.OrgId, opts.UserId, opts.OrgRole)
 	if err != nil {
 		return nil, err
