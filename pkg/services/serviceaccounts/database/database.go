package database

//nolint:goimports
import (
	"context"
	"errors"
	"fmt"
	"strings"
	"time"

	"github.com/grafana/grafana/pkg/infra/kvstore"
	"github.com/grafana/grafana/pkg/infra/log"
	"github.com/grafana/grafana/pkg/models"
	"github.com/grafana/grafana/pkg/services/accesscontrol"
	"github.com/grafana/grafana/pkg/services/serviceaccounts"
	"github.com/grafana/grafana/pkg/services/sqlstore"
)

type ServiceAccountsStoreImpl struct {
	sqlStore *sqlstore.SQLStore
	kvStore  kvstore.KVStore
	log      log.Logger
}

func NewServiceAccountsStore(store *sqlstore.SQLStore, kvStore kvstore.KVStore) *ServiceAccountsStoreImpl {
	return &ServiceAccountsStoreImpl{
		sqlStore: store,
		kvStore:  kvStore,
		log:      log.New("serviceaccounts.store"),
	}
}

// CreateServiceAccount creates service account
func (s *ServiceAccountsStoreImpl) CreateServiceAccount(ctx context.Context, orgId int64, name string) (saDTO *serviceaccounts.ServiceAccountDTO, err error) {
	generatedLogin := "sa-" + strings.ToLower(name)
	generatedLogin = strings.ReplaceAll(generatedLogin, " ", "-")
	cmd := models.CreateUserCommand{
		Login:            generatedLogin,
		OrgId:            orgId,
		Name:             name,
		IsServiceAccount: true,
	}

	newuser, err := s.sqlStore.CreateUser(ctx, cmd)
	if err != nil {
		if errors.Is(err, models.ErrUserAlreadyExists) {
			return nil, &ErrSAInvalidName{}
		}
		return nil, fmt.Errorf("failed to create service account: %w", err)
	}

	return &serviceaccounts.ServiceAccountDTO{
		Id:     newuser.Id,
		Name:   newuser.Name,
		Login:  newuser.Login,
		OrgId:  newuser.OrgId,
		Tokens: 0,
	}, nil
}

// UpdateServiceAccount updates service account
func (s *ServiceAccountsStoreImpl) UpdateServiceAccount(ctx context.Context,
	orgId, serviceAccountId int64,
	saForm *serviceaccounts.UpdateServiceAccountForm) (*serviceaccounts.ServiceAccountProfileDTO, error) {
	updatedUser := &serviceaccounts.ServiceAccountProfileDTO{}

	err := s.sqlStore.WithTransactionalDbSession(ctx, func(sess *sqlstore.DBSession) error {
		var err error
		updatedUser, err = s.RetrieveServiceAccount(ctx, orgId, serviceAccountId)
		if err != nil {
			return err
		}

		if saForm.Name == nil && saForm.Role == nil && saForm.IsDisabled == nil {
			return nil
		}

		updateTime := time.Now()
		if saForm.Role != nil {
			var orgUser models.OrgUser
			orgUser.Role = *saForm.Role
			orgUser.Updated = updateTime

			if _, err := sess.Where("org_id = ? AND user_id = ?", orgId, serviceAccountId).Update(&orgUser); err != nil {
				return err
			}

			updatedUser.Role = string(*saForm.Role)
		}

		if saForm.Name != nil || saForm.IsDisabled != nil {
			user := models.User{
				Updated: updateTime,
			}

			if saForm.IsDisabled != nil {
				user.IsDisabled = *saForm.IsDisabled
				updatedUser.IsDisabled = *saForm.IsDisabled
				sess.UseBool("is_disabled")
			}

			if saForm.Name != nil {
				user.Name = *saForm.Name
				updatedUser.Name = *saForm.Name
			}

			if _, err := sess.ID(serviceAccountId).Update(&user); err != nil {
				return err
			}
		}

		return nil
	})

	return updatedUser, err
}

func ServiceAccountDeletions() []string {
	deletes := []string{
		"DELETE FROM api_key WHERE service_account_id = ?",
	}
	deletes = append(deletes, sqlstore.UserDeletions()...)
	return deletes
}

// DeleteServiceAccount deletes service account and all associated tokens
func (s *ServiceAccountsStoreImpl) DeleteServiceAccount(ctx context.Context, orgId, serviceAccountId int64) error {
	return s.sqlStore.WithTransactionalDbSession(ctx, func(sess *sqlstore.DBSession) error {
		return s.deleteServiceAccount(sess, orgId, serviceAccountId)
	})
}

func (s *ServiceAccountsStoreImpl) deleteServiceAccount(sess *sqlstore.DBSession, orgId, serviceAccountId int64) error {
	user := models.User{}
	has, err := sess.Where(`org_id = ? and id = ? and is_service_account = ?`,
		orgId, serviceAccountId, s.sqlStore.Dialect.BooleanStr(true)).Get(&user)
	if err != nil {
		return err
	}
	if !has {
		return serviceaccounts.ErrServiceAccountNotFound
	}
	for _, sql := range ServiceAccountDeletions() {
		_, err := sess.Exec(sql, user.Id)
		if err != nil {
			return err
		}
	}
	return nil
}

// RetrieveServiceAccount returns a service account by its ID
func (s *ServiceAccountsStoreImpl) RetrieveServiceAccount(ctx context.Context, orgId, serviceAccountId int64) (*serviceaccounts.ServiceAccountProfileDTO, error) {
	serviceAccount := &serviceaccounts.ServiceAccountProfileDTO{}

	err := s.sqlStore.WithDbSession(ctx, func(dbSession *sqlstore.DBSession) error {
		sess := dbSession.Table("org_user")
		sess.Join("INNER", s.sqlStore.Dialect.Quote("user"),
			fmt.Sprintf("org_user.user_id=%s.id", s.sqlStore.Dialect.Quote("user")))

		whereConditions := make([]string, 0, 3)
		whereParams := make([]interface{}, 0)

		whereConditions = append(whereConditions, "org_user.org_id = ?")
		whereParams = append(whereParams, orgId)

		whereConditions = append(whereConditions, "org_user.user_id = ?")
		whereParams = append(whereParams, serviceAccountId)

		whereConditions = append(whereConditions,
			fmt.Sprintf("%s.is_service_account = %s",
				s.sqlStore.Dialect.Quote("user"),
				s.sqlStore.Dialect.BooleanStr(true)))

		sess.Where(strings.Join(whereConditions, " AND "), whereParams...)

		sess.Cols(
			"org_user.user_id",
			"org_user.org_id",
			"org_user.role",
			"user.email",
			"user.name",
			"user.login",
			"user.created",
			"user.updated",
			"user.is_disabled",
		)

		if ok, err := sess.Get(serviceAccount); err != nil {
			return err
		} else if !ok {
			return serviceaccounts.ErrServiceAccountNotFound
		}

		return nil
	})

	return serviceAccount, err
}

func (s *ServiceAccountsStoreImpl) RetrieveServiceAccountIdByName(ctx context.Context, orgId int64, name string) (int64, error) {
	serviceAccount := &struct {
		Id int64
	}{}

	err := s.sqlStore.WithDbSession(ctx, func(dbSession *sqlstore.DBSession) error {
		sess := dbSession.Table("user")

		whereConditions := []string{
			fmt.Sprintf("%s.name = ?",
				s.sqlStore.Dialect.Quote("user")),
			fmt.Sprintf("%s.org_id = ?",
				s.sqlStore.Dialect.Quote("user")),
			fmt.Sprintf("%s.is_service_account = %s",
				s.sqlStore.Dialect.Quote("user"),
				s.sqlStore.Dialect.BooleanStr(true)),
		}
		whereParams := []interface{}{name, orgId}

		sess.Where(strings.Join(whereConditions, " AND "), whereParams...)

		sess.Cols(
			"user.id",
		)

		if ok, err := sess.Get(serviceAccount); err != nil {
			return err
		} else if !ok {
			return serviceaccounts.ErrServiceAccountNotFound
		}

		return nil
	})

	if err != nil {
		return 0, err
	}

	return serviceAccount.Id, nil
}

func (s *ServiceAccountsStoreImpl) SearchOrgServiceAccounts(
	ctx context.Context, orgId int64, query string, filter serviceaccounts.ServiceAccountFilter, page int, limit int,
	signedInUser *models.SignedInUser,
) (*serviceaccounts.SearchServiceAccountsResult, error) {
	searchResult := &serviceaccounts.SearchServiceAccountsResult{
		TotalCount:      0,
		ServiceAccounts: make([]*serviceaccounts.ServiceAccountDTO, 0),
		Page:            page,
		PerPage:         limit,
	}

	err := s.sqlStore.WithDbSession(ctx, func(dbSession *sqlstore.DBSession) error {
		sess := dbSession.Table("org_user")
		sess.Join("INNER", s.sqlStore.Dialect.Quote("user"), fmt.Sprintf("org_user.user_id=%s.id", s.sqlStore.Dialect.Quote("user")))

		whereConditions := make([]string, 0)
		whereParams := make([]interface{}, 0)

		whereConditions = append(whereConditions, "org_user.org_id = ?")
		whereParams = append(whereParams, orgId)

		whereConditions = append(whereConditions,
			fmt.Sprintf("%s.is_service_account = %s",
				s.sqlStore.Dialect.Quote("user"),
				s.sqlStore.Dialect.BooleanStr(true)))

		if !accesscontrol.IsDisabled(s.sqlStore.Cfg) {
			acFilter, err := accesscontrol.Filter(signedInUser, "org_user.user_id", "serviceaccounts:id:", serviceaccounts.ActionRead)
			if err != nil {
				return err
			}
			whereConditions = append(whereConditions, acFilter.Where)
			whereParams = append(whereParams, acFilter.Args...)
		}

		if query != "" {
			queryWithWildcards := "%" + query + "%"
			whereConditions = append(whereConditions, "(email "+s.sqlStore.Dialect.LikeStr()+" ? OR name "+s.sqlStore.Dialect.LikeStr()+" ? OR login "+s.sqlStore.Dialect.LikeStr()+" ?)")
			whereParams = append(whereParams, queryWithWildcards, queryWithWildcards, queryWithWildcards)
		}

		switch filter {
		case serviceaccounts.FilterIncludeAll:
			// pass
		case serviceaccounts.FilterOnlyExpiredTokens:
			now := time.Now().Unix()
			// we do a subquery to remove duplicates coming from joining in api_keys, if we find more than one api key that has expired
			whereConditions = append(
				whereConditions,
				"(SELECT count(*) FROM api_key WHERE api_key.service_account_id = org_user.user_id AND api_key.expires < ?) > 0")
			whereParams = append(whereParams, now)
		case serviceaccounts.FilterOnlyDisabled:
			whereConditions = append(
				whereConditions,
				"is_disabled = ?")
			whereParams = append(whereParams, s.sqlStore.Dialect.BooleanStr(true))
		default:
			s.log.Warn("invalid filter user for service account filtering", "service account search filtering", filter)
		}

		if len(whereConditions) > 0 {
			sess.Where(strings.Join(whereConditions, " AND "), whereParams...)
		}
		if limit > 0 {
			offset := limit * (page - 1)
			sess.Limit(limit, offset)
		}

		sess.Cols(
			"org_user.user_id",
			"org_user.org_id",
			"org_user.role",
			"user.email",
			"user.name",
			"user.login",
			"user.last_seen_at",
			"user.is_disabled",
		)
		sess.Asc("user.email", "user.login")
		if err := sess.Find(&searchResult.ServiceAccounts); err != nil {
			return err
		}

		// get total
		serviceaccount := serviceaccounts.ServiceAccountDTO{}
		countSess := dbSession.Table("org_user")
		sess.Join("INNER", s.sqlStore.Dialect.Quote("user"), fmt.Sprintf("org_user.user_id=%s.id", s.sqlStore.Dialect.Quote("user")))

		if len(whereConditions) > 0 {
			countSess.Where(strings.Join(whereConditions, " AND "), whereParams...)
		}
		count, err := countSess.Count(&serviceaccount)
		if err != nil {
			return err
		}
		searchResult.TotalCount = count

		return nil
	})
	if err != nil {
		return nil, err
	}

	return searchResult, nil
}

<<<<<<< HEAD
// AddServiceAccountToTeam adds a service account to a team
func (s *ServiceAccountsStoreImpl) AddServiceAccountToTeam(ctx context.Context, serviceAccountID int64, cmd *serviceaccounts.AddServiceAccountToTeamCommand) error {
	return s.sqlStore.AddTeamMember(serviceAccountID, cmd.OrgId, cmd.TeamId, false, models.PERMISSION_VIEW)
}

func contains(s []int64, e int64) bool {
	for _, a := range s {
		if a == e {
			return true
=======
func (s *ServiceAccountsStoreImpl) GetAPIKeysMigrationStatus(ctx context.Context, orgId int64) (status *serviceaccounts.APIKeysMigrationStatus, err error) {
	migrationStatus, exists, err := s.kvStore.Get(ctx, orgId, "serviceaccounts", "migrationStatus")
	if err != nil {
		return nil, err
	}
	if exists && migrationStatus == "1" {
		return &serviceaccounts.APIKeysMigrationStatus{
			Migrated: true,
		}, nil
	} else {
		return &serviceaccounts.APIKeysMigrationStatus{
			Migrated: false,
		}, nil
	}
}

func (s *ServiceAccountsStoreImpl) HideApiKeysTab(ctx context.Context, orgId int64) error {
	if err := s.kvStore.Set(ctx, orgId, "serviceaccounts", "hideApiKeys", "1"); err != nil {
		s.log.Error("Failed to hide API keys tab", err)
	}
	return nil
}

func (s *ServiceAccountsStoreImpl) MigrateApiKeysToServiceAccounts(ctx context.Context, orgId int64) error {
	basicKeys := s.sqlStore.GetAllAPIKeys(ctx, orgId)
	if len(basicKeys) > 0 {
		for _, key := range basicKeys {
			err := s.CreateServiceAccountFromApikey(ctx, key)
			if err != nil {
				s.log.Error("migating to service accounts failed with error", err)
				return err
			}
			s.log.Debug("API key converted to service account token", "keyId", key.Id)
>>>>>>> f1834163
		}
	}
	if err := s.kvStore.Set(ctx, orgId, "serviceaccounts", "migrationStatus", "1"); err != nil {
		s.log.Error("Failed to write API keys migration status", err)
	}
	return nil
}

func (s *ServiceAccountsStoreImpl) MigrateApiKey(ctx context.Context, orgId int64, keyId int64) error {
	basicKeys := s.sqlStore.GetAllAPIKeys(ctx, orgId)
	if len(basicKeys) == 0 {
		return fmt.Errorf("no API keys to convert found")
	}
	for _, key := range basicKeys {
		if keyId == key.Id {
			err := s.CreateServiceAccountFromApikey(ctx, key)
			if err != nil {
				s.log.Error("converting to service account failed with error", "keyId", keyId, "error", err)
				return err
			}
		}
	}
	return nil
}

func (s *ServiceAccountsStoreImpl) CreateServiceAccountFromApikey(ctx context.Context, key *models.ApiKey) error {
	prefix := "sa-autogen"
	cmd := models.CreateUserCommand{
		Login:            fmt.Sprintf("%v-%v-%v", prefix, key.OrgId, key.Name),
		Name:             fmt.Sprintf("%v-%v", prefix, key.Name),
		OrgId:            key.OrgId,
		DefaultOrgRole:   string(key.Role),
		IsServiceAccount: true,
	}

	return s.sqlStore.WithTransactionalDbSession(ctx, func(sess *sqlstore.DBSession) error {
		newSA, errCreateSA := s.sqlStore.CreateUser(ctx, cmd)
		if errCreateSA != nil {
			return fmt.Errorf("failed to create service account: %w", errCreateSA)
		}

		if err := s.assignApiKeyToServiceAccount(sess, key.Id, newSA.Id); err != nil {
			if err := s.sqlStore.DeleteUser(ctx, &models.DeleteUserCommand{UserId: newSA.Id}); err != nil {
				s.log.Error("Error deleting service account", "error", err)
			}
			return fmt.Errorf("failed to migrate API key to service account token: %w", err)
		}

		return nil
	})
}

// RevertApiKey converts service account token to old API key
func (s *ServiceAccountsStoreImpl) RevertApiKey(ctx context.Context, keyId int64) error {
	query := models.GetApiKeyByIdQuery{ApiKeyId: keyId}
	if err := s.sqlStore.GetApiKeyById(ctx, &query); err != nil {
		return err
	}
	key := query.Result

	if key.ServiceAccountId == nil {
		// TODO: better error message
		return fmt.Errorf("API key is not linked to service account")
	}

	tokens, err := s.ListTokens(ctx, key.OrgId, *key.ServiceAccountId)
	if err != nil {
		return fmt.Errorf("cannot revert API key: %w", err)
	}
	if len(tokens) > 1 {
		return fmt.Errorf("cannot revert API key: service account contains more than one token")
	}

	err = s.sqlStore.WithTransactionalDbSession(ctx, func(sess *sqlstore.DBSession) error {
		user := models.User{}
		has, err := sess.Where(`org_id = ? and id = ? and is_service_account = ?`,
			key.OrgId, *key.ServiceAccountId, s.sqlStore.Dialect.BooleanStr(true)).Get(&user)
		if err != nil {
			return err
		}
		if !has {
			return serviceaccounts.ErrServiceAccountNotFound
		}
		// Detach API key from service account
		if err := s.detachApiKeyFromServiceAccount(sess, key.Id); err != nil {
			return err
		}
		// Delete service account
		if err := s.deleteServiceAccount(sess, key.OrgId, *key.ServiceAccountId); err != nil {
			return err
		}
		return nil
	})
	if err != nil {
		return fmt.Errorf("cannot revert API key: %w", err)
	}
	return nil
}<|MERGE_RESOLUTION|>--- conflicted
+++ resolved
@@ -345,17 +345,11 @@
 	return searchResult, nil
 }
 
-<<<<<<< HEAD
 // AddServiceAccountToTeam adds a service account to a team
 func (s *ServiceAccountsStoreImpl) AddServiceAccountToTeam(ctx context.Context, serviceAccountID int64, cmd *serviceaccounts.AddServiceAccountToTeamCommand) error {
 	return s.sqlStore.AddTeamMember(serviceAccountID, cmd.OrgId, cmd.TeamId, false, models.PERMISSION_VIEW)
 }
 
-func contains(s []int64, e int64) bool {
-	for _, a := range s {
-		if a == e {
-			return true
-=======
 func (s *ServiceAccountsStoreImpl) GetAPIKeysMigrationStatus(ctx context.Context, orgId int64) (status *serviceaccounts.APIKeysMigrationStatus, err error) {
 	migrationStatus, exists, err := s.kvStore.Get(ctx, orgId, "serviceaccounts", "migrationStatus")
 	if err != nil {
@@ -389,7 +383,6 @@
 				return err
 			}
 			s.log.Debug("API key converted to service account token", "keyId", key.Id)
->>>>>>> f1834163
 		}
 	}
 	if err := s.kvStore.Set(ctx, orgId, "serviceaccounts", "migrationStatus", "1"); err != nil {
