--- conflicted
+++ resolved
@@ -33,11 +33,8 @@
 	acService   accesscontrol.Service
 	permissions accesscontrol.ServiceAccountPermissionsService
 
-<<<<<<< HEAD
-=======
 	cfg               *setting.Cfg
 	db                db.DB
->>>>>>> 9e942dcb
 	store             store
 	log               log.Logger
 	backgroundLog     log.Logger
@@ -67,11 +64,8 @@
 		orgService,
 	)
 	s := &ServiceAccountsService{
-<<<<<<< HEAD
-=======
 		cfg:           cfg,
 		db:            store,
->>>>>>> 9e942dcb
 		acService:     acService,
 		permissions:   permissions,
 		store:         serviceAccountsStore,
