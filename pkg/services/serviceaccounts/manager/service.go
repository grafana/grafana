package manager

import (
	"context"
	"fmt"
	"time"

	"github.com/grafana/grafana/pkg/api/routing"
	"github.com/grafana/grafana/pkg/infra/kvstore"
	"github.com/grafana/grafana/pkg/infra/log"
	"github.com/grafana/grafana/pkg/infra/usagestats"
	"github.com/grafana/grafana/pkg/services/accesscontrol"
	"github.com/grafana/grafana/pkg/services/apikey"
	"github.com/grafana/grafana/pkg/services/org"
	"github.com/grafana/grafana/pkg/services/serviceaccounts"
	"github.com/grafana/grafana/pkg/services/serviceaccounts/api"
	"github.com/grafana/grafana/pkg/services/serviceaccounts/database"
	"github.com/grafana/grafana/pkg/services/serviceaccounts/secretscan"
	"github.com/grafana/grafana/pkg/services/sqlstore"
	"github.com/grafana/grafana/pkg/services/user"
	"github.com/grafana/grafana/pkg/setting"
)

const (
	metricsCollectionInterval = time.Minute * 30
	defaultSecretScanInterval = time.Minute * 5
)

type ServiceAccountsService struct {
	store             store
	log               log.Logger
	backgroundLog     log.Logger
	secretScanService secretscan.Checker

	secretScanEnabled  bool
	secretScanInterval time.Duration
}

func ProvideServiceAccountsService(
	cfg *setting.Cfg,
	ac accesscontrol.AccessControl,
	routeRegister routing.RouteRegister,
	usageStats usagestats.Service,
	// serviceAccountsStore store,
	store *sqlstore.SQLStore,
	apiKeyService apikey.Service,
	kvStore kvstore.KVStore,
	orgService org.Service,
	permissionService accesscontrol.ServiceAccountPermissionsService,
	accesscontrolService accesscontrol.Service,
) (*ServiceAccountsService, error) {
	serviceAccountsStore := database.ProvideServiceAccountsStore(
		store,
		apiKeyService,
		kvStore,
		orgService,
	)
	s := &ServiceAccountsService{
		store:         serviceAccountsStore,
		log:           log.New("serviceaccounts"),
		backgroundLog: log.New("serviceaccounts.background"),
	}

	if err := RegisterRoles(accesscontrolService); err != nil {
		s.log.Error("Failed to register roles", "error", err)
	}

	usageStats.RegisterMetricsFunc(s.getUsageMetrics)

<<<<<<< HEAD
	serviceaccountsAPI := api.NewServiceAccountsAPI(cfg, s, ac, routeRegister, permissionService)
=======
	serviceaccountsAPI := api.NewServiceAccountsAPI(cfg, s, ac, accesscontrolService, routeRegister, s.store, permissionService)
>>>>>>> 5bb99775
	serviceaccountsAPI.RegisterAPIEndpoints()

	s.secretScanEnabled = cfg.SectionWithEnvOverrides("secretscan").Key("enabled").MustBool(false)
	if s.secretScanEnabled {
		s.secretScanInterval = cfg.SectionWithEnvOverrides("secretscan").
			Key("interval").MustDuration(defaultSecretScanInterval)

		s.secretScanService = secretscan.NewService(s.store, cfg)
	}

	return s, nil
}

func (sa *ServiceAccountsService) Run(ctx context.Context) error {
	sa.backgroundLog.Debug("service initialized")

	if _, err := sa.getUsageMetrics(ctx); err != nil {
		sa.log.Warn("Failed to get usage metrics", "error", err.Error())
	}

	updateStatsTicker := time.NewTicker(metricsCollectionInterval)
	defer updateStatsTicker.Stop()

	// Enforce a minimum interval of 1 minute.
	if sa.secretScanInterval < time.Minute {
		sa.backgroundLog.Warn("secret scan interval is too low, increasing to " +
			defaultSecretScanInterval.String())

		sa.secretScanInterval = defaultSecretScanInterval
	}

	tokenCheckTicker := time.NewTicker(sa.secretScanInterval)

	if !sa.secretScanEnabled {
		tokenCheckTicker.Stop()
	} else {
		sa.backgroundLog.Debug("enabled token secret check and executing first check")
		if err := sa.secretScanService.CheckTokens(ctx); err != nil {
			sa.backgroundLog.Warn("Failed to check for leaked tokens", "error", err.Error())
		}

		defer tokenCheckTicker.Stop()
	}

	for {
		select {
		case <-ctx.Done():
			if err := ctx.Err(); err != nil {
				return fmt.Errorf("context error in service account background service: %w", ctx.Err())
			}

			sa.backgroundLog.Debug("stopped service account background service")

			return nil
		case <-updateStatsTicker.C:
			sa.backgroundLog.Debug("updating usage metrics")

			if _, err := sa.getUsageMetrics(ctx); err != nil {
				sa.backgroundLog.Warn("Failed to get usage metrics", "error", err.Error())
			}
		case <-tokenCheckTicker.C:
			sa.backgroundLog.Debug("checking for leaked tokens")

			if err := sa.secretScanService.CheckTokens(ctx); err != nil {
				sa.backgroundLog.Warn("Failed to check for leaked tokens", "error", err.Error())
			}
		}
	}
}

func (sa *ServiceAccountsService) CreateServiceAccount(ctx context.Context, orgID int64, saForm *serviceaccounts.CreateServiceAccountForm) (*serviceaccounts.ServiceAccountDTO, error) {
	return sa.store.CreateServiceAccount(ctx, orgID, saForm)
}

func (sa *ServiceAccountsService) RetrieveServiceAccount(ctx context.Context, orgID int64, serviceAccountID int64) (*serviceaccounts.ServiceAccountProfileDTO, error) {
	return sa.store.RetrieveServiceAccount(ctx, orgID, serviceAccountID)
}

func (sa *ServiceAccountsService) RetrieveServiceAccountIdByName(ctx context.Context, orgID int64, name string) (int64, error) {
	return sa.store.RetrieveServiceAccountIdByName(ctx, orgID, name)
}

func (sa *ServiceAccountsService) DeleteServiceAccount(ctx context.Context, orgID, serviceAccountID int64) error {
	return sa.store.DeleteServiceAccount(ctx, orgID, serviceAccountID)
}

func (sa *ServiceAccountsService) UpdateServiceAccount(ctx context.Context, orgID int64, serviceAccountID int64, saForm *serviceaccounts.UpdateServiceAccountForm) (*serviceaccounts.ServiceAccountProfileDTO, error) {
	return sa.store.UpdateServiceAccount(ctx, orgID, serviceAccountID, saForm)
}

func (sa *ServiceAccountsService) SearchOrgServiceAccounts(
	ctx context.Context,
	orgID int64,
	query string,
	filter serviceaccounts.ServiceAccountFilter,
	page,
	limit int,
	signedInUser *user.SignedInUser,
) (*serviceaccounts.SearchServiceAccountsResult, error) {
	return sa.store.SearchOrgServiceAccounts(ctx, orgID, query, filter, page, limit, signedInUser)
}

func (sa *ServiceAccountsService) ListTokens(ctx context.Context, query *serviceaccounts.GetSATokensQuery) ([]apikey.APIKey, error) {
	return sa.store.ListTokens(ctx, query)
}

func (sa *ServiceAccountsService) AddServiceAccountToken(ctx context.Context, serviceAccountID int64, query *serviceaccounts.AddServiceAccountTokenCommand) error {
	return sa.store.AddServiceAccountToken(ctx, serviceAccountID, query)
}

func (sa *ServiceAccountsService) DeleteServiceAccountToken(ctx context.Context, orgID, serviceAccountID int64, tokenID int64) error {
	return sa.store.DeleteServiceAccountToken(ctx, orgID, serviceAccountID, tokenID)
}

// migration calls
func (sa *ServiceAccountsService) GetAPIKeysMigrationStatus(ctx context.Context, orgID int64) (status *serviceaccounts.APIKeysMigrationStatus, err error) {
	return sa.store.GetAPIKeysMigrationStatus(ctx, orgID)
}

func (sa *ServiceAccountsService) HideApiKeysTab(ctx context.Context, orgID int64) error {
	return sa.store.HideApiKeysTab(ctx, orgID)
}

// MigrateApiKey(ctx context.Context, orgID int64, keyId int64) error
func (sa *ServiceAccountsService) MigrateApiKey(ctx context.Context, orgID, keyID int64) error {
	return sa.store.MigrateApiKey(ctx, orgID, keyID)

}
func (sa *ServiceAccountsService) MigrateApiKeysToServiceAccounts(ctx context.Context, orgID int64) error {
	return sa.store.MigrateApiKeysToServiceAccounts(ctx, orgID)

}
func (sa *ServiceAccountsService) RevertApiKey(ctx context.Context, orgID, keyID int64) error {
	return sa.store.RevertApiKey(ctx, orgID, keyID)

}<|MERGE_RESOLUTION|>--- conflicted
+++ resolved
@@ -55,9 +55,10 @@
 		kvStore,
 		orgService,
 	)
+	log := log.New("serviceaccounts")
 	s := &ServiceAccountsService{
 		store:         serviceAccountsStore,
-		log:           log.New("serviceaccounts"),
+		log:           log,
 		backgroundLog: log.New("serviceaccounts.background"),
 	}
 
@@ -67,11 +68,7 @@
 
 	usageStats.RegisterMetricsFunc(s.getUsageMetrics)
 
-<<<<<<< HEAD
-	serviceaccountsAPI := api.NewServiceAccountsAPI(cfg, s, ac, routeRegister, permissionService)
-=======
-	serviceaccountsAPI := api.NewServiceAccountsAPI(cfg, s, ac, accesscontrolService, routeRegister, s.store, permissionService)
->>>>>>> 5bb99775
+	serviceaccountsAPI := api.NewServiceAccountsAPI(cfg, s, ac, accesscontrolService, routeRegister, permissionService)
 	serviceaccountsAPI.RegisterAPIEndpoints()
 
 	s.secretScanEnabled = cfg.SectionWithEnvOverrides("secretscan").Key("enabled").MustBool(false)
