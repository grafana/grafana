package manager

import (
	"context"
	"testing"

	"github.com/stretchr/testify/require"

	"github.com/grafana/grafana/pkg/infra/db"
	"github.com/grafana/grafana/pkg/infra/log"
	"github.com/grafana/grafana/pkg/services/accesscontrol/actest"
	"github.com/grafana/grafana/pkg/services/apikey"
	"github.com/grafana/grafana/pkg/services/org"
	"github.com/grafana/grafana/pkg/services/serviceaccounts"
	"github.com/grafana/grafana/pkg/tests/testsuite"
)

type FakeServiceAccountStore struct {
	ExpectedServiceAccountID                int64
	ExpectedServiceAccountDTO               *serviceaccounts.ServiceAccountDTO
	ExpectedServiceAccountProfileDTO        *serviceaccounts.ServiceAccountProfileDTO
	ExpectedSearchServiceAccountQueryResult *serviceaccounts.SearchOrgServiceAccountsResult
	ExpectedStats                           *serviceaccounts.Stats
	expectedMigratedResults                 *serviceaccounts.MigrationResult
	ExpectedAPIKeys                         []apikey.APIKey
	ExpectedAPIKey                          *apikey.APIKey
	ExpectedBoolean                         bool
	ExpectedError                           error
}

var _ store = (*FakeServiceAccountStore)(nil)

func newServiceAccountStoreFake() *FakeServiceAccountStore {
	return &FakeServiceAccountStore{}
}

// CreateServiceAccount is a fake creating a service account.
func (f *FakeServiceAccountStore) RetrieveServiceAccount(ctx context.Context, query *serviceaccounts.GetServiceAccountQuery) (*serviceaccounts.ServiceAccountProfileDTO, error) {
	return f.ExpectedServiceAccountProfileDTO, f.ExpectedError
}

// RetrieveServiceAccountIdByName is a fake retrieving a service account id by name.
func (f *FakeServiceAccountStore) RetrieveServiceAccountIdByName(ctx context.Context, orgID int64, name string) (int64, error) {
	return f.ExpectedServiceAccountID, f.ExpectedError
}

// CreateServiceAccount is a fake creating a service account.
func (f *FakeServiceAccountStore) CreateServiceAccount(ctx context.Context, orgID int64, saForm *serviceaccounts.CreateServiceAccountForm) (*serviceaccounts.ServiceAccountDTO, error) {
	return f.ExpectedServiceAccountDTO, f.ExpectedError
}

// EnableServiceAccount implements store.
func (f *FakeServiceAccountStore) EnableServiceAccount(ctx context.Context, orgID int64, serviceAccountID int64, enable bool) error {
	return f.ExpectedError
}

// SearchOrgServiceAccounts is a fake searching for service accounts.
func (f *FakeServiceAccountStore) SearchOrgServiceAccounts(ctx context.Context, query *serviceaccounts.SearchOrgServiceAccountsQuery) (*serviceaccounts.SearchOrgServiceAccountsResult, error) {
	return f.ExpectedSearchServiceAccountQueryResult, f.ExpectedError
}

// UpdateServiceAccount is a fake updating a service account.
func (f *FakeServiceAccountStore) UpdateServiceAccount(ctx context.Context, orgID, serviceAccountID int64,
	saForm *serviceaccounts.UpdateServiceAccountForm) (*serviceaccounts.ServiceAccountProfileDTO, error) {
	return f.ExpectedServiceAccountProfileDTO, f.ExpectedError
}

// DeleteServiceAccount is a fake deleting a service account.
func (f *FakeServiceAccountStore) DeleteServiceAccount(ctx context.Context, orgID, serviceAccountID int64) error {
	return f.ExpectedError
}

// MigrateApiKeysToServiceAccounts is a fake migrating api keys to service accounts.
func (f *FakeServiceAccountStore) MigrateApiKeysToServiceAccounts(ctx context.Context, orgID int64) (*serviceaccounts.MigrationResult, error) {
	return f.expectedMigratedResults, f.ExpectedError
}

// MigrateApiKey is a fake migrating an api key to a service account.
func (f *FakeServiceAccountStore) MigrateApiKey(ctx context.Context, orgID int64, keyId int64) error {
	return f.ExpectedError
}

// RevertApiKey is a fake reverting an api key to a service account.
func (f *FakeServiceAccountStore) RevertApiKey(ctx context.Context, saId int64, keyId int64) error {
	return f.ExpectedError
}

// ListTokens is a fake listing tokens.
func (f *FakeServiceAccountStore) ListTokens(ctx context.Context, query *serviceaccounts.GetSATokensQuery) ([]apikey.APIKey, error) {
	return f.ExpectedAPIKeys, f.ExpectedError
}

// RevokeServiceAccountToken is a fake revoking a service account token.
func (f *FakeServiceAccountStore) RevokeServiceAccountToken(ctx context.Context, orgId, serviceAccountId, tokenId int64) error {
	return f.ExpectedError
}

// AddServiceAccountToken is a fake adding a service account token.
func (f *FakeServiceAccountStore) AddServiceAccountToken(ctx context.Context, serviceAccountID int64, cmd *serviceaccounts.AddServiceAccountTokenCommand) (*apikey.APIKey, error) {
	return f.ExpectedAPIKey, f.ExpectedError
}

// DeleteServiceAccountToken is a fake deleting a service account token.
func (f *FakeServiceAccountStore) DeleteServiceAccountToken(ctx context.Context, orgID, serviceAccountID, tokenID int64) error {
	return f.ExpectedError
}

// GetUsageMetrics is a fake getting usage metrics.
func (f *FakeServiceAccountStore) GetUsageMetrics(ctx context.Context) (*serviceaccounts.Stats, error) {
	return f.ExpectedStats, f.ExpectedError
}

type SecretsCheckerFake struct {
	ExpectedError error
}

func (f *SecretsCheckerFake) CheckTokens(ctx context.Context) error {
	return f.ExpectedError
}

func TestMain(m *testing.M) {
	testsuite.Run(m)
}

func TestProvideServiceAccount_DeleteServiceAccount(t *testing.T) {
	storeMock := newServiceAccountStoreFake()
	acSvc := actest.FakeService{}
	pSvc := &actest.FakePermissionsService{}
<<<<<<< HEAD
	svc := ServiceAccountsService{acSvc, pSvc, storeMock, log.NewNopLogger(), log.NewNopLogger(), &SecretsCheckerFake{}, false, 0}
=======
	svc := ServiceAccountsService{
		acService:         acSvc,
		permissions:       pSvc,
		store:             storeMock,
		db:                db.InitTestDB(t),
		log:               log.NewNopLogger(),
		secretScanEnabled: false,
	}
>>>>>>> 9e942dcb
	testOrgId := 1

	t.Run("should create service account", func(t *testing.T) {
		serviceAccountName := "new Service Account"
		serviceAccountRole := org.RoleAdmin
		isDisabled := true
		saForm := &serviceaccounts.CreateServiceAccountForm{
			Name:       serviceAccountName,
			Role:       &serviceAccountRole,
			IsDisabled: &isDisabled,
		}
		storeMock.ExpectedServiceAccountDTO = &serviceaccounts.ServiceAccountDTO{
			Id:         1,
			Name:       serviceAccountName,
			Role:       string(serviceAccountRole),
			IsDisabled: isDisabled,
		}
		_, err := svc.CreateServiceAccount(context.Background(), int64(testOrgId), saForm)
		require.NoError(t, err)
	})

	t.Run("should delete service account", func(t *testing.T) {
		err := svc.DeleteServiceAccount(context.Background(), int64(testOrgId), 1)
		require.NoError(t, err)
	})
}<|MERGE_RESOLUTION|>--- conflicted
+++ resolved
@@ -126,9 +126,6 @@
 	storeMock := newServiceAccountStoreFake()
 	acSvc := actest.FakeService{}
 	pSvc := &actest.FakePermissionsService{}
-<<<<<<< HEAD
-	svc := ServiceAccountsService{acSvc, pSvc, storeMock, log.NewNopLogger(), log.NewNopLogger(), &SecretsCheckerFake{}, false, 0}
-=======
 	svc := ServiceAccountsService{
 		acService:         acSvc,
 		permissions:       pSvc,
@@ -137,7 +134,6 @@
 		log:               log.NewNopLogger(),
 		secretScanEnabled: false,
 	}
->>>>>>> 9e942dcb
 	testOrgId := 1
 
 	t.Run("should create service account", func(t *testing.T) {
