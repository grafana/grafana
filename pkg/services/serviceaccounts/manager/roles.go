package manager

import (
	"github.com/grafana/grafana/pkg/models"
	"github.com/grafana/grafana/pkg/services/accesscontrol"
	"github.com/grafana/grafana/pkg/services/serviceaccounts"
)

func RegisterRoles(ac accesscontrol.AccessControl) error {
	saReader := accesscontrol.RoleRegistration{
		Role: accesscontrol.RoleDTO{
<<<<<<< HEAD
			Version:     3,
			Name:        "fixed:serviceaccounts:writer",
			DisplayName: "Service accounts writer",
			Description: "Create, delete, read, or query service accounts.",
=======
			Name:        "fixed:serviceaccounts:reader",
			DisplayName: "Service accounts reader",
			Description: "Read service accounts and service account tokens.",
>>>>>>> 0ca4ccfa
			Group:       "Service accounts",
			Permissions: []accesscontrol.Permission{
				{
					Action: serviceaccounts.ActionRead,
<<<<<<< HEAD
					Scope:  serviceaccounts.ScopeAll,
				},
				{
					Action: serviceaccounts.ActionCreate,
				},
				{
					Action: serviceaccounts.ActionDelete,
=======
>>>>>>> 0ca4ccfa
					Scope:  serviceaccounts.ScopeAll,
				},
			},
		},
		Grants: []string{string(models.ROLE_ADMIN)},
	}

	saWriter := accesscontrol.RoleRegistration{
		Role: accesscontrol.RoleDTO{
			Name:        "fixed:serviceaccounts:writer",
			DisplayName: "Service accounts writer",
			Description: "Create, delete, read, or query service accounts.",
			Group:       "Service accounts",
			Permissions: accesscontrol.ConcatPermissions(saReader.Role.Permissions, []accesscontrol.Permission{
				{
					Action: serviceaccounts.ActionWrite,
					Scope:  serviceaccounts.ScopeAll,
				},
				{
					Action: serviceaccounts.ActionCreate,
				},
				{
					Action: serviceaccounts.ActionDelete,
					Scope:  serviceaccounts.ScopeAll,
				},
			}),
		},
		Grants: []string{string(models.ROLE_ADMIN)},
	}

	if err := ac.DeclareFixedRoles(saReader, saWriter); err != nil {
		return err
	}

	return nil
}<|MERGE_RESOLUTION|>--- conflicted
+++ resolved
@@ -9,30 +9,13 @@
 func RegisterRoles(ac accesscontrol.AccessControl) error {
 	saReader := accesscontrol.RoleRegistration{
 		Role: accesscontrol.RoleDTO{
-<<<<<<< HEAD
-			Version:     3,
-			Name:        "fixed:serviceaccounts:writer",
-			DisplayName: "Service accounts writer",
-			Description: "Create, delete, read, or query service accounts.",
-=======
 			Name:        "fixed:serviceaccounts:reader",
 			DisplayName: "Service accounts reader",
 			Description: "Read service accounts and service account tokens.",
->>>>>>> 0ca4ccfa
 			Group:       "Service accounts",
 			Permissions: []accesscontrol.Permission{
 				{
 					Action: serviceaccounts.ActionRead,
-<<<<<<< HEAD
-					Scope:  serviceaccounts.ScopeAll,
-				},
-				{
-					Action: serviceaccounts.ActionCreate,
-				},
-				{
-					Action: serviceaccounts.ActionDelete,
-=======
->>>>>>> 0ca4ccfa
 					Scope:  serviceaccounts.ScopeAll,
 				},
 			},
