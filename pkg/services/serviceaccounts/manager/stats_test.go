--- conflicted
+++ resolved
@@ -16,9 +16,6 @@
 	acSvc := actest.FakeService{}
 	pSvc := actest.FakePermissionsService{}
 	storeMock := newServiceAccountStoreFake()
-<<<<<<< HEAD
-	svc := ServiceAccountsService{acSvc, &pSvc, storeMock, log.NewNopLogger(), log.NewNopLogger(), &SecretsCheckerFake{}, true, 5}
-=======
 	svc := ServiceAccountsService{
 		acService:          acSvc,
 		permissions:        &pSvc,
@@ -28,7 +25,6 @@
 		secretScanEnabled:  true,
 		secretScanInterval: 5,
 	}
->>>>>>> 9e942dcb
 	err := svc.DeleteServiceAccount(context.Background(), 1, 1)
 	require.NoError(t, err)
 
