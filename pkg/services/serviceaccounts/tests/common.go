package tests

import (
	"context"
	"testing"

	"github.com/grafana/grafana/pkg/models"
	"github.com/grafana/grafana/pkg/services/accesscontrol"
	accesscontrolmock "github.com/grafana/grafana/pkg/services/accesscontrol/mock"
	"github.com/grafana/grafana/pkg/services/serviceaccounts"
	"github.com/grafana/grafana/pkg/services/sqlstore"
	"github.com/stretchr/testify/require"
)

type TestUser struct {
	Name             string
	Role             string
	Login            string
	IsServiceAccount bool
}

func SetupUserServiceAccount(t *testing.T, sqlStore *sqlstore.SQLStore, testUser TestUser) *models.User {
	role := string(models.ROLE_VIEWER)
	if testUser.Role != "" {
		role = testUser.Role
	}

	u1, err := sqlStore.CreateUser(context.Background(), models.CreateUserCommand{
		Login:            testUser.Login,
		IsServiceAccount: testUser.IsServiceAccount,
		DefaultOrgRole:   role,
		Name:             testUser.Name,
	})
	require.NoError(t, err)
	return u1
}

// create mock for serviceaccountservice
type ServiceAccountMock struct{}

func (s *ServiceAccountMock) CreateServiceAccount(ctx context.Context, saForm *serviceaccounts.CreateServiceAccountForm) (*serviceaccounts.ServiceAccountDTO, error) {
	return nil, nil
}

func (s *ServiceAccountMock) DeleteServiceAccount(ctx context.Context, orgID, serviceAccountID int64) error {
	return nil
}

func (s *ServiceAccountMock) Migrated(ctx context.Context, orgID int64) bool {
	return false
}

func SetupMockAccesscontrol(t *testing.T,
	userpermissionsfunc func(c context.Context, siu *models.SignedInUser, opt accesscontrol.Options) ([]*accesscontrol.Permission, error),
	disableAccessControl bool) *accesscontrolmock.Mock {
	t.Helper()
	acmock := accesscontrolmock.New()
	if disableAccessControl {
		acmock = acmock.WithDisabled()
	}
	acmock.GetUserPermissionsFunc = userpermissionsfunc
	return acmock
}

// this is a way to see
// that the Mock implements the store interface
var _ serviceaccounts.Store = new(ServiceAccountsStoreMock)

type Calls struct {
<<<<<<< HEAD
	CreateServiceAccount     []interface{}
	ListServiceAccounts      []interface{}
	RetrieveServiceAccount   []interface{}
	DeleteServiceAccount     []interface{}
	UpgradeServiceAccounts   []interface{}
	ConvertServiceAccounts   []interface{}
	ListTokens               []interface{}
	UpdateServiceAccount     []interface{}
	SearchOrgServiceAccounts []interface{}
=======
	CreateServiceAccount      []interface{}
	ListServiceAccounts       []interface{}
	RetrieveServiceAccount    []interface{}
	DeleteServiceAccount      []interface{}
	UpgradeServiceAccounts    []interface{}
	ConvertServiceAccounts    []interface{}
	ListTokens                []interface{}
	DeleteServiceAccountToken []interface{}
	UpdateServiceAccount      []interface{}
	AddServiceAccountToken    []interface{}
>>>>>>> b491d6b4
}

type ServiceAccountsStoreMock struct {
	Calls Calls
}

func (s *ServiceAccountsStoreMock) CreateServiceAccount(ctx context.Context, cmd *serviceaccounts.CreateServiceAccountForm) (*serviceaccounts.ServiceAccountDTO, error) {
	// now we can test that the mock has these calls when we call the function
	s.Calls.CreateServiceAccount = append(s.Calls.CreateServiceAccount, []interface{}{ctx, cmd})
	return nil, nil
}

func (s *ServiceAccountsStoreMock) DeleteServiceAccount(ctx context.Context, orgID, serviceAccountID int64) error {
	// now we can test that the mock has these calls when we call the function
	s.Calls.DeleteServiceAccount = append(s.Calls.DeleteServiceAccount, []interface{}{ctx, orgID, serviceAccountID})
	return nil
}

func (s *ServiceAccountsStoreMock) UpgradeServiceAccounts(ctx context.Context) error {
	s.Calls.UpgradeServiceAccounts = append(s.Calls.UpgradeServiceAccounts, []interface{}{ctx})
	return nil
}

func (s *ServiceAccountsStoreMock) ConvertToServiceAccounts(ctx context.Context, keys []int64) error {
	s.Calls.ConvertServiceAccounts = append(s.Calls.ConvertServiceAccounts, []interface{}{ctx})
	return nil
}

func (s *ServiceAccountsStoreMock) ListTokens(ctx context.Context, orgID int64, serviceAccount int64) ([]*models.ApiKey, error) {
	s.Calls.ListTokens = append(s.Calls.ListTokens, []interface{}{ctx, orgID, serviceAccount})
	return nil, nil
}
func (s *ServiceAccountsStoreMock) ListServiceAccounts(ctx context.Context, orgID int64, serviceAccountID int64) ([]*serviceaccounts.ServiceAccountDTO, error) {
	s.Calls.ListServiceAccounts = append(s.Calls.ListServiceAccounts, []interface{}{ctx, orgID})
	return nil, nil
}

func (s *ServiceAccountsStoreMock) RetrieveServiceAccount(ctx context.Context, orgID, serviceAccountID int64) (*serviceaccounts.ServiceAccountProfileDTO, error) {
	s.Calls.RetrieveServiceAccount = append(s.Calls.RetrieveServiceAccount, []interface{}{ctx, orgID, serviceAccountID})
	return nil, nil
}

func (s *ServiceAccountsStoreMock) UpdateServiceAccount(ctx context.Context,
	orgID, serviceAccountID int64,
	saForm *serviceaccounts.UpdateServiceAccountForm) (*serviceaccounts.ServiceAccountDTO, error) {
	s.Calls.UpdateServiceAccount = append(s.Calls.UpdateServiceAccount, []interface{}{ctx, orgID, serviceAccountID, saForm})

	return nil, nil
}

<<<<<<< HEAD
func (s *ServiceAccountsStoreMock) SearchOrgServiceAccounts(ctx context.Context, query *models.SearchOrgUsersQuery) ([]*serviceaccounts.ServiceAccountDTO, error) {
	s.Calls.SearchOrgServiceAccounts = append(s.Calls.SearchOrgServiceAccounts, []interface{}{ctx, query})
	return nil, nil
=======
func (s *ServiceAccountsStoreMock) DeleteServiceAccountToken(ctx context.Context, orgID, serviceAccountID, tokenID int64) error {
	s.Calls.DeleteServiceAccountToken = append(s.Calls.DeleteServiceAccountToken, []interface{}{ctx, orgID, serviceAccountID, tokenID})
	return nil
}

func (s *ServiceAccountsStoreMock) AddServiceAccountToken(ctx context.Context, serviceAccountID int64, cmd *models.AddApiKeyCommand) error {
	s.Calls.AddServiceAccountToken = append(s.Calls.AddServiceAccountToken, []interface{}{ctx, cmd})
	return nil
>>>>>>> b491d6b4
}<|MERGE_RESOLUTION|>--- conflicted
+++ resolved
@@ -67,17 +67,6 @@
 var _ serviceaccounts.Store = new(ServiceAccountsStoreMock)
 
 type Calls struct {
-<<<<<<< HEAD
-	CreateServiceAccount     []interface{}
-	ListServiceAccounts      []interface{}
-	RetrieveServiceAccount   []interface{}
-	DeleteServiceAccount     []interface{}
-	UpgradeServiceAccounts   []interface{}
-	ConvertServiceAccounts   []interface{}
-	ListTokens               []interface{}
-	UpdateServiceAccount     []interface{}
-	SearchOrgServiceAccounts []interface{}
-=======
 	CreateServiceAccount      []interface{}
 	ListServiceAccounts       []interface{}
 	RetrieveServiceAccount    []interface{}
@@ -88,7 +77,7 @@
 	DeleteServiceAccountToken []interface{}
 	UpdateServiceAccount      []interface{}
 	AddServiceAccountToken    []interface{}
->>>>>>> b491d6b4
+	SearchOrgServiceAccounts  []interface{}
 }
 
 type ServiceAccountsStoreMock struct {
@@ -139,11 +128,11 @@
 	return nil, nil
 }
 
-<<<<<<< HEAD
 func (s *ServiceAccountsStoreMock) SearchOrgServiceAccounts(ctx context.Context, query *models.SearchOrgUsersQuery) ([]*serviceaccounts.ServiceAccountDTO, error) {
 	s.Calls.SearchOrgServiceAccounts = append(s.Calls.SearchOrgServiceAccounts, []interface{}{ctx, query})
 	return nil, nil
-=======
+}
+
 func (s *ServiceAccountsStoreMock) DeleteServiceAccountToken(ctx context.Context, orgID, serviceAccountID, tokenID int64) error {
 	s.Calls.DeleteServiceAccountToken = append(s.Calls.DeleteServiceAccountToken, []interface{}{ctx, orgID, serviceAccountID, tokenID})
 	return nil
@@ -152,5 +141,4 @@
 func (s *ServiceAccountsStoreMock) AddServiceAccountToken(ctx context.Context, serviceAccountID int64, cmd *models.AddApiKeyCommand) error {
 	s.Calls.AddServiceAccountToken = append(s.Calls.AddServiceAccountToken, []interface{}{ctx, cmd})
 	return nil
->>>>>>> b491d6b4
 }