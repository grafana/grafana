package api

import (
	"bytes"
	"context"
	"encoding/json"
	"fmt"
	"io"
	"net/http"
	"net/http/httptest"
	"strconv"
	"testing"

	"github.com/stretchr/testify/assert"
	"github.com/stretchr/testify/require"

	"github.com/grafana/grafana/pkg/api/routing"
	"github.com/grafana/grafana/pkg/infra/db"
	"github.com/grafana/grafana/pkg/infra/kvstore"
	"github.com/grafana/grafana/pkg/infra/log"
	"github.com/grafana/grafana/pkg/models"
	"github.com/grafana/grafana/pkg/services/accesscontrol"
	"github.com/grafana/grafana/pkg/services/accesscontrol/actest"
	accesscontrolmock "github.com/grafana/grafana/pkg/services/accesscontrol/mock"
	"github.com/grafana/grafana/pkg/services/accesscontrol/ossaccesscontrol"
	"github.com/grafana/grafana/pkg/services/apikey"
	"github.com/grafana/grafana/pkg/services/apikey/apikeyimpl"
	"github.com/grafana/grafana/pkg/services/contexthandler/ctxkey"
	"github.com/grafana/grafana/pkg/services/licensing"
	"github.com/grafana/grafana/pkg/services/org"
	"github.com/grafana/grafana/pkg/services/org/orgimpl"
	"github.com/grafana/grafana/pkg/services/quota/quotatest"
	"github.com/grafana/grafana/pkg/services/serviceaccounts"
	"github.com/grafana/grafana/pkg/services/serviceaccounts/database"
	"github.com/grafana/grafana/pkg/services/serviceaccounts/retriever"
	"github.com/grafana/grafana/pkg/services/serviceaccounts/tests"
	"github.com/grafana/grafana/pkg/services/sqlstore"
	"github.com/grafana/grafana/pkg/services/team/teamimpl"
	"github.com/grafana/grafana/pkg/services/user"
	"github.com/grafana/grafana/pkg/services/user/userimpl"
	"github.com/grafana/grafana/pkg/setting"
	"github.com/grafana/grafana/pkg/web"
)

var (
	serviceAccountPath   = "/api/serviceaccounts/"
	serviceAccountIDPath = serviceAccountPath + "%v"
)

// TODO:
// refactor this set of tests to make use of fakes for the ServiceAccountService
// all of the API tests are calling with all of the db store injections
// which is not ideal
// this is a bit of a hack to get the tests to pass until we refactor the tests
// to use fakes

func TestServiceAccountsAPI_CreateServiceAccount(t *testing.T) {
	store := db.InitTestDB(t)
<<<<<<< HEAD
	quotaService := quotatest.New(false, nil)
	apiKeyService, err := apikeyimpl.ProvideService(store, store.Cfg, quotaService)
	require.NoError(t, err)
	kvStore := kvstore.ProvideService(store)
	orgService, err := orgimpl.ProvideService(store, store.Cfg, quotaService)
	require.Nil(t, err)
	saStore := database.ProvideServiceAccountsStore(store, apiKeyService, kvStore, orgService)
	svcmock := tests.ServiceAccountMock{Store: saStore, Calls: tests.Calls{}, Stats: nil, SecretScanEnabled: false}
=======
	services := setupTestServices(t, store)
>>>>>>> 7bf7308e

	autoAssignOrg := store.Cfg.AutoAssignOrg
	store.Cfg.AutoAssignOrg = true
	defer func() {
		store.Cfg.AutoAssignOrg = autoAssignOrg
	}()

	orgCmd := &org.CreateOrgCommand{Name: "Some Test Org"}
	_, err := services.OrgService.CreateWithMember(context.Background(), orgCmd)
	require.Nil(t, err)

	type testCreateSATestCase struct {
		desc         string
		body         map[string]interface{}
		expectedCode int
		wantID       string
		wantError    string
		acmock       *accesscontrolmock.Mock
	}
	testCases := []testCreateSATestCase{
		{
			desc:   "should be ok to create service account with permissions",
			body:   map[string]interface{}{"name": "New SA", "role": "Viewer", "is_disabled": "false"},
			wantID: "sa-new-sa",
			acmock: tests.SetupMockAccesscontrol(
				t,
				func(c context.Context, siu *user.SignedInUser, _ accesscontrol.Options) ([]accesscontrol.Permission, error) {
					return []accesscontrol.Permission{{Action: serviceaccounts.ActionCreate}}, nil
				},
				false,
			),
			expectedCode: http.StatusCreated,
		},
		{
			desc:   "should fail to create a service account with higher privilege",
			body:   map[string]interface{}{"name": "New SA HP", "role": "Admin"},
			wantID: "sa-new-sa-hp",
			acmock: tests.SetupMockAccesscontrol(
				t,
				func(c context.Context, siu *user.SignedInUser, _ accesscontrol.Options) ([]accesscontrol.Permission, error) {
					return []accesscontrol.Permission{{Action: serviceaccounts.ActionCreate}}, nil
				},
				false,
			),
			expectedCode: http.StatusForbidden,
		},
		{
			desc:      "should fail to create a service account with invalid role",
			body:      map[string]interface{}{"name": "New SA", "role": "Random"},
			wantID:    "sa-new-sa",
			wantError: "invalid role value: Random",
			acmock: tests.SetupMockAccesscontrol(
				t,
				func(c context.Context, siu *user.SignedInUser, _ accesscontrol.Options) ([]accesscontrol.Permission, error) {
					return []accesscontrol.Permission{{Action: serviceaccounts.ActionCreate}}, nil
				},
				false,
			),
			expectedCode: http.StatusBadRequest,
		},
		{
			desc:      "not ok - duplicate name",
			body:      map[string]interface{}{"name": "New SA"},
			wantError: "service account already exists",
			acmock: tests.SetupMockAccesscontrol(
				t,
				func(c context.Context, siu *user.SignedInUser, _ accesscontrol.Options) ([]accesscontrol.Permission, error) {
					return []accesscontrol.Permission{{Action: serviceaccounts.ActionCreate}}, nil
				},
				false,
			),
			expectedCode: http.StatusBadRequest,
		},
		{
			desc:      "not ok - missing name",
			body:      map[string]interface{}{},
			wantError: "required value Name must not be empty",
			acmock: tests.SetupMockAccesscontrol(
				t,
				func(c context.Context, siu *user.SignedInUser, _ accesscontrol.Options) ([]accesscontrol.Permission, error) {
					return []accesscontrol.Permission{{Action: serviceaccounts.ActionCreate}}, nil
				},
				false,
			),
			expectedCode: http.StatusBadRequest,
		},
		{
			desc: "should be forbidden to create service account if no permissions",
			body: map[string]interface{}{},
			acmock: tests.SetupMockAccesscontrol(
				t,
				func(c context.Context, siu *user.SignedInUser, _ accesscontrol.Options) ([]accesscontrol.Permission, error) {
					return []accesscontrol.Permission{}, nil
				},
				false,
			),
			expectedCode: http.StatusForbidden,
		},
	}

	var requestResponse = func(server *web.Mux, httpMethod, requestpath string, body io.Reader) *httptest.ResponseRecorder {
		req, err := http.NewRequest(httpMethod, requestpath, body)
		req.Header.Add("Content-Type", "application/json")
		require.NoError(t, err)
		recorder := httptest.NewRecorder()
		server.ServeHTTP(recorder, req)
		return recorder
	}

	testUser := &tests.TestUser{}
	for _, tc := range testCases {
		t.Run(tc.desc, func(t *testing.T) {
			serviceAccountRequestScenario(t, http.MethodPost, serviceAccountPath, testUser, func(httpmethod string, endpoint string, usr *tests.TestUser) {
<<<<<<< HEAD
				server, api := setupTestServer(t, store, &svcmock, routing.NewRouteRegister(), tc.acmock, store)
=======
				server, api := setupTestServer(t, &services.SAService, routing.NewRouteRegister(), tc.acmock, store, services.SAStore)
>>>>>>> 7bf7308e
				marshalled, err := json.Marshal(tc.body)
				require.NoError(t, err)

				ioReader := bytes.NewReader(marshalled)

				actual := requestResponse(server, httpmethod, endpoint, ioReader)

				actualCode := actual.Code
				actualBody := map[string]interface{}{}

				err = json.Unmarshal(actual.Body.Bytes(), &actualBody)
				require.NoError(t, err)
				require.Equal(t, tc.expectedCode, actualCode, actualBody)

				if actualCode == http.StatusCreated {
					sa := serviceaccounts.ServiceAccountDTO{}
					err = json.Unmarshal(actual.Body.Bytes(), &sa)
					require.NoError(t, err)
					assert.NotZero(t, sa.Id)
					assert.Equal(t, tc.body["name"], sa.Name)
					assert.Equal(t, tc.wantID, sa.Login)
					tempUser := &user.SignedInUser{
						OrgID:  1,
						UserID: 1,
						Permissions: map[int64]map[string][]string{
							1: {
								serviceaccounts.ActionRead:       []string{serviceaccounts.ScopeAll},
								accesscontrol.ActionOrgUsersRead: []string{accesscontrol.ScopeUsersAll},
							},
						},
					}
					perms, err := api.permissionService.GetPermissions(context.Background(), tempUser, strconv.FormatInt(sa.Id, 10))
					assert.NoError(t, err)
					assert.Equal(t, 1, len(perms), "should have added managed permissions for SA creator")
					assert.Equal(t, int64(1), perms[0].ID)
					assert.Equal(t, int64(1), perms[0].UserId)
				} else if actualCode == http.StatusBadRequest {
					assert.Contains(t, tc.wantError, actualBody["error"].(string))
				}
			})
		})
	}
}

// test the accesscontrol endpoints
// with permissions and without permissions
func TestServiceAccountsAPI_DeleteServiceAccount(t *testing.T) {
	store := db.InitTestDB(t)
<<<<<<< HEAD
	kvStore := kvstore.ProvideService(store)
	quotaService := quotatest.New(false, nil)
	apiKeyService, err := apikeyimpl.ProvideService(store, store.Cfg, quotaService)
	require.NoError(t, err)
	orgService, err := orgimpl.ProvideService(store, store.Cfg, quotaService)
	require.Nil(t, err)
	saStore := database.ProvideServiceAccountsStore(store, apiKeyService, kvStore, orgService)
	svcmock := tests.ServiceAccountMock{Store: saStore, Calls: tests.Calls{}, Stats: nil, SecretScanEnabled: false}
=======
	services := setupTestServices(t, store)
>>>>>>> 7bf7308e

	var requestResponse = func(server *web.Mux, httpMethod, requestpath string) *httptest.ResponseRecorder {
		req, err := http.NewRequest(httpMethod, requestpath, nil)
		require.NoError(t, err)
		recorder := httptest.NewRecorder()
		server.ServeHTTP(recorder, req)
		return recorder
	}
	t.Run("should be able to delete serviceaccount for with permissions", func(t *testing.T) {
		testcase := struct {
			user         tests.TestUser
			acmock       *accesscontrolmock.Mock
			expectedCode int
		}{

			user: tests.TestUser{Login: "servicetest1@admin", IsServiceAccount: true},
			acmock: tests.SetupMockAccesscontrol(
				t,
				func(c context.Context, siu *user.SignedInUser, _ accesscontrol.Options) ([]accesscontrol.Permission, error) {
					return []accesscontrol.Permission{{Action: serviceaccounts.ActionDelete, Scope: serviceaccounts.ScopeAll}}, nil
				},
				false,
			),
			expectedCode: http.StatusOK,
		}
		serviceAccountRequestScenario(t, http.MethodDelete, serviceAccountIDPath, &testcase.user, func(httpmethod string, endpoint string, user *tests.TestUser) {
			createduser := tests.SetupUserServiceAccount(t, store, testcase.user)
<<<<<<< HEAD
			server, _ := setupTestServer(t, store, &svcmock, routing.NewRouteRegister(), testcase.acmock, store)
=======
			server, _ := setupTestServer(t, &services.SAService, routing.NewRouteRegister(), testcase.acmock, store, services.SAStore)
>>>>>>> 7bf7308e
			actual := requestResponse(server, httpmethod, fmt.Sprintf(endpoint, fmt.Sprint(createduser.ID))).Code
			require.Equal(t, testcase.expectedCode, actual)
		})
	})

	t.Run("should be forbidden to delete serviceaccount via accesscontrol on endpoint", func(t *testing.T) {
		testcase := struct {
			user         tests.TestUser
			acmock       *accesscontrolmock.Mock
			expectedCode int
		}{
			user: tests.TestUser{Login: "servicetest2@admin", IsServiceAccount: true},
			acmock: tests.SetupMockAccesscontrol(
				t,
				func(c context.Context, siu *user.SignedInUser, _ accesscontrol.Options) ([]accesscontrol.Permission, error) {
					return []accesscontrol.Permission{}, nil
				},
				false,
			),
			expectedCode: http.StatusForbidden,
		}
		serviceAccountRequestScenario(t, http.MethodDelete, serviceAccountIDPath, &testcase.user, func(httpmethod string, endpoint string, user *tests.TestUser) {
			createduser := tests.SetupUserServiceAccount(t, store, testcase.user)
<<<<<<< HEAD
			server, _ := setupTestServer(t, store, &svcmock, routing.NewRouteRegister(), testcase.acmock, store)
=======
			server, _ := setupTestServer(t, &services.SAService, routing.NewRouteRegister(), testcase.acmock, store, services.SAStore)
>>>>>>> 7bf7308e
			actual := requestResponse(server, httpmethod, fmt.Sprintf(endpoint, createduser.ID)).Code
			require.Equal(t, testcase.expectedCode, actual)
		})
	})
}

func serviceAccountRequestScenario(t *testing.T, httpMethod string, endpoint string, user *tests.TestUser, fn func(httpmethod string, endpoint string, user *tests.TestUser)) {
	t.Helper()
	fn(httpMethod, endpoint, user)
}

func setupTestServer(
	t *testing.T,
	sqls *sqlstore.SQLStore,
	svc *tests.ServiceAccountMock,
	routerRegister routing.RouteRegister,
	acmock *accesscontrolmock.Mock,
	sqlStore db.DB,
) (*web.Mux, *ServiceAccountsAPI) {
	cfg := setting.NewCfg()
	teamSvc := teamimpl.ProvideService(sqlStore, cfg)
	orgSvc, err := orgimpl.ProvideService(sqlStore, cfg, quotatest.New(false, nil))
	require.NoError(t, err)

	userSvc, err := userimpl.ProvideService(sqlStore, orgSvc, cfg, teamimpl.ProvideService(sqlStore, cfg), nil, quotatest.New(false, nil))
	require.NoError(t, err)

	// TODO: create fake for retriever to pass into the permissionservice
	retrieverSvc := retriever.ProvideService(sqls, nil, nil, nil)
	saPermissionService, err := ossaccesscontrol.ProvideServiceAccountPermissions(
		cfg, routing.NewRouteRegister(), sqlStore, acmock, &licensing.OSSLicensingService{}, retrieverSvc, acmock, teamSvc, userSvc)
	require.NoError(t, err)
	acService := actest.FakeService{}

	a := NewServiceAccountsAPI(cfg, svc, acmock, acService, routerRegister, saPermissionService)
	a.RegisterAPIEndpoints()

	a.cfg.ApiKeyMaxSecondsToLive = -1 // disable api key expiration

	m := web.New()
	signedUser := &user.SignedInUser{
		OrgID:   1,
		UserID:  1,
		OrgRole: org.RoleViewer,
	}

	m.Use(func(c *web.Context) {
		ctx := &models.ReqContext{
			Context:      c,
			IsSignedIn:   true,
			SignedInUser: signedUser,
			Logger:       log.New("serviceaccounts-test"),
		}
		c.Req = c.Req.WithContext(ctxkey.Set(c.Req.Context(), ctx))
	})
	a.RouterRegister.Register(m.Router)
	return m, a
}

func TestServiceAccountsAPI_RetrieveServiceAccount(t *testing.T) {
	store := db.InitTestDB(t)
<<<<<<< HEAD
	quotaService := quotatest.New(false, nil)
	apiKeyService, err := apikeyimpl.ProvideService(store, store.Cfg, quotaService)
	require.NoError(t, err)
	kvStore := kvstore.ProvideService(store)
	orgService, err := orgimpl.ProvideService(store, store.Cfg, quotaService)
	require.Nil(t, err)
	saStore := database.ProvideServiceAccountsStore(store, apiKeyService, kvStore, orgService)
	svcmock := tests.ServiceAccountMock{Store: saStore, Calls: tests.Calls{}, Stats: nil, SecretScanEnabled: false}

=======
	services := setupTestServices(t, store)
>>>>>>> 7bf7308e
	type testRetrieveSATestCase struct {
		desc         string
		user         *tests.TestUser
		expectedCode int
		acmock       *accesscontrolmock.Mock
		Id           int
	}
	testCases := []testRetrieveSATestCase{
		{
			desc: "should be ok to retrieve serviceaccount with permissions",
			user: &tests.TestUser{Login: "servicetest1@admin", IsServiceAccount: true},
			acmock: tests.SetupMockAccesscontrol(
				t,
				func(c context.Context, siu *user.SignedInUser, _ accesscontrol.Options) ([]accesscontrol.Permission, error) {
					return []accesscontrol.Permission{{Action: serviceaccounts.ActionRead, Scope: serviceaccounts.ScopeAll}}, nil
				},
				false,
			),
			expectedCode: http.StatusOK,
		},
		{
			desc: "should be forbidden to retrieve serviceaccount if no permissions",
			user: &tests.TestUser{Login: "servicetest2@admin", IsServiceAccount: true},
			acmock: tests.SetupMockAccesscontrol(
				t,
				func(c context.Context, siu *user.SignedInUser, _ accesscontrol.Options) ([]accesscontrol.Permission, error) {
					return []accesscontrol.Permission{}, nil
				},
				false,
			),
			expectedCode: http.StatusForbidden,
		},
		{
			desc: "should be not found when the user doesnt exist",
			user: nil,
			Id:   12,
			acmock: tests.SetupMockAccesscontrol(
				t,
				func(c context.Context, siu *user.SignedInUser, _ accesscontrol.Options) ([]accesscontrol.Permission, error) {
					return []accesscontrol.Permission{{Action: serviceaccounts.ActionRead, Scope: serviceaccounts.ScopeAll}}, nil
				},
				false,
			),
			expectedCode: http.StatusNotFound,
		},
	}

	var requestResponse = func(server *web.Mux, httpMethod, requestpath string) *httptest.ResponseRecorder {
		req, err := http.NewRequest(httpMethod, requestpath, nil)
		require.NoError(t, err)
		recorder := httptest.NewRecorder()
		server.ServeHTTP(recorder, req)
		return recorder
	}

	for _, tc := range testCases {
		t.Run(tc.desc, func(t *testing.T) {
			serviceAccountRequestScenario(t, http.MethodGet, serviceAccountIDPath, tc.user, func(httpmethod string, endpoint string, user *tests.TestUser) {
				scopeID := tc.Id
				if tc.user != nil {
					createdUser := tests.SetupUserServiceAccount(t, store, *tc.user)
					scopeID = int(createdUser.ID)
				}
<<<<<<< HEAD
				server, _ := setupTestServer(t, store, &svcmock, routing.NewRouteRegister(), tc.acmock, store)
=======
				server, _ := setupTestServer(t, &services.SAService, routing.NewRouteRegister(), tc.acmock, store, services.SAStore)
>>>>>>> 7bf7308e

				actual := requestResponse(server, httpmethod, fmt.Sprintf(endpoint, scopeID))

				actualCode := actual.Code
				require.Equal(t, tc.expectedCode, actualCode)

				if actualCode == http.StatusOK {
					actualBody := map[string]interface{}{}
					err := json.Unmarshal(actual.Body.Bytes(), &actualBody)
					require.NoError(t, err)
					require.Equal(t, scopeID, int(actualBody["id"].(float64)))
					require.Equal(t, tc.user.Login, actualBody["login"].(string))
				}
			})
		})
	}
}

func newString(s string) *string {
	return &s
}

func TestServiceAccountsAPI_UpdateServiceAccount(t *testing.T) {
	store := db.InitTestDB(t)
<<<<<<< HEAD
	quotaService := quotatest.New(false, nil)
	apiKeyService, err := apikeyimpl.ProvideService(store, store.Cfg, quotaService)
	require.NoError(t, err)
	kvStore := kvstore.ProvideService(store)
	orgService, err := orgimpl.ProvideService(store, store.Cfg, quotaService)
	require.Nil(t, err)
	saStore := database.ProvideServiceAccountsStore(store, apiKeyService, kvStore, orgService)
	svcmock := tests.ServiceAccountMock{Store: saStore, Calls: tests.Calls{}, Stats: nil, SecretScanEnabled: false}

=======
	services := setupTestServices(t, store)
>>>>>>> 7bf7308e
	type testUpdateSATestCase struct {
		desc         string
		user         *tests.TestUser
		expectedCode int
		acmock       *accesscontrolmock.Mock
		body         *serviceaccounts.UpdateServiceAccountForm
		Id           int
	}

	viewerRole := org.RoleViewer
	editorRole := org.RoleEditor
	var invalidRole org.RoleType = "InvalidRole"
	testCases := []testUpdateSATestCase{
		{
			desc: "should be ok to update serviceaccount with permissions",
			user: &tests.TestUser{Login: "servicetest1@admin", IsServiceAccount: true, Role: "Viewer", Name: "Unaltered"},
			body: &serviceaccounts.UpdateServiceAccountForm{Name: newString("New Name"), Role: &viewerRole},
			acmock: tests.SetupMockAccesscontrol(
				t,
				func(c context.Context, siu *user.SignedInUser, _ accesscontrol.Options) ([]accesscontrol.Permission, error) {
					return []accesscontrol.Permission{{Action: serviceaccounts.ActionWrite, Scope: serviceaccounts.ScopeAll}}, nil
				},
				false,
			),
			expectedCode: http.StatusOK,
		},
		{
			desc: "should be forbidden to set role higher than user's role",
			user: &tests.TestUser{Login: "servicetest2@admin", IsServiceAccount: true, Role: "Viewer", Name: "Unaltered 2"},
			body: &serviceaccounts.UpdateServiceAccountForm{Name: newString("New Name 2"), Role: &editorRole},
			acmock: tests.SetupMockAccesscontrol(
				t,
				func(c context.Context, siu *user.SignedInUser, _ accesscontrol.Options) ([]accesscontrol.Permission, error) {
					return []accesscontrol.Permission{{Action: serviceaccounts.ActionWrite, Scope: serviceaccounts.ScopeAll}}, nil
				},
				false,
			),
			expectedCode: http.StatusForbidden,
		},
		{
			desc: "bad request when invalid role",
			user: &tests.TestUser{Login: "servicetest3@admin", IsServiceAccount: true, Role: "Invalid", Name: "Unaltered"},
			body: &serviceaccounts.UpdateServiceAccountForm{Name: newString("NameB"), Role: &invalidRole},
			acmock: tests.SetupMockAccesscontrol(
				t,
				func(c context.Context, siu *user.SignedInUser, _ accesscontrol.Options) ([]accesscontrol.Permission, error) {
					return []accesscontrol.Permission{{Action: serviceaccounts.ActionWrite, Scope: serviceaccounts.ScopeAll}}, nil
				},
				false,
			),
			expectedCode: http.StatusBadRequest,
		},
		{
			desc: "should be forbidden to update serviceaccount if no permissions",
			user: &tests.TestUser{Login: "servicetest4@admin", IsServiceAccount: true},
			body: nil,
			acmock: tests.SetupMockAccesscontrol(
				t,
				func(c context.Context, siu *user.SignedInUser, _ accesscontrol.Options) ([]accesscontrol.Permission, error) {
					return []accesscontrol.Permission{}, nil
				},
				false,
			),
			expectedCode: http.StatusForbidden,
		},
		{
			desc: "should be not found when the user doesnt exist",
			user: nil,
			body: nil,
			Id:   12,
			acmock: tests.SetupMockAccesscontrol(
				t,
				func(c context.Context, siu *user.SignedInUser, _ accesscontrol.Options) ([]accesscontrol.Permission, error) {
					return []accesscontrol.Permission{{Action: serviceaccounts.ActionWrite, Scope: serviceaccounts.ScopeAll}}, nil
				},
				false,
			),
			expectedCode: http.StatusNotFound,
		},
	}

	var requestResponse = func(server *web.Mux, httpMethod, requestpath string, body io.Reader) *httptest.ResponseRecorder {
		req, err := http.NewRequest(httpMethod, requestpath, body)
		req.Header.Add("Content-Type", "application/json")
		require.NoError(t, err)
		recorder := httptest.NewRecorder()
		server.ServeHTTP(recorder, req)
		return recorder
	}

	for _, tc := range testCases {
		t.Run(tc.desc, func(t *testing.T) {
<<<<<<< HEAD
			server, saAPI := setupTestServer(t, store, &svcmock, routing.NewRouteRegister(), tc.acmock, store)
=======
			server, saAPI := setupTestServer(t, &services.SAService, routing.NewRouteRegister(), tc.acmock, store, services.SAStore)
>>>>>>> 7bf7308e
			scopeID := tc.Id
			if tc.user != nil {
				createdUser := tests.SetupUserServiceAccount(t, store, *tc.user)
				scopeID = int(createdUser.ID)
			}

			var rawBody io.Reader = http.NoBody
			if tc.body != nil {
				body, err := json.Marshal(tc.body)
				require.NoError(t, err)
				rawBody = bytes.NewReader(body)
			}

			actual := requestResponse(server, http.MethodPatch, fmt.Sprintf(serviceAccountIDPath, scopeID), rawBody)

			actualCode := actual.Code
			require.Equal(t, tc.expectedCode, actualCode)

			if actualCode == http.StatusOK {
				actualBody := map[string]interface{}{}
				err := json.Unmarshal(actual.Body.Bytes(), &actualBody)
				require.NoError(t, err)
				assert.Equal(t, scopeID, int(actualBody["id"].(float64)))
				assert.Equal(t, *tc.body.Name, actualBody["name"].(string))
				serviceAccountData := actualBody["serviceaccount"].(map[string]interface{})
				assert.Equal(t, string(*tc.body.Role), serviceAccountData["role"].(string))
				assert.Equal(t, tc.user.Login, serviceAccountData["login"].(string))

				// Ensure the user was updated in DB
				sa, err := saAPI.service.RetrieveServiceAccount(context.Background(), 1, int64(scopeID))
				require.NoError(t, err)
				require.Equal(t, *tc.body.Name, sa.Name)
				require.Equal(t, string(*tc.body.Role), sa.Role)
			}
		})
	}
}

type services struct {
	OrgService    org.Service
	UserService   user.Service
	SAStore       serviceaccounts.Store
	SAService     tests.ServiceAccountMock
	APIKeyService apikey.Service
}

func setupTestServices(t *testing.T, db *sqlstore.SQLStore) services {
	kvStore := kvstore.ProvideService(db)
	quotaService := quotatest.New(false, nil)
	apiKeyService, err := apikeyimpl.ProvideService(db, db.Cfg, quotaService)
	require.NoError(t, err)

	orgService, err := orgimpl.ProvideService(db, setting.NewCfg(), quotaService)
	require.NoError(t, err)
	userSvc, err := userimpl.ProvideService(db, orgService, db.Cfg, nil, nil, quotaService)
	require.NoError(t, err)
	saStore := database.ProvideServiceAccountsStore(db, apiKeyService, kvStore, userSvc, orgService)
	svcmock := tests.ServiceAccountMock{}

	return services{
		OrgService:    orgService,
		UserService:   userSvc,
		SAStore:       saStore,
		SAService:     svcmock,
		APIKeyService: apiKeyService,
	}
}<|MERGE_RESOLUTION|>--- conflicted
+++ resolved
@@ -56,18 +56,7 @@
 
 func TestServiceAccountsAPI_CreateServiceAccount(t *testing.T) {
 	store := db.InitTestDB(t)
-<<<<<<< HEAD
-	quotaService := quotatest.New(false, nil)
-	apiKeyService, err := apikeyimpl.ProvideService(store, store.Cfg, quotaService)
-	require.NoError(t, err)
-	kvStore := kvstore.ProvideService(store)
-	orgService, err := orgimpl.ProvideService(store, store.Cfg, quotaService)
-	require.Nil(t, err)
-	saStore := database.ProvideServiceAccountsStore(store, apiKeyService, kvStore, orgService)
-	svcmock := tests.ServiceAccountMock{Store: saStore, Calls: tests.Calls{}, Stats: nil, SecretScanEnabled: false}
-=======
 	services := setupTestServices(t, store)
->>>>>>> 7bf7308e
 
 	autoAssignOrg := store.Cfg.AutoAssignOrg
 	store.Cfg.AutoAssignOrg = true
@@ -181,11 +170,7 @@
 	for _, tc := range testCases {
 		t.Run(tc.desc, func(t *testing.T) {
 			serviceAccountRequestScenario(t, http.MethodPost, serviceAccountPath, testUser, func(httpmethod string, endpoint string, usr *tests.TestUser) {
-<<<<<<< HEAD
-				server, api := setupTestServer(t, store, &svcmock, routing.NewRouteRegister(), tc.acmock, store)
-=======
-				server, api := setupTestServer(t, &services.SAService, routing.NewRouteRegister(), tc.acmock, store, services.SAStore)
->>>>>>> 7bf7308e
+				server, api := setupTestServer(t, &services.SAService, routing.NewRouteRegister(), tc.acmock, store)
 				marshalled, err := json.Marshal(tc.body)
 				require.NoError(t, err)
 
@@ -234,18 +219,7 @@
 // with permissions and without permissions
 func TestServiceAccountsAPI_DeleteServiceAccount(t *testing.T) {
 	store := db.InitTestDB(t)
-<<<<<<< HEAD
-	kvStore := kvstore.ProvideService(store)
-	quotaService := quotatest.New(false, nil)
-	apiKeyService, err := apikeyimpl.ProvideService(store, store.Cfg, quotaService)
-	require.NoError(t, err)
-	orgService, err := orgimpl.ProvideService(store, store.Cfg, quotaService)
-	require.Nil(t, err)
-	saStore := database.ProvideServiceAccountsStore(store, apiKeyService, kvStore, orgService)
-	svcmock := tests.ServiceAccountMock{Store: saStore, Calls: tests.Calls{}, Stats: nil, SecretScanEnabled: false}
-=======
 	services := setupTestServices(t, store)
->>>>>>> 7bf7308e
 
 	var requestResponse = func(server *web.Mux, httpMethod, requestpath string) *httptest.ResponseRecorder {
 		req, err := http.NewRequest(httpMethod, requestpath, nil)
@@ -273,11 +247,7 @@
 		}
 		serviceAccountRequestScenario(t, http.MethodDelete, serviceAccountIDPath, &testcase.user, func(httpmethod string, endpoint string, user *tests.TestUser) {
 			createduser := tests.SetupUserServiceAccount(t, store, testcase.user)
-<<<<<<< HEAD
-			server, _ := setupTestServer(t, store, &svcmock, routing.NewRouteRegister(), testcase.acmock, store)
-=======
-			server, _ := setupTestServer(t, &services.SAService, routing.NewRouteRegister(), testcase.acmock, store, services.SAStore)
->>>>>>> 7bf7308e
+			server, _ := setupTestServer(t, &services.SAService, routing.NewRouteRegister(), testcase.acmock, store)
 			actual := requestResponse(server, httpmethod, fmt.Sprintf(endpoint, fmt.Sprint(createduser.ID))).Code
 			require.Equal(t, testcase.expectedCode, actual)
 		})
@@ -301,11 +271,7 @@
 		}
 		serviceAccountRequestScenario(t, http.MethodDelete, serviceAccountIDPath, &testcase.user, func(httpmethod string, endpoint string, user *tests.TestUser) {
 			createduser := tests.SetupUserServiceAccount(t, store, testcase.user)
-<<<<<<< HEAD
-			server, _ := setupTestServer(t, store, &svcmock, routing.NewRouteRegister(), testcase.acmock, store)
-=======
-			server, _ := setupTestServer(t, &services.SAService, routing.NewRouteRegister(), testcase.acmock, store, services.SAStore)
->>>>>>> 7bf7308e
+			server, _ := setupTestServer(t, &services.SAService, routing.NewRouteRegister(), testcase.acmock, store)
 			actual := requestResponse(server, httpmethod, fmt.Sprintf(endpoint, createduser.ID)).Code
 			require.Equal(t, testcase.expectedCode, actual)
 		})
@@ -319,7 +285,6 @@
 
 func setupTestServer(
 	t *testing.T,
-	sqls *sqlstore.SQLStore,
 	svc *tests.ServiceAccountMock,
 	routerRegister routing.RouteRegister,
 	acmock *accesscontrolmock.Mock,
@@ -334,7 +299,7 @@
 	require.NoError(t, err)
 
 	// TODO: create fake for retriever to pass into the permissionservice
-	retrieverSvc := retriever.ProvideService(sqls, nil, nil, nil)
+	retrieverSvc := retriever.ProvideService(sqlStore, nil, nil, nil, nil)
 	saPermissionService, err := ossaccesscontrol.ProvideServiceAccountPermissions(
 		cfg, routing.NewRouteRegister(), sqlStore, acmock, &licensing.OSSLicensingService{}, retrieverSvc, acmock, teamSvc, userSvc)
 	require.NoError(t, err)
@@ -367,19 +332,8 @@
 
 func TestServiceAccountsAPI_RetrieveServiceAccount(t *testing.T) {
 	store := db.InitTestDB(t)
-<<<<<<< HEAD
-	quotaService := quotatest.New(false, nil)
-	apiKeyService, err := apikeyimpl.ProvideService(store, store.Cfg, quotaService)
-	require.NoError(t, err)
-	kvStore := kvstore.ProvideService(store)
-	orgService, err := orgimpl.ProvideService(store, store.Cfg, quotaService)
-	require.Nil(t, err)
-	saStore := database.ProvideServiceAccountsStore(store, apiKeyService, kvStore, orgService)
-	svcmock := tests.ServiceAccountMock{Store: saStore, Calls: tests.Calls{}, Stats: nil, SecretScanEnabled: false}
-
-=======
 	services := setupTestServices(t, store)
->>>>>>> 7bf7308e
+
 	type testRetrieveSATestCase struct {
 		desc         string
 		user         *tests.TestUser
@@ -443,11 +397,7 @@
 					createdUser := tests.SetupUserServiceAccount(t, store, *tc.user)
 					scopeID = int(createdUser.ID)
 				}
-<<<<<<< HEAD
-				server, _ := setupTestServer(t, store, &svcmock, routing.NewRouteRegister(), tc.acmock, store)
-=======
-				server, _ := setupTestServer(t, &services.SAService, routing.NewRouteRegister(), tc.acmock, store, services.SAStore)
->>>>>>> 7bf7308e
+				server, _ := setupTestServer(t, &services.SAService, routing.NewRouteRegister(), tc.acmock, store)
 
 				actual := requestResponse(server, httpmethod, fmt.Sprintf(endpoint, scopeID))
 
@@ -472,19 +422,8 @@
 
 func TestServiceAccountsAPI_UpdateServiceAccount(t *testing.T) {
 	store := db.InitTestDB(t)
-<<<<<<< HEAD
-	quotaService := quotatest.New(false, nil)
-	apiKeyService, err := apikeyimpl.ProvideService(store, store.Cfg, quotaService)
-	require.NoError(t, err)
-	kvStore := kvstore.ProvideService(store)
-	orgService, err := orgimpl.ProvideService(store, store.Cfg, quotaService)
-	require.Nil(t, err)
-	saStore := database.ProvideServiceAccountsStore(store, apiKeyService, kvStore, orgService)
-	svcmock := tests.ServiceAccountMock{Store: saStore, Calls: tests.Calls{}, Stats: nil, SecretScanEnabled: false}
-
-=======
 	services := setupTestServices(t, store)
->>>>>>> 7bf7308e
+
 	type testUpdateSATestCase struct {
 		desc         string
 		user         *tests.TestUser
@@ -577,11 +516,7 @@
 
 	for _, tc := range testCases {
 		t.Run(tc.desc, func(t *testing.T) {
-<<<<<<< HEAD
-			server, saAPI := setupTestServer(t, store, &svcmock, routing.NewRouteRegister(), tc.acmock, store)
-=======
-			server, saAPI := setupTestServer(t, &services.SAService, routing.NewRouteRegister(), tc.acmock, store, services.SAStore)
->>>>>>> 7bf7308e
+			server, saAPI := setupTestServer(t, &services.SAService, routing.NewRouteRegister(), tc.acmock, store)
 			scopeID := tc.Id
 			if tc.user != nil {
 				createdUser := tests.SetupUserServiceAccount(t, store, *tc.user)
@@ -623,7 +558,6 @@
 type services struct {
 	OrgService    org.Service
 	UserService   user.Service
-	SAStore       serviceaccounts.Store
 	SAService     tests.ServiceAccountMock
 	APIKeyService apikey.Service
 }
@@ -638,13 +572,13 @@
 	require.NoError(t, err)
 	userSvc, err := userimpl.ProvideService(db, orgService, db.Cfg, nil, nil, quotaService)
 	require.NoError(t, err)
-	saStore := database.ProvideServiceAccountsStore(db, apiKeyService, kvStore, userSvc, orgService)
-	svcmock := tests.ServiceAccountMock{}
+
+	saStore := database.ProvideServiceAccountsStore(nil, db, apiKeyService, kvStore, userSvc, orgService)
+	svcmock := tests.ServiceAccountMock{Store: saStore, Calls: tests.Calls{}, Stats: nil, SecretScanEnabled: false}
 
 	return services{
 		OrgService:    orgService,
 		UserService:   userSvc,
-		SAStore:       saStore,
 		SAService:     svcmock,
 		APIKeyService: apiKeyService,
 	}
