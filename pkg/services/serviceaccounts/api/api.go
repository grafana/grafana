--- conflicted
+++ resolved
@@ -1,7 +1,6 @@
 package api
 
 import (
-	"fmt"
 	"net/http"
 	"strconv"
 
@@ -107,26 +106,11 @@
 		return response.ErrOrFallback(http.StatusInternalServerError, "Failed to create service account", err)
 	}
 
-<<<<<<< HEAD
-	namespace, identifier := c.SignedInUser.GetNamespacedID()
-
-	if namespace == identity.NamespaceUser {
-		userID, err := identity.IntIdentifier(namespace, identifier)
-		if err != nil {
-			return response.Error(http.StatusInternalServerError, "Failed to parse user id", err)
-		}
-
-		if _, err := api.permissionService.SetUserPermission(c.Req.Context(),
-			c.SignedInUser.GetOrgID(), accesscontrol.User{ID: userID},
-			strconv.FormatInt(serviceAccount.Id, 10), "Admin"); err != nil {
-			return response.Error(http.StatusInternalServerError, fmt.Sprintf("Failed to set permissions for service account creator %s", err.Error()), err)
-=======
 	if api.cfg.RBAC.PermissionsOnCreation("service-account") {
 		if c.SignedInUser.IsIdentityType(claims.TypeUser) {
 			// Clear permission cache for the user who's created the service account, so that new permissions are fetched for their next call
 			// Required for cases when caller wants to immediately interact with the newly created object
 			api.accesscontrolService.ClearUserPermissionCache(c.SignedInUser)
->>>>>>> 9e942dcb
 		}
 	}
 
