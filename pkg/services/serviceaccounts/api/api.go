--- conflicted
+++ resolved
@@ -2,7 +2,6 @@
 
 import (
 	"errors"
-	"fmt"
 	"net/http"
 	"strconv"
 
@@ -219,61 +218,13 @@
 	if page < 1 {
 		page = 1
 	}
-<<<<<<< HEAD
-
-	// include all if no filter
-	var filter serviceaccounts.ServiceAccountFilter = serviceaccounts.IncludeAll
-	onlyExpiredTokens := c.QueryBool("expiredTokens")
-	if onlyExpiredTokens {
-		filter = serviceaccounts.OnlyExpiredTokens
-	}
-	query := &serviceaccounts.SearchOrgServiceAccountsQuery{
-		OrgID:  c.OrgId,
-		Query:  c.Query("query"),
-		Page:   page,
-		Limit:  perPage,
-		User:   c.SignedInUser,
-		Filter: filter,
-	}
-	serviceaccountsQueryResult, err := api.store.SearchOrgServiceAccounts(ctx, query)
-=======
-	serviceAccountSearch, err := api.store.SearchOrgServiceAccounts(ctx, c.OrgId, c.Query("query"), page, perPage, c.SignedInUser)
->>>>>>> f4bed21c
+	filter := serviceaccounts.ServiceAccountFilter(c.Query("filter"))
+	serviceAccountSearch, err := api.store.SearchOrgServiceAccounts(ctx, c.OrgId, c.Query("query"), filter, page, perPage, c.SignedInUser)
 	if err != nil {
 		return response.Error(http.StatusInternalServerError, "Failed to get service accounts for current organization", err)
 	}
 
 	saIDs := map[string]bool{}
-<<<<<<< HEAD
-	for i := range serviceaccountsQueryResult.ServiceAccounts {
-		serviceaccountsQueryResult.ServiceAccounts[i].AvatarUrl = dtos.GetGravatarUrlWithDefault("", serviceaccountsQueryResult.ServiceAccounts[i].Name)
-
-		saIDString := strconv.FormatInt(serviceaccountsQueryResult.ServiceAccounts[i].Id, 10)
-		saIDs[saIDString] = true
-		metadata := api.getAccessControlMetadata(c, map[string]bool{saIDString: true})
-		serviceaccountsQueryResult.ServiceAccounts[i].AccessControl = metadata[strconv.FormatInt(serviceaccountsQueryResult.ServiceAccounts[i].Id, 10)]
-		tokens, err := api.store.ListTokens(ctx, serviceaccountsQueryResult.ServiceAccounts[i].OrgId, serviceaccountsQueryResult.ServiceAccounts[i].Id)
-		if err != nil {
-			api.log.Warn("Failed to list tokens for service account", "serviceAccount", serviceaccountsQueryResult.ServiceAccounts[i].Id)
-		}
-		serviceaccountsQueryResult.ServiceAccounts[i].Tokens = int64(len(tokens))
-	}
-
-	type searchOrgServiceAccountsQueryResult struct {
-		TotalCount      int64                                `json:"totalCount"`
-		ServiceAccounts []*serviceaccounts.ServiceAccountDTO `json:"serviceAccounts"`
-		Page            int                                  `json:"page"`
-		PerPage         int                                  `json:"perPage"`
-	}
-	result := searchOrgServiceAccountsQueryResult{
-		TotalCount:      serviceaccountsQueryResult.TotalCount,
-		ServiceAccounts: serviceaccountsQueryResult.ServiceAccounts,
-		Page:            serviceaccountsQueryResult.Page,
-		PerPage:         serviceaccountsQueryResult.PerPage,
-	}
-	fmt.Printf("result %+v\n", result)
-	return response.JSON(http.StatusOK, result)
-=======
 	for i := range serviceAccountSearch.ServiceAccounts {
 		sa := serviceAccountSearch.ServiceAccounts[i]
 		sa.AvatarUrl = dtos.GetGravatarUrlWithDefault("", sa.Name)
@@ -290,5 +241,4 @@
 	}
 
 	return response.JSON(http.StatusOK, serviceAccountSearch)
->>>>>>> f4bed21c
 }