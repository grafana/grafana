package registry

import (
	"context"
	"sync"

	"github.com/grafana/grafana/pkg/infra/log"
	"github.com/grafana/grafana/pkg/infra/slugify"
	"github.com/grafana/grafana/pkg/services/extsvcauth"
	"github.com/grafana/grafana/pkg/services/extsvcauth/oauthserver/oasimpl"
	"github.com/grafana/grafana/pkg/services/featuremgmt"
	"github.com/grafana/grafana/pkg/services/serviceaccounts/extsvcaccounts"
)

var _ extsvcauth.ExternalServiceRegistry = &Registry{}

type Registry struct {
<<<<<<< HEAD
	features    featuremgmt.FeatureToggles
	logger      log.Logger
	oauthServer oauthserver.OAuth2Server
	saSvc       *extsvcaccounts.ExtSvcAccountsService
=======
	features featuremgmt.FeatureToggles
	logger   log.Logger
	oauthReg extsvcauth.ExternalServiceRegistry
	saReg    extsvcauth.ExternalServiceRegistry
>>>>>>> ea12eeca

	extSvcProviders map[string]extsvcauth.AuthProvider
	lock            sync.Mutex
}

func ProvideExtSvcRegistry(oauthServer *oasimpl.OAuth2ServiceImpl, saSvc *extsvcaccounts.ExtSvcAccountsService, features featuremgmt.FeatureToggles) *Registry {
	return &Registry{
		extSvcProviders: map[string]extsvcauth.AuthProvider{},
		features:        features,
		lock:            sync.Mutex{},
		logger:          log.New("extsvcauth.registry"),
<<<<<<< HEAD
		oauthServer:     oauthServer,
		saSvc:           saSvc,
=======
		oauthReg:        oauthServer,
		saReg:           saSvc,
>>>>>>> ea12eeca
	}
}

// HasExternalService returns whether an external service has been saved with that name.
<<<<<<< HEAD
func (r *Registry) HasExternalService(ctx context.Context, name string) bool {
	_, ok := r.extSvcProviders[slugify.Slugify(name)]
	return ok
=======
func (r *Registry) HasExternalService(ctx context.Context, name string) (bool, error) {
	_, ok := r.extSvcProviders[slugify.Slugify(name)]
	return ok, nil
>>>>>>> ea12eeca
}

// RemoveExternalService removes an external service and its associated resources from the database (ex: service account, token).
func (r *Registry) RemoveExternalService(ctx context.Context, name string) error {
	provider, ok := r.extSvcProviders[slugify.Slugify(name)]
	if !ok {
		r.logger.Debug("external service not found", "service", name)
		return nil
	}

	switch provider {
	case extsvcauth.ServiceAccounts:
		if !r.features.IsEnabled(featuremgmt.FlagExternalServiceAccounts) {
			r.logger.Debug("Skipping External Service removal, flag disabled", "service", name, "flag", featuremgmt.FlagExternalServiceAccounts)
			return nil
		}
		r.logger.Debug("Routing External Service removal to the External Service Account service", "service", name)
<<<<<<< HEAD
		return r.saSvc.RemoveExternalService(ctx, name)
=======
		return r.saReg.RemoveExternalService(ctx, name)
>>>>>>> ea12eeca
	case extsvcauth.OAuth2Server:
		if !r.features.IsEnabled(featuremgmt.FlagExternalServiceAuth) {
			r.logger.Debug("Skipping External Service removal, flag disabled", "service", name, "flag", featuremgmt.FlagExternalServiceAccounts)
			return nil
		}
		r.logger.Debug("Routing External Service removal to the OAuth2Server", "service", name)
<<<<<<< HEAD
		return r.oauthServer.RemoveExternalService(ctx, name)
=======
		return r.oauthReg.RemoveExternalService(ctx, name)
>>>>>>> ea12eeca
	default:
		return extsvcauth.ErrUnknownProvider.Errorf("unknow provider '%v'", provider)
	}
}

// SaveExternalService creates or updates an external service in the database. Based on the requested auth provider,
// it generates client_id, secrets and any additional provider specificities (ex: rsa keys). It also ensures that the
// associated service account has the correct permissions.
func (r *Registry) SaveExternalService(ctx context.Context, cmd *extsvcauth.ExternalServiceRegistration) (*extsvcauth.ExternalService, error) {
	// Record provider in case of removal
	r.lock.Lock()
	r.extSvcProviders[slugify.Slugify(cmd.Name)] = cmd.AuthProvider
	r.lock.Unlock()

	switch cmd.AuthProvider {
	case extsvcauth.ServiceAccounts:
		if !r.features.IsEnabled(featuremgmt.FlagExternalServiceAccounts) {
			r.logger.Warn("Skipping External Service authentication, flag disabled", "service", cmd.Name, "flag", featuremgmt.FlagExternalServiceAccounts)
			return nil, nil
		}
		r.logger.Debug("Routing the External Service registration to the External Service Account service", "service", cmd.Name)
		return r.saReg.SaveExternalService(ctx, cmd)
	case extsvcauth.OAuth2Server:
		if !r.features.IsEnabled(featuremgmt.FlagExternalServiceAuth) {
			r.logger.Warn("Skipping External Service authentication, flag disabled", "service", cmd.Name, "flag", featuremgmt.FlagExternalServiceAuth)
			return nil, nil
		}
		r.logger.Debug("Routing the External Service registration to the OAuth2Server", "service", cmd.Name)
		return r.oauthReg.SaveExternalService(ctx, cmd)
	default:
		return nil, extsvcauth.ErrUnknownProvider.Errorf("unknow provider '%v'", cmd.AuthProvider)
	}
}

func (r *Registry) CleanUpOrphanedExternalServices(ctx context.Context) error {
	extsvcs := map[string]extsvcauth.AuthProvider{}
	if r.features.IsEnabled(featuremgmt.FlagExternalServiceAccounts) {
		names, err := r.saSvc.GetExternalServiceNames(ctx)
		if err != nil {
			return err
		}
		for i := range names {
			extsvcs[names[i]] = extsvcauth.ServiceAccounts
		}
	}
	// Important to run this second as the OAuth server uses External Service Accounts as well.
	if r.features.IsEnabled(featuremgmt.FlagExternalServiceAuth) {
		names, err := r.oauthServer.GetExternalServiceNames(ctx)
		if err != nil {
			return err
		}
		for i := range names {
			extsvcs[names[i]] = extsvcauth.OAuth2Server
		}
	}
	for name, provider := range extsvcs {
		// The service did not register this time. Removed?
		if _, ok := r.extSvcProviders[slugify.Slugify(name)]; !ok {
			r.logger.Info("Detected removed External Service", "service", name, "provider", provider)
			switch provider {
			case extsvcauth.ServiceAccounts:
				if err := r.saSvc.RemoveExternalService(ctx, name); err != nil {
					return err
				}
			case extsvcauth.OAuth2Server:
				if err := r.oauthServer.RemoveExternalService(ctx, name); err != nil {
					return err
				}
			}
		}
	}
	return nil
}

func (r *Registry) Run(ctx context.Context) error {
	return r.CleanUpOrphanedExternalServices(ctx)
}<|MERGE_RESOLUTION|>--- conflicted
+++ resolved
@@ -15,17 +15,10 @@
 var _ extsvcauth.ExternalServiceRegistry = &Registry{}
 
 type Registry struct {
-<<<<<<< HEAD
-	features    featuremgmt.FeatureToggles
-	logger      log.Logger
-	oauthServer oauthserver.OAuth2Server
-	saSvc       *extsvcaccounts.ExtSvcAccountsService
-=======
 	features featuremgmt.FeatureToggles
 	logger   log.Logger
 	oauthReg extsvcauth.ExternalServiceRegistry
 	saReg    extsvcauth.ExternalServiceRegistry
->>>>>>> ea12eeca
 
 	extSvcProviders map[string]extsvcauth.AuthProvider
 	lock            sync.Mutex
@@ -37,26 +30,44 @@
 		features:        features,
 		lock:            sync.Mutex{},
 		logger:          log.New("extsvcauth.registry"),
-<<<<<<< HEAD
-		oauthServer:     oauthServer,
-		saSvc:           saSvc,
-=======
 		oauthReg:        oauthServer,
 		saReg:           saSvc,
->>>>>>> ea12eeca
 	}
 }
 
 // HasExternalService returns whether an external service has been saved with that name.
-<<<<<<< HEAD
-func (r *Registry) HasExternalService(ctx context.Context, name string) bool {
-	_, ok := r.extSvcProviders[slugify.Slugify(name)]
-	return ok
-=======
 func (r *Registry) HasExternalService(ctx context.Context, name string) (bool, error) {
 	_, ok := r.extSvcProviders[slugify.Slugify(name)]
 	return ok, nil
->>>>>>> ea12eeca
+}
+
+// GetExternalServiceNames returns the list of external services registered in store.
+func (r *Registry) GetExternalServiceNames(ctx context.Context) ([]string, error) {
+	names := []string{}
+	if !r.features.IsEnabled(featuremgmt.FlagExternalServiceAccounts) {
+		var err error
+		names, err = r.saReg.GetExternalServiceNames(ctx)
+		if err != nil {
+			return nil, err
+		}
+	}
+	if !r.features.IsEnabled(featuremgmt.FlagExternalServiceAuth) {
+		// Only add names that have not been added yet.
+		already := map[string]bool{}
+		for i := range names {
+			already[names[i]] = true
+		}
+		oauthNames, err := r.saReg.GetExternalServiceNames(ctx)
+		if err != nil {
+			return nil, err
+		}
+		for i := range oauthNames {
+			if !already[oauthNames[i]] {
+				names = append(names, oauthNames[i])
+			}
+		}
+	}
+	return names, nil
 }
 
 // RemoveExternalService removes an external service and its associated resources from the database (ex: service account, token).
@@ -74,22 +85,14 @@
 			return nil
 		}
 		r.logger.Debug("Routing External Service removal to the External Service Account service", "service", name)
-<<<<<<< HEAD
-		return r.saSvc.RemoveExternalService(ctx, name)
-=======
 		return r.saReg.RemoveExternalService(ctx, name)
->>>>>>> ea12eeca
 	case extsvcauth.OAuth2Server:
 		if !r.features.IsEnabled(featuremgmt.FlagExternalServiceAuth) {
 			r.logger.Debug("Skipping External Service removal, flag disabled", "service", name, "flag", featuremgmt.FlagExternalServiceAccounts)
 			return nil
 		}
 		r.logger.Debug("Routing External Service removal to the OAuth2Server", "service", name)
-<<<<<<< HEAD
-		return r.oauthServer.RemoveExternalService(ctx, name)
-=======
 		return r.oauthReg.RemoveExternalService(ctx, name)
->>>>>>> ea12eeca
 	default:
 		return extsvcauth.ErrUnknownProvider.Errorf("unknow provider '%v'", provider)
 	}
@@ -127,7 +130,7 @@
 func (r *Registry) CleanUpOrphanedExternalServices(ctx context.Context) error {
 	extsvcs := map[string]extsvcauth.AuthProvider{}
 	if r.features.IsEnabled(featuremgmt.FlagExternalServiceAccounts) {
-		names, err := r.saSvc.GetExternalServiceNames(ctx)
+		names, err := r.saReg.GetExternalServiceNames(ctx)
 		if err != nil {
 			return err
 		}
@@ -137,7 +140,7 @@
 	}
 	// Important to run this second as the OAuth server uses External Service Accounts as well.
 	if r.features.IsEnabled(featuremgmt.FlagExternalServiceAuth) {
-		names, err := r.oauthServer.GetExternalServiceNames(ctx)
+		names, err := r.oauthReg.GetExternalServiceNames(ctx)
 		if err != nil {
 			return err
 		}
@@ -151,11 +154,11 @@
 			r.logger.Info("Detected removed External Service", "service", name, "provider", provider)
 			switch provider {
 			case extsvcauth.ServiceAccounts:
-				if err := r.saSvc.RemoveExternalService(ctx, name); err != nil {
+				if err := r.saReg.RemoveExternalService(ctx, name); err != nil {
 					return err
 				}
 			case extsvcauth.OAuth2Server:
-				if err := r.oauthServer.RemoveExternalService(ctx, name); err != nil {
+				if err := r.oauthReg.RemoveExternalService(ctx, name); err != nil {
 					return err
 				}
 			}
