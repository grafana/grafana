--- conflicted
+++ resolved
@@ -193,7 +193,6 @@
 	return nil
 }
 
-<<<<<<< HEAD
 // GetExternalServiceNames get the names of External Service in store
 func (s *OAuth2ServiceImpl) GetExternalServiceNames(ctx context.Context) ([]string, error) {
 	s.logger.Debug("Get external service names from store")
@@ -205,8 +204,6 @@
 	return res, nil
 }
 
-=======
->>>>>>> ea12eeca
 func (s *OAuth2ServiceImpl) RemoveExternalService(ctx context.Context, name string) error {
 	s.logger.Info("Remove external service", "service", name)
 
