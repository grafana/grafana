--- conflicted
+++ resolved
@@ -136,21 +136,6 @@
 		})
 	}
 
-<<<<<<< HEAD
-	sb := &searchstore.Builder{Dialect: authz.db.GetDialect(), Filters: filters, Features: authz.features}
-	// This is a limit for a batch size, not for the end query result.
-	var limit int64 = 1000
-	if query.Page == 0 {
-		query.Page = 1
-	}
-	sql, params := sb.ToSQL(limit, query.Page)
-
-	visibleDashboards := make(map[string]int64)
-	var res []dashboardProjection
-
-	err = authz.db.WithDbSession(ctx, func(sess *db.Session) error {
-		return sess.SQL(sql, params...).Find(&res)
-=======
 	dashs, err := authz.dashSvc.SearchDashboards(ctx, &dashboards.FindPersistedDashboardsQuery{
 		OrgId:        query.SignedInUser.GetOrgID(),
 		Filters:      filters,
@@ -158,20 +143,14 @@
 		Page:         query.Page,
 		Type:         filterType,
 		Limit:        1000,
->>>>>>> 9e942dcb
 	})
 	if err != nil {
 		return nil, err
 	}
 
-<<<<<<< HEAD
-	for _, p := range res {
-		visibleDashboards[p.UID] = p.ID
-=======
 	visibleDashboards := make(map[string]int64)
 	for _, d := range dashs {
 		visibleDashboards[d.UID] = d.ID
->>>>>>> 9e942dcb
 	}
 
 	return visibleDashboards, nil
