--- conflicted
+++ resolved
@@ -204,11 +204,6 @@
 			testutil.SetupRBACPermission(t, sql, role, u)
 			authz := NewAuthService(sql, featuremgmt.WithFeatures(tc.featureToggle), dashSvc)
 
-<<<<<<< HEAD
-			authz := NewAuthService(sql, featuremgmt.WithFeatures(tc.featureToggle))
-
-=======
->>>>>>> 9e942dcb
 			query := annotations.ItemQuery{SignedInUser: u, OrgID: 1}
 			resources, err := authz.Authorize(context.Background(), query)
 			require.NoError(t, err)
