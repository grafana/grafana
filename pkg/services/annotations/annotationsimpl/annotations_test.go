package annotationsimpl

import (
	"context"
	"errors"
	"fmt"
	"testing"

	"github.com/stretchr/testify/assert"
	"github.com/stretchr/testify/require"

	"github.com/grafana/grafana/pkg/bus"
	"github.com/grafana/grafana/pkg/components/simplejson"
	"github.com/grafana/grafana/pkg/infra/db"
	"github.com/grafana/grafana/pkg/infra/log"
	"github.com/grafana/grafana/pkg/infra/tracing"
	"github.com/grafana/grafana/pkg/services/accesscontrol"
	"github.com/grafana/grafana/pkg/services/accesscontrol/acimpl"
	accesscontrolmock "github.com/grafana/grafana/pkg/services/accesscontrol/mock"
	"github.com/grafana/grafana/pkg/services/annotations"
	"github.com/grafana/grafana/pkg/services/annotations/testutil"
	"github.com/grafana/grafana/pkg/services/dashboards"
	"github.com/grafana/grafana/pkg/services/dashboards/database"
	dashboardsservice "github.com/grafana/grafana/pkg/services/dashboards/service"
	"github.com/grafana/grafana/pkg/services/featuremgmt"
	"github.com/grafana/grafana/pkg/services/folder"
	"github.com/grafana/grafana/pkg/services/folder/folderimpl"
	"github.com/grafana/grafana/pkg/services/guardian"
	alertingStore "github.com/grafana/grafana/pkg/services/ngalert/store"
	"github.com/grafana/grafana/pkg/services/quota/quotatest"
	"github.com/grafana/grafana/pkg/services/supportbundles/supportbundlestest"
	"github.com/grafana/grafana/pkg/services/tag/tagimpl"
	"github.com/grafana/grafana/pkg/services/user"
	"github.com/grafana/grafana/pkg/setting"
	"github.com/grafana/grafana/pkg/tests/testsuite"
)

func TestMain(m *testing.M) {
	testsuite.Run(m)
}

func TestIntegrationAnnotationListingWithRBAC(t *testing.T) {
	if testing.Short() {
		t.Skip("skipping integration test")
	}
	sql := db.InitTestDB(t)

	cfg := setting.NewCfg()
	cfg.AnnotationMaximumTagsLength = 60

	features := featuremgmt.WithFeatures()
	tagService := tagimpl.ProvideService(sql)
	ruleStore := alertingStore.SetupStoreForTesting(t, sql)
	origNewDashboardGuardian := guardian.New
	defer func() { guardian.New = origNewDashboardGuardian }()
	guardian.MockDashboardGuardian(&guardian.FakeDashboardGuardian{})
	folderStore := folderimpl.ProvideDashboardFolderStore(sql)
	fStore := folderimpl.ProvideStore(sql)
	dashStore, err := database.ProvideDashboardStore(sql, cfg, featuremgmt.WithFeatures(), tagimpl.ProvideService(sql))
	require.NoError(t, err)
	ac := acimpl.ProvideAccessControl(featuremgmt.WithFeatures())
	folderSvc := folderimpl.ProvideService(fStore, accesscontrolmock.New(), bus.ProvideBus(tracing.InitializeTracerForTest()),
		dashStore, folderStore, sql, featuremgmt.WithFeatures(),
		supportbundlestest.NewFakeBundleService(), cfg, nil, tracing.InitializeTracerForTest())
	dashSvc, err := dashboardsservice.ProvideDashboardServiceImpl(cfg, dashStore, folderStore, featuremgmt.WithFeatures(), accesscontrolmock.NewMockedPermissionsService(), accesscontrolmock.NewMockedPermissionsService(),
<<<<<<< HEAD
		ac, folderSvc, fStore, nil, zanzana.NewNoopClient(), nil, nil, nil, quotatest.New(false, nil), nil, nil)
=======
		ac, folderSvc, fStore, nil, nil, nil, nil, quotatest.New(false, nil), nil)
>>>>>>> d025523a
	require.NoError(t, err)

	repo := ProvideService(sql, cfg, features, tagService, tracing.InitializeTracerForTest(), ruleStore, dashSvc)

	dashboard1 := testutil.CreateDashboard(t, sql, cfg, features, dashboards.SaveDashboardCommand{
		UserID:   1,
		OrgID:    1,
		IsFolder: false,
		Dashboard: simplejson.NewFromAny(map[string]any{
			"title": "Dashboard 1",
		}),
	})

	_ = testutil.CreateDashboard(t, sql, cfg, features, dashboards.SaveDashboardCommand{
		UserID:   1,
		OrgID:    1,
		IsFolder: false,
		Dashboard: simplejson.NewFromAny(map[string]any{
			"title": "Dashboard 2",
		}),
	})

	dash1Annotation := &annotations.Item{
		OrgID:       1,
		DashboardID: 1,
		Epoch:       10,
	}
	err = repo.Save(context.Background(), dash1Annotation)
	require.NoError(t, err)

	dash2Annotation := &annotations.Item{
		OrgID:       1,
		DashboardID: 2,
		Epoch:       10,
		Tags:        []string{"foo:bar"},
	}
	err = repo.Save(context.Background(), dash2Annotation)
	require.NoError(t, err)

	organizationAnnotation := &annotations.Item{
		OrgID: 1,
		Epoch: 10,
	}
	err = repo.Save(context.Background(), organizationAnnotation)
	require.NoError(t, err)

	u := &user.SignedInUser{
		UserID: 1,
		OrgID:  1,
	}
	role := testutil.SetupRBACRole(t, sql, u)

	type testStruct struct {
		description           string
		permissions           map[string][]string
		expectedAnnotationIds []int64
		expectedError         bool
	}

	testCases := []testStruct{
		{
			description: "Should find all annotations when has permissions to list all annotations and read all dashboards",
			permissions: map[string][]string{
				accesscontrol.ActionAnnotationsRead: {accesscontrol.ScopeAnnotationsAll},
				dashboards.ActionDashboardsRead:     {dashboards.ScopeDashboardsAll},
			},
			expectedAnnotationIds: []int64{dash1Annotation.ID, dash2Annotation.ID, organizationAnnotation.ID},
		},
		{
			description: "Should find all dashboard annotations",
			permissions: map[string][]string{
				accesscontrol.ActionAnnotationsRead: {accesscontrol.ScopeAnnotationsTypeDashboard},
				dashboards.ActionDashboardsRead:     {dashboards.ScopeDashboardsAll},
			},
			expectedAnnotationIds: []int64{dash1Annotation.ID, dash2Annotation.ID},
		},
		{
			description: "Should find only annotations from dashboards that user can read",
			permissions: map[string][]string{
				accesscontrol.ActionAnnotationsRead: {accesscontrol.ScopeAnnotationsTypeDashboard},
				dashboards.ActionDashboardsRead:     {fmt.Sprintf("dashboards:uid:%s", dashboard1.UID)},
			},
			expectedAnnotationIds: []int64{dash1Annotation.ID},
		},
		{
			description: "Should find no annotations if user can't view dashboards or organization annotations",
			permissions: map[string][]string{
				accesscontrol.ActionAnnotationsRead: {accesscontrol.ScopeAnnotationsTypeDashboard},
			},
			expectedAnnotationIds: []int64{},
		},
		{
			description: "Should find only organization annotations",
			permissions: map[string][]string{
				accesscontrol.ActionAnnotationsRead: {accesscontrol.ScopeAnnotationsTypeOrganization},
				dashboards.ActionDashboardsRead:     {dashboards.ScopeDashboardsAll},
			},
			expectedAnnotationIds: []int64{organizationAnnotation.ID},
		},
		{
			description: "Should error if user doesn't have annotation read permissions",
			permissions: map[string][]string{
				dashboards.ActionDashboardsRead: {dashboards.ScopeDashboardsAll},
			},
			expectedError: true,
		},
	}

	for _, tc := range testCases {
		t.Run(tc.description, func(t *testing.T) {
			u.Permissions = map[int64]map[string][]string{1: tc.permissions}
			testutil.SetupRBACPermission(t, sql, role, u)

			results, err := repo.Find(context.Background(), &annotations.ItemQuery{
				OrgID:        1,
				SignedInUser: u,
			})
			if tc.expectedError {
				require.Error(t, err)
				return
			}
			require.NoError(t, err)
			assert.Len(t, results, len(tc.expectedAnnotationIds))
			for _, r := range results {
				assert.Contains(t, tc.expectedAnnotationIds, r.ID)
			}
		})
	}
}

func TestIntegrationAnnotationListingWithInheritedRBAC(t *testing.T) {
	if testing.Short() {
		t.Skip("skipping integration test")
	}

	orgID := int64(1)
	permissions := []accesscontrol.Permission{
		{
			Action: dashboards.ActionFoldersCreate,
			Scope:  dashboards.ScopeFoldersAll,
		},
	}
	usr := &user.SignedInUser{
		UserID:      1,
		OrgID:       orgID,
		Permissions: map[int64]map[string][]string{orgID: accesscontrol.GroupScopesByActionContext(context.Background(), permissions)},
	}

	var role *accesscontrol.Role

	type dashInfo struct {
		UID string
		ID  int64
	}

	allDashboards := make([]dashInfo, 0, folder.MaxNestedFolderDepth+1)
	annotationsTexts := make([]string, 0, folder.MaxNestedFolderDepth+1)

	setupFolderStructure := func() (db.DB, dashboards.DashboardService) {
		sql, cfg := db.InitTestDBWithCfg(t)

		// enable nested folders so that the folder table is populated for all the tests
		features := featuremgmt.WithFeatures(featuremgmt.FlagNestedFolders)

		tagService := tagimpl.ProvideService(sql)

		dashStore, err := database.ProvideDashboardStore(sql, cfg, features, tagService)
		require.NoError(t, err)

		origNewGuardian := guardian.New
		guardian.MockDashboardGuardian(&guardian.FakeDashboardGuardian{CanViewValue: true, CanSaveValue: true})
		t.Cleanup(func() {
			guardian.New = origNewGuardian
		})

		ac := acimpl.ProvideAccessControl(features)
		fStore := folderimpl.ProvideStore(sql)
		folderStore := folderimpl.ProvideDashboardFolderStore(sql)
		folderSvc := folderimpl.ProvideService(fStore, ac, bus.ProvideBus(tracing.InitializeTracerForTest()), dashStore,
			folderStore, sql, features, supportbundlestest.NewFakeBundleService(), cfg, nil, tracing.InitializeTracerForTest())
		dashSvc, err := dashboardsservice.ProvideDashboardServiceImpl(cfg, dashStore, folderStore, features, accesscontrolmock.NewMockedPermissionsService(), accesscontrolmock.NewMockedPermissionsService(),
<<<<<<< HEAD
			ac, folderSvc, fStore, nil, zanzana.NewNoopClient(), nil, nil, nil, quotatest.New(false, nil), nil, nil)
=======
			ac, folderSvc, fStore, nil, nil, nil, nil, quotatest.New(false, nil), nil)
>>>>>>> d025523a
		require.NoError(t, err)

		cfg.AnnotationMaximumTagsLength = 60

		store := NewXormStore(cfg, log.New("annotation.test"), sql, tagService)

		parentUID := ""
		for i := 0; ; i++ {
			uid := fmt.Sprintf("f%d", i)
			f, err := folderSvc.Create(context.Background(), &folder.CreateFolderCommand{
				UID:          uid,
				OrgID:        orgID,
				Title:        uid,
				SignedInUser: usr,
				ParentUID:    parentUID,
			})
			if err != nil {
				if errors.Is(err, folder.ErrMaximumDepthReached) {
					break
				}

				t.Log("unexpected error", "error", err)
				t.Fail()
			}

			dashboard, err := dashSvc.SaveDashboard(context.Background(), &dashboards.SaveDashboardDTO{
				User:  usr,
				OrgID: orgID,
				Dashboard: &dashboards.Dashboard{
					IsFolder:  false,
					Title:     fmt.Sprintf("Dashboard under %s", f.UID),
					Data:      simplejson.New(),
					FolderID:  f.ID, // nolint:staticcheck
					FolderUID: f.UID,
				},
			}, false)
			require.NoError(t, err)

			allDashboards = append(allDashboards, dashInfo{UID: dashboard.UID, ID: dashboard.ID})

			parentUID = f.UID

			annotationTxt := fmt.Sprintf("annotation %d", i)
			dash1Annotation := &annotations.Item{
				OrgID:       orgID,
				DashboardID: dashboard.ID,
				Epoch:       10,
				Text:        annotationTxt,
			}
			err = store.Add(context.Background(), dash1Annotation)
			require.NoError(t, err)

			annotationsTexts = append(annotationsTexts, annotationTxt)
		}

		role = testutil.SetupRBACRole(t, sql, usr)
		return sql, dashSvc
	}

	sql, dashSvc := setupFolderStructure()

	testCases := []struct {
		desc                   string
		features               featuremgmt.FeatureToggles
		permissions            map[string][]string
		expectedAnnotationText []string
		expectedError          bool
	}{
		{
			desc:     "Should find only annotations from dashboards under folders that user can read",
			features: featuremgmt.WithFeatures(),
			permissions: map[string][]string{
				accesscontrol.ActionAnnotationsRead: {accesscontrol.ScopeAnnotationsTypeDashboard},
				dashboards.ActionDashboardsRead:     {"folders:uid:f0"},
			},
			expectedAnnotationText: annotationsTexts[:1],
		},
		{
			desc:     "Should find only annotations from dashboards under inherited folders if nested folder are enabled",
			features: featuremgmt.WithFeatures(featuremgmt.FlagNestedFolders),
			permissions: map[string][]string{
				accesscontrol.ActionAnnotationsRead: {accesscontrol.ScopeAnnotationsTypeDashboard},
				dashboards.ActionDashboardsRead:     {"folders:uid:f0"},
			},
			expectedAnnotationText: annotationsTexts[:],
		},
	}

	for _, tc := range testCases {
		t.Run(tc.desc, func(t *testing.T) {
			cfg := setting.NewCfg()
			cfg.AnnotationMaximumTagsLength = 60
			ruleStore := alertingStore.SetupStoreForTesting(t, sql)
			repo := ProvideService(sql, cfg, tc.features, tagimpl.ProvideService(sql), tracing.InitializeTracerForTest(), ruleStore, dashSvc)

			usr.Permissions = map[int64]map[string][]string{1: tc.permissions}
			testutil.SetupRBACPermission(t, sql, role, usr)

			results, err := repo.Find(context.Background(), &annotations.ItemQuery{
				OrgID:        1,
				SignedInUser: usr,
			})
			if tc.expectedError {
				require.Error(t, err)
				return
			}
			require.NoError(t, err)
			require.Len(t, results, len(tc.expectedAnnotationText))
			for _, r := range results {
				assert.Contains(t, tc.expectedAnnotationText, r.Text)
			}
		})
	}
}<|MERGE_RESOLUTION|>--- conflicted
+++ resolved
@@ -63,11 +63,7 @@
 		dashStore, folderStore, sql, featuremgmt.WithFeatures(),
 		supportbundlestest.NewFakeBundleService(), cfg, nil, tracing.InitializeTracerForTest())
 	dashSvc, err := dashboardsservice.ProvideDashboardServiceImpl(cfg, dashStore, folderStore, featuremgmt.WithFeatures(), accesscontrolmock.NewMockedPermissionsService(), accesscontrolmock.NewMockedPermissionsService(),
-<<<<<<< HEAD
-		ac, folderSvc, fStore, nil, zanzana.NewNoopClient(), nil, nil, nil, quotatest.New(false, nil), nil, nil)
-=======
-		ac, folderSvc, fStore, nil, nil, nil, nil, quotatest.New(false, nil), nil)
->>>>>>> d025523a
+		ac, folderSvc, fStore, nil, nil, nil, nil, quotatest.New(false, nil), nil, nil)
 	require.NoError(t, err)
 
 	repo := ProvideService(sql, cfg, features, tagService, tracing.InitializeTracerForTest(), ruleStore, dashSvc)
@@ -249,11 +245,7 @@
 		folderSvc := folderimpl.ProvideService(fStore, ac, bus.ProvideBus(tracing.InitializeTracerForTest()), dashStore,
 			folderStore, sql, features, supportbundlestest.NewFakeBundleService(), cfg, nil, tracing.InitializeTracerForTest())
 		dashSvc, err := dashboardsservice.ProvideDashboardServiceImpl(cfg, dashStore, folderStore, features, accesscontrolmock.NewMockedPermissionsService(), accesscontrolmock.NewMockedPermissionsService(),
-<<<<<<< HEAD
-			ac, folderSvc, fStore, nil, zanzana.NewNoopClient(), nil, nil, nil, quotatest.New(false, nil), nil, nil)
-=======
-			ac, folderSvc, fStore, nil, nil, nil, nil, quotatest.New(false, nil), nil)
->>>>>>> d025523a
+			ac, folderSvc, fStore, nil, nil, nil, nil, quotatest.New(false, nil), nil, nil)
 		require.NoError(t, err)
 
 		cfg.AnnotationMaximumTagsLength = 60
