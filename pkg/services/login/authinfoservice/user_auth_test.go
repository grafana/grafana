--- conflicted
+++ resolved
@@ -44,11 +44,7 @@
 			login := "loginuser0"
 
 			query := &models.GetUserByAuthInfoQuery{UserLookupParams: models.UserLookupParams{Login: &login}}
-<<<<<<< HEAD
-			user, err := srv.LookupAndUpdate(context.Background(), query)
-=======
 			usr, err := srv.LookupAndUpdate(context.Background(), query)
->>>>>>> 82e32447
 
 			require.Nil(t, err)
 			require.Equal(t, usr.Login, login)
@@ -56,11 +52,7 @@
 			// By ID
 			id := usr.ID
 
-<<<<<<< HEAD
-			user, err = srv.LookupByOneOf(context.Background(), &models.UserLookupParams{
-=======
 			usr, err = srv.LookupByOneOf(context.Background(), &models.UserLookupParams{
->>>>>>> 82e32447
 				UserID: &id,
 			})
 
@@ -70,11 +62,7 @@
 			// By Email
 			email := "user1@test.com"
 
-<<<<<<< HEAD
-			user, err = srv.LookupByOneOf(context.Background(), &models.UserLookupParams{
-=======
 			usr, err = srv.LookupByOneOf(context.Background(), &models.UserLookupParams{
->>>>>>> 82e32447
 				Email: &email,
 			})
 
@@ -84,11 +72,7 @@
 			// Don't find nonexistent user
 			email = "nonexistent@test.com"
 
-<<<<<<< HEAD
-			user, err = srv.LookupByOneOf(context.Background(), &models.UserLookupParams{
-=======
 			usr, err = srv.LookupByOneOf(context.Background(), &models.UserLookupParams{
->>>>>>> 82e32447
 				Email: &email,
 			})
 
@@ -108,11 +92,7 @@
 			login := "loginuser0"
 
 			query.UserLookupParams.Login = &login
-<<<<<<< HEAD
-			user, err = srv.LookupAndUpdate(context.Background(), query)
-=======
 			usr, err = srv.LookupAndUpdate(context.Background(), query)
->>>>>>> 82e32447
 
 			require.Nil(t, err)
 			require.Equal(t, usr.Login, login)
@@ -125,17 +105,10 @@
 			require.Equal(t, usr.Login, login)
 
 			// get with non-matching id
-<<<<<<< HEAD
-			idPlusOne := user.Id + 1
-
-			query.UserLookupParams.UserID = &idPlusOne
-			user, err = srv.LookupAndUpdate(context.Background(), query)
-=======
 			idPlusOne := usr.ID + 1
 
 			query.UserLookupParams.UserID = &idPlusOne
 			usr, err = srv.LookupAndUpdate(context.Background(), query)
->>>>>>> 82e32447
 
 			require.Nil(t, err)
 			require.Equal(t, usr.Login, "loginuser1")
@@ -329,11 +302,7 @@
 			database.GetTime = func() time.Time { return fixedTime }
 
 			// add oauth info to auth_info to make sure update date does not overwrite it
-<<<<<<< HEAD
-			updateAuthCmd := &models.UpdateAuthInfoCommand{UserId: user.Id, AuthModule: "test1", AuthId: "test1", OAuthToken: &oauth2.Token{
-=======
 			updateAuthCmd := &models.UpdateAuthInfoCommand{UserId: user.ID, AuthModule: "test1", AuthId: "test1", OAuthToken: &oauth2.Token{
->>>>>>> 82e32447
 				AccessToken:  "access_token",
 				TokenType:    "token_type",
 				RefreshToken: "refresh_token",
@@ -402,17 +371,6 @@
 			require.Nil(t, user)
 		})
 
-<<<<<<< HEAD
-		t.Run("should be able to run query in all dbs", func(t *testing.T) {
-			// Restore after destructive operation
-			sqlStore = sqlstore.InitTestDB(t)
-			for i := 0; i < 5; i++ {
-				cmd := models.CreateUserCommand{
-					Email: fmt.Sprint("user", i, "@test.com"),
-					Name:  fmt.Sprint("user", i),
-					Login: fmt.Sprint("loginuser", i),
-					OrgId: 1,
-=======
 		t.Run("should be able to run loginstats query in all dbs", func(t *testing.T) {
 			// we need to see that we can run queries for all db
 			// as it is only a concern for postgres/sqllite3
@@ -426,7 +384,6 @@
 					Name:  fmt.Sprint("user", i),
 					Login: fmt.Sprint("loginuser", i),
 					OrgID: 1,
->>>>>>> 82e32447
 				}
 				_, err := sqlStore.CreateUser(context.Background(), cmd)
 				require.Nil(t, err)
@@ -441,19 +398,11 @@
 			sqlStore = sqlstore.InitTestDB(t)
 
 			for i := 0; i < 5; i++ {
-<<<<<<< HEAD
-				cmd := models.CreateUserCommand{
-					Email: fmt.Sprint("user", i, "@test.com"),
-					Name:  fmt.Sprint("user", i),
-					Login: fmt.Sprint("loginuser", i),
-					OrgId: 1,
-=======
 				cmd := user.CreateUserCommand{
 					Email: fmt.Sprint("user", i, "@test.com"),
 					Name:  fmt.Sprint("user", i),
 					Login: fmt.Sprint("loginuser", i),
 					OrgID: 1,
->>>>>>> 82e32447
 				}
 				_, err := sqlStore.CreateUser(context.Background(), cmd)
 				require.Nil(t, err)
@@ -461,11 +410,7 @@
 
 			// "Skipping duplicate users test for mysql as it does make unique constraint case insensitive by default
 			if sqlStore.GetDialect().DriverName() != "mysql" {
-<<<<<<< HEAD
-				dupUserEmailcmd := models.CreateUserCommand{
-=======
 				dupUserEmailcmd := user.CreateUserCommand{
->>>>>>> 82e32447
 					Email: "USERDUPLICATETEST1@TEST.COM",
 					Name:  "user name 1",
 					Login: "USER_DUPLICATE_TEST_1_LOGIN",
@@ -474,11 +419,7 @@
 				require.NoError(t, err)
 
 				// add additional user with duplicate login where DOMAIN is upper case
-<<<<<<< HEAD
-				dupUserLogincmd := models.CreateUserCommand{
-=======
 				dupUserLogincmd := user.CreateUserCommand{
->>>>>>> 82e32447
 					Email: "userduplicatetest1@test.com",
 					Name:  "user name 1",
 					Login: "user_duplicate_test_1_login",
