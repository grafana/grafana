package loginservice

import (
	"context"
	"errors"

	"github.com/grafana/grafana/pkg/infra/log"
	"github.com/grafana/grafana/pkg/models"
	"github.com/grafana/grafana/pkg/services/login"
	"github.com/grafana/grafana/pkg/services/quota"
	"github.com/grafana/grafana/pkg/services/sqlstore"
	"github.com/grafana/grafana/pkg/services/user"
)

var (
	logger = log.New("login.ext_user")
)

<<<<<<< HEAD
func ProvideService(sqlStore sqlstore.Store, userService user.Service, quotaService *quota.QuotaService, authInfoService login.AuthInfoService) *Implementation {
=======
func ProvideService(
	sqlStore sqlstore.Store,
	quotaService *quota.QuotaService,
	authInfoService login.AuthInfoService,
) *Implementation {
>>>>>>> be6a878f
	s := &Implementation{
		SQLStore:        sqlStore,
		userService:     userService,
		QuotaService:    quotaService,
		AuthInfoService: authInfoService,
	}
	return s
}

type Implementation struct {
	SQLStore        sqlstore.Store
	userService     user.Service
	AuthInfoService login.AuthInfoService
	QuotaService    *quota.QuotaService
	TeamSync        login.TeamSyncFunc
}

// CreateUser creates inserts a new one.
func (ls *Implementation) CreateUser(cmd user.CreateUserCommand) (*user.User, error) {
	return ls.userService.Create(context.Background(), &cmd)
}

// UpsertUser updates an existing user, or if it doesn't exist, inserts a new one.
func (ls *Implementation) UpsertUser(ctx context.Context, cmd *models.UpsertUserCommand) error {
	extUser := cmd.ExternalUser

	usr, err := ls.AuthInfoService.LookupAndUpdate(ctx, &models.GetUserByAuthInfoQuery{
		AuthModule: extUser.AuthModule,
		AuthId:     extUser.AuthId,
		UserId:     extUser.UserId,
		Email:      extUser.Email,
		Login:      extUser.Login,
	})
	if err != nil {
		if !errors.Is(err, models.ErrUserNotFound) {
			return err
		}
		if !cmd.SignupAllowed {
			cmd.ReqContext.Logger.Warn("Not allowing login, user not found in internal user database and allow signup = false", "authmode", extUser.AuthModule)
			return login.ErrSignupNotAllowed
		}

		limitReached, err := ls.QuotaService.QuotaReached(cmd.ReqContext, "user")
		if err != nil {
			cmd.ReqContext.Logger.Warn("Error getting user quota.", "error", err)
			return login.ErrGettingUserQuota
		}
		if limitReached {
			return login.ErrUsersQuotaReached
		}

		result, err := ls.createUser(extUser)
		if err != nil {
			return err
		}

		cmd.Result = &user.User{
			ID:               result.ID,
			Version:          result.Version,
			Email:            result.Email,
			Name:             result.Name,
			Login:            result.Login,
			Password:         result.Password,
			Salt:             result.Salt,
			Rands:            result.Rands,
			Company:          result.Company,
			EmailVerified:    result.EmailVerified,
			Theme:            result.Theme,
			HelpFlags1:       result.HelpFlags1,
			IsDisabled:       result.IsDisabled,
			IsAdmin:          result.IsAdmin,
			IsServiceAccount: result.IsServiceAccount,
			OrgID:            result.OrgID,
			Created:          result.Created,
			Updated:          result.Updated,
			LastSeenAt:       result.LastSeenAt,
		}

		if extUser.AuthModule != "" {
			cmd2 := &models.SetAuthInfoCommand{
				UserId:     cmd.Result.ID,
				AuthModule: extUser.AuthModule,
				AuthId:     extUser.AuthId,
				OAuthToken: extUser.OAuthToken,
			}
			if err := ls.AuthInfoService.SetAuthInfo(ctx, cmd2); err != nil {
				return err
			}
		}
	} else {
		cmd.Result = usr

		err = ls.updateUser(ctx, cmd.Result, extUser)
		if err != nil {
			return err
		}

		// Always persist the latest token at log-in
		if extUser.AuthModule != "" && extUser.OAuthToken != nil {
			err = ls.updateUserAuth(ctx, cmd.Result, extUser)
			if err != nil {
				return err
			}
		}

		if extUser.AuthModule == models.AuthModuleLDAP && usr.IsDisabled {
			// Re-enable user when it found in LDAP
			if err := ls.SQLStore.DisableUser(ctx, &models.DisableUserCommand{UserId: cmd.Result.ID, IsDisabled: false}); err != nil {
				return err
			}
		}
	}

	if err := ls.syncOrgRoles(ctx, cmd.Result, extUser); err != nil {
		return err
	}

	// Sync isGrafanaAdmin permission
	if extUser.IsGrafanaAdmin != nil && *extUser.IsGrafanaAdmin != cmd.Result.IsAdmin {
		if err := ls.SQLStore.UpdateUserPermissions(cmd.Result.ID, *extUser.IsGrafanaAdmin); err != nil {
			return err
		}
	}

	if ls.TeamSync != nil {
		err := ls.TeamSync(cmd.Result, extUser)
		if err != nil {
			return err
		}
	}

	return nil
}

func (ls *Implementation) DisableExternalUser(ctx context.Context, username string) error {
	// Check if external user exist in Grafana
	userQuery := &models.GetExternalUserInfoByLoginQuery{
		LoginOrEmail: username,
	}

	if err := ls.AuthInfoService.GetExternalUserInfoByLogin(ctx, userQuery); err != nil {
		return err
	}

	userInfo := userQuery.Result
	if userInfo.IsDisabled {
		return nil
	}

	logger.Debug(
		"Disabling external user",
		"user",
		userQuery.Result.Login,
	)

	// Mark user as disabled in grafana db
	disableUserCmd := &models.DisableUserCommand{
		UserId:     userQuery.Result.UserId,
		IsDisabled: true,
	}

	if err := ls.SQLStore.DisableUser(ctx, disableUserCmd); err != nil {
		logger.Debug(
			"Error disabling external user",
			"user",
			userQuery.Result.Login,
			"message",
			err.Error(),
		)
		return err
	}
	return nil
}

// SetTeamSyncFunc sets the function received through args as the team sync function.
func (ls *Implementation) SetTeamSyncFunc(teamSyncFunc login.TeamSyncFunc) {
	ls.TeamSync = teamSyncFunc
}

func (ls *Implementation) createUser(extUser *models.ExternalUserInfo) (*user.User, error) {
	cmd := user.CreateUserCommand{
		Login:        extUser.Login,
		Email:        extUser.Email,
		Name:         extUser.Name,
		SkipOrgSetup: len(extUser.OrgRoles) > 0,
	}
	return ls.CreateUser(cmd)
}

func (ls *Implementation) updateUser(ctx context.Context, user *user.User, extUser *models.ExternalUserInfo) error {
	// sync user info
	updateCmd := &models.UpdateUserCommand{
		UserId: user.ID,
	}

	needsUpdate := false
	if extUser.Login != "" && extUser.Login != user.Login {
		updateCmd.Login = extUser.Login
		user.Login = extUser.Login
		needsUpdate = true
	}

	if extUser.Email != "" && extUser.Email != user.Email {
		updateCmd.Email = extUser.Email
		user.Email = extUser.Email
		needsUpdate = true
	}

	if extUser.Name != "" && extUser.Name != user.Name {
		updateCmd.Name = extUser.Name
		user.Name = extUser.Name
		needsUpdate = true
	}

	if !needsUpdate {
		return nil
	}

	logger.Debug("Syncing user info", "id", user.ID, "update", updateCmd)
	return ls.SQLStore.UpdateUser(ctx, updateCmd)
}

func (ls *Implementation) updateUserAuth(ctx context.Context, user *user.User, extUser *models.ExternalUserInfo) error {
	updateCmd := &models.UpdateAuthInfoCommand{
		AuthModule: extUser.AuthModule,
		AuthId:     extUser.AuthId,
		UserId:     user.ID,
		OAuthToken: extUser.OAuthToken,
	}

	logger.Debug("Updating user_auth info", "user_id", user.ID)
	return ls.AuthInfoService.UpdateAuthInfo(ctx, updateCmd)
}

func (ls *Implementation) syncOrgRoles(ctx context.Context, user *user.User, extUser *models.ExternalUserInfo) error {
	logger.Debug("Syncing organization roles", "id", user.ID, "extOrgRoles", extUser.OrgRoles)

	// don't sync org roles if none is specified
	if len(extUser.OrgRoles) == 0 {
		logger.Debug("Not syncing organization roles since external user doesn't have any")
		return nil
	}

	orgsQuery := &models.GetUserOrgListQuery{UserId: user.ID}
	if err := ls.SQLStore.GetUserOrgList(ctx, orgsQuery); err != nil {
		return err
	}

	handledOrgIds := map[int64]bool{}
	deleteOrgIds := []int64{}

	// update existing org roles
	for _, org := range orgsQuery.Result {
		handledOrgIds[org.OrgId] = true

		extRole := extUser.OrgRoles[org.OrgId]
		if extRole == "" {
			deleteOrgIds = append(deleteOrgIds, org.OrgId)
		} else if extRole != org.Role {
			// update role
			cmd := &models.UpdateOrgUserCommand{OrgId: org.OrgId, UserId: user.ID, Role: extRole}
			if err := ls.SQLStore.UpdateOrgUser(ctx, cmd); err != nil {
				return err
			}
		}
	}

	// add any new org roles
	for orgId, orgRole := range extUser.OrgRoles {
		if _, exists := handledOrgIds[orgId]; exists {
			continue
		}

		// add role
		cmd := &models.AddOrgUserCommand{UserId: user.ID, Role: orgRole, OrgId: orgId}
		err := ls.SQLStore.AddOrgUser(ctx, cmd)
		if err != nil && !errors.Is(err, models.ErrOrgNotFound) {
			return err
		}
	}

	// delete any removed org roles
	for _, orgId := range deleteOrgIds {
		logger.Debug("Removing user's organization membership as part of syncing with OAuth login",
			"userId", user.ID, "orgId", orgId)
		cmd := &models.RemoveOrgUserCommand{OrgId: orgId, UserId: user.ID}
		if err := ls.SQLStore.RemoveOrgUser(ctx, cmd); err != nil {
			if errors.Is(err, models.ErrLastOrgAdmin) {
				logger.Error(err.Error(), "userId", cmd.UserId, "orgId", cmd.OrgId)
				continue
			}

			return err
		}
	}

	// update user's default org if needed
	if _, ok := extUser.OrgRoles[user.OrgID]; !ok {
		for orgId := range extUser.OrgRoles {
			user.OrgID = orgId
			break
		}

		return ls.SQLStore.SetUsingOrg(ctx, &models.SetUsingOrgCommand{
			UserId: user.ID,
			OrgId:  user.OrgID,
		})
	}

	return nil
}<|MERGE_RESOLUTION|>--- conflicted
+++ resolved
@@ -16,15 +16,12 @@
 	logger = log.New("login.ext_user")
 )
 
-<<<<<<< HEAD
-func ProvideService(sqlStore sqlstore.Store, userService user.Service, quotaService *quota.QuotaService, authInfoService login.AuthInfoService) *Implementation {
-=======
 func ProvideService(
 	sqlStore sqlstore.Store,
+	userService user.Service,
 	quotaService *quota.QuotaService,
 	authInfoService login.AuthInfoService,
 ) *Implementation {
->>>>>>> be6a878f
 	s := &Implementation{
 		SQLStore:        sqlStore,
 		userService:     userService,
