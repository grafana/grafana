--- conflicted
+++ resolved
@@ -47,26 +47,14 @@
 	lock sync.RWMutex
 }
 
-<<<<<<< HEAD
-// ProvideClientset returns a new Clientset configured with cfg.
-func ProvideClientset(cfg *rest.Config) (*Clientset, error) {
-=======
 var _ registry.CanBeDisabled = (*Clientset)(nil)
 
-func ProvideClientset(toggles featuremgmt.FeatureToggles) (*Clientset, error) {
+// ProvideClientset returns a new Clientset configured with cfg.
+func ProvideClientset(toggles featuremgmt.FeatureToggles, cfg *rest.Config) (*Clientset, error) {
 	if !toggles.IsEnabled(featuremgmt.FlagK8s) {
 		return &Clientset{}, nil
 	}
-	cfg, err := GetRESTConfig()
-	if err != nil {
-		return nil, err
-	}
-	return NewFromConfig(cfg)
-}
 
-// NewFromConfig returns a new Clientset configured with cfg.
-func NewFromConfig(cfg *rest.Config) (*Clientset, error) {
->>>>>>> 730e6bb0
 	k8sset, err := kubernetes.NewForConfig(cfg)
 	if err != nil {
 		return nil, err
