--- conflicted
+++ resolved
@@ -5,17 +5,15 @@
 	"errors"
 	"fmt"
 	"os"
+	"path"
 	"sync"
 
-<<<<<<< HEAD
+	"github.com/grafana/dskit/services"
 	"github.com/grafana/grafana/pkg/kindsys"
-	"github.com/grafana/grafana/pkg/registry"
-=======
-	"github.com/grafana/dskit/services"
->>>>>>> 22577529
 	"github.com/grafana/grafana/pkg/services/featuremgmt"
 	"github.com/grafana/grafana/pkg/services/k8s/apiserver"
 	"github.com/grafana/grafana/pkg/services/k8s/crd"
+	"github.com/grafana/grafana/pkg/setting"
 	admissionregistrationV1 "k8s.io/api/admissionregistration/v1"
 	apiextensionsv1 "k8s.io/apiextensions-apiserver/pkg/apis/apiextensions/v1"
 	apiextensionsclient "k8s.io/apiextensions-apiserver/pkg/client/clientset/clientset"
@@ -36,6 +34,8 @@
 	ErrCRDAlreadyRegistered = errors.New("error registering duplicate CRD")
 	// TODO not actually sure if this is correct
 	GrafanaFieldManager = "core.grafana.com"
+	// NOTE use getCaBundle if you need this
+	caBundle []byte
 )
 
 type Resource interface {
@@ -53,7 +53,8 @@
 // Clientset is the clientset for Kubernetes APIs.
 // It provides functionality to talk to the APIs as well as register new API clients for CRDs.
 type Clientset struct {
-	config *rest.Config
+	config     *rest.Config
+	grafanaCfg *setting.Cfg
 
 	admissionRegistration admissionregistrationClient.AdmissionregistrationV1Interface
 	clientset             kubernetes.Interface
@@ -63,6 +64,29 @@
 
 	crds map[k8schema.GroupVersion]apiextensionsv1.CustomResourceDefinition
 	lock sync.RWMutex
+}
+
+func (c *Clientset) CABundlePath() string {
+	// Data path configured by us.
+	// Dir and certname by apiserver
+	return path.Join(c.grafanaCfg.DataPath, "k8s", "apiserver.crt")
+}
+
+// Gets caBundle for k8s api server
+func (c *Clientset) GetCABundle() []byte {
+	if len(caBundle) > 0 {
+		return caBundle
+	}
+
+	filename := c.CABundlePath()
+	caBytes, err := os.ReadFile(filename)
+	if err != nil {
+		// NOTE this should never happen
+		panic(fmt.Sprintf("Missing ca bundle for k8s api server \n could not get ca bundle for k8s webhooks: %s, err: %s", filename, err.Error()))
+	}
+
+	caBundle = caBytes
+	return caBundle
 }
 
 type service struct {
@@ -201,79 +225,6 @@
 	return resourceClient, nil
 }
 
-<<<<<<< HEAD
-=======
-// Converts shortwebhookconfigs into full k8s validationwebhookconfigurations and registers them
-func (c *Clientset) RegisterValidation(ctx context.Context, webhooks []ShortWebhookConfig) error {
-	for _, hook := range webhooks {
-		obj := convertShortWebhookToWebhook(hook)
-		force := true
-		patchOpts := metav1.PatchOptions{FieldManager: GrafanaFieldManager, Force: &force}
-		data, err := json.Marshal(obj)
-		if err != nil {
-			return err
-		}
-		_, err = c.admissionRegistration.ValidatingWebhookConfigurations().Patch(context.Background(), obj.Name, types.ApplyPatchType, data, patchOpts)
-		if err != nil {
-			return err
-		}
-	}
-
-	return nil
-}
-
-// Converts shortwebhookconfig into a validatingwebhookconfiguration
-func convertShortWebhookToWebhook(swc ShortWebhookConfig) *admissionregistrationV1.ValidatingWebhookConfiguration {
-	caBundle := getCABundle()
-	metaname := fmt.Sprintf("validation.%s.core.grafana.com", swc.Resource)
-
-	return &admissionregistrationV1.ValidatingWebhookConfiguration{
-		TypeMeta: metav1.TypeMeta{
-			Kind:       "ValidatingWebhookConfiguration",
-			APIVersion: "admissionregistration.k8s.io/v1",
-		},
-		ObjectMeta: metav1.ObjectMeta{Name: metaname},
-		Webhooks: []admissionregistrationV1.ValidatingWebhook{
-			{
-				Name: metaname,
-				ClientConfig: admissionregistrationV1.WebhookClientConfig{
-					URL:      &swc.Url,
-					CABundle: caBundle,
-				},
-				Rules: []admissionregistrationV1.RuleWithOperations{
-					{
-						Operations: []admissionregistrationV1.OperationType{
-							admissionregistrationV1.Create,
-						},
-						Rule: admissionregistrationV1.Rule{
-							APIGroups:   []string{"*"},
-							APIVersions: []string{"*"},
-							Resources:   []string{swc.Resource},
-							Scope:       pontificate(admissionregistrationV1.NamespacedScope),
-						},
-					},
-				},
-				TimeoutSeconds:          &swc.Timeout,
-				AdmissionReviewVersions: []string{"v1"},
-				SideEffects:             pontificate(admissionregistrationV1.SideEffectClassNone),
-			},
-		},
-	}
-}
-
-// TODO: figure out a new strategy for the ca bundle
-// webhooks are disableed for now
->>>>>>> 22577529
-func getCABundle() []byte {
-	filename := "devenv/docker/blocks/apiserver/certs/ca.pem"
-	caBytes, err := os.ReadFile(filename)
-	if err != nil {
-		fmt.Println("Missing ca bundle. Check devenv/docker/blocks/apiserver/make_gen.sh")
-		panic(fmt.Sprintf("could not get ca bundle for k8s webhooks: %s, err: %s", filename, err.Error()))
-	}
-	return caBytes
-}
-
 func pontificate[T any](s T) *T {
 	return &s
 }