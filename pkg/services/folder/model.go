--- conflicted
+++ resolved
@@ -6,16 +6,12 @@
 	"github.com/grafana/grafana/pkg/util/errutil"
 )
 
-<<<<<<< HEAD
-const MAXIMUM_DEPTH = 8
+var ErrMaximumDepthReached = errutil.NewBase(errutil.StatusBadRequest, "folder.maximum-depth-reached", errutil.WithPublicMessage("Maximum nested folder depth reached"))
 
-var ErrMaximumDepthReached = errutil.NewBase(errutil.StatusBadRequest, "folder.maximum-depth-reached", errutil.WithPublicMessage("Maximum nested folder depth reached"))
-=======
 const (
 	GeneralFolderUID     = "general"
 	MaxNestedFolderDepth = 8
 )
->>>>>>> 0c3aa4ce
 
 type Folder struct {
 	ID          int64
