package folderimpl

import (
	"context"
	"encoding/json"
	"errors"
	"fmt"
	"log/slog"
	"runtime"
	"strings"
	"sync"
	"time"

	"github.com/prometheus/client_golang/prometheus"
	"go.opentelemetry.io/otel/attribute"
	"go.opentelemetry.io/otel/trace"
	"golang.org/x/exp/slices"

	"github.com/grafana/dskit/concurrency"

	"github.com/grafana/grafana/pkg/apimachinery/identity"
	dashboardalpha1 "github.com/grafana/grafana/pkg/apis/dashboard/v0alpha1"
	"github.com/grafana/grafana/pkg/apis/folder/v0alpha1"
	"github.com/grafana/grafana/pkg/bus"
	"github.com/grafana/grafana/pkg/events"
	"github.com/grafana/grafana/pkg/infra/db"
	"github.com/grafana/grafana/pkg/infra/metrics"
	"github.com/grafana/grafana/pkg/infra/tracing"
	"github.com/grafana/grafana/pkg/services/accesscontrol"
	"github.com/grafana/grafana/pkg/services/apiserver"
	"github.com/grafana/grafana/pkg/services/apiserver/client"
	"github.com/grafana/grafana/pkg/services/apiserver/endpoints/request"
	"github.com/grafana/grafana/pkg/services/dashboards"
	"github.com/grafana/grafana/pkg/services/dashboards/dashboardaccess"
	"github.com/grafana/grafana/pkg/services/featuremgmt"
	"github.com/grafana/grafana/pkg/services/folder"
	"github.com/grafana/grafana/pkg/services/guardian"
	"github.com/grafana/grafana/pkg/services/publicdashboards"
	"github.com/grafana/grafana/pkg/services/search/model"
	"github.com/grafana/grafana/pkg/services/search/sort"
	"github.com/grafana/grafana/pkg/services/sqlstore"
	"github.com/grafana/grafana/pkg/services/sqlstore/migrator"
	"github.com/grafana/grafana/pkg/services/sqlstore/searchstore"
	"github.com/grafana/grafana/pkg/services/store/entity"
	"github.com/grafana/grafana/pkg/services/supportbundles"
	"github.com/grafana/grafana/pkg/services/user"
	"github.com/grafana/grafana/pkg/setting"
	"github.com/grafana/grafana/pkg/storage/legacysql/dualwrite"
	"github.com/grafana/grafana/pkg/storage/unified/resource"
	"github.com/grafana/grafana/pkg/util"
)

const FULLPATH_SEPARATOR = "/"

type Service struct {
	store                  folder.Store
	unifiedStore           folder.Store
	db                     db.DB
	log                    *slog.Logger
	dashboardStore         dashboards.Store
	dashboardFolderStore   folder.FolderStore
	features               featuremgmt.FeatureToggles
	accessControl          accesscontrol.AccessControl
	k8sclient              client.K8sHandler
	dashboardK8sClient     client.K8sHandler
	publicDashboardService publicdashboards.ServiceWrapper
	// bus is currently used to publish event in case of folder full path change.
	// For example when a folder is moved to another folder or when a folder is renamed.
	bus bus.Bus

	mutex    sync.RWMutex
	registry map[string]folder.RegistryService
	metrics  *foldersMetrics
	tracer   tracing.Tracer
}

func ProvideService(
	store *FolderStoreImpl,
	ac accesscontrol.AccessControl,
	bus bus.Bus,
	dashboardStore dashboards.Store,
	folderStore folder.FolderStore,
	userService user.Service,
	db db.DB, // DB for the (new) nested folder store
	features featuremgmt.FeatureToggles,
	supportBundles supportbundles.Service,
	publicDashboardService publicdashboards.ServiceWrapper,
	cfg *setting.Cfg,
	r prometheus.Registerer,
	tracer tracing.Tracer,
	resourceClient resource.ResourceClient,
<<<<<<< HEAD
	dual dualwrite.Service,
=======
	sorter sort.Service,
>>>>>>> 011726c8
) *Service {
	srv := &Service{
		log:                    slog.Default().With("logger", "folder-service"),
		dashboardStore:         dashboardStore,
		dashboardFolderStore:   folderStore,
		store:                  store,
		features:               features,
		accessControl:          ac,
		bus:                    bus,
		db:                     db,
		registry:               make(map[string]folder.RegistryService),
		metrics:                newFoldersMetrics(r),
		tracer:                 tracer,
		publicDashboardService: publicDashboardService,
	}
	srv.DBMigration(db)

	supportBundles.RegisterSupportItemCollector(srv.supportBundleCollector())

	ac.RegisterScopeAttributeResolver(dashboards.NewFolderIDScopeResolver(folderStore, srv))
	ac.RegisterScopeAttributeResolver(dashboards.NewFolderUIDScopeResolver(srv))

	if features.IsEnabledGlobally(featuremgmt.FlagKubernetesClientDashboardsFolders) {
		k8sHandler := client.NewK8sHandler(
			dual,
			request.GetNamespaceMapper(cfg),
			v0alpha1.FolderResourceInfo.GroupVersionResource(),
			apiserver.GetRestConfig,
			dashboardStore,
			userService,
			resourceClient,
			sorter,
		)

		unifiedStore := ProvideUnifiedStore(k8sHandler, userService)

		srv.unifiedStore = unifiedStore
		srv.k8sclient = k8sHandler
	}

	if features.IsEnabledGlobally(featuremgmt.FlagKubernetesClientDashboardsFolders) {
		dashHandler := client.NewK8sHandler(
			dual,
			request.GetNamespaceMapper(cfg),
			dashboardalpha1.DashboardResourceInfo.GroupVersionResource(),
			apiserver.GetRestConfig,
			dashboardStore,
			userService,
			resourceClient,
			sorter,
		)
		srv.dashboardK8sClient = dashHandler
	}

	return srv
}

func (s *Service) DBMigration(db db.DB) {
	s.log.Debug("syncing dashboard and folder tables started")

	ctx := context.Background()
	err := db.WithDbSession(ctx, func(sess *sqlstore.DBSession) error {
		var err error
		if db.GetDialect().DriverName() == migrator.SQLite {
			// covered by UQE_folder_org_id_uid
			_, err = sess.Exec(`
				INSERT INTO folder (uid, org_id, title, created, updated)
				SELECT uid, org_id, title, created, updated FROM dashboard WHERE is_folder = 1
				ON CONFLICT DO UPDATE SET title=excluded.title, updated=excluded.updated
			`)
		} else if db.GetDialect().DriverName() == migrator.Postgres {
			// covered by UQE_folder_org_id_uid
			_, err = sess.Exec(`
				INSERT INTO folder (uid, org_id, title, created, updated)
				SELECT uid, org_id, title, created, updated FROM dashboard WHERE is_folder = true
				ON CONFLICT(uid, org_id) DO UPDATE SET title=excluded.title, updated=excluded.updated
			`)
		} else {
			// covered by UQE_folder_org_id_uid
			_, err = sess.Exec(`
				INSERT INTO folder (uid, org_id, title, created, updated)
				SELECT * FROM (SELECT uid, org_id, title, created, updated FROM dashboard WHERE is_folder = 1) AS derived
				ON DUPLICATE KEY UPDATE title=derived.title, updated=derived.updated
			`)
		}
		if err != nil {
			return err
		}

		// covered by UQE_folder_org_id_uid
		_, err = sess.Exec(`
			DELETE FROM folder WHERE NOT EXISTS
				(SELECT 1 FROM dashboard WHERE dashboard.uid = folder.uid AND dashboard.org_id = folder.org_id AND dashboard.is_folder = true)
		`)
		return err
	})
	if err != nil {
		s.log.Error("DB migration on folder service start failed.", "err", err)
	}

	s.log.Debug("syncing dashboard and folder tables finished")
}

func (s *Service) SearchFolders(ctx context.Context, q folder.SearchFoldersQuery) (model.HitList, error) {
	if s.features.IsEnabledGlobally(featuremgmt.FlagKubernetesClientDashboardsFolders) {
		// TODO:
		// - implement filtering by alerting folders and k6 folders (see the dashboards store `FindDashboards` method for reference)
		// - implement fallback on search client in unistore to go to legacy store (will need to read from dashboard store)
		return s.searchFoldersFromApiServer(ctx, q)
	}

	return nil, fmt.Errorf("cannot be called on the legacy folder service")
}

func (s *Service) GetFolders(ctx context.Context, q folder.GetFoldersQuery) ([]*folder.Folder, error) {
	if s.features.IsEnabledGlobally(featuremgmt.FlagKubernetesClientDashboardsFolders) {
		return s.getFoldersFromApiServer(ctx, q)
	}
	return s.GetFoldersLegacy(ctx, q)
}

func (s *Service) GetFoldersLegacy(ctx context.Context, q folder.GetFoldersQuery) ([]*folder.Folder, error) {
	if q.SignedInUser == nil {
		return nil, folder.ErrBadRequest.Errorf("missing signed in user")
	}

	qry := folder.NewGetFoldersQuery(q)
	permissions := q.SignedInUser.GetPermissions()
	folderPermissions := permissions[dashboards.ActionFoldersRead]
	qry.AncestorUIDs = make([]string, 0, len(folderPermissions))
	if len(folderPermissions) == 0 && !q.SignedInUser.GetIsGrafanaAdmin() {
		return nil, nil
	}
	for _, p := range folderPermissions {
		if p == dashboards.ScopeFoldersAll {
			// no need to query for folders with permissions
			// the user has permission to access all folders
			qry.AncestorUIDs = nil
			break
		}
		if folderUid, found := strings.CutPrefix(p, dashboards.ScopeFoldersPrefix); found {
			if !slices.Contains(qry.AncestorUIDs, folderUid) {
				qry.AncestorUIDs = append(qry.AncestorUIDs, folderUid)
			}
		}
	}

	if !s.features.IsEnabled(ctx, featuremgmt.FlagNestedFolders) {
		qry.WithFullpath = false // do not request full path if nested folders are disabled
		qry.WithFullpathUIDs = false
	}

	dashFolders, err := s.store.GetFolders(ctx, qry)
	if err != nil {
		return nil, folder.ErrInternal.Errorf("failed to fetch subfolders: %w", err)
	}

	if !s.features.IsEnabled(ctx, featuremgmt.FlagNestedFolders) {
		if q.WithFullpathUIDs || q.WithFullpath {
			for _, f := range dashFolders { // and fix the full path with folder title (unescaped)
				if q.WithFullpath {
					f.Fullpath = f.Title
				}
				if q.WithFullpathUIDs {
					f.FullpathUIDs = f.UID
				}
			}
		}
	}

	return dashFolders, nil
}

func (s *Service) Get(ctx context.Context, q *folder.GetFolderQuery) (*folder.Folder, error) {
	if s.features.IsEnabledGlobally(featuremgmt.FlagKubernetesClientDashboardsFolders) {
		return s.getFromApiServer(ctx, q)
	}
	return s.GetLegacy(ctx, q)
}

func (s *Service) GetLegacy(ctx context.Context, q *folder.GetFolderQuery) (*folder.Folder, error) {
	if q.SignedInUser == nil {
		return nil, folder.ErrBadRequest.Errorf("missing signed in user")
	}

	if q.UID != nil && *q.UID == accesscontrol.GeneralFolderUID {
		return folder.RootFolder, nil
	}

	if s.features.IsEnabled(ctx, featuremgmt.FlagNestedFolders) && q.UID != nil && *q.UID == folder.SharedWithMeFolderUID {
		return folder.SharedWithMeFolder.WithURL(), nil
	}

	var dashFolder *folder.Folder
	var err error
	switch {
	case q.UID != nil:
		if *q.UID == "" {
			return &folder.GeneralFolder, nil
		}
		dashFolder, err = s.getFolderByUID(ctx, q.OrgID, *q.UID)
		if err != nil {
			return nil, err
		}
	// nolint:staticcheck
	case q.ID != nil:
		metrics.MFolderIDsServiceCount.WithLabelValues(metrics.Folder).Inc()
		dashFolder, err = s.getFolderByID(ctx, *q.ID, q.OrgID)
		if err != nil {
			return nil, err
		}
	case q.Title != nil:
		dashFolder, err = s.getFolderByTitle(ctx, q.OrgID, *q.Title, q.ParentUID)
		if err != nil {
			return nil, err
		}
	default:
		return nil, folder.ErrBadRequest.Errorf("either on of UID, ID, Title fields must be present")
	}

	if dashFolder.IsGeneral() {
		return dashFolder, nil
	}

	// do not get guardian by the folder ID because it differs from the nested folder ID
	// and the legacy folder ID has been associated with the permissions:
	// use the folde UID instead that is the same for both
	g, err := guardian.NewByFolder(ctx, dashFolder, dashFolder.OrgID, q.SignedInUser)
	if err != nil {
		return nil, err
	}

	if canView, err := g.CanView(); err != nil || !canView {
		if err != nil {
			return nil, toFolderError(err)
		}
		return nil, dashboards.ErrFolderAccessDenied
	}

	if !s.features.IsEnabled(ctx, featuremgmt.FlagNestedFolders) {
		dashFolder.Fullpath = dashFolder.Title
		dashFolder.FullpathUIDs = dashFolder.UID
		return dashFolder, nil
	}

	metrics.MFolderIDsServiceCount.WithLabelValues(metrics.Folder).Inc()
	// nolint:staticcheck
	if q.ID != nil {
		q.ID = nil
		q.UID = &dashFolder.UID
	}

	f, err := s.store.Get(ctx, *q)
	if err != nil {
		return nil, err
	}

	// always expose the dashboard store sequential ID
	metrics.MFolderIDsServiceCount.WithLabelValues(metrics.Folder).Inc()
	// nolint:staticcheck
	f.ID = dashFolder.ID
	f.Version = dashFolder.Version

	if !s.features.IsEnabled(ctx, featuremgmt.FlagNestedFolders) {
		f.Fullpath = f.Title   // set full path to the folder title (unescaped)
		f.FullpathUIDs = f.UID // set full path to the folder UID
	}

	return f, err
}

func (s *Service) setFullpath(ctx context.Context, f *folder.Folder, user identity.Requester, forceLegacy bool) (*folder.Folder, error) {
	// #TODO is some kind of intermediate conversion required as is the case with user id where
	// it gets parsed using UserIdentifier(). Also is there some kind of validation taking place as
	// part of the parsing?
	f.CreatedByUID = user.GetUID()
	f.UpdatedByUID = user.GetUID()

	if f.ParentUID == "" {
		return f, nil
	}

	// Fetch the parent since the permissions for fetching the newly created folder
	// are not yet present for the user--this requires a call to ClearUserPermissionCache
	var parents []*folder.Folder
	var err error
	if forceLegacy {
		parents, err = s.GetParentsLegacy(ctx, folder.GetParentsQuery{
			UID:   f.UID,
			OrgID: f.OrgID,
		})
	} else {
		parents, err = s.GetParents(ctx, folder.GetParentsQuery{
			UID:   f.UID,
			OrgID: f.OrgID,
		})
	}
	if err != nil {
		return nil, err
	}
	// #TODO revisit setting permissions so that we can centralise the logic for escaping slashes in titles
	// Escape forward slashes in the title
	escapedSlash := "\\/"
	title := strings.Replace(f.Title, "/", escapedSlash, -1)
	f.Fullpath = title
	f.FullpathUIDs = f.UID
	for _, p := range parents {
		pt := strings.Replace(p.Title, "/", escapedSlash, -1)
		f.Fullpath = f.Fullpath + "/" + pt
		f.FullpathUIDs = f.FullpathUIDs + "/" + p.UID
	}
	return f, nil
}

func (s *Service) GetChildren(ctx context.Context, q *folder.GetChildrenQuery) ([]*folder.Folder, error) {
	if s.features.IsEnabledGlobally(featuremgmt.FlagKubernetesClientDashboardsFolders) {
		return s.getChildrenFromApiServer(ctx, q)
	}
	return s.GetChildrenLegacy(ctx, q)
}

func (s *Service) GetChildrenLegacy(ctx context.Context, q *folder.GetChildrenQuery) ([]*folder.Folder, error) {
	defer func(t time.Time) {
		parent := q.UID
		if q.UID != folder.SharedWithMeFolderUID {
			parent = "folder"
		}
		s.metrics.foldersGetChildrenRequestsDuration.WithLabelValues(parent).Observe(time.Since(t).Seconds())
	}(time.Now())

	if q.SignedInUser == nil {
		return nil, folder.ErrBadRequest.Errorf("missing signed in user")
	}

	if s.features.IsEnabled(ctx, featuremgmt.FlagNestedFolders) && q.UID == folder.SharedWithMeFolderUID {
		return s.GetSharedWithMe(ctx, q, true)
	}

	if q.UID == "" {
		return s.getRootFolders(ctx, q)
	}

	// we only need to check access to the folder
	// if the parent is accessible then the subfolders are accessible as well (due to inheritance)
	g, err := guardian.NewByFolderUID(ctx, q.UID, q.OrgID, q.SignedInUser)
	if err != nil {
		return nil, err
	}

	guardianFunc := g.CanView
	if q.Permission == dashboardaccess.PERMISSION_EDIT {
		guardianFunc = g.CanEdit
	}

	hasAccess, err := guardianFunc()
	if err != nil {
		return nil, err
	}
	if !hasAccess {
		return nil, dashboards.ErrFolderAccessDenied
	}

	children, err := s.store.GetChildren(ctx, *q)
	if err != nil {
		return nil, err
	}

	childrenUIDs := make([]string, 0, len(children))
	for _, f := range children {
		childrenUIDs = append(childrenUIDs, f.UID)
	}

	dashFolders, err := s.dashboardFolderStore.GetFolders(ctx, q.OrgID, childrenUIDs)
	if err != nil {
		return nil, folder.ErrInternal.Errorf("failed to fetch subfolders from dashboard store: %w", err)
	}

	for _, f := range children {
		// fetch folder from dashboard store
		dashFolder, ok := dashFolders[f.UID]
		if !ok {
			s.log.Error("failed to fetch folder by UID from dashboard store", "uid", f.UID)
			continue
		}

		// always expose the dashboard store sequential ID
		metrics.MFolderIDsServiceCount.WithLabelValues(metrics.Folder).Inc()
		// nolint:staticcheck
		f.ID = dashFolder.ID
	}

	return children, nil
}

func (s *Service) getRootFolders(ctx context.Context, q *folder.GetChildrenQuery) ([]*folder.Folder, error) {
	permissions := q.SignedInUser.GetPermissions()
	var folderPermissions []string
	if q.Permission == dashboardaccess.PERMISSION_EDIT {
		folderPermissions = permissions[dashboards.ActionFoldersWrite]
	} else {
		folderPermissions = permissions[dashboards.ActionFoldersRead]
	}

	if len(folderPermissions) == 0 && !q.SignedInUser.GetIsGrafanaAdmin() {
		return nil, nil
	}

	q.FolderUIDs = make([]string, 0, len(folderPermissions))
	for _, p := range folderPermissions {
		if p == dashboards.ScopeFoldersAll {
			// no need to query for folders with permissions
			// the user has permission to access all folders
			q.FolderUIDs = nil
			break
		}
		if folderUid, found := strings.CutPrefix(p, dashboards.ScopeFoldersPrefix); found {
			if !slices.Contains(q.FolderUIDs, folderUid) {
				q.FolderUIDs = append(q.FolderUIDs, folderUid)
			}
		}
	}

	children, err := s.store.GetChildren(ctx, *q)
	if err != nil {
		return nil, err
	}

	childrenUIDs := make([]string, 0, len(children))
	for _, f := range children {
		childrenUIDs = append(childrenUIDs, f.UID)
	}

	dashFolders, err := s.dashboardFolderStore.GetFolders(ctx, q.OrgID, childrenUIDs)
	if err != nil {
		return nil, folder.ErrInternal.Errorf("failed to fetch subfolders from dashboard store: %w", err)
	}

	if err := concurrency.ForEachJob(ctx, len(children), runtime.NumCPU(), func(ctx context.Context, i int) error {
		f := children[i]
		// fetch folder from dashboard store
		dashFolder, ok := dashFolders[f.UID]
		if !ok {
			s.log.Error("failed to fetch folder by UID from dashboard store", "orgID", f.OrgID, "uid", f.UID)
		}
		// always expose the dashboard store sequential ID
		metrics.MFolderIDsServiceCount.WithLabelValues(metrics.Folder).Inc()
		// nolint:staticcheck
		f.ID = dashFolder.ID

		return nil
	}); err != nil {
		return nil, folder.ErrInternal.Errorf("failed to assign folder sequential ID: %w", err)
	}

	// add "shared with me" folder on the 1st page
	if (q.Page == 0 || q.Page == 1) && len(q.FolderUIDs) != 0 {
		children = append([]*folder.Folder{&folder.SharedWithMeFolder}, children...)
	}

	return children, nil
}

// GetSharedWithMe returns folders available to user, which cannot be accessed from the root folders
func (s *Service) GetSharedWithMe(ctx context.Context, q *folder.GetChildrenQuery, forceLegacy bool) ([]*folder.Folder, error) {
	start := time.Now()
	availableNonRootFolders, err := s.getAvailableNonRootFolders(ctx, q, forceLegacy)
	if err != nil {
		s.metrics.sharedWithMeFetchFoldersRequestsDuration.WithLabelValues("failure").Observe(time.Since(start).Seconds())
		return nil, folder.ErrInternal.Errorf("failed to fetch subfolders to which the user has explicit access: %w", err)
	}
	var rootFolders []*folder.Folder
	if forceLegacy {
		rootFolders, err = s.GetChildrenLegacy(ctx, &folder.GetChildrenQuery{UID: "", OrgID: q.OrgID, SignedInUser: q.SignedInUser, Permission: q.Permission})
	} else {
		rootFolders, err = s.GetChildren(ctx, &folder.GetChildrenQuery{UID: "", OrgID: q.OrgID, SignedInUser: q.SignedInUser, Permission: q.Permission})
	}
	if err != nil {
		s.metrics.sharedWithMeFetchFoldersRequestsDuration.WithLabelValues("failure").Observe(time.Since(start).Seconds())
		return nil, folder.ErrInternal.Errorf("failed to fetch root folders to which the user has access: %w", err)
	}

	availableNonRootFolders = s.deduplicateAvailableFolders(ctx, availableNonRootFolders, rootFolders, q.OrgID)
	s.metrics.sharedWithMeFetchFoldersRequestsDuration.WithLabelValues("success").Observe(time.Since(start).Seconds())
	return availableNonRootFolders, nil
}

func (s *Service) getAvailableNonRootFolders(ctx context.Context, q *folder.GetChildrenQuery, forceLegacy bool) ([]*folder.Folder, error) {
	permissions := q.SignedInUser.GetPermissions()
	var folderPermissions []string
	if q.Permission == dashboardaccess.PERMISSION_EDIT {
		folderPermissions = permissions[dashboards.ActionFoldersWrite]
		folderPermissions = append(folderPermissions, permissions[dashboards.ActionDashboardsWrite]...)
	} else {
		folderPermissions = permissions[dashboards.ActionFoldersRead]
		folderPermissions = append(folderPermissions, permissions[dashboards.ActionDashboardsRead]...)
	}

	if len(folderPermissions) == 0 {
		return nil, nil
	}

	nonRootFolders := make([]*folder.Folder, 0)
	folderUids := make([]string, 0, len(folderPermissions))
	for _, p := range folderPermissions {
		if folderUid, found := strings.CutPrefix(p, dashboards.ScopeFoldersPrefix); found {
			if !slices.Contains(folderUids, folderUid) {
				folderUids = append(folderUids, folderUid)
			}
		}
	}

	if len(folderUids) == 0 {
		return nonRootFolders, nil
	}

	var dashFolders []*folder.Folder
	var err error
	if forceLegacy {
		dashFolders, err = s.GetFoldersLegacy(ctx, folder.GetFoldersQuery{
			UIDs:             folderUids,
			OrgID:            q.OrgID,
			SignedInUser:     q.SignedInUser,
			OrderByTitle:     true,
			WithFullpathUIDs: true,
		})
	} else {
		dashFolders, err = s.GetFolders(ctx, folder.GetFoldersQuery{
			UIDs:             folderUids,
			OrgID:            q.OrgID,
			SignedInUser:     q.SignedInUser,
			OrderByTitle:     true,
			WithFullpathUIDs: true,
		})
	}
	if err != nil {
		return nil, folder.ErrInternal.Errorf("failed to fetch subfolders: %w", err)
	}

	for _, f := range dashFolders {
		if f.ParentUID != "" {
			nonRootFolders = append(nonRootFolders, f)
		}
	}

	return nonRootFolders, nil
}

func (s *Service) deduplicateAvailableFolders(ctx context.Context, folders []*folder.Folder, rootFolders []*folder.Folder, orgID int64) []*folder.Folder {
	allFolders := append(folders, rootFolders...)
	foldersDedup := make([]*folder.Folder, 0)

	for _, f := range folders {
		isSubfolder := slices.ContainsFunc(allFolders, func(folder *folder.Folder) bool {
			return f.ParentUID == folder.UID
		})

		if !isSubfolder {
			// Get parents UIDs
			parentUIDs := make([]string, 0)
			pathUIDs := strings.Split(f.FullpathUIDs, "/")
			for _, p := range pathUIDs {
				if p != "" && p != f.UID {
					parentUIDs = append(parentUIDs, p)
				}
			}

			for _, parentUID := range parentUIDs {
				contains := slices.ContainsFunc(allFolders, func(f *folder.Folder) bool {
					return f.UID == parentUID
				})
				if contains {
					isSubfolder = true
					break
				}
			}
		}

		if !isSubfolder {
			foldersDedup = append(foldersDedup, f)
		}
	}
	return foldersDedup
}

func (s *Service) GetParents(ctx context.Context, q folder.GetParentsQuery) ([]*folder.Folder, error) {
	if s.features.IsEnabledGlobally(featuremgmt.FlagKubernetesClientDashboardsFolders) {
		return s.getParentsFromApiServer(ctx, q)
	}
	return s.GetParentsLegacy(ctx, q)
}

func (s *Service) GetParentsLegacy(ctx context.Context, q folder.GetParentsQuery) ([]*folder.Folder, error) {
	if !s.features.IsEnabled(ctx, featuremgmt.FlagNestedFolders) || q.UID == accesscontrol.GeneralFolderUID {
		return nil, nil
	}
	if q.UID == folder.SharedWithMeFolderUID {
		return []*folder.Folder{&folder.SharedWithMeFolder}, nil
	}
	return s.store.GetParents(ctx, q)
}

func (s *Service) getFolderByID(ctx context.Context, id int64, orgID int64) (*folder.Folder, error) {
	if id == 0 {
		return &folder.GeneralFolder, nil
	}

	return s.dashboardFolderStore.GetFolderByID(ctx, orgID, id)
}

func (s *Service) getFolderByUID(ctx context.Context, orgID int64, uid string) (*folder.Folder, error) {
	return s.dashboardFolderStore.GetFolderByUID(ctx, orgID, uid)
}

func (s *Service) getFolderByTitle(ctx context.Context, orgID int64, title string, parentUID *string) (*folder.Folder, error) {
	return s.dashboardFolderStore.GetFolderByTitle(ctx, orgID, title, parentUID)
}

func (s *Service) Create(ctx context.Context, cmd *folder.CreateFolderCommand) (*folder.Folder, error) {
	if s.features.IsEnabledGlobally(featuremgmt.FlagKubernetesClientDashboardsFolders) {
		return s.createOnApiServer(ctx, cmd)
	}
	return s.CreateLegacy(ctx, cmd)
}

func (s *Service) CreateLegacy(ctx context.Context, cmd *folder.CreateFolderCommand) (*folder.Folder, error) {
	if cmd.SignedInUser == nil || cmd.SignedInUser.IsNil() {
		return nil, folder.ErrBadRequest.Errorf("missing signed in user")
	}

	dashFolder := dashboards.NewDashboardFolder(cmd.Title)
	dashFolder.OrgID = cmd.OrgID

	if s.features.IsEnabled(ctx, featuremgmt.FlagNestedFolders) && cmd.ParentUID != "" {
		// Check that the user is allowed to create a subfolder in this folder
		parentUIDScope := dashboards.ScopeFoldersProvider.GetResourceScopeUID(cmd.ParentUID)
		legacyEvaluator := accesscontrol.EvalPermission(dashboards.ActionFoldersWrite, parentUIDScope)
		newEvaluator := accesscontrol.EvalPermission(dashboards.ActionFoldersCreate, parentUIDScope)
		evaluator := accesscontrol.EvalAny(legacyEvaluator, newEvaluator)
		hasAccess, evalErr := s.accessControl.Evaluate(ctx, cmd.SignedInUser, evaluator)
		if evalErr != nil {
			return nil, evalErr
		}
		if !hasAccess {
			return nil, dashboards.ErrFolderCreationAccessDenied.Errorf("user is missing the permission with action either folders:create or folders:write and scope %s or any of the parent folder scopes", parentUIDScope)
		}
		dashFolder.FolderUID = cmd.ParentUID
	}

	if cmd.ParentUID == "" {
		evaluator := accesscontrol.EvalPermission(dashboards.ActionFoldersCreate, dashboards.ScopeFoldersProvider.GetResourceScopeUID(folder.GeneralFolderUID))
		hasAccess, evalErr := s.accessControl.Evaluate(ctx, cmd.SignedInUser, evaluator)
		if evalErr != nil {
			return nil, evalErr
		}
		if !hasAccess {
			return nil, dashboards.ErrFolderCreationAccessDenied.Errorf("user is missing the permission with action folders:create and scope folders:uid:general, which is required to create a folder under the root level")
		}
	}

	if s.features.IsEnabled(ctx, featuremgmt.FlagNestedFolders) && cmd.UID == folder.SharedWithMeFolderUID {
		return nil, folder.ErrBadRequest.Errorf("cannot create folder with UID %s", folder.SharedWithMeFolderUID)
	}

	trimmedUID := strings.TrimSpace(cmd.UID)
	if trimmedUID == accesscontrol.GeneralFolderUID {
		return nil, dashboards.ErrFolderInvalidUID
	}

	dashFolder.SetUID(trimmedUID)

	user := cmd.SignedInUser

	var userID int64
	if id, err := identity.UserIdentifier(cmd.SignedInUser.GetID()); err == nil {
		userID = id
	} else {
		s.log.Warn("User does not belong to a user or service account namespace, using 0 as user ID", "id", cmd.SignedInUser.GetID())
	}

	if userID == 0 {
		userID = -1
	}

	dashFolder.CreatedBy = userID
	dashFolder.UpdatedBy = userID
	dashFolder.UpdateSlug()

	dto := &dashboards.SaveDashboardDTO{
		Dashboard: dashFolder,
		OrgID:     cmd.OrgID,
		User:      user,
	}

	saveDashboardCmd, err := s.buildSaveDashboardCommand(ctx, dto)
	if err != nil {
		return nil, toFolderError(err)
	}

	var nestedFolder *folder.Folder
	var dash *dashboards.Dashboard
	var f *folder.Folder
	err = s.db.InTransaction(ctx, func(ctx context.Context) error {
		if dash, err = s.dashboardStore.SaveDashboard(ctx, *saveDashboardCmd); err != nil {
			return toFolderError(err)
		}

		cmd = &folder.CreateFolderCommand{
			// TODO: Today, if a UID isn't specified, the dashboard store
			// generates a new UID. The new folder store will need to do this as
			// well, but for now we take the UID from the newly created folder.
			UID:         dash.UID,
			OrgID:       cmd.OrgID,
			Title:       dashFolder.Title,
			Description: cmd.Description,
			ParentUID:   cmd.ParentUID,
		}

		if nestedFolder, err = s.nestedFolderCreate(ctx, cmd); err != nil {
			s.log.ErrorContext(ctx, "error saving folder to nested folder store", "error", err)
			return err
		}

		return nil
	})
	if err != nil {
		return nil, err
	}

	f = dashboards.FromDashboard(dash)
	if nestedFolder != nil && nestedFolder.ParentUID != "" {
		f.ParentUID = nestedFolder.ParentUID
	}

	return f, nil
}

func (s *Service) Update(ctx context.Context, cmd *folder.UpdateFolderCommand) (*folder.Folder, error) {
	if s.features.IsEnabledGlobally(featuremgmt.FlagKubernetesClientDashboardsFolders) {
		return s.updateOnApiServer(ctx, cmd)
	}
	return s.UpdateLegacy(ctx, cmd)
}

func (s *Service) UpdateLegacy(ctx context.Context, cmd *folder.UpdateFolderCommand) (*folder.Folder, error) {
	ctx, span := s.tracer.Start(ctx, "folder.Update")
	defer span.End()

	if cmd.SignedInUser == nil {
		return nil, folder.ErrBadRequest.Errorf("missing signed in user")
	}
	user := cmd.SignedInUser

	var dashFolder, foldr *folder.Folder
	var err error
	err = s.db.InTransaction(ctx, func(ctx context.Context) error {
		if dashFolder, err = s.legacyUpdate(ctx, cmd); err != nil {
			return err
		}

		if foldr, err = s.store.Update(ctx, folder.UpdateFolderCommand{
			UID:            cmd.UID,
			OrgID:          cmd.OrgID,
			NewTitle:       &dashFolder.Title,
			NewDescription: cmd.NewDescription,
			SignedInUser:   user,
		}); err != nil {
			return err
		}

		if cmd.NewTitle != nil {
			metrics.MFolderIDsServiceCount.WithLabelValues(metrics.Folder).Inc()

			if err := s.publishFolderFullPathUpdatedEvent(ctx, foldr.Updated, cmd.OrgID, cmd.UID); err != nil {
				return err
			}
		}

		return nil
	})

	if err != nil {
		s.log.ErrorContext(ctx, "folder update failed", "folderUID", cmd.UID, "error", err)
		return nil, err
	}

	if !s.features.IsEnabled(ctx, featuremgmt.FlagNestedFolders) {
		return dashFolder, nil
	}

	// always expose the dashboard store sequential ID
	metrics.MFolderIDsServiceCount.WithLabelValues(metrics.Folder).Inc()
	// nolint:staticcheck
	foldr.ID = dashFolder.ID
	foldr.Version = dashFolder.Version

	return foldr, nil
}

func (s *Service) legacyUpdate(ctx context.Context, cmd *folder.UpdateFolderCommand) (*folder.Folder, error) {
	query := dashboards.GetDashboardQuery{OrgID: cmd.OrgID, UID: cmd.UID}
	queryResult, err := s.dashboardStore.GetDashboard(ctx, &query)
	if err != nil {
		return nil, toFolderError(err)
	}

	dashFolder := queryResult
	if cmd.NewParentUID != nil {
		dashFolder.FolderUID = *cmd.NewParentUID
	}

	if !dashFolder.IsFolder {
		return nil, dashboards.ErrFolderNotFound
	}

	if cmd.SignedInUser == nil {
		return nil, folder.ErrBadRequest.Errorf("missing signed in user")
	}

	var userID int64
	if id, err := identity.UserIdentifier(cmd.SignedInUser.GetID()); err == nil {
		userID = id
	} else {
		s.log.Warn("User does not belong to a user or service account namespace, using 0 as user ID", "id", cmd.SignedInUser.GetID())
	}

	prepareForUpdate(dashFolder, cmd.OrgID, userID, cmd)

	dto := &dashboards.SaveDashboardDTO{
		Dashboard: dashFolder,
		OrgID:     cmd.OrgID,
		User:      cmd.SignedInUser,
		Overwrite: cmd.Overwrite,
	}

	saveDashboardCmd, err := s.buildSaveDashboardCommand(ctx, dto)
	if err != nil {
		return nil, toFolderError(err)
	}

	dash, err := s.dashboardStore.SaveDashboard(ctx, *saveDashboardCmd)
	if err != nil {
		return nil, toFolderError(err)
	}

	var foldr *folder.Folder
	foldr, err = s.dashboardFolderStore.GetFolderByID(ctx, cmd.OrgID, dash.ID)
	if err != nil {
		return nil, err
	}

	return foldr, nil
}

// prepareForUpdate updates an existing dashboard model from command into model for folder update
func prepareForUpdate(dashFolder *dashboards.Dashboard, orgId int64, userId int64, cmd *folder.UpdateFolderCommand) {
	dashFolder.OrgID = orgId

	title := dashFolder.Title
	if cmd.NewTitle != nil && *cmd.NewTitle != "" {
		title = *cmd.NewTitle
	}
	dashFolder.Title = strings.TrimSpace(title)
	dashFolder.Data.Set("title", dashFolder.Title)

	dashFolder.SetVersion(cmd.Version)
	dashFolder.IsFolder = true

	if userId == 0 {
		userId = -1
	}

	dashFolder.UpdatedBy = userId
	dashFolder.UpdateSlug()
}

func (s *Service) Delete(ctx context.Context, cmd *folder.DeleteFolderCommand) error {
	if s.features.IsEnabledGlobally(featuremgmt.FlagKubernetesClientDashboardsFolders) {
		return s.deleteFromApiServer(ctx, cmd)
	}
	return s.DeleteLegacy(ctx, cmd)
}

func (s *Service) DeleteLegacy(ctx context.Context, cmd *folder.DeleteFolderCommand) error {
	if cmd.SignedInUser == nil {
		return folder.ErrBadRequest.Errorf("missing signed in user")
	}
	if cmd.UID == "" {
		return folder.ErrBadRequest.Errorf("missing UID")
	}
	if cmd.OrgID < 1 {
		return folder.ErrBadRequest.Errorf("invalid orgID")
	}

	guard, err := guardian.NewByFolderUID(ctx, cmd.UID, cmd.OrgID, cmd.SignedInUser)
	if err != nil {
		return err
	}

	if canSave, err := guard.CanDelete(); err != nil || !canSave {
		if err != nil {
			return toFolderError(err)
		}
		return dashboards.ErrFolderAccessDenied
	}

	folders := []string{cmd.UID}
	err = s.db.InTransaction(ctx, func(ctx context.Context) error {
		descendants, err := s.nestedFolderDelete(ctx, cmd)

		if err != nil {
			s.log.ErrorContext(ctx, "the delete folder on folder table failed with err: ", "error", err)
			return err
		}
		folders = append(folders, descendants...)

		if cmd.ForceDeleteRules {
			if err := s.deleteChildrenInFolder(ctx, cmd.OrgID, folders, cmd.SignedInUser); err != nil {
				return err
			}
		} else {
			alertRuleSrv, ok := s.registry[entity.StandardKindAlertRule]
			if !ok {
				return folder.ErrInternal.Errorf("no alert rule service found in registry")
			}
			alertRulesInFolder, err := alertRuleSrv.CountInFolders(ctx, cmd.OrgID, folders, cmd.SignedInUser)
			if err != nil {
				s.log.Error("failed to count alert rules in folder", "error", err)
				return err
			}
			if alertRulesInFolder > 0 {
				return folder.ErrFolderNotEmpty.Errorf("folder contains %d alert rules", alertRulesInFolder)
			}
		}

		err = s.store.Delete(ctx, []string{cmd.UID}, cmd.OrgID)
		if err != nil {
			s.log.InfoContext(ctx, "failed deleting folder", "org_id", cmd.OrgID, "uid", cmd.UID, "err", err)
			return err
		}

		if err = s.legacyDelete(ctx, cmd, folders); err != nil {
			return err
		}

		return nil
	})

	return err
}

func (s *Service) deleteChildrenInFolder(ctx context.Context, orgID int64, folderUIDs []string, user identity.Requester) error {
	for _, v := range s.registry {
		if err := v.DeleteInFolders(ctx, orgID, folderUIDs, user); err != nil {
			return err
		}
	}
	return nil
}

func (s *Service) legacyDelete(ctx context.Context, cmd *folder.DeleteFolderCommand, folderUIDs []string) error {
	// if dashboard restore is on we don't delete public dashboards, the hard delete will take care of it later
	if !s.features.IsEnabledGlobally(featuremgmt.FlagDashboardRestore) {
		// We need a list of dashboard uids inside the folder to delete related public dashboards
		dashes, err := s.dashboardStore.FindDashboards(ctx, &dashboards.FindPersistedDashboardsQuery{
			SignedInUser: cmd.SignedInUser,
			FolderUIDs:   folderUIDs,
			OrgId:        cmd.OrgID,
			Type:         searchstore.TypeDashboard,
		})
		if err != nil {
			return folder.ErrInternal.Errorf("failed to fetch dashboards: %w", err)
		}

		dashboardUIDs := make([]string, 0, len(dashes))
		for _, dashboard := range dashes {
			dashboardUIDs = append(dashboardUIDs, dashboard.UID)
		}

		// Delete all public dashboards in the folders
		err = s.publicDashboardService.DeleteByDashboardUIDs(ctx, cmd.OrgID, dashboardUIDs)
		if err != nil {
			return folder.ErrInternal.Errorf("failed to delete public dashboards: %w", err)
		}
	}

	// TODO use bulk delete
	// Delete all dashboards in the folders
	for _, folderUID := range folderUIDs {
		// nolint:staticcheck
		deleteCmd := dashboards.DeleteDashboardCommand{OrgID: cmd.OrgID, UID: folderUID, ForceDeleteFolderRules: cmd.ForceDeleteRules}
		if err := s.dashboardStore.DeleteDashboard(ctx, &deleteCmd); err != nil {
			return toFolderError(err)
		}
	}

	return nil
}

func (s *Service) Move(ctx context.Context, cmd *folder.MoveFolderCommand) (*folder.Folder, error) {
	if s.features.IsEnabledGlobally(featuremgmt.FlagKubernetesClientDashboardsFolders) {
		return s.moveOnApiServer(ctx, cmd)
	}
	return s.MoveLegacy(ctx, cmd)
}

func (s *Service) MoveLegacy(ctx context.Context, cmd *folder.MoveFolderCommand) (*folder.Folder, error) {
	ctx, span := s.tracer.Start(ctx, "folder.Move")
	defer span.End()

	if cmd.SignedInUser == nil {
		return nil, folder.ErrBadRequest.Errorf("missing signed in user")
	}

	// k6-specific check to prevent folder move for a k6-app folder and its children
	if cmd.UID == accesscontrol.K6FolderUID {
		return nil, folder.ErrBadRequest.Errorf("k6 project may not be moved")
	}
	if f, err := s.store.Get(ctx, folder.GetFolderQuery{UID: &cmd.UID, OrgID: cmd.OrgID}); err != nil {
		return nil, err
	} else if f != nil && f.ParentUID == accesscontrol.K6FolderUID {
		return nil, folder.ErrBadRequest.Errorf("k6 project may not be moved")
	}

	// Check that the user is allowed to move the folder to the destination folder
	hasAccess, evalErr := s.canMove(ctx, cmd)
	if evalErr != nil {
		return nil, evalErr
	}
	if !hasAccess {
		return nil, dashboards.ErrFolderAccessDenied
	}

	// here we get the folder, we need to get the height of current folder
	// and the depth of the new parent folder, the sum can't bypass 8
	folderHeight, err := s.store.GetHeight(ctx, cmd.UID, cmd.OrgID, &cmd.NewParentUID)
	if err != nil {
		return nil, err
	}
	parents, err := s.store.GetParents(ctx, folder.GetParentsQuery{UID: cmd.NewParentUID, OrgID: cmd.OrgID})
	if err != nil {
		return nil, err
	}

	// height of the folder that is being moved + this current folder itself + depth of the NewParent folder should be less than or equal MaxNestedFolderDepth
	if folderHeight+len(parents)+1 > folder.MaxNestedFolderDepth {
		return nil, folder.ErrMaximumDepthReached.Errorf("failed to move folder")
	}

	for _, parent := range parents {
		// if the current folder is already a parent of newparent, we should return error
		if parent.UID == cmd.UID {
			return nil, folder.ErrCircularReference.Errorf("failed to move folder")
		}
	}

	var f *folder.Folder
	if err := s.db.InTransaction(ctx, func(ctx context.Context) error {
		if f, err = s.store.Update(ctx, folder.UpdateFolderCommand{
			UID:          cmd.UID,
			OrgID:        cmd.OrgID,
			NewParentUID: &cmd.NewParentUID,
			SignedInUser: cmd.SignedInUser,
		}); err != nil {
			return folder.ErrInternal.Errorf("failed to move folder: %w", err)
		}

		if _, err := s.legacyUpdate(ctx, &folder.UpdateFolderCommand{
			UID:          cmd.UID,
			OrgID:        cmd.OrgID,
			NewParentUID: &cmd.NewParentUID,
			SignedInUser: cmd.SignedInUser,
			// bypass optimistic locking used for dashboards
			Overwrite: true,
		}); err != nil {
			return folder.ErrInternal.Errorf("failed to move legacy folder: %w", err)
		}

		if err := s.publishFolderFullPathUpdatedEvent(ctx, f.Updated, cmd.OrgID, cmd.UID); err != nil {
			return err
		}

		return nil
	}); err != nil {
		return nil, err
	}
	return f, nil
}

func (s *Service) publishFolderFullPathUpdatedEvent(ctx context.Context, timestamp time.Time, orgID int64, folderUID string) error {
	ctx, span := s.tracer.Start(ctx, "folder.publishFolderFullPathUpdatedEvent")
	defer span.End()

	descFolders, err := s.store.GetDescendants(ctx, orgID, folderUID)
	if err != nil {
		s.log.ErrorContext(ctx, "Failed to get descendants of the folder", "folderUID", folderUID, "orgID", orgID, "error", err)
		return err
	}
	uids := make([]string, 0, len(descFolders)+1)
	uids = append(uids, folderUID)
	for _, f := range descFolders {
		uids = append(uids, f.UID)
	}
	span.AddEvent("found folder descendants", trace.WithAttributes(
		attribute.Int64("folders", int64(len(uids))),
	))

	if err := s.bus.Publish(ctx, &events.FolderFullPathUpdated{
		Timestamp: timestamp,
		UIDs:      uids,
		OrgID:     orgID,
	}); err != nil {
		s.log.ErrorContext(ctx, "Failed to publish FolderFullPathUpdated event", "folderUID", folderUID, "orgID", orgID, "descendantsUIDs", uids, "error", err)
		return err
	}

	return nil
}

func (s *Service) canMove(ctx context.Context, cmd *folder.MoveFolderCommand) (bool, error) {
	// Check that the user is allowed to move the folder to the destination folder
	var evaluator accesscontrol.Evaluator
	parentUID := cmd.NewParentUID
	if parentUID != "" {
		legacyEvaluator := accesscontrol.EvalPermission(dashboards.ActionFoldersWrite, dashboards.ScopeFoldersProvider.GetResourceScopeUID(cmd.NewParentUID))
		newEvaluator := accesscontrol.EvalPermission(dashboards.ActionFoldersCreate, dashboards.ScopeFoldersProvider.GetResourceScopeUID(cmd.NewParentUID))
		evaluator = accesscontrol.EvalAny(legacyEvaluator, newEvaluator)
	} else {
		// Evaluate folder creation permission when moving folder to the root level
		evaluator = accesscontrol.EvalPermission(dashboards.ActionFoldersCreate, dashboards.ScopeFoldersProvider.GetResourceScopeUID(folder.GeneralFolderUID))
		parentUID = folder.GeneralFolderUID
	}
	if hasAccess, err := s.accessControl.Evaluate(ctx, cmd.SignedInUser, evaluator); err != nil {
		return false, err
	} else if !hasAccess {
		return false, dashboards.ErrMoveAccessDenied.Errorf("user does not have permissions to move a folder to folder with UID %s", parentUID)
	}

	// Check that the user would not be elevating their permissions by moving a folder to the destination folder
	// This is needed for plugins, as different folders can have different plugin configs
	// We do this by checking that there are no permissions that user has on the destination parent folder but not on the source folder
	// We also need to look at the folder tree for the destination folder, as folder permissions are inherited
	newFolderAndParentUIDs, err := s.getFolderAndParentUIDScopes(ctx, parentUID, cmd.OrgID)
	if err != nil {
		return false, err
	}

	permissions := cmd.SignedInUser.GetPermissions()
	var evaluators []accesscontrol.Evaluator
	currentFolderScope := dashboards.ScopeFoldersProvider.GetResourceScopeUID(cmd.UID)
	for action, scopes := range permissions {
		// Skip unexpanded action sets - they have no impact if action sets are not enabled
		if !s.features.IsEnabled(ctx, featuremgmt.FlagAccessActionSets) {
			if action == "folders:view" || action == "folders:edit" || action == "folders:admin" {
				continue
			}
		}
		for _, scope := range newFolderAndParentUIDs {
			if slices.Contains(scopes, scope) {
				evaluators = append(evaluators, accesscontrol.EvalPermission(action, currentFolderScope))
				break
			}
		}
	}

	if hasAccess, err := s.accessControl.Evaluate(ctx, cmd.SignedInUser, accesscontrol.EvalAll(evaluators...)); err != nil {
		return false, err
	} else if !hasAccess {
		return false, dashboards.ErrFolderAccessEscalation.Errorf("user cannot move a folder to another folder where they have higher permissions")
	}
	return true, nil
}

func (s *Service) getFolderAndParentUIDScopes(ctx context.Context, folderUID string, orgID int64) ([]string, error) {
	folderAndParentUIDScopes := []string{dashboards.ScopeFoldersProvider.GetResourceScopeUID(folderUID)}
	if folderUID == folder.GeneralFolderUID {
		return folderAndParentUIDScopes, nil
	}
	folderParents, err := s.store.GetParents(ctx, folder.GetParentsQuery{UID: folderUID, OrgID: orgID})
	if err != nil {
		return nil, err
	}
	for _, newParent := range folderParents {
		scope := dashboards.ScopeFoldersProvider.GetResourceScopeUID(newParent.UID)
		folderAndParentUIDScopes = append(folderAndParentUIDScopes, scope)
	}
	return folderAndParentUIDScopes, nil
}

// nestedFolderDelete inspects the folder referenced by the cmd argument, deletes all the entries for
// its descendant folders (folders which are nested within it either directly or indirectly) from
// the folder store and returns the UIDs for all its descendants.
func (s *Service) nestedFolderDelete(ctx context.Context, cmd *folder.DeleteFolderCommand) ([]string, error) {
	descendantUIDs := []string{}
	if cmd.SignedInUser == nil {
		return descendantUIDs, folder.ErrBadRequest.Errorf("missing signed in user")
	}

	_, err := s.Get(ctx, &folder.GetFolderQuery{
		UID:          &cmd.UID,
		OrgID:        cmd.OrgID,
		SignedInUser: cmd.SignedInUser,
	})
	if err != nil {
		return descendantUIDs, err
	}

	descendants, err := s.store.GetDescendants(ctx, cmd.OrgID, cmd.UID)
	if err != nil {
		s.log.ErrorContext(ctx, "failed to get descendant folders", "error", err)
		return descendantUIDs, err
	}

	for _, f := range descendants {
		descendantUIDs = append(descendantUIDs, f.UID)
	}
	s.log.InfoContext(ctx, "deleting folder descendants", "org_id", cmd.OrgID, "uid", cmd.UID)

	err = s.store.Delete(ctx, descendantUIDs, cmd.OrgID)
	if err != nil {
		s.log.InfoContext(ctx, "failed deleting descendants", "org_id", cmd.OrgID, "parent_uid", cmd.UID, "err", err)
		return descendantUIDs, err
	}
	return descendantUIDs, nil
}

func (s *Service) GetDescendantCounts(ctx context.Context, q *folder.GetDescendantCountsQuery) (folder.DescendantCounts, error) {
	if s.features.IsEnabledGlobally(featuremgmt.FlagKubernetesClientDashboardsFolders) {
		return s.getDescendantCountsFromApiServer(ctx, q)
	}

	return s.GetDescendantCountsLegacy(ctx, q)
}

func (s *Service) GetDescendantCountsLegacy(ctx context.Context, q *folder.GetDescendantCountsQuery) (folder.DescendantCounts, error) {
	if q.SignedInUser == nil {
		return nil, folder.ErrBadRequest.Errorf("missing signed-in user")
	}
	if q.UID == nil || *q.UID == "" {
		return nil, folder.ErrBadRequest.Errorf("missing UID")
	}
	if q.OrgID < 1 {
		return nil, folder.ErrBadRequest.Errorf("invalid orgID")
	}

	folders := []string{*q.UID}
	countsMap := make(folder.DescendantCounts, len(s.registry)+1)
	if s.features.IsEnabled(ctx, featuremgmt.FlagNestedFolders) {
		descendantFolders, err := s.store.GetDescendants(ctx, q.OrgID, *q.UID)
		if err != nil {
			s.log.ErrorContext(ctx, "failed to get descendant folders", "error", err)
			return nil, err
		}
		for _, f := range descendantFolders {
			folders = append(folders, f.UID)
		}
		countsMap[entity.StandardKindFolder] = int64(len(descendantFolders))
	}

	for _, v := range s.registry {
		c, err := v.CountInFolders(ctx, q.OrgID, folders, q.SignedInUser)
		if err != nil {
			s.log.ErrorContext(ctx, "failed to count folder descendants", "error", err)
			return nil, err
		}
		countsMap[v.Kind()] = c
	}
	return countsMap, nil
}

// buildSaveDashboardCommand is a simplified version on DashboardServiceImpl.buildSaveDashboardCommand
// keeping only the meaningful functionality for folders
func (s *Service) buildSaveDashboardCommand(ctx context.Context, dto *dashboards.SaveDashboardDTO) (*dashboards.SaveDashboardCommand, error) {
	dash := dto.Dashboard

	dash.OrgID = dto.OrgID
	dash.Title = strings.TrimSpace(dash.Title)
	dash.Data.Set("title", dash.Title)
	dash.SetUID(strings.TrimSpace(dash.UID))

	if dash.Title == "" {
		return nil, dashboards.ErrDashboardTitleEmpty
	}

	if strings.EqualFold(dash.Title, dashboards.RootFolderName) {
		return nil, dashboards.ErrDashboardFolderNameExists
	}

	if dash.FolderUID != "" {
		if _, err := s.dashboardFolderStore.GetFolderByUID(ctx, dash.OrgID, dash.FolderUID); err != nil {
			return nil, err
		}
	}

	if !util.IsValidShortUID(dash.UID) {
		return nil, dashboards.ErrDashboardInvalidUid
	} else if util.IsShortUIDTooLong(dash.UID) {
		return nil, dashboards.ErrDashboardUidTooLong
	}

	_, err := s.dashboardStore.ValidateDashboardBeforeSave(ctx, dash, dto.Overwrite)
	if err != nil {
		return nil, err
	}

	guard, err := getGuardianForSavePermissionCheck(ctx, dash, dto.User)
	if err != nil {
		return nil, err
	}

	if dash.ID == 0 {
		metrics.MFolderIDsServiceCount.WithLabelValues(metrics.Folder).Inc()
		// nolint:staticcheck
		if canCreate, err := guard.CanCreate(dash.FolderID, dash.IsFolder); err != nil || !canCreate {
			if err != nil {
				return nil, err
			}
			return nil, dashboards.ErrDashboardUpdateAccessDenied
		}
	} else {
		if canSave, err := guard.CanSave(); err != nil || !canSave {
			if err != nil {
				return nil, err
			}
			return nil, dashboards.ErrDashboardUpdateAccessDenied
		}
	}

	var userID int64
	if id, err := identity.UserIdentifier(dto.User.GetID()); err == nil {
		userID = id
	} else {
		s.log.Warn("User does not belong to a user or service account namespace, using 0 as user ID", "id", dto.User.GetID())
	}

	metrics.MFolderIDsServiceCount.WithLabelValues(metrics.Folder).Inc()
	cmd := &dashboards.SaveDashboardCommand{
		Dashboard: dash.Data,
		Message:   dto.Message,
		OrgID:     dto.OrgID,
		Overwrite: dto.Overwrite,
		UserID:    userID,
		FolderID:  dash.FolderID, // nolint:staticcheck
		FolderUID: dash.FolderUID,
		IsFolder:  dash.IsFolder,
		PluginID:  dash.PluginID,
	}

	if !dto.UpdatedAt.IsZero() {
		cmd.UpdatedAt = dto.UpdatedAt
	}

	return cmd, nil
}

// SplitFullpath splits a string into an array of strings using the FULLPATH_SEPARATOR as the delimiter.
// It handles escape characters by appending the separator and the new string if the current string ends with an escape character.
// The resulting array does not contain empty strings.
func SplitFullpath(s string) []string {
	splitStrings := strings.Split(s, FULLPATH_SEPARATOR)

	result := make([]string, 0)
	current := ""

	for _, str := range splitStrings {
		if strings.HasSuffix(current, "\\") {
			// If the current string ends with an escape character, append the separator and the new string
			current = current[:len(current)-1] + FULLPATH_SEPARATOR + str
		} else {
			// If the current string does not end with an escape character, append the current string to the result and start a new current string
			if current != "" {
				result = append(result, current)
			}
			current = str
		}
	}

	// Append the last string to the result
	if current != "" {
		result = append(result, current)
	}

	return result
}

// getGuardianForSavePermissionCheck returns the guardian to be used for checking permission of dashboard
// It replaces deleted Dashboard.GetDashboardIdForSavePermissionCheck()
func getGuardianForSavePermissionCheck(ctx context.Context, d *dashboards.Dashboard, user identity.Requester) (guardian.DashboardGuardian, error) {
	newDashboard := d.ID == 0

	if newDashboard {
		// if it's a new dashboard/folder check the parent folder permissions
		metrics.MFolderIDsServiceCount.WithLabelValues(metrics.Folder).Inc()
		// nolint:staticcheck
		guard, err := guardian.NewByFolder(ctx, &folder.Folder{
			ID:    d.FolderID, // nolint:staticcheck
			OrgID: d.OrgID,
		}, d.OrgID, user)
		if err != nil {
			return nil, err
		}
		return guard, nil
	}
	guard, err := guardian.NewByFolder(ctx, &folder.Folder{
		UID:   d.UID,
		OrgID: d.OrgID,
	}, d.OrgID, user)
	if err != nil {
		return nil, err
	}
	return guard, nil
}

func (s *Service) nestedFolderCreate(ctx context.Context, cmd *folder.CreateFolderCommand) (*folder.Folder, error) {
	if cmd.ParentUID != "" {
		if err := s.validateParent(ctx, cmd.OrgID, cmd.ParentUID, cmd.UID); err != nil {
			return nil, err
		}
	}
	return s.store.Create(ctx, *cmd)
}

func (s *Service) validateParent(ctx context.Context, orgID int64, parentUID string, UID string) error {
	ancestors, err := s.store.GetParents(ctx, folder.GetParentsQuery{UID: parentUID, OrgID: orgID})
	if err != nil {
		return fmt.Errorf("failed to get parents: %w", err)
	}

	if len(ancestors) >= folder.MaxNestedFolderDepth {
		return folder.ErrMaximumDepthReached.Errorf("failed to validate parent folder")
	}

	// Create folder under itself is not allowed
	if parentUID == UID {
		return folder.ErrCircularReference
	}

	// check there is no circular reference
	for _, ancestor := range ancestors {
		if ancestor.UID == UID {
			return folder.ErrCircularReference
		}
	}

	return nil
}

func toFolderError(err error) error {
	if errors.Is(err, dashboards.ErrDashboardTitleEmpty) {
		return dashboards.ErrFolderTitleEmpty
	}

	if errors.Is(err, dashboards.ErrDashboardUpdateAccessDenied) {
		return dashboards.ErrFolderAccessDenied
	}

	if errors.Is(err, dashboards.ErrDashboardWithSameUIDExists) {
		return dashboards.ErrFolderWithSameUIDExists
	}

	if errors.Is(err, dashboards.ErrDashboardVersionMismatch) {
		return dashboards.ErrFolderVersionMismatch
	}

	if errors.Is(err, dashboards.ErrDashboardNotFound) {
		return dashboards.ErrFolderNotFound
	}

	return err
}

func (s *Service) RegisterService(r folder.RegistryService) error {
	s.mutex.Lock()
	defer s.mutex.Unlock()

	s.registry[r.Kind()] = r

	return nil
}

func (s *Service) supportBundleCollector() supportbundles.Collector {
	collector := supportbundles.Collector{
		UID:               "folder-stats",
		DisplayName:       "Folder information",
		Description:       "Folder information for the Grafana instance",
		IncludedByDefault: false,
		Default:           true,
		Fn: func(ctx context.Context) (*supportbundles.SupportItem, error) {
			s.log.Info("Generating folder support bundle")
			folders, err := s.GetFolders(ctx, folder.GetFoldersQuery{
				OrgID: 0,
				SignedInUser: &user.SignedInUser{
					Login:            "sa-supportbundle",
					OrgRole:          "Admin",
					IsGrafanaAdmin:   true,
					IsServiceAccount: true,
					Permissions:      map[int64]map[string][]string{accesscontrol.GlobalOrgID: {dashboards.ActionFoldersRead: {dashboards.ScopeFoldersAll}}},
				},
			})
			if err != nil {
				return nil, err
			}
			return s.supportItemFromFolders(folders)
		},
	}
	return collector
}

func (s *Service) supportItemFromFolders(folders []*folder.Folder) (*supportbundles.SupportItem, error) {
	stats := struct {
		Total    int              `json:"total"`    // how many folders?
		Depths   map[int]int      `json:"depths"`   // how deep they are?
		Children map[int]int      `json:"children"` // how many child folders they have?
		Folders  []*folder.Folder `json:"folders"`  // what are they?
	}{Total: len(folders), Folders: folders, Children: map[int]int{}, Depths: map[int]int{}}

	// Build parent-child mapping
	parents := map[string]string{}
	children := map[string][]string{}
	for _, f := range folders {
		parents[f.UID] = f.ParentUID
		children[f.ParentUID] = append(children[f.ParentUID], f.UID)
	}
	// Find depths of each folder
	for _, f := range folders {
		depth := 0
		for uid := f.UID; uid != ""; uid = parents[uid] {
			depth++
		}
		stats.Depths[depth] += 1
		stats.Children[len(children[f.UID])] += 1
	}

	b, err := json.MarshalIndent(stats, "", " ")
	if err != nil {
		return nil, err
	}
	return &supportbundles.SupportItem{
		Filename:  "folders.json",
		FileBytes: b,
	}, nil
}<|MERGE_RESOLUTION|>--- conflicted
+++ resolved
@@ -89,11 +89,8 @@
 	r prometheus.Registerer,
 	tracer tracing.Tracer,
 	resourceClient resource.ResourceClient,
-<<<<<<< HEAD
 	dual dualwrite.Service,
-=======
 	sorter sort.Service,
->>>>>>> 011726c8
 ) *Service {
 	srv := &Service{
 		log:                    slog.Default().With("logger", "folder-service"),
