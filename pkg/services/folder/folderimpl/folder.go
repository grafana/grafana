--- conflicted
+++ resolved
@@ -680,19 +680,8 @@
 
 		if cmd.NewTitle != nil {
 			metrics.MFolderIDsServiceCount.WithLabelValues(metrics.Folder).Inc()
-<<<<<<< HEAD
 
 			if err := s.publishFolderFullPathUpdatedEvent(ctx, foldr.Updated, cmd.OrgID, cmd.UID); err != nil {
-=======
-			if err := s.bus.Publish(ctx, &events.FolderTitleUpdated{
-				Timestamp: foldr.Updated,
-				Title:     foldr.Title,
-				ID:        dashFolder.ID, // nolint:staticcheck
-				UID:       dashFolder.UID,
-				OrgID:     cmd.OrgID,
-			}); err != nil {
-				s.log.ErrorContext(ctx, "failed to publish FolderTitleUpdated event", "folder", foldr.Title, "user", cmd.SignedInUser.GetID(), "error", err)
->>>>>>> 5bae9f11
 				return err
 			}
 		}
