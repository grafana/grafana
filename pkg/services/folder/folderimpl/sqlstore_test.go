--- conflicted
+++ resolved
@@ -11,6 +11,7 @@
 	"github.com/grafana/grafana/pkg/services/org"
 	"github.com/grafana/grafana/pkg/services/org/orgimpl"
 	"github.com/grafana/grafana/pkg/services/sqlstore"
+	"github.com/grafana/grafana/pkg/util"
 	"github.com/stretchr/testify/assert"
 	"github.com/stretchr/testify/require"
 )
@@ -28,7 +29,18 @@
 		require.NoError(t, err)
 	})
 
-<<<<<<< HEAD
+	t.Run("creating a 1st level folder without providing a UID should fail", func(t *testing.T) {
+		title := "folder1"
+		desc := "folder desc"
+
+		_, err := store.Create(context.Background(), &folder.CreateFolderCommand{
+			Title:       title,
+			Description: desc,
+			OrgID:       orgID,
+		})
+		require.Error(t, err)
+	})
+
 	t.Run("creating a 1st level folder without providing a parent should default to the root folder", func(t *testing.T) {
 		title := "folder1"
 		desc := "folder desc"
@@ -36,7 +48,8 @@
 		f, err := store.Create(context.Background(), &folder.CreateFolderCommand{
 			Title:       title,
 			Description: desc,
-			// OrgID: orgID,
+			OrgID:       orgID,
+			UID:         util.GenerateShortUID(),
 		})
 		require.NoError(t, err)
 		t.Cleanup(func() {
@@ -63,10 +76,11 @@
 		title := "folder1"
 		desc := "folder desc"
 		_, err := store.Create(context.Background(), &folder.CreateFolderCommand{
-			Title: title,
-			// OrgID: orgID,
+			Title:       title,
+			OrgID:       orgID,
 			ParentUID:   "unknown",
 			Description: desc,
+			UID:         util.GenerateShortUID(),
 		})
 		require.Error(t, err)
 	})
@@ -75,7 +89,8 @@
 		title := "folder1"
 		parent, err := store.Create(context.Background(), &folder.CreateFolderCommand{
 			Title: title,
-			// OrgID: orgID,
+			OrgID: orgID,
+			UID:   util.GenerateShortUID(),
 		})
 		require.NoError(t, err)
 		require.Equal(t, title, parent.Title)
@@ -90,10 +105,11 @@
 		title = "folder2"
 		desc := "folder desc"
 		f, err := store.Create(context.Background(), &folder.CreateFolderCommand{
-			Title: title,
-			// OrgID: orgID,
+			Title:       title,
+			OrgID:       orgID,
 			ParentUID:   parent.UID,
 			Description: desc,
+			UID:         util.GenerateShortUID(),
 		})
 		require.NoError(t, err)
 		t.Cleanup(func() {
@@ -122,9 +138,10 @@
 
 		title := fmt.Sprintf("folder-%d", len(ancestorUIDs))
 		_, err := store.Create(context.Background(), &folder.CreateFolderCommand{
-			Title: title,
-			// OrgID: orgID,
+			Title:     title,
+			OrgID:     orgID,
 			ParentUID: ancestorUIDs[len(ancestorUIDs)-1],
+			UID:       util.GenerateShortUID(),
 		})
 		assert.Error(t, err)
 	})
@@ -193,7 +210,8 @@
 	f, err := store.Create(context.Background(), &folder.CreateFolderCommand{
 		Title:       origTitle,
 		Description: origDesc,
-		// OrgID: orgID,
+		OrgID:       orgID,
+		UID:         util.GenerateShortUID(),
 	})
 	require.NoError(t, err)
 	t.Cleanup(func() {
@@ -261,6 +279,7 @@
 	})
 }
 
+/*
 func TestMove(t *testing.T) {
 	db := sqlstore.InitTestDB(t)
 	store := ProvideStore(db, db.Cfg, *featuremgmt.WithFeatures())
@@ -352,9 +371,8 @@
 		require.Error(t, err)
 	})
 }
-
-=======
->>>>>>> 5c1a1c83
+*/
+
 func TestGet(t *testing.T) {}
 
 func TestGetParent(t *testing.T) {}
@@ -373,9 +391,10 @@
 		parentUID := ancestorUIDs[len(ancestorUIDs)-1]
 		title := fmt.Sprintf("%sfolder-%d", prefix, i)
 		f, err := store.Create(context.Background(), &folder.CreateFolderCommand{
-			Title: title,
-			// OrgID: orgID,
+			Title:     title,
+			OrgID:     orgID,
 			ParentUID: parentUID,
+			UID:       util.GenerateShortUID(),
 		})
 		require.NoError(t, err)
 		t.Cleanup(func() {
