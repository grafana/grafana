package folderimpl

import (
	"context"
	"errors"
	"fmt"
	"math/rand"
	"testing"

	"github.com/stretchr/testify/assert"
	"github.com/stretchr/testify/mock"
	"github.com/stretchr/testify/require"

	"github.com/grafana/grafana/pkg/bus"
	"github.com/grafana/grafana/pkg/infra/log"
	"github.com/grafana/grafana/pkg/infra/tracing"
	"github.com/grafana/grafana/pkg/models"
	"github.com/grafana/grafana/pkg/services/accesscontrol"
	"github.com/grafana/grafana/pkg/services/accesscontrol/actest"
	acmock "github.com/grafana/grafana/pkg/services/accesscontrol/mock"
	"github.com/grafana/grafana/pkg/services/dashboards"
	"github.com/grafana/grafana/pkg/services/featuremgmt"
	"github.com/grafana/grafana/pkg/services/folder"
	"github.com/grafana/grafana/pkg/services/guardian"
	"github.com/grafana/grafana/pkg/services/sqlstore"
	"github.com/grafana/grafana/pkg/services/user"
	"github.com/grafana/grafana/pkg/setting"
	"github.com/grafana/grafana/pkg/util"
)

var orgID = int64(1)
var usr = &user.SignedInUser{UserID: 1, OrgID: orgID}

func TestIntegrationProvideFolderService(t *testing.T) {
	if testing.Short() {
		t.Skip("skipping integration test")
	}
	t.Run("should register scope resolvers", func(t *testing.T) {
		cfg := setting.NewCfg()
		ac := acmock.New()
		ProvideService(ac, bus.ProvideBus(tracing.InitializeTracerForTest()), cfg, nil, nil, &featuremgmt.FeatureManager{}, nil, nil)

		require.Len(t, ac.Calls.RegisterAttributeScopeResolver, 2)
	})
}

func TestIntegrationFolderService(t *testing.T) {
	if testing.Short() {
		t.Skip("skipping integration test")
	}
	t.Run("Folder service tests", func(t *testing.T) {
		dashStore := &dashboards.FakeDashboardStore{}
		db := sqlstore.InitTestDB(t)
		store := ProvideStore(db, db.Cfg, featuremgmt.WithFeatures([]interface{}{"nestedFolders"}))

		cfg := setting.NewCfg()
		cfg.RBACEnabled = false
		features := featuremgmt.WithFeatures()
		folderPermissions := acmock.NewMockedPermissionsService()

		service := &Service{
			cfg:            cfg,
			log:            log.New("test-folder-service"),
			dashboardStore: dashStore,
			store:          store,
			searchService:  nil,
			features:       features,
			permissions:    folderPermissions,
			bus:            bus.ProvideBus(tracing.InitializeTracerForTest()),
		}

		t.Run("Given user has no permissions", func(t *testing.T) {
			origNewGuardian := guardian.New
			guardian.MockDashboardGuardian(&guardian.FakeDashboardGuardian{})

			folderId := rand.Int63()
			folderUID := util.GenerateShortUID()

			f := folder.NewFolder("Folder", "")
			f.ID = folderId
			f.UID = folderUID

			dashStore.On("GetFolderByID", mock.Anything, orgID, folderId).Return(f, nil)
			dashStore.On("GetFolderByUID", mock.Anything, orgID, folderUID).Return(f, nil)

			t.Run("When get folder by id should return access denied error", func(t *testing.T) {
				_, err := service.Get(context.Background(), &folder.GetFolderQuery{
					ID:           &folderId,
					OrgID:        orgID,
					SignedInUser: usr,
				})
				require.Equal(t, err, dashboards.ErrFolderAccessDenied)
			})

			var zeroInt int64 = 0
			t.Run("When get folder by id, with id = 0 should return default folder", func(t *testing.T) {
				foldr, err := service.Get(context.Background(), &folder.GetFolderQuery{
					ID:           &zeroInt,
					OrgID:        orgID,
					SignedInUser: usr,
				})
				require.NoError(t, err)
				require.Equal(t, foldr, &folder.Folder{ID: 0, Title: "General"})
			})

			t.Run("When get folder by uid should return access denied error", func(t *testing.T) {
				_, err := service.Get(context.Background(), &folder.GetFolderQuery{
					UID:          &folderUID,
					OrgID:        orgID,
					SignedInUser: usr,
				})
				require.Equal(t, err, dashboards.ErrFolderAccessDenied)
			})

			t.Run("When creating folder should return access denied error", func(t *testing.T) {
				dashStore.On("ValidateDashboardBeforeSave", mock.Anything, mock.AnythingOfType("*dashboards.Dashboard"), mock.AnythingOfType("bool")).Return(true, nil).Times(2)
				_, err := service.Create(context.Background(), &folder.CreateFolderCommand{
					OrgID:        orgID,
					Title:        f.Title,
					UID:          folderUID,
					SignedInUser: usr,
				})
				require.Equal(t, err, dashboards.ErrFolderAccessDenied)
			})

			title := "Folder-TEST"
			t.Run("When updating folder should return access denied error", func(t *testing.T) {
				dashStore.On("GetDashboard", mock.Anything, mock.AnythingOfType("*dashboards.GetDashboardQuery")).Run(func(args mock.Arguments) {
					folder := args.Get(1).(*dashboards.GetDashboardQuery)
					folder.Result = dashboards.NewDashboard("dashboard-test")
					folder.Result.IsFolder = true
				}).Return(&dashboards.Dashboard{}, nil)
				_, err := service.Update(context.Background(), &folder.UpdateFolderCommand{
					UID:          folderUID,
					OrgID:        orgID,
					NewTitle:     &title,
					SignedInUser: usr,
				})
				require.Equal(t, err, dashboards.ErrFolderAccessDenied)
			})

			t.Run("When deleting folder by uid should return access denied error", func(t *testing.T) {
				newFolder := models.NewFolder("Folder")
				newFolder.Uid = folderUID

				dashStore.On("GetFolderByID", mock.Anything, orgID, folderId).Return(newFolder, nil)
				dashStore.On("GetFolderByUID", mock.Anything, orgID, folderUID).Return(newFolder, nil)

				err := service.Delete(context.Background(), &folder.DeleteFolderCommand{
					UID:              folderUID,
					OrgID:            orgID,
					ForceDeleteRules: false,
					SignedInUser:     usr,
				})
				require.Error(t, err)
				require.Equal(t, err, dashboards.ErrFolderAccessDenied)
			})

			t.Cleanup(func() {
				guardian.New = origNewGuardian
			})
		})

		t.Run("Given user has permission to save", func(t *testing.T) {
			origNewGuardian := guardian.New
			guardian.MockDashboardGuardian(&guardian.FakeDashboardGuardian{CanSaveValue: true})

			t.Run("When creating folder should not return access denied error", func(t *testing.T) {
				dash := dashboards.NewDashboardFolder("Test-Folder")
				dash.ID = rand.Int63()
				f := dashboards.FromDashboard(dash)

				dashStore.On("ValidateDashboardBeforeSave", mock.Anything, mock.AnythingOfType("*dashboards.Dashboard"), mock.AnythingOfType("bool")).Return(true, nil)
				dashStore.On("SaveDashboard", mock.Anything, mock.AnythingOfType("dashboards.SaveDashboardCommand")).Return(dash, nil).Once()
				dashStore.On("GetFolderByID", mock.Anything, orgID, dash.ID).Return(f, nil)

				actualFolder, err := service.Create(context.Background(), &folder.CreateFolderCommand{
					OrgID:        orgID,
					Title:        dash.Title,
					UID:          "someuid",
					SignedInUser: usr,
				})
				require.NoError(t, err)
				require.Equal(t, f, actualFolder)
			})

			t.Run("When creating folder should return error if uid is general", func(t *testing.T) {
				dash := dashboards.NewDashboardFolder("Test-Folder")
				dash.ID = rand.Int63()

				_, err := service.Create(context.Background(), &folder.CreateFolderCommand{
					OrgID:        orgID,
					Title:        dash.Title,
					UID:          "general",
					SignedInUser: usr,
				})
				require.ErrorIs(t, err, dashboards.ErrFolderInvalidUID)
			})

			t.Run("When updating folder should not return access denied error", func(t *testing.T) {
				dashboardFolder := dashboards.NewDashboardFolder("Folder")
				dashboardFolder.ID = rand.Int63()
				dashboardFolder.UID = util.GenerateShortUID()
				f := dashboards.FromDashboard(dashboardFolder)

				dashStore.On("ValidateDashboardBeforeSave", mock.Anything, mock.AnythingOfType("*dashboards.Dashboard"), mock.AnythingOfType("bool")).Return(true, nil)
				dashStore.On("SaveDashboard", mock.Anything, mock.AnythingOfType("dashboards.SaveDashboardCommand")).Return(dashboardFolder, nil)
				dashStore.On("GetFolderByID", mock.Anything, orgID, dashboardFolder.ID).Return(f, nil)

				title := "TEST-Folder"
				req := &folder.UpdateFolderCommand{
					UID:          dashboardFolder.UID,
					OrgID:        orgID,
					NewTitle:     &title,
					SignedInUser: usr,
				}

				reqResult, err := service.Update(context.Background(), req)
				require.NoError(t, err)
				require.Equal(t, f, reqResult)
			})

			t.Run("When deleting folder by uid should not return access denied error", func(t *testing.T) {
				f := folder.NewFolder(util.GenerateShortUID(), "")
				f.ID = rand.Int63()
				f.UID = util.GenerateShortUID()
				dashStore.On("GetFolderByUID", mock.Anything, orgID, f.UID).Return(f, nil)

				var actualCmd *models.DeleteDashboardCommand
				dashStore.On("DeleteDashboard", mock.Anything, mock.Anything).Run(func(args mock.Arguments) {
					actualCmd = args.Get(1).(*models.DeleteDashboardCommand)
				}).Return(nil).Once()

				expectedForceDeleteRules := rand.Int63()%2 == 0
				err := service.Delete(context.Background(), &folder.DeleteFolderCommand{
					UID:              f.UID,
					OrgID:            orgID,
					ForceDeleteRules: expectedForceDeleteRules,
					SignedInUser:     usr,
				})
				require.NoError(t, err)
				require.NotNil(t, actualCmd)
				require.Equal(t, f.ID, actualCmd.Id)
				require.Equal(t, orgID, actualCmd.OrgId)
				require.Equal(t, expectedForceDeleteRules, actualCmd.ForceDeleteFolderRules)
			})

			t.Cleanup(func() {
				guardian.New = origNewGuardian
			})
		})

		t.Run("Given user has permission to view", func(t *testing.T) {
			origNewGuardian := guardian.New
			guardian.MockDashboardGuardian(&guardian.FakeDashboardGuardian{CanViewValue: true})

			t.Run("When get folder by id should return folder", func(t *testing.T) {
				expected := folder.NewFolder(util.GenerateShortUID(), "")
				expected.ID = rand.Int63()

				dashStore.On("GetFolderByID", mock.Anything, orgID, expected.ID).Return(expected, nil)

				actual, err := service.getFolderByID(context.Background(), usr, expected.ID, orgID)
				require.Equal(t, expected, actual)
				require.NoError(t, err)
			})

			t.Run("When get folder by uid should return folder", func(t *testing.T) {
				expected := folder.NewFolder(util.GenerateShortUID(), "")
				expected.UID = util.GenerateShortUID()

				dashStore.On("GetFolderByUID", mock.Anything, orgID, expected.UID).Return(expected, nil)

				actual, err := service.getFolderByUID(context.Background(), usr, orgID, expected.UID)
				require.Equal(t, expected, actual)
				require.NoError(t, err)
			})

			t.Run("When get folder by title should return folder", func(t *testing.T) {
				expected := folder.NewFolder("TEST-"+util.GenerateShortUID(), "")

				dashStore.On("GetFolderByTitle", mock.Anything, orgID, expected.Title).Return(expected, nil)

				actual, err := service.getFolderByTitle(context.Background(), usr, orgID, expected.Title)
				require.Equal(t, expected, actual)
				require.NoError(t, err)
			})

			t.Cleanup(func() {
				guardian.New = origNewGuardian
			})
		})

		t.Run("Should map errors correct", func(t *testing.T) {
			testCases := []struct {
				ActualError   error
				ExpectedError error
			}{
				{ActualError: dashboards.ErrDashboardTitleEmpty, ExpectedError: dashboards.ErrFolderTitleEmpty},
				{ActualError: dashboards.ErrDashboardUpdateAccessDenied, ExpectedError: dashboards.ErrFolderAccessDenied},
				{ActualError: dashboards.ErrDashboardWithSameNameInFolderExists, ExpectedError: dashboards.ErrFolderSameNameExists},
				{ActualError: dashboards.ErrDashboardWithSameUIDExists, ExpectedError: dashboards.ErrFolderWithSameUIDExists},
				{ActualError: dashboards.ErrDashboardVersionMismatch, ExpectedError: dashboards.ErrFolderVersionMismatch},
				{ActualError: dashboards.ErrDashboardNotFound, ExpectedError: dashboards.ErrFolderNotFound},
				{ActualError: dashboards.ErrDashboardFailedGenerateUniqueUid, ExpectedError: dashboards.ErrFolderFailedGenerateUniqueUid},
				{ActualError: dashboards.ErrDashboardInvalidUid, ExpectedError: dashboards.ErrDashboardInvalidUid},
			}

			for _, tc := range testCases {
				actualError := toFolderError(tc.ActualError)
				assert.EqualErrorf(t, actualError, tc.ExpectedError.Error(),
					"For error '%s' expected error '%s', actual '%s'", tc.ActualError, tc.ExpectedError, actualError)
			}
		})
	})
}

func TestNestedFolderServiceFeatureToggle(t *testing.T) {
	folderStore := NewFakeStore()

	dashboardsvc := dashboards.FakeDashboardService{}
	dashboardsvc.On("BuildSaveDashboardCommand",
		mock.Anything, mock.AnythingOfType("*dashboards.SaveDashboardDTO"),
		mock.AnythingOfType("bool"), mock.AnythingOfType("bool")).Return(&dashboards.SaveDashboardCommand{}, nil)
	dashStore := dashboards.FakeDashboardStore{}
	dashStore.On("SaveDashboard", mock.Anything, mock.AnythingOfType("dashboards.SaveDashboardCommand")).Return(&dashboards.Dashboard{}, nil)
	dashStore.On("GetFolderByID", mock.Anything, mock.AnythingOfType("int64"), mock.AnythingOfType("int64")).Return(&folder.Folder{}, nil)
	cfg := setting.NewCfg()
	cfg.RBACEnabled = false
	folderService := &Service{
		cfg:            cfg,
		store:          folderStore,
		dashboardStore: &dashStore,
		features:       featuremgmt.WithFeatures(featuremgmt.FlagNestedFolders),
		log:            log.New("test-folder-service"),
	}
	t.Run("create folder", func(t *testing.T) {
		folderStore.ExpectedFolder = &folder.Folder{ParentUID: util.GenerateShortUID()}
		res, err := folderService.Create(context.Background(), &folder.CreateFolderCommand{SignedInUser: usr})
		require.NoError(t, err)
		require.NotNil(t, res.UID)
		require.NotEmpty(t, res.ParentUID)
	})
}

func TestNestedFolderService(t *testing.T) {
	t.Run("with feature flag unset", func(t *testing.T) {
<<<<<<< HEAD
		store := NewFakeStore()
		dashStore := dashboards.FakeDashboardStore{}
		dashboardsvc := dashboards.FakeDashboardService{}
		// nothing enabled yet
		cfg := setting.NewCfg()
		cfg.RBACEnabled = false
		foldersvc := &Service{
			cfg:            cfg,
			log:            log.New("test-folder-service"),
			dashboardStore: &dashStore,
			store:          store,
			features:       featuremgmt.WithFeatures(),
		}

=======
>>>>>>> f25d5199
		t.Run("When create folder, no create in folder table done", func(t *testing.T) {
			// dashboard store & service commands that should be called.
			dashboardsvc := dashboards.FakeDashboardService{}
			dashboardsvc.On("BuildSaveDashboardCommand",
				mock.Anything, mock.AnythingOfType("*dashboards.SaveDashboardDTO"),
				mock.AnythingOfType("bool"), mock.AnythingOfType("bool")).Return(&dashboards.SaveDashboardCommand{}, nil)

			dashStore := &dashboards.FakeDashboardStore{}
			dashStore.On("SaveDashboard", mock.Anything, mock.AnythingOfType("dashboards.SaveDashboardCommand")).Return(&dashboards.Dashboard{}, nil)
			dashStore.On("GetFolderByID", mock.Anything, mock.AnythingOfType("int64"), mock.AnythingOfType("int64")).Return(&folder.Folder{}, nil)

			folderStore := NewFakeStore()

			folderSvc := setup(t, dashStore, folderStore, featuremgmt.WithFeatures(), nil, &dashboardsvc)
			_, err := folderSvc.Create(context.Background(), &folder.CreateFolderCommand{
				OrgID:        orgID,
				Title:        "myFolder",
				UID:          "myFolder",
				SignedInUser: usr,
			})
			require.NoError(t, err)
			// CreateFolder should not call the folder store create if the feature toggle is not enabled.
			require.False(t, folderStore.CreateCalled)
		})

		t.Run("When delete folder, no delete in folder table done", func(t *testing.T) {
			dashboardsvc := dashboards.FakeDashboardService{}

			var actualCmd *models.DeleteDashboardCommand
			dashStore := &dashboards.FakeDashboardStore{}
			dashStore.On("DeleteDashboard", mock.Anything, mock.Anything).Run(func(args mock.Arguments) {
				actualCmd = args.Get(1).(*models.DeleteDashboardCommand)
			}).Return(nil).Once()
			dashStore.On("GetFolderByUID", mock.Anything, mock.AnythingOfType("int64"), mock.AnythingOfType("string")).Return(&folder.Folder{}, nil)

			g := guardian.New
			guardian.MockDashboardGuardian(&guardian.FakeDashboardGuardian{CanSaveValue: true})

			folderStore := NewFakeStore()

			folderSvc := setup(t, dashStore, folderStore, featuremgmt.WithFeatures(), nil, &dashboardsvc)
			err := folderSvc.Delete(context.Background(), &folder.DeleteFolderCommand{UID: "myFolder", OrgID: orgID, SignedInUser: usr})
			require.NoError(t, err)
			require.NotNil(t, actualCmd)

			t.Cleanup(func() {
				guardian.New = g
			})
			require.False(t, folderStore.DeleteCalled)
		})
	})

	t.Run("with nested folder feature flag on", func(t *testing.T) {
<<<<<<< HEAD
		store := NewFakeStore()
		dashStore := &dashboards.FakeDashboardStore{}
		dashboardsvc := &dashboards.FakeDashboardService{}
		// nothing enabled yet
		cfg := setting.NewCfg()
		cfg.RBACEnabled = false
		foldersvc := &Service{
			cfg:            cfg,
			log:            log.New("test-folder-service"),
			dashboardStore: dashStore,
			store:          store,
			features:       featuremgmt.WithFeatures("nestedFolders"),
			accessControl: actest.FakeAccessControl{
				ExpectedEvaluate: true,
			},
		}

=======
>>>>>>> f25d5199
		t.Run("create, no error", func(t *testing.T) {
			dashboardsvc := dashboards.FakeDashboardService{}
			// dashboard store & service commands that should be called.
			dashboardsvc.On("BuildSaveDashboardCommand",
				mock.Anything, mock.AnythingOfType("*dashboards.SaveDashboardDTO"),
				mock.AnythingOfType("bool"), mock.AnythingOfType("bool")).Return(&dashboards.SaveDashboardCommand{}, nil)

			dashStore := &dashboards.FakeDashboardStore{}
			dashStore.On("SaveDashboard", mock.Anything, mock.AnythingOfType("dashboards.SaveDashboardCommand")).Return(&dashboards.Dashboard{}, nil)
			dashStore.On("GetFolderByID", mock.Anything, mock.AnythingOfType("int64"), mock.AnythingOfType("int64")).Return(&folder.Folder{}, nil)

			folderStore := NewFakeStore()

			folderSvc := setup(t, dashStore, folderStore, featuremgmt.WithFeatures("nestedFolders"), actest.FakeAccessControl{
				ExpectedEvaluate: true,
			}, &dashboardsvc)
			_, err := folderSvc.Create(context.Background(), &folder.CreateFolderCommand{
				OrgID:        orgID,
				Title:        "myFolder",
				UID:          "myFolder",
				SignedInUser: usr,
			})
			require.NoError(t, err)
			// CreateFolder should also call the folder store's create method.
			require.True(t, folderStore.CreateCalled)
		})

		t.Run("create without UID, no error", func(t *testing.T) {
			// dashboard store & service commands that should be called.
			dashboardsvc := dashboards.FakeDashboardService{}
			dashboardsvc.On("BuildSaveDashboardCommand",
				mock.Anything, mock.AnythingOfType("*dashboards.SaveDashboardDTO"),
				mock.AnythingOfType("bool"), mock.AnythingOfType("bool")).Return(&dashboards.SaveDashboardCommand{}, nil)

			dashStore := &dashboards.FakeDashboardStore{}
			dashStore.On("SaveDashboard", mock.Anything, mock.AnythingOfType("dashboards.SaveDashboardCommand")).Return(&dashboards.Dashboard{UID: "newUID"}, nil)
			dashStore.On("GetFolderByID", mock.Anything, mock.AnythingOfType("int64"), mock.AnythingOfType("int64")).Return(&folder.Folder{}, nil)

			folderStore := NewFakeStore()

			folderSvc := setup(t, dashStore, folderStore, featuremgmt.WithFeatures("nestedFolders"), actest.FakeAccessControl{
				ExpectedEvaluate: true,
			}, &dashboardsvc)
			f, err := folderSvc.Create(context.Background(), &folder.CreateFolderCommand{
				OrgID:        orgID,
				Title:        "myFolder",
				SignedInUser: usr,
			})
			require.NoError(t, err)
			// CreateFolder should also call the folder store's create method.
			require.True(t, folderStore.CreateCalled)
			require.Equal(t, "newUID", f.UID)
		})

		t.Run("create failed because of circular reference", func(t *testing.T) {
			// dashboard store & service commands that should be called.
			dashboardFolder := dashboards.NewDashboardFolder("myFolder")
			dashboardFolder.ID = rand.Int63()
			dashboardFolder.UID = "myFolder"
			f := dashboards.FromDashboard(dashboardFolder)

			dashboardsvc := dashboards.FakeDashboardService{}
			dashboardsvc.On("BuildSaveDashboardCommand",
				mock.Anything, mock.AnythingOfType("*dashboards.SaveDashboardDTO"),
				mock.AnythingOfType("bool"), mock.AnythingOfType("bool")).Return(&dashboards.SaveDashboardCommand{}, nil)

			dashStore := &dashboards.FakeDashboardStore{}
			dashStore.On("ValidateDashboardBeforeSave", mock.Anything, mock.AnythingOfType("*dashboards.Dashboard"), mock.AnythingOfType("bool")).Return(true, nil)
			dashStore.On("SaveDashboard", mock.Anything, mock.AnythingOfType("dashboards.SaveDashboardCommand")).Return(dashboardFolder, nil)
			dashStore.On("GetFolderByID", mock.Anything, orgID, dashboardFolder.ID).Return(f, nil)
			var actualCmd *models.DeleteDashboardCommand
			dashStore.On("DeleteDashboard", mock.Anything, mock.Anything).Run(func(args mock.Arguments) {
				actualCmd = args.Get(1).(*models.DeleteDashboardCommand)
			}).Return(nil).Once()

			folderStore := NewFakeStore()
			folderStore.ExpectedParentFolders = []*folder.Folder{
				{UID: "newFolder", ParentUID: "newFolder"},
				{UID: "newFolder2", ParentUID: "newFolder2"},
				{UID: "newFolder3", ParentUID: "newFolder3"},
				{UID: "myFolder", ParentUID: "newFolder"},
			}

			cmd := folder.CreateFolderCommand{
				ParentUID:    "myFolder1",
				OrgID:        orgID,
				Title:        "myFolder",
				UID:          "myFolder",
				SignedInUser: usr,
			}

			folderSvc := setup(t, dashStore, folderStore, featuremgmt.WithFeatures("nestedFolders"), actest.FakeAccessControl{
				ExpectedEvaluate: true,
			}, &dashboardsvc)
			_, err := folderSvc.Create(context.Background(), &cmd)
			require.Error(t, err, folder.ErrCircularReference)
			// CreateFolder should not call the folder store's create method.
			require.False(t, folderStore.CreateCalled)
			require.NotNil(t, actualCmd)
		})

		t.Run("create returns error from nested folder service", func(t *testing.T) {
			// This test creates and deletes the dashboard, so needs some extra setup.
			g := guardian.New
			guardian.MockDashboardGuardian(&guardian.FakeDashboardGuardian{})

			// dashboard store & service commands that should be called.
			dashboardsvc := dashboards.FakeDashboardService{}
			dashboardsvc.On("BuildSaveDashboardCommand",
				mock.Anything, mock.AnythingOfType("*dashboards.SaveDashboardDTO"),
				mock.AnythingOfType("bool"), mock.AnythingOfType("bool")).Return(&dashboards.SaveDashboardCommand{}, nil)

			dashStore := &dashboards.FakeDashboardStore{}
			dashStore.On("SaveDashboard", mock.Anything, mock.AnythingOfType("dashboards.SaveDashboardCommand")).Return(&dashboards.Dashboard{}, nil)
			dashStore.On("GetFolderByID", mock.Anything, mock.AnythingOfType("int64"), mock.AnythingOfType("int64")).Return(&folder.Folder{}, nil)
			dashStore.On("GetFolderByUID", mock.Anything, mock.AnythingOfType("int64"), mock.AnythingOfType("string")).Return(&folder.Folder{}, nil)
			var actualCmd *models.DeleteDashboardCommand
			dashStore.On("DeleteDashboard", mock.Anything, mock.Anything).Run(func(args mock.Arguments) {
				actualCmd = args.Get(1).(*models.DeleteDashboardCommand)
			}).Return(nil).Once()

			// return an error from the folder store
			folderStore := NewFakeStore()
			folderStore.ExpectedError = errors.New("FAILED")

			// the service return success as long as the legacy create succeeds
			folderSvc := setup(t, dashStore, folderStore, featuremgmt.WithFeatures("nestedFolders"), actest.FakeAccessControl{
				ExpectedEvaluate: true,
			}, &dashboardsvc)
			_, err := folderSvc.Create(context.Background(), &folder.CreateFolderCommand{
				OrgID:        orgID,
				Title:        "myFolder",
				UID:          "myFolder",
				SignedInUser: usr,
			})
			require.Error(t, err, "FAILED")

			// CreateFolder should also call the folder store's create method.
			require.True(t, folderStore.CreateCalled)
			require.NotNil(t, actualCmd)

			t.Cleanup(func() {
				guardian.New = g
			})
		})

		t.Run("move, no view permission should fail", func(t *testing.T) {
			// This test creates and deletes the dashboard, so needs some extra setup.
			g := guardian.New
			guardian.MockDashboardGuardian(&guardian.FakeDashboardGuardian{CanViewValue: false})
			t.Cleanup(func() {
				guardian.New = g
			})

			dashboardsvc := dashboards.FakeDashboardService{}
			dashStore := &dashboards.FakeDashboardStore{}

			folderStore := NewFakeStore()
			folderStore.ExpectedFolder = &folder.Folder{UID: "myFolder", ParentUID: "newFolder"}

			folderSvc := setup(t, dashStore, folderStore, featuremgmt.WithFeatures("nestedFolders"), actest.FakeAccessControl{
				ExpectedEvaluate: true,
			}, &dashboardsvc)
			_, err := folderSvc.Move(context.Background(), &folder.MoveFolderCommand{UID: "myFolder", NewParentUID: "newFolder", OrgID: orgID, SignedInUser: usr})
			require.Error(t, err, dashboards.ErrFolderAccessDenied)
		})

		t.Run("move, no save permission should fail", func(t *testing.T) {
			// This test creates and deletes the dashboard, so needs some extra setup.
			g := guardian.New
			guardian.MockDashboardGuardian(&guardian.FakeDashboardGuardian{CanSaveValue: false, CanViewValue: true})
			t.Cleanup(func() {
				guardian.New = g
			})

			dashboardsvc := dashboards.FakeDashboardService{}
			dashStore := &dashboards.FakeDashboardStore{}

			folderStore := NewFakeStore()
			folderStore.ExpectedFolder = &folder.Folder{UID: "myFolder", ParentUID: "newFolder"}

			folderSvc := setup(t, dashStore, folderStore, featuremgmt.WithFeatures("nestedFolders"), actest.FakeAccessControl{
				ExpectedEvaluate: true,
			}, &dashboardsvc)
			_, err := folderSvc.Move(context.Background(), &folder.MoveFolderCommand{UID: "myFolder", NewParentUID: "newFolder", OrgID: orgID, SignedInUser: usr})
			require.Error(t, err, dashboards.ErrFolderAccessDenied)
		})

		t.Run("move, no error", func(t *testing.T) {
			// This test creates and deletes the dashboard, so needs some extra setup.
			g := guardian.New
			guardian.MockDashboardGuardian(&guardian.FakeDashboardGuardian{CanSaveValue: true, CanViewValue: true})
			t.Cleanup(func() {
				guardian.New = g
			})

			dashboardsvc := dashboards.FakeDashboardService{}
			dashStore := &dashboards.FakeDashboardStore{}

			folderStore := NewFakeStore()
			folderStore.ExpectedFolder = &folder.Folder{UID: "myFolder", ParentUID: "newFolder"}
			folderStore.ExpectedParentFolders = []*folder.Folder{
				{UID: "newFolder", ParentUID: "newFolder"},
				{UID: "newFolder2", ParentUID: "newFolder2"},
				{UID: "newFolder3", ParentUID: "newFolder3"},
			}

			folderSvc := setup(t, dashStore, folderStore, featuremgmt.WithFeatures("nestedFolders"), actest.FakeAccessControl{
				ExpectedEvaluate: true,
			}, &dashboardsvc)
			f, err := folderSvc.Move(context.Background(), &folder.MoveFolderCommand{UID: "myFolder", NewParentUID: "newFolder", OrgID: orgID, SignedInUser: usr})
			require.NoError(t, err)
			require.NotNil(t, f)
		})

		t.Run("move when parentUID in the current subtree returns error from nested folder service", func(t *testing.T) {
			g := guardian.New
			guardian.MockDashboardGuardian(&guardian.FakeDashboardGuardian{CanSaveValue: true, CanViewValue: true})
			t.Cleanup(func() {
				guardian.New = g
			})

			dashboardsvc := dashboards.FakeDashboardService{}
			dashStore := &dashboards.FakeDashboardStore{}

			folderStore := NewFakeStore()
			folderStore.ExpectedFolder = &folder.Folder{UID: "myFolder", ParentUID: "newFolder"}
			folderStore.ExpectedError = folder.ErrCircularReference

			folderSvc := setup(t, dashStore, folderStore, featuremgmt.WithFeatures("nestedFolders"), actest.FakeAccessControl{
				ExpectedEvaluate: true,
			}, &dashboardsvc)
			f, err := folderSvc.Move(context.Background(), &folder.MoveFolderCommand{UID: "myFolder", NewParentUID: "newFolder", OrgID: orgID, SignedInUser: usr})
			require.Error(t, err, folder.ErrCircularReference)
			require.Nil(t, f)
		})

		t.Run("move when new parentUID depth + subTree height bypassed maximum depth returns error", func(t *testing.T) {
			g := guardian.New
			guardian.MockDashboardGuardian(&guardian.FakeDashboardGuardian{CanSaveValue: true, CanViewValue: true})
			t.Cleanup(func() {
				guardian.New = g
			})

			dashboardsvc := dashboards.FakeDashboardService{}
			dashStore := &dashboards.FakeDashboardStore{}

			folderStore := NewFakeStore()
			folderStore.ExpectedFolder = &folder.Folder{UID: "myFolder", ParentUID: "newFolder"}
			folderStore.ExpectedParentFolders = []*folder.Folder{
				{UID: "newFolder", ParentUID: "newFolder"},
				{UID: "newFolder2", ParentUID: "newFolder2"},
			}
			folderStore.ExpectedFolderHeight = 5

			folderSvc := setup(t, dashStore, folderStore, featuremgmt.WithFeatures("nestedFolders"), actest.FakeAccessControl{
				ExpectedEvaluate: true,
			}, &dashboardsvc)
			f, err := folderSvc.Move(context.Background(), &folder.MoveFolderCommand{UID: "myFolder", NewParentUID: "newFolder2", OrgID: orgID, SignedInUser: usr})
			require.Error(t, err, folder.ErrMaximumDepthReached)
			require.Nil(t, f)
		})

		t.Run("move when parentUID in the current subtree returns error from nested folder service", func(t *testing.T) {
			g := guardian.New
			guardian.MockDashboardGuardian(&guardian.FakeDashboardGuardian{CanSaveValue: true, CanViewValue: true})
			t.Cleanup(func() {
				guardian.New = g
			})

			dashboardsvc := dashboards.FakeDashboardService{}
			dashStore := &dashboards.FakeDashboardStore{}

			folderStore := NewFakeStore()
			folderStore.ExpectedFolder = &folder.Folder{UID: "myFolder", ParentUID: "newFolder"}
			folderStore.ExpectedParentFolders = []*folder.Folder{{UID: "myFolder", ParentUID: "12345"}, {UID: "12345", ParentUID: ""}}

			folderSvc := setup(t, dashStore, folderStore, featuremgmt.WithFeatures("nestedFolders"), actest.FakeAccessControl{
				ExpectedEvaluate: true,
			}, &dashboardsvc)
			f, err := folderSvc.Move(context.Background(), &folder.MoveFolderCommand{UID: "myFolder", NewParentUID: "newFolder2", OrgID: orgID, SignedInUser: usr})
			require.Error(t, err, folder.ErrCircularReference)
			require.Nil(t, f)
		})

		t.Run("delete with success", func(t *testing.T) {
			g := guardian.New
			guardian.MockDashboardGuardian(&guardian.FakeDashboardGuardian{CanSaveValue: true, CanViewValue: true})
			t.Cleanup(func() {
				guardian.New = g
			})

			dashboardsvc := dashboards.FakeDashboardService{}

			dashStore := &dashboards.FakeDashboardStore{}
			var actualCmd *models.DeleteDashboardCommand
			dashStore.On("DeleteDashboard", mock.Anything, mock.Anything).Run(func(args mock.Arguments) {
				actualCmd = args.Get(1).(*models.DeleteDashboardCommand)
			}).Return(nil).Once()
			dashStore.On("GetFolderByUID", mock.Anything, mock.AnythingOfType("int64"), mock.AnythingOfType("string")).Return(&folder.Folder{}, nil)

			folderStore := NewFakeStore()
			folderStore.ExpectedFolder = &folder.Folder{UID: "myFolder", ParentUID: "newFolder"}

			folderSvc := setup(t, dashStore, folderStore, featuremgmt.WithFeatures("nestedFolders"), actest.FakeAccessControl{
				ExpectedEvaluate: true,
			}, &dashboardsvc)
			err := folderSvc.Delete(context.Background(), &folder.DeleteFolderCommand{UID: "myFolder", OrgID: orgID, SignedInUser: usr})
			require.NoError(t, err)
			require.NotNil(t, actualCmd)

			require.True(t, folderStore.DeleteCalled)
		})

		t.Run("create returns error if maximum depth reached", func(t *testing.T) {
			// This test creates and deletes the dashboard, so needs some extra setup.
			g := guardian.New
			guardian.MockDashboardGuardian(&guardian.FakeDashboardGuardian{CanSaveValue: true})
			t.Cleanup(func() {
				guardian.New = g
			})

			dashboardsvc := dashboards.FakeDashboardService{}

			dashStore := &dashboards.FakeDashboardStore{}
			// dashboard store & service commands that should be called.
			dashboardsvc.On("BuildSaveDashboardCommand",
				mock.Anything, mock.AnythingOfType("*dashboards.SaveDashboardDTO"),
				mock.AnythingOfType("bool"), mock.AnythingOfType("bool")).Return(&dashboards.SaveDashboardCommand{}, nil)
			dashStore.On("SaveDashboard", mock.Anything, mock.AnythingOfType("dashboards.SaveDashboardCommand")).Return(&dashboards.Dashboard{}, nil)
			dashStore.On("GetFolderByID", mock.Anything, mock.AnythingOfType("int64"), mock.AnythingOfType("int64")).Return(&folder.Folder{}, nil)
			dashStore.On("GetFolderByUID", mock.Anything, mock.AnythingOfType("int64"), mock.AnythingOfType("string")).Return(&folder.Folder{}, nil)
			var actualCmd *models.DeleteDashboardCommand
			dashStore.On("DeleteDashboard", mock.Anything, mock.Anything).Run(func(args mock.Arguments) {
				actualCmd = args.Get(1).(*models.DeleteDashboardCommand)
			}).Return(nil).Once()

			parents := make([]*folder.Folder, 0, folder.MaxNestedFolderDepth)
			for i := 0; i < folder.MaxNestedFolderDepth; i++ {
				parents = append(parents, &folder.Folder{UID: fmt.Sprintf("folder%d", i)})
			}

			folderStore := NewFakeStore()
			//folderStore.ExpectedFolder = &folder.Folder{UID: "myFolder", ParentUID: "newFolder"}
			folderStore.ExpectedParentFolders = parents

			folderSvc := setup(t, dashStore, folderStore, featuremgmt.WithFeatures("nestedFolders"), actest.FakeAccessControl{
				ExpectedEvaluate: true,
			}, &dashboardsvc)
			_, err := folderSvc.Create(context.Background(), &folder.CreateFolderCommand{
				Title:        "folder",
				OrgID:        orgID,
				ParentUID:    parents[len(parents)-1].UID,
				UID:          util.GenerateShortUID(),
				SignedInUser: usr,
			})
			assert.ErrorIs(t, err, folder.ErrMaximumDepthReached)
			require.NotNil(t, actualCmd)
		})
	})
}

func setup(t *testing.T, dashStore dashboards.Store, folderStore store, features featuremgmt.FeatureToggles, ac accesscontrol.AccessControl, dashboardService dashboards.DashboardService) folder.Service {
	t.Helper()

	// nothing enabled yet
	cfg := setting.NewCfg()
	cfg.RBACEnabled = false
	return &Service{
		cfg:              cfg,
		log:              log.New("test-folder-service"),
		dashboardService: dashboardService,
		dashboardStore:   dashStore,
		store:            folderStore,
		features:         features,
		accessControl:    ac,
	}
}<|MERGE_RESOLUTION|>--- conflicted
+++ resolved
@@ -345,23 +345,6 @@
 
 func TestNestedFolderService(t *testing.T) {
 	t.Run("with feature flag unset", func(t *testing.T) {
-<<<<<<< HEAD
-		store := NewFakeStore()
-		dashStore := dashboards.FakeDashboardStore{}
-		dashboardsvc := dashboards.FakeDashboardService{}
-		// nothing enabled yet
-		cfg := setting.NewCfg()
-		cfg.RBACEnabled = false
-		foldersvc := &Service{
-			cfg:            cfg,
-			log:            log.New("test-folder-service"),
-			dashboardStore: &dashStore,
-			store:          store,
-			features:       featuremgmt.WithFeatures(),
-		}
-
-=======
->>>>>>> f25d5199
 		t.Run("When create folder, no create in folder table done", func(t *testing.T) {
 			// dashboard store & service commands that should be called.
 			dashboardsvc := dashboards.FakeDashboardService{}
@@ -415,26 +398,6 @@
 	})
 
 	t.Run("with nested folder feature flag on", func(t *testing.T) {
-<<<<<<< HEAD
-		store := NewFakeStore()
-		dashStore := &dashboards.FakeDashboardStore{}
-		dashboardsvc := &dashboards.FakeDashboardService{}
-		// nothing enabled yet
-		cfg := setting.NewCfg()
-		cfg.RBACEnabled = false
-		foldersvc := &Service{
-			cfg:            cfg,
-			log:            log.New("test-folder-service"),
-			dashboardStore: dashStore,
-			store:          store,
-			features:       featuremgmt.WithFeatures("nestedFolders"),
-			accessControl: actest.FakeAccessControl{
-				ExpectedEvaluate: true,
-			},
-		}
-
-=======
->>>>>>> f25d5199
 		t.Run("create, no error", func(t *testing.T) {
 			dashboardsvc := dashboards.FakeDashboardService{}
 			// dashboard store & service commands that should be called.
@@ -804,12 +767,11 @@
 	cfg := setting.NewCfg()
 	cfg.RBACEnabled = false
 	return &Service{
-		cfg:              cfg,
-		log:              log.New("test-folder-service"),
-		dashboardService: dashboardService,
-		dashboardStore:   dashStore,
-		store:            folderStore,
-		features:         features,
-		accessControl:    ac,
+		cfg:            cfg,
+		log:            log.New("test-folder-service"),
+		dashboardStore: dashStore,
+		store:          folderStore,
+		features:       features,
+		accessControl:  ac,
 	}
 }