--- conflicted
+++ resolved
@@ -339,62 +339,6 @@
 		require.NotNil(t, res.UID)
 		require.NotEmpty(t, res.ParentUID)
 	})
-
-	t.Run("get parents folder", func(t *testing.T) {
-		folderStore.ExpectedFolder = &folder.Folder{}
-		_, err := folderService.store.GetParents(context.Background(), folder.GetParentsQuery{})
-		require.NoError(t, err)
-	})
-
-	t.Run("get children folder", func(t *testing.T) {
-		folderStore.ExpectedChildFolders = []*folder.Folder{
-			{
-				UID: "test",
-			},
-			{
-				UID: "test2",
-			},
-			{
-				UID: "test3",
-			},
-			{
-				UID: "test4",
-			},
-		}
-<<<<<<< HEAD
-		res, err := folderService.store.GetChildren(context.Background(),
-			folder.GetTreeQuery{
-				UID: "test",
-=======
-
-		g := guardian.New
-		guardian.MockDashboardGuardian(&guardian.FakeDashboardGuardian{})
-		t.Cleanup(func() {
-			guardian.New = g
-		})
-
-		res, err := folderService.GetChildren(context.Background(),
-			&folder.GetChildrenQuery{
-				UID:          "test",
-				SignedInUser: usr,
-			})
-		require.NoError(t, err)
-		require.Equal(t, 0, len(res))
-
-		guardian.MockDashboardGuardian(&guardian.FakeDashboardGuardian{CanViewValue: true})
-		t.Cleanup(func() {
-			guardian.New = g
-		})
-
-		res, err = folderService.GetChildren(context.Background(),
-			&folder.GetChildrenQuery{
-				UID:          "test",
-				SignedInUser: usr,
->>>>>>> d7b555c4
-			})
-		require.NoError(t, err)
-		require.Equal(t, 4, len(res))
-	})
 }
 
 func TestNestedFolderService(t *testing.T) {
