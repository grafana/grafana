--- conflicted
+++ resolved
@@ -376,14 +376,10 @@
 		})
 
 		t.Run("When delete folder, no delete in folder table done", func(t *testing.T) {
-<<<<<<< HEAD
+			dashboardsvc := dashboards.FakeDashboardService{}
+
 			var actualCmd *dashboards.DeleteDashboardCommand
-=======
-			dashboardsvc := dashboards.FakeDashboardService{}
-
-			var actualCmd *models.DeleteDashboardCommand
-			dashStore := &dashboards.FakeDashboardStore{}
->>>>>>> f25d5199
+			dashStore := &dashboards.FakeDashboardStore{}
 			dashStore.On("DeleteDashboard", mock.Anything, mock.Anything).Run(func(args mock.Arguments) {
 				actualCmd = args.Get(1).(*dashboards.DeleteDashboardCommand)
 			}).Return(nil).Once()
@@ -693,20 +689,17 @@
 		})
 
 		t.Run("delete with success", func(t *testing.T) {
-<<<<<<< HEAD
+
+			g := guardian.New
+			guardian.MockDashboardGuardian(&guardian.FakeDashboardGuardian{CanSaveValue: true, CanViewValue: true})
+			t.Cleanup(func() {
+				guardian.New = g
+			})
+
+			dashboardsvc := dashboards.FakeDashboardService{}
+
+			dashStore := &dashboards.FakeDashboardStore{}
 			var actualCmd *dashboards.DeleteDashboardCommand
-=======
-			g := guardian.New
-			guardian.MockDashboardGuardian(&guardian.FakeDashboardGuardian{CanSaveValue: true, CanViewValue: true})
-			t.Cleanup(func() {
-				guardian.New = g
-			})
-
-			dashboardsvc := dashboards.FakeDashboardService{}
-
-			dashStore := &dashboards.FakeDashboardStore{}
-			var actualCmd *models.DeleteDashboardCommand
->>>>>>> f25d5199
 			dashStore.On("DeleteDashboard", mock.Anything, mock.Anything).Run(func(args mock.Arguments) {
 				actualCmd = args.Get(1).(*dashboards.DeleteDashboardCommand)
 			}).Return(nil).Once()
