--- conflicted
+++ resolved
@@ -5,11 +5,7 @@
 	"errors"
 	"fmt"
 	"math/rand"
-<<<<<<< HEAD
-	"slices"
-=======
 	"strings"
->>>>>>> c6793d4f
 	"testing"
 	"time"
 
@@ -1424,18 +1420,6 @@
 		// tree2-folder-0
 		//  └──tree2-folder-1
 		// 	 └──tree2-folder-2
-<<<<<<< HEAD
-		tree1UIDs := CreateSubtreeInStore(t, nestedFolderStore, serviceWithFlagOn, depth, "tree1-", createCmd)
-		tree2UIDs := CreateSubtreeInStore(t, nestedFolderStore, serviceWithFlagOn, depth, "tree2-", createCmd)
-
-		signedInUser.Permissions[orgID][dashboards.ActionFoldersRead] = []string{
-			// Add permission to tree1-folder-0
-			dashboards.ScopeFoldersProvider.GetResourceScopeUID(tree1UIDs[0]),
-			// Add permission to the subfolder of folder with permission (tree1-folder-1) to check deduplication
-			dashboards.ScopeFoldersProvider.GetResourceScopeUID(tree1UIDs[1]),
-			// Add permission to the subfolder of folder without permission (tree2-folder-1)
-			dashboards.ScopeFoldersProvider.GetResourceScopeUID(tree2UIDs[1]),
-=======
 		tree1 := CreateSubtreeInStore(t, nestedFolderStore, serviceWithFlagOn, depth, "tree1-", createCmd)
 		tree2 := CreateSubtreeInStore(t, nestedFolderStore, serviceWithFlagOn, depth, "tree2-", createCmd)
 
@@ -1446,40 +1430,24 @@
 			dashboards.ScopeFoldersProvider.GetResourceScopeUID(tree1[1].UID),
 			// Add permission to the subfolder of folder without permission (tree2-folder-1)
 			dashboards.ScopeFoldersProvider.GetResourceScopeUID(tree2[1].UID),
->>>>>>> c6793d4f
 		}
 
 		t.Cleanup(func() {
 			guardian.New = origNewGuardian
-<<<<<<< HEAD
-			for _, uid := range tree1UIDs {
-				err := serviceWithFlagOn.store.Delete(context.Background(), uid, orgID)
-				assert.NoError(t, err)
-			}
-			for _, uid := range tree2UIDs {
-				err := serviceWithFlagOn.store.Delete(context.Background(), uid, orgID)
-=======
 			for _, f := range tree1 {
 				err := serviceWithFlagOn.store.Delete(context.Background(), f.UID, orgID)
 				assert.NoError(t, err)
 			}
 			for _, f := range tree2 {
 				err := serviceWithFlagOn.store.Delete(context.Background(), f.UID, orgID)
->>>>>>> c6793d4f
 				assert.NoError(t, err)
 			}
 		})
 
 		testCases := []struct {
-<<<<<<< HEAD
-			name string
-			cmd  folder.GetFoldersQuery
-			want []string
-=======
 			name     string
 			cmd      folder.GetFoldersQuery
 			expected []*folder.Folder
->>>>>>> c6793d4f
 		}{
 			{
 				name: "Should get all org folders visible to the user",
@@ -1487,39 +1455,6 @@
 					OrgID:        orgID,
 					SignedInUser: &signedInUser,
 				},
-<<<<<<< HEAD
-				want: []string{
-					tree1UIDs[0],
-					tree1UIDs[1],
-					tree1UIDs[2],
-					tree2UIDs[1],
-					tree2UIDs[2],
-				},
-			},
-			{
-				name: "Should get specific org folders visible to the user",
-				cmd: folder.GetFoldersQuery{
-					OrgID:        orgID,
-					UIDs:         []string{tree1UIDs[0], tree2UIDs[0], tree2UIDs[1]},
-					SignedInUser: &signedInUser,
-				},
-				want: []string{
-					tree1UIDs[0],
-					tree2UIDs[1],
-				},
-			},
-			{
-				name: "Should get specific org folders visible to the user with fullpath",
-				cmd: folder.GetFoldersQuery{
-					OrgID:        orgID,
-					UIDs:         []string{tree1UIDs[0], tree2UIDs[0], tree2UIDs[1]},
-					WithFullpath: true,
-					SignedInUser: &signedInUser,
-				},
-				want: []string{
-					tree1UIDs[0],
-					tree2UIDs[1],
-=======
 				expected: []*folder.Folder{
 					{
 						UID: tree1[0].UID,
@@ -1612,25 +1547,12 @@
 					{
 						UID: tree2[1].UID,
 					},
->>>>>>> c6793d4f
 				},
 			},
 			{
 				name: "Should get all org folders visible to the user with admin permissions",
 				cmd: folder.GetFoldersQuery{
 					OrgID:        orgID,
-<<<<<<< HEAD
-					UIDs:         []string{tree1UIDs[0], tree1UIDs[1], tree1UIDs[2], tree2UIDs[0], tree2UIDs[1], tree2UIDs[2]},
-					SignedInUser: &signedInAdminUser,
-				},
-				want: []string{
-					tree1UIDs[0],
-					tree1UIDs[1],
-					tree1UIDs[2],
-					tree2UIDs[0],
-					tree2UIDs[1],
-					tree2UIDs[2],
-=======
 					SignedInUser: &signedInAdminUser,
 				},
 				expected: []*folder.Folder{
@@ -1663,30 +1585,12 @@
 						Fullpath:     "tree2-folder-0/tree2-folder-1/tree2-folder-2",
 						FullpathUIDs: strings.Join([]string{tree2[0].UID, tree2[1].UID, tree2[2].UID}, "/"),
 					},
->>>>>>> c6793d4f
 				},
 			},
 		}
 
 		for _, tc := range testCases {
 			t.Run(tc.name, func(t *testing.T) {
-<<<<<<< HEAD
-				folders, err := serviceWithFlagOn.GetFolders(context.Background(), tc.cmd)
-				require.NoError(t, err)
-
-				require.NoError(t, err)
-				require.Len(t, folders, len(tc.want))
-				assert.True(t, slices.ContainsFunc(folders, func(f *folder.Folder) bool {
-					return slices.Contains(tc.want, f.UID)
-				}))
-				if tc.cmd.WithFullpath {
-					for _, f := range folders {
-						assert.NotEmpty(t, f.Fullpath)
-					}
-				} else {
-					for _, f := range folders {
-						assert.Empty(t, f.Fullpath)
-=======
 				actualFolders, err := serviceWithFlagOn.GetFolders(context.Background(), tc.cmd)
 				require.NoError(t, err)
 
@@ -1714,7 +1618,6 @@
 						require.Equal(t, expected.FullpathUIDs, actualFolder.FullpathUIDs)
 					} else {
 						require.Empty(t, actualFolder.FullpathUIDs)
->>>>>>> c6793d4f
 					}
 				}
 			})
