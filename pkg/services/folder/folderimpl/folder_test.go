--- conflicted
+++ resolved
@@ -38,11 +38,7 @@
 	t.Run("should register scope resolvers", func(t *testing.T) {
 		cfg := setting.NewCfg()
 		ac := acmock.New()
-<<<<<<< HEAD
-		ProvideService(ac, bus.ProvideBus(tracing.InitializeTracerForTest()), cfg, nil, nil, nil, nil, &featuremgmt.FeatureManager{}, nil, nil)
-=======
-		ProvideService(ac, bus.ProvideBus(tracing.InitializeTracerForTest()), cfg, nil, nil, &featuremgmt.FeatureManager{}, nil, nil)
->>>>>>> 4b634fad
+		ProvideService(ac, bus.ProvideBus(tracing.InitializeTracerForTest()), cfg, nil, nil, nil, &featuremgmt.FeatureManager{}, nil, nil)
 
 		require.Len(t, ac.Calls.RegisterAttributeScopeResolver, 2)
 	})
@@ -63,33 +59,17 @@
 		cfg.RBACEnabled = false
 		features := featuremgmt.WithFeatures()
 		folderPermissions := acmock.NewMockedPermissionsService()
-<<<<<<< HEAD
-		dashboardPermissions := acmock.NewMockedPermissionsService()
-		dashboardService := dashboardsvc.ProvideDashboardService(cfg, dashStore, dashboards.NewFakeFolderStore(t), nil, features, folderPermissions, dashboardPermissions, acmock.New())
 
 		service := &Service{
-			cfg:              cfg,
-			log:              log.New("test-folder-service"),
-			dashboardService: dashboardService,
-			dashboardStore:   dashStore,
-			folderStore:      folderStore,
-			store:            nestedFolderStore,
-			searchService:    nil,
-			features:         features,
-			permissions:      folderPermissions,
-			bus:              bus.ProvideBus(tracing.InitializeTracerForTest()),
-=======
-
-		service := &Service{
-			cfg:            cfg,
-			log:            log.New("test-folder-service"),
-			dashboardStore: dashStore,
-			store:          store,
-			searchService:  nil,
-			features:       features,
-			permissions:    folderPermissions,
-			bus:            bus.ProvideBus(tracing.InitializeTracerForTest()),
->>>>>>> 4b634fad
+			cfg:                  cfg,
+			log:                  log.New("test-folder-service"),
+			dashboardStore:       dashStore,
+			dashboardFolderStore: folderStore,
+			store:                nestedFolderStore,
+			searchService:        nil,
+			features:             features,
+			permissions:          folderPermissions,
+			bus:                  bus.ProvideBus(tracing.InitializeTracerForTest()),
 		}
 
 		t.Run("Given user has no permissions", func(t *testing.T) {
@@ -339,49 +319,34 @@
 }
 
 func TestNestedFolderServiceFeatureToggle(t *testing.T) {
-<<<<<<< HEAD
-	nestedFolderStore := NewFakeStore()
-=======
 	g := guardian.New
 	guardian.MockDashboardGuardian(&guardian.FakeDashboardGuardian{CanSaveValue: true})
 	t.Cleanup(func() {
 		guardian.New = g
 	})
 
-	folderStore := NewFakeStore()
->>>>>>> 4b634fad
+	nestedFolderStore := NewFakeStore()
 
 	dashStore := dashboards.FakeDashboardStore{}
 	dashStore.On("ValidateDashboardBeforeSave", mock.Anything, mock.AnythingOfType("*dashboards.Dashboard"), mock.AnythingOfType("bool")).Return(true, nil)
 	dashStore.On("SaveDashboard", mock.Anything, mock.AnythingOfType("dashboards.SaveDashboardCommand")).Return(&dashboards.Dashboard{}, nil)
-	folderStore := dashboards.NewFakeFolderStore(t)
-	folderStore.On("GetFolderByID", mock.Anything, mock.AnythingOfType("int64"), mock.AnythingOfType("int64")).Return(&folder.Folder{}, nil)
+
+	dashboardFolderStore := dashboards.NewFakeFolderStore(t)
+	dashboardFolderStore.On("GetFolderByID", mock.Anything, mock.AnythingOfType("int64"), mock.AnythingOfType("int64")).Return(&folder.Folder{}, nil)
+
 	cfg := setting.NewCfg()
 	cfg.RBACEnabled = false
 	folderService := &Service{
-<<<<<<< HEAD
-		cfg:              cfg,
-		store:            nestedFolderStore,
-		dashboardStore:   &dashStore,
-		folderStore:      folderStore,
-		dashboardService: &dashboardsvc,
-		features:         featuremgmt.WithFeatures(featuremgmt.FlagNestedFolders),
-		log:              log.New("test-folder-service"),
+		cfg:                  cfg,
+		store:                nestedFolderStore,
+		dashboardStore:       &dashStore,
+		dashboardFolderStore: dashboardFolderStore,
+		features:             featuremgmt.WithFeatures(featuremgmt.FlagNestedFolders),
+		log:                  log.New("test-folder-service"),
 	}
 	t.Run("create folder", func(t *testing.T) {
 		nestedFolderStore.ExpectedFolder = &folder.Folder{ParentUID: util.GenerateShortUID()}
-		res, err := folderService.Create(context.Background(), &folder.CreateFolderCommand{SignedInUser: usr})
-=======
-		cfg:            cfg,
-		store:          folderStore,
-		dashboardStore: &dashStore,
-		features:       featuremgmt.WithFeatures(featuremgmt.FlagNestedFolders),
-		log:            log.New("test-folder-service"),
-	}
-	t.Run("create folder", func(t *testing.T) {
-		folderStore.ExpectedFolder = &folder.Folder{ParentUID: util.GenerateShortUID()}
 		res, err := folderService.Create(context.Background(), &folder.CreateFolderCommand{SignedInUser: usr, Title: "my folder"})
->>>>>>> 4b634fad
 		require.NoError(t, err)
 		require.NotNil(t, res.UID)
 		require.NotEmpty(t, res.ParentUID)
@@ -390,26 +355,6 @@
 
 func TestNestedFolderService(t *testing.T) {
 	t.Run("with feature flag unset", func(t *testing.T) {
-<<<<<<< HEAD
-		store := NewFakeStore()
-		dashStore := dashboards.FakeDashboardStore{}
-		dashboardsvc := dashboards.FakeDashboardService{}
-		// nothing enabled yet
-		cfg := setting.NewCfg()
-		cfg.RBACEnabled = false
-		folderStore := dashboards.NewFakeFolderStore(t)
-		foldersvc := &Service{
-			cfg:              cfg,
-			log:              log.New("test-folder-service"),
-			dashboardService: &dashboardsvc,
-			dashboardStore:   &dashStore,
-			folderStore:      folderStore,
-			store:            store,
-			features:         featuremgmt.WithFeatures(),
-		}
-
-=======
->>>>>>> 4b634fad
 		t.Run("When create folder, no create in folder table done", func(t *testing.T) {
 			g := guardian.New
 			guardian.MockDashboardGuardian(&guardian.FakeDashboardGuardian{CanSaveValue: true})
@@ -421,11 +366,13 @@
 			dashStore := &dashboards.FakeDashboardStore{}
 			dashStore.On("ValidateDashboardBeforeSave", mock.Anything, mock.AnythingOfType("*dashboards.Dashboard"), mock.AnythingOfType("bool")).Return(true, nil)
 			dashStore.On("SaveDashboard", mock.Anything, mock.AnythingOfType("dashboards.SaveDashboardCommand")).Return(&dashboards.Dashboard{}, nil)
-			folderStore.On("GetFolderByID", mock.Anything, mock.AnythingOfType("int64"), mock.AnythingOfType("int64")).Return(&folder.Folder{}, nil)
-
-			folderStore := NewFakeStore()
-
-			folderSvc := setup(t, dashStore, folderStore, featuremgmt.WithFeatures(), nil)
+
+			dashboardFolderStore := dashboards.NewFakeFolderStore(t)
+			dashboardFolderStore.On("GetFolderByID", mock.Anything, mock.AnythingOfType("int64"), mock.AnythingOfType("int64")).Return(&folder.Folder{}, nil)
+
+			nestedFolderStore := NewFakeStore()
+
+			folderSvc := setup(t, dashStore, dashboardFolderStore, nestedFolderStore, featuremgmt.WithFeatures(), nil)
 			_, err := folderSvc.Create(context.Background(), &folder.CreateFolderCommand{
 				OrgID:        orgID,
 				Title:        "myFolder",
@@ -434,7 +381,7 @@
 			})
 			require.NoError(t, err)
 			// CreateFolder should not call the folder store create if the feature toggle is not enabled.
-			require.False(t, folderStore.CreateCalled)
+			require.False(t, nestedFolderStore.CreateCalled)
 		})
 
 		t.Run("When delete folder, no delete in folder table done", func(t *testing.T) {
@@ -443,43 +390,22 @@
 			dashStore.On("DeleteDashboard", mock.Anything, mock.Anything).Run(func(args mock.Arguments) {
 				actualCmd = args.Get(1).(*dashboards.DeleteDashboardCommand)
 			}).Return(nil).Once()
-			folderStore.On("GetFolderByUID", mock.Anything, mock.AnythingOfType("int64"), mock.AnythingOfType("string")).Return(&folder.Folder{}, nil)
-
-			folderStore := NewFakeStore()
-
-			folderSvc := setup(t, dashStore, folderStore, featuremgmt.WithFeatures(), nil)
+
+			dashboardFolderStore := dashboards.NewFakeFolderStore(t)
+			dashboardFolderStore.On("GetFolderByUID", mock.Anything, mock.AnythingOfType("int64"), mock.AnythingOfType("string")).Return(&folder.Folder{}, nil)
+
+			nestedFolderStore := NewFakeStore()
+
+			folderSvc := setup(t, dashStore, dashboardFolderStore, nestedFolderStore, featuremgmt.WithFeatures(), nil)
 			err := folderSvc.Delete(context.Background(), &folder.DeleteFolderCommand{UID: "myFolder", OrgID: orgID, SignedInUser: usr})
 			require.NoError(t, err)
 			require.NotNil(t, actualCmd)
 
-			require.False(t, folderStore.DeleteCalled)
+			require.False(t, nestedFolderStore.DeleteCalled)
 		})
 	})
 
 	t.Run("with nested folder feature flag on", func(t *testing.T) {
-<<<<<<< HEAD
-		nestedFolderStore := NewFakeStore()
-		dashStore := &dashboards.FakeDashboardStore{}
-		dashboardsvc := &dashboards.FakeDashboardService{}
-		// nothing enabled yet
-		cfg := setting.NewCfg()
-		cfg.RBACEnabled = false
-		folderStore := dashboards.NewFakeFolderStore(t)
-		foldersvc := &Service{
-			cfg:              cfg,
-			log:              log.New("test-folder-service"),
-			dashboardService: dashboardsvc,
-			dashboardStore:   dashStore,
-			folderStore:      folderStore,
-			store:            nestedFolderStore,
-			features:         featuremgmt.WithFeatures("nestedFolders"),
-			accessControl: actest.FakeAccessControl{
-				ExpectedEvaluate: true,
-			},
-		}
-
-=======
->>>>>>> 4b634fad
 		t.Run("create, no error", func(t *testing.T) {
 			g := guardian.New
 			guardian.MockDashboardGuardian(&guardian.FakeDashboardGuardian{CanSaveValue: true})
@@ -491,19 +417,16 @@
 			dashStore := &dashboards.FakeDashboardStore{}
 			dashStore.On("ValidateDashboardBeforeSave", mock.Anything, mock.AnythingOfType("*dashboards.Dashboard"), mock.AnythingOfType("bool")).Return(true, nil)
 			dashStore.On("SaveDashboard", mock.Anything, mock.AnythingOfType("dashboards.SaveDashboardCommand")).Return(&dashboards.Dashboard{}, nil)
-<<<<<<< HEAD
-			folderStore.On("GetFolderByID", mock.Anything, mock.AnythingOfType("int64"), mock.AnythingOfType("int64")).Return(&folder.Folder{}, nil)
-			_, err := foldersvc.Create(context.Background(), &folder.CreateFolderCommand{
-=======
-			dashStore.On("GetFolderByID", mock.Anything, mock.AnythingOfType("int64"), mock.AnythingOfType("int64")).Return(&folder.Folder{}, nil)
-
-			folderStore := NewFakeStore()
-
-			folderSvc := setup(t, dashStore, folderStore, featuremgmt.WithFeatures("nestedFolders"), actest.FakeAccessControl{
+
+			dashboardFolderStore := dashboards.NewFakeFolderStore(t)
+			dashboardFolderStore.On("GetFolderByID", mock.Anything, mock.AnythingOfType("int64"), mock.AnythingOfType("int64")).Return(&folder.Folder{}, nil)
+
+			nestedFolderStore := NewFakeStore()
+
+			folderSvc := setup(t, dashStore, dashboardFolderStore, nestedFolderStore, featuremgmt.WithFeatures("nestedFolders"), actest.FakeAccessControl{
 				ExpectedEvaluate: true,
 			})
 			_, err := folderSvc.Create(context.Background(), &folder.CreateFolderCommand{
->>>>>>> 4b634fad
 				OrgID:        orgID,
 				Title:        "myFolder",
 				UID:          "myFolder",
@@ -511,11 +434,7 @@
 			})
 			require.NoError(t, err)
 			// CreateFolder should also call the folder store's create method.
-<<<<<<< HEAD
 			require.True(t, nestedFolderStore.CreateCalled)
-=======
-			require.True(t, folderStore.CreateCalled)
->>>>>>> 4b634fad
 		})
 
 		t.Run("create without UID, no error", func(t *testing.T) {
@@ -529,33 +448,23 @@
 			dashStore := &dashboards.FakeDashboardStore{}
 			dashStore.On("ValidateDashboardBeforeSave", mock.Anything, mock.AnythingOfType("*dashboards.Dashboard"), mock.AnythingOfType("bool")).Return(true, nil)
 			dashStore.On("SaveDashboard", mock.Anything, mock.AnythingOfType("dashboards.SaveDashboardCommand")).Return(&dashboards.Dashboard{UID: "newUID"}, nil)
-<<<<<<< HEAD
-
-			folderStore = dashboards.NewFakeFolderStore(t)
-			foldersvc.folderStore = folderStore
-			folderStore.On("GetFolderByID", mock.Anything, mock.AnythingOfType("int64"), mock.AnythingOfType("int64")).Return(&folder.Folder{}, nil)
-			f, err := foldersvc.Create(context.Background(), &folder.CreateFolderCommand{
-=======
-			dashStore.On("GetFolderByID", mock.Anything, mock.AnythingOfType("int64"), mock.AnythingOfType("int64")).Return(&folder.Folder{}, nil)
-
-			folderStore := NewFakeStore()
-
-			folderSvc := setup(t, dashStore, folderStore, featuremgmt.WithFeatures("nestedFolders"), actest.FakeAccessControl{
+
+			dashboardFolderStore := dashboards.NewFakeFolderStore(t)
+			dashboardFolderStore.On("GetFolderByID", mock.Anything, mock.AnythingOfType("int64"), mock.AnythingOfType("int64")).Return(&folder.Folder{}, nil)
+
+			nestedFolderStore := NewFakeStore()
+
+			folderSvc := setup(t, dashStore, dashboardFolderStore, nestedFolderStore, featuremgmt.WithFeatures("nestedFolders"), actest.FakeAccessControl{
 				ExpectedEvaluate: true,
 			})
 			f, err := folderSvc.Create(context.Background(), &folder.CreateFolderCommand{
->>>>>>> 4b634fad
 				OrgID:        orgID,
 				Title:        "myFolder",
 				SignedInUser: usr,
 			})
 			require.NoError(t, err)
 			// CreateFolder should also call the folder store's create method.
-<<<<<<< HEAD
 			require.True(t, nestedFolderStore.CreateCalled)
-=======
-			require.True(t, folderStore.CreateCalled)
->>>>>>> 4b634fad
 			require.Equal(t, "newUID", f.UID)
 		})
 
@@ -575,23 +484,16 @@
 			dashStore := &dashboards.FakeDashboardStore{}
 			dashStore.On("ValidateDashboardBeforeSave", mock.Anything, mock.AnythingOfType("*dashboards.Dashboard"), mock.AnythingOfType("bool")).Return(true, nil)
 			dashStore.On("SaveDashboard", mock.Anything, mock.AnythingOfType("dashboards.SaveDashboardCommand")).Return(dashboardFolder, nil)
-<<<<<<< HEAD
-			folderStore.On("GetFolderByID", mock.Anything, orgID, dashboardFolder.ID).Return(f, nil)
-			var actualCmd *models.DeleteDashboardCommand
-=======
-			dashStore.On("GetFolderByID", mock.Anything, orgID, dashboardFolder.ID).Return(f, nil)
 			var actualCmd *dashboards.DeleteDashboardCommand
->>>>>>> 4b634fad
 			dashStore.On("DeleteDashboard", mock.Anything, mock.Anything).Run(func(args mock.Arguments) {
 				actualCmd = args.Get(1).(*dashboards.DeleteDashboardCommand)
 			}).Return(nil).Once()
 
-<<<<<<< HEAD
+			dashboardFolderStore := dashboards.NewFakeFolderStore(t)
+			dashboardFolderStore.On("GetFolderByID", mock.Anything, orgID, dashboardFolder.ID).Return(f, nil)
+
+			nestedFolderStore := NewFakeStore()
 			nestedFolderStore.ExpectedParentFolders = []*folder.Folder{
-=======
-			folderStore := NewFakeStore()
-			folderStore.ExpectedParentFolders = []*folder.Folder{
->>>>>>> 4b634fad
 				{UID: "newFolder", ParentUID: "newFolder"},
 				{UID: "newFolder2", ParentUID: "newFolder2"},
 				{UID: "newFolder3", ParentUID: "newFolder3"},
@@ -606,18 +508,13 @@
 				SignedInUser: usr,
 			}
 
-			folderSvc := setup(t, dashStore, folderStore, featuremgmt.WithFeatures("nestedFolders"), actest.FakeAccessControl{
+			folderSvc := setup(t, dashStore, dashboardFolderStore, nestedFolderStore, featuremgmt.WithFeatures("nestedFolders"), actest.FakeAccessControl{
 				ExpectedEvaluate: true,
 			})
 			_, err := folderSvc.Create(context.Background(), &cmd)
 			require.Error(t, err, folder.ErrCircularReference)
-<<<<<<< HEAD
-			// CreateFolder should also call the folder store's create method.
-			require.True(t, nestedFolderStore.CreateCalled)
-=======
 			// CreateFolder should not call the folder store's create method.
-			require.False(t, folderStore.CreateCalled)
->>>>>>> 4b634fad
+			require.False(t, nestedFolderStore.CreateCalled)
 			require.NotNil(t, actualCmd)
 		})
 
@@ -633,31 +530,20 @@
 			dashStore := &dashboards.FakeDashboardStore{}
 			dashStore.On("ValidateDashboardBeforeSave", mock.Anything, mock.AnythingOfType("*dashboards.Dashboard"), mock.AnythingOfType("bool")).Return(true, nil)
 			dashStore.On("SaveDashboard", mock.Anything, mock.AnythingOfType("dashboards.SaveDashboardCommand")).Return(&dashboards.Dashboard{}, nil)
-<<<<<<< HEAD
-			var actualCmd *models.DeleteDashboardCommand
-=======
-			dashStore.On("GetFolderByID", mock.Anything, mock.AnythingOfType("int64"), mock.AnythingOfType("int64")).Return(&folder.Folder{}, nil)
-			dashStore.On("GetFolderByUID", mock.Anything, mock.AnythingOfType("int64"), mock.AnythingOfType("string")).Return(&folder.Folder{}, nil)
 			var actualCmd *dashboards.DeleteDashboardCommand
->>>>>>> 4b634fad
 			dashStore.On("DeleteDashboard", mock.Anything, mock.Anything).Run(func(args mock.Arguments) {
 				actualCmd = args.Get(1).(*dashboards.DeleteDashboardCommand)
 			}).Return(nil).Once()
 
-			folderStore := dashboards.NewFakeFolderStore(t)
-			foldersvc.folderStore = folderStore
-			folderStore.On("GetFolderByID", mock.Anything, mock.AnythingOfType("int64"), mock.AnythingOfType("int64")).Return(&folder.Folder{}, nil)
+			dashboardFolderStore := dashboards.NewFakeFolderStore(t)
+			dashboardFolderStore.On("GetFolderByID", mock.Anything, mock.AnythingOfType("int64"), mock.AnythingOfType("int64")).Return(&folder.Folder{}, nil)
 
 			// return an error from the folder store
-<<<<<<< HEAD
+			nestedFolderStore := NewFakeStore()
 			nestedFolderStore.ExpectedError = errors.New("FAILED")
-=======
-			folderStore := NewFakeStore()
-			folderStore.ExpectedError = errors.New("FAILED")
->>>>>>> 4b634fad
 
 			// the service return success as long as the legacy create succeeds
-			folderSvc := setup(t, dashStore, folderStore, featuremgmt.WithFeatures("nestedFolders"), actest.FakeAccessControl{
+			folderSvc := setup(t, dashStore, dashboardFolderStore, nestedFolderStore, featuremgmt.WithFeatures("nestedFolders"), actest.FakeAccessControl{
 				ExpectedEvaluate: true,
 			})
 			_, err := folderSvc.Create(context.Background(), &folder.CreateFolderCommand{
@@ -669,11 +555,7 @@
 			require.Error(t, err, "FAILED")
 
 			// CreateFolder should also call the folder store's create method.
-<<<<<<< HEAD
 			require.True(t, nestedFolderStore.CreateCalled)
-=======
-			require.True(t, folderStore.CreateCalled)
->>>>>>> 4b634fad
 			require.NotNil(t, actualCmd)
 		})
 
@@ -685,21 +567,16 @@
 				guardian.New = g
 			})
 
-<<<<<<< HEAD
-			nestedFolderStore.ExpectedError = nil
+			dashStore := &dashboards.FakeDashboardStore{}
+			dashboardFolderStore := dashboards.NewFakeFolderStore(t)
+
+			nestedFolderStore := NewFakeStore()
 			nestedFolderStore.ExpectedFolder = &folder.Folder{UID: "myFolder", ParentUID: "newFolder"}
-			_, err := foldersvc.Move(context.Background(), &folder.MoveFolderCommand{UID: "myFolder", NewParentUID: "newFolder", OrgID: orgID, SignedInUser: usr})
-=======
-			dashStore := &dashboards.FakeDashboardStore{}
-
-			folderStore := NewFakeStore()
-			folderStore.ExpectedFolder = &folder.Folder{UID: "myFolder", ParentUID: "newFolder"}
-
-			folderSvc := setup(t, dashStore, folderStore, featuremgmt.WithFeatures("nestedFolders"), actest.FakeAccessControl{
+
+			folderSvc := setup(t, dashStore, dashboardFolderStore, nestedFolderStore, featuremgmt.WithFeatures("nestedFolders"), actest.FakeAccessControl{
 				ExpectedEvaluate: true,
 			})
 			_, err := folderSvc.Move(context.Background(), &folder.MoveFolderCommand{UID: "myFolder", NewParentUID: "newFolder", OrgID: orgID, SignedInUser: usr})
->>>>>>> 4b634fad
 			require.Error(t, err, dashboards.ErrFolderAccessDenied)
 		})
 
@@ -711,21 +588,16 @@
 				guardian.New = g
 			})
 
-<<<<<<< HEAD
-			nestedFolderStore.ExpectedError = nil
+			dashStore := &dashboards.FakeDashboardStore{}
+			dashboardFolderStore := dashboards.NewFakeFolderStore(t)
+
+			nestedFolderStore := NewFakeStore()
 			nestedFolderStore.ExpectedFolder = &folder.Folder{UID: "myFolder", ParentUID: "newFolder"}
-			_, err := foldersvc.Move(context.Background(), &folder.MoveFolderCommand{UID: "myFolder", NewParentUID: "newFolder", OrgID: orgID, SignedInUser: usr})
-=======
-			dashStore := &dashboards.FakeDashboardStore{}
-
-			folderStore := NewFakeStore()
-			folderStore.ExpectedFolder = &folder.Folder{UID: "myFolder", ParentUID: "newFolder"}
-
-			folderSvc := setup(t, dashStore, folderStore, featuremgmt.WithFeatures("nestedFolders"), actest.FakeAccessControl{
+
+			folderSvc := setup(t, dashStore, dashboardFolderStore, nestedFolderStore, featuremgmt.WithFeatures("nestedFolders"), actest.FakeAccessControl{
 				ExpectedEvaluate: true,
 			})
 			_, err := folderSvc.Move(context.Background(), &folder.MoveFolderCommand{UID: "myFolder", NewParentUID: "newFolder", OrgID: orgID, SignedInUser: usr})
->>>>>>> 4b634fad
 			require.Error(t, err, dashboards.ErrFolderAccessDenied)
 		})
 
@@ -737,23 +609,18 @@
 				guardian.New = g
 			})
 
-<<<<<<< HEAD
-			nestedFolderStore.ExpectedError = nil
+			dashStore := &dashboards.FakeDashboardStore{}
+			dashboardFolderStore := dashboards.NewFakeFolderStore(t)
+
+			nestedFolderStore := NewFakeStore()
 			nestedFolderStore.ExpectedFolder = &folder.Folder{UID: "myFolder", ParentUID: "newFolder"}
 			nestedFolderStore.ExpectedParentFolders = []*folder.Folder{
-=======
-			dashStore := &dashboards.FakeDashboardStore{}
-
-			folderStore := NewFakeStore()
-			folderStore.ExpectedFolder = &folder.Folder{UID: "myFolder", ParentUID: "newFolder"}
-			folderStore.ExpectedParentFolders = []*folder.Folder{
->>>>>>> 4b634fad
 				{UID: "newFolder", ParentUID: "newFolder"},
 				{UID: "newFolder2", ParentUID: "newFolder2"},
 				{UID: "newFolder3", ParentUID: "newFolder3"},
 			}
 
-			folderSvc := setup(t, dashStore, folderStore, featuremgmt.WithFeatures("nestedFolders"), actest.FakeAccessControl{
+			folderSvc := setup(t, dashStore, dashboardFolderStore, nestedFolderStore, featuremgmt.WithFeatures("nestedFolders"), actest.FakeAccessControl{
 				ExpectedEvaluate: true,
 			})
 			f, err := folderSvc.Move(context.Background(), &folder.MoveFolderCommand{UID: "myFolder", NewParentUID: "newFolder", OrgID: orgID, SignedInUser: usr})
@@ -768,27 +635,19 @@
 				guardian.New = g
 			})
 
-<<<<<<< HEAD
+			dashStore := &dashboards.FakeDashboardStore{}
+			dashboardFolderStore := dashboards.NewFakeFolderStore(t)
+
+			nestedFolderStore := NewFakeStore()
 			nestedFolderStore.ExpectedFolder = &folder.Folder{UID: "myFolder", ParentUID: "newFolder"}
 			nestedFolderStore.ExpectedError = folder.ErrCircularReference
-			f, err := foldersvc.Move(context.Background(), &folder.MoveFolderCommand{UID: "myFolder", NewParentUID: "newFolder", OrgID: orgID, SignedInUser: usr})
-			require.Error(t, err, folder.ErrCircularReference)
-			require.Nil(t, f)
-			nestedFolderStore.ExpectedChildFolders = []*folder.Folder{}
-=======
-			dashStore := &dashboards.FakeDashboardStore{}
-
-			folderStore := NewFakeStore()
-			folderStore.ExpectedFolder = &folder.Folder{UID: "myFolder", ParentUID: "newFolder"}
-			folderStore.ExpectedError = folder.ErrCircularReference
-
-			folderSvc := setup(t, dashStore, folderStore, featuremgmt.WithFeatures("nestedFolders"), actest.FakeAccessControl{
+
+			folderSvc := setup(t, dashStore, dashboardFolderStore, nestedFolderStore, featuremgmt.WithFeatures("nestedFolders"), actest.FakeAccessControl{
 				ExpectedEvaluate: true,
 			})
 			f, err := folderSvc.Move(context.Background(), &folder.MoveFolderCommand{UID: "myFolder", NewParentUID: "newFolder", OrgID: orgID, SignedInUser: usr})
 			require.Error(t, err, folder.ErrCircularReference)
 			require.Nil(t, f)
->>>>>>> 4b634fad
 		})
 
 		t.Run("move when new parentUID depth + subTree height bypassed maximum depth returns error", func(t *testing.T) {
@@ -798,31 +657,21 @@
 				guardian.New = g
 			})
 
-<<<<<<< HEAD
-			nestedFolderStore.ExpectedError = nil
+			dashStore := &dashboards.FakeDashboardStore{}
+			dashboardFolderStore := dashboards.NewFakeFolderStore(t)
+
+			nestedFolderStore := NewFakeStore()
 			nestedFolderStore.ExpectedFolder = &folder.Folder{UID: "myFolder", ParentUID: "newFolder"}
 			nestedFolderStore.ExpectedParentFolders = []*folder.Folder{
 				{UID: "newFolder", ParentUID: "newFolder"},
 				{UID: "newFolder2", ParentUID: "newFolder2"},
 			}
 			nestedFolderStore.ExpectedFolderHeight = 5
-			f, err := foldersvc.Move(context.Background(), &folder.MoveFolderCommand{UID: "myFolder", NewParentUID: "newFolder2", OrgID: orgID, SignedInUser: usr})
-=======
-			dashStore := &dashboards.FakeDashboardStore{}
-
-			folderStore := NewFakeStore()
-			folderStore.ExpectedFolder = &folder.Folder{UID: "myFolder", ParentUID: "newFolder"}
-			folderStore.ExpectedParentFolders = []*folder.Folder{
-				{UID: "newFolder", ParentUID: "newFolder"},
-				{UID: "newFolder2", ParentUID: "newFolder2"},
-			}
-			folderStore.ExpectedFolderHeight = 5
-
-			folderSvc := setup(t, dashStore, folderStore, featuremgmt.WithFeatures("nestedFolders"), actest.FakeAccessControl{
+
+			folderSvc := setup(t, dashStore, dashboardFolderStore, nestedFolderStore, featuremgmt.WithFeatures("nestedFolders"), actest.FakeAccessControl{
 				ExpectedEvaluate: true,
 			})
 			f, err := folderSvc.Move(context.Background(), &folder.MoveFolderCommand{UID: "myFolder", NewParentUID: "newFolder2", OrgID: orgID, SignedInUser: usr})
->>>>>>> 4b634fad
 			require.Error(t, err, folder.ErrMaximumDepthReached)
 			require.Nil(t, f)
 		})
@@ -834,28 +683,19 @@
 				guardian.New = g
 			})
 
-<<<<<<< HEAD
-			nestedFolderStore.ExpectedError = nil
+			dashStore := &dashboards.FakeDashboardStore{}
+			dashboardFolderStore := dashboards.NewFakeFolderStore(t)
+
+			nestedFolderStore := NewFakeStore()
 			nestedFolderStore.ExpectedFolder = &folder.Folder{UID: "myFolder", ParentUID: "newFolder"}
 			nestedFolderStore.ExpectedParentFolders = []*folder.Folder{{UID: "myFolder", ParentUID: "12345"}, {UID: "12345", ParentUID: ""}}
-			f, err := foldersvc.Move(context.Background(), &folder.MoveFolderCommand{UID: "myFolder", NewParentUID: "newFolder2", OrgID: orgID, SignedInUser: usr})
-			require.Error(t, err, folder.ErrCircularReference)
-			require.Nil(t, f)
-			nestedFolderStore.ExpectedChildFolders = []*folder.Folder{}
-=======
-			dashStore := &dashboards.FakeDashboardStore{}
-
-			folderStore := NewFakeStore()
-			folderStore.ExpectedFolder = &folder.Folder{UID: "myFolder", ParentUID: "newFolder"}
-			folderStore.ExpectedParentFolders = []*folder.Folder{{UID: "myFolder", ParentUID: "12345"}, {UID: "12345", ParentUID: ""}}
-
-			folderSvc := setup(t, dashStore, folderStore, featuremgmt.WithFeatures("nestedFolders"), actest.FakeAccessControl{
+
+			folderSvc := setup(t, dashStore, dashboardFolderStore, nestedFolderStore, featuremgmt.WithFeatures("nestedFolders"), actest.FakeAccessControl{
 				ExpectedEvaluate: true,
 			})
 			f, err := folderSvc.Move(context.Background(), &folder.MoveFolderCommand{UID: "myFolder", NewParentUID: "newFolder2", OrgID: orgID, SignedInUser: usr})
 			require.Error(t, err, folder.ErrCircularReference)
 			require.Nil(t, f)
->>>>>>> 4b634fad
 		})
 
 		t.Run("delete with success", func(t *testing.T) {
@@ -870,33 +710,21 @@
 			dashStore.On("DeleteDashboard", mock.Anything, mock.Anything).Run(func(args mock.Arguments) {
 				actualCmd = args.Get(1).(*dashboards.DeleteDashboardCommand)
 			}).Return(nil).Once()
-<<<<<<< HEAD
-
-			folderStore := dashboards.NewFakeFolderStore(t)
-			foldersvc.folderStore = folderStore
-			folderStore.On("GetFolderByUID", mock.Anything, mock.AnythingOfType("int64"), mock.AnythingOfType("string")).Return(&folder.Folder{}, nil)
-=======
-			dashStore.On("GetFolderByUID", mock.Anything, mock.AnythingOfType("int64"), mock.AnythingOfType("string")).Return(&folder.Folder{}, nil)
->>>>>>> 4b634fad
-
-			folderStore := NewFakeStore()
-			folderStore.ExpectedFolder = &folder.Folder{UID: "myFolder", ParentUID: "newFolder"}
-
-			folderSvc := setup(t, dashStore, folderStore, featuremgmt.WithFeatures("nestedFolders"), actest.FakeAccessControl{
+
+			dashboardFolderStore := dashboards.NewFakeFolderStore(t)
+			dashboardFolderStore.On("GetFolderByUID", mock.Anything, mock.AnythingOfType("int64"), mock.AnythingOfType("string")).Return(&folder.Folder{}, nil)
+
+			nestedFolderStore := NewFakeStore()
+			nestedFolderStore.ExpectedFolder = &folder.Folder{UID: "myFolder", ParentUID: "newFolder"}
+
+			folderSvc := setup(t, dashStore, dashboardFolderStore, nestedFolderStore, featuremgmt.WithFeatures("nestedFolders"), actest.FakeAccessControl{
 				ExpectedEvaluate: true,
 			})
 			err := folderSvc.Delete(context.Background(), &folder.DeleteFolderCommand{UID: "myFolder", OrgID: orgID, SignedInUser: usr})
 			require.NoError(t, err)
 			require.NotNil(t, actualCmd)
 
-<<<<<<< HEAD
-			t.Cleanup(func() {
-				guardian.New = g
-			})
 			require.True(t, nestedFolderStore.DeleteCalled)
-=======
-			require.True(t, folderStore.DeleteCalled)
->>>>>>> 4b634fad
 		})
 
 		t.Run("create returns error if maximum depth reached", func(t *testing.T) {
@@ -911,36 +739,24 @@
 			dashStore := &dashboards.FakeDashboardStore{}
 			dashStore.On("ValidateDashboardBeforeSave", mock.Anything, mock.AnythingOfType("*dashboards.Dashboard"), mock.AnythingOfType("bool")).Return(true, nil).Times(2)
 			dashStore.On("SaveDashboard", mock.Anything, mock.AnythingOfType("dashboards.SaveDashboardCommand")).Return(&dashboards.Dashboard{}, nil)
-<<<<<<< HEAD
-			var actualCmd *models.DeleteDashboardCommand
-=======
-			dashStore.On("GetFolderByID", mock.Anything, mock.AnythingOfType("int64"), mock.AnythingOfType("int64")).Return(&folder.Folder{}, nil)
-			dashStore.On("GetFolderByUID", mock.Anything, mock.AnythingOfType("int64"), mock.AnythingOfType("string")).Return(&folder.Folder{}, nil)
 			var actualCmd *dashboards.DeleteDashboardCommand
->>>>>>> 4b634fad
 			dashStore.On("DeleteDashboard", mock.Anything, mock.Anything).Run(func(args mock.Arguments) {
 				actualCmd = args.Get(1).(*dashboards.DeleteDashboardCommand)
 			}).Return(nil).Once()
 
-			folderStore := dashboards.NewFakeFolderStore(t)
-			foldersvc.folderStore = folderStore
-			folderStore.On("GetFolderByID", mock.Anything, mock.AnythingOfType("int64"), mock.AnythingOfType("int64")).Return(&folder.Folder{}, nil)
+			dashboardFolderStore := dashboards.NewFakeFolderStore(t)
+			dashboardFolderStore.On("GetFolderByID", mock.Anything, mock.AnythingOfType("int64"), mock.AnythingOfType("int64")).Return(&folder.Folder{}, nil)
 
 			parents := make([]*folder.Folder, 0, folder.MaxNestedFolderDepth)
 			for i := 0; i < folder.MaxNestedFolderDepth; i++ {
 				parents = append(parents, &folder.Folder{UID: fmt.Sprintf("folder%d", i)})
 			}
-<<<<<<< HEAD
+
+			nestedFolderStore := NewFakeStore()
+			//nestedFolderStore.ExpectedFolder = &folder.Folder{UID: "myFolder", ParentUID: "newFolder"}
 			nestedFolderStore.ExpectedParentFolders = parents
-			nestedFolderStore.ExpectedError = nil
-=======
->>>>>>> 4b634fad
-
-			folderStore := NewFakeStore()
-			//folderStore.ExpectedFolder = &folder.Folder{UID: "myFolder", ParentUID: "newFolder"}
-			folderStore.ExpectedParentFolders = parents
-
-			folderSvc := setup(t, dashStore, folderStore, featuremgmt.WithFeatures("nestedFolders"), actest.FakeAccessControl{
+
+			folderSvc := setup(t, dashStore, dashboardFolderStore, nestedFolderStore, featuremgmt.WithFeatures("nestedFolders"), actest.FakeAccessControl{
 				ExpectedEvaluate: true,
 			})
 			_, err := folderSvc.Create(context.Background(), &folder.CreateFolderCommand{
@@ -956,18 +772,19 @@
 	})
 }
 
-func setup(t *testing.T, dashStore dashboards.Store, folderStore store, features featuremgmt.FeatureToggles, ac accesscontrol.AccessControl) folder.Service {
+func setup(t *testing.T, dashStore dashboards.Store, dashboardFolderStore dashboards.FolderStore, nestedFolderStore store, features featuremgmt.FeatureToggles, ac accesscontrol.AccessControl) folder.Service {
 	t.Helper()
 
 	// nothing enabled yet
 	cfg := setting.NewCfg()
 	cfg.RBACEnabled = false
 	return &Service{
-		cfg:            cfg,
-		log:            log.New("test-folder-service"),
-		dashboardStore: dashStore,
-		store:          folderStore,
-		features:       features,
-		accessControl:  ac,
+		cfg:                  cfg,
+		log:                  log.New("test-folder-service"),
+		dashboardStore:       dashStore,
+		dashboardFolderStore: dashboardFolderStore,
+		store:                nestedFolderStore,
+		features:             features,
+		accessControl:        ac,
 	}
 }