package cleanup

import (
	"context"
	"github.com/grafana/grafana/pkg/services/sqlstore"
	"io/ioutil"
	"os"
	"path"
	"time"

	"github.com/grafana/grafana/pkg/bus"
	"github.com/grafana/grafana/pkg/infra/log"
	"github.com/grafana/grafana/pkg/infra/serverlock"
	"github.com/grafana/grafana/pkg/models"
	"github.com/grafana/grafana/pkg/registry"
	"github.com/grafana/grafana/pkg/services/annotations"
	"github.com/grafana/grafana/pkg/setting"
)

type CleanUpService struct {
	log               log.Logger
	Cfg               *setting.Cfg                  `inject:""`
	ServerLockService *serverlock.ServerLockService `inject:""`
	SQLStore          *sqlstore.SqlStore            `inject:""`
}

func init() {
	registry.RegisterService(&CleanUpService{})
}

func (srv *CleanUpService) Init() error {
	srv.log = log.New("cleanup")
	return nil
}

func (srv *CleanUpService) Run(ctx context.Context) error {
	srv.cleanUpTmpFiles()

	ticker := time.NewTicker(time.Minute * 10)
	for {
		select {
		case <-ticker.C:
			ctxWithTimeout, cancelFn := context.WithTimeout(ctx, time.Minute*9)
			defer cancelFn()

			srv.cleanUpTmpFiles()
			srv.deleteExpiredSnapshots()
			srv.deleteExpiredDashboardVersions()
<<<<<<< HEAD
			srv.deleteExpiredUserInvites(ctx)
=======
			srv.cleanUpOldAnnotations(ctxWithTimeout)

>>>>>>> cac0e6ec
			err := srv.ServerLockService.LockAndExecute(ctx, "delete old login attempts",
				time.Minute*10, func() {
					srv.deleteOldLoginAttempts()
				})
			if err != nil {
				srv.log.Error("failed to lock and execute cleanup of old login attempts", "error", err)
			}
		case <-ctx.Done():
			return ctx.Err()
		}
	}
}

func (srv *CleanUpService) cleanUpOldAnnotations(ctx context.Context) {
	cleaner := annotations.GetAnnotationCleaner()
	err := cleaner.CleanAnnotations(ctx, srv.Cfg)
	if err != nil {
		srv.log.Error("failed to clean up old annotations", "error", err)
	}
}

func (srv *CleanUpService) cleanUpTmpFiles() {
	if _, err := os.Stat(srv.Cfg.ImagesDir); os.IsNotExist(err) {
		return
	}

	files, err := ioutil.ReadDir(srv.Cfg.ImagesDir)
	if err != nil {
		srv.log.Error("Problem reading image dir", "error", err)
		return
	}

	var toDelete []os.FileInfo
	var now = time.Now()

	for _, file := range files {
		if srv.shouldCleanupTempFile(file.ModTime(), now) {
			toDelete = append(toDelete, file)
		}
	}

	for _, file := range toDelete {
		fullPath := path.Join(srv.Cfg.ImagesDir, file.Name())
		err := os.Remove(fullPath)
		if err != nil {
			srv.log.Error("Failed to delete temp file", "file", file.Name(), "error", err)
		}
	}

	srv.log.Debug("Found old rendered image to delete", "deleted", len(toDelete), "kept", len(files))
}

func (srv *CleanUpService) shouldCleanupTempFile(filemtime time.Time, now time.Time) bool {
	if srv.Cfg.TempDataLifetime == 0 {
		return false
	}

	return filemtime.Add(srv.Cfg.TempDataLifetime).Before(now)
}

func (srv *CleanUpService) deleteExpiredSnapshots() {
	cmd := models.DeleteExpiredSnapshotsCommand{}
	if err := bus.Dispatch(&cmd); err != nil {
		srv.log.Error("Failed to delete expired snapshots", "error", err.Error())
	} else {
		srv.log.Debug("Deleted expired snapshots", "rows affected", cmd.DeletedRows)
	}
}

func (srv *CleanUpService) deleteExpiredDashboardVersions() {
	cmd := models.DeleteExpiredVersionsCommand{}
	if err := bus.Dispatch(&cmd); err != nil {
		srv.log.Error("Failed to delete expired dashboard versions", "error", err.Error())
	} else {
		srv.log.Debug("Deleted old/expired dashboard versions", "rows affected", cmd.DeletedRows)
	}
}

func (srv *CleanUpService) deleteOldLoginAttempts() {
	if srv.Cfg.DisableBruteForceLoginProtection {
		return
	}

	cmd := models.DeleteOldLoginAttemptsCommand{
		OlderThan: time.Now().Add(time.Minute * -10),
	}
	if err := bus.Dispatch(&cmd); err != nil {
		srv.log.Error("Problem deleting expired login attempts", "error", err.Error())
	} else {
		srv.log.Debug("Deleted expired login attempts", "rows affected", cmd.DeletedRows)
	}
}

func (srv *CleanUpService) deleteExpiredUserInvites(ctx context.Context) (int64, error) {
	maxInviteLifetime := time.Duration(srv.Cfg.UserInviteMaxLifetimeDays) * 24 * time.Hour

	var affected int64
	err := srv.SQLStore.WithDbSession(ctx, func(dbSession *sqlstore.DBSession) error {
		sql := `DELETE from temp_user WHERE created_at <= ?`
		createdBefore := time.Now().Add(-maxInviteLifetime)

		srv.log.Debug("starting cleanup of expired user invites", "createdBefore", createdBefore)

		res, err := dbSession.Exec(sql, createdBefore.Unix())
		if err != nil {
			return err
		}

		affected, err = res.RowsAffected()
		if err != nil {
			srv.log.Error("failed to cleanup expired user invites", "error", err)
			return nil
		}

		srv.log.Debug("cleanup of expired user invites done", "count", affected)

		return nil
	})

	return affected, err
}<|MERGE_RESOLUTION|>--- conflicted
+++ resolved
@@ -2,7 +2,6 @@
 
 import (
 	"context"
-	"github.com/grafana/grafana/pkg/services/sqlstore"
 	"io/ioutil"
 	"os"
 	"path"
@@ -14,6 +13,7 @@
 	"github.com/grafana/grafana/pkg/models"
 	"github.com/grafana/grafana/pkg/registry"
 	"github.com/grafana/grafana/pkg/services/annotations"
+	"github.com/grafana/grafana/pkg/services/sqlstore"
 	"github.com/grafana/grafana/pkg/setting"
 )
 
@@ -46,12 +46,8 @@
 			srv.cleanUpTmpFiles()
 			srv.deleteExpiredSnapshots()
 			srv.deleteExpiredDashboardVersions()
-<<<<<<< HEAD
+			srv.cleanUpOldAnnotations(ctxWithTimeout)
 			srv.deleteExpiredUserInvites(ctx)
-=======
-			srv.cleanUpOldAnnotations(ctxWithTimeout)
-
->>>>>>> cac0e6ec
 			err := srv.ServerLockService.LockAndExecute(ctx, "delete old login attempts",
 				time.Minute*10, func() {
 					srv.deleteOldLoginAttempts()
