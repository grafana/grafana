--- conflicted
+++ resolved
@@ -45,11 +45,7 @@
 			srv.deleteExpiredSnapshots()
 			srv.deleteExpiredDashboardVersions()
 			srv.cleanUpOldAnnotations(ctxWithTimeout)
-<<<<<<< HEAD
-
-=======
 			srv.expireOldUserInvites()
->>>>>>> 5916ef94
 			err := srv.ServerLockService.LockAndExecute(ctx, "delete old login attempts",
 				time.Minute*10, func() {
 					srv.deleteOldLoginAttempts()
