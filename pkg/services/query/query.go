--- conflicted
+++ resolved
@@ -117,11 +117,7 @@
 
 	for _, pq := range parsedReq.parsedQueries {
 		if pq.datasource == nil {
-<<<<<<< HEAD
-			return nil, badQueryErr(fmt.Sprintf("query mising datasource info: %s", pq.query.RefID))
-=======
 			return nil, queryValidationError(fmt.Sprintf("query mising datasource info: %s", pq.query.RefID))
->>>>>>> 4c8b6a23
 		}
 
 		exprReq.Queries = append(exprReq.Queries, expr.Query{
@@ -215,11 +211,7 @@
 
 func (s *Service) parseMetricRequest(ctx context.Context, user *user.SignedInUser, skipCache bool, reqDTO dtos.MetricRequest) (*parsedRequest, error) {
 	if len(reqDTO.Queries) == 0 {
-<<<<<<< HEAD
-		return nil, badQueryErr("no queries found")
-=======
 		return nil, queryValidationError("no queries found")
->>>>>>> 4c8b6a23
 	}
 
 	timeRange := legacydata.NewDataTimeRange(reqDTO.From, reqDTO.To)
@@ -236,11 +228,7 @@
 			return nil, err
 		}
 		if ds == nil {
-<<<<<<< HEAD
-			return nil, badQueryErr("invalid data source ID")
-=======
 			return nil, queryValidationError("invalid data source ID")
->>>>>>> 4c8b6a23
 		}
 
 		datasourcesByUid[ds.Uid] = ds
@@ -274,11 +262,7 @@
 	if !req.hasExpression {
 		if len(datasourcesByUid) > 1 {
 			// We do not (yet) support mixed query type
-<<<<<<< HEAD
-			return nil, badQueryErr("all queries must use the same datasource")
-=======
 			return nil, queryValidationError("all queries must use the same datasource")
->>>>>>> 4c8b6a23
 		}
 	}
 
@@ -330,11 +314,7 @@
 		return ds, nil
 	}
 
-<<<<<<< HEAD
-	return nil, badQueryErr("missing data source ID/UID")
-=======
 	return nil, queryValidationError("missing data source ID/UID")
->>>>>>> 4c8b6a23
 }
 
 func (s *Service) decryptSecureJsonDataFn(ctx context.Context) func(ds *datasources.DataSource) (map[string]string, error) {
