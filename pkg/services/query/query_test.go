package query

import (
	"bytes"
	"context"
	"errors"
	"fmt"
	"net/http"
	"net/http/httptest"
<<<<<<< HEAD
=======
	"sync"
>>>>>>> ae830f68
	"testing"
	"time"

	"github.com/grafana/grafana-plugin-sdk-go/backend"
<<<<<<< HEAD
	"github.com/grafana/grafana-plugin-sdk-go/backend/httpclient"
	"github.com/grafana/grafana/pkg/api/dtos"
	"github.com/grafana/grafana/pkg/components/simplejson"
	"github.com/grafana/grafana/pkg/expr"
	"github.com/grafana/grafana/pkg/infra/httpclient/httpclientprovider"
=======
	"github.com/stretchr/testify/assert"
	"github.com/stretchr/testify/require"

	"github.com/grafana/grafana/pkg/api/dtos"
	"github.com/grafana/grafana/pkg/components/simplejson"
	"github.com/grafana/grafana/pkg/expr"
	"github.com/grafana/grafana/pkg/infra/db"
	"github.com/grafana/grafana/pkg/infra/localcache"
>>>>>>> ae830f68
	"github.com/grafana/grafana/pkg/infra/log"
	"github.com/grafana/grafana/pkg/infra/tracing"
	"github.com/grafana/grafana/pkg/models/roletype"
	"github.com/grafana/grafana/pkg/plugins"
	"github.com/grafana/grafana/pkg/plugins/config"
	pluginFakes "github.com/grafana/grafana/pkg/plugins/manager/fakes"
	"github.com/grafana/grafana/pkg/services/auth/identity"
	"github.com/grafana/grafana/pkg/services/contexthandler"
	"github.com/grafana/grafana/pkg/services/contexthandler/ctxkey"
	contextmodel "github.com/grafana/grafana/pkg/services/contexthandler/model"
	"github.com/grafana/grafana/pkg/services/datasources"
	fakeDatasources "github.com/grafana/grafana/pkg/services/datasources/fakes"
	"github.com/grafana/grafana/pkg/services/featuremgmt"
<<<<<<< HEAD
=======
	"github.com/grafana/grafana/pkg/services/pluginsintegration/plugincontext"
	pluginSettings "github.com/grafana/grafana/pkg/services/pluginsintegration/pluginsettings/service"
	"github.com/grafana/grafana/pkg/services/pluginsintegration/pluginstore"
>>>>>>> ae830f68
	"github.com/grafana/grafana/pkg/services/secrets/fakes"
	secretskvs "github.com/grafana/grafana/pkg/services/secrets/kvstore"
	secretsmng "github.com/grafana/grafana/pkg/services/secrets/manager"
	"github.com/grafana/grafana/pkg/services/user"
	"github.com/grafana/grafana/pkg/setting"
<<<<<<< HEAD
	"github.com/stretchr/testify/assert"
	"github.com/stretchr/testify/require"
	"golang.org/x/oauth2"
=======
	"github.com/grafana/grafana/pkg/web"
>>>>>>> ae830f68
)

func TestParseMetricRequest(t *testing.T) {
	t.Run("Test a simple single datasource query", func(t *testing.T) {
		tc := setup(t)
<<<<<<< HEAD
		json, err := simplejson.NewJson([]byte(`{
			"keepCookies": [ "cookie1", "cookie3", "login" ]
		}`))
		require.NoError(t, err)
		tc.dataSourceCache.dsByUid = func(ctx context.Context, datasourceUID string, user *user.SignedInUser, skipCache bool) (*datasources.DataSource, error) {
			if datasourceUID == "gIEkMvIVz" {
				return &datasources.DataSource{
					Uid:      "gIEkMvIVz",
					JsonData: json,
				}, nil
			}

			return nil, nil
		}

		token := &oauth2.Token{
			TokenType:   "bearer",
			AccessToken: "access-token",
		}
		token = token.WithExtra(map[string]interface{}{"id_token": "id-token"})

		tc.oauthTokenService.passThruEnabled = true
		tc.oauthTokenService.token = token

=======
>>>>>>> ae830f68
		mr := metricRequestWithQueries(t, `{
			"refId": "A",
			"datasource": {
				"uid": "gIEkMvIVz",
				"type": "postgres"
			}
		}`, `{
			"refId": "B",
			"datasource": {
				"uid": "gIEkMvIVz",
				"type": "postgres"
			}
		}`)
		parsedReq, err := tc.queryService.parseMetricRequest(context.Background(), tc.signedInUser, true, mr)
		require.NoError(t, err)
		require.NotNil(t, parsedReq)
		assert.False(t, parsedReq.hasExpression)
<<<<<<< HEAD
		assert.Len(t, parsedReq.parsedQueries, 2)
		assert.Equal(t, "gIEkMvIVz", parsedReq.parsedQueries[0].datasource.Uid)
		assert.Equal(t, "gIEkMvIVz", parsedReq.parsedQueries[1].datasource.Uid)

		t.Run("createDataSourceQueryEnrichers should return 0 enrichers when no HTTP request", func(t *testing.T) {
			enrichers := parsedReq.createDataSourceQueryEnrichers(context.Background(), nil, tc.oauthTokenService, []string{})
			require.Empty(t, enrichers)
		})

		t.Run("createDataSourceQueryEnrichers should return 1 enricher", func(t *testing.T) {
			parsedReq.httpRequest = httptest.NewRequest(http.MethodGet, "/", nil)
			parsedReq.httpRequest.AddCookie(&http.Cookie{Name: "cookie1"})
			parsedReq.httpRequest.AddCookie(&http.Cookie{Name: "cookie2"})
			parsedReq.httpRequest.AddCookie(&http.Cookie{Name: "cookie3"})
			parsedReq.httpRequest.AddCookie(&http.Cookie{Name: "login"})

			enrichers := parsedReq.createDataSourceQueryEnrichers(context.Background(), nil, tc.oauthTokenService, []string{"login"})
			require.Len(t, enrichers, 1)
			require.NotNil(t, enrichers["gIEkMvIVz"])
			req := &backend.QueryDataRequest{}
			ctx := enrichers["gIEkMvIVz"](context.Background(), req)
			require.Len(t, req.Headers, 3)
			require.Equal(t, "Bearer access-token", req.Headers["Authorization"])
			require.Equal(t, "id-token", req.Headers["X-ID-Token"])
			require.Equal(t, "cookie1=; cookie3=", req.Headers["Cookie"])
			middlewares := httpclient.ContextualMiddlewareFromContext(ctx)
			require.Len(t, middlewares, 2)
			require.Equal(t, httpclientprovider.ForwardedCookiesMiddlewareName, middlewares[0].(httpclient.MiddlewareName).MiddlewareName())
			require.Equal(t, httpclientprovider.ForwardedOAuthIdentityMiddlewareName, middlewares[1].(httpclient.MiddlewareName).MiddlewareName())
		})
=======
		assert.Len(t, parsedReq.parsedQueries, 1)
		assert.Contains(t, parsedReq.parsedQueries, "gIEkMvIVz")
		assert.Len(t, parsedReq.getFlattenedQueries(), 2)
>>>>>>> ae830f68
	})

	t.Run("Test a single datasource query with expressions", func(t *testing.T) {
		tc := setup(t)
<<<<<<< HEAD
		json, err := simplejson.NewJson([]byte(`{
			"keepCookies": [ "cookie1", "cookie3", "login" ]
		}`))
		require.NoError(t, err)
		tc.dataSourceCache.dsByUid = func(ctx context.Context, datasourceUID string, user *user.SignedInUser, skipCache bool) (*datasources.DataSource, error) {
			if datasourceUID == "gIEkMvIVz" {
				return &datasources.DataSource{
					Uid:      "gIEkMvIVz",
					JsonData: json,
				}, nil
			}

			return nil, nil
		}

		token := &oauth2.Token{
			TokenType:   "bearer",
			AccessToken: "access-token",
		}
		token = token.WithExtra(map[string]interface{}{"id_token": "id-token"})

		tc.oauthTokenService.passThruEnabled = true
		tc.oauthTokenService.token = token

=======
>>>>>>> ae830f68
		mr := metricRequestWithQueries(t, `{
			"refId": "A",
			"datasource": {
				"uid": "gIEkMvIVz",
				"type": "postgres"
			}
		}`, `{
			"refId": "B",
			"datasource": {
				"type": "__expr__",
				"uid": "__expr__",
				"name": "Expression"
			},
			"type": "math",
			"expression": "$A - 50"
		}`)
		parsedReq, err := tc.queryService.parseMetricRequest(context.Background(), tc.signedInUser, true, mr)
		require.NoError(t, err)
		require.NotNil(t, parsedReq)
<<<<<<< HEAD
		assert.True(t, parsedReq.hasExpression)
		assert.Len(t, parsedReq.parsedQueries, 2)
		assert.Equal(t, "gIEkMvIVz", parsedReq.parsedQueries[0].datasource.Uid)
		assert.Equal(t, expr.DatasourceUID, parsedReq.parsedQueries[1].datasource.Uid)

		// Make sure we end up with something valid
		_, err = tc.queryService.handleExpressions(context.Background(), tc.signedInUser, parsedReq)
		assert.NoError(t, err)

		t.Run("createDataSourceQueryEnrichers should return 1 enricher", func(t *testing.T) {
			parsedReq.httpRequest = httptest.NewRequest(http.MethodGet, "/", nil)
			parsedReq.httpRequest.AddCookie(&http.Cookie{Name: "cookie1"})
			parsedReq.httpRequest.AddCookie(&http.Cookie{Name: "cookie2"})
			parsedReq.httpRequest.AddCookie(&http.Cookie{Name: "cookie3"})
			parsedReq.httpRequest.AddCookie(&http.Cookie{Name: "login"})

			enrichers := parsedReq.createDataSourceQueryEnrichers(context.Background(), nil, tc.oauthTokenService, []string{"login"})
			require.Len(t, enrichers, 1)
			require.NotNil(t, enrichers["gIEkMvIVz"])

			req := &backend.QueryDataRequest{}
			ctx := enrichers["gIEkMvIVz"](context.Background(), req)
			require.Len(t, req.Headers, 3)
			require.Equal(t, "Bearer access-token", req.Headers["Authorization"])
			require.Equal(t, "id-token", req.Headers["X-ID-Token"])
			require.Equal(t, "cookie1=; cookie3=", req.Headers["Cookie"])
			middlewares := httpclient.ContextualMiddlewareFromContext(ctx)
			require.Len(t, middlewares, 2)
			require.Equal(t, httpclientprovider.ForwardedCookiesMiddlewareName, middlewares[0].(httpclient.MiddlewareName).MiddlewareName())
			require.Equal(t, httpclientprovider.ForwardedOAuthIdentityMiddlewareName, middlewares[1].(httpclient.MiddlewareName).MiddlewareName())
		})
	})

=======
		require.True(t, parsedReq.hasExpression)
		require.Len(t, parsedReq.parsedQueries, 2)
		require.Contains(t, parsedReq.parsedQueries, "gIEkMvIVz")
		require.Len(t, parsedReq.getFlattenedQueries(), 2)
		// Make sure we end up with something valid
		_, err = tc.queryService.handleExpressions(context.Background(), tc.signedInUser, parsedReq)
		require.NoError(t, err)

		t.Run("Should forward user and org ID to QueryData from expression request", func(t *testing.T) {
			require.NotNil(t, tc.pluginContext.req)
			require.NotNil(t, tc.pluginContext.req.PluginContext.User)
			require.Equal(t, tc.signedInUser.Login, tc.pluginContext.req.PluginContext.User.Login)
			require.Equal(t, tc.signedInUser.Name, tc.pluginContext.req.PluginContext.User.Name)
			require.Equal(t, tc.signedInUser.Email, tc.pluginContext.req.PluginContext.User.Email)
			require.Equal(t, string(tc.signedInUser.OrgRole), tc.pluginContext.req.PluginContext.User.Role)
			require.Equal(t, tc.signedInUser.OrgID, tc.pluginContext.req.PluginContext.OrgID)
		})
	})

	t.Run("Test a simple mixed datasource query", func(t *testing.T) {
		tc := setup(t)
		mr := metricRequestWithQueries(t, `{
			"refId": "A",
			"datasource": {
				"uid": "gIEkMvIVz",
				"type": "postgres"
			}
		}`, `{
			"refId": "B",
			"datasource": {
				"uid": "sEx6ZvSVk",
				"type": "testdata"
			}
		}`, `{
			"refId": "C",
			"datasource": {
				"uid": "sEx6ZvSVk",
				"type": "testdata"
			}
		}`)
		parsedReq, err := tc.queryService.parseMetricRequest(context.Background(), tc.signedInUser, true, mr)
		require.NoError(t, err)
		require.NotNil(t, parsedReq)
		assert.False(t, parsedReq.hasExpression)
		assert.Len(t, parsedReq.parsedQueries, 2)
		assert.Contains(t, parsedReq.parsedQueries, "gIEkMvIVz")
		assert.Len(t, parsedReq.parsedQueries["gIEkMvIVz"], 1)
		assert.Contains(t, parsedReq.parsedQueries, "sEx6ZvSVk")
		assert.Len(t, parsedReq.parsedQueries["sEx6ZvSVk"], 2)
		assert.Len(t, parsedReq.getFlattenedQueries(), 3)
	})

>>>>>>> ae830f68
	t.Run("Test a mixed datasource query with expressions", func(t *testing.T) {
		tc := setup(t)
		mr := metricRequestWithQueries(t, `{
			"refId": "A",
			"datasource": {
				"uid": "gIEkMvIVz",
				"type": "postgres"
			}
		}`, `{
			"refId": "B",
			"datasource": {
				"uid": "sEx6ZvSVk",
				"type": "testdata"
			}
		}`, `{
			"refId": "A_resample",
			"datasource": {
				"type": "__expr__",
				"uid": "__expr__",
				"name": "Expression"
			},
			"expression": "A",
			"type": "resample",
			"downsampler": "mean",
			"upsampler": "fillna",
			"window": "10s"
		}`, `{
			"refId": "B_resample",
			"datasource": {
				"type": "__expr__",
				"uid": "__expr__",
				"name": "Expression"
			},
			"expression": "B",
			"type": "resample",
			"downsampler": "mean",
			"upsampler": "fillna",
			"window": "10s"
		}`, `{
			"refId": "C",
			"datasource": {
				"type": "__expr__",
				"uid": "__expr__",
				"name": "Expression"
			},
			"type": "math",
			"expression": "$A_resample + $B_resample"
		}`)
		parsedReq, err := tc.queryService.parseMetricRequest(context.Background(), tc.signedInUser, true, mr)
		require.NoError(t, err)
		require.NotNil(t, parsedReq)
		assert.True(t, parsedReq.hasExpression)
<<<<<<< HEAD
		assert.Len(t, parsedReq.parsedQueries, 5)
		assert.Equal(t, "gIEkMvIVz", parsedReq.parsedQueries[0].datasource.Uid)
		assert.Equal(t, "sEx6ZvSVk", parsedReq.parsedQueries[1].datasource.Uid)
		assert.Equal(t, expr.DatasourceUID, parsedReq.parsedQueries[2].datasource.Uid)
		assert.Equal(t, expr.DatasourceUID, parsedReq.parsedQueries[3].datasource.Uid)
		assert.Equal(t, expr.DatasourceUID, parsedReq.parsedQueries[4].datasource.Uid)
		// Make sure we end up with something valid
		_, err = tc.queryService.handleExpressions(context.Background(), tc.signedInUser, parsedReq)
		assert.NoError(t, err)

		t.Run("createDataSourceQueryEnrichers should return 2 enrichers", func(t *testing.T) {
			parsedReq.httpRequest = &http.Request{}
			enrichers := parsedReq.createDataSourceQueryEnrichers(context.Background(), nil, tc.oauthTokenService, []string{})
			require.Len(t, enrichers, 2)
			require.NotNil(t, enrichers["gIEkMvIVz"])
			require.NotNil(t, enrichers["sEx6ZvSVk"])
		})
=======
		assert.Len(t, parsedReq.parsedQueries, 3)
		assert.Contains(t, parsedReq.parsedQueries, "gIEkMvIVz")
		assert.Contains(t, parsedReq.parsedQueries, "sEx6ZvSVk")
		assert.Len(t, parsedReq.getFlattenedQueries(), 5)
		// Make sure we end up with something valid
		_, err = tc.queryService.handleExpressions(context.Background(), tc.signedInUser, parsedReq)
		assert.NoError(t, err)
	})

	t.Run("Header validation", func(t *testing.T) {
		tc := setup(t)
		mr := metricRequestWithQueries(t, `{
			"refId": "A",
			"datasource": {
				"uid": "gIEkMvIVz",
				"type": "postgres"
			}
		}`, `{
			"refId": "B",
			"datasource": {
				"uid": "sEx6ZvSVk",
				"type": "testdata"
			}
		}`)
		httpreq, err := http.NewRequest(http.MethodPost, "http://localhost/", bytes.NewReader([]byte{}))
		require.NoError(t, err)

		reqCtx := &contextmodel.ReqContext{
			Context: &web.Context{},
		}
		ctx := ctxkey.Set(context.Background(), reqCtx)

		*httpreq = *httpreq.WithContext(ctx)
		reqCtx.Req = httpreq

		httpreq.Header.Add("X-Datasource-Uid", "gIEkMvIVz")
		_, err = tc.queryService.parseMetricRequest(httpreq.Context(), tc.signedInUser, true, mr)
		require.NoError(t, err)

		// With the second value it is OK
		httpreq.Header.Add("X-Datasource-Uid", "sEx6ZvSVk")
		_, err = tc.queryService.parseMetricRequest(httpreq.Context(), tc.signedInUser, true, mr)
		require.NoError(t, err)

		// Single header with comma syntax
		httpreq, _ = http.NewRequest(http.MethodPost, "http://localhost/", bytes.NewReader([]byte{}))
		httpreq.Header.Set("X-Datasource-Uid", "gIEkMvIVz, sEx6ZvSVk")
		_, err = tc.queryService.parseMetricRequest(httpreq.Context(), tc.signedInUser, true, mr)
		require.NoError(t, err)
	})

	t.Run("Test a duplicated refId", func(t *testing.T) {
		tc := setup(t)
		mr := metricRequestWithQueries(t, `{
			"refId": "A",
			"datasource": {
				"uid": "gIEkMvIVz",
				"type": "postgres"
			}
		}`, `{
			"refId": "A",
			"datasource": {
				"uid": "gIEkMvIVz",
				"type": "postgres"
			}
		}`)
		_, err := tc.queryService.parseMetricRequest(context.Background(), tc.signedInUser, true, mr)
		require.Error(t, err)
>>>>>>> ae830f68
	})
}

func TestQueryDataMultipleSources(t *testing.T) {
	t.Run("can query multiple datasources", func(t *testing.T) {
		tc := setup(t)
		query1, err := simplejson.NewJson([]byte(`
			{
				"datasource": {
					"type": "mysql",
					"uid": "ds1"
				},
				"refId": "A"
			}
		`))
		require.NoError(t, err)
		query2, err := simplejson.NewJson([]byte(`
			{
				"datasource": {
					"type": "mysql",
					"uid": "ds2"
				},
				"refId": "B"
			}
		`))
		require.NoError(t, err)
		queries := []*simplejson.Json{query1, query2}
		reqDTO := dtos.MetricRequest{
			From:    "2022-01-01",
			To:      "2022-01-02",
			Queries: queries,
			Debug:   false,
		}

		req, err := http.NewRequest("POST", "http://localhost:3000", nil)
		require.NoError(t, err)
		reqCtx := &contextmodel.ReqContext{
			SkipQueryCache: false,
			Context: &web.Context{
				Resp: web.NewResponseWriter(http.MethodGet, httptest.NewRecorder()),
				Req:  req,
			},
		}
		ctx := ctxkey.Set(context.Background(), reqCtx)

		_, err = tc.queryService.QueryData(ctx, tc.signedInUser, true, reqDTO)
		require.NoError(t, err)

		// response headers should be merged
		header := contexthandler.FromContext(ctx).Resp.Header()
		assert.Len(t, header.Values("test"), 2)
	})

	t.Run("can query multiple datasources with an expression present", func(t *testing.T) {
		tc := setup(t)
		query1, err := simplejson.NewJson([]byte(`
			{
				"datasource": {
					"type": "mysql",
					"uid": "ds1"
				},
				"refId": "A"
			}
		`))
		require.NoError(t, err)
		query2, err := simplejson.NewJson([]byte(`
			{
				"datasource": {
					"type": "mysql",
					"uid": "ds2"
				},
				"refId": "B"
			}
		`))
		require.NoError(t, err)
		query3, err := simplejson.NewJson([]byte(`
			{
				"datasource": {
					"name": "Expression",
					"type": "__expr__",
					"uid": "__expr__"
				},
				"expression": "$A + 1",
				"hide": false,
				"refId": "EXPRESSION",
				"type": "math"
			}
		`))
		require.NoError(t, err)
		queries := []*simplejson.Json{query1, query2, query3}
		reqDTO := dtos.MetricRequest{
			From:    "2022-01-01",
			To:      "2022-01-02",
			Queries: queries,
			Debug:   false,
		}

		// without query parameter
		_, err = tc.queryService.QueryData(context.Background(), tc.signedInUser, true, reqDTO)
		require.NoError(t, err)

		httpreq, err := http.NewRequest(http.MethodPost, "http://localhost/ds/query?expression=true", bytes.NewReader([]byte{}))
		require.NoError(t, err)

		reqCtx := &contextmodel.ReqContext{
			Context: &web.Context{},
		}
		ctx := ctxkey.Set(context.Background(), reqCtx)

		*httpreq = *httpreq.WithContext(ctx)
		reqCtx.Req = httpreq

<<<<<<< HEAD
		metricReq := metricRequest()
		httpReq, err := http.NewRequest(http.MethodGet, "/", nil)
		require.NoError(t, err)
		metricReq.HTTPRequest = httpReq

		_, err = tc.queryService.QueryData(context.Background(), nil, true, metricReq, false)
		require.Nil(t, err)
=======
		httpreq.Header.Add("X-Datasource-Uid", "gIEkMvIVz")
>>>>>>> ae830f68

		// with query parameter
		_, err = tc.queryService.QueryData(httpreq.Context(), tc.signedInUser, true, reqDTO)
		require.NoError(t, err)
	})

	t.Run("error is returned in query when one of the queries fails", func(t *testing.T) {
		tc := setup(t)

		query1, _ := simplejson.NewJson([]byte(`
			{
				"datasource": {
					"type": "mysql",
					"uid": "ds1"
				},
				"refId": "A"
			}
		`))
		query2, _ := simplejson.NewJson([]byte(`
			{
				"datasource": {
					"type": "prometheus",
					"uid": "ds2"
				},
				"refId": "B",
				"queryType": "FAIL"
			}
		`))

		queries := []*simplejson.Json{query1, query2}

		reqDTO := dtos.MetricRequest{
			From:    "2022-01-01",
			To:      "2022-01-02",
			Queries: queries,
			Debug:   false,
		}

		res, err := tc.queryService.QueryData(context.Background(), tc.signedInUser, true, reqDTO)

		require.NoError(t, err)
		require.Error(t, res.Responses["B"].Error)
		// Responses aren't mocked, so a "healthy" query will just return an empty response
		require.NotContains(t, res.Responses, "A")
	})

	t.Run("ignores a deprecated datasourceID", func(t *testing.T) {
		tc := setup(t)
		query1, err := simplejson.NewJson([]byte(`
			{
				"datasource": {
					"type": "mysql",
					"uid": "ds1"
				},
				"datasourceId": 1,
				"refId": "A"
			}
		`))
		require.NoError(t, err)
		queries := []*simplejson.Json{query1}
		reqDTO := dtos.MetricRequest{
			From:    "2022-01-01",
			To:      "2022-01-02",
			Queries: queries,
			Debug:   false,
		}

		_, err = tc.queryService.QueryData(context.Background(), tc.signedInUser, true, reqDTO)

		require.NoError(t, err)
	})
}

func setup(t *testing.T) *testContext {
	dss := []*datasources.DataSource{
		{UID: "gIEkMvIVz", Type: "postgres"},
		{UID: "sEx6ZvSVk", Type: "testdata"},
		{UID: "ds1", Type: "mysql"},
		{UID: "ds2", Type: "mysql"},
	}

	t.Helper()
	pc := &fakePluginClient{}
	dc := &fakeDataSourceCache{cache: dss}
	rv := &fakePluginRequestValidator{}

	sqlStore := db.InitTestDB(t)
	secretsService := secretsmng.SetupTestService(t, fakes.NewFakeSecretsStore())
	ss := secretskvs.NewSQLSecretsKVStore(sqlStore, secretsService, log.New("test.logger"))
	fakeDatasourceService := &fakeDatasources.FakeDataSourceService{
		DataSources:           dss,
		SimulatePluginFailure: false,
	}
<<<<<<< HEAD
	cfg := setting.NewCfg()
	cfg.ExpressionsEnabled = true
	exprService := expr.ProvideService(cfg, pc, fakeDatasourceService)
=======
>>>>>>> ae830f68

	pCtxProvider := plugincontext.ProvideService(sqlStore.Cfg,
		localcache.ProvideService(), &pluginstore.FakePluginStore{
			PluginList: []pluginstore.Plugin{
				{JSONData: plugins.JSONData{ID: "postgres"}},
				{JSONData: plugins.JSONData{ID: "testdata"}},
				{JSONData: plugins.JSONData{ID: "mysql"}},
			},
		}, fakeDatasourceService,
		pluginSettings.ProvideService(sqlStore, secretsService), pluginFakes.NewFakeLicensingService(), &config.Cfg{},
	)
	exprService := expr.ProvideService(&setting.Cfg{ExpressionsEnabled: true}, pc, pCtxProvider,
		&featuremgmt.FeatureManager{}, nil, tracing.InitializeTracerForTest())
	queryService := ProvideService(setting.NewCfg(), dc, exprService, rv, pc, pCtxProvider) // provider belonging to this package
	return &testContext{
		pluginContext:          pc,
		secretStore:            ss,
		pluginRequestValidator: rv,
<<<<<<< HEAD
		queryService:           ProvideService(setting.NewCfg(), dc, exprService, rv, ds, pc, tc),
		signedInUser:           &user.SignedInUser{OrgID: 1},
=======
		queryService:           queryService,
		signedInUser:           &user.SignedInUser{OrgID: 1, Login: "login", Name: "name", Email: "email", OrgRole: roletype.RoleAdmin},
>>>>>>> ae830f68
	}
}

type testContext struct {
	pluginContext          *fakePluginClient
	secretStore            secretskvs.SecretsKVStore
	pluginRequestValidator *fakePluginRequestValidator
<<<<<<< HEAD
	queryService           *Service
=======
	queryService           *ServiceImpl // implementation belonging to this package
>>>>>>> ae830f68
	signedInUser           *user.SignedInUser
}

func metricRequestWithQueries(t *testing.T, rawQueries ...string) dtos.MetricRequest {
	t.Helper()
	queries := make([]*simplejson.Json, 0)
	for _, q := range rawQueries {
		json, err := simplejson.NewJson([]byte(q))
		require.NoError(t, err)
		queries = append(queries, json)
	}
	return dtos.MetricRequest{
		From:    "now-1h",
		To:      "now",
		Queries: queries,
		Debug:   false,
	}
}

func metricRequestWithQueries(t *testing.T, rawQueries ...string) dtos.MetricRequest {
	t.Helper()
	queries := make([]*simplejson.Json, 0)
	for _, q := range rawQueries {
		json, err := simplejson.NewJson([]byte(q))
		require.NoError(t, err)
		queries = append(queries, json)
	}
	return dtos.MetricRequest{
		From:    "now-1h",
		To:      "now",
		Queries: queries,
		Debug:   false,
	}
}

type fakePluginRequestValidator struct {
	err error
}

func (rv *fakePluginRequestValidator) Validate(dsURL string, req *http.Request) error {
	return rv.err
}

type fakeDataSourceCache struct {
<<<<<<< HEAD
	ds      *datasources.DataSource
	dsByUid func(ctx context.Context, datasourceUID string, user *user.SignedInUser, skipCache bool) (*datasources.DataSource, error)
=======
	cache []*datasources.DataSource
>>>>>>> ae830f68
}

func (c *fakeDataSourceCache) GetDatasource(ctx context.Context, datasourceID int64, user identity.Requester, skipCache bool) (*datasources.DataSource, error) {
	// deprecated: fake an error to ensure we are using GetDatasourceByUID
	return nil, fmt.Errorf("not found")
}

<<<<<<< HEAD
func (c *fakeDataSourceCache) GetDatasourceByUID(ctx context.Context, datasourceUID string, user *user.SignedInUser, skipCache bool) (*datasources.DataSource, error) {
	if c.dsByUid != nil {
		return c.dsByUid(ctx, datasourceUID, user, skipCache)
	}

	return &datasources.DataSource{
		Uid: datasourceUID,
	}, nil
=======
func (c *fakeDataSourceCache) GetDatasourceByUID(ctx context.Context, datasourceUID string, user identity.Requester, skipCache bool) (*datasources.DataSource, error) {
	for _, ds := range c.cache {
		if ds.UID == datasourceUID {
			return ds, nil
		}
	}

	return nil, fmt.Errorf("not found")
>>>>>>> ae830f68
}

type fakePluginClient struct {
	plugins.Client
	req *backend.QueryDataRequest
	mu  sync.Mutex
}

func (c *fakePluginClient) QueryData(ctx context.Context, req *backend.QueryDataRequest) (*backend.QueryDataResponse, error) {
	c.mu.Lock()
	defer c.mu.Unlock()

	c.req = req

	// If an expression query ends up getting directly queried, we want it to return an error in our test.
	if req.PluginContext.PluginID == expr.DatasourceUID {
		return nil, errors.New("cant query an expression datasource")
	}

	if req.Queries[0].QueryType == "FAIL" {
		return nil, errors.New("plugin client failed")
	}

	if reqCtx := contexthandler.FromContext(ctx); reqCtx != nil && reqCtx.Resp != nil {
		reqCtx.Resp.Header().Add("test", fmt.Sprintf("header-%d", time.Now().Nanosecond()))
	}

	return &backend.QueryDataResponse{Responses: make(backend.Responses)}, nil
}<|MERGE_RESOLUTION|>--- conflicted
+++ resolved
@@ -7,21 +7,11 @@
 	"fmt"
 	"net/http"
 	"net/http/httptest"
-<<<<<<< HEAD
-=======
 	"sync"
->>>>>>> ae830f68
 	"testing"
 	"time"
 
 	"github.com/grafana/grafana-plugin-sdk-go/backend"
-<<<<<<< HEAD
-	"github.com/grafana/grafana-plugin-sdk-go/backend/httpclient"
-	"github.com/grafana/grafana/pkg/api/dtos"
-	"github.com/grafana/grafana/pkg/components/simplejson"
-	"github.com/grafana/grafana/pkg/expr"
-	"github.com/grafana/grafana/pkg/infra/httpclient/httpclientprovider"
-=======
 	"github.com/stretchr/testify/assert"
 	"github.com/stretchr/testify/require"
 
@@ -30,7 +20,6 @@
 	"github.com/grafana/grafana/pkg/expr"
 	"github.com/grafana/grafana/pkg/infra/db"
 	"github.com/grafana/grafana/pkg/infra/localcache"
->>>>>>> ae830f68
 	"github.com/grafana/grafana/pkg/infra/log"
 	"github.com/grafana/grafana/pkg/infra/tracing"
 	"github.com/grafana/grafana/pkg/models/roletype"
@@ -44,56 +33,20 @@
 	"github.com/grafana/grafana/pkg/services/datasources"
 	fakeDatasources "github.com/grafana/grafana/pkg/services/datasources/fakes"
 	"github.com/grafana/grafana/pkg/services/featuremgmt"
-<<<<<<< HEAD
-=======
 	"github.com/grafana/grafana/pkg/services/pluginsintegration/plugincontext"
 	pluginSettings "github.com/grafana/grafana/pkg/services/pluginsintegration/pluginsettings/service"
 	"github.com/grafana/grafana/pkg/services/pluginsintegration/pluginstore"
->>>>>>> ae830f68
 	"github.com/grafana/grafana/pkg/services/secrets/fakes"
 	secretskvs "github.com/grafana/grafana/pkg/services/secrets/kvstore"
 	secretsmng "github.com/grafana/grafana/pkg/services/secrets/manager"
 	"github.com/grafana/grafana/pkg/services/user"
 	"github.com/grafana/grafana/pkg/setting"
-<<<<<<< HEAD
-	"github.com/stretchr/testify/assert"
-	"github.com/stretchr/testify/require"
-	"golang.org/x/oauth2"
-=======
 	"github.com/grafana/grafana/pkg/web"
->>>>>>> ae830f68
 )
 
 func TestParseMetricRequest(t *testing.T) {
 	t.Run("Test a simple single datasource query", func(t *testing.T) {
 		tc := setup(t)
-<<<<<<< HEAD
-		json, err := simplejson.NewJson([]byte(`{
-			"keepCookies": [ "cookie1", "cookie3", "login" ]
-		}`))
-		require.NoError(t, err)
-		tc.dataSourceCache.dsByUid = func(ctx context.Context, datasourceUID string, user *user.SignedInUser, skipCache bool) (*datasources.DataSource, error) {
-			if datasourceUID == "gIEkMvIVz" {
-				return &datasources.DataSource{
-					Uid:      "gIEkMvIVz",
-					JsonData: json,
-				}, nil
-			}
-
-			return nil, nil
-		}
-
-		token := &oauth2.Token{
-			TokenType:   "bearer",
-			AccessToken: "access-token",
-		}
-		token = token.WithExtra(map[string]interface{}{"id_token": "id-token"})
-
-		tc.oauthTokenService.passThruEnabled = true
-		tc.oauthTokenService.token = token
-
-=======
->>>>>>> ae830f68
 		mr := metricRequestWithQueries(t, `{
 			"refId": "A",
 			"datasource": {
@@ -111,73 +64,13 @@
 		require.NoError(t, err)
 		require.NotNil(t, parsedReq)
 		assert.False(t, parsedReq.hasExpression)
-<<<<<<< HEAD
-		assert.Len(t, parsedReq.parsedQueries, 2)
-		assert.Equal(t, "gIEkMvIVz", parsedReq.parsedQueries[0].datasource.Uid)
-		assert.Equal(t, "gIEkMvIVz", parsedReq.parsedQueries[1].datasource.Uid)
-
-		t.Run("createDataSourceQueryEnrichers should return 0 enrichers when no HTTP request", func(t *testing.T) {
-			enrichers := parsedReq.createDataSourceQueryEnrichers(context.Background(), nil, tc.oauthTokenService, []string{})
-			require.Empty(t, enrichers)
-		})
-
-		t.Run("createDataSourceQueryEnrichers should return 1 enricher", func(t *testing.T) {
-			parsedReq.httpRequest = httptest.NewRequest(http.MethodGet, "/", nil)
-			parsedReq.httpRequest.AddCookie(&http.Cookie{Name: "cookie1"})
-			parsedReq.httpRequest.AddCookie(&http.Cookie{Name: "cookie2"})
-			parsedReq.httpRequest.AddCookie(&http.Cookie{Name: "cookie3"})
-			parsedReq.httpRequest.AddCookie(&http.Cookie{Name: "login"})
-
-			enrichers := parsedReq.createDataSourceQueryEnrichers(context.Background(), nil, tc.oauthTokenService, []string{"login"})
-			require.Len(t, enrichers, 1)
-			require.NotNil(t, enrichers["gIEkMvIVz"])
-			req := &backend.QueryDataRequest{}
-			ctx := enrichers["gIEkMvIVz"](context.Background(), req)
-			require.Len(t, req.Headers, 3)
-			require.Equal(t, "Bearer access-token", req.Headers["Authorization"])
-			require.Equal(t, "id-token", req.Headers["X-ID-Token"])
-			require.Equal(t, "cookie1=; cookie3=", req.Headers["Cookie"])
-			middlewares := httpclient.ContextualMiddlewareFromContext(ctx)
-			require.Len(t, middlewares, 2)
-			require.Equal(t, httpclientprovider.ForwardedCookiesMiddlewareName, middlewares[0].(httpclient.MiddlewareName).MiddlewareName())
-			require.Equal(t, httpclientprovider.ForwardedOAuthIdentityMiddlewareName, middlewares[1].(httpclient.MiddlewareName).MiddlewareName())
-		})
-=======
 		assert.Len(t, parsedReq.parsedQueries, 1)
 		assert.Contains(t, parsedReq.parsedQueries, "gIEkMvIVz")
 		assert.Len(t, parsedReq.getFlattenedQueries(), 2)
->>>>>>> ae830f68
 	})
 
 	t.Run("Test a single datasource query with expressions", func(t *testing.T) {
 		tc := setup(t)
-<<<<<<< HEAD
-		json, err := simplejson.NewJson([]byte(`{
-			"keepCookies": [ "cookie1", "cookie3", "login" ]
-		}`))
-		require.NoError(t, err)
-		tc.dataSourceCache.dsByUid = func(ctx context.Context, datasourceUID string, user *user.SignedInUser, skipCache bool) (*datasources.DataSource, error) {
-			if datasourceUID == "gIEkMvIVz" {
-				return &datasources.DataSource{
-					Uid:      "gIEkMvIVz",
-					JsonData: json,
-				}, nil
-			}
-
-			return nil, nil
-		}
-
-		token := &oauth2.Token{
-			TokenType:   "bearer",
-			AccessToken: "access-token",
-		}
-		token = token.WithExtra(map[string]interface{}{"id_token": "id-token"})
-
-		tc.oauthTokenService.passThruEnabled = true
-		tc.oauthTokenService.token = token
-
-=======
->>>>>>> ae830f68
 		mr := metricRequestWithQueries(t, `{
 			"refId": "A",
 			"datasource": {
@@ -197,41 +90,6 @@
 		parsedReq, err := tc.queryService.parseMetricRequest(context.Background(), tc.signedInUser, true, mr)
 		require.NoError(t, err)
 		require.NotNil(t, parsedReq)
-<<<<<<< HEAD
-		assert.True(t, parsedReq.hasExpression)
-		assert.Len(t, parsedReq.parsedQueries, 2)
-		assert.Equal(t, "gIEkMvIVz", parsedReq.parsedQueries[0].datasource.Uid)
-		assert.Equal(t, expr.DatasourceUID, parsedReq.parsedQueries[1].datasource.Uid)
-
-		// Make sure we end up with something valid
-		_, err = tc.queryService.handleExpressions(context.Background(), tc.signedInUser, parsedReq)
-		assert.NoError(t, err)
-
-		t.Run("createDataSourceQueryEnrichers should return 1 enricher", func(t *testing.T) {
-			parsedReq.httpRequest = httptest.NewRequest(http.MethodGet, "/", nil)
-			parsedReq.httpRequest.AddCookie(&http.Cookie{Name: "cookie1"})
-			parsedReq.httpRequest.AddCookie(&http.Cookie{Name: "cookie2"})
-			parsedReq.httpRequest.AddCookie(&http.Cookie{Name: "cookie3"})
-			parsedReq.httpRequest.AddCookie(&http.Cookie{Name: "login"})
-
-			enrichers := parsedReq.createDataSourceQueryEnrichers(context.Background(), nil, tc.oauthTokenService, []string{"login"})
-			require.Len(t, enrichers, 1)
-			require.NotNil(t, enrichers["gIEkMvIVz"])
-
-			req := &backend.QueryDataRequest{}
-			ctx := enrichers["gIEkMvIVz"](context.Background(), req)
-			require.Len(t, req.Headers, 3)
-			require.Equal(t, "Bearer access-token", req.Headers["Authorization"])
-			require.Equal(t, "id-token", req.Headers["X-ID-Token"])
-			require.Equal(t, "cookie1=; cookie3=", req.Headers["Cookie"])
-			middlewares := httpclient.ContextualMiddlewareFromContext(ctx)
-			require.Len(t, middlewares, 2)
-			require.Equal(t, httpclientprovider.ForwardedCookiesMiddlewareName, middlewares[0].(httpclient.MiddlewareName).MiddlewareName())
-			require.Equal(t, httpclientprovider.ForwardedOAuthIdentityMiddlewareName, middlewares[1].(httpclient.MiddlewareName).MiddlewareName())
-		})
-	})
-
-=======
 		require.True(t, parsedReq.hasExpression)
 		require.Len(t, parsedReq.parsedQueries, 2)
 		require.Contains(t, parsedReq.parsedQueries, "gIEkMvIVz")
@@ -284,7 +142,6 @@
 		assert.Len(t, parsedReq.getFlattenedQueries(), 3)
 	})
 
->>>>>>> ae830f68
 	t.Run("Test a mixed datasource query with expressions", func(t *testing.T) {
 		tc := setup(t)
 		mr := metricRequestWithQueries(t, `{
@@ -337,25 +194,6 @@
 		require.NoError(t, err)
 		require.NotNil(t, parsedReq)
 		assert.True(t, parsedReq.hasExpression)
-<<<<<<< HEAD
-		assert.Len(t, parsedReq.parsedQueries, 5)
-		assert.Equal(t, "gIEkMvIVz", parsedReq.parsedQueries[0].datasource.Uid)
-		assert.Equal(t, "sEx6ZvSVk", parsedReq.parsedQueries[1].datasource.Uid)
-		assert.Equal(t, expr.DatasourceUID, parsedReq.parsedQueries[2].datasource.Uid)
-		assert.Equal(t, expr.DatasourceUID, parsedReq.parsedQueries[3].datasource.Uid)
-		assert.Equal(t, expr.DatasourceUID, parsedReq.parsedQueries[4].datasource.Uid)
-		// Make sure we end up with something valid
-		_, err = tc.queryService.handleExpressions(context.Background(), tc.signedInUser, parsedReq)
-		assert.NoError(t, err)
-
-		t.Run("createDataSourceQueryEnrichers should return 2 enrichers", func(t *testing.T) {
-			parsedReq.httpRequest = &http.Request{}
-			enrichers := parsedReq.createDataSourceQueryEnrichers(context.Background(), nil, tc.oauthTokenService, []string{})
-			require.Len(t, enrichers, 2)
-			require.NotNil(t, enrichers["gIEkMvIVz"])
-			require.NotNil(t, enrichers["sEx6ZvSVk"])
-		})
-=======
 		assert.Len(t, parsedReq.parsedQueries, 3)
 		assert.Contains(t, parsedReq.parsedQueries, "gIEkMvIVz")
 		assert.Contains(t, parsedReq.parsedQueries, "sEx6ZvSVk")
@@ -424,7 +262,6 @@
 		}`)
 		_, err := tc.queryService.parseMetricRequest(context.Background(), tc.signedInUser, true, mr)
 		require.Error(t, err)
->>>>>>> ae830f68
 	})
 }
 
@@ -537,17 +374,7 @@
 		*httpreq = *httpreq.WithContext(ctx)
 		reqCtx.Req = httpreq
 
-<<<<<<< HEAD
-		metricReq := metricRequest()
-		httpReq, err := http.NewRequest(http.MethodGet, "/", nil)
-		require.NoError(t, err)
-		metricReq.HTTPRequest = httpReq
-
-		_, err = tc.queryService.QueryData(context.Background(), nil, true, metricReq, false)
-		require.Nil(t, err)
-=======
 		httpreq.Header.Add("X-Datasource-Uid", "gIEkMvIVz")
->>>>>>> ae830f68
 
 		// with query parameter
 		_, err = tc.queryService.QueryData(httpreq.Context(), tc.signedInUser, true, reqDTO)
@@ -641,12 +468,6 @@
 		DataSources:           dss,
 		SimulatePluginFailure: false,
 	}
-<<<<<<< HEAD
-	cfg := setting.NewCfg()
-	cfg.ExpressionsEnabled = true
-	exprService := expr.ProvideService(cfg, pc, fakeDatasourceService)
-=======
->>>>>>> ae830f68
 
 	pCtxProvider := plugincontext.ProvideService(sqlStore.Cfg,
 		localcache.ProvideService(), &pluginstore.FakePluginStore{
@@ -665,13 +486,8 @@
 		pluginContext:          pc,
 		secretStore:            ss,
 		pluginRequestValidator: rv,
-<<<<<<< HEAD
-		queryService:           ProvideService(setting.NewCfg(), dc, exprService, rv, ds, pc, tc),
-		signedInUser:           &user.SignedInUser{OrgID: 1},
-=======
 		queryService:           queryService,
 		signedInUser:           &user.SignedInUser{OrgID: 1, Login: "login", Name: "name", Email: "email", OrgRole: roletype.RoleAdmin},
->>>>>>> ae830f68
 	}
 }
 
@@ -679,11 +495,7 @@
 	pluginContext          *fakePluginClient
 	secretStore            secretskvs.SecretsKVStore
 	pluginRequestValidator *fakePluginRequestValidator
-<<<<<<< HEAD
-	queryService           *Service
-=======
 	queryService           *ServiceImpl // implementation belonging to this package
->>>>>>> ae830f68
 	signedInUser           *user.SignedInUser
 }
 
@@ -703,22 +515,6 @@
 	}
 }
 
-func metricRequestWithQueries(t *testing.T, rawQueries ...string) dtos.MetricRequest {
-	t.Helper()
-	queries := make([]*simplejson.Json, 0)
-	for _, q := range rawQueries {
-		json, err := simplejson.NewJson([]byte(q))
-		require.NoError(t, err)
-		queries = append(queries, json)
-	}
-	return dtos.MetricRequest{
-		From:    "now-1h",
-		To:      "now",
-		Queries: queries,
-		Debug:   false,
-	}
-}
-
 type fakePluginRequestValidator struct {
 	err error
 }
@@ -728,12 +524,7 @@
 }
 
 type fakeDataSourceCache struct {
-<<<<<<< HEAD
-	ds      *datasources.DataSource
-	dsByUid func(ctx context.Context, datasourceUID string, user *user.SignedInUser, skipCache bool) (*datasources.DataSource, error)
-=======
 	cache []*datasources.DataSource
->>>>>>> ae830f68
 }
 
 func (c *fakeDataSourceCache) GetDatasource(ctx context.Context, datasourceID int64, user identity.Requester, skipCache bool) (*datasources.DataSource, error) {
@@ -741,16 +532,6 @@
 	return nil, fmt.Errorf("not found")
 }
 
-<<<<<<< HEAD
-func (c *fakeDataSourceCache) GetDatasourceByUID(ctx context.Context, datasourceUID string, user *user.SignedInUser, skipCache bool) (*datasources.DataSource, error) {
-	if c.dsByUid != nil {
-		return c.dsByUid(ctx, datasourceUID, user, skipCache)
-	}
-
-	return &datasources.DataSource{
-		Uid: datasourceUID,
-	}, nil
-=======
 func (c *fakeDataSourceCache) GetDatasourceByUID(ctx context.Context, datasourceUID string, user identity.Requester, skipCache bool) (*datasources.DataSource, error) {
 	for _, ds := range c.cache {
 		if ds.UID == datasourceUID {
@@ -759,7 +540,6 @@
 	}
 
 	return nil, fmt.Errorf("not found")
->>>>>>> ae830f68
 }
 
 type fakePluginClient struct {
