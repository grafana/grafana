package contexthandler

import (
	"errors"

	"github.com/grafana/grafana/pkg/bus"
	"github.com/grafana/grafana/pkg/login"
	"github.com/grafana/grafana/pkg/models"
)

const InvalidJWT = "Invalid JWT"
const UserNotFound = "User not found"

func (h *ContextHandler) initContextWithJWT(ctx *models.ReqContext, orgId int64) bool {
	if !h.Cfg.JWTAuthEnabled || h.Cfg.JWTAuthHeaderName == "" {
		return false
	}

	jwtToken := ctx.Req.Header.Get(h.Cfg.JWTAuthHeaderName)
	if jwtToken == "" {
		return false
	}

	claims, err := h.JWTAuthService.Verify(ctx.Req.Context(), jwtToken)
	if err != nil {
		ctx.Logger.Debug("Failed to verify JWT", "error", err)
		ctx.JsonApiErr(401, InvalidJWT, err)
		return true
	}

	query := models.GetSignedInUserQuery{OrgId: orgId}

	sub, _ := claims["sub"].(string)

	if sub == "" {
		ctx.Logger.Warn("Got a JWT without the mandatory 'sub' claim", "error", err)
		ctx.JsonApiErr(401, InvalidJWT, err)
		return true
	}
	extUser := &models.ExternalUserInfo{
		AuthModule: "jwt",
		AuthId:     sub,
	}

	if key := h.Cfg.JWTAuthUsernameClaim; key != "" {
		query.Login, _ = claims[key].(string)
		extUser.Login, _ = claims[key].(string)
	}
	if key := h.Cfg.JWTAuthEmailClaim; key != "" {
		query.Email, _ = claims[key].(string)
		extUser.Email, _ = claims[key].(string)
	}

	if name, _ := claims["name"].(string); name != "" {
		extUser.Name = name
	}

	if query.Login == "" && query.Email == "" {
		ctx.Logger.Debug("Failed to get an authentication claim from JWT")
		ctx.JsonApiErr(401, InvalidJWT, err)
		return true
	}
<<<<<<< HEAD
	if h.Cfg.JWTAuthAutoSignUp {
		upsert := &models.UpsertUserCommand{
			ReqContext:    ctx,
			SignupAllowed: h.Cfg.JWTAuthAutoSignUp,
			ExternalUser:  extUser,
		}
		if err := bus.DispatchCtx(ctx.Req.Context(), upsert); err != nil {
			ctx.Logger.Error("Failed to upsert JWT user", "error", err)
			return false
		}
	}
	if err := bus.DispatchCtx(ctx.Req.Context(), &query); err != nil {
=======

	if err := bus.Dispatch(ctx.Req.Context(), &query); err != nil {
>>>>>>> 8ed5b95f
		if errors.Is(err, models.ErrUserNotFound) {
			ctx.Logger.Debug(
				"Failed to find user using JWT claims",
				"email_claim", query.Email,
				"username_claim", query.Login,
			)
			err = login.ErrInvalidCredentials
			ctx.JsonApiErr(401, UserNotFound, err)
		} else {
			ctx.Logger.Error("Failed to get signed in user", "error", err)
			ctx.JsonApiErr(401, InvalidJWT, err)
		}
		return true
	}

	ctx.SignedInUser = query.Result
	ctx.IsSignedIn = true

	return true
}<|MERGE_RESOLUTION|>--- conflicted
+++ resolved
@@ -60,23 +60,20 @@
 		ctx.JsonApiErr(401, InvalidJWT, err)
 		return true
 	}
-<<<<<<< HEAD
+
 	if h.Cfg.JWTAuthAutoSignUp {
 		upsert := &models.UpsertUserCommand{
 			ReqContext:    ctx,
 			SignupAllowed: h.Cfg.JWTAuthAutoSignUp,
 			ExternalUser:  extUser,
 		}
-		if err := bus.DispatchCtx(ctx.Req.Context(), upsert); err != nil {
+		if err := bus.Dispatch(ctx.Req.Context(), upsert); err != nil {
 			ctx.Logger.Error("Failed to upsert JWT user", "error", err)
 			return false
 		}
 	}
-	if err := bus.DispatchCtx(ctx.Req.Context(), &query); err != nil {
-=======
 
 	if err := bus.Dispatch(ctx.Req.Context(), &query); err != nil {
->>>>>>> 8ed5b95f
 		if errors.Is(err, models.ErrUserNotFound) {
 			ctx.Logger.Debug(
 				"Failed to find user using JWT claims",
