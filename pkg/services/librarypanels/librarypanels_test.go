package librarypanels

import (
	"encoding/json"
	"testing"
	"time"

	"gopkg.in/macaron.v1"

	"github.com/stretchr/testify/require"

	"github.com/grafana/grafana/pkg/models"
	"github.com/grafana/grafana/pkg/registry"
	"github.com/grafana/grafana/pkg/services/sqlstore"
	"github.com/grafana/grafana/pkg/setting"
)

func TestCreateLibraryPanel(t *testing.T) {
	testScenario(t, "When an admin tries to create a library panel that already exists, it should fail",
		func(t *testing.T, sc scenarioContext) {
			command := getCreateCommand(1, "Text - Library Panel")
			response := sc.service.createHandler(sc.reqContext, command)
			require.Equal(t, 200, response.Status())

			response = sc.service.createHandler(sc.reqContext, command)
			require.Equal(t, 400, response.Status())
		})
}

func TestDeleteLibraryPanel(t *testing.T) {
	testScenario(t, "When an admin tries to delete a library panel that does not exist, it should fail",
		func(t *testing.T, sc scenarioContext) {
			response := sc.service.deleteHandler(sc.reqContext)
			require.Equal(t, 404, response.Status())
		})

	testScenario(t, "When an admin tries to delete a library panel that exists, it should succeed",
		func(t *testing.T, sc scenarioContext) {
			command := getCreateCommand(1, "Text - Library Panel")
			response := sc.service.createHandler(sc.reqContext, command)
			require.Equal(t, 200, response.Status())

			var result libraryPanelResult
			err := json.Unmarshal(response.Body(), &result)
			require.NoError(t, err)

			sc.reqContext.ReplaceAllParams(map[string]string{":uid": result.Result.UID})
			response = sc.service.deleteHandler(sc.reqContext)
			require.Equal(t, 200, response.Status())
		})

	testScenario(t, "When an admin tries to delete a library panel in another org, it should fail",
		func(t *testing.T, sc scenarioContext) {
			command := getCreateCommand(1, "Text - Library Panel")
			response := sc.service.createHandler(sc.reqContext, command)
			require.Equal(t, 200, response.Status())

			var result libraryPanelResult
			err := json.Unmarshal(response.Body(), &result)
			require.NoError(t, err)

			sc.reqContext.ReplaceAllParams(map[string]string{":uid": result.Result.UID})
			sc.reqContext.SignedInUser.OrgId = 2
			sc.reqContext.SignedInUser.OrgRole = models.ROLE_ADMIN
			response = sc.service.deleteHandler(sc.reqContext)
			require.Equal(t, 404, response.Status())
		})
}

func TestGetLibraryPanel(t *testing.T) {
	testScenario(t, "When an admin tries to get a library panel that does not exist, it should fail",
		func(t *testing.T, sc scenarioContext) {
			sc.reqContext.ReplaceAllParams(map[string]string{":uid": "unknown"})
			response := sc.service.getHandler(sc.reqContext)
			require.Equal(t, 404, response.Status())
		})

	testScenario(t, "When an admin tries to get a library panel that exists, it should succeed and return correct result",
		func(t *testing.T, sc scenarioContext) {
			command := getCreateCommand(1, "Text - Library Panel")
			response := sc.service.createHandler(sc.reqContext, command)
			require.Equal(t, 200, response.Status())

			var result libraryPanelResult
			err := json.Unmarshal(response.Body(), &result)
			require.NoError(t, err)

			sc.reqContext.ReplaceAllParams(map[string]string{":uid": result.Result.UID})
			response = sc.service.getHandler(sc.reqContext)
			require.Equal(t, 200, response.Status())
			err = json.Unmarshal(response.Body(), &result)
			require.NoError(t, err)
			require.Equal(t, int64(1), result.Result.FolderID)
			require.Equal(t, "Text - Library Panel", result.Result.Name)
		})

	testScenario(t, "When an admin tries to get a library panel that exists in an other org, it should fail",
		func(t *testing.T, sc scenarioContext) {
			command := getCreateCommand(1, "Text - Library Panel")
			response := sc.service.createHandler(sc.reqContext, command)
			require.Equal(t, 200, response.Status())

			var result libraryPanelResult
			err := json.Unmarshal(response.Body(), &result)
			require.NoError(t, err)

			sc.reqContext.ReplaceAllParams(map[string]string{":uid": result.Result.UID})
			sc.reqContext.SignedInUser.OrgId = 2
			sc.reqContext.SignedInUser.OrgRole = models.ROLE_ADMIN
			response = sc.service.getHandler(sc.reqContext)
			require.Equal(t, 404, response.Status())
		})
}

func TestGetAllLibraryPanels(t *testing.T) {
	testScenario(t, "When an admin tries to get all library panels and none exists, it should return none",
		func(t *testing.T, sc scenarioContext) {
			response := sc.service.getAllHandler(sc.reqContext)
			require.Equal(t, 200, response.Status())

			var result libraryPanelsResult
			err := json.Unmarshal(response.Body(), &result)
			require.NoError(t, err)
			require.NotNil(t, result.Result)
			require.Equal(t, 0, len(result.Result))
		})

	testScenario(t, "When an admin tries to get all library panels and two exist, it should work",
		func(t *testing.T, sc scenarioContext) {
			command := getCreateCommand(1, "Text - Library Panel")
			response := sc.service.createHandler(sc.reqContext, command)
			require.Equal(t, 200, response.Status())

			command = getCreateCommand(1, "Text - Library Panel2")
			response = sc.service.createHandler(sc.reqContext, command)
			require.Equal(t, 200, response.Status())

			response = sc.service.getAllHandler(sc.reqContext)
			require.Equal(t, 200, response.Status())

			var result libraryPanelsResult
			err := json.Unmarshal(response.Body(), &result)
			require.NoError(t, err)
			require.Equal(t, 2, len(result.Result))
			require.Equal(t, int64(1), result.Result[0].FolderID)
			require.Equal(t, "Text - Library Panel", result.Result[0].Name)
			require.Equal(t, int64(1), result.Result[1].FolderID)
			require.Equal(t, "Text - Library Panel2", result.Result[1].Name)
		})

	testScenario(t, "When an admin tries to get all library panels in a different org, none should be returned",
		func(t *testing.T, sc scenarioContext) {
			command := getCreateCommand(1, "Text - Library Panel")

			response := sc.service.createHandler(sc.reqContext, command)
			require.Equal(t, 200, response.Status())

			response = sc.service.getAllHandler(sc.reqContext)
			require.Equal(t, 200, response.Status())

			var result libraryPanelsResult
			err := json.Unmarshal(response.Body(), &result)
			require.NoError(t, err)
			require.Equal(t, 1, len(result.Result))
			require.Equal(t, int64(1), result.Result[0].FolderID)
			require.Equal(t, "Text - Library Panel", result.Result[0].Name)

			sc.reqContext.SignedInUser.OrgId = 2
			sc.reqContext.SignedInUser.OrgRole = models.ROLE_ADMIN
			response = sc.service.getAllHandler(sc.reqContext)
			require.Equal(t, 200, response.Status())

			result = libraryPanelsResult{}
			err = json.Unmarshal(response.Body(), &result)
			require.NoError(t, err)
			require.NotNil(t, result.Result)
			require.Equal(t, 0, len(result.Result))
		})
}

func TestUpdateLibraryPanel(t *testing.T) {
	testScenario(t, "When an admin tries to update a library panel that does not exist, it should fail",
		func(t *testing.T, sc scenarioContext) {
			cmd := updateLibraryPanelCommand{}
			response := sc.service.updateHandler(sc.reqContext, cmd)
			require.Equal(t, 404, response.Status())
		})

	testScenario(t, "When an admin tries to update a library panel that exists, it should succeed",
		func(t *testing.T, sc scenarioContext) {
			command := getCreateCommand(1, "Text - Library Panel")
			response := sc.service.createHandler(sc.reqContext, command)
			require.Equal(t, 200, response.Status())

			var result libraryPanelResult
			err := json.Unmarshal(response.Body(), &result)
			require.NoError(t, err)

			cmd := updateLibraryPanelCommand{
				FolderID: 2,
				Name:     "Panel - New name",
				Model: []byte(`
								{
								  "datasource": "${DS_GDEV-TESTDATA}",
								  "id": 1,
								  "name": "Model - New name",
								  "type": "text"
								}
							`),
			}
			sc.reqContext.ReplaceAllParams(map[string]string{":uid": result.Result.UID})
			response = sc.service.updateHandler(sc.reqContext, cmd)
			require.Equal(t, 200, response.Status())
			err = json.Unmarshal(response.Body(), &result)
			require.NoError(t, err)
			require.Equal(t, int64(2), result.Result.FolderID)
			require.Equal(t, "Panel - New name", result.Result.Name)
			require.Equal(t, "Model - New name", result.Result.Model["name"])
		})

	testScenario(t, "When an admin tries to update a library with folder only, it should change folder successfully and return correct result",
		func(t *testing.T, sc scenarioContext) {
			command := getCreateCommand(1, "Text - Library Panel")
			response := sc.service.createHandler(sc.reqContext, command)
			require.Equal(t, 200, response.Status())

			var existing libraryPanelResult
			err := json.Unmarshal(response.Body(), &existing)
			require.NoError(t, err)

			cmd := updateLibraryPanelCommand{
				FolderID: 100,
			}
			sc.reqContext.ReplaceAllParams(map[string]string{":uid": existing.Result.UID})
			response = sc.service.updateHandler(sc.reqContext, cmd)
			require.Equal(t, 200, response.Status())
			var result libraryPanelResult
			err = json.Unmarshal(response.Body(), &result)
			require.NoError(t, err)
			require.Equal(t, existing.Result.ID, result.Result.ID)
			require.Equal(t, existing.Result.OrgID, result.Result.OrgID)
			require.Equal(t, int64(100), result.Result.FolderID)
			require.Equal(t, existing.Result.Name, result.Result.Name)
			require.Equal(t, existing.Result.Model["name"], result.Result.Model["name"])
			require.Equal(t, existing.Result.Created.UTC().Format(time.RFC3339), result.Result.Created.UTC().Format(time.RFC3339))
			require.Equal(t, existing.Result.CreatedBy, result.Result.CreatedBy)
			require.True(t, existing.Result.Updated.UTC().Before(result.Result.Updated.UTC()))
			require.Equal(t, existing.Result.UpdatedBy, result.Result.UpdatedBy)
		})

	testScenario(t, "When an admin tries to update a library with name only, it should change name successfully and return correct result",
		func(t *testing.T, sc scenarioContext) {
			command := getCreateCommand(1, "Text - Library Panel")
			response := sc.service.createHandler(sc.reqContext, command)
			require.Equal(t, 200, response.Status())

			var existing libraryPanelResult
			err := json.Unmarshal(response.Body(), &existing)
			require.NoError(t, err)

			cmd := updateLibraryPanelCommand{
				Name: "New Name",
			}
			sc.reqContext.ReplaceAllParams(map[string]string{":uid": existing.Result.UID})
			response = sc.service.updateHandler(sc.reqContext, cmd)
			require.Equal(t, 200, response.Status())
			var result libraryPanelResult
			err = json.Unmarshal(response.Body(), &result)
			require.NoError(t, err)
			require.Equal(t, existing.Result.ID, result.Result.ID)
			require.Equal(t, existing.Result.OrgID, result.Result.OrgID)
			require.Equal(t, int64(1), result.Result.FolderID)
			require.Equal(t, "New Name", result.Result.Name)
			require.Equal(t, existing.Result.Model["name"], result.Result.Model["name"])
			require.Equal(t, existing.Result.Created.UTC().Format(time.RFC3339), result.Result.Created.UTC().Format(time.RFC3339))
			require.Equal(t, existing.Result.CreatedBy, result.Result.CreatedBy)
			require.True(t, existing.Result.Updated.UTC().Before(result.Result.Updated.UTC()))
			require.Equal(t, existing.Result.UpdatedBy, result.Result.UpdatedBy)
		})

	testScenario(t, "When an admin tries to update a library with model only, it should change model successfully and return correct result",
		func(t *testing.T, sc scenarioContext) {
			command := getCreateCommand(1, "Text - Library Panel")
			response := sc.service.createHandler(sc.reqContext, command)
			require.Equal(t, 200, response.Status())

			var existing libraryPanelResult
			err := json.Unmarshal(response.Body(), &existing)
			require.NoError(t, err)

			cmd := updateLibraryPanelCommand{
				Model: []byte(`{ "name": "New Model Name" }`),
			}
			sc.reqContext.ReplaceAllParams(map[string]string{":uid": existing.Result.UID})
			response = sc.service.updateHandler(sc.reqContext, cmd)
			require.Equal(t, 200, response.Status())
			var result libraryPanelResult
			err = json.Unmarshal(response.Body(), &result)
			require.NoError(t, err)
			require.Equal(t, existing.Result.ID, result.Result.ID)
			require.Equal(t, existing.Result.OrgID, result.Result.OrgID)
			require.Equal(t, int64(1), result.Result.FolderID)
			require.Equal(t, existing.Result.Name, result.Result.Name)
			require.Equal(t, "New Model Name", result.Result.Model["name"])
			require.Equal(t, existing.Result.Created.UTC().Format(time.RFC3339), result.Result.Created.UTC().Format(time.RFC3339))
			require.Equal(t, existing.Result.CreatedBy, result.Result.CreatedBy)
			require.True(t, existing.Result.Updated.UTC().Before(result.Result.Updated.UTC()))
			require.Equal(t, existing.Result.UpdatedBy, result.Result.UpdatedBy)
		})

	testScenario(t, "When an other admin tries to update a library, it should change UpdatedBy successfully and return correct result",
		func(t *testing.T, sc scenarioContext) {
			command := getCreateCommand(1, "Text - Library Panel")
			response := sc.service.createHandler(sc.reqContext, command)
			require.Equal(t, 200, response.Status())

			var existing libraryPanelResult
			err := json.Unmarshal(response.Body(), &existing)
			require.NoError(t, err)

			cmd := updateLibraryPanelCommand{}
			sc.reqContext.UserId = 2
			sc.reqContext.ReplaceAllParams(map[string]string{":uid": existing.Result.UID})
			response = sc.service.updateHandler(sc.reqContext, cmd)
			require.Equal(t, 200, response.Status())
			var result libraryPanelResult
			err = json.Unmarshal(response.Body(), &result)
			require.NoError(t, err)
			require.Equal(t, existing.Result.ID, result.Result.ID)
			require.Equal(t, existing.Result.OrgID, result.Result.OrgID)
			require.Equal(t, existing.Result.FolderID, result.Result.FolderID)
			require.Equal(t, existing.Result.Name, result.Result.Name)
			require.Equal(t, existing.Result.Model["name"], result.Result.Model["name"])
			require.Equal(t, existing.Result.Created.UTC().Format(time.RFC3339), result.Result.Created.UTC().Format(time.RFC3339))
			require.Equal(t, existing.Result.CreatedBy, result.Result.CreatedBy)
			require.True(t, existing.Result.Updated.UTC().Before(result.Result.Updated.UTC()))
			require.Equal(t, int64(2), result.Result.UpdatedBy)
		})

	testScenario(t, "When an admin tries to update a library panel with a name that already exists, it should fail",
		func(t *testing.T, sc scenarioContext) {
			command := getCreateCommand(1, "Existing")
			response := sc.service.createHandler(sc.reqContext, command)
			require.Equal(t, 200, response.Status())

			command = getCreateCommand(1, "Text - Library Panel")
			response = sc.service.createHandler(sc.reqContext, command)
			require.Equal(t, 200, response.Status())

			var result libraryPanelResult
			err := json.Unmarshal(response.Body(), &result)
			require.NoError(t, err)

			cmd := updateLibraryPanelCommand{
				Name: "Existing",
			}
			sc.reqContext.ReplaceAllParams(map[string]string{":uid": result.Result.UID})
			response = sc.service.updateHandler(sc.reqContext, cmd)
			require.Equal(t, 400, response.Status())
		})

	testScenario(t, "When an admin tries to update a library panel with a folder where a library panel with the same name already exists, it should fail",
		func(t *testing.T, sc scenarioContext) {
			command := getCreateCommand(2, "Text - Library Panel")
			response := sc.service.createHandler(sc.reqContext, command)
			require.Equal(t, 200, response.Status())

			command = getCreateCommand(1, "Text - Library Panel")
			response = sc.service.createHandler(sc.reqContext, command)
			require.Equal(t, 200, response.Status())

			var result libraryPanelResult
			err := json.Unmarshal(response.Body(), &result)
			require.NoError(t, err)

			cmd := updateLibraryPanelCommand{
				FolderID: 2,
			}
			sc.reqContext.ReplaceAllParams(map[string]string{":uid": result.Result.UID})
			response = sc.service.updateHandler(sc.reqContext, cmd)
			require.Equal(t, 400, response.Status())
		})

	testScenario(t, "When an admin tries to update a library panel in another org, it should fail",
		func(t *testing.T, sc scenarioContext) {
			command := getCreateCommand(1, "Text - Library Panel")
			response := sc.service.createHandler(sc.reqContext, command)
			require.Equal(t, 200, response.Status())

			var result libraryPanelResult
			err := json.Unmarshal(response.Body(), &result)
			require.NoError(t, err)

			cmd := updateLibraryPanelCommand{
				FolderID: 2,
			}
			sc.reqContext.OrgId = 2
			sc.reqContext.ReplaceAllParams(map[string]string{":uid": result.Result.UID})
			response = sc.service.updateHandler(sc.reqContext, cmd)
			require.Equal(t, 404, response.Status())
		})
}

type libraryPanel struct {
<<<<<<< HEAD
	ID        int64                  `json:"ID"`
	OrgID     int64                  `json:"OrgID"`
	FolderID  int64                  `json:"FolderID"`
	UID       string                 `json:"UID"`
	Name      string                 `json:"Name"`
	Model     map[string]interface{} `json:"Model"`
	Created   time.Time              `json:"Created"`
	Updated   time.Time              `json:"Updated"`
	CreatedBy int64                  `json:"CreatedBy"`
	UpdatedBy int64                  `json:"UpdatedBy"`
=======
	ID       int64  `json:"ID"`
	OrgID    int64  `json:"OrgID"`
	FolderID int64  `json:"FolderID"`
	UID      string `json:"UID"`
	Name     string `json:"Name"`
>>>>>>> 35a755fe
}

type libraryPanelResult struct {
	Result libraryPanel `json:"result"`
}

type libraryPanelsResult struct {
	Result []libraryPanel `json:"result"`
}

func overrideLibraryPanelServiceInRegistry(cfg *setting.Cfg) LibraryPanelService {
	lps := LibraryPanelService{
		SQLStore: nil,
		Cfg:      cfg,
	}

	overrideServiceFunc := func(d registry.Descriptor) (*registry.Descriptor, bool) {
		descriptor := registry.Descriptor{
			Name:         "LibraryPanelService",
			Instance:     &lps,
			InitPriority: 0,
		}

		return &descriptor, true
	}

	registry.RegisterOverride(overrideServiceFunc)

	return lps
}

func getCreateCommand(folderID int64, name string) createLibraryPanelCommand {
	command := createLibraryPanelCommand{
		FolderID: folderID,
		Name:     name,
		Model: []byte(`
			{
			  "datasource": "${DS_GDEV-TESTDATA}",
			  "id": 1,
			  "name": "Text - Library Panel",
			  "type": "text"
			}
		`),
	}

	return command
}

type scenarioContext struct {
	ctx        *macaron.Context
	service    *LibraryPanelService
	reqContext *models.ReqContext
	user       models.SignedInUser
}

// testScenario is a wrapper around t.Run performing common setup for library panel tests.
// It takes your real test function as a callback.
func testScenario(t *testing.T, desc string, fn func(t *testing.T, sc scenarioContext)) {
	t.Helper()

	t.Run(desc, func(t *testing.T) {
		t.Cleanup(registry.ClearOverrides)

		ctx := macaron.Context{}
		orgID := int64(1)
		role := models.ROLE_ADMIN

		cfg := setting.NewCfg()
		// Everything in this service is behind the feature toggle "panelLibrary"
		cfg.FeatureToggles = map[string]bool{"panelLibrary": true}
		// Because the LibraryPanelService is behind a feature toggle, we need to override the service in the registry
		// with a Cfg that contains the feature toggle so migrations are run properly
		service := overrideLibraryPanelServiceInRegistry(cfg)

		// We need to assign SQLStore after the override and migrations are done
		sqlStore := sqlstore.InitTestDB(t)
		service.SQLStore = sqlStore

		user := models.SignedInUser{
			UserId:     1,
			OrgId:      orgID,
			OrgRole:    role,
			LastSeenAt: time.Now(),
		}
		sc := scenarioContext{
			user:    user,
			ctx:     &ctx,
			service: &service,
			reqContext: &models.ReqContext{
				Context:      &ctx,
				SignedInUser: &user,
			},
		}
		fn(t, sc)
	})
}<|MERGE_RESOLUTION|>--- conflicted
+++ resolved
@@ -402,7 +402,6 @@
 }
 
 type libraryPanel struct {
-<<<<<<< HEAD
 	ID        int64                  `json:"ID"`
 	OrgID     int64                  `json:"OrgID"`
 	FolderID  int64                  `json:"FolderID"`
@@ -413,13 +412,6 @@
 	Updated   time.Time              `json:"Updated"`
 	CreatedBy int64                  `json:"CreatedBy"`
 	UpdatedBy int64                  `json:"UpdatedBy"`
-=======
-	ID       int64  `json:"ID"`
-	OrgID    int64  `json:"OrgID"`
-	FolderID int64  `json:"FolderID"`
-	UID      string `json:"UID"`
-	Name     string `json:"Name"`
->>>>>>> 35a755fe
 }
 
 type libraryPanelResult struct {
