--- conflicted
+++ resolved
@@ -708,11 +708,7 @@
 		}
 
 		if len(folderUIDs) == 0 {
-<<<<<<< HEAD
-			return models.ErrFolderNotFound
-=======
 			return dashboards.ErrFolderNotFound
->>>>>>> 0ca4ccfa
 		}
 
 		if len(folderUIDs) != 1 {
