package libraryelements

import (
	"bytes"
	"context"
	"encoding/json"
	"io"
	"net/http"
	"testing"
	"time"

	"github.com/google/go-cmp/cmp"
	"github.com/stretchr/testify/require"

	"github.com/grafana/grafana/pkg/api/response"
	busmock "github.com/grafana/grafana/pkg/bus/mock"
	"github.com/grafana/grafana/pkg/components/simplejson"
	"github.com/grafana/grafana/pkg/models"
	acmock "github.com/grafana/grafana/pkg/services/accesscontrol/mock"
	"github.com/grafana/grafana/pkg/services/alerting"
	"github.com/grafana/grafana/pkg/services/dashboards"
	"github.com/grafana/grafana/pkg/services/dashboards/database"
	dashboardservice "github.com/grafana/grafana/pkg/services/dashboards/service"
	"github.com/grafana/grafana/pkg/services/featuremgmt"
	"github.com/grafana/grafana/pkg/services/guardian"
	"github.com/grafana/grafana/pkg/services/sqlstore"
	"github.com/grafana/grafana/pkg/services/sqlstore/mockstore"
	"github.com/grafana/grafana/pkg/services/user"
	"github.com/grafana/grafana/pkg/setting"
	"github.com/grafana/grafana/pkg/web"
)

const userInDbName = "user_in_db"
const userInDbAvatar = "/avatar/402d08de060496d6b6874495fe20f5ad"

func TestDeleteLibraryPanelsInFolder(t *testing.T) {
	scenarioWithPanel(t, "When an admin tries to delete a folder that contains connected library elements, it should fail",
		func(t *testing.T, sc scenarioContext) {
			dashJSON := map[string]interface{}{
				"panels": []interface{}{
					map[string]interface{}{
						"id": int64(1),
						"gridPos": map[string]interface{}{
							"h": 6,
							"w": 6,
							"x": 0,
							"y": 0,
						},
					},
					map[string]interface{}{
						"id": int64(2),
						"gridPos": map[string]interface{}{
							"h": 6,
							"w": 6,
							"x": 6,
							"y": 0,
						},
						"libraryPanel": map[string]interface{}{
							"uid":  sc.initialResult.Result.UID,
							"name": sc.initialResult.Result.Name,
						},
					},
				},
			}
			dash := models.Dashboard{
				Title: "Testing DeleteLibraryElementsInFolder",
				Data:  simplejson.NewFromAny(dashJSON),
			}
			dashInDB := createDashboard(t, sc.sqlStore, sc.user, &dash, sc.folder.Id)
			err := sc.service.ConnectElementsToDashboard(sc.reqContext.Req.Context(), sc.reqContext.SignedInUser, []string{sc.initialResult.Result.UID}, dashInDB.Id)
			require.NoError(t, err)

			err = sc.service.DeleteLibraryElementsInFolder(sc.reqContext.Req.Context(), sc.reqContext.SignedInUser, sc.folder.Uid)
			require.EqualError(t, err, ErrFolderHasConnectedLibraryElements.Error())
		})

	scenarioWithPanel(t, "When an admin tries to delete a folder uid that doesn't exist, it should fail",
		func(t *testing.T, sc scenarioContext) {
			err := sc.service.DeleteLibraryElementsInFolder(sc.reqContext.Req.Context(), sc.reqContext.SignedInUser, sc.folder.Uid+"xxxx")
<<<<<<< HEAD
			require.EqualError(t, err, models.ErrFolderNotFound.Error())
=======
			require.EqualError(t, err, dashboards.ErrFolderNotFound.Error())
>>>>>>> 0ca4ccfa
		})

	scenarioWithPanel(t, "When an admin tries to delete a folder that contains disconnected elements, it should delete all disconnected elements too",
		func(t *testing.T, sc scenarioContext) {
			command := getCreateVariableCommand(sc.folder.Id, "query0")
			sc.reqContext.Req.Body = mockRequestBody(command)
			resp := sc.service.createHandler(sc.reqContext)
			require.Equal(t, 200, resp.Status())

			resp = sc.service.getAllHandler(sc.reqContext)
			require.Equal(t, 200, resp.Status())
			var result libraryElementsSearch
			err := json.Unmarshal(resp.Body(), &result)
			require.NoError(t, err)
			require.NotNil(t, result.Result)
			require.Equal(t, 2, len(result.Result.Elements))

			err = sc.service.DeleteLibraryElementsInFolder(sc.reqContext.Req.Context(), sc.reqContext.SignedInUser, sc.folder.Uid)
			require.NoError(t, err)
			resp = sc.service.getAllHandler(sc.reqContext)
			require.Equal(t, 200, resp.Status())
			err = json.Unmarshal(resp.Body(), &result)
			require.NoError(t, err)
			require.NotNil(t, result.Result)
			require.Equal(t, 0, len(result.Result.Elements))
		})
}

type libraryElement struct {
	ID          int64                  `json:"id"`
	OrgID       int64                  `json:"orgId"`
	FolderID    int64                  `json:"folderId"`
	UID         string                 `json:"uid"`
	Name        string                 `json:"name"`
	Kind        int64                  `json:"kind"`
	Type        string                 `json:"type"`
	Description string                 `json:"description"`
	Model       map[string]interface{} `json:"model"`
	Version     int64                  `json:"version"`
	Meta        LibraryElementDTOMeta  `json:"meta"`
}

type libraryElementResult struct {
	Result libraryElement `json:"result"`
}

type libraryElementArrayResult struct {
	Result []libraryElement `json:"result"`
}

type libraryElementsSearch struct {
	Result libraryElementsSearchResult `json:"result"`
}

type libraryElementsSearchResult struct {
	TotalCount int64            `json:"totalCount"`
	Elements   []libraryElement `json:"elements"`
	Page       int              `json:"page"`
	PerPage    int              `json:"perPage"`
}

func getCreatePanelCommand(folderID int64, name string) CreateLibraryElementCommand {
	command := getCreateCommandWithModel(folderID, name, models.PanelElement, []byte(`
			{
			  "datasource": "${DS_GDEV-TESTDATA}",
			  "id": 1,
			  "title": "Text - Library Panel",
			  "type": "text",
			  "description": "A description"
			}
		`))

	return command
}

func getCreateVariableCommand(folderID int64, name string) CreateLibraryElementCommand {
	command := getCreateCommandWithModel(folderID, name, models.VariableElement, []byte(`
			{
			  "datasource": "${DS_GDEV-TESTDATA}",
			  "name": "query0",
			  "type": "query",
			  "description": "A description"
			}
		`))

	return command
}

func getCreateCommandWithModel(folderID int64, name string, kind models.LibraryElementKind, model []byte) CreateLibraryElementCommand {
	command := CreateLibraryElementCommand{
		FolderID: folderID,
		Name:     name,
		Model:    model,
		Kind:     int64(kind),
	}

	return command
}

type scenarioContext struct {
	ctx           *web.Context
	service       *LibraryElementService
	reqContext    *models.ReqContext
	user          models.SignedInUser
	folder        *models.Folder
	initialResult libraryElementResult
	sqlStore      *sqlstore.SQLStore
}

type folderACLItem struct {
	roleType   models.RoleType
	permission models.PermissionType
}

func createDashboard(t *testing.T, sqlStore *sqlstore.SQLStore, user models.SignedInUser, dash *models.Dashboard, folderID int64) *models.Dashboard {
	dash.FolderId = folderID
	dashItem := &dashboards.SaveDashboardDTO{
		Dashboard: dash,
		Message:   "",
		OrgId:     user.OrgId,
		User:      &user,
		Overwrite: false,
	}

	dashboardStore := database.ProvideDashboardStore(sqlStore)
	dashAlertExtractor := alerting.ProvideDashAlertExtractorService(nil, nil, nil)
	features := featuremgmt.WithFeatures()
	cfg := setting.NewCfg()
	cfg.IsFeatureToggleEnabled = features.IsEnabled
	ac := acmock.New()
	folderPermissions := acmock.NewMockedPermissionsService()
	dashboardPermissions := acmock.NewMockedPermissionsService()
	service := dashboardservice.ProvideDashboardService(
		cfg, dashboardStore, dashAlertExtractor,
		features, folderPermissions, dashboardPermissions, ac,
	)
	dashboard, err := service.SaveDashboard(context.Background(), dashItem, true)
	require.NoError(t, err)

	return dashboard
}

func createFolderWithACL(t *testing.T, sqlStore *sqlstore.SQLStore, title string, user models.SignedInUser,
	items []folderACLItem) *models.Folder {
	t.Helper()

	cfg := setting.NewCfg()
	features := featuremgmt.WithFeatures()
	cfg.IsFeatureToggleEnabled = features.IsEnabled
	ac := acmock.New()
	folderPermissions := acmock.NewMockedPermissionsService()
	dashboardPermissions := acmock.NewMockedPermissionsService()
	dashboardStore := database.ProvideDashboardStore(sqlStore)

	d := dashboardservice.ProvideDashboardService(
		cfg, dashboardStore, nil,
		features, folderPermissions, dashboardPermissions, ac,
	)
	s := dashboardservice.ProvideFolderService(
		cfg, d, dashboardStore, nil,
		features, folderPermissions, ac, busmock.New(),
	)
	t.Logf("Creating folder with title and UID %q", title)
	folder, err := s.CreateFolder(context.Background(), &user, user.OrgId, title, title)
	require.NoError(t, err)

	updateFolderACL(t, dashboardStore, folder.Id, items)

	return folder
}

func updateFolderACL(t *testing.T, dashboardStore *database.DashboardStore, folderID int64, items []folderACLItem) {
	t.Helper()

	if len(items) == 0 {
		return
	}

	var aclItems []*models.DashboardAcl
	for _, item := range items {
		role := item.roleType
		permission := item.permission
		aclItems = append(aclItems, &models.DashboardAcl{
			DashboardID: folderID,
			Role:        &role,
			Permission:  permission,
			Created:     time.Now(),
			Updated:     time.Now(),
		})
	}

	err := dashboardStore.UpdateDashboardACL(context.Background(), folderID, aclItems)
	require.NoError(t, err)
}

func validateAndUnMarshalResponse(t *testing.T, resp response.Response) libraryElementResult {
	t.Helper()

	require.Equal(t, 200, resp.Status())

	var result = libraryElementResult{}
	err := json.Unmarshal(resp.Body(), &result)
	require.NoError(t, err)

	return result
}

func validateAndUnMarshalArrayResponse(t *testing.T, resp response.Response) libraryElementArrayResult {
	t.Helper()

	require.Equal(t, 200, resp.Status())
	var result = libraryElementArrayResult{}
	err := json.Unmarshal(resp.Body(), &result)
	require.NoError(t, err)

	return result
}

func scenarioWithPanel(t *testing.T, desc string, fn func(t *testing.T, sc scenarioContext)) {
	t.Helper()
	store := mockstore.NewSQLStoreMock()
	guardian.InitLegacyGuardian(store, &dashboards.FakeDashboardService{})

	testScenario(t, desc, func(t *testing.T, sc scenarioContext) {
		command := getCreatePanelCommand(sc.folder.Id, "Text - Library Panel")
		sc.reqContext.Req.Body = mockRequestBody(command)
		resp := sc.service.createHandler(sc.reqContext)
		sc.initialResult = validateAndUnMarshalResponse(t, resp)

		fn(t, sc)
	})
}

// testScenario is a wrapper around t.Run performing common setup for library panel tests.
// It takes your real test function as a callback.
func testScenario(t *testing.T, desc string, fn func(t *testing.T, sc scenarioContext)) {
	t.Helper()

	t.Run(desc, func(t *testing.T) {
		ctx := web.Context{Req: &http.Request{
			Header: http.Header{
				"Content-Type": []string{"application/json"},
			},
		}}
		orgID := int64(1)
		role := models.ROLE_ADMIN
		sqlStore := sqlstore.InitTestDB(t)
		dashboardStore := database.ProvideDashboardStore(sqlStore)
		features := featuremgmt.WithFeatures()
		cfg := setting.NewCfg()
		cfg.IsFeatureToggleEnabled = features.IsEnabled
		ac := acmock.New()
		folderPermissions := acmock.NewMockedPermissionsService()
		dashboardPermissions := acmock.NewMockedPermissionsService()
		dashboardService := dashboardservice.ProvideDashboardService(
			cfg, dashboardStore, nil,
			features, folderPermissions, dashboardPermissions, ac,
		)
		guardian.InitLegacyGuardian(sqlStore, dashboardService)
		service := LibraryElementService{
			Cfg:      cfg,
			SQLStore: sqlStore,
			folderService: dashboardservice.ProvideFolderService(
				cfg, dashboardService, dashboardStore, nil,
				features, folderPermissions, ac, busmock.New(),
			),
		}

		usr := models.SignedInUser{
			UserId:     1,
			Name:       "Signed In User",
			Login:      "signed_in_user",
			Email:      "signed.in.user@test.com",
			OrgId:      orgID,
			OrgRole:    role,
			LastSeenAt: time.Now(),
		}

		// deliberate difference between signed in user and user in db to make it crystal clear
		// what to expect in the tests
		// In the real world these are identical
		cmd := user.CreateUserCommand{
			Email: "user.in.db@test.com",
			Name:  "User In DB",
			Login: userInDbName,
		}

		_, err := sqlStore.CreateUser(context.Background(), cmd)
		require.NoError(t, err)

		sc := scenarioContext{
			user:     usr,
			ctx:      &ctx,
			service:  &service,
			sqlStore: sqlStore,
			reqContext: &models.ReqContext{
				Context:      &ctx,
				SignedInUser: &usr,
			},
		}

		sc.folder = createFolderWithACL(t, sc.sqlStore, "ScenarioFolder", sc.user, []folderACLItem{})

		fn(t, sc)
	})
}

func getCompareOptions() []cmp.Option {
	return []cmp.Option{
		cmp.Transformer("Time", func(in time.Time) int64 {
			return in.UTC().Unix()
		}),
	}
}

func mockRequestBody(v interface{}) io.ReadCloser {
	b, _ := json.Marshal(v)
	return io.NopCloser(bytes.NewReader(b))
}<|MERGE_RESOLUTION|>--- conflicted
+++ resolved
@@ -77,11 +77,7 @@
 	scenarioWithPanel(t, "When an admin tries to delete a folder uid that doesn't exist, it should fail",
 		func(t *testing.T, sc scenarioContext) {
 			err := sc.service.DeleteLibraryElementsInFolder(sc.reqContext.Req.Context(), sc.reqContext.SignedInUser, sc.folder.Uid+"xxxx")
-<<<<<<< HEAD
-			require.EqualError(t, err, models.ErrFolderNotFound.Error())
-=======
 			require.EqualError(t, err, dashboards.ErrFolderNotFound.Error())
->>>>>>> 0ca4ccfa
 		})
 
 	scenarioWithPanel(t, "When an admin tries to delete a folder that contains disconnected elements, it should delete all disconnected elements too",
