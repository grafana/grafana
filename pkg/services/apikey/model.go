package apikey

import (
	"errors"
	"time"

	"github.com/grafana/grafana/pkg/services/org"
	"github.com/grafana/grafana/pkg/services/user"
)

var (
	ErrNotFound          = errors.New("API key not found")
	ErrInvalid           = errors.New("invalid API key")
	ErrInvalidExpiration = errors.New("negative value for SecondsToLive")
	ErrDuplicate         = errors.New("API key, organization ID and name must be unique")
)

type APIKey struct {
<<<<<<< HEAD
	Id               int64        `db:"id"`
	OrgId            int64        `db:"org_id"`
	Name             string       `db:"name"`
	Key              string       `db:"key"`
	Role             org.RoleType `db:"role"`
	Created          time.Time    `db:"created"`
	Updated          time.Time    `db:"updated"`
	LastUsedAt       *time.Time   `xorm:"last_used_at" db:"last_used_at"`
	Expires          *int64       `db:"expires"`
	ServiceAccountId *int64       `db:"service_account_id"`
=======
	Id               int64
	OrgId            int64
	Name             string
	Key              string
	Role             org.RoleType
	Created          time.Time
	Updated          time.Time
	LastUsedAt       *time.Time `xorm:"last_used_at"`
	Expires          *int64
	ServiceAccountId *int64
	IsRevoked        *bool `xorm:"is_revoked"`
>>>>>>> d5cc1bff
}

func (k APIKey) TableName() string { return "api_key" }

// swagger:model
type AddCommand struct {
	Name             string       `json:"name" binding:"Required"`
	Role             org.RoleType `json:"role" binding:"Required"`
	OrgId            int64        `json:"-"`
	Key              string       `json:"-"`
	SecondsToLive    int64        `json:"secondsToLive"`
	ServiceAccountID *int64       `json:"-"`

	Result *APIKey `json:"-"`
}

type DeleteCommand struct {
	Id    int64 `json:"id"`
	OrgId int64 `json:"-"`
}

type GetApiKeysQuery struct {
	OrgId          int64
	IncludeExpired bool
	User           *user.SignedInUser
	Result         []*APIKey
}
type GetByNameQuery struct {
	KeyName string
	OrgId   int64
	Result  *APIKey
}

type GetByIDQuery struct {
	ApiKeyId int64
	Result   *APIKey
}<|MERGE_RESOLUTION|>--- conflicted
+++ resolved
@@ -16,7 +16,6 @@
 )
 
 type APIKey struct {
-<<<<<<< HEAD
 	Id               int64        `db:"id"`
 	OrgId            int64        `db:"org_id"`
 	Name             string       `db:"name"`
@@ -27,19 +26,7 @@
 	LastUsedAt       *time.Time   `xorm:"last_used_at" db:"last_used_at"`
 	Expires          *int64       `db:"expires"`
 	ServiceAccountId *int64       `db:"service_account_id"`
-=======
-	Id               int64
-	OrgId            int64
-	Name             string
-	Key              string
-	Role             org.RoleType
-	Created          time.Time
-	Updated          time.Time
-	LastUsedAt       *time.Time `xorm:"last_used_at"`
-	Expires          *int64
-	ServiceAccountId *int64
-	IsRevoked        *bool `xorm:"is_revoked"`
->>>>>>> d5cc1bff
+	IsRevoked        *bool        `xorm:"is_revoked" db:"is_revoked"`
 }
 
 func (k APIKey) TableName() string { return "api_key" }
