// Code generated by mockery v2.12.2. DO NOT EDIT.

package dashboards

import (
	context "context"

	models "github.com/grafana/grafana/pkg/models"
	mock "github.com/stretchr/testify/mock"

	testing "testing"
)

// FakeDashboardStore is an autogenerated mock type for the Store type
type FakeDashboardStore struct {
	mock.Mock
}

// DeleteDashboard provides a mock function with given fields: ctx, cmd
func (_m *FakeDashboardStore) DeleteDashboard(ctx context.Context, cmd *models.DeleteDashboardCommand) error {
	ret := _m.Called(ctx, cmd)

	var r0 error
	if rf, ok := ret.Get(0).(func(context.Context, *models.DeleteDashboardCommand) error); ok {
		r0 = rf(ctx, cmd)
	} else {
		r0 = ret.Error(0)
	}

	return r0
}

// DeleteOrphanedProvisionedDashboards provides a mock function with given fields: ctx, cmd
func (_m *FakeDashboardStore) DeleteOrphanedProvisionedDashboards(ctx context.Context, cmd *models.DeleteOrphanedProvisionedDashboardsCommand) error {
	ret := _m.Called(ctx, cmd)

	var r0 error
	if rf, ok := ret.Get(0).(func(context.Context, *models.DeleteOrphanedProvisionedDashboardsCommand) error); ok {
		r0 = rf(ctx, cmd)
	} else {
		r0 = ret.Error(0)
	}

	return r0
}

// FindDashboards provides a mock function with given fields: ctx, query
func (_m *FakeDashboardStore) FindDashboards(ctx context.Context, query *models.FindPersistedDashboardsQuery) ([]DashboardSearchProjection, error) {
	ret := _m.Called(ctx, query)

	var r0 []DashboardSearchProjection
	if rf, ok := ret.Get(0).(func(context.Context, *models.FindPersistedDashboardsQuery) []DashboardSearchProjection); ok {
		r0 = rf(ctx, query)
	} else {
		if ret.Get(0) != nil {
			r0 = ret.Get(0).([]DashboardSearchProjection)
		}
	}

	var r1 error
	if rf, ok := ret.Get(1).(func(context.Context, *models.FindPersistedDashboardsQuery) error); ok {
		r1 = rf(ctx, query)
	} else {
		r1 = ret.Error(1)
	}

	return r0, r1
}

// GetDashboard provides a mock function with given fields: ctx, query
func (_m *FakeDashboardStore) GetDashboard(ctx context.Context, query *models.GetDashboardQuery) (*models.Dashboard, error) {
	ret := _m.Called(ctx, query)

	var r0 *models.Dashboard
	if rf, ok := ret.Get(0).(func(context.Context, *models.GetDashboardQuery) *models.Dashboard); ok {
		r0 = rf(ctx, query)
	} else {
		if ret.Get(0) != nil {
			r0 = ret.Get(0).(*models.Dashboard)
		}
	}

	var r1 error
	if rf, ok := ret.Get(1).(func(context.Context, *models.GetDashboardQuery) error); ok {
		r1 = rf(ctx, query)
	} else {
		r1 = ret.Error(1)
	}

	return r0, r1
}

// GetDashboardACLInfoList provides a mock function with given fields: ctx, query
func (_m *FakeDashboardStore) GetDashboardACLInfoList(ctx context.Context, query *models.GetDashboardACLInfoListQuery) error {
	ret := _m.Called(ctx, query)

	var r0 error
	if rf, ok := ret.Get(0).(func(context.Context, *models.GetDashboardACLInfoListQuery) error); ok {
		r0 = rf(ctx, query)
	} else {
		r0 = ret.Error(0)
	}

	return r0
}

// GetDashboardTags provides a mock function with given fields: ctx, query
func (_m *FakeDashboardStore) GetDashboardTags(ctx context.Context, query *models.GetDashboardTagsQuery) error {
	ret := _m.Called(ctx, query)

	var r0 error
	if rf, ok := ret.Get(0).(func(context.Context, *models.GetDashboardTagsQuery) error); ok {
		r0 = rf(ctx, query)
	} else {
		r0 = ret.Error(0)
	}

	return r0
}

// GetDashboardUIDById provides a mock function with given fields: ctx, query
func (_m *FakeDashboardStore) GetDashboardUIDById(ctx context.Context, query *models.GetDashboardRefByIdQuery) error {
	ret := _m.Called(ctx, query)

	var r0 error
	if rf, ok := ret.Get(0).(func(context.Context, *models.GetDashboardRefByIdQuery) error); ok {
		r0 = rf(ctx, query)
	} else {
		r0 = ret.Error(0)
	}

	return r0
}

// GetDashboards provides a mock function with given fields: ctx, query
func (_m *FakeDashboardStore) GetDashboards(ctx context.Context, query *models.GetDashboardsQuery) error {
	ret := _m.Called(ctx, query)

	var r0 error
	if rf, ok := ret.Get(0).(func(context.Context, *models.GetDashboardsQuery) error); ok {
		r0 = rf(ctx, query)
	} else {
		r0 = ret.Error(0)
	}

	return r0
}

// GetDashboardsByPluginID provides a mock function with given fields: ctx, query
func (_m *FakeDashboardStore) GetDashboardsByPluginID(ctx context.Context, query *models.GetDashboardsByPluginIdQuery) error {
	ret := _m.Called(ctx, query)

	var r0 error
	if rf, ok := ret.Get(0).(func(context.Context, *models.GetDashboardsByPluginIdQuery) error); ok {
		r0 = rf(ctx, query)
	} else {
		r0 = ret.Error(0)
	}

	return r0
}

// GetFolderByID provides a mock function with given fields: ctx, orgID, id
func (_m *FakeDashboardStore) GetFolderByID(ctx context.Context, orgID int64, id int64) (*models.Folder, error) {
	ret := _m.Called(ctx, orgID, id)

	var r0 *models.Folder
	if rf, ok := ret.Get(0).(func(context.Context, int64, int64) *models.Folder); ok {
		r0 = rf(ctx, orgID, id)
	} else {
		if ret.Get(0) != nil {
			r0 = ret.Get(0).(*models.Folder)
		}
	}

	var r1 error
	if rf, ok := ret.Get(1).(func(context.Context, int64, int64) error); ok {
		r1 = rf(ctx, orgID, id)
	} else {
		r1 = ret.Error(1)
	}

	return r0, r1
}

// GetFolderByTitle provides a mock function with given fields: ctx, orgID, title
func (_m *FakeDashboardStore) GetFolderByTitle(ctx context.Context, orgID int64, title string) (*models.Folder, error) {
	ret := _m.Called(ctx, orgID, title)

	var r0 *models.Folder
	if rf, ok := ret.Get(0).(func(context.Context, int64, string) *models.Folder); ok {
		r0 = rf(ctx, orgID, title)
	} else {
		if ret.Get(0) != nil {
			r0 = ret.Get(0).(*models.Folder)
		}
	}

	var r1 error
	if rf, ok := ret.Get(1).(func(context.Context, int64, string) error); ok {
		r1 = rf(ctx, orgID, title)
	} else {
		r1 = ret.Error(1)
	}

	return r0, r1
}

// GetFolderByUID provides a mock function with given fields: ctx, orgID, uid
func (_m *FakeDashboardStore) GetFolderByUID(ctx context.Context, orgID int64, uid string) (*models.Folder, error) {
	ret := _m.Called(ctx, orgID, uid)

	var r0 *models.Folder
	if rf, ok := ret.Get(0).(func(context.Context, int64, string) *models.Folder); ok {
		r0 = rf(ctx, orgID, uid)
	} else {
		if ret.Get(0) != nil {
			r0 = ret.Get(0).(*models.Folder)
		}
	}

	var r1 error
	if rf, ok := ret.Get(1).(func(context.Context, int64, string) error); ok {
		r1 = rf(ctx, orgID, uid)
	} else {
		r1 = ret.Error(1)
	}

	return r0, r1
}

// GetProvisionedDashboardData provides a mock function with given fields: name
func (_m *FakeDashboardStore) GetProvisionedDashboardData(name string) ([]*models.DashboardProvisioning, error) {
	ret := _m.Called(name)

	var r0 []*models.DashboardProvisioning
	if rf, ok := ret.Get(0).(func(string) []*models.DashboardProvisioning); ok {
		r0 = rf(name)
	} else {
		if ret.Get(0) != nil {
			r0 = ret.Get(0).([]*models.DashboardProvisioning)
		}
	}

	var r1 error
	if rf, ok := ret.Get(1).(func(string) error); ok {
		r1 = rf(name)
	} else {
		r1 = ret.Error(1)
	}

	return r0, r1
}

// GetProvisionedDataByDashboardID provides a mock function with given fields: dashboardID
func (_m *FakeDashboardStore) GetProvisionedDataByDashboardID(dashboardID int64) (*models.DashboardProvisioning, error) {
	ret := _m.Called(dashboardID)

	var r0 *models.DashboardProvisioning
	if rf, ok := ret.Get(0).(func(int64) *models.DashboardProvisioning); ok {
		r0 = rf(dashboardID)
	} else {
		if ret.Get(0) != nil {
			r0 = ret.Get(0).(*models.DashboardProvisioning)
		}
	}

	var r1 error
	if rf, ok := ret.Get(1).(func(int64) error); ok {
		r1 = rf(dashboardID)
	} else {
		r1 = ret.Error(1)
	}

	return r0, r1
}

// GetProvisionedDataByDashboardUID provides a mock function with given fields: orgID, dashboardUID
func (_m *FakeDashboardStore) GetProvisionedDataByDashboardUID(orgID int64, dashboardUID string) (*models.DashboardProvisioning, error) {
	ret := _m.Called(orgID, dashboardUID)

	var r0 *models.DashboardProvisioning
	if rf, ok := ret.Get(0).(func(int64, string) *models.DashboardProvisioning); ok {
		r0 = rf(orgID, dashboardUID)
	} else {
		if ret.Get(0) != nil {
			r0 = ret.Get(0).(*models.DashboardProvisioning)
		}
	}

	var r1 error
	if rf, ok := ret.Get(1).(func(int64, string) error); ok {
		r1 = rf(orgID, dashboardUID)
	} else {
		r1 = ret.Error(1)
	}

	return r0, r1
}

// HasAdminPermissionInDashboardsOrFolders provides a mock function with given fields: ctx, query
func (_m *FakeDashboardStore) HasAdminPermissionInDashboardsOrFolders(ctx context.Context, query *models.HasAdminPermissionInDashboardsOrFoldersQuery) error {
	ret := _m.Called(ctx, query)

	var r0 error
	if rf, ok := ret.Get(0).(func(context.Context, *models.HasAdminPermissionInDashboardsOrFoldersQuery) error); ok {
		r0 = rf(ctx, query)
	} else {
		r0 = ret.Error(0)
	}

	return r0
}

// HasEditPermissionInFolders provides a mock function with given fields: ctx, query
func (_m *FakeDashboardStore) HasEditPermissionInFolders(ctx context.Context, query *models.HasEditPermissionInFoldersQuery) error {
	ret := _m.Called(ctx, query)

	var r0 error
	if rf, ok := ret.Get(0).(func(context.Context, *models.HasEditPermissionInFoldersQuery) error); ok {
		r0 = rf(ctx, query)
	} else {
		r0 = ret.Error(0)
	}

	return r0
}

// SaveAlerts provides a mock function with given fields: ctx, dashID, alerts
func (_m *FakeDashboardStore) SaveAlerts(ctx context.Context, dashID int64, alerts []*models.Alert) error {
	ret := _m.Called(ctx, dashID, alerts)

	var r0 error
	if rf, ok := ret.Get(0).(func(context.Context, int64, []*models.Alert) error); ok {
		r0 = rf(ctx, dashID, alerts)
	} else {
		r0 = ret.Error(0)
	}

	return r0
}

// SaveDashboard provides a mock function with given fields: cmd
func (_m *FakeDashboardStore) SaveDashboard(cmd models.SaveDashboardCommand) (*models.Dashboard, error) {
	ret := _m.Called(cmd)

	var r0 *models.Dashboard
	if rf, ok := ret.Get(0).(func(models.SaveDashboardCommand) *models.Dashboard); ok {
		r0 = rf(cmd)
	} else {
		if ret.Get(0) != nil {
			r0 = ret.Get(0).(*models.Dashboard)
		}
	}

	var r1 error
	if rf, ok := ret.Get(1).(func(models.SaveDashboardCommand) error); ok {
		r1 = rf(cmd)
	} else {
		r1 = ret.Error(1)
	}

	return r0, r1
}

// SaveProvisionedDashboard provides a mock function with given fields: cmd, provisioning
func (_m *FakeDashboardStore) SaveProvisionedDashboard(cmd models.SaveDashboardCommand, provisioning *models.DashboardProvisioning) (*models.Dashboard, error) {
	ret := _m.Called(cmd, provisioning)

	var r0 *models.Dashboard
	if rf, ok := ret.Get(0).(func(models.SaveDashboardCommand, *models.DashboardProvisioning) *models.Dashboard); ok {
		r0 = rf(cmd, provisioning)
	} else {
		if ret.Get(0) != nil {
			r0 = ret.Get(0).(*models.Dashboard)
		}
	}

	var r1 error
	if rf, ok := ret.Get(1).(func(models.SaveDashboardCommand, *models.DashboardProvisioning) error); ok {
		r1 = rf(cmd, provisioning)
	} else {
		r1 = ret.Error(1)
	}

	return r0, r1
}

// UnprovisionDashboard provides a mock function with given fields: ctx, id
func (_m *FakeDashboardStore) UnprovisionDashboard(ctx context.Context, id int64) error {
	ret := _m.Called(ctx, id)

	var r0 error
	if rf, ok := ret.Get(0).(func(context.Context, int64) error); ok {
		r0 = rf(ctx, id)
	} else {
		r0 = ret.Error(0)
	}

	return r0
}

// UpdateDashboardACL provides a mock function with given fields: ctx, uid, items
func (_m *FakeDashboardStore) UpdateDashboardACL(ctx context.Context, uid int64, items []*models.DashboardACL) error {
	ret := _m.Called(ctx, uid, items)

	var r0 error
	if rf, ok := ret.Get(0).(func(context.Context, int64, []*models.DashboardACL) error); ok {
		r0 = rf(ctx, uid, items)
	} else {
		r0 = ret.Error(0)
	}

	return r0
}

// ValidateDashboardBeforeSave provides a mock function with given fields: dashboard, overwrite
func (_m *FakeDashboardStore) ValidateDashboardBeforeSave(dashboard *models.Dashboard, overwrite bool) (bool, error) {
	ret := _m.Called(dashboard, overwrite)

	var r0 bool
	if rf, ok := ret.Get(0).(func(*models.Dashboard, bool) bool); ok {
		r0 = rf(dashboard, overwrite)
	} else {
		r0 = ret.Get(0).(bool)
	}

	var r1 error
	if rf, ok := ret.Get(1).(func(*models.Dashboard, bool) error); ok {
		r1 = rf(dashboard, overwrite)
	} else {
		r1 = ret.Error(1)
	}

	return r0, r1
}

<<<<<<< HEAD
func (_m *FakeDashboardStore) DeleteAclByUser(ctx context.Context, userID int64) error{
	return nil
=======
func (_m *FakeDashboardStore) DeleteACLByUser(ctx context.Context, userID int64) error {
	ret := _m.Called(ctx, userID)

	var r0 error
	if rf, ok := ret.Get(0).(func(context.Context, int64) error); ok {
		r0 = rf(ctx, userID)
	} else {
		r0 = ret.Error(0)
	}

	return r0
>>>>>>> f5cace8b
}

// NewFakeDashboardStore creates a new instance of FakeDashboardStore. It also registers the testing.TB interface on the mock and a cleanup function to assert the mocks expectations.
func NewFakeDashboardStore(t testing.TB) *FakeDashboardStore {
	mock := &FakeDashboardStore{}
	mock.Mock.Test(t)

	t.Cleanup(func() { mock.AssertExpectations(t) })

	return mock
}<|MERGE_RESOLUTION|>--- conflicted
+++ resolved
@@ -435,10 +435,6 @@
 	return r0, r1
 }
 
-<<<<<<< HEAD
-func (_m *FakeDashboardStore) DeleteAclByUser(ctx context.Context, userID int64) error{
-	return nil
-=======
 func (_m *FakeDashboardStore) DeleteACLByUser(ctx context.Context, userID int64) error {
 	ret := _m.Called(ctx, userID)
 
@@ -450,7 +446,6 @@
 	}
 
 	return r0
->>>>>>> f5cace8b
 }
 
 // NewFakeDashboardStore creates a new instance of FakeDashboardStore. It also registers the testing.TB interface on the mock and a cleanup function to assert the mocks expectations.
