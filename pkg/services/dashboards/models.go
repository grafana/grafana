--- conflicted
+++ resolved
@@ -15,16 +15,6 @@
 	Dashboard *models.Dashboard
 }
 
-<<<<<<< HEAD
-type SavePublicDashboardConfigDTO struct {
-	DashboardUid    string
-	OrgId           int64
-	UserId          int64
-	PublicDashboard *models.PublicDashboard
-}
-
-=======
->>>>>>> a6b10908
 type DashboardSearchProjection struct {
 	ID          int64  `xorm:"id"`
 	UID         string `xorm:"uid"`
