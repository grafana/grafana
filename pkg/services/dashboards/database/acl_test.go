package database

import (
	"context"
	"testing"

	"github.com/grafana/grafana/pkg/models"
	"github.com/grafana/grafana/pkg/services/sqlstore"
	"github.com/grafana/grafana/pkg/services/user"
	"github.com/stretchr/testify/require"
)

func TestIntegrationDashboardACLDataAccess(t *testing.T) {
	if testing.Short() {
		t.Skip("skipping integration test")
	}
	var sqlStore *sqlstore.SQLStore
	var currentUser user.User
	var savedFolder, childDash *models.Dashboard
	var dashboardStore *DashboardStore

	setup := func(t *testing.T) {
		sqlStore = sqlstore.InitTestDB(t)
		dashboardStore = ProvideDashboardStore(sqlStore)
		currentUser = createUser(t, sqlStore, "viewer", "Viewer", false)
		savedFolder = insertTestDashboard(t, dashboardStore, "1 test dash folder", 1, 0, true, "prod", "webapp")
		childDash = insertTestDashboard(t, dashboardStore, "2 test dash", 1, savedFolder.Id, false, "prod", "webapp")
	}

	t.Run("Dashboard permission with userId and teamId set to 0", func(t *testing.T) {
		setup(t)
		err := updateDashboardACL(t, dashboardStore, savedFolder.Id, models.DashboardACL{
			OrgID:       1,
			DashboardID: savedFolder.Id,
			Permission:  models.PERMISSION_EDIT,
		})
		require.Equal(t, models.ErrDashboardACLInfoMissing, err)
	})

	t.Run("Folder acl should include default acl", func(t *testing.T) {
		setup(t)
		query := models.GetDashboardACLInfoListQuery{DashboardID: savedFolder.Id, OrgID: 1}

		err := dashboardStore.GetDashboardACLInfoList(context.Background(), &query)
		require.Nil(t, err)

		require.Equal(t, 2, len(query.Result))
		defaultPermissionsId := int64(-1)
		require.Equal(t, defaultPermissionsId, query.Result[0].DashboardId)
		require.Equal(t, models.ROLE_VIEWER, *query.Result[0].Role)
		require.False(t, query.Result[0].Inherited)
		require.Equal(t, defaultPermissionsId, query.Result[1].DashboardId)
		require.Equal(t, models.ROLE_EDITOR, *query.Result[1].Role)
		require.False(t, query.Result[1].Inherited)
	})

	t.Run("Dashboard acl should include acl for parent folder", func(t *testing.T) {
		setup(t)
		query := models.GetDashboardACLInfoListQuery{DashboardID: childDash.Id, OrgID: 1}

		err := dashboardStore.GetDashboardACLInfoList(context.Background(), &query)
		require.Nil(t, err)

		require.Equal(t, 2, len(query.Result))
		defaultPermissionsId := int64(-1)
		require.Equal(t, defaultPermissionsId, query.Result[0].DashboardId)
		require.Equal(t, models.ROLE_VIEWER, *query.Result[0].Role)
		require.True(t, query.Result[0].Inherited)
		require.Equal(t, defaultPermissionsId, query.Result[1].DashboardId)
		require.Equal(t, models.ROLE_EDITOR, *query.Result[1].Role)
		require.True(t, query.Result[1].Inherited)
	})

	t.Run("Folder with removed default permissions returns no acl items", func(t *testing.T) {
		setup(t)
		err := dashboardStore.UpdateDashboardACL(context.Background(), savedFolder.Id, nil)
		require.Nil(t, err)

		query := models.GetDashboardACLInfoListQuery{DashboardID: childDash.Id, OrgID: 1}
		err = dashboardStore.GetDashboardACLInfoList(context.Background(), &query)
		require.Nil(t, err)

		require.Equal(t, 0, len(query.Result))
	})

	t.Run("Given a dashboard folder and a user", func(t *testing.T) {
		t.Run("Given dashboard folder permission", func(t *testing.T) {
			setup(t)
			err := updateDashboardACL(t, dashboardStore, savedFolder.Id, models.DashboardACL{
				OrgID:       1,
				UserID:      currentUser.ID,
				DashboardID: savedFolder.Id,
				Permission:  models.PERMISSION_EDIT,
			})
			require.Nil(t, err)

			t.Run("When reading dashboard acl should include acl for parent folder", func(t *testing.T) {
				query := models.GetDashboardACLInfoListQuery{DashboardID: childDash.Id, OrgID: 1}

				err := dashboardStore.GetDashboardACLInfoList(context.Background(), &query)
				require.Nil(t, err)

				require.Equal(t, 1, len(query.Result))
				require.Equal(t, savedFolder.Id, query.Result[0].DashboardId)
			})

			t.Run("Given child dashboard permission", func(t *testing.T) {
				err := updateDashboardACL(t, dashboardStore, childDash.Id, models.DashboardACL{
					OrgID:       1,
					UserID:      currentUser.ID,
					DashboardID: childDash.Id,
					Permission:  models.PERMISSION_EDIT,
				})
				require.Nil(t, err)

				t.Run("When reading dashboard acl should include acl for parent folder and child", func(t *testing.T) {
					query := models.GetDashboardACLInfoListQuery{OrgID: 1, DashboardID: childDash.Id}

					err := dashboardStore.GetDashboardACLInfoList(context.Background(), &query)
					require.Nil(t, err)

					require.Equal(t, 2, len(query.Result))
					require.Equal(t, savedFolder.Id, query.Result[0].DashboardId)
					require.True(t, query.Result[0].Inherited)
					require.Equal(t, childDash.Id, query.Result[1].DashboardId)
					require.False(t, query.Result[1].Inherited)
				})
			})
		})

		t.Run("Reading dashboard acl should include default acl for parent folder and the child acl", func(t *testing.T) {
			setup(t)
			err := updateDashboardACL(t, dashboardStore, childDash.Id, models.DashboardACL{
				OrgID:       1,
				UserID:      currentUser.ID,
				DashboardID: childDash.Id,
				Permission:  models.PERMISSION_EDIT,
			})
			require.Nil(t, err)

			query := models.GetDashboardACLInfoListQuery{OrgID: 1, DashboardID: childDash.Id}

			err = dashboardStore.GetDashboardACLInfoList(context.Background(), &query)
			require.Nil(t, err)

			defaultPermissionsId := int64(-1)
			require.Equal(t, 3, len(query.Result))
			require.Equal(t, defaultPermissionsId, query.Result[0].DashboardId)
			require.Equal(t, models.ROLE_VIEWER, *query.Result[0].Role)
			require.True(t, query.Result[0].Inherited)
			require.Equal(t, defaultPermissionsId, query.Result[1].DashboardId)
			require.Equal(t, models.ROLE_EDITOR, *query.Result[1].Role)
			require.True(t, query.Result[1].Inherited)
			require.Equal(t, childDash.Id, query.Result[2].DashboardId)
			require.False(t, query.Result[2].Inherited)
		})

		t.Run("Add and delete dashboard permission", func(t *testing.T) {
			setup(t)
			err := updateDashboardACL(t, dashboardStore, savedFolder.Id, models.DashboardACL{
				OrgID:       1,
				UserID:      currentUser.ID,
				DashboardID: savedFolder.Id,
				Permission:  models.PERMISSION_EDIT,
			})
			require.Nil(t, err)

			q1 := &models.GetDashboardACLInfoListQuery{DashboardID: savedFolder.Id, OrgID: 1}
			err = dashboardStore.GetDashboardACLInfoList(context.Background(), q1)
			require.Nil(t, err)

			require.Equal(t, savedFolder.Id, q1.Result[0].DashboardId)
			require.Equal(t, models.PERMISSION_EDIT, q1.Result[0].Permission)
			require.Equal(t, "Edit", q1.Result[0].PermissionName)
			require.Equal(t, currentUser.ID, q1.Result[0].UserId)
			require.Equal(t, currentUser.Login, q1.Result[0].UserLogin)
			require.Equal(t, currentUser.Email, q1.Result[0].UserEmail)

			err = updateDashboardACL(t, dashboardStore, savedFolder.Id)
			require.Nil(t, err)

			q3 := &models.GetDashboardACLInfoListQuery{DashboardID: savedFolder.Id, OrgID: 1}
			err = dashboardStore.GetDashboardACLInfoList(context.Background(), q3)
			require.Nil(t, err)
			require.Equal(t, 0, len(q3.Result))
		})

		t.Run("Should be able to add a user permission for a team", func(t *testing.T) {
			setup(t)
			team1, err := sqlStore.CreateTeam("group1 name", "", 1)
			require.Nil(t, err)

			err = updateDashboardACL(t, dashboardStore, savedFolder.Id, models.DashboardACL{
				OrgID:       1,
				TeamID:      team1.Id,
				DashboardID: savedFolder.Id,
				Permission:  models.PERMISSION_EDIT,
			})
			require.Nil(t, err)

			q1 := &models.GetDashboardACLInfoListQuery{DashboardID: savedFolder.Id, OrgID: 1}
			err = dashboardStore.GetDashboardACLInfoList(context.Background(), q1)
			require.Nil(t, err)
			require.Equal(t, savedFolder.Id, q1.Result[0].DashboardId)
			require.Equal(t, models.PERMISSION_EDIT, q1.Result[0].Permission)
			require.Equal(t, team1.Id, q1.Result[0].TeamId)
		})

		t.Run("Should be able to update an existing permission for a team", func(t *testing.T) {
			setup(t)
			team1, err := sqlStore.CreateTeam("group1 name", "", 1)
			require.Nil(t, err)
			err = updateDashboardACL(t, dashboardStore, savedFolder.Id, models.DashboardACL{
				OrgID:       1,
				TeamID:      team1.Id,
				DashboardID: savedFolder.Id,
				Permission:  models.PERMISSION_ADMIN,
			})
			require.Nil(t, err)

			q3 := &models.GetDashboardACLInfoListQuery{DashboardID: savedFolder.Id, OrgID: 1}
			err = dashboardStore.GetDashboardACLInfoList(context.Background(), q3)
			require.Nil(t, err)
			require.Equal(t, 1, len(q3.Result))
			require.Equal(t, savedFolder.Id, q3.Result[0].DashboardId)
			require.Equal(t, models.PERMISSION_ADMIN, q3.Result[0].Permission)
			require.Equal(t, team1.Id, q3.Result[0].TeamId)
		})
	})

	t.Run("Default permissions for root folder dashboards", func(t *testing.T) {
		setup(t)
		var rootFolderId int64 = 0
		//sqlStore := sqlstore.InitTestDB(t)

		query := models.GetDashboardACLInfoListQuery{DashboardID: rootFolderId, OrgID: 1}

		err := dashboardStore.GetDashboardACLInfoList(context.Background(), &query)
		require.Nil(t, err)

		require.Equal(t, 2, len(query.Result))
		defaultPermissionsId := int64(-1)
		require.Equal(t, defaultPermissionsId, query.Result[0].DashboardId)
		require.Equal(t, models.ROLE_VIEWER, *query.Result[0].Role)
		require.False(t, query.Result[0].Inherited)
		require.Equal(t, defaultPermissionsId, query.Result[1].DashboardId)
		require.Equal(t, models.ROLE_EDITOR, *query.Result[1].Role)
		require.False(t, query.Result[1].Inherited)
	})

	t.Run("Delete acl by user", func(t *testing.T) {
		setup(t)
<<<<<<< HEAD
		err := dashboardStore.DeleteAclByUser(context.Background(), currentUser.ID)
=======
		err := dashboardStore.DeleteACLByUser(context.Background(), currentUser.ID)
>>>>>>> f5cace8b
		require.NoError(t, err)
	})
}

func createUser(t *testing.T, sqlStore *sqlstore.SQLStore, name string, role string, isAdmin bool) user.User {
	t.Helper()
	sqlStore.Cfg.AutoAssignOrg = true
	sqlStore.Cfg.AutoAssignOrgId = 1
	sqlStore.Cfg.AutoAssignOrgRole = role
	currentUserCmd := user.CreateUserCommand{Login: name, Email: name + "@test.com", Name: "a " + name, IsAdmin: isAdmin}
	currentUser, err := sqlStore.CreateUser(context.Background(), currentUserCmd)
	require.NoError(t, err)
	q1 := models.GetUserOrgListQuery{UserId: currentUser.ID}
	err = sqlStore.GetUserOrgList(context.Background(), &q1)
	require.NoError(t, err)
	require.Equal(t, models.RoleType(role), q1.Result[0].Role)
	return *currentUser
}<|MERGE_RESOLUTION|>--- conflicted
+++ resolved
@@ -250,11 +250,7 @@
 
 	t.Run("Delete acl by user", func(t *testing.T) {
 		setup(t)
-<<<<<<< HEAD
-		err := dashboardStore.DeleteAclByUser(context.Background(), currentUser.ID)
-=======
 		err := dashboardStore.DeleteACLByUser(context.Background(), currentUser.ID)
->>>>>>> f5cace8b
 		require.NoError(t, err)
 	})
 }
