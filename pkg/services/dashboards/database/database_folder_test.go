package database

import (
	"context"
	"testing"

	"github.com/stretchr/testify/require"

	"github.com/grafana/grafana/pkg/components/simplejson"
	"github.com/grafana/grafana/pkg/infra/db"
	"github.com/grafana/grafana/pkg/models"
	"github.com/grafana/grafana/pkg/services/dashboards"
	"github.com/grafana/grafana/pkg/services/featuremgmt"
	"github.com/grafana/grafana/pkg/services/folder"
	"github.com/grafana/grafana/pkg/services/org"
	"github.com/grafana/grafana/pkg/services/quota/quotatest"
	"github.com/grafana/grafana/pkg/services/sqlstore"
	"github.com/grafana/grafana/pkg/services/tag/tagimpl"
	"github.com/grafana/grafana/pkg/services/user"
	"github.com/grafana/grafana/pkg/setting"
)

var testFeatureToggles = featuremgmt.WithFeatures(featuremgmt.FlagPanelTitleSearch)

func TestIntegrationDashboardFolderDataAccess(t *testing.T) {
	if testing.Short() {
		t.Skip("skipping integration test")
	}
	t.Run("Testing DB", func(t *testing.T) {
		var sqlStore *sqlstore.SQLStore
		var flder, dashInRoot, childDash *dashboards.Dashboard
		var currentUser user.User
		var dashboardStore *DashboardStore

		setup := func() {
			sqlStore = db.InitTestDB(t)
			sqlStore.Cfg.RBACEnabled = false
			quotaService := quotatest.New(false, nil)
			var err error
			dashboardStore, err = ProvideDashboardStore(sqlStore, &setting.Cfg{}, testFeatureToggles, tagimpl.ProvideService(sqlStore, sqlStore.Cfg), quotaService)
			require.NoError(t, err)
			flder = insertTestDashboard(t, dashboardStore, "1 test dash folder", 1, 0, true, "prod", "webapp")
			dashInRoot = insertTestDashboard(t, dashboardStore, "test dash 67", 1, 0, false, "prod", "webapp")
			childDash = insertTestDashboard(t, dashboardStore, "test dash 23", 1, flder.ID, false, "prod", "webapp")
			insertTestDashboard(t, dashboardStore, "test dash 45", 1, flder.ID, false, "prod")
			currentUser = createUser(t, sqlStore, "viewer", "Viewer", false)
		}

		t.Run("Given one dashboard folder with two dashboards and one dashboard in the root folder", func(t *testing.T) {
			setup()

			t.Run("and no acls are set", func(t *testing.T) {
				t.Run("should return all dashboards", func(t *testing.T) {
					query := &models.FindPersistedDashboardsQuery{
						SignedInUser: &user.SignedInUser{UserID: currentUser.ID, OrgID: 1, OrgRole: org.RoleViewer},
						OrgId:        1,
						DashboardIds: []int64{flder.ID, dashInRoot.ID},
					}
					err := testSearchDashboards(dashboardStore, query)
					require.NoError(t, err)
					require.Equal(t, len(query.Result), 2)
					require.Equal(t, query.Result[0].ID, flder.ID)
					require.Equal(t, query.Result[1].ID, dashInRoot.ID)
				})
			})

			t.Run("and acl is set for dashboard folder", func(t *testing.T) {
				var otherUser int64 = 999
<<<<<<< HEAD
				err := updateDashboardACL(t, dashboardStore, flder.ID, models.DashboardACL{
					DashboardID: flder.ID,
=======
				err := updateDashboardACL(t, dashboardStore, folder.ID, dashboards.DashboardACL{
					DashboardID: folder.ID,
>>>>>>> 68445a7c
					OrgID:       1,
					UserID:      otherUser,
					Permission:  models.PERMISSION_EDIT,
				})
				require.NoError(t, err)

				t.Run("should not return folder", func(t *testing.T) {
					query := &models.FindPersistedDashboardsQuery{
						SignedInUser: &user.SignedInUser{UserID: currentUser.ID, OrgID: 1, OrgRole: org.RoleViewer},
						OrgId:        1, DashboardIds: []int64{flder.ID, dashInRoot.ID},
					}
					err := testSearchDashboards(dashboardStore, query)
					require.NoError(t, err)

					require.Equal(t, len(query.Result), 1)
					require.Equal(t, query.Result[0].ID, dashInRoot.ID)
				})

				t.Run("when the user is given permission", func(t *testing.T) {
<<<<<<< HEAD
					err := updateDashboardACL(t, dashboardStore, flder.ID, models.DashboardACL{
						DashboardID: flder.ID, OrgID: 1, UserID: currentUser.ID, Permission: models.PERMISSION_EDIT,
=======
					err := updateDashboardACL(t, dashboardStore, folder.ID, dashboards.DashboardACL{
						DashboardID: folder.ID, OrgID: 1, UserID: currentUser.ID, Permission: models.PERMISSION_EDIT,
>>>>>>> 68445a7c
					})
					require.NoError(t, err)

					t.Run("should be able to access folder", func(t *testing.T) {
						query := &models.FindPersistedDashboardsQuery{
							SignedInUser: &user.SignedInUser{UserID: currentUser.ID, OrgID: 1, OrgRole: org.RoleViewer},
							OrgId:        1,
							DashboardIds: []int64{flder.ID, dashInRoot.ID},
						}
						err := testSearchDashboards(dashboardStore, query)
						require.NoError(t, err)
						require.Equal(t, len(query.Result), 2)
						require.Equal(t, query.Result[0].ID, flder.ID)
						require.Equal(t, query.Result[1].ID, dashInRoot.ID)
					})
				})

				t.Run("when the user is an admin", func(t *testing.T) {
					t.Run("should be able to access folder", func(t *testing.T) {
						query := &models.FindPersistedDashboardsQuery{
							SignedInUser: &user.SignedInUser{
								UserID:  currentUser.ID,
								OrgID:   1,
								OrgRole: org.RoleAdmin,
							},
							OrgId:        1,
							DashboardIds: []int64{flder.ID, dashInRoot.ID},
						}
						err := testSearchDashboards(dashboardStore, query)
						require.NoError(t, err)
						require.Equal(t, len(query.Result), 2)
						require.Equal(t, query.Result[0].ID, flder.ID)
						require.Equal(t, query.Result[1].ID, dashInRoot.ID)
					})
				})
			})

			t.Run("and acl is set for dashboard child and folder has all permissions removed", func(t *testing.T) {
				var otherUser int64 = 999
				err := updateDashboardACL(t, dashboardStore, flder.ID)
				require.NoError(t, err)
<<<<<<< HEAD
				err = updateDashboardACL(t, dashboardStore, childDash.ID, models.DashboardACL{
					DashboardID: flder.ID, OrgID: 1, UserID: otherUser, Permission: models.PERMISSION_EDIT,
=======
				err = updateDashboardACL(t, dashboardStore, childDash.ID, dashboards.DashboardACL{
					DashboardID: folder.ID, OrgID: 1, UserID: otherUser, Permission: models.PERMISSION_EDIT,
>>>>>>> 68445a7c
				})
				require.NoError(t, err)

				t.Run("should not return folder or child", func(t *testing.T) {
					query := &models.FindPersistedDashboardsQuery{
						SignedInUser: &user.SignedInUser{UserID: currentUser.ID, OrgID: 1, OrgRole: org.RoleViewer}, OrgId: 1, DashboardIds: []int64{flder.ID, childDash.ID, dashInRoot.ID},
					}
					err := testSearchDashboards(dashboardStore, query)
					require.NoError(t, err)
					require.Equal(t, len(query.Result), 1)
					require.Equal(t, query.Result[0].ID, dashInRoot.ID)
				})

				t.Run("when the user is given permission to child", func(t *testing.T) {
					err := updateDashboardACL(t, dashboardStore, childDash.ID, dashboards.DashboardACL{
						DashboardID: childDash.ID, OrgID: 1, UserID: currentUser.ID, Permission: models.PERMISSION_EDIT,
					})
					require.NoError(t, err)

					t.Run("should be able to search for child dashboard but not folder", func(t *testing.T) {
						query := &models.FindPersistedDashboardsQuery{SignedInUser: &user.SignedInUser{UserID: currentUser.ID, OrgID: 1, OrgRole: org.RoleViewer}, OrgId: 1, DashboardIds: []int64{flder.ID, childDash.ID, dashInRoot.ID}}
						err := testSearchDashboards(dashboardStore, query)
						require.NoError(t, err)
						require.Equal(t, len(query.Result), 2)
						require.Equal(t, query.Result[0].ID, childDash.ID)
						require.Equal(t, query.Result[1].ID, dashInRoot.ID)
					})
				})

				t.Run("when the user is an admin", func(t *testing.T) {
					t.Run("should be able to search for child dash and folder", func(t *testing.T) {
						query := &models.FindPersistedDashboardsQuery{
							SignedInUser: &user.SignedInUser{
								UserID:  currentUser.ID,
								OrgID:   1,
								OrgRole: org.RoleAdmin,
							},
							OrgId:        1,
							DashboardIds: []int64{flder.ID, dashInRoot.ID, childDash.ID},
						}
						err := testSearchDashboards(dashboardStore, query)
						require.NoError(t, err)
						require.Equal(t, len(query.Result), 3)
						require.Equal(t, query.Result[0].ID, flder.ID)
						require.Equal(t, query.Result[1].ID, childDash.ID)
						require.Equal(t, query.Result[2].ID, dashInRoot.ID)
					})
				})
			})
		})

		t.Run("Given two dashboard folders with one dashboard each and one dashboard in the root folder", func(t *testing.T) {
			var sqlStore *sqlstore.SQLStore
			var folder1, folder2, dashInRoot, childDash1, childDash2 *dashboards.Dashboard
			var currentUser user.User
			var rootFolderId int64 = 0

			setup2 := func() {
				sqlStore = db.InitTestDB(t)
				quotaService := quotatest.New(false, nil)
				dashboardStore, err := ProvideDashboardStore(sqlStore, sqlStore.Cfg, testFeatureToggles, tagimpl.ProvideService(sqlStore, sqlStore.Cfg), quotaService)
				require.NoError(t, err)
				folder1 = insertTestDashboard(t, dashboardStore, "1 test dash folder", 1, 0, true, "prod")
				folder2 = insertTestDashboard(t, dashboardStore, "2 test dash folder", 1, 0, true, "prod")
				dashInRoot = insertTestDashboard(t, dashboardStore, "test dash 67", 1, 0, false, "prod")
				childDash1 = insertTestDashboard(t, dashboardStore, "child dash 1", 1, folder1.ID, false, "prod")
				childDash2 = insertTestDashboard(t, dashboardStore, "child dash 2", 1, folder2.ID, false, "prod")

				currentUser = createUser(t, sqlStore, "viewer", "Viewer", false)
			}

			setup2()
			t.Run("and one folder is expanded, the other collapsed", func(t *testing.T) {
				t.Run("should return dashboards in root and expanded folder", func(t *testing.T) {
					query := &models.FindPersistedDashboardsQuery{
						FolderIds: []int64{
							rootFolderId, folder1.ID}, SignedInUser: &user.SignedInUser{UserID: currentUser.ID,
							OrgID: 1, OrgRole: org.RoleViewer,
						},
						OrgId: 1,
					}
					err := testSearchDashboards(dashboardStore, query)
					require.NoError(t, err)
					require.Equal(t, len(query.Result), 4)
					require.Equal(t, query.Result[0].ID, folder1.ID)
					require.Equal(t, query.Result[1].ID, folder2.ID)
					require.Equal(t, query.Result[2].ID, childDash1.ID)
					require.Equal(t, query.Result[3].ID, dashInRoot.ID)
				})
			})

			t.Run("and acl is set for one dashboard folder", func(t *testing.T) {
				const otherUser int64 = 999
				err := updateDashboardACL(t, dashboardStore, folder1.ID, dashboards.DashboardACL{
					DashboardID: folder1.ID, OrgID: 1, UserID: otherUser, Permission: models.PERMISSION_EDIT,
				})
				require.NoError(t, err)

				t.Run("and a dashboard is moved from folder without acl to the folder with an acl", func(t *testing.T) {
					moveDashboard(t, dashboardStore, 1, childDash2.Data, folder1.ID)

					t.Run("should not return folder with acl or its children", func(t *testing.T) {
						query := &models.FindPersistedDashboardsQuery{
							SignedInUser: &user.SignedInUser{UserID: currentUser.ID, OrgID: 1, OrgRole: org.RoleViewer},
							OrgId:        1,
							DashboardIds: []int64{folder1.ID, childDash1.ID, childDash2.ID, dashInRoot.ID},
						}
						err := testSearchDashboards(dashboardStore, query)
						require.NoError(t, err)
						require.Equal(t, len(query.Result), 1)
						require.Equal(t, query.Result[0].ID, dashInRoot.ID)
					})
				})
				t.Run("and a dashboard is moved from folder with acl to the folder without an acl", func(t *testing.T) {
					setup2()
					moveDashboard(t, dashboardStore, 1, childDash1.Data, folder2.ID)

					t.Run("should return folder without acl and its children", func(t *testing.T) {
						query := &models.FindPersistedDashboardsQuery{
							SignedInUser: &user.SignedInUser{UserID: currentUser.ID, OrgID: 1, OrgRole: org.RoleViewer},
							OrgId:        1,
							DashboardIds: []int64{folder2.ID, childDash1.ID, childDash2.ID, dashInRoot.ID},
						}
						err := testSearchDashboards(dashboardStore, query)
						require.NoError(t, err)
						require.Equal(t, len(query.Result), 4)
						require.Equal(t, query.Result[0].ID, folder2.ID)
						require.Equal(t, query.Result[1].ID, childDash1.ID)
						require.Equal(t, query.Result[2].ID, childDash2.ID)
						require.Equal(t, query.Result[3].ID, dashInRoot.ID)
					})
				})

				t.Run("and a dashboard with an acl is moved to the folder without an acl", func(t *testing.T) {
					err := updateDashboardACL(t, dashboardStore, childDash1.ID, dashboards.DashboardACL{
						DashboardID: childDash1.ID, OrgID: 1, UserID: otherUser, Permission: models.PERMISSION_EDIT,
					})
					require.NoError(t, err)

					moveDashboard(t, dashboardStore, 1, childDash1.Data, folder2.ID)

					t.Run("should return folder without acl but not the dashboard with acl", func(t *testing.T) {
						query := &models.FindPersistedDashboardsQuery{
							SignedInUser: &user.SignedInUser{UserID: currentUser.ID, OrgID: 1, OrgRole: org.RoleViewer},
							OrgId:        1,
							DashboardIds: []int64{folder2.ID, childDash1.ID, childDash2.ID, dashInRoot.ID},
						}
						err = testSearchDashboards(dashboardStore, query)
						require.NoError(t, err)
						require.Equal(t, len(query.Result), 4)
						require.Equal(t, query.Result[0].ID, folder2.ID)
						require.Equal(t, query.Result[1].ID, childDash1.ID)
						require.Equal(t, query.Result[2].ID, childDash2.ID)
						require.Equal(t, query.Result[3].ID, dashInRoot.ID)
					})
				})
			})
		})

		t.Run("Given two dashboard folders", func(t *testing.T) {
			var sqlStore *sqlstore.SQLStore
			var folder1, folder2 *dashboards.Dashboard
			var adminUser, editorUser, viewerUser user.User

			setup3 := func() {
				sqlStore = db.InitTestDB(t)
				quotaService := quotatest.New(false, nil)
				dashboardStore, err := ProvideDashboardStore(sqlStore, sqlStore.Cfg, testFeatureToggles, tagimpl.ProvideService(sqlStore, sqlStore.Cfg), quotaService)
				require.NoError(t, err)
				folder1 = insertTestDashboard(t, dashboardStore, "1 test dash folder", 1, 0, true, "prod")
				folder2 = insertTestDashboard(t, dashboardStore, "2 test dash folder", 1, 0, true, "prod")
				insertTestDashboard(t, dashboardStore, "folder in another org", 2, 0, true, "prod")

				adminUser = createUser(t, sqlStore, "admin", "Admin", true)
				editorUser = createUser(t, sqlStore, "editor", "Editor", false)
				viewerUser = createUser(t, sqlStore, "viewer", "Viewer", false)
			}

			setup3()
			t.Run("Admin users", func(t *testing.T) {
				t.Run("Should have write access to all dashboard folders in their org", func(t *testing.T) {
					query := models.FindPersistedDashboardsQuery{
						OrgId:        1,
						SignedInUser: &user.SignedInUser{UserID: adminUser.ID, OrgRole: org.RoleAdmin, OrgID: 1},
						Permission:   models.PERMISSION_VIEW,
						Type:         "dash-folder",
					}

					err := testSearchDashboards(dashboardStore, &query)
					require.NoError(t, err)

					require.Equal(t, len(query.Result), 2)
					require.Equal(t, query.Result[0].ID, folder1.ID)
					require.Equal(t, query.Result[1].ID, folder2.ID)
				})

				t.Run("should have edit permission in folders", func(t *testing.T) {
					query := &folder.HasEditPermissionInFoldersQuery{
						SignedInUser: &user.SignedInUser{UserID: adminUser.ID, OrgID: 1, OrgRole: org.RoleAdmin},
					}
					queryResult, err := dashboardStore.HasEditPermissionInFolders(context.Background(), query)
					require.NoError(t, err)
					require.True(t, queryResult)
				})

				t.Run("should have admin permission in folders", func(t *testing.T) {
					query := &folder.HasAdminPermissionInDashboardsOrFoldersQuery{
						SignedInUser: &user.SignedInUser{UserID: adminUser.ID, OrgID: 1, OrgRole: org.RoleAdmin},
					}
					queryResult, err := dashboardStore.HasAdminPermissionInDashboardsOrFolders(context.Background(), query)
					require.NoError(t, err)
					require.True(t, queryResult)
				})
			})

			t.Run("Editor users", func(t *testing.T) {
				query := models.FindPersistedDashboardsQuery{
					OrgId:        1,
					SignedInUser: &user.SignedInUser{UserID: editorUser.ID, OrgRole: org.RoleEditor, OrgID: 1},
					Permission:   models.PERMISSION_EDIT,
				}

				t.Run("Should have write access to all dashboard folders with default ACL", func(t *testing.T) {
					err := testSearchDashboards(dashboardStore, &query)
					require.NoError(t, err)

					require.Equal(t, len(query.Result), 2)
					require.Equal(t, query.Result[0].ID, folder1.ID)
					require.Equal(t, query.Result[1].ID, folder2.ID)
				})

				t.Run("Should have write access to one dashboard folder if default role changed to view for one folder", func(t *testing.T) {
					err := updateDashboardACL(t, dashboardStore, folder1.ID, dashboards.DashboardACL{
						DashboardID: folder1.ID, OrgID: 1, UserID: editorUser.ID, Permission: models.PERMISSION_VIEW,
					})
					require.NoError(t, err)

					err = testSearchDashboards(dashboardStore, &query)
					require.NoError(t, err)

					require.Equal(t, len(query.Result), 1)
					require.Equal(t, query.Result[0].ID, folder2.ID)
				})

				t.Run("should have edit permission in folders", func(t *testing.T) {
					query := &folder.HasEditPermissionInFoldersQuery{
						SignedInUser: &user.SignedInUser{UserID: editorUser.ID, OrgID: 1, OrgRole: org.RoleEditor},
					}
					queryResult, err := dashboardStore.HasEditPermissionInFolders(context.Background(), query)
					go require.NoError(t, err)
					require.True(t, queryResult)
				})

				t.Run("should not have admin permission in folders", func(t *testing.T) {
					query := &folder.HasAdminPermissionInDashboardsOrFoldersQuery{
						SignedInUser: &user.SignedInUser{UserID: adminUser.ID, OrgID: 1, OrgRole: org.RoleEditor},
					}
					queryResult, err := dashboardStore.HasAdminPermissionInDashboardsOrFolders(context.Background(), query)
					require.NoError(t, err)
					require.False(t, queryResult)
				})
			})

			t.Run("Viewer users", func(t *testing.T) {
				query := models.FindPersistedDashboardsQuery{
					OrgId:        1,
					SignedInUser: &user.SignedInUser{UserID: viewerUser.ID, OrgRole: org.RoleViewer, OrgID: 1},
					Permission:   models.PERMISSION_EDIT,
				}

				t.Run("Should have no write access to any dashboard folders with default ACL", func(t *testing.T) {
					err := testSearchDashboards(dashboardStore, &query)
					require.NoError(t, err)

					require.Equal(t, len(query.Result), 0)
				})

				t.Run("Should be able to get one dashboard folder if default role changed to edit for one folder", func(t *testing.T) {
					err := updateDashboardACL(t, dashboardStore, folder1.ID, dashboards.DashboardACL{
						DashboardID: folder1.ID, OrgID: 1, UserID: viewerUser.ID, Permission: models.PERMISSION_EDIT,
					})
					require.NoError(t, err)

					err = testSearchDashboards(dashboardStore, &query)
					require.NoError(t, err)

					require.Equal(t, len(query.Result), 1)
					require.Equal(t, query.Result[0].ID, folder1.ID)
				})

				t.Run("should not have edit permission in folders", func(t *testing.T) {
					setup3()

					query := &folder.HasEditPermissionInFoldersQuery{
						SignedInUser: &user.SignedInUser{UserID: viewerUser.ID, OrgID: 1, OrgRole: org.RoleViewer},
					}
					queryResult, err := dashboardStore.HasEditPermissionInFolders(context.Background(), query)
					go require.NoError(t, err)
					require.False(t, queryResult)
				})

				t.Run("should not have admin permission in folders", func(t *testing.T) {
					query := &folder.HasAdminPermissionInDashboardsOrFoldersQuery{
						SignedInUser: &user.SignedInUser{UserID: adminUser.ID, OrgID: 1, OrgRole: org.RoleViewer},
					}
					queryResult, err := dashboardStore.HasAdminPermissionInDashboardsOrFolders(context.Background(), query)
					require.NoError(t, err)
					require.False(t, queryResult)
				})

				t.Run("and admin permission is given for user with org role viewer in one dashboard folder", func(t *testing.T) {
					err := updateDashboardACL(t, dashboardStore, folder1.ID, dashboards.DashboardACL{
						DashboardID: folder1.ID, OrgID: 1, UserID: viewerUser.ID, Permission: models.PERMISSION_ADMIN,
					})
					require.NoError(t, err)

					t.Run("should have edit permission in folders", func(t *testing.T) {
						query := &folder.HasEditPermissionInFoldersQuery{
							SignedInUser: &user.SignedInUser{UserID: viewerUser.ID, OrgID: 1, OrgRole: org.RoleViewer},
						}
						queryResult, err := dashboardStore.HasEditPermissionInFolders(context.Background(), query)
						go require.NoError(t, err)
						require.True(t, queryResult)
					})
				})

				t.Run("and edit permission is given for user with org role viewer in one dashboard folder", func(t *testing.T) {
					err := updateDashboardACL(t, dashboardStore, folder1.ID, dashboards.DashboardACL{
						DashboardID: folder1.ID, OrgID: 1, UserID: viewerUser.ID, Permission: models.PERMISSION_EDIT,
					})
					require.NoError(t, err)

					t.Run("should have edit permission in folders", func(t *testing.T) {
						query := &folder.HasEditPermissionInFoldersQuery{
							SignedInUser: &user.SignedInUser{UserID: viewerUser.ID, OrgID: 1, OrgRole: org.RoleViewer},
						}
						queryResult, err := dashboardStore.HasEditPermissionInFolders(context.Background(), query)
						go require.NoError(t, err)
						require.True(t, queryResult)
					})
				})
			})
		})

		t.Run("Given dashboard and folder with the same title", func(t *testing.T) {
			var orgId int64 = 1
			title := "Very Unique Name"
			var sqlStore *sqlstore.SQLStore
			var folder1, folder2 *dashboards.Dashboard
			sqlStore = db.InitTestDB(t)
			quotaService := quotatest.New(false, nil)
			dashboardStore, err := ProvideDashboardStore(sqlStore, sqlStore.Cfg, testFeatureToggles, tagimpl.ProvideService(sqlStore, sqlStore.Cfg), quotaService)
			require.NoError(t, err)
			folder2 = insertTestDashboard(t, dashboardStore, "TEST", orgId, 0, true, "prod")
			_ = insertTestDashboard(t, dashboardStore, title, orgId, folder2.ID, false, "prod")
			folder1 = insertTestDashboard(t, dashboardStore, title, orgId, 0, true, "prod")

			t.Run("GetFolderByTitle should find the folder", func(t *testing.T) {
				result, err := dashboardStore.GetFolderByTitle(context.Background(), orgId, title)
				require.NoError(t, err)
				require.Equal(t, folder1.ID, result.ID)
			})
		})

		t.Run("GetFolderByUID", func(t *testing.T) {
			var orgId int64 = 1
			sqlStore := db.InitTestDB(t)
			quotaService := quotatest.New(false, nil)
			dashboardStore, err := ProvideDashboardStore(sqlStore, sqlStore.Cfg, testFeatureToggles, tagimpl.ProvideService(sqlStore, sqlStore.Cfg), quotaService)
			require.NoError(t, err)
			folder := insertTestDashboard(t, dashboardStore, "TEST", orgId, 0, true, "prod")
			dash := insertTestDashboard(t, dashboardStore, "Very Unique Name", orgId, folder.ID, false, "prod")

			t.Run("should return folder by UID", func(t *testing.T) {
				d, err := dashboardStore.GetFolderByUID(context.Background(), orgId, folder.UID)
				require.Equal(t, folder.ID, d.ID)
				require.NoError(t, err)
			})
			t.Run("should not find dashboard", func(t *testing.T) {
				d, err := dashboardStore.GetFolderByUID(context.Background(), orgId, dash.UID)
				require.Nil(t, d)
				require.ErrorIs(t, err, dashboards.ErrFolderNotFound)
			})
			t.Run("should search in organization", func(t *testing.T) {
				d, err := dashboardStore.GetFolderByUID(context.Background(), orgId+1, folder.UID)
				require.Nil(t, d)
				require.ErrorIs(t, err, dashboards.ErrFolderNotFound)
			})
		})

		t.Run("GetFolderByID", func(t *testing.T) {
			var orgId int64 = 1
			sqlStore := db.InitTestDB(t)
			quotaService := quotatest.New(false, nil)
			dashboardStore, err := ProvideDashboardStore(sqlStore, sqlStore.Cfg, testFeatureToggles, tagimpl.ProvideService(sqlStore, sqlStore.Cfg), quotaService)
			require.NoError(t, err)
			folder := insertTestDashboard(t, dashboardStore, "TEST", orgId, 0, true, "prod")
			dash := insertTestDashboard(t, dashboardStore, "Very Unique Name", orgId, folder.ID, false, "prod")

			t.Run("should return folder by ID", func(t *testing.T) {
				d, err := dashboardStore.GetFolderByID(context.Background(), orgId, folder.ID)
				require.Equal(t, folder.ID, d.ID)
				require.NoError(t, err)
			})
			t.Run("should not find dashboard", func(t *testing.T) {
				d, err := dashboardStore.GetFolderByID(context.Background(), orgId, dash.ID)
				require.Nil(t, d)
				require.ErrorIs(t, err, dashboards.ErrFolderNotFound)
			})
			t.Run("should search in organization", func(t *testing.T) {
				d, err := dashboardStore.GetFolderByID(context.Background(), orgId+1, folder.ID)
				require.Nil(t, d)
				require.ErrorIs(t, err, dashboards.ErrFolderNotFound)
			})
		})
	})
}

func moveDashboard(t *testing.T, dashboardStore *DashboardStore, orgId int64, dashboard *simplejson.Json,
	newFolderId int64) *dashboards.Dashboard {
	t.Helper()

	cmd := dashboards.SaveDashboardCommand{
		OrgID:     orgId,
		FolderID:  newFolderId,
		Dashboard: dashboard,
		Overwrite: true,
	}
	dash, err := dashboardStore.SaveDashboard(context.Background(), cmd)
	require.NoError(t, err)

	return dash
}<|MERGE_RESOLUTION|>--- conflicted
+++ resolved
@@ -66,13 +66,8 @@
 
 			t.Run("and acl is set for dashboard folder", func(t *testing.T) {
 				var otherUser int64 = 999
-<<<<<<< HEAD
-				err := updateDashboardACL(t, dashboardStore, flder.ID, models.DashboardACL{
+				err := updateDashboardACL(t, dashboardStore, flder.ID, dashboards.DashboardACL{
 					DashboardID: flder.ID,
-=======
-				err := updateDashboardACL(t, dashboardStore, folder.ID, dashboards.DashboardACL{
-					DashboardID: folder.ID,
->>>>>>> 68445a7c
 					OrgID:       1,
 					UserID:      otherUser,
 					Permission:  models.PERMISSION_EDIT,
@@ -92,13 +87,8 @@
 				})
 
 				t.Run("when the user is given permission", func(t *testing.T) {
-<<<<<<< HEAD
-					err := updateDashboardACL(t, dashboardStore, flder.ID, models.DashboardACL{
+					err := updateDashboardACL(t, dashboardStore, flder.ID, dashboards.DashboardACL{
 						DashboardID: flder.ID, OrgID: 1, UserID: currentUser.ID, Permission: models.PERMISSION_EDIT,
-=======
-					err := updateDashboardACL(t, dashboardStore, folder.ID, dashboards.DashboardACL{
-						DashboardID: folder.ID, OrgID: 1, UserID: currentUser.ID, Permission: models.PERMISSION_EDIT,
->>>>>>> 68445a7c
 					})
 					require.NoError(t, err)
 
@@ -140,13 +130,8 @@
 				var otherUser int64 = 999
 				err := updateDashboardACL(t, dashboardStore, flder.ID)
 				require.NoError(t, err)
-<<<<<<< HEAD
-				err = updateDashboardACL(t, dashboardStore, childDash.ID, models.DashboardACL{
+				err = updateDashboardACL(t, dashboardStore, childDash.ID, dashboards.DashboardACL{
 					DashboardID: flder.ID, OrgID: 1, UserID: otherUser, Permission: models.PERMISSION_EDIT,
-=======
-				err = updateDashboardACL(t, dashboardStore, childDash.ID, dashboards.DashboardACL{
-					DashboardID: folder.ID, OrgID: 1, UserID: otherUser, Permission: models.PERMISSION_EDIT,
->>>>>>> 68445a7c
 				})
 				require.NoError(t, err)
 
