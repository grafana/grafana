package database

import (
	"context"
	"errors"
	"fmt"
	"strings"
	"time"

	"github.com/grafana/authlib/claims"
	"go.opentelemetry.io/otel"

	"github.com/grafana/grafana/pkg/infra/db"
	"github.com/grafana/grafana/pkg/infra/log"
	"github.com/grafana/grafana/pkg/infra/metrics"
	ac "github.com/grafana/grafana/pkg/services/accesscontrol"
	"github.com/grafana/grafana/pkg/services/dashboards"
	dashver "github.com/grafana/grafana/pkg/services/dashboardversion"
	"github.com/grafana/grafana/pkg/services/featuremgmt"
	"github.com/grafana/grafana/pkg/services/folder"
	"github.com/grafana/grafana/pkg/services/quota"
	"github.com/grafana/grafana/pkg/services/sqlstore"
	"github.com/grafana/grafana/pkg/services/sqlstore/permissions"
	"github.com/grafana/grafana/pkg/services/sqlstore/searchstore"
	"github.com/grafana/grafana/pkg/services/star"
	"github.com/grafana/grafana/pkg/services/store"
	"github.com/grafana/grafana/pkg/services/tag"
	"github.com/grafana/grafana/pkg/setting"
	"github.com/grafana/grafana/pkg/util"
)

var tracer = otel.Tracer("github.com/grafana/grafana/pkg/services/dashboard/database")

type dashboardStore struct {
	store      db.DB
	cfg        *setting.Cfg
	log        log.Logger
	features   featuremgmt.FeatureToggles
	tagService tag.Service
}

// SQL bean helper to save tags
type dashboardTag struct {
	Id           int64
	OrgID        int64 `xorm:"org_id"`
	DashboardId  int64
	DashboardUID string `xorm:"dashboard_uid"`
	Term         string
}

// DashboardStore implements the Store interface
var _ dashboards.Store = (*dashboardStore)(nil)

func ProvideDashboardStore(sqlStore db.DB, cfg *setting.Cfg, features featuremgmt.FeatureToggles, tagService tag.Service) (dashboards.Store, error) {
	s := &dashboardStore{store: sqlStore, cfg: cfg, log: log.New("dashboard-store"), features: features, tagService: tagService}

	// fill out dashboard_uid and org_id for dashboard_tags
	// need to run this at startup in case any downgrade happened after the initial migration
<<<<<<< HEAD
	/*err = migrations.RunDashboardTagMigrations(sqlStore.GetEngine().NewSession(), sqlStore.GetDialect().DriverName())
=======
	err := migrations.RunDashboardTagMigrations(sqlStore.GetEngine().NewSession(), sqlStore.GetDialect().DriverName())
>>>>>>> 0501ff90
	if err != nil {
		s.log.Error("Failed to run dashboard_tag migrations", "err", err)
	}*/

	return s, nil
}

func (d *dashboardStore) emitEntityEvent() bool {
	return d.features != nil && d.features.IsEnabledGlobally(featuremgmt.FlagPanelTitleSearch)
}

// TODO: once the folder service removes usage of this function, remove it here. The dashboard service now implements this
// on the service level for dashboards.
func (d *dashboardStore) ValidateDashboardBeforeSave(ctx context.Context, dashboard *dashboards.Dashboard, overwrite bool) (bool, error) {
	ctx, span := tracer.Start(ctx, "dashboards.database.ValidateDashboardBeforesave")
	defer span.End()

	isParentFolderChanged := false
	err := d.store.WithTransactionalDbSession(ctx, func(sess *db.Session) error {
		var err error
		isParentFolderChanged, err = getExistingDashboardByIDOrUIDForUpdate(sess, dashboard, overwrite)
		if err != nil {
			return err
		}

		return nil
	})
	if err != nil {
		return false, err
	}

	return isParentFolderChanged, nil
}

func (d *dashboardStore) GetProvisionedDataByDashboardID(ctx context.Context, dashboardID int64) (*dashboards.DashboardProvisioning, error) {
	ctx, span := tracer.Start(ctx, "dashboards.database.GetProvisionedDataByDashboardID")
	defer span.End()

	var data dashboards.DashboardProvisioning
	err := d.store.WithDbSession(ctx, func(sess *db.Session) error {
		_, err := sess.Where("dashboard_id = ?", dashboardID).Get(&data)
		return err
	})

	if data.DashboardID == 0 {
		return nil, nil
	}
	return &data, err
}

func (d *dashboardStore) GetProvisionedDataByDashboardUID(ctx context.Context, orgID int64, dashboardUID string) (*dashboards.DashboardProvisioning, error) {
	ctx, span := tracer.Start(ctx, "dashboards.database.GetProvisionedDataByDashboardUID")
	defer span.End()

	var provisionedDashboard dashboards.DashboardProvisioning
	err := d.store.WithDbSession(ctx, func(sess *db.Session) error {
		var dashboard dashboards.Dashboard
		exists, err := sess.Where("org_id = ? AND uid = ?", orgID, dashboardUID).Get(&dashboard)
		if err != nil {
			return err
		}
		if !exists {
			return dashboards.ErrDashboardNotFound
		}
		exists, err = sess.Where("dashboard_id = ?", dashboard.ID).Get(&provisionedDashboard)
		if err != nil {
			return err
		}
		if !exists {
			return dashboards.ErrProvisionedDashboardNotFound
		}
		return nil
	})
	return &provisionedDashboard, err
}

func (d *dashboardStore) GetProvisionedDashboardData(ctx context.Context, name string) ([]*dashboards.DashboardProvisioning, error) {
	ctx, span := tracer.Start(ctx, "dashboards.database.GetProvisionedDashboardData")
	defer span.End()

	var result []*dashboards.DashboardProvisioning
	err := d.store.WithDbSession(ctx, func(sess *db.Session) error {
		return sess.Where("name = ?", name).Find(&result)
	})
	return result, err
}

func (d *dashboardStore) SaveProvisionedDashboard(ctx context.Context, cmd dashboards.SaveDashboardCommand, provisioning *dashboards.DashboardProvisioning) (*dashboards.Dashboard, error) {
	ctx, span := tracer.Start(ctx, "dashboards.database.SaveProvisionedDashboard")
	defer span.End()

	var result *dashboards.Dashboard
	var err error
	err = d.store.WithTransactionalDbSession(ctx, func(sess *db.Session) error {
		result, err = saveDashboard(sess, &cmd, d.emitEntityEvent())
		if err != nil {
			return err
		}

		if provisioning.Updated == 0 {
			provisioning.Updated = result.Updated.Unix()
		}

		return saveProvisionedData(sess, provisioning, result)
	})
	return result, err
}

func (d *dashboardStore) SaveDashboard(ctx context.Context, cmd dashboards.SaveDashboardCommand) (*dashboards.Dashboard, error) {
	ctx, span := tracer.Start(ctx, "dashboards.database.SaveDashboard")
	defer span.End()

	var result *dashboards.Dashboard
	var err error
	err = d.store.WithTransactionalDbSession(ctx, func(sess *db.Session) error {
		result, err = saveDashboard(sess, &cmd, d.emitEntityEvent())
		if err != nil {
			return err
		}
		return nil
	})
	if err != nil {
		return nil, err
	}
	return result, err
}

// UnprovisionDashboard removes row in dashboard_provisioning for the dashboard making it seem as if manually created.
// The dashboard will still have `created_by = -1` to see it was not created by any particular user.
func (d *dashboardStore) UnprovisionDashboard(ctx context.Context, id int64) error {
	ctx, span := tracer.Start(ctx, "dashboards.database.UnprovisionDashboard")
	defer span.End()

	return d.store.WithTransactionalDbSession(ctx, func(sess *db.Session) error {
		_, err := sess.Where("dashboard_id = ?", id).Delete(&dashboards.DashboardProvisioning{})
		return err
	})
}

func (d *dashboardStore) DeleteOrphanedProvisionedDashboards(ctx context.Context, cmd *dashboards.DeleteOrphanedProvisionedDashboardsCommand) error {
	ctx, span := tracer.Start(ctx, "dashboards.database.DeleteOrphanedProvisionedDashboards")
	defer span.End()

	return d.store.WithDbSession(ctx, func(sess *db.Session) error {
		var result []*dashboards.DashboardProvisioning

		convertedReaderNames := make([]any, len(cmd.ReaderNames))
		for index, readerName := range cmd.ReaderNames {
			convertedReaderNames[index] = readerName
		}

		err := sess.NotIn("name", convertedReaderNames...).Find(&result)
		if err != nil {
			return err
		}

		for _, deleteDashCommand := range result {
			err := d.DeleteDashboard(ctx, &dashboards.DeleteDashboardCommand{ID: deleteDashCommand.DashboardID})
			if err != nil && !errors.Is(err, dashboards.ErrDashboardNotFound) {
				return err
			}
		}

		return nil
	})
}

func (d *dashboardStore) Count(ctx context.Context, scopeParams *quota.ScopeParameters) (*quota.Map, error) {
	ctx, span := tracer.Start(ctx, "dashboards.database.Count")
	defer span.End()

	u := &quota.Map{}
	type result struct {
		Count int64
	}

	r := result{}
	if err := d.store.WithDbSession(ctx, func(sess *sqlstore.DBSession) error {
		rawSQL := fmt.Sprintf("SELECT COUNT(*) AS count FROM dashboard WHERE is_folder=%s", d.store.GetDialect().BooleanStr(false))
		if _, err := sess.SQL(rawSQL).Get(&r); err != nil {
			return err
		}
		return nil
	}); err != nil {
		return u, err
	} else {
		tag, err := quota.NewTag(dashboards.QuotaTargetSrv, dashboards.QuotaTarget, quota.GlobalScope)
		if err != nil {
			return nil, err
		}
		u.Set(tag, r.Count)
	}

	if scopeParams != nil && scopeParams.OrgID != 0 {
		if err := d.store.WithDbSession(ctx, func(sess *sqlstore.DBSession) error {
			rawSQL := fmt.Sprintf("SELECT COUNT(*) AS count FROM dashboard WHERE org_id=? AND is_folder=%s", d.store.GetDialect().BooleanStr(false))
			if _, err := sess.SQL(rawSQL, scopeParams.OrgID).Get(&r); err != nil {
				return err
			}
			return nil
		}); err != nil {
			return u, err
		} else {
			tag, err := quota.NewTag(dashboards.QuotaTargetSrv, dashboards.QuotaTarget, quota.OrgScope)
			if err != nil {
				return nil, err
			}
			u.Set(tag, r.Count)
		}
	}

	return u, nil
}

func getExistingDashboardByIDOrUIDForUpdate(sess *db.Session, dash *dashboards.Dashboard, overwrite bool) (bool, error) {
	dashWithIdExists := false
	isParentFolderChanged := false
	var existingById dashboards.Dashboard

	if dash.ID > 0 {
		var err error
		dashWithIdExists, err = sess.Where("id=? AND org_id=?", dash.ID, dash.OrgID).Get(&existingById)
		if err != nil {
			return false, fmt.Errorf("SQL query for existing dashboard by ID failed: %w", err)
		}

		if !dashWithIdExists {
			return false, dashboards.ErrDashboardNotFound
		}

		if dash.UID == "" {
			dash.SetUID(existingById.UID)
		}
	}

	dashWithUidExists := false
	var existingByUid dashboards.Dashboard

	if dash.UID != "" {
		var err error
		dashWithUidExists, err = sess.Where("org_id=? AND uid=?", dash.OrgID, dash.UID).Get(&existingByUid)
		if err != nil {
			return false, fmt.Errorf("SQL query for existing dashboard by UID failed: %w", err)
		}
	}

	if !dashWithIdExists && !dashWithUidExists {
		return false, nil
	}

	if dashWithIdExists && dashWithUidExists && existingById.ID != existingByUid.ID {
		return false, dashboards.ErrDashboardWithSameUIDExists
	}

	existing := existingById

	if !dashWithIdExists && dashWithUidExists {
		dash.SetID(existingByUid.ID)
		dash.SetUID(existingByUid.UID)
		existing = existingByUid
	}

	if (existing.IsFolder && !dash.IsFolder) ||
		(!existing.IsFolder && dash.IsFolder) {
		return isParentFolderChanged, dashboards.ErrDashboardTypeMismatch
	}

	if !dash.IsFolder && dash.FolderUID != existing.FolderUID {
		isParentFolderChanged = true
	}

	// check for is someone else has written in between
	if dash.Version != existing.Version {
		if overwrite {
			dash.SetVersion(existing.Version)
		} else {
			return isParentFolderChanged, dashboards.ErrDashboardVersionMismatch
		}
	}

	// do not allow plugin dashboard updates without overwrite flag
	if existing.PluginID != "" && !overwrite {
		return isParentFolderChanged, dashboards.UpdatePluginDashboardError{PluginId: existing.PluginID}
	}

	return isParentFolderChanged, nil
}

func saveDashboard(sess *db.Session, cmd *dashboards.SaveDashboardCommand, emitEntityEvent bool) (*dashboards.Dashboard, error) {
	dash := cmd.GetDashboardModel()

	userId := cmd.UserID

	if userId == 0 {
		userId = -1
	}

	if dash.ID > 0 {
		var existing dashboards.Dashboard
		dashWithIdExists, err := sess.Where("id=? AND org_id=?", dash.ID, dash.OrgID).Get(&existing)
		if err != nil {
			return nil, err
		}
		if !dashWithIdExists {
			return nil, dashboards.ErrDashboardNotFound
		}

		// check for is someone else has written in between
		if dash.Version != existing.Version {
			if cmd.Overwrite {
				dash.SetVersion(existing.Version)
			} else {
				return nil, dashboards.ErrDashboardVersionMismatch
			}
		}

		// do not allow plugin dashboard updates without overwrite flag
		if existing.PluginID != "" && !cmd.Overwrite {
			return nil, dashboards.UpdatePluginDashboardError{PluginId: existing.PluginID}
		}
	}

	if dash.UID == "" {
		dash.SetUID(util.GenerateShortUID())
	}

	parentVersion := dash.Version
	var affectedRows int64
	var err error

	if dash.ID == 0 {
		dash.SetVersion(1)
		dash.Created = time.Now()
		dash.CreatedBy = userId
		dash.Updated = time.Now()
		dash.UpdatedBy = userId
		metrics.MApiDashboardInsert.Inc()
		affectedRows, err = sess.Nullable("folder_uid").Insert(dash)
	} else {
		dash.SetVersion(dash.Version + 1)

		if !cmd.UpdatedAt.IsZero() {
			dash.Updated = cmd.UpdatedAt
		} else {
			dash.Updated = time.Now()
		}

		dash.UpdatedBy = userId

		affectedRows, err = sess.MustCols("folder_id", "folder_uid").Nullable("folder_uid").ID(dash.ID).Update(dash)
	}

	if err != nil {
		return nil, err
	}

	if affectedRows == 0 {
		return nil, dashboards.ErrDashboardNotFound
	}

	dashVersion := &dashver.DashboardVersion{
		DashboardID:   dash.ID,
		ParentVersion: parentVersion,
		RestoredFrom:  cmd.RestoredFrom,
		Version:       dash.Version,
		Created:       time.Now(),
		CreatedBy:     dash.UpdatedBy,
		Message:       cmd.Message,
		Data:          dash.Data,
	}

	// insert version entry
	if affectedRows, err = sess.Insert(dashVersion); err != nil {
		return nil, err
	} else if affectedRows == 0 {
		return nil, dashboards.ErrDashboardNotFound
	}

	// delete existing tags
	if _, err = sess.Exec("DELETE FROM dashboard_tag WHERE dashboard_uid=? AND org_id=?", dash.UID, dash.OrgID); err != nil {
		return nil, err
	}

	// insert new tags
	tags := dash.GetTags()
	if len(tags) > 0 {
		for _, tag := range tags {
			if _, err := sess.Insert(dashboardTag{DashboardId: dash.ID, Term: tag, OrgID: dash.OrgID, DashboardUID: dash.UID}); err != nil {
				return nil, err
			}
		}
	}

	if emitEntityEvent {
		_, err := sess.Insert(createEntityEvent(dash, store.EntityEventTypeUpdate))
		if err != nil {
			return dash, err
		}
	}
	return dash, nil
}

func saveProvisionedData(sess *db.Session, provisioning *dashboards.DashboardProvisioning, dashboard *dashboards.Dashboard) error {
	result := &dashboards.DashboardProvisioning{}

	exist, err := sess.Where("dashboard_id=? AND name = ?", dashboard.ID, provisioning.Name).Get(result)
	if err != nil {
		return err
	}

	provisioning.ID = result.ID
	provisioning.DashboardID = dashboard.ID

	if exist {
		_, err = sess.ID(result.ID).Update(provisioning)
	} else {
		_, err = sess.Insert(provisioning)
	}

	return err
}

func (d *dashboardStore) GetDashboardsByPluginID(ctx context.Context, query *dashboards.GetDashboardsByPluginIDQuery) ([]*dashboards.Dashboard, error) {
	ctx, span := tracer.Start(ctx, "dashboards.database.GetDashboardsByPluginID")
	defer span.End()

	var dashboards = make([]*dashboards.Dashboard, 0)
	err := d.store.WithDbSession(ctx, func(dbSession *db.Session) error {
		whereExpr := "org_id=? AND plugin_id=? AND is_folder=" + d.store.GetDialect().BooleanStr(false)

		err := dbSession.Where(whereExpr, query.OrgID, query.PluginID).Find(&dashboards)
		return err
	})
	if err != nil {
		return nil, err
	}
	return dashboards, nil
}
func (d *dashboardStore) GetSoftDeletedDashboard(ctx context.Context, orgID int64, uid string) (*dashboards.Dashboard, error) {
	ctx, span := tracer.Start(ctx, "dashboards.database.GetSoftDeletedDashboard")
	defer span.End()

	if orgID == 0 || uid == "" {
		return nil, dashboards.ErrDashboardIdentifierNotSet
	}

	var queryResult *dashboards.Dashboard
	err := d.store.WithDbSession(ctx, func(sess *db.Session) error {
		dashboard := dashboards.Dashboard{OrgID: orgID, UID: uid}
		has, err := sess.Where("deleted IS NOT NULL").Get(&dashboard)

		if err != nil {
			return err
		} else if !has {
			return dashboards.ErrDashboardNotFound
		}

		queryResult = &dashboard
		return nil
	})

	return queryResult, err
}

func (d *dashboardStore) RestoreDashboard(ctx context.Context, orgID int64, dashboardUID string, folder *folder.Folder) error {
	ctx, span := tracer.Start(ctx, "dashboards.database.RestoreDashboard")
	defer span.End()

	return d.store.WithTransactionalDbSession(ctx, func(sess *db.Session) error {
		if folder == nil || folder.UID == "" {
			_, err := sess.Exec("UPDATE dashboard SET deleted=NULL, folder_id=0, folder_uid=NULL WHERE org_id=? AND uid=?", orgID, dashboardUID)
			return err
		}
		// nolint:staticcheck
		_, err := sess.Exec("UPDATE dashboard SET deleted=NULL, folder_id = ?, folder_uid=? WHERE org_id=? AND uid=?", folder.ID, folder.UID, orgID, dashboardUID)
		return err
	})
}

func (d *dashboardStore) SoftDeleteDashboard(ctx context.Context, orgID int64, dashboardUID string) error {
	ctx, span := tracer.Start(ctx, "dashboards.database.SoftDeleteDashboard")
	defer span.End()

	return d.store.WithTransactionalDbSession(ctx, func(sess *db.Session) error {
		_, err := sess.Exec("UPDATE dashboard SET deleted=? WHERE org_id=? AND uid=?", time.Now(), orgID, dashboardUID)
		return err
	})
}

func (d *dashboardStore) SoftDeleteDashboardsInFolders(ctx context.Context, orgID int64, folderUids []string) error {
	ctx, span := tracer.Start(ctx, "dashboards.database.SoftDeleteDashboardsInFolders")
	defer span.End()

	if len(folderUids) == 0 {
		return nil
	}

	return d.store.WithTransactionalDbSession(ctx, func(sess *db.Session) error {
		s := strings.Builder{}
		s.WriteString("UPDATE dashboard SET deleted=? WHERE ")
		s.WriteString(fmt.Sprintf("folder_uid IN (%s)", strings.Repeat("?,", len(folderUids)-1)+"?"))
		s.WriteString(" AND org_id = ? AND is_folder = ?")

		sql := s.String()
		args := make([]any, 0, 3)
		args = append(args, sql, time.Now())
		for _, folderUID := range folderUids {
			args = append(args, folderUID)
		}
		args = append(args, orgID, d.store.GetDialect().BooleanStr(false))

		_, err := sess.Exec(args...)
		return err
	})
}

func (d *dashboardStore) DeleteDashboard(ctx context.Context, cmd *dashboards.DeleteDashboardCommand) error {
	ctx, span := tracer.Start(ctx, "dashboards.database.DeleteDashboard")
	defer span.End()

	return d.store.WithTransactionalDbSession(ctx, func(sess *db.Session) error {
		return d.deleteDashboard(cmd, sess, d.emitEntityEvent())
	})
}

func (d *dashboardStore) deleteDashboard(cmd *dashboards.DeleteDashboardCommand, sess *db.Session, emitEntityEvent bool) error {
	dashboard := dashboards.Dashboard{OrgID: cmd.OrgID}
	if cmd.UID != "" {
		dashboard.UID = cmd.UID
	} else {
		dashboard.ID = cmd.ID
	}
	has, err := sess.Get(&dashboard)
	if err != nil {
		return err
	} else if !has {
		return dashboards.ErrDashboardNotFound
	}

	type statement struct {
		SQL  string
		args []any
	}

	sqlStatements := []statement{
		{SQL: "DELETE FROM dashboard_tag WHERE dashboard_uid = ? AND org_id = ?", args: []any{dashboard.UID, dashboard.OrgID}},
		{SQL: "DELETE FROM star WHERE dashboard_id = ? ", args: []any{dashboard.ID}},
		{SQL: "DELETE FROM dashboard WHERE id = ?", args: []any{dashboard.ID}},
		{SQL: "DELETE FROM playlist_item WHERE type = 'dashboard_by_id' AND value = ?", args: []any{dashboard.ID}},
		{SQL: "DELETE FROM dashboard_version WHERE dashboard_id = ?", args: []any{dashboard.ID}},
		{SQL: "DELETE FROM dashboard_provisioning WHERE dashboard_id = ?", args: []any{dashboard.ID}},
		{SQL: "DELETE FROM dashboard_acl WHERE dashboard_id = ?", args: []any{dashboard.ID}},
	}

	if dashboard.IsFolder {
		if !d.features.IsEnabledGlobally(featuremgmt.FlagDashboardRestore) {
			sqlStatements = append(sqlStatements, statement{SQL: "DELETE FROM dashboard WHERE org_id = ? AND folder_uid = ? AND is_folder = ? AND deleted IS NULL", args: []any{dashboard.OrgID, dashboard.UID, d.store.GetDialect().BooleanStr(false)}})

			if err := d.deleteChildrenDashboardAssociations(sess, &dashboard); err != nil {
				return err
			}
		} else {
			// soft delete all dashboards in the folder
			sqlStatements = append(sqlStatements, statement{SQL: "UPDATE dashboard SET deleted = ? WHERE org_id = ? AND folder_uid = ? AND is_folder = ? ", args: []any{time.Now(), dashboard.OrgID, dashboard.UID, d.store.GetDialect().BooleanStr(false)}})
		}

		// remove all access control permission with folder scope
		err := d.deleteResourcePermissions(sess, dashboard.OrgID, dashboards.ScopeFoldersProvider.GetResourceScopeUID(dashboard.UID))
		if err != nil {
			return err
		}
	} else {
		if err := d.deleteResourcePermissions(sess, dashboard.OrgID, ac.GetResourceScopeUID("dashboards", dashboard.UID)); err != nil {
			return err
		}
	}

	_, err = sess.Exec("DELETE FROM annotation WHERE dashboard_id = ? AND org_id = ?", dashboard.ID, dashboard.OrgID)
	if err != nil {
		return err
	}

	for _, stmnt := range sqlStatements {
		_, err := sess.Exec(append([]any{stmnt.SQL}, stmnt.args...)...)
		if err != nil {
			return err
		}
	}

	if emitEntityEvent {
		_, err := sess.Insert(createEntityEvent(&dashboard, store.EntityEventTypeDelete))
		if err != nil {
			return err
		}
	}
	return nil
}

func (d *dashboardStore) DeleteAllDashboards(ctx context.Context, orgID int64) error {
	ctx, span := tracer.Start(ctx, "dashboards.database.DeleteAllDashboards")
	defer span.End()

	return d.store.WithTransactionalDbSession(ctx, func(sess *db.Session) error {
		_, err := sess.Where("org_id = ?", orgID).Delete(&dashboards.Dashboard{})
		return err
	})
}

// FIXME: Remove me and handle nested deletions in the service with the DashboardPermissionsService
func (d *dashboardStore) deleteResourcePermissions(sess *db.Session, orgID int64, resourceScope string) error {
	// retrieve all permissions for the resource scope and org id
	var permissionIDs []int64
	err := sess.SQL("SELECT permission.id FROM permission INNER JOIN role ON permission.role_id = role.id WHERE permission.scope = ? AND role.org_id = ?", resourceScope, orgID).Find(&permissionIDs)
	if err != nil {
		return err
	}

	if len(permissionIDs) == 0 {
		return nil
	}

	// delete the permissions
	_, err = sess.In("id", permissionIDs).Delete(&ac.Permission{})
	return err
}

func (d *dashboardStore) deleteChildrenDashboardAssociations(sess *db.Session, dashboard *dashboards.Dashboard) error {
	var dashIds []struct {
		Id  int64
		Uid string
	}
	err := sess.SQL("SELECT id, uid FROM dashboard WHERE folder_id = ?", dashboard.ID).Find(&dashIds)
	if err != nil {
		return err
	}

	if len(dashIds) > 0 {
		for _, dash := range dashIds {
			// remove all access control permission with child dashboard scopes
			if err := d.deleteResourcePermissions(sess, dashboard.OrgID, ac.GetResourceScopeUID("dashboards", dash.Uid)); err != nil {
				return err
			}
		}

		childrenDeletes := []string{
			"DELETE FROM dashboard_tag WHERE dashboard_id IN (SELECT id FROM dashboard WHERE org_id = ? AND folder_id = ?)",
			"DELETE FROM star WHERE dashboard_id IN (SELECT id FROM dashboard WHERE org_id = ? AND folder_id = ?)",
			"DELETE FROM dashboard_version WHERE dashboard_id IN (SELECT id FROM dashboard WHERE org_id = ? AND folder_id = ?)",
			"DELETE FROM dashboard_provisioning WHERE dashboard_id IN (SELECT id FROM dashboard WHERE org_id = ? AND folder_id = ?)",
			"DELETE FROM dashboard_acl WHERE dashboard_id IN (SELECT id FROM dashboard WHERE org_id = ? AND folder_id = ?)",
		}

		_, err = sess.Exec("DELETE FROM annotation WHERE org_id = ? AND dashboard_id IN (SELECT id FROM dashboard WHERE org_id = ? AND folder_id = ?)", dashboard.OrgID, dashboard.OrgID, dashboard.ID)
		if err != nil {
			return err
		}

		for _, sql := range childrenDeletes {
			_, err := sess.Exec(sql, dashboard.OrgID, dashboard.ID)
			if err != nil {
				return err
			}
		}
	}
	return nil
}

func createEntityEvent(dashboard *dashboards.Dashboard, eventType store.EntityEventType) *store.EntityEvent {
	var entityEvent *store.EntityEvent
	if dashboard.IsFolder {
		entityEvent = &store.EntityEvent{
			EventType: eventType,
			EntityId:  store.CreateDatabaseEntityId(dashboard.UID, dashboard.OrgID, store.EntityTypeFolder),
			Created:   time.Now().Unix(),
		}
	} else {
		entityEvent = &store.EntityEvent{
			EventType: eventType,
			EntityId:  store.CreateDatabaseEntityId(dashboard.UID, dashboard.OrgID, store.EntityTypeDashboard),
			Created:   time.Now().Unix(),
		}
	}
	return entityEvent
}

func (d *dashboardStore) GetDashboard(ctx context.Context, query *dashboards.GetDashboardQuery) (*dashboards.Dashboard, error) {
	ctx, span := tracer.Start(ctx, "dashboards.database.GetDashboard")
	defer span.End()

	var queryResult *dashboards.Dashboard
	err := d.store.WithDbSession(ctx, func(sess *db.Session) error {
		metrics.MFolderIDsServiceCount.WithLabelValues(metrics.Dashboard).Inc()
		// nolint:staticcheck
		if query.ID == 0 && len(query.UID) == 0 && (query.Title == nil || (query.FolderID == nil && query.FolderUID == nil)) {
			return dashboards.ErrDashboardIdentifierNotSet
		}

		dashboard := dashboards.Dashboard{OrgID: query.OrgID, ID: query.ID, UID: query.UID}
		mustCols := []string{}
		if query.Title != nil { // nolint:staticcheck
			dashboard.Title = *query.Title // nolint:staticcheck
			mustCols = append(mustCols, "title")
		}

		if query.FolderUID != nil {
			dashboard.FolderUID = *query.FolderUID
			mustCols = append(mustCols, "folder_uid")
		} else if query.FolderID != nil { // nolint:staticcheck
			dashboard.FolderID = *query.FolderID // nolint:staticcheck
			mustCols = append(mustCols, "folder_id")
			metrics.MFolderIDsServiceCount.WithLabelValues(metrics.Dashboard).Inc()
		}

		has, err := sess.Where("deleted IS NULL").MustCols(mustCols...).Nullable("folder_uid").Get(&dashboard)
		if err != nil {
			return err
		} else if !has {
			return dashboards.ErrDashboardNotFound
		}

		dashboard.SetID(dashboard.ID)
		dashboard.SetUID(dashboard.UID)
		queryResult = &dashboard
		return nil
	})

	return queryResult, err
}

func (d *dashboardStore) GetDashboardUIDByID(ctx context.Context, query *dashboards.GetDashboardRefByIDQuery) (*dashboards.DashboardRef, error) {
	ctx, span := tracer.Start(ctx, "dashboards.database.GetDashboardUIDByID")
	defer span.End()

	us := &dashboards.DashboardRef{}
	err := d.store.WithDbSession(ctx, func(sess *db.Session) error {
		var rawSQL = `SELECT uid, slug from dashboard WHERE Id=?`
		exists, err := sess.SQL(rawSQL, query.ID).Get(us)
		if err != nil {
			return err
		} else if !exists {
			return dashboards.ErrDashboardNotFound
		}
		return nil
	})
	if err != nil {
		return nil, err
	}
	return us, nil
}

func (d *dashboardStore) GetDashboards(ctx context.Context, query *dashboards.GetDashboardsQuery) ([]*dashboards.Dashboard, error) {
	ctx, span := tracer.Start(ctx, "dashboards.database.GetDashboards")
	defer span.End()

	var dashboards = make([]*dashboards.Dashboard, 0)
	err := d.store.WithDbSession(ctx, func(sess *db.Session) error {
		if len(query.DashboardIDs) == 0 && len(query.DashboardUIDs) == 0 {
			return star.ErrCommandValidationFailed
		}

		// remove soft deleted dashboards from the response
		sess.Where("deleted IS NULL")

		if len(query.DashboardIDs) > 0 {
			sess.In("id", query.DashboardIDs)
		} else {
			sess.In("uid", query.DashboardUIDs)
		}
		if query.OrgID > 0 {
			sess.Where("org_id = ?", query.OrgID)
		}

		err := sess.Find(&dashboards)
		return err
	})
	if err != nil {
		return nil, err
	}
	return dashboards, nil
}

func (d *dashboardStore) FindDashboards(ctx context.Context, query *dashboards.FindPersistedDashboardsQuery) ([]dashboards.DashboardSearchProjection, error) {
	ctx, span := tracer.Start(ctx, "dashboards.database.FindDashboards")
	defer span.End()

	recursiveQueriesAreSupported, err := d.store.RecursiveQueriesAreSupported()
	if err != nil {
		return nil, err
	}

	filters := []any{}

	for _, filter := range query.Sort.Filter {
		filters = append(filters, filter)
	}

	filters = append(filters, query.Filters...)

	var orgID int64
	if query.OrgId != 0 {
		orgID = query.OrgId
		filters = append(filters, searchstore.OrgFilter{OrgId: orgID})
	} else if query.SignedInUser.GetOrgID() != 0 {
		orgID = query.SignedInUser.GetOrgID()
		filters = append(filters, searchstore.OrgFilter{OrgId: orgID})
	}

	if len(query.Tags) > 0 {
		filters = append(filters, searchstore.TagsFilter{Tags: query.Tags})
	}

	if len(query.DashboardUIDs) > 0 {
		filters = append(filters, searchstore.DashboardFilter{UIDs: query.DashboardUIDs})
	} else if len(query.DashboardIds) > 0 {
		filters = append(filters, searchstore.DashboardIDFilter{IDs: query.DashboardIds})
	}

	if len(query.Title) > 0 {
		filters = append(filters, searchstore.TitleFilter{Dialect: d.store.GetDialect(), Title: query.Title})
	}

	if len(query.Type) > 0 {
		filters = append(filters, searchstore.TypeFilter{Dialect: d.store.GetDialect(), Type: query.Type})
	}
	metrics.MFolderIDsServiceCount.WithLabelValues(metrics.Dashboard).Inc()
	// nolint:staticcheck
	if len(query.FolderIds) > 0 {
		filters = append(filters, searchstore.FolderFilter{IDs: query.FolderIds})
	}

	if len(query.FolderUIDs) > 0 {
		filters = append(filters, searchstore.FolderUIDFilter{
			Dialect:              d.store.GetDialect(),
			OrgID:                orgID,
			UIDs:                 query.FolderUIDs,
			NestedFoldersEnabled: d.features.IsEnabled(ctx, featuremgmt.FlagNestedFolders),
		})
	}

	// only list k6 folders when requested by a service account - prevents showing k6 folders in the UI for users
	if query.SignedInUser == nil || !query.SignedInUser.IsIdentityType(claims.TypeServiceAccount) {
		filters = append(filters, searchstore.K6FolderFilter{})
	}

	if !query.SkipAccessControlFilter {
		filters = append(filters, permissions.NewAccessControlDashboardPermissionFilter(query.SignedInUser, query.Permission, query.Type, d.features, recursiveQueriesAreSupported))
	}

	filters = append(filters, searchstore.DeletedFilter{Deleted: query.IsDeleted})

	var res []dashboards.DashboardSearchProjection
	sb := &searchstore.Builder{Dialect: d.store.GetDialect(), Filters: filters, Features: d.features}

	limit := query.Limit
	if limit < 1 {
		limit = 1000
	}

	page := query.Page
	if page < 1 {
		page = 1
	}

	sql, params := sb.ToSQL(limit, page)

	err = d.store.WithDbSession(ctx, func(sess *db.Session) error {
		return sess.SQL(sql, params...).Find(&res)
	})

	if err != nil {
		return nil, err
	}

	return res, nil
}

func (d *dashboardStore) GetDashboardTags(ctx context.Context, query *dashboards.GetDashboardTagsQuery) ([]*dashboards.DashboardTagCloudItem, error) {
	ctx, span := tracer.Start(ctx, "dashboards.database.GetDashboardTags")
	defer span.End()

	queryResult := make([]*dashboards.DashboardTagCloudItem, 0)
	err := d.store.WithDbSession(ctx, func(dbSession *db.Session) error {
		sql := `SELECT
					  COUNT(*) as count,
						term
					FROM dashboard
					INNER JOIN dashboard_tag on dashboard_tag.dashboard_uid = dashboard.uid
					WHERE dashboard_tag.org_id=?
					GROUP BY term
					ORDER BY term`

		sess := dbSession.SQL(sql, query.OrgID)
		err := sess.Find(&queryResult)
		return err
	})
	if err != nil {
		return nil, err
	}
	return queryResult, nil
}

// CountDashboardsInFolder returns a count of all dashboards associated with the
// given parent folder ID.
func (d *dashboardStore) CountDashboardsInFolders(
	ctx context.Context, req *dashboards.CountDashboardsInFolderRequest) (int64, error) {
	ctx, span := tracer.Start(ctx, "dashboards.database.CountDashboardsInFolders")
	defer span.End()

	if len(req.FolderUIDs) == 0 {
		return 0, nil
	}
	var count int64
	err := d.store.WithDbSession(ctx, func(sess *db.Session) error {
		metrics.MFolderIDsServiceCount.WithLabelValues(metrics.Dashboard).Inc()
		s := strings.Builder{}
		args := make([]any, 0, 3)
		s.WriteString("SELECT COUNT(*) FROM dashboard WHERE ")
		if len(req.FolderUIDs) == 1 && req.FolderUIDs[0] == "" {
			s.WriteString("folder_uid IS NULL")
		} else {
			s.WriteString(fmt.Sprintf("folder_uid IN (%s)", strings.Repeat("?,", len(req.FolderUIDs)-1)+"?"))
			for _, folderUID := range req.FolderUIDs {
				args = append(args, folderUID)
			}
		}
		s.WriteString(" AND org_id = ? AND is_folder = ? AND deleted IS NULL")
		args = append(args, req.OrgID, d.store.GetDialect().BooleanStr(false))
		sql := s.String()
		_, err := sess.SQL(sql, args...).Get(&count)
		return err
	})
	return count, err
}

func (d *dashboardStore) DeleteDashboardsInFolders(
	ctx context.Context, req *dashboards.DeleteDashboardsInFolderRequest) error {
	ctx, span := tracer.Start(ctx, "dashboards.database.DeleteDashboardsInFolders")
	defer span.End()

	return d.store.WithTransactionalDbSession(ctx, func(sess *db.Session) error {
		// TODO delete all dashboards in the folder in a bulk query
		for _, folderUID := range req.FolderUIDs {
			dashboard := dashboards.Dashboard{OrgID: req.OrgID}
			has, err := sess.Where("org_id = ? AND uid = ?", req.OrgID, folderUID).Get(&dashboard)
			if err != nil {
				return err
			}
			if !has {
				return dashboards.ErrFolderNotFound
			}

			if err := d.deleteChildrenDashboardAssociations(sess, &dashboard); err != nil {
				return err
			}

			_, err = sess.Where("folder_id = ? AND org_id = ? AND is_folder = ?", dashboard.ID, dashboard.OrgID, false).Delete(&dashboards.Dashboard{})
			if err != nil {
				return err
			}
		}
		return nil
	})
}

func (d *dashboardStore) GetAllDashboards(ctx context.Context) ([]*dashboards.Dashboard, error) {
	ctx, span := tracer.Start(ctx, "dashboards.database.GetAllDashboards")
	defer span.End()

	var dashboards = make([]*dashboards.Dashboard, 0)
	err := d.store.WithDbSession(ctx, func(session *db.Session) error {
		err := session.Find(&dashboards)
		return err
	})
	if err != nil {
		return nil, err
	}
	return dashboards, nil
}

func (d *dashboardStore) GetAllDashboardsByOrgId(ctx context.Context, orgID int64) ([]*dashboards.Dashboard, error) {
	ctx, span := tracer.Start(ctx, "dashboards.database.GetAllDashboardsByOrgId")
	defer span.End()

	var dashs = make([]*dashboards.Dashboard, 0)
	err := d.store.WithDbSession(ctx, func(session *db.Session) error {
		// "deleted IS NULL" is to avoid deleted dashboards
		return session.Where("org_id = ? AND deleted IS NULL", orgID).Find(&dashs)
	})
	if err != nil {
		return nil, err
	}
	return dashs, nil
}

func (d *dashboardStore) GetSoftDeletedExpiredDashboards(ctx context.Context, duration time.Duration) ([]*dashboards.Dashboard, error) {
	ctx, span := tracer.Start(ctx, "dashboards.database.GetSoftDeletedExpiredDashboards")
	defer span.End()

	var dashboards = make([]*dashboards.Dashboard, 0)
	err := d.store.WithDbSession(ctx, func(sess *db.Session) error {
		err := sess.Where("deleted IS NOT NULL AND deleted < ?", time.Now().Add(-duration)).Find(&dashboards)
		return err
	})
	if err != nil {
		return nil, err
	}
	return dashboards, nil
}<|MERGE_RESOLUTION|>--- conflicted
+++ resolved
@@ -56,14 +56,11 @@
 
 	// fill out dashboard_uid and org_id for dashboard_tags
 	// need to run this at startup in case any downgrade happened after the initial migration
-<<<<<<< HEAD
-	/*err = migrations.RunDashboardTagMigrations(sqlStore.GetEngine().NewSession(), sqlStore.GetDialect().DriverName())
-=======
-	err := migrations.RunDashboardTagMigrations(sqlStore.GetEngine().NewSession(), sqlStore.GetDialect().DriverName())
->>>>>>> 0501ff90
-	if err != nil {
-		s.log.Error("Failed to run dashboard_tag migrations", "err", err)
-	}*/
+	/*
+		err := migrations.RunDashboardTagMigrations(sqlStore.GetEngine().NewSession(), sqlStore.GetDialect().DriverName())
+		if err != nil {
+			s.log.Error("Failed to run dashboard_tag migrations", "err", err)
+		}*/
 
 	return s, nil
 }
