package database

import (
	"context"

	"github.com/grafana/grafana/pkg/models"
	"github.com/grafana/grafana/pkg/services/sqlstore"
	"github.com/grafana/grafana/pkg/util"
)

// retrieves public dashboard configuration
<<<<<<< HEAD
func (d *DashboardStore) GetPublicDashboard(ctx context.Context, uid string) (*models.PublicDashboard, *models.Dashboard, error) {
	if uid == "" {
=======
func (d *DashboardStore) GetPublicDashboard(ctx context.Context, accessToken string) (*models.PublicDashboard, *models.Dashboard, error) {
	if accessToken == "" {
>>>>>>> 1b2f8b7c
		return nil, nil, models.ErrPublicDashboardIdentifierNotSet
	}

	// get public dashboard
<<<<<<< HEAD
	pdRes := &models.PublicDashboard{Uid: uid}
=======
	pdRes := &models.PublicDashboard{AccessToken: accessToken}
>>>>>>> 1b2f8b7c
	err := d.sqlStore.WithTransactionalDbSession(ctx, func(sess *sqlstore.DBSession) error {
		has, err := sess.Get(pdRes)
		if err != nil {
			return err
		}
		if !has {
			return models.ErrPublicDashboardNotFound
		}
		return nil
	})

	if err != nil {
		return nil, nil, err
	}

	// find dashboard
	dashRes := &models.Dashboard{OrgId: pdRes.OrgId, Uid: pdRes.DashboardUid}
	err = d.sqlStore.WithTransactionalDbSession(ctx, func(sess *sqlstore.DBSession) error {
		has, err := sess.Get(dashRes)
		if err != nil {
			return err
		}
		if !has {
			return models.ErrPublicDashboardNotFound
		}
		return nil
	})

	if err != nil {
		return nil, nil, err
	}

	return pdRes, dashRes, err
}

// generates a new unique uid to retrieve a public dashboard
func (d *DashboardStore) GenerateNewPublicDashboardUid(ctx context.Context) (string, error) {
	var uid string

	err := d.sqlStore.WithDbSession(ctx, func(sess *sqlstore.DBSession) error {
		for i := 0; i < 3; i++ {
			uid = util.GenerateShortUID()

			exists, err := sess.Get(&models.PublicDashboard{Uid: uid})
			if err != nil {
				return err
			}

			if !exists {
				return nil
			}
		}

		return models.ErrPublicDashboardFailedGenerateUniqueUid
	})

	if err != nil {
		return "", err
	}

	return uid, nil
}

// retrieves public dashboard configuration
func (d *DashboardStore) GetPublicDashboardConfig(ctx context.Context, orgId int64, dashboardUid string) (*models.PublicDashboard, error) {
	if dashboardUid == "" {
		return nil, models.ErrDashboardIdentifierNotSet
	}

	pdRes := &models.PublicDashboard{OrgId: orgId, DashboardUid: dashboardUid}
	err := d.sqlStore.WithTransactionalDbSession(ctx, func(sess *sqlstore.DBSession) error {
		// publicDashboard
		_, err := sess.Get(pdRes)
		if err != nil {
			return err
		}

		return nil
	})

	if err != nil {
		return nil, err
	}

	return pdRes, err
}

// persists public dashboard configuration
func (d *DashboardStore) SavePublicDashboardConfig(ctx context.Context, cmd models.SavePublicDashboardConfigCommand) (*models.PublicDashboard, error) {
	err := d.sqlStore.WithTransactionalDbSession(ctx, func(sess *sqlstore.DBSession) error {
		_, err := sess.UseBool("is_enabled").Insert(&cmd.PublicDashboard)
		if err != nil {
			return err
		}

		return nil
	})

	if err != nil {
		return nil, err
	}

	return &cmd.PublicDashboard, nil
}

// updates existing public dashboard configuration
func (d *DashboardStore) UpdatePublicDashboardConfig(ctx context.Context, cmd models.SavePublicDashboardConfigCommand) (*models.PublicDashboard, error) {
	err := d.sqlStore.WithTransactionalDbSession(ctx, func(sess *sqlstore.DBSession) error {
		_, err := sess.UseBool("is_enabled").Update(&cmd.PublicDashboard)
		if err != nil {
			return err
		}

		return nil
	})

	if err != nil {
		return nil, err
	}

	return &cmd.PublicDashboard, nil
}<|MERGE_RESOLUTION|>--- conflicted
+++ resolved
@@ -9,22 +9,13 @@
 )
 
 // retrieves public dashboard configuration
-<<<<<<< HEAD
-func (d *DashboardStore) GetPublicDashboard(ctx context.Context, uid string) (*models.PublicDashboard, *models.Dashboard, error) {
-	if uid == "" {
-=======
 func (d *DashboardStore) GetPublicDashboard(ctx context.Context, accessToken string) (*models.PublicDashboard, *models.Dashboard, error) {
 	if accessToken == "" {
->>>>>>> 1b2f8b7c
 		return nil, nil, models.ErrPublicDashboardIdentifierNotSet
 	}
 
 	// get public dashboard
-<<<<<<< HEAD
-	pdRes := &models.PublicDashboard{Uid: uid}
-=======
 	pdRes := &models.PublicDashboard{AccessToken: accessToken}
->>>>>>> 1b2f8b7c
 	err := d.sqlStore.WithTransactionalDbSession(ctx, func(sess *sqlstore.DBSession) error {
 		has, err := sess.Get(pdRes)
 		if err != nil {
