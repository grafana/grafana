--- conflicted
+++ resolved
@@ -827,12 +827,8 @@
 	items ...dashboards.DashboardACL) error {
 	t.Helper()
 
-<<<<<<< HEAD
 	//nolint:prealloc // for test purposes
-	var itemPtrs []*models.DashboardACL
-=======
 	var itemPtrs []*dashboards.DashboardACL
->>>>>>> 6bf1d06d
 	for _, it := range items {
 		item := it
 		item.Created = time.Now()
