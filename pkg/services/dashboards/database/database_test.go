package database

import (
	"context"
	"encoding/json"
	"fmt"
	"testing"
	"time"

	"github.com/stretchr/testify/assert"
	"github.com/stretchr/testify/require"

	"github.com/grafana/grafana/pkg/bus"
	"github.com/grafana/grafana/pkg/components/simplejson"
	"github.com/grafana/grafana/pkg/expr"
	"github.com/grafana/grafana/pkg/infra/db"
	"github.com/grafana/grafana/pkg/infra/tracing"
	"github.com/grafana/grafana/pkg/services/accesscontrol/acimpl"
	"github.com/grafana/grafana/pkg/services/dashboards"
	"github.com/grafana/grafana/pkg/services/featuremgmt"
	"github.com/grafana/grafana/pkg/services/folder"
	"github.com/grafana/grafana/pkg/services/folder/folderimpl"
	"github.com/grafana/grafana/pkg/services/guardian"
	"github.com/grafana/grafana/pkg/services/org"
	"github.com/grafana/grafana/pkg/services/quota/quotatest"
	"github.com/grafana/grafana/pkg/services/search/model"
	"github.com/grafana/grafana/pkg/services/sqlstore"
	"github.com/grafana/grafana/pkg/services/sqlstore/searchstore"
	"github.com/grafana/grafana/pkg/services/tag/tagimpl"
	"github.com/grafana/grafana/pkg/services/user"
	"github.com/grafana/grafana/pkg/setting"
	"github.com/grafana/grafana/pkg/util"
)

func TestIntegrationDashboardDataAccess(t *testing.T) {
	if testing.Short() {
		t.Skip("skipping integration test")
	}
	var sqlStore *sqlstore.SQLStore
	var cfg *setting.Cfg
	var savedFolder, savedDash, savedDash2 *dashboards.Dashboard
	var dashboardStore dashboards.Store

	setup := func() {
		sqlStore, cfg = db.InitTestDBwithCfg(t)
		quotaService := quotatest.New(false, nil)
		var err error
		dashboardStore, err = ProvideDashboardStore(sqlStore, cfg, testFeatureToggles, tagimpl.ProvideService(sqlStore), quotaService)
		require.NoError(t, err)
		savedFolder = insertTestDashboard(t, dashboardStore, "1 test dash folder", 1, 0, "", true, "prod", "webapp")
		savedDash = insertTestDashboard(t, dashboardStore, "test dash 23", 1, savedFolder.ID, savedFolder.UID, false, "prod", "webapp")
		insertTestDashboard(t, dashboardStore, "test dash 45", 1, savedFolder.ID, savedFolder.UID, false, "prod")
		savedDash2 = insertTestDashboard(t, dashboardStore, "test dash 67", 1, 0, "", false, "prod")
		insertTestRule(t, sqlStore, savedFolder.OrgID, savedFolder.UID)
	}

	t.Run("Should return dashboard model", func(t *testing.T) {
		setup()
		require.Equal(t, savedDash.Title, "test dash 23")
		require.Equal(t, savedDash.Slug, "test-dash-23")
		require.NotEqual(t, savedDash.ID, 0)
		require.False(t, savedDash.IsFolder)
		require.NotEmpty(t, savedDash.FolderUID)
		require.Positive(t, len(savedDash.UID))

		require.Equal(t, savedFolder.Title, "1 test dash folder")
		require.Equal(t, savedFolder.Slug, "1-test-dash-folder")
		require.NotEqual(t, savedFolder.ID, 0)
		require.True(t, savedFolder.IsFolder)
		require.Empty(t, savedFolder.FolderUID)
		require.Positive(t, len(savedFolder.UID))
	})

	t.Run("Should be able to get dashboard by id", func(t *testing.T) {
		setup()
		query := dashboards.GetDashboardQuery{
			ID:    savedDash.ID,
			OrgID: 1,
		}

		queryResult, err := dashboardStore.GetDashboard(context.Background(), &query)
		require.NoError(t, err)

		require.Equal(t, queryResult.Title, "test dash 23")
		require.Equal(t, queryResult.Slug, "test-dash-23")
		require.Equal(t, queryResult.ID, savedDash.ID)
		require.Equal(t, queryResult.UID, savedDash.UID)
		require.False(t, queryResult.IsFolder)
	})

	t.Run("Should not be able to get dashboard by title alone", func(t *testing.T) {
		setup()
		query := dashboards.GetDashboardQuery{
			Title: util.Pointer("test dash 23"),
			OrgID: 1,
		}

		_, err := dashboardStore.GetDashboard(context.Background(), &query)
		require.ErrorIs(t, err, dashboards.ErrDashboardIdentifierNotSet)
	})

	t.Run("Should be able to get dashboard by title and folderUID", func(t *testing.T) {
		setup()
		query := dashboards.GetDashboardQuery{
			Title:     util.Pointer("test dash 23"),
			FolderUID: savedFolder.UID,
			OrgID:     1,
		}
		queryResult, err := dashboardStore.GetDashboard(context.Background(), &query)
		require.NoError(t, err)

		require.Equal(t, queryResult.Title, "test dash 23")
		require.Equal(t, queryResult.Slug, "test-dash-23")
		require.Equal(t, queryResult.ID, savedDash.ID)
		require.Equal(t, queryResult.UID, savedDash.UID)
		require.False(t, queryResult.IsFolder)
	})

	t.Run("Should be able to get dashboard by uid", func(t *testing.T) {
		setup()
		query := dashboards.GetDashboardQuery{
			UID:   savedDash.UID,
			OrgID: 1,
		}

		queryResult, err := dashboardStore.GetDashboard(context.Background(), &query)
		require.NoError(t, err)

		require.Equal(t, queryResult.Title, "test dash 23")
		require.Equal(t, queryResult.Slug, "test-dash-23")
		require.Equal(t, queryResult.ID, savedDash.ID)
		require.Equal(t, queryResult.UID, savedDash.UID)
		require.False(t, queryResult.IsFolder)
	})

	t.Run("Should be able to get a dashboard UID by ID", func(t *testing.T) {
		setup()
		query := dashboards.GetDashboardRefByIDQuery{ID: savedDash.ID}
		queryResult, err := dashboardStore.GetDashboardUIDByID(context.Background(), &query)
		require.NoError(t, err)
		require.Equal(t, queryResult.UID, savedDash.UID)
	})

	t.Run("Shouldn't be able to get a dashboard with just an OrgID", func(t *testing.T) {
		setup()
		query := dashboards.GetDashboardQuery{
			OrgID: 1,
		}

		_, err := dashboardStore.GetDashboard(context.Background(), &query)
		require.Equal(t, err, dashboards.ErrDashboardIdentifierNotSet)
	})

	t.Run("Folder=0 should not be able to get a dashboard in a folder", func(t *testing.T) {
		setup()
		query := dashboards.GetDashboardQuery{
			Title:     util.Pointer("test dash 23"),
			FolderUID: "",
			OrgID:     1,
		}

		_, err := dashboardStore.GetDashboard(context.Background(), &query)
		require.Error(t, err, dashboards.ErrDashboardNotFound)
	})

	t.Run("Should be able to get dashboards by IDs & UIDs", func(t *testing.T) {
		setup()
		query := dashboards.GetDashboardsQuery{DashboardIDs: []int64{savedDash.ID, savedDash2.ID}}
		queryResult, err := dashboardStore.GetDashboards(context.Background(), &query)
		require.NoError(t, err)
		assert.Equal(t, len(queryResult), 2)

		query = dashboards.GetDashboardsQuery{DashboardUIDs: []string{savedDash.UID, savedDash2.UID}}
		queryResult, err = dashboardStore.GetDashboards(context.Background(), &query)
		require.NoError(t, err)
		assert.Equal(t, len(queryResult), 2)
	})

	t.Run("Should be able to delete dashboard", func(t *testing.T) {
		setup()
		dash := insertTestDashboard(t, dashboardStore, "delete me", 1, 0, "", false, "delete this")

		err := dashboardStore.DeleteDashboard(context.Background(), &dashboards.DeleteDashboardCommand{
			ID:    dash.ID,
			OrgID: 1,
		})
		require.NoError(t, err)
	})

	t.Run("Should be able to create dashboard", func(t *testing.T) {
		setup()
		cmd := dashboards.SaveDashboardCommand{
			OrgID: 1,
			Dashboard: simplejson.NewFromAny(map[string]interface{}{
				"title": "folderId",
				"tags":  []interface{}{},
			}),
			UserID: 100,
		}
		dashboard, err := dashboardStore.SaveDashboard(context.Background(), cmd)
		require.NoError(t, err)
		require.EqualValues(t, dashboard.CreatedBy, 100)
		require.False(t, dashboard.Created.IsZero())
		require.EqualValues(t, dashboard.UpdatedBy, 100)
		require.False(t, dashboard.Updated.IsZero())
	})

	t.Run("Should be able to update dashboard by id and remove folderId", func(t *testing.T) {
		setup()
		cmd := dashboards.SaveDashboardCommand{
			OrgID: 1,
			Dashboard: simplejson.NewFromAny(map[string]interface{}{
				"id":    savedDash.ID,
				"title": "folderId",
				"tags":  []interface{}{},
			}),
			Overwrite: true,
			FolderUID: "2",
			UserID:    100,
		}
		dash, err := dashboardStore.SaveDashboard(context.Background(), cmd)
		require.NoError(t, err)
		require.EqualValues(t, dash.FolderUID, "2")

		cmd = dashboards.SaveDashboardCommand{
			OrgID: 1,
			Dashboard: simplejson.NewFromAny(map[string]interface{}{
				"id":    savedDash.ID,
				"title": "folderId",
				"tags":  []interface{}{},
			}),
			FolderUID: "",
			Overwrite: true,
			UserID:    100,
		}
		_, err = dashboardStore.SaveDashboard(context.Background(), cmd)
		require.NoError(t, err)

		query := dashboards.GetDashboardQuery{
			ID:    savedDash.ID,
			OrgID: 1,
		}

		queryResult, err := dashboardStore.GetDashboard(context.Background(), &query)
		require.NoError(t, err)
		require.Equal(t, queryResult.FolderUID, "")
		require.Equal(t, queryResult.CreatedBy, savedDash.CreatedBy)
		require.WithinDuration(t, queryResult.Created, savedDash.Created, 3*time.Second)
		require.Equal(t, queryResult.UpdatedBy, int64(100))
		require.False(t, queryResult.Updated.IsZero())
	})

	t.Run("Should be able to delete empty folder", func(t *testing.T) {
		setup()
		emptyFolder := insertTestDashboard(t, dashboardStore, "2 test dash folder", 1, 0, "", true, "prod", "webapp")

		deleteCmd := &dashboards.DeleteDashboardCommand{ID: emptyFolder.ID}
		err := dashboardStore.DeleteDashboard(context.Background(), deleteCmd)
		require.NoError(t, err)
	})

	t.Run("Should return error if no dashboard is found for update when dashboard id is greater than zero", func(t *testing.T) {
		cmd := dashboards.SaveDashboardCommand{
			OrgID:     1,
			Overwrite: true,
			Dashboard: simplejson.NewFromAny(map[string]interface{}{
				"id":    float64(123412321),
				"title": "Expect error",
				"tags":  []interface{}{},
			}),
		}

		_, err := dashboardStore.SaveDashboard(context.Background(), cmd)
		require.Equal(t, err, dashboards.ErrDashboardNotFound)
	})

	t.Run("Should not return error if no dashboard is found for update when dashboard id is zero", func(t *testing.T) {
		cmd := dashboards.SaveDashboardCommand{
			OrgID:     1,
			Overwrite: true,
			Dashboard: simplejson.NewFromAny(map[string]interface{}{
				"id":    0,
				"title": "New dash",
				"tags":  []interface{}{},
			}),
		}
		_, err := dashboardStore.SaveDashboard(context.Background(), cmd)
		require.NoError(t, err)
	})

	t.Run("Should be able to get dashboard tags", func(t *testing.T) {
		setup()
		query := dashboards.GetDashboardTagsQuery{OrgID: 1}

		queryResult, err := dashboardStore.GetDashboardTags(context.Background(), &query)
		require.NoError(t, err)

		require.Equal(t, len(queryResult), 2)
	})

	t.Run("Should be able to find dashboard folder", func(t *testing.T) {
		setup()
		query := dashboards.FindPersistedDashboardsQuery{
			Title: "1 test dash folder",
			OrgId: 1,
			SignedInUser: &user.SignedInUser{
				OrgID:   1,
				OrgRole: org.RoleEditor,
				Permissions: map[int64]map[string][]string{
					1: {dashboards.ActionFoldersRead: []string{dashboards.ScopeFoldersAll}},
				},
			},
		}

		hits, err := testSearchDashboards(dashboardStore, &query)
		require.NoError(t, err)

		require.Equal(t, len(hits), 1)
		hit := hits[0]
		require.Equal(t, hit.Type, model.DashHitFolder)
		require.Equal(t, hit.URL, fmt.Sprintf("/dashboards/f/%s/%s", savedFolder.UID, savedFolder.Slug))
		require.Equal(t, hit.FolderTitle, "")
	})

	t.Run("Should be able to limit find results", func(t *testing.T) {
		setup()
		query := dashboards.FindPersistedDashboardsQuery{
			OrgId: 1,
			Limit: 1,
			SignedInUser: &user.SignedInUser{
				OrgID:   1,
				OrgRole: org.RoleEditor,
				Permissions: map[int64]map[string][]string{
					1: {dashboards.ActionFoldersRead: []string{dashboards.ScopeFoldersAll}},
				},
			},
		}

		hits, err := testSearchDashboards(dashboardStore, &query)
		require.NoError(t, err)

		require.Equal(t, len(hits), 1)
		require.EqualValues(t, hits[0].Title, "1 test dash folder")
	})

	t.Run("Should be able to find results beyond limit using paging", func(t *testing.T) {
		setup()
		query := dashboards.FindPersistedDashboardsQuery{
			OrgId: 1,
			Limit: 1,
			Page:  2,
			SignedInUser: &user.SignedInUser{
				OrgID:   1,
				OrgRole: org.RoleEditor,
				Permissions: map[int64]map[string][]string{
					1: {
						dashboards.ActionDashboardsRead: []string{dashboards.ScopeDashboardsAll},
						dashboards.ActionFoldersRead:    []string{dashboards.ScopeFoldersAll},
					},
				},
			},
		}

		hits, err := testSearchDashboards(dashboardStore, &query)
		require.NoError(t, err)

		require.Equal(t, len(hits), 1)
		require.EqualValues(t, hits[0].Title, "test dash 23")
	})

	t.Run("Should be able to filter by tag and type", func(t *testing.T) {
		setup()
		query := dashboards.FindPersistedDashboardsQuery{
			OrgId: 1,
			Type:  "dash-db",
			Tags:  []string{"prod"},
			SignedInUser: &user.SignedInUser{
				OrgID:   1,
				OrgRole: org.RoleEditor,
				Permissions: map[int64]map[string][]string{
					1: {dashboards.ActionDashboardsRead: []string{dashboards.ScopeDashboardsAll}},
				},
			},
		}

		hits, err := testSearchDashboards(dashboardStore, &query)
		require.NoError(t, err)

		require.Equal(t, len(hits), 3)
		require.Equal(t, hits[0].Title, "test dash 23")
	})

	t.Run("Should be able to find a dashboard folder's children", func(t *testing.T) {
		setup()
		query := dashboards.FindPersistedDashboardsQuery{
			OrgId:      1,
			FolderUIDs: []string{savedFolder.UID},
			SignedInUser: &user.SignedInUser{
				OrgID:   1,
				OrgRole: org.RoleEditor,
				Permissions: map[int64]map[string][]string{
					1: {dashboards.ActionDashboardsRead: []string{dashboards.ScopeDashboardsAll}},
				},
			},
		}

		hits, err := testSearchDashboards(dashboardStore, &query)
		require.NoError(t, err)

		require.Equal(t, len(hits), 2)
		hit := hits[0]
		require.Equal(t, hit.ID, savedDash.ID)
		require.Equal(t, hit.URL, fmt.Sprintf("/d/%s/%s", savedDash.UID, savedDash.Slug))
		require.Equal(t, hit.FolderUID, savedFolder.UID)
		require.Equal(t, hit.FolderTitle, savedFolder.Title)
		require.Equal(t, hit.FolderURL, fmt.Sprintf("/dashboards/f/%s/%s", savedFolder.UID, savedFolder.Slug))
	})

	t.Run("Should be able to find a dashboard folder's children by UID", func(t *testing.T) {
		setup()
		query := dashboards.FindPersistedDashboardsQuery{
			OrgId:      1,
			FolderUIDs: []string{savedFolder.UID},
			SignedInUser: &user.SignedInUser{
				OrgID:   1,
				OrgRole: org.RoleEditor,
				Permissions: map[int64]map[string][]string{
					1: {dashboards.ActionDashboardsRead: []string{dashboards.ScopeDashboardsAll}},
				},
			},
		}

		hits, err := testSearchDashboards(dashboardStore, &query)
		require.NoError(t, err)

		require.Equal(t, len(hits), 2)
		hit := hits[0]
		require.Equal(t, hit.ID, savedDash.ID)
		require.Equal(t, hit.URL, fmt.Sprintf("/d/%s/%s", savedDash.UID, savedDash.Slug))
		require.Equal(t, hit.FolderUID, savedFolder.UID)
		require.Equal(t, hit.FolderTitle, savedFolder.Title)
		require.Equal(t, hit.FolderURL, fmt.Sprintf("/dashboards/f/%s/%s", savedFolder.UID, savedFolder.Slug))
	})

	t.Run("Should be able to find dashboards by ids", func(t *testing.T) {
		setup()
		query := dashboards.FindPersistedDashboardsQuery{
			DashboardIds: []int64{savedDash.ID, savedDash2.ID},
			SignedInUser: &user.SignedInUser{
				OrgID:   1,
				OrgRole: org.RoleEditor,
				Permissions: map[int64]map[string][]string{
					1: {dashboards.ActionDashboardsRead: []string{dashboards.ScopeDashboardsAll}},
				},
			},
		}

		hits, err := testSearchDashboards(dashboardStore, &query)
		require.NoError(t, err)

		require.Equal(t, len(hits), 2)

		hit := hits[0]
		require.Equal(t, len(hit.Tags), 2)

		hit2 := hits[1]
		require.Equal(t, len(hit2.Tags), 1)
	})

	t.Run("Can count dashboards by parent folder", func(t *testing.T) {
		setup()
		// setup() saves one dashboard in the general folder and two in the "savedFolder".
		count, err := dashboardStore.CountDashboardsInFolder(
			context.Background(),
			// nolint:staticcheck
			&dashboards.CountDashboardsInFolderRequest{FolderID: 0, OrgID: 1})
		require.NoError(t, err)
		require.Equal(t, int64(1), count)

		count, err = dashboardStore.CountDashboardsInFolder(
			context.Background(),
			// nolint:staticcheck
			&dashboards.CountDashboardsInFolderRequest{FolderID: savedFolder.ID, OrgID: 1})
		require.NoError(t, err)
		require.Equal(t, int64(2), count)
	})

	t.Run("Can delete dashboards in folder", func(t *testing.T) {
		setup()
		folder := insertTestDashboard(t, dashboardStore, "dash folder", 1, 0, "", true, "prod", "webapp")
		_ = insertTestDashboard(t, dashboardStore, "delete me 1", 1, folder.ID, folder.UID, false, "delete this 1")
		_ = insertTestDashboard(t, dashboardStore, "delete me 2", 1, folder.ID, folder.UID, false, "delete this 2")

		err := dashboardStore.DeleteDashboardsInFolder(
			context.Background(),
			&dashboards.DeleteDashboardsInFolderRequest{
				FolderUID: folder.UID,
				OrgID:     1,
			})
		require.NoError(t, err)

		// nolint:staticcheck
		count, err := dashboardStore.CountDashboardsInFolder(context.Background(), &dashboards.CountDashboardsInFolderRequest{FolderID: 2, OrgID: 1})
		require.NoError(t, err)
		require.Equal(t, count, int64(0))
	})
}

func TestIntegrationDashboardDataAccessGivenPluginWithImportedDashboards(t *testing.T) {
	if testing.Short() {
		t.Skip("skipping integration test")
	}
	sqlStore := db.InitTestDB(t)
	quotaService := quotatest.New(false, nil)
	dashboardStore, err := ProvideDashboardStore(sqlStore, &setting.Cfg{}, testFeatureToggles, tagimpl.ProvideService(sqlStore), quotaService)
	require.NoError(t, err)
	pluginId := "test-app"

	appFolder := insertTestDashboardForPlugin(t, dashboardStore, "app-test", 1, 0, true, pluginId)
	insertTestDashboardForPlugin(t, dashboardStore, "app-dash1", 1, appFolder.ID, false, pluginId)
	insertTestDashboardForPlugin(t, dashboardStore, "app-dash2", 1, appFolder.ID, false, pluginId)

	query := dashboards.GetDashboardsByPluginIDQuery{
		PluginID: pluginId,
		OrgID:    1,
	}

	queryResult, err := dashboardStore.GetDashboardsByPluginID(context.Background(), &query)
	require.NoError(t, err)
	require.Equal(t, len(queryResult), 2)
}

func TestIntegrationDashboard_SortingOptions(t *testing.T) {
	if testing.Short() {
		t.Skip("skipping integration test")
	}
	sqlStore := db.InitTestDB(t)
	quotaService := quotatest.New(false, nil)
	dashboardStore, err := ProvideDashboardStore(sqlStore, &setting.Cfg{}, testFeatureToggles, tagimpl.ProvideService(sqlStore), quotaService)
	require.NoError(t, err)

	dashB := insertTestDashboard(t, dashboardStore, "Beta", 1, 0, "", false)
	dashA := insertTestDashboard(t, dashboardStore, "Alfa", 1, 0, "", false)
	assert.NotZero(t, dashA.ID)
	assert.Less(t, dashB.ID, dashA.ID)
	qNoSort := &dashboards.FindPersistedDashboardsQuery{
		SignedInUser: &user.SignedInUser{
			OrgID:   1,
			UserID:  1,
			OrgRole: org.RoleAdmin,
			Permissions: map[int64]map[string][]string{
				1: {dashboards.ActionDashboardsRead: []string{dashboards.ScopeDashboardsAll}},
			},
		},
	}
	results, err := dashboardStore.FindDashboards(context.Background(), qNoSort)
	require.NoError(t, err)
	require.Len(t, results, 2)
	assert.Equal(t, dashA.ID, results[0].ID)
	assert.Equal(t, dashB.ID, results[1].ID)

	qSort := &dashboards.FindPersistedDashboardsQuery{
		SignedInUser: &user.SignedInUser{
			OrgID:   1,
			UserID:  1,
			OrgRole: org.RoleAdmin,
			Permissions: map[int64]map[string][]string{
				1: {dashboards.ActionDashboardsRead: []string{dashboards.ScopeDashboardsAll}},
			},
		},
		Sort: model.SortOption{
			Filter: []model.SortOptionFilter{
				searchstore.TitleSorter{Descending: true},
			},
		},
	}
	results, err = dashboardStore.FindDashboards(context.Background(), qSort)
	require.NoError(t, err)
	require.Len(t, results, 2)
	assert.Equal(t, dashB.ID, results[0].ID)
	assert.Equal(t, dashA.ID, results[1].ID)
}

func TestIntegrationDashboard_Filter(t *testing.T) {
	if testing.Short() {
		t.Skip("skipping integration test")
	}
	sqlStore := db.InitTestDB(t)
	cfg := setting.NewCfg()
	quotaService := quotatest.New(false, nil)
	dashboardStore, err := ProvideDashboardStore(sqlStore, cfg, testFeatureToggles, tagimpl.ProvideService(sqlStore), quotaService)
	require.NoError(t, err)
	insertTestDashboard(t, dashboardStore, "Alfa", 1, 0, "", false)
	dashB := insertTestDashboard(t, dashboardStore, "Beta", 1, 0, "", false)
	qNoFilter := &dashboards.FindPersistedDashboardsQuery{
		SignedInUser: &user.SignedInUser{
			OrgID:   1,
			UserID:  1,
			OrgRole: org.RoleAdmin,
			Permissions: map[int64]map[string][]string{
				1: {dashboards.ActionDashboardsRead: []string{dashboards.ScopeDashboardsAll}},
			},
		},
	}
	results, err := dashboardStore.FindDashboards(context.Background(), qNoFilter)
	require.NoError(t, err)
	require.Len(t, results, 2)

	qFilter := &dashboards.FindPersistedDashboardsQuery{
		SignedInUser: &user.SignedInUser{
			OrgID:   1,
			UserID:  1,
			OrgRole: org.RoleAdmin,
			Permissions: map[int64]map[string][]string{
				1: {dashboards.ActionDashboardsRead: []string{dashboards.ScopeDashboardsAll}},
			},
		},
		Filters: []interface{}{
			searchstore.TitleFilter{
				Dialect: sqlStore.Dialect,
				Title:   "Beta",
			},
		},
	}
	results, err = dashboardStore.FindDashboards(context.Background(), qFilter)
	require.NoError(t, err)
	require.Len(t, results, 1)
	assert.Equal(t, dashB.ID, results[0].ID)
}

func TestGetExistingDashboardByTitleAndFolder(t *testing.T) {
	sqlStore := db.InitTestDB(t)
	cfg := setting.NewCfg()
	quotaService := quotatest.New(false, nil)
	dashboardStore, err := ProvideDashboardStore(sqlStore, cfg, testFeatureToggles, tagimpl.ProvideService(sqlStore), quotaService)
	require.NoError(t, err)
	insertTestDashboard(t, dashboardStore, "Apple", 1, 0, "", false)
	t.Run("Finds a dashboard with existing name in root directory and throws DashboardWithSameNameInFolderExists error", func(t *testing.T) {
		err = sqlStore.WithDbSession(context.Background(), func(sess *sqlstore.DBSession) error {
			_, err = getExistingDashboardByTitleAndFolder(sess, &dashboards.Dashboard{Title: "Apple", OrgID: 1}, sqlStore.GetDialect(), false, false)
			return err
		})
		require.ErrorIs(t, err, dashboards.ErrDashboardWithSameNameInFolderExists)
	})

	t.Run("Returns no error when dashboard does not exist in root folder", func(t *testing.T) {
		err = sqlStore.WithDbSession(context.Background(), func(sess *sqlstore.DBSession) error {
			_, err = getExistingDashboardByTitleAndFolder(sess, &dashboards.Dashboard{Title: "Beta", OrgID: 1}, sqlStore.GetDialect(), false, false)
			return err
		})
		require.NoError(t, err)
	})

	t.Run("Finds a dashboard with existing name in specific folder and throws DashboardWithSameNameInFolderExists error", func(t *testing.T) {
		savedFolder := insertTestDashboard(t, dashboardStore, "test dash folder", 1, 0, "", true, "prod", "webapp")
		savedDash := insertTestDashboard(t, dashboardStore, "test dash", 1, savedFolder.ID, savedFolder.UID, false, "prod", "webapp")
		err = sqlStore.WithDbSession(context.Background(), func(sess *sqlstore.DBSession) error {
<<<<<<< HEAD
			_, err = getExistingDashboardByTitleAndFolder(sess, &dashboards.Dashboard{Title: savedDash.Title, FolderID: savedFolder.ID, FolderUID: savedFolder.UID, OrgID: 1}, sqlStore.GetDialect(), false, false)
=======
			// nolint:staticcheck
			_, err = getExistingDashboardByTitleAndFolder(sess, &dashboards.Dashboard{Title: savedDash.Title, FolderID: savedFolder.ID, OrgID: 1}, sqlStore.GetDialect(), false, false)
>>>>>>> 0e4c6742
			return err
		})
		require.ErrorIs(t, err, dashboards.ErrDashboardWithSameNameInFolderExists)
	})
}

func TestIntegrationFindDashboardsByTitle(t *testing.T) {
	if testing.Short() {
		t.Skip("skipping integration test")
	}

	sqlStore := db.InitTestDB(t)
	cfg := setting.NewCfg()
	quotaService := quotatest.New(false, nil)
	features := featuremgmt.WithFeatures(featuremgmt.FlagNestedFolders, featuremgmt.FlagPanelTitleSearch)
	dashboardStore, err := ProvideDashboardStore(sqlStore, cfg, features, tagimpl.ProvideService(sqlStore), quotaService)
	require.NoError(t, err)

	orgID := int64(1)
	insertTestDashboard(t, dashboardStore, "dashboard under general", orgID, 0, "", false)

	ac := acimpl.ProvideAccessControl(sqlStore.Cfg)
	folderStore := folderimpl.ProvideDashboardFolderStore(sqlStore)
	folderServiceWithFlagOn := folderimpl.ProvideService(ac, bus.ProvideBus(tracing.InitializeTracerForTest()), sqlStore.Cfg, dashboardStore, folderStore, sqlStore, features, nil)

	user := &user.SignedInUser{
		OrgID: 1,
		Permissions: map[int64]map[string][]string{
			orgID: {
				dashboards.ActionDashboardsRead: []string{dashboards.ScopeDashboardsAll},
				dashboards.ActionFoldersRead:    []string{dashboards.ScopeFoldersAll},
				dashboards.ActionFoldersWrite:   []string{dashboards.ScopeFoldersAll},
			},
		},
	}

	origNewGuardian := guardian.New
	guardian.MockDashboardGuardian(&guardian.FakeDashboardGuardian{
		CanSaveValue: true,
		CanViewValue: true,
		// CanEditValue is required to create library elements
		CanEditValue: true,
	})
	t.Cleanup(func() {
		guardian.New = origNewGuardian
	})

	f0, err := folderServiceWithFlagOn.Create(context.Background(), &folder.CreateFolderCommand{
		OrgID:        orgID,
		Title:        "f0",
		SignedInUser: user,
	})
	require.NoError(t, err)
	// nolint:staticcheck
	insertTestDashboard(t, dashboardStore, "dashboard under f0", orgID, f0.ID, f0.UID, false)

	subfolder, err := folderServiceWithFlagOn.Create(context.Background(), &folder.CreateFolderCommand{
		OrgID:        orgID,
		Title:        "subfolder",
		ParentUID:    f0.UID,
		SignedInUser: user,
	})
	require.NoError(t, err)
	// nolint:staticcheck
	insertTestDashboard(t, dashboardStore, "dashboard under subfolder", orgID, subfolder.ID, subfolder.UID, false)

	type res struct {
		title       string
		folderUID   string
		folderTitle string
	}

	testCases := []struct {
		desc           string
		title          string
		expectedResult res
		typ            string
	}{
		{
			desc:           "find dashboard under general",
			title:          "dashboard under general",
			expectedResult: res{title: "dashboard under general"},
		},
		{
			desc:           "find dashboard under f0",
			title:          "dashboard under f0",
			expectedResult: res{title: "dashboard under f0", folderUID: f0.UID, folderTitle: f0.Title},
		},
		{
			desc:           "find dashboard under subfolder",
			title:          "dashboard under subfolder",
			expectedResult: res{title: "dashboard under subfolder", folderUID: subfolder.UID, folderTitle: subfolder.Title},
		},
	}

	for _, tc := range testCases {
		t.Run(tc.desc, func(t *testing.T) {
			dashboardStore, err := ProvideDashboardStore(sqlStore, cfg, features, tagimpl.ProvideService(sqlStore), quotaService)
			require.NoError(t, err)
			res, err := dashboardStore.FindDashboards(context.Background(), &dashboards.FindPersistedDashboardsQuery{
				SignedInUser: user,
				Type:         tc.typ,
				Title:        tc.title,
			})
			require.NoError(t, err)
			require.Equal(t, 1, len(res))

			r := tc.expectedResult
			assert.Equal(t, r.title, res[0].Title)
			if r.folderUID != "" {
				assert.Equal(t, r.folderUID, res[0].FolderUID)
			} else {
				assert.Empty(t, res[0].FolderUID)
			}
			if r.folderTitle != "" {
				assert.Equal(t, r.folderTitle, res[0].FolderTitle)
			} else {
				assert.Empty(t, res[0].FolderTitle)
			}
		})
	}
}

func TestIntegrationFindDashboardsByFolder(t *testing.T) {
	if testing.Short() {
		t.Skip("skipping integration test")
	}

	sqlStore := db.InitTestDB(t)
	cfg := setting.NewCfg()
	quotaService := quotatest.New(false, nil)
	features := featuremgmt.WithFeatures(featuremgmt.FlagNestedFolders, featuremgmt.FlagPanelTitleSearch)
	dashboardStore, err := ProvideDashboardStore(sqlStore, cfg, features, tagimpl.ProvideService(sqlStore), quotaService)
	require.NoError(t, err)

	orgID := int64(1)
	insertTestDashboard(t, dashboardStore, "dashboard under general", orgID, 0, "", false)

	ac := acimpl.ProvideAccessControl(sqlStore.Cfg)
	folderStore := folderimpl.ProvideDashboardFolderStore(sqlStore)
	folderServiceWithFlagOn := folderimpl.ProvideService(ac, bus.ProvideBus(tracing.InitializeTracerForTest()), sqlStore.Cfg, dashboardStore, folderStore, sqlStore, features, nil)

	user := &user.SignedInUser{
		OrgID: 1,
		Permissions: map[int64]map[string][]string{
			orgID: {
				dashboards.ActionDashboardsRead: []string{dashboards.ScopeDashboardsAll},
				dashboards.ActionFoldersRead:    []string{dashboards.ScopeFoldersAll},
				dashboards.ActionFoldersWrite:   []string{dashboards.ScopeFoldersAll},
			},
		},
	}

	origNewGuardian := guardian.New
	guardian.MockDashboardGuardian(&guardian.FakeDashboardGuardian{
		CanSaveValue: true,
		CanViewValue: true,
		// CanEditValue is required to create library elements
		CanEditValue: true,
	})
	t.Cleanup(func() {
		guardian.New = origNewGuardian
	})

	f0, err := folderServiceWithFlagOn.Create(context.Background(), &folder.CreateFolderCommand{
		OrgID:        orgID,
		Title:        "f0",
		SignedInUser: user,
	})
	require.NoError(t, err)
	// nolint:staticcheck
	insertTestDashboard(t, dashboardStore, "dashboard under f0", orgID, f0.ID, f0.UID, false)

	f1, err := folderServiceWithFlagOn.Create(context.Background(), &folder.CreateFolderCommand{
		OrgID:        orgID,
		Title:        "f1",
		SignedInUser: user,
	})
	require.NoError(t, err)
	// nolint:staticcheck
	insertTestDashboard(t, dashboardStore, "dashboard under f1", orgID, f1.ID, f1.UID, false)

	subfolder, err := folderServiceWithFlagOn.Create(context.Background(), &folder.CreateFolderCommand{
		OrgID:        orgID,
		Title:        "subfolder",
		ParentUID:    f0.UID,
		SignedInUser: user,
	})
	require.NoError(t, err)

	type res struct {
		title       string
		folderUID   string
		folderTitle string
	}

	testCases := []struct {
		desc string
		// Deprecated: use FolderUID instead
		folderIDs      []int64
		folderUIDs     []string
		query          string
		expectedResult map[string][]res
		typ            string
	}{
		{
			desc:       "find dashboard under general using folder UID",
			folderUIDs: []string{folder.GeneralFolderUID},
			typ:        searchstore.TypeDashboard,
			expectedResult: map[string][]res{
				"":                            {{title: "dashboard under general"}},
				featuremgmt.FlagNestedFolders: {{title: "dashboard under general"}},
			},
		},
		{
			desc:       "find dashboard under general using folder UID",
			folderUIDs: []string{folder.GeneralFolderUID},
			typ:        searchstore.TypeDashboard,
			expectedResult: map[string][]res{
				"":                            {{title: "dashboard under general"}},
				featuremgmt.FlagNestedFolders: {{title: "dashboard under general"}},
			},
		},
		{
			desc:       "find dashboard under f0 using folder UID",
			folderUIDs: []string{f0.UID},
			typ:        searchstore.TypeDashboard,
			expectedResult: map[string][]res{
				"":                            {{title: "dashboard under f0", folderUID: f0.UID, folderTitle: f0.Title}},
				featuremgmt.FlagNestedFolders: {{title: "dashboard under f0", folderUID: f0.UID, folderTitle: f0.Title}},
			},
		},
		{
			desc:       "find dashboard under f0 or f1 using folder UID",
			folderUIDs: []string{f0.UID, f1.UID},
			typ:        searchstore.TypeDashboard,
			expectedResult: map[string][]res{
				"": {{title: "dashboard under f0", folderUID: f0.UID, folderTitle: f0.Title},
					{title: "dashboard under f1", folderUID: f1.UID, folderTitle: f1.Title}},
				featuremgmt.FlagNestedFolders: {{title: "dashboard under f0", folderUID: f0.UID, folderTitle: f0.Title},
					{title: "dashboard under f1", folderUID: f1.UID, folderTitle: f1.Title}},
			},
		},
		{
			desc:       "find dashboard under general or f0 using folder UID",
			folderUIDs: []string{folder.GeneralFolderUID, f0.UID},
			typ:        searchstore.TypeDashboard,
			expectedResult: map[string][]res{
				"": {{title: "dashboard under f0", folderUID: f0.UID, folderTitle: f0.Title},
					{title: "dashboard under general"}},
				featuremgmt.FlagNestedFolders: {{title: "dashboard under f0", folderUID: f0.UID, folderTitle: f0.Title},
					{title: "dashboard under general"}},
			},
		},
		{
			desc:       "find dashboard under general or f0 or f1 using folder UID",
			folderUIDs: []string{folder.GeneralFolderUID, f0.UID, f1.UID},
			typ:        searchstore.TypeDashboard,
			expectedResult: map[string][]res{
				"": {{title: "dashboard under f0", folderUID: f0.UID, folderTitle: f0.Title},
					{title: "dashboard under f1", folderUID: f1.UID, folderTitle: f1.Title},
					{title: "dashboard under general"}},
				featuremgmt.FlagNestedFolders: {{title: "dashboard under f0", folderUID: f0.UID, folderTitle: f0.Title},
					{title: "dashboard under f1", folderUID: f1.UID, folderTitle: f1.Title},
					{title: "dashboard under general"}},
			},
		},
		{
			desc:       "find subfolder",
			folderUIDs: []string{f0.UID},
			typ:        searchstore.TypeFolder,
			expectedResult: map[string][]res{
				"":                            {},
				featuremgmt.FlagNestedFolders: {{title: subfolder.Title, folderUID: f0.UID, folderTitle: f0.Title}},
			},
		},
	}

	for _, tc := range testCases {
		for featureFlags := range tc.expectedResult {
			t.Run(fmt.Sprintf("%s with featureFlags: %v", tc.desc, featureFlags), func(t *testing.T) {
				dashboardStore, err := ProvideDashboardStore(sqlStore, cfg, featuremgmt.WithFeatures(featureFlags), tagimpl.ProvideService(sqlStore), quotaService)
				require.NoError(t, err)
				res, err := dashboardStore.FindDashboards(context.Background(), &dashboards.FindPersistedDashboardsQuery{
					SignedInUser: user,
					Type:         tc.typ,
					FolderUIDs:   tc.folderUIDs,
				})
				require.NoError(t, err)
				require.Equal(t, len(tc.expectedResult[featureFlags]), len(res))

				for i, r := range tc.expectedResult[featureFlags] {
					assert.Equal(t, r.title, res[i].Title)
					if r.folderUID != "" {
						assert.Equal(t, r.folderUID, res[i].FolderUID)
					} else {
						assert.Empty(t, res[i].FolderUID)
					}
					if r.folderTitle != "" {
						assert.Equal(t, r.folderTitle, res[i].FolderTitle)
					} else {
						assert.Empty(t, res[i].FolderTitle)
					}
				}
			})
		}
	}
}

func insertTestRule(t *testing.T, sqlStore db.DB, foderOrgID int64, folderUID string) {
	err := sqlStore.WithDbSession(context.Background(), func(sess *db.Session) error {
		type alertQuery struct {
			RefID         string
			DatasourceUID string
			Model         json.RawMessage
		}
		type alertRule struct {
			ID           int64 `xorm:"pk autoincr 'id'"`
			OrgID        int64 `xorm:"org_id"`
			Title        string
			Updated      time.Time
			UID          string `xorm:"uid"`
			NamespaceUID string `xorm:"namespace_uid"`
			RuleGroup    string
			Condition    string
			Data         []alertQuery
		}
		rule := alertRule{
			OrgID:        foderOrgID,
			NamespaceUID: folderUID,
			UID:          "rule",
			RuleGroup:    "rulegroup",
			Updated:      time.Now(),
			Condition:    "A",
			Data: []alertQuery{
				{
					RefID:         "A",
					DatasourceUID: expr.DatasourceUID,
					Model: json.RawMessage(`{
						"type": "math",
						"expression": "2 + 3 > 1"
						}`),
				},
			},
		}
		_, err := sess.Insert(&rule)
		require.NoError(t, err)
		type alertRuleVersion struct {
			ID               int64  `xorm:"pk autoincr 'id'"`
			RuleOrgID        int64  `xorm:"rule_org_id"`
			RuleUID          string `xorm:"rule_uid"`
			RuleNamespaceUID string `xorm:"rule_namespace_uid"`
			RuleGroup        string
			ParentVersion    int64
			RestoredFrom     int64
			Version          int64
			Created          time.Time
			Title            string
			Condition        string
			Data             []alertQuery
			IntervalSeconds  int64
		}
		ruleVersion := alertRuleVersion{
			RuleOrgID:        rule.OrgID,
			RuleUID:          rule.UID,
			RuleNamespaceUID: rule.NamespaceUID,
			RuleGroup:        rule.RuleGroup,
			Created:          rule.Updated,
			Condition:        rule.Condition,
			Data:             rule.Data,
			ParentVersion:    0,
			RestoredFrom:     0,
			Version:          1,
			IntervalSeconds:  60,
		}
		_, err = sess.Insert(&ruleVersion)
		require.NoError(t, err)
		return err
	})
	require.NoError(t, err)
}

func insertTestDashboard(t *testing.T, dashboardStore dashboards.Store, title string, orgId int64,
	folderId int64, folderUID string, isFolder bool, tags ...interface{}) *dashboards.Dashboard {
	t.Helper()
	cmd := dashboards.SaveDashboardCommand{
		OrgID:     orgId,
		FolderID:  folderId, // nolint:staticcheck
		FolderUID: folderUID,
		IsFolder:  isFolder,
		Dashboard: simplejson.NewFromAny(map[string]interface{}{
			"id":    nil,
			"title": title,
			"tags":  tags,
		}),
	}
	dash, err := dashboardStore.SaveDashboard(context.Background(), cmd)
	require.NoError(t, err)
	require.NotNil(t, dash)
	dash.Data.Set("id", dash.ID)
	dash.Data.Set("uid", dash.UID)
	return dash
}

func insertTestDashboardForPlugin(t *testing.T, dashboardStore dashboards.Store, title string, orgId int64,
	folderId int64, isFolder bool, pluginId string) *dashboards.Dashboard {
	t.Helper()
	cmd := dashboards.SaveDashboardCommand{
		OrgID:    orgId,
		FolderID: folderId, // nolint:staticcheck
		IsFolder: isFolder,
		Dashboard: simplejson.NewFromAny(map[string]interface{}{
			"id":    nil,
			"title": title,
		}),
		PluginID: pluginId,
	}

	dash, err := dashboardStore.SaveDashboard(context.Background(), cmd)
	require.NoError(t, err)

	return dash
}

// testSearchDashboards is a (near) copy of the dashboard service
// SearchDashboards, which is a wrapper around FindDashboards.
func testSearchDashboards(d dashboards.Store, query *dashboards.FindPersistedDashboardsQuery) (model.HitList, error) {
	res, err := d.FindDashboards(context.Background(), query)
	if err != nil {
		return nil, err
	}
	hits := makeQueryResult(query, res)
	return hits, nil
}

func makeQueryResult(query *dashboards.FindPersistedDashboardsQuery, res []dashboards.DashboardSearchProjection) model.HitList {
	hitList := make([]*model.Hit, 0)
	hits := make(map[int64]*model.Hit)

	for _, item := range res {
		hit, exists := hits[item.ID]
		if !exists {
			hitType := model.DashHitDB
			if item.IsFolder {
				hitType = model.DashHitFolder
			}

			hit = &model.Hit{
				ID:          item.ID,
				UID:         item.UID,
				Title:       item.Title,
				URI:         "db/" + item.Slug,
				URL:         dashboards.GetDashboardFolderURL(item.IsFolder, item.UID, item.Slug),
				Type:        hitType,
				FolderUID:   item.FolderUID,
				FolderTitle: item.FolderTitle,
				Tags:        []string{},
			}

			if item.FolderUID != "" {
				hit.FolderURL = dashboards.GetFolderURL(item.FolderUID, item.FolderSlug)
			}

			if query.Sort.MetaName != "" {
				hit.SortMeta = item.SortMeta
				hit.SortMetaName = query.Sort.MetaName
			}

			hitList = append(hitList, hit)
			hits[item.ID] = hit
		}
		if len(item.Term) > 0 {
			hit.Tags = append(hit.Tags, item.Term)
		}
	}
	return hitList
}<|MERGE_RESOLUTION|>--- conflicted
+++ resolved
@@ -655,12 +655,8 @@
 		savedFolder := insertTestDashboard(t, dashboardStore, "test dash folder", 1, 0, "", true, "prod", "webapp")
 		savedDash := insertTestDashboard(t, dashboardStore, "test dash", 1, savedFolder.ID, savedFolder.UID, false, "prod", "webapp")
 		err = sqlStore.WithDbSession(context.Background(), func(sess *sqlstore.DBSession) error {
-<<<<<<< HEAD
+			// nolint:staticcheck
 			_, err = getExistingDashboardByTitleAndFolder(sess, &dashboards.Dashboard{Title: savedDash.Title, FolderID: savedFolder.ID, FolderUID: savedFolder.UID, OrgID: 1}, sqlStore.GetDialect(), false, false)
-=======
-			// nolint:staticcheck
-			_, err = getExistingDashboardByTitleAndFolder(sess, &dashboards.Dashboard{Title: savedDash.Title, FolderID: savedFolder.ID, OrgID: 1}, sqlStore.GetDialect(), false, false)
->>>>>>> 0e4c6742
 			return err
 		})
 		require.ErrorIs(t, err, dashboards.ErrDashboardWithSameNameInFolderExists)
