--- conflicted
+++ resolved
@@ -68,11 +68,7 @@
 			})
 
 			t.Run("When deleting folder by uid should return access denied error", func(t *testing.T) {
-<<<<<<< HEAD
-				_, err := service.DeleteFolder(context.Background(), "uid")
-=======
-				_, err := service.DeleteFolder("uid", false)
->>>>>>> 04e7736c
+				_, err := service.DeleteFolder(context.Background(), "uid", false)
 				require.Error(t, err)
 				require.Equal(t, err, models.ErrFolderAccessDenied)
 			})
@@ -126,11 +122,7 @@
 			})
 
 			t.Run("When deleting folder by uid should not return access denied error", func(t *testing.T) {
-<<<<<<< HEAD
-				_, err := service.DeleteFolder(context.Background(), "uid")
-=======
-				_, err := service.DeleteFolder("uid", false)
->>>>>>> 04e7736c
+				_, err := service.DeleteFolder(context.Background(), "uid", false)
 				require.NoError(t, err)
 			})
 
