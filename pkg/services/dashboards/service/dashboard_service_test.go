--- conflicted
+++ resolved
@@ -53,104 +53,6 @@
 func TestMain(m *testing.M) {
 	testsuite.Run(m)
 }
-<<<<<<< HEAD
-=======
-
-func TestDashboardService(t *testing.T) {
-	t.Run("Dashboard service tests", func(t *testing.T) {
-		fakeStore := dashboards.FakeDashboardStore{}
-		fakePublicDashboardService := publicdashboards.NewFakePublicDashboardServiceWrapper(t)
-		defer fakeStore.AssertExpectations(t)
-
-		folderSvc := foldertest.NewFakeService()
-		service := &DashboardServiceImpl{
-			cfg:                    setting.NewCfg(),
-			log:                    log.New("test.logger"),
-			dashboardStore:         &fakeStore,
-			folderService:          folderSvc,
-			ac:                     actest.FakeAccessControl{ExpectedEvaluate: true},
-			features:               featuremgmt.WithFeatures(),
-			publicDashboardService: fakePublicDashboardService,
-		}
-		folderStore := foldertest.FakeFolderStore{}
-		folderStore.On("GetFolderByUID", mock.Anything, mock.AnythingOfType("int64"), mock.AnythingOfType("string")).Return(nil, dashboards.ErrFolderNotFound).Once()
-		service.folderStore = &folderStore
-
-		t.Run("Save dashboard validation", func(t *testing.T) {
-			dto := &dashboards.SaveDashboardDTO{}
-
-			t.Run("When saving a dashboard with empty title it should return error", func(t *testing.T) {
-				titles := []string{"", " ", "   \t   "}
-
-				for _, title := range titles {
-					dto.Dashboard = dashboards.NewDashboard(title)
-					_, err := service.SaveDashboard(context.Background(), dto, false)
-					require.Equal(t, err, dashboards.ErrDashboardTitleEmpty)
-				}
-			})
-
-			t.Run("Should return validation error if message is too long", func(t *testing.T) {
-				dto.Dashboard = dashboards.NewDashboard("Dash")
-				dto.Message = `Here we go, 500+ characters for testing. I'm sorry that you're
-				having to read this. I spent too long trying to come up with something clever
-				to say or a funny joke. Unforuntately, nothing came to mind. So instead, I'm
-				will share this with you, as a form of payment for having to read this:
-				https://youtu.be/dQw4w9WgXcQ?si=KeoTIpn9tUtQnOBk! Enjoy :) Now lets see if
-				this test passes or if the result is more exciting than these 500 characters
-				I wrote. Best of luck to the both of us!`
-				_, err := service.SaveDashboard(context.Background(), dto, false)
-				require.Equal(t, err, dashboards.ErrDashboardMessageTooLong)
-
-				// set to a shorter message for the rest of the tests
-				dto.Message = `message`
-			})
-
-			t.Run("Should return validation error if folder is named General", func(t *testing.T) {
-				dto.Dashboard = dashboards.NewDashboardFolder("General")
-				_, err := service.SaveDashboard(context.Background(), dto, false)
-				require.Equal(t, err, dashboards.ErrDashboardFolderNameExists)
-			})
-
-			t.Run("When saving a dashboard should validate uid", func(t *testing.T) {
-				testCases := []struct {
-					Uid   string
-					Error error
-				}{
-					{Uid: "", Error: nil},
-					{Uid: "   ", Error: nil},
-					{Uid: "  \t  ", Error: nil},
-					{Uid: "asdf90_-", Error: nil},
-					{Uid: "asdf/90", Error: dashboards.ErrDashboardInvalidUid},
-					{Uid: "   asdfghjklqwertyuiopzxcvbnmasdfghjklqwer   ", Error: nil},
-					{Uid: "asdfghjklqwertyuiopzxcvbnmasdfghjklqwertyuiopzxcvbnmasdfghjklqwertyuiopzxcvbnm", Error: dashboards.ErrDashboardUidTooLong},
-				}
-
-				for _, tc := range testCases {
-					dto.Dashboard = dashboards.NewDashboard("title")
-					dto.Dashboard.SetUID(tc.Uid)
-					dto.User = &user.SignedInUser{}
-
-					if tc.Error == nil {
-						fakeStore.On("GetDashboard", mock.Anything, mock.Anything).Return(&dashboards.Dashboard{}, nil).Once()
-					}
-					_, err := service.BuildSaveDashboardCommand(context.Background(), dto, false)
-					require.Equal(t, err, tc.Error)
-				}
-			})
-
-			t.Run("Should return validation error if a folder that is specified can't be found", func(t *testing.T) {
-				dto.Dashboard = dashboards.NewDashboard("Dash")
-				dto.Dashboard.FolderUID = "non-existing-folder"
-				folderSvc := foldertest.FakeService{ExpectedError: dashboards.ErrFolderNotFound}
-				service.folderService = &folderSvc
-				_, err := service.SaveDashboard(context.Background(), dto, false)
-				require.Equal(t, err, dashboards.ErrFolderNotFound)
-			})
-
-			t.Run("Should return validation error if dashboard is provisioned", func(t *testing.T) {
-				fakeStore.On("GetDashboard", mock.Anything, mock.Anything).Return(&dashboards.Dashboard{}, nil).Once()
-				fakeStore.On("GetProvisionedDataByDashboardID", mock.Anything, mock.AnythingOfType("int64")).Return(&dashboards.DashboardProvisioningSearchResults{}, nil).Once()
->>>>>>> c827ddf7
 
 func TestDashboardServiceValidation(t *testing.T) {
 	fakeStore := dashboards.FakeDashboardStore{}
