--- conflicted
+++ resolved
@@ -839,16 +839,11 @@
 			query.OrgId = requester.GetOrgID()
 		}
 
-<<<<<<< HEAD
 		response, err := dr.searchDashboardsThroughK8sRaw(ctx, query)
-=======
-		results, err := dr.searchDashboardsThroughK8s(ctx, query)
->>>>>>> 03f7a7d8
-		if err != nil {
-			return nil, err
-		}
-
-<<<<<<< HEAD
+		if err != nil {
+			return nil, err
+		}
+
 		finalResults := make([]dashboards.DashboardSearchProjection, len(response.Hits))
 		for i, hit := range response.Hits {
 			finalResults[i] = dashboards.DashboardSearchProjection{
@@ -859,17 +854,6 @@
 				IsFolder:  false,
 				FolderUID: hit.Folder,
 				Tags:      hit.Tags,
-=======
-		finalResults := make([]dashboards.DashboardSearchProjection, len(results))
-		for i, result := range results {
-			finalResults[i] = dashboards.DashboardSearchProjection{
-				UID:       result.UID,
-				OrgID:     result.OrgID,
-				Title:     result.Title,
-				Slug:      result.Slug,
-				IsFolder:  false,
-				FolderUID: result.FolderUID,
->>>>>>> 03f7a7d8
 			}
 		}
 
@@ -1264,11 +1248,7 @@
 	return dashboards, nil
 }
 
-<<<<<<< HEAD
 func (dr *DashboardServiceImpl) searchDashboardsThroughK8sRaw(ctx context.Context, query *dashboards.FindPersistedDashboardsQuery) (*v0alpha1.SearchResults, error) {
-=======
-func (dr *DashboardServiceImpl) searchDashboardsThroughK8s(ctx context.Context, query *dashboards.FindPersistedDashboardsQuery) ([]*dashboards.Dashboard, error) {
->>>>>>> 03f7a7d8
 	dashboardskey := &resource.ResourceKey{
 		Namespace: dr.k8sclient.getNamespace(query.OrgId),
 		Group:     "dashboard.grafana.app",
@@ -1349,7 +1329,6 @@
 		return nil, err
 	}
 
-<<<<<<< HEAD
 	return ParseResults(res, 0), nil
 }
 
@@ -1358,9 +1337,6 @@
 	if err != nil {
 		return nil, err
 	}
-=======
-	response := ParseResults(res, 0)
->>>>>>> 03f7a7d8
 	result := make([]*dashboards.Dashboard, len(response.Hits))
 	for i, hit := range response.Hits {
 		result[i] = &dashboards.Dashboard{
