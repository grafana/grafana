package service

import (
	"context"
	"encoding/json"
	"errors"
	"fmt"
	"strconv"
	"strings"
	"sync"
	"time"

	"github.com/google/uuid"
	"github.com/prometheus/client_golang/prometheus"
	"go.opentelemetry.io/otel"
	"golang.org/x/exp/slices"
	"golang.org/x/sync/errgroup"
	apierrors "k8s.io/apimachinery/pkg/api/errors"
	v1 "k8s.io/apimachinery/pkg/apis/meta/v1"
	"k8s.io/apimachinery/pkg/apis/meta/v1/unstructured"
	"k8s.io/apimachinery/pkg/selection"

	claims "github.com/grafana/authlib/types"

	"github.com/grafana/grafana-plugin-sdk-go/backend/gtime"
	"github.com/grafana/grafana/pkg/apimachinery/identity"
	"github.com/grafana/grafana/pkg/apimachinery/utils"
	"github.com/grafana/grafana/pkg/apis/dashboard/v0alpha1"
	"github.com/grafana/grafana/pkg/components/simplejson"
	"github.com/grafana/grafana/pkg/infra/log"
	"github.com/grafana/grafana/pkg/infra/metrics"
	"github.com/grafana/grafana/pkg/infra/slugify"
	"github.com/grafana/grafana/pkg/services/accesscontrol"
	"github.com/grafana/grafana/pkg/services/apiserver"
	"github.com/grafana/grafana/pkg/services/apiserver/client"
	"github.com/grafana/grafana/pkg/services/apiserver/endpoints/request"
	"github.com/grafana/grafana/pkg/services/dashboards"
	"github.com/grafana/grafana/pkg/services/dashboards/dashboardaccess"
	dashboardsearch "github.com/grafana/grafana/pkg/services/dashboards/service/search"
	"github.com/grafana/grafana/pkg/services/datasources"
	"github.com/grafana/grafana/pkg/services/featuremgmt"
	"github.com/grafana/grafana/pkg/services/folder"
	"github.com/grafana/grafana/pkg/services/guardian"
	"github.com/grafana/grafana/pkg/services/org"
	"github.com/grafana/grafana/pkg/services/publicdashboards"
	"github.com/grafana/grafana/pkg/services/quota"
	"github.com/grafana/grafana/pkg/services/search/model"
	"github.com/grafana/grafana/pkg/services/store/entity"
	"github.com/grafana/grafana/pkg/services/user"
	"github.com/grafana/grafana/pkg/setting"
	"github.com/grafana/grafana/pkg/storage/unified/resource"
	"github.com/grafana/grafana/pkg/storage/unified/search"
	"github.com/grafana/grafana/pkg/util"
)

var (
	provisionerPermissions = []accesscontrol.Permission{
		{Action: dashboards.ActionFoldersCreate, Scope: dashboards.ScopeFoldersAll},
		{Action: dashboards.ActionFoldersWrite, Scope: dashboards.ScopeFoldersAll},
		{Action: dashboards.ActionDashboardsCreate, Scope: dashboards.ScopeFoldersAll},
		{Action: dashboards.ActionDashboardsWrite, Scope: dashboards.ScopeFoldersAll},
		{Action: datasources.ActionRead, Scope: datasources.ScopeAll},
	}
	// DashboardServiceImpl implements the DashboardService interface
	_ dashboards.DashboardService             = (*DashboardServiceImpl)(nil)
	_ dashboards.DashboardProvisioningService = (*DashboardServiceImpl)(nil)
	_ dashboards.PluginService                = (*DashboardServiceImpl)(nil)

	daysInTrash = 24 * 30 * time.Hour
	tracer      = otel.Tracer("github.com/grafana/grafana/pkg/services/dashboards/service")
)

type DashboardServiceImpl struct {
<<<<<<< HEAD
	cfg                    *setting.Cfg
	log                    log.Logger
	dashboardStore         dashboards.Store
	folderStore            folder.FolderStore
	folderService          folder.Service
	userService            user.Service
	orgService             org.Service
	features               featuremgmt.FeatureToggles
	folderPermissions      accesscontrol.FolderPermissionsService
	dashboardPermissions   accesscontrol.DashboardPermissionsService
	ac                     accesscontrol.AccessControl
	k8sclient              client.K8sHandler
	metrics                *dashboardsMetrics
	publicDashboardService publicdashboards.ServiceWrapper
=======
	cfg                  *setting.Cfg
	log                  log.Logger
	dashboardStore       dashboards.Store
	folderStore          folder.FolderStore
	folderService        folder.Service
	userService          user.Service
	orgService           org.Service
	features             featuremgmt.FeatureToggles
	folderPermissions    accesscontrol.FolderPermissionsService
	dashboardPermissions accesscontrol.DashboardPermissionsService
	ac                   accesscontrol.AccessControl
	k8sclient            client.K8sHandler
	metrics              *dashboardsMetrics

	dashboardPermissionsReady chan struct{}
>>>>>>> 974cec29
}

var _ dashboards.PermissionsRegistrationService = (*DashboardServiceImpl)(nil)

// This is the uber service that implements a three smaller services
func ProvideDashboardServiceImpl(
	cfg *setting.Cfg, dashboardStore dashboards.Store, folderStore folder.FolderStore,
	features featuremgmt.FeatureToggles, folderPermissionsService accesscontrol.FolderPermissionsService,
	ac accesscontrol.AccessControl, folderSvc folder.Service, fStore folder.Store, r prometheus.Registerer,
	restConfigProvider apiserver.RestConfigProvider, userService user.Service, unified resource.ResourceClient,
	quotaService quota.Service, orgService org.Service, publicDashboardService publicdashboards.ServiceWrapper,
) (*DashboardServiceImpl, error) {
	k8sHandler := client.NewK8sHandler(request.GetNamespaceMapper(cfg), v0alpha1.DashboardResourceInfo.GroupVersionResource(), restConfigProvider, unified)

	dashSvc := &DashboardServiceImpl{
<<<<<<< HEAD
		cfg:                    cfg,
		log:                    log.New("dashboard-service"),
		dashboardStore:         dashboardStore,
		features:               features,
		folderPermissions:      folderPermissionsService,
		dashboardPermissions:   dashboardPermissionsService,
		ac:                     ac,
		folderStore:            folderStore,
		folderService:          folderSvc,
		orgService:             orgService,
		userService:            userService,
		k8sclient:              k8sHandler,
		metrics:                newDashboardsMetrics(r),
		publicDashboardService: publicDashboardService,
=======
		cfg:                       cfg,
		log:                       log.New("dashboard-service"),
		dashboardStore:            dashboardStore,
		features:                  features,
		folderPermissions:         folderPermissionsService,
		ac:                        ac,
		folderStore:               folderStore,
		folderService:             folderSvc,
		orgService:                orgService,
		userService:               userService,
		k8sclient:                 k8sHandler,
		metrics:                   newDashboardsMetrics(r),
		dashboardPermissionsReady: make(chan struct{}),
>>>>>>> 974cec29
	}

	defaultLimits, err := readQuotaConfig(cfg)
	if err != nil {
		return nil, err
	}
	if err := quotaService.RegisterQuotaReporter(&quota.NewUsageReporter{
		TargetSrv:     dashboards.QuotaTargetSrv,
		DefaultLimits: defaultLimits,
		Reporter:      dashSvc.Count,
	}); err != nil {
		return nil, err
	}

	ac.RegisterScopeAttributeResolver(dashboards.NewDashboardIDScopeResolver(folderStore, dashSvc, folderSvc))
	ac.RegisterScopeAttributeResolver(dashboards.NewDashboardUIDScopeResolver(folderStore, dashSvc, folderSvc))

	if err := folderSvc.RegisterService(dashSvc); err != nil {
		return nil, err
	}

	return dashSvc, nil
}

func (dr *DashboardServiceImpl) RegisterDashboardPermissions(service accesscontrol.DashboardPermissionsService) {
	dr.dashboardPermissions = service
	close(dr.dashboardPermissionsReady)
}

func (dr *DashboardServiceImpl) getPermissionsService(isFolder bool) accesscontrol.PermissionsService {
	if isFolder {
		return dr.folderPermissions
	}
	<-dr.dashboardPermissionsReady
	return dr.dashboardPermissions
}

func (dr *DashboardServiceImpl) Count(ctx context.Context, scopeParams *quota.ScopeParameters) (*quota.Map, error) {
	if dr.features.IsEnabledGlobally(featuremgmt.FlagKubernetesCliDashboards) {
		u := &quota.Map{}
		orgs, err := dr.orgService.Search(ctx, &org.SearchOrgsQuery{})
		if err != nil {
			return u, err
		}

		total := int64(0)
		for _, org := range orgs {
			ctx = identity.WithRequester(ctx, getDashboardBackgroundRequester(org.ID))
			orgDashboards, err := dr.CountDashboardsInOrg(ctx, org.ID)
			if err != nil {
				return nil, err
			}
			total += orgDashboards

			tag, err := quota.NewTag(dashboards.QuotaTargetSrv, dashboards.QuotaTarget, quota.OrgScope)
			if err != nil {
				return nil, err
			}
			u.Set(tag, orgDashboards)
		}

		tag, err := quota.NewTag(dashboards.QuotaTargetSrv, dashboards.QuotaTarget, quota.GlobalScope)
		if err != nil {
			return nil, err
		}
		u.Set(tag, total)

		return u, nil
	}

	return dr.dashboardStore.Count(ctx, scopeParams)
}

func (dr *DashboardServiceImpl) CountDashboardsInOrg(ctx context.Context, orgID int64) (int64, error) {
	if dr.features.IsEnabledGlobally(featuremgmt.FlagKubernetesCliDashboards) {
		resp, err := dr.k8sclient.GetStats(ctx, orgID)
		if err != nil {
			return 0, err
		}

		if len(resp.Stats) != 1 {
			return 0, fmt.Errorf("expected 1 stat, got %d", len(resp.Stats))
		}

		return resp.Stats[0].Count, nil
	}

	return dr.dashboardStore.CountInOrg(ctx, orgID)
}

func readQuotaConfig(cfg *setting.Cfg) (*quota.Map, error) {
	limits := &quota.Map{}

	if cfg == nil {
		return limits, nil
	}

	globalQuotaTag, err := quota.NewTag(dashboards.QuotaTargetSrv, dashboards.QuotaTarget, quota.GlobalScope)
	if err != nil {
		return &quota.Map{}, err
	}
	orgQuotaTag, err := quota.NewTag(dashboards.QuotaTargetSrv, dashboards.QuotaTarget, quota.OrgScope)
	if err != nil {
		return &quota.Map{}, err
	}

	limits.Set(globalQuotaTag, cfg.Quota.Global.Dashboard)
	limits.Set(orgQuotaTag, cfg.Quota.Org.Dashboard)
	return limits, nil
}

func getDashboardBackgroundRequester(orgId int64) *identity.StaticRequester {
	return &identity.StaticRequester{
		Type:   claims.TypeServiceAccount,
		UserID: 1,
		OrgID:  orgId,
		Name:   "dashboard-background",
		Login:  "dashboard-background",
		Permissions: map[int64]map[string][]string{
			orgId: {
				"*": {"*"},
			},
		},
	}
}

func (dr *DashboardServiceImpl) GetProvisionedDashboardData(ctx context.Context, name string) ([]*dashboards.DashboardProvisioning, error) {
	if dr.features.IsEnabledGlobally(featuremgmt.FlagKubernetesCliDashboards) {
		orgs, err := dr.orgService.Search(ctx, &org.SearchOrgsQuery{})
		if err != nil {
			return nil, err
		}

		results := []*dashboards.DashboardProvisioning{}
		var mu sync.Mutex
		g, ctx := errgroup.WithContext(ctx)
		for _, org := range orgs {
			func(orgID int64) {
				g.Go(func() error {
					res, err := dr.searchProvisionedDashboardsThroughK8s(ctx, dashboards.FindPersistedDashboardsQuery{
						ProvisionedRepo: name,
						OrgId:           orgID,
					})
					if err != nil {
						return err
					}

					mu.Lock()
					for _, r := range res {
						results = append(results, &r.DashboardProvisioning)
					}
					mu.Unlock()
					return nil
				})
			}(org.ID)
		}

		if err := g.Wait(); err != nil {
			return nil, err
		}

		return results, nil
	}

	return dr.dashboardStore.GetProvisionedDashboardData(ctx, name)
}

func (dr *DashboardServiceImpl) GetProvisionedDashboardDataByDashboardID(ctx context.Context, dashboardID int64) (*dashboards.DashboardProvisioning, error) {
	if dr.features.IsEnabledGlobally(featuremgmt.FlagKubernetesCliDashboards) {
		// if dashboard id is 0, it is a new dashboard
		if dashboardID == 0 {
			return nil, nil
		}

		orgs, err := dr.orgService.Search(ctx, &org.SearchOrgsQuery{})
		if err != nil {
			return nil, err
		}

		for _, org := range orgs {
			res, err := dr.searchProvisionedDashboardsThroughK8s(ctx, dashboards.FindPersistedDashboardsQuery{
				OrgId:        org.ID,
				DashboardIds: []int64{dashboardID},
			})
			if err != nil {
				return nil, err
			}

			if len(res) == 1 {
				return &res[0].DashboardProvisioning, nil
			} else if len(res) > 1 {
				return nil, fmt.Errorf("found more than one provisioned dashboard with ID %d", dashboardID)
			}
		}

		return nil, nil
	}

	return dr.dashboardStore.GetProvisionedDataByDashboardID(ctx, dashboardID)
}

func (dr *DashboardServiceImpl) GetProvisionedDashboardDataByDashboardUID(ctx context.Context, orgID int64, dashboardUID string) (*dashboards.DashboardProvisioning, error) {
	if dr.features.IsEnabledGlobally(featuremgmt.FlagKubernetesCliDashboards) {
		if dashboardUID == "" {
			return nil, nil
		}

		res, err := dr.searchProvisionedDashboardsThroughK8s(ctx, dashboards.FindPersistedDashboardsQuery{
			OrgId:         orgID,
			DashboardUIDs: []string{dashboardUID},
		})
		if err != nil {
			return nil, err
		}

		if len(res) == 1 {
			return &res[0].DashboardProvisioning, nil
		} else if len(res) > 1 {
			return nil, fmt.Errorf("found more than one provisioned dashboard with UID %s", dashboardUID)
		}

		return nil, nil
	}

	return dr.dashboardStore.GetProvisionedDataByDashboardUID(ctx, orgID, dashboardUID)
}

//nolint:gocyclo
func (dr *DashboardServiceImpl) BuildSaveDashboardCommand(ctx context.Context, dto *dashboards.SaveDashboardDTO,
	validateProvisionedDashboard bool) (*dashboards.SaveDashboardCommand, error) {
	ctx, span := tracer.Start(ctx, "dashboards.service.BuildSaveDashboardcommand")
	defer span.End()

	dash := dto.Dashboard

	dash.OrgID = dto.OrgID
	dash.Title = strings.TrimSpace(dash.Title)
	dash.Data.Set("title", dash.Title)
	dash.SetUID(strings.TrimSpace(dash.UID))

	if dash.Title == "" {
		return nil, dashboards.ErrDashboardTitleEmpty
	}

	if len(dto.Message) > 500 {
		return nil, dashboards.ErrDashboardMessageTooLong
	}

	metrics.MFolderIDsServiceCount.WithLabelValues(metrics.Dashboard).Inc()
	// nolint:staticcheck
	if dash.IsFolder && dash.FolderID > 0 {
		return nil, dashboards.ErrDashboardFolderCannotHaveParent
	}

	if dash.IsFolder && strings.EqualFold(dash.Title, dashboards.RootFolderName) {
		return nil, dashboards.ErrDashboardFolderNameExists
	}

	if !util.IsValidShortUID(dash.UID) {
		return nil, dashboards.ErrDashboardInvalidUid
	} else if util.IsShortUIDTooLong(dash.UID) {
		return nil, dashboards.ErrDashboardUidTooLong
	}

	if err := validateDashboardRefreshInterval(dr.cfg.MinRefreshInterval, dash); err != nil {
		return nil, err
	}

	// Validate folder
	if dr.features.IsEnabledGlobally(featuremgmt.FlagKubernetesFoldersServiceV2) {
		folder, err := dr.folderService.Get(ctx, &folder.GetFolderQuery{
			OrgID:        dash.OrgID,
			UID:          &dash.FolderUID,
			ID:           &dash.FolderID, // nolint:staticcheck
			SignedInUser: dto.User,
		})
		if err != nil {
			return nil, err
		}
		metrics.MFolderIDsServiceCount.WithLabelValues(metrics.Dashboard).Inc()
		// nolint:staticcheck
		dash.FolderID = folder.ID
		dash.FolderUID = folder.UID
	} else if dash.FolderUID != "" {
		folder, err := dr.folderStore.GetFolderByUID(ctx, dash.OrgID, dash.FolderUID)
		if err != nil {
			return nil, err
		}
		metrics.MFolderIDsServiceCount.WithLabelValues(metrics.Dashboard).Inc()
		// nolint:staticcheck
		dash.FolderID = folder.ID
	} else if dash.FolderID != 0 { // nolint:staticcheck
		metrics.MFolderIDsServiceCount.WithLabelValues(metrics.Dashboard).Inc()
		// nolint:staticcheck
		folder, err := dr.folderStore.GetFolderByID(ctx, dash.OrgID, dash.FolderID)
		if err != nil {
			return nil, err
		}
		dash.FolderUID = folder.UID
	}

	isParentFolderChanged, err := dr.ValidateDashboardBeforeSave(ctx, dash, dto.Overwrite)
	if err != nil {
		return nil, err
	}

	if isParentFolderChanged {
		// Check that the user is allowed to add a dashboard to the folder
		guardian, err := guardian.NewByDashboard(ctx, dash, dto.OrgID, dto.User)
		if err != nil {
			return nil, err
		}
		metrics.MFolderIDsServiceCount.WithLabelValues(metrics.Dashboard).Inc()
		// nolint:staticcheck
		if canSave, err := guardian.CanCreate(dash.FolderID, dash.IsFolder); err != nil || !canSave {
			if err != nil {
				return nil, err
			}
			return nil, dashboards.ErrDashboardUpdateAccessDenied
		}
	}

	if validateProvisionedDashboard {
		provisionedData, err := dr.GetProvisionedDashboardDataByDashboardID(ctx, dash.ID)
		if err != nil {
			return nil, err
		}

		if provisionedData != nil {
			return nil, dashboards.ErrDashboardCannotSaveProvisionedDashboard
		}
	}

	guard, err := getGuardianForSavePermissionCheck(ctx, dash, dto.User)
	if err != nil {
		return nil, err
	}

	if dash.ID == 0 {
		metrics.MFolderIDsServiceCount.WithLabelValues(metrics.Dashboard).Inc()
		// nolint:staticcheck
		if canCreate, err := guard.CanCreate(dash.FolderID, dash.IsFolder); err != nil || !canCreate {
			if err != nil {
				return nil, err
			}
			return nil, dashboards.ErrDashboardUpdateAccessDenied
		}
	} else {
		if canSave, err := guard.CanSave(); err != nil || !canSave {
			if err != nil {
				return nil, err
			}
			return nil, dashboards.ErrDashboardUpdateAccessDenied
		}
	}

	var userID int64
	if id, err := identity.UserIdentifier(dto.User.GetID()); err == nil {
		userID = id
	} else {
		dr.log.Debug("User does not belong to a user or service account namespace, using 0 as user ID", "id", dto.User.GetID())
	}

	metrics.MFolderIDsServiceCount.WithLabelValues(metrics.Dashboard).Inc()
	cmd := &dashboards.SaveDashboardCommand{
		Dashboard: dash.Data,
		Message:   dto.Message,
		OrgID:     dto.OrgID,
		Overwrite: dto.Overwrite,
		UserID:    userID,
		FolderID:  dash.FolderID, // nolint:staticcheck
		FolderUID: dash.FolderUID,
		IsFolder:  dash.IsFolder,
		PluginID:  dash.PluginID,
	}

	if !dto.UpdatedAt.IsZero() {
		cmd.UpdatedAt = dto.UpdatedAt
	}

	return cmd, nil
}

func (dr *DashboardServiceImpl) ValidateDashboardBeforeSave(ctx context.Context, dashboard *dashboards.Dashboard, overwrite bool) (bool, error) {
	ctx, span := tracer.Start(ctx, "dashboards.service.ValidateDashboardBeforesave")
	defer span.End()

	isParentFolderChanged := false

	var existingById *dashboards.Dashboard
	var err error
	if dashboard.ID > 0 {
		// if ID is set and the dashboard is not found, ErrDashboardNotFound will be returned
		existingById, err = dr.GetDashboard(ctx, &dashboards.GetDashboardQuery{OrgID: dashboard.OrgID, ID: dashboard.ID})
		if err != nil {
			return false, err
		}

		if dashboard.UID == "" {
			dashboard.SetUID(existingById.UID)
		}
	}
	dashWithIdExists := (existingById != nil)

	var existingByUid *dashboards.Dashboard
	if dashboard.UID != "" {
		existingByUid, err = dr.GetDashboard(ctx, &dashboards.GetDashboardQuery{OrgID: dashboard.OrgID, UID: dashboard.UID})
		if err != nil && !errors.Is(err, dashboards.ErrDashboardNotFound) {
			return false, err
		}
	}
	dashWithUidExists := (existingByUid != nil)

	if !dashWithIdExists && !dashWithUidExists {
		return false, nil
	}

	if dashWithIdExists && dashWithUidExists && existingById.ID != existingByUid.ID {
		return false, dashboards.ErrDashboardWithSameUIDExists
	}

	existing := existingById

	if !dashWithIdExists && dashWithUidExists {
		dashboard.SetID(existingByUid.ID)
		dashboard.SetUID(existingByUid.UID)
		existing = existingByUid
	}

	if (existing.IsFolder && !dashboard.IsFolder) ||
		(!existing.IsFolder && dashboard.IsFolder) {
		return isParentFolderChanged, dashboards.ErrDashboardTypeMismatch
	}

	if !dashboard.IsFolder && dashboard.FolderUID != existing.FolderUID {
		isParentFolderChanged = true
	}

	// check for is someone else has written in between
	if dashboard.Version != existing.Version {
		if overwrite {
			dashboard.SetVersion(existing.Version)
		} else {
			return isParentFolderChanged, dashboards.ErrDashboardVersionMismatch
		}
	}

	// do not allow plugin dashboard updates without overwrite flag
	if existing.PluginID != "" && !overwrite {
		return isParentFolderChanged, dashboards.UpdatePluginDashboardError{PluginId: existing.PluginID}
	}

	return isParentFolderChanged, nil
}

func (dr *DashboardServiceImpl) DeleteOrphanedProvisionedDashboards(ctx context.Context, cmd *dashboards.DeleteOrphanedProvisionedDashboardsCommand) error {
	if dr.features.IsEnabledGlobally(featuremgmt.FlagKubernetesCliDashboards) {
		// check each org for orphaned provisioned dashboards
		orgs, err := dr.orgService.Search(ctx, &org.SearchOrgsQuery{})
		if err != nil {
			return err
		}

		for _, org := range orgs {
			// find all dashboards in the org that have a file repo set that is not in the given readers list
			foundDashs, err := dr.searchProvisionedDashboardsThroughK8s(ctx, dashboards.FindPersistedDashboardsQuery{
				ProvisionedReposNotIn: cmd.ReaderNames,
				OrgId:                 org.ID,
			})
			if err != nil {
				return err
			}

			// delete them
			for _, foundDash := range foundDashs {
				ctx = identity.WithRequester(ctx, getDashboardBackgroundRequester(org.ID))
				if err = dr.deleteDashboard(ctx, foundDash.DashboardID, foundDash.DashboardUID, org.ID, false); err != nil {
					return err
				}
			}
		}
		return nil
	}

	return dr.dashboardStore.DeleteOrphanedProvisionedDashboards(ctx, cmd)
}

// getGuardianForSavePermissionCheck returns the guardian to be used for checking permission of dashboard
// It replaces deleted Dashboard.GetDashboardIdForSavePermissionCheck()
func getGuardianForSavePermissionCheck(ctx context.Context, d *dashboards.Dashboard, user identity.Requester) (guardian.DashboardGuardian, error) {
	ctx, span := tracer.Start(ctx, "dashboards.service.getGuardianForSavePermissionCheck")
	defer span.End()

	newDashboard := d.ID == 0

	if newDashboard {
		// if it's a new dashboard/folder check the parent folder permissions
		metrics.MFolderIDsServiceCount.WithLabelValues(metrics.Dashboard).Inc()
		// nolint:staticcheck
		guard, err := guardian.New(ctx, d.FolderID, d.OrgID, user)
		if err != nil {
			return nil, err
		}
		return guard, nil
	}
	guard, err := guardian.NewByDashboard(ctx, d, d.OrgID, user)
	if err != nil {
		return nil, err
	}
	return guard, nil
}

func validateDashboardRefreshInterval(minRefreshInterval string, dash *dashboards.Dashboard) error {
	if minRefreshInterval == "" {
		return nil
	}

	refresh := dash.Data.Get("refresh").MustString("")
	if refresh == "" || refresh == "auto" {
		// since no refresh is set it is a valid refresh rate
		return nil
	}

	minRefreshIntervalDur, err := gtime.ParseDuration(minRefreshInterval)
	if err != nil {
		return fmt.Errorf("parsing min refresh interval %q failed: %w", minRefreshInterval, err)
	}
	d, err := gtime.ParseDuration(refresh)
	if err != nil {
		return fmt.Errorf("parsing refresh duration %q failed: %w", refresh, err)
	}

	if d < minRefreshIntervalDur {
		return dashboards.ErrDashboardRefreshIntervalTooShort
	}

	return nil
}

func (dr *DashboardServiceImpl) SaveProvisionedDashboard(ctx context.Context, dto *dashboards.SaveDashboardDTO,
	provisioning *dashboards.DashboardProvisioning) (*dashboards.Dashboard, error) {
	ctx, span := tracer.Start(ctx, "dashboards.service.SaveProvisionedDashboard")
	defer span.End()

	if err := validateDashboardRefreshInterval(dr.cfg.MinRefreshInterval, dto.Dashboard); err != nil {
		dr.log.Warn("Changing refresh interval for provisioned dashboard to minimum refresh interval", "dashboardUid",
			dto.Dashboard.UID, "dashboardTitle", dto.Dashboard.Title, "minRefreshInterval", dr.cfg.MinRefreshInterval)
		dto.Dashboard.Data.Set("refresh", dr.cfg.MinRefreshInterval)
	}

	dto.User = accesscontrol.BackgroundUser("dashboard_provisioning", dto.OrgID, org.RoleAdmin, provisionerPermissions)
	ctx = identity.WithRequester(ctx, getDashboardBackgroundRequester(dto.OrgID))

	cmd, err := dr.BuildSaveDashboardCommand(ctx, dto, false)
	if err != nil {
		return nil, err
	}

	var dash *dashboards.Dashboard
	if dr.features.IsEnabledGlobally(featuremgmt.FlagKubernetesCliDashboards) {
		// save the dashboard but then do NOT return
		// we want to save the provisioning data to the dashboard_provisioning table still
		// to ensure we can safely rollback to mode2 if needed
		dash, err = dr.saveProvisionedDashboardThroughK8s(ctx, cmd, provisioning, false)
		if err != nil {
			return nil, err
		}
	} else {
		dash, err = dr.saveDashboard(ctx, cmd)
		if err != nil {
			return nil, err
		}
	}

	err = dr.dashboardStore.SaveProvisionedDashboard(ctx, dash, provisioning)
	if err != nil {
		return nil, err
	}

	if dto.Dashboard.ID == 0 {
		dr.setDefaultPermissions(ctx, dto, dash, true)
	}

	return dash, nil
}

func (dr *DashboardServiceImpl) SaveFolderForProvisionedDashboards(ctx context.Context, dto *folder.CreateFolderCommand) (*folder.Folder, error) {
	ctx, span := tracer.Start(ctx, "dashboards.service.SaveFolderForProvisionedDashboards")
	defer span.End()

	dto.SignedInUser = accesscontrol.BackgroundUser("dashboard_provisioning", dto.OrgID, org.RoleAdmin, provisionerPermissions)
	ctx = identity.WithRequester(ctx, getDashboardBackgroundRequester(dto.OrgID))

	f, err := dr.folderService.Create(ctx, dto)
	if err != nil {
		dr.log.Error("failed to create folder for provisioned dashboards", "folder", dto.Title, "org", dto.OrgID, "err", err)
		return nil, err
	}

	dr.setDefaultFolderPermissions(ctx, dto, f, true)
	return f, nil
}

func (dr *DashboardServiceImpl) SaveDashboard(ctx context.Context, dto *dashboards.SaveDashboardDTO,
	allowUiUpdate bool) (*dashboards.Dashboard, error) {
	ctx, span := tracer.Start(ctx, "dashboards.service.SaveDashboard")
	defer span.End()

	if err := validateDashboardRefreshInterval(dr.cfg.MinRefreshInterval, dto.Dashboard); err != nil {
		dr.log.Warn("Changing refresh interval for imported dashboard to minimum refresh interval",
			"dashboardUid", dto.Dashboard.UID, "dashboardTitle", dto.Dashboard.Title, "minRefreshInterval",
			dr.cfg.MinRefreshInterval)
		dto.Dashboard.Data.Set("refresh", dr.cfg.MinRefreshInterval)
	}

	cmd, err := dr.BuildSaveDashboardCommand(ctx, dto, !allowUiUpdate)
	if err != nil {
		return nil, err
	}

	dash, err := dr.saveDashboard(ctx, cmd)
	if err != nil {
		return nil, err
	}

	// new dashboard created
	if dto.Dashboard.ID == 0 {
		dr.setDefaultPermissions(ctx, dto, dash, false)
	}

	return dash, nil
}

func (dr *DashboardServiceImpl) saveDashboard(ctx context.Context, cmd *dashboards.SaveDashboardCommand) (*dashboards.Dashboard, error) {
	if dr.features.IsEnabledGlobally(featuremgmt.FlagKubernetesCliDashboards) {
		return dr.saveDashboardThroughK8s(ctx, cmd, cmd.OrgID)
	}

	return dr.dashboardStore.SaveDashboard(ctx, *cmd)
}

func (dr *DashboardServiceImpl) GetSoftDeletedDashboard(ctx context.Context, orgID int64, uid string) (*dashboards.Dashboard, error) {
	if dr.features.IsEnabledGlobally(featuremgmt.FlagKubernetesCliDashboards) {
		return dr.getDashboardThroughK8s(ctx, &dashboards.GetDashboardQuery{OrgID: orgID, UID: uid, IncludeDeleted: true})
	}

	return dr.dashboardStore.GetSoftDeletedDashboard(ctx, orgID, uid)
}

func (dr *DashboardServiceImpl) RestoreDashboard(ctx context.Context, dashboard *dashboards.Dashboard, user identity.Requester, optionalFolderUID string) error {
	ctx, span := tracer.Start(ctx, "dashboards.service.RestoreDashboard")
	defer span.End()

	if !dr.features.IsEnabledGlobally(featuremgmt.FlagDashboardRestore) {
		return fmt.Errorf("feature flag %s is not enabled", featuremgmt.FlagDashboardRestore)
	}

	// if the optionalFolder is provided we need to check if the folder exists and user has access to it
	if optionalFolderUID != "" {
		restoringFolder, err := dr.folderService.Get(ctx, &folder.GetFolderQuery{
			UID:          &optionalFolderUID,
			OrgID:        dashboard.OrgID,
			SignedInUser: user,
		})
		if err != nil {
			if errors.Is(err, dashboards.ErrFolderNotFound) {
				return dashboards.ErrFolderRestoreNotFound
			}
			return folder.ErrInternal.Errorf("failed to fetch parent folder from store: %w", err)
		}

		return dr.dashboardStore.RestoreDashboard(ctx, dashboard.OrgID, dashboard.UID, restoringFolder)
	}

	// if the optionalFolder is not provided we need to restore the dashboard to the original folder
	// we check for permissions and the folder existence before restoring
	restoringFolder, err := dr.folderService.Get(ctx, &folder.GetFolderQuery{
		UID:          &dashboard.FolderUID,
		OrgID:        dashboard.OrgID,
		SignedInUser: user,
	})
	if err != nil {
		if errors.Is(err, dashboards.ErrFolderNotFound) {
			return dashboards.ErrFolderRestoreNotFound
		}
		return folder.ErrInternal.Errorf("failed to fetch parent folder from store: %w", err)
	}

	// TODO: once restore in k8s is finalized, add functionality here under the feature toggle

	return dr.dashboardStore.RestoreDashboard(ctx, dashboard.OrgID, dashboard.UID, restoringFolder)
}

func (dr *DashboardServiceImpl) SoftDeleteDashboard(ctx context.Context, orgID int64, dashboardUID string) error {
	ctx, span := tracer.Start(ctx, "dashboards.service.SoftDeleteDashboard")
	defer span.End()

	if !dr.features.IsEnabledGlobally(featuremgmt.FlagDashboardRestore) {
		return fmt.Errorf("feature flag %s is not enabled", featuremgmt.FlagDashboardRestore)
	}

	if dr.features.IsEnabledGlobally(featuremgmt.FlagKubernetesCliDashboards) {
		// deletes in unistore are soft deletes, so we can just delete in the same way
		return dr.deleteDashboardThroughK8s(ctx, &dashboards.DeleteDashboardCommand{OrgID: orgID, UID: dashboardUID}, true)
	}

	provisionedData, _ := dr.GetProvisionedDashboardDataByDashboardUID(ctx, orgID, dashboardUID)
	if provisionedData != nil && provisionedData.ID != 0 {
		return dashboards.ErrDashboardCannotDeleteProvisionedDashboard
	}

	return dr.dashboardStore.SoftDeleteDashboard(ctx, orgID, dashboardUID)
}

// DeleteDashboard removes dashboard from the DB. Errors out if the dashboard was provisioned. Should be used for
// operations by the user where we want to make sure user does not delete provisioned dashboard.
func (dr *DashboardServiceImpl) DeleteDashboard(ctx context.Context, dashboardId int64, dashboardUID string, orgId int64) error {
	return dr.deleteDashboard(ctx, dashboardId, dashboardUID, orgId, true)
}

// DeleteAllDashboards will delete all dashboards within a given org.
func (dr *DashboardServiceImpl) DeleteAllDashboards(ctx context.Context, orgId int64) error {
	if dr.features.IsEnabledGlobally(featuremgmt.FlagKubernetesCliDashboards) {
		return dr.deleteAllDashboardThroughK8s(ctx, orgId)
	}

	return dr.dashboardStore.DeleteAllDashboards(ctx, orgId)
}

func (dr *DashboardServiceImpl) GetDashboardByPublicUid(ctx context.Context, dashboardPublicUid string) (*dashboards.Dashboard, error) {
	return nil, nil
}

// DeleteProvisionedDashboard removes dashboard from the DB even if it is provisioned.
func (dr *DashboardServiceImpl) DeleteProvisionedDashboard(ctx context.Context, dashboardId int64, orgId int64) error {
	ctx = identity.WithRequester(ctx, getDashboardBackgroundRequester(orgId))
	return dr.deleteDashboard(ctx, dashboardId, "", orgId, false)
}

func (dr *DashboardServiceImpl) deleteDashboard(ctx context.Context, dashboardId int64, dashboardUID string, orgId int64, validateProvisionedDashboard bool) error {
	ctx, span := tracer.Start(ctx, "dashboards.service.deleteDashboard")
	defer span.End()

	cmd := &dashboards.DeleteDashboardCommand{OrgID: orgId, ID: dashboardId, UID: dashboardUID}

	if dr.features.IsEnabledGlobally(featuremgmt.FlagKubernetesCliDashboards) {
		err := dr.deleteDashboardThroughK8s(ctx, cmd, validateProvisionedDashboard)
		if err != nil {
			return err
		}
		// cleanup things related to dashboards that are not stored in unistore yet
		err = dr.publicDashboardService.DeleteByDashboardUIDs(ctx, orgId, []string{dashboardUID})
		if err != nil {
			return err
		}

		return dr.dashboardStore.CleanupAfterDelete(ctx, cmd)
	}

	if validateProvisionedDashboard {
		provisionedData, err := dr.GetProvisionedDashboardDataByDashboardID(ctx, dashboardId)
		if err != nil {
			return fmt.Errorf("%v: %w", "failed to check if dashboard is provisioned", err)
		}

		if provisionedData != nil {
			return dashboards.ErrDashboardCannotDeleteProvisionedDashboard
		}
	}

	// deletes all related public dashboard entities
	err := dr.publicDashboardService.DeleteByDashboardUIDs(ctx, orgId, []string{dashboardUID})
	if err != nil {
		return err
	}

	return dr.dashboardStore.DeleteDashboard(ctx, cmd)
}

func (dr *DashboardServiceImpl) ImportDashboard(ctx context.Context, dto *dashboards.SaveDashboardDTO) (
	*dashboards.Dashboard, error) {
	ctx, span := tracer.Start(ctx, "dashboards.service.ImportDashboard")
	defer span.End()

	if err := validateDashboardRefreshInterval(dr.cfg.MinRefreshInterval, dto.Dashboard); err != nil {
		dr.log.Warn("Changing refresh interval for imported dashboard to minimum refresh interval",
			"dashboardUid", dto.Dashboard.UID, "dashboardTitle", dto.Dashboard.Title,
			"minRefreshInterval", dr.cfg.MinRefreshInterval)
		dto.Dashboard.Data.Set("refresh", dr.cfg.MinRefreshInterval)
	}

	cmd, err := dr.BuildSaveDashboardCommand(ctx, dto, true)
	if err != nil {
		return nil, err
	}

	dash, err := dr.saveDashboard(ctx, cmd)
	if err != nil {
		return nil, err
	}

	dr.setDefaultPermissions(ctx, dto, dash, false)

	return dash, nil
}

// UnprovisionDashboard removes info about dashboard being provisioned. Used after provisioning configs are changed
// and provisioned dashboards are left behind but not deleted.
func (dr *DashboardServiceImpl) UnprovisionDashboard(ctx context.Context, dashboardId int64) error {
	if dr.features.IsEnabledGlobally(featuremgmt.FlagKubernetesCliDashboards) {
		orgs, err := dr.orgService.Search(ctx, &org.SearchOrgsQuery{})
		if err != nil {
			return err
		}

		for _, org := range orgs {
			ctx = identity.WithRequester(ctx, getDashboardBackgroundRequester(org.ID))
			dash, err := dr.getDashboardThroughK8s(ctx, &dashboards.GetDashboardQuery{OrgID: org.ID, ID: dashboardId})
			if err != nil {
				// if we can't find it in this org, try the next one
				continue
			}

			_, err = dr.saveProvisionedDashboardThroughK8s(ctx, &dashboards.SaveDashboardCommand{
				OrgID:     org.ID,
				PluginID:  dash.PluginID,
				FolderUID: dash.FolderUID,
				FolderID:  dash.FolderID, // nolint:staticcheck
				UpdatedAt: time.Now(),
				Dashboard: dash.Data,
			}, nil, true)

			return err
		}

		return dashboards.ErrDashboardNotFound
	}

	return dr.dashboardStore.UnprovisionDashboard(ctx, dashboardId)
}

func (dr *DashboardServiceImpl) GetDashboardsByPluginID(ctx context.Context, query *dashboards.GetDashboardsByPluginIDQuery) ([]*dashboards.Dashboard, error) {
	if dr.features.IsEnabledGlobally(featuremgmt.FlagKubernetesCliDashboards) {
		return dr.searchDashboardsThroughK8s(ctx, &dashboards.FindPersistedDashboardsQuery{
			OrgId:           query.OrgID,
			ProvisionedRepo: pluginIDRepoName,
			ProvisionedPath: query.PluginID,
		})
	}
	return dr.dashboardStore.GetDashboardsByPluginID(ctx, query)
}

func (dr *DashboardServiceImpl) setDefaultPermissions(ctx context.Context, dto *dashboards.SaveDashboardDTO, dash *dashboards.Dashboard, provisioned bool) {
	ctx, span := tracer.Start(ctx, "dashboards.service.setDefaultPermissions")
	defer span.End()

	resource := "dashboard"
	if dash.IsFolder {
		resource = "folder"
	}

	if !dr.cfg.RBAC.PermissionsOnCreation(resource) {
		return
	}

	metrics.MFolderIDsServiceCount.WithLabelValues(metrics.Dashboard).Inc()
	// nolint:staticcheck
	inFolder := dash.FolderID > 0
	var permissions []accesscontrol.SetResourcePermissionCommand

	if !provisioned && dto.User.IsIdentityType(claims.TypeUser, claims.TypeServiceAccount) {
		userID, err := dto.User.GetInternalID()
		if err != nil {
			dr.log.Error("Could not make user admin", "dashboard", dash.Title, "id", dto.User.GetID(), "error", err)
		} else {
			permissions = append(permissions, accesscontrol.SetResourcePermissionCommand{
				UserID: userID, Permission: dashboardaccess.PERMISSION_ADMIN.String(),
			})
		}
	}

	if !inFolder {
		permissions = append(permissions, []accesscontrol.SetResourcePermissionCommand{
			{BuiltinRole: string(org.RoleEditor), Permission: dashboardaccess.PERMISSION_EDIT.String()},
			{BuiltinRole: string(org.RoleViewer), Permission: dashboardaccess.PERMISSION_VIEW.String()},
		}...)
	}

	svc := dr.getPermissionsService(dash.IsFolder)
	if _, err := svc.SetPermissions(ctx, dto.OrgID, dash.UID, permissions...); err != nil {
		dr.log.Error("Could not set default permissions", "dashboard", dash.Title, "error", err)
	}
}

func (dr *DashboardServiceImpl) setDefaultFolderPermissions(ctx context.Context, cmd *folder.CreateFolderCommand, f *folder.Folder, provisioned bool) {
	ctx, span := tracer.Start(ctx, "dashboards.service.setDefaultFolderPermissions")
	defer span.End()

	if !dr.cfg.RBAC.PermissionsOnCreation("folder") {
		return
	}

	inFolder := f.ParentUID != ""
	var permissions []accesscontrol.SetResourcePermissionCommand

	if !provisioned && cmd.SignedInUser.IsIdentityType(claims.TypeUser) {
		userID, err := cmd.SignedInUser.GetInternalID()
		if err != nil {
			dr.log.Error("Could not make user admin", "folder", cmd.Title, "id", cmd.SignedInUser.GetID())
		} else {
			permissions = append(permissions, accesscontrol.SetResourcePermissionCommand{
				UserID: userID, Permission: dashboardaccess.PERMISSION_ADMIN.String(),
			})
		}
	}

	if !inFolder {
		permissions = append(permissions, []accesscontrol.SetResourcePermissionCommand{
			{BuiltinRole: string(org.RoleEditor), Permission: dashboardaccess.PERMISSION_EDIT.String()},
			{BuiltinRole: string(org.RoleViewer), Permission: dashboardaccess.PERMISSION_VIEW.String()},
		}...)
	}

	if _, err := dr.folderPermissions.SetPermissions(ctx, cmd.OrgID, f.UID, permissions...); err != nil {
		dr.log.Error("Could not set default folder permissions", "folder", f.Title, "error", err)
	}
}

func (dr *DashboardServiceImpl) GetDashboard(ctx context.Context, query *dashboards.GetDashboardQuery) (*dashboards.Dashboard, error) {
	if dr.features.IsEnabledGlobally(featuremgmt.FlagKubernetesCliDashboards) {
		return dr.getDashboardThroughK8s(ctx, query)
	}

	return dr.dashboardStore.GetDashboard(ctx, query)
}

func (dr *DashboardServiceImpl) GetDashboardUIDByID(ctx context.Context, query *dashboards.GetDashboardRefByIDQuery) (*dashboards.DashboardRef, error) {
	if dr.features.IsEnabledGlobally(featuremgmt.FlagKubernetesCliDashboards) {
		requester, err := identity.GetRequester(ctx)
		if err != nil {
			return nil, err
		}
		result, err := dr.searchDashboardsThroughK8s(ctx, &dashboards.FindPersistedDashboardsQuery{
			OrgId:        requester.GetOrgID(),
			DashboardIds: []int64{query.ID},
		})
		if err != nil {
			return nil, err
		}

		if len(result) != 1 {
			return nil, fmt.Errorf("unexpected number of dashboards found: %d. desired: 1", len(result))
		}

		return &dashboards.DashboardRef{UID: result[0].UID, Slug: result[0].Slug}, nil
	}

	return dr.dashboardStore.GetDashboardUIDByID(ctx, query)
}

func (dr *DashboardServiceImpl) GetDashboards(ctx context.Context, query *dashboards.GetDashboardsQuery) ([]*dashboards.Dashboard, error) {
	if dr.features.IsEnabledGlobally(featuremgmt.FlagKubernetesCliDashboards) {
		if query.OrgID == 0 {
			requester, err := identity.GetRequester(ctx)
			if err != nil {
				return nil, err
			}
			query.OrgID = requester.GetOrgID()
		}

		return dr.searchDashboardsThroughK8s(ctx, &dashboards.FindPersistedDashboardsQuery{
			DashboardIds:  query.DashboardIDs,
			OrgId:         query.OrgID,
			DashboardUIDs: query.DashboardUIDs,
		})
	}

	return dr.dashboardStore.GetDashboards(ctx, query)
}

func (dr *DashboardServiceImpl) GetDashboardsSharedWithUser(ctx context.Context, user identity.Requester) ([]*dashboards.Dashboard, error) {
	return dr.getDashboardsSharedWithUser(ctx, user)
}

func (dr *DashboardServiceImpl) getDashboardsSharedWithUser(ctx context.Context, user identity.Requester) ([]*dashboards.Dashboard, error) {
	ctx, span := tracer.Start(ctx, "dashboards.service.getDashboardsSharedWithUser")
	defer span.End()

	permissions := user.GetPermissions()
	dashboardPermissions := permissions[dashboards.ActionDashboardsRead]
	sharedDashboards := make([]*dashboards.Dashboard, 0)
	dashboardUids := make([]string, 0)
	for _, p := range dashboardPermissions {
		if dashboardUid, found := strings.CutPrefix(p, dashboards.ScopeDashboardsPrefix); found {
			if !slices.Contains(dashboardUids, dashboardUid) {
				dashboardUids = append(dashboardUids, dashboardUid)
			}
		}
	}

	if len(dashboardUids) == 0 {
		return sharedDashboards, nil
	}

	dashboardsQuery := &dashboards.GetDashboardsQuery{
		DashboardUIDs: dashboardUids,
		OrgID:         user.GetOrgID(),
	}
	sharedDashboards, err := dr.GetDashboards(ctx, dashboardsQuery)
	if err != nil {
		return nil, err
	}
	return dr.filterUserSharedDashboards(ctx, user, sharedDashboards)
}

// filterUserSharedDashboards filter dashboards directly assigned to user, but not located in folders with view permissions
func (dr *DashboardServiceImpl) filterUserSharedDashboards(ctx context.Context, user identity.Requester, userDashboards []*dashboards.Dashboard) ([]*dashboards.Dashboard, error) {
	ctx, span := tracer.Start(ctx, "dashboards.service.filterUserSharedDashboards")
	defer span.End()

	filteredDashboards := make([]*dashboards.Dashboard, 0)

	folderUIDs := make([]string, 0)
	for _, dashboard := range userDashboards {
		folderUIDs = append(folderUIDs, dashboard.FolderUID)
	}

	// GetFolders return only folders available to user. So we can use is to check access.
	userDashFolders, err := dr.folderService.GetFolders(ctx, folder.GetFoldersQuery{
		UIDs:         folderUIDs,
		OrgID:        user.GetOrgID(),
		OrderByTitle: true,
		SignedInUser: user,
	})
	if err != nil {
		return nil, folder.ErrInternal.Errorf("failed to fetch parent folders from store: %w", err)
	}

	dashFoldersMap := make(map[string]*folder.Folder, 0)
	for _, f := range userDashFolders {
		dashFoldersMap[f.UID] = f
	}

	for _, dashboard := range userDashboards {
		// Filter out dashboards if user has access to parent folder
		if dashboard.FolderUID == "" {
			continue
		}

		_, hasAccess := dashFoldersMap[dashboard.FolderUID]
		if !hasAccess {
			filteredDashboards = append(filteredDashboards, dashboard)
		}
	}
	return filteredDashboards, nil
}

func (dr *DashboardServiceImpl) getUserSharedDashboardUIDs(ctx context.Context, user identity.Requester) ([]string, error) {
	ctx, span := tracer.Start(ctx, "dashboards.service.getUserSharedDashboardsUIDs")
	defer span.End()

	userDashboards, err := dr.getDashboardsSharedWithUser(ctx, user)
	if err != nil {
		return nil, err
	}
	userDashboardUIDs := make([]string, 0)
	for _, dashboard := range userDashboards {
		userDashboardUIDs = append(userDashboardUIDs, dashboard.UID)
	}
	return userDashboardUIDs, nil
}

func (dr *DashboardServiceImpl) FindDashboards(ctx context.Context, query *dashboards.FindPersistedDashboardsQuery) ([]dashboards.DashboardSearchProjection, error) {
	ctx, span := tracer.Start(ctx, "dashboards.service.FindDashboards")
	defer span.End()

	if dr.features.IsEnabled(ctx, featuremgmt.FlagNestedFolders) && len(query.FolderUIDs) > 0 && slices.Contains(query.FolderUIDs, folder.SharedWithMeFolderUID) {
		start := time.Now()
		userDashboardUIDs, err := dr.getUserSharedDashboardUIDs(ctx, query.SignedInUser)
		if err != nil {
			dr.metrics.sharedWithMeFetchDashboardsRequestsDuration.WithLabelValues("failure").Observe(time.Since(start).Seconds())
			return nil, err
		}
		if len(userDashboardUIDs) == 0 {
			return []dashboards.DashboardSearchProjection{}, nil
		}
		query.DashboardUIDs = userDashboardUIDs
		query.FolderUIDs = []string{}

		defer func(t time.Time) {
			dr.metrics.sharedWithMeFetchDashboardsRequestsDuration.WithLabelValues("success").Observe(time.Since(start).Seconds())
		}(time.Now())
	}

	if dr.features.IsEnabled(ctx, featuremgmt.FlagKubernetesCliDashboards) {
		if query.OrgId == 0 {
			requester, err := identity.GetRequester(ctx)
			if err != nil {
				return nil, err
			}
			query.OrgId = requester.GetOrgID()
		}

		response, err := dr.searchDashboardsThroughK8sRaw(ctx, query)
		if err != nil {
			return nil, err
		}

		finalResults := make([]dashboards.DashboardSearchProjection, len(response.Hits))
		for i, hit := range response.Hits {
			finalResults[i] = dashboards.DashboardSearchProjection{
				ID:        hit.Field.GetNestedInt64(search.DASHBOARD_LEGACY_ID),
				UID:       hit.Name,
				OrgID:     query.OrgId,
				Title:     hit.Title,
				Slug:      slugify.Slugify(hit.Title),
				IsFolder:  false,
				FolderUID: hit.Folder,
				Tags:      hit.Tags,
			}
		}

		return finalResults, nil
	}

	return dr.dashboardStore.FindDashboards(ctx, query)
}

func (dr *DashboardServiceImpl) SearchDashboards(ctx context.Context, query *dashboards.FindPersistedDashboardsQuery) (model.HitList, error) {
	ctx, span := tracer.Start(ctx, "dashboards.service.SearchDashboards")
	defer span.End()

	res, err := dr.FindDashboards(ctx, query)
	if err != nil {
		return nil, err
	}

	hits := makeQueryResult(query, res)
	return hits, nil
}

func (dr *DashboardServiceImpl) GetAllDashboards(ctx context.Context) ([]*dashboards.Dashboard, error) {
	if dr.features.IsEnabledGlobally(featuremgmt.FlagKubernetesCliDashboards) {
		requester, err := identity.GetRequester(ctx)
		if err != nil {
			return nil, err
		}
		return dr.listDashboardsThroughK8s(ctx, requester.GetOrgID())
	}

	return dr.dashboardStore.GetAllDashboards(ctx)
}

func (dr *DashboardServiceImpl) GetAllDashboardsByOrgId(ctx context.Context, orgID int64) ([]*dashboards.Dashboard, error) {
	if dr.features.IsEnabledGlobally(featuremgmt.FlagKubernetesCliDashboards) {
		return dr.listDashboardsThroughK8s(ctx, orgID)
	}

	return dr.dashboardStore.GetAllDashboardsByOrgId(ctx, orgID)
}

func getHitType(item dashboards.DashboardSearchProjection) model.HitType {
	var hitType model.HitType
	if item.IsFolder {
		hitType = model.DashHitFolder
	} else {
		hitType = model.DashHitDB
	}

	return hitType
}

func makeQueryResult(query *dashboards.FindPersistedDashboardsQuery, res []dashboards.DashboardSearchProjection) model.HitList {
	hitList := make([]*model.Hit, 0)
	hits := make(map[string]*model.Hit)

	for _, item := range res {
		key := fmt.Sprintf("%s-%d", item.UID, item.OrgID)
		hit, exists := hits[key]
		if !exists {
			metrics.MFolderIDsServiceCount.WithLabelValues(metrics.Dashboard).Inc()
			hit = &model.Hit{
				ID:          item.ID,
				UID:         item.UID,
				OrgID:       item.OrgID,
				Title:       item.Title,
				URI:         "db/" + item.Slug,
				URL:         dashboards.GetDashboardFolderURL(item.IsFolder, item.UID, item.Slug),
				Type:        getHitType(item),
				FolderID:    item.FolderID, // nolint:staticcheck
				FolderUID:   item.FolderUID,
				FolderTitle: item.FolderTitle,
				Tags:        []string{},
			}

			// when searching through unified storage, the dashboard will come as one
			// item, when searching through legacy, the dashboard will come multiple times
			// per tag. So we need to add the array here for unified, and the term below for legacy.
			if item.Tags != nil {
				hit.Tags = item.Tags
			}

			// nolint:staticcheck
			if item.FolderID > 0 {
				hit.FolderURL = dashboards.GetFolderURL(item.FolderUID, item.FolderSlug)
			}

			if query.Sort.MetaName != "" {
				hit.SortMeta = item.SortMeta
				hit.SortMetaName = query.Sort.MetaName
			}

			hitList = append(hitList, hit)
			hits[key] = hit
		}
		if len(item.Term) > 0 {
			hit.Tags = append(hit.Tags, item.Term)
		}
		if item.Deleted != nil {
			deletedDate := (*item.Deleted).Add(daysInTrash)
			hit.IsDeleted = true
			hit.PermanentlyDeleteDate = &deletedDate
		}
	}
	return hitList
}

func (dr *DashboardServiceImpl) GetDashboardTags(ctx context.Context, query *dashboards.GetDashboardTagsQuery) ([]*dashboards.DashboardTagCloudItem, error) {
	if dr.features.IsEnabled(ctx, featuremgmt.FlagKubernetesCliDashboards) {
		res, err := dr.k8sclient.Search(ctx, query.OrgID, &resource.ResourceSearchRequest{
			Facet: map[string]*resource.ResourceSearchRequest_Facet{
				"tags": {
					Field: "tags",
					Limit: 100000,
				},
			},
			Limit: 100000})
		if err != nil {
			return nil, err
		}
		facet, ok := res.Facet["tags"]
		if !ok {
			return []*dashboards.DashboardTagCloudItem{}, nil
		}

		results := make([]*dashboards.DashboardTagCloudItem, len(facet.Terms))
		for i, item := range facet.Terms {
			results[i] = &dashboards.DashboardTagCloudItem{
				Term:  item.Term,
				Count: int(item.Count),
			}
		}

		return results, nil
	}

	return dr.dashboardStore.GetDashboardTags(ctx, query)
}

func (dr DashboardServiceImpl) CountInFolders(ctx context.Context, orgID int64, folderUIDs []string, u identity.Requester) (int64, error) {
	return dr.dashboardStore.CountDashboardsInFolders(ctx, &dashboards.CountDashboardsInFolderRequest{FolderUIDs: folderUIDs, OrgID: orgID})
}

func (dr *DashboardServiceImpl) DeleteInFolders(ctx context.Context, orgID int64, folderUIDs []string, u identity.Requester) error {
	ctx, span := tracer.Start(ctx, "dashboards.service.DeleteInFolders")
	defer span.End()

	if dr.features.IsEnabledGlobally(featuremgmt.FlagDashboardRestore) {
		return dr.dashboardStore.SoftDeleteDashboardsInFolders(ctx, orgID, folderUIDs)
	}

	// We need a list of dashboard uids inside the folder to delete related public dashboards
	dashes, err := dr.dashboardStore.FindDashboards(ctx, &dashboards.FindPersistedDashboardsQuery{SignedInUser: u, FolderUIDs: folderUIDs, OrgId: orgID})
	if err != nil {
		return folder.ErrInternal.Errorf("failed to fetch dashboards: %w", err)
	}

	dashboardUIDs := make([]string, 0, len(dashes))
	for _, dashboard := range dashes {
		dashboardUIDs = append(dashboardUIDs, dashboard.UID)
	}

	err = dr.publicDashboardService.DeleteByDashboardUIDs(ctx, orgID, dashboardUIDs)
	if err != nil {
		return err
	}

	return dr.dashboardStore.DeleteDashboardsInFolders(ctx, &dashboards.DeleteDashboardsInFolderRequest{FolderUIDs: folderUIDs, OrgID: orgID})
}

func (dr *DashboardServiceImpl) Kind() string { return entity.StandardKindDashboard }

func (dr *DashboardServiceImpl) CleanUpDeletedDashboards(ctx context.Context) (int64, error) {
	ctx, span := tracer.Start(ctx, "dashboards.service.CleanUpDeletedDashboards")
	defer span.End()

	var deletedDashboardsCount int64
	deletedDashboards, err := dr.dashboardStore.GetSoftDeletedExpiredDashboards(ctx, daysInTrash)
	if err != nil {
		return 0, err
	}
	for _, dashboard := range deletedDashboards {
		err = dr.DeleteDashboard(ctx, dashboard.ID, dashboard.UID, dashboard.OrgID)
		if err != nil {
			dr.log.Warn("Failed to cleanup deleted dashboard", "dashboardUid", dashboard.UID, "error", err)
			break
		}
		deletedDashboardsCount++
	}

	return deletedDashboardsCount, nil
}

// -----------------------------------------------------------------------------------------
// Dashboard k8s functions
// -----------------------------------------------------------------------------------------

func (dr *DashboardServiceImpl) getDashboardThroughK8s(ctx context.Context, query *dashboards.GetDashboardQuery) (*dashboards.Dashboard, error) {
	// if including deleted dashboards for restore, use the /latest subresource
	subresource := ""
	if query.IncludeDeleted && dr.features.IsEnabledGlobally(featuremgmt.FlagKubernetesRestore) {
		subresource = "latest"
	}

	// get uid if not passed in
	if query.UID == "" {
		result, err := dr.GetDashboardUIDByID(ctx, &dashboards.GetDashboardRefByIDQuery{
			ID: query.ID,
		})
		if err != nil {
			return nil, err
		}

		query.UID = result.UID
	}

	out, err := dr.k8sclient.Get(ctx, query.UID, query.OrgID, subresource)
	if err != nil && !apierrors.IsNotFound(err) {
		return nil, err
	} else if err != nil || out == nil {
		return nil, dashboards.ErrDashboardNotFound
	}

	return dr.UnstructuredToLegacyDashboard(ctx, out, query.OrgID)
}

func (dr *DashboardServiceImpl) saveProvisionedDashboardThroughK8s(ctx context.Context, cmd *dashboards.SaveDashboardCommand, provisioning *dashboards.DashboardProvisioning, unprovision bool) (*dashboards.Dashboard, error) {
	// default to 1 if not set
	if cmd.OrgID == 0 {
		cmd.OrgID = 1
	}

	obj, err := LegacySaveCommandToUnstructured(cmd, dr.k8sclient.GetNamespace(cmd.OrgID))
	if err != nil {
		return nil, err
	}

	annotations := obj.GetAnnotations()
	if annotations == nil {
		annotations = map[string]string{}
	}
	if unprovision {
		delete(annotations, utils.AnnoKeyRepoName)
		delete(annotations, utils.AnnoKeyRepoPath)
		delete(annotations, utils.AnnoKeyRepoHash)
		delete(annotations, utils.AnnoKeyRepoTimestamp)
	} else {
		annotations[utils.AnnoKeyRepoName] = provisionedFileNameWithPrefix(provisioning.Name)
		annotations[utils.AnnoKeyRepoPath] = provisioning.ExternalID
		annotations[utils.AnnoKeyRepoHash] = provisioning.CheckSum
		annotations[utils.AnnoKeyRepoTimestamp] = time.Unix(provisioning.Updated, 0).UTC().Format(time.RFC3339)
	}
	obj.SetAnnotations(annotations)

	out, err := dr.createOrUpdateDash(ctx, obj, cmd.OrgID)
	if err != nil {
		return nil, err
	}

	return out, nil
}

func (dr *DashboardServiceImpl) saveDashboardThroughK8s(ctx context.Context, cmd *dashboards.SaveDashboardCommand, orgID int64) (*dashboards.Dashboard, error) {
	obj, err := LegacySaveCommandToUnstructured(cmd, dr.k8sclient.GetNamespace(orgID))
	if err != nil {
		return nil, err
	}

	setPluginID(obj, cmd.PluginID)

	out, err := dr.createOrUpdateDash(ctx, obj, orgID)
	if err != nil {
		return nil, err
	}

	return out, nil
}

func (dr *DashboardServiceImpl) createOrUpdateDash(ctx context.Context, obj unstructured.Unstructured, orgID int64) (*dashboards.Dashboard, error) {
	var out *unstructured.Unstructured
	current, err := dr.k8sclient.Get(ctx, obj.GetName(), orgID)
	if current == nil || err != nil {
		out, err = dr.k8sclient.Create(ctx, &obj, orgID)
		if err != nil {
			return nil, err
		}
	} else {
		out, err = dr.k8sclient.Update(ctx, &obj, orgID)
		if err != nil {
			return nil, err
		}
	}

	finalDash, err := dr.UnstructuredToLegacyDashboard(ctx, out, orgID)
	if err != nil {
		return nil, err
	}

	return finalDash, nil
}

func (dr *DashboardServiceImpl) deleteAllDashboardThroughK8s(ctx context.Context, orgID int64) error {
	return dr.k8sclient.DeleteCollection(ctx, orgID)
}

func (dr *DashboardServiceImpl) deleteDashboardThroughK8s(ctx context.Context, cmd *dashboards.DeleteDashboardCommand, validateProvisionedDashboard bool) error {
	// get uid if not passed in
	if cmd.UID == "" {
		result, err := dr.GetDashboardUIDByID(ctx, &dashboards.GetDashboardRefByIDQuery{
			ID: cmd.ID,
		})
		if err != nil {
			return err
		}

		cmd.UID = result.UID
	}

	// use a grace period of 0 to indicate to skip the check of deleting provisioned dashboards
	var gracePeriod *int64
	if !validateProvisionedDashboard {
		noGracePeriod := int64(0)
		gracePeriod = &noGracePeriod
	}

	return dr.k8sclient.Delete(ctx, cmd.UID, cmd.OrgID, v1.DeleteOptions{
		GracePeriodSeconds: gracePeriod,
	})
}

func (dr *DashboardServiceImpl) listDashboardsThroughK8s(ctx context.Context, orgID int64) ([]*dashboards.Dashboard, error) {
	out, err := dr.k8sclient.List(ctx, orgID, v1.ListOptions{})
	if err != nil {
		return nil, err
	} else if out == nil {
		return nil, dashboards.ErrDashboardNotFound
	}

	dashboards := make([]*dashboards.Dashboard, 0)
	for _, item := range out.Items {
		dash, err := dr.UnstructuredToLegacyDashboard(ctx, &item, orgID)
		if err != nil {
			return nil, err
		}
		dashboards = append(dashboards, dash)
	}

	return dashboards, nil
}

func (dr *DashboardServiceImpl) searchDashboardsThroughK8sRaw(ctx context.Context, query *dashboards.FindPersistedDashboardsQuery) (*v0alpha1.SearchResults, error) {
	request := &resource.ResourceSearchRequest{
		Options: &resource.ListOptions{
			Fields: []*resource.Requirement{},
			Labels: []*resource.Requirement{},
		},
		Limit: 100000}

	if len(query.DashboardUIDs) > 0 {
		request.Options.Fields = []*resource.Requirement{{
			Key:      resource.SEARCH_FIELD_NAME,
			Operator: string(selection.In),
			Values:   query.DashboardUIDs,
		}}
	} else if len(query.DashboardIds) > 0 {
		values := make([]string, len(query.DashboardIds))
		for i, id := range query.DashboardIds {
			values[i] = strconv.FormatInt(id, 10)
		}

		request.Options.Labels = append(request.Options.Labels, &resource.Requirement{
			Key:      utils.LabelKeyDeprecatedInternalID, // nolint:staticcheck
			Operator: string(selection.In),
			Values:   values,
		})
	}

	if len(query.FolderUIDs) > 0 {
		req := []*resource.Requirement{{
			Key:      resource.SEARCH_FIELD_FOLDER,
			Operator: string(selection.In),
			Values:   query.FolderUIDs,
		}}
		request.Options.Fields = append(request.Options.Fields, req...)
	}

	if query.ProvisionedRepo != "" {
		req := []*resource.Requirement{{
			Key:      resource.SEARCH_FIELD_REPOSITORY_NAME,
			Operator: string(selection.In),
			Values:   []string{query.ProvisionedRepo},
		}}
		request.Options.Fields = append(request.Options.Fields, req...)
	}

	if len(query.ProvisionedReposNotIn) > 0 {
		req := []*resource.Requirement{{
			Key:      resource.SEARCH_FIELD_REPOSITORY_NAME,
			Operator: string(selection.NotIn),
			Values:   query.ProvisionedReposNotIn,
		}}
		request.Options.Fields = append(request.Options.Fields, req...)
	}
	if query.ProvisionedPath != "" {
		req := []*resource.Requirement{{
			Key:      resource.SEARCH_FIELD_REPOSITORY_PATH,
			Operator: string(selection.In),
			Values:   []string{query.ProvisionedPath},
		}}
		request.Options.Fields = append(request.Options.Fields, req...)
	}

	// note: this does not allow for partial matching
	//
	// partial matching will be allowed through the api layer for the frontend,
	// but is currently not needed by other services in the backend
	if query.Title != "" {
		req := []*resource.Requirement{{
			Key:      resource.SEARCH_FIELD_TITLE,
			Operator: string(selection.In),
			Values:   []string{query.Title},
		}}
		request.Options.Fields = append(request.Options.Fields, req...)
	}

	if len(query.Tags) > 0 {
		req := []*resource.Requirement{{
			Key:      resource.SEARCH_FIELD_TAGS,
			Operator: string(selection.In),
			Values:   query.Tags,
		}}
		request.Options.Fields = append(request.Options.Fields, req...)
	}

	if query.Limit > 0 {
		request.Limit = query.Limit
	}

	res, err := dr.k8sclient.Search(ctx, query.OrgId, request)
	if err != nil {
		return nil, err
	}

	return dashboardsearch.ParseResults(res, 0)
}

type dashboardProvisioningWithUID struct {
	dashboards.DashboardProvisioning
	DashboardUID string
}

func (dr *DashboardServiceImpl) searchProvisionedDashboardsThroughK8s(ctx context.Context, query dashboards.FindPersistedDashboardsQuery) ([]*dashboardProvisioningWithUID, error) {
	ctx = identity.WithRequester(ctx, getDashboardBackgroundRequester(query.OrgId))

	if query.ProvisionedRepo != "" {
		query.ProvisionedRepo = provisionedFileNameWithPrefix(query.ProvisionedRepo)
	}

	if len(query.ProvisionedReposNotIn) > 0 {
		repos := make([]string, len(query.ProvisionedReposNotIn))
		for i, v := range query.ProvisionedReposNotIn {
			repos[i] = provisionedFileNameWithPrefix(v)
		}
		query.ProvisionedReposNotIn = repos
	}

	searchResults, err := dr.searchDashboardsThroughK8sRaw(ctx, &query)
	if err != nil {
		return nil, err
	}

	// loop through all hits concurrently to get the repo information (if set due to file provisioning)
	dashs := make([]*dashboardProvisioningWithUID, 0)
	var mu sync.Mutex
	g, ctx := errgroup.WithContext(ctx)
	for _, h := range searchResults.Hits {
		func(hit v0alpha1.DashboardHit) {
			g.Go(func() error {
				out, err := dr.k8sclient.Get(ctx, hit.Name, query.OrgId)
				if err != nil {
					return err
				} else if out == nil {
					return dashboards.ErrDashboardNotFound
				}

				meta, err := utils.MetaAccessor(out)
				if err != nil {
					return err
				}

				// ensure the repo is set due to file provisioning, otherwise skip it
				fileRepo, found := getProvisionedFileNameFromMeta(meta)
				if !found {
					return nil
				}

				provisioning := &dashboardProvisioningWithUID{
					DashboardUID: hit.Name,
				}
				provisioning.Name = fileRepo
				provisioning.ExternalID = meta.GetRepositoryPath()
				provisioning.CheckSum = meta.GetRepositoryHash()
				provisioning.DashboardID = meta.GetDeprecatedInternalID() // nolint:staticcheck

				updated, err := meta.GetRepositoryTimestamp()
				if err != nil {
					return err
				}
				if updated != nil {
					provisioning.Updated = updated.Unix()
				}

				mu.Lock()
				dashs = append(dashs, provisioning)
				mu.Unlock()

				return nil
			})
		}(h)
	}

	if err := g.Wait(); err != nil {
		return nil, err
	}

	return dashs, nil
}

func (dr *DashboardServiceImpl) searchDashboardsThroughK8s(ctx context.Context, query *dashboards.FindPersistedDashboardsQuery) ([]*dashboards.Dashboard, error) {
	response, err := dr.searchDashboardsThroughK8sRaw(ctx, query)
	if err != nil {
		return nil, err
	}
	result := make([]*dashboards.Dashboard, len(response.Hits))
	for i, hit := range response.Hits {
		result[i] = &dashboards.Dashboard{
			OrgID:     query.OrgId,
			UID:       hit.Name,
			Slug:      slugify.Slugify(hit.Title),
			Title:     hit.Title,
			FolderUID: hit.Folder,
		}
	}

	return result, nil
}

func (dr *DashboardServiceImpl) UnstructuredToLegacyDashboard(ctx context.Context, item *unstructured.Unstructured, orgID int64) (*dashboards.Dashboard, error) {
	spec, ok := item.Object["spec"].(map[string]any)
	if !ok {
		return nil, errors.New("error parsing dashboard from k8s response")
	}
	obj, err := utils.MetaAccessor(item)
	if err != nil {
		return nil, err
	}
	uid := obj.GetName()
	spec["uid"] = uid

	dashVersion := 0
	if version, ok := spec["version"].(int64); ok {
		dashVersion = int(version)
	}

	out := dashboards.Dashboard{
		OrgID:     orgID,
		ID:        obj.GetDeprecatedInternalID(), // nolint:staticcheck
		UID:       uid,
		Slug:      obj.GetSlug(),
		FolderUID: obj.GetFolder(),
		Version:   dashVersion,
		Data:      simplejson.NewFromAny(spec),
	}

	out.Created = obj.GetCreationTimestamp().Time
	updated, err := obj.GetUpdatedTimestamp()
	if err == nil && updated != nil {
		out.Updated = *updated
	} else {
		// by default, set updated to created
		out.Updated = out.Created
	}

	deleted := obj.GetDeletionTimestamp()
	if deleted != nil {
		out.Deleted = obj.GetDeletionTimestamp().Time
	}

	out.PluginID = GetPluginIDFromMeta(obj)

	creator, err := dr.getUserFromMeta(ctx, obj.GetCreatedBy())
	if err != nil {
		return nil, err
	}
	out.CreatedBy = creator.ID

	updater, err := dr.getUserFromMeta(ctx, obj.GetUpdatedBy())
	if err != nil {
		return nil, err
	}
	out.UpdatedBy = updater.ID

	// any dashboards that have already been synced to unified storage will have the id in the spec
	// and not as a label. We will need to support this conversion until they have all been updated
	// to labels
	if id, ok := spec["id"].(int64); ok {
		out.ID = id
		out.Data.Del("id")
	}

	if gnetID, ok := spec["gnet_id"].(int64); ok {
		out.GnetID = gnetID
	}

	if isFolder, ok := spec["is_folder"].(bool); ok {
		out.IsFolder = isFolder
	}

	if hasACL, ok := spec["has_acl"].(bool); ok {
		out.HasACL = hasACL
	}

	if title, ok := spec["title"].(string); ok {
		out.Title = title
		// if slug isn't in the metadata, add it via the title
		if out.Slug == "" {
			out.UpdateSlug()
		}
	}

	return &out, nil
}

func (dr *DashboardServiceImpl) getUserFromMeta(ctx context.Context, userMeta string) (*user.User, error) {
	if userMeta == "" || toUID(userMeta) == "" {
		return &user.User{}, nil
	}
	usr, err := dr.getUser(ctx, toUID(userMeta))
	if err != nil && errors.Is(err, user.ErrUserNotFound) {
		return &user.User{}, nil
	}
	return usr, err
}

func (dr *DashboardServiceImpl) getUser(ctx context.Context, uid string) (*user.User, error) {
	userId, err := strconv.ParseInt(uid, 10, 64)
	if err == nil {
		return dr.userService.GetByID(ctx, &user.GetUserByIDQuery{ID: userId})
	}
	return dr.userService.GetByUID(ctx, &user.GetUserByUIDQuery{UID: uid})
}

var pluginIDRepoName = "plugin"
var fileProvisionedRepoPrefix = "file:"

func setPluginID(obj unstructured.Unstructured, pluginID string) {
	if pluginID == "" {
		return
	}

	annotations := obj.GetAnnotations()
	if annotations == nil {
		annotations = map[string]string{}
	}
	annotations[utils.AnnoKeyRepoName] = pluginIDRepoName
	annotations[utils.AnnoKeyRepoPath] = pluginID
	obj.SetAnnotations(annotations)
}

func provisionedFileNameWithPrefix(name string) string {
	if name == "" {
		return ""
	}

	return fileProvisionedRepoPrefix + name
}

func getProvisionedFileNameFromMeta(obj utils.GrafanaMetaAccessor) (string, bool) {
	return strings.CutPrefix(obj.GetRepositoryName(), fileProvisionedRepoPrefix)
}

func GetPluginIDFromMeta(obj utils.GrafanaMetaAccessor) string {
	if obj.GetRepositoryName() == pluginIDRepoName {
		return obj.GetRepositoryPath()
	}
	return ""
}

func LegacySaveCommandToUnstructured(cmd *dashboards.SaveDashboardCommand, namespace string) (unstructured.Unstructured, error) {
	uid := cmd.GetDashboardModel().UID
	if uid == "" {
		uid = uuid.NewString()
	}

	finalObj := unstructured.Unstructured{
		Object: map[string]interface{}{},
	}

	obj := map[string]interface{}{}
	body, err := cmd.Dashboard.ToDB()
	if err != nil {
		return finalObj, err
	}

	err = json.Unmarshal(body, &obj)
	if err != nil {
		return finalObj, err
	}

	// update the version
	version, ok := obj["version"].(float64)
	if !ok || version == 0 {
		obj["version"] = 1
	} else if !cmd.Overwrite {
		obj["version"] = version + 1
	}

	finalObj.Object["spec"] = obj
	finalObj.SetName(uid)
	finalObj.SetNamespace(namespace)
	finalObj.SetGroupVersionKind(v0alpha1.DashboardResourceInfo.GroupVersionKind())

	meta, err := utils.MetaAccessor(&finalObj)
	if err != nil {
		return finalObj, err
	}

	if cmd.FolderUID != "" {
		meta.SetFolder(cmd.FolderUID)
	}

	if cmd.Message != "" {
		meta.SetMessage(cmd.Message)
	}

	return finalObj, nil
}

func toUID(rawIdentifier string) string {
	parts := strings.Split(rawIdentifier, ":")
	if len(parts) < 2 {
		return ""
	}
	return parts[1]
}<|MERGE_RESOLUTION|>--- conflicted
+++ resolved
@@ -71,7 +71,6 @@
 )
 
 type DashboardServiceImpl struct {
-<<<<<<< HEAD
 	cfg                    *setting.Cfg
 	log                    log.Logger
 	dashboardStore         dashboards.Store
@@ -86,23 +85,8 @@
 	k8sclient              client.K8sHandler
 	metrics                *dashboardsMetrics
 	publicDashboardService publicdashboards.ServiceWrapper
-=======
-	cfg                  *setting.Cfg
-	log                  log.Logger
-	dashboardStore       dashboards.Store
-	folderStore          folder.FolderStore
-	folderService        folder.Service
-	userService          user.Service
-	orgService           org.Service
-	features             featuremgmt.FeatureToggles
-	folderPermissions    accesscontrol.FolderPermissionsService
-	dashboardPermissions accesscontrol.DashboardPermissionsService
-	ac                   accesscontrol.AccessControl
-	k8sclient            client.K8sHandler
-	metrics              *dashboardsMetrics
 
 	dashboardPermissionsReady chan struct{}
->>>>>>> 974cec29
 }
 
 var _ dashboards.PermissionsRegistrationService = (*DashboardServiceImpl)(nil)
@@ -118,22 +102,6 @@
 	k8sHandler := client.NewK8sHandler(request.GetNamespaceMapper(cfg), v0alpha1.DashboardResourceInfo.GroupVersionResource(), restConfigProvider, unified)
 
 	dashSvc := &DashboardServiceImpl{
-<<<<<<< HEAD
-		cfg:                    cfg,
-		log:                    log.New("dashboard-service"),
-		dashboardStore:         dashboardStore,
-		features:               features,
-		folderPermissions:      folderPermissionsService,
-		dashboardPermissions:   dashboardPermissionsService,
-		ac:                     ac,
-		folderStore:            folderStore,
-		folderService:          folderSvc,
-		orgService:             orgService,
-		userService:            userService,
-		k8sclient:              k8sHandler,
-		metrics:                newDashboardsMetrics(r),
-		publicDashboardService: publicDashboardService,
-=======
 		cfg:                       cfg,
 		log:                       log.New("dashboard-service"),
 		dashboardStore:            dashboardStore,
@@ -147,7 +115,7 @@
 		k8sclient:                 k8sHandler,
 		metrics:                   newDashboardsMetrics(r),
 		dashboardPermissionsReady: make(chan struct{}),
->>>>>>> 974cec29
+		publicDashboardService:    publicDashboardService,
 	}
 
 	defaultLimits, err := readQuotaConfig(cfg)
