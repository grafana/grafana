--- conflicted
+++ resolved
@@ -361,27 +361,12 @@
 
 	// Validate folder
 	if dr.features.IsEnabledGlobally(featuremgmt.FlagKubernetesFoldersServiceV2) {
-		query := &folder.GetFolderQuery{
+		folder, err := dr.folderService.Get(ctx, &folder.GetFolderQuery{
 			OrgID:        dash.OrgID,
 			UID:          &dash.FolderUID,
 			ID:           &dash.FolderID,
 			SignedInUser: dto.User,
-		}
-
-<<<<<<< HEAD
-=======
-		switch {
-		case dash.FolderUID != "":
-			query.UID = &dash.FolderUID
-		case dash.FolderID != 0: // nolint:staticcheck
-			query.ID = &dash.FolderID // nolint:staticcheck
-		default:
-			// return the default folder if no folder information is set
-			query.UID = &dash.FolderUID
-		}
-
->>>>>>> 1627f82b
-		folder, err := dr.folderService.Get(ctx, query)
+		})
 		if err != nil {
 			return nil, err
 		}
