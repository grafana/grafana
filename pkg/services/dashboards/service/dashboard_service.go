--- conflicted
+++ resolved
@@ -1700,17 +1700,8 @@
 	}
 
 	if query.Title != "" {
-<<<<<<< HEAD
-		req := []*resource.Requirement{{
-			Key:      resource.SEARCH_FIELD_TITLE_PHRASE, // use title phrase to prevent issues with `-` in the title & how bleve searches
-			Operator: string(selection.In),
-			Values:   []string{query.Title},
-		}}
-		request.Options.Fields = append(request.Options.Fields, req...)
-=======
 		// allow wildcard search
 		request.Query = "*" + strings.ToLower(query.Title) + "*"
->>>>>>> 243ce03b
 	}
 
 	if len(query.Tags) > 0 {
