package entity

import (
	"bytes"
	"encoding/json"
	"fmt"
	"reflect"
	"strconv"
	"time"

	"k8s.io/apimachinery/pkg/api/meta"
	metav1 "k8s.io/apimachinery/pkg/apis/meta/v1"
	"k8s.io/apimachinery/pkg/runtime"
	"k8s.io/apimachinery/pkg/runtime/schema"
	"k8s.io/apimachinery/pkg/types"
	"k8s.io/apiserver/pkg/endpoints/request"

	"github.com/grafana/grafana/pkg/apimachinery/utils"
	entityStore "github.com/grafana/grafana/pkg/services/store/entity"
)

func entityToResource(rsp *entityStore.Entity, res runtime.Object, codec runtime.Codec) error {
	var err error

	// Read the body first -- it includes old resourceVersion!
	if len(rsp.Body) > 0 {
		decoded, _, err := codec.Decode(rsp.Body, &schema.GroupVersionKind{Group: rsp.Group, Version: rsp.GroupVersion}, res)
		if err != nil {
			return err
		}
		res = decoded
	}

	metaAccessor, err := meta.Accessor(res)
	if err != nil {
		return err
	}

	if len(rsp.Meta) > 0 {
		err = json.Unmarshal(rsp.Meta, res)
		if err != nil {
			return err
		}
	}

	metaAccessor.SetName(rsp.Name)
	metaAccessor.SetNamespace(rsp.Namespace)
	metaAccessor.SetUID(types.UID(rsp.Guid))
	metaAccessor.SetResourceVersion(fmt.Sprintf("%d", rsp.ResourceVersion))
	metaAccessor.SetCreationTimestamp(metav1.Unix(rsp.CreatedAt/1000, rsp.CreatedAt%1000*1000000))

	grafanaAccessor, err := utils.MetaAccessor(metaAccessor)
	if err != nil {
		return err
	}

	if rsp.Folder != "" {
		grafanaAccessor.SetFolder(rsp.Folder)
	}
	if rsp.CreatedBy != "" {
		grafanaAccessor.SetCreatedBy(rsp.CreatedBy)
	}
	if rsp.UpdatedBy != "" {
		grafanaAccessor.SetUpdatedBy(rsp.UpdatedBy)
	}
	if rsp.UpdatedAt != 0 {
		updatedAt := time.UnixMilli(rsp.UpdatedAt).UTC()
		grafanaAccessor.SetUpdatedTimestamp(&updatedAt)
	}
	grafanaAccessor.SetSlug(rsp.Slug)

	if rsp.Origin != nil {
		originTime := time.UnixMilli(rsp.Origin.Time).UTC()
		grafanaAccessor.SetOriginInfo(&utils.ResourceOriginInfo{
			Name: rsp.Origin.Source,
<<<<<<< HEAD
			Hash: rsp.Origin.Key,
=======
			Path: rsp.Origin.Key, // Using "key" in the
>>>>>>> 0b29ca5e
			// Path: rsp.Origin.Path,
			Timestamp: &originTime,
		})
	}

	if len(rsp.Labels) > 0 {
		metaAccessor.SetLabels(rsp.Labels)
	}

	// TODO fields?

	if len(rsp.Status) > 0 {
		status := reflect.ValueOf(res).Elem().FieldByName("Status")
		if status != (reflect.Value{}) && status.CanSet() {
			err = json.Unmarshal(rsp.Status, status.Addr().Interface())
			if err != nil {
				return err
			}
		}
	}

	return nil
}

func resourceToEntity(res runtime.Object, requestInfo *request.RequestInfo, codec runtime.Codec) (*entityStore.Entity, error) {
	metaAccessor, err := meta.Accessor(res)
	if err != nil {
		return nil, err
	}

	grafanaAccessor, err := utils.MetaAccessor(metaAccessor)
	if err != nil {
		return nil, err
	}
	rv, _ := strconv.ParseInt(metaAccessor.GetResourceVersion(), 10, 64)

	k := &entityStore.Key{
		Group:       requestInfo.APIGroup,
		Resource:    requestInfo.Resource,
		Namespace:   requestInfo.Namespace,
		Name:        metaAccessor.GetName(),
		Subresource: requestInfo.Subresource,
	}

	rsp := &entityStore.Entity{
		Group:           k.Group,
		GroupVersion:    requestInfo.APIVersion,
		Resource:        k.Resource,
		Subresource:     k.Subresource,
		Namespace:       k.Namespace,
		Key:             k.String(),
		Name:            k.Name,
		Guid:            string(metaAccessor.GetUID()),
		ResourceVersion: rv,
		Folder:          grafanaAccessor.GetFolder(),
		CreatedAt:       metaAccessor.GetCreationTimestamp().Time.UnixMilli(),
		CreatedBy:       grafanaAccessor.GetCreatedBy(),
		UpdatedBy:       grafanaAccessor.GetUpdatedBy(),
		Slug:            grafanaAccessor.GetSlug(),
		Title:           grafanaAccessor.FindTitle(metaAccessor.GetName()),
		Origin: &entityStore.EntityOriginInfo{
			Source: grafanaAccessor.GetOriginName(),
<<<<<<< HEAD
			Key:    grafanaAccessor.GetOriginHash(),
			// Path: 	grafanaAccessor.GetOriginPath(),
=======
			// Deprecated: Keeping "key" in the protobuf to avoid migrations while a bigger one is in place
			Key: grafanaAccessor.GetOriginPath(),
>>>>>>> 0b29ca5e
		},
		Labels: metaAccessor.GetLabels(),
	}

	t, err := grafanaAccessor.GetUpdatedTimestamp()
	if err != nil {
		return nil, err
	}
	if t != nil {
		rsp.UpdatedAt = t.UnixMilli()
	}

	t, err = grafanaAccessor.GetOriginTimestamp()
	if err != nil {
		return nil, err
	}
	if t != nil {
		rsp.Origin.Time = t.UnixMilli()
	}

	rsp.Meta, err = json.Marshal(meta.AsPartialObjectMetadata(metaAccessor))
	if err != nil {
		return nil, err
	}

	var buf bytes.Buffer
	err = codec.Encode(res, &buf)
	if err != nil {
		return nil, err
	}
	rsp.Body = buf.Bytes()

	status := reflect.ValueOf(res).Elem().FieldByName("Status")
	if status != (reflect.Value{}) {
		rsp.Status, err = json.Marshal(status.Interface())
		if err != nil {
			return nil, err
		}
	}

	return rsp, nil
}<|MERGE_RESOLUTION|>--- conflicted
+++ resolved
@@ -73,11 +73,7 @@
 		originTime := time.UnixMilli(rsp.Origin.Time).UTC()
 		grafanaAccessor.SetOriginInfo(&utils.ResourceOriginInfo{
 			Name: rsp.Origin.Source,
-<<<<<<< HEAD
-			Hash: rsp.Origin.Key,
-=======
 			Path: rsp.Origin.Key, // Using "key" in the
->>>>>>> 0b29ca5e
 			// Path: rsp.Origin.Path,
 			Timestamp: &originTime,
 		})
@@ -140,13 +136,8 @@
 		Title:           grafanaAccessor.FindTitle(metaAccessor.GetName()),
 		Origin: &entityStore.EntityOriginInfo{
 			Source: grafanaAccessor.GetOriginName(),
-<<<<<<< HEAD
-			Key:    grafanaAccessor.GetOriginHash(),
-			// Path: 	grafanaAccessor.GetOriginPath(),
-=======
 			// Deprecated: Keeping "key" in the protobuf to avoid migrations while a bigger one is in place
 			Key: grafanaAccessor.GetOriginPath(),
->>>>>>> 0b29ca5e
 		},
 		Labels: metaAccessor.GetLabels(),
 	}
