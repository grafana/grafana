--- conflicted
+++ resolved
@@ -26,6 +26,7 @@
 	k8sscheme "k8s.io/client-go/kubernetes/scheme"
 	k8stracing "k8s.io/component-base/tracing"
 	utilversion "k8s.io/component-base/version"
+	"k8s.io/klog/v2"
 	"k8s.io/kube-openapi/pkg/common"
 
 	"github.com/grafana/grafana/pkg/apiserver/endpoints/filters"
@@ -285,9 +286,6 @@
 
 	// nolint:staticcheck
 	if storageOpts.StorageType != options.StorageTypeLegacy {
-<<<<<<< HEAD
-		dualWrite = dualWriteService.NewStorage
-=======
 		dualWrite = func(gr schema.GroupResource, legacy grafanarest.Storage, storage grafanarest.Storage) (grafanarest.Storage, error) {
 			// Dashboards + Folders may be managed (depends on feature toggles and database state)
 			if dualWriteService != nil && dualWriteService.ShouldManage(gr) {
@@ -362,9 +360,8 @@
 			if currentMode != mode {
 				klog.Warningf("Requested DualWrite mode: %d, but using %d for %+v", mode, currentMode, gr)
 			}
-			return grafanarest.NewDualWriter(currentMode, legacy, storage, reg, key), nil
-		}
->>>>>>> 58457d41
+			return dualwrite.NewDualWriter(gr, currentMode, legacy, storage)
+		}
 	}
 
 	// NOTE: we build a map structure by version only for the purposes of InstallAPIGroup
