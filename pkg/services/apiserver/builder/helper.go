package builder

import (
	"context"
	"encoding/csv"
	"encoding/json"
	"errors"
	"fmt"
	"net/http"
	"os"
	"regexp"
	"strings"
	"time"

	"github.com/prometheus/client_golang/prometheus"
	metav1 "k8s.io/apimachinery/pkg/apis/meta/v1"
	"k8s.io/apimachinery/pkg/runtime"
	"k8s.io/apimachinery/pkg/runtime/schema"
	"k8s.io/apimachinery/pkg/runtime/serializer"
	utilruntime "k8s.io/apimachinery/pkg/util/runtime"
	openapinamer "k8s.io/apiserver/pkg/endpoints/openapi"
	k8srequest "k8s.io/apiserver/pkg/endpoints/request"
	"k8s.io/apiserver/pkg/registry/generic"
	genericapiserver "k8s.io/apiserver/pkg/server"
	"k8s.io/apiserver/pkg/util/openapi"
	k8sscheme "k8s.io/client-go/kubernetes/scheme"
	k8stracing "k8s.io/component-base/tracing"
	"k8s.io/klog/v2"
	"k8s.io/kube-openapi/pkg/common"

	"github.com/grafana/grafana/pkg/apiserver/endpoints/filters"
	grafanarest "github.com/grafana/grafana/pkg/apiserver/rest"
	"github.com/grafana/grafana/pkg/services/apiserver/endpoints/request"
	"github.com/grafana/grafana/pkg/services/apiserver/options"
	"github.com/grafana/grafana/pkg/services/featuremgmt"
	"github.com/grafana/grafana/pkg/storage/legacysql/dualwrite"
	"github.com/grafana/grafana/pkg/storage/unified/apistore"
)

type BuildHandlerChainFuncFromBuilders = func([]APIGroupBuilder) BuildHandlerChainFunc
type BuildHandlerChainFunc = func(delegateHandler http.Handler, c *genericapiserver.Config) http.Handler

func ProvideDefaultBuildHandlerChainFuncFromBuilders() BuildHandlerChainFuncFromBuilders {
	return GetDefaultBuildHandlerChainFunc
}

// PathRewriters is a temporary hack to make rest.Connecter work with resource level routes (TODO)
var PathRewriters = []filters.PathRewriter{
	{
		Pattern: regexp.MustCompile(`(/apis/scope.grafana.app/v0alpha1/namespaces/.*/)find/(.*)$`),
		ReplaceFunc: func(matches []string) string {
			return matches[1] + matches[2] + "/name" // connector requires a name
		},
	},
	{
		Pattern: regexp.MustCompile(`(/apis/query.grafana.app/v0alpha1/namespaces/.*/query$)`),
		ReplaceFunc: func(matches []string) string {
			return matches[1] + "/name" // connector requires a name
		},
	},
	{
		Pattern: regexp.MustCompile(`(/apis/.*/v0alpha1/namespaces/.*/queryconvert$)`),
		ReplaceFunc: func(matches []string) string {
			return matches[1] + "/name" // connector requires a name
		},
	},
}

func GetDefaultBuildHandlerChainFunc(builders []APIGroupBuilder) BuildHandlerChainFunc {
	return func(delegateHandler http.Handler, c *genericapiserver.Config) http.Handler {
		requestHandler, err := GetCustomRoutesHandler(
			delegateHandler,
			c.LoopbackClientConfig,
			builders)
		if err != nil {
			panic(fmt.Sprintf("could not build the request handler for specified API builders: %s", err.Error()))
		}

		// Needs to run last in request chain to function as expected, hence we register it first.
		handler := filters.WithTracingHTTPLoggingAttributes(requestHandler)

		// filters.WithRequester needs to be after the K8s chain because it depends on the K8s user in context
		handler = filters.WithRequester(handler)

		// Call DefaultBuildHandlerChain on the main entrypoint http.Handler
		// See https://github.com/kubernetes/apiserver/blob/v0.28.0/pkg/server/config.go#L906
		// DefaultBuildHandlerChain provides many things, notably CORS, HSTS, cache-control, authz and latency tracking
		handler = genericapiserver.DefaultBuildHandlerChain(handler, c)

		handler = filters.WithAcceptHeader(handler)
		handler = filters.WithPathRewriters(handler, PathRewriters)
		handler = k8stracing.WithTracing(handler, c.TracerProvider, "KubernetesAPI")
		handler = filters.WithExtractJaegerTrace(handler)
		// Configure filters.WithPanicRecovery to not crash on panic
		utilruntime.ReallyCrash = false

		return handler
	}
}

func SetupConfig(
	scheme *runtime.Scheme,
	serverConfig *genericapiserver.RecommendedConfig,
	builders []APIGroupBuilder,
	buildTimestamp int64,
	buildVersion string,
	buildCommit string,
	buildBranch string,
	buildHandlerChainFuncFromBuilders BuildHandlerChainFuncFromBuilders,
) error {
	serverConfig.AdmissionControl = NewAdmissionFromBuilders(builders)
	defsGetter := GetOpenAPIDefinitions(builders)
	serverConfig.OpenAPIConfig = genericapiserver.DefaultOpenAPIConfig(
		openapi.GetOpenAPIDefinitionsWithoutDisabledFeatures(defsGetter),
		openapinamer.NewDefinitionNamer(scheme, k8sscheme.Scheme))

	serverConfig.OpenAPIV3Config = genericapiserver.DefaultOpenAPIV3Config(
		openapi.GetOpenAPIDefinitionsWithoutDisabledFeatures(defsGetter),
		openapinamer.NewDefinitionNamer(scheme, k8sscheme.Scheme))

	// Add the custom routes to service discovery
	serverConfig.OpenAPIV3Config.PostProcessSpec = getOpenAPIPostProcessor(buildVersion, builders)
	serverConfig.OpenAPIV3Config.GetOperationIDAndTagsFromRoute = func(r common.Route) (string, []string, error) {
		meta := r.Metadata()
		kind := ""
		action := ""
		sub := ""

		tags := []string{}
		prop, ok := meta["x-kubernetes-group-version-kind"]
		if ok {
			gvk, ok := prop.(metav1.GroupVersionKind)
			if ok && gvk.Kind != "" {
				kind = gvk.Kind
				tags = append(tags, gvk.Kind)
			}
		}
		prop, ok = meta["x-kubernetes-action"]
		if ok {
			action = fmt.Sprintf("%v", prop)
		}

		isNew := false
		if _, err := os.Stat("test.csv"); errors.Is(err, os.ErrNotExist) {
			isNew = true
		}

		if action == "connect" {
			idx := strings.LastIndex(r.Path(), "/{name}/")
			if idx > 0 {
				sub = r.Path()[(idx + len("/{name}/")):]
			}
		}

		operationAlt := r.OperationName()
		if action != "" {
			if action == "connect" {
				idx := strings.Index(r.OperationName(), "Namespaced")
				if idx > 0 {
					operationAlt = strings.ToLower(r.Method()) +
						r.OperationName()[idx:]
				}
			}
		}

		operationAlt = strings.ReplaceAll(operationAlt, "Namespaced", "")
		if strings.HasPrefix(operationAlt, "post") {
			operationAlt = "create" + operationAlt[len("post"):]
		} else if strings.HasPrefix(operationAlt, "read") {
			operationAlt = "get" + operationAlt[len("read"):]
		} else if strings.HasPrefix(operationAlt, "patch") {
			operationAlt = "update" + operationAlt[len("patch"):]
		} else if strings.HasPrefix(operationAlt, "put") {
			operationAlt = "replace" + operationAlt[len("put"):]
		}

		// Audit our options here
		if false {
			// Safe to ignore G304 -- this will be removed before merging to main, and just helps audit the conversion
			// nolint:gosec
			f, err := os.OpenFile("test.csv", os.O_WRONLY|os.O_CREATE|os.O_APPEND, 0644)
			if err != nil {
				fmt.Printf("ERROR: %s\n", err)
			} else {
				metastr, _ := json.Marshal(meta)

				prop, ok = meta["x-kubernetes-group-version-kind"]
				if ok {
					gvk, ok := prop.(metav1.GroupVersionKind)
					if ok {
						kind = gvk.Kind
					}
				}

				w := csv.NewWriter(f)
				if isNew {
					_ = w.Write([]string{
						"#Path",
						"Method",
						"action",
						"kind",
						"sub",
						"OperationName",
						"OperationNameAlt",
						"Description",
						"metadata",
					})
				}
				_ = w.Write([]string{
					r.Path(),
					r.Method(),
					action,
					kind,
					sub,
					r.OperationName(),
					operationAlt,
					r.Description(),
					string(metastr),
				})
				w.Flush()
			}
		}
		return operationAlt, tags, nil
	}

	// Set the swagger build versions
	serverConfig.OpenAPIConfig.Info.Title = "Grafana API Server"
	serverConfig.OpenAPIConfig.Info.Version = buildVersion
	serverConfig.OpenAPIV3Config.Info.Version = buildVersion

	serverConfig.SkipOpenAPIInstallation = false
	serverConfig.BuildHandlerChainFunc = buildHandlerChainFuncFromBuilders(builders)

	serverConfig.EffectiveVersion = getEffectiveVersion(buildTimestamp, buildVersion, buildCommit, buildBranch)
	// set priority for aggregated discovery
	for i, b := range builders {
		gvs := GetGroupVersions(b)
		if len(gvs) == 0 {
			return fmt.Errorf("builder did not return any API group versions: %T", b)
		}
		pvs := scheme.PrioritizedVersionsForGroup(gvs[0].Group)
		for j, gv := range pvs {
			serverConfig.AggregatedDiscoveryGroupManager.SetGroupVersionPriority(metav1.GroupVersion(gv), 15000+i, len(pvs)-j)
		}
	}

	if err := AddPostStartHooks(serverConfig, builders); err != nil {
		return err
	}

	return nil
}

type ServerLockService interface {
	LockExecuteAndRelease(ctx context.Context, actionName string, maxInterval time.Duration, fn func(ctx context.Context)) error
}

func getRequestInfo(gr schema.GroupResource, namespaceMapper request.NamespaceMapper) *k8srequest.RequestInfo {
	return &k8srequest.RequestInfo{
		APIGroup:  gr.Group,
		Resource:  gr.Resource,
		Name:      "",
		Namespace: namespaceMapper(int64(1)),
	}
}

func InstallAPIs(
	scheme *runtime.Scheme,
	codecs serializer.CodecFactory,
	server *genericapiserver.GenericAPIServer,
	optsGetter generic.RESTOptionsGetter,
	builders []APIGroupBuilder,
	storageOpts *options.StorageOptions,
	reg prometheus.Registerer,
	namespaceMapper request.NamespaceMapper,
	kvStore grafanarest.NamespacedKVStore,
	serverLock ServerLockService,
	dualWriteService dualwrite.Service,
	optsregister apistore.StorageOptionsRegister,
	features featuremgmt.FeatureToggles,
) error {
	// dual writing is only enabled when the storage type is not legacy.
	// this is needed to support setting a default RESTOptionsGetter for new APIs that don't
	// support the legacy storage type.
	var dualWrite grafanarest.DualWriteBuilder
	metrics := newBuilderMetrics(reg)

	// nolint:staticcheck
	if storageOpts.StorageType != options.StorageTypeLegacy {
		dualWrite = func(gr schema.GroupResource, legacy grafanarest.Storage, storage grafanarest.Storage) (grafanarest.Storage, error) {
			// Dashboards + Folders may be managed (depends on feature toggles and database state)
			if dualWriteService != nil && dualWriteService.ShouldManage(gr) {
				return dualWriteService.NewStorage(gr, legacy, storage) // eventually this can replace this whole function
			}

			key := gr.String() // ${resource}.{group} eg playlists.playlist.grafana.app

			// Get the option from custom.ini/command line
			// when missing this will default to mode zero (legacy only)
			var mode = grafanarest.DualWriterMode(0)

			var (
				dualWriterPeriodicDataSyncJobEnabled bool
				dualWriterMigrationDataSyncDisabled  bool
				dataSyncerInterval                   = time.Hour
				dataSyncerRecordsLimit               = 1000
			)

			resourceConfig, resourceExists := storageOpts.UnifiedStorageConfig[key]
			if resourceExists {
				mode = resourceConfig.DualWriterMode
				dualWriterPeriodicDataSyncJobEnabled = resourceConfig.DualWriterPeriodicDataSyncJobEnabled
				dualWriterMigrationDataSyncDisabled = resourceConfig.DualWriterMigrationDataSyncDisabled
				dataSyncerInterval = resourceConfig.DataSyncerInterval
				dataSyncerRecordsLimit = resourceConfig.DataSyncerRecordsLimit
			}

			// Force using storage only -- regardless of internal synchronization state
			if mode == grafanarest.Mode5 {
				return storage, nil
			}

			// TODO: inherited context from main Grafana process
			ctx := context.Background()

			// Moving from one version to the next can only happen after the previous step has
			// successfully synchronized.
			requestInfo := getRequestInfo(gr, namespaceMapper)

			syncerCfg := &grafanarest.SyncerConfig{
				Kind:                   key,
				RequestInfo:            requestInfo,
				Mode:                   mode,
				SkipDataSync:           dualWriterMigrationDataSyncDisabled,
				LegacyStorage:          legacy,
				Storage:                storage,
				ServerLockService:      serverLock,
				DataSyncerInterval:     dataSyncerInterval,
				DataSyncerRecordsLimit: dataSyncerRecordsLimit,
				Reg:                    reg,
			}

			// This also sets the currentMode on the syncer config.
			currentMode, err := grafanarest.SetDualWritingMode(ctx, kvStore, syncerCfg)
			if err != nil {
				return nil, err
			}

			metrics.recordDualWriterModes(gr.Resource, gr.Group, mode, currentMode)

			switch currentMode {
			case grafanarest.Mode0:
				return legacy, nil
			case grafanarest.Mode4, grafanarest.Mode5:
				return storage, nil
			default:
			}

			if dualWriterPeriodicDataSyncJobEnabled {
				// The mode might have changed in SetDualWritingMode, so apply current mode first.
				syncerCfg.Mode = currentMode
				if err := grafanarest.StartPeriodicDataSyncer(ctx, syncerCfg); err != nil {
					return nil, err
				}
			}

			// when unable to use
			if currentMode != mode {
				klog.Warningf("Requested DualWrite mode: %d, but using %d for %+v", mode, currentMode, gr)
			}
			return dualwrite.NewDualWriter(gr, currentMode, legacy, storage)
		}
	}

	// NOTE: we build a map structure by version only for the purposes of InstallAPIGroup
	// in other places, working with a flat []APIGroupBuilder list is much nicer
	buildersGroupMap := make(map[string][]APIGroupBuilder, 0)
	for _, b := range builders {
		group, err := getGroup(b)
		if err != nil {
			return err
		}
		if _, ok := buildersGroupMap[group]; !ok {
			buildersGroupMap[group] = make([]APIGroupBuilder, 0)
		}
		buildersGroupMap[group] = append(buildersGroupMap[group], b)
	}

	for group, buildersForGroup := range buildersGroupMap {
		g := genericapiserver.NewDefaultAPIGroupInfo(group, scheme, metav1.ParameterCodec, codecs)
		for _, b := range buildersForGroup {
			if err := b.UpdateAPIGroupInfo(&g, APIGroupOptions{
				Scheme:              scheme,
				OptsGetter:          optsGetter,
				DualWriteBuilder:    dualWrite,
				MetricsRegister:     reg,
				StorageOptsRegister: optsregister,
				StorageOpts:         storageOpts,
			}); err != nil {
				return err
			}
<<<<<<< HEAD
		}

		if len(g.PrioritizedVersions) == 0 {
=======
			if len(g.PrioritizedVersions) < 1 {
				continue
			}

			// if grafanaAPIServerWithExperimentalAPIs is not enabled, remove v0alpha1 resources unless explicitly allowed
			if !features.IsEnabledGlobally(featuremgmt.FlagGrafanaAPIServerWithExperimentalAPIs) {
				if resources, ok := g.VersionedResourcesStorageMap["v0alpha1"]; ok {
					for name := range resources {
						if !allowRegisteringResourceByInfo(b.AllowedV0Alpha1Resources(), name) {
							delete(resources, name)
						}
					}
					if len(resources) == 0 {
						delete(g.VersionedResourcesStorageMap, "v0alpha1")
					}
				}
			}
		}

		// skip installing the group if there are no resources left after filtering
		if len(g.VersionedResourcesStorageMap) == 0 {
>>>>>>> 24884154
			continue
		}

		err := server.InstallAPIGroup(&g)
		if err != nil {
			return err
		}
	}

	return nil
}

// AddPostStartHooks adds post start hooks to a generic API server config
func AddPostStartHooks(
	config *genericapiserver.RecommendedConfig,
	builders []APIGroupBuilder,
) error {
	for _, b := range builders {
		hookProvider, ok := b.(APIGroupPostStartHookProvider)
		if !ok {
			continue
		}
		hooks, err := hookProvider.GetPostStartHooks()
		if err != nil {
			return err
		}
		for name, hook := range hooks {
			if err := config.AddPostStartHook(name, hook); err != nil {
				return err
			}
		}
	}
	return nil
}

func allowRegisteringResourceByInfo(allowedResources []string, name string) bool {
	// trim any subresources from the name
	name = strings.Split(name, "/")[0]

	for _, allowedResource := range allowedResources {
		if allowedResource == name || allowedResource == AllResourcesAllowed {
			return true
		}
	}

	return false
}<|MERGE_RESOLUTION|>--- conflicted
+++ resolved
@@ -399,12 +399,8 @@
 			}); err != nil {
 				return err
 			}
-<<<<<<< HEAD
-		}
-
-		if len(g.PrioritizedVersions) == 0 {
-=======
-			if len(g.PrioritizedVersions) < 1 {
+
+			if len(g.PrioritizedVersions) == 0 {
 				continue
 			}
 
@@ -425,7 +421,6 @@
 
 		// skip installing the group if there are no resources left after filtering
 		if len(g.VersionedResourcesStorageMap) == 0 {
->>>>>>> 24884154
 			continue
 		}
 
