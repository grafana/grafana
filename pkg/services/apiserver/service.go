package apiserver

import (
	"context"
	"fmt"
	"net/http"
	"path"

	"github.com/prometheus/client_golang/prometheus"
	metav1 "k8s.io/apimachinery/pkg/apis/meta/v1"
	"k8s.io/apimachinery/pkg/runtime"
	"k8s.io/apimachinery/pkg/runtime/schema"
	"k8s.io/apimachinery/pkg/runtime/serializer"
	"k8s.io/apiserver/pkg/endpoints/responsewriter"
	genericapiserver "k8s.io/apiserver/pkg/server"
	clientrest "k8s.io/client-go/rest"
	"k8s.io/client-go/tools/clientcmd"
	aggregatorapiserver "k8s.io/kube-aggregator/pkg/apiserver"

	"github.com/grafana/dskit/services"
	"github.com/grafana/grafana-plugin-sdk-go/backend"
	dataplaneaggregator "github.com/grafana/grafana/pkg/aggregator/apiserver"
	"github.com/grafana/grafana/pkg/api/routing"
	"github.com/grafana/grafana/pkg/apimachinery/identity"
	grafanaresponsewriter "github.com/grafana/grafana/pkg/apiserver/endpoints/responsewriter"
	"github.com/grafana/grafana/pkg/infra/db"
	"github.com/grafana/grafana/pkg/infra/kvstore"
	"github.com/grafana/grafana/pkg/infra/log"
	"github.com/grafana/grafana/pkg/infra/metrics"
	"github.com/grafana/grafana/pkg/infra/serverlock"
	"github.com/grafana/grafana/pkg/infra/tracing"
	"github.com/grafana/grafana/pkg/middleware"
	"github.com/grafana/grafana/pkg/modules"
	servicetracing "github.com/grafana/grafana/pkg/modules/tracing"
	"github.com/grafana/grafana/pkg/plugins"
	"github.com/grafana/grafana/pkg/registry"
	"github.com/grafana/grafana/pkg/registry/apis/datasource"
	kubeaggregator "github.com/grafana/grafana/pkg/services/apiserver/aggregator"
	"github.com/grafana/grafana/pkg/services/apiserver/auth/authenticator"
	"github.com/grafana/grafana/pkg/services/apiserver/auth/authorizer"
	"github.com/grafana/grafana/pkg/services/apiserver/builder"
	"github.com/grafana/grafana/pkg/services/apiserver/endpoints/request"
	grafanaapiserveroptions "github.com/grafana/grafana/pkg/services/apiserver/options"
	"github.com/grafana/grafana/pkg/services/apiserver/utils"
	contextmodel "github.com/grafana/grafana/pkg/services/contexthandler/model"
	"github.com/grafana/grafana/pkg/services/featuremgmt"
	"github.com/grafana/grafana/pkg/services/org"
	"github.com/grafana/grafana/pkg/services/pluginsintegration/pluginstore"
	"github.com/grafana/grafana/pkg/setting"
	"github.com/grafana/grafana/pkg/storage/legacysql/dualwrite"
	"github.com/grafana/grafana/pkg/storage/unified/apistore"
	"github.com/grafana/grafana/pkg/storage/unified/resource"
)

var (
	_ Service                    = (*service)(nil)
	_ RestConfigProvider         = (*service)(nil)
	_ registry.BackgroundService = (*service)(nil)
	_ registry.CanBeDisabled     = (*service)(nil)

	Scheme = runtime.NewScheme()
	Codecs = serializer.NewCodecFactory(Scheme)

	unversionedVersion = schema.GroupVersion{Group: "", Version: "v1"}
	unversionedTypes   = []runtime.Object{
		&metav1.Status{},
		&metav1.WatchEvent{},
		&metav1.APIVersions{},
		&metav1.APIGroupList{},
		&metav1.APIGroup{},
		&metav1.APIResourceList{},
		&metav1.PartialObjectMetadata{},
		&metav1.PartialObjectMetadataList{},
	}

	// internal provider of the package level client Config
	restConfig RestConfigProvider
	ready      = make(chan struct{})
)

func init() {
	// we need to add the options to empty v1
	metav1.AddToGroupVersion(Scheme, schema.GroupVersion{Group: "", Version: "v1"})
	Scheme.AddUnversionedTypes(unversionedVersion, unversionedTypes...)
}

// GetRestConfig return a client Config mounted at package level
// This resolves circular dependency issues between apiserver, authz,
// and Folder Service.
// The client Config gets initialized during the first call to
// ProvideService.
// Any call to GetRestConfig will block until we have a restConfig available
func GetRestConfig(ctx context.Context) *clientrest.Config {
	<-ready
	return restConfig.GetRestConfig(ctx)
}

type Service interface {
	services.NamedService
	registry.BackgroundService
	registry.CanBeDisabled
}

type RestConfigProvider interface {
	GetRestConfig(context.Context) *clientrest.Config
}

type DirectRestConfigProvider interface {
	// GetDirectRestConfig returns a k8s client configuration that will use the same
	// logged in user as the current request context.  This is useful when
	// creating clients that map legacy API handlers to k8s backed services
	GetDirectRestConfig(c *contextmodel.ReqContext) *clientrest.Config

	// This can be used to rewrite incoming requests to path now supported under /apis
	DirectlyServeHTTP(w http.ResponseWriter, r *http.Request)
}

type service struct {
	services.NamedService

	options    *grafanaapiserveroptions.Options
	restConfig *clientrest.Config

	cfg      *setting.Cfg
	features featuremgmt.FeatureToggles
	log      log.Logger

	stopCh    chan struct{}
	stoppedCh chan error

	db       db.DB
	rr       routing.RouteRegister
	handler  http.Handler
	builders []builder.APIGroupBuilder

	tracing *tracing.TracingService
	metrics prometheus.Registerer

	authorizer        *authorizer.GrafanaAuthorizer
	serverLockService builder.ServerLockService
	storageStatus     dualwrite.Service
	kvStore           kvstore.KVStore

	pluginClient    plugins.Client
	datasources     datasource.ScopedPluginDatasourceProvider
	contextProvider datasource.PluginContextWrapper
	pluginStore     pluginstore.Store
	unified         resource.ResourceClient

	buildHandlerChainFuncFromBuilders builder.BuildHandlerChainFuncFromBuilders
}

func ProvideService(
	cfg *setting.Cfg,
	features featuremgmt.FeatureToggles,
	rr routing.RouteRegister,
	orgService org.Service,
	tracing *tracing.TracingService,
	serverLockService *serverlock.ServerLockService,
	db db.DB,
	kvStore kvstore.KVStore,
	pluginClient plugins.Client,
	datasources datasource.ScopedPluginDatasourceProvider,
	contextProvider datasource.PluginContextWrapper,
	pluginStore pluginstore.Store,
	storageStatus dualwrite.Service,
	unified resource.ResourceClient,
	buildHandlerChainFuncFromBuilders builder.BuildHandlerChainFuncFromBuilders,
) (*service, error) {
	s := &service{
<<<<<<< HEAD
		log:               log.New(modules.GrafanaAPIServer),
		cfg:               cfg,
		features:          features,
		rr:                rr,
		stopCh:            make(chan struct{}),
		builders:          []builder.APIGroupBuilder{},
		authorizer:        authorizer.NewGrafanaAuthorizer(cfg, orgService),
		tracing:           tracing,
		db:                db, // For Unified storage
		metrics:           metrics.ProvideRegisterer(),
		kvStore:           kvStore,
		pluginClient:      pluginClient,
		datasources:       datasources,
		contextProvider:   contextProvider,
		pluginStore:       pluginStore,
		serverLockService: serverLockService,
		storageStatus:     storageStatus,
		unified:           unified,
=======
		log:                               log.New(modules.GrafanaAPIServer),
		cfg:                               cfg,
		features:                          features,
		rr:                                rr,
		stopCh:                            make(chan struct{}),
		builders:                          []builder.APIGroupBuilder{},
		authorizer:                        authorizer.NewGrafanaAuthorizer(cfg, orgService),
		tracing:                           tracing,
		db:                                db, // For Unified storage
		metrics:                           metrics.ProvideRegisterer(),
		kvStore:                           kvStore,
		pluginClient:                      pluginClient,
		datasources:                       datasources,
		contextProvider:                   contextProvider,
		pluginStore:                       pluginStore,
		serverLockService:                 serverLockService,
		unified:                           unified,
		buildHandlerChainFuncFromBuilders: buildHandlerChainFuncFromBuilders,
>>>>>>> ea788975
	}
	// This will be used when running as a dskit service
	service := services.NewBasicService(s.start, s.running, nil).WithName(modules.GrafanaAPIServer)
	s.NamedService = servicetracing.NewServiceTracer(tracing.GetTracerProvider(), service)

	// TODO: this is very hacky
	// We need to register the routes in ProvideService to make sure
	// the routes are registered before the Grafana HTTP server starts.
	proxyHandler := func(k8sRoute routing.RouteRegister) {
		handler := func(c *contextmodel.ReqContext) {
			if err := s.NamedService.AwaitRunning(c.Req.Context()); err != nil {
				c.Resp.WriteHeader(http.StatusInternalServerError)
				_, _ = c.Resp.Write([]byte(http.StatusText(http.StatusInternalServerError)))
				return
			}

			if s.handler == nil {
				c.Resp.WriteHeader(http.StatusNotFound)
				_, _ = c.Resp.Write([]byte(http.StatusText(http.StatusNotFound)))
				return
			}

			req := c.Req
			if req.URL.Path == "" {
				req.URL.Path = "/"
			}

			if c.SignedInUser != nil {
				ctx := identity.WithRequester(req.Context(), c.SignedInUser)
				req = req.WithContext(ctx)
			}

			resp := responsewriter.WrapForHTTP1Or2(c.Resp)
			s.handler.ServeHTTP(resp, req)
		}
		k8sRoute.Any("/", middleware.ReqSignedIn, handler)
		k8sRoute.Any("/*", middleware.ReqSignedIn, handler)
	}

	s.rr.Group("/apis", proxyHandler)
	s.rr.Group("/livez", proxyHandler)
	s.rr.Group("/readyz", proxyHandler)
	s.rr.Group("/healthz", proxyHandler)
	s.rr.Group("/openapi", proxyHandler)
	s.rr.Group("/version", proxyHandler)

	// only set the package level restConfig once
	if restConfig == nil {
		restConfig = s
		close(ready)
	}

	return s, nil
}

func (s *service) GetRestConfig(ctx context.Context) *clientrest.Config {
	if err := s.NamedService.AwaitRunning(ctx); err != nil {
		return nil
	}
	return s.restConfig
}

func (s *service) IsDisabled() bool {
	return false
}

// Run is an adapter for the BackgroundService interface.
func (s *service) Run(ctx context.Context) error {
	if err := s.NamedService.StartAsync(ctx); err != nil {
		return err
	}

	if err := s.NamedService.AwaitRunning(ctx); err != nil {
		return err
	}
	return s.AwaitTerminated(ctx)
}

func (s *service) RegisterAPI(b builder.APIGroupBuilder) {
	s.builders = append(s.builders, b)
}

// nolint:gocyclo
func (s *service) start(ctx context.Context) error {
	// Get the list of groups the server will support
	builders := s.builders
	groupVersions := make([]schema.GroupVersion, 0, len(builders))

	// Install schemas
	initialSize := len(kubeaggregator.APIVersionPriorities)
	for i, b := range builders {
		gvs := builder.GetGroupVersions(b)
		groupVersions = append(groupVersions, gvs...)
		if err := b.InstallSchema(Scheme); err != nil {
			return err
		}

		for _, gv := range gvs {
			if s.features.IsEnabledGlobally(featuremgmt.FlagKubernetesAggregator) {
				// set the priority for the group+version
				kubeaggregator.APIVersionPriorities[gv] = kubeaggregator.Priority{Group: 15000, Version: int32(i + initialSize)}
			}

			if a, ok := b.(builder.APIGroupAuthorizer); ok {
				auth := a.GetAuthorizer()
				if auth != nil {
					s.authorizer.Register(gv, auth)
				}
			}
		}
	}

	o := grafanaapiserveroptions.NewOptions(Codecs.LegacyCodec(groupVersions...))
	err := applyGrafanaConfig(s.cfg, s.features, o)
	if err != nil {
		return err
	}

	if errs := o.Validate(); len(errs) != 0 {
		// TODO: handle multiple errors
		return errs[0]
	}

	// This will check that required feature toggles are enabled for more advanced storage modes
	// Any required preconditions should be hardcoded here
	if o.StorageOptions != nil {
		if err := o.StorageOptions.EnforceFeatureToggleAfterMode1(s.features); err != nil {
			return err
		}
	}

	serverConfig := genericapiserver.NewRecommendedConfig(Codecs)
	if err := o.ApplyTo(serverConfig); err != nil {
		return err
	}
	serverConfig.Authorization.Authorizer = s.authorizer
	serverConfig.Authentication.Authenticator = authenticator.NewAuthenticator(serverConfig.Authentication.Authenticator)
	serverConfig.TracerProvider = s.tracing.GetTracerProvider()

	// setup loopback transport for the aggregator server
	transport := &roundTripperFunc{ready: make(chan struct{})}
	serverConfig.LoopbackClientConfig.Transport = transport
	serverConfig.LoopbackClientConfig.TLSClientConfig = clientrest.TLSClientConfig{}

	var optsregister apistore.StorageOptionsRegister

	if o.StorageOptions.StorageType == grafanaapiserveroptions.StorageTypeEtcd {
		if err := o.RecommendedOptions.Etcd.Validate(); len(err) > 0 {
			return err[0]
		}
		if err := o.RecommendedOptions.Etcd.ApplyTo(&serverConfig.Config); err != nil {
			return err
		}
	} else {
		getter := apistore.NewRESTOptionsGetterForClient(s.unified, o.RecommendedOptions.Etcd.StorageConfig)
		optsregister = getter.RegisterOptions

		// Use unified storage client
		serverConfig.Config.RESTOptionsGetter = getter
	}

	// Add OpenAPI specs for each group+version
	err = builder.SetupConfig(
		Scheme,
		serverConfig,
		builders,
		s.cfg.BuildStamp,
		s.cfg.BuildVersion,
		s.cfg.BuildCommit,
		s.cfg.BuildBranch,
		s.buildHandlerChainFuncFromBuilders,
	)
	if err != nil {
		return err
	}

	// Create the server
	server, err := serverConfig.Complete().New("grafana-apiserver", genericapiserver.NewEmptyDelegate())
	if err != nil {
		return err
	}

	// Install the API group+version
	err = builder.InstallAPIs(Scheme, Codecs, server, serverConfig.RESTOptionsGetter, builders, o.StorageOptions,
		// Required for the dual writer initialization
		s.metrics, request.GetNamespaceMapper(s.cfg), kvstore.WithNamespace(s.kvStore, 0, "storage.dualwriting"),
		s.serverLockService,
		s.storageStatus,
		optsregister,
	)
	if err != nil {
		return err
	}

	// stash the options for later use
	s.options = o

	delegate := server
	var aggregatorServer *aggregatorapiserver.APIAggregator
	if s.features.IsEnabledGlobally(featuremgmt.FlagKubernetesAggregator) {
		aggregatorServer, err = s.createKubeAggregator(serverConfig, server, s.metrics)
		if err != nil {
			return err
		}
		delegate = aggregatorServer.GenericAPIServer
	}

	var runningServer *genericapiserver.GenericAPIServer
	if s.features.IsEnabledGlobally(featuremgmt.FlagDataplaneAggregator) {
		runningServer, err = s.startDataplaneAggregator(ctx, transport, serverConfig, delegate)
		if err != nil {
			return err
		}
	} else if s.features.IsEnabledGlobally(featuremgmt.FlagKubernetesAggregator) {
		runningServer, err = s.startKubeAggregator(ctx, transport, aggregatorServer)
		if err != nil {
			return err
		}
	} else {
		runningServer, err = s.startCoreServer(ctx, transport, server)
		if err != nil {
			return err
		}
	}

	// only write kubeconfig in dev mode
	if o.ExtraOptions.DevMode {
		if err := ensureKubeConfig(runningServer.LoopbackClientConfig, o.StorageOptions.DataPath); err != nil {
			return err
		}
	}

	// used by the proxy wrapper registered in ProvideService
	s.handler = runningServer.Handler
	// used by local clients to make requests to the server
	s.restConfig = runningServer.LoopbackClientConfig

	return nil
}

func (s *service) startCoreServer(
	ctx context.Context,
	transport *roundTripperFunc,
	server *genericapiserver.GenericAPIServer,
) (*genericapiserver.GenericAPIServer, error) {
	// setup the loopback transport and signal that it's ready.
	// ignore the lint error because the response is passed directly to the client,
	// so the client will be responsible for closing the response body.
	// nolint:bodyclose
	transport.fn = grafanaresponsewriter.WrapHandler(server.Handler)
	close(transport.ready)

	prepared := server.PrepareRun()
	go func() {
		s.stoppedCh <- prepared.RunWithContext(ctx)
	}()

	return server, nil
}

func (s *service) startDataplaneAggregator(
	ctx context.Context,
	transport *roundTripperFunc,
	serverConfig *genericapiserver.RecommendedConfig,
	delegate *genericapiserver.GenericAPIServer,
) (*genericapiserver.GenericAPIServer, error) {
	config := &dataplaneaggregator.Config{
		GenericConfig: serverConfig,
		ExtraConfig: dataplaneaggregator.ExtraConfig{
			PluginClient: s.pluginClient,
			PluginContextProvider: &pluginContextProvider{
				pluginStore:     s.pluginStore,
				datasources:     s.datasources,
				contextProvider: s.contextProvider,
			},
		},
	}

	if err := s.options.GrafanaAggregatorOptions.ApplyTo(config, s.options.RecommendedOptions.Etcd); err != nil {
		return nil, err
	}

	completedConfig := config.Complete()

	aggregatorServer, err := completedConfig.NewWithDelegate(delegate)
	if err != nil {
		return nil, err
	}

	// setup the loopback transport for the aggregator server and signal that it's ready
	// ignore the lint error because the response is passed directly to the client,
	// so the client will be responsible for closing the response body.
	// nolint:bodyclose
	transport.fn = grafanaresponsewriter.WrapHandler(aggregatorServer.GenericAPIServer.Handler)
	close(transport.ready)

	prepared, err := aggregatorServer.PrepareRun()
	if err != nil {
		return nil, err
	}

	go func() {
		s.stoppedCh <- prepared.RunWithContext(ctx)
	}()

	return aggregatorServer.GenericAPIServer, nil
}

func (s *service) createKubeAggregator(
	serverConfig *genericapiserver.RecommendedConfig,
	server *genericapiserver.GenericAPIServer,
	reg prometheus.Registerer,
) (*aggregatorapiserver.APIAggregator, error) {
	namespaceMapper := request.GetNamespaceMapper(s.cfg)

	aggregatorConfig, err := kubeaggregator.CreateAggregatorConfig(s.options, *serverConfig, namespaceMapper(1))
	if err != nil {
		return nil, err
	}

	return kubeaggregator.CreateAggregatorServer(aggregatorConfig, server, reg)
}

func (s *service) startKubeAggregator(
	ctx context.Context,
	transport *roundTripperFunc,
	aggregatorServer *aggregatorapiserver.APIAggregator,
) (*genericapiserver.GenericAPIServer, error) {
	// setup the loopback transport for the aggregator server and signal that it's ready
	// ignore the lint error because the response is passed directly to the client,
	// so the client will be responsible for closing the response body.
	// nolint:bodyclose
	transport.fn = grafanaresponsewriter.WrapHandler(aggregatorServer.GenericAPIServer.Handler)
	close(transport.ready)

	prepared, err := aggregatorServer.PrepareRun()
	if err != nil {
		return nil, err
	}

	go func() {
		s.stoppedCh <- prepared.Run(ctx)
	}()

	return aggregatorServer.GenericAPIServer, nil
}

func (s *service) GetDirectRestConfig(c *contextmodel.ReqContext) *clientrest.Config {
	return &clientrest.Config{
		Transport: &roundTripperFunc{
			fn: func(req *http.Request) (*http.Response, error) {
				if err := s.NamedService.AwaitRunning(req.Context()); err != nil {
					return nil, err
				}
				ctx := identity.WithRequester(req.Context(), c.SignedInUser)
				wrapped := grafanaresponsewriter.WrapHandler(s.handler)
				return wrapped(req.WithContext(ctx))
			},
		},
	}
}

func (s *service) DirectlyServeHTTP(w http.ResponseWriter, r *http.Request) {
	if err := s.NamedService.AwaitRunning(r.Context()); err != nil {
		return
	}
	s.handler.ServeHTTP(w, r)
}

func (s *service) running(ctx context.Context) error {
	select {
	case err := <-s.stoppedCh:
		if err != nil {
			return err
		}
	case <-ctx.Done():
		return ctx.Err()
	}
	return nil
}

func ensureKubeConfig(restConfig *clientrest.Config, dir string) error {
	return clientcmd.WriteToFile(
		utils.FormatKubeConfig(restConfig),
		path.Join(dir, "grafana.kubeconfig"),
	)
}

type roundTripperFunc struct {
	ready chan struct{}
	fn    func(req *http.Request) (*http.Response, error)
}

func (f *roundTripperFunc) RoundTrip(req *http.Request) (*http.Response, error) {
	if f.fn == nil {
		<-f.ready
	}
	return f.fn(req)
}

type pluginContextProvider struct {
	pluginStore     pluginstore.Store
	datasources     datasource.ScopedPluginDatasourceProvider
	contextProvider datasource.PluginContextWrapper
}

func (p *pluginContextProvider) GetPluginContext(ctx context.Context, pluginID string, uid string) (backend.PluginContext, error) {
	all := p.pluginStore.Plugins(ctx)

	var datasourceProvider datasource.PluginDatasourceProvider
	for _, plugin := range all {
		if plugin.ID == pluginID {
			datasourceProvider = p.datasources.GetDatasourceProvider(plugin.JSONData)
		}
	}
	if datasourceProvider == nil {
		return backend.PluginContext{}, fmt.Errorf("plugin not found")
	}

	s, err := datasourceProvider.GetInstanceSettings(ctx, uid)
	if err != nil {
		return backend.PluginContext{}, err
	}

	return p.contextProvider.PluginContextForDataSource(ctx, s)
}<|MERGE_RESOLUTION|>--- conflicted
+++ resolved
@@ -168,26 +168,6 @@
 	buildHandlerChainFuncFromBuilders builder.BuildHandlerChainFuncFromBuilders,
 ) (*service, error) {
 	s := &service{
-<<<<<<< HEAD
-		log:               log.New(modules.GrafanaAPIServer),
-		cfg:               cfg,
-		features:          features,
-		rr:                rr,
-		stopCh:            make(chan struct{}),
-		builders:          []builder.APIGroupBuilder{},
-		authorizer:        authorizer.NewGrafanaAuthorizer(cfg, orgService),
-		tracing:           tracing,
-		db:                db, // For Unified storage
-		metrics:           metrics.ProvideRegisterer(),
-		kvStore:           kvStore,
-		pluginClient:      pluginClient,
-		datasources:       datasources,
-		contextProvider:   contextProvider,
-		pluginStore:       pluginStore,
-		serverLockService: serverLockService,
-		storageStatus:     storageStatus,
-		unified:           unified,
-=======
 		log:                               log.New(modules.GrafanaAPIServer),
 		cfg:                               cfg,
 		features:                          features,
@@ -204,9 +184,9 @@
 		contextProvider:                   contextProvider,
 		pluginStore:                       pluginStore,
 		serverLockService:                 serverLockService,
+		storageStatus:     storageStatus,
 		unified:                           unified,
 		buildHandlerChainFuncFromBuilders: buildHandlerChainFuncFromBuilders,
->>>>>>> ea788975
 	}
 	// This will be used when running as a dskit service
 	service := services.NewBasicService(s.start, s.running, nil).WithName(modules.GrafanaAPIServer)
