--- conflicted
+++ resolved
@@ -18,51 +18,6 @@
 		Description: "Sends notifications to OpsGenie",
 		Heading:     "OpsGenie settings",
 		Factory:     NewOpsGenieNotifier,
-<<<<<<< HEAD
-=======
-		OptionsTemplate: `
-		<h3 class="page-heading">OpsGenie settings</h3>
-		<div class="gf-form">
-			<label class="gf-form-label max-width-14">API Key</label>
-			<div class="gf-form gf-form--grow" ng-if="!ctrl.model.secureFields.apiKey">
-				<input type="text"
-					required
-					class="gf-form-input max-width-22"
-					ng-init="ctrl.model.secureSettings.apiKey = ctrl.model.settings.apiKey || null; ctrl.model.settings.apiKey = null;"
-					ng-model="ctrl.model.secureSettings.apiKey"
-					placeholder="OpsGenie API Key"
-					data-placement="right">
-				</input>
-			</div>
-			<div class="gf-form" ng-if="ctrl.model.secureFields.apiKey">
-			  <input type="text" class="gf-form-input max-width-18" disabled="disabled" value="configured" />
-			  <a class="btn btn-secondary gf-form-btn" href="#" ng-click="ctrl.model.secureFields.apiKey = false">reset</a>
-			</div>
-		</div>
-		<div class="gf-form">
-			<span class="gf-form-label width-14">Alert API Url</span>
-			<input type="text" required class="gf-form-input max-width-22" ng-model="ctrl.model.settings.apiUrl" placeholder="https://api.opsgenie.com/v2/alerts"></input>
-		</div>
-		<div class="gf-form">
-			<gf-form-switch
-				class="gf-form"
-				label="Auto close incidents"
-				label-class="width-14"
-				checked="ctrl.model.settings.autoClose"
-				tooltip="Automatically close alerts in OpsGenie once the alert goes back to ok.">
-			</gf-form-switch>
-		</div>
-		<div class="gf-form">
-			<gf-form-switch
-				class="gf-form"
-				label="Override priority"
-				label-class="width-14"
-				checked="ctrl.model.settings.overridePriority"
-				tooltip="Allow the alert priority to be set using the og_priority tag">
-			</gf-form-switch>
-  		</div>
-`,
->>>>>>> a6cc6429
 		Options: []alerting.NotifierOption{
 			{
 				Label:        "API Key",
@@ -71,6 +26,7 @@
 				Placeholder:  "OpsGenie API Key",
 				PropertyName: "apiKey",
 				Required:     true,
+				Secure:       true,
 			},
 			{
 				Label:        "Alert API Url",
