--- conflicted
+++ resolved
@@ -18,44 +18,6 @@
 		Description: "Sends HTTP POST request to a Sensu API",
 		Heading:     "Sensu settings",
 		Factory:     NewSensuNotifier,
-<<<<<<< HEAD
-=======
-		OptionsTemplate: `
-		<h3 class="page-heading">Sensu settings</h3>
-		<div class="gf-form">
-			<span class="gf-form-label width-10">Url</span>
-			<input type="text" required class="gf-form-input max-width-26" ng-model="ctrl.model.settings.url" placeholder="http://sensu-api.local:4567/results"></input>
-		</div>
-		<div class="gf-form">
-			<span class="gf-form-label width-10">Source</span>
-			<input type="text" class="gf-form-input max-width-14" ng-model="ctrl.model.settings.source" bs-tooltip="'If empty rule id will be used'" data-placement="right"></input>
-		</div>
-		<div class="gf-form">
-			<span class="gf-form-label width-10">Handler</span>
-			<input type="text" class="gf-form-input max-width-14" ng-model="ctrl.model.settings.handler" placeholder="default"></input>
-		</div>
-		<div class="gf-form">
-			<span class="gf-form-label width-10">Username</span>
-			<input type="text" class="gf-form-input max-width-14" ng-model="ctrl.model.settings.username"></input>
-		</div>
-		<div class="gf-form">
-			<label class="gf-form-label width-10">Password</label>
-			<div class="gf-form gf-form--grow" ng-if="!ctrl.model.secureFields.password">
-				<input type="text"
-					required
-					class="gf-form-input max-width-14"
-					ng-init="ctrl.model.secureSettings.password = ctrl.model.settings.password || null; ctrl.model.settings.password = null;"
-					ng-model="ctrl.model.secureSettings.password"
-					data-placement="right">
-				</input>
-			</div>
-			<div class="gf-form" ng-if="ctrl.model.secureFields.password">
-			  <input type="text" class="gf-form-input max-width-14" disabled="disabled" value="configured" />
-			  <a class="btn btn-secondary gf-form-btn" href="#" ng-click="ctrl.model.secureFields.password = false">reset</a>
-			</div>
-		</div>
-    `,
->>>>>>> f5ee1f93
 		Options: []alerting.NotifierOption{
 			{
 				Label:        "Url",
@@ -90,6 +52,7 @@
 				Element:      alerting.ElementTypeInput,
 				InputType:    alerting.InputTypePassword,
 				PropertyName: "passsword ",
+				Secure:       true,
 			},
 		},
 	})
