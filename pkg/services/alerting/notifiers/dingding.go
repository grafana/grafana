--- conflicted
+++ resolved
@@ -128,16 +128,6 @@
 			},
 		}
 	} else {
-<<<<<<< HEAD
-		bodyMsg = map[string]interface{}{
-			"msgtype": "link",
-			"link": map[string]string{
-				"text":       message,
-				"title":      title,
-				"picUrl":     picURL,
-				"messageUrl": messageURL,
-			},
-=======
 		link := map[string]string{
 			"text":       message,
 			"title":      title,
@@ -151,7 +141,6 @@
 		bodyMsg = map[string]interface{}{
 			"msgtype": "link",
 			"link":    link,
->>>>>>> 773dbb79
 		}
 	}
 	return json.Marshal(bodyMsg)
