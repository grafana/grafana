package notifiers

import (
	"bytes"
	"fmt"
	"io"
	"mime/multipart"
	"os"
	"strconv"

	"github.com/grafana/grafana/pkg/bus"
	"github.com/grafana/grafana/pkg/infra/log"
	"github.com/grafana/grafana/pkg/models"
	"github.com/grafana/grafana/pkg/services/alerting"
)

const pushoverEndpoint = "https://api.pushover.net/1/messages.json"

func init() {
	soundOptions := []alerting.SelectOption{
		{
			Value: "default",
			Label: "Default",
		},
		{
			Value: "pushover",
			Label: "Pushover",
		}, {
			Value: "bike",
			Label: "Bike",
		}, {
			Value: "bugle",
			Label: "Bugle",
		}, {
			Value: "cashregister",
			Label: "Cashregister",
		}, {
			Value: "classical",
			Label: "Classical",
		}, {
			Value: "cosmic",
			Label: "Cosmic",
		}, {
			Value: "falling",
			Label: "Falling",
		}, {
			Value: "gamelan",
			Label: "Gamelan",
		}, {
			Value: "incoming",
			Label: "Incoming",
		}, {
			Value: "intermission",
			Label: "Intermission",
		}, {
			Value: "magic",
			Label: "Magic",
		}, {
			Value: "mechanical",
			Label: "Mechanical",
		}, {
			Value: "pianobar",
			Label: "Pianobar",
		}, {
			Value: "siren",
			Label: "Siren",
		}, {
			Value: "spacealarm",
			Label: "Spacealarm",
		}, {
			Value: "tugboat",
			Label: "Tugboat",
		}, {
			Value: "alien",
			Label: "Alien",
		}, {
			Value: "climb",
			Label: "Climb",
		}, {
			Value: "persistent",
			Label: "Persistent",
		}, {
			Value: "echo",
			Label: "Echo",
		}, {
			Value: "updown",
			Label: "Updown",
		}, {
			Value: "none",
			Label: "None",
		},
	}

	alerting.RegisterNotifier(&alerting.NotifierPlugin{
		Type:        "pushover",
		Name:        "Pushover",
		Description: "Sends HTTP POST request to the Pushover API",
		Heading:     "Pushover settings",
		Factory:     NewPushoverNotifier,
<<<<<<< HEAD
=======
		OptionsTemplate: `
		<h3 class="page-heading">Pushover settings</h3>
		<div class="gf-form">
			<label class="gf-form-label width-10">API Token</label>
			<div class="gf-form gf-form--grow" ng-if="!ctrl.model.secureFields.apiToken">
				<input type="text"
					required
					class="gf-form-input"
					ng-init="ctrl.model.secureSettings.apiToken = ctrl.model.settings.apiToken || null; ctrl.model.settings.apiToken = null;"
					ng-model="ctrl.model.secureSettings.apiToken"
					data-placement="right">
				</input>
			</div>
			<div class="gf-form" ng-if="ctrl.model.secureFields.apiToken">
			  <input type="text" class="gf-form-input max-width-18" disabled="disabled" value="configured" />
			  <a class="btn btn-secondary gf-form-btn" href="#" ng-click="ctrl.model.secureFields.apiToken = false">reset</a>
			</div>
		</div>
		<div class="gf-form">
			<label class="gf-form-label max-width-10">User Key(s)</label>
			<div class="gf-form gf-form--grow" ng-if="!ctrl.model.secureFields.userKey">
				<input type="text"
					required
					class="gf-form-input"
					ng-init="ctrl.model.secureSettings.userKey = ctrl.model.settings.userKey || null; ctrl.model.settings.userKey = null;"
					ng-model="ctrl.model.secureSettings.userKey"
					placeholder="comma-separated list"
					data-placement="right">
				</input>
			</div>
			<div class="gf-form" ng-if="ctrl.model.secureFields.userKey">
			  <input type="text" class="gf-form-input max-width-18" disabled="disabled" value="configured" />
			  <a class="btn btn-secondary gf-form-btn" href="#" ng-click="ctrl.model.secureFields.userKey = false">reset</a>
			</div>
		</div>
      <div class="gf-form">
        <span class="gf-form-label width-10">Device(s) (optional)</span>
        <input type="text" class="gf-form-input" placeholder="comma-separated list; leave empty to send to all devices" ng-model="ctrl.model.settings.device"></input>
      </div>
      <div class="gf-form">
        <span class="gf-form-label width-10">Priority</span>
        <select class="gf-form-input max-width-14" ng-model="ctrl.model.settings.priority" ng-options="v as k for (k, v) in {
          Emergency: '2',
          High:      '1',
          Normal:    '0',
          Low:      '-1',
          Lowest:   '-2'
        }" ng-init="ctrl.model.settings.priority=ctrl.model.settings.priority||'0'"></select>
      </div>
      <div class="gf-form" ng-show="ctrl.model.settings.priority == '2'">
        <span class="gf-form-label width-10">Retry</span>
        <input type="text" class="gf-form-input max-width-14" ng-required="ctrl.model.settings.priority == '2'" placeholder="minimum 30 seconds" ng-model="ctrl.model.settings.retry" ng-init="ctrl.model.settings.retry=ctrl.model.settings.retry||'60'></input>
      </div>
      <div class="gf-form" ng-show="ctrl.model.settings.priority == '2'">
        <span class="gf-form-label width-10">Expire</span>
         <input type="text" class="gf-form-input max-width-14" ng-required="ctrl.model.settings.priority == '2'" placeholder="maximum 86400 seconds" ng-model="ctrl.model.settings.expire" ng-init="ctrl.model.settings.expire=ctrl.model.settings.expire||'3600'"></input>
      </div>
      <div class="gf-form">
        <span class="gf-form-label width-10">Alerting sound</span>
        <select class="gf-form-input max-width-14" ng-model="ctrl.model.settings.sound" ng-options="s for s in [
          ` + sounds + `
        ]" ng-init="ctrl.model.settings.sound=ctrl.model.settings.sound||'default'"></select>
      </div>
      <div class="gf-form">
        <span class="gf-form-label width-10">OK sound</span>
        <select class="gf-form-input max-width-14" ng-model="ctrl.model.settings.okSound" ng-options="s for s in [
         ` + sounds + `
        ]" ng-init="ctrl.model.settings.okSound=ctrl.model.settings.okSound||'default'"></select>
      </div>
    `,
>>>>>>> f5ee1f93
		Options: []alerting.NotifierOption{
			{
				Label:        "API Token",
				Element:      alerting.ElementTypeInput,
				InputType:    alerting.InputTypeText,
				Placeholder:  "Application token",
				PropertyName: "apiToken",
				Required:     true,
			},
			{
				Label:        "User key(s)",
				Element:      alerting.ElementTypeInput,
				InputType:    alerting.InputTypeText,
				Placeholder:  "comma-separated list",
				PropertyName: "userKey",
				Required:     true,
			},
			{
				Label:        "Device(s) (optional)",
				Element:      alerting.ElementTypeInput,
				InputType:    alerting.InputTypeText,
				Placeholder:  "comma-separated list; leave empty to send to all devices",
				PropertyName: "device",
			},
			{
				Label:   "Priority",
				Element: alerting.ElementTypeSelect,
				SelectOptions: []alerting.SelectOption{
					{
						Value: "2",
						Label: "Emergency",
					},
					{
						Value: "1",
						Label: "High",
					},
					{
						Value: "0",
						Label: "Normal",
					},
					{
						Value: "-1",
						Label: "Low",
					},
					{
						Value: "-2",
						Label: "Lowest",
					},
				},
				PropertyName: "priority",
			},
			{
				Label:        "Retry",
				Element:      alerting.ElementTypeInput,
				InputType:    alerting.InputTypeText,
				Placeholder:  "minimum 30 seconds",
				PropertyName: "retry",
				ShowWhen: alerting.ShowWhen{
					Field: "priority",
					Is:    "2",
				},
			},
			{
				Label:        "Expire",
				Element:      alerting.ElementTypeInput,
				InputType:    alerting.InputTypeText,
				Placeholder:  "maximum 86400 seconds",
				PropertyName: "expire",
				ShowWhen: alerting.ShowWhen{
					Field: "priority",
					Is:    "2",
				},
			},
			{
				Label:         "Alerting sound",
				Element:       alerting.ElementTypeSelect,
				SelectOptions: soundOptions,
				PropertyName:  "sound",
			},
			{
				Label:         "OK sound",
				Element:       alerting.ElementTypeSelect,
				SelectOptions: soundOptions,
				PropertyName:  "okSound",
			},
		},
	})
}

// NewPushoverNotifier is the constructor for the Pushover Notifier
func NewPushoverNotifier(model *models.AlertNotification) (alerting.Notifier, error) {
	userKey := model.DecryptedValue("userKey", model.Settings.Get("userKey").MustString())
	APIToken := model.DecryptedValue("apiToken", model.Settings.Get("apiToken").MustString())
	device := model.Settings.Get("device").MustString()
	priority, _ := strconv.Atoi(model.Settings.Get("priority").MustString())
	retry, _ := strconv.Atoi(model.Settings.Get("retry").MustString())
	expire, _ := strconv.Atoi(model.Settings.Get("expire").MustString())
	alertingSound := model.Settings.Get("sound").MustString()
	okSound := model.Settings.Get("okSound").MustString()
	uploadImage := model.Settings.Get("uploadImage").MustBool(true)

	if userKey == "" {
		return nil, alerting.ValidationError{Reason: "User key not given"}
	}
	if APIToken == "" {
		return nil, alerting.ValidationError{Reason: "API token not given"}
	}
	return &PushoverNotifier{
		NotifierBase:  NewNotifierBase(model),
		UserKey:       userKey,
		APIToken:      APIToken,
		Priority:      priority,
		Retry:         retry,
		Expire:        expire,
		Device:        device,
		AlertingSound: alertingSound,
		OkSound:       okSound,
		Upload:        uploadImage,
		log:           log.New("alerting.notifier.pushover"),
	}, nil
}

// PushoverNotifier is responsible for sending
// alert notifications to Pushover
type PushoverNotifier struct {
	NotifierBase
	UserKey       string
	APIToken      string
	Priority      int
	Retry         int
	Expire        int
	Device        string
	AlertingSound string
	OkSound       string
	Upload        bool
	log           log.Logger
}

// Notify sends a alert notification to Pushover
func (pn *PushoverNotifier) Notify(evalContext *alerting.EvalContext) error {
	ruleURL, err := evalContext.GetRuleURL()
	if err != nil {
		pn.log.Error("Failed get rule link", "error", err)
		return err
	}

	message := evalContext.Rule.Message
	for idx, evt := range evalContext.EvalMatches {
		message += fmt.Sprintf("\n<b>%s</b>: %v", evt.Metric, evt.Value)
		if idx > 4 {
			break
		}
	}
	if evalContext.Error != nil {
		message += fmt.Sprintf("\n<b>Error message:</b> %s", evalContext.Error.Error())
	}

	if message == "" {
		message = "Notification message missing (Set a notification message to replace this text.)"
	}

	headers, uploadBody, err := pn.genPushoverBody(evalContext, message, ruleURL)
	if err != nil {
		pn.log.Error("Failed to generate body for pushover", "error", err)
		return err
	}

	cmd := &models.SendWebhookSync{
		Url:        pushoverEndpoint,
		HttpMethod: "POST",
		HttpHeader: headers,
		Body:       uploadBody.String(),
	}

	if err := bus.DispatchCtx(evalContext.Ctx, cmd); err != nil {
		pn.log.Error("Failed to send pushover notification", "error", err, "webhook", pn.Name)
		return err
	}

	return nil
}

func (pn *PushoverNotifier) genPushoverBody(evalContext *alerting.EvalContext, message string, ruleURL string) (map[string]string, bytes.Buffer, error) {
	var b bytes.Buffer
	var err error
	w := multipart.NewWriter(&b)

	// Add image only if requested and available
	if pn.Upload && evalContext.ImageOnDiskPath != "" {
		f, err := os.Open(evalContext.ImageOnDiskPath)
		if err != nil {
			return nil, b, err
		}
		defer f.Close()

		fw, err := w.CreateFormFile("attachment", evalContext.ImageOnDiskPath)
		if err != nil {
			return nil, b, err
		}

		_, err = io.Copy(fw, f)
		if err != nil {
			return nil, b, err
		}
	}

	// Add the user token
	err = w.WriteField("user", pn.UserKey)
	if err != nil {
		return nil, b, err
	}

	// Add the api token
	err = w.WriteField("token", pn.APIToken)
	if err != nil {
		return nil, b, err
	}

	// Add priority
	err = w.WriteField("priority", strconv.Itoa(pn.Priority))
	if err != nil {
		return nil, b, err
	}

	if pn.Priority == 2 {
		err = w.WriteField("retry", strconv.Itoa(pn.Retry))
		if err != nil {
			return nil, b, err
		}

		err = w.WriteField("expire", strconv.Itoa(pn.Expire))
		if err != nil {
			return nil, b, err
		}
	}

	// Add device
	if pn.Device != "" {
		err = w.WriteField("device", pn.Device)
		if err != nil {
			return nil, b, err
		}
	}

	// Add sound
	sound := pn.AlertingSound
	if evalContext.Rule.State == models.AlertStateOK {
		sound = pn.OkSound
	}
	if sound != "default" {
		err = w.WriteField("sound", sound)
		if err != nil {
			return nil, b, err
		}
	}

	// Add title
	err = w.WriteField("title", evalContext.GetNotificationTitle())
	if err != nil {
		return nil, b, err
	}

	// Add URL
	err = w.WriteField("url", ruleURL)
	if err != nil {
		return nil, b, err
	}
	// Add URL title
	err = w.WriteField("url_title", "Show dashboard with alert")
	if err != nil {
		return nil, b, err
	}

	// Add message
	err = w.WriteField("message", message)
	if err != nil {
		return nil, b, err
	}

	// Mark as html message
	err = w.WriteField("html", "1")
	if err != nil {
		return nil, b, err
	}

	w.Close()
	headers := map[string]string{
		"Content-Type": w.FormDataContentType(),
	}
	return headers, b, nil
}<|MERGE_RESOLUTION|>--- conflicted
+++ resolved
@@ -97,79 +97,6 @@
 		Description: "Sends HTTP POST request to the Pushover API",
 		Heading:     "Pushover settings",
 		Factory:     NewPushoverNotifier,
-<<<<<<< HEAD
-=======
-		OptionsTemplate: `
-		<h3 class="page-heading">Pushover settings</h3>
-		<div class="gf-form">
-			<label class="gf-form-label width-10">API Token</label>
-			<div class="gf-form gf-form--grow" ng-if="!ctrl.model.secureFields.apiToken">
-				<input type="text"
-					required
-					class="gf-form-input"
-					ng-init="ctrl.model.secureSettings.apiToken = ctrl.model.settings.apiToken || null; ctrl.model.settings.apiToken = null;"
-					ng-model="ctrl.model.secureSettings.apiToken"
-					data-placement="right">
-				</input>
-			</div>
-			<div class="gf-form" ng-if="ctrl.model.secureFields.apiToken">
-			  <input type="text" class="gf-form-input max-width-18" disabled="disabled" value="configured" />
-			  <a class="btn btn-secondary gf-form-btn" href="#" ng-click="ctrl.model.secureFields.apiToken = false">reset</a>
-			</div>
-		</div>
-		<div class="gf-form">
-			<label class="gf-form-label max-width-10">User Key(s)</label>
-			<div class="gf-form gf-form--grow" ng-if="!ctrl.model.secureFields.userKey">
-				<input type="text"
-					required
-					class="gf-form-input"
-					ng-init="ctrl.model.secureSettings.userKey = ctrl.model.settings.userKey || null; ctrl.model.settings.userKey = null;"
-					ng-model="ctrl.model.secureSettings.userKey"
-					placeholder="comma-separated list"
-					data-placement="right">
-				</input>
-			</div>
-			<div class="gf-form" ng-if="ctrl.model.secureFields.userKey">
-			  <input type="text" class="gf-form-input max-width-18" disabled="disabled" value="configured" />
-			  <a class="btn btn-secondary gf-form-btn" href="#" ng-click="ctrl.model.secureFields.userKey = false">reset</a>
-			</div>
-		</div>
-      <div class="gf-form">
-        <span class="gf-form-label width-10">Device(s) (optional)</span>
-        <input type="text" class="gf-form-input" placeholder="comma-separated list; leave empty to send to all devices" ng-model="ctrl.model.settings.device"></input>
-      </div>
-      <div class="gf-form">
-        <span class="gf-form-label width-10">Priority</span>
-        <select class="gf-form-input max-width-14" ng-model="ctrl.model.settings.priority" ng-options="v as k for (k, v) in {
-          Emergency: '2',
-          High:      '1',
-          Normal:    '0',
-          Low:      '-1',
-          Lowest:   '-2'
-        }" ng-init="ctrl.model.settings.priority=ctrl.model.settings.priority||'0'"></select>
-      </div>
-      <div class="gf-form" ng-show="ctrl.model.settings.priority == '2'">
-        <span class="gf-form-label width-10">Retry</span>
-        <input type="text" class="gf-form-input max-width-14" ng-required="ctrl.model.settings.priority == '2'" placeholder="minimum 30 seconds" ng-model="ctrl.model.settings.retry" ng-init="ctrl.model.settings.retry=ctrl.model.settings.retry||'60'></input>
-      </div>
-      <div class="gf-form" ng-show="ctrl.model.settings.priority == '2'">
-        <span class="gf-form-label width-10">Expire</span>
-         <input type="text" class="gf-form-input max-width-14" ng-required="ctrl.model.settings.priority == '2'" placeholder="maximum 86400 seconds" ng-model="ctrl.model.settings.expire" ng-init="ctrl.model.settings.expire=ctrl.model.settings.expire||'3600'"></input>
-      </div>
-      <div class="gf-form">
-        <span class="gf-form-label width-10">Alerting sound</span>
-        <select class="gf-form-input max-width-14" ng-model="ctrl.model.settings.sound" ng-options="s for s in [
-          ` + sounds + `
-        ]" ng-init="ctrl.model.settings.sound=ctrl.model.settings.sound||'default'"></select>
-      </div>
-      <div class="gf-form">
-        <span class="gf-form-label width-10">OK sound</span>
-        <select class="gf-form-input max-width-14" ng-model="ctrl.model.settings.okSound" ng-options="s for s in [
-         ` + sounds + `
-        ]" ng-init="ctrl.model.settings.okSound=ctrl.model.settings.okSound||'default'"></select>
-      </div>
-    `,
->>>>>>> f5ee1f93
 		Options: []alerting.NotifierOption{
 			{
 				Label:        "API Token",
@@ -178,6 +105,7 @@
 				Placeholder:  "Application token",
 				PropertyName: "apiToken",
 				Required:     true,
+				Secure:       true,
 			},
 			{
 				Label:        "User key(s)",
@@ -186,6 +114,7 @@
 				Placeholder:  "comma-separated list",
 				PropertyName: "userKey",
 				Required:     true,
+				Secure:       true,
 			},
 			{
 				Label:        "Device(s) (optional)",
