--- conflicted
+++ resolved
@@ -55,13 +55,8 @@
 		return query.Result, nil
 	}
 
-<<<<<<< HEAD
 	query := &models.GetDataSourceQuery{Name: dsName, Uid: dsUid, OrgId: e.OrgID}
-	if err := bus.Dispatch(query); err != nil {
-=======
-	query := &models.GetDataSourceQuery{Name: dsName, OrgId: e.OrgID}
 	if err := bus.DispatchCtx(context.TODO(), query); err != nil {
->>>>>>> bb738e35
 		return nil, err
 	}
 
