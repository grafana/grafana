--- conflicted
+++ resolved
@@ -5,12 +5,8 @@
 	"errors"
 	"fmt"
 	"net/http"
-<<<<<<< HEAD
-=======
 	"net/url"
-	"strconv"
 	"strings"
->>>>>>> 5bbf4559
 	"sync"
 	"time"
 
