package live

import (
	"context"
	"errors"
	"fmt"
	"net/http"
	"strconv"
	"sync"
	"time"

	"github.com/grafana/grafana/pkg/api/dtos"
	"github.com/grafana/grafana/pkg/api/response"
	"github.com/grafana/grafana/pkg/api/routing"
	"github.com/grafana/grafana/pkg/infra/localcache"
	"github.com/grafana/grafana/pkg/infra/log"
	"github.com/grafana/grafana/pkg/middleware"
	"github.com/grafana/grafana/pkg/models"
	"github.com/grafana/grafana/pkg/plugins/manager"
	"github.com/grafana/grafana/pkg/plugins/plugincontext"
	"github.com/grafana/grafana/pkg/registry"
	"github.com/grafana/grafana/pkg/services/datasources"
	"github.com/grafana/grafana/pkg/services/live/database"
	"github.com/grafana/grafana/pkg/services/live/features"
	"github.com/grafana/grafana/pkg/services/live/livecontext"
	"github.com/grafana/grafana/pkg/services/live/managedstream"
	"github.com/grafana/grafana/pkg/services/live/orgchannel"
	"github.com/grafana/grafana/pkg/services/live/pushws"
	"github.com/grafana/grafana/pkg/services/live/runstream"
	"github.com/grafana/grafana/pkg/services/sqlstore"
	"github.com/grafana/grafana/pkg/services/sqlstore/migrator"
	"github.com/grafana/grafana/pkg/setting"
	"github.com/grafana/grafana/pkg/tsdb/cloudwatch"
	"github.com/grafana/grafana/pkg/util"

	"github.com/centrifugal/centrifuge"
	"github.com/grafana/grafana-plugin-sdk-go/backend"
	"github.com/grafana/grafana-plugin-sdk-go/data"
	"github.com/grafana/grafana-plugin-sdk-go/live"
)

var (
	logger   = log.New("live")
	loggerCF = log.New("live.centrifuge")
)

func init() {
	registry.RegisterServiceWithPriority(NewGrafanaLive(), registry.Low)
}

func NewGrafanaLive() *GrafanaLive {
	return &GrafanaLive{
		channels:   make(map[string]models.ChannelHandler),
		channelsMu: sync.RWMutex{},
		GrafanaScope: CoreGrafanaScope{
			Features: make(map[string]models.ChannelHandlerFactory),
		},
	}
}

// CoreGrafanaScope list of core features
type CoreGrafanaScope struct {
	Features map[string]models.ChannelHandlerFactory

	// The generic service to advertise dashboard changes
	Dashboards models.DashboardActivityChannel
}

// GrafanaLive manages live real-time connections to Grafana (over WebSocket at this moment).
// The main concept here is Channel. Connections can subscribe to many channels. Each channel
// can have different permissions and properties but once a connection subscribed to a channel
// it starts receiving all messages published into this channel. Thus GrafanaLive is a PUB/SUB
// server.
type GrafanaLive struct {
	PluginContextProvider *plugincontext.Provider  `inject:""`
	Cfg                   *setting.Cfg             `inject:""`
	RouteRegister         routing.RouteRegister    `inject:""`
	LogsService           *cloudwatch.LogsService  `inject:""`
	PluginManager         *manager.PluginManager   `inject:""`
	CacheService          *localcache.CacheService `inject:""`
	DatasourceCache       datasources.CacheService `inject:""`
	SQLStore              *sqlstore.SQLStore       `inject:""`

	node *centrifuge.Node

	// Websocket handlers
	websocketHandler     interface{}
	pushWebsocketHandler interface{}

	// Full channel handler
	channels   map[string]models.ChannelHandler
	channelsMu sync.RWMutex

	// The core internal features
	GrafanaScope CoreGrafanaScope

	ManagedStreamRunner *managedstream.Runner

	contextGetter    *pluginContextGetter
	runStreamManager *runstream.Manager
	storage          *database.Storage
}

func (g *GrafanaLive) getStreamPlugin(pluginID string) (backend.StreamHandler, error) {
	plugin, ok := g.PluginManager.BackendPluginManager.Get(pluginID)
	if !ok {
		return nil, fmt.Errorf("plugin not found: %s", pluginID)
	}
	streamHandler, ok := plugin.(backend.StreamHandler)
	if !ok {
		return nil, fmt.Errorf("%s plugin does not implement StreamHandler: %#v", pluginID, plugin)
	}
	return streamHandler, nil
}

// AddMigration defines database migrations.
// This is an implementation of registry.DatabaseMigrator.
func (g *GrafanaLive) AddMigration(mg *migrator.Migrator) {
	if g == nil || g.Cfg == nil || !g.Cfg.IsLiveConfigEnabled() {
		return
	}
	database.AddLiveChannelMigrations(mg)
}

func (g *GrafanaLive) Run(ctx context.Context) error {
	if g.runStreamManager != nil {
		// Only run stream manager if GrafanaLive properly initialized.
		return g.runStreamManager.Run(ctx)
	}
	return nil
}

var clientConcurrency = 8

// Init initializes Live service.
// Required to implement the registry.Service interface.
func (g *GrafanaLive) Init() error {
	logger.Debug("GrafanaLive initialization")

	// We use default config here as starting point. Default config contains
	// reasonable values for available options.
	cfg := centrifuge.DefaultConfig

	// cfg.LogLevel = centrifuge.LogLevelDebug
	cfg.LogHandler = handleLog
	cfg.LogLevel = centrifuge.LogLevelError

	// Node is the core object in Centrifuge library responsible for many useful
	// things. For example Node allows to publish messages to channels from server
	// side with its Publish method.
	node, err := centrifuge.New(cfg)
	if err != nil {
		return err
	}
	g.node = node

	g.contextGetter = newPluginContextGetter(g.PluginContextProvider)
	packetSender := newPluginPacketSender(node)
	presenceGetter := newPluginPresenceGetter(node)
	g.runStreamManager = runstream.NewManager(packetSender, presenceGetter, g.contextGetter)

	// Initialize the main features
	dash := &features.DashboardHandler{
		Publisher:   g.Publish,
		ClientCount: g.ClientCount,
	}
	g.storage = database.NewStorage(g.SQLStore, g.CacheService)
	g.GrafanaScope.Dashboards = dash
	g.GrafanaScope.Features["dashboard"] = dash
	g.GrafanaScope.Features["broadcast"] = features.NewBroadcastRunner(g.storage)

	g.ManagedStreamRunner = managedstream.NewRunner(g.Publish)

	// Set ConnectHandler called when client successfully connected to Node. Your code
	// inside handler must be synchronized since it will be called concurrently from
	// different goroutines (belonging to different client connections). This is also
	// true for other event handlers.
	node.OnConnect(func(client *centrifuge.Client) {
		var semaphore chan struct{}
		if clientConcurrency > 1 {
			semaphore = make(chan struct{}, clientConcurrency)
		}
		logger.Debug("Client connected", "user", client.UserID(), "client", client.ID())
		connectedAt := time.Now()

		// Called when client subscribes to the channel.
		client.OnSubscribe(func(e centrifuge.SubscribeEvent, cb centrifuge.SubscribeCallback) {
			err := runConcurrentlyIfNeeded(client.Context(), semaphore, func() {
				cb(g.handleOnSubscribe(client, e))
			})
			if err != nil {
				cb(centrifuge.SubscribeReply{}, err)
			}
		})

		// Called when a client publishes to the channel.
		// In general, we should prefer writing to the HTTP API, but this
		// allows some simple prototypes to work quickly.
		client.OnPublish(func(e centrifuge.PublishEvent, cb centrifuge.PublishCallback) {
			err := runConcurrentlyIfNeeded(client.Context(), semaphore, func() {
				cb(g.handleOnPublish(client, e))
			})
			if err != nil {
				cb(centrifuge.PublishReply{}, err)
			}
		})

		client.OnDisconnect(func(e centrifuge.DisconnectEvent) {
			reason := "normal"
			if e.Disconnect != nil {
				reason = e.Disconnect.Reason
			}
			logger.Debug("Client disconnected", "user", client.UserID(), "client", client.ID(), "reason", reason, "elapsed", time.Since(connectedAt))
		})
	})

	// Run node. This method does not block.
	if err := node.Run(); err != nil {
		return err
	}

	// Use a pure websocket transport.
	wsHandler := centrifuge.NewWebsocketHandler(node, centrifuge.WebsocketConfig{
		ReadBufferSize:  1024,
		WriteBufferSize: 1024,
	})

	pushWSHandler := pushws.NewHandler(g.ManagedStreamRunner, pushws.Config{
		ReadBufferSize:  1024,
		WriteBufferSize: 1024,
	})

	g.websocketHandler = func(ctx *models.ReqContext) {
		user := ctx.SignedInUser

		// Centrifuge expects Credentials in context with a current user ID.
		cred := &centrifuge.Credentials{
			UserID: fmt.Sprintf("%d", user.UserId),
		}
		newCtx := centrifuge.SetCredentials(ctx.Req.Context(), cred)
		newCtx = livecontext.SetContextSignedUser(newCtx, user)
		newCtx = livecontext.SetContextValues(newCtx, ctx.Req.URL.Query())
		r := ctx.Req.Request
		r = r.WithContext(newCtx)
		wsHandler.ServeHTTP(ctx.Resp, r)
	}

	g.pushWebsocketHandler = func(ctx *models.ReqContext) {
		user := ctx.SignedInUser
		newCtx := livecontext.SetContextSignedUser(ctx.Req.Context(), user)
		newCtx = livecontext.SetContextValues(newCtx, ctx.Req.URL.Query())
		newCtx = livecontext.SetContextStreamID(newCtx, ctx.Params(":streamId"))
		r := ctx.Req.Request
		r = r.WithContext(newCtx)
		pushWSHandler.ServeHTTP(ctx.Resp, r)
	}

	g.RouteRegister.Group("/api/live", func(group routing.RouteRegister) {
		group.Get("/ws", g.websocketHandler)
	}, middleware.ReqSignedIn)

	g.RouteRegister.Group("/api/live", func(group routing.RouteRegister) {
		group.Get("/push/:streamId", g.pushWebsocketHandler)
	}, middleware.ReqOrgAdmin)

	return nil
}

func runConcurrentlyIfNeeded(ctx context.Context, semaphore chan struct{}, fn func()) error {
	if cap(semaphore) > 1 {
		select {
		case semaphore <- struct{}{}:
		case <-ctx.Done():
			return ctx.Err()
		}
		go func() {
			defer func() { <-semaphore }()
			fn()
		}()
	} else {
		// No need in separate goroutines.
		fn()
	}
	return nil
}

func (g *GrafanaLive) HandleDatasourceDelete(orgID int64, dsUID string) {
	if g.runStreamManager == nil {
		return
	}
	err := g.runStreamManager.HandleDatasourceDelete(orgID, dsUID)
	if err != nil {
		logger.Error("Error handling datasource delete", "error", err)
	}
}

func (g *GrafanaLive) HandleDatasourceUpdate(orgID int64, dsUID string) {
	if g.runStreamManager == nil {
		return
	}
	err := g.runStreamManager.HandleDatasourceUpdate(orgID, dsUID)
	if err != nil {
		logger.Error("Error handling datasource update", "error", err)
	}
}

func (g *GrafanaLive) handleOnSubscribe(client *centrifuge.Client, e centrifuge.SubscribeEvent) (centrifuge.SubscribeReply, error) {
	logger.Debug("Client wants to subscribe", "user", client.UserID(), "client", client.ID(), "channel", e.Channel)

	user, ok := livecontext.GetContextSignedUser(client.Context())
	if !ok {
		logger.Error("No user found in context", "user", client.UserID(), "client", client.ID(), "channel", e.Channel)
		return centrifuge.SubscribeReply{}, centrifuge.ErrorInternal
	}

	// See a detailed comment for StripOrgID about orgID management in Live.
	orgID, channel, err := orgchannel.StripOrgID(e.Channel)
	if err != nil {
		logger.Error("Error parsing channel", "user", client.UserID(), "client", client.ID(), "channel", e.Channel, "error", err)
		return centrifuge.SubscribeReply{}, centrifuge.ErrorInternal
	}

	if user.OrgId != orgID {
		logger.Info("Error subscribing: wrong orgId", "user", client.UserID(), "client", client.ID(), "channel", e.Channel)
		return centrifuge.SubscribeReply{}, centrifuge.ErrorPermissionDenied
	}

	handler, addr, err := g.GetChannelHandler(user, channel)
	if err != nil {
		if errors.Is(err, live.ErrInvalidChannelID) {
			logger.Info("Invalid channel ID", "user", client.UserID(), "client", client.ID(), "channel", e.Channel)
			return centrifuge.SubscribeReply{}, &centrifuge.Error{Code: uint32(http.StatusBadRequest), Message: "invalid channel ID"}
		}
		logger.Error("Error getting channel handler", "user", client.UserID(), "client", client.ID(), "channel", e.Channel, "error", err)
		return centrifuge.SubscribeReply{}, centrifuge.ErrorInternal
	}
	reply, status, err := handler.OnSubscribe(client.Context(), user, models.SubscribeEvent{
		Channel: channel,
		Path:    addr.Path,
	})
	if err != nil {
		logger.Error("Error calling channel handler subscribe", "user", client.UserID(), "client", client.ID(), "channel", e.Channel, "error", err)
		return centrifuge.SubscribeReply{}, centrifuge.ErrorInternal
	}
	if status != backend.SubscribeStreamStatusOK {
		// using HTTP error codes for WS errors too.
		code, text := subscribeStatusToHTTPError(status)
		logger.Debug("Return custom subscribe error", "user", client.UserID(), "client", client.ID(), "channel", e.Channel, "code", code)
		return centrifuge.SubscribeReply{}, &centrifuge.Error{Code: uint32(code), Message: text}
	}
	logger.Debug("Client subscribed", "user", client.UserID(), "client", client.ID(), "channel", e.Channel)
	return centrifuge.SubscribeReply{
		Options: centrifuge.SubscribeOptions{
			Presence:  reply.Presence,
			JoinLeave: reply.JoinLeave,
			Recover:   reply.Recover,
			Data:      reply.Data,
		},
	}, nil
}

func (g *GrafanaLive) handleOnPublish(client *centrifuge.Client, e centrifuge.PublishEvent) (centrifuge.PublishReply, error) {
	logger.Debug("Client wants to publish", "user", client.UserID(), "client", client.ID(), "channel", e.Channel)

	user, ok := livecontext.GetContextSignedUser(client.Context())
	if !ok {
		logger.Error("No user found in context", "user", client.UserID(), "client", client.ID(), "channel", e.Channel)
		return centrifuge.PublishReply{}, centrifuge.ErrorInternal
	}

	// See a detailed comment for StripOrgID about orgID management in Live.
	orgID, channel, err := orgchannel.StripOrgID(e.Channel)
	if err != nil {
		logger.Error("Error parsing channel", "user", client.UserID(), "client", client.ID(), "channel", e.Channel, "error", err)
		return centrifuge.PublishReply{}, centrifuge.ErrorInternal
	}

	if user.OrgId != orgID {
		logger.Info("Error subscribing: wrong orgId", "user", client.UserID(), "client", client.ID(), "channel", e.Channel)
		return centrifuge.PublishReply{}, centrifuge.ErrorPermissionDenied
	}

	handler, addr, err := g.GetChannelHandler(user, channel)
	if err != nil {
		if errors.Is(err, live.ErrInvalidChannelID) {
			logger.Info("Invalid channel ID", "user", client.UserID(), "client", client.ID(), "channel", e.Channel)
			return centrifuge.PublishReply{}, &centrifuge.Error{Code: uint32(http.StatusBadRequest), Message: "invalid channel ID"}
		}
		logger.Error("Error getting channel handler", "user", client.UserID(), "client", client.ID(), "channel", e.Channel, "error", err)
		return centrifuge.PublishReply{}, centrifuge.ErrorInternal
	}
	reply, status, err := handler.OnPublish(client.Context(), user, models.PublishEvent{
		Channel: channel,
		Path:    addr.Path,
		Data:    e.Data,
	})
	if err != nil {
		logger.Error("Error calling channel handler publish", "user", client.UserID(), "client", client.ID(), "channel", e.Channel, "error", err)
		return centrifuge.PublishReply{}, centrifuge.ErrorInternal
	}
	if status != backend.PublishStreamStatusOK {
		// using HTTP error codes for WS errors too.
		code, text := publishStatusToHTTPError(status)
		logger.Debug("Return custom publish error", "user", client.UserID(), "client", client.ID(), "channel", e.Channel, "code", code)
		return centrifuge.PublishReply{}, &centrifuge.Error{Code: uint32(code), Message: text}
	}
	centrifugeReply := centrifuge.PublishReply{
		Options: centrifuge.PublishOptions{
			HistorySize: reply.HistorySize,
			HistoryTTL:  reply.HistoryTTL,
		},
	}
	if reply.Data != nil {
		// If data is not nil then we published it manually and tell Centrifuge
		// publication result so Centrifuge won't publish itself.
		result, err := g.node.Publish(e.Channel, reply.Data)
		if err != nil {
			logger.Error("Error publishing", "user", client.UserID(), "client", client.ID(), "channel", e.Channel, "error", err, "data", string(reply.Data))
			return centrifuge.PublishReply{}, centrifuge.ErrorInternal
		}
		centrifugeReply.Result = &result
	}
	logger.Debug("Publication successful", "user", client.UserID(), "client", client.ID(), "channel", e.Channel)
	return centrifugeReply, nil
}

func subscribeStatusToHTTPError(status backend.SubscribeStreamStatus) (int, string) {
	switch status {
	case backend.SubscribeStreamStatusNotFound:
		return http.StatusNotFound, http.StatusText(http.StatusNotFound)
	case backend.SubscribeStreamStatusPermissionDenied:
		return http.StatusForbidden, http.StatusText(http.StatusForbidden)
	default:
		log.Warn("unknown subscribe status", "status", status)
		return http.StatusInternalServerError, http.StatusText(http.StatusInternalServerError)
	}
}

func publishStatusToHTTPError(status backend.PublishStreamStatus) (int, string) {
	switch status {
	case backend.PublishStreamStatusNotFound:
		return http.StatusNotFound, http.StatusText(http.StatusNotFound)
	case backend.PublishStreamStatusPermissionDenied:
		return http.StatusForbidden, http.StatusText(http.StatusForbidden)
	default:
		log.Warn("unknown publish status", "status", status)
		return http.StatusInternalServerError, http.StatusText(http.StatusInternalServerError)
	}
}

// GetChannelHandler gives thread-safe access to the channel.
func (g *GrafanaLive) GetChannelHandler(user *models.SignedInUser, channel string) (models.ChannelHandler, live.Channel, error) {
	// Parse the identifier ${scope}/${namespace}/${path}
	addr, err := live.ParseChannel(channel)
	if err != nil {
		return nil, live.Channel{}, err
<<<<<<< HEAD
	}
	if !addr.IsValid() {
		return nil, live.Channel{}, fmt.Errorf("invalid channel: %q", channel)
=======
>>>>>>> 533be167
	}

	g.channelsMu.RLock()
	c, ok := g.channels[channel]
	g.channelsMu.RUnlock() // defer? but then you can't lock further down
	if ok {
		logger.Debug("Found cached channel handler", "channel", channel)
		return c, addr, nil
	}

	g.channelsMu.Lock()
	defer g.channelsMu.Unlock()
	c, ok = g.channels[channel] // may have filled in while locked
	if ok {
		logger.Debug("Found cached channel handler", "channel", channel)
		return c, addr, nil
	}

	getter, err := g.GetChannelHandlerFactory(user, addr.Scope, addr.Namespace)
	if err != nil {
		return nil, addr, fmt.Errorf("error getting channel handler factory: %w", err)
	}

	// First access will initialize.
	c, err = getter.GetHandlerForPath(addr.Path)
	if err != nil {
		return nil, addr, fmt.Errorf("error getting handler for path: %w", err)
	}

	logger.Info("Initialized channel handler", "channel", channel, "address", addr)
	g.channels[channel] = c
	return c, addr, nil
}

// GetChannelHandlerFactory gets a ChannelHandlerFactory for a namespace.
// It gives thread-safe access to the channel.
func (g *GrafanaLive) GetChannelHandlerFactory(user *models.SignedInUser, scope string, namespace string) (models.ChannelHandlerFactory, error) {
	switch scope {
	case live.ScopeGrafana:
		return g.handleGrafanaScope(user, namespace)
	case live.ScopePlugin:
		return g.handlePluginScope(user, namespace)
	case live.ScopeDatasource:
		return g.handleDatasourceScope(user, namespace)
	case live.ScopeStream:
		return g.handleStreamScope(user, namespace)
	default:
		return nil, fmt.Errorf("invalid scope: %q", scope)
	}
}

func (g *GrafanaLive) handleGrafanaScope(_ *models.SignedInUser, namespace string) (models.ChannelHandlerFactory, error) {
	if p, ok := g.GrafanaScope.Features[namespace]; ok {
		return p, nil
	}
	return nil, fmt.Errorf("unknown feature: %q", namespace)
}

func (g *GrafanaLive) handlePluginScope(_ *models.SignedInUser, namespace string) (models.ChannelHandlerFactory, error) {
	// Temporary hack until we have a more generic solution later on
	if namespace == "cloudwatch" {
		return &cloudwatch.LogQueryRunnerSupplier{
			Publisher: g.Publish,
			Service:   g.LogsService,
		}, nil
	}
	streamHandler, err := g.getStreamPlugin(namespace)
	if err != nil {
		return nil, fmt.Errorf("can't find stream plugin: %s", namespace)
	}
	return features.NewPluginRunner(
		namespace,
		"", // No instance uid for non-datasource plugins.
		g.runStreamManager,
		g.contextGetter,
		streamHandler,
	), nil
}

func (g *GrafanaLive) handleStreamScope(u *models.SignedInUser, namespace string) (models.ChannelHandlerFactory, error) {
	return g.ManagedStreamRunner.GetOrCreateStream(u.OrgId, namespace)
}

func (g *GrafanaLive) handleDatasourceScope(user *models.SignedInUser, namespace string) (models.ChannelHandlerFactory, error) {
	ds, err := g.DatasourceCache.GetDatasourceByUID(namespace, user, false)
	if err != nil {
		// the namespace may be an ID
		id, _ := strconv.ParseInt(namespace, 10, 64)
		if id > 0 {
			ds, err = g.DatasourceCache.GetDatasource(id, user, false)
		}
		if err != nil {
			return nil, fmt.Errorf("error getting datasource: %w", err)
		}
	}
	streamHandler, err := g.getStreamPlugin(ds.Type)
	if err != nil {
		return nil, fmt.Errorf("can't find stream plugin: %s", ds.Type)
	}
	return features.NewPluginRunner(
		ds.Type,
		ds.Uid,
		g.runStreamManager,
		g.contextGetter,
		streamHandler,
	), nil
}

// Publish sends the data to the channel without checking permissions etc
func (g *GrafanaLive) Publish(orgID int64, channel string, data []byte) error {
	_, err := g.node.Publish(orgchannel.PrependOrgID(orgID, channel), data)
	return err
}

// ClientCount returns the number of clients
func (g *GrafanaLive) ClientCount(orgID int64, channel string) (int, error) {
	p, err := g.node.Presence(orgchannel.PrependOrgID(orgID, channel))
	if err != nil {
		return 0, err
	}
	return len(p.Presence), nil
}

func (g *GrafanaLive) HandleHTTPPublish(ctx *models.ReqContext, cmd dtos.LivePublishCmd) response.Response {
	addr, err := live.ParseChannel(cmd.Channel)
	if err != nil {
<<<<<<< HEAD
		if errors.Is(err, live.ErrInvalidChannelID) {
			return response.Error(http.StatusBadRequest, "Bad channel address", err)
		}

		return response.Error(http.StatusInternalServerError, "Internal server error", err)
=======
		return response.Error(http.StatusBadRequest, "invalid channel ID", nil)
>>>>>>> 533be167
	}

	logger.Debug("Publish API cmd", "user", ctx.SignedInUser.UserId, "channel", cmd.Channel)

	channelHandler, addr, err := g.GetChannelHandler(ctx.SignedInUser, cmd.Channel)
	if err != nil {
		logger.Error("Error getting channels handler", "error", err, "channel", cmd.Channel)
		return response.Error(http.StatusInternalServerError, http.StatusText(http.StatusInternalServerError), nil)
	}

	reply, status, err := channelHandler.OnPublish(ctx.Req.Context(), ctx.SignedInUser, models.PublishEvent{Channel: cmd.Channel, Path: addr.Path, Data: cmd.Data})
	if err != nil {
		logger.Error("Error calling OnPublish", "error", err, "channel", cmd.Channel)
		return response.Error(http.StatusInternalServerError, http.StatusText(http.StatusInternalServerError), nil)
	}
	if status != backend.PublishStreamStatusOK {
		code, text := publishStatusToHTTPError(status)
		return response.Error(code, text, nil)
	}
	if reply.Data != nil {
		_, err = g.node.Publish(cmd.Channel, cmd.Data)
		if err != nil {
			logger.Error("Error publish to channel", "error", err, "channel", cmd.Channel)
			return response.Error(http.StatusInternalServerError, http.StatusText(http.StatusInternalServerError), nil)
		}
	}
	logger.Debug("Publication successful", "user", ctx.SignedInUser.UserId, "channel", cmd.Channel)
	return response.JSON(http.StatusOK, dtos.LivePublishResponse{})
}

// HandleListHTTP returns metadata so the UI can build a nice form
func (g *GrafanaLive) HandleListHTTP(c *models.ReqContext) response.Response {
	info := util.DynMap{}
	channels := make([]util.DynMap, 0)
	for k, v := range g.ManagedStreamRunner.Streams(c.SignedInUser.OrgId) {
		channels = append(channels, v.ListChannels(c.SignedInUser.OrgId, "stream/"+k+"/")...)
	}

	// Hardcode sample streams
	frame := data.NewFrame("testdata",
		data.NewField("Time", nil, make([]time.Time, 0)),
		data.NewField("Value", nil, make([]float64, 0)),
		data.NewField("Min", nil, make([]float64, 0)),
		data.NewField("Max", nil, make([]float64, 0)),
	)
	channels = append(channels, util.DynMap{
		"channel": "plugin/testdata/random-2s-stream",
		"data":    frame,
	}, util.DynMap{
		"channel": "plugin/testdata/random-flakey-stream",
		"data":    frame,
	}, util.DynMap{
		"channel": "plugin/testdata/random-20Hz-stream",
		"data":    frame,
	})

	info["channels"] = channels
	return response.JSONStreaming(200, info)
}

// HandleInfoHTTP special http response for
func (g *GrafanaLive) HandleInfoHTTP(ctx *models.ReqContext) response.Response {
	path := ctx.Params("*")
	if path == "grafana/dashboards/gitops" {
		return response.JSON(200, util.DynMap{
			"active": g.GrafanaScope.Dashboards.HasGitOpsObserver(ctx.SignedInUser.OrgId),
		})
	}
	return response.JSONStreaming(404, util.DynMap{
		"message": "Info is not supported for this channel",
	})
}<|MERGE_RESOLUTION|>--- conflicted
+++ resolved
@@ -454,12 +454,6 @@
 	addr, err := live.ParseChannel(channel)
 	if err != nil {
 		return nil, live.Channel{}, err
-<<<<<<< HEAD
-	}
-	if !addr.IsValid() {
-		return nil, live.Channel{}, fmt.Errorf("invalid channel: %q", channel)
-=======
->>>>>>> 533be167
 	}
 
 	g.channelsMu.RLock()
@@ -586,15 +580,7 @@
 func (g *GrafanaLive) HandleHTTPPublish(ctx *models.ReqContext, cmd dtos.LivePublishCmd) response.Response {
 	addr, err := live.ParseChannel(cmd.Channel)
 	if err != nil {
-<<<<<<< HEAD
-		if errors.Is(err, live.ErrInvalidChannelID) {
-			return response.Error(http.StatusBadRequest, "Bad channel address", err)
-		}
-
-		return response.Error(http.StatusInternalServerError, "Internal server error", err)
-=======
 		return response.Error(http.StatusBadRequest, "invalid channel ID", nil)
->>>>>>> 533be167
 	}
 
 	logger.Debug("Publish API cmd", "user", ctx.SignedInUser.UserId, "channel", cmd.Channel)
