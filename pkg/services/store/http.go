--- conflicted
+++ resolved
@@ -4,10 +4,7 @@
 	"encoding/json"
 	"errors"
 	"fmt"
-<<<<<<< HEAD
-=======
 	"io"
->>>>>>> a6b10908
 	"io/ioutil"
 	"net/http"
 	"strings"
@@ -111,11 +108,7 @@
 		return errFileTooBig
 	}
 
-<<<<<<< HEAD
-	path := RootResources + "/" + fileHeader.Filename
-=======
 	path := folder + "/" + fileHeader.Filename
->>>>>>> a6b10908
 
 	mimeType := http.DetectContentType(data)
 
