--- conflicted
+++ resolved
@@ -29,15 +29,6 @@
 		"test",
 	}, ids)
 
-<<<<<<< HEAD
-	// Check playlist exists
-	info, err := registry.GetInfo(entity.StandardKindDashboard)
-	require.NoError(t, err)
-	require.Equal(t, "Dashboard", info.Name)
-	require.False(t, info.IsRaw)
-
-=======
->>>>>>> 2a527aa3
 	// Check that we registered a test item
 	info, err := registry.GetInfo("test")
 	require.NoError(t, err)
