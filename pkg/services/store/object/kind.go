--- conflicted
+++ resolved
@@ -13,9 +13,7 @@
 const StandardKindPanel = "panel"         // types: heatmap, timeseries, table, ...
 const StandardKindDataSource = "ds"       // types: influx, prometheus, test, ...
 const StandardKindTransform = "transform" // types: joinByField, pivot, organizeFields, ...
-<<<<<<< HEAD
 const StandardKindQuery = "query"
-=======
 
 // This is a stub -- it will soon lookup in a registry of known "kinds"
 // Each kind will be able to define:
@@ -62,5 +60,4 @@
 	}
 
 	return summary, r.Body, nil
-}
->>>>>>> b622a87a
+}