--- conflicted
+++ resolved
@@ -111,13 +111,8 @@
 }
 
 func (s *httpObjectStore) doWriteObject(c *models.ReqContext) response.Response {
-<<<<<<< HEAD
 	uid, kind, _ := parseRequestParams(c.Req)
-	b, err := ioutil.ReadAll(c.Req.Body)
-=======
-	uid, kind, params := parseRequestParams(c.Req)
 	b, err := io.ReadAll(c.Req.Body)
->>>>>>> 6374a571
 	if err != nil {
 		return response.Error(400, "error reading body", err)
 	}
