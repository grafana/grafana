package sqlstore

import (
	"context"
	"fmt"
	"sort"
	"strconv"
	"strings"
	"time"

	"github.com/grafana/grafana/pkg/events"
	"github.com/grafana/grafana/pkg/models"
	ac "github.com/grafana/grafana/pkg/services/accesscontrol"
	"github.com/grafana/grafana/pkg/services/user"
	"github.com/grafana/grafana/pkg/util"
)

type ErrCaseInsensitiveLoginConflict struct {
	users []user.User
}

func (e *ErrCaseInsensitiveLoginConflict) Unwrap() error {
	return models.ErrCaseInsensitive
}

func (e *ErrCaseInsensitiveLoginConflict) Error() string {
	n := len(e.users)

	userStrings := make([]string, 0, n)
	for _, v := range e.users {
		userStrings = append(userStrings, fmt.Sprintf("%s (email:%s, id:%d)", v.Login, v.Email, v.ID))
	}

	return fmt.Sprintf(
		"Found a conflict in user login information. %d users already exist with either the same login or email: [%s].",
		n, strings.Join(userStrings, ", "))
}

func (ss *SQLStore) getOrgIDForNewUser(sess *DBSession, args user.CreateUserCommand) (int64, error) {
	if ss.Cfg.AutoAssignOrg && args.OrgID != 0 {
		if err := verifyExistingOrg(sess, args.OrgID); err != nil {
			return -1, err
		}
		return args.OrgID, nil
	}

	orgName := args.OrgName
	if orgName == "" {
		orgName = util.StringsFallback2(args.Email, args.Login)
	}

	return ss.getOrCreateOrg(sess, orgName)
}

func (ss *SQLStore) userCaseInsensitiveLoginConflict(ctx context.Context, sess *DBSession, login, email string) error {
	users := make([]user.User, 0)

	if err := sess.Where("LOWER(email)=LOWER(?) OR LOWER(login)=LOWER(?)",
		email, login).Find(&users); err != nil {
		return err
	}

	if len(users) > 1 {
		return &ErrCaseInsensitiveLoginConflict{users}
	}

	return nil
}

// createUser creates a user in the database
func (ss *SQLStore) createUser(ctx context.Context, sess *DBSession, args user.CreateUserCommand) (user.User, error) {
	var usr user.User
	var orgID int64 = -1
	if !args.SkipOrgSetup {
		var err error
		orgID, err = ss.getOrgIDForNewUser(sess, args)
		if err != nil {
			return usr, err
		}
	}

	if args.Email == "" {
		args.Email = args.Login
	}

	where := "email=? OR login=?"
	if ss.Cfg.CaseInsensitiveLogin {
		where = "LOWER(email)=LOWER(?) OR LOWER(login)=LOWER(?)"
		args.Login = strings.ToLower(args.Login)
		args.Email = strings.ToLower(args.Email)
	}

	exists, err := sess.Where(where, args.Email, args.Login).Get(&user.User{})
	if err != nil {
		return usr, err
	}
	if exists {
		return usr, models.ErrUserAlreadyExists
	}

	// create user
	usr = user.User{
		Email:            args.Email,
		Name:             args.Name,
		Login:            args.Login,
		Company:          args.Company,
		IsAdmin:          args.IsAdmin,
		IsDisabled:       args.IsDisabled,
		OrgID:            orgID,
		EmailVerified:    args.EmailVerified,
		Created:          time.Now(),
		Updated:          time.Now(),
		LastSeenAt:       time.Now().AddDate(-10, 0, 0),
		IsServiceAccount: args.IsServiceAccount,
	}

	salt, err := util.GetRandomString(10)
	if err != nil {
		return usr, err
	}
	usr.Salt = salt
	rands, err := util.GetRandomString(10)
	if err != nil {
		return usr, err
	}
	usr.Rands = rands

	if len(args.Password) > 0 {
		encodedPassword, err := util.EncodePassword(args.Password, usr.Salt)
		if err != nil {
			return usr, err
		}
		usr.Password = encodedPassword
	}

	sess.UseBool("is_admin")

	if _, err := sess.Insert(&usr); err != nil {
		return usr, err
	}

	sess.publishAfterCommit(&events.UserCreated{
		Timestamp: usr.Created,
		Id:        usr.ID,
		Name:      usr.Name,
		Login:     usr.Login,
		Email:     usr.Email,
	})

	// create org user link
	if !args.SkipOrgSetup {
		orgUser := models.OrgUser{
			OrgId:   orgID,
			UserId:  usr.ID,
			Role:    models.ROLE_ADMIN,
			Created: time.Now(),
			Updated: time.Now(),
		}

		if ss.Cfg.AutoAssignOrg && !usr.IsAdmin {
			if len(args.DefaultOrgRole) > 0 {
				orgUser.Role = models.RoleType(args.DefaultOrgRole)
			} else {
				orgUser.Role = models.RoleType(ss.Cfg.AutoAssignOrgRole)
			}
		}

		if _, err = sess.Insert(&orgUser); err != nil {
			return usr, err
		}
	}

	return usr, nil
}

//  deprecated method, use only for tests
func (ss *SQLStore) CreateUser(ctx context.Context, cmd user.CreateUserCommand) (*user.User, error) {
	var user user.User
	createErr := ss.WithTransactionalDbSession(ctx, func(sess *DBSession) (err error) {
		user, err = ss.createUser(ctx, sess, cmd)
		return
	})
	return &user, createErr
}

func notServiceAccountFilter(ss *SQLStore) string {
	return fmt.Sprintf("%s.is_service_account = %s",
		ss.Dialect.Quote("user"),
		ss.Dialect.BooleanStr(false))
}

func (ss *SQLStore) GetUserById(ctx context.Context, query *models.GetUserByIdQuery) error {
	return ss.WithDbSession(ctx, func(sess *DBSession) error {
		user := new(user.User)

		has, err := sess.ID(query.Id).
			Where(notServiceAccountFilter(ss)).
			Get(user)

		if err != nil {
			return err
		} else if !has {
			return models.ErrUserNotFound
		}

		if ss.Cfg.CaseInsensitiveLogin {
			if err := ss.userCaseInsensitiveLoginConflict(ctx, sess, user.Login, user.Email); err != nil {
				return err
			}
		}

		query.Result = user

		return nil
	})
}

func (ss *SQLStore) GetUserByLogin(ctx context.Context, query *models.GetUserByLoginQuery) error {
	return ss.WithDbSession(ctx, func(sess *DBSession) error {
		if query.LoginOrEmail == "" {
			return models.ErrUserNotFound
		}

		// Try and find the user by login first.
		// It's not sufficient to assume that a LoginOrEmail with an "@" is an email.
		usr := &user.User{}
		where := "login=?"
		if ss.Cfg.CaseInsensitiveLogin {
			where = "LOWER(login)=LOWER(?)"
		}

		has, err := sess.Where(notServiceAccountFilter(ss)).Where(where, query.LoginOrEmail).Get(usr)
		if err != nil {
			return err
		}

		if !has && strings.Contains(query.LoginOrEmail, "@") {
			// If the user wasn't found, and it contains an "@" fallback to finding the
			// user by email.

			where = "email=?"
			if ss.Cfg.CaseInsensitiveLogin {
				where = "LOWER(email)=LOWER(?)"
			}
			usr = &user.User{}
			has, err = sess.Where(notServiceAccountFilter(ss)).Where(where, query.LoginOrEmail).Get(usr)
		}

		if err != nil {
			return err
		} else if !has {
			return models.ErrUserNotFound
		}

		if ss.Cfg.CaseInsensitiveLogin {
			if err := ss.userCaseInsensitiveLoginConflict(ctx, sess, usr.Login, usr.Email); err != nil {
				return err
			}
		}

		query.Result = usr

		return nil
	})
}

func (ss *SQLStore) GetUserByEmail(ctx context.Context, query *models.GetUserByEmailQuery) error {
	return ss.WithDbSession(ctx, func(sess *DBSession) error {
		if query.Email == "" {
			return models.ErrUserNotFound
		}

		user := &user.User{}
		where := "email=?"
		if ss.Cfg.CaseInsensitiveLogin {
			where = "LOWER(email)=LOWER(?)"
		}

		has, err := sess.Where(notServiceAccountFilter(ss)).Where(where, query.Email).Get(user)

		if err != nil {
			return err
		} else if !has {
			return models.ErrUserNotFound
		}

		if ss.Cfg.CaseInsensitiveLogin {
			if err := ss.userCaseInsensitiveLoginConflict(ctx, sess, user.Login, user.Email); err != nil {
				return err
			}
		}

		query.Result = user

		return nil
	})
}

func (ss *SQLStore) UpdateUser(ctx context.Context, cmd *models.UpdateUserCommand) error {
	if ss.Cfg.CaseInsensitiveLogin {
		cmd.Login = strings.ToLower(cmd.Login)
		cmd.Email = strings.ToLower(cmd.Email)
	}

	return ss.WithTransactionalDbSession(ctx, func(sess *DBSession) error {
		user := user.User{
			Name:    cmd.Name,
			Email:   cmd.Email,
			Login:   cmd.Login,
			Theme:   cmd.Theme,
			Updated: time.Now(),
		}

		if _, err := sess.ID(cmd.UserId).Where(notServiceAccountFilter(ss)).Update(&user); err != nil {
			return err
		}

		if ss.Cfg.CaseInsensitiveLogin {
			if err := ss.userCaseInsensitiveLoginConflict(ctx, sess, user.Login, user.Email); err != nil {
				return err
			}
		}

		sess.publishAfterCommit(&events.UserUpdated{
			Timestamp: user.Created,
			Id:        user.ID,
			Name:      user.Name,
			Login:     user.Login,
			Email:     user.Email,
		})

		return nil
	})
}

func (ss *SQLStore) ChangeUserPassword(ctx context.Context, cmd *models.ChangeUserPasswordCommand) error {
	return ss.WithTransactionalDbSession(ctx, func(sess *DBSession) error {
		user := user.User{
			Password: cmd.NewPassword,
			Updated:  time.Now(),
		}

		_, err := sess.ID(cmd.UserId).Where(notServiceAccountFilter(ss)).Update(&user)
		return err
	})
}

func (ss *SQLStore) UpdateUserLastSeenAt(ctx context.Context, cmd *models.UpdateUserLastSeenAtCommand) error {
	return ss.WithTransactionalDbSession(ctx, func(sess *DBSession) error {
		user := user.User{
			ID:         cmd.UserId,
			LastSeenAt: time.Now(),
		}

		_, err := sess.ID(cmd.UserId).Update(&user)
		return err
	})
}

func (ss *SQLStore) SetUsingOrg(ctx context.Context, cmd *models.SetUsingOrgCommand) error {
	getOrgsForUserCmd := &models.GetUserOrgListQuery{UserId: cmd.UserId}
	if err := ss.GetUserOrgList(ctx, getOrgsForUserCmd); err != nil {
		return err
	}

	valid := false
	for _, other := range getOrgsForUserCmd.Result {
		if other.OrgId == cmd.OrgId {
			valid = true
		}
	}
	if !valid {
		return fmt.Errorf("user does not belong to org")
	}

	return ss.WithTransactionalDbSession(ctx, func(sess *DBSession) error {
		return setUsingOrgInTransaction(sess, cmd.UserId, cmd.OrgId)
	})
}

func setUsingOrgInTransaction(sess *DBSession, userID int64, orgID int64) error {
	user := user.User{
		ID:    userID,
		OrgID: orgID,
	}

	_, err := sess.ID(userID).Update(&user)
	return err
}

func removeUserOrg(sess *DBSession, userID int64) error {
	user := user.User{
		ID:    userID,
		OrgID: 0,
	}

	_, err := sess.ID(userID).MustCols("org_id").Update(&user)
	return err
}

func (ss *SQLStore) GetUserProfile(ctx context.Context, query *models.GetUserProfileQuery) error {
	return ss.WithDbSession(ctx, func(sess *DBSession) error {
		var user user.User
		has, err := sess.ID(query.UserId).Where(notServiceAccountFilter(ss)).Get(&user)

		if err != nil {
			return err
		} else if !has {
			return models.ErrUserNotFound
		}

		query.Result = models.UserProfileDTO{
			Id:             user.ID,
			Name:           user.Name,
			Email:          user.Email,
			Login:          user.Login,
			Theme:          user.Theme,
			IsGrafanaAdmin: user.IsAdmin,
			IsDisabled:     user.IsDisabled,
			OrgId:          user.OrgID,
			UpdatedAt:      user.Updated,
			CreatedAt:      user.Created,
		}

		return err
	})
}

type byOrgName []*models.UserOrgDTO

// Len returns the length of an array of organisations.
func (o byOrgName) Len() int {
	return len(o)
}

// Swap swaps two indices of an array of organizations.
func (o byOrgName) Swap(i, j int) {
	o[i], o[j] = o[j], o[i]
}

// Less returns whether element i of an array of organizations is less than element j.
func (o byOrgName) Less(i, j int) bool {
	if strings.ToLower(o[i].Name) < strings.ToLower(o[j].Name) {
		return true
	}

	return o[i].Name < o[j].Name
}

func (ss *SQLStore) GetUserOrgList(ctx context.Context, query *models.GetUserOrgListQuery) error {
	return ss.WithDbSession(ctx, func(dbSess *DBSession) error {
		query.Result = make([]*models.UserOrgDTO, 0)
		sess := dbSess.Table("org_user")
		sess.Join("INNER", "org", "org_user.org_id=org.id")
		sess.Join("INNER", ss.Dialect.Quote("user"), fmt.Sprintf("org_user.user_id=%s.id", ss.Dialect.Quote("user")))
		sess.Where("org_user.user_id=?", query.UserId)
		sess.Where(notServiceAccountFilter(ss))
		sess.Cols("org.name", "org_user.role", "org_user.org_id")
		sess.OrderBy("org.name")
		err := sess.Find(&query.Result)
		sort.Sort(byOrgName(query.Result))
		return err
	})
}

func newSignedInUserCacheKey(orgID, userID int64) string {
	return fmt.Sprintf("signed-in-user-%d-%d", userID, orgID)
}

func (ss *SQLStore) GetSignedInUserWithCacheCtx(ctx context.Context, query *models.GetSignedInUserQuery) error {
	cacheKey := newSignedInUserCacheKey(query.OrgId, query.UserId)
	if cached, found := ss.CacheService.Get(cacheKey); found {
		cachedUser := cached.(models.SignedInUser)
		query.Result = &cachedUser
		return nil
	}

	err := ss.GetSignedInUser(ctx, query)
	if err != nil {
		return err
	}

	cacheKey = newSignedInUserCacheKey(query.Result.OrgId, query.UserId)
	ss.CacheService.Set(cacheKey, *query.Result, time.Second*5)
	return nil
}

func (ss *SQLStore) GetSignedInUser(ctx context.Context, query *models.GetSignedInUserQuery) error {
	return ss.WithDbSession(ctx, func(dbSess *DBSession) error {
		orgId := "u.org_id"
		if query.OrgId > 0 {
			orgId = strconv.FormatInt(query.OrgId, 10)
		}

		var rawSQL = `SELECT
		u.id                  as user_id,
		u.is_admin            as is_grafana_admin,
		u.email               as email,
		u.login               as login,
		u.name                as name,
		u.is_disabled         as is_disabled,
		u.help_flags1         as help_flags1,
		u.last_seen_at        as last_seen_at,
		(SELECT COUNT(*) FROM org_user where org_user.user_id = u.id) as org_count,
		user_auth.auth_module as external_auth_module,
		user_auth.auth_id     as external_auth_id,
		org.name              as org_name,
		org_user.role         as org_role,
		org.id                as org_id
		FROM ` + dialect.Quote("user") + ` as u
		LEFT OUTER JOIN user_auth on user_auth.user_id = u.id
		LEFT OUTER JOIN org_user on org_user.org_id = ` + orgId + ` and org_user.user_id = u.id
		LEFT OUTER JOIN org on org.id = org_user.org_id `

		sess := dbSess.Table("user")
		sess = sess.Context(ctx)
		switch {
		case query.UserId > 0:
			sess.SQL(rawSQL+"WHERE u.id=?", query.UserId)
		case query.Login != "":
			if ss.Cfg.CaseInsensitiveLogin {
				sess.SQL(rawSQL+"WHERE LOWER(u.login)=LOWER(?)", query.Login)
			} else {
				sess.SQL(rawSQL+"WHERE u.login=?", query.Login)
			}
		case query.Email != "":
			if ss.Cfg.CaseInsensitiveLogin {
				sess.SQL(rawSQL+"WHERE LOWER(u.email)=LOWER(?)", query.Email)
			} else {
				sess.SQL(rawSQL+"WHERE u.email=?", query.Email)
			}
		}

		var user models.SignedInUser
		has, err := sess.Get(&user)
		if err != nil {
			return err
		} else if !has {
			return models.ErrUserNotFound
		}

		if user.OrgRole == "" {
			user.OrgId = -1
			user.OrgName = "Org missing"
		}

		if user.ExternalAuthModule != "oauth_grafana_com" {
			user.ExternalAuthId = ""
		}

		// tempUser is used to retrieve the teams for the signed in user for internal use.
		tempUser := &models.SignedInUser{
			OrgId: user.OrgId,
			Permissions: map[int64]map[string][]string{
				user.OrgId: {
					ac.ActionTeamsRead: {ac.ScopeTeamsAll},
				},
			},
		}
		getTeamsByUserQuery := &models.GetTeamsByUserQuery{
			OrgId:        user.OrgId,
			UserId:       user.UserId,
			SignedInUser: tempUser,
		}
		err = ss.GetTeamsByUser(ctx, getTeamsByUserQuery)
		if err != nil {
			return err
		}

		user.Teams = make([]int64, len(getTeamsByUserQuery.Result))
		for i, t := range getTeamsByUserQuery.Result {
			user.Teams[i] = t.Id
		}

		query.Result = &user
		return err
	})
}

func (ss *SQLStore) SearchUsers(ctx context.Context, query *models.SearchUsersQuery) error {
	return ss.WithDbSession(ctx, func(dbSess *DBSession) error {
		query.Result = models.SearchUserQueryResult{
			Users: make([]*models.UserSearchHitDTO, 0),
		}

		queryWithWildcards := "%" + query.Query + "%"

		whereConditions := make([]string, 0)
		whereParams := make([]interface{}, 0)
		sess := dbSess.Table("user").Alias("u")

		whereConditions = append(whereConditions, "u.is_service_account = ?")
		whereParams = append(whereParams, dialect.BooleanStr(false))

<<<<<<< HEAD
	// TODO: add to chore, for cleaning up after we have created
	// service accounts table in the modelling
	whereConditions = append(whereConditions, "u.is_service_account = false")

	// Join with only most recent auth module
	joinCondition := `(
=======
		// Join with only most recent auth module
		joinCondition := `(
>>>>>>> 0ca4ccfa
		SELECT id from user_auth
			WHERE user_auth.user_id = u.id
			ORDER BY user_auth.created DESC `
		joinCondition = "user_auth.id=" + joinCondition + dialect.Limit(1) + ")"
		sess.Join("LEFT", "user_auth", joinCondition)
		if query.OrgId > 0 {
			whereConditions = append(whereConditions, "org_id = ?")
			whereParams = append(whereParams, query.OrgId)
		}

		// user only sees the users for which it has read permissions
		if !ac.IsDisabled(ss.Cfg) {
			acFilter, err := ac.Filter(query.SignedInUser, "u.id", "global.users:id:", ac.ActionUsersRead)
			if err != nil {
				return err
			}
			whereConditions = append(whereConditions, acFilter.Where)
			whereParams = append(whereParams, acFilter.Args...)
		}

		if query.Query != "" {
			whereConditions = append(whereConditions, "(email "+dialect.LikeStr()+" ? OR name "+dialect.LikeStr()+" ? OR login "+dialect.LikeStr()+" ?)")
			whereParams = append(whereParams, queryWithWildcards, queryWithWildcards, queryWithWildcards)
		}

		if query.IsDisabled != nil {
			whereConditions = append(whereConditions, "is_disabled = ?")
			whereParams = append(whereParams, query.IsDisabled)
		}

		if query.AuthModule != "" {
			whereConditions = append(whereConditions, `auth_module=?`)
			whereParams = append(whereParams, query.AuthModule)
		}

		if len(whereConditions) > 0 {
			sess.Where(strings.Join(whereConditions, " AND "), whereParams...)
		}

		for _, filter := range query.Filters {
			if jc := filter.JoinCondition(); jc != nil {
				sess.Join(jc.Operator, jc.Table, jc.Params)
			}
			if ic := filter.InCondition(); ic != nil {
				sess.In(ic.Condition, ic.Params)
			}
			if wc := filter.WhereCondition(); wc != nil {
				sess.Where(wc.Condition, wc.Params)
			}
		}

		if query.Limit > 0 {
			offset := query.Limit * (query.Page - 1)
			sess.Limit(query.Limit, offset)
		}

		sess.Cols("u.id", "u.email", "u.name", "u.login", "u.is_admin", "u.is_disabled", "u.last_seen_at", "user_auth.auth_module")
		sess.Asc("u.login", "u.email")
		if err := sess.Find(&query.Result.Users); err != nil {
			return err
		}

		// get total
		user := user.User{}
		countSess := dbSess.Table("user").Alias("u")

		// Join with user_auth table if users filtered by auth_module
		if query.AuthModule != "" {
			countSess.Join("LEFT", "user_auth", joinCondition)
		}

		if len(whereConditions) > 0 {
			countSess.Where(strings.Join(whereConditions, " AND "), whereParams...)
		}

		for _, filter := range query.Filters {
			if jc := filter.JoinCondition(); jc != nil {
				countSess.Join(jc.Operator, jc.Table, jc.Params)
			}
			if ic := filter.InCondition(); ic != nil {
				countSess.In(ic.Condition, ic.Params)
			}
			if wc := filter.WhereCondition(); wc != nil {
				countSess.Where(wc.Condition, wc.Params)
			}
		}

		count, err := countSess.Count(&user)
		query.Result.TotalCount = count

		for _, user := range query.Result.Users {
			user.LastSeenAtAge = util.GetAgeString(user.LastSeenAt)
		}

		return err
	})
}

func (ss *SQLStore) DisableUser(ctx context.Context, cmd *models.DisableUserCommand) error {
	return ss.WithDbSession(ctx, func(dbSess *DBSession) error {
		user := user.User{}
		sess := dbSess.Table("user")

		if has, err := sess.ID(cmd.UserId).Where(notServiceAccountFilter(ss)).Get(&user); err != nil {
			return err
		} else if !has {
			return models.ErrUserNotFound
		}

		user.IsDisabled = cmd.IsDisabled
		sess.UseBool("is_disabled")

		_, err := sess.ID(cmd.UserId).Update(&user)
		return err
	})
}

func (ss *SQLStore) BatchDisableUsers(ctx context.Context, cmd *models.BatchDisableUsersCommand) error {
	return ss.WithTransactionalDbSession(ctx, func(sess *DBSession) error {
		userIds := cmd.UserIds

		if len(userIds) == 0 {
			return nil
		}

		user_id_params := strings.Repeat(",?", len(userIds)-1)
		disableSQL := "UPDATE " + dialect.Quote("user") + " SET is_disabled=? WHERE Id IN (?" + user_id_params + ")"

		disableParams := []interface{}{disableSQL, cmd.IsDisabled}
		for _, v := range userIds {
			disableParams = append(disableParams, v)
		}

		_, err := sess.Where(notServiceAccountFilter(ss)).Exec(disableParams...)
		return err
	})
}

func (ss *SQLStore) DeleteUser(ctx context.Context, cmd *models.DeleteUserCommand) error {
	return ss.WithTransactionalDbSession(ctx, func(sess *DBSession) error {
		return deleteUserInTransaction(ss, sess, cmd)
	})
}

func deleteUserInTransaction(ss *SQLStore, sess *DBSession, cmd *models.DeleteUserCommand) error {
	// Check if user exists
	user := user.User{ID: cmd.UserId}
	has, err := sess.Where(notServiceAccountFilter(ss)).Get(&user)
	if err != nil {
		return err
	}
	if !has {
		return models.ErrUserNotFound
	}
	for _, sql := range UserDeletions() {
		_, err := sess.Exec(sql, cmd.UserId)
		if err != nil {
			return err
		}
	}

	return deleteUserAccessControl(sess, cmd.UserId)
}

func deleteUserAccessControl(sess *DBSession, userID int64) error {
	// Delete user role assignments
	if _, err := sess.Exec("DELETE FROM user_role WHERE user_id = ?", userID); err != nil {
		return err
	}

	// Delete permissions that are scoped to user
	if _, err := sess.Exec("DELETE FROM permission WHERE scope = ?", ac.Scope("users", "id", strconv.FormatInt(userID, 10))); err != nil {
		return err
	}

	var roleIDs []int64
	if err := sess.SQL("SELECT id FROM role WHERE name = ?", ac.ManagedUserRoleName(userID)).Find(&roleIDs); err != nil {
		return err
	}

	if len(roleIDs) == 0 {
		return nil
	}

	query := "DELETE FROM permission WHERE role_id IN(? " + strings.Repeat(",?", len(roleIDs)-1) + ")"
	args := make([]interface{}, 0, len(roleIDs)+1)
	args = append(args, query)
	for _, id := range roleIDs {
		args = append(args, id)
	}

	// Delete managed user permissions
	if _, err := sess.Exec(args...); err != nil {
		return err
	}

	// Delete managed user roles
	if _, err := sess.Exec("DELETE FROM role WHERE name = ?", ac.ManagedUserRoleName(userID)); err != nil {
		return err
	}

	return nil
}

func UserDeletions() []string {
	deletes := []string{
		"DELETE FROM star WHERE user_id = ?",
		"DELETE FROM " + dialect.Quote("user") + " WHERE id = ?",
		"DELETE FROM org_user WHERE user_id = ?",
		"DELETE FROM dashboard_acl WHERE user_id = ?",
		"DELETE FROM preferences WHERE user_id = ?",
		"DELETE FROM team_member WHERE user_id = ?",
		"DELETE FROM user_auth WHERE user_id = ?",
		"DELETE FROM user_auth_token WHERE user_id = ?",
		"DELETE FROM quota WHERE user_id = ?",
	}
	return deletes
}

// UpdateUserPermissions sets the user Server Admin flag
func (ss *SQLStore) UpdateUserPermissions(userID int64, isAdmin bool) error {
	return ss.WithTransactionalDbSession(context.Background(), func(sess *DBSession) error {
		var user user.User
		if _, err := sess.ID(userID).Where(notServiceAccountFilter(ss)).Get(&user); err != nil {
			return err
		}

		user.IsAdmin = isAdmin
		sess.UseBool("is_admin")

		_, err := sess.ID(user.ID).Update(&user)
		if err != nil {
			return err
		}

		// validate that after update there is at least one server admin
		if err := validateOneAdminLeft(sess); err != nil {
			return err
		}

		return nil
	})
}

func (ss *SQLStore) SetUserHelpFlag(ctx context.Context, cmd *models.SetUserHelpFlagCommand) error {
	return ss.WithTransactionalDbSession(ctx, func(sess *DBSession) error {
		user := user.User{
			ID:         cmd.UserId,
			HelpFlags1: user.HelpFlags1(cmd.HelpFlags1),
			Updated:    time.Now(),
		}

		_, err := sess.ID(cmd.UserId).Cols("help_flags1").Update(&user)
		return err
	})
}

// validateOneAdminLeft validate that there is an admin user left
func validateOneAdminLeft(sess *DBSession) error {
	count, err := sess.Where("is_admin=?", true).Count(&user.User{})
	if err != nil {
		return err
	}

	if count == 0 {
		return models.ErrLastGrafanaAdmin
	}

	return nil
}<|MERGE_RESOLUTION|>--- conflicted
+++ resolved
@@ -592,17 +592,8 @@
 		whereConditions = append(whereConditions, "u.is_service_account = ?")
 		whereParams = append(whereParams, dialect.BooleanStr(false))
 
-<<<<<<< HEAD
-	// TODO: add to chore, for cleaning up after we have created
-	// service accounts table in the modelling
-	whereConditions = append(whereConditions, "u.is_service_account = false")
-
-	// Join with only most recent auth module
-	joinCondition := `(
-=======
 		// Join with only most recent auth module
 		joinCondition := `(
->>>>>>> 0ca4ccfa
 		SELECT id from user_auth
 			WHERE user_auth.user_id = u.id
 			ORDER BY user_auth.created DESC `
