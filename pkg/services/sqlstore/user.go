--- conflicted
+++ resolved
@@ -201,70 +201,6 @@
 	})
 }
 
-<<<<<<< HEAD
-func (ss *SQLStore) UpdateUser(ctx context.Context, cmd *models.UpdateUserCommand) error {
-	if ss.Cfg.CaseInsensitiveLogin {
-		cmd.Login = strings.ToLower(cmd.Login)
-		cmd.Email = strings.ToLower(cmd.Email)
-	}
-
-	return ss.WithTransactionalDbSession(ctx, func(sess *DBSession) error {
-		user := user.User{
-			Name:    cmd.Name,
-			Email:   cmd.Email,
-			Login:   cmd.Login,
-			Theme:   cmd.Theme,
-			Updated: TimeNow(),
-		}
-
-		if _, err := sess.ID(cmd.UserId).Where(NotServiceAccountFilter(ss)).Update(&user); err != nil {
-			return err
-		}
-
-		if ss.Cfg.CaseInsensitiveLogin {
-			if err := ss.userCaseInsensitiveLoginConflict(ctx, sess, user.Login, user.Email); err != nil {
-				return err
-			}
-		}
-
-		sess.publishAfterCommit(&events.UserUpdated{
-			Timestamp: user.Created,
-			Id:        user.ID,
-			Name:      user.Name,
-			Login:     user.Login,
-			Email:     user.Email,
-		})
-
-		return nil
-	})
-}
-
-func (ss *SQLStore) ChangeUserPassword(ctx context.Context, cmd *models.ChangeUserPasswordCommand) error {
-	return ss.WithTransactionalDbSession(ctx, func(sess *DBSession) error {
-		user := user.User{
-			Password: cmd.NewPassword,
-			Updated:  TimeNow(),
-		}
-
-		_, err := sess.ID(cmd.UserId).Where(NotServiceAccountFilter(ss)).Update(&user)
-		return err
-	})
-}
-
-func (ss *SQLStore) UpdateUserLastSeenAt(ctx context.Context, cmd *models.UpdateUserLastSeenAtCommand) error {
-	return ss.WithTransactionalDbSession(ctx, func(sess *DBSession) error {
-		user := user.User{
-			ID:         cmd.UserId,
-			LastSeenAt: TimeNow(),
-		}
-
-		_, err := sess.ID(cmd.UserId).Update(&user)
-		return err
-	})
-}
-
-=======
->>>>>>> 4ffa0532
 func (ss *SQLStore) SetUsingOrg(ctx context.Context, cmd *models.SetUsingOrgCommand) error {
 	getOrgsForUserCmd := &models.GetUserOrgListQuery{UserId: cmd.UserId}
 	if err := ss.GetUserOrgList(ctx, getOrgsForUserCmd); err != nil {
