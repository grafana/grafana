package sqlstore

import (
	"bytes"
	"context"
	"fmt"
	"sort"
	"strconv"
	"strings"
	"time"

	"github.com/grafana/grafana/pkg/events"
	"github.com/grafana/grafana/pkg/models"
	ac "github.com/grafana/grafana/pkg/services/accesscontrol"
	"github.com/grafana/grafana/pkg/services/org"
	"github.com/grafana/grafana/pkg/services/user"
	"github.com/grafana/grafana/pkg/util"
)

func (ss *SQLStore) getOrgIDForNewUser(sess *DBSession, args user.CreateUserCommand) (int64, error) {
	if ss.Cfg.AutoAssignOrg && args.OrgID != 0 {
		if err := verifyExistingOrg(sess, args.OrgID); err != nil {
			return -1, err
		}
		return args.OrgID, nil
	}

	orgName := args.OrgName
	if orgName == "" {
		orgName = util.StringsFallback2(args.Email, args.Login)
	}

	return ss.getOrCreateOrg(sess, orgName)
}

func (ss *SQLStore) userCaseInsensitiveLoginConflict(ctx context.Context, sess *DBSession, login, email string) error {
	users := make([]user.User, 0)

	if err := sess.Where("LOWER(email)=LOWER(?) OR LOWER(login)=LOWER(?)",
		email, login).Find(&users); err != nil {
		return err
	}

	if len(users) > 1 {
		return &user.ErrCaseInsensitiveLoginConflict{Users: users}
	}

	return nil
}

// createUser creates a user in the database
// if autoAssignOrg is enabled then args.OrgID will be used
// to add to an existing Org with id=args.OrgID
// if autoAssignOrg is disabled then args.OrgName will be used
// to create a new Org with name=args.OrgName.
// If a org already exists with that name, it will error
func (ss *SQLStore) createUser(ctx context.Context, sess *DBSession, args user.CreateUserCommand) (user.User, error) {
	var usr user.User
	var orgID int64 = -1
	if !args.SkipOrgSetup {
		var err error
		orgID, err = ss.getOrgIDForNewUser(sess, args)
		if err != nil {
			return usr, err
		}
	}

	if args.Email == "" {
		args.Email = args.Login
	}

	where := "email=? OR login=?"
	if ss.Cfg.CaseInsensitiveLogin {
		where = "LOWER(email)=LOWER(?) OR LOWER(login)=LOWER(?)"
		args.Login = strings.ToLower(args.Login)
		args.Email = strings.ToLower(args.Email)
	}

	exists, err := sess.Where(where, args.Email, args.Login).Get(&user.User{})
	if err != nil {
		return usr, err
	}
	if exists {
		return usr, user.ErrUserAlreadyExists
	}

	// create user
	usr = user.User{
		Email:            args.Email,
		Name:             args.Name,
		Login:            args.Login,
		Company:          args.Company,
		IsAdmin:          args.IsAdmin,
		IsDisabled:       args.IsDisabled,
		OrgID:            orgID,
		EmailVerified:    args.EmailVerified,
		Created:          TimeNow(),
		Updated:          TimeNow(),
		LastSeenAt:       TimeNow().AddDate(-10, 0, 0),
		IsServiceAccount: args.IsServiceAccount,
	}

	salt, err := util.GetRandomString(10)
	if err != nil {
		return usr, err
	}
	usr.Salt = salt
	rands, err := util.GetRandomString(10)
	if err != nil {
		return usr, err
	}
	usr.Rands = rands

	if len(args.Password) > 0 {
		encodedPassword, err := util.EncodePassword(args.Password, usr.Salt)
		if err != nil {
			return usr, err
		}
		usr.Password = encodedPassword
	}

	sess.UseBool("is_admin")

	if _, err := sess.Insert(&usr); err != nil {
		return usr, err
	}

	sess.publishAfterCommit(&events.UserCreated{
		Timestamp: usr.Created,
		Id:        usr.ID,
		Name:      usr.Name,
		Login:     usr.Login,
		Email:     usr.Email,
	})

	// create org user link
	if !args.SkipOrgSetup {
		orgUser := models.OrgUser{
			OrgId:   orgID,
			UserId:  usr.ID,
			Role:    org.RoleAdmin,
			Created: TimeNow(),
			Updated: TimeNow(),
		}

		if ss.Cfg.AutoAssignOrg && !usr.IsAdmin {
			if len(args.DefaultOrgRole) > 0 {
				orgUser.Role = org.RoleType(args.DefaultOrgRole)
			} else {
				orgUser.Role = org.RoleType(ss.Cfg.AutoAssignOrgRole)
			}
		}

		if _, err = sess.Insert(&orgUser); err != nil {
			return usr, err
		}
	}

	return usr, nil
}

// deprecated method, use only for tests
func (ss *SQLStore) CreateUser(ctx context.Context, cmd user.CreateUserCommand) (*user.User, error) {
	var user user.User
	createErr := ss.WithTransactionalDbSession(ctx, func(sess *DBSession) (err error) {
		user, err = ss.createUser(ctx, sess, cmd)
		return
	})
	return &user, createErr
}

func NotServiceAccountFilter(ss *SQLStore) string {
	return fmt.Sprintf("%s.is_service_account = %s",
		ss.Dialect.Quote("user"),
		ss.Dialect.BooleanStr(false))
}

func (ss *SQLStore) GetUserById(ctx context.Context, query *models.GetUserByIdQuery) error {
	return ss.WithDbSession(ctx, func(sess *DBSession) error {
		usr := new(user.User)

		has, err := sess.ID(query.Id).
			Where(NotServiceAccountFilter(ss)).
			Get(usr)

		if err != nil {
			return err
		} else if !has {
			return user.ErrUserNotFound
		}

		if ss.Cfg.CaseInsensitiveLogin {
			if err := ss.userCaseInsensitiveLoginConflict(ctx, sess, usr.Login, usr.Email); err != nil {
				return err
			}
		}

		query.Result = usr

		return nil
	})
}

<<<<<<< HEAD
func (ss *SQLStore) GetUserByLogin(ctx context.Context, query *models.GetUserByLoginQuery) error {
	return ss.WithDbSession(ctx, func(sess *DBSession) error {
		if query.LoginOrEmail == "" {
			return user.ErrUserNotFound
		}

		// Try and find the user by login first.
		// It's not sufficient to assume that a LoginOrEmail with an "@" is an email.
		usr := &user.User{}
		where := "login=?"
		if ss.Cfg.CaseInsensitiveLogin {
			where = "LOWER(login)=LOWER(?)"
		}

		has, err := sess.Where(NotServiceAccountFilter(ss)).Where(where, query.LoginOrEmail).Get(usr)
		if err != nil {
			return err
		}

		if !has && strings.Contains(query.LoginOrEmail, "@") {
			// If the user wasn't found, and it contains an "@" fallback to finding the
			// user by email.

			where = "email=?"
			if ss.Cfg.CaseInsensitiveLogin {
				where = "LOWER(email)=LOWER(?)"
			}
			usr = &user.User{}
			has, err = sess.Where(NotServiceAccountFilter(ss)).Where(where, query.LoginOrEmail).Get(usr)
		}

		if err != nil {
			return err
		} else if !has {
			return user.ErrUserNotFound
		}

		if ss.Cfg.CaseInsensitiveLogin {
			if err := ss.userCaseInsensitiveLoginConflict(ctx, sess, usr.Login, usr.Email); err != nil {
				return err
			}
		}

		query.Result = usr

		return nil
	})
}

func (ss *SQLStore) GetUserByEmail(ctx context.Context, query *models.GetUserByEmailQuery) error {
	return ss.WithDbSession(ctx, func(sess *DBSession) error {
		if query.Email == "" {
			return user.ErrUserNotFound
		}

		usr := &user.User{}
		where := "email=?"
		if ss.Cfg.CaseInsensitiveLogin {
			where = "LOWER(email)=LOWER(?)"
		}

		has, err := sess.Where(NotServiceAccountFilter(ss)).Where(where, query.Email).Get(usr)

		if err != nil {
			return err
		} else if !has {
			return user.ErrUserNotFound
		}

		if ss.Cfg.CaseInsensitiveLogin {
			if err := ss.userCaseInsensitiveLoginConflict(ctx, sess, usr.Login, usr.Email); err != nil {
				return err
			}
		}

		query.Result = usr

		return nil
	})
}

=======
>>>>>>> ef641ea9
func (ss *SQLStore) UpdateUser(ctx context.Context, cmd *models.UpdateUserCommand) error {
	if ss.Cfg.CaseInsensitiveLogin {
		cmd.Login = strings.ToLower(cmd.Login)
		cmd.Email = strings.ToLower(cmd.Email)
	}

	return ss.WithTransactionalDbSession(ctx, func(sess *DBSession) error {
		user := user.User{
			Name:    cmd.Name,
			Email:   cmd.Email,
			Login:   cmd.Login,
			Theme:   cmd.Theme,
			Updated: TimeNow(),
		}

		if _, err := sess.ID(cmd.UserId).Where(NotServiceAccountFilter(ss)).Update(&user); err != nil {
			return err
		}

		if ss.Cfg.CaseInsensitiveLogin {
			if err := ss.userCaseInsensitiveLoginConflict(ctx, sess, user.Login, user.Email); err != nil {
				return err
			}
		}

		sess.publishAfterCommit(&events.UserUpdated{
			Timestamp: user.Created,
			Id:        user.ID,
			Name:      user.Name,
			Login:     user.Login,
			Email:     user.Email,
		})

		return nil
	})
}

func (ss *SQLStore) ChangeUserPassword(ctx context.Context, cmd *models.ChangeUserPasswordCommand) error {
	return ss.WithTransactionalDbSession(ctx, func(sess *DBSession) error {
		user := user.User{
			Password: cmd.NewPassword,
			Updated:  TimeNow(),
		}

		_, err := sess.ID(cmd.UserId).Where(NotServiceAccountFilter(ss)).Update(&user)
		return err
	})
}

func (ss *SQLStore) UpdateUserLastSeenAt(ctx context.Context, cmd *models.UpdateUserLastSeenAtCommand) error {
	return ss.WithTransactionalDbSession(ctx, func(sess *DBSession) error {
		user := user.User{
			ID:         cmd.UserId,
			LastSeenAt: TimeNow(),
		}

		_, err := sess.ID(cmd.UserId).Update(&user)
		return err
	})
}

func (ss *SQLStore) SetUsingOrg(ctx context.Context, cmd *models.SetUsingOrgCommand) error {
	getOrgsForUserCmd := &models.GetUserOrgListQuery{UserId: cmd.UserId}
	if err := ss.GetUserOrgList(ctx, getOrgsForUserCmd); err != nil {
		return err
	}

	valid := false
	for _, other := range getOrgsForUserCmd.Result {
		if other.OrgId == cmd.OrgId {
			valid = true
		}
	}
	if !valid {
		return fmt.Errorf("user does not belong to org")
	}

	return ss.WithTransactionalDbSession(ctx, func(sess *DBSession) error {
		return setUsingOrgInTransaction(sess, cmd.UserId, cmd.OrgId)
	})
}

func setUsingOrgInTransaction(sess *DBSession, userID int64, orgID int64) error {
	user := user.User{
		ID:    userID,
		OrgID: orgID,
	}

	_, err := sess.ID(userID).Update(&user)
	return err
}

func (ss *SQLStore) GetUserProfile(ctx context.Context, query *models.GetUserProfileQuery) error {
	return ss.WithDbSession(ctx, func(sess *DBSession) error {
		var usr user.User
		has, err := sess.ID(query.UserId).Where(NotServiceAccountFilter(ss)).Get(&usr)

		if err != nil {
			return err
		} else if !has {
			return user.ErrUserNotFound
		}

		query.Result = models.UserProfileDTO{
			Id:             usr.ID,
			Name:           usr.Name,
			Email:          usr.Email,
			Login:          usr.Login,
			Theme:          usr.Theme,
			IsGrafanaAdmin: usr.IsAdmin,
			IsDisabled:     usr.IsDisabled,
			OrgId:          usr.OrgID,
			UpdatedAt:      usr.Updated,
			CreatedAt:      usr.Created,
		}

		return err
	})
}

type byOrgName []*models.UserOrgDTO

// Len returns the length of an array of organisations.
func (o byOrgName) Len() int {
	return len(o)
}

// Swap swaps two indices of an array of organizations.
func (o byOrgName) Swap(i, j int) {
	o[i], o[j] = o[j], o[i]
}

// Less returns whether element i of an array of organizations is less than element j.
func (o byOrgName) Less(i, j int) bool {
	if strings.ToLower(o[i].Name) < strings.ToLower(o[j].Name) {
		return true
	}

	return o[i].Name < o[j].Name
}

func (ss *SQLStore) GetUserOrgList(ctx context.Context, query *models.GetUserOrgListQuery) error {
	return ss.WithDbSession(ctx, func(dbSess *DBSession) error {
		query.Result = make([]*models.UserOrgDTO, 0)
		sess := dbSess.Table("org_user")
		sess.Join("INNER", "org", "org_user.org_id=org.id")
		sess.Join("INNER", ss.Dialect.Quote("user"), fmt.Sprintf("org_user.user_id=%s.id", ss.Dialect.Quote("user")))
		sess.Where("org_user.user_id=?", query.UserId)
		sess.Where(NotServiceAccountFilter(ss))
		sess.Cols("org.name", "org_user.role", "org_user.org_id")
		sess.OrderBy("org.name")
		err := sess.Find(&query.Result)
		sort.Sort(byOrgName(query.Result))
		return err
	})
}

func newSignedInUserCacheKey(orgID, userID int64) string {
	return fmt.Sprintf("signed-in-user-%d-%d", userID, orgID)
}

func (ss *SQLStore) GetSignedInUserWithCacheCtx(ctx context.Context, query *models.GetSignedInUserQuery) error {
	cacheKey := newSignedInUserCacheKey(query.OrgId, query.UserId)
	if cached, found := ss.CacheService.Get(cacheKey); found {
		cachedUser := cached.(user.SignedInUser)
		query.Result = &cachedUser
		return nil
	}

	err := ss.GetSignedInUser(ctx, query)
	if err != nil {
		return err
	}

	cacheKey = newSignedInUserCacheKey(query.Result.OrgID, query.UserId)
	ss.CacheService.Set(cacheKey, *query.Result, time.Second*5)
	return nil
}

func (ss *SQLStore) GetSignedInUser(ctx context.Context, query *models.GetSignedInUserQuery) error {
	return ss.WithDbSession(ctx, func(dbSess *DBSession) error {
		orgId := "u.org_id"
		if query.OrgId > 0 {
			orgId = strconv.FormatInt(query.OrgId, 10)
		}

		var rawSQL = `SELECT
		u.id                  as user_id,
		u.is_admin            as is_grafana_admin,
		u.email               as email,
		u.login               as login,
		u.name                as name,
		u.is_disabled         as is_disabled,
		u.help_flags1         as help_flags1,
		u.last_seen_at        as last_seen_at,
		(SELECT COUNT(*) FROM org_user where org_user.user_id = u.id) as org_count,
		user_auth.auth_module as external_auth_module,
		user_auth.auth_id     as external_auth_id,
		org.name              as org_name,
		org_user.role         as org_role,
		org.id                as org_id
		FROM ` + dialect.Quote("user") + ` as u
		LEFT OUTER JOIN user_auth on user_auth.user_id = u.id
		LEFT OUTER JOIN org_user on org_user.org_id = ` + orgId + ` and org_user.user_id = u.id
		LEFT OUTER JOIN org on org.id = org_user.org_id `

		sess := dbSess.Table("user")
		sess = sess.Context(ctx)
		switch {
		case query.UserId > 0:
			sess.SQL(rawSQL+"WHERE u.id=?", query.UserId)
		case query.Login != "":
			if ss.Cfg.CaseInsensitiveLogin {
				sess.SQL(rawSQL+"WHERE LOWER(u.login)=LOWER(?)", query.Login)
			} else {
				sess.SQL(rawSQL+"WHERE u.login=?", query.Login)
			}
		case query.Email != "":
			if ss.Cfg.CaseInsensitiveLogin {
				sess.SQL(rawSQL+"WHERE LOWER(u.email)=LOWER(?)", query.Email)
			} else {
				sess.SQL(rawSQL+"WHERE u.email=?", query.Email)
			}
		}

		var usr user.SignedInUser
		has, err := sess.Get(&usr)
		if err != nil {
			return err
		} else if !has {
			return user.ErrUserNotFound
		}

		if usr.OrgRole == "" {
			usr.OrgID = -1
			usr.OrgName = "Org missing"
		}

		if usr.ExternalAuthModule != "oauth_grafana_com" {
			usr.ExternalAuthID = ""
		}

		// tempUser is used to retrieve the teams for the signed in user for internal use.
		tempUser := &user.SignedInUser{
			OrgID: usr.OrgID,
			Permissions: map[int64]map[string][]string{
				usr.OrgID: {
					ac.ActionTeamsRead: {ac.ScopeTeamsAll},
				},
			},
		}
		getTeamsByUserQuery := &models.GetTeamsByUserQuery{
			OrgId:        usr.OrgID,
			UserId:       usr.UserID,
			SignedInUser: tempUser,
		}
		err = ss.GetTeamsByUser(ctx, getTeamsByUserQuery)
		if err != nil {
			return err
		}

		usr.Teams = make([]int64, len(getTeamsByUserQuery.Result))
		for i, t := range getTeamsByUserQuery.Result {
			usr.Teams[i] = t.Id
		}

		query.Result = &usr
		return err
	})
}

// GetTeamsByUser is used by the Guardian when checking a users' permissions
// TODO: use team.Service after user service is split
func (ss *SQLStore) GetTeamsByUser(ctx context.Context, query *models.GetTeamsByUserQuery) error {
	return ss.WithDbSession(ctx, func(sess *DBSession) error {
		query.Result = make([]*models.TeamDTO, 0)

		var sql bytes.Buffer
		var params []interface{}
		params = append(params, query.OrgId, query.UserId)

		sql.WriteString(getTeamSelectSQLBase([]string{}))
		sql.WriteString(` INNER JOIN team_member on team.id = team_member.team_id`)
		sql.WriteString(` WHERE team.org_id = ? and team_member.user_id = ?`)

		if !ac.IsDisabled(ss.Cfg) {
			acFilter, err := ac.Filter(query.SignedInUser, "team.id", "teams:id:", ac.ActionTeamsRead)
			if err != nil {
				return err
			}
			sql.WriteString(` and` + acFilter.Where)
			params = append(params, acFilter.Args...)
		}

		err := sess.SQL(sql.String(), params...).Find(&query.Result)
		return err
	})
}

func getTeamMemberCount(filteredUsers []string) string {
	if len(filteredUsers) > 0 {
		return `(SELECT COUNT(*) FROM team_member
			INNER JOIN ` + dialect.Quote("user") + ` ON team_member.user_id = ` + dialect.Quote("user") + `.id
			WHERE team_member.team_id = team.id AND ` + dialect.Quote("user") + `.login NOT IN (?` +
			strings.Repeat(",?", len(filteredUsers)-1) + ")" +
			`) AS member_count `
	}

	return "(SELECT COUNT(*) FROM team_member WHERE team_member.team_id = team.id) AS member_count "
}

func getTeamSelectSQLBase(filteredUsers []string) string {
	return `SELECT
		team.id as id,
		team.org_id,
		team.name as name,
		team.email as email, ` +
		getTeamMemberCount(filteredUsers) +
		` FROM team as team `
}

func (ss *SQLStore) SearchUsers(ctx context.Context, query *models.SearchUsersQuery) error {
	return ss.WithDbSession(ctx, func(dbSess *DBSession) error {
		query.Result = models.SearchUserQueryResult{
			Users: make([]*models.UserSearchHitDTO, 0),
		}

		queryWithWildcards := "%" + query.Query + "%"

		whereConditions := make([]string, 0)
		whereParams := make([]interface{}, 0)
		sess := dbSess.Table("user").Alias("u")

		whereConditions = append(whereConditions, "u.is_service_account = ?")
		whereParams = append(whereParams, dialect.BooleanStr(false))

		// Join with only most recent auth module
		joinCondition := `(
		SELECT id from user_auth
			WHERE user_auth.user_id = u.id
			ORDER BY user_auth.created DESC `
		joinCondition = "user_auth.id=" + joinCondition + dialect.Limit(1) + ")"
		sess.Join("LEFT", "user_auth", joinCondition)
		if query.OrgId > 0 {
			whereConditions = append(whereConditions, "org_id = ?")
			whereParams = append(whereParams, query.OrgId)
		}

		// user only sees the users for which it has read permissions
		if !ac.IsDisabled(ss.Cfg) {
			acFilter, err := ac.Filter(query.SignedInUser, "u.id", "global.users:id:", ac.ActionUsersRead)
			if err != nil {
				return err
			}
			whereConditions = append(whereConditions, acFilter.Where)
			whereParams = append(whereParams, acFilter.Args...)
		}

		if query.Query != "" {
			whereConditions = append(whereConditions, "(email "+dialect.LikeStr()+" ? OR name "+dialect.LikeStr()+" ? OR login "+dialect.LikeStr()+" ?)")
			whereParams = append(whereParams, queryWithWildcards, queryWithWildcards, queryWithWildcards)
		}

		if query.IsDisabled != nil {
			whereConditions = append(whereConditions, "is_disabled = ?")
			whereParams = append(whereParams, query.IsDisabled)
		}

		if query.AuthModule != "" {
			whereConditions = append(whereConditions, `auth_module=?`)
			whereParams = append(whereParams, query.AuthModule)
		}

		if len(whereConditions) > 0 {
			sess.Where(strings.Join(whereConditions, " AND "), whereParams...)
		}

		for _, filter := range query.Filters {
			if jc := filter.JoinCondition(); jc != nil {
				sess.Join(jc.Operator, jc.Table, jc.Params)
			}
			if ic := filter.InCondition(); ic != nil {
				sess.In(ic.Condition, ic.Params)
			}
			if wc := filter.WhereCondition(); wc != nil {
				sess.Where(wc.Condition, wc.Params)
			}
		}

		if query.Limit > 0 {
			offset := query.Limit * (query.Page - 1)
			sess.Limit(query.Limit, offset)
		}

		sess.Cols("u.id", "u.email", "u.name", "u.login", "u.is_admin", "u.is_disabled", "u.last_seen_at", "user_auth.auth_module")
		sess.Asc("u.login", "u.email")
		if err := sess.Find(&query.Result.Users); err != nil {
			return err
		}

		// get total
		user := user.User{}
		countSess := dbSess.Table("user").Alias("u")

		// Join with user_auth table if users filtered by auth_module
		if query.AuthModule != "" {
			countSess.Join("LEFT", "user_auth", joinCondition)
		}

		if len(whereConditions) > 0 {
			countSess.Where(strings.Join(whereConditions, " AND "), whereParams...)
		}

		for _, filter := range query.Filters {
			if jc := filter.JoinCondition(); jc != nil {
				countSess.Join(jc.Operator, jc.Table, jc.Params)
			}
			if ic := filter.InCondition(); ic != nil {
				countSess.In(ic.Condition, ic.Params)
			}
			if wc := filter.WhereCondition(); wc != nil {
				countSess.Where(wc.Condition, wc.Params)
			}
		}

		count, err := countSess.Count(&user)
		query.Result.TotalCount = count

		for _, user := range query.Result.Users {
			user.LastSeenAtAge = util.GetAgeString(user.LastSeenAt)
		}

		return err
	})
}

func (ss *SQLStore) DisableUser(ctx context.Context, cmd *models.DisableUserCommand) error {
	return ss.WithDbSession(ctx, func(dbSess *DBSession) error {
		usr := user.User{}
		sess := dbSess.Table("user")

		if has, err := sess.ID(cmd.UserId).Where(NotServiceAccountFilter(ss)).Get(&usr); err != nil {
			return err
		} else if !has {
			return user.ErrUserNotFound
		}

		usr.IsDisabled = cmd.IsDisabled
		sess.UseBool("is_disabled")

		_, err := sess.ID(cmd.UserId).Update(&usr)
		return err
	})
}

func (ss *SQLStore) BatchDisableUsers(ctx context.Context, cmd *models.BatchDisableUsersCommand) error {
	return ss.WithTransactionalDbSession(ctx, func(sess *DBSession) error {
		userIds := cmd.UserIds

		if len(userIds) == 0 {
			return nil
		}

		user_id_params := strings.Repeat(",?", len(userIds)-1)
		disableSQL := "UPDATE " + dialect.Quote("user") + " SET is_disabled=? WHERE Id IN (?" + user_id_params + ")"

		disableParams := []interface{}{disableSQL, cmd.IsDisabled}
		for _, v := range userIds {
			disableParams = append(disableParams, v)
		}

		_, err := sess.Where(NotServiceAccountFilter(ss)).Exec(disableParams...)
		return err
	})
}

func (ss *SQLStore) DeleteUser(ctx context.Context, cmd *models.DeleteUserCommand) error {
	return ss.WithTransactionalDbSession(ctx, func(sess *DBSession) error {
		return deleteUserInTransaction(ss, sess, cmd)
	})
}

func (ss *SQLStore) DeleteUserInSession(ctx context.Context, sess *DBSession, cmd *models.DeleteUserCommand) error {
	return deleteUserInTransaction(ss, sess, cmd)
}

func deleteUserInTransaction(ss *SQLStore, sess *DBSession, cmd *models.DeleteUserCommand) error {
	// Check if user exists
	usr := user.User{ID: cmd.UserId}
	has, err := sess.Where(NotServiceAccountFilter(ss)).Get(&usr)
	if err != nil {
		return err
	}
	if !has {
		return user.ErrUserNotFound
	}
	for _, sql := range UserDeletions() {
		_, err := sess.Exec(sql, cmd.UserId)
		if err != nil {
			return err
		}
	}

	return deleteUserAccessControl(sess, cmd.UserId)
}

func deleteUserAccessControl(sess *DBSession, userID int64) error {
	// Delete user role assignments
	if _, err := sess.Exec("DELETE FROM user_role WHERE user_id = ?", userID); err != nil {
		return err
	}

	// Delete permissions that are scoped to user
	if _, err := sess.Exec("DELETE FROM permission WHERE scope = ?", ac.Scope("users", "id", strconv.FormatInt(userID, 10))); err != nil {
		return err
	}

	var roleIDs []int64
	if err := sess.SQL("SELECT id FROM role WHERE name = ?", ac.ManagedUserRoleName(userID)).Find(&roleIDs); err != nil {
		return err
	}

	if len(roleIDs) == 0 {
		return nil
	}

	query := "DELETE FROM permission WHERE role_id IN(? " + strings.Repeat(",?", len(roleIDs)-1) + ")"
	args := make([]interface{}, 0, len(roleIDs)+1)
	args = append(args, query)
	for _, id := range roleIDs {
		args = append(args, id)
	}

	// Delete managed user permissions
	if _, err := sess.Exec(args...); err != nil {
		return err
	}

	// Delete managed user roles
	if _, err := sess.Exec("DELETE FROM role WHERE name = ?", ac.ManagedUserRoleName(userID)); err != nil {
		return err
	}

	return nil
}

func UserDeletions() []string {
	deletes := []string{
		"DELETE FROM star WHERE user_id = ?",
		"DELETE FROM " + dialect.Quote("user") + " WHERE id = ?",
		"DELETE FROM org_user WHERE user_id = ?",
		"DELETE FROM dashboard_acl WHERE user_id = ?",
		"DELETE FROM preferences WHERE user_id = ?",
		"DELETE FROM team_member WHERE user_id = ?",
		"DELETE FROM user_auth WHERE user_id = ?",
		"DELETE FROM user_auth_token WHERE user_id = ?",
		"DELETE FROM quota WHERE user_id = ?",
	}
	return deletes
}

// UpdateUserPermissions sets the user Server Admin flag
func (ss *SQLStore) UpdateUserPermissions(userID int64, isAdmin bool) error {
	return ss.WithTransactionalDbSession(context.Background(), func(sess *DBSession) error {
		var user user.User
		if _, err := sess.ID(userID).Where(NotServiceAccountFilter(ss)).Get(&user); err != nil {
			return err
		}

		user.IsAdmin = isAdmin
		sess.UseBool("is_admin")
		_, err := sess.ID(user.ID).Update(&user)
		if err != nil {
			return err
		}
		// validate that after update there is at least one server admin
		if err := validateOneAdminLeft(sess); err != nil {
			return err
		}
		return nil
	})
}

func (ss *SQLStore) SetUserHelpFlag(ctx context.Context, cmd *models.SetUserHelpFlagCommand) error {
	return ss.WithTransactionalDbSession(ctx, func(sess *DBSession) error {
		user := user.User{
			ID:         cmd.UserId,
			HelpFlags1: cmd.HelpFlags1,
			Updated:    TimeNow(),
		}

		_, err := sess.ID(cmd.UserId).Cols("help_flags1").Update(&user)
		return err
	})
}

// validateOneAdminLeft validate that there is an admin user left
func validateOneAdminLeft(sess *DBSession) error {
	count, err := sess.Where("is_admin=?", true).Count(&user.User{})
	if err != nil {
		return err
	}

	if count == 0 {
		return user.ErrLastGrafanaAdmin
	}

	return nil
}<|MERGE_RESOLUTION|>--- conflicted
+++ resolved
@@ -201,90 +201,6 @@
 	})
 }
 
-<<<<<<< HEAD
-func (ss *SQLStore) GetUserByLogin(ctx context.Context, query *models.GetUserByLoginQuery) error {
-	return ss.WithDbSession(ctx, func(sess *DBSession) error {
-		if query.LoginOrEmail == "" {
-			return user.ErrUserNotFound
-		}
-
-		// Try and find the user by login first.
-		// It's not sufficient to assume that a LoginOrEmail with an "@" is an email.
-		usr := &user.User{}
-		where := "login=?"
-		if ss.Cfg.CaseInsensitiveLogin {
-			where = "LOWER(login)=LOWER(?)"
-		}
-
-		has, err := sess.Where(NotServiceAccountFilter(ss)).Where(where, query.LoginOrEmail).Get(usr)
-		if err != nil {
-			return err
-		}
-
-		if !has && strings.Contains(query.LoginOrEmail, "@") {
-			// If the user wasn't found, and it contains an "@" fallback to finding the
-			// user by email.
-
-			where = "email=?"
-			if ss.Cfg.CaseInsensitiveLogin {
-				where = "LOWER(email)=LOWER(?)"
-			}
-			usr = &user.User{}
-			has, err = sess.Where(NotServiceAccountFilter(ss)).Where(where, query.LoginOrEmail).Get(usr)
-		}
-
-		if err != nil {
-			return err
-		} else if !has {
-			return user.ErrUserNotFound
-		}
-
-		if ss.Cfg.CaseInsensitiveLogin {
-			if err := ss.userCaseInsensitiveLoginConflict(ctx, sess, usr.Login, usr.Email); err != nil {
-				return err
-			}
-		}
-
-		query.Result = usr
-
-		return nil
-	})
-}
-
-func (ss *SQLStore) GetUserByEmail(ctx context.Context, query *models.GetUserByEmailQuery) error {
-	return ss.WithDbSession(ctx, func(sess *DBSession) error {
-		if query.Email == "" {
-			return user.ErrUserNotFound
-		}
-
-		usr := &user.User{}
-		where := "email=?"
-		if ss.Cfg.CaseInsensitiveLogin {
-			where = "LOWER(email)=LOWER(?)"
-		}
-
-		has, err := sess.Where(NotServiceAccountFilter(ss)).Where(where, query.Email).Get(usr)
-
-		if err != nil {
-			return err
-		} else if !has {
-			return user.ErrUserNotFound
-		}
-
-		if ss.Cfg.CaseInsensitiveLogin {
-			if err := ss.userCaseInsensitiveLoginConflict(ctx, sess, usr.Login, usr.Email); err != nil {
-				return err
-			}
-		}
-
-		query.Result = usr
-
-		return nil
-	})
-}
-
-=======
->>>>>>> ef641ea9
 func (ss *SQLStore) UpdateUser(ctx context.Context, cmd *models.UpdateUserCommand) error {
 	if ss.Cfg.CaseInsensitiveLogin {
 		cmd.Login = strings.ToLower(cmd.Login)
