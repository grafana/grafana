--- conflicted
+++ resolved
@@ -117,93 +117,11 @@
 		Updated: time.Now(),
 	}
 
-<<<<<<< HEAD
-	return usr, nil
-}
-
-// deprecated method, use only for tests
-func (ss *SQLStore) CreateUser(ctx context.Context, cmd user.CreateUserCommand) (*user.User, error) {
-	var user user.User
-	createErr := ss.WithTransactionalDbSession(ctx, func(sess *DBSession) (err error) {
-		user, err = ss.createUser(ctx, sess, cmd)
-		return
-	})
-	return &user, createErr
-}
-
-func notServiceAccountFilter(ss *SQLStore) string {
-	return fmt.Sprintf("%s.is_service_account = %s",
-		ss.Dialect.Quote("user"),
-		ss.Dialect.BooleanStr(false))
-}
-
-func (ss *SQLStore) GetUserById(ctx context.Context, query *models.GetUserByIdQuery) error {
-	return ss.WithDbSession(ctx, func(sess *DBSession) error {
-		usr := new(user.User)
-
-		has, err := sess.ID(query.Id).
-			Where(notServiceAccountFilter(ss)).
-			Get(usr)
-
-		if err != nil {
-			return err
-		} else if !has {
-			return user.ErrUserNotFound
-		}
-
-		if ss.Cfg.CaseInsensitiveLogin {
-			if err := ss.userCaseInsensitiveLoginConflict(ctx, sess, usr.Login, usr.Email); err != nil {
-				return err
-			}
-		}
-
-		query.Result = usr
-
-		return nil
-	})
-}
-
-func (ss *SQLStore) GetUserByLogin(ctx context.Context, query *models.GetUserByLoginQuery) error {
-	return ss.WithDbSession(ctx, func(sess *DBSession) error {
-		if query.LoginOrEmail == "" {
-			return user.ErrUserNotFound
-		}
-
-		var where string
-		var has bool
-		var err error
-
-		// Since username can be an email address, attempt login with email address
-		// first if the login field has the "@" symbol.
-		usr := &user.User{}
-
-		if strings.Contains(query.LoginOrEmail, "@") {
-			where = "email=?"
-			if ss.Cfg.CaseInsensitiveLogin {
-				where = "LOWER(email)=LOWER(?)"
-			}
-			has, err = sess.Where(notServiceAccountFilter(ss)).Where(where, query.LoginOrEmail).Get(usr)
-
-			if err != nil {
-				return err
-			}
-		}
-
-		// Look for the login field instead of email
-		if !has {
-			usr = &user.User{}
-			where = "login=?"
-			if ss.Cfg.CaseInsensitiveLogin {
-				where = "LOWER(login)=LOWER(?)"
-			}
-			has, err = sess.Where(notServiceAccountFilter(ss)).Where(where, query.LoginOrEmail).Get(usr)
-=======
 	if ss.Cfg.AutoAssignOrg && !usr.IsAdmin {
 		if len(args.DefaultOrgRole) > 0 {
 			orgUser.Role = org.RoleType(args.DefaultOrgRole)
 		} else {
 			orgUser.Role = org.RoleType(ss.Cfg.AutoAssignOrgRole)
->>>>>>> ae830f68
 		}
 	}
 
@@ -211,95 +129,6 @@
 		return usr, err
 	}
 
-<<<<<<< HEAD
-	return o[i].Name < o[j].Name
-}
-
-func (ss *SQLStore) GetUserOrgList(ctx context.Context, query *models.GetUserOrgListQuery) error {
-	return ss.WithDbSession(ctx, func(dbSess *DBSession) error {
-		query.Result = make([]*models.UserOrgDTO, 0)
-		sess := dbSess.Table("org_user")
-		sess.Join("INNER", "org", "org_user.org_id=org.id")
-		sess.Join("INNER", ss.Dialect.Quote("user"), fmt.Sprintf("org_user.user_id=%s.id", ss.Dialect.Quote("user")))
-		sess.Where("org_user.user_id=?", query.UserId)
-		sess.Where(notServiceAccountFilter(ss))
-		sess.Cols("org.name", "org_user.role", "org_user.org_id")
-		sess.OrderBy("org.name")
-		err := sess.Find(&query.Result)
-		sort.Sort(byOrgName(query.Result))
-		return err
-	})
-}
-
-func NewSignedInUserCacheKey(orgID, userID int64) string {
-	return fmt.Sprintf("signed-in-user-%d-%d", userID, orgID)
-}
-
-func (ss *SQLStore) GetSignedInUserWithCacheCtx(ctx context.Context, query *models.GetSignedInUserQuery) error {
-	cacheKey := NewSignedInUserCacheKey(query.OrgId, query.UserId)
-	if cached, found := ss.CacheService.Get(cacheKey); found {
-		cachedUser := cached.(user.SignedInUser)
-		query.Result = &cachedUser
-		return nil
-	}
-
-	err := ss.GetSignedInUser(ctx, query)
-	if err != nil {
-		return err
-	}
-
-	cacheKey = NewSignedInUserCacheKey(query.Result.OrgID, query.UserId)
-	ss.CacheService.Set(cacheKey, *query.Result, time.Second*5)
-	return nil
-}
-
-func (ss *SQLStore) GetSignedInUser(ctx context.Context, query *models.GetSignedInUserQuery) error {
-	return ss.WithDbSession(ctx, func(dbSess *DBSession) error {
-		orgId := "u.org_id"
-		if query.OrgId > 0 {
-			orgId = strconv.FormatInt(query.OrgId, 10)
-		}
-
-		var rawSQL = `SELECT
-		u.id                  as user_id,
-		u.is_admin            as is_grafana_admin,
-		u.email               as email,
-		u.login               as login,
-		u.name                as name,
-		u.is_disabled         as is_disabled,
-		u.help_flags1         as help_flags1,
-		u.last_seen_at        as last_seen_at,
-		(SELECT COUNT(*) FROM org_user where org_user.user_id = u.id) as org_count,
-		user_auth.auth_module as external_auth_module,
-		user_auth.auth_id     as external_auth_id,
-		org.name              as org_name,
-		org_user.role         as org_role,
-		org.id                as org_id,
-		u.is_service_account  as is_service_account
-		FROM ` + dialect.Quote("user") + ` as u
-		LEFT OUTER JOIN user_auth on user_auth.user_id = u.id
-		LEFT OUTER JOIN org_user on org_user.org_id = ` + orgId + ` and org_user.user_id = u.id
-		LEFT OUTER JOIN org on org.id = org_user.org_id `
-
-		sess := dbSess.Table("user")
-		sess = sess.Context(ctx)
-		switch {
-		case query.UserId > 0:
-			sess.SQL(rawSQL+"WHERE u.id=?", query.UserId)
-		case query.Login != "":
-			if ss.Cfg.CaseInsensitiveLogin {
-				sess.SQL(rawSQL+"WHERE LOWER(u.login)=LOWER(?)", query.Login)
-			} else {
-				sess.SQL(rawSQL+"WHERE u.login=?", query.Login)
-			}
-		case query.Email != "":
-			if ss.Cfg.CaseInsensitiveLogin {
-				sess.SQL(rawSQL+"WHERE LOWER(u.email)=LOWER(?)", query.Email)
-			} else {
-				sess.SQL(rawSQL+"WHERE u.email=?", query.Email)
-			}
-		}
-=======
 	return usr, nil
 }
 
@@ -317,7 +146,6 @@
 
 func (ss *SQLStore) getOrCreateOrg(sess *DBSession, orgName string) (int64, error) {
 	var org org.Org
->>>>>>> ae830f68
 
 	if ss.Cfg.AutoAssignOrg {
 		has, err := sess.Where("id=?", ss.Cfg.AutoAssignOrgId).Get(&org)
