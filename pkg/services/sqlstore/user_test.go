--- conflicted
+++ resolved
@@ -225,21 +225,13 @@
 				for i := 0; i < 3; i++ {
 					userIdsToDisable = append(userIdsToDisable, users[i].Id)
 				}
-<<<<<<< HEAD
-				disableCmd := m.BatchDisableUsersCommand{UserIds: userIdsToDisable, IsDisabled: true}
-=======
 				disableCmd := models.BatchDisableUsersCommand{UserIds: userIdsToDisable, IsDisabled: true}
->>>>>>> 6fbca902
 
 				err = BatchDisableUsers(&disableCmd)
 				So(err, ShouldBeNil)
 
 				Convey("Should disable all provided users", func() {
-<<<<<<< HEAD
-					query := m.SearchUsersQuery{}
-=======
 					query := models.SearchUsersQuery{}
->>>>>>> 6fbca902
 					err = SearchUsers(&query)
 
 					So(query.Result.TotalCount, ShouldEqual, 5)
