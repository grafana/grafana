--- conflicted
+++ resolved
@@ -169,11 +169,7 @@
 			cmd.Uid = uid
 		}
 
-<<<<<<< HEAD
-		ds := &models.DataSource{
-=======
 		ds := &datasources.DataSource{
->>>>>>> 82e32447
 			OrgId:           cmd.OrgId,
 			Name:            cmd.Name,
 			Type:            cmd.Type,
@@ -241,11 +237,7 @@
 			cmd.JsonData = simplejson.New()
 		}
 
-<<<<<<< HEAD
-		ds := &models.DataSource{
-=======
 		ds := &datasources.DataSource{
->>>>>>> 82e32447
 			Id:              cmd.Id,
 			OrgId:           cmd.OrgId,
 			Name:            cmd.Name,
