package sqlstore

import (
	"context"
	"fmt"
	"strings"
	"testing"

	"github.com/stretchr/testify/assert"
	"github.com/stretchr/testify/require"

	"github.com/grafana/grafana/pkg/models"
	ac "github.com/grafana/grafana/pkg/services/accesscontrol"
)

type getOrgUsersTestCase struct {
	desc             string
	query            *models.GetOrgUsersQuery
	expectedNumUsers int
}

func TestSQLStore_GetOrgUsers(t *testing.T) {
	tests := []getOrgUsersTestCase{
		{
			desc: "should return all users",
			query: &models.GetOrgUsersQuery{
				OrgId: 1,
				User: &models.SignedInUser{
					OrgId:       1,
					Permissions: map[int64]map[string][]string{1: {ac.ActionOrgUsersRead: {ac.ScopeUsersAll}}},
				},
			},
			expectedNumUsers: 10,
		},
		{
			desc: "should return no users",
			query: &models.GetOrgUsersQuery{
				OrgId: 1,
				User: &models.SignedInUser{
					OrgId:       1,
					Permissions: map[int64]map[string][]string{1: {ac.ActionOrgUsersRead: {""}}},
				},
			},
			expectedNumUsers: 0,
		},
		{
			desc: "should return some users",
			query: &models.GetOrgUsersQuery{
				OrgId: 1,
				User: &models.SignedInUser{
					OrgId: 1,
					Permissions: map[int64]map[string][]string{1: {ac.ActionOrgUsersRead: {
						"users:id:1",
						"users:id:5",
						"users:id:9",
					}}},
				},
			},
			expectedNumUsers: 3,
		},
	}

<<<<<<< HEAD
	store := InitTestDB(t, InitTestDBOpt{})
=======
	store := InitTestDB(t, InitTestDBOpt{FeatureFlags: []string{featuremgmt.FlagAccesscontrol}})
	store.Cfg.IsEnterprise = true
	defer func() {
		store.Cfg.IsEnterprise = false
	}()
>>>>>>> b6c5f293
	seedOrgUsers(t, store, 10)

	for _, tt := range tests {
		t.Run(tt.desc, func(t *testing.T) {
			err := store.GetOrgUsers(context.Background(), tt.query)
			require.NoError(t, err)
			require.Len(t, tt.query.Result, tt.expectedNumUsers)

			if !hasWildcardScope(tt.query.User, ac.ActionOrgUsersRead) {
				for _, u := range tt.query.Result {
					assert.Contains(t, tt.query.User.Permissions[tt.query.User.OrgId][ac.ActionOrgUsersRead], fmt.Sprintf("users:id:%d", u.UserId))
				}
			}
		})
	}
}

type searchOrgUsersTestCase struct {
	desc             string
	query            *models.SearchOrgUsersQuery
	expectedNumUsers int
}

func TestSQLStore_SearchOrgUsers(t *testing.T) {
	tests := []searchOrgUsersTestCase{
		{
			desc: "should return all users",
			query: &models.SearchOrgUsersQuery{
				OrgID: 1,
				User: &models.SignedInUser{
					OrgId:       1,
					Permissions: map[int64]map[string][]string{1: {ac.ActionOrgUsersRead: {ac.ScopeUsersAll}}},
				},
			},
			expectedNumUsers: 10,
		},
		{
			desc: "should return no users",
			query: &models.SearchOrgUsersQuery{
				OrgID: 1,
				User: &models.SignedInUser{
					OrgId:       1,
					Permissions: map[int64]map[string][]string{1: {ac.ActionOrgUsersRead: {""}}},
				},
			},
			expectedNumUsers: 0,
		},
		{
			desc: "should return some users",
			query: &models.SearchOrgUsersQuery{
				OrgID: 1,
				User: &models.SignedInUser{
					OrgId: 1,
					Permissions: map[int64]map[string][]string{1: {ac.ActionOrgUsersRead: {
						"users:id:1",
						"users:id:5",
						"users:id:9",
					}}},
				},
			},
			expectedNumUsers: 3,
		},
	}

	store := InitTestDB(t, InitTestDBOpt{})
	seedOrgUsers(t, store, 10)

	for _, tt := range tests {
		t.Run(tt.desc, func(t *testing.T) {
			err := store.SearchOrgUsers(context.Background(), tt.query)
			require.NoError(t, err)
			assert.Len(t, tt.query.Result.OrgUsers, tt.expectedNumUsers)

			if !hasWildcardScope(tt.query.User, ac.ActionOrgUsersRead) {
				for _, u := range tt.query.Result.OrgUsers {
					assert.Contains(t, tt.query.User.Permissions[tt.query.User.OrgId][ac.ActionOrgUsersRead], fmt.Sprintf("users:id:%d", u.UserId))
				}
			}
		})
	}
}

func TestSQLStore_RemoveOrgUser(t *testing.T) {
	store := InitTestDB(t)

	// create org and admin
	_, err := store.CreateUser(context.Background(), models.CreateUserCommand{
		Login: "admin",
		OrgId: 1,
	})
	require.NoError(t, err)

	// create a user with no org
	_, err = store.CreateUser(context.Background(), models.CreateUserCommand{
		Login:        "user",
		OrgId:        1,
		SkipOrgSetup: true,
	})
	require.NoError(t, err)

	// assign the user to the org
	err = store.AddOrgUser(context.Background(), &models.AddOrgUserCommand{
		Role:   "Viewer",
		OrgId:  1,
		UserId: 2,
	})
	require.NoError(t, err)

	// assert the org has been assigned
	user := &models.GetUserByIdQuery{Id: 2}
	err = store.GetUserById(context.Background(), user)
	require.NoError(t, err)
	require.Equal(t, user.Result.OrgId, int64(1))

	// remove the user org
	err = store.RemoveOrgUser(context.Background(), &models.RemoveOrgUserCommand{
		UserId:                   2,
		OrgId:                    1,
		ShouldDeleteOrphanedUser: false,
	})
	require.NoError(t, err)

	// assert the org has been removed
	user = &models.GetUserByIdQuery{Id: 2}
	err = store.GetUserById(context.Background(), user)
	require.NoError(t, err)
	require.Equal(t, user.Result.OrgId, int64(0))
}

func seedOrgUsers(t *testing.T, store *SQLStore, numUsers int) {
	t.Helper()
	// Seed users
	for i := 1; i <= numUsers; i++ {
		user, err := store.CreateUser(context.Background(), models.CreateUserCommand{
			Login: fmt.Sprintf("user-%d", i),
			OrgId: 1,
		})
		require.NoError(t, err)

		if i != 1 {
			err = store.AddOrgUser(context.Background(), &models.AddOrgUserCommand{
				Role:   "Viewer",
				OrgId:  1,
				UserId: user.Id,
			})
			require.NoError(t, err)
		}
	}
}

func hasWildcardScope(user *models.SignedInUser, action string) bool {
	for _, scope := range user.Permissions[user.OrgId][action] {
		if strings.HasSuffix(scope, ":*") {
			return true
		}
	}
	return false
}<|MERGE_RESOLUTION|>--- conflicted
+++ resolved
@@ -60,15 +60,11 @@
 		},
 	}
 
-<<<<<<< HEAD
 	store := InitTestDB(t, InitTestDBOpt{})
-=======
-	store := InitTestDB(t, InitTestDBOpt{FeatureFlags: []string{featuremgmt.FlagAccesscontrol}})
 	store.Cfg.IsEnterprise = true
 	defer func() {
 		store.Cfg.IsEnterprise = false
 	}()
->>>>>>> b6c5f293
 	seedOrgUsers(t, store, 10)
 
 	for _, tt := range tests {
