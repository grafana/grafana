--- conflicted
+++ resolved
@@ -81,73 +81,6 @@
 	return nil
 }
 
-<<<<<<< HEAD
-func (ss *SQLStore) DeleteOrg(ctx context.Context, cmd *models.DeleteOrgCommand) error {
-	return ss.WithTransactionalDbSession(ctx, func(sess *DBSession) error {
-		if res, err := sess.Query("SELECT 1 from org WHERE id=?", cmd.Id); err != nil {
-			return err
-		} else if len(res) != 1 {
-			return models.ErrOrgNotFound
-		}
-
-		deletes := []string{
-			"DELETE FROM star WHERE EXISTS (SELECT 1 FROM dashboard WHERE org_id = ? AND star.dashboard_id = dashboard.id)",
-			"DELETE FROM dashboard_tag WHERE EXISTS (SELECT 1 FROM dashboard WHERE org_id = ? AND dashboard_tag.dashboard_id = dashboard.id)",
-			"DELETE FROM dashboard WHERE org_id = ?",
-			"DELETE FROM api_key WHERE org_id = ?",
-			"DELETE FROM data_source WHERE org_id = ?",
-			"DELETE FROM org_user WHERE org_id = ?",
-			"DELETE FROM org WHERE id = ?",
-			"DELETE FROM temp_user WHERE org_id = ?",
-			"DELETE FROM ngalert_configuration WHERE org_id = ?",
-			"DELETE FROM alert_configuration WHERE org_id = ?",
-			"DELETE FROM alert_instance WHERE rule_org_id = ?",
-			"DELETE FROM alert_notification WHERE org_id = ?",
-			"DELETE FROM alert_notification_state WHERE org_id = ?",
-			"DELETE FROM alert_rule WHERE org_id = ?",
-			"DELETE FROM alert_rule_tag WHERE EXISTS (SELECT 1 FROM alert WHERE alert.org_id = ? AND alert.id = alert_rule_tag.alert_id)",
-			"DELETE FROM alert_rule_version WHERE rule_org_id = ?",
-			"DELETE FROM alert WHERE org_id = ?",
-			"DELETE FROM annotation WHERE org_id = ?",
-			"DELETE FROM kv_store WHERE org_id = ?",
-		}
-
-		for _, sql := range deletes {
-			_, err := sess.Exec(sql, cmd.Id)
-			if err != nil {
-				return err
-			}
-		}
-
-=======
-func (ss *SQLStore) UpdateOrgAddress(ctx context.Context, cmd *models.UpdateOrgAddressCommand) error {
-	return ss.WithTransactionalDbSession(ctx, func(sess *DBSession) error {
-		org := models.Org{
-			Address1: cmd.Address1,
-			Address2: cmd.Address2,
-			City:     cmd.City,
-			ZipCode:  cmd.ZipCode,
-			State:    cmd.State,
-			Country:  cmd.Country,
-
-			Updated: time.Now(),
-		}
-
-		if _, err := sess.ID(cmd.OrgId).Update(&org); err != nil {
-			return err
-		}
-
-		sess.publishAfterCommit(&events.OrgUpdated{
-			Timestamp: org.Updated,
-			Id:        org.Id,
-			Name:      org.Name,
-		})
-
->>>>>>> 24ce1a8a
-		return nil
-	})
-}
-
 func verifyExistingOrg(sess *DBSession, orgId int64) error {
 	var org models.Org
 	has, err := sess.Where("id=?", orgId).Get(&org)
