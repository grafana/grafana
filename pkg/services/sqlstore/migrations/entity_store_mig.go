--- conflicted
+++ resolved
@@ -160,11 +160,7 @@
 	// Migration cleanups: given that this is a complex setup
 	// that requires a lot of testing before we are ready to push out of dev
 	// this script lets us easy wipe previous changes and initialize clean tables
-<<<<<<< HEAD
 	suffix := " (v22)" // change this when we want to wipe and reset the object tables
-=======
-	suffix := " (v12)" // change this when we want to wipe and reset the object tables
->>>>>>> 0c20fe0a
 	mg.AddMigration("EntityStore init: cleanup"+suffix, migrator.NewRawSQLMigration(strings.TrimSpace(`
 		DELETE FROM migration_log WHERE migration_id LIKE 'EntityStore init%';
 	`)))
