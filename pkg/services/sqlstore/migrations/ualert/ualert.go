--- conflicted
+++ resolved
@@ -1,13 +1,6 @@
 package ualert
 
 import (
-<<<<<<< HEAD
-	"context"
-	"encoding/base64"
-	"encoding/json"
-	"errors"
-=======
->>>>>>> ae830f68
 	"fmt"
 	"os"
 	"path/filepath"
@@ -34,69 +27,9 @@
 
 func (e *MigrationError) Unwrap() error { return e.Err }
 
-<<<<<<< HEAD
-func AddDashAlertMigration(mg *migrator.Migrator) {
-	logs, err := mg.GetMigrationLog()
-	if err != nil {
-		mg.Logger.Error("alert migration failure: could not get migration log", "error", err)
-		os.Exit(1)
-	}
-
-	_, migrationRun := logs[migTitle]
-
-	switch {
-	// If unified alerting is enabled and the upgrade migration has not been run
-	case mg.Cfg.UnifiedAlerting.IsEnabled() && !migrationRun:
-		// Remove the migration entry that removes all unified alerting data. This is so when the feature
-		// flag is removed in future the "remove unified alerting data" migration will be run again.
-		mg.AddMigration(fmt.Sprintf(clearMigrationEntryTitle, rmMigTitle), &clearMigrationEntry{
-			migrationID: rmMigTitle,
-		})
-		if err != nil {
-			mg.Logger.Error("alert migration error: could not clear alert migration for removing data", "error", err)
-		}
-		mg.AddMigration(migTitle, &migration{
-			// We deduplicate for case-insensitive matching in MySQL-compatible backend flavours because they use case-insensitive collation.
-			seenUIDs: uidSet{set: make(map[string]struct{}), caseInsensitive: mg.Dialect.SupportEngine()},
-			silences: make(map[int64][]*pb.MeshSilence),
-		})
-	// If unified alerting is disabled and upgrade migration has been run
-	case !mg.Cfg.UnifiedAlerting.IsEnabled() && migrationRun:
-		// If legacy alerting is also disabled, there is nothing to do
-		if setting.AlertingEnabled != nil && !*setting.AlertingEnabled {
-			return
-		}
-
-		// Safeguard to prevent data loss when migrating from UA to LA
-		if !mg.Cfg.ForceMigration {
-			panic("Grafana has already been migrated to Unified Alerting.\nAny alert rules created while using Unified Alerting will be deleted by rolling back.\n\nSet force_migration=true in your grafana.ini and restart Grafana to roll back and delete Unified Alerting configuration data.")
-		}
-		// Remove the migration entry that creates unified alerting data. This is so when the feature
-		// flag is enabled in the future the migration "move dashboard alerts to unified alerting" will be run again.
-		mg.AddMigration(fmt.Sprintf(clearMigrationEntryTitle, migTitle), &clearMigrationEntry{
-			migrationID: migTitle,
-		})
-		if err != nil {
-			mg.Logger.Error("alert migration error: could not clear dashboard alert migration", "error", err)
-		}
-		mg.AddMigration(rmMigTitle, &rmMigration{})
-	}
-}
-
-// RerunDashAlertMigration force the dashboard alert migration to run
-// to make sure that the Alertmanager configurations will be created for each organisation
-func RerunDashAlertMigration(mg *migrator.Migrator) {
-	logs, err := mg.GetMigrationLog()
-	if err != nil {
-		mg.Logger.Error("alert migration failure: could not get migration log", "error", err)
-		os.Exit(1)
-	}
-
-=======
 // FixEarlyMigration fixes UA configs created before 8.2 with org_id=0 and moves some files like __default__.tmpl.
 // The only use of this migration is when a user enabled ng-alerting before 8.2.
 func FixEarlyMigration(mg *migrator.Migrator) {
->>>>>>> ae830f68
 	cloneMigTitle := fmt.Sprintf("clone %s", migTitle)
 	mg.AddMigration(cloneMigTitle, &upgradeNgAlerting{})
 }
@@ -155,340 +88,6 @@
 	return nil
 }
 
-<<<<<<< HEAD
-// clearMigrationEntry removes an entry fromt the migration_log table.
-// This migration is not recorded in the migration_log so that it can re-run several times.
-type clearMigrationEntry struct {
-	migrator.MigrationBase
-
-	migrationID string
-}
-
-func (m *clearMigrationEntry) SQL(dialect migrator.Dialect) string {
-	return "clear migration entry code migration"
-}
-
-func (m *clearMigrationEntry) Exec(sess *xorm.Session, mg *migrator.Migrator) error {
-	_, err := sess.SQL(`DELETE from migration_log where migration_id = ?`, m.migrationID).Query()
-	if err != nil {
-		return fmt.Errorf("failed to clear migration entry %v: %w", m.migrationID, err)
-	}
-	return nil
-}
-
-func (m *clearMigrationEntry) SkipMigrationLog() bool {
-	return true
-}
-
-type migration struct {
-	migrator.MigrationBase
-	// session and mg are attached for convenience.
-	sess *xorm.Session
-	mg   *migrator.Migrator
-
-	seenUIDs uidSet
-	silences map[int64][]*pb.MeshSilence
-}
-
-func (m *migration) SQL(dialect migrator.Dialect) string {
-	return codeMigration
-}
-
-//nolint:gocyclo
-func (m *migration) Exec(sess *xorm.Session, mg *migrator.Migrator) error {
-	m.sess = sess
-	m.mg = mg
-
-	dashAlerts, err := m.slurpDashAlerts()
-	if err != nil {
-		return err
-	}
-	mg.Logger.Info("alerts found to migrate", "alerts", len(dashAlerts))
-
-	// [orgID, dataSourceId] -> UID
-	dsIDMap, err := m.slurpDSIDs()
-	if err != nil {
-		return err
-	}
-
-	// [orgID, dashboardId] -> dashUID
-	dashIDMap, err := m.slurpDashUIDs()
-	if err != nil {
-		return err
-	}
-
-	// cache for folders created for dashboards that have custom permissions
-	folderCache := make(map[string]*dashboard)
-	// cache for the general folders
-	generalFolderCache := make(map[int64]*dashboard)
-
-	folderHelper := folderHelper{
-		sess: sess,
-		mg:   mg,
-	}
-
-	gf := func(dash dashboard, da dashAlert) (*dashboard, error) {
-		f, ok := generalFolderCache[dash.OrgId]
-		if !ok {
-			// get or create general folder
-			f, err = folderHelper.getOrCreateGeneralFolder(dash.OrgId)
-			if err != nil {
-				return nil, MigrationError{
-					Err:     fmt.Errorf("failed to get or create general folder under organisation %d: %w", dash.OrgId, err),
-					AlertId: da.Id,
-				}
-			}
-			generalFolderCache[dash.OrgId] = f
-		}
-		// No need to assign default permissions to general folder
-		// because they are included to the query result if it's a folder with no permissions
-		// https://github.com/grafana/grafana/blob/076e2ce06a6ecf15804423fcc8dca1b620a321e5/pkg/services/sqlstore/dashboard_acl.go#L109
-		return f, nil
-	}
-
-	// Per org map of newly created rules to which notification channels it should send to.
-	rulesPerOrg := make(map[int64]map[*alertRule][]uidOrID)
-
-	for _, da := range dashAlerts {
-		l := mg.Logger.New("ruleID", da.Id, "ruleName", da.Name, "dashboardUID", da.DashboardUID, "orgID", da.OrgId)
-		newCond, err := transConditions(*da.ParsedSettings, da.OrgId, dsIDMap)
-		if err != nil {
-			return err
-		}
-
-		da.DashboardUID = dashIDMap[[2]int64{da.OrgId, da.DashboardId}]
-
-		// get dashboard
-		dash := dashboard{}
-		exists, err := m.sess.Where("org_id=? AND uid=?", da.OrgId, da.DashboardUID).Get(&dash)
-		if err != nil {
-			return MigrationError{
-				Err:     fmt.Errorf("failed to get dashboard %s under organisation %d: %w", da.DashboardUID, da.OrgId, err),
-				AlertId: da.Id,
-			}
-		}
-		if !exists {
-			return MigrationError{
-				Err:     fmt.Errorf("dashboard with UID %v under organisation %d not found: %w", da.DashboardUID, da.OrgId, err),
-				AlertId: da.Id,
-			}
-		}
-
-		var folder *dashboard
-		switch {
-		case dash.HasACL:
-			folderName := getAlertFolderNameFromDashboard(&dash)
-			f, ok := folderCache[folderName]
-			if !ok {
-				l.Info("create a new folder for alerts that belongs to dashboard because it has custom permissions", "folder", folderName)
-				// create folder and assign the permissions of the dashboard (included default and inherited)
-				f, err = folderHelper.createFolder(dash.OrgId, folderName)
-				if err != nil {
-					return MigrationError{
-						Err:     fmt.Errorf("failed to create folder: %w", err),
-						AlertId: da.Id,
-					}
-				}
-				permissions, err := folderHelper.getACL(dash.OrgId, dash.Id)
-				if err != nil {
-					return MigrationError{
-						Err:     fmt.Errorf("failed to get dashboard %d under organisation %d permissions: %w", dash.Id, dash.OrgId, err),
-						AlertId: da.Id,
-					}
-				}
-				err = folderHelper.setACL(f.OrgId, f.Id, permissions)
-				if err != nil {
-					return MigrationError{
-						Err:     fmt.Errorf("failed to set folder %d under organisation %d permissions: %w", f.Id, f.OrgId, err),
-						AlertId: da.Id,
-					}
-				}
-				folderCache[folderName] = f
-			}
-			folder = f
-		case dash.FolderId > 0:
-			// get folder if exists
-			f, err := folderHelper.getFolder(dash, da)
-			if err != nil {
-				// If folder does not exist then the dashboard is an orphan and we migrate the alert to the general folder.
-				l.Warn("Failed to find folder for dashboard. Migrate rule to the default folder", "rule_name", da.Name, "dashboard_uid", da.DashboardUID, "missing_folder_id", dash.FolderId)
-				folder, err = gf(dash, da)
-				if err != nil {
-					return err
-				}
-			} else {
-				folder = &f
-			}
-		default:
-			folder, err = gf(dash, da)
-			if err != nil {
-				return err
-			}
-		}
-
-		if folder.Uid == "" {
-			return MigrationError{
-				Err:     fmt.Errorf("empty folder identifier"),
-				AlertId: da.Id,
-			}
-		}
-		rule, err := m.makeAlertRule(*newCond, da, folder.Uid)
-		if err != nil {
-			return err
-		}
-
-		if _, ok := rulesPerOrg[rule.OrgID]; !ok {
-			rulesPerOrg[rule.OrgID] = make(map[*alertRule][]uidOrID)
-		}
-		if _, ok := rulesPerOrg[rule.OrgID][rule]; !ok {
-			rulesPerOrg[rule.OrgID][rule] = extractChannelIDs(da)
-		} else {
-			return MigrationError{
-				Err:     fmt.Errorf("duplicate generated rule UID"),
-				AlertId: da.Id,
-			}
-		}
-	}
-
-	for orgID := range rulesPerOrg {
-		if err := m.writeSilencesFile(orgID); err != nil {
-			m.mg.Logger.Error("alert migration error: failed to write silence file", "err", err)
-		}
-	}
-
-	amConfigPerOrg, err := m.setupAlertmanagerConfigs(rulesPerOrg)
-	if err != nil {
-		return err
-	}
-
-	err = m.insertRules(mg, rulesPerOrg)
-	if err != nil {
-		return err
-	}
-
-	for orgID, amConfig := range amConfigPerOrg {
-		if err := m.writeAlertmanagerConfig(orgID, amConfig); err != nil {
-			return err
-		}
-	}
-
-	return nil
-}
-
-func (m *migration) insertRules(mg *migrator.Migrator, rulesPerOrg map[int64]map[*alertRule][]uidOrID) error {
-	for _, rules := range rulesPerOrg {
-		for rule := range rules {
-			var err error
-			if strings.HasPrefix(mg.Dialect.DriverName(), migrator.Postgres) {
-				err = mg.InTransaction(func(sess *xorm.Session) error {
-					_, err := sess.Insert(rule)
-					return err
-				})
-			} else {
-				_, err = m.sess.Insert(rule)
-			}
-			if err != nil {
-				// TODO better error handling, if constraint
-				rule.Title += fmt.Sprintf(" %v", rule.UID)
-				rule.RuleGroup += fmt.Sprintf(" %v", rule.UID)
-
-				_, err = m.sess.Insert(rule)
-				if err != nil {
-					return err
-				}
-			}
-
-			// create entry in alert_rule_version
-			_, err = m.sess.Insert(rule.makeVersion())
-			if err != nil {
-				return err
-			}
-		}
-	}
-	return nil
-}
-
-func (m *migration) writeAlertmanagerConfig(orgID int64, amConfig *PostableUserConfig) error {
-	rawAmConfig, err := json.Marshal(amConfig)
-	if err != nil {
-		return err
-	}
-
-	// We don't need to apply the configuration, given the multi org alertmanager will do an initial sync before the server is ready.
-	_, err = m.sess.Insert(AlertConfiguration{
-		AlertmanagerConfiguration: string(rawAmConfig),
-		// Since we are migration for a snapshot of the code, it is always going to migrate to
-		// the v1 config.
-		ConfigurationVersion: "v1",
-		OrgID:                orgID,
-	})
-	if err != nil {
-		return err
-	}
-
-	return nil
-}
-
-// validateAlertmanagerConfig validates the alertmanager configuration produced by the migration against the receivers.
-func (m *migration) validateAlertmanagerConfig(orgID int64, config *PostableUserConfig) error {
-	for _, r := range config.AlertmanagerConfig.Receivers {
-		for _, gr := range r.GrafanaManagedReceivers {
-			// First, let's decode the secure settings - given they're stored as base64.
-			secureSettings := make(map[string][]byte, len(gr.SecureSettings))
-			for k, v := range gr.SecureSettings {
-				d, err := base64.StdEncoding.DecodeString(v)
-				if err != nil {
-					return err
-				}
-				secureSettings[k] = d
-			}
-
-			var (
-				cfg = &channels.NotificationChannelConfig{
-					UID:                   gr.UID,
-					OrgID:                 orgID,
-					Name:                  gr.Name,
-					Type:                  gr.Type,
-					DisableResolveMessage: gr.DisableResolveMessage,
-					Settings:              gr.Settings,
-					SecureSettings:        secureSettings,
-				}
-				err error
-			)
-
-			// decryptFunc represents the legacy way of decrypting data. Before the migration, we don't need any new way,
-			// given that the previous alerting will never support it.
-			decryptFunc := func(_ context.Context, sjd map[string][]byte, key string, fallback string) string {
-				if value, ok := sjd[key]; ok {
-					decryptedData, err := util.Decrypt(value, setting.SecretKey)
-					if err != nil {
-						m.mg.Logger.Warn("unable to decrypt key '%s' for %s receiver with uid %s, returning fallback.", key, gr.Type, gr.UID)
-						return fallback
-					}
-					return string(decryptedData)
-				}
-				return fallback
-			}
-			receiverFactory, exists := channels.Factory(gr.Type)
-			if !exists {
-				return fmt.Errorf("notifier %s is not supported", gr.Type)
-			}
-			factoryConfig, err := channels.NewFactoryConfig(cfg, nil, decryptFunc, nil, nil)
-			if err != nil {
-				return err
-			}
-			_, err = receiverFactory(factoryConfig)
-			if err != nil {
-				return err
-			}
-		}
-	}
-
-	return nil
-}
-
-=======
->>>>>>> ae830f68
 type AlertConfiguration struct {
 	ID    int64 `xorm:"pk autoincr 'id'"`
 	OrgID int64 `xorm:"org_id"`
@@ -626,195 +225,4 @@
 
 func (u *upgradeNgAlerting) SQL(migrator.Dialect) string {
 	return codeMigration
-<<<<<<< HEAD
-}
-
-// getAlertFolderNameFromDashboard generates a folder name for alerts that belong to a dashboard. Formats the string according to DASHBOARD_FOLDER format.
-// If the resulting string exceeds the migrations.MaxTitleLength, the dashboard title is stripped to be at the maximum length
-func getAlertFolderNameFromDashboard(dash *dashboard) string {
-	maxLen := MaxFolderName - len(fmt.Sprintf(DASHBOARD_FOLDER, "", dash.Uid))
-	title := dash.Title
-	if len(title) > maxLen {
-		title = title[:maxLen]
-	}
-	return fmt.Sprintf(DASHBOARD_FOLDER, title, dash.Uid) // include UID to the name to avoid collision
-}
-
-// CreateDefaultFoldersForAlertingMigration creates a folder dedicated for alerting if no folders exist
-func CreateDefaultFoldersForAlertingMigration(mg *migrator.Migrator) {
-	if !mg.Cfg.UnifiedAlerting.IsEnabled() {
-		return
-	}
-	mg.AddMigration("create default alerting folders", &createDefaultFoldersForAlertingMigration{})
-}
-
-type createDefaultFoldersForAlertingMigration struct {
-	migrator.MigrationBase
-}
-
-func (c createDefaultFoldersForAlertingMigration) Exec(sess *xorm.Session, migrator *migrator.Migrator) error {
-	helper := folderHelper{
-		sess: sess,
-		mg:   migrator,
-	}
-
-	var rows []struct {
-		Id   int64
-		Name string
-	}
-
-	if err := sess.Table("org").Cols("id", "name").Find(&rows); err != nil {
-		return fmt.Errorf("failed to read the list of organizations: %w", err)
-	}
-
-	orgsWithFolders, err := helper.getOrgsIDThatHaveFolders()
-	if err != nil {
-		return fmt.Errorf("failed to list organizations that have at least one folder: %w", err)
-	}
-
-	for _, row := range rows {
-		// if there's at least one folder in the org or if alerting is disabled for that org, skip adding the default folder
-		if _, ok := orgsWithFolders[row.Id]; ok {
-			migrator.Logger.Debug("Skip adding default alerting folder because organization already has at least one folder", "org_id", row.Id)
-			continue
-		}
-		if _, ok := migrator.Cfg.UnifiedAlerting.DisabledOrgs[row.Id]; ok {
-			migrator.Logger.Debug("Skip adding default alerting folder because alerting is disabled for the organization ", "org_id", row.Id)
-			continue
-		}
-		folder, err := helper.createGeneralFolder(row.Id)
-		if err != nil {
-			return fmt.Errorf("failed to create the default alerting folder for organization %s (ID: %d): %w", row.Name, row.Id, err)
-		}
-		migrator.Logger.Info("created the default folder for alerting", "org_id", row.Id, "folder_name", folder.Title, "folder_uid", folder.Uid)
-	}
-	return nil
-}
-
-func (c createDefaultFoldersForAlertingMigration) SQL(migrator.Dialect) string {
-	return codeMigration
-}
-
-// UpdateRuleGroupIndexMigration updates a new field rule_group_index for alert rules that belong to a group with more than 1 alert.
-func UpdateRuleGroupIndexMigration(mg *migrator.Migrator) {
-	if !mg.Cfg.UnifiedAlerting.IsEnabled() {
-		return
-	}
-	mg.AddMigration("update group index for alert rules", &updateRulesOrderInGroup{})
-}
-
-type updateRulesOrderInGroup struct {
-	migrator.MigrationBase
-}
-
-func (c updateRulesOrderInGroup) SQL(migrator.Dialect) string {
-	return codeMigration
-}
-
-func (c updateRulesOrderInGroup) Exec(sess *xorm.Session, migrator *migrator.Migrator) error {
-	var rows []*alertRule
-	if err := sess.Table(alertRule{}).Asc("id").Find(&rows); err != nil {
-		return fmt.Errorf("failed to read the list of alert rules: %w", err)
-	}
-
-	if len(rows) == 0 {
-		migrator.Logger.Debug("No rules to migrate.")
-		return nil
-	}
-
-	groups := map[ngmodels.AlertRuleGroupKey][]*alertRule{}
-
-	for _, row := range rows {
-		groupKey := ngmodels.AlertRuleGroupKey{
-			OrgID:        row.OrgID,
-			NamespaceUID: row.NamespaceUID,
-			RuleGroup:    row.RuleGroup,
-		}
-		groups[groupKey] = append(groups[groupKey], row)
-	}
-
-	toUpdate := make([]*alertRule, 0, len(rows))
-
-	for _, rules := range groups {
-		for i, rule := range rules {
-			if rule.RuleGroupIndex == i+1 {
-				continue
-			}
-			rule.RuleGroupIndex = i + 1
-			toUpdate = append(toUpdate, rule)
-		}
-	}
-
-	if len(toUpdate) == 0 {
-		migrator.Logger.Debug("No rules to upgrade group index")
-		return nil
-	}
-
-	updated := time.Now()
-	versions := make([]interface{}, 0, len(toUpdate))
-
-	for _, rule := range toUpdate {
-		rule.Updated = updated
-		version := rule.makeVersion()
-		version.Version = rule.Version + 1
-		version.ParentVersion = rule.Version
-		rule.Version++
-		_, err := sess.ID(rule.ID).Cols("version", "updated", "rule_group_idx").Update(rule)
-		if err != nil {
-			migrator.Logger.Error("failed to update alert rule", "uid", rule.UID, "err", err)
-			return fmt.Errorf("unable to update alert rules with group index: %w", err)
-		}
-		migrator.Logger.Debug("updated group index for alert rule", "rule_uid", rule.UID)
-		versions = append(versions, version)
-	}
-	_, err := sess.Insert(versions...)
-	if err != nil {
-		migrator.Logger.Error("failed to insert changes to alert_rule_version", "err", err)
-		return fmt.Errorf("unable to update alert rules with group index: %w", err)
-	}
-	return nil
-}
-
-// uidSet is a wrapper around map[string]struct{} and util.GenerateShortUID() which aims help generate uids in quick
-// succession while taking into consideration case sensitivity requirements. if caseInsensitive is true, all generated
-// uids must also be unique when compared in a case-insensitive manner.
-type uidSet struct {
-	set             map[string]struct{}
-	caseInsensitive bool
-}
-
-// contains checks whether the given uid has already been generated in this uidSet.
-func (s *uidSet) contains(uid string) bool {
-	dedup := uid
-	if s.caseInsensitive {
-		dedup = strings.ToLower(dedup)
-	}
-	_, seen := s.set[dedup]
-	return seen
-}
-
-// add adds the given uid to the uidSet.
-func (s *uidSet) add(uid string) {
-	dedup := uid
-	if s.caseInsensitive {
-		dedup = strings.ToLower(dedup)
-	}
-	s.set[dedup] = struct{}{}
-}
-
-// generateUid will generate a new unique uid that is not already contained in the uidSet.
-// If it fails to create one that has not already been generated it will make multiple, but not unlimited, attempts.
-// If all attempts are exhausted an error will be returned.
-func (s *uidSet) generateUid() (string, error) {
-	for i := 0; i < 5; i++ {
-		gen := util.GenerateShortUID()
-		if !s.contains(gen) {
-			s.add(gen)
-			return gen, nil
-		}
-	}
-
-	return "", errors.New("failed to generate UID")
-=======
->>>>>>> ae830f68
 }