package ualert

import (
	"encoding/json"
	"fmt"
	"time"

	"github.com/grafana/grafana/pkg/components/simplejson"
	"github.com/grafana/grafana/pkg/expr"
	legacymodels "github.com/grafana/grafana/pkg/models"
	ngmodels "github.com/grafana/grafana/pkg/services/ngalert/models"
	"github.com/grafana/grafana/pkg/tsdb/graphite"
	"github.com/grafana/grafana/pkg/util"
)

const (
	// ContactLabel is a private label created during migration and used in notification policies.
	// It stores a string array of all contact point names an alert rule should send to.
	// It was created as a means to simplify post-migration notification policies.
	ContactLabel = "__contacts__"
)

type alertRule struct {
	ID              int64 `xorm:"pk autoincr 'id'"`
	OrgID           int64 `xorm:"org_id"`
	Title           string
	Condition       string
	Data            []alertQuery
	IntervalSeconds int64
	Version         int64
	UID             string `xorm:"uid"`
	NamespaceUID    string `xorm:"namespace_uid"`
	RuleGroup       string
	RuleGroupIndex  int `xorm:"rule_group_idx"`
	NoDataState     string
	ExecErrState    string
	For             duration
	Updated         time.Time
	Annotations     map[string]string
	Labels          map[string]string // (Labels are not Created in the migration)
}

type alertRuleVersion struct {
	RuleOrgID        int64  `xorm:"rule_org_id"`
	RuleUID          string `xorm:"rule_uid"`
	RuleNamespaceUID string `xorm:"rule_namespace_uid"`
	RuleGroup        string
	RuleGroupIndex   int `xorm:"rule_group_idx"`
	ParentVersion    int64
	RestoredFrom     int64
	Version          int64

	Created         time.Time
	Title           string
	Condition       string
	Data            []alertQuery
	IntervalSeconds int64
	NoDataState     string
	ExecErrState    string
	// ideally this field should have been apimodels.ApiDuration
	// but this is currently not possible because of circular dependencies
	For         duration
	Annotations map[string]string
	Labels      map[string]string
}

func (a *alertRule) makeVersion() *alertRuleVersion {
	return &alertRuleVersion{
		RuleOrgID:        a.OrgID,
		RuleUID:          a.UID,
		RuleNamespaceUID: a.NamespaceUID,
		RuleGroup:        a.RuleGroup,
		RuleGroupIndex:   a.RuleGroupIndex,
		ParentVersion:    0,
		RestoredFrom:     0,
		Version:          1,

		Created:         time.Now().UTC(),
		Title:           a.Title,
		Condition:       a.Condition,
		Data:            a.Data,
		IntervalSeconds: a.IntervalSeconds,
		NoDataState:     a.NoDataState,
		ExecErrState:    a.ExecErrState,
		For:             a.For,
		Annotations:     a.Annotations,
		Labels:          map[string]string{},
	}
}

func addMigrationInfo(da *dashAlert) (map[string]string, map[string]string) {
	tagsMap := simplejson.NewFromAny(da.ParsedSettings.AlertRuleTags).MustMap()
	lbls := make(map[string]string, len(tagsMap))

	for k, v := range tagsMap {
		lbls[k] = simplejson.NewFromAny(v).MustString()
	}

	annotations := make(map[string]string, 3)
	annotations[ngmodels.DashboardUIDAnnotation] = da.DashboardUID
	annotations[ngmodels.PanelIDAnnotation] = fmt.Sprintf("%v", da.PanelId)
	annotations["__alertId__"] = fmt.Sprintf("%v", da.Id)

	return lbls, annotations
}

func (m *migration) makeAlertRule(cond condition, da dashAlert, folderUID string) (*alertRule, error) {
	lbls, annotations := addMigrationInfo(&da)
	name := normalizeRuleName(da.Name)
	annotations["message"] = da.Message
	var err error

	data, err := migrateAlertRuleQueries(cond.Data)
	if err != nil {
		return nil, fmt.Errorf("failed to migrate alert rule queries: %w", err)
	}

	ar := &alertRule{
		OrgID:           da.OrgId,
		Title:           name, // TODO: Make sure all names are unique, make new name on constraint insert error.
		UID:             util.GenerateShortUID(),
		Condition:       cond.Condition,
		Data:            data,
		IntervalSeconds: ruleAdjustInterval(da.Frequency),
		Version:         1,
		NamespaceUID:    folderUID, // Folder already created, comes from env var.
		RuleGroup:       name,
		For:             duration(da.For),
		Updated:         time.Now().UTC(),
		Annotations:     annotations,
		Labels:          lbls,
		RuleGroupIndex:  1,
	}

	ar.NoDataState, err = transNoData(da.ParsedSettings.NoDataState)
	if err != nil {
		return nil, err
	}

	ar.ExecErrState, err = transExecErr(da.ParsedSettings.ExecutionErrorState)
	if err != nil {
		return nil, err
	}

	// Label for routing and silences.
	n, v := getLabelForSilenceMatching(ar.UID)
	ar.Labels[n] = v

	if err := m.addSilence(da, ar); err != nil {
		m.mg.Logger.Error("alert migration error: failed to create silence", "rule_name", ar.Title, "err", err)
	}

	if err := m.addErrorSilence(da, ar); err != nil {
		m.mg.Logger.Error("alert migration error: failed to create silence for Error", "rule_name", ar.Title, "err", err)
	}

	if err := m.addNoDataSilence(da, ar); err != nil {
		m.mg.Logger.Error("alert migration error: failed to create silence for NoData", "rule_name", ar.Title, "err", err)
	}

	return ar, nil
}

// migrateAlertRuleQueries attempts to fix alert rule queries so they can work in unified alerting. Queries of some data sources are not compatible with unified alerting.
func migrateAlertRuleQueries(data []alertQuery) ([]alertQuery, error) {
	result := make([]alertQuery, 0, len(data))
	for _, d := range data {
		// queries that are expression are not relevant, skip them.
		if d.DatasourceUID == expr.OldDatasourceUID {
			result = append(result, d)
			continue
		}
		var fixedData map[string]json.RawMessage
		err := json.Unmarshal(d.Model, &fixedData)
		if err != nil {
			return nil, err
		}
		// remove hidden tag from the query (if exists)
		delete(fixedData, "hide")
		fixedData = fixGraphiteReferencedSubQueries(fixedData)
		updatedModel, err := json.Marshal(fixedData)
		if err != nil {
			return nil, err
		}
		d.Model = updatedModel
		result = append(result, d)
	}
	return result, nil
}

// fixGraphiteReferencedSubQueries attempts to fix graphite referenced sub queries, given unified alerting does not support this.
// targetFull of Graphite data source contains the expanded version of field 'target', so let's copy that.
func fixGraphiteReferencedSubQueries(queryData map[string]json.RawMessage) map[string]json.RawMessage {
	fullQuery, ok := queryData[graphite.TargetFullModelField]
	if ok {
		delete(queryData, graphite.TargetFullModelField)
		queryData[graphite.TargetModelField] = fullQuery
	}

	return queryData
}

type alertQuery struct {
	// RefID is the unique identifier of the query, set by the frontend call.
	RefID string `json:"refId"`

	// QueryType is an optional identifier for the type of query.
	// It can be used to distinguish different types of queries.
	QueryType string `json:"queryType"`

	// RelativeTimeRange is the relative Start and End of the query as sent by the frontend.
	RelativeTimeRange relativeTimeRange `json:"relativeTimeRange"`

	DatasourceUID string `json:"datasourceUid"`

	// JSON is the raw JSON query and includes the above properties as well as custom properties.
	Model json.RawMessage `json:"model"`
}

// RelativeTimeRange is the per query start and end time
// for requests.
type relativeTimeRange struct {
	From duration `json:"from"`
	To   duration `json:"to"`
}

// duration is a type used for marshalling durations.
type duration time.Duration

func (d duration) String() string {
	return time.Duration(d).String()
}

func (d duration) MarshalJSON() ([]byte, error) {
	return json.Marshal(time.Duration(d).Seconds())
}

func (d *duration) UnmarshalJSON(b []byte) error {
	var v interface{}
	if err := json.Unmarshal(b, &v); err != nil {
		return err
	}
	switch value := v.(type) {
	case float64:
		*d = duration(time.Duration(value) * time.Second)
		return nil
	default:
		return fmt.Errorf("invalid duration %v", v)
	}
}

func ruleAdjustInterval(freq int64) int64 {
	// 10 corresponds to the SchedulerCfg, but TODO not worrying about fetching for now.
	var baseFreq int64 = 10
	if freq <= baseFreq {
		return 10
	}
	return freq - (freq % baseFreq)
}

func transNoData(s string) (string, error) {
	switch legacymodels.NoDataOption(s) {
	case legacymodels.NoDataSetOK:
		return string(ngmodels.OK), nil // values from ngalert/models/rule
	case "", legacymodels.NoDataSetNoData:
		return string(ngmodels.NoData), nil
	case legacymodels.NoDataSetAlerting:
		return string(ngmodels.Alerting), nil
	case legacymodels.NoDataKeepState:
		return string(ngmodels.NoData), nil // "keep last state" translates to no data because we now emit a special alert when the state is "noData". The result is that the evaluation will not return firing and instead we'll raise the special alert.
	}
	return "", fmt.Errorf("unrecognized No Data setting %v", s)
}

func transExecErr(s string) (string, error) {
	switch legacymodels.ExecutionErrorOption(s) {
	case "", legacymodels.ExecutionErrorSetAlerting:
		return string(ngmodels.AlertingErrState), nil
	case legacymodels.ExecutionErrorKeepState:
		// Keep last state is translated to error as we now emit a
		// DatasourceError alert when the state is error
		return string(ngmodels.ErrorErrState), nil
	case legacymodels.ExecutionErrorSetOk:
		return string(ngmodels.OkErrState), nil
	}
	return "", fmt.Errorf("unrecognized Execution Error setting %v", s)
}

<<<<<<< HEAD
func extractChannelIDs(d dashAlert) (channelUids []uidOrID) {
	// Extracting channel UID/ID.
	for _, ui := range d.ParsedSettings.Notifications {
		if ui.UID != "" {
			channelUids = append(channelUids, ui.UID)
			continue
		}
		// In certain circumstances, id is used instead of uid.
		// We add this if there was no uid.
		if ui.ID > 0 {
			channelUids = append(channelUids, ui.ID)
		}
	}

	return channelUids
=======
func normalizeRuleName(daName string) string {
	// If we have to truncate, we're losing data and so there is higher risk of uniqueness conflicts.
	// Append a UID to the suffix to forcibly break any collisions.
	if len(daName) > DefaultFieldMaxLength {
		uniq := util.GenerateShortUID()
		trunc := DefaultFieldMaxLength - 1 - len(uniq)
		daName = daName[:trunc] + "_" + uniq
	}

	return daName
>>>>>>> 254bb0c9
}<|MERGE_RESOLUTION|>--- conflicted
+++ resolved
@@ -286,23 +286,6 @@
 	return "", fmt.Errorf("unrecognized Execution Error setting %v", s)
 }
 
-<<<<<<< HEAD
-func extractChannelIDs(d dashAlert) (channelUids []uidOrID) {
-	// Extracting channel UID/ID.
-	for _, ui := range d.ParsedSettings.Notifications {
-		if ui.UID != "" {
-			channelUids = append(channelUids, ui.UID)
-			continue
-		}
-		// In certain circumstances, id is used instead of uid.
-		// We add this if there was no uid.
-		if ui.ID > 0 {
-			channelUids = append(channelUids, ui.ID)
-		}
-	}
-
-	return channelUids
-=======
 func normalizeRuleName(daName string) string {
 	// If we have to truncate, we're losing data and so there is higher risk of uniqueness conflicts.
 	// Append a UID to the suffix to forcibly break any collisions.
@@ -313,5 +296,21 @@
 	}
 
 	return daName
->>>>>>> 254bb0c9
+}
+
+func extractChannelIDs(d dashAlert) (channelUids []uidOrID) {
+	// Extracting channel UID/ID.
+	for _, ui := range d.ParsedSettings.Notifications {
+		if ui.UID != "" {
+			channelUids = append(channelUids, ui.UID)
+			continue
+		}
+		// In certain circumstances, id is used instead of uid.
+		// We add this if there was no uid.
+		if ui.ID > 0 {
+			channelUids = append(channelUids, ui.ID)
+		}
+	}
+
+	return channelUids
 }