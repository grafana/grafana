package ualert

import (
	"bytes"
	"errors"
	"fmt"
	"io"
	"math/rand"
	"os"
	"path/filepath"
	"strconv"
	"time"

	"github.com/google/uuid"
	"github.com/matttproud/golang_protobuf_extensions/pbutil"
	pb "github.com/prometheus/alertmanager/silence/silencepb"
	"github.com/prometheus/common/model"

	"github.com/grafana/grafana/pkg/services/sqlstore/migrator"
)

const (
	// Should be the same as 'NoDataAlertName' in pkg/services/schedule/compat.go.
	NoDataAlertName = "DatasourceNoData"

	ErrorAlertName = "DatasourceError"
)

func (m *migration) addSilence(da dashAlert, rule *alertRule) error {
	if da.State != "paused" {
		return nil
	}

	uid, err := uuid.NewRandom()
	if err != nil {
		return errors.New("failed to create uuid for silence")
	}

	n, v := getLabelForRouteMatching(rule.UID)
	s := &pb.MeshSilence{
		Silence: &pb.Silence{
			Id: uid.String(),
			Matchers: []*pb.Matcher{
				{
					Type:    pb.Matcher_EQUAL,
					Name:    n,
					Pattern: v,
				},
			},
			StartsAt:  time.Now(),
			EndsAt:    time.Now().Add(365 * 20 * time.Hour), // 1 year.
			CreatedBy: "Grafana Migration",
			Comment:   "Created during auto migration to unified alerting",
		},
		ExpiresAt: time.Now().Add(365 * 20 * time.Hour), // 1 year.
	}

	_, ok := m.silences[da.OrgId]
	if !ok {
		m.silences[da.OrgId] = make([]*pb.MeshSilence, 0)
	}
	m.silences[da.OrgId] = append(m.silences[da.OrgId], s)
	return nil
}

func (m *migration) addErrorSilence(da dashAlert, rule *alertRule) error {
	if da.ParsedSettings.ExecutionErrorState != "keep_state" {
		return nil
	}

<<<<<<< HEAD
	uid, err := uuid.NewV4()
=======
	uid, err := uuid.NewRandom()
>>>>>>> 0ca4ccfa
	if err != nil {
		return errors.New("failed to create uuid for silence")
	}

	s := &pb.MeshSilence{
		Silence: &pb.Silence{
			Id: uid.String(),
			Matchers: []*pb.Matcher{
				{
					Type:    pb.Matcher_EQUAL,
					Name:    model.AlertNameLabel,
					Pattern: ErrorAlertName,
				},
				{
					Type:    pb.Matcher_EQUAL,
					Name:    "rule_uid",
					Pattern: rule.UID,
				},
			},
			StartsAt:  time.Now(),
			EndsAt:    time.Now().AddDate(1, 0, 0), // 1 year
			CreatedBy: "Grafana Migration",
			Comment:   fmt.Sprintf("Created during migration to unified alerting to silence Error state for alert rule ID '%s' and Title '%s' because the option 'Keep Last State' was selected for Error state", rule.UID, rule.Title),
		},
		ExpiresAt: time.Now().AddDate(1, 0, 0), // 1 year
	}
	if _, ok := m.silences[da.OrgId]; !ok {
		m.silences[da.OrgId] = make([]*pb.MeshSilence, 0)
	}
	m.silences[da.OrgId] = append(m.silences[da.OrgId], s)
	return nil
}

func (m *migration) addNoDataSilence(da dashAlert, rule *alertRule) error {
	if da.ParsedSettings.NoDataState != "keep_state" {
		return nil
	}

	uid, err := uuid.NewRandom()
	if err != nil {
		return errors.New("failed to create uuid for silence")
	}

	s := &pb.MeshSilence{
		Silence: &pb.Silence{
			Id: uid.String(),
			Matchers: []*pb.Matcher{
				{
					Type:    pb.Matcher_EQUAL,
					Name:    model.AlertNameLabel,
					Pattern: NoDataAlertName,
				},
				{
					Type:    pb.Matcher_EQUAL,
					Name:    "rule_uid",
					Pattern: rule.UID,
				},
			},
			StartsAt:  time.Now(),
			EndsAt:    time.Now().AddDate(1, 0, 0), // 1 year.
			CreatedBy: "Grafana Migration",
			Comment:   fmt.Sprintf("Created during migration to unified alerting to silence NoData state for alert rule ID '%s' and Title '%s' because the option 'Keep Last State' was selected for NoData state", rule.UID, rule.Title),
		},
		ExpiresAt: time.Now().AddDate(1, 0, 0), // 1 year.
	}
	_, ok := m.silences[da.OrgId]
	if !ok {
		m.silences[da.OrgId] = make([]*pb.MeshSilence, 0)
	}
	m.silences[da.OrgId] = append(m.silences[da.OrgId], s)
	return nil
}

func (m *migration) writeSilencesFile(orgID int64) error {
	var buf bytes.Buffer
	orgSilences, ok := m.silences[orgID]
	if !ok {
		return nil
	}

	for _, e := range orgSilences {
		if _, err := pbutil.WriteDelimited(&buf, e); err != nil {
			return err
		}
	}

	f, err := openReplace(silencesFileNameForOrg(m.mg, orgID))
	if err != nil {
		return err
	}

	if _, err := io.Copy(f, bytes.NewReader(buf.Bytes())); err != nil {
		return err
	}

	return f.Close()
}

func getSilenceFileNamesForAllOrgs(mg *migrator.Migrator) ([]string, error) {
	return filepath.Glob(filepath.Join(mg.Cfg.DataPath, "alerting", "*", "silences"))
}

func silencesFileNameForOrg(mg *migrator.Migrator, orgID int64) string {
	return filepath.Join(mg.Cfg.DataPath, "alerting", strconv.Itoa(int(orgID)), "silences")
}

// replaceFile wraps a file that is moved to another filename on closing.
type replaceFile struct {
	*os.File
	filename string
}

func (f *replaceFile) Close() error {
	if err := f.File.Sync(); err != nil {
		return err
	}
	if err := f.File.Close(); err != nil {
		return err
	}
	return os.Rename(f.File.Name(), f.filename)
}

// openReplace opens a new temporary file that is moved to filename on closing.
func openReplace(filename string) (*replaceFile, error) {
	tmpFilename := fmt.Sprintf("%s.%x", filename, uint64(rand.Int63()))

	if err := os.MkdirAll(filepath.Dir(tmpFilename), os.ModePerm); err != nil {
		return nil, err
	}

	f, err := os.Create(tmpFilename)
	if err != nil {
		return nil, err
	}

	rf := &replaceFile{
		File:     f,
		filename: filename,
	}
	return rf, nil
}<|MERGE_RESOLUTION|>--- conflicted
+++ resolved
@@ -68,11 +68,7 @@
 		return nil
 	}
 
-<<<<<<< HEAD
-	uid, err := uuid.NewV4()
-=======
 	uid, err := uuid.NewRandom()
->>>>>>> 0ca4ccfa
 	if err != nil {
 		return errors.New("failed to create uuid for silence")
 	}
