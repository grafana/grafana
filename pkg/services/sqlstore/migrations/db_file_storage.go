package migrations

import "github.com/grafana/grafana/pkg/services/sqlstore/migrator"

func addDbFileStorageMigration(mg *migrator.Migrator) {
	filesTable := migrator.Table{
		Name: "file",
		Columns: []*migrator.Column{
			{Name: "path", Type: migrator.DB_NVarchar, Length: 1024, Nullable: false},

			// path_hash is used for indexing. we are using it to circumvent the max length limit of 191 for varchar2 fields in MySQL 5.6
			{Name: "path_hash", Type: migrator.DB_NVarchar, Length: 64, Nullable: false},

			// parent_folder_path_hash is an optimization for a common use case - list all files in a given folder
			{Name: "parent_folder_path_hash", Type: migrator.DB_NVarchar, Length: 64, Nullable: false},

			{Name: "contents", Type: migrator.DB_Blob, Nullable: false},

			// HTTP Entity tag; md5 hash
			{Name: "etag", Type: migrator.DB_NVarchar, Length: 32, Nullable: false},

			// cache_control HTTP header
			// https://developer.mozilla.org/en-US/docs/Web/HTTP/Headers/Cache-Control
			{Name: "cache_control", Type: migrator.DB_NVarchar, Length: 128, Nullable: false},

			// content_disposition HTTP header - inline/attachment file display
			// https://developer.mozilla.org/en-US/docs/Web/HTTP/Headers/Content-Disposition
			{Name: "content_disposition", Type: migrator.DB_NVarchar, Length: 128, Nullable: false},

			{Name: "updated", Type: migrator.DB_DateTime, Nullable: false},
			{Name: "created", Type: migrator.DB_DateTime, Nullable: false},
			{Name: "size", Type: migrator.DB_BigInt, Nullable: false},
			{Name: "mime_type", Type: migrator.DB_NVarchar, Length: 255, Nullable: false},
		},
		Indices: []*migrator.Index{
			{Cols: []string{"path_hash"}, Type: migrator.UniqueIndex},
			{Cols: []string{"parent_folder_path_hash"}},
		},
	}

	mg.AddMigration("create file table", migrator.NewAddTableMigration(filesTable))
	mg.AddMigration("file table idx: path natural pk", migrator.NewAddIndexMigration(filesTable, filesTable.Indices[0]))
	mg.AddMigration("file table idx: parent_folder_path_hash fast folder retrieval", migrator.NewAddIndexMigration(filesTable, filesTable.Indices[1]))

	fileMetaTable := migrator.Table{
		Name: "file_meta",
		Columns: []*migrator.Column{
			{Name: "path_hash", Type: migrator.DB_NVarchar, Length: 64, Nullable: false},

			// 191 is the maximum length of indexable VARCHAR fields in MySQL 5.6 <= with utf8mb4 encoding
			{Name: "key", Type: migrator.DB_NVarchar, Length: 191, Nullable: false},
			{Name: "value", Type: migrator.DB_NVarchar, Length: 1024, Nullable: false},
		},
		Indices: []*migrator.Index{
			{Cols: []string{"path_hash", "key"}, Type: migrator.UniqueIndex},
		},
	}

	mg.AddMigration("create file_meta table", migrator.NewAddTableMigration(fileMetaTable))
	mg.AddMigration("file table idx: path key", migrator.NewAddIndexMigration(fileMetaTable, fileMetaTable.Indices[0]))

	// TODO: add collation support to `migrator.Column`
	mg.AddMigration("set path collation in file table", migrator.NewRawSQLMigration("").
		// MySQL `utf8mb4_unicode_ci` collation is set in `mysql_dialect.go`
		// SQLite uses a `BINARY` collation by default
		Postgres("ALTER TABLE file ALTER COLUMN path TYPE VARCHAR(1024) COLLATE \"C\";")) // Collate C - sorting done based on character code byte values

	mg.AddMigration("migrate contents column to mediumblob for MySQL", migrator.NewRawSQLMigration("").
		Mysql("ALTER TABLE file MODIFY contents MEDIUMBLOB;"))
<<<<<<< HEAD

	convertFilePathHashIndexToPrimaryKey(mg)
	convertFileMetaPathHashKeyIndexToPrimaryKey(mg)
}

// This converts the existing unique constraint UQE_file_path_hash to a primary key in file table
func convertFilePathHashIndexToPrimaryKey(mg *migrator.Migrator) {
	// migration 1 is to handle cases where the table was created with sql_generate_invisible_primary_key = ON
	// in this case we need to do everything in one sql statement
	mysqlMigration1 := migrator.NewRawSQLMigration("").Mysql(`
	  ALTER TABLE file
	  DROP PRIMARY KEY,
	  DROP COLUMN my_row_id,
	  DROP INDEX UQE_file_path_hash,
	  ADD PRIMARY KEY (path_hash);
	`)
	mysqlMigration1.Condition = &migrator.IfColumnExistsCondition{TableName: "file", ColumnName: "my_row_id"}
	mg.AddMigration("drop my_row_id and add primary key to file table if my_row_id exists (auto-generated mysql column)", mysqlMigration1)

	// migrations 2 and 3 are separated so we skip the statement if it was already exectude before, because MySQL may
	// not support IF EXISTS syntax
	mysqlMigration2 := migrator.NewRawSQLMigration("").Mysql(`ALTER TABLE file DROP INDEX UQE_file_path_hash`)
	mysqlMigration2.Condition = &migrator.IfIndexExistsCondition{TableName: "file", IndexName: "UQE_file_path_hash"}
	mg.AddMigration("drop file_path unique index from file table if it exists (mysql)", mysqlMigration2)

	mysqlMigration3 := migrator.NewRawSQLMigration("").Mysql(`ALTER TABLE file ADD PRIMARY KEY (path_hash);`)
	mysqlMigration3.Condition = &migrator.IfPrimaryKeyNotExistsCondition{TableName: "file", ColumnName: "path_hash"}
	mg.AddMigration("add primary key to file table if it doesn't exist (mysql)", mysqlMigration3)

	postgres := `
		DO $$
		BEGIN
			-- Drop the unique constraint if it exists
			DROP INDEX IF EXISTS "UQE_file_path_hash";

			-- Add primary key if it doesn't already exist
			IF NOT EXISTS (SELECT 1 FROM pg_index i WHERE indrelid = 'file'::regclass AND indisprimary) THEN
				ALTER TABLE file ADD PRIMARY KEY (path_hash);
			END IF;
		END $$;
	`

	sqlite := `
		-- For SQLite we need to recreate the table with primary key. CREATE TABLE was generated by ".schema file" command after running migration.
		CREATE TABLE file_new
		(
			path                    TEXT     NOT NULL,
			path_hash               TEXT     NOT NULL,
			parent_folder_path_hash TEXT     NOT NULL,
			contents                BLOB     NOT NULL,
			etag                    TEXT     NOT NULL,
			cache_control           TEXT     NOT NULL,
			content_disposition     TEXT     NOT NULL,
			updated                 DATETIME NOT NULL,
			created                 DATETIME NOT NULL,
			size                    INTEGER  NOT NULL,
			mime_type               TEXT     NOT NULL,

			PRIMARY KEY (path_hash)
		);

		INSERT INTO file_new (path, path_hash, parent_folder_path_hash, contents, etag, cache_control, content_disposition, updated, created, size, mime_type)
		SELECT path, path_hash, parent_folder_path_hash, contents, etag, cache_control, content_disposition, updated, created, size, mime_type FROM file;

		DROP TABLE file;
		ALTER TABLE file_new RENAME TO file;

		CREATE INDEX IDX_file_parent_folder_path_hash ON file (parent_folder_path_hash);
	`

	// postgres and sqlite statements are idempotent so we can have only one condition-less migration
	migration := migrator.NewRawSQLMigration("").
		Postgres(postgres).
		SQLite(sqlite)

	mg.AddMigration("add primary key to file table (postgres and sqlite)", migration)
}

// This converts the existing unique constraint UQE_file_meta_path_hash_key to a primary key in file_meta table
func convertFileMetaPathHashKeyIndexToPrimaryKey(mg *migrator.Migrator) {
	// migration 1 is to handle cases where the table was created with sql_generate_invisible_primary_key = ON
	// in this case we need to do everything in one sql statement
	mysqlMigration1 := migrator.NewRawSQLMigration("").Mysql(`
	  ALTER TABLE file_meta
      DROP PRIMARY KEY,
      DROP COLUMN my_row_id,
      DROP INDEX UQE_file_meta_path_hash_key,
      ADD PRIMARY KEY (path_hash, ` + "`key`" + `);
	`)
	mysqlMigration1.Condition = &migrator.IfColumnExistsCondition{TableName: "file_meta", ColumnName: "my_row_id"}
	mg.AddMigration("drop my_row_id and add primary key to file_meta table if my_row_id exists (auto-generated mysql column)", mysqlMigration1)

	// migrations 2 and 3 are separated so we skip the statement if it was already exectude before, because MySQL may
	// not support IF EXISTS syntax
	mysqlMigration2 := migrator.NewRawSQLMigration("").Mysql(`ALTER TABLE file_meta DROP INDEX UQE_file_meta_path_hash_key`)
	mysqlMigration2.Condition = &migrator.IfIndexExistsCondition{TableName: "file_meta", IndexName: "UQE_file_meta_path_hash_key"}
	mg.AddMigration("drop file_path unique index from file_meta table if it exists (mysql)", mysqlMigration2)

	mysqlMigration3 := migrator.NewRawSQLMigration("").Mysql(`ALTER TABLE file_meta ADD PRIMARY KEY (path_hash, ` + "`key`" + `);`)
	mysqlMigration3.Condition = &migrator.IfPrimaryKeyNotExistsCondition{TableName: "file_meta", ColumnName: "path_hash"}
	mg.AddMigration("add primary key to file_meta table if it doesn't exist (mysql)", mysqlMigration3)

	postgres := `
		DO $$
		BEGIN
			-- Drop the unique constraint if it exists
			DROP INDEX IF EXISTS "UQE_file_meta_path_hash_key";

			-- Add primary key if it doesn't already exist
			IF NOT EXISTS (SELECT 1 FROM pg_index i WHERE indrelid = 'file_meta'::regclass AND indisprimary) THEN
				ALTER TABLE file_meta ADD PRIMARY KEY (path_hash, ` + "`key`" + `);
			END IF;
		END $$;
	`

	sqlite := `
		-- For SQLite we need to recreate the table with primary key. CREATE TABLE was generated by ".schema file_meta" command after running migration.
		CREATE TABLE file_meta_new
		(
			path_hash TEXT NOT NULL,
			key       TEXT NOT NULL,
			value     TEXT NOT NULL,

			PRIMARY KEY (path_hash, key)
		);

		INSERT INTO file_meta_new (path_hash, key, value)
		SELECT path_hash, key, value FROM file_meta;

		DROP TABLE file_meta;
		ALTER TABLE file_meta_new RENAME TO file_meta;
	`

	// postgres and sqlite statements are idempotent so we can have only one condition-less migration
	migration := migrator.NewRawSQLMigration("").
		Postgres(postgres).
		SQLite(sqlite)

	mg.AddMigration("add primary key to file_meta table (with auto-generated primary key)", migration)
=======
>>>>>>> e930b3e6
}<|MERGE_RESOLUTION|>--- conflicted
+++ resolved
@@ -67,7 +67,6 @@
 
 	mg.AddMigration("migrate contents column to mediumblob for MySQL", migrator.NewRawSQLMigration("").
 		Mysql("ALTER TABLE file MODIFY contents MEDIUMBLOB;"))
-<<<<<<< HEAD
 
 	convertFilePathHashIndexToPrimaryKey(mg)
 	convertFileMetaPathHashKeyIndexToPrimaryKey(mg)
@@ -206,7 +205,5 @@
 		Postgres(postgres).
 		SQLite(sqlite)
 
-	mg.AddMigration("add primary key to file_meta table (with auto-generated primary key)", migration)
-=======
->>>>>>> e930b3e6
+	mg.AddMigration("add primary key to file_meta table (postgres and sqlite)", migration)
 }