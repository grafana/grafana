package migrations

import (
	"github.com/go-xorm/xorm"
	. "github.com/grafana/grafana/pkg/services/sqlstore/migrator"
)

func addAnnotationMig(mg *Migrator) {

	table := Table{
		Name: "annotation",
		Columns: []*Column{
			{Name: "id", Type: DB_BigInt, IsPrimaryKey: true, IsAutoIncrement: true},
			{Name: "org_id", Type: DB_BigInt, Nullable: false},
			{Name: "alert_id", Type: DB_BigInt, Nullable: true},
			{Name: "user_id", Type: DB_BigInt, Nullable: true},
			{Name: "dashboard_id", Type: DB_BigInt, Nullable: true},
			{Name: "panel_id", Type: DB_BigInt, Nullable: true},
			{Name: "category_id", Type: DB_BigInt, Nullable: true},
			{Name: "type", Type: DB_NVarchar, Length: 25, Nullable: false},
			{Name: "title", Type: DB_Text, Nullable: false},
			{Name: "text", Type: DB_Text, Nullable: false},
			{Name: "metric", Type: DB_NVarchar, Length: 255, Nullable: true},
			{Name: "prev_state", Type: DB_NVarchar, Length: 25, Nullable: false},
			{Name: "new_state", Type: DB_NVarchar, Length: 25, Nullable: false},
			{Name: "data", Type: DB_Text, Nullable: false},
			{Name: "epoch", Type: DB_BigInt, Nullable: false},
		},
		Indices: []*Index{
			{Cols: []string{"org_id", "alert_id"}, Type: IndexType},
			{Cols: []string{"org_id", "type"}, Type: IndexType},
			{Cols: []string{"org_id", "category_id"}, Type: IndexType},
			{Cols: []string{"org_id", "dashboard_id", "panel_id", "epoch"}, Type: IndexType},
			{Cols: []string{"org_id", "epoch"}, Type: IndexType},
		},
	}

	mg.AddMigration("Drop old annotation table v4", NewDropTableMigration("annotation"))
	mg.AddMigration("create annotation table v5", NewAddTableMigration(table))

	// create indices
	mg.AddMigration("add index annotation 0 v3", NewAddIndexMigration(table, table.Indices[0]))
	mg.AddMigration("add index annotation 1 v3", NewAddIndexMigration(table, table.Indices[1]))
	mg.AddMigration("add index annotation 2 v3", NewAddIndexMigration(table, table.Indices[2]))
	mg.AddMigration("add index annotation 3 v3", NewAddIndexMigration(table, table.Indices[3]))
	mg.AddMigration("add index annotation 4 v3", NewAddIndexMigration(table, table.Indices[4]))

	mg.AddMigration("Update annotation table charset", NewTableCharsetMigration("annotation", []*Column{
		{Name: "type", Type: DB_NVarchar, Length: 25, Nullable: false},
		{Name: "title", Type: DB_Text, Nullable: false},
		{Name: "text", Type: DB_Text, Nullable: false},
		{Name: "metric", Type: DB_NVarchar, Length: 255, Nullable: true},
		{Name: "prev_state", Type: DB_NVarchar, Length: 25, Nullable: false},
		{Name: "new_state", Type: DB_NVarchar, Length: 25, Nullable: false},
		{Name: "data", Type: DB_Text, Nullable: false},
	}))

	mg.AddMigration("Add column region_id to annotation table", NewAddColumnMigration(table, &Column{
		Name: "region_id", Type: DB_BigInt, Nullable: true, Default: "0",
	}))

	categoryIdIndex := &Index{Cols: []string{"org_id", "category_id"}, Type: IndexType}
	mg.AddMigration("Drop category_id index", NewDropIndexMigration(table, categoryIdIndex))

	mg.AddMigration("Add column tags to annotation table", NewAddColumnMigration(table, &Column{
		Name: "tags", Type: DB_NVarchar, Nullable: true, Length: 500,
	}))

	///
	/// Annotation tag
	///
	annotationTagTable := Table{
		Name: "annotation_tag",
		Columns: []*Column{
			{Name: "annotation_id", Type: DB_BigInt, Nullable: false},
			{Name: "tag_id", Type: DB_BigInt, Nullable: false},
		},
		Indices: []*Index{
			{Cols: []string{"annotation_id", "tag_id"}, Type: UniqueIndex},
		},
	}

	mg.AddMigration("Create annotation_tag table v2", NewAddTableMigration(annotationTagTable))
	mg.AddMigration("Add unique index annotation_tag.annotation_id_tag_id", NewAddIndexMigration(annotationTagTable, annotationTagTable.Indices[0]))

	//
	// clear alert text
	//
	updateTextFieldSql := "UPDATE annotation SET TEXT = '' WHERE alert_id > 0"
	mg.AddMigration("Update alert annotations and set TEXT to empty", NewRawSqlMigration(updateTextFieldSql))

	//
	// Add a 'created' & 'updated' column
	//
	mg.AddMigration("Add created time to annotation table", NewAddColumnMigration(table, &Column{
		Name: "created", Type: DB_BigInt, Nullable: true, Default: "0",
	}))
	mg.AddMigration("Add updated time to annotation table", NewAddColumnMigration(table, &Column{
		Name: "updated", Type: DB_BigInt, Nullable: true, Default: "0",
	}))
	mg.AddMigration("Add index for created in annotation table", NewAddIndexMigration(table, &Index{
		Cols: []string{"org_id", "created"}, Type: IndexType,
	}))
	mg.AddMigration("Add index for updated in annotation table", NewAddIndexMigration(table, &Index{
		Cols: []string{"org_id", "updated"}, Type: IndexType,
	}))

	//
	// Convert epoch saved as seconds to milliseconds
	//
	updateEpochSql := "UPDATE annotation SET epoch = (epoch*1000) where epoch < 9999999999"
	mg.AddMigration("Convert existing annotations from seconds to milliseconds", NewRawSqlMigration(updateEpochSql))

	//
	// 6.4: Make Regions a single annotation row
	//
	mg.AddMigration("Add epoch_end column", NewAddColumnMigration(table, &Column{
		Name: "epoch_end", Type: DB_BigInt, Nullable: false, Default: "0",
	}))
	mg.AddMigration("Add index for epoch_end", NewAddIndexMigration(table, &Index{
		Cols: []string{"org_id", "epoch", "epoch_end"}, Type: IndexType,
	}))
	mg.AddMigration("Make epoch_end the same as epoch", NewRawSqlMigration("UPDATE annotation SET epoch_end = epoch"))
	mg.AddMigration("Move region to single row", &AddMakeRegionSingleRowMigration{})

	// TODO! drop region_id column?
}

type AddMakeRegionSingleRowMigration struct {
	MigrationBase
}

func (m *AddMakeRegionSingleRowMigration) Sql(dialect Dialect) string {
	return "code migration"
}

type TempRegionInfoDTO struct {
	RegionId int64
	Epoch    int64
}

func (m *AddMakeRegionSingleRowMigration) Exec(sess *xorm.Session, mg *Migrator) error {
	regions := make([]*TempRegionInfoDTO, 0)

	err := sess.SQL("SELECT region_id, epoch FROM annotation WHERE region_id>0 AND region_id <> id").Find(&regions)

	if err != nil {
		return err
	}

	for _, region := range regions {
		_, err := sess.Exec("UPDATE annotation SET epoch_end = ? WHERE id = ?", region.Epoch, region.RegionId)
		if err != nil {
			return err
		}
	}

<<<<<<< HEAD
	if _, err := sess.Exec("DELETE FROM annotation WHERE region_id > 0 AND id <> region_id"); err != nil {
		return err
	}

	return nil
=======
	_, err = sess.Exec("DELETE FROM annotation WHERE region_id > 0 AND id <> region_id")
	return err
>>>>>>> 2a78d2a6
}<|MERGE_RESOLUTION|>--- conflicted
+++ resolved
@@ -155,14 +155,6 @@
 		}
 	}
 
-<<<<<<< HEAD
-	if _, err := sess.Exec("DELETE FROM annotation WHERE region_id > 0 AND id <> region_id"); err != nil {
-		return err
-	}
-
-	return nil
-=======
 	_, err = sess.Exec("DELETE FROM annotation WHERE region_id > 0 AND id <> region_id")
 	return err
->>>>>>> 2a78d2a6
 }