package migrations

import . "github.com/grafana/grafana/pkg/services/sqlstore/migrator"

func addDashboardSnapshotMigrations(mg *Migrator) {
	snapshotV4 := Table{
		Name: "dashboard_snapshot",
		Columns: []*Column{
			{Name: "id", Type: DB_BigInt, IsPrimaryKey: true, IsAutoIncrement: true},
			{Name: "name", Type: DB_NVarchar, Length: 255, Nullable: false},
			{Name: "key", Type: DB_NVarchar, Length: 255, Nullable: false},
			{Name: "dashboard", Type: DB_Text, Nullable: false},
			{Name: "expires", Type: DB_DateTime, Nullable: false},
			{Name: "created", Type: DB_DateTime, Nullable: false},
			{Name: "updated", Type: DB_DateTime, Nullable: false},
		},
		Indices: []*Index{
			{Cols: []string{"key"}, Type: UniqueIndex},
		},
	}

	// add v4
	mg.AddMigration("create dashboard_snapshot table v4", NewAddTableMigration(snapshotV4))
	mg.AddMigration("drop table dashboard_snapshot_v4 #1", NewDropTableMigration("dashboard_snapshot"))

	snapshotV5 := Table{
		Name: "dashboard_snapshot",
		Columns: []*Column{
			{Name: "id", Type: DB_BigInt, IsPrimaryKey: true, IsAutoIncrement: true},
			{Name: "name", Type: DB_NVarchar, Length: 255, Nullable: false},
			{Name: "key", Type: DB_NVarchar, Length: 255, Nullable: false},
			{Name: "delete_key", Type: DB_NVarchar, Length: 255, Nullable: false},
			{Name: "org_id", Type: DB_BigInt, Nullable: false},
			{Name: "user_id", Type: DB_BigInt, Nullable: false},
			{Name: "external", Type: DB_Bool, Nullable: false},
			{Name: "external_url", Type: DB_NVarchar, Length: 255, Nullable: false},
			{Name: "dashboard", Type: DB_Text, Nullable: false},
			{Name: "expires", Type: DB_DateTime, Nullable: false},
			{Name: "created", Type: DB_DateTime, Nullable: false},
			{Name: "updated", Type: DB_DateTime, Nullable: false},
		},
		Indices: []*Index{
			{Cols: []string{"key"}, Type: UniqueIndex},
			{Cols: []string{"delete_key"}, Type: UniqueIndex},
			{Cols: []string{"user_id"}},
		},
	}

	mg.AddMigration("create dashboard_snapshot table v5 #2", NewAddTableMigration(snapshotV5))
	addTableIndicesMigrations(mg, "v5", snapshotV5)

<<<<<<< HEAD
=======
	// change column type of dashboard
	mg.AddMigration("alter dashboard_snapshot to mediumtext v2", new(RawSqlMigration).
		Sqlite("SELECT 0 WHERE 0;").
		Postgres("SELECT 0;").
		Mysql("ALTER TABLE dashboard_snapshot MODIFY dashboard MEDIUMTEXT;"))
>>>>>>> 74a8fa61
}<|MERGE_RESOLUTION|>--- conflicted
+++ resolved
@@ -49,12 +49,9 @@
 	mg.AddMigration("create dashboard_snapshot table v5 #2", NewAddTableMigration(snapshotV5))
 	addTableIndicesMigrations(mg, "v5", snapshotV5)
 
-<<<<<<< HEAD
-=======
 	// change column type of dashboard
 	mg.AddMigration("alter dashboard_snapshot to mediumtext v2", new(RawSqlMigration).
 		Sqlite("SELECT 0 WHERE 0;").
 		Postgres("SELECT 0;").
 		Mysql("ALTER TABLE dashboard_snapshot MODIFY dashboard MEDIUMTEXT;"))
->>>>>>> 74a8fa61
 }