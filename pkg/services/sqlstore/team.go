package sqlstore

import (
	"bytes"
	"context"
	"fmt"
	"strings"
	"time"

	"github.com/grafana/grafana/pkg/bus"
	"github.com/grafana/grafana/pkg/models"
)

func (ss *SQLStore) addTeamQueryAndCommandHandlers() {
	bus.AddHandler("sql", ss.UpdateTeam)
	bus.AddHandler("sql", ss.DeleteTeam)
<<<<<<< HEAD
	bus.AddHandler("sql", SearchTeams)
	bus.AddHandler("sql", GetTeamById)
	bus.AddHandler("sql", ss.GetTeamsByUser)

	bus.AddHandler("sql", ss.UpdateTeamMember)
	bus.AddHandler("sql", ss.RemoveTeamMember)
	bus.AddHandler("sql", GetTeamMembers)
=======
	bus.AddHandler("sql", ss.SearchTeams)
	bus.AddHandler("sql", ss.GetTeamById)
	bus.AddHandler("sql", GetTeamsByUser)

	bus.AddHandler("sql", ss.UpdateTeamMember)
	bus.AddHandler("sql", ss.RemoveTeamMember)
	bus.AddHandler("sql", ss.GetTeamMembers)
>>>>>>> af0ece12
	bus.AddHandler("sql", IsAdminOfTeams)
}

type TeamStore interface {
	UpdateTeam(ctx context.Context, cmd *models.UpdateTeamCommand) error
	DeleteTeam(ctx context.Context, cmd *models.DeleteTeamCommand) error
	SearchTeams(ctx context.Context, query *models.SearchTeamsQuery) error
	GetTeamById(ctx context.Context, query *models.GetTeamByIdQuery) error
	UpdateTeamMember(ctx context.Context, cmd *models.UpdateTeamMemberCommand) error
	RemoveTeamMember(ctx context.Context, cmd *models.RemoveTeamMemberCommand) error
	GetTeamMembers(ctx context.Context, cmd *models.GetTeamMembersQuery) error
}

func getFilteredUsers(signedInUser *models.SignedInUser, hiddenUsers map[string]struct{}) []string {
	filteredUsers := make([]string, 0, len(hiddenUsers))
	if signedInUser == nil || signedInUser.IsGrafanaAdmin {
		return filteredUsers
	}

	for u := range hiddenUsers {
		if u == signedInUser.Login {
			continue
		}
		filteredUsers = append(filteredUsers, u)
	}

	return filteredUsers
}

func getTeamMemberCount(filteredUsers []string) string {
	if len(filteredUsers) > 0 {
		return `(SELECT COUNT(*) FROM team_member
			INNER JOIN ` + dialect.Quote("user") + ` ON team_member.user_id = ` + dialect.Quote("user") + `.id
			WHERE team_member.team_id = team.id AND ` + dialect.Quote("user") + `.login NOT IN (?` +
			strings.Repeat(",?", len(filteredUsers)-1) + ")" +
			`) AS member_count `
	}

	return "(SELECT COUNT(*) FROM team_member WHERE team_member.team_id = team.id) AS member_count "
}

func getTeamSearchSQLBase(filteredUsers []string) string {
	return `SELECT
		team.id AS id,
		team.org_id,
		team.name AS name,
		team.email AS email,
		team_member.permission, ` +
		getTeamMemberCount(filteredUsers) +
		` FROM team AS team
		INNER JOIN team_member ON team.id = team_member.team_id AND team_member.user_id = ? `
}

func getTeamSelectSQLBase(filteredUsers []string) string {
	return `SELECT
		team.id as id,
		team.org_id,
		team.name as name,
		team.email as email, ` +
		getTeamMemberCount(filteredUsers) +
		` FROM team as team `
}

func (ss *SQLStore) CreateTeam(name, email string, orgID int64) (models.Team, error) {
	team := models.Team{
		Name:    name,
		Email:   email,
		OrgId:   orgID,
		Created: time.Now(),
		Updated: time.Now(),
	}
	err := ss.WithTransactionalDbSession(context.Background(), func(sess *DBSession) error {
		if isNameTaken, err := isTeamNameTaken(orgID, name, 0, sess); err != nil {
			return err
		} else if isNameTaken {
			return models.ErrTeamNameTaken
		}

		_, err := sess.Insert(&team)
		return err
	})
	return team, err
}

func (ss *SQLStore) UpdateTeam(ctx context.Context, cmd *models.UpdateTeamCommand) error {
<<<<<<< HEAD
	return ss.WithTransactionalDbSession(ctx, func(sess *DBSession) error {
=======
	return inTransaction(func(sess *DBSession) error {
>>>>>>> af0ece12
		if isNameTaken, err := isTeamNameTaken(cmd.OrgId, cmd.Name, cmd.Id, sess); err != nil {
			return err
		} else if isNameTaken {
			return models.ErrTeamNameTaken
		}

		team := models.Team{
			Name:    cmd.Name,
			Email:   cmd.Email,
			Updated: time.Now(),
		}

		sess.MustCols("email")

		affectedRows, err := sess.ID(cmd.Id).Update(&team)

		if err != nil {
			return err
		}

		if affectedRows == 0 {
			return models.ErrTeamNotFound
		}

		return nil
	})
}

// DeleteTeam will delete a team, its member and any permissions connected to the team
func (ss *SQLStore) DeleteTeam(ctx context.Context, cmd *models.DeleteTeamCommand) error {
<<<<<<< HEAD
	return ss.WithTransactionalDbSession(ctx, func(sess *DBSession) error {
=======
	return inTransaction(func(sess *DBSession) error {
>>>>>>> af0ece12
		if _, err := teamExists(cmd.OrgId, cmd.Id, sess); err != nil {
			return err
		}

		deletes := []string{
			"DELETE FROM team_member WHERE org_id=? and team_id = ?",
			"DELETE FROM team WHERE org_id=? and id = ?",
			"DELETE FROM dashboard_acl WHERE org_id=? and team_id = ?",
		}

		for _, sql := range deletes {
			_, err := sess.Exec(sql, cmd.OrgId, cmd.Id)
			if err != nil {
				return err
			}
		}
		return nil
	})
}

func teamExists(orgID int64, teamID int64, sess *DBSession) (bool, error) {
	if res, err := sess.Query("SELECT 1 from team WHERE org_id=? and id=?", orgID, teamID); err != nil {
		return false, err
	} else if len(res) != 1 {
		return false, models.ErrTeamNotFound
	}

	return true, nil
}

func isTeamNameTaken(orgId int64, name string, existingId int64, sess *DBSession) (bool, error) {
	var team models.Team
	exists, err := sess.Where("org_id=? and name=?", orgId, name).Get(&team)
	if err != nil {
		return false, nil
	}

	if exists && existingId != team.Id {
		return true, nil
	}

	return false, nil
}

func (ss *SQLStore) SearchTeams(ctx context.Context, query *models.SearchTeamsQuery) error {
	query.Result = models.SearchTeamQueryResult{
		Teams: make([]*models.TeamDTO, 0),
	}
	queryWithWildcards := "%" + query.Query + "%"

	var sql bytes.Buffer
	params := make([]interface{}, 0)

	filteredUsers := getFilteredUsers(query.SignedInUser, query.HiddenUsers)
	if query.UserIdFilter > 0 {
		sql.WriteString(getTeamSearchSQLBase(filteredUsers))
		for _, user := range filteredUsers {
			params = append(params, user)
		}
		params = append(params, query.UserIdFilter)
	} else {
		sql.WriteString(getTeamSelectSQLBase(filteredUsers))
		for _, user := range filteredUsers {
			params = append(params, user)
		}
	}

	sql.WriteString(` WHERE team.org_id = ?`)
	params = append(params, query.OrgId)

	if query.Query != "" {
		sql.WriteString(` and team.name ` + dialect.LikeStr() + ` ?`)
		params = append(params, queryWithWildcards)
	}

	if query.Name != "" {
		sql.WriteString(` and team.name = ?`)
		params = append(params, query.Name)
	}

	sql.WriteString(` order by team.name asc`)

	if query.Limit != 0 {
		offset := query.Limit * (query.Page - 1)
		sql.WriteString(dialect.LimitOffset(int64(query.Limit), int64(offset)))
	}

	if err := x.SQL(sql.String(), params...).Find(&query.Result.Teams); err != nil {
		return err
	}

	team := models.Team{}
	countSess := x.Table("team")
	if query.Query != "" {
		countSess.Where(`name `+dialect.LikeStr()+` ?`, queryWithWildcards)
	}

	if query.Name != "" {
		countSess.Where("name=?", query.Name)
	}

	count, err := countSess.Count(&team)
	query.Result.TotalCount = count

	return err
}

func (ss *SQLStore) GetTeamById(ctx context.Context, query *models.GetTeamByIdQuery) error {
	var sql bytes.Buffer
	params := make([]interface{}, 0)

	filteredUsers := getFilteredUsers(query.SignedInUser, query.HiddenUsers)
	sql.WriteString(getTeamSelectSQLBase(filteredUsers))
	for _, user := range filteredUsers {
		params = append(params, user)
	}

	sql.WriteString(` WHERE team.org_id = ? and team.id = ?`)
	params = append(params, query.OrgId, query.Id)

	var team models.TeamDTO
	exists, err := x.SQL(sql.String(), params...).Get(&team)

	if err != nil {
		return err
	}

	if !exists {
		return models.ErrTeamNotFound
	}

	query.Result = &team
	return nil
}

// GetTeamsByUser is used by the Guardian when checking a users' permissions
func (ss *SQLStore) GetTeamsByUser(ctx context.Context, query *models.GetTeamsByUserQuery) error {
	return ss.WithDbSession(ctx, func(sess *DBSession) error {
		query.Result = make([]*models.TeamDTO, 0)

		var sql bytes.Buffer

		sql.WriteString(getTeamSelectSQLBase([]string{}))
		sql.WriteString(` INNER JOIN team_member on team.id = team_member.team_id`)
		sql.WriteString(` WHERE team.org_id = ? and team_member.user_id = ?`)

		err := sess.SQL(sql.String(), query.OrgId, query.UserId).Find(&query.Result)
		return err
	})
}

// AddTeamMember adds a user to a team
func (ss *SQLStore) AddTeamMember(userID, orgID, teamID int64, isExternal bool, permission models.PermissionType) error {
	return ss.WithTransactionalDbSession(context.Background(), func(sess *DBSession) error {
		if res, err := sess.Query("SELECT 1 from team_member WHERE org_id=? and team_id=? and user_id=?",
			orgID, teamID, userID); err != nil {
			return err
		} else if len(res) == 1 {
			return models.ErrTeamMemberAlreadyAdded
		}

		if _, err := teamExists(orgID, teamID, sess); err != nil {
			return err
		}

		entity := models.TeamMember{
			OrgId:      orgID,
			TeamId:     teamID,
			UserId:     userID,
			External:   isExternal,
			Created:    time.Now(),
			Updated:    time.Now(),
			Permission: permission,
		}

		_, err := sess.Insert(&entity)
		return err
	})
}

func getTeamMember(sess *DBSession, orgId int64, teamId int64, userId int64) (models.TeamMember, error) {
	rawSQL := `SELECT * FROM team_member WHERE org_id=? and team_id=? and user_id=?`
	var member models.TeamMember
	exists, err := sess.SQL(rawSQL, orgId, teamId, userId).Get(&member)

	if err != nil {
		return member, err
	}
	if !exists {
		return member, models.ErrTeamMemberNotFound
	}

	return member, nil
}

// UpdateTeamMember updates a team member
func (ss *SQLStore) UpdateTeamMember(ctx context.Context, cmd *models.UpdateTeamMemberCommand) error {
<<<<<<< HEAD
	return ss.WithTransactionalDbSession(ctx, func(sess *DBSession) error {
=======
	return inTransaction(func(sess *DBSession) error {
>>>>>>> af0ece12
		member, err := getTeamMember(sess, cmd.OrgId, cmd.TeamId, cmd.UserId)
		if err != nil {
			return err
		}

		if cmd.ProtectLastAdmin {
			_, err := isLastAdmin(sess, cmd.OrgId, cmd.TeamId, cmd.UserId)
			if err != nil {
				return err
			}
		}

		if cmd.Permission != models.PERMISSION_ADMIN { // make sure we don't get invalid permission levels in store
			cmd.Permission = 0
		}

		member.Permission = cmd.Permission
		_, err = sess.Cols("permission").Where("org_id=? and team_id=? and user_id=?", cmd.OrgId, cmd.TeamId, cmd.UserId).Update(member)

		return err
	})
}

// RemoveTeamMember removes a member from a team
func (ss *SQLStore) RemoveTeamMember(ctx context.Context, cmd *models.RemoveTeamMemberCommand) error {
<<<<<<< HEAD
	return ss.WithTransactionalDbSession(ctx, func(sess *DBSession) error {
=======
	return inTransaction(func(sess *DBSession) error {
>>>>>>> af0ece12
		if _, err := teamExists(cmd.OrgId, cmd.TeamId, sess); err != nil {
			return err
		}

		if cmd.ProtectLastAdmin {
			_, err := isLastAdmin(sess, cmd.OrgId, cmd.TeamId, cmd.UserId)
			if err != nil {
				return err
			}
		}

		var rawSQL = "DELETE FROM team_member WHERE org_id=? and team_id=? and user_id=?"
		res, err := sess.Exec(rawSQL, cmd.OrgId, cmd.TeamId, cmd.UserId)
		if err != nil {
			return err
		}
		rows, err := res.RowsAffected()
		if rows == 0 {
			return models.ErrTeamMemberNotFound
		}

		return err
	})
}

func isLastAdmin(sess *DBSession, orgId int64, teamId int64, userId int64) (bool, error) {
	rawSQL := "SELECT user_id FROM team_member WHERE org_id=? and team_id=? and permission=?"
	userIds := []*int64{}
	err := sess.SQL(rawSQL, orgId, teamId, models.PERMISSION_ADMIN).Find(&userIds)
	if err != nil {
		return false, err
	}

	isAdmin := false
	for _, adminId := range userIds {
		if userId == *adminId {
			isAdmin = true
			break
		}
	}

	if isAdmin && len(userIds) == 1 {
		return true, models.ErrLastTeamAdmin
	}

	return false, err
}

// GetTeamMembers return a list of members for the specified team
func (ss *SQLStore) GetTeamMembers(ctx context.Context, query *models.GetTeamMembersQuery) error {
	query.Result = make([]*models.TeamMemberDTO, 0)
	sess := x.Table("team_member")
	sess.Join("INNER", x.Dialect().Quote("user"), fmt.Sprintf("team_member.user_id=%s.id", x.Dialect().Quote("user")))

	// Join with only most recent auth module
	authJoinCondition := `(
		SELECT id from user_auth
			WHERE user_auth.user_id = team_member.user_id
			ORDER BY user_auth.created DESC `
	authJoinCondition = "user_auth.id=" + authJoinCondition + dialect.Limit(1) + ")"
	sess.Join("LEFT", "user_auth", authJoinCondition)

	if query.OrgId != 0 {
		sess.Where("team_member.org_id=?", query.OrgId)
	}
	if query.TeamId != 0 {
		sess.Where("team_member.team_id=?", query.TeamId)
	}
	if query.UserId != 0 {
		sess.Where("team_member.user_id=?", query.UserId)
	}
	if query.External {
		sess.Where("team_member.external=?", dialect.BooleanStr(true))
	}
	sess.Cols(
		"team_member.org_id",
		"team_member.team_id",
		"team_member.user_id",
		"user.email",
		"user.name",
		"user.login",
		"team_member.external",
		"team_member.permission",
		"user_auth.auth_module",
	)
	sess.Asc("user.login", "user.email")

	err := sess.Find(&query.Result)
	return err
}

func IsAdminOfTeams(ctx context.Context, query *models.IsAdminOfTeamsQuery) error {
	builder := &SQLBuilder{}
	builder.Write("SELECT COUNT(team.id) AS count FROM team INNER JOIN team_member ON team_member.team_id = team.id WHERE team.org_id = ? AND team_member.user_id = ? AND team_member.permission = ?", query.SignedInUser.OrgId, query.SignedInUser.UserId, models.PERMISSION_ADMIN)

	type teamCount struct {
		Count int64
	}

	resp := make([]*teamCount, 0)
	if err := x.SQL(builder.GetSQLString(), builder.params...).Find(&resp); err != nil {
		return err
	}

	query.Result = len(resp) > 0 && resp[0].Count > 0

	return nil
}<|MERGE_RESOLUTION|>--- conflicted
+++ resolved
@@ -14,23 +14,13 @@
 func (ss *SQLStore) addTeamQueryAndCommandHandlers() {
 	bus.AddHandler("sql", ss.UpdateTeam)
 	bus.AddHandler("sql", ss.DeleteTeam)
-<<<<<<< HEAD
-	bus.AddHandler("sql", SearchTeams)
-	bus.AddHandler("sql", GetTeamById)
-	bus.AddHandler("sql", ss.GetTeamsByUser)
-
-	bus.AddHandler("sql", ss.UpdateTeamMember)
-	bus.AddHandler("sql", ss.RemoveTeamMember)
-	bus.AddHandler("sql", GetTeamMembers)
-=======
 	bus.AddHandler("sql", ss.SearchTeams)
 	bus.AddHandler("sql", ss.GetTeamById)
-	bus.AddHandler("sql", GetTeamsByUser)
+	bus.AddHandler("sql", ss.GetTeamsByUser)
 
 	bus.AddHandler("sql", ss.UpdateTeamMember)
 	bus.AddHandler("sql", ss.RemoveTeamMember)
 	bus.AddHandler("sql", ss.GetTeamMembers)
->>>>>>> af0ece12
 	bus.AddHandler("sql", IsAdminOfTeams)
 }
 
@@ -116,11 +106,7 @@
 }
 
 func (ss *SQLStore) UpdateTeam(ctx context.Context, cmd *models.UpdateTeamCommand) error {
-<<<<<<< HEAD
 	return ss.WithTransactionalDbSession(ctx, func(sess *DBSession) error {
-=======
-	return inTransaction(func(sess *DBSession) error {
->>>>>>> af0ece12
 		if isNameTaken, err := isTeamNameTaken(cmd.OrgId, cmd.Name, cmd.Id, sess); err != nil {
 			return err
 		} else if isNameTaken {
@@ -151,11 +137,7 @@
 
 // DeleteTeam will delete a team, its member and any permissions connected to the team
 func (ss *SQLStore) DeleteTeam(ctx context.Context, cmd *models.DeleteTeamCommand) error {
-<<<<<<< HEAD
 	return ss.WithTransactionalDbSession(ctx, func(sess *DBSession) error {
-=======
-	return inTransaction(func(sess *DBSession) error {
->>>>>>> af0ece12
 		if _, err := teamExists(cmd.OrgId, cmd.Id, sess); err != nil {
 			return err
 		}
@@ -353,11 +335,7 @@
 
 // UpdateTeamMember updates a team member
 func (ss *SQLStore) UpdateTeamMember(ctx context.Context, cmd *models.UpdateTeamMemberCommand) error {
-<<<<<<< HEAD
 	return ss.WithTransactionalDbSession(ctx, func(sess *DBSession) error {
-=======
-	return inTransaction(func(sess *DBSession) error {
->>>>>>> af0ece12
 		member, err := getTeamMember(sess, cmd.OrgId, cmd.TeamId, cmd.UserId)
 		if err != nil {
 			return err
@@ -383,11 +361,7 @@
 
 // RemoveTeamMember removes a member from a team
 func (ss *SQLStore) RemoveTeamMember(ctx context.Context, cmd *models.RemoveTeamMemberCommand) error {
-<<<<<<< HEAD
 	return ss.WithTransactionalDbSession(ctx, func(sess *DBSession) error {
-=======
-	return inTransaction(func(sess *DBSession) error {
->>>>>>> af0ece12
 		if _, err := teamExists(cmd.OrgId, cmd.TeamId, sess); err != nil {
 			return err
 		}
