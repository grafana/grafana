--- conflicted
+++ resolved
@@ -539,13 +539,6 @@
 	if testSQLStore == nil {
 		dbType := sqlutil.GetTestDBType()
 
-<<<<<<< HEAD
-		if testSQLStoreSkipTestsOnBackend != "" && testSQLStoreSkipTestsOnBackend == dbType {
-			t.Skipf("test skipped when using DB type %s", testSQLStoreSkipTestsOnBackend)
-		}
-
-=======
->>>>>>> edb0865c
 		cfgDBSec := testCfg.Raw.Section("database")
 		cfgDBSec.Key("type").SetValue(dbType)
 
