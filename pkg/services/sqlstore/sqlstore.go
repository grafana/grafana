--- conflicted
+++ resolved
@@ -32,18 +32,6 @@
 	UseSQLite3 bool
 )
 
-<<<<<<< HEAD
-func init() {
-	tables = make([]interface{}, 0)
-
-	tables = append(tables, new(m.Dashboard), new(m.DataSource), new(DashboardTag),
-		new(m.Location), new(m.Monitor), new(m.MonitorLocation), 
-		new(m.MonitorType), new(m.MonitorTypeSetting),
-		new(m.Token))
-}
-
-=======
->>>>>>> a35f144d
 func EnsureAdminUser() {
 	adminQuery := m.GetUserByLoginQuery{LoginOrEmail: setting.AdminUser}
 
