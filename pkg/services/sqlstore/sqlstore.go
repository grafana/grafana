--- conflicted
+++ resolved
@@ -331,11 +331,8 @@
 
 	// set test db config
 	sqlstore.Cfg = setting.NewCfg()
-<<<<<<< HEAD
 	sqlstore.Cfg.DisableInitAdminCreation = true
-	sec, _ := sqlstore.Cfg.Raw.NewSection("database")
-	sec.NewKey("type", dbType)
-=======
+
 	sec, err := sqlstore.Cfg.Raw.NewSection("database")
 	if err != nil {
 		t.Fatalf("Failed to create section: %s", err)
@@ -343,7 +340,6 @@
 	if _, err := sec.NewKey("type", dbType); err != nil {
 		t.Fatalf("Failed to create key: %s", err)
 	}
->>>>>>> 19dbd27c
 
 	switch dbType {
 	case "mysql":
