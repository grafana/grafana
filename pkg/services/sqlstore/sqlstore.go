--- conflicted
+++ resolved
@@ -66,12 +66,7 @@
 
 	// temporarily still set global var
 	x = engine
-<<<<<<< HEAD
-=======
 	dialect = migrator.NewDialect(x)
->>>>>>> 1dfff74d
-
-	dialect = migrator.NewDialect(x.DriverName())
 	migrator := migrator.NewMigrator(x)
 	migrations.AddMigrations(migrator)
 
@@ -119,30 +114,20 @@
 func (ss *SqlStore) buildConnectionString() (string, error) {
 	cnnstr := ss.dbCfg.ConnectionString
 
-<<<<<<< HEAD
 	// special case used by integration tests
 	if cnnstr != "" {
 		return cnnstr, nil
 	}
 
 	switch ss.dbCfg.Type {
-	case "mysql":
-=======
-	cnnstr := ""
-	switch DbCfg.Type {
 	case migrator.MYSQL:
->>>>>>> 1dfff74d
 		protocol := "tcp"
 		if strings.HasPrefix(ss.dbCfg.Host, "/") {
 			protocol = "unix"
 		}
 
 		cnnstr = fmt.Sprintf("%s:%s@%s(%s)/%s?collation=utf8mb4_unicode_ci&allowNativePasswords=true",
-<<<<<<< HEAD
 			ss.dbCfg.User, ss.dbCfg.Pwd, protocol, ss.dbCfg.Host, ss.dbCfg.Name)
-=======
-			url.QueryEscape(DbCfg.User), url.QueryEscape(DbCfg.Pwd), protocol, DbCfg.Host, url.PathEscape(DbCfg.Name))
->>>>>>> 1dfff74d
 
 		if ss.dbCfg.SslMode == "true" || ss.dbCfg.SslMode == "skip-verify" {
 			tlsCert, err := makeCert("custom", ss.dbCfg)
@@ -161,7 +146,6 @@
 		if len(fields) > 1 && len(strings.TrimSpace(fields[1])) > 0 {
 			port = fields[1]
 		}
-<<<<<<< HEAD
 		if ss.dbCfg.Pwd == "" {
 			ss.dbCfg.Pwd = "''"
 		}
@@ -169,26 +153,10 @@
 			ss.dbCfg.User = "''"
 		}
 		cnnstr = fmt.Sprintf("user=%s password=%s host=%s port=%s dbname=%s sslmode=%s sslcert=%s sslkey=%s sslrootcert=%s", ss.dbCfg.User, ss.dbCfg.Pwd, host, port, ss.dbCfg.Name, ss.dbCfg.SslMode, ss.dbCfg.ClientCertPath, ss.dbCfg.ClientKeyPath, ss.dbCfg.CaCertPath)
-	case "sqlite3":
+	case migrator.SQLITE:
 		// special case for tests
 		if !filepath.IsAbs(ss.dbCfg.Path) {
 			ss.dbCfg.Path = filepath.Join(setting.DataPath, ss.dbCfg.Path)
-=======
-		cnnstr = fmt.Sprintf("user='%s' password='%s' host='%s' port='%s' dbname='%s' sslmode='%s' sslcert='%s' sslkey='%s' sslrootcert='%s'",
-			strings.Replace(DbCfg.User, `'`, `\'`, -1),
-			strings.Replace(DbCfg.Pwd, `'`, `\'`, -1),
-			strings.Replace(host, `'`, `\'`, -1),
-			strings.Replace(port, `'`, `\'`, -1),
-			strings.Replace(DbCfg.Name, `'`, `\'`, -1),
-			strings.Replace(DbCfg.SslMode, `'`, `\'`, -1),
-			strings.Replace(DbCfg.ClientCertPath, `'`, `\'`, -1),
-			strings.Replace(DbCfg.ClientKeyPath, `'`, `\'`, -1),
-			strings.Replace(DbCfg.CaCertPath, `'`, `\'`, -1),
-		)
-	case migrator.SQLITE:
-		if !filepath.IsAbs(DbCfg.Path) {
-			DbCfg.Path = filepath.Join(setting.DataPath, DbCfg.Path)
->>>>>>> 1dfff74d
 		}
 		os.MkdirAll(path.Dir(ss.dbCfg.Path), os.ModePerm)
 		cnnstr = "file:" + ss.dbCfg.Path + "?cache=shared&mode=rwc"
@@ -257,7 +225,6 @@
 		ss.dbCfg.Pwd = sec.Key("password").String()
 	}
 
-<<<<<<< HEAD
 	ss.dbCfg.MaxOpenConn = sec.Key("max_open_conn").MustInt(0)
 	ss.dbCfg.MaxIdleConn = sec.Key("max_idle_conn").MustInt(2)
 	ss.dbCfg.ConnMaxLifetime = sec.Key("conn_max_lifetime").MustInt(14400)
@@ -273,21 +240,14 @@
 func InitTestDB(t *testing.T) *SqlStore {
 	sqlstore := &SqlStore{}
 	sqlstore.skipEnsureAdmin = true
-=======
-func InitTestDB(t *testing.T) *xorm.Engine {
-	selectedDb := migrator.SQLITE
-	// selectedDb := migrator.MYSQL
-	// selectedDb := migrator.POSTGRES
->>>>>>> 1dfff74d
-
-	dbType := "sqlite"
+
+	dbType := migrator.SQLITE
 
 	// environment variable present for test db?
 	if db, present := os.LookupEnv("GRAFANA_TEST_DB"); present {
 		dbType = db
 	}
 
-<<<<<<< HEAD
 	// set test db config
 	sqlstore.Cfg = setting.NewCfg()
 	sec, _ := sqlstore.Cfg.Raw.NewSection("database")
@@ -298,58 +258,34 @@
 		sec.NewKey("connection_string", sqlutil.TestDB_Mysql.ConnStr)
 	case "postgres":
 		sec.NewKey("connection_string", sqlutil.TestDB_Postgres.ConnStr)
-=======
-	switch strings.ToLower(selectedDb) {
-	case migrator.MYSQL:
-		x, err = xorm.NewEngine(sqlutil.TestDB_Mysql.DriverName, sqlutil.TestDB_Mysql.ConnStr)
-	case migrator.POSTGRES:
-		x, err = xorm.NewEngine(sqlutil.TestDB_Postgres.DriverName, sqlutil.TestDB_Postgres.ConnStr)
->>>>>>> 1dfff74d
 	default:
 		sec.NewKey("connection_string", sqlutil.TestDB_Sqlite3.ConnStr)
 	}
 
-<<<<<<< HEAD
+	// need to get engine to clean db before we init
+	engine, err := xorm.NewEngine(dbType, sec.Key("connection_string").String())
+	if err != nil {
+		t.Fatalf("Failed to init test database: %v", err)
+	}
+
+	dialect = migrator.NewDialect(engine)
+	if err := dialect.CleanDB(); err != nil {
+		t.Fatalf("Failed to clean test db %v", err)
+	}
+
 	if err := sqlstore.Init(); err != nil {
 		t.Fatalf("Failed to init test database: %v", err)
 	}
 
 	sqlstore.engine.DatabaseTZ = time.UTC
 	sqlstore.engine.TZLocation = time.UTC
-=======
-	x.DatabaseTZ = time.UTC
-	x.TZLocation = time.UTC
-
-	if err != nil {
-		t.Fatalf("Failed to init test database: %v", err)
-	}
-
-	dialect = migrator.NewDialect(x)
-
-	err = dialect.CleanDB()
-	if err != nil {
-		t.Fatalf("Failed to clean test db %v", err)
-	}
->>>>>>> 1dfff74d
-
-	sqlutil.CleanDB(sqlstore.engine)
-
-<<<<<<< HEAD
+
 	return sqlstore
-=======
-	// x.ShowSQL()
-
-	return x
->>>>>>> 1dfff74d
 }
 
 func IsTestDbMySql() bool {
 	if db, present := os.LookupEnv("GRAFANA_TEST_DB"); present {
-<<<<<<< HEAD
-		return db == "mysql"
-=======
 		return db == migrator.MYSQL
->>>>>>> 1dfff74d
 	}
 
 	return false
@@ -357,11 +293,7 @@
 
 func IsTestDbPostgres() bool {
 	if db, present := os.LookupEnv("GRAFANA_TEST_DB"); present {
-<<<<<<< HEAD
-		return db == "postgres"
-=======
 		return db == migrator.POSTGRES
->>>>>>> 1dfff74d
 	}
 
 	return false
