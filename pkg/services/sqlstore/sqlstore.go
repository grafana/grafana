--- conflicted
+++ resolved
@@ -464,7 +464,7 @@
 	Features                *featuremgmt.FeatureManager
 }
 
-var featuresEnabledDuringTests = []string{
+var featuresEnabledDuringTests = []interface{}{
 	featuremgmt.FlagDashboardPreviews,
 }
 
@@ -495,7 +495,7 @@
 		dbType := migrator.SQLite
 
 		if len(opts) == 0 {
-			opts = []InitTestDBOpt{{EnsureDefaultOrgAndUser: false, Features: featuremgmt.WithFeatures()}}
+			opts = []InitTestDBOpt{{EnsureDefaultOrgAndUser: false, Features: featuremgmt.WithFeatures(featuresEnabledDuringTests...)}}
 		}
 
 		// environment variable present for test db?
@@ -505,19 +505,8 @@
 
 		// set test db config
 		cfg := setting.NewCfg()
-<<<<<<< HEAD
 		if opts[0].Features != nil {
 			cfg.IsFeatureToggleEnabled = opts[0].Features.IsEnabled
-=======
-		cfg.IsFeatureToggleEnabled = func(requestedFeature string) bool {
-			for _, enabledFeature := range featuresEnabledDuringTests {
-				if enabledFeature == requestedFeature {
-					return true
-				}
-			}
-
-			return false
->>>>>>> ef11e783
 		}
 		sec, err := cfg.Raw.NewSection("database")
 		if err != nil {
