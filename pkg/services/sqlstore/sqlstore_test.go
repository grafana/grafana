package sqlstore

import (
	"context"
	"errors"
	"net/url"
	"testing"
	"time"

	"github.com/stretchr/testify/assert"
	"github.com/stretchr/testify/require"

	"github.com/grafana/grafana/pkg/services/org"
	"github.com/grafana/grafana/pkg/setting"
)

type sqlStoreTest struct {
	name                  string
	dbType                string
	dbHost                string
	dbURL                 string
	dbUser                string
	dbPwd                 string
	connStrValues         []string
	connStrExcludedValues []string
	err                   error
}

var sqlStoreTestCases = []sqlStoreTest{
	{
		name:          "MySQL IPv4",
		dbType:        "mysql",
		dbHost:        "1.2.3.4:5678",
		connStrValues: []string{"tcp(1.2.3.4:5678)"},
	},
	{
		name:          "Postgres IPv4",
		dbType:        "postgres",
		dbHost:        "1.2.3.4:5678",
		connStrValues: []string{"host=1.2.3.4", "port=5678"},
	},
	{
		name:          "Postgres IPv4 (Default Port)",
		dbType:        "postgres",
		dbHost:        "1.2.3.4",
		connStrValues: []string{"host=1.2.3.4", "port=5432"},
	},
	{
		name:          "Postgres username and password",
		dbType:        "postgres",
		dbHost:        "1.2.3.4",
		dbUser:        "grafana",
		dbPwd:         "password",
		connStrValues: []string{"host=1.2.3.4", "port=5432", "user=grafana", "password=password"},
	},
	{
		name:                  "Postgres username no password",
		dbType:                "postgres",
		dbHost:                "1.2.3.4",
		dbUser:                "grafana",
		dbPwd:                 "",
		connStrValues:         []string{"host=1.2.3.4", "port=5432", "user=grafana"},
		connStrExcludedValues: []string{"password"},
	},
	{
		name:          "MySQL IPv4 (Default Port)",
		dbType:        "mysql",
		dbHost:        "1.2.3.4",
		connStrValues: []string{"tcp(1.2.3.4)"},
	},
	{
		name:          "MySQL IPv6",
		dbType:        "mysql",
		dbHost:        "[fe80::24e8:31b2:91df:b177]:1234",
		connStrValues: []string{"tcp([fe80::24e8:31b2:91df:b177]:1234)"},
	},
	{
		name:          "Postgres IPv6",
		dbType:        "postgres",
		dbHost:        "[fe80::24e8:31b2:91df:b177]:1234",
		connStrValues: []string{"host=fe80::24e8:31b2:91df:b177", "port=1234"},
	},
	{
		name:          "MySQL IPv6 (Default Port)",
		dbType:        "mysql",
		dbHost:        "[::1]",
		connStrValues: []string{"tcp([::1])"},
	},
	{
		name:          "Postgres IPv6 (Default Port)",
		dbType:        "postgres",
		dbHost:        "[::1]",
		connStrValues: []string{"host=::1", "port=5432"},
	},
	{
		name:  "Invalid database URL",
		dbURL: "://invalid.com/",
		err:   &url.Error{Op: "parse", URL: "://invalid.com/", Err: errors.New("missing protocol scheme")},
	},
	{
		name:          "Sql mode set to ANSI_QUOTES",
		dbType:        "mysql",
		dbHost:        "[::1]",
		connStrValues: []string{"sql_mode='ANSI_QUOTES'"},
	},
}

func TestIntegrationSQLConnectionString(t *testing.T) {
	if testing.Short() {
		t.Skip("skipping integration test")
	}
	for _, testCase := range sqlStoreTestCases {
		t.Run(testCase.name, func(t *testing.T) {
			sqlstore := &SQLStore{}
			sqlstore.Cfg = makeSQLStoreTestConfig(t, testCase.dbType, testCase.dbHost, testCase.dbUser, testCase.dbPwd, testCase.dbURL)
			connStr, err := sqlstore.buildConnectionString()
			require.Equal(t, testCase.err, err)

			for _, connSubStr := range testCase.connStrValues {
				require.Contains(t, connStr, connSubStr)
			}

			for _, connExcludedSubStr := range testCase.connStrExcludedValues {
				require.NotContains(t, connStr, connExcludedSubStr)
			}
		})
	}
}

<<<<<<< HEAD
func makeSQLStoreTestConfig(t *testing.T, dbType, host, user, password, dbURL string) *setting.Cfg {
=======
func TestIntegrationIsUniqueConstraintViolation(t *testing.T) {
	store := InitTestDB(t)

	testCases := []struct {
		desc string
		f    func(*testing.T, *DBSession) error
	}{
		{
			desc: "successfully detect primary key violations",
			f: func(t *testing.T, sess *DBSession) error {
				// Attempt to insert org with provided ID (primary key) twice
				now := time.Now()
				org := org.Org{Name: "test org primary key violation", Created: now, Updated: now, ID: 42}
				err := sess.InsertId(&org, store.Dialect)
				require.NoError(t, err)

				// Provide a different name to avoid unique constraint violation
				org.Name = "test org 2"
				return sess.InsertId(&org, store.Dialect)
			},
		},
		{
			desc: "successfully detect unique constrain violations",
			f: func(t *testing.T, sess *DBSession) error {
				// Attempt to insert org with reserved name
				now := time.Now()
				org := org.Org{Name: "test org unique constrain violation", Created: now, Updated: now, ID: 43}
				err := sess.InsertId(&org, store.Dialect)
				require.NoError(t, err)

				// Provide a different ID to avoid primary key violation
				org.ID = 44
				return sess.InsertId(&org, store.Dialect)
			},
		},
	}

	for _, tc := range testCases {
		t.Run(tc.desc, func(t *testing.T) {
			err := store.WithDbSession(context.Background(), func(sess *DBSession) error {
				return tc.f(t, sess)
			})
			require.Error(t, err)
			assert.True(t, store.Dialect.IsUniqueConstraintViolation(err))
		})
	}
}

func makeSQLStoreTestConfig(t *testing.T, dbType, host, dbURL string) *setting.Cfg {
>>>>>>> ed5a6978
	t.Helper()

	cfg := setting.NewCfg()

	sec, err := cfg.Raw.NewSection("database")
	require.NoError(t, err)
	_, err = sec.NewKey("type", dbType)
	require.NoError(t, err)
	_, err = sec.NewKey("host", host)
	require.NoError(t, err)
	_, err = sec.NewKey("url", dbURL)
	require.NoError(t, err)
	_, err = sec.NewKey("user", user)
	require.NoError(t, err)
	_, err = sec.NewKey("name", "test_db")
	require.NoError(t, err)
	_, err = sec.NewKey("password", password)
	require.NoError(t, err)

	cfg.IsFeatureToggleEnabled = func(key string) bool { return true }

	return cfg
}<|MERGE_RESOLUTION|>--- conflicted
+++ resolved
@@ -127,9 +127,6 @@
 	}
 }
 
-<<<<<<< HEAD
-func makeSQLStoreTestConfig(t *testing.T, dbType, host, user, password, dbURL string) *setting.Cfg {
-=======
 func TestIntegrationIsUniqueConstraintViolation(t *testing.T) {
 	store := InitTestDB(t)
 
@@ -178,8 +175,7 @@
 	}
 }
 
-func makeSQLStoreTestConfig(t *testing.T, dbType, host, dbURL string) *setting.Cfg {
->>>>>>> ed5a6978
+func makeSQLStoreTestConfig(t *testing.T, dbType, host, user, password, dbURL string) *setting.Cfg {
 	t.Helper()
 
 	cfg := setting.NewCfg()
