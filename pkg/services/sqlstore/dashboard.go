--- conflicted
+++ resolved
@@ -2,10 +2,6 @@
 
 import (
 	"context"
-<<<<<<< HEAD
-	"fmt"
-=======
->>>>>>> b2af18f1
 	"strings"
 
 	"github.com/prometheus/client_golang/prometheus"
@@ -238,128 +234,6 @@
 	})
 }
 
-<<<<<<< HEAD
-func (ss *SQLStore) DeleteDashboard(ctx context.Context, cmd *models.DeleteDashboardCommand) error {
-	return ss.WithTransactionalDbSession(ctx, func(sess *DBSession) error {
-		return deleteDashboard(cmd, sess)
-	})
-}
-
-func deleteDashboard(cmd *models.DeleteDashboardCommand, sess *DBSession) error {
-	dashboard := models.Dashboard{Id: cmd.Id, OrgId: cmd.OrgId}
-	has, err := sess.Get(&dashboard)
-	if err != nil {
-		return err
-	} else if !has {
-		return models.ErrDashboardNotFound
-	}
-
-	deletes := []string{
-		"DELETE FROM dashboard_tag WHERE dashboard_id = ? ",
-		"DELETE FROM star WHERE dashboard_id = ? ",
-		"DELETE FROM dashboard WHERE id = ?",
-		"DELETE FROM playlist_item WHERE type = 'dashboard_by_id' AND value = ?",
-		"DELETE FROM dashboard_version WHERE dashboard_id = ?",
-		"DELETE FROM annotation WHERE dashboard_id = ?",
-		"DELETE FROM dashboard_provisioning WHERE dashboard_id = ?",
-		"DELETE FROM dashboard_acl WHERE dashboard_id = ?",
-	}
-
-	if dashboard.IsFolder {
-		deletes = append(deletes, "DELETE FROM dashboard WHERE folder_id = ?")
-
-		dashIds := []struct {
-			Id  int64
-			Uid string
-		}{}
-		err := sess.SQL("SELECT id, uid FROM dashboard WHERE folder_id = ?", dashboard.Id).Find(&dashIds)
-		if err != nil {
-			return err
-		}
-
-		for _, id := range dashIds {
-			if err := deleteAlertDefinition(id.Id, sess); err != nil {
-				return err
-			}
-		}
-
-		// remove all access control permission with folder scope
-		_, err = sess.Exec("DELETE FROM permission WHERE scope = ?", dashboards.ScopeFoldersProvider.GetResourceScopeUID(dashboard.Uid))
-		if err != nil {
-			return err
-		}
-
-		for _, dash := range dashIds {
-			// remove all access control permission with child dashboard scopes
-			_, err = sess.Exec("DELETE FROM permission WHERE scope = ?", ac.GetResourceScopeUID("dashboards", dash.Uid))
-			if err != nil {
-				return err
-			}
-		}
-
-		if len(dashIds) > 0 {
-			childrenDeletes := []string{
-				"DELETE FROM dashboard_tag WHERE dashboard_id IN (SELECT id FROM dashboard WHERE org_id = ? AND folder_id = ?)",
-				"DELETE FROM star WHERE dashboard_id IN (SELECT id FROM dashboard WHERE org_id = ? AND folder_id = ?)",
-				"DELETE FROM dashboard_version WHERE dashboard_id IN (SELECT id FROM dashboard WHERE org_id = ? AND folder_id = ?)",
-				"DELETE FROM annotation WHERE dashboard_id IN (SELECT id FROM dashboard WHERE org_id = ? AND folder_id = ?)",
-				"DELETE FROM dashboard_provisioning WHERE dashboard_id IN (SELECT id FROM dashboard WHERE org_id = ? AND folder_id = ?)",
-				"DELETE FROM dashboard_acl WHERE dashboard_id IN (SELECT id FROM dashboard WHERE org_id = ? AND folder_id = ?)",
-			}
-			for _, sql := range childrenDeletes {
-				_, err := sess.Exec(sql, dashboard.OrgId, dashboard.Id)
-				if err != nil {
-					return err
-				}
-			}
-		}
-
-		var existingRuleID int64
-		exists, err := sess.Table("alert_rule").Where("namespace_uid = (SELECT uid FROM dashboard WHERE id = ?)", dashboard.Id).Cols("id").Get(&existingRuleID)
-		if err != nil {
-			return err
-		}
-		if exists {
-			if !cmd.ForceDeleteFolderRules {
-				return fmt.Errorf("folder cannot be deleted: %w", models.ErrFolderContainsAlertRules)
-			}
-
-			// Delete all rules under this folder.
-			deleteNGAlertsByFolder := []string{
-				"DELETE FROM alert_rule WHERE namespace_uid = (SELECT uid FROM dashboard WHERE id = ?)",
-				"DELETE FROM alert_rule_version WHERE rule_namespace_uid = (SELECT uid FROM dashboard WHERE id = ?)",
-			}
-
-			for _, sql := range deleteNGAlertsByFolder {
-				_, err := sess.Exec(sql, dashboard.Id)
-				if err != nil {
-					return err
-				}
-			}
-		}
-	} else {
-		_, err = sess.Exec("DELETE FROM permission WHERE scope = ?", ac.GetResourceScopeUID("dashboards", dashboard.Uid))
-		if err != nil {
-			return err
-		}
-	}
-
-	if err := deleteAlertDefinition(dashboard.Id, sess); err != nil {
-		return err
-	}
-
-	for _, sql := range deletes {
-		_, err := sess.Exec(sql, dashboard.Id)
-		if err != nil {
-			return err
-		}
-	}
-
-	return nil
-}
-
-=======
->>>>>>> b2af18f1
 func (ss *SQLStore) GetDashboards(ctx context.Context, query *models.GetDashboardsQuery) error {
 	return ss.WithDbSession(ctx, func(dbSession *DBSession) error {
 		if len(query.DashboardIds) == 0 {
