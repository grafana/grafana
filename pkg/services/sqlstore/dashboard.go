--- conflicted
+++ resolved
@@ -117,7 +117,9 @@
 	if err != nil {
 		return err
 	}
-<<<<<<< HEAD
+
+	dashboard.Data.Set("id", dashboard.Id)
+	query.Result = &dashboard
 	query.Result = new(m.Dashboard)
 	for _, dash := range dashboards {
 		sysId, err := typeSwitch(dash.Data)
@@ -129,11 +131,6 @@
 			query.Result = dash
 		}
 	}
-=======
-
-	dashboard.Data.Set("id", dashboard.Id)
-	query.Result = &dashboard
->>>>>>> 2bf305b1
 
 	return nil
 }
