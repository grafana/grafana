--- conflicted
+++ resolved
@@ -83,13 +83,7 @@
 	Value  string `json:"value"`
 }
 
-<<<<<<< HEAD
-func (ds DataSource) TeamHTTPHeaders() (TeamHTTPHeaders, error) {
-=======
-const DefaultTeamHTTPHeader = "default"
-
 func (ds DataSource) TeamHTTPHeaders() (*TeamHTTPHeaders, error) {
->>>>>>> d7641b0e
 	return GetTeamHTTPHeaders(ds.JsonData)
 }
 
