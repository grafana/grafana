--- conflicted
+++ resolved
@@ -22,6 +22,7 @@
 	secretsManager "github.com/grafana/grafana/pkg/services/secrets/manager"
 	"github.com/grafana/grafana/pkg/services/sqlstore"
 	"github.com/grafana/grafana/pkg/setting"
+	"github.com/grafana/grafana/pkg/tsdb/azuremonitor/azsettings"
 	"github.com/stretchr/testify/assert"
 	"github.com/stretchr/testify/require"
 )
@@ -37,11 +38,7 @@
 	})
 
 	secretsService := secretsManager.SetupTestService(t, database.ProvideSecretsStore(sqlStore))
-<<<<<<< HEAD
-	s := ProvideService(bus.New(), sqlStore, secretsService, cfg, featuremgmt.WithFeatures(), &acmock.Mock{}, acmock.NewPermissionsServicesMock())
-=======
-	s := ProvideService(bus.New(), sqlStore, secretsService, featuremgmt.WithFeatures(), acmock.New(), acmock.NewPermissionsServicesMock())
->>>>>>> 475a0275
+	s := ProvideService(bus.New(), sqlStore, secretsService, cfg, featuremgmt.WithFeatures(), acmock.New(), acmock.NewPermissionsServicesMock())
 
 	var ds *models.DataSource
 
@@ -241,11 +238,7 @@
 		}
 
 		secretsService := secretsManager.SetupTestService(t, fakes.NewFakeSecretsStore())
-<<<<<<< HEAD
-		dsService := ProvideService(bus.New(), nil, secretsService, cfg, featuremgmt.WithFeatures(), &acmock.Mock{}, acmock.NewPermissionsServicesMock())
-=======
-		dsService := ProvideService(bus.New(), nil, secretsService, featuremgmt.WithFeatures(), acmock.New(), acmock.NewPermissionsServicesMock())
->>>>>>> 475a0275
+		dsService := ProvideService(bus.New(), nil, secretsService, cfg, featuremgmt.WithFeatures(), acmock.New(), acmock.NewPermissionsServicesMock())
 
 		rt1, err := dsService.GetHTTPTransport(&ds, provider)
 		require.NoError(t, err)
@@ -278,11 +271,7 @@
 		json.Set("tlsAuthWithCACert", true)
 
 		secretsService := secretsManager.SetupTestService(t, fakes.NewFakeSecretsStore())
-<<<<<<< HEAD
-		dsService := ProvideService(bus.New(), nil, secretsService, cfg, featuremgmt.WithFeatures(), &acmock.Mock{}, acmock.NewPermissionsServicesMock())
-=======
-		dsService := ProvideService(bus.New(), nil, secretsService, featuremgmt.WithFeatures(), acmock.New(), acmock.NewPermissionsServicesMock())
->>>>>>> 475a0275
+		dsService := ProvideService(bus.New(), nil, secretsService, cfg, featuremgmt.WithFeatures(), acmock.New(), acmock.NewPermissionsServicesMock())
 
 		tlsCaCert, err := secretsService.Encrypt(context.Background(), []byte(caCert), secrets.WithoutScope())
 		require.NoError(t, err)
@@ -332,11 +321,7 @@
 		json.Set("tlsAuth", true)
 
 		secretsService := secretsManager.SetupTestService(t, fakes.NewFakeSecretsStore())
-<<<<<<< HEAD
-		dsService := ProvideService(bus.New(), nil, secretsService, cfg, featuremgmt.WithFeatures(), &acmock.Mock{}, acmock.NewPermissionsServicesMock())
-=======
-		dsService := ProvideService(bus.New(), nil, secretsService, featuremgmt.WithFeatures(), acmock.New(), acmock.NewPermissionsServicesMock())
->>>>>>> 475a0275
+		dsService := ProvideService(bus.New(), nil, secretsService, cfg, featuremgmt.WithFeatures(), acmock.New(), acmock.NewPermissionsServicesMock())
 
 		tlsClientCert, err := secretsService.Encrypt(context.Background(), []byte(clientCert), secrets.WithoutScope())
 		require.NoError(t, err)
@@ -379,11 +364,7 @@
 		json.Set("serverName", "server-name")
 
 		secretsService := secretsManager.SetupTestService(t, fakes.NewFakeSecretsStore())
-<<<<<<< HEAD
-		dsService := ProvideService(bus.New(), nil, secretsService, cfg, featuremgmt.WithFeatures(), &acmock.Mock{}, acmock.NewPermissionsServicesMock())
-=======
-		dsService := ProvideService(bus.New(), nil, secretsService, featuremgmt.WithFeatures(), acmock.New(), acmock.NewPermissionsServicesMock())
->>>>>>> 475a0275
+		dsService := ProvideService(bus.New(), nil, secretsService, cfg, featuremgmt.WithFeatures(), acmock.New(), acmock.NewPermissionsServicesMock())
 
 		tlsCaCert, err := secretsService.Encrypt(context.Background(), []byte(caCert), secrets.WithoutScope())
 		require.NoError(t, err)
@@ -420,11 +401,7 @@
 		json.Set("tlsSkipVerify", true)
 
 		secretsService := secretsManager.SetupTestService(t, fakes.NewFakeSecretsStore())
-<<<<<<< HEAD
-		dsService := ProvideService(bus.New(), nil, secretsService, cfg, featuremgmt.WithFeatures(), &acmock.Mock{}, acmock.NewPermissionsServicesMock())
-=======
-		dsService := ProvideService(bus.New(), nil, secretsService, featuremgmt.WithFeatures(), acmock.New(), acmock.NewPermissionsServicesMock())
->>>>>>> 475a0275
+		dsService := ProvideService(bus.New(), nil, secretsService, cfg, featuremgmt.WithFeatures(), acmock.New(), acmock.NewPermissionsServicesMock())
 
 		ds := models.DataSource{
 			Id:       1,
@@ -455,11 +432,7 @@
 		})
 
 		secretsService := secretsManager.SetupTestService(t, fakes.NewFakeSecretsStore())
-<<<<<<< HEAD
-		dsService := ProvideService(bus.New(), nil, secretsService, cfg, featuremgmt.WithFeatures(), &acmock.Mock{}, acmock.NewPermissionsServicesMock())
-=======
-		dsService := ProvideService(bus.New(), nil, secretsService, featuremgmt.WithFeatures(), acmock.New(), acmock.NewPermissionsServicesMock())
->>>>>>> 475a0275
+		dsService := ProvideService(bus.New(), nil, secretsService, cfg, featuremgmt.WithFeatures(), acmock.New(), acmock.NewPermissionsServicesMock())
 
 		encryptedData, err := secretsService.Encrypt(context.Background(), []byte(`Bearer xf5yhfkpsnmgo`), secrets.WithoutScope())
 		require.NoError(t, err)
@@ -518,11 +491,7 @@
 		})
 
 		secretsService := secretsManager.SetupTestService(t, fakes.NewFakeSecretsStore())
-<<<<<<< HEAD
-		dsService := ProvideService(bus.New(), nil, secretsService, cfg, featuremgmt.WithFeatures(), &acmock.Mock{}, acmock.NewPermissionsServicesMock())
-=======
-		dsService := ProvideService(bus.New(), nil, secretsService, featuremgmt.WithFeatures(), acmock.New(), acmock.NewPermissionsServicesMock())
->>>>>>> 475a0275
+		dsService := ProvideService(bus.New(), nil, secretsService, cfg, featuremgmt.WithFeatures(), acmock.New(), acmock.NewPermissionsServicesMock())
 
 		ds := models.DataSource{
 			Id:       1,
@@ -555,11 +524,7 @@
 		require.NoError(t, err)
 
 		secretsService := secretsManager.SetupTestService(t, fakes.NewFakeSecretsStore())
-<<<<<<< HEAD
-		dsService := ProvideService(bus.New(), nil, secretsService, cfg, featuremgmt.WithFeatures(), &acmock.Mock{}, acmock.NewPermissionsServicesMock())
-=======
-		dsService := ProvideService(bus.New(), nil, secretsService, featuremgmt.WithFeatures(), acmock.New(), acmock.NewPermissionsServicesMock())
->>>>>>> 475a0275
+		dsService := ProvideService(bus.New(), nil, secretsService, cfg, featuremgmt.WithFeatures(), acmock.New(), acmock.NewPermissionsServicesMock())
 
 		ds := models.DataSource{
 			Type:     models.DS_ES,
@@ -594,11 +559,7 @@
 	}
 
 	secretsService := secretsManager.SetupTestService(t, fakes.NewFakeSecretsStore())
-<<<<<<< HEAD
-	dsService := ProvideService(bus.New(), nil, secretsService, cfg, featuremgmt.WithFeatures(), &acmock.Mock{}, acmock.NewPermissionsServicesMock())
-=======
-	dsService := ProvideService(bus.New(), nil, secretsService, featuremgmt.WithFeatures(), acmock.New(), acmock.NewPermissionsServicesMock())
->>>>>>> 475a0275
+	dsService := ProvideService(bus.New(), nil, secretsService, cfg, featuremgmt.WithFeatures(), acmock.New(), acmock.NewPermissionsServicesMock())
 
 	for _, tc := range testCases {
 		ds := &models.DataSource{
@@ -613,11 +574,7 @@
 
 	t.Run("When datasource hasn't been updated, encrypted JSON should be fetched from cache", func(t *testing.T) {
 		secretsService := secretsManager.SetupTestService(t, fakes.NewFakeSecretsStore())
-<<<<<<< HEAD
-		dsService := ProvideService(bus.New(), nil, secretsService, cfg, featuremgmt.WithFeatures(), &acmock.Mock{}, acmock.NewPermissionsServicesMock())
-=======
-		dsService := ProvideService(bus.New(), nil, secretsService, featuremgmt.WithFeatures(), acmock.New(), acmock.NewPermissionsServicesMock())
->>>>>>> 475a0275
+		dsService := ProvideService(bus.New(), nil, secretsService, cfg, featuremgmt.WithFeatures(), acmock.New(), acmock.NewPermissionsServicesMock())
 
 		encryptedJsonData, err := secretsService.EncryptJsonData(
 			context.Background(),
@@ -671,11 +628,7 @@
 			SecureJsonData: encryptedJsonData,
 		}
 
-<<<<<<< HEAD
-		dsService := ProvideService(bus.New(), nil, secretsService, cfg, featuremgmt.WithFeatures(), &acmock.Mock{}, acmock.NewPermissionsServicesMock())
-=======
-		dsService := ProvideService(bus.New(), nil, secretsService, featuremgmt.WithFeatures(), acmock.New(), acmock.NewPermissionsServicesMock())
->>>>>>> 475a0275
+		dsService := ProvideService(bus.New(), nil, secretsService, cfg, featuremgmt.WithFeatures(), acmock.New(), acmock.NewPermissionsServicesMock())
 
 		// Populate cache
 		password, ok := dsService.DecryptedValue(&ds, "password")
@@ -697,7 +650,9 @@
 }
 
 func TestService_HTTPClientOptions(t *testing.T) {
-	cfg := &setting.Cfg{}
+	cfg := &setting.Cfg{
+		Azure: &azsettings.AzureSettings{},
+	}
 
 	emptyJsonData := simplejson.New()
 	emptySecureJsonData := map[string][]byte{}
@@ -712,13 +667,8 @@
 		t.Run("given feature flag enabled", func(t *testing.T) {
 			features := featuremgmt.WithFeatures(featuremgmt.FlagHttpclientproviderAzureAuth)
 
-<<<<<<< HEAD
 			t.Run("should set Azure middleware when JsonData contains valid credentials", func(t *testing.T) {
 				t.Cleanup(func() { ds.JsonData = emptyJsonData; ds.SecureJsonData = emptySecureJsonData })
-=======
-			secretsService := secretsManager.SetupTestService(t, fakes.NewFakeSecretsStore())
-			dsService := ProvideService(bus.New(), nil, secretsService, featuremgmt.WithFeatures(), acmock.New(), acmock.NewPermissionsServicesMock())
->>>>>>> 475a0275
 
 				ds.JsonData = simplejson.NewFromAny(map[string]interface{}{
 					"httpMethod": "POST",
@@ -729,7 +679,7 @@
 				})
 
 				secretsService := secretsManager.SetupTestService(t, fakes.NewFakeSecretsStore())
-				dsService := ProvideService(bus.New(), nil, secretsService, cfg, features, &acmock.Mock{}, acmock.NewPermissionsServicesMock())
+				dsService := ProvideService(bus.New(), nil, secretsService, cfg, features, acmock.New(), acmock.NewPermissionsServicesMock())
 
 				opts, err := dsService.httpClientOptions(&ds)
 				require.NoError(t, err)
@@ -738,20 +688,15 @@
 				assert.Len(t, opts.Middlewares, 1)
 			})
 
-<<<<<<< HEAD
 			t.Run("should not set Azure middleware when JsonData doesn't contain valid credentials", func(t *testing.T) {
 				t.Cleanup(func() { ds.JsonData = emptyJsonData; ds.SecureJsonData = emptySecureJsonData })
-=======
-			secretsService := secretsManager.SetupTestService(t, fakes.NewFakeSecretsStore())
-			dsService := ProvideService(bus.New(), nil, secretsService, featuremgmt.WithFeatures(), acmock.New(), acmock.NewPermissionsServicesMock())
->>>>>>> 475a0275
 
 				ds.JsonData = simplejson.NewFromAny(map[string]interface{}{
 					"httpMethod": "POST",
 				})
 
 				secretsService := secretsManager.SetupTestService(t, fakes.NewFakeSecretsStore())
-				dsService := ProvideService(bus.New(), nil, secretsService, cfg, features, &acmock.Mock{}, acmock.NewPermissionsServicesMock())
+				dsService := ProvideService(bus.New(), nil, secretsService, cfg, features, acmock.New(), acmock.NewPermissionsServicesMock())
 
 				opts, err := dsService.httpClientOptions(&ds)
 				require.NoError(t, err)
@@ -770,19 +715,14 @@
 				})
 
 				secretsService := secretsManager.SetupTestService(t, fakes.NewFakeSecretsStore())
-				dsService := ProvideService(bus.New(), nil, secretsService, cfg, features, &acmock.Mock{}, acmock.NewPermissionsServicesMock())
+				dsService := ProvideService(bus.New(), nil, secretsService, cfg, features, acmock.New(), acmock.NewPermissionsServicesMock())
 
 				_, err := dsService.httpClientOptions(&ds)
 				assert.Error(t, err)
 			})
 
-<<<<<<< HEAD
 			t.Run("should set Azure middleware when JsonData contains credentials and valid audience", func(t *testing.T) {
 				t.Cleanup(func() { ds.JsonData = emptyJsonData; ds.SecureJsonData = emptySecureJsonData })
-=======
-			secretsService := secretsManager.SetupTestService(t, fakes.NewFakeSecretsStore())
-			dsService := ProvideService(bus.New(), nil, secretsService, featuremgmt.WithFeatures(), acmock.New(), acmock.NewPermissionsServicesMock())
->>>>>>> 475a0275
 
 				ds.JsonData = simplejson.NewFromAny(map[string]interface{}{
 					"httpMethod": "POST",
@@ -793,7 +733,7 @@
 				})
 
 				secretsService := secretsManager.SetupTestService(t, fakes.NewFakeSecretsStore())
-				dsService := ProvideService(bus.New(), nil, secretsService, cfg, features, &acmock.Mock{}, acmock.NewPermissionsServicesMock())
+				dsService := ProvideService(bus.New(), nil, secretsService, cfg, features, acmock.New(), acmock.NewPermissionsServicesMock())
 
 				opts, err := dsService.httpClientOptions(&ds)
 				require.NoError(t, err)
@@ -802,13 +742,8 @@
 				assert.Len(t, opts.Middlewares, 1)
 			})
 
-<<<<<<< HEAD
 			t.Run("should not set Azure middleware when JsonData doesn't contain credentials", func(t *testing.T) {
 				t.Cleanup(func() { ds.JsonData = emptyJsonData; ds.SecureJsonData = emptySecureJsonData })
-=======
-			secretsService := secretsManager.SetupTestService(t, fakes.NewFakeSecretsStore())
-			dsService := ProvideService(bus.New(), nil, secretsService, featuremgmt.WithFeatures(), acmock.New(), acmock.NewPermissionsServicesMock())
->>>>>>> 475a0275
 
 				ds.JsonData = simplejson.NewFromAny(map[string]interface{}{
 					"httpMethod":              "POST",
@@ -816,7 +751,7 @@
 				})
 
 				secretsService := secretsManager.SetupTestService(t, fakes.NewFakeSecretsStore())
-				dsService := ProvideService(bus.New(), nil, secretsService, cfg, features, &acmock.Mock{}, acmock.NewPermissionsServicesMock())
+				dsService := ProvideService(bus.New(), nil, secretsService, cfg, features, acmock.New(), acmock.NewPermissionsServicesMock())
 
 				opts, err := dsService.httpClientOptions(&ds)
 				require.NoError(t, err)
@@ -838,7 +773,7 @@
 				})
 
 				secretsService := secretsManager.SetupTestService(t, fakes.NewFakeSecretsStore())
-				dsService := ProvideService(bus.New(), nil, secretsService, cfg, features, &acmock.Mock{}, acmock.NewPermissionsServicesMock())
+				dsService := ProvideService(bus.New(), nil, secretsService, cfg, features, acmock.New(), acmock.NewPermissionsServicesMock())
 
 				_, err := dsService.httpClientOptions(&ds)
 				assert.Error(t, err)
@@ -846,9 +781,7 @@
 		})
 
 		t.Run("given feature flag not enabled", func(t *testing.T) {
-			features := featuremgmt.WithFeatures()
-
-			t.Run("should not set Azure Credentials even when JsonData contains credentials", func(t *testing.T) {
+			t.Run("should not set Azure middleware even when JsonData contains credentials", func(t *testing.T) {
 				t.Cleanup(func() { ds.JsonData = emptyJsonData; ds.SecureJsonData = emptySecureJsonData })
 
 				ds.JsonData = simplejson.NewFromAny(map[string]interface{}{
@@ -860,21 +793,17 @@
 				})
 
 				secretsService := secretsManager.SetupTestService(t, fakes.NewFakeSecretsStore())
-				dsService := ProvideService(bus.New(), nil, secretsService, cfg, features, &acmock.Mock{}, acmock.NewPermissionsServicesMock())
+				dsService := ProvideService(bus.New(), nil, secretsService, cfg, featuremgmt.WithFeatures(), acmock.New(), acmock.NewPermissionsServicesMock())
 
 				opts, err := dsService.httpClientOptions(&ds)
 				require.NoError(t, err)
 
-				assert.NotContains(t, opts.CustomOptions, "_azureCredentials")
-				assert.NotContains(t, opts.CustomOptions, "_azureScopes")
+				if opts.Middlewares != nil {
+					assert.Len(t, opts.Middlewares, 0)
+				}
 			})
 		})
 	})
-}
-
-type namedMiddleware struct {
-	Name       string
-	Middleware sdkhttpclient.Middleware
 }
 
 const caCert string = `-----BEGIN CERTIFICATE-----
