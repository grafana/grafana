--- conflicted
+++ resolved
@@ -318,11 +318,7 @@
 			_, err := sess.Table("permission").Insert(ac.Permission{
 				RoleID:  1,
 				Action:  "datasources:read",
-<<<<<<< HEAD
-				Scope:   datasources.ScopeProvider.GetResourceScope(ds.Uid),
-=======
 				Scope:   datasources.ScopeProvider.GetResourceScope(ds.UID),
->>>>>>> ae830f68
 				Updated: time.Now(),
 				Created: time.Now(),
 			})
