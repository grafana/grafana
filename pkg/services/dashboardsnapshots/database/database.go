--- conflicted
+++ resolved
@@ -24,17 +24,8 @@
 	return NewStore(db)
 }
 
-<<<<<<< HEAD
-func NewStore(db db.DB, skipDeleteExpired bool) *DashboardSnapshotStore {
-	log := log.New("dashboardsnapshot.store")
-	if skipDeleteExpired {
-		log.Warn("[Deprecated] The snapshot_remove_expired setting is outdated. Please remove from your config.")
-	}
-	return &DashboardSnapshotStore{store: db, skipDeleteExpired: skipDeleteExpired, log: log}
-=======
 func NewStore(db db.DB) *DashboardSnapshotStore {
 	return &DashboardSnapshotStore{store: db}
->>>>>>> 9e942dcb
 }
 
 // DeleteExpiredSnapshots removes snapshots with old expiry dates.
