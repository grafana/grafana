--- conflicted
+++ resolved
@@ -56,34 +56,9 @@
 	}
 
 	for _, msg := range messages {
-<<<<<<< HEAD
-		span.SetAttributes(
-			attribute.String("smtp.sender", msg.From),
-			attribute.StringSlice("smtp.recipients", msg.To),
-		)
-
-		m := sc.buildEmail(ctx, msg)
-
-		innerError := dialer.DialAndSend(m)
-		emailsSentTotal.Inc()
-		if innerError != nil {
-			// As gomail does not returned typed errors we have to parse the error
-			// to catch invalid error when the address is invalid.
-			// https://github.com/go-gomail/gomail/blob/81ebce5c23dfd25c6c67194b37d3dd3f338c98b1/send.go#L113
-			if !strings.HasPrefix(innerError.Error(), "gomail: invalid address") {
-				emailsSentFailed.Inc()
-			}
-
-			err = fmt.Errorf("failed to send email: %w", innerError)
-			span.RecordError(err)
-			span.SetStatus(codes.Error, err.Error())
-
-			continue
-=======
 		err := sc.sendMessage(ctx, dialer, msg)
 		if err != nil {
 			return sentEmailsCount, err
->>>>>>> 9e942dcb
 		}
 
 		sentEmailsCount++
