package userimpl

import (
	"context"
	"errors"
	"fmt"
	"time"

	"github.com/grafana/grafana/pkg/models"
	"github.com/grafana/grafana/pkg/services/accesscontrol"
	"github.com/grafana/grafana/pkg/services/dashboards"
	"github.com/grafana/grafana/pkg/services/org"
	pref "github.com/grafana/grafana/pkg/services/preference"
	"github.com/grafana/grafana/pkg/services/quota"
	"github.com/grafana/grafana/pkg/services/sqlstore/db"
	"github.com/grafana/grafana/pkg/services/star"
	"github.com/grafana/grafana/pkg/services/teamguardian"
	"github.com/grafana/grafana/pkg/services/user"
	"github.com/grafana/grafana/pkg/services/userauth"
	"github.com/grafana/grafana/pkg/setting"
	"github.com/grafana/grafana/pkg/util"
<<<<<<< HEAD
=======

>>>>>>> 813f18b9
	"golang.org/x/sync/errgroup"
)

type Service struct {
<<<<<<< HEAD
	store store

=======
	store              store
>>>>>>> 813f18b9
	orgService         org.Service
	starService        star.Service
	dashboardService   dashboards.DashboardService
	preferenceService  pref.Service
	teamMemberService  teamguardian.TeamGuardian
	userAuthService    userauth.Service
	quotaService       quota.Service
	accessControlStore accesscontrol.AccessControl
<<<<<<< HEAD

	cfg *setting.Cfg
=======
>>>>>>> 813f18b9
}

func ProvideService(
	db db.DB,
	orgService org.Service,
	starService star.Service,
	dashboardService dashboards.DashboardService,
	preferenceService pref.Service,
	teamMemberService teamguardian.TeamGuardian,
	userAuthService userauth.Service,
	quotaService quota.Service,
	accessControlStore accesscontrol.AccessControl,
<<<<<<< HEAD
	cfg *setting.Cfg,
=======
>>>>>>> 813f18b9
) user.Service {
	return &Service{
		store: &sqlStore{
			db:      db,
			dialect: db.GetDialect(),
		},
		orgService:         orgService,
		starService:        starService,
		dashboardService:   dashboardService,
		preferenceService:  preferenceService,
		teamMemberService:  teamMemberService,
		userAuthService:    userAuthService,
		quotaService:       quotaService,
		accessControlStore: accessControlStore,
<<<<<<< HEAD
		cfg:                cfg,
=======
>>>>>>> 813f18b9
	}
}

func (s *Service) Create(ctx context.Context, cmd *user.CreateUserCommand) (*user.User, error) {
	cmdOrg := org.GetOrgIDForNewUserCommand{
		Email:        cmd.Email,
		Login:        cmd.Login,
		OrgID:        cmd.OrgID,
		OrgName:      cmd.OrgName,
		SkipOrgSetup: cmd.SkipOrgSetup,
	}
	orgID, err := s.orgService.GetIDForNewUser(ctx, cmdOrg)
	cmd.OrgID = orgID
	if err != nil {
		return nil, err
	}

	if cmd.Email == "" {
		cmd.Email = cmd.Login
	}
	usr := &user.User{
		Login: cmd.Login,
		Email: cmd.Email,
	}
	usr, err = s.store.Get(ctx, usr)
	if err != nil && !errors.Is(err, models.ErrUserNotFound) {
		return usr, err
	}

	// create user
	usr = &user.User{
		Email:            cmd.Email,
		Name:             cmd.Name,
		Login:            cmd.Login,
		Company:          cmd.Company,
		IsAdmin:          cmd.IsAdmin,
		IsDisabled:       cmd.IsDisabled,
		OrgID:            cmd.OrgID,
		EmailVerified:    cmd.EmailVerified,
		Created:          time.Now(),
		Updated:          time.Now(),
		LastSeenAt:       time.Now().AddDate(-10, 0, 0),
		IsServiceAccount: cmd.IsServiceAccount,
	}

	salt, err := util.GetRandomString(10)
	if err != nil {
		return nil, err
	}
	usr.Salt = salt
	rands, err := util.GetRandomString(10)
	if err != nil {
		return nil, err
	}
	usr.Rands = rands

	if len(cmd.Password) > 0 {
		encodedPassword, err := util.EncodePassword(cmd.Password, usr.Salt)
		if err != nil {
			return nil, err
		}
		usr.Password = encodedPassword
	}

	userID, err := s.store.Insert(ctx, usr)
	if err != nil {
		return nil, err
	}

	// create org user link
	if !cmd.SkipOrgSetup {
		orgUser := org.OrgUser{
			OrgID:   orgID,
			UserID:  usr.ID,
			Role:    org.ROLE_ADMIN,
			Created: time.Now(),
			Updated: time.Now(),
		}

		if setting.AutoAssignOrg && !usr.IsAdmin {
			if len(cmd.DefaultOrgRole) > 0 {
				orgUser.Role = org.RoleType(cmd.DefaultOrgRole)
			} else {
				orgUser.Role = org.RoleType(setting.AutoAssignOrgRole)
			}
		}
		_, err = s.orgService.InsertOrgUser(ctx, &orgUser)
		if err != nil {
			err := s.store.Delete(ctx, userID)
			return usr, err
		}
	}

	return usr, nil
}

func (s *Service) Delete(ctx context.Context, cmd *user.DeleteUserCommand) error {
	_, err := s.store.GetNotServiceAccount(ctx, cmd.UserID)
	if err != nil {
<<<<<<< HEAD
		return err
=======
		return fmt.Errorf("failed to get user with not service account: %w", err)
>>>>>>> 813f18b9
	}
	// delete from all the stores
	if err := s.store.Delete(ctx, cmd.UserID); err != nil {
		return err
	}

	g, ctx := errgroup.WithContext(ctx)
	g.Go(func() error {
		if err := s.starService.DeleteByUser(ctx, cmd.UserID); err != nil {
			return err
		}
		return nil
	})
	g.Go(func() error {
		if err := s.orgService.DeleteUserFromAll(ctx, cmd.UserID); err != nil {
			return err
		}
		return nil
	})
	g.Go(func() error {
		if err := s.dashboardService.DeleteACLByUser(ctx, cmd.UserID); err != nil {
			return err
		}
		return nil
	})
	g.Go(func() error {
		if err := s.preferenceService.DeleteByUser(ctx, cmd.UserID); err != nil {
			return err
		}
		return nil
	})
	g.Go(func() error {
		if err := s.teamMemberService.DeleteByUser(ctx, cmd.UserID); err != nil {
			return err
		}
		return nil
	})
	g.Go(func() error {
		if err := s.userAuthService.Delete(ctx, cmd.UserID); err != nil {
			return err
		}
		return nil
	})
	g.Go(func() error {
		if err := s.userAuthService.DeleteToken(ctx, cmd.UserID); err != nil {
			return err
		}
		return nil
	})
	g.Go(func() error {
		if err := s.quotaService.DeleteByUser(ctx, cmd.UserID); err != nil {
			return err
		}
		return nil
	})
	g.Go(func() error {
		if err := s.accessControlStore.DeleteUserPermissions(ctx, cmd.UserID); err != nil {
			return err
		}
		return nil
	})
	if err := g.Wait(); err != nil {
		return err
	}

	return nil
<<<<<<< HEAD
}

func (s *Service) GetByID(ctx context.Context, query *user.GetUserByIDQuery) (*user.User, error) {
	user, err := s.store.GetByID(ctx, query.ID)
	if err != nil {
		return nil, err
	}
	if s.cfg.CaseInsensitiveLogin {
		if err := s.store.CaseInsensitiveLoginConflict(ctx, user.Login, user.Email); err != nil {
			return nil, err
		}
	}
	return user, nil
=======
>>>>>>> 813f18b9
}<|MERGE_RESOLUTION|>--- conflicted
+++ resolved
@@ -3,7 +3,6 @@
 import (
 	"context"
 	"errors"
-	"fmt"
 	"time"
 
 	"github.com/grafana/grafana/pkg/models"
@@ -19,20 +18,12 @@
 	"github.com/grafana/grafana/pkg/services/userauth"
 	"github.com/grafana/grafana/pkg/setting"
 	"github.com/grafana/grafana/pkg/util"
-<<<<<<< HEAD
-=======
-
->>>>>>> 813f18b9
+
 	"golang.org/x/sync/errgroup"
 )
 
 type Service struct {
-<<<<<<< HEAD
-	store store
-
-=======
 	store              store
->>>>>>> 813f18b9
 	orgService         org.Service
 	starService        star.Service
 	dashboardService   dashboards.DashboardService
@@ -41,11 +32,8 @@
 	userAuthService    userauth.Service
 	quotaService       quota.Service
 	accessControlStore accesscontrol.AccessControl
-<<<<<<< HEAD
 
 	cfg *setting.Cfg
-=======
->>>>>>> 813f18b9
 }
 
 func ProvideService(
@@ -58,10 +46,7 @@
 	userAuthService userauth.Service,
 	quotaService quota.Service,
 	accessControlStore accesscontrol.AccessControl,
-<<<<<<< HEAD
 	cfg *setting.Cfg,
-=======
->>>>>>> 813f18b9
 ) user.Service {
 	return &Service{
 		store: &sqlStore{
@@ -76,10 +61,7 @@
 		userAuthService:    userAuthService,
 		quotaService:       quotaService,
 		accessControlStore: accessControlStore,
-<<<<<<< HEAD
 		cfg:                cfg,
-=======
->>>>>>> 813f18b9
 	}
 }
 
@@ -179,11 +161,7 @@
 func (s *Service) Delete(ctx context.Context, cmd *user.DeleteUserCommand) error {
 	_, err := s.store.GetNotServiceAccount(ctx, cmd.UserID)
 	if err != nil {
-<<<<<<< HEAD
 		return err
-=======
-		return fmt.Errorf("failed to get user with not service account: %w", err)
->>>>>>> 813f18b9
 	}
 	// delete from all the stores
 	if err := s.store.Delete(ctx, cmd.UserID); err != nil {
@@ -250,7 +228,6 @@
 	}
 
 	return nil
-<<<<<<< HEAD
 }
 
 func (s *Service) GetByID(ctx context.Context, query *user.GetUserByIDQuery) (*user.User, error) {
@@ -264,6 +241,4 @@
 		}
 	}
 	return user, nil
-=======
->>>>>>> 813f18b9
 }