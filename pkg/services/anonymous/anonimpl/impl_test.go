package anonimpl

import (
	"context"
	"net/http"
	"testing"
	"time"

	"github.com/stretchr/testify/assert"
	"github.com/stretchr/testify/require"

	"github.com/grafana/grafana/pkg/api/routing"
	"github.com/grafana/grafana/pkg/infra/db"
	"github.com/grafana/grafana/pkg/infra/usagestats"
	"github.com/grafana/grafana/pkg/services/accesscontrol/actest"
	"github.com/grafana/grafana/pkg/services/anonymous"
	"github.com/grafana/grafana/pkg/services/anonymous/anonimpl/anonstore"
	"github.com/grafana/grafana/pkg/services/anonymous/validator"
	"github.com/grafana/grafana/pkg/services/authn/authntest"
	"github.com/grafana/grafana/pkg/services/org/orgtest"
	"github.com/grafana/grafana/pkg/setting"
	"github.com/grafana/grafana/pkg/tests/testsuite"
)

func TestMain(m *testing.M) {
	testsuite.Run(m)
}

func TestIntegrationDeviceService_tag(t *testing.T) {
	if testing.Short() {
		t.Skip("skipping test in short mode")
	}

	type tagReq struct {
		httpReq *http.Request
		kind    anonymous.DeviceKind
	}
	testCases := []struct {
		name                string
		req                 []tagReq
		expectedAnonUICount int64
		expectedKey         string
		expectedDevice      *anonstore.Device
	}{
		{
			name: "no requests",
			req:  []tagReq{{httpReq: &http.Request{}, kind: anonymous.AnonDeviceUI}},
		},
		{
			name: "missing info should not tag",
			req: []tagReq{{httpReq: &http.Request{
				Header: http.Header{
					"User-Agent": []string{"test"},
				},
			},
				kind: anonymous.AnonDeviceUI,
			}},
		},
		{
			name: "should tag device ID once",
			req: []tagReq{{httpReq: &http.Request{
				Header: http.Header{
					"User-Agent":                            []string{"test"},
					"X-Forwarded-For":                       []string{"10.30.30.1"},
					http.CanonicalHeaderKey(deviceIDHeader): []string{"32mdo31deeqwes"},
				},
			},
				kind: anonymous.AnonDeviceUI,
			},
			},
			expectedAnonUICount: 1,
			expectedKey:         "ui-anon-session:32mdo31deeqwes",
			expectedDevice: &anonstore.Device{
				DeviceID:  "32mdo31deeqwes",
				ClientIP:  "10.30.30.1",
				UserAgent: "test"},
		},
		{
			name: "repeat request should not tag",
			req: []tagReq{{httpReq: &http.Request{
				Header: http.Header{
					"User-Agent":                            []string{"test"},
					http.CanonicalHeaderKey(deviceIDHeader): []string{"32mdo31deeqwes"},
					"X-Forwarded-For":                       []string{"10.30.30.1"},
				},
			},
				kind: anonymous.AnonDeviceUI,
			}, {httpReq: &http.Request{
				Header: http.Header{
					"User-Agent":                            []string{"test"},
					http.CanonicalHeaderKey(deviceIDHeader): []string{"32mdo31deeqwes"},
					"X-Forwarded-For":                       []string{"10.30.30.1"},
				},
			},
				kind: anonymous.AnonDeviceUI,
			},
			},
			expectedAnonUICount: 1,
		}, {
			name: "tag 2 different requests",
			req: []tagReq{{httpReq: &http.Request{
				Header: http.Header{
					http.CanonicalHeaderKey("User-Agent"):      []string{"test"},
					http.CanonicalHeaderKey("X-Forwarded-For"): []string{"10.30.30.1"},
					http.CanonicalHeaderKey(deviceIDHeader):    []string{"a"},
				},
			},
				kind: anonymous.AnonDeviceUI,
			}, {httpReq: &http.Request{
				Header: http.Header{
					"User-Agent":                            []string{"test"},
					"X-Forwarded-For":                       []string{"10.30.30.2"},
					http.CanonicalHeaderKey(deviceIDHeader): []string{"b"},
				},
			},
				kind: anonymous.AnonDeviceUI,
			},
			},
			expectedAnonUICount: 2,
		},
	}

	for _, tc := range testCases {
		t.Run(tc.name, func(t *testing.T) {
			store := db.InitTestDB(t)
			anonService := ProvideAnonymousDeviceService(&usagestats.UsageStatsMock{},
				&authntest.FakeService{}, store, setting.NewCfg(), orgtest.NewOrgServiceFake(), nil, actest.FakeAccessControl{}, &routing.RouteRegisterImpl{}, validator.FakeAnonUserLimitValidator{})

			for _, req := range tc.req {
				err := anonService.TagDevice(context.Background(), req.httpReq, req.kind)
				require.NoError(t, err)
			}

			devices, err := anonService.anonStore.ListDevices(context.Background(), nil, nil)
			require.NoError(t, err)
			require.Len(t, devices, int(tc.expectedAnonUICount))
			if tc.expectedDevice != nil {
				device := devices[0]
				assert.NotZero(t, device.ID)
				assert.NotZero(t, device.CreatedAt)
				assert.NotZero(t, device.UpdatedAt)

				tc.expectedDevice.ID = device.ID
				tc.expectedDevice.CreatedAt = device.CreatedAt
				tc.expectedDevice.UpdatedAt = device.UpdatedAt

				assert.Equal(t, tc.expectedDevice, devices[0])
			}

			stats, err := anonService.usageStatFn(context.Background())
			require.NoError(t, err)

			assert.Equal(t, tc.expectedAnonUICount, stats["stats.anonymous.device.ui.count"].(int64), stats)
		})
	}
}

// Ensure that the local cache prevents request from being tagged
func TestIntegrationAnonDeviceService_localCacheSafety(t *testing.T) {
	if testing.Short() {
		t.Skip("skipping test in short mode")
	}
	store := db.InitTestDB(t)
	anonService := ProvideAnonymousDeviceService(&usagestats.UsageStatsMock{},
		&authntest.FakeService{}, store, setting.NewCfg(), orgtest.NewOrgServiceFake(), nil, actest.FakeAccessControl{}, &routing.RouteRegisterImpl{}, validator.FakeAnonUserLimitValidator{})

	req := &http.Request{
		Header: http.Header{
			"User-Agent":                            []string{"test"},
			"X-Forwarded-For":                       []string{"10.30.30.2"},
			http.CanonicalHeaderKey(deviceIDHeader): []string{"32mdo31deeqwes"},
		},
	}

	anonDevice := &anonstore.Device{
		DeviceID:  "32mdo31deeqwes",
		ClientIP:  "10.30.30.2",
		UserAgent: "test",
		UpdatedAt: time.Now().UTC(),
	}

	key := anonDevice.CacheKey()
	anonService.localCache.SetDefault(key, true)

	err := anonService.TagDevice(context.Background(), req, anonymous.AnonDeviceUI)
	require.NoError(t, err)

	stats, err := anonService.usageStatFn(context.Background())
	require.NoError(t, err)

	assert.Equal(t, int64(0), stats["stats.anonymous.device.ui.count"].(int64))
}

func TestIntegrationDeviceService_SearchDevice(t *testing.T) {
	if testing.Short() {
		t.Skip("skipping test in short mode")
	}

	fixedTime := time.Date(2024, 1, 1, 12, 0, 0, 0, time.UTC) // Fixed timestamp for testing

	testCases := []struct {
		name           string
		insertDevices  []*anonstore.Device
		searchQuery    anonstore.SearchDeviceQuery
		expectedCount  int
		expectedDevice *anonstore.Device
	}{
		{
			name: "two devices and limit set to 1",
			insertDevices: []*anonstore.Device{
				{
					DeviceID:  "32mdo31deeqwes",
					ClientIP:  "",
					UserAgent: "test",
				},
				{
					DeviceID:  "32mdo31deeqwes2",
					ClientIP:  "",
					UserAgent: "test2",
				},
			},
			searchQuery: anonstore.SearchDeviceQuery{
				Query: "",
				Page:  1,
				Limit: 1,
				From:  fixedTime,
				To:    fixedTime.Add(1 * time.Hour),
			},
			expectedCount: 1,
		},
		{
			name: "two devices and search for client ip 192.1",
			insertDevices: []*anonstore.Device{
				{
					DeviceID:  "32mdo31deeqwes",
					ClientIP:  "192.168.0.2:10",
					UserAgent: "",
				},
				{
					DeviceID:  "32mdo31deeqwes2",
					ClientIP:  "192.268.1.3:200",
					UserAgent: "",
				},
			},
			searchQuery: anonstore.SearchDeviceQuery{
				Query: "192.1",
				Page:  1,
				Limit: 50,
				From:  fixedTime,
				To:    fixedTime.Add(1 * time.Hour),
			},
			expectedCount: 1,
			expectedDevice: &anonstore.Device{
				DeviceID:  "32mdo31deeqwes",
				ClientIP:  "192.168.0.2:10",
				UserAgent: "",
			},
		},
	}
	store := db.InitTestDB(t)
	cfg := setting.NewCfg()
	cfg.Anonymous.Enabled = true
	anonService := ProvideAnonymousDeviceService(&usagestats.UsageStatsMock{}, &authntest.FakeService{}, store, cfg, orgtest.NewOrgServiceFake(), nil, actest.FakeAccessControl{}, &routing.RouteRegisterImpl{}, validator.FakeAnonUserLimitValidator{})

	for _, tc := range testCases {
		err := store.Reset()
		assert.NoError(t, err)
		t.Run(tc.name, func(t *testing.T) {
			for _, device := range tc.insertDevices {
				device.CreatedAt = fixedTime.Add(-10 * time.Hour) // Use fixed time
				device.UpdatedAt = fixedTime
				err := anonService.anonStore.CreateOrUpdateDevice(context.Background(), device)
				require.NoError(t, err)
			}

			devices, err := anonService.anonStore.SearchDevices(context.Background(), &tc.searchQuery)
			require.NoError(t, err)
			require.Len(t, devices.Devices, tc.expectedCount)
			if tc.expectedDevice != nil {
				device := devices.Devices[0]
				require.Equal(t, tc.expectedDevice.UserAgent, device.UserAgent)
			}
		})
	}
}

func TestIntegrationAnonDeviceService_DeviceLimitWithCache(t *testing.T) {
	if testing.Short() {
		t.Skip("skipping test in short mode")
	}
	// Setup test environment
	store := db.InitTestDB(t)
	cfg := setting.NewCfg()
<<<<<<< HEAD
	cfg.AnonymousDeviceLimit = 1 // Set device limit to 1 for testing
=======
	cfg.Anonymous.DeviceLimit = 1 // Set device limit to 1 for testing
>>>>>>> 9e942dcb
	anonService := ProvideAnonymousDeviceService(
		&usagestats.UsageStatsMock{},
		&authntest.FakeService{},
		store,
		cfg,
		orgtest.NewOrgServiceFake(),
		nil,
		actest.FakeAccessControl{},
		&routing.RouteRegisterImpl{},
<<<<<<< HEAD
=======
		validator.FakeAnonUserLimitValidator{},
>>>>>>> 9e942dcb
	)

	// Define test cases
	testCases := []struct {
		name        string
		httpReq     *http.Request
		expectedErr error
	}{
		{
			name: "first request should succeed",
			httpReq: &http.Request{
				Header: http.Header{
					"User-Agent":                            []string{"test"},
					"X-Forwarded-For":                       []string{"10.30.30.1"},
					http.CanonicalHeaderKey(deviceIDHeader): []string{"device1"},
				},
			},
			expectedErr: nil,
		},
		{
			name: "second request should fail due to device limit",
			httpReq: &http.Request{
				Header: http.Header{
					"User-Agent":                            []string{"test"},
					"X-Forwarded-For":                       []string{"10.30.30.2"},
					http.CanonicalHeaderKey(deviceIDHeader): []string{"device2"},
				},
			},
			expectedErr: anonstore.ErrDeviceLimitReached,
		},
		{
			name: "repeat request should hit cache and succeed",
			httpReq: &http.Request{
				Header: http.Header{
					"User-Agent":                            []string{"test"},
					"X-Forwarded-For":                       []string{"10.30.30.1"},
					http.CanonicalHeaderKey(deviceIDHeader): []string{"device1"},
				},
			},
			expectedErr: nil,
		},
		{
			name: "third request should hit cache and fail due to device limit",
			httpReq: &http.Request{
				Header: http.Header{
					"User-Agent":                            []string{"test"},
					"X-Forwarded-For":                       []string{"10.30.30.2"},
					http.CanonicalHeaderKey(deviceIDHeader): []string{"device2"},
				},
			},
			expectedErr: anonstore.ErrDeviceLimitReached,
		},
	}

	// Run test cases
	for _, tc := range testCases {
		t.Run(tc.name, func(t *testing.T) {
			err := anonService.TagDevice(context.Background(), tc.httpReq, anonymous.AnonDeviceUI)
			if tc.expectedErr != nil {
				require.Error(t, err)
				assert.Equal(t, tc.expectedErr, err)
			} else {
				require.NoError(t, err)
			}
		})
	}
}<|MERGE_RESOLUTION|>--- conflicted
+++ resolved
@@ -291,11 +291,7 @@
 	// Setup test environment
 	store := db.InitTestDB(t)
 	cfg := setting.NewCfg()
-<<<<<<< HEAD
-	cfg.AnonymousDeviceLimit = 1 // Set device limit to 1 for testing
-=======
 	cfg.Anonymous.DeviceLimit = 1 // Set device limit to 1 for testing
->>>>>>> 9e942dcb
 	anonService := ProvideAnonymousDeviceService(
 		&usagestats.UsageStatsMock{},
 		&authntest.FakeService{},
@@ -305,10 +301,7 @@
 		nil,
 		actest.FakeAccessControl{},
 		&routing.RouteRegisterImpl{},
-<<<<<<< HEAD
-=======
 		validator.FakeAnonUserLimitValidator{},
->>>>>>> 9e942dcb
 	)
 
 	// Define test cases
