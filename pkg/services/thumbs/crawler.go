package thumbs

import (
	"context"
	"encoding/json"
	"os"
	"strings"
	"sync"
	"time"

	"golang.org/x/sync/errgroup"

	"github.com/grafana/grafana/pkg/models"
	"github.com/grafana/grafana/pkg/services/live"
	"github.com/grafana/grafana/pkg/services/rendering"
)

type simpleCrawler struct {
	renderService rendering.Service
	threadCount   int

	glive            *live.GrafanaLive
	thumbnailRepo    thumbnailRepo
	mode             CrawlerMode
	thumbnailKind    models.ThumbnailKind
	opts             rendering.Opts
	status           crawlStatus
	statusMutex      sync.RWMutex
	queue            []*models.DashboardWithStaleThumbnail
	queueMutex       sync.Mutex
	renderingSession rendering.Session
}

func newSimpleCrawler(renderService rendering.Service, gl *live.GrafanaLive, repo thumbnailRepo) dashRenderer {
	c := &simpleCrawler{
		renderService: renderService,
		threadCount:   6,
		glive:         gl,
		thumbnailRepo: repo,
		status: crawlStatus{
			State:    initializing,
			Complete: 0,
			Queue:    0,
		},
		queue: nil,
	}
	c.broadcastStatus()
	return c
}

func (r *simpleCrawler) next() *models.DashboardWithStaleThumbnail {
	r.queueMutex.Lock()
	defer r.queueMutex.Unlock()

	if r.queue == nil || len(r.queue) < 1 {
		return nil
	}

	v := r.queue[0]
	r.queue = r.queue[1:]
	return v
}

func (r *simpleCrawler) broadcastStatus() {
	s, err := r.Status()
	if err != nil {
		tlog.Warn("Error reading status", "err", err)
		return
	}
	msg, err := json.Marshal(s)
	if err != nil {
		tlog.Warn("Error making message", "err", err)
		return
	}
	err = r.glive.Publish(r.opts.OrgID, "grafana/broadcast/crawler", msg)
	if err != nil {
		tlog.Warn("Error Publish message", "err", err)
		return
	}
}

func (r *simpleCrawler) Run(ctx context.Context, authOpts rendering.AuthOpts, mode CrawlerMode, theme models.Theme, thumbnailKind models.ThumbnailKind) error {
	r.queueMutex.Lock()
	if r.IsRunning() {
		r.queueMutex.Unlock()
		tlog.Info("Already running")
		return nil
	}

	now := time.Now()

<<<<<<< HEAD
	items, err := r.thumbnailRepo.findDashboardsWithStaleThumbnails(theme, thumbnailKind)
=======
	ctx := c.Req.Context()
	items, err := r.thumbnailRepo.findDashboardsWithStaleThumbnails(ctx)
>>>>>>> 2ffcf943
	if err != nil {
		tlog.Error("Error when fetching dashboards with stale thumbnails", "err", err.Error())
		r.queueMutex.Unlock()
		return err
	}

	if len(items) == 0 {
		return crawlStatus{
			Started:  now,
			Finished: now,
			Last:     now,
			State:    stopped,
			Complete: 0,
		}, err
	}

	r.mode = mode
	r.thumbnailKind = thumbnailKind
	r.opts = rendering.Opts{
		AuthOpts: authOpts,
		TimeoutOpts: rendering.TimeoutOpts{
			Timeout:                  10 * time.Second,
			RequestTimeoutMultiplier: 3,
		},
		Theme:           theme,
		ConcurrentLimit: 10,
	}
	renderingSession, err := r.renderService.CreateRenderingSession(ctx, r.opts.AuthOpts, rendering.SessionOpts{
		Expiry:                     5 * time.Minute,
		RefreshExpiryOnEachRequest: true,
	})
	if err != nil {
		tlog.Error("Error when creating rendering session", "err", err.Error())
		r.queueMutex.Unlock()
		return err
	}

	r.renderingSession = renderingSession
	r.queue = items
	r.status = crawlStatus{
		Started:  now,
		State:    running,
		Complete: 0,
	}
	r.broadcastStatus()
	r.queueMutex.Unlock()

	tlog.Info("Starting dashboard crawler", "dashboardsToCrawl", len(items), "mode", string(mode), "theme", string(theme), "kind", string(thumbnailKind))

	group, gCtx := errgroup.WithContext(ctx)
	// create a pool of workers
	for i := 0; i < r.threadCount; i++ {
<<<<<<< HEAD

		walkerId := i
		group.Go(func() error {
			r.walk(walkerId, gCtx)
			return nil
		})

		// wait 1/2 second before starting a new thread
		time.Sleep(500 * time.Millisecond)
	}

	err = group.Wait()
	if err != nil {
		tlog.Error("Crawl ended with an error", "err", err)
	}

	r.walkFinished()
	r.broadcastStatus()
	return err
}

func (r *simpleCrawler) IsRunning() bool {
	r.statusMutex.Lock()
	defer r.statusMutex.Unlock()
	return r.status.State == running
=======
		go r.walk(ctx)
	}
	return r.Status()
>>>>>>> 2ffcf943
}

func (r *simpleCrawler) Stop() (crawlStatus, error) {
	r.statusMutex.Lock()
	if r.status.State == running {
		r.status.State = stopping
	}
	r.statusMutex.Unlock()

	return r.Status()
}

func (r *simpleCrawler) Status() (crawlStatus, error) {
	r.statusMutex.RLock()
	defer r.statusMutex.RUnlock()

	status := crawlStatus{
		State:    r.status.State,
		Started:  r.status.Started,
		Complete: r.status.Complete,
		Errors:   r.status.Errors,
		Queue:    len(r.queue),
		Last:     r.status.Last,
	}
	return status, nil
}

func (r *simpleCrawler) newErrorResult() {
	r.statusMutex.Lock()
	defer r.statusMutex.Unlock()

	r.status.Errors++
	r.status.Last = time.Now()
}

func (r *simpleCrawler) newSuccessResult() {
	r.statusMutex.Lock()
	defer r.statusMutex.Unlock()

	r.status.Complete++
	r.status.Last = time.Now()
}

func (r *simpleCrawler) walkFinished() {
	r.statusMutex.Lock()
	defer r.statusMutex.Unlock()

	r.status.State = stopped
	r.status.Finished = time.Now()
	tlog.Info("Crawler finished", "startTime", r.status.Started, "endTime", r.status.Finished, "durationInSeconds", int64(time.Since(r.status.Started)/time.Second))
}

func (r *simpleCrawler) shouldWalk() bool {
	r.statusMutex.RLock()
	defer r.statusMutex.RUnlock()

	return r.status.State == running
}

<<<<<<< HEAD
func (r *simpleCrawler) walk(id int, ctx context.Context) {
=======
func (r *simpleCrawler) walk(ctx context.Context) {
>>>>>>> 2ffcf943
	for {
		if !r.shouldWalk() {
			break
		}

		item := r.next()
		if item == nil {
			break
		}

		url := models.GetKioskModeDashboardUrl(item.Uid, item.Slug, r.opts.Theme)
		tlog.Info("Getting dashboard thumbnail", "walkerId", id, "dashboardUID", item.Uid, "url", url)

		res, err := r.renderService.Render(ctx, rendering.Opts{
			Width:             320,
			Height:            240,
			Path:              strings.TrimPrefix(url, "/"),
			AuthOpts:          r.opts.AuthOpts,
			TimeoutOpts:       r.opts.TimeoutOpts,
			ConcurrentLimit:   r.opts.ConcurrentLimit,
			Theme:             r.opts.Theme,
			DeviceScaleFactor: -5, // negative numbers will render larger and then scale down.
		}, r.renderingSession)
		if err != nil {
			tlog.Warn("Error getting image", "walkerId", id, "dashboardUID", item.Uid, "url", url, "err", err)
			r.newErrorResult()
		} else if res.FilePath == "" {
			tlog.Warn("Error getting image... no response", "walkerId", id, "dashboardUID", item.Uid, "url", url)
			r.newErrorResult()
		} else if strings.Contains(res.FilePath, "public/img") {
<<<<<<< HEAD
			tlog.Warn("Error getting image... internal result", "walkerId", id, "dashboardUID", item.Uid, "url", url, "img", res.FilePath)
=======
			tlog.Warn("error getting image... internal result", "dashboardUID", item.Uid, "url", url, "img", res.FilePath)
			// rendering service returned a static error image - we should not remove that file
>>>>>>> 2ffcf943
			r.newErrorResult()
		} else {
			func() {
				defer func() {
					err := os.Remove(res.FilePath)
					if err != nil {
						tlog.Error("Failed to remove thumbnail temp file", "walkerId", id, "dashboardUID", item.Uid, "url", url, "err", err)
					}
				}()

				thumbnailId, err := r.thumbnailRepo.saveFromFile(ctx, res.FilePath, models.DashboardThumbnailMeta{
					DashboardUID: item.Uid,
					OrgId:        item.OrgId,
					Theme:        r.opts.Theme,
					Kind:         r.thumbnailKind,
				}, item.Version)

				if err != nil {
					tlog.Warn("Error saving image image", "walkerId", id, "dashboardUID", item.Uid, "url", url, "err", err)
					r.newErrorResult()
				} else {
					tlog.Info("Saved thumbnail", "walkerId", id, "dashboardUID", item.Uid, "url", url, "thumbnailId", thumbnailId)
					r.newSuccessResult()
				}
			}()
		}
		r.broadcastStatus()
	}

	tlog.Info("Walker finished", "walkerId", id)
}<|MERGE_RESOLUTION|>--- conflicted
+++ resolved
@@ -89,12 +89,7 @@
 
 	now := time.Now()
 
-<<<<<<< HEAD
-	items, err := r.thumbnailRepo.findDashboardsWithStaleThumbnails(theme, thumbnailKind)
-=======
-	ctx := c.Req.Context()
-	items, err := r.thumbnailRepo.findDashboardsWithStaleThumbnails(ctx)
->>>>>>> 2ffcf943
+	items, err := r.thumbnailRepo.findDashboardsWithStaleThumbnails(ctx, theme, thumbnailKind)
 	if err != nil {
 		tlog.Error("Error when fetching dashboards with stale thumbnails", "err", err.Error())
 		r.queueMutex.Unlock()
@@ -147,16 +142,12 @@
 	group, gCtx := errgroup.WithContext(ctx)
 	// create a pool of workers
 	for i := 0; i < r.threadCount; i++ {
-<<<<<<< HEAD
 
 		walkerId := i
 		group.Go(func() error {
 			r.walk(walkerId, gCtx)
 			return nil
 		})
-
-		// wait 1/2 second before starting a new thread
-		time.Sleep(500 * time.Millisecond)
 	}
 
 	err = group.Wait()
@@ -165,7 +156,6 @@
 	}
 
 	r.walkFinished()
-	r.broadcastStatus()
 	return err
 }
 
@@ -173,11 +163,6 @@
 	r.statusMutex.Lock()
 	defer r.statusMutex.Unlock()
 	return r.status.State == running
-=======
-		go r.walk(ctx)
-	}
-	return r.Status()
->>>>>>> 2ffcf943
 }
 
 func (r *simpleCrawler) Stop() (crawlStatus, error) {
@@ -237,11 +222,7 @@
 	return r.status.State == running
 }
 
-<<<<<<< HEAD
 func (r *simpleCrawler) walk(id int, ctx context.Context) {
-=======
-func (r *simpleCrawler) walk(ctx context.Context) {
->>>>>>> 2ffcf943
 	for {
 		if !r.shouldWalk() {
 			break
@@ -272,12 +253,8 @@
 			tlog.Warn("Error getting image... no response", "walkerId", id, "dashboardUID", item.Uid, "url", url)
 			r.newErrorResult()
 		} else if strings.Contains(res.FilePath, "public/img") {
-<<<<<<< HEAD
 			tlog.Warn("Error getting image... internal result", "walkerId", id, "dashboardUID", item.Uid, "url", url, "img", res.FilePath)
-=======
-			tlog.Warn("error getting image... internal result", "dashboardUID", item.Uid, "url", url, "img", res.FilePath)
 			// rendering service returned a static error image - we should not remove that file
->>>>>>> 2ffcf943
 			r.newErrorResult()
 		} else {
 			func() {
