package ssosettingsimpl

import (
	"context"
	"errors"
	"fmt"
	"testing"

	"github.com/stretchr/testify/mock"
	"github.com/stretchr/testify/require"

	"github.com/grafana/grafana/pkg/infra/log"
	sm "github.com/grafana/grafana/pkg/login/social/models"
	"github.com/grafana/grafana/pkg/services/accesscontrol"
	"github.com/grafana/grafana/pkg/services/accesscontrol/acimpl"
<<<<<<< HEAD
=======
	"github.com/grafana/grafana/pkg/services/auth/identity"
	secretsFakes "github.com/grafana/grafana/pkg/services/secrets/fakes"
>>>>>>> a9a18a4b
	"github.com/grafana/grafana/pkg/services/ssosettings"
	"github.com/grafana/grafana/pkg/services/ssosettings/models"
	"github.com/grafana/grafana/pkg/services/ssosettings/ssosettingstests"
	"github.com/grafana/grafana/pkg/setting"
)

func TestSSOSettingsService_GetForProvider(t *testing.T) {
	testCases := []struct {
		name    string
		setup   func(env testEnv)
		want    *models.SSOSettings
		wantErr bool
	}{
		{
			name: "should return successfully",
			setup: func(env testEnv) {
				env.store.ExpectedSSOSetting = &models.SSOSettings{
					Provider:      "github",
					OAuthSettings: &sm.OAuthInfo{Enabled: true},
					Source:        models.DB,
				}
			},
			want: &models.SSOSettings{
				Provider:      "github",
				OAuthSettings: &sm.OAuthInfo{Enabled: true},
			},
			wantErr: false,
		},
		{
			name:    "should return error if store returns an error different than not found",
			setup:   func(env testEnv) { env.store.ExpectedError = fmt.Errorf("error") },
			want:    nil,
			wantErr: true,
		},
		{
			name: "should fallback to strategy if store returns not found",
			setup: func(env testEnv) {
				env.store.ExpectedError = ssosettings.ErrNotFound
				env.fallbackStrategy.ExpectedIsMatch = true
				env.fallbackStrategy.ExpectedConfig = &sm.OAuthInfo{Enabled: true}
			},
			want: &models.SSOSettings{
				Provider:      "github",
				OAuthSettings: &sm.OAuthInfo{Enabled: true},
				Source:        models.System,
			},
			wantErr: false,
		},
		{
			name: "should return error if the fallback strategy was not found",
			setup: func(env testEnv) {
				env.store.ExpectedError = ssosettings.ErrNotFound
				env.fallbackStrategy.ExpectedIsMatch = false
			},
			want:    nil,
			wantErr: true,
		},
		{
			name: "should return error if fallback strategy returns error",
			setup: func(env testEnv) {
				env.store.ExpectedError = ssosettings.ErrNotFound
				env.fallbackStrategy.ExpectedIsMatch = true
				env.fallbackStrategy.ExpectedError = fmt.Errorf("error")
			},
			want:    nil,
			wantErr: true,
		},
	}

	for _, tc := range testCases {
		t.Run(tc.name, func(t *testing.T) {
			env := setupTestEnv(t)
			if tc.setup != nil {
				tc.setup(env)
			}

			actual, err := env.service.GetForProvider(context.Background(), "github")

			if tc.wantErr {
				require.Error(t, err)
				return
			}

			require.NoError(t, err)
			require.Equal(t, tc.want, actual)
		})
	}
}

func TestSSOSettingsService_List(t *testing.T) {
	testCases := []struct {
		name    string
		setup   func(env testEnv)
		want    []*models.SSOSettings
		wantErr bool
	}{
		{
			name: "should return successfully",
			setup: func(env testEnv) {
				env.store.ExpectedSSOSettings = []*models.SSOSettings{
					{
						Provider:      "github",
						OAuthSettings: &sm.OAuthInfo{Enabled: true},
						Source:        models.DB,
					},
					{
						Provider:      "okta",
						OAuthSettings: &sm.OAuthInfo{Enabled: false},
						Source:        models.DB,
					},
				}
				env.fallbackStrategy.ExpectedIsMatch = true
				env.fallbackStrategy.ExpectedConfig = &sm.OAuthInfo{Enabled: false}
			},
			want: []*models.SSOSettings{
				{
					Provider:      "github",
					OAuthSettings: &sm.OAuthInfo{Enabled: true},
					Source:        models.DB,
				},
				{
					Provider:      "okta",
					OAuthSettings: &sm.OAuthInfo{Enabled: false},
					Source:        models.DB,
				},
				{
					Provider:      "gitlab",
					OAuthSettings: &sm.OAuthInfo{Enabled: false},
					Source:        models.System,
				},
				{
					Provider:      "generic_oauth",
					OAuthSettings: &sm.OAuthInfo{Enabled: false},
					Source:        models.System,
				},
				{
					Provider:      "google",
					OAuthSettings: &sm.OAuthInfo{Enabled: false},
					Source:        models.System,
				},
				{
					Provider:      "azuread",
					OAuthSettings: &sm.OAuthInfo{Enabled: false},
					Source:        models.System,
				},
				{
					Provider:      "grafana_com",
					OAuthSettings: &sm.OAuthInfo{Enabled: false},
					Source:        models.System,
				},
			},
			wantErr: false,
		},
		// {
		// 	name: "should return the settings that the user has access to",
		// 	setup: func(env testEnv) {
		// 		env.store.ExpectedSSOSettings = []*models.SSOSettings{
		// 			{
		// 				Provider:      "github",
		// 				OAuthSettings: &sm.OAuthInfo{Enabled: true},
		// 				Source:        models.DB,
		// 			},
		// 			{
		// 				Provider:      "okta",
		// 				OAuthSettings: &sm.OAuthInfo{Enabled: true},
		// 				Source:        models.DB,
		// 			},
		// 		}
		// 		env.fallbackStrategy.ExpectedIsMatch = true
		// 		env.fallbackStrategy.ExpectedConfig = &sm.OAuthInfo{Enabled: false}
		// 	},
		// 	identity: scopedIdentity,
		// 	want: []*models.SSOSettings{
		// 		{
		// 			Provider:      "github",
		// 			OAuthSettings: &sm.OAuthInfo{Enabled: true},
		// 			Source:        models.DB,
		// 		},
		// 		{
		// 			Provider:      "azuread",
		// 			OAuthSettings: &sm.OAuthInfo{Enabled: false},
		// 			Source:        models.System,
		// 		},
		// 	},
		// 	wantErr: false,
		// },
		{
			name:    "should return error if store returns an error",
			setup:   func(env testEnv) { env.store.ExpectedError = fmt.Errorf("error") },
			want:    nil,
			wantErr: true,
		},
		{
			name: "should use the fallback strategy if store returns empty list",
			setup: func(env testEnv) {
				env.store.ExpectedSSOSettings = []*models.SSOSettings{}
				env.fallbackStrategy.ExpectedIsMatch = true
				env.fallbackStrategy.ExpectedConfig = &sm.OAuthInfo{Enabled: false}
			},
			want: []*models.SSOSettings{
				{
					Provider:      "github",
					OAuthSettings: &sm.OAuthInfo{Enabled: false},
					Source:        models.System,
				},
				{
					Provider:      "okta",
					OAuthSettings: &sm.OAuthInfo{Enabled: false},
					Source:        models.System,
				},
				{
					Provider:      "gitlab",
					OAuthSettings: &sm.OAuthInfo{Enabled: false},
					Source:        models.System,
				},
				{
					Provider:      "generic_oauth",
					OAuthSettings: &sm.OAuthInfo{Enabled: false},
					Source:        models.System,
				},
				{
					Provider:      "google",
					OAuthSettings: &sm.OAuthInfo{Enabled: false},
					Source:        models.System,
				},
				{
					Provider:      "azuread",
					OAuthSettings: &sm.OAuthInfo{Enabled: false},
					Source:        models.System,
				},
				{
					Provider:      "grafana_com",
					OAuthSettings: &sm.OAuthInfo{Enabled: false},
					Source:        models.System,
				},
			},
			wantErr: false,
		},
		{
			name: "should return error if any of the fallback strategies was not found",
			setup: func(env testEnv) {
				env.store.ExpectedSSOSettings = []*models.SSOSettings{}
				env.fallbackStrategy.ExpectedIsMatch = false
			},
			want:    nil,
			wantErr: true,
		},
	}
	for _, tc := range testCases {
		t.Run(tc.name, func(t *testing.T) {
			env := setupTestEnv(t)
			if tc.setup != nil {
				tc.setup(env)
			}

			actual, err := env.service.List(context.Background())

			if tc.wantErr {
				require.Error(t, err)
				return
			}

			require.NoError(t, err)
			require.ElementsMatch(t, tc.want, actual)
		})
	}
}

func TestSSOSettingsService_Upsert(t *testing.T) {
	t.Run("successfully upsert SSO settings", func(t *testing.T) {
		env := setupTestEnv(t)

		settings := models.SSOSettings{
			Provider: "azuread",
			OAuthSettings: &social.OAuthInfo{
				ClientId:     "client-id",
				ClientSecret: "client-secret",
				Enabled:      true,
			},
			IsDeleted: false,
		}

		env.secrets.On("Encrypt", mock.Anything, []byte(settings.OAuthSettings.ClientSecret), mock.Anything).Return([]byte("encrypted-client-secret"), nil).Once()

		err := env.service.Upsert(context.Background(), settings)
		require.NoError(t, err)
	})

	t.Run("returns error if secrets encryption failed", func(t *testing.T) {
		env := setupTestEnv(t)

		settings := models.SSOSettings{
			Provider: "azuread",
			OAuthSettings: &social.OAuthInfo{
				ClientId:     "client-id",
				ClientSecret: "client-secret",
				Enabled:      true,
			},
			IsDeleted: false,
		}

		env.secrets.On("Encrypt", mock.Anything, []byte(settings.OAuthSettings.ClientSecret), mock.Anything).Return(nil, errors.New("encryption failed")).Once()

		err := env.service.Upsert(context.Background(), settings)
		require.Error(t, err)
	})

	t.Run("returns error if store failed to upsert settings", func(t *testing.T) {
		env := setupTestEnv(t)

		settings := models.SSOSettings{
			Provider: "azuread",
			OAuthSettings: &social.OAuthInfo{
				ClientId:     "client-id",
				ClientSecret: "client-secret",
				Enabled:      true,
			},
			IsDeleted: false,
		}

		env.secrets.On("Encrypt", mock.Anything, []byte(settings.OAuthSettings.ClientSecret), mock.Anything).Return([]byte("encrypted-client-secret"), nil).Once()
		env.store.ExpectedError = errors.New("upsert failed")

		err := env.service.Upsert(context.Background(), settings)
		require.Error(t, err)
	})
}

func TestSSOSettingsService_Delete(t *testing.T) {
	t.Run("successfully delete SSO settings", func(t *testing.T) {
		env := setupTestEnv(t)

		provider := "azuread"
		env.store.ExpectedError = nil

		err := env.service.Delete(context.Background(), provider)
		require.NoError(t, err)
	})

	t.Run("SSO settings not found for the specified provider", func(t *testing.T) {
		env := setupTestEnv(t)

		provider := "azuread"
		env.store.ExpectedError = ssosettings.ErrNotFound

		err := env.service.Delete(context.Background(), provider)
		require.Error(t, err)
		require.ErrorIs(t, err, ssosettings.ErrNotFound)
	})

	t.Run("store fails to delete the SSO settings for the specified provider", func(t *testing.T) {
		env := setupTestEnv(t)

		provider := "azuread"
		env.store.ExpectedError = errors.New("delete sso settings failed")

		err := env.service.Delete(context.Background(), provider)
		require.Error(t, err)
		require.NotErrorIs(t, err, ssosettings.ErrNotFound)
	})
}

func setupTestEnv(t *testing.T) testEnv {
	store := ssosettingstests.NewFakeStore()
	fallbackStrategy := ssosettingstests.NewFakeFallbackStrategy()
	secrets := secretsFakes.NewMockService(t)
	accessControl := acimpl.ProvideAccessControl(setting.NewCfg())

	svc := &SSOSettingsService{
		log:          log.NewNopLogger(),
		store:        store,
		ac:           accessControl,
		fbStrategies: []ssosettings.FallbackStrategy{fallbackStrategy},
		secrets:      secrets,
	}

	return testEnv{
		service:          svc,
		store:            store,
		ac:               accessControl,
		fallbackStrategy: fallbackStrategy,
		secrets:          secrets,
	}
}

type testEnv struct {
	service          *SSOSettingsService
	store            *ssosettingstests.FakeStore
	ac               accesscontrol.AccessControl
	fallbackStrategy *ssosettingstests.FakeFallbackStrategy
	secrets          *secretsFakes.MockService
}<|MERGE_RESOLUTION|>--- conflicted
+++ resolved
@@ -13,11 +13,7 @@
 	sm "github.com/grafana/grafana/pkg/login/social/models"
 	"github.com/grafana/grafana/pkg/services/accesscontrol"
 	"github.com/grafana/grafana/pkg/services/accesscontrol/acimpl"
-<<<<<<< HEAD
-=======
-	"github.com/grafana/grafana/pkg/services/auth/identity"
 	secretsFakes "github.com/grafana/grafana/pkg/services/secrets/fakes"
->>>>>>> a9a18a4b
 	"github.com/grafana/grafana/pkg/services/ssosettings"
 	"github.com/grafana/grafana/pkg/services/ssosettings/models"
 	"github.com/grafana/grafana/pkg/services/ssosettings/ssosettingstests"
@@ -292,7 +288,7 @@
 
 		settings := models.SSOSettings{
 			Provider: "azuread",
-			OAuthSettings: &social.OAuthInfo{
+			OAuthSettings: &sm.OAuthInfo{
 				ClientId:     "client-id",
 				ClientSecret: "client-secret",
 				Enabled:      true,
@@ -311,7 +307,7 @@
 
 		settings := models.SSOSettings{
 			Provider: "azuread",
-			OAuthSettings: &social.OAuthInfo{
+			OAuthSettings: &sm.OAuthInfo{
 				ClientId:     "client-id",
 				ClientSecret: "client-secret",
 				Enabled:      true,
@@ -330,7 +326,7 @@
 
 		settings := models.SSOSettings{
 			Provider: "azuread",
-			OAuthSettings: &social.OAuthInfo{
+			OAuthSettings: &sm.OAuthInfo{
 				ClientId:     "client-id",
 				ClientSecret: "client-secret",
 				Enabled:      true,
@@ -391,6 +387,7 @@
 		store:        store,
 		ac:           accessControl,
 		fbStrategies: []ssosettings.FallbackStrategy{fallbackStrategy},
+		reloadables:  make(map[string]ssosettings.Reloadable),
 		secrets:      secrets,
 	}
 
