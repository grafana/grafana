--- conflicted
+++ resolved
@@ -735,11 +735,7 @@
 			return &models.SSOSettings{}, nil
 		}
 
-<<<<<<< HEAD
 		env.store.UpsertFn = func(ctx context.Context, settings *models.SSOSettings) error {
-=======
-		env.store.UpsertFn = func(ctx context.Context, settings models.SSOSettings) error {
->>>>>>> da6926f6
 			return errors.New("failed to upsert settings")
 		}
 
@@ -888,7 +884,6 @@
 			},
 		},
 		{
-<<<<<<< HEAD
 			name: "should not decrypt when a secret is empty",
 			setup: func(env testEnv) {
 				env.secrets.On("Decrypt", mock.Anything, []byte("other_secret"), mock.Anything).Return([]byte("decrypted-other-secret"), nil).Once()
@@ -905,8 +900,6 @@
 			},
 		},
 		{
-=======
->>>>>>> da6926f6
 			name: "should return an error if data is not a string",
 			settings: map[string]any{
 				"enabled":       true,
