--- conflicted
+++ resolved
@@ -43,14 +43,6 @@
 		}
 	})
 
-<<<<<<< HEAD
-	ownerlessFeatures := map[string]bool{
-		"prometheusAzureOverrideAudience": true,
-		"azLegacyTemplateVariables":       true,
-	}
-
-=======
->>>>>>> fa740a8b
 	t.Run("all new features should have an owner", func(t *testing.T) {
 		for _, flag := range standardFeatureFlags {
 			if flag.Owner == "" {
