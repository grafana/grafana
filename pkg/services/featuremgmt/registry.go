--- conflicted
+++ resolved
@@ -817,19 +817,18 @@
 			Owner:        grafanaAlertingSquad,
 		},
 		{
-<<<<<<< HEAD
 			Name:         "panelMonitoring",
 			Description:  "Enables panel monitoring through logs and measurements",
 			Stage:        FeatureStageExperimental,
 			Owner:        grafanaDatavizSquad,
 			FrontendOnly: true,
-=======
+		},
+		{
 			Name:         "enableNativeHTTPHistogram",
 			Description:  "Enables native HTTP Histograms",
 			Stage:        FeatureStageExperimental,
 			FrontendOnly: false,
 			Owner:        hostedGrafanaTeam,
->>>>>>> 549acf09
 		},
 	}
 )