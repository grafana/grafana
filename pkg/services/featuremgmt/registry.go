--- conflicted
+++ resolved
@@ -458,13 +458,13 @@
 			Owner:        grafanaObservabilityMetricsSquad,
 		},
 		{
-<<<<<<< HEAD
 			Name:         "trustedTypes",
 			Description:  "Enables Trusted Types to make XSS bugs less likely",
 			State:        FeatureStateAlpha,
 			FrontendOnly: true,
 			Owner:        grafanaUserEssentialsSquad,
-=======
+		},
+		{
 			Name:        "clientTokenRotation",
 			Description: "Replaces the current in-request token rotation so that the client initiates the rotation",
 			State:       FeatureStateAlpha,
@@ -511,7 +511,6 @@
 			Description: "Uses JWT-based auth for rendering instead of relying on remote cache",
 			State:       FeatureStateBeta,
 			Owner:       grafanaAsCodeSquad,
->>>>>>> 91a61f1e
 		},
 	}
 )