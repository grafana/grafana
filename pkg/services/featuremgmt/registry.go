--- conflicted
+++ resolved
@@ -284,14 +284,13 @@
 			Description: "Enable more in memory caching for database queries",
 		},
 		{
-<<<<<<< HEAD
 			Name:        "sessionRemoteCache",
 			Description: "Enable using remote cache for users and sessions",
 			State:       FeatureStateAlpha,
-=======
+		},
+		{
 			Name:        "datasourceLogger",
 			Description: "Logs all datasource requests",
->>>>>>> 8c15be99
 		},
 	}
 )