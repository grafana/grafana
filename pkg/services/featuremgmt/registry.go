package featuremgmt

var (
	// Register each toggle here
	standardFeatureFlags = []FeatureFlag{
		{
			Name:        "trimDefaults",
			Description: "Use cue schema to remove values that will be applied automatically",
			State:       FeatureStateBeta,
		},
		{
			Name:        "envelopeEncryption",
			Description: "encrypt secrets",
			State:       FeatureStateBeta,
		},
		{
			Name:        "httpclientprovider_azure_auth",
			Description: "use http client for azure auth",
			State:       FeatureStateBeta,
		},
		{
			Name:        "service-accounts",
			Description: "support service accounts",
			State:       FeatureStateBeta,
		},
		{
			Name:        "database_metrics",
			Description: "Add prometheus metrics for database tables",
			State:       FeatureStateStable,
		},
		{
			Name:        "dashboardPreviews",
			Description: "Create and show thumbnails for dashboard search results",
			State:       FeatureStateAlpha,
		},
		{
			Name:        "live-config",
			Description: "Save grafana live configuration in SQL tables",
			State:       FeatureStateAlpha,
		},
		{
			Name:        "live-pipeline",
			Description: "enable a generic live processing pipeline",
			State:       FeatureStateAlpha,
		},
		{
			Name:         "live-service-web-worker",
			Description:  "This will use a webworker thread to processes events rather than the main thread",
			State:        FeatureStateAlpha,
			FrontendOnly: true,
		},
		{
			Name:         "queryOverLive",
			Description:  "Use grafana live websocket to execute backend queries",
			State:        FeatureStateAlpha,
			FrontendOnly: true,
		},
		{
			Name:         "tempoSearch",
			Description:  "Enable searching in tempo datasources",
			State:        FeatureStateBeta,
			FrontendOnly: true,
		},
		{
			Name:        "tempoBackendSearch",
			Description: "Use backend for tempo search",
			State:       FeatureStateBeta,
		},
		{
			Name:         "tempoServiceGraph",
			Description:  "show service",
			State:        FeatureStateBeta,
			FrontendOnly: true,
		},
		{
			Name:         "lokiBackendMode",
			Description:  "Loki datasource works as backend datasource",
			State:        FeatureStateAlpha,
			FrontendOnly: true,
		},
		{
			Name:         "fullRangeLogsVolume",
			Description:  "Show full range logs volume in explore",
			State:        FeatureStateBeta,
			FrontendOnly: true,
		},
		{
			Name:        "accesscontrol",
			Description: "Support robust access control",
			State:       FeatureStateBeta,
		},
		{
			Name:        "prometheus_azure_auth",
			Description: "Use azure authentication for prometheus datasource",
			State:       FeatureStateBeta,
		},
		{
			Name:        "newNavigation",
			Description: "Try the next gen navigation model",
			State:       FeatureStateAlpha,
		},
		{
			Name:            "showFeatureFlagsInUI",
			Description:     "Show feature flags in the settings UI",
			State:           FeatureStateAlpha,
			RequiresDevMode: true,
		},
		{
			Name:        "disable_http_request_histogram",
			Description: "Do not create histograms for http requests",
			State:       FeatureStateAlpha,
		},
		{
			Name:            "validatedQueries",
			Description:     "only execute the query saved in a panel",
			State:           FeatureStateAlpha,
			RequiresDevMode: true,
		},
		{
<<<<<<< HEAD
			Name:        "lokiLive",
			Description: "support websocket streaming for loki (early prototype)",
			State:       FeatureStateAlpha,
=======
			Name:        "featureHighlights",
			Description: "Highlight Enterprise features",
			State:       FeatureStateStable,
>>>>>>> 01d961c8
		},
	}
)<|MERGE_RESOLUTION|>--- conflicted
+++ resolved
@@ -117,15 +117,14 @@
 			RequiresDevMode: true,
 		},
 		{
-<<<<<<< HEAD
 			Name:        "lokiLive",
 			Description: "support websocket streaming for loki (early prototype)",
 			State:       FeatureStateAlpha,
-=======
+		},
+		{
 			Name:        "featureHighlights",
 			Description: "Highlight Enterprise features",
 			State:       FeatureStateStable,
->>>>>>> 01d961c8
 		},
 	}
 )