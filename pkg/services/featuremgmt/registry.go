// To change feature flags, edit:
//  pkg/services/featuremgmt/registry.go
// Then run tests in:
//  pkg/services/featuremgmt/toggles_gen_test.go
// twice to generate and validate the feature flag files

package featuremgmt

var (
	// Register each toggle here
	standardFeatureFlags = []FeatureFlag{
		{
			Name:        "alertingBigTransactions",
			Description: "Use big transactions for alerting database writes",
			State:       FeatureStateAlpha,
		},
		{
			Name:        "trimDefaults",
			Description: "Use cue schema to remove values that will be applied automatically",
			State:       FeatureStateBeta,
		},
		{
			Name:        "disableEnvelopeEncryption",
			Description: "Disable envelope encryption (emergency only)",
			State:       FeatureStateStable,
		},
		{
			Name:        "database_metrics",
			Description: "Add Prometheus metrics for database tables",
			State:       FeatureStateStable,
		},
		{
			Name:        "dashboardPreviews",
			Description: "Create and show thumbnails for dashboard search results",
			State:       FeatureStateAlpha,
		},
		{
			Name:        "live-pipeline",
			Description: "Enable a generic live processing pipeline",
			State:       FeatureStateAlpha,
		},
		{
			Name:         "live-service-web-worker",
			Description:  "This will use a webworker thread to processes events rather than the main thread",
			State:        FeatureStateAlpha,
			FrontendOnly: true,
		},
		{
			Name:         "queryOverLive",
			Description:  "Use Grafana Live WebSocket to execute backend queries",
			State:        FeatureStateAlpha,
			FrontendOnly: true,
		},
		{
			Name:        "panelTitleSearch",
			Description: "Search for dashboards using panel title",
			State:       FeatureStateBeta,
		},
		{
			Name:        "prometheusAzureOverrideAudience",
			Description: "Experimental. Allow override default AAD audience for Azure Prometheus endpoint",
			State:       FeatureStateBeta,
		},
		{
			Name:            "showFeatureFlagsInUI",
			Description:     "Show feature flags in the settings UI",
			State:           FeatureStateAlpha,
			RequiresDevMode: true,
		},
		{
			Name:        "publicDashboards",
			Description: "Enables public access to dashboards",
			State:       FeatureStateAlpha,
		},
		{
			Name:            "publicDashboardsEmailSharing",
			Description:     "Allows public dashboard sharing to be restricted to only allowed emails",
			State:           FeatureStateAlpha,
			RequiresLicense: true,
			RequiresDevMode: true,
		},
		{
			Name:        "lokiLive",
			Description: "Support WebSocket streaming for loki (early prototype)",
			State:       FeatureStateAlpha,
		},
		{
			Name:        "lokiDataframeApi",
			Description: "Use experimental loki api for WebSocket streaming (early prototype)",
			State:       FeatureStateAlpha,
		},
		{
			Name:        "swaggerUi",
			Description: "Serves swagger UI",
			State:       FeatureStateBeta,
		},
		{
			Name:        "featureHighlights",
			Description: "Highlight Grafana Enterprise features",
			State:       FeatureStateStable,
		},
		{
			Name:        "dashboardComments",
			Description: "Enable dashboard-wide comments",
			State:       FeatureStateAlpha,
		},
		{
			Name:        "annotationComments",
			Description: "Enable annotation comments",
			State:       FeatureStateAlpha,
		},
		{
			Name:        "migrationLocking",
			Description: "Lock database during migrations",
			State:       FeatureStateBeta,
		},
		{
			Name:        "storage",
			Description: "Configurable storage for dashboards, datasources, and resources",
			State:       FeatureStateAlpha,
		},
		{
			Name:            "k8s",
			Description:     "Explore native k8s integrations",
			State:           FeatureStateAlpha,
			RequiresDevMode: true,
		},
		{
			Name:            "k8sDashboards",
			Description:     "Save dashboards via k8s",
			State:           FeatureStateAlpha,
			RequiresDevMode: true,
		},
		{
			Name:            "apiserver",
			Description:     "Add a k8s API server proxy",
			State:           FeatureStateAlpha,
			RequiresDevMode: true,
		},
		{
			Name:        "supportBundles",
			Description: "Support bundles for troubleshooting",
			State:       FeatureStateAlpha,
		},
		{
			Name:            "dashboardsFromStorage",
			Description:     "Load dashboards from the generic storage interface",
			State:           FeatureStateAlpha,
			RequiresDevMode: true, // Also a gate on automatic git storage (for now)
		},
		{
			Name:            "export",
			Description:     "Export grafana instance (to git, etc)",
			State:           FeatureStateAlpha,
			RequiresDevMode: true,
		},
		{
			Name:         "exploreMixedDatasource",
			Description:  "Enable mixed datasource in Explore",
			State:        FeatureStateAlpha,
			FrontendOnly: true,
		},
		{
			Name:         "tracing",
			Description:  "Adds trace ID to error notifications",
			State:        FeatureStateAlpha,
			FrontendOnly: true,
		},
		{
<<<<<<< HEAD
			Name:         "newTraceView",
			Description:  "Shows the new trace view design",
			State:        FeatureStateAlpha,
			FrontendOnly: true,
		},
		{
			Name:         "commandPalette",
			Description:  "Enable command palette",
			State:        FeatureStateStable,
			Expression:   "true", // enabled by default
			FrontendOnly: true,
		},
		{
=======
>>>>>>> bc67edbf
			Name:        "correlations",
			Description: "Correlations page",
			State:       FeatureStateAlpha,
		},
		{
			Name:        "cloudWatchDynamicLabels",
			Description: "Use dynamic labels instead of alias patterns in CloudWatch datasource",
			State:       FeatureStateStable,
			Expression:  "true", // enabled by default
		},
		{
			Name:        "datasourceQueryMultiStatus",
			Description: "Introduce HTTP 207 Multi Status for api/ds/query",
			State:       FeatureStateAlpha,
		},
		{
			Name:         "traceToMetrics",
			Description:  "Enable trace to metrics links",
			State:        FeatureStateAlpha,
			FrontendOnly: true,
		},
		{
			Name:        "newDBLibrary",
			Description: "Use jmoiron/sqlx rather than xorm for a few backend services",
			State:       FeatureStateBeta,
		},
		{
			Name:            "validateDashboardsOnSave",
			Description:     "Validate dashboard JSON POSTed to api/dashboards/db",
			State:           FeatureStateBeta,
			RequiresRestart: true,
		},
		{
			Name:         "autoMigrateGraphPanels",
			Description:  "Replace the angular graph panel with timeseries",
			State:        FeatureStateBeta,
			FrontendOnly: true,
		},
		{
			Name:        "prometheusWideSeries",
			Description: "Enable wide series responses in the Prometheus datasource",
			State:       FeatureStateAlpha,
		},
		{
			Name:         "canvasPanelNesting",
			Description:  "Allow elements nesting",
			State:        FeatureStateAlpha,
			FrontendOnly: true,
		},
		{
			Name:         "scenes",
			Description:  "Experimental framework to build interactive dashboards",
			State:        FeatureStateAlpha,
			FrontendOnly: true,
		},
		{
			Name:            "disableSecretsCompatibility",
			Description:     "Disable duplicated secret storage in legacy tables",
			State:           FeatureStateAlpha,
			RequiresRestart: true,
		},
		{
			Name:        "logRequestsInstrumentedAsUnknown",
			Description: "Logs the path for requests that are instrumented as unknown",
			State:       FeatureStateAlpha,
		},
		{
			Name:        "dataConnectionsConsole",
			Description: "Enables a new top-level page called Connections. This page is an experiment that provides a better experience when you install and configure data sources and other plugins.",
			State:       FeatureStateAlpha,
		},
		{
			Name:        "internationalization",
			Description: "Enables internationalization",
			State:       FeatureStateStable,
			Expression:  "true", // enabled by default
		},
		{
			Name:        "topnav",
			Description: "Displays new top nav and page layouts",
			State:       FeatureStateBeta,
		},
		{
			Name:            "grpcServer",
			Description:     "Run GRPC server",
			State:           FeatureStateAlpha,
			RequiresDevMode: true,
		},
		{
			Name:            "entityStore",
			Description:     "SQL-based entity store (requires storage flag also)",
			State:           FeatureStateAlpha,
			RequiresDevMode: true,
		},
		{
			Name:        "flameGraph",
			Description: "Show the flame graph",
			State:       FeatureStateAlpha,
		},
		{
			Name:        "cloudWatchCrossAccountQuerying",
			Description: "Enables cross-account querying in CloudWatch datasources",
			State:       FeatureStateStable,
			Expression:  "true", //enabled by default
		},
		{
			Name:         "redshiftAsyncQueryDataSupport",
			Description:  "Enable async query data support for Redshift",
			State:        FeatureStateAlpha,
			FrontendOnly: true,
		},
		{
			Name:         "athenaAsyncQueryDataSupport",
			Description:  "Enable async query data support for Athena",
			State:        FeatureStateAlpha,
			FrontendOnly: true,
		},
		{
			Name:         "newPanelChromeUI",
			Description:  "Show updated look and feel of grafana-ui PanelChrome: panel header, icons, and menu",
			State:        FeatureStateAlpha,
			FrontendOnly: true,
		},
		{
			Name:            "queryLibrary",
			Description:     "Reusable query library",
			State:           FeatureStateAlpha,
			RequiresDevMode: true,
		},
		{
			Name:        "showDashboardValidationWarnings",
			Description: "Show warnings when dashboards do not validate against the schema",
			State:       FeatureStateAlpha,
		},
		{
			Name:        "mysqlAnsiQuotes",
			Description: "Use double quotes to escape keyword in a MySQL query",
			State:       FeatureStateAlpha,
		},
		{
			Name:        "accessControlOnCall",
			Description: "Access control primitives for OnCall",
			State:       FeatureStateBeta,
		},
		{
			Name:            "nestedFolders",
			Description:     "Enable folder nesting",
			State:           FeatureStateAlpha,
			RequiresDevMode: true,
		},
		{
			Name:        "accessTokenExpirationCheck",
			Description: "Enable OAuth access_token expiration check and token refresh using the refresh_token",
			State:       FeatureStateStable,
		},
		{
			Name:        "elasticsearchBackendMigration",
			Description: "Use Elasticsearch as backend data source",
			State:       FeatureStateAlpha,
		},
		{
			Name:        "datasourceOnboarding",
			Description: "Enable data source onboarding page",
			State:       FeatureStateAlpha,
		},
		{
			Name:        "secureSocksDatasourceProxy",
			Description: "Enable secure socks tunneling for supported core datasources",
			State:       FeatureStateAlpha,
		},
		{
			Name:        "authnService",
			Description: "Use new auth service to perform authentication",
			State:       FeatureStateAlpha,
		},
		{
			Name:        "disablePrometheusExemplarSampling",
			Description: "Disable Prometheus examplar sampling",
			State:       FeatureStateStable,
		},
		{
			Name:        "alertingBacktesting",
			Description: "Rule backtesting API for alerting",
			State:       FeatureStateAlpha,
		},
		{
			Name:         "editPanelCSVDragAndDrop",
			Description:  "Enables drag and drop for CSV and Excel files",
			FrontendOnly: true,
			State:        FeatureStateAlpha,
		},
		{
			Name:            "alertingNoNormalState",
			Description:     "Stop maintaining state of alerts that are not firing",
			State:           FeatureStateBeta,
			RequiresRestart: false,
		},
		{
			Name:         "topNavCommandPalette",
			Description:  "Launch the Command Palette from the top navigation search box",
			State:        FeatureStateBeta,
			FrontendOnly: true,
		},
		{

			Name:         "logsSampleInExplore",
			Description:  "Enables access to the logs sample feature in Explore",
			State:        FeatureStateStable,
			Expression:   "true", //turned on by default
			FrontendOnly: true,
		},
		{
			Name:         "logsContextDatasourceUi",
			Description:  "Allow datasource to provide custom UI for context view",
			State:        FeatureStateAlpha,
			FrontendOnly: true,
		},
	}
)<|MERGE_RESOLUTION|>--- conflicted
+++ resolved
@@ -167,7 +167,6 @@
 			FrontendOnly: true,
 		},
 		{
-<<<<<<< HEAD
 			Name:         "newTraceView",
 			Description:  "Shows the new trace view design",
 			State:        FeatureStateAlpha,
@@ -181,8 +180,6 @@
 			FrontendOnly: true,
 		},
 		{
-=======
->>>>>>> bc67edbf
 			Name:        "correlations",
 			Description: "Correlations page",
 			State:       FeatureStateAlpha,
