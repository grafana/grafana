// To change feature flags, edit:
//  pkg/services/featuremgmt/registry.go
// Then run tests in:
//  pkg/services/featuremgmt/toggles_gen_test.go
// twice to generate and validate the feature flag files

package featuremgmt

var (
	// Register each toggle here
	standardFeatureFlags = []FeatureFlag{
		{
			Name:        "trimDefaults",
			Description: "Use cue schema to remove values that will be applied automatically",
			Stage:       FeatureStagePublicPreview,
			Owner:       grafanaAsCodeSquad,
		},
		{
			Name:        "disableEnvelopeEncryption",
			Description: "Disable envelope encryption (emergency only)",
			Stage:       FeatureStageGeneralAvailability,
			Owner:       grafanaAsCodeSquad,
		},
		{
			Name:         "live-service-web-worker",
			Description:  "This will use a webworker thread to processes events rather than the main thread",
			Stage:        FeatureStageExperimental,
			FrontendOnly: true,
			Owner:        grafanaAppPlatformSquad,
		},
		{
			Name:         "queryOverLive",
			Description:  "Use Grafana Live WebSocket to execute backend queries",
			Stage:        FeatureStageExperimental,
			FrontendOnly: true,
			Owner:        grafanaAppPlatformSquad,
		},
		{
			Name:        "panelTitleSearch",
			Description: "Search for dashboards using panel title",
			Stage:       FeatureStagePublicPreview,
			Owner:       grafanaAppPlatformSquad,
		},
		{
			Name:        "publicDashboards",
			Description: "Enables public access to dashboards",
			Stage:       FeatureStagePublicPreview,
			Owner:       grafanaDashboardsSquad,
		},
		{
			Name:            "publicDashboardsEmailSharing",
			Description:     "Enables public dashboard sharing to be restricted to only allowed emails",
			Stage:           FeatureStagePublicPreview,
			RequiresLicense: true,
			Owner:           grafanaDashboardsSquad,
			HideFromDocs:    true,
		},
		{
			Name:        "lokiExperimentalStreaming",
			Description: "Support new streaming approach for loki (prototype, needs special loki build)",
			Stage:       FeatureStageExperimental,
			Owner:       grafanaObservabilityLogsSquad,
		},
		{
			Name:        "featureHighlights",
			Description: "Highlight Grafana Enterprise features",
			Stage:       FeatureStageGeneralAvailability,
			Owner:       grafanaAsCodeSquad,
		},
		{
			Name:        "migrationLocking",
			Description: "Lock database during migrations",
			Stage:       FeatureStagePublicPreview,
			Owner:       grafanaBackendPlatformSquad,
		},
		{
			Name:        "storage",
			Description: "Configurable storage for dashboards, datasources, and resources",
			Stage:       FeatureStageExperimental,
			Owner:       grafanaAppPlatformSquad,
		},
		{
			Name:        "correlations",
			Description: "Correlations page",
			Stage:       FeatureStagePublicPreview,
			Owner:       grafanaExploreSquad,
		},
		{
			Name:        "datasourceQueryMultiStatus",
			Description: "Introduce HTTP 207 Multi Status for api/ds/query",
			Stage:       FeatureStageExperimental,
			Owner:       grafanaPluginsPlatformSquad,
		},
		{
			Name:         "traceToMetrics",
			Description:  "Enable trace to metrics links",
			Stage:        FeatureStageExperimental,
			FrontendOnly: true,
			Owner:        grafanaObservabilityTracesAndProfilingSquad,
		},
		{
			Name:        "newDBLibrary",
			Description: "Use jmoiron/sqlx rather than xorm for a few backend services",
			Stage:       FeatureStagePublicPreview,
			Owner:       grafanaBackendPlatformSquad,
		},
		{
			Name:            "validateDashboardsOnSave",
			Description:     "Validate dashboard JSON POSTed to api/dashboards/db",
			Stage:           FeatureStagePublicPreview,
			RequiresRestart: true,
			Owner:           grafanaAsCodeSquad,
		},
		{
			Name:         "autoMigrateOldPanels",
			Description:  "Migrate old angular panels to supported versions (graph, table-old, worldmap, etc)",
			Stage:        FeatureStagePublicPreview,
			FrontendOnly: true,
			Owner:        grafanaDatavizSquad,
		},
		{
			Name:         "disableAngular",
			Description:  "Dynamic flag to disable angular at runtime. The preferred method is to set `angular_support_enabled` to `false` in the [security] settings, which allows you to change the state at runtime.",
			Stage:        FeatureStagePublicPreview,
			FrontendOnly: true,
			Owner:        grafanaDatavizSquad,
		},
		{
			Name:        "prometheusWideSeries",
			Description: "Enable wide series responses in the Prometheus datasource",
			Stage:       FeatureStageExperimental,
			Owner:       grafanaObservabilityMetricsSquad,
		},
		{
			Name:         "canvasPanelNesting",
			Description:  "Allow elements nesting",
			Stage:        FeatureStageExperimental,
			FrontendOnly: true,
			Owner:        grafanaDatavizSquad,
		},
		{
			Name:         "scenes",
			Description:  "Experimental framework to build interactive dashboards",
			Stage:        FeatureStageExperimental,
			FrontendOnly: true,
			Owner:        grafanaDashboardsSquad,
		},
		{
			Name:            "disableSecretsCompatibility",
			Description:     "Disable duplicated secret storage in legacy tables",
			Stage:           FeatureStageExperimental,
			RequiresRestart: true,
			Owner:           hostedGrafanaTeam,
		},
		{
			Name:        "logRequestsInstrumentedAsUnknown",
			Description: "Logs the path for requests that are instrumented as unknown",
			Stage:       FeatureStageExperimental,
			Owner:       hostedGrafanaTeam,
		},
		{
			Name:        "dataConnectionsConsole",
			Description: "Enables a new top-level page called Connections. This page is an experiment that provides a better experience when you install and configure data sources and other plugins.",
			Stage:       FeatureStageGeneralAvailability,
			Expression:  "true", // turned on by default
			Owner:       grafanaPluginsPlatformSquad,
		},
		{
			Name:        "topnav",
			Description: "Enables new top navigation and page layouts",
			Stage:       FeatureStageGeneralAvailability,
			Expression:  "true", // enabled by default
			Owner:       grafanaFrontendPlatformSquad,
		},
		{
			Name:        "grpcServer",
			Description: "Run the GRPC server",
			Stage:       FeatureStagePublicPreview,
			Owner:       grafanaAppPlatformSquad,
		},
		{
			Name:            "entityStore",
			Description:     "SQL-based entity store (requires storage flag also)",
			Stage:           FeatureStageExperimental,
			RequiresDevMode: true,
			Owner:           grafanaAppPlatformSquad,
		},
		{
			Name:        "cloudWatchCrossAccountQuerying",
			Description: "Enables cross-account querying in CloudWatch datasources",
			Stage:       FeatureStageGeneralAvailability,
			Expression:  "true", // enabled by default
			Owner:       awsDatasourcesSquad,
		},
		{
			Name:        "redshiftAsyncQueryDataSupport",
			Description: "Enable async query data support for Redshift",
			Stage:       FeatureStageGeneralAvailability,
			Expression:  "true", // enabled by default
			Owner:       awsDatasourcesSquad,
		},
		{
			Name:         "athenaAsyncQueryDataSupport",
			Description:  "Enable async query data support for Athena",
			Stage:        FeatureStageGeneralAvailability,
			Expression:   "true", // enabled by default
			FrontendOnly: true,
			Owner:        awsDatasourcesSquad,
		},
		{
			Name:         "newPanelChromeUI",
			Description:  "Show updated look and feel of grafana-ui PanelChrome: panel header, icons, and menu",
			Stage:        FeatureStageGeneralAvailability,
			FrontendOnly: true,
			Expression:   "true", // enabled by default
			Owner:        grafanaDashboardsSquad,
		},
		{
			Name:        "showDashboardValidationWarnings",
			Description: "Show warnings when dashboards do not validate against the schema",
			Stage:       FeatureStageExperimental,
			Owner:       grafanaDashboardsSquad,
		},
		{
			Name:        "mysqlAnsiQuotes",
			Description: "Use double quotes to escape keyword in a MySQL query",
			Stage:       FeatureStageExperimental,
			Owner:       grafanaBackendPlatformSquad,
		},
		{
			Name:        "accessControlOnCall",
			Description: "Access control primitives for OnCall",
			Stage:       FeatureStagePublicPreview,
			Owner:       grafanaAuthnzSquad,
		},
		{
			Name:        "nestedFolders",
			Description: "Enable folder nesting",
			Stage:       FeatureStagePublicPreview,
			Owner:       grafanaBackendPlatformSquad,
		},
		{
			Name:        "nestedFolderPicker",
			Description: "Enables the still in-development new folder picker to support nested folders",
			Stage:       FeatureStageExperimental,
			Owner:       grafanaFrontendPlatformSquad,
		},
		{
			Name:        "accessTokenExpirationCheck",
			Description: "Enable OAuth access_token expiration check and token refresh using the refresh_token",
			Stage:       FeatureStageGeneralAvailability,
			Owner:       grafanaAuthnzSquad,
		},
		{
			Name:         "emptyDashboardPage",
			Description:  "Enable the redesigned user interface of a dashboard page that includes no panels",
			Stage:        FeatureStageGeneralAvailability,
			FrontendOnly: true,
			Expression:   "true", // enabled by default
			Owner:        grafanaDashboardsSquad,
		},
		{
			Name:        "disablePrometheusExemplarSampling",
			Description: "Disable Prometheus exemplar sampling",
			Stage:       FeatureStageGeneralAvailability,
			Owner:       grafanaObservabilityMetricsSquad,
		},
		{
			Name:        "alertingBacktesting",
			Description: "Rule backtesting API for alerting",
			Stage:       FeatureStageExperimental,
			Owner:       grafanaAlertingSquad,
		},
		{
			Name:         "editPanelCSVDragAndDrop",
			Description:  "Enables drag and drop for CSV and Excel files",
			FrontendOnly: true,
			Stage:        FeatureStageExperimental,
			Owner:        grafanaBiSquad,
		},
		{
			Name:            "alertingNoNormalState",
			Description:     "Stop maintaining state of alerts that are not firing",
			Stage:           FeatureStagePublicPreview,
			RequiresRestart: false,
			Owner:           grafanaAlertingSquad,
		},
		{

			Name:         "logsSampleInExplore",
			Description:  "Enables access to the logs sample feature in Explore",
			Stage:        FeatureStageGeneralAvailability,
			Expression:   "true", // turned on by default
			FrontendOnly: true,
			Owner:        grafanaObservabilityLogsSquad,
		},
		{
			Name:         "logsContextDatasourceUi",
			Description:  "Allow datasource to provide custom UI for context view",
			Stage:        FeatureStageGeneralAvailability,
			FrontendOnly: true,
			Owner:        grafanaObservabilityLogsSquad,
			Expression:   "true", // turned on by default
		},
		{
			Name:         "lokiQuerySplitting",
			Description:  "Split large interval queries into subqueries with smaller time intervals",
			Stage:        FeatureStageGeneralAvailability,
			FrontendOnly: true,
			Owner:        grafanaObservabilityLogsSquad,
			Expression:   "true", // turned on by default
		},
		{
			Name:         "lokiQuerySplittingConfig",
			Description:  "Give users the option to configure split durations for Loki queries",
			Stage:        FeatureStageExperimental,
			FrontendOnly: true,
			Owner:        grafanaObservabilityLogsSquad,
		},
		{
			Name:        "individualCookiePreferences",
			Description: "Support overriding cookie preferences per user",
			Stage:       FeatureStageExperimental,
			Owner:       grafanaBackendPlatformSquad,
		},
		{
			Name:        "onlyExternalOrgRoleSync",
			Description: "Prohibits a user from changing organization roles synced with external auth providers",
			Stage:       FeatureStageExperimental,
			Owner:       grafanaAuthnzSquad,
		},
		{
			Name:         "traceqlSearch",
			Description:  "Enables the 'TraceQL Search' tab for the Tempo datasource which provides a UI to generate TraceQL queries",
			Stage:        FeatureStageExperimental,
			FrontendOnly: true,
			Owner:        grafanaObservabilityTracesAndProfilingSquad,
		},
		{
			Name:         "prometheusMetricEncyclopedia",
			Description:  "Adds the metrics explorer component to the Prometheus query builder as an option in metric select",
			Expression:   "true",
			Stage:        FeatureStageGeneralAvailability,
			FrontendOnly: true,
			Owner:        grafanaObservabilityMetricsSquad,
		},
		{
			Name:         "timeSeriesTable",
			Description:  "Enable time series table transformer & sparkline cell type",
			Stage:        FeatureStageExperimental,
			FrontendOnly: true,
			Owner:        appO11ySquad,
		},
		{
			Name:         "prometheusResourceBrowserCache",
			Description:  "Displays browser caching options in Prometheus data source configuration",
			Stage:        FeatureStageExperimental,
			FrontendOnly: true,
			Owner:        grafanaObservabilityMetricsSquad,
		},
		{
			Name:         "influxdbBackendMigration",
			Description:  "Query InfluxDB InfluxQL without the proxy",
			Stage:        FeatureStageExperimental,
			FrontendOnly: true,
			Owner:        grafanaObservabilityMetricsSquad,
		},
		{
			Name:        "clientTokenRotation",
			Description: "Replaces the current in-request token rotation so that the client initiates the rotation",
			Stage:       FeatureStageExperimental,
			Owner:       grafanaAuthnzSquad,
		},
		{
			Name:        "prometheusDataplane",
			Description: "Changes responses to from Prometheus to be compliant with the dataplane specification. In particular it sets the numeric Field.Name from 'Value' to the value of the `__name__` label when present.",
			Expression:  "true",
			Stage:       FeatureStageGeneralAvailability,
			Owner:       grafanaObservabilityMetricsSquad,
		},
		{
			Name:        "lokiMetricDataplane",
			Description: "Changes metric responses from Loki to be compliant with the dataplane specification.",
			Stage:       FeatureStageGeneralAvailability,
			Expression:  "true",
			Owner:       grafanaObservabilityLogsSquad,
		},
		{
			Name:        "lokiLogsDataplane",
			Description: "Changes logs responses from Loki to be compliant with the dataplane specification.",
			Stage:       FeatureStageExperimental,
			Owner:       grafanaObservabilityLogsSquad,
		},
		{
			Name:         "dataplaneFrontendFallback",
			Description:  "Support dataplane contract field name change for transformations and field name matchers where the name is different",
			Stage:        FeatureStageGeneralAvailability,
			FrontendOnly: true,
			Expression:   "true",
			Owner:        grafanaObservabilityMetricsSquad,
		},
		{
			Name:        "disableSSEDataplane",
			Description: "Disables dataplane specific processing in server side expressions.",
			Stage:       FeatureStageExperimental,
			Owner:       grafanaObservabilityMetricsSquad,
		},
		{
			Name:        "alertStateHistoryLokiSecondary",
			Description: "Enable Grafana to write alert state history to an external Loki instance in addition to Grafana annotations.",
			Stage:       FeatureStageExperimental,
			Owner:       grafanaAlertingSquad,
		},
		{
			Name:         "alertingNotificationsPoliciesMatchingInstances",
			Description:  "Enables the preview of matching instances for notification policies",
			Stage:        FeatureStageGeneralAvailability,
			FrontendOnly: true,
			Expression:   "true", // enabled by default
			Owner:        grafanaAlertingSquad,
		},
		{
			Name:        "alertStateHistoryLokiPrimary",
			Description: "Enable a remote Loki instance as the primary source for state history reads.",
			Stage:       FeatureStageExperimental,
			Owner:       grafanaAlertingSquad,
		},
		{
			Name:        "alertStateHistoryLokiOnly",
			Description: "Disable Grafana alerts from emitting annotations when a remote Loki instance is available.",
			Stage:       FeatureStageExperimental,
			Owner:       grafanaAlertingSquad,
		},
		{
			Name:        "unifiedRequestLog",
			Description: "Writes error logs to the request logger",
			Stage:       FeatureStageExperimental,
			Owner:       grafanaBackendPlatformSquad,
		},
		{
			Name:        "renderAuthJWT",
			Description: "Uses JWT-based auth for rendering instead of relying on remote cache",
			Stage:       FeatureStagePublicPreview,
			Owner:       grafanaAsCodeSquad,
		},
		{
			Name:        "pyroscopeFlameGraph",
			Description: "Changes flame graph to pyroscope one",
			Stage:       FeatureStageExperimental,
			Owner:       grafanaObservabilityTracesAndProfilingSquad,
		},
		{
			Name:            "externalServiceAuth",
			Description:     "Starts an OAuth2 authentication provider for external services",
			Stage:           FeatureStageExperimental,
			RequiresDevMode: true,
			Owner:           grafanaAuthnzSquad,
		},
		{
			Name:        "refactorVariablesTimeRange",
			Description: "Refactor time range variables flow to reduce number of API calls made when query variables are chained",
			Stage:       FeatureStagePublicPreview,
			Owner:       grafanaDashboardsSquad,
		},
		{
			Name:            "useCachingService",
			Description:     "When turned on, the new query and resource caching implementation using a wire service inject will be used in place of the previous middleware implementation",
			Stage:           FeatureStageGeneralAvailability,
			Owner:           grafanaOperatorExperienceSquad,
			RequiresRestart: true,
		},
		{
			Name:        "enableElasticsearchBackendQuerying",
			Description: "Enable the processing of queries and responses in the Elasticsearch data source through backend",
			Stage:       FeatureStagePublicPreview,
			Owner:       grafanaObservabilityLogsSquad,
		},
		{
			Name:         "advancedDataSourcePicker",
			Description:  "Enable a new data source picker with contextual information, recently used order and advanced mode",
			Stage:        FeatureStageGeneralAvailability,
			FrontendOnly: true,
			Expression:   "true", // enabled by default
			Owner:        grafanaDashboardsSquad,
		},
		{
			Name:         "faroDatasourceSelector",
			Description:  "Enable the data source selector within the Frontend Apps section of the Frontend Observability",
			Stage:        FeatureStagePublicPreview,
			FrontendOnly: true,
			Owner:        appO11ySquad,
		},
		{
			Name:         "enableDatagridEditing",
			Description:  "Enables the edit functionality in the datagrid panel",
			FrontendOnly: true,
			Stage:        FeatureStagePublicPreview,
			Owner:        grafanaBiSquad,
		},
		{
			Name:         "dataSourcePageHeader",
			Description:  "Apply new pageHeader UI in data source edit page",
			FrontendOnly: true,
			Stage:        FeatureStagePublicPreview,
			Owner:        enterpriseDatasourcesSquad,
		},
		{
			Name:         "extraThemes",
			Description:  "Enables extra themes",
			FrontendOnly: true,
			Stage:        FeatureStageExperimental,
			Owner:        grafanaFrontendPlatformSquad,
		},
		{
			Name:         "lokiPredefinedOperations",
			Description:  "Adds predefined query operations to Loki query editor",
			FrontendOnly: true,
			Stage:        FeatureStageExperimental,
			Owner:        grafanaObservabilityLogsSquad,
		},
		{
			Name:         "pluginsFrontendSandbox",
			Description:  "Enables the plugins frontend sandbox",
			Stage:        FeatureStageExperimental,
			FrontendOnly: true,
			Owner:        grafanaPluginsPlatformSquad,
		},
		{
			Name:         "dashboardEmbed",
			Description:  "Allow embedding dashboard for external use in Code editors",
			FrontendOnly: true,
			Stage:        FeatureStageExperimental,
			Owner:        grafanaAsCodeSquad,
		},
		{
			Name:         "frontendSandboxMonitorOnly",
			Description:  "Enables monitor only in the plugin frontend sandbox (if enabled)",
			Stage:        FeatureStageExperimental,
			FrontendOnly: true,
			Owner:        grafanaPluginsPlatformSquad,
		},
		{
			Name:         "sqlDatasourceDatabaseSelection",
			Description:  "Enables previous SQL data source dataset dropdown behavior",
			FrontendOnly: true,
			Stage:        FeatureStagePublicPreview,
			Owner:        grafanaBiSquad,
		},
		{
			Name:         "lokiFormatQuery",
			Description:  "Enables the ability to format Loki queries",
			FrontendOnly: true,
			Stage:        FeatureStageExperimental,
			Owner:        grafanaObservabilityLogsSquad,
		},
		{
			Name:         "cloudWatchLogsMonacoEditor",
			Description:  "Enables the Monaco editor for CloudWatch Logs queries",
			Stage:        FeatureStageExperimental,
			FrontendOnly: true,
			Owner:        awsDatasourcesSquad,
		},
		{
			Name:         "exploreScrollableLogsContainer",
			Description:  "Improves the scrolling behavior of logs in Explore",
			Stage:        FeatureStageExperimental,
			FrontendOnly: true,
			Owner:        grafanaObservabilityLogsSquad,
		},
		{
			Name:        "recordedQueriesMulti",
			Description: "Enables writing multiple items from a single query within Recorded Queries",
			Stage:       FeatureStageExperimental,
			Owner:       grafanaObservabilityMetricsSquad,
		},
		{
			Name:         "pluginsDynamicAngularDetectionPatterns",
			Description:  "Enables fetching Angular detection patterns for plugins from GCOM and fallback to hardcoded ones",
			Stage:        FeatureStageExperimental,
			FrontendOnly: false,
			Owner:        grafanaPluginsPlatformSquad,
		},
		{
			Name:         "alertingLokiRangeToInstant",
			Description:  "Rewrites eligible loki range queries to instant queries",
			Stage:        FeatureStageExperimental,
			FrontendOnly: false,
			Owner:        grafanaAlertingSquad,
		},
		{
			Name:         "elasticToggleableFilters",
			Description:  "Enable support to toggle filters off from the query through the Logs Details component",
			Stage:        FeatureStageExperimental,
			FrontendOnly: true,
			Owner:        grafanaObservabilityLogsSquad,
		},
		{
			Name:         "vizAndWidgetSplit",
			Description:  "Split panels between vizualizations and widgets",
			Stage:        FeatureStageExperimental,
			FrontendOnly: true,
			Owner:        grafanaDashboardsSquad,
		},
		{
			Name:         "prometheusIncrementalQueryInstrumentation",
			Description:  "Adds RudderStack events to incremental queries",
			FrontendOnly: true,
			Stage:        FeatureStageExperimental,
			Owner:        grafanaObservabilityMetricsSquad,
		},
		{
			Name:         "logsExploreTableVisualisation",
			Description:  "A table visualisation for logs in Explore",
			Stage:        FeatureStageExperimental,
			FrontendOnly: true,
			Owner:        grafanaObservabilityLogsSquad,
		},
		{
			Name:        "awsDatasourcesTempCredentials",
			Description: "Support temporary security credentials in AWS plugins for Grafana Cloud customers",
			Stage:       FeatureStageExperimental,
			Owner:       awsDatasourcesSquad,
		},
		{
			Name:         "transformationsRedesign",
			Description:  "Enables the transformations redesign",
			Stage:        FeatureStageExperimental,
			FrontendOnly: true,
			Owner:        grafanaObservabilityMetricsSquad,
		},
		{
			Name:         "mlExpressions",
			Description:  "Enable support for Machine Learning in server-side expressions",
			Stage:        FeatureStageExperimental,
			FrontendOnly: false,
			Owner:        grafanaAlertingSquad,
		},
		{
			Name:         "disableTraceQLStreaming",
			Description:  "Disables the option to stream the response of TraceQL queries of the Tempo data source",
			Stage:        FeatureStageExperimental,
			FrontendOnly: true,
			Owner:        grafanaObservabilityTracesAndProfilingSquad,
		},
		{
			Name:         "grafanaAPIServer",
			Description:  "Enable Kubernetes API Server for Grafana resources",
			Stage:        FeatureStageExperimental,
			FrontendOnly: false,
			Owner:        grafanaAppPlatformSquad,
		},
		{
			Name:            "featureToggleAdminPage",
			Description:     "Enable admin page for managing feature toggles from the Grafana front-end",
			Stage:           FeatureStageExperimental,
			FrontendOnly:    false,
			Owner:           grafanaOperatorExperienceSquad,
			RequiresRestart: true,
		},
		{
<<<<<<< HEAD
			Name:        "awsAsyncQueryCaching",
			Description: "Enable caching for async queries for Redshift and Athena. Requires that the `useCachingService` feature toggle is enabled and the datasource has caching and async query support enabled",
			Stage:       FeatureStageExperimental,
			Owner:       awsDatasourcesSquad,
=======
			Name:            "splitScopes",
			Description:     "Support faster dashboard and folder search by splitting permission scopes into parts",
			Stage:           FeatureStagePublicPreview,
			FrontendOnly:    false,
			Owner:           grafanaAuthnzSquad,
			RequiresRestart: true,
>>>>>>> a5016c9e
		},
	}
)<|MERGE_RESOLUTION|>--- conflicted
+++ resolved
@@ -658,19 +658,18 @@
 			RequiresRestart: true,
 		},
 		{
-<<<<<<< HEAD
 			Name:        "awsAsyncQueryCaching",
 			Description: "Enable caching for async queries for Redshift and Athena. Requires that the `useCachingService` feature toggle is enabled and the datasource has caching and async query support enabled",
 			Stage:       FeatureStageExperimental,
 			Owner:       awsDatasourcesSquad,
-=======
+		},
+		{
 			Name:            "splitScopes",
 			Description:     "Support faster dashboard and folder search by splitting permission scopes into parts",
 			Stage:           FeatureStagePublicPreview,
 			FrontendOnly:    false,
 			Owner:           grafanaAuthnzSquad,
 			RequiresRestart: true,
->>>>>>> a5016c9e
 		},
 	}
 )