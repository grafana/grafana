// To change feature flags, edit:
//  pkg/services/featuremgmt/registry.go
// Then run tests in:
//  pkg/services/featuremgmt/toggles_gen_test.go
// twice to generate and validate the feature flag files

package featuremgmt

var (
	// Register each toggle here
	standardFeatureFlags = []FeatureFlag{
		{
			Name:        "returnUnameHeader",
			Description: "Return user login as header for authenticated requests",
			State:       FeatureStateAlpha,
		},
		{
			Name:        "alertingBigTransactions",
			Description: "Use big transactions for alerting database writes",
			State:       FeatureStateAlpha,
		},
		{
			Name:        "trimDefaults",
			Description: "Use cue schema to remove values that will be applied automatically",
			State:       FeatureStateBeta,
		},
		{
			Name:        "disableEnvelopeEncryption",
			Description: "Disable envelope encryption (emergency only)",
			State:       FeatureStateStable,
		},
		{
			Name:        "database_metrics",
			Description: "Add Prometheus metrics for database tables",
			State:       FeatureStateStable,
		},
		{
			Name:        "dashboardPreviews",
			Description: "Create and show thumbnails for dashboard search results",
			State:       FeatureStateAlpha,
		},
		{
			Name:            "dashboardPreviewsAdmin",
			Description:     "Manage the dashboard previews crawler process from the UI",
			State:           FeatureStateAlpha,
			RequiresDevMode: true,
		},
		{
			Name:        "live-config",
			Description: "Save Grafana Live configuration in SQL tables",
			State:       FeatureStateAlpha,
		},
		{
			Name:        "live-pipeline",
			Description: "Enable a generic live processing pipeline",
			State:       FeatureStateAlpha,
		},
		{
			Name:         "live-service-web-worker",
			Description:  "This will use a webworker thread to processes events rather than the main thread",
			State:        FeatureStateAlpha,
			FrontendOnly: true,
		},
		{
			Name:         "queryOverLive",
			Description:  "Use Grafana Live WebSocket to execute backend queries",
			State:        FeatureStateAlpha,
			FrontendOnly: true,
		},
		{
			Name:        "panelTitleSearch",
			Description: "Search for dashboards using panel title",
			State:       FeatureStateBeta,
		},
		{
			Name:         "tempoApmTable",
			Description:  "Show APM table",
			State:        FeatureStateAlpha,
			FrontendOnly: true,
		},
		{
			Name:        "prometheusAzureOverrideAudience",
			Description: "Experimental. Allow override default AAD audience for Azure Prometheus endpoint",
			State:       FeatureStateBeta,
		},
		{
			Name:            "showFeatureFlagsInUI",
			Description:     "Show feature flags in the settings UI",
			State:           FeatureStateAlpha,
			RequiresDevMode: true,
		},
		{
			Name:        "publicDashboards",
			Description: "Enables public access to dashboards",
			State:       FeatureStateAlpha,
		},
		{
			Name:            "publicDashboardsEmailSharing",
			Description:     "Allows public dashboard sharing to be restricted to only allowed emails",
			State:           FeatureStateAlpha,
			RequiresLicense: true,
			RequiresDevMode: true,
		},
		{
			Name:        "lokiLive",
			Description: "Support WebSocket streaming for loki (early prototype)",
			State:       FeatureStateAlpha,
		},
		{
			Name:        "lokiDataframeApi",
			Description: "Use experimental loki api for WebSocket streaming (early prototype)",
			State:       FeatureStateAlpha,
		},
		{
			Name:         "lokiMonacoEditor",
			Description:  "Access to Monaco query editor for Loki",
			State:        FeatureStateStable,
			Expression:   "true",
			FrontendOnly: true,
		},
		{
			Name:        "swaggerUi",
			Description: "Serves swagger UI",
			State:       FeatureStateBeta,
		},
		{
			Name:        "featureHighlights",
			Description: "Highlight Grafana Enterprise features",
			State:       FeatureStateStable,
		},
		{
			Name:        "dashboardComments",
			Description: "Enable dashboard-wide comments",
			State:       FeatureStateAlpha,
		},
		{
			Name:        "annotationComments",
			Description: "Enable annotation comments",
			State:       FeatureStateAlpha,
		},
		{
			Name:        "migrationLocking",
			Description: "Lock database during migrations",
			State:       FeatureStateBeta,
		},
		{
			Name:        "storage",
			Description: "Configurable storage for dashboards, datasources, and resources",
			State:       FeatureStateAlpha,
		},
		{
			Name:            "k8s",
			Description:     "Explore native k8s integrations",
			State:           FeatureStateAlpha,
			RequiresDevMode: true,
		},
		{
			Name:        "supportBundles",
			Description: "Support bundles for troubleshooting",
			State:       FeatureStateAlpha,
		},
		{
			Name:            "dashboardsFromStorage",
			Description:     "Load dashboards from the generic storage interface",
			State:           FeatureStateAlpha,
			RequiresDevMode: true, // Also a gate on automatic git storage (for now)
		},
		{
			Name:            "export",
			Description:     "Export grafana instance (to git, etc)",
			State:           FeatureStateAlpha,
			RequiresDevMode: true,
		},
		{
			Name:            "azureMonitorResourcePickerForMetrics",
			Description:     "New UI for Azure Monitor Metrics Query",
			State:           FeatureStateAlpha,
			RequiresDevMode: true,
			FrontendOnly:    true,
		},
		{
			Name:         "exploreMixedDatasource",
			Description:  "Enable mixed datasource in Explore",
			State:        FeatureStateAlpha,
			FrontendOnly: true,
		},
		{
			Name:         "tracing",
			Description:  "Adds trace ID to error notifications",
			State:        FeatureStateAlpha,
			FrontendOnly: true,
		},
		{
			Name:         "commandPalette",
			Description:  "Enable command palette",
			State:        FeatureStateStable,
			Expression:   "true", // enabled by default
			FrontendOnly: true,
		},
		{
			Name:        "correlations",
			Description: "Correlations page",
			State:       FeatureStateAlpha,
		},
		{
			Name:        "cloudWatchDynamicLabels",
			Description: "Use dynamic labels instead of alias patterns in CloudWatch datasource",
			State:       FeatureStateStable,
			Expression:  "true", // enabled by default
		},
		{
			Name:        "datasourceQueryMultiStatus",
			Description: "Introduce HTTP 207 Multi Status for api/ds/query",
			State:       FeatureStateAlpha,
		},
		{
			Name:         "traceToMetrics",
			Description:  "Enable trace to metrics links",
			State:        FeatureStateAlpha,
			FrontendOnly: true,
		},
		{
			Name:        "newDBLibrary",
			Description: "Use jmoiron/sqlx rather than xorm for a few backend services",
			State:       FeatureStateBeta,
		},
		{
			Name:            "validateDashboardsOnSave",
			Description:     "Validate dashboard JSON POSTed to api/dashboards/db",
			State:           FeatureStateBeta,
			RequiresRestart: true,
		},
		{
			Name:         "autoMigrateGraphPanels",
			Description:  "Replace the angular graph panel with timeseries",
			State:        FeatureStateBeta,
			FrontendOnly: true,
		},
		{
			Name:        "prometheusWideSeries",
			Description: "Enable wide series responses in the Prometheus datasource",
			State:       FeatureStateAlpha,
		},
		{
			Name:         "canvasPanelNesting",
			Description:  "Allow elements nesting",
			State:        FeatureStateAlpha,
			FrontendOnly: true,
		},
		{
			Name:         "scenes",
			Description:  "Experimental framework to build interactive dashboards",
			State:        FeatureStateAlpha,
			FrontendOnly: true,
		},
		{
			Name:            "disableSecretsCompatibility",
			Description:     "Disable duplicated secret storage in legacy tables",
			State:           FeatureStateAlpha,
			RequiresRestart: true,
		},
		{
			Name:        "logRequestsInstrumentedAsUnknown",
			Description: "Logs the path for requests that are instrumented as unknown",
			State:       FeatureStateAlpha,
		},
		{
			Name:        "dataConnectionsConsole",
			Description: "Enables a new top-level page called Connections. This page is an experiment that provides a better experience when you install and configure data sources and other plugins.",
			State:       FeatureStateAlpha,
		},
		{
			Name:        "internationalization",
			Description: "Enables internationalization",
			State:       FeatureStateStable,
			Expression:  "true", // enabled by default
		},
		{
			Name:        "topnav",
			Description: "New top nav and page layouts",
			State:       FeatureStateAlpha,
		},
		{
			Name:            "grpcServer",
			Description:     "Run GRPC server",
			State:           FeatureStateAlpha,
			RequiresDevMode: true,
		},
		{
			Name:            "entityStore",
			Description:     "SQL-based entity store (requires storage flag also)",
			State:           FeatureStateAlpha,
			RequiresDevMode: true,
		},
		{
			Name:        "flameGraph",
			Description: "Show the flame graph",
			State:       FeatureStateAlpha,
		},
		{
			Name:        "cloudWatchCrossAccountQuerying",
			Description: "Use cross-account querying in CloudWatch datasource",
			State:       FeatureStateAlpha,
		},
		{
			Name:         "redshiftAsyncQueryDataSupport",
			Description:  "Enable async query data support for Redshift",
			State:        FeatureStateAlpha,
			FrontendOnly: true,
		},
		{
			Name:         "athenaAsyncQueryDataSupport",
			Description:  "Enable async query data support for Athena",
			State:        FeatureStateAlpha,
			FrontendOnly: true,
		},
		{
			Name:        "increaseInMemDatabaseQueryCache",
			Description: "Enable more in memory caching for database queries",
			State:       FeatureStateAlpha,
		},
		{
			Name:         "newPanelChromeUI",
			Description:  "Show updated look and feel of grafana-ui PanelChrome: panel header, icons, and menu",
			State:        FeatureStateAlpha,
			FrontendOnly: true,
		},
		{
			Name:            "queryLibrary",
			Description:     "Reusable query library",
			State:           FeatureStateAlpha,
			RequiresDevMode: true,
		},
		{
			Name:        "showDashboardValidationWarnings",
			Description: "Show warnings when dashboards do not validate against the schema",
			State:       FeatureStateAlpha,
		},
		{
			Name:        "mysqlAnsiQuotes",
			Description: "Use double quotes to escape keyword in a MySQL query",
			State:       FeatureStateAlpha,
		},
		{
			Name:        "datasourceLogger",
			Description: "Logs all datasource requests",
			State:       FeatureStateBeta,
		},
		{
			Name:        "accessControlOnCall",
			Description: "Access control primitives for OnCall",
			State:       FeatureStateBeta,
		},
		{
			Name:            "nestedFolders",
			Description:     "Enable folder nesting",
			State:           FeatureStateAlpha,
			RequiresDevMode: true,
		},
		{
			Name:        "accessTokenExpirationCheck",
			Description: "Enable OAuth access_token expiration check and token refresh using the refresh_token",
			State:       FeatureStateStable,
		},
		{
			Name:        "elasticsearchBackendMigration",
			Description: "Use Elasticsearch as backend data source",
			State:       FeatureStateAlpha,
		},
		{
			Name:        "datasourceOnboarding",
			Description: "Enable data source onboarding page",
			State:       FeatureStateAlpha,
		},
		{
			Name:        "secureSocksDatasourceProxy",
			Description: "Enable secure socks tunneling for supported core datasources",
			State:       FeatureStateAlpha,
		},
		{
			Name:        "authnService",
			Description: "Use new auth service to perform authentication",
			State:       FeatureStateAlpha,
		},
		{
			Name:        "sessionRemoteCache",
			Description: "Enable using remote cache for user sessions",
			State:       FeatureStateAlpha,
		},
		{
			Name:        "disablePrometheusExemplarSampling",
			Description: "Disable Prometheus examplar sampling",
			State:       FeatureStateStable,
		},
		{
			Name:        "alertingBacktesting",
			Description: "Rule backtesting API for alerting",
			State:       FeatureStateAlpha,
		},
		{
<<<<<<< HEAD
			Name:         "editPanelCSVDragAndDrop",
			Description:  "Enable drag and drop csv, excel files for edit panel",
			FrontendOnly: true,
			State:        FeatureStateAlpha,
=======
			Name:            "alertingNoNormalState",
			Description:     "Stop maintaining state of alerts that are not firing",
			State:           FeatureStateBeta,
			RequiresRestart: false,
>>>>>>> 68445a7c
		},
	}
)<|MERGE_RESOLUTION|>--- conflicted
+++ resolved
@@ -398,17 +398,16 @@
 			State:       FeatureStateAlpha,
 		},
 		{
-<<<<<<< HEAD
 			Name:         "editPanelCSVDragAndDrop",
 			Description:  "Enable drag and drop csv, excel files for edit panel",
 			FrontendOnly: true,
 			State:        FeatureStateAlpha,
-=======
+		},
+		{
 			Name:            "alertingNoNormalState",
 			Description:     "Stop maintaining state of alerts that are not firing",
 			State:           FeatureStateBeta,
 			RequiresRestart: false,
->>>>>>> 68445a7c
 		},
 	}
 )