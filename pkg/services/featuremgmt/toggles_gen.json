--- conflicted
+++ resolved
@@ -2017,14 +2017,9 @@
     {
       "metadata": {
         "name": "kubernetesDashboardsV2",
-<<<<<<< HEAD
         "resourceVersion": "1764236054307",
         "creationTimestamp": "2025-11-27T09:34:14Z",
         "deletionTimestamp": "2025-12-05T13:43:57Z"
-=======
-        "resourceVersion": "1764664939750",
-        "creationTimestamp": "2025-12-02T08:42:19Z"
->>>>>>> 0c6b97be
       },
       "spec": {
         "description": "Use the v2 kubernetes API in the frontend for dashboards",
