{
  "kind": "FeatureList",
  "apiVersion": "featuretoggle.grafana.app/v0alpha1",
  "metadata": {},
  "items": [
    {
      "metadata": {
        "name": "addFieldFromCalculationStatFunctions",
        "resourceVersion": "1753448760331",
        "creationTimestamp": "2023-11-03T14:39:58Z"
      },
      "spec": {
        "description": "Add cumulative and window functions to the add field from calculation transformation",
        "stage": "GA",
        "codeowner": "@grafana/dataviz-squad",
        "frontend": true,
        "expression": "true"
      }
    },
    {
      "metadata": {
        "name": "adhocFiltersInTooltips",
        "resourceVersion": "1756814786992",
        "creationTimestamp": "2025-07-29T17:53:43Z",
        "annotations": {
          "grafana.app/updatedTimestamp": "2025-09-02 12:06:26.992384 +0000 UTC"
        }
      },
      "spec": {
        "description": "Enable adhoc filter buttons in visualization tooltips",
        "stage": "GA",
        "codeowner": "@grafana/datapro",
        "frontend": true,
        "expression": "true"
      }
    },
    {
      "metadata": {
        "name": "aiGeneratedDashboardChanges",
        "resourceVersion": "1753448760331",
        "creationTimestamp": "2024-03-05T12:01:31Z"
      },
      "spec": {
        "description": "Enable AI powered features for dashboards to auto-summary changes when saving",
        "stage": "experimental",
        "codeowner": "@grafana/dashboards-squad",
        "frontend": true
      }
    },
    {
      "metadata": {
        "name": "alertEnrichment",
        "resourceVersion": "1753448760331",
        "creationTimestamp": "2025-06-06T12:16:07Z"
      },
      "spec": {
        "description": "Enable configuration of alert enrichments in Grafana Cloud.",
        "stage": "experimental",
        "codeowner": "@grafana/alerting-squad",
        "hideFromAdminPage": true,
        "hideFromDocs": true,
        "expression": "false"
      }
    },
    {
      "metadata": {
        "name": "alertEnrichmentConditional",
        "resourceVersion": "1757418974334",
        "creationTimestamp": "2025-09-09T11:56:14Z"
      },
      "spec": {
        "description": "Enable conditional alert enrichment steps.",
        "stage": "experimental",
        "codeowner": "@grafana/alerting-squad",
        "hideFromAdminPage": true,
        "hideFromDocs": true,
        "expression": "false"
      }
    },
    {
      "metadata": {
        "name": "alertEnrichmentMultiStep",
        "resourceVersion": "1757418224384",
        "creationTimestamp": "2025-09-09T11:43:44Z"
      },
      "spec": {
        "description": "Allow multiple steps per enrichment.",
        "stage": "experimental",
        "codeowner": "@grafana/alerting-squad",
        "hideFromAdminPage": true,
        "hideFromDocs": true,
        "expression": "false"
      }
    },
    {
      "metadata": {
        "name": "alertRuleRestore",
        "resourceVersion": "1753448760331",
        "creationTimestamp": "2025-03-05T14:15:26Z"
      },
      "spec": {
        "description": "Enables the alert rule restore feature",
        "stage": "preview",
        "codeowner": "@grafana/alerting-squad",
        "expression": "true"
      }
    },
    {
      "metadata": {
        "name": "alertRuleUseFiredAtForStartsAt",
        "resourceVersion": "1753448760331",
        "creationTimestamp": "2025-04-22T11:16:38Z"
      },
      "spec": {
        "description": "Use FiredAt for StartsAt when sending alerts to Alertmaanger",
        "stage": "experimental",
        "codeowner": "@grafana/alerting-squad",
        "expression": "false"
      }
    },
    {
      "metadata": {
        "name": "alertingAIAnalyzeCentralStateHistory",
        "resourceVersion": "1753448760331",
        "creationTimestamp": "2025-07-16T16:42:42Z"
      },
      "spec": {
        "description": "Enable AI-analyze central state history.",
        "stage": "experimental",
        "codeowner": "@grafana/alerting-squad",
        "hideFromAdminPage": true,
        "hideFromDocs": true,
        "expression": "false"
      }
    },
    {
      "metadata": {
        "name": "alertingAIFeedback",
        "resourceVersion": "1753448760331",
        "creationTimestamp": "2025-07-23T12:38:09Z"
      },
      "spec": {
        "description": "Enable AI-generated feedback from the Grafana UI.",
        "stage": "experimental",
        "codeowner": "@grafana/alerting-squad",
        "hideFromAdminPage": true,
        "hideFromDocs": true,
        "expression": "false"
      }
    },
    {
      "metadata": {
        "name": "alertingAIGenAlertRules",
        "resourceVersion": "1753448760331",
        "creationTimestamp": "2025-07-16T16:42:42Z"
      },
      "spec": {
        "description": "Enable AI-generated alert rules.",
        "stage": "experimental",
        "codeowner": "@grafana/alerting-squad",
        "hideFromAdminPage": true,
        "hideFromDocs": true,
        "expression": "false"
      }
    },
    {
      "metadata": {
        "name": "alertingAIGenTemplates",
        "resourceVersion": "1753448760331",
        "creationTimestamp": "2025-07-16T16:42:42Z"
      },
      "spec": {
        "description": "Enable AI-generated alerting templates.",
        "stage": "experimental",
        "codeowner": "@grafana/alerting-squad",
        "hideFromAdminPage": true,
        "hideFromDocs": true,
        "expression": "false"
      }
    },
    {
      "metadata": {
        "name": "alertingAIImproveAlertRules",
        "resourceVersion": "1753448760331",
        "creationTimestamp": "2025-07-16T16:42:42Z"
      },
      "spec": {
        "description": "Enable AI-improve alert rules labels and annotations.",
        "stage": "experimental",
        "codeowner": "@grafana/alerting-squad",
        "hideFromAdminPage": true,
        "hideFromDocs": true,
        "expression": "false"
      }
    },
    {
      "metadata": {
        "name": "alertingBacktesting",
        "resourceVersion": "1753448760331",
        "creationTimestamp": "2022-12-14T14:44:14Z"
      },
      "spec": {
        "description": "Rule backtesting API for alerting",
        "stage": "experimental",
        "codeowner": "@grafana/alerting-squad"
      }
    },
    {
      "metadata": {
        "name": "alertingBulkActionsInUI",
        "resourceVersion": "1753448760331",
        "creationTimestamp": "2025-04-24T14:49:59Z"
      },
      "spec": {
        "description": "Enables the alerting bulk actions in the UI",
        "stage": "GA",
        "codeowner": "@grafana/alerting-squad",
        "frontend": true,
        "hideFromAdminPage": true,
        "hideFromDocs": true,
        "expression": "true"
      }
    },
    {
      "metadata": {
        "name": "alertingCentralAlertHistory",
        "resourceVersion": "1753448760331",
        "creationTimestamp": "2024-05-29T15:01:38Z"
      },
      "spec": {
        "description": "Enables the new central alert history.",
        "stage": "experimental",
        "codeowner": "@grafana/alerting-squad",
        "frontend": true
      }
    },
    {
      "metadata": {
        "name": "alertingDisableSendAlertsExternal",
        "resourceVersion": "1753448760331",
        "creationTimestamp": "2024-05-23T12:29:19Z"
      },
      "spec": {
        "description": "Disables the ability to send alerts to an external Alertmanager datasource.",
        "stage": "experimental",
        "codeowner": "@grafana/alerting-squad",
        "hideFromAdminPage": true,
        "hideFromDocs": true
      }
    },
    {
      "metadata": {
        "name": "alertingEnrichmentAssistantInvestigations",
        "resourceVersion": "1757606567075",
        "creationTimestamp": "2025-09-11T16:02:47Z"
      },
      "spec": {
        "description": "Enable Assistant Investigations enrichment type.",
        "stage": "experimental",
        "codeowner": "@grafana/alerting-squad",
        "hideFromAdminPage": true,
        "hideFromDocs": true,
        "expression": "false"
      }
    },
    {
      "metadata": {
        "name": "alertingEnrichmentAssistantInvestigationsUI",
        "resourceVersion": "1757541861834",
        "creationTimestamp": "2025-09-10T22:04:21Z",
        "deletionTimestamp": "2025-09-11T16:02:47Z"
      },
      "spec": {
        "description": "Enable Assistant Investigations enrichment type in the UI.",
        "stage": "experimental",
        "codeowner": "@grafana/alerting-squad",
        "hideFromAdminPage": true,
        "hideFromDocs": true,
        "expression": "false"
      }
    },
    {
      "metadata": {
        "name": "alertingEnrichmentPerRule",
        "resourceVersion": "1756206837948",
        "creationTimestamp": "2025-08-28T08:30:28Z"
      },
      "spec": {
        "description": "Enable enrichment per rule in the alerting UI.",
        "stage": "experimental",
        "codeowner": "@grafana/alerting-squad",
        "hideFromAdminPage": true,
        "hideFromDocs": true,
        "expression": "false"
      }
    },
    {
      "metadata": {
        "name": "alertingFilterV2",
        "resourceVersion": "1753448760331",
        "creationTimestamp": "2024-09-11T11:29:26Z"
      },
      "spec": {
        "description": "Enable the new alerting search experience",
        "stage": "experimental",
        "codeowner": "@grafana/alerting-squad",
        "hideFromDocs": true
      }
    },
    {
      "metadata": {
        "name": "alertingImportAlertmanagerAPI",
        "resourceVersion": "1753448760331",
        "creationTimestamp": "2025-06-10T08:32:50Z"
      },
      "spec": {
        "description": "Enables the API to import Alertmanager configuration",
        "stage": "experimental",
        "codeowner": "@grafana/alerting-squad",
        "hideFromAdminPage": true,
        "hideFromDocs": true,
        "expression": "false"
      }
    },
    {
      "metadata": {
        "name": "alertingImportAlertmanagerUI",
        "resourceVersion": "1754585847887",
        "creationTimestamp": "2025-08-13T15:28:43Z"
      },
      "spec": {
        "description": "Enables the UI to see imported Alertmanager configuration",
        "stage": "experimental",
        "codeowner": "@grafana/alerting-squad",
        "hideFromAdminPage": true,
        "hideFromDocs": true,
        "expression": "false"
      }
    },
    {
      "metadata": {
        "name": "alertingImportYAMLUI",
        "resourceVersion": "1753448760331",
        "creationTimestamp": "2025-05-21T15:59:41Z"
      },
      "spec": {
        "description": "Enables a UI feature for importing rules from a Prometheus file to Grafana-managed rules",
        "stage": "GA",
        "codeowner": "@grafana/alerting-squad",
        "frontend": true,
        "expression": "true"
      }
    },
    {
      "metadata": {
        "name": "alertingJiraIntegration",
        "resourceVersion": "1753448760331",
        "creationTimestamp": "2025-02-14T12:22:04Z"
      },
      "spec": {
        "description": "Enables the new Jira integration for contact points in cloud alert managers.",
        "stage": "experimental",
        "codeowner": "@grafana/alerting-squad",
        "frontend": true,
        "hideFromDocs": true
      }
    },
    {
      "metadata": {
        "name": "alertingListViewV2",
        "resourceVersion": "1753448760331",
        "creationTimestamp": "2024-05-24T14:40:49Z"
      },
      "spec": {
        "description": "Enables the new alert list view design",
        "stage": "privatePreview",
        "codeowner": "@grafana/alerting-squad",
        "frontend": true
      }
    },
    {
      "metadata": {
        "name": "alertingListViewV2PreviewToggle",
        "resourceVersion": "1753448760331",
        "creationTimestamp": "2025-04-22T08:50:34Z"
      },
      "spec": {
        "description": "Enables the alerting list view v2 preview toggle",
        "stage": "privatePreview",
        "codeowner": "@grafana/alerting-squad",
        "frontend": true
      }
    },
    {
      "metadata": {
        "name": "alertingMigrationUI",
        "resourceVersion": "1753448760331",
        "creationTimestamp": "2025-03-14T16:40:05Z"
      },
      "spec": {
        "description": "Enables the alerting migration UI, to migrate data source-managed rules to Grafana-managed rules",
        "stage": "GA",
        "codeowner": "@grafana/alerting-squad",
        "frontend": true,
        "expression": "true"
      }
    },
    {
      "metadata": {
        "name": "alertingNotificationHistory",
        "resourceVersion": "1753448760331",
        "creationTimestamp": "2025-07-17T13:26:26Z"
      },
      "spec": {
        "description": "Enables the notification history feature",
        "stage": "experimental",
        "codeowner": "@grafana/alerting-squad",
        "hideFromAdminPage": true,
        "hideFromDocs": true,
        "expression": "false"
      }
    },
    {
      "metadata": {
        "name": "alertingNotificationsStepMode",
        "resourceVersion": "1753448760331",
        "creationTimestamp": "2024-11-22T11:07:45Z"
      },
      "spec": {
        "description": "Enables simplified step mode in the notifications section",
        "stage": "GA",
        "codeowner": "@grafana/alerting-squad",
        "frontend": true,
        "expression": "true"
      }
    },
    {
      "metadata": {
        "name": "alertingPrometheusRulesPrimary",
        "resourceVersion": "1753448760331",
        "creationTimestamp": "2024-09-27T12:27:16Z"
      },
      "spec": {
        "description": "Uses Prometheus rules as the primary source of truth for ruler-enabled data sources",
        "stage": "experimental",
        "codeowner": "@grafana/alerting-squad",
        "frontend": true
      }
    },
    {
      "metadata": {
        "name": "alertingProvenanceLockWrites",
        "resourceVersion": "1753448760331",
        "creationTimestamp": "2025-07-23T18:16:06Z"
      },
      "spec": {
        "description": "Enables a feature to avoid issues with concurrent writes to the alerting provenance table in MySQL",
        "stage": "experimental",
        "codeowner": "@grafana/alerting-squad",
        "hideFromAdminPage": true,
        "hideFromDocs": true
      }
    },
    {
      "metadata": {
        "name": "alertingQueryAndExpressionsStepMode",
        "resourceVersion": "1753448760331",
        "creationTimestamp": "2024-09-26T06:33:14Z"
      },
      "spec": {
        "description": "Enables step mode for alerting queries and expressions",
        "stage": "GA",
        "codeowner": "@grafana/alerting-squad",
        "frontend": true,
        "expression": "true"
      }
    },
    {
      "metadata": {
        "name": "alertingQueryOptimization",
        "resourceVersion": "1753448760331",
        "creationTimestamp": "2024-01-10T20:52:58Z"
      },
      "spec": {
        "description": "Optimizes eligible queries in order to reduce load on datasources",
        "stage": "GA",
        "codeowner": "@grafana/alerting-squad",
        "expression": "false"
      }
    },
    {
      "metadata": {
        "name": "alertingRuleNotificationMessageSectionExtension",
        "resourceVersion": "1756193222535",
        "creationTimestamp": "2025-08-26T07:27:02Z",
        "deletionTimestamp": "2025-08-26T11:13:57Z"
      },
      "spec": {
        "description": "Enable rule notification message section extension.",
        "stage": "experimental",
        "codeowner": "@grafana/alerting-squad",
        "hideFromAdminPage": true,
        "hideFromDocs": true,
        "expression": "false"
      }
    },
    {
      "metadata": {
        "name": "alertingRulePermanentlyDelete",
        "resourceVersion": "1753448760331",
        "creationTimestamp": "2025-04-03T11:18:25Z"
      },
      "spec": {
        "description": "Enables UI functionality to permanently delete alert rules",
        "stage": "GA",
        "codeowner": "@grafana/alerting-squad",
        "frontend": true,
        "hideFromAdminPage": true,
        "hideFromDocs": true,
        "expression": "true"
      }
    },
    {
      "metadata": {
        "name": "alertingRuleRecoverDeleted",
        "resourceVersion": "1753448760331",
        "creationTimestamp": "2025-03-27T14:39:26Z"
      },
      "spec": {
        "description": "Enables the UI functionality to recover and view deleted alert rules",
        "stage": "GA",
        "codeowner": "@grafana/alerting-squad",
        "frontend": true,
        "hideFromAdminPage": true,
        "hideFromDocs": true,
        "expression": "true"
      }
    },
    {
      "metadata": {
        "name": "alertingRuleVersionHistoryRestore",
        "resourceVersion": "1753448760331",
        "creationTimestamp": "2025-02-17T12:25:32Z"
      },
      "spec": {
        "description": "Enables the alert rule version history restore feature",
        "stage": "GA",
        "codeowner": "@grafana/alerting-squad",
        "frontend": true,
        "hideFromAdminPage": true,
        "hideFromDocs": true,
        "expression": "true"
      }
    },
    {
      "metadata": {
        "name": "alertingSaveStateCompressed",
        "resourceVersion": "1754657532777",
        "creationTimestamp": "2025-01-27T17:47:33Z",
        "annotations": {
          "grafana.app/updatedTimestamp": "2025-08-08 12:52:12.777935 +0000 UTC"
        }
      },
      "spec": {
        "description": "Enables the compressed protobuf-based alert state storage",
        "stage": "preview",
        "codeowner": "@grafana/alerting-squad",
        "expression": "true"
      }
    },
    {
      "metadata": {
        "name": "alertingSaveStatePeriodic",
        "resourceVersion": "1753448760331",
        "creationTimestamp": "2024-01-23T16:03:30Z"
      },
      "spec": {
        "description": "Writes the state periodically to the database, asynchronous to rule evaluation",
        "stage": "privatePreview",
        "codeowner": "@grafana/alerting-squad"
      }
    },
    {
      "metadata": {
        "name": "alertingTriage",
        "resourceVersion": "1756386724059",
        "creationTimestamp": "2025-09-01T09:33:33Z"
      },
      "spec": {
        "description": "Enables the alerting triage feature",
        "stage": "experimental",
        "codeowner": "@grafana/alerting-squad",
        "frontend": true,
        "hideFromAdminPage": true,
        "hideFromDocs": true,
        "expression": "false"
      }
    },
    {
      "metadata": {
        "name": "alertingUIOptimizeReducer",
        "resourceVersion": "1753448760331",
        "creationTimestamp": "2024-11-18T10:59:00Z"
      },
      "spec": {
        "description": "Enables removing the reducer from the alerting UI when creating a new alert rule and using instant query",
        "stage": "GA",
        "codeowner": "@grafana/alerting-squad",
        "frontend": true,
        "expression": "true"
      }
    },
    {
      "metadata": {
        "name": "alertmanagerRemotePrimary",
        "resourceVersion": "1753448760331",
        "creationTimestamp": "2023-10-30T16:27:08Z"
      },
      "spec": {
        "description": "Enable Grafana to have a remote Alertmanager instance as the primary Alertmanager.",
        "stage": "experimental",
        "codeowner": "@grafana/alerting-squad"
      }
    },
    {
      "metadata": {
        "name": "alertmanagerRemoteSecondary",
        "resourceVersion": "1753448760331",
        "creationTimestamp": "2023-10-30T16:27:08Z"
      },
      "spec": {
        "description": "Enable Grafana to sync configuration and state with a remote Alertmanager.",
        "stage": "experimental",
        "codeowner": "@grafana/alerting-squad"
      }
    },
    {
      "metadata": {
        "name": "alertmanagerRemoteSecondaryWithRemoteState",
        "resourceVersion": "1753776005753",
        "creationTimestamp": "2025-07-25T15:06:59Z",
        "annotations": {
          "grafana.app/updatedTimestamp": "2025-07-29 08:00:05.753498 +0000 UTC"
        }
      },
      "spec": {
        "description": "Starts Grafana in remote secondary mode pulling the latest state from the remote Alertmanager to avoid duplicate notifications.",
        "stage": "experimental",
        "codeowner": "@grafana/alerting-squad",
        "hideFromAdminPage": true,
        "hideFromDocs": true
      }
    },
    {
      "metadata": {
        "name": "annotationPermissionUpdate",
        "resourceVersion": "1753448760331",
        "creationTimestamp": "2023-10-31T13:30:13Z"
      },
      "spec": {
        "description": "Change the way annotation permissions work by scoping them to folders and dashboards.",
        "stage": "GA",
        "codeowner": "@grafana/identity-access-team",
        "expression": "true"
      }
    },
    {
      "metadata": {
        "name": "appPlatformGrpcClientAuth",
        "resourceVersion": "1753448760331",
        "creationTimestamp": "2024-10-14T10:47:18Z"
      },
      "spec": {
        "description": "Enables the gRPC client to authenticate with the App Platform by using ID \u0026 access tokens",
        "stage": "experimental",
        "codeowner": "@grafana/identity-access-team",
        "hideFromAdminPage": true,
        "hideFromDocs": true
      }
    },
    {
      "metadata": {
        "name": "assetSriChecks",
        "resourceVersion": "1753448760331",
        "creationTimestamp": "2025-03-04T10:56:35Z"
      },
      "spec": {
        "description": "Enables SRI checks for Grafana JavaScript assets",
        "stage": "experimental",
        "codeowner": "@grafana/frontend-ops",
        "frontend": true
      }
    },
    {
      "metadata": {
        "name": "authZGRPCServer",
        "resourceVersion": "1753448760331",
        "creationTimestamp": "2024-06-13T09:41:35Z"
      },
      "spec": {
        "description": "Enables the gRPC server for authorization",
        "stage": "experimental",
        "codeowner": "@grafana/identity-access-team",
        "hideFromAdminPage": true,
        "hideFromDocs": true
      }
    },
    {
      "metadata": {
        "name": "awsAsyncQueryCaching",
        "resourceVersion": "1753448760331",
        "creationTimestamp": "2023-07-21T15:34:07Z"
      },
      "spec": {
        "description": "Enable caching for async queries for Redshift and Athena. Requires that the datasource has caching and async query support enabled",
        "stage": "GA",
        "codeowner": "@grafana/aws-datasources",
        "expression": "true"
      }
    },
    {
      "metadata": {
        "name": "awsDatasourcesTempCredentials",
        "resourceVersion": "1753448760331",
        "creationTimestamp": "2023-07-06T15:06:11Z"
      },
      "spec": {
        "description": "Support temporary security credentials in AWS plugins for Grafana Cloud customers",
        "stage": "GA",
        "codeowner": "@grafana/aws-datasources",
        "expression": "true"
      }
    },
    {
      "metadata": {
        "name": "azureMonitorDisableLogLimit",
        "resourceVersion": "1753448760331",
        "creationTimestamp": "2024-10-24T13:32:09Z"
      },
      "spec": {
        "description": "Disables the log limit restriction for Azure Monitor when true. The limit is enabled by default.",
        "stage": "GA",
        "codeowner": "@grafana/partner-datasources",
        "expression": "false"
      }
    },
    {
      "metadata": {
        "name": "azureMonitorEnableUserAuth",
        "resourceVersion": "1753448760331",
        "creationTimestamp": "2024-11-27T14:01:54Z"
      },
      "spec": {
        "description": "Enables user auth for Azure Monitor datasource only",
        "stage": "GA",
        "codeowner": "@grafana/partner-datasources",
        "expression": "true"
      }
    },
    {
      "metadata": {
        "name": "azureMonitorLogsBuilderEditor",
        "resourceVersion": "1753448760331",
        "creationTimestamp": "2025-04-02T14:15:25Z"
      },
      "spec": {
        "description": "Enables the logs builder mode for the Azure Monitor data source",
        "stage": "preview",
        "codeowner": "@grafana/partner-datasources",
        "expression": "false"
      }
    },
    {
      "metadata": {
        "name": "azureMonitorPrometheusExemplars",
        "resourceVersion": "1753448760331",
        "creationTimestamp": "2024-06-06T16:53:17Z"
      },
      "spec": {
        "description": "Allows configuration of Azure Monitor as a data source that can provide Prometheus exemplars",
        "stage": "GA",
        "codeowner": "@grafana/partner-datasources",
        "expression": "true"
      }
    },
    {
      "metadata": {
        "name": "azureResourcePickerUpdates",
        "resourceVersion": "1754910058337",
        "creationTimestamp": "2025-09-02T10:02:01Z"
      },
      "spec": {
        "description": "Enables the updated Azure Monitor resource picker",
        "stage": "preview",
        "codeowner": "@grafana/partner-datasources",
        "frontend": true,
        "expression": "false"
      }
    },
    {
      "metadata": {
        "name": "cachingOptimizeSerializationMemoryUsage",
        "resourceVersion": "1753448760331",
        "creationTimestamp": "2023-10-12T16:56:49Z"
      },
      "spec": {
        "description": "If enabled, the caching backend gradually serializes query responses for the cache, comparing against the configured `[caching]max_value_mb` value as it goes. This can can help prevent Grafana from running out of memory while attempting to cache very large query responses.",
        "stage": "experimental",
        "codeowner": "@grafana/grafana-operator-experience-squad"
      }
    },
    {
      "metadata": {
        "name": "canvasPanelNesting",
        "resourceVersion": "1753448760331",
        "creationTimestamp": "2022-05-31T19:03:34Z"
      },
      "spec": {
        "description": "Allow elements nesting",
        "stage": "experimental",
        "codeowner": "@grafana/dataviz-squad",
        "frontend": true,
        "hideFromAdminPage": true
      }
    },
    {
      "metadata": {
        "name": "canvasPanelPanZoom",
        "resourceVersion": "1753448760331",
        "creationTimestamp": "2024-01-02T19:52:21Z"
      },
      "spec": {
        "description": "Allow pan and zoom in canvas panel",
        "stage": "preview",
        "codeowner": "@grafana/dataviz-squad",
        "frontend": true
      }
    },
    {
      "metadata": {
        "name": "cdnPluginsLoadFirst",
        "resourceVersion": "1758882341746",
        "creationTimestamp": "2025-09-26T10:25:41Z"
      },
      "spec": {
        "description": "Prioritize loading plugins from the CDN before other sources",
        "stage": "experimental",
        "codeowner": "@grafana/plugins-platform-backend",
        "expression": "false"
      }
    },
    {
      "metadata": {
        "name": "cdnPluginsLoadedFirst",
        "resourceVersion": "1758881920003",
        "creationTimestamp": "2025-09-26T10:18:40Z",
        "deletionTimestamp": "2025-09-26T10:25:41Z"
      },
      "spec": {
        "description": "Prioritize loading plugins from the CDN before other sources",
        "stage": "experimental",
        "codeowner": "@grafana/plugins-platform-backend",
        "expression": "false"
      }
    },
    {
      "metadata": {
        "name": "cloudRBACRoles",
        "resourceVersion": "1753448760331",
        "creationTimestamp": "2024-01-10T13:19:01Z"
      },
      "spec": {
        "description": "Enabled grafana cloud specific RBAC roles",
        "stage": "preview",
        "codeowner": "@grafana/identity-access-team",
        "requiresRestart": true,
        "allowSelfServe": true,
        "hideFromAdminPage": true,
        "hideFromDocs": true
      }
    },
    {
      "metadata": {
        "name": "cloudWatchBatchQueries",
        "resourceVersion": "1753448760331",
        "creationTimestamp": "2023-10-20T19:09:41Z"
      },
      "spec": {
        "description": "Runs CloudWatch metrics queries as separate batches",
        "stage": "preview",
        "codeowner": "@grafana/aws-datasources"
      }
    },
    {
      "metadata": {
        "name": "cloudWatchCrossAccountQuerying",
        "resourceVersion": "1753448760331",
        "creationTimestamp": "2022-11-28T11:39:12Z"
      },
      "spec": {
        "description": "Enables cross-account querying in CloudWatch datasources",
        "stage": "GA",
        "codeowner": "@grafana/aws-datasources",
        "allowSelfServe": true,
        "expression": "true"
      }
    },
    {
      "metadata": {
        "name": "cloudWatchNewLabelParsing",
        "resourceVersion": "1753448760331",
        "creationTimestamp": "2024-04-05T15:57:56Z"
      },
      "spec": {
        "description": "Updates CloudWatch label parsing to be more accurate",
        "stage": "GA",
        "codeowner": "@grafana/aws-datasources",
        "expression": "true"
      }
    },
    {
      "metadata": {
        "name": "cloudWatchRoundUpEndTime",
        "resourceVersion": "1753448760331",
        "creationTimestamp": "2024-06-27T15:10:28Z"
      },
      "spec": {
        "description": "Round up end time for metric queries to the next minute to avoid missing data",
        "stage": "GA",
        "codeowner": "@grafana/aws-datasources",
        "expression": "true"
      }
    },
    {
      "metadata": {
        "name": "configurableSchedulerTick",
        "resourceVersion": "1753448760331",
        "creationTimestamp": "2023-07-26T16:44:12Z"
      },
      "spec": {
        "description": "Enable changing the scheduler base interval via configuration option unified_alerting.scheduler_tick_interval",
        "stage": "experimental",
        "codeowner": "@grafana/alerting-squad",
        "requiresRestart": true,
        "hideFromDocs": true
      }
    },
    {
      "metadata": {
        "name": "correlations",
        "resourceVersion": "1753448760331",
        "creationTimestamp": "2022-09-16T13:14:27Z"
      },
      "spec": {
        "description": "Correlations page",
        "stage": "GA",
        "codeowner": "@grafana/dataviz-squad",
        "allowSelfServe": true,
        "expression": "true"
      }
    },
    {
      "metadata": {
        "name": "crashDetection",
        "resourceVersion": "1753448760331",
        "creationTimestamp": "2024-11-12T15:07:27Z"
      },
      "spec": {
        "description": "Enables browser crash detection reporting to Faro.",
        "stage": "experimental",
        "codeowner": "@grafana/observability-traces-and-profiling",
        "frontend": true
      }
    },
    {
      "metadata": {
        "name": "dashboardDisableSchemaValidationV1",
        "resourceVersion": "1753448760331",
        "creationTimestamp": "2025-04-11T16:52:46Z"
      },
      "spec": {
        "description": "Disable schema validation for dashboards/v1",
        "stage": "experimental",
        "codeowner": "@grafana/grafana-app-platform-squad"
      }
    },
    {
      "metadata": {
        "name": "dashboardDisableSchemaValidationV2",
        "resourceVersion": "1753448760331",
        "creationTimestamp": "2025-04-11T16:52:46Z"
      },
      "spec": {
        "description": "Disable schema validation for dashboards/v2",
        "stage": "experimental",
        "codeowner": "@grafana/grafana-app-platform-squad"
      }
    },
    {
      "metadata": {
        "name": "dashboardDsAdHocFiltering",
        "resourceVersion": "1756814786992",
        "creationTimestamp": "2025-07-23T08:12:25Z",
        "annotations": {
          "grafana.app/updatedTimestamp": "2025-09-02 12:06:26.992384 +0000 UTC"
        }
      },
      "spec": {
        "description": "Enables adhoc filtering support for the dashboard datasource",
        "stage": "GA",
        "codeowner": "@grafana/datapro",
        "frontend": true,
        "expression": "true"
      }
    },
    {
      "metadata": {
        "name": "dashboardLevelTimeMacros",
        "resourceVersion": "1753435849295",
        "creationTimestamp": "2025-07-31T09:49:07Z"
      },
      "spec": {
        "description": "Supports __from and __to macros that always use the dashboard level time range",
        "stage": "experimental",
        "codeowner": "@grafana/dashboards-squad",
        "frontend": true
      }
    },
    {
      "metadata": {
        "name": "dashboardLibrary",
        "resourceVersion": "1758902532246",
        "creationTimestamp": "2025-09-26T16:02:12Z"
      },
      "spec": {
        "description": "Enable suggested dashboards when creating new dashboards",
        "stage": "experimental",
        "codeowner": "@grafana/sharing-squad",
        "frontend": true
      }
    },
    {
      "metadata": {
        "name": "dashboardNewLayouts",
        "resourceVersion": "1753448760331",
        "creationTimestamp": "2024-10-23T08:55:45Z"
      },
      "spec": {
        "description": "Enables experimental new dashboard layouts",
        "stage": "experimental",
        "codeowner": "@grafana/dashboards-squad",
        "frontend": true
      }
    },
    {
      "metadata": {
        "name": "dashboardScene",
        "resourceVersion": "1753448760331",
        "creationTimestamp": "2023-11-13T08:51:21Z"
      },
      "spec": {
        "description": "Enables dashboard rendering using scenes for all roles",
        "stage": "GA",
        "codeowner": "@grafana/dashboards-squad",
        "frontend": true,
        "expression": "true"
      }
    },
    {
      "metadata": {
        "name": "dashboardSceneForViewers",
        "resourceVersion": "1753448760331",
        "creationTimestamp": "2023-11-02T19:02:25Z"
      },
      "spec": {
        "description": "Enables dashboard rendering using Scenes for viewer roles",
        "stage": "GA",
        "codeowner": "@grafana/dashboards-squad",
        "frontend": true,
        "expression": "true"
      }
    },
    {
      "metadata": {
        "name": "dashboardSceneSolo",
        "resourceVersion": "1753448760331",
        "creationTimestamp": "2024-02-11T08:08:47Z"
      },
      "spec": {
        "description": "Enables rendering dashboards using scenes for solo panels",
        "stage": "GA",
        "codeowner": "@grafana/dashboards-squad",
        "frontend": true,
        "expression": "true"
      }
    },
    {
      "metadata": {
        "name": "dashboardSchemaValidationLogging",
        "resourceVersion": "1753448760331",
        "creationTimestamp": "2025-04-11T16:52:46Z"
      },
      "spec": {
        "description": "Log schema validation errors so they can be analyzed later",
        "stage": "experimental",
        "codeowner": "@grafana/grafana-app-platform-squad"
      }
    },
    {
      "metadata": {
        "name": "dashboardUndoRedo",
        "resourceVersion": "1757940426210",
        "creationTimestamp": "2025-09-15T12:47:06Z"
      },
      "spec": {
        "description": "Enables undo/redo in dynamic dashboards",
        "stage": "experimental",
        "codeowner": "@grafana/dashboards-squad",
        "frontend": true
      }
    },
    {
      "metadata": {
        "name": "dashgpt",
        "resourceVersion": "1753448760331",
        "creationTimestamp": "2023-08-30T20:22:05Z"
      },
      "spec": {
        "description": "Enable AI powered features in dashboards",
        "stage": "GA",
        "codeowner": "@grafana/dashboards-squad",
        "frontend": true,
        "expression": "true"
      }
    },
    {
      "metadata": {
        "name": "dataplaneAggregator",
        "resourceVersion": "1753448760331",
        "creationTimestamp": "2024-08-09T08:41:07Z"
      },
      "spec": {
        "description": "Enable grafana dataplane aggregator",
        "stage": "experimental",
        "codeowner": "@grafana/grafana-app-platform-squad",
        "requiresRestart": true
      }
    },
    {
      "metadata": {
        "name": "dataplaneFrontendFallback",
        "resourceVersion": "1753448760331",
        "creationTimestamp": "2023-04-07T21:13:19Z"
      },
      "spec": {
        "description": "Support dataplane contract field name change for transformations and field name matchers where the name is different",
        "stage": "GA",
        "codeowner": "@grafana/observability-metrics",
        "frontend": true,
        "allowSelfServe": true,
        "expression": "true"
      }
    },
    {
      "metadata": {
        "name": "datasourceAPIServers",
        "resourceVersion": "1753448760331",
        "creationTimestamp": "2024-09-19T08:28:27Z"
      },
      "spec": {
        "description": "Expose some datasources as apiservers.",
        "stage": "experimental",
        "codeowner": "@grafana/grafana-app-platform-squad",
        "requiresRestart": true
      }
    },
    {
      "metadata": {
        "name": "datasourceConnectionsTab",
        "resourceVersion": "1753448760331",
        "creationTimestamp": "2025-01-21T17:39:48Z"
      },
      "spec": {
        "description": "Shows defined connections for a data source in the plugins detail page",
        "stage": "privatePreview",
        "codeowner": "@grafana/plugins-platform-backend",
        "frontend": true
      }
    },
    {
      "metadata": {
        "name": "datasourceQueryTypes",
        "resourceVersion": "1753448760331",
        "creationTimestamp": "2024-05-23T16:46:28Z"
      },
      "spec": {
        "description": "Show query type endpoints in datasource API servers (currently hardcoded for testdata, expressions, and prometheus)",
        "stage": "experimental",
        "codeowner": "@grafana/grafana-app-platform-squad",
        "requiresRestart": true
      }
    },
    {
      "metadata": {
        "name": "disableClassicHTTPHistogram",
        "resourceVersion": "1753448760331",
        "creationTimestamp": "2024-06-18T19:37:44Z"
      },
      "spec": {
        "description": "Disables classic HTTP Histogram (use with enableNativeHTTPHistogram)",
        "stage": "experimental",
        "codeowner": "@grafana/grafana-backend-services-squad",
        "requiresRestart": true,
        "hideFromAdminPage": true
      }
    },
    {
      "metadata": {
        "name": "disableEnvelopeEncryption",
        "resourceVersion": "1753448760331",
        "creationTimestamp": "2022-05-24T08:34:47Z"
      },
      "spec": {
        "description": "Disable envelope encryption (emergency only)",
        "stage": "GA",
        "codeowner": "@grafana/grafana-operator-experience-squad",
        "hideFromAdminPage": true,
        "expression": "false"
      }
    },
    {
      "metadata": {
        "name": "disableNumericMetricsSortingInExpressions",
        "resourceVersion": "1753448760331",
        "creationTimestamp": "2024-04-16T14:52:47Z"
      },
      "spec": {
        "description": "In server-side expressions, disable the sorting of numeric-kind metrics by their metric name or labels.",
        "stage": "experimental",
        "codeowner": "@grafana/oss-big-tent",
        "requiresRestart": true
      }
    },
    {
      "metadata": {
        "name": "disableSSEDataplane",
        "resourceVersion": "1753448760331",
        "creationTimestamp": "2023-04-12T16:24:34Z"
      },
      "spec": {
        "description": "Disables dataplane specific processing in server side expressions.",
        "stage": "experimental",
        "codeowner": "@grafana/observability-metrics"
      }
    },
    {
      "metadata": {
        "name": "dskitBackgroundServices",
        "resourceVersion": "1757339637779",
        "creationTimestamp": "2025-09-03T12:20:24Z",
        "deletionTimestamp": "2025-09-17T12:19:32Z",
        "annotations": {
          "grafana.app/updatedTimestamp": "2025-09-08 13:53:57.77994 +0000 UTC"
        }
      },
      "spec": {
        "description": "Enables dskit background service wrapper",
        "stage": "experimental",
        "codeowner": "@grafana/plugins-platform-backend",
        "requiresRestart": true,
        "hideFromAdminPage": true,
        "hideFromDocs": true,
        "expression": "false"
      }
    },
    {
      "metadata": {
        "name": "editPanelCSVDragAndDrop",
        "resourceVersion": "1753448760331",
        "creationTimestamp": "2023-01-24T09:43:44Z"
      },
      "spec": {
        "description": "Enables drag and drop for CSV and Excel files",
        "stage": "experimental",
        "codeowner": "@grafana/dataviz-squad",
        "frontend": true
      }
    },
    {
      "metadata": {
        "name": "elasticsearchCrossClusterSearch",
        "resourceVersion": "1757441088767",
        "creationTimestamp": "2024-12-12T22:20:04Z",
        "annotations": {
          "grafana.app/updatedTimestamp": "2025-09-09 18:04:48.76781 +0000 UTC"
        }
      },
      "spec": {
        "description": "Enables cross cluster search in the Elasticsearch data source",
        "stage": "GA",
        "codeowner": "@grafana/partner-datasources",
        "expression": "false"
      }
    },
    {
      "metadata": {
        "name": "elasticsearchImprovedParsing",
        "resourceVersion": "1753448760331",
        "creationTimestamp": "2025-01-15T17:05:54Z"
      },
      "spec": {
        "description": "Enables less memory intensive Elasticsearch result parsing",
        "stage": "experimental",
        "codeowner": "@grafana/aws-datasources"
      }
    },
    {
      "metadata": {
        "name": "enableAppChromeExtensions",
        "resourceVersion": "1753448760331",
        "creationTimestamp": "2025-06-30T04:32:08Z"
      },
      "spec": {
        "description": "Set this to true to enable all app chrome extensions registered by plugins.",
        "stage": "experimental",
        "codeowner": "@grafana/plugins-platform-backend",
        "frontend": true,
        "hideFromAdminPage": true,
        "hideFromDocs": true,
        "expression": "false"
      }
    },
    {
      "metadata": {
        "name": "enableDatagridEditing",
        "resourceVersion": "1753448760331",
        "creationTimestamp": "2023-04-24T14:46:31Z"
      },
      "spec": {
        "description": "Enables the edit functionality in the datagrid panel",
        "stage": "preview",
        "codeowner": "@grafana/dataviz-squad",
        "frontend": true
      }
    },
    {
      "metadata": {
        "name": "enableExtensionsAdminPage",
        "resourceVersion": "1753448760331",
        "creationTimestamp": "2024-11-05T15:55:10Z"
      },
      "spec": {
        "description": "Enables the extension admin page regardless of development mode",
        "stage": "experimental",
        "codeowner": "@grafana/plugins-platform-backend",
        "requiresRestart": true
      }
    },
    {
      "metadata": {
        "name": "enableNativeHTTPHistogram",
        "resourceVersion": "1753448760331",
        "creationTimestamp": "2023-10-03T18:23:55Z"
      },
      "spec": {
        "description": "Enables native HTTP Histograms",
        "stage": "experimental",
        "codeowner": "@grafana/grafana-backend-services-squad",
        "requiresRestart": true,
        "hideFromAdminPage": true
      }
    },
    {
      "metadata": {
        "name": "enablePluginImporter",
        "resourceVersion": "1753448760331",
        "creationTimestamp": "2025-07-16T04:42:28Z"
      },
      "spec": {
        "description": "Set this to true to use the new PluginImporter functionality",
        "stage": "experimental",
        "codeowner": "@grafana/plugins-platform-backend",
        "frontend": true,
        "hideFromAdminPage": true,
        "hideFromDocs": true,
        "expression": "false"
      }
    },
    {
      "metadata": {
        "name": "enableSCIM",
        "resourceVersion": "1753448760331",
        "creationTimestamp": "2024-11-07T14:38:46Z"
      },
      "spec": {
        "description": "Enables SCIM support for user and group management",
        "stage": "preview",
        "codeowner": "@grafana/identity-access-team"
      }
    },
    {
      "metadata": {
        "name": "enableScopesInMetricsExplore",
        "resourceVersion": "1753448760331",
        "creationTimestamp": "2024-11-06T13:11:33Z"
      },
      "spec": {
        "description": "Enables the scopes usage in Metrics Explore",
        "stage": "experimental",
        "codeowner": "@grafana/dashboards-squad",
        "hideFromAdminPage": true,
        "hideFromDocs": true
      }
    },
    {
      "metadata": {
        "name": "exploreLogsAggregatedMetrics",
        "resourceVersion": "1753448760331",
        "creationTimestamp": "2024-08-29T13:55:59Z"
      },
      "spec": {
        "description": "Used in Logs Drilldown to query by aggregated metrics",
        "stage": "experimental",
        "codeowner": "@grafana/observability-logs",
        "frontend": true
      }
    },
    {
      "metadata": {
        "name": "exploreLogsLimitedTimeRange",
        "resourceVersion": "1753448760331",
        "creationTimestamp": "2024-08-29T13:55:59Z"
      },
      "spec": {
        "description": "Used in Logs Drilldown to limit the time range",
        "stage": "experimental",
        "codeowner": "@grafana/observability-logs",
        "frontend": true
      }
    },
    {
      "metadata": {
        "name": "exploreLogsShardSplitting",
        "resourceVersion": "1753448760331",
        "creationTimestamp": "2024-08-29T13:55:59Z"
      },
      "spec": {
        "description": "Used in Logs Drilldown to split queries into multiple queries based on the number of shards",
        "stage": "experimental",
        "codeowner": "@grafana/observability-logs",
        "frontend": true
      }
    },
    {
      "metadata": {
        "name": "exploreMetricsRelatedLogs",
        "resourceVersion": "1753448760331",
        "creationTimestamp": "2024-11-05T16:28:43Z"
      },
      "spec": {
        "description": "Display Related Logs in Grafana Metrics Drilldown",
        "stage": "experimental",
        "codeowner": "@grafana/observability-metrics",
        "frontend": true
      }
    },
    {
      "metadata": {
        "name": "expressionParser",
        "resourceVersion": "1753448760331",
        "creationTimestamp": "2024-02-17T00:59:11Z",
        "deletionTimestamp": "2025-08-26T13:21:24Z"
      },
      "spec": {
        "description": "Enable new expression parser",
        "stage": "experimental",
        "codeowner": "@grafana/grafana-app-platform-squad",
        "requiresRestart": true
      }
    },
    {
      "metadata": {
        "name": "extensionSidebar",
        "resourceVersion": "1753448760331",
        "creationTimestamp": "2025-04-03T10:16:35Z",
        "deletionTimestamp": "2025-09-01T10:14:17Z"
      },
      "spec": {
        "description": "Enables the extension sidebar",
        "stage": "experimental",
        "codeowner": "@grafana/observability-logs",
        "frontend": true
      }
    },
    {
      "metadata": {
        "name": "externalServiceAccounts",
        "resourceVersion": "1753448760331",
        "creationTimestamp": "2023-09-28T07:26:37Z"
      },
      "spec": {
        "description": "Automatic service account and token setup for plugins",
        "stage": "preview",
        "codeowner": "@grafana/identity-access-team",
        "hideFromAdminPage": true
      }
    },
    {
      "metadata": {
        "name": "extraThemes",
        "resourceVersion": "1753448760331",
        "creationTimestamp": "2023-05-10T13:37:04Z",
        "deletionTimestamp": "2025-05-20T08:18:08Z"
      },
      "spec": {
        "description": "Enables extra themes",
        "stage": "experimental",
        "codeowner": "@grafana/grafana-frontend-platform",
        "frontend": true
      }
    },
    {
      "metadata": {
        "name": "extractFieldsNameDeduplication",
        "resourceVersion": "1753448760331",
        "creationTimestamp": "2023-11-02T15:47:42Z"
      },
      "spec": {
        "description": "Make sure extracted field names are unique in the dataframe",
        "stage": "experimental",
        "codeowner": "@grafana/dataviz-squad",
        "frontend": true
      }
    },
    {
      "metadata": {
        "name": "faroDatasourceSelector",
        "resourceVersion": "1753448760331",
        "creationTimestamp": "2023-05-05T00:35:10Z"
      },
      "spec": {
        "description": "Enable the data source selector within the Frontend Apps section of the Frontend Observability",
        "stage": "preview",
        "codeowner": "@grafana/app-o11y",
        "frontend": true
      }
    },
    {
      "metadata": {
        "name": "favoriteDatasources",
        "resourceVersion": "1754648387873",
        "creationTimestamp": "2025-08-08T13:28:17Z"
      },
      "spec": {
        "description": "Enable favorite datasources",
        "stage": "experimental",
        "codeowner": "@grafana/plugins-platform-backend",
        "frontend": true
      }
    },
    {
      "metadata": {
        "name": "featureHighlights",
        "resourceVersion": "1753448760331",
        "creationTimestamp": "2022-02-03T11:53:23Z"
      },
      "spec": {
        "description": "Highlight Grafana Enterprise features",
        "stage": "GA",
        "codeowner": "@grafana/grafana-operator-experience-squad",
        "allowSelfServe": true,
        "expression": "false"
      }
    },
    {
      "metadata": {
        "name": "featureToggleAdminPage",
        "resourceVersion": "1758022099771",
        "creationTimestamp": "2023-07-18T20:43:32Z",
        "deletionTimestamp": "2025-09-29T13:36:16Z",
        "annotations": {
          "grafana.app/updatedTimestamp": "2025-09-16 11:28:19.771156 +0000 UTC"
        }
      },
      "spec": {
        "description": "Enable admin page for managing feature toggles from the Grafana front-end. Grafana Cloud only.",
        "stage": "experimental",
        "codeowner": "@grafana/grafana-backend-services-squad",
        "requiresRestart": true,
        "hideFromDocs": true
      }
    },
    {
      "metadata": {
        "name": "feedbackButton",
        "resourceVersion": "1753448760331",
        "creationTimestamp": "2024-12-02T17:08:15Z"
      },
      "spec": {
        "description": "Enables a button to send feedback from the Grafana UI",
        "stage": "experimental",
        "codeowner": "@grafana/grafana-operator-experience-squad",
        "hideFromDocs": true
      }
    },
    {
      "metadata": {
        "name": "fetchRulesUsingPost",
        "resourceVersion": "1753448760331",
        "creationTimestamp": "2025-01-29T12:17:44Z"
      },
      "spec": {
        "description": "Use a POST request to list rules by passing down the namespaces user has access to",
        "stage": "experimental",
        "codeowner": "@grafana/alerting-squad",
        "hideFromAdminPage": true,
        "hideFromDocs": true
      }
    },
    {
      "metadata": {
        "name": "filterOutBotsFromFrontendLogs",
        "resourceVersion": "1758000919535",
        "creationTimestamp": "2025-09-16T05:35:19Z"
      },
      "spec": {
        "description": "Filter out bots from collecting data for Frontend Observability",
        "stage": "experimental",
        "codeowner": "@grafana/plugins-platform-backend",
        "frontend": true,
        "expression": "false"
      }
    },
    {
      "metadata": {
        "name": "foldersAppPlatformAPI",
        "resourceVersion": "1753448760331",
        "creationTimestamp": "2025-07-03T14:15:23Z"
      },
      "spec": {
        "description": "Enables use of app platform API for folders",
        "stage": "experimental",
        "codeowner": "@grafana/grafana-search-navigate-organise",
        "frontend": true,
        "hideFromAdminPage": true,
        "hideFromDocs": true,
        "expression": "false"
      }
    },
    {
      "metadata": {
        "name": "formatString",
        "resourceVersion": "1753448760331",
        "creationTimestamp": "2023-10-13T18:17:12Z"
      },
      "spec": {
        "description": "Enable format string transformer",
        "stage": "GA",
        "codeowner": "@grafana/dataviz-squad",
        "frontend": true,
        "expression": "true"
      }
    },
    {
      "metadata": {
        "name": "grafanaAPIServerEnsureKubectlAccess",
        "resourceVersion": "1753448760331",
        "creationTimestamp": "2023-12-06T20:21:21Z"
      },
      "spec": {
        "description": "Start an additional https handler and write kubectl options",
        "stage": "experimental",
        "codeowner": "@grafana/grafana-app-platform-squad",
        "requiresDevMode": true,
        "requiresRestart": true
      }
    },
    {
      "metadata": {
        "name": "grafanaAPIServerWithExperimentalAPIs",
        "resourceVersion": "1753448760331",
        "creationTimestamp": "2023-10-06T18:55:22Z"
      },
      "spec": {
        "description": "Register experimental APIs with the k8s API server, including all datasources",
        "stage": "experimental",
        "codeowner": "@grafana/grafana-app-platform-squad",
        "requiresDevMode": true,
        "requiresRestart": true
      }
    },
    {
      "metadata": {
        "name": "grafanaAdvisor",
        "resourceVersion": "1753448760331",
        "creationTimestamp": "2025-01-20T10:08:00Z"
      },
      "spec": {
        "description": "Enables Advisor app",
        "stage": "privatePreview",
        "codeowner": "@grafana/plugins-platform-backend"
      }
    },
    {
      "metadata": {
        "name": "grafanaAssistantInProfilesDrilldown",
        "resourceVersion": "1754572610001",
        "creationTimestamp": "2025-08-19T07:54:00Z",
        "annotations": {
          "grafana.app/updatedTimestamp": "2025-08-07 13:16:50.001205 +0000 UTC"
        }
      },
      "spec": {
        "description": "Enables integration with Grafana Assistant in Profiles Drilldown",
        "stage": "GA",
        "codeowner": "@grafana/observability-traces-and-profiling",
        "frontend": true,
        "expression": "true"
      }
    },
    {
      "metadata": {
        "name": "grafanaAssistantInProfilesDrillfown",
        "resourceVersion": "1754034112469",
        "creationTimestamp": "2025-08-01T07:41:52Z",
        "deletionTimestamp": "2025-08-01T07:43:17Z"
      },
      "spec": {
        "description": "Enables interation with Grafana Assitant in Profiles Drilldown",
        "stage": "experimental",
        "codeowner": "@grafana/observability-traces-and-profiling",
        "frontend": true
      }
    },
    {
      "metadata": {
        "name": "grafanaManagedRecordingRules",
        "resourceVersion": "1753448760331",
        "creationTimestamp": "2024-04-22T17:53:16Z",
        "deletionTimestamp": "2025-05-19T10:15:49Z"
      },
      "spec": {
        "description": "Enables Grafana-managed recording rules.",
        "stage": "experimental",
        "codeowner": "@grafana/alerting-squad",
        "hideFromAdminPage": true,
        "hideFromDocs": true
      }
    },
    {
      "metadata": {
        "name": "grafanaconThemes",
        "resourceVersion": "1753448760331",
        "creationTimestamp": "2025-02-06T11:08:04Z"
      },
      "spec": {
        "description": "Enables the temporary themes for GrafanaCon",
        "stage": "GA",
        "codeowner": "@grafana/grafana-frontend-platform",
        "requiresRestart": true,
        "hideFromAdminPage": true,
        "hideFromDocs": true,
        "expression": "true"
      }
    },
    {
      "metadata": {
        "name": "graphiteBackendMode",
        "resourceVersion": "1755870507537",
        "creationTimestamp": "2025-09-01T15:13:47Z"
      },
      "spec": {
        "description": "Enables the Graphite data source full backend mode",
        "stage": "privatePreview",
        "codeowner": "@grafana/partner-datasources",
        "expression": "false"
      }
    },
    {
      "metadata": {
        "name": "groupAttributeSync",
        "resourceVersion": "1753448760331",
        "creationTimestamp": "2024-09-09T15:29:43Z"
      },
      "spec": {
        "description": "Enable the groupsync extension for managing Group Attribute Sync feature",
        "stage": "privatePreview",
        "codeowner": "@grafana/identity-access-team",
        "hideFromDocs": true
      }
    },
    {
      "metadata": {
        "name": "groupByVariable",
        "resourceVersion": "1753448760331",
        "creationTimestamp": "2024-02-14T17:18:04Z"
      },
      "spec": {
        "description": "Enable groupBy variable support in scenes dashboards",
        "stage": "experimental",
        "codeowner": "@grafana/dashboards-squad",
        "hideFromAdminPage": true,
        "hideFromDocs": true
      }
    },
    {
      "metadata": {
        "name": "groupToNestedTableTransformation",
        "resourceVersion": "1753448760331",
        "creationTimestamp": "2024-02-07T14:28:26Z"
      },
      "spec": {
        "description": "Enables the group to nested table transformation",
        "stage": "GA",
        "codeowner": "@grafana/dataviz-squad",
        "frontend": true,
        "expression": "true"
      }
    },
    {
      "metadata": {
        "name": "grpcServer",
        "resourceVersion": "1753448760331",
        "creationTimestamp": "2022-09-26T20:25:34Z"
      },
      "spec": {
        "description": "Run the GRPC server",
        "stage": "preview",
        "codeowner": "@grafana/search-and-storage",
        "hideFromAdminPage": true
      }
    },
    {
      "metadata": {
        "name": "improvedExternalSessionHandling",
        "resourceVersion": "1753448760331",
        "creationTimestamp": "2024-09-17T10:54:39Z"
      },
      "spec": {
        "description": "Enables improved support for OAuth external sessions. After enabling this feature, users might need to re-authenticate themselves.",
        "stage": "GA",
        "codeowner": "@grafana/identity-access-team",
        "allowSelfServe": true,
        "expression": "true"
      }
    },
    {
      "metadata": {
        "name": "improvedExternalSessionHandlingSAML",
        "resourceVersion": "1753448760331",
        "creationTimestamp": "2025-01-09T17:02:49Z"
      },
      "spec": {
        "description": "Enables improved support for SAML external sessions. Ensure the NameID format is correctly configured in Grafana for SAML Single Logout to function properly.",
        "stage": "GA",
        "codeowner": "@grafana/identity-access-team",
        "allowSelfServe": true,
        "expression": "true"
      }
    },
    {
      "metadata": {
        "name": "individualCookiePreferences",
        "resourceVersion": "1753448760331",
        "creationTimestamp": "2023-02-21T10:19:07Z"
      },
      "spec": {
        "description": "Support overriding cookie preferences per user",
        "stage": "experimental",
        "codeowner": "@grafana/grafana-backend-group"
      }
    },
    {
      "metadata": {
        "name": "infinityRunQueriesInParallel",
        "resourceVersion": "1753448760331",
        "creationTimestamp": "2025-03-14T12:54:04Z"
      },
      "spec": {
        "description": "Enables running Infinity queries in parallel",
        "stage": "privatePreview",
        "codeowner": "@grafana/oss-big-tent"
      }
    },
    {
      "metadata": {
        "name": "influxdbBackendMigration",
        "resourceVersion": "1753448760331",
        "creationTimestamp": "2022-02-09T18:26:16Z",
        "deletionTimestamp": "2023-01-17T14:11:26Z"
      },
      "spec": {
        "description": "Query InfluxDB InfluxQL without the proxy",
        "stage": "GA",
        "codeowner": "@grafana/partner-datasources",
        "frontend": true,
        "expression": "true"
      }
    },
    {
      "metadata": {
        "name": "influxdbRunQueriesInParallel",
        "resourceVersion": "1753448760331",
        "creationTimestamp": "2024-02-01T10:58:24Z"
      },
      "spec": {
        "description": "Enables running InfluxDB Influxql queries in parallel",
        "stage": "privatePreview",
        "codeowner": "@grafana/partner-datasources"
      }
    },
    {
      "metadata": {
        "name": "influxqlStreamingParser",
        "resourceVersion": "1753448760331",
        "creationTimestamp": "2023-11-29T17:29:35Z"
      },
      "spec": {
        "description": "Enable streaming JSON parser for InfluxDB datasource InfluxQL query language",
        "stage": "experimental",
        "codeowner": "@grafana/partner-datasources"
      }
    },
    {
      "metadata": {
        "name": "investigationsBackend",
        "resourceVersion": "1753448760331",
        "creationTimestamp": "2024-12-18T08:31:03Z"
      },
      "spec": {
        "description": "Enable the investigations backend API",
        "stage": "experimental",
        "codeowner": "@grafana/grafana-app-platform-squad",
        "expression": "false"
      }
    },
    {
      "metadata": {
        "name": "inviteUserExperimental",
        "resourceVersion": "1753448760331",
        "creationTimestamp": "2025-03-07T19:09:59Z"
      },
      "spec": {
        "description": "Renders invite user button along the app",
        "stage": "experimental",
        "codeowner": "@grafana/sharing-squad",
        "frontend": true,
        "hideFromAdminPage": true,
        "hideFromDocs": true
      }
    },
    {
      "metadata": {
        "name": "jitterAlertRulesWithinGroups",
        "resourceVersion": "1753448760331",
        "creationTimestamp": "2024-01-18T18:48:11Z"
      },
      "spec": {
        "description": "Distributes alert rule evaluations more evenly over time, including spreading out rules within the same group. Disables sequential evaluation if enabled.",
        "stage": "preview",
        "codeowner": "@grafana/alerting-squad",
        "requiresRestart": true,
        "hideFromDocs": true
      }
    },
    {
      "metadata": {
        "name": "k8SFolderCounts",
        "resourceVersion": "1753448760331",
        "creationTimestamp": "2024-12-27T17:10:44Z"
      },
      "spec": {
        "description": "Enable folder's api server counts",
        "stage": "experimental",
        "codeowner": "@grafana/search-and-storage",
        "expression": "false"
      }
    },
    {
      "metadata": {
        "name": "k8SFolderMove",
        "resourceVersion": "1753448760331",
        "creationTimestamp": "2024-12-27T17:10:44Z"
      },
      "spec": {
        "description": "Enable folder's api server move",
        "stage": "experimental",
        "codeowner": "@grafana/search-and-storage",
        "expression": "false"
      }
    },
    {
      "metadata": {
        "name": "kubernetesAggregator",
        "resourceVersion": "1753448760331",
        "creationTimestamp": "2024-02-12T20:59:35Z"
      },
      "spec": {
        "description": "Enable grafana's embedded kube-aggregator",
        "stage": "experimental",
        "codeowner": "@grafana/grafana-app-platform-squad",
        "requiresRestart": true
      }
    },
    {
      "metadata": {
        "name": "kubernetesAggregatorCapTokenAuth",
        "resourceVersion": "1753448760331",
        "creationTimestamp": "2025-05-15T18:14:23Z"
      },
      "spec": {
        "description": "Enable CAP token based authentication in grafana's embedded kube-aggregator",
        "stage": "experimental",
        "codeowner": "@grafana/grafana-app-platform-squad",
        "requiresRestart": true
      }
    },
    {
      "metadata": {
        "name": "kubernetesAlertingRules",
        "resourceVersion": "1754340669702",
        "creationTimestamp": "2025-08-04T20:51:09Z"
      },
      "spec": {
        "description": "Adds support for Kubernetes alerting and recording rules",
        "stage": "experimental",
        "codeowner": "@grafana/alerting-squad",
        "requiresRestart": true
      }
    },
    {
      "metadata": {
        "name": "kubernetesAuthZHandlerRedirect",
        "resourceVersion": "1758820248165",
        "creationTimestamp": "2025-09-25T17:10:48Z"
      },
      "spec": {
        "description": "Redirects the traffic from the legacy access control endpoints to the new K8s AuthZ endpoints",
        "stage": "experimental",
        "codeowner": "@grafana/identity-access-team",
        "hideFromAdminPage": true,
        "hideFromDocs": true
      }
    },
    {
      "metadata": {
        "name": "kubernetesAuthnMutation",
        "resourceVersion": "1753454405614",
        "creationTimestamp": "2025-07-25T15:05:32Z",
        "annotations": {
          "grafana.app/updatedTimestamp": "2025-07-25 14:40:05.614358 +0000 UTC"
        }
      },
      "spec": {
        "description": "Enables create, delete, and update mutations for resources owned by IAM identity",
        "stage": "experimental",
        "codeowner": "@grafana/identity-access-team",
        "hideFromAdminPage": true,
        "hideFromDocs": true
      }
    },
    {
      "metadata": {
        "name": "kubernetesAuthzApis",
        "resourceVersion": "1753448760331",
        "creationTimestamp": "2025-06-18T07:43:01Z"
      },
      "spec": {
        "description": "Registers AuthZ /apis endpoint",
        "stage": "experimental",
        "codeowner": "@grafana/identity-access-team",
        "hideFromAdminPage": true,
        "hideFromDocs": true
      }
    },
    {
      "metadata": {
        "name": "kubernetesAuthzEndpoints",
        "resourceVersion": "1758779666607",
        "creationTimestamp": "2025-09-25T05:54:26Z",
        "deletionTimestamp": "2025-09-25T17:10:48Z"
      },
      "spec": {
        "description": "Enables K8s AuthZ endpoints",
        "stage": "experimental",
        "codeowner": "@grafana/identity-access-team",
        "hideFromAdminPage": true,
        "hideFromDocs": true
      }
    },
    {
      "metadata": {
        "name": "kubernetesAuthzResourcePermissionApis",
        "resourceVersion": "1754668670559",
        "creationTimestamp": "2025-08-11T08:54:36Z"
      },
      "spec": {
        "description": "Registers AuthZ resource permission /apis endpoints",
        "stage": "experimental",
        "codeowner": "@grafana/identity-access-team",
        "hideFromAdminPage": true,
        "hideFromDocs": true
      }
    },
    {
      "metadata": {
        "name": "kubernetesAuthzZanzanaSync",
        "resourceVersion": "1758887751768",
        "creationTimestamp": "2025-09-26T09:35:02Z",
        "annotations": {
          "grafana.app/updatedTimestamp": "2025-09-26 11:55:51.768754 +0000 UTC"
        }
      },
      "spec": {
        "description": "Enable sync of Zanzana authorization store on AuthZ CRD mutations",
        "stage": "experimental",
        "codeowner": "@grafana/identity-access-team",
        "hideFromAdminPage": true,
        "hideFromDocs": true
      }
    },
    {
      "metadata": {
        "name": "kubernetesCorrelations",
        "resourceVersion": "1757513374180",
        "creationTimestamp": "2025-09-10T14:09:34Z"
      },
      "spec": {
        "description": "Adds support for Kubernetes correlations",
        "stage": "experimental",
        "codeowner": "@grafana/datapro",
        "requiresRestart": true
      }
    },
    {
      "metadata": {
        "name": "kubernetesDashboards",
        "resourceVersion": "1755157224830",
        "creationTimestamp": "2024-06-05T14:34:23Z",
        "annotations": {
          "grafana.app/updatedTimestamp": "2025-08-14 07:40:24.830741 +0000 UTC"
        }
      },
      "spec": {
        "description": "Use the kubernetes API in the frontend for dashboards",
        "stage": "GA",
        "codeowner": "@grafana/dashboards-squad",
        "frontend": true,
        "expression": "true"
      }
    },
    {
      "metadata": {
        "name": "kubernetesFeatureToggles",
        "resourceVersion": "1753448760331",
        "creationTimestamp": "2024-01-18T05:32:44Z"
      },
      "spec": {
        "description": "Use the kubernetes API for feature toggle management in the frontend",
        "stage": "experimental",
        "codeowner": "@grafana/grafana-operator-experience-squad",
        "frontend": true,
        "hideFromAdminPage": true
      }
    },
    {
      "metadata": {
        "name": "kubernetesLibraryPanels",
        "resourceVersion": "1753448760331",
        "creationTimestamp": "2025-06-25T22:21:56Z"
      },
      "spec": {
        "description": "Routes library panel requests from /api to the /apis endpoint",
        "stage": "experimental",
        "codeowner": "@grafana/grafana-app-platform-squad",
        "requiresRestart": true
      }
    },
    {
      "metadata": {
        "name": "kubernetesShortURLs",
        "resourceVersion": "1756914263808",
        "creationTimestamp": "2025-08-04T12:12:12Z",
        "annotations": {
          "grafana.app/updatedTimestamp": "2025-09-03 15:44:23.80856 +0000 UTC"
        }
      },
      "spec": {
        "description": "Enables k8s short url api and uses it under the hood when handling legacy /api",
        "stage": "experimental",
        "codeowner": "@grafana/grafana-app-platform-squad",
        "requiresRestart": true
      }
    },
    {
      "metadata": {
        "name": "kubernetesSnapshots",
        "resourceVersion": "1753448760331",
        "creationTimestamp": "2023-12-05T22:31:49Z"
      },
      "spec": {
        "description": "Routes snapshot requests from /api to the /apis endpoint",
        "stage": "experimental",
        "codeowner": "@grafana/grafana-app-platform-squad",
        "requiresRestart": true
      }
    },
    {
      "metadata": {
<<<<<<< HEAD
        "name": "kubernetesZanzanaPopulate",
        "resourceVersion": "1758879077577",
        "creationTimestamp": "2025-09-26T09:31:17Z",
        "deletionTimestamp": "2025-09-26T09:35:02Z"
      },
      "spec": {
        "description": "Populate Zanzana on AuthZ CRDs creation or update",
        "stage": "experimental",
        "codeowner": "@grafana/identity-access-team",
        "hideFromAdminPage": true,
        "hideFromDocs": true
=======
        "name": "kubernetesStars",
        "resourceVersion": "1759149842036",
        "creationTimestamp": "2025-09-29T12:44:02Z"
      },
      "spec": {
        "description": "Routes stars requests from /api to the /apis endpoint",
        "stage": "experimental",
        "codeowner": "@grafana/grafana-app-platform-squad",
        "requiresRestart": true
>>>>>>> 7be0c100
      }
    },
    {
      "metadata": {
        "name": "localeFormatPreference",
        "resourceVersion": "1753448760331",
        "creationTimestamp": "2025-03-31T13:59:07Z"
      },
      "spec": {
        "description": "Specifies the locale so the correct format for numbers and dates can be shown",
        "stage": "preview",
        "codeowner": "@grafana/grafana-frontend-platform"
      }
    },
    {
      "metadata": {
        "name": "localizationForPlugins",
        "resourceVersion": "1753448760331",
        "creationTimestamp": "2025-03-31T04:38:38Z"
      },
      "spec": {
        "description": "Enables localization for plugins",
        "stage": "experimental",
        "codeowner": "@grafana/plugins-platform-backend"
      }
    },
    {
      "metadata": {
        "name": "logQLScope",
        "resourceVersion": "1753448760331",
        "creationTimestamp": "2024-11-11T11:53:24Z"
      },
      "spec": {
        "description": "In-development feature that will allow injection of labels into loki queries.",
        "stage": "privatePreview",
        "codeowner": "@grafana/observability-logs",
        "hideFromAdminPage": true,
        "hideFromDocs": true,
        "expression": "false"
      }
    },
    {
      "metadata": {
        "name": "logRequestsInstrumentedAsUnknown",
        "resourceVersion": "1753448760331",
        "creationTimestamp": "2022-06-10T08:56:55Z"
      },
      "spec": {
        "description": "Logs the path for requests that are instrumented as unknown",
        "stage": "experimental",
        "codeowner": "@grafana/grafana-backend-group"
      }
    },
    {
      "metadata": {
        "name": "logRowsPopoverMenu",
        "resourceVersion": "1753448760331",
        "creationTimestamp": "2023-11-16T09:48:10Z"
      },
      "spec": {
        "description": "Enable filtering menu displayed when text of a log line is selected",
        "stage": "GA",
        "codeowner": "@grafana/observability-logs",
        "frontend": true,
        "expression": "true"
      }
    },
    {
      "metadata": {
        "name": "logsContextDatasourceUi",
        "resourceVersion": "1753448760331",
        "creationTimestamp": "2023-01-27T14:12:01Z"
      },
      "spec": {
        "description": "Allow datasource to provide custom UI for context view",
        "stage": "GA",
        "codeowner": "@grafana/observability-logs",
        "frontend": true,
        "allowSelfServe": true,
        "expression": "true"
      }
    },
    {
      "metadata": {
        "name": "logsExploreTableDefaultVisualization",
        "resourceVersion": "1753448760331",
        "creationTimestamp": "2024-05-02T15:28:15Z"
      },
      "spec": {
        "description": "Sets the logs table as default visualisation in logs explore",
        "stage": "experimental",
        "codeowner": "@grafana/observability-logs",
        "frontend": true
      }
    },
    {
      "metadata": {
        "name": "logsExploreTableVisualisation",
        "resourceVersion": "1753448760331",
        "creationTimestamp": "2023-07-12T13:52:42Z"
      },
      "spec": {
        "description": "A table visualisation for logs in Explore",
        "stage": "GA",
        "codeowner": "@grafana/observability-logs",
        "frontend": true,
        "expression": "true"
      }
    },
    {
      "metadata": {
        "name": "logsInfiniteScrolling",
        "resourceVersion": "1753448760331",
        "creationTimestamp": "2023-11-09T10:54:03Z"
      },
      "spec": {
        "description": "Enables infinite scrolling for the Logs panel in Explore and Dashboards",
        "stage": "GA",
        "codeowner": "@grafana/observability-logs",
        "frontend": true,
        "expression": "true"
      }
    },
    {
      "metadata": {
        "name": "logsPanelControls",
        "resourceVersion": "1753448760331",
        "creationTimestamp": "2025-04-07T14:38:55Z"
      },
      "spec": {
        "description": "Enables a control component for the logs panel in Explore",
        "stage": "preview",
        "codeowner": "@grafana/observability-logs",
        "frontend": true,
        "expression": "true"
      }
    },
    {
      "metadata": {
        "name": "lokiExperimentalStreaming",
        "resourceVersion": "1753448760331",
        "creationTimestamp": "2023-06-19T10:03:51Z"
      },
      "spec": {
        "description": "Support new streaming approach for loki (prototype, needs special loki build)",
        "stage": "experimental",
        "codeowner": "@grafana/observability-logs"
      }
    },
    {
      "metadata": {
        "name": "lokiLabelNamesQueryApi",
        "resourceVersion": "1753448760331",
        "creationTimestamp": "2024-12-13T14:31:41Z"
      },
      "spec": {
        "description": "Defaults to using the Loki `/labels` API instead of `/series`",
        "stage": "GA",
        "codeowner": "@grafana/observability-logs",
        "expression": "true"
      }
    },
    {
      "metadata": {
        "name": "lokiLogsDataplane",
        "resourceVersion": "1753448760331",
        "creationTimestamp": "2023-07-13T07:58:00Z"
      },
      "spec": {
        "description": "Changes logs responses from Loki to be compliant with the dataplane specification.",
        "stage": "experimental",
        "codeowner": "@grafana/observability-logs"
      }
    },
    {
      "metadata": {
        "name": "lokiQuerySplitting",
        "resourceVersion": "1753448760331",
        "creationTimestamp": "2023-02-09T17:27:02Z"
      },
      "spec": {
        "description": "Split large interval queries into subqueries with smaller time intervals",
        "stage": "GA",
        "codeowner": "@grafana/observability-logs",
        "frontend": true,
        "allowSelfServe": true,
        "expression": "true"
      }
    },
    {
      "metadata": {
        "name": "lokiRunQueriesInParallel",
        "resourceVersion": "1753448760331",
        "creationTimestamp": "2023-09-19T09:34:01Z"
      },
      "spec": {
        "description": "Enables running Loki queries in parallel",
        "stage": "privatePreview",
        "codeowner": "@grafana/observability-logs"
      }
    },
    {
      "metadata": {
        "name": "lokiShardSplitting",
        "resourceVersion": "1753448760331",
        "creationTimestamp": "2024-10-23T11:21:03Z"
      },
      "spec": {
        "description": "Use stream shards to split queries into smaller subqueries",
        "stage": "experimental",
        "codeowner": "@grafana/observability-logs",
        "frontend": true
      }
    },
    {
      "metadata": {
        "name": "managedDualWriter",
        "resourceVersion": "1753448760331",
        "creationTimestamp": "2025-02-19T14:50:39Z"
      },
      "spec": {
        "description": "Pick the dual write mode from database configs",
        "stage": "experimental",
        "codeowner": "@grafana/search-and-storage",
        "hideFromAdminPage": true,
        "hideFromDocs": true
      }
    },
    {
      "metadata": {
        "name": "metricsFromProfiles",
        "resourceVersion": "1753448760331",
        "creationTimestamp": "2025-04-09T10:55:28Z"
      },
      "spec": {
        "description": "Enables creating metrics from profiles and storing them as recording rules",
        "stage": "experimental",
        "codeowner": "@grafana/observability-traces-and-profiling",
        "frontend": true
      }
    },
    {
      "metadata": {
        "name": "mlExpressions",
        "resourceVersion": "1753448760331",
        "creationTimestamp": "2023-07-13T17:37:50Z"
      },
      "spec": {
        "description": "Enable support for Machine Learning in server-side expressions",
        "stage": "experimental",
        "codeowner": "@grafana/alerting-squad"
      }
    },
    {
      "metadata": {
        "name": "multiTenantFrontend",
        "resourceVersion": "1753448760331",
        "creationTimestamp": "2025-04-25T09:24:25Z",
        "deletionTimestamp": "2025-09-08T17:06:39Z"
      },
      "spec": {
        "description": "Register MT frontend",
        "stage": "experimental",
        "codeowner": "@grafana/grafana-frontend-platform"
      }
    },
    {
      "metadata": {
        "name": "multiTenantTempCredentials",
        "resourceVersion": "1753448760331",
        "creationTimestamp": "2025-04-02T20:25:50Z"
      },
      "spec": {
        "description": "use multi-tenant path for awsTempCredentials",
        "stage": "experimental",
        "codeowner": "@grafana/aws-datasources",
        "hideFromDocs": true
      }
    },
    {
      "metadata": {
        "name": "mysqlAnsiQuotes",
        "resourceVersion": "1753448760331",
        "creationTimestamp": "2022-10-12T11:43:35Z"
      },
      "spec": {
        "description": "Use double quotes to escape keyword in a MySQL query",
        "stage": "experimental",
        "codeowner": "@grafana/search-and-storage"
      }
    },
    {
      "metadata": {
        "name": "newClickhouseConfigPageDesign",
        "resourceVersion": "1754075145003",
        "creationTimestamp": "2025-08-05T13:37:28Z"
      },
      "spec": {
        "description": "Enables new design for the Clickhouse data source configuration page",
        "stage": "privatePreview",
        "codeowner": "@grafana/partner-datasources",
        "expression": "false"
      }
    },
    {
      "metadata": {
        "name": "newDashboardSharingComponent",
        "resourceVersion": "1753448760331",
        "creationTimestamp": "2024-05-03T15:02:18Z",
        "deletionTimestamp": "2025-09-12T17:27:39Z"
      },
      "spec": {
        "description": "Enables the new sharing drawer design",
        "stage": "GA",
        "codeowner": "@grafana/sharing-squad",
        "frontend": true,
        "expression": "true"
      }
    },
    {
      "metadata": {
        "name": "newDashboardWithFiltersAndGroupBy",
        "resourceVersion": "1753448760331",
        "creationTimestamp": "2024-04-04T11:25:21Z"
      },
      "spec": {
        "description": "Enables filters and group by variables on all new dashboards. Variables are added only if default data source supports filtering.",
        "stage": "experimental",
        "codeowner": "@grafana/dashboards-squad",
        "hideFromAdminPage": true,
        "hideFromDocs": true
      }
    },
    {
      "metadata": {
        "name": "newFiltersUI",
        "resourceVersion": "1753448760331",
        "creationTimestamp": "2024-08-30T12:48:13Z"
      },
      "spec": {
        "description": "Enables new combobox style UI for the Ad hoc filters variable in scenes architecture",
        "stage": "GA",
        "codeowner": "@grafana/dashboards-squad",
        "expression": "true"
      }
    },
    {
      "metadata": {
        "name": "newInfluxDSConfigPageDesign",
        "resourceVersion": "1753448760331",
        "creationTimestamp": "2025-06-25T16:39:54Z"
      },
      "spec": {
        "description": "Enables new design for the InfluxDB data source configuration page",
        "stage": "privatePreview",
        "codeowner": "@grafana/partner-datasources",
        "expression": "false"
      }
    },
    {
      "metadata": {
        "name": "newLogContext",
        "resourceVersion": "1754044501326",
        "creationTimestamp": "2025-08-01T11:30:17Z"
      },
      "spec": {
        "description": "New Log Context component",
        "stage": "experimental",
        "codeowner": "@grafana/observability-logs",
        "frontend": true
      }
    },
    {
      "metadata": {
        "name": "newLogsPanel",
        "resourceVersion": "1753448760331",
        "creationTimestamp": "2025-02-04T17:40:17Z"
      },
      "spec": {
        "description": "Enables the new logs panel in Explore",
        "stage": "experimental",
        "codeowner": "@grafana/observability-logs",
        "frontend": true
      }
    },
    {
      "metadata": {
        "name": "newPDFRendering",
        "resourceVersion": "1753448760331",
        "creationTimestamp": "2024-02-08T12:09:34Z"
      },
      "spec": {
        "description": "New implementation for the dashboard-to-PDF rendering",
        "stage": "GA",
        "codeowner": "@grafana/grafana-operator-experience-squad",
        "expression": "true"
      }
    },
    {
      "metadata": {
        "name": "newShareReportDrawer",
        "resourceVersion": "1753448760331",
        "creationTimestamp": "2025-02-17T19:05:46Z"
      },
      "spec": {
        "description": "Enables the report creation drawer in a dashboard",
        "stage": "preview",
        "codeowner": "@grafana/grafana-operator-experience-squad",
        "hideFromAdminPage": true,
        "hideFromDocs": true
      }
    },
    {
      "metadata": {
        "name": "oauthRequireSubClaim",
        "resourceVersion": "1753448760331",
        "creationTimestamp": "2024-03-25T13:22:24Z"
      },
      "spec": {
        "description": "Require that sub claims is present in oauth tokens.",
        "stage": "experimental",
        "codeowner": "@grafana/identity-access-team",
        "hideFromAdminPage": true,
        "hideFromDocs": true
      }
    },
    {
      "metadata": {
        "name": "onPremToCloudMigrations",
        "resourceVersion": "1753448760331",
        "creationTimestamp": "2024-01-22T16:09:08Z"
      },
      "spec": {
        "description": "Enable the Grafana Migration Assistant, which helps you easily migrate various on-prem resources to your Grafana Cloud stack.",
        "stage": "GA",
        "codeowner": "@grafana/grafana-operator-experience-squad",
        "expression": "true"
      }
    },
    {
      "metadata": {
        "name": "otelLogsFormatting",
        "resourceVersion": "1753448760331",
        "creationTimestamp": "2025-07-16T15:42:14Z"
      },
      "spec": {
        "description": "Applies OTel formatting templates to displayed logs",
        "stage": "experimental",
        "codeowner": "@grafana/observability-logs",
        "frontend": true
      }
    },
    {
      "metadata": {
        "name": "panelFilterVariable",
        "resourceVersion": "1753448760331",
        "creationTimestamp": "2023-11-03T12:15:54Z"
      },
      "spec": {
        "description": "Enables use of the `systemPanelFilterVar` variable to filter panels in a dashboard",
        "stage": "experimental",
        "codeowner": "@grafana/dashboards-squad",
        "frontend": true,
        "hideFromDocs": true
      }
    },
    {
      "metadata": {
        "name": "panelMonitoring",
        "resourceVersion": "1753448760331",
        "creationTimestamp": "2023-10-09T05:19:08Z"
      },
      "spec": {
        "description": "Enables panel monitoring through logs and measurements",
        "stage": "GA",
        "codeowner": "@grafana/dataviz-squad",
        "frontend": true,
        "expression": "true"
      }
    },
    {
      "metadata": {
        "name": "panelTitleSearch",
        "resourceVersion": "1753448760331",
        "creationTimestamp": "2022-02-15T18:26:03Z"
      },
      "spec": {
        "description": "Search for dashboards using panel title",
        "stage": "preview",
        "codeowner": "@grafana/search-and-storage",
        "hideFromAdminPage": true
      }
    },
    {
      "metadata": {
        "name": "passwordlessMagicLinkAuthentication",
        "resourceVersion": "1753448760331",
        "creationTimestamp": "2024-11-14T13:50:55Z"
      },
      "spec": {
        "description": "Enable passwordless login via magic link authentication",
        "stage": "experimental",
        "codeowner": "@grafana/identity-access-team",
        "hideFromAdminPage": true,
        "hideFromDocs": true
      }
    },
    {
      "metadata": {
        "name": "pdfTables",
        "resourceVersion": "1753448760331",
        "creationTimestamp": "2023-11-06T13:39:22Z"
      },
      "spec": {
        "description": "Enables generating table data as PDF in reporting",
        "stage": "preview",
        "codeowner": "@grafana/grafana-operator-experience-squad"
      }
    },
    {
      "metadata": {
        "name": "permissionsFilterRemoveSubquery",
        "resourceVersion": "1753448760331",
        "creationTimestamp": "2023-08-02T07:39:25Z"
      },
      "spec": {
        "description": "Alternative permission filter implementation that does not use subqueries for fetching the dashboard folder",
        "stage": "experimental",
        "codeowner": "@grafana/search-and-storage"
      }
    },
    {
      "metadata": {
        "name": "pinNavItems",
        "resourceVersion": "1753448760331",
        "creationTimestamp": "2024-06-10T11:40:03Z"
      },
      "spec": {
        "description": "Enables pinning of nav items",
        "stage": "GA",
        "codeowner": "@grafana/grafana-frontend-platform",
        "expression": "true"
      }
    },
    {
      "metadata": {
        "name": "playlistsReconciler",
        "resourceVersion": "1753448760331",
        "creationTimestamp": "2024-12-20T03:09:31Z"
      },
      "spec": {
        "description": "Enables experimental reconciler for playlists",
        "stage": "experimental",
        "codeowner": "@grafana/grafana-app-platform-squad",
        "requiresRestart": true
      }
    },
    {
      "metadata": {
        "name": "pluginAssetProvider",
        "resourceVersion": "1753448760331",
        "creationTimestamp": "2025-07-17T15:20:35Z"
      },
      "spec": {
        "description": "Allows decoupled core plugins to load from the Grafana CDN",
        "stage": "experimental",
        "codeowner": "@grafana/plugins-platform-backend",
        "requiresRestart": true,
        "hideFromAdminPage": true,
        "hideFromDocs": true,
        "expression": "false"
      }
    },
    {
      "metadata": {
        "name": "pluginContainers",
        "resourceVersion": "1756911074581",
        "creationTimestamp": "2025-09-03T14:51:14Z"
      },
      "spec": {
        "description": "Enables running plugins in containers",
        "stage": "privatePreview",
        "codeowner": "@grafana/plugins-platform-backend",
        "requiresRestart": true,
        "expression": "false"
      }
    },
    {
      "metadata": {
        "name": "pluginProxyPreserveTrailingSlash",
        "resourceVersion": "1753448760331",
        "creationTimestamp": "2024-06-05T11:36:14Z"
      },
      "spec": {
        "description": "Preserve plugin proxy trailing slash.",
        "stage": "GA",
        "codeowner": "@grafana/plugins-platform-backend",
        "expression": "false"
      }
    },
    {
      "metadata": {
        "name": "pluginsAutoUpdate",
        "resourceVersion": "1753448760331",
        "creationTimestamp": "2025-04-16T11:44:39Z"
      },
      "spec": {
        "description": "Enables auto-updating of users installed plugins",
        "stage": "experimental",
        "codeowner": "@grafana/plugins-platform-backend"
      }
    },
    {
      "metadata": {
        "name": "pluginsFrontendSandbox",
        "resourceVersion": "1753448760331",
        "creationTimestamp": "2023-06-05T08:51:36Z"
      },
      "spec": {
        "description": "Enables the plugins frontend sandbox",
        "stage": "privatePreview",
        "codeowner": "@grafana/plugins-platform-backend"
      }
    },
    {
      "metadata": {
        "name": "pluginsSkipHostEnvVars",
        "resourceVersion": "1753448760331",
        "creationTimestamp": "2023-11-15T17:09:14Z"
      },
      "spec": {
        "description": "Disables passing host environment variable to plugin processes",
        "stage": "experimental",
        "codeowner": "@grafana/plugins-platform-backend"
      }
    },
    {
      "metadata": {
        "name": "pluginsSriChecks",
        "resourceVersion": "1753448760331",
        "creationTimestamp": "2024-10-04T12:55:09Z"
      },
      "spec": {
        "description": "Enables SRI checks for plugin assets",
        "stage": "GA",
        "codeowner": "@grafana/plugins-platform-backend",
        "expression": "false"
      }
    },
    {
      "metadata": {
        "name": "postgresDSUsePGX",
        "resourceVersion": "1753174666056",
        "creationTimestamp": "2025-05-26T06:54:18Z",
        "deletionTimestamp": "2025-06-03T12:45:07Z"
      },
      "spec": {
        "description": "Enables using PGX instead of libpq for PostgreSQL datasource",
        "stage": "experimental",
        "codeowner": "@grafana/oss-big-tent"
      }
    },
    {
      "metadata": {
        "name": "preferLibraryPanelTitle",
        "resourceVersion": "1753448760331",
        "creationTimestamp": "2025-06-17T11:21:21Z"
      },
      "spec": {
        "description": "Prefer library panel title over viz panel title.",
        "stage": "privatePreview",
        "codeowner": "@grafana/dashboards-squad",
        "expression": "false"
      }
    },
    {
      "metadata": {
        "name": "preinstallAutoUpdate",
        "resourceVersion": "1753448760331",
        "creationTimestamp": "2024-11-07T12:14:25Z"
      },
      "spec": {
        "description": "Enables automatic updates for pre-installed plugins",
        "stage": "GA",
        "codeowner": "@grafana/plugins-platform-backend",
        "expression": "true"
      }
    },
    {
      "metadata": {
        "name": "preserveDashboardStateWhenNavigating",
        "resourceVersion": "1753448760331",
        "creationTimestamp": "2024-05-27T12:28:06Z"
      },
      "spec": {
        "description": "Enables possibility to preserve dashboard variables and time range when navigating between dashboards",
        "stage": "experimental",
        "codeowner": "@grafana/dashboards-squad",
        "hideFromAdminPage": true,
        "hideFromDocs": true
      }
    },
    {
      "metadata": {
        "name": "promQLScope",
        "resourceVersion": "1753448760331",
        "creationTimestamp": "2024-01-29T20:22:17Z"
      },
      "spec": {
        "description": "In-development feature that will allow injection of labels into prometheus queries.",
        "stage": "GA",
        "codeowner": "@grafana/oss-big-tent",
        "hideFromAdminPage": true,
        "hideFromDocs": true,
        "expression": "true"
      }
    },
    {
      "metadata": {
        "name": "prometheusAzureOverrideAudience",
        "resourceVersion": "1753448760331",
        "creationTimestamp": "2022-05-30T15:43:32Z",
        "deletionTimestamp": "2023-07-16T21:30:14Z"
      },
      "spec": {
        "description": "Deprecated. Allow override default AAD audience for Azure Prometheus endpoint. Enabled by default. This feature should no longer be used and will be removed in the future.",
        "stage": "deprecated",
        "codeowner": "@grafana/partner-datasources",
        "expression": "true"
      }
    },
    {
      "metadata": {
        "name": "prometheusCodeModeMetricNamesSearch",
        "resourceVersion": "1753448760331",
        "creationTimestamp": "2024-04-04T20:38:23Z",
        "deletionTimestamp": "2025-08-27T13:11:58Z"
      },
      "spec": {
        "description": "Enables search for metric names in Code Mode, to improve performance when working with an enormous number of metric names",
        "stage": "experimental",
        "codeowner": "@grafana/oss-big-tent",
        "frontend": true
      }
    },
    {
      "metadata": {
        "name": "prometheusSpecialCharsInLabelValues",
        "resourceVersion": "1753448760331",
        "creationTimestamp": "2024-12-18T21:31:08Z"
      },
      "spec": {
        "description": "Adds support for quotes and special characters in label values for Prometheus queries",
        "stage": "experimental",
        "codeowner": "@grafana/oss-big-tent",
        "frontend": true
      }
    },
    {
      "metadata": {
        "name": "prometheusTypeMigration",
        "resourceVersion": "1757089774247",
        "creationTimestamp": "2025-08-25T21:53:16Z",
        "annotations": {
          "grafana.app/updatedTimestamp": "2025-09-05 16:29:34.247055837 +0000 UTC"
        }
      },
      "spec": {
        "description": "Checks for deprecated Prometheus authentication methods (SigV4 and Azure), installs the relevant data source, and migrates the Prometheus data sources",
        "stage": "experimental",
        "codeowner": "@grafana/partner-datasources",
        "requiresRestart": true,
        "expression": "false"
      }
    },
    {
      "metadata": {
        "name": "provisioning",
        "resourceVersion": "1753448760331",
        "creationTimestamp": "2024-11-22T09:03:50Z"
      },
      "spec": {
        "description": "Next generation provisioning... and git",
        "stage": "experimental",
        "codeowner": "@grafana/grafana-app-platform-squad",
        "requiresRestart": true
      }
    },
    {
      "metadata": {
        "name": "publicDashboardsEmailSharing",
        "resourceVersion": "1753448760331",
        "creationTimestamp": "2023-01-03T19:45:15Z"
      },
      "spec": {
        "description": "Enables public dashboard sharing to be restricted to only allowed emails",
        "stage": "preview",
        "codeowner": "@grafana/grafana-operator-experience-squad",
        "hideFromAdminPage": true,
        "hideFromDocs": true
      }
    },
    {
      "metadata": {
        "name": "publicDashboardsScene",
        "resourceVersion": "1753448760331",
        "creationTimestamp": "2024-03-22T14:48:21Z"
      },
      "spec": {
        "description": "Enables public dashboard rendering using scenes",
        "stage": "GA",
        "codeowner": "@grafana/grafana-operator-experience-squad",
        "frontend": true,
        "expression": "true"
      }
    },
    {
      "metadata": {
        "name": "queryCacheRequestDeduplication",
        "resourceVersion": "1757521912495",
        "creationTimestamp": "2025-09-10T16:31:52Z"
      },
      "spec": {
        "description": "Enable request deduplication when query caching is enabled. Requests issuing the same query will be deduplicated, only the first request to arrive will be executed and the response will be shared with requests arriving while there is a request in-flight",
        "stage": "experimental",
        "codeowner": "@grafana/grafana-operator-experience-squad",
        "expression": "false"
      }
    },
    {
      "metadata": {
        "name": "queryLibrary",
        "resourceVersion": "1758208636622",
        "creationTimestamp": "2022-10-07T18:31:45Z",
        "deletionTimestamp": "2023-03-20T16:00:14Z",
        "annotations": {
          "grafana.app/updatedTimestamp": "2025-09-18 15:17:16.622111 +0000 UTC"
        }
      },
      "spec": {
        "description": "Enables Saved queries (query library) feature",
        "stage": "preview",
        "codeowner": "@grafana/sharing-squad"
      }
    },
    {
      "metadata": {
        "name": "queryService",
        "resourceVersion": "1753448760331",
        "creationTimestamp": "2024-04-19T09:26:21Z"
      },
      "spec": {
        "description": "Register /apis/query.grafana.app/ -- will eventually replace /api/ds/query",
        "stage": "experimental",
        "codeowner": "@grafana/grafana-datasources-core-services",
        "requiresRestart": true
      }
    },
    {
      "metadata": {
        "name": "queryServiceFromExplore",
        "resourceVersion": "1753448760331",
        "creationTimestamp": "2025-04-02T10:00:33Z"
      },
      "spec": {
        "description": "Routes explore requests to the new query service",
        "stage": "experimental",
        "codeowner": "@grafana/grafana-datasources-core-services",
        "frontend": true
      }
    },
    {
      "metadata": {
        "name": "queryServiceFromUI",
        "resourceVersion": "1753448760331",
        "creationTimestamp": "2024-04-19T09:26:21Z"
      },
      "spec": {
        "description": "Routes requests to the new query service",
        "stage": "experimental",
        "codeowner": "@grafana/grafana-datasources-core-services",
        "frontend": true
      }
    },
    {
      "metadata": {
        "name": "queryServiceRewrite",
        "resourceVersion": "1753448760331",
        "creationTimestamp": "2024-04-19T09:26:21Z"
      },
      "spec": {
        "description": "Rewrite requests targeting /ds/query to the query service",
        "stage": "experimental",
        "codeowner": "@grafana/grafana-datasources-core-services",
        "requiresRestart": true
      }
    },
    {
      "metadata": {
        "name": "recordedQueriesMulti",
        "resourceVersion": "1753448760331",
        "creationTimestamp": "2023-06-14T12:34:22Z"
      },
      "spec": {
        "description": "Enables writing multiple items from a single query within Recorded Queries",
        "stage": "GA",
        "codeowner": "@grafana/observability-metrics",
        "expression": "true"
      }
    },
    {
      "metadata": {
        "name": "refactorVariablesTimeRange",
        "resourceVersion": "1753448760331",
        "creationTimestamp": "2023-06-06T13:12:09Z"
      },
      "spec": {
        "description": "Refactor time range variables flow to reduce number of API calls made when query variables are chained",
        "stage": "preview",
        "codeowner": "@grafana/dashboards-squad",
        "hideFromAdminPage": true
      }
    },
    {
      "metadata": {
        "name": "regressionTransformation",
        "resourceVersion": "1753448760331",
        "creationTimestamp": "2023-11-24T14:49:16Z",
        "deletionTimestamp": "2025-07-01T13:59:22Z"
      },
      "spec": {
        "description": "Enables regression analysis transformation",
        "stage": "preview",
        "codeowner": "@grafana/dataviz-squad",
        "frontend": true
      }
    },
    {
      "metadata": {
        "name": "reloadDashboardsOnParamsChange",
        "resourceVersion": "1753448760331",
        "creationTimestamp": "2024-10-25T12:56:54Z"
      },
      "spec": {
        "description": "Enables reload of dashboards on scopes, time range and variables changes",
        "stage": "experimental",
        "codeowner": "@grafana/dashboards-squad",
        "hideFromAdminPage": true,
        "hideFromDocs": true
      }
    },
    {
      "metadata": {
        "name": "renderAuthJWT",
        "resourceVersion": "1753448760331",
        "creationTimestamp": "2023-04-03T16:53:38Z"
      },
      "spec": {
        "description": "Uses JWT-based auth for rendering instead of relying on remote cache",
        "stage": "preview",
        "codeowner": "@grafana/grafana-operator-experience-squad",
        "hideFromAdminPage": true
      }
    },
    {
      "metadata": {
        "name": "rendererDisableAppPluginsPreload",
        "resourceVersion": "1753448760331",
        "creationTimestamp": "2025-02-24T14:43:06Z"
      },
      "spec": {
        "description": "Disable pre-loading app plugins when the request is coming from the renderer",
        "stage": "experimental",
        "codeowner": "@grafana/grafana-operator-experience-squad",
        "frontend": true,
        "hideFromAdminPage": true,
        "hideFromDocs": true
      }
    },
    {
      "metadata": {
        "name": "reportingRetries",
        "resourceVersion": "1753448760331",
        "creationTimestamp": "2023-08-31T07:47:47Z"
      },
      "spec": {
        "description": "Enables rendering retries for the reporting feature",
        "stage": "preview",
        "codeowner": "@grafana/grafana-operator-experience-squad",
        "requiresRestart": true
      }
    },
    {
      "metadata": {
        "name": "restoreDashboards",
        "resourceVersion": "1753448760331",
        "creationTimestamp": "2025-05-23T14:35:54Z"
      },
      "spec": {
        "description": "Enables restore deleted dashboards feature",
        "stage": "experimental",
        "codeowner": "@grafana/grafana-frontend-platform",
        "hideFromAdminPage": true,
        "expression": "false"
      }
    },
    {
      "metadata": {
        "name": "restrictedPluginApis",
        "resourceVersion": "1753776783657",
        "creationTimestamp": "2025-09-01T09:57:00Z",
        "annotations": {
          "grafana.app/updatedTimestamp": "2025-07-29 08:13:03.657209 +0000 UTC"
        }
      },
      "spec": {
        "description": "Enables sharing a list of APIs with a list of plugins",
        "stage": "experimental",
        "codeowner": "@grafana/plugins-platform-backend",
        "frontend": true,
        "hideFromAdminPage": true,
        "hideFromDocs": true,
        "expression": "false"
      }
    },
    {
      "metadata": {
        "name": "rolePickerDrawer",
        "resourceVersion": "1753448760331",
        "creationTimestamp": "2024-09-26T12:51:38Z"
      },
      "spec": {
        "description": "Enables the new role picker drawer design",
        "stage": "experimental",
        "codeowner": "@grafana/identity-access-team"
      }
    },
    {
      "metadata": {
        "name": "savedQueries",
        "resourceVersion": "1756920131554",
        "creationTimestamp": "2025-08-25T21:22:09Z",
        "deletionTimestamp": "2025-09-18T12:07:31Z",
        "annotations": {
          "grafana.app/updatedTimestamp": "2025-09-03 17:22:11.554759 +0000 UTC"
        }
      },
      "spec": {
        "description": "Enables Saved Queries feature",
        "stage": "preview",
        "codeowner": "@grafana/sharing-squad"
      }
    },
    {
      "metadata": {
        "name": "scanRowInvalidDashboardParseFallbackEnabled",
        "resourceVersion": "1753730899886",
        "creationTimestamp": "2025-07-30T14:18:38Z"
      },
      "spec": {
        "description": "Enable fallback parsing behavior when scan row encounters invalid dashboard JSON",
        "stage": "experimental",
        "codeowner": "@grafana/search-and-storage"
      }
    },
    {
      "metadata": {
        "name": "scopeApi",
        "resourceVersion": "1753448760331",
        "creationTimestamp": "2024-11-27T07:58:25Z"
      },
      "spec": {
        "description": "In-development feature flag for the scope api using the app platform.",
        "stage": "experimental",
        "codeowner": "@grafana/grafana-app-platform-squad",
        "hideFromAdminPage": true,
        "expression": "false"
      }
    },
    {
      "metadata": {
        "name": "scopeFilters",
        "resourceVersion": "1753448760331",
        "creationTimestamp": "2024-03-05T15:41:19Z"
      },
      "spec": {
        "description": "Enables the use of scope filters in Grafana",
        "stage": "experimental",
        "codeowner": "@grafana/dashboards-squad",
        "hideFromAdminPage": true,
        "hideFromDocs": true
      }
    },
    {
      "metadata": {
        "name": "scopeSearchAllLevels",
        "resourceVersion": "1753448760331",
        "creationTimestamp": "2025-04-14T07:42:16Z"
      },
      "spec": {
        "description": "Enable scope search to include all levels of the scope node tree",
        "stage": "experimental",
        "codeowner": "@grafana/grafana-frontend-platform",
        "hideFromAdminPage": true,
        "hideFromDocs": true
      }
    },
    {
      "metadata": {
        "name": "secretsManagementAppPlatform",
        "resourceVersion": "1753448760331",
        "creationTimestamp": "2025-03-19T09:25:14Z"
      },
      "spec": {
        "description": "Enable the secrets management API and services under app platform",
        "stage": "experimental",
        "codeowner": "@grafana/grafana-operator-experience-squad"
      }
    },
    {
      "metadata": {
        "name": "secretsManagementAppPlatformUI",
        "resourceVersion": "1756816818369",
        "creationTimestamp": "2025-09-02T12:40:18Z"
      },
      "spec": {
        "description": "Enable the secrets management app platform UI",
        "stage": "experimental",
        "codeowner": "@grafana/grafana-operator-experience-squad"
      }
    },
    {
      "metadata": {
        "name": "sharingDashboardImage",
        "resourceVersion": "1753448760331",
        "creationTimestamp": "2025-07-15T21:07:39Z"
      },
      "spec": {
        "description": "Enables image sharing functionality for dashboards",
        "stage": "experimental",
        "codeowner": "@grafana/sharing-squad",
        "frontend": true,
        "hideFromDocs": true
      }
    },
    {
      "metadata": {
        "name": "showDashboardValidationWarnings",
        "resourceVersion": "1753448760331",
        "creationTimestamp": "2022-10-14T13:51:05Z"
      },
      "spec": {
        "description": "Show warnings when dashboards do not validate against the schema",
        "stage": "experimental",
        "codeowner": "@grafana/dashboards-squad"
      }
    },
    {
      "metadata": {
        "name": "skipTokenRotationIfRecent",
        "resourceVersion": "1753448760331",
        "creationTimestamp": "2025-06-03T06:59:40Z"
      },
      "spec": {
        "description": "Skip token rotation if it was already rotated less than 5 seconds ago",
        "stage": "GA",
        "codeowner": "@grafana/identity-access-team",
        "hideFromAdminPage": true,
        "hideFromDocs": true,
        "expression": "true"
      }
    },
    {
      "metadata": {
        "name": "sqlDatasourceDatabaseSelection",
        "resourceVersion": "1753448760331",
        "creationTimestamp": "2023-06-06T16:28:52Z",
        "deletionTimestamp": "2025-08-12T13:22:30Z"
      },
      "spec": {
        "description": "Enables previous SQL data source dataset dropdown behavior",
        "stage": "preview",
        "codeowner": "@grafana/oss-big-tent",
        "frontend": true,
        "hideFromAdminPage": true
      }
    },
    {
      "metadata": {
        "name": "sqlExpressions",
        "resourceVersion": "1756828051955",
        "creationTimestamp": "2024-02-27T21:16:00Z",
        "annotations": {
          "grafana.app/updatedTimestamp": "2025-09-02 15:47:31.955288671 +0000 UTC"
        }
      },
      "spec": {
        "description": "Enables SQL Expressions, which can execute SQL queries against data source results.",
        "stage": "preview",
        "codeowner": "@grafana/grafana-datasources-core-services"
      }
    },
    {
      "metadata": {
        "name": "sqlExpressionsColumnAutoComplete",
        "resourceVersion": "1753448760331",
        "creationTimestamp": "2025-07-23T21:49:58Z"
      },
      "spec": {
        "description": "Enables column autocomplete for SQL Expressions",
        "stage": "experimental",
        "codeowner": "@grafana/datapro",
        "frontend": true
      }
    },
    {
      "metadata": {
        "name": "sseGroupByDatasource",
        "resourceVersion": "1753448760331",
        "creationTimestamp": "2023-09-07T20:02:07Z"
      },
      "spec": {
        "description": "Send query to the same datasource in a single request when using server side expressions. The `cloudWatchBatchQueries` feature toggle should be enabled if this used with CloudWatch.",
        "stage": "experimental",
        "codeowner": "@grafana/observability-metrics"
      }
    },
    {
      "metadata": {
        "name": "ssoSettingsLDAP",
        "resourceVersion": "1753448760331",
        "creationTimestamp": "2024-06-18T11:31:27Z"
      },
      "spec": {
        "description": "Use the new SSO Settings API to configure LDAP",
        "stage": "GA",
        "codeowner": "@grafana/identity-access-team",
        "requiresRestart": true,
        "allowSelfServe": true,
        "expression": "true"
      }
    },
    {
      "metadata": {
        "name": "starsFromAPIServer",
        "resourceVersion": "1758276055065",
        "creationTimestamp": "2025-09-19T10:00:55Z"
      },
      "spec": {
        "description": "populate star status from apiserver",
        "stage": "experimental",
        "codeowner": "@grafana/grafana-frontend-platform",
        "frontend": true,
        "hideFromDocs": true
      }
    },
    {
      "metadata": {
        "name": "storage",
        "resourceVersion": "1753448760331",
        "creationTimestamp": "2022-03-17T17:19:23Z"
      },
      "spec": {
        "description": "Configurable storage for dashboards, datasources, and resources",
        "stage": "experimental",
        "codeowner": "@grafana/search-and-storage"
      }
    },
    {
      "metadata": {
        "name": "tableNextGen",
        "resourceVersion": "1753448760331",
        "creationTimestamp": "2025-03-26T03:57:57Z",
        "deletionTimestamp": "2025-08-26T21:25:16Z"
      },
      "spec": {
        "description": "Allows access to the new react-data-grid based table component.",
        "stage": "preview",
        "codeowner": "@grafana/dataviz-squad",
        "frontend": true
      }
    },
    {
      "metadata": {
        "name": "tableSharedCrosshair",
        "resourceVersion": "1753448760331",
        "creationTimestamp": "2023-12-13T09:33:14Z"
      },
      "spec": {
        "description": "Enables shared crosshair in table panel",
        "stage": "experimental",
        "codeowner": "@grafana/dataviz-squad",
        "frontend": true
      }
    },
    {
      "metadata": {
        "name": "tabularNumbers",
        "resourceVersion": "1753448760331",
        "creationTimestamp": "2025-06-24T11:52:03Z"
      },
      "spec": {
        "description": "Use fixed-width numbers globally in the UI",
        "stage": "GA",
        "codeowner": "@grafana/grafana-frontend-platform",
        "expression": "false"
      }
    },
    {
      "metadata": {
        "name": "teamFolders",
        "resourceVersion": "1755099058649",
        "creationTimestamp": "2025-08-13T16:41:00Z"
      },
      "spec": {
        "description": "Enables team folders functionality",
        "stage": "experimental",
        "codeowner": "@grafana/grafana-search-navigate-organise",
        "expression": "false"
      }
    },
    {
      "metadata": {
        "name": "teamHttpHeadersMimir",
        "resourceVersion": "1753448760331",
        "creationTimestamp": "2025-01-13T10:42:47Z",
        "deletionTimestamp": "2025-08-07T09:04:46Z"
      },
      "spec": {
        "description": "Enables LBAC for datasources for Mimir to apply LBAC filtering of metrics to the client requests for users in teams",
        "stage": "GA",
        "codeowner": "@grafana/identity-access-team",
        "allowSelfServe": true,
        "expression": "true"
      }
    },
    {
      "metadata": {
        "name": "teamHttpHeadersTempo",
        "resourceVersion": "1753448760331",
        "creationTimestamp": "2025-05-22T19:13:31Z"
      },
      "spec": {
        "description": "Enables LBAC for datasources for Tempo to apply LBAC filtering of traces to the client requests for users in teams",
        "stage": "experimental",
        "codeowner": "@grafana/identity-access-team"
      }
    },
    {
      "metadata": {
        "name": "templateDashboards",
        "resourceVersion": "1758897202631",
        "creationTimestamp": "2025-09-26T14:33:22Z",
        "deletionTimestamp": "2025-09-26T16:02:12Z"
      },
      "spec": {
        "description": "Enables template dashboards suggestions when creating new dashboards",
        "stage": "experimental",
        "codeowner": "@grafana/sharing-squad",
        "frontend": true
      }
    },
    {
      "metadata": {
        "name": "templateVariablesUsesCombobox",
        "resourceVersion": "1753448760331",
        "creationTimestamp": "2025-01-31T09:53:13Z"
      },
      "spec": {
        "description": "Use new **Combobox** component for template variables",
        "stage": "experimental",
        "codeowner": "@grafana/grafana-frontend-platform",
        "frontend": true
      }
    },
    {
      "metadata": {
        "name": "tempoAlerting",
        "resourceVersion": "1753448760331",
        "creationTimestamp": "2025-07-15T13:36:36Z"
      },
      "spec": {
        "description": "Enables creating alerts from Tempo data source",
        "stage": "experimental",
        "codeowner": "@grafana/observability-traces-and-profiling",
        "frontend": true
      }
    },
    {
      "metadata": {
        "name": "tempoSearchBackendMigration",
        "resourceVersion": "1758029567165",
        "creationTimestamp": "2025-09-16T11:18:16Z",
        "annotations": {
          "grafana.app/updatedTimestamp": "2025-09-16 13:32:47.165146 +0000 UTC"
        }
      },
      "spec": {
        "description": "Run search queries through the tempo backend",
        "stage": "GA",
        "codeowner": "@grafana/oss-big-tent",
        "requiresRestart": true,
        "expression": "false"
      }
    },
    {
      "metadata": {
        "name": "timeComparison",
        "resourceVersion": "1753448760331",
        "creationTimestamp": "2025-07-24T20:07:28Z"
      },
      "spec": {
        "description": "Enables time comparison option in supported panels",
        "stage": "experimental",
        "codeowner": "@grafana/dataviz-squad",
        "frontend": true
      }
    },
    {
      "metadata": {
        "name": "timeRangeProvider",
        "resourceVersion": "1753448760331",
        "creationTimestamp": "2024-10-22T10:52:33Z"
      },
      "spec": {
        "description": "Enables time pickers sync",
        "stage": "experimental",
        "codeowner": "@grafana/grafana-frontend-platform"
      }
    },
    {
      "metadata": {
        "name": "tlsMemcached",
        "resourceVersion": "1753448760331",
        "creationTimestamp": "2024-05-09T19:12:08Z"
      },
      "spec": {
        "description": "Use TLS-enabled memcached in the enterprise caching feature",
        "stage": "GA",
        "codeowner": "@grafana/grafana-operator-experience-squad",
        "expression": "true"
      }
    },
    {
      "metadata": {
        "name": "transformationsRedesign",
        "resourceVersion": "1753448760331",
        "creationTimestamp": "2023-07-12T16:35:49Z"
      },
      "spec": {
        "description": "Enables the transformations redesign",
        "stage": "GA",
        "codeowner": "@grafana/observability-metrics",
        "frontend": true,
        "allowSelfServe": true,
        "expression": "true"
      }
    },
    {
      "metadata": {
        "name": "unifiedHistory",
        "resourceVersion": "1753448760331",
        "creationTimestamp": "2024-12-13T10:41:18Z"
      },
      "spec": {
        "description": "Displays the navigation history so the user can navigate back to previous pages",
        "stage": "experimental",
        "codeowner": "@grafana/grafana-frontend-platform",
        "frontend": true
      }
    },
    {
      "metadata": {
        "name": "unifiedNavbars",
        "resourceVersion": "1753448760331",
        "creationTimestamp": "2025-04-09T12:51:22Z"
      },
      "spec": {
        "description": "Enables unified navbars",
        "stage": "GA",
        "codeowner": "@grafana/plugins-platform-backend",
        "frontend": true,
        "expression": "false"
      }
    },
    {
      "metadata": {
        "name": "unifiedRequestLog",
        "resourceVersion": "1753448760331",
        "creationTimestamp": "2023-03-31T13:38:09Z"
      },
      "spec": {
        "description": "Writes error logs to the request logger",
        "stage": "GA",
        "codeowner": "@grafana/grafana-backend-group",
        "hideFromAdminPage": true,
        "expression": "true"
      }
    },
    {
      "metadata": {
        "name": "unifiedStorageBigObjectsSupport",
        "resourceVersion": "1753448760331",
        "creationTimestamp": "2024-10-17T10:18:29Z"
      },
      "spec": {
        "description": "Enables to save big objects in blob storage",
        "stage": "experimental",
        "codeowner": "@grafana/search-and-storage"
      }
    },
    {
      "metadata": {
        "name": "unifiedStorageGrpcConnectionPool",
        "resourceVersion": "1753448760331",
        "creationTimestamp": "2025-03-21T13:24:54Z"
      },
      "spec": {
        "description": "Enables the unified storage grpc connection pool",
        "stage": "experimental",
        "codeowner": "@grafana/search-and-storage",
        "hideFromAdminPage": true,
        "hideFromDocs": true
      }
    },
    {
      "metadata": {
        "name": "unifiedStorageHistoryPruner",
        "resourceVersion": "1753448760331",
        "creationTimestamp": "2025-03-17T10:36:38Z"
      },
      "spec": {
        "description": "Enables the unified storage history pruner",
        "stage": "GA",
        "codeowner": "@grafana/search-and-storage",
        "hideFromAdminPage": true,
        "hideFromDocs": true,
        "expression": "true"
      }
    },
    {
      "metadata": {
        "name": "unifiedStorageSearch",
        "resourceVersion": "1753448760331",
        "creationTimestamp": "2024-09-30T19:46:14Z"
      },
      "spec": {
        "description": "Enable unified storage search",
        "stage": "experimental",
        "codeowner": "@grafana/search-and-storage",
        "hideFromAdminPage": true,
        "hideFromDocs": true
      }
    },
    {
      "metadata": {
        "name": "unifiedStorageSearchAfterWriteExperimentalAPI",
        "resourceVersion": "1755089543487",
        "creationTimestamp": "2025-08-13T14:05:15Z",
        "deletionTimestamp": "2025-09-10T09:52:56Z",
        "annotations": {
          "grafana.app/updatedTimestamp": "2025-08-13 12:52:23.487521 +0000 UTC"
        }
      },
      "spec": {
        "description": "Enable experimental search-after-write guarantees to unified-storage search endpoints",
        "stage": "experimental",
        "codeowner": "@grafana/search-and-storage",
        "requiresRestart": true,
        "hideFromAdminPage": true,
        "hideFromDocs": true,
        "expression": "false"
      }
    },
    {
      "metadata": {
        "name": "unifiedStorageSearchDualReaderEnabled",
        "resourceVersion": "1753448760331",
        "creationTimestamp": "2025-07-18T12:43:56Z"
      },
      "spec": {
        "description": "Enable dual reader for unified storage search",
        "stage": "experimental",
        "codeowner": "@grafana/search-and-storage",
        "hideFromAdminPage": true,
        "hideFromDocs": true
      }
    },
    {
      "metadata": {
        "name": "unifiedStorageSearchSprinkles",
        "resourceVersion": "1753448760331",
        "creationTimestamp": "2024-12-18T17:00:54Z"
      },
      "spec": {
        "description": "Enable sprinkles on unified storage search",
        "stage": "experimental",
        "codeowner": "@grafana/search-and-storage",
        "hideFromAdminPage": true,
        "hideFromDocs": true
      }
    },
    {
      "metadata": {
        "name": "unifiedStorageSearchUI",
        "resourceVersion": "1753448760331",
        "creationTimestamp": "2024-12-19T18:21:48Z"
      },
      "spec": {
        "description": "Enable unified storage search UI",
        "stage": "experimental",
        "codeowner": "@grafana/search-and-storage",
        "hideFromAdminPage": true,
        "hideFromDocs": true
      }
    },
    {
      "metadata": {
        "name": "unifiedStorageUseFullNgram",
        "resourceVersion": "1758820248165",
        "creationTimestamp": "2025-09-25T17:10:48Z"
      },
      "spec": {
        "description": "Use full n-gram indexing instead of edge n-gram for unified storage search",
        "stage": "experimental",
        "codeowner": "@grafana/search-and-storage",
        "hideFromAdminPage": true,
        "hideFromDocs": true
      }
    },
    {
      "metadata": {
        "name": "useKubernetesShortURLsAPI",
        "resourceVersion": "1756914263808",
        "creationTimestamp": "2025-09-03T10:49:07Z",
        "annotations": {
          "grafana.app/updatedTimestamp": "2025-09-03 15:44:23.80856 +0000 UTC"
        }
      },
      "spec": {
        "description": "Routes short url requests from /api to the /apis endpoint in the frontend. Depends on kubernetesShortURLs",
        "stage": "experimental",
        "codeowner": "@grafana/sharing-squad",
        "frontend": true
      }
    },
    {
      "metadata": {
        "name": "useScopeSingleNodeEndpoint",
        "resourceVersion": "1753960766702",
        "creationTimestamp": "2025-07-31T14:32:41Z"
      },
      "spec": {
        "description": "Use the single node endpoint for the scope api. This is used to fetch the scope parent node.",
        "stage": "experimental",
        "codeowner": "@grafana/grafana-operator-experience-squad",
        "frontend": true,
        "hideFromAdminPage": true,
        "hideFromDocs": true,
        "expression": "false"
      }
    },
    {
      "metadata": {
        "name": "useScopesNavigationEndpoint",
        "resourceVersion": "1753448760331",
        "creationTimestamp": "2025-03-31T15:20:00Z"
      },
      "spec": {
        "description": "Use the scopes navigation endpoint instead of the dashboardbindings endpoint",
        "stage": "experimental",
        "codeowner": "@grafana/grafana-frontend-platform",
        "frontend": true,
        "hideFromAdminPage": true,
        "hideFromDocs": true
      }
    },
    {
      "metadata": {
        "name": "useSessionStorageForRedirection",
        "resourceVersion": "1753448760331",
        "creationTimestamp": "2024-09-23T09:31:23Z"
      },
      "spec": {
        "description": "Use session storage for handling the redirection after login",
        "stage": "GA",
        "codeowner": "@grafana/identity-access-team",
        "expression": "true"
      }
    },
    {
      "metadata": {
        "name": "vizActionsAuth",
        "resourceVersion": "1756904995830",
        "creationTimestamp": "2025-08-08T18:59:18Z",
        "annotations": {
          "grafana.app/updatedTimestamp": "2025-09-03 13:09:55.830412 +0000 UTC"
        }
      },
      "spec": {
        "description": "Allows authenticated API calls in actions",
        "stage": "preview",
        "codeowner": "@grafana/dataviz-squad",
        "frontend": true,
        "hideFromAdminPage": true,
        "hideFromDocs": true
      }
    },
    {
      "metadata": {
        "name": "zanzana",
        "resourceVersion": "1753448760331",
        "creationTimestamp": "2024-06-19T13:59:47Z"
      },
      "spec": {
        "description": "Use openFGA as authorization engine.",
        "stage": "experimental",
        "codeowner": "@grafana/identity-access-team",
        "hideFromAdminPage": true,
        "hideFromDocs": true
      }
    }
  ]
}<|MERGE_RESOLUTION|>--- conflicted
+++ resolved
@@ -2207,7 +2207,6 @@
     },
     {
       "metadata": {
-<<<<<<< HEAD
         "name": "kubernetesZanzanaPopulate",
         "resourceVersion": "1758879077577",
         "creationTimestamp": "2025-09-26T09:31:17Z",
@@ -2219,7 +2218,10 @@
         "codeowner": "@grafana/identity-access-team",
         "hideFromAdminPage": true,
         "hideFromDocs": true
-=======
+      }
+    },
+    {
+      "metadata": {
         "name": "kubernetesStars",
         "resourceVersion": "1759149842036",
         "creationTimestamp": "2025-09-29T12:44:02Z"
@@ -2229,7 +2231,6 @@
         "stage": "experimental",
         "codeowner": "@grafana/grafana-app-platform-squad",
         "requiresRestart": true
->>>>>>> 7be0c100
       }
     },
     {
