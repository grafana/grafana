{
  "kind": "FeatureList",
  "apiVersion": "featuretoggle.grafana.app/v0alpha1",
  "metadata": {},
  "items": [
    {
      "metadata": {
        "name": "aiGeneratedDashboardChanges",
        "resourceVersion": "1763734583253",
        "creationTimestamp": "2024-03-05T12:01:31Z"
      },
      "spec": {
        "description": "Enable AI powered features for dashboards to auto-summary changes when saving",
        "stage": "experimental",
        "codeowner": "@grafana/dashboards-squad",
        "frontend": true
      }
    },
    {
      "metadata": {
        "name": "alertEnrichment",
        "resourceVersion": "1763734583253",
        "creationTimestamp": "2025-06-06T12:16:07Z"
      },
      "spec": {
        "description": "Enable configuration of alert enrichments in Grafana Cloud.",
        "stage": "experimental",
        "codeowner": "@grafana/alerting-squad",
        "hideFromDocs": true,
        "expression": "false"
      }
    },
    {
      "metadata": {
        "name": "alertEnrichmentConditional",
        "resourceVersion": "1763734583253",
        "creationTimestamp": "2025-07-31T22:56:50Z",
        "deletionTimestamp": "2025-08-01T11:30:17Z"
      },
      "spec": {
        "description": "Enable conditional alert enrichment steps.",
        "stage": "experimental",
        "codeowner": "@grafana/alerting-squad",
        "hideFromDocs": true,
        "expression": "false"
      }
    },
    {
      "metadata": {
        "name": "alertEnrichmentMultiStep",
        "resourceVersion": "1763734583253",
        "creationTimestamp": "2025-07-31T22:56:50Z",
        "deletionTimestamp": "2025-08-01T11:30:17Z"
      },
      "spec": {
        "description": "Allow multiple steps per enrichment.",
        "stage": "experimental",
        "codeowner": "@grafana/alerting-squad",
        "hideFromDocs": true,
        "expression": "false"
      }
    },
    {
      "metadata": {
        "name": "alertRuleRestore",
        "resourceVersion": "1763734583253",
        "creationTimestamp": "2025-03-05T14:15:26Z"
      },
      "spec": {
        "description": "Enables the alert rule restore feature",
        "stage": "preview",
        "codeowner": "@grafana/alerting-squad",
        "expression": "true"
      }
    },
    {
      "metadata": {
        "name": "alertRuleUseFiredAtForStartsAt",
        "resourceVersion": "1763734583253",
        "creationTimestamp": "2025-04-22T11:16:38Z"
      },
      "spec": {
        "description": "Use FiredAt for StartsAt when sending alerts to Alertmaanger",
        "stage": "experimental",
        "codeowner": "@grafana/alerting-squad",
        "expression": "false"
      }
    },
    {
      "metadata": {
        "name": "alertingAIAnalyzeCentralStateHistory",
        "resourceVersion": "1763734583253",
        "creationTimestamp": "2025-07-16T16:42:42Z"
      },
      "spec": {
        "description": "Enable AI-analyze central state history.",
        "stage": "experimental",
        "codeowner": "@grafana/alerting-squad",
        "hideFromDocs": true,
        "expression": "false"
      }
    },
    {
      "metadata": {
        "name": "alertingAIFeedback",
        "resourceVersion": "1763734583253",
        "creationTimestamp": "2025-07-23T12:38:09Z"
      },
      "spec": {
        "description": "Enable AI-generated feedback from the Grafana UI.",
        "stage": "experimental",
        "codeowner": "@grafana/alerting-squad",
        "hideFromDocs": true,
        "expression": "false"
      }
    },
    {
      "metadata": {
        "name": "alertingAIGenAlertRules",
        "resourceVersion": "1763734583253",
        "creationTimestamp": "2025-07-16T16:42:42Z"
      },
      "spec": {
        "description": "Enable AI-generated alert rules.",
        "stage": "experimental",
        "codeowner": "@grafana/alerting-squad",
        "hideFromDocs": true,
        "expression": "false"
      }
    },
    {
      "metadata": {
        "name": "alertingAIGenTemplates",
        "resourceVersion": "1763734583253",
        "creationTimestamp": "2025-07-16T16:42:42Z"
      },
      "spec": {
        "description": "Enable AI-generated alerting templates.",
        "stage": "experimental",
        "codeowner": "@grafana/alerting-squad",
        "hideFromDocs": true,
        "expression": "false"
      }
    },
    {
      "metadata": {
        "name": "alertingAIImproveAlertRules",
        "resourceVersion": "1763734583253",
        "creationTimestamp": "2025-07-16T16:42:42Z"
      },
      "spec": {
        "description": "Enable AI-improve alert rules labels and annotations.",
        "stage": "experimental",
        "codeowner": "@grafana/alerting-squad",
        "hideFromDocs": true,
        "expression": "false"
      }
    },
    {
      "metadata": {
        "name": "alertingBacktesting",
        "resourceVersion": "1763734583253",
        "creationTimestamp": "2022-12-14T14:44:14Z"
      },
      "spec": {
        "description": "Rule backtesting API for alerting",
        "stage": "experimental",
        "codeowner": "@grafana/alerting-squad"
      }
    },
    {
      "metadata": {
        "name": "alertingBulkActionsInUI",
        "resourceVersion": "1763734583253",
        "creationTimestamp": "2025-04-24T14:49:59Z"
      },
      "spec": {
        "description": "Enables the alerting bulk actions in the UI",
        "stage": "GA",
        "codeowner": "@grafana/alerting-squad",
        "frontend": true,
        "hideFromDocs": true,
        "expression": "true"
      }
    },
    {
      "metadata": {
        "name": "alertingCentralAlertHistory",
        "resourceVersion": "1763734583253",
        "creationTimestamp": "2024-05-29T15:01:38Z"
      },
      "spec": {
        "description": "Enables the new central alert history.",
        "stage": "experimental",
        "codeowner": "@grafana/alerting-squad"
      }
    },
    {
      "metadata": {
        "name": "alertingDisableSendAlertsExternal",
        "resourceVersion": "1763734583253",
        "creationTimestamp": "2024-05-23T12:29:19Z"
      },
      "spec": {
        "description": "Disables the ability to send alerts to an external Alertmanager datasource.",
        "stage": "experimental",
        "codeowner": "@grafana/alerting-squad",
        "hideFromDocs": true
      }
    },
    {
      "metadata": {
        "name": "alertingEnrichmentAssistantInvestigations",
        "resourceVersion": "1763734583253",
        "creationTimestamp": "2025-08-29T14:46:39Z",
        "deletionTimestamp": "2025-09-01T09:33:33Z"
      },
      "spec": {
        "description": "Enable Assistant Investigations enrichment type.",
        "stage": "experimental",
        "codeowner": "@grafana/alerting-squad",
        "hideFromDocs": true,
        "expression": "false"
      }
    },
    {
      "metadata": {
        "name": "alertingEnrichmentPerRule",
        "resourceVersion": "1763734583253",
        "creationTimestamp": "2025-07-31T22:56:50Z",
        "deletionTimestamp": "2025-08-01T11:30:17Z"
      },
      "spec": {
        "description": "Enable enrichment per rule in the alerting UI.",
        "stage": "experimental",
        "codeowner": "@grafana/alerting-squad",
        "hideFromDocs": true,
        "expression": "false"
      }
    },
    {
      "metadata": {
        "name": "alertingFilterV2",
        "resourceVersion": "1763734583253",
        "creationTimestamp": "2024-09-11T11:29:26Z"
      },
      "spec": {
        "description": "Enable the new alerting search experience",
        "stage": "experimental",
        "codeowner": "@grafana/alerting-squad",
        "hideFromDocs": true
      }
    },
    {
      "metadata": {
        "name": "alertingImportAlertmanagerAPI",
        "resourceVersion": "1763734583253",
        "creationTimestamp": "2025-06-10T08:32:50Z"
      },
      "spec": {
        "description": "Enables the API to import Alertmanager configuration",
        "stage": "experimental",
        "codeowner": "@grafana/alerting-squad",
        "hideFromDocs": true,
        "expression": "false"
      }
    },
    {
      "metadata": {
        "name": "alertingImportAlertmanagerUI",
        "resourceVersion": "1763734583253",
        "creationTimestamp": "2025-07-31T22:56:50Z",
        "deletionTimestamp": "2025-08-01T11:30:17Z"
      },
      "spec": {
        "description": "Enables the UI to see imported Alertmanager configuration",
        "stage": "experimental",
        "codeowner": "@grafana/alerting-squad",
        "hideFromDocs": true,
        "expression": "false"
      }
    },
    {
      "metadata": {
        "name": "alertingImportYAMLUI",
        "resourceVersion": "1763734583253",
        "creationTimestamp": "2025-05-21T15:59:41Z"
      },
      "spec": {
        "description": "Enables a UI feature for importing rules from a Prometheus file to Grafana-managed rules",
        "stage": "GA",
        "codeowner": "@grafana/alerting-squad",
        "frontend": true,
        "expression": "true"
      }
    },
    {
      "metadata": {
        "name": "alertingJiraIntegration",
        "resourceVersion": "1763734583253",
        "creationTimestamp": "2025-02-14T12:22:04Z"
      },
      "spec": {
        "description": "Enables the new Jira integration for contact points in cloud alert managers.",
        "stage": "experimental",
        "codeowner": "@grafana/alerting-squad",
        "frontend": true,
        "hideFromDocs": true
      }
    },
    {
      "metadata": {
        "name": "alertingListViewV2",
        "resourceVersion": "1763734583253",
        "creationTimestamp": "2024-05-24T14:40:49Z"
      },
      "spec": {
        "description": "Enables the new alert list view design",
        "stage": "privatePreview",
        "codeowner": "@grafana/alerting-squad",
        "frontend": true
      }
    },
    {
      "metadata": {
        "name": "alertingListViewV2PreviewToggle",
        "resourceVersion": "1763734583253",
        "creationTimestamp": "2025-04-22T08:50:34Z"
      },
      "spec": {
        "description": "Enables the alerting list view v2 preview toggle",
        "stage": "privatePreview",
        "codeowner": "@grafana/alerting-squad",
        "frontend": true
      }
    },
    {
      "metadata": {
        "name": "alertingMigrationUI",
        "resourceVersion": "1763734583253",
        "creationTimestamp": "2025-03-14T16:40:05Z"
      },
      "spec": {
        "description": "Enables the alerting migration UI, to migrate data source-managed rules to Grafana-managed rules",
        "stage": "GA",
        "codeowner": "@grafana/alerting-squad",
        "frontend": true,
        "expression": "true"
      }
    },
    {
      "metadata": {
        "name": "alertingNotificationHistory",
        "resourceVersion": "1763734583253",
        "creationTimestamp": "2025-07-17T13:26:26Z"
      },
      "spec": {
        "description": "Enables the notification history feature",
        "stage": "experimental",
        "codeowner": "@grafana/alerting-squad",
        "hideFromDocs": true,
        "expression": "false"
      }
    },
    {
      "metadata": {
        "name": "alertingNotificationsStepMode",
        "resourceVersion": "1763734583253",
        "creationTimestamp": "2024-11-22T11:07:45Z"
      },
      "spec": {
        "description": "Enables simplified step mode in the notifications section",
        "stage": "GA",
        "codeowner": "@grafana/alerting-squad",
        "frontend": true,
        "expression": "true"
      }
    },
    {
      "metadata": {
        "name": "alertingPrometheusRulesPrimary",
        "resourceVersion": "1763734583253",
        "creationTimestamp": "2024-09-27T12:27:16Z"
      },
      "spec": {
        "description": "Uses Prometheus rules as the primary source of truth for ruler-enabled data sources",
        "stage": "experimental",
        "codeowner": "@grafana/alerting-squad",
        "frontend": true
      }
    },
    {
      "metadata": {
        "name": "alertingProvenanceLockWrites",
        "resourceVersion": "1763734583253",
        "creationTimestamp": "2025-07-23T18:16:06Z"
      },
      "spec": {
        "description": "Enables a feature to avoid issues with concurrent writes to the alerting provenance table in MySQL",
        "stage": "experimental",
        "codeowner": "@grafana/alerting-squad",
        "hideFromDocs": true
      }
    },
    {
      "metadata": {
        "name": "alertingQueryAndExpressionsStepMode",
        "resourceVersion": "1763734583253",
        "creationTimestamp": "2024-09-26T06:33:14Z"
      },
      "spec": {
        "description": "Enables step mode for alerting queries and expressions",
        "stage": "GA",
        "codeowner": "@grafana/alerting-squad",
        "frontend": true,
        "expression": "true"
      }
    },
    {
      "metadata": {
        "name": "alertingQueryOptimization",
        "resourceVersion": "1763734583253",
        "creationTimestamp": "2024-01-10T20:52:58Z"
      },
      "spec": {
        "description": "Optimizes eligible queries in order to reduce load on datasources",
        "stage": "GA",
        "codeowner": "@grafana/alerting-squad",
        "expression": "false"
      }
    },
    {
      "metadata": {
        "name": "alertingRulePermanentlyDelete",
        "resourceVersion": "1763734583253",
        "creationTimestamp": "2025-04-03T11:18:25Z"
      },
      "spec": {
        "description": "Enables UI functionality to permanently delete alert rules",
        "stage": "GA",
        "codeowner": "@grafana/alerting-squad",
        "frontend": true,
        "hideFromDocs": true,
        "expression": "true"
      }
    },
    {
      "metadata": {
        "name": "alertingRuleRecoverDeleted",
        "resourceVersion": "1763734583253",
        "creationTimestamp": "2025-03-27T14:39:26Z"
      },
      "spec": {
        "description": "Enables the UI functionality to recover and view deleted alert rules",
        "stage": "GA",
        "codeowner": "@grafana/alerting-squad",
        "hideFromDocs": true,
        "expression": "true"
      }
    },
    {
      "metadata": {
        "name": "alertingRuleVersionHistoryRestore",
        "resourceVersion": "1763734583253",
        "creationTimestamp": "2025-02-17T12:25:32Z"
      },
      "spec": {
        "description": "Enables the alert rule version history restore feature",
        "stage": "GA",
        "codeowner": "@grafana/alerting-squad",
        "frontend": true,
        "hideFromDocs": true,
        "expression": "true"
      }
    },
    {
      "metadata": {
        "name": "alertingSaveStateCompressed",
        "resourceVersion": "1763734583253",
        "creationTimestamp": "2025-01-27T17:47:33Z"
      },
      "spec": {
        "description": "Enables the compressed protobuf-based alert state storage. Default is enabled.",
        "stage": "preview",
        "codeowner": "@grafana/alerting-squad",
        "expression": "true"
      }
    },
    {
      "metadata": {
        "name": "alertingSaveStatePeriodic",
        "resourceVersion": "1763734583253",
        "creationTimestamp": "2024-01-23T16:03:30Z"
      },
      "spec": {
        "description": "Writes the state periodically to the database, asynchronous to rule evaluation",
        "stage": "privatePreview",
        "codeowner": "@grafana/alerting-squad"
      }
    },
    {
      "metadata": {
        "name": "alertingTriage",
        "resourceVersion": "1763734583253",
        "creationTimestamp": "2025-07-31T22:56:50Z",
        "deletionTimestamp": "2025-08-01T11:30:17Z"
      },
      "spec": {
        "description": "Enables the alerting triage feature",
        "stage": "experimental",
        "codeowner": "@grafana/alerting-squad",
        "hideFromDocs": true,
        "expression": "false"
      }
    },
    {
      "metadata": {
        "name": "alertingUIOptimizeReducer",
        "resourceVersion": "1763734583253",
        "creationTimestamp": "2024-11-18T10:59:00Z"
      },
      "spec": {
        "description": "Enables removing the reducer from the alerting UI when creating a new alert rule and using instant query",
        "stage": "GA",
        "codeowner": "@grafana/alerting-squad",
        "frontend": true,
        "expression": "true"
      }
    },
    {
      "metadata": {
        "name": "alertingUIUseBackendFilters",
        "resourceVersion": "1763734583253",
        "creationTimestamp": "2025-11-13T14:52:14Z"
      },
      "spec": {
        "description": "Enables the UI to use certain backend-side filters",
        "stage": "experimental",
        "codeowner": "@grafana/alerting-squad",
        "hideFromDocs": true
      }
    },
    {
      "metadata": {
        "name": "alertingUseNewSimplifiedRoutingHashAlgorithm",
        "resourceVersion": "1763734583253",
        "creationTimestamp": "2025-08-29T14:46:39Z",
        "deletionTimestamp": "2025-09-01T09:33:33Z"
      },
      "spec": {
        "description": "",
        "stage": "preview",
        "codeowner": "@grafana/alerting-squad",
        "requiresRestart": true,
        "hideFromDocs": true,
        "expression": "true"
      }
    },
    {
      "metadata": {
        "name": "alertmanagerRemotePrimary",
        "resourceVersion": "1763734583253",
        "creationTimestamp": "2023-10-30T16:27:08Z"
      },
      "spec": {
        "description": "Enable Grafana to have a remote Alertmanager instance as the primary Alertmanager.",
        "stage": "experimental",
        "codeowner": "@grafana/alerting-squad"
      }
    },
    {
      "metadata": {
        "name": "alertmanagerRemoteSecondary",
        "resourceVersion": "1763734583253",
        "creationTimestamp": "2023-10-30T16:27:08Z"
      },
      "spec": {
        "description": "Enable Grafana to sync configuration and state with a remote Alertmanager.",
        "stage": "experimental",
        "codeowner": "@grafana/alerting-squad"
      }
    },
    {
      "metadata": {
        "name": "alertmanagerRemoteSecondaryWithRemoteState",
        "resourceVersion": "1763734583253",
        "creationTimestamp": "2025-07-25T15:06:59Z"
      },
      "spec": {
        "description": "Starts Grafana in remote secondary mode pulling the latest state from the remote Alertmanager to avoid duplicate notifications.",
        "stage": "experimental",
        "codeowner": "@grafana/alerting-squad",
        "hideFromDocs": true
      }
    },
    {
      "metadata": {
        "name": "annotationPermissionUpdate",
        "resourceVersion": "1763734583253",
        "creationTimestamp": "2023-10-31T13:30:13Z"
      },
      "spec": {
        "description": "Change the way annotation permissions work by scoping them to folders and dashboards.",
        "stage": "GA",
        "codeowner": "@grafana/identity-access-team",
        "expression": "true"
      }
    },
    {
      "metadata": {
        "name": "appPlatformGrpcClientAuth",
        "resourceVersion": "1763734583253",
        "creationTimestamp": "2024-10-14T10:47:18Z"
      },
      "spec": {
        "description": "Enables the gRPC client to authenticate with the App Platform by using ID \u0026 access tokens",
        "stage": "experimental",
        "codeowner": "@grafana/identity-access-team",
        "hideFromDocs": true
      }
    },
    {
      "metadata": {
        "name": "assetSriChecks",
        "resourceVersion": "1763734583253",
        "creationTimestamp": "2025-03-04T10:56:35Z"
      },
      "spec": {
        "description": "Enables SRI checks for Grafana JavaScript assets",
        "stage": "experimental",
        "codeowner": "@grafana/frontend-ops",
        "frontend": true
      }
    },
    {
      "metadata": {
        "name": "authZGRPCServer",
        "resourceVersion": "1763734583253",
        "creationTimestamp": "2024-06-13T09:41:35Z"
      },
      "spec": {
        "description": "Enables the gRPC server for authorization",
        "stage": "experimental",
        "codeowner": "@grafana/identity-access-team",
        "hideFromDocs": true
      }
    },
    {
      "metadata": {
        "name": "awsAsyncQueryCaching",
        "resourceVersion": "1763734583253",
        "creationTimestamp": "2023-07-21T15:34:07Z"
      },
      "spec": {
        "description": "Enable caching for async queries for Redshift and Athena. Requires that the datasource has caching and async query support enabled",
        "stage": "GA",
        "codeowner": "@grafana/aws-datasources",
        "expression": "true"
      }
    },
    {
      "metadata": {
        "name": "awsDatasourcesHttpProxy",
        "resourceVersion": "1763734583253",
        "creationTimestamp": "2025-11-12T18:51:23Z"
      },
      "spec": {
        "description": "Enables http proxy settings for aws datasources",
        "stage": "experimental",
        "codeowner": "@grafana/aws-datasources",
        "expression": "false"
      }
    },
    {
      "metadata": {
        "name": "awsDatasourcesTempCredentials",
        "resourceVersion": "1763734583253",
        "creationTimestamp": "2023-07-06T15:06:11Z"
      },
      "spec": {
        "description": "Support temporary security credentials in AWS plugins for Grafana Cloud customers",
        "stage": "GA",
        "codeowner": "@grafana/aws-datasources",
        "expression": "true"
      }
    },
    {
      "metadata": {
        "name": "azureMonitorDisableLogLimit",
        "resourceVersion": "1763734583253",
        "creationTimestamp": "2024-10-24T13:32:09Z"
      },
      "spec": {
        "description": "Disables the log limit restriction for Azure Monitor when true. The limit is enabled by default.",
        "stage": "GA",
        "codeowner": "@grafana/partner-datasources",
        "expression": "false"
      }
    },
    {
      "metadata": {
        "name": "azureMonitorEnableUserAuth",
        "resourceVersion": "1763734583253",
        "creationTimestamp": "2024-11-27T14:01:54Z"
      },
      "spec": {
        "description": "Enables user auth for Azure Monitor datasource only",
        "stage": "GA",
        "codeowner": "@grafana/partner-datasources",
        "expression": "true"
      }
    },
    {
      "metadata": {
        "name": "azureMonitorLogsBuilderEditor",
        "resourceVersion": "1763734583253",
        "creationTimestamp": "2025-04-02T14:15:25Z"
      },
      "spec": {
        "description": "Enables the logs builder mode for the Azure Monitor data source",
        "stage": "preview",
        "codeowner": "@grafana/partner-datasources",
        "expression": "false"
      }
    },
    {
      "metadata": {
        "name": "azureMonitorPrometheusExemplars",
        "resourceVersion": "1763734583253",
        "creationTimestamp": "2024-06-06T16:53:17Z"
      },
      "spec": {
        "description": "Allows configuration of Azure Monitor as a data source that can provide Prometheus exemplars",
        "stage": "GA",
        "codeowner": "@grafana/partner-datasources",
        "expression": "true"
      }
    },
    {
      "metadata": {
        "name": "azureResourcePickerUpdates",
        "resourceVersion": "1763734583253",
        "creationTimestamp": "2025-07-31T22:56:50Z",
        "deletionTimestamp": "2025-08-01T11:30:17Z"
      },
      "spec": {
        "description": "Enables the updated Azure Monitor resource picker",
        "stage": "preview",
        "codeowner": "@grafana/partner-datasources",
        "frontend": true,
        "expression": "false"
      }
    },
    {
      "metadata": {
        "name": "cachingOptimizeSerializationMemoryUsage",
        "resourceVersion": "1763734583253",
        "creationTimestamp": "2023-10-12T16:56:49Z"
      },
      "spec": {
        "description": "If enabled, the caching backend gradually serializes query responses for the cache, comparing against the configured `[caching]max_value_mb` value as it goes. This can can help prevent Grafana from running out of memory while attempting to cache very large query responses.",
        "stage": "experimental",
        "codeowner": "@grafana/grafana-operator-experience-squad"
      }
    },
    {
      "metadata": {
        "name": "canvasPanelNesting",
        "resourceVersion": "1763734583253",
        "creationTimestamp": "2022-05-31T19:03:34Z"
      },
      "spec": {
        "description": "Allow elements nesting",
        "stage": "experimental",
        "codeowner": "@grafana/dataviz-squad",
        "frontend": true
      }
    },
    {
      "metadata": {
        "name": "canvasPanelPanZoom",
        "resourceVersion": "1763734583253",
        "creationTimestamp": "2024-01-02T19:52:21Z"
      },
      "spec": {
        "description": "Allow pan and zoom in canvas panel",
        "stage": "preview",
        "codeowner": "@grafana/dataviz-squad",
        "frontend": true
      }
    },
    {
      "metadata": {
        "name": "cdnPluginsLoadFirst",
        "resourceVersion": "1763734583253",
        "creationTimestamp": "2025-08-29T14:46:39Z",
        "deletionTimestamp": "2025-09-01T09:33:33Z"
      },
      "spec": {
        "description": "Prioritize loading plugins from the CDN before other sources",
        "stage": "experimental",
        "codeowner": "@grafana/plugins-platform-backend",
        "expression": "false"
      }
    },
    {
      "metadata": {
        "name": "cdnPluginsUrls",
        "resourceVersion": "1763734583253",
        "creationTimestamp": "2025-08-29T14:46:39Z",
        "deletionTimestamp": "2025-09-01T09:33:33Z"
      },
      "spec": {
        "description": "Enable loading plugins via declarative URLs",
        "stage": "experimental",
        "codeowner": "@grafana/plugins-platform-backend",
        "expression": "false"
      }
    },
    {
      "metadata": {
        "name": "cloudRBACRoles",
        "resourceVersion": "1763734583253",
        "creationTimestamp": "2024-01-10T13:19:01Z"
      },
      "spec": {
        "description": "Enabled grafana cloud specific RBAC roles",
        "stage": "preview",
        "codeowner": "@grafana/identity-access-team",
        "requiresRestart": true,
        "hideFromDocs": true
      }
    },
    {
      "metadata": {
        "name": "cloudWatchBatchQueries",
        "resourceVersion": "1763734583253",
        "creationTimestamp": "2023-10-20T19:09:41Z"
      },
      "spec": {
        "description": "Runs CloudWatch metrics queries as separate batches",
        "stage": "preview",
        "codeowner": "@grafana/aws-datasources"
      }
    },
    {
      "metadata": {
        "name": "cloudWatchCrossAccountQuerying",
        "resourceVersion": "1763734583253",
        "creationTimestamp": "2022-11-28T11:39:12Z"
      },
      "spec": {
        "description": "Enables cross-account querying in CloudWatch datasources",
        "stage": "GA",
        "codeowner": "@grafana/aws-datasources",
        "expression": "true"
      }
    },
    {
      "metadata": {
        "name": "cloudWatchNewLabelParsing",
        "resourceVersion": "1763734583253",
        "creationTimestamp": "2024-04-05T15:57:56Z"
      },
      "spec": {
        "description": "Updates CloudWatch label parsing to be more accurate",
        "stage": "GA",
        "codeowner": "@grafana/aws-datasources",
        "expression": "true"
      }
    },
    {
      "metadata": {
        "name": "cloudWatchRoundUpEndTime",
        "resourceVersion": "1763734583253",
        "creationTimestamp": "2024-06-27T15:10:28Z"
      },
      "spec": {
        "description": "Round up end time for metric queries to the next minute to avoid missing data",
        "stage": "GA",
        "codeowner": "@grafana/aws-datasources",
        "expression": "true"
      }
    },
    {
      "metadata": {
        "name": "configurableSchedulerTick",
        "resourceVersion": "1763734583253",
        "creationTimestamp": "2023-07-26T16:44:12Z"
      },
      "spec": {
        "description": "Enable changing the scheduler base interval via configuration option unified_alerting.scheduler_tick_interval",
        "stage": "experimental",
        "codeowner": "@grafana/alerting-squad",
        "requiresRestart": true,
        "hideFromDocs": true
      }
    },
    {
      "metadata": {
        "name": "crashDetection",
        "resourceVersion": "1763734583253",
        "creationTimestamp": "2024-11-12T15:07:27Z"
      },
      "spec": {
        "description": "Enables browser crash detection reporting to Faro.",
        "stage": "experimental",
        "codeowner": "@grafana/observability-traces-and-profiling",
        "frontend": true
      }
    },
    {
      "metadata": {
        "name": "dashboardDisableSchemaValidationV1",
        "resourceVersion": "1763734583253",
        "creationTimestamp": "2025-04-11T16:52:46Z"
      },
      "spec": {
        "description": "Disable schema validation for dashboards/v1",
        "stage": "experimental",
        "codeowner": "@grafana/grafana-app-platform-squad"
      }
    },
    {
      "metadata": {
        "name": "dashboardDisableSchemaValidationV2",
        "resourceVersion": "1763734583253",
        "creationTimestamp": "2025-04-11T16:52:46Z"
      },
      "spec": {
        "description": "Disable schema validation for dashboards/v2",
        "stage": "experimental",
        "codeowner": "@grafana/grafana-app-platform-squad"
      }
    },
    {
      "metadata": {
        "name": "dashboardLevelTimeMacros",
        "resourceVersion": "1763734583253",
        "creationTimestamp": "2025-07-31T09:49:07Z"
      },
      "spec": {
        "description": "Supports __from and __to macros that always use the dashboard level time range",
        "stage": "experimental",
        "codeowner": "@grafana/dashboards-squad",
        "frontend": true
      }
    },
    {
      "metadata": {
        "name": "dashboardLibrary",
        "resourceVersion": "1763734583253",
        "creationTimestamp": "2025-08-29T14:46:39Z",
        "deletionTimestamp": "2025-09-01T09:33:33Z"
      },
      "spec": {
        "description": "Displays datasource provisioned dashboards in dashboard empty page, only when coming from datasource configuration page",
        "stage": "experimental",
        "codeowner": "@grafana/sharing-squad"
      }
    },
    {
      "metadata": {
        "name": "dashboardNewLayouts",
        "resourceVersion": "1763734583253",
        "creationTimestamp": "2024-10-23T08:55:45Z"
      },
      "spec": {
        "description": "Enables experimental new dashboard layouts",
        "stage": "experimental",
        "codeowner": "@grafana/dashboards-squad"
      }
    },
    {
      "metadata": {
        "name": "dashboardScene",
        "resourceVersion": "1763734583253",
        "creationTimestamp": "2023-11-13T08:51:21Z"
      },
      "spec": {
        "description": "Enables dashboard rendering using scenes for all roles",
        "stage": "GA",
        "codeowner": "@grafana/dashboards-squad",
        "frontend": true,
        "expression": "true"
      }
    },
    {
      "metadata": {
        "name": "dashboardSceneForViewers",
        "resourceVersion": "1763734583253",
        "creationTimestamp": "2023-11-02T19:02:25Z"
      },
      "spec": {
        "description": "Enables dashboard rendering using Scenes for viewer roles",
        "stage": "GA",
        "codeowner": "@grafana/dashboards-squad",
        "frontend": true,
        "expression": "true"
      }
    },
    {
      "metadata": {
        "name": "dashboardSceneSolo",
        "resourceVersion": "1763734583253",
        "creationTimestamp": "2024-02-11T08:08:47Z"
      },
      "spec": {
        "description": "Enables rendering dashboards using scenes for solo panels",
        "stage": "GA",
        "codeowner": "@grafana/dashboards-squad",
        "frontend": true,
        "expression": "true"
      }
    },
    {
      "metadata": {
        "name": "dashboardSchemaValidationLogging",
        "resourceVersion": "1763734583253",
        "creationTimestamp": "2025-04-11T16:52:46Z"
      },
      "spec": {
        "description": "Log schema validation errors so they can be analyzed later",
        "stage": "experimental",
        "codeowner": "@grafana/grafana-app-platform-squad"
      }
    },
    {
      "metadata": {
        "name": "dashboardTemplates",
        "resourceVersion": "1763734583253",
        "creationTimestamp": "2025-10-28T20:05:32Z"
      },
      "spec": {
        "description": "Enables a flow to get started with a new dashboard from a template",
        "stage": "preview",
        "codeowner": "@grafana/sharing-squad"
      }
    },
    {
      "metadata": {
        "name": "dashboardUndoRedo",
        "resourceVersion": "1763734583253",
        "creationTimestamp": "2025-08-29T14:46:39Z",
        "deletionTimestamp": "2025-09-01T09:33:33Z"
      },
      "spec": {
        "description": "Enables undo/redo in dynamic dashboards",
        "stage": "experimental",
        "codeowner": "@grafana/dashboards-squad",
        "frontend": true
      }
    },
    {
      "metadata": {
        "name": "dashgpt",
        "resourceVersion": "1763734583253",
        "creationTimestamp": "2023-08-30T20:22:05Z"
      },
      "spec": {
        "description": "Enable AI powered features in dashboards",
        "stage": "GA",
        "codeowner": "@grafana/dashboards-squad",
        "frontend": true,
        "expression": "true"
      }
    },
    {
      "metadata": {
        "name": "dataplaneAggregator",
        "resourceVersion": "1763734583253",
        "creationTimestamp": "2024-08-09T08:41:07Z"
      },
      "spec": {
        "description": "Enable grafana dataplane aggregator",
        "stage": "experimental",
        "codeowner": "@grafana/grafana-app-platform-squad",
        "requiresRestart": true
      }
    },
    {
      "metadata": {
        "name": "datasourceAPIServers",
        "resourceVersion": "1763734583253",
        "creationTimestamp": "2024-09-19T08:28:27Z"
      },
      "spec": {
        "description": "Expose some datasources as apiservers.",
        "stage": "experimental",
        "codeowner": "@grafana/grafana-app-platform-squad",
        "requiresRestart": true
      }
    },
    {
      "metadata": {
        "name": "datasourceConnectionsTab",
        "resourceVersion": "1763734583253",
        "creationTimestamp": "2025-01-21T17:39:48Z"
      },
      "spec": {
        "description": "Shows defined connections for a data source in the plugins detail page",
        "stage": "privatePreview",
        "codeowner": "@grafana/plugins-platform-backend",
        "frontend": true
      }
    },
    {
      "metadata": {
        "name": "datasourceQueryTypes",
        "resourceVersion": "1763734583253",
        "creationTimestamp": "2024-05-23T16:46:28Z"
      },
      "spec": {
        "description": "Show query type endpoints in datasource API servers (currently hardcoded for testdata, expressions, and prometheus)",
        "stage": "experimental",
        "codeowner": "@grafana/grafana-app-platform-squad",
        "requiresRestart": true
      }
    },
    {
      "metadata": {
        "name": "disableClassicHTTPHistogram",
        "resourceVersion": "1763734583253",
        "creationTimestamp": "2024-06-18T19:37:44Z"
      },
      "spec": {
        "description": "Disables classic HTTP Histogram (use with enableNativeHTTPHistogram)",
        "stage": "experimental",
        "codeowner": "@grafana/grafana-backend-services-squad",
        "requiresRestart": true
      }
    },
    {
      "metadata": {
        "name": "disableEnvelopeEncryption",
        "resourceVersion": "1763734583253",
        "creationTimestamp": "2022-05-24T08:34:47Z"
      },
      "spec": {
        "description": "Disable envelope encryption (emergency only)",
        "stage": "GA",
        "codeowner": "@grafana/grafana-operator-experience-squad",
        "expression": "false"
      }
    },
    {
      "metadata": {
        "name": "disableNumericMetricsSortingInExpressions",
        "resourceVersion": "1763734583253",
        "creationTimestamp": "2024-04-16T14:52:47Z"
      },
      "spec": {
        "description": "In server-side expressions, disable the sorting of numeric-kind metrics by their metric name or labels.",
        "stage": "experimental",
        "codeowner": "@grafana/oss-big-tent",
        "requiresRestart": true
      }
    },
    {
      "metadata": {
        "name": "disableSSEDataplane",
        "resourceVersion": "1763734583253",
        "creationTimestamp": "2023-04-12T16:24:34Z"
      },
      "spec": {
        "description": "Disables dataplane specific processing in server side expressions.",
        "stage": "experimental",
        "codeowner": "@grafana/grafana-datasources-core-services"
      }
    },
    {
      "metadata": {
        "name": "elasticsearchCrossClusterSearch",
        "resourceVersion": "1763734583253",
        "creationTimestamp": "2024-12-12T22:20:04Z"
      },
      "spec": {
        "description": "Enables cross cluster search in the Elasticsearch data source",
        "stage": "GA",
        "codeowner": "@grafana/partner-datasources",
        "expression": "false"
      }
    },
    {
      "metadata": {
        "name": "elasticsearchImprovedParsing",
        "resourceVersion": "1763734583253",
        "creationTimestamp": "2025-01-15T17:05:54Z"
      },
      "spec": {
        "description": "Enables less memory intensive Elasticsearch result parsing",
        "stage": "experimental",
        "codeowner": "@grafana/aws-datasources"
      }
    },
    {
      "metadata": {
        "name": "enableAppChromeExtensions",
        "resourceVersion": "1763734583253",
        "creationTimestamp": "2025-06-30T04:32:08Z"
      },
      "spec": {
        "description": "Set this to true to enable all app chrome extensions registered by plugins.",
        "stage": "experimental",
        "codeowner": "@grafana/plugins-platform-backend",
        "frontend": true,
        "hideFromDocs": true,
        "expression": "false"
      }
    },
    {
      "metadata": {
        "name": "enableDashboardEmptyExtensions",
        "resourceVersion": "1763734583253",
        "creationTimestamp": "2025-10-13T07:03:13Z"
      },
      "spec": {
        "description": "Set this to true to enable all dashboard empty state extensions registered by plugins.",
        "stage": "experimental",
        "codeowner": "@grafana/dashboards-squad",
        "frontend": true,
        "hideFromDocs": true,
        "expression": "false"
      }
    },
    {
      "metadata": {
        "name": "enableDatagridEditing",
        "resourceVersion": "1763734583253",
        "creationTimestamp": "2023-04-24T14:46:31Z"
      },
      "spec": {
        "description": "Enables the edit functionality in the datagrid panel",
        "stage": "preview",
        "codeowner": "@grafana/dataviz-squad"
      }
    },
    {
      "metadata": {
        "name": "enableExtensionsAdminPage",
        "resourceVersion": "1763734583253",
        "creationTimestamp": "2024-11-05T15:55:10Z"
      },
      "spec": {
        "description": "Enables the extension admin page regardless of development mode",
        "stage": "experimental",
        "codeowner": "@grafana/plugins-platform-backend",
        "requiresRestart": true
      }
    },
    {
      "metadata": {
        "name": "enableNativeHTTPHistogram",
        "resourceVersion": "1763734583253",
        "creationTimestamp": "2023-10-03T18:23:55Z"
      },
      "spec": {
        "description": "Enables native HTTP Histograms",
        "stage": "experimental",
        "codeowner": "@grafana/grafana-backend-services-squad",
        "requiresRestart": true
      }
    },
    {
      "metadata": {
        "name": "enableSCIM",
        "resourceVersion": "1763734583253",
        "creationTimestamp": "2024-11-07T14:38:46Z"
      },
      "spec": {
        "description": "Enables SCIM support for user and group management",
        "stage": "preview",
        "codeowner": "@grafana/identity-access-team"
      }
    },
    {
      "metadata": {
        "name": "enableScopesInMetricsExplore",
        "resourceVersion": "1763734583253",
        "creationTimestamp": "2024-11-06T13:11:33Z"
      },
      "spec": {
        "description": "Enables the scopes usage in Metrics Explore",
        "stage": "experimental",
        "codeowner": "@grafana/dashboards-squad",
        "hideFromDocs": true
      }
    },
    {
      "metadata": {
        "name": "exploreLogsAggregatedMetrics",
        "resourceVersion": "1763734583253",
        "creationTimestamp": "2024-08-29T13:55:59Z"
      },
      "spec": {
        "description": "Used in Logs Drilldown to query by aggregated metrics",
        "stage": "experimental",
        "codeowner": "@grafana/observability-logs",
        "frontend": true
      }
    },
    {
      "metadata": {
        "name": "exploreLogsLimitedTimeRange",
        "resourceVersion": "1763734583253",
        "creationTimestamp": "2024-08-29T13:55:59Z"
      },
      "spec": {
        "description": "Used in Logs Drilldown to limit the time range",
        "stage": "experimental",
        "codeowner": "@grafana/observability-logs",
        "frontend": true
      }
    },
    {
      "metadata": {
        "name": "exploreLogsShardSplitting",
        "resourceVersion": "1763734583253",
        "creationTimestamp": "2024-08-29T13:55:59Z"
      },
      "spec": {
        "description": "Deprecated. Replace with lokiShardSplitting. Used in Logs Drilldown to split queries into multiple queries based on the number of shards",
        "stage": "experimental",
        "codeowner": "@grafana/observability-logs",
        "frontend": true
      }
    },
    {
      "metadata": {
        "name": "exploreMetricsRelatedLogs",
        "resourceVersion": "1763734583253",
        "creationTimestamp": "2024-11-05T16:28:43Z"
      },
      "spec": {
        "description": "Display Related Logs in Grafana Metrics Drilldown",
        "stage": "experimental",
        "codeowner": "@grafana/observability-metrics",
        "frontend": true
      }
    },
    {
      "metadata": {
        "name": "externalServiceAccounts",
        "resourceVersion": "1763734583253",
        "creationTimestamp": "2023-09-28T07:26:37Z"
      },
      "spec": {
        "description": "Automatic service account and token setup for plugins",
        "stage": "preview",
        "codeowner": "@grafana/identity-access-team"
      }
    },
    {
      "metadata": {
        "name": "extraThemes",
        "resourceVersion": "1763734583253",
        "creationTimestamp": "2023-05-10T13:37:04Z",
        "deletionTimestamp": "2025-05-20T08:18:08Z"
      },
      "spec": {
        "description": "Enables extra themes",
        "stage": "experimental",
        "codeowner": "@grafana/grafana-frontend-platform",
        "frontend": true
      }
    },
    {
      "metadata": {
        "name": "faroDatasourceSelector",
        "resourceVersion": "1763734583253",
        "creationTimestamp": "2023-05-05T00:35:10Z"
      },
      "spec": {
        "description": "Enable the data source selector within the Frontend Apps section of the Frontend Observability",
        "stage": "preview",
        "codeowner": "@grafana/app-o11y",
        "frontend": true
      }
    },
    {
      "metadata": {
        "name": "favoriteDatasources",
        "resourceVersion": "1763734583253",
        "creationTimestamp": "2025-07-31T22:56:50Z",
        "deletionTimestamp": "2025-08-01T11:30:17Z"
      },
      "spec": {
        "description": "Enable favorite datasources",
        "stage": "experimental",
        "codeowner": "@grafana/plugins-platform-backend",
        "frontend": true
      }
    },
    {
      "metadata": {
        "name": "featureHighlights",
        "resourceVersion": "1763734583253",
        "creationTimestamp": "2022-02-03T11:53:23Z"
      },
      "spec": {
        "description": "Highlight Grafana Enterprise features",
        "stage": "GA",
        "codeowner": "@grafana/grafana-operator-experience-squad",
        "expression": "false"
      }
    },
    {
      "metadata": {
        "name": "fetchRulesUsingPost",
        "resourceVersion": "1763734583253",
        "creationTimestamp": "2025-01-29T12:17:44Z"
      },
      "spec": {
        "description": "Use a POST request to list rules by passing down the namespaces user has access to",
        "stage": "experimental",
        "codeowner": "@grafana/alerting-squad",
        "hideFromDocs": true
      }
    },
    {
      "metadata": {
        "name": "foldersAppPlatformAPI",
        "resourceVersion": "1763734583253",
        "creationTimestamp": "2025-07-03T14:15:23Z"
      },
      "spec": {
        "description": "Enables use of app platform API for folders",
        "stage": "experimental",
        "codeowner": "@grafana/grafana-search-navigate-organise",
        "frontend": true,
        "hideFromDocs": true,
        "expression": "false"
      }
    },
    {
      "metadata": {
        "name": "grafanaAPIServerEnsureKubectlAccess",
        "resourceVersion": "1763734583253",
        "creationTimestamp": "2023-12-06T20:21:21Z"
      },
      "spec": {
        "description": "Start an additional https handler and write kubectl options",
        "stage": "experimental",
        "codeowner": "@grafana/grafana-app-platform-squad",
        "requiresDevMode": true,
        "requiresRestart": true
      }
    },
    {
      "metadata": {
        "name": "grafanaAPIServerWithExperimentalAPIs",
        "resourceVersion": "1763734583253",
        "creationTimestamp": "2023-10-06T18:55:22Z"
      },
      "spec": {
        "description": "Register experimental APIs with the k8s API server, including all datasources",
        "stage": "experimental",
        "codeowner": "@grafana/grafana-app-platform-squad",
        "requiresDevMode": true,
        "requiresRestart": true
      }
    },
    {
      "metadata": {
        "name": "grafanaAdvisor",
        "resourceVersion": "1763734583253",
        "creationTimestamp": "2025-01-20T10:08:00Z"
      },
      "spec": {
        "description": "Enables Advisor app",
        "stage": "privatePreview",
        "codeowner": "@grafana/plugins-platform-backend"
      }
    },
    {
      "metadata": {
        "name": "grafanaAssistantInProfilesDrilldown",
        "resourceVersion": "1763734583253",
        "creationTimestamp": "2025-07-31T22:56:50Z",
        "deletionTimestamp": "2025-08-01T11:30:17Z"
      },
      "spec": {
        "description": "Enables integration with Grafana Assistant in Profiles Drilldown",
        "stage": "GA",
        "codeowner": "@grafana/observability-traces-and-profiling",
        "frontend": true,
        "expression": "true"
      }
    },
    {
      "metadata": {
        "name": "grafanaManagedRecordingRules",
        "resourceVersion": "1763734583253",
        "creationTimestamp": "2024-04-22T17:53:16Z",
        "deletionTimestamp": "2025-05-19T10:15:49Z"
      },
      "spec": {
        "description": "Enables Grafana-managed recording rules.",
        "stage": "experimental",
        "codeowner": "@grafana/alerting-squad",
        "hideFromDocs": true
      }
    },
    {
      "metadata": {
        "name": "grafanaconThemes",
        "resourceVersion": "1763734583253",
        "creationTimestamp": "2025-02-06T11:08:04Z"
      },
      "spec": {
        "description": "Enables the temporary themes for GrafanaCon",
        "stage": "GA",
        "codeowner": "@grafana/grafana-frontend-platform",
        "requiresRestart": true,
        "hideFromDocs": true,
        "expression": "true"
      }
    },
    {
      "metadata": {
        "name": "graphiteBackendMode",
        "resourceVersion": "1763734583253",
        "creationTimestamp": "2025-07-31T22:56:50Z",
        "deletionTimestamp": "2025-08-01T11:30:17Z"
      },
      "spec": {
        "description": "Enables the Graphite data source full backend mode",
        "stage": "privatePreview",
        "codeowner": "@grafana/partner-datasources",
        "expression": "false"
      }
    },
    {
      "metadata": {
        "name": "groupAttributeSync",
        "resourceVersion": "1763734583253",
        "creationTimestamp": "2024-09-09T15:29:43Z"
      },
      "spec": {
        "description": "Enable the groupsync extension for managing Group Attribute Sync feature",
        "stage": "privatePreview",
        "codeowner": "@grafana/identity-access-team",
        "hideFromDocs": true
      }
    },
    {
      "metadata": {
        "name": "groupByVariable",
        "resourceVersion": "1763734583253",
        "creationTimestamp": "2024-02-14T17:18:04Z"
      },
      "spec": {
        "description": "Enable groupBy variable support in scenes dashboards",
        "stage": "experimental",
        "codeowner": "@grafana/dashboards-squad",
        "hideFromDocs": true
      }
    },
    {
      "metadata": {
        "name": "grpcServer",
        "resourceVersion": "1763734583253",
        "creationTimestamp": "2022-09-26T20:25:34Z"
      },
      "spec": {
        "description": "Run the GRPC server",
        "stage": "preview",
        "codeowner": "@grafana/search-and-storage"
      }
    },
    {
      "metadata": {
        "name": "improvedExternalSessionHandling",
        "resourceVersion": "1763734583253",
        "creationTimestamp": "2024-09-17T10:54:39Z"
      },
      "spec": {
        "description": "Enables improved support for OAuth external sessions. After enabling this feature, users might need to re-authenticate themselves.",
        "stage": "GA",
        "codeowner": "@grafana/identity-access-team",
        "expression": "true"
      }
    },
    {
      "metadata": {
        "name": "improvedExternalSessionHandlingSAML",
        "resourceVersion": "1763734583253",
        "creationTimestamp": "2025-01-09T17:02:49Z"
      },
      "spec": {
        "description": "Enables improved support for SAML external sessions. Ensure the NameID format is correctly configured in Grafana for SAML Single Logout to function properly.",
        "stage": "GA",
        "codeowner": "@grafana/identity-access-team",
        "expression": "true"
      }
    },
    {
      "metadata": {
        "name": "individualCookiePreferences",
        "resourceVersion": "1763734583253",
        "creationTimestamp": "2023-02-21T10:19:07Z"
      },
      "spec": {
        "description": "Support overriding cookie preferences per user",
        "stage": "experimental",
        "codeowner": "@grafana/grafana-backend-group"
      }
    },
    {
      "metadata": {
        "name": "infinityRunQueriesInParallel",
        "resourceVersion": "1763734583253",
        "creationTimestamp": "2025-03-14T12:54:04Z"
      },
      "spec": {
        "description": "Enables running Infinity queries in parallel",
        "stage": "privatePreview",
        "codeowner": "@grafana/oss-big-tent"
      }
    },
    {
      "metadata": {
        "name": "influxdbBackendMigration",
        "resourceVersion": "1763734583253",
        "creationTimestamp": "2022-02-09T18:26:16Z",
        "deletionTimestamp": "2023-01-17T14:11:26Z"
      },
      "spec": {
        "description": "Query InfluxDB InfluxQL without the proxy",
        "stage": "GA",
        "codeowner": "@grafana/partner-datasources",
        "frontend": true,
        "expression": "true"
      }
    },
    {
      "metadata": {
        "name": "influxdbRunQueriesInParallel",
        "resourceVersion": "1763734583253",
        "creationTimestamp": "2024-02-01T10:58:24Z"
      },
      "spec": {
        "description": "Enables running InfluxDB Influxql queries in parallel",
        "stage": "privatePreview",
        "codeowner": "@grafana/partner-datasources"
      }
    },
    {
      "metadata": {
        "name": "influxqlStreamingParser",
        "resourceVersion": "1763734583253",
        "creationTimestamp": "2023-11-29T17:29:35Z"
      },
      "spec": {
        "description": "Enable streaming JSON parser for InfluxDB datasource InfluxQL query language",
        "stage": "experimental",
        "codeowner": "@grafana/partner-datasources"
      }
    },
    {
      "metadata": {
        "name": "interactiveLearning",
        "resourceVersion": "1763734583253",
        "creationTimestamp": "2025-10-22T08:06:21Z"
      },
      "spec": {
        "description": "Enables the interactive learning app",
        "stage": "preview",
        "codeowner": "@grafana/pathfinder"
      }
    },
    {
      "metadata": {
        "name": "investigationsBackend",
        "resourceVersion": "1763734583253",
        "creationTimestamp": "2024-12-18T08:31:03Z"
      },
      "spec": {
        "description": "Enable the investigations backend API",
        "stage": "experimental",
        "codeowner": "@grafana/grafana-app-platform-squad",
        "expression": "false"
      }
    },
    {
      "metadata": {
        "name": "jaegerEnableGrpcEndpoint",
        "resourceVersion": "1763734583253",
        "creationTimestamp": "2025-10-31T18:19:16Z"
      },
      "spec": {
        "description": "Enable querying trace data through Jaeger's gRPC endpoint (HTTP)",
        "stage": "experimental",
        "codeowner": "@grafana/oss-big-tent"
      }
    },
    {
      "metadata": {
        "name": "jitterAlertRulesWithinGroups",
        "resourceVersion": "1763734583253",
        "creationTimestamp": "2024-01-18T18:48:11Z"
      },
      "spec": {
        "description": "Distributes alert rule evaluations more evenly over time, including spreading out rules within the same group. Disables sequential evaluation if enabled.",
        "stage": "preview",
        "codeowner": "@grafana/alerting-squad",
        "requiresRestart": true,
        "hideFromDocs": true
      }
    },
    {
      "metadata": {
        "name": "k8SFolderCounts",
        "resourceVersion": "1763734583253",
        "creationTimestamp": "2024-12-27T17:10:44Z"
      },
      "spec": {
        "description": "Enable folder's api server counts",
        "stage": "experimental",
        "codeowner": "@grafana/search-and-storage",
        "expression": "false"
      }
    },
    {
      "metadata": {
        "name": "k8SFolderMove",
        "resourceVersion": "1763734583253",
        "creationTimestamp": "2024-12-27T17:10:44Z"
      },
      "spec": {
        "description": "Enable folder's api server move",
        "stage": "experimental",
        "codeowner": "@grafana/search-and-storage",
        "expression": "false"
      }
    },
    {
      "metadata": {
        "name": "kubernetesAggregator",
        "resourceVersion": "1763734583253",
        "creationTimestamp": "2024-02-12T20:59:35Z"
      },
      "spec": {
        "description": "Enable grafana's embedded kube-aggregator",
        "stage": "experimental",
        "codeowner": "@grafana/grafana-app-platform-squad",
        "requiresRestart": true
      }
    },
    {
      "metadata": {
        "name": "kubernetesAggregatorCapTokenAuth",
        "resourceVersion": "1763734583253",
        "creationTimestamp": "2025-05-15T18:14:23Z"
      },
      "spec": {
        "description": "Enable CAP token based authentication in grafana's embedded kube-aggregator",
        "stage": "experimental",
        "codeowner": "@grafana/grafana-app-platform-squad",
        "requiresRestart": true
      }
    },
    {
      "metadata": {
        "name": "kubernetesAlertingRules",
        "resourceVersion": "1763734583253",
        "creationTimestamp": "2025-07-31T22:56:50Z",
        "deletionTimestamp": "2025-08-01T11:30:17Z"
      },
      "spec": {
        "description": "Adds support for Kubernetes alerting and recording rules",
        "stage": "experimental",
        "codeowner": "@grafana/alerting-squad",
        "requiresRestart": true
      }
    },
    {
      "metadata": {
        "name": "kubernetesAnnotations",
        "resourceVersion": "1763734583253",
        "creationTimestamp": "2025-11-06T18:22:20Z"
      },
      "spec": {
        "description": "Enables app platform API for annotations",
        "stage": "experimental",
        "codeowner": "@grafana/grafana-backend-services-squad",
        "expression": "false"
      }
    },
    {
      "metadata": {
        "name": "kubernetesAuthZHandlerRedirect",
        "resourceVersion": "1763734583253",
        "creationTimestamp": "2025-08-29T14:46:39Z",
        "deletionTimestamp": "2025-09-01T09:33:33Z"
      },
      "spec": {
        "description": "Redirects the traffic from the legacy access control endpoints to the new K8s AuthZ endpoints",
        "stage": "experimental",
        "codeowner": "@grafana/identity-access-team",
        "hideFromDocs": true
      }
    },
    {
      "metadata": {
        "name": "kubernetesAuthnMutation",
        "resourceVersion": "1763734583253",
        "creationTimestamp": "2025-07-25T15:05:32Z"
      },
      "spec": {
        "description": "Enables create, delete, and update mutations for resources owned by IAM identity",
        "stage": "experimental",
        "codeowner": "@grafana/identity-access-team",
        "hideFromDocs": true
      }
    },
    {
      "metadata": {
        "name": "kubernetesAuthzApis",
        "resourceVersion": "1763734583253",
        "creationTimestamp": "2025-06-18T07:43:01Z"
      },
      "spec": {
        "description": "Registers AuthZ /apis endpoint",
        "stage": "experimental",
        "codeowner": "@grafana/identity-access-team",
        "hideFromDocs": true
      }
    },
    {
      "metadata": {
        "name": "kubernetesAuthzResourcePermissionApis",
        "resourceVersion": "1763734583253",
        "creationTimestamp": "2025-07-31T22:56:50Z",
        "deletionTimestamp": "2025-08-01T11:30:17Z"
      },
      "spec": {
        "description": "Registers AuthZ resource permission /apis endpoints",
        "stage": "experimental",
        "codeowner": "@grafana/identity-access-team",
        "hideFromDocs": true
      }
    },
    {
      "metadata": {
        "name": "kubernetesAuthzZanzanaSync",
        "resourceVersion": "1763734583253",
        "creationTimestamp": "2025-10-13T19:37:13Z"
      },
      "spec": {
        "description": "Enable sync of Zanzana authorization store on AuthZ CRD mutations",
        "stage": "experimental",
        "codeowner": "@grafana/identity-access-team",
        "hideFromDocs": true
      }
    },
    {
      "metadata": {
        "name": "kubernetesCorrelations",
        "resourceVersion": "1763734583253",
        "creationTimestamp": "2025-08-29T14:46:39Z",
        "deletionTimestamp": "2025-09-01T09:33:33Z"
      },
      "spec": {
        "description": "Adds support for Kubernetes correlations",
        "stage": "experimental",
        "codeowner": "@grafana/datapro",
        "requiresRestart": true
      }
    },
    {
      "metadata": {
        "name": "kubernetesDashboards",
        "resourceVersion": "1763734583253",
        "creationTimestamp": "2024-06-05T14:34:23Z"
      },
      "spec": {
        "description": "Use the kubernetes API in the frontend for dashboards",
        "stage": "GA",
        "codeowner": "@grafana/dashboards-squad",
        "expression": "true"
      }
    },
    {
      "metadata": {
        "name": "kubernetesFeatureToggles",
        "resourceVersion": "1763734583253",
        "creationTimestamp": "2024-01-18T05:32:44Z"
      },
      "spec": {
        "description": "Use the kubernetes API for feature toggle management in the frontend",
        "stage": "experimental",
        "codeowner": "@grafana/grafana-operator-experience-squad",
        "frontend": true
      }
    },
    {
      "metadata": {
        "name": "kubernetesLibraryPanels",
        "resourceVersion": "1763734583253",
        "creationTimestamp": "2025-06-25T22:21:56Z"
      },
      "spec": {
        "description": "Routes library panel requests from /api to the /apis endpoint",
        "stage": "experimental",
        "codeowner": "@grafana/grafana-app-platform-squad",
        "requiresRestart": true
      }
    },
    {
      "metadata": {
        "name": "kubernetesLogsDrilldown",
        "resourceVersion": "1763734583253",
        "creationTimestamp": "2025-10-16T21:31:42Z"
      },
      "spec": {
        "description": "Adds support for Kubernetes logs drilldown",
        "stage": "experimental",
        "codeowner": "@grafana/observability-logs",
        "requiresRestart": true
      }
    },
    {
      "metadata": {
        "name": "kubernetesQueryCaching",
        "resourceVersion": "1763734583253",
        "creationTimestamp": "2025-10-20T16:11:25Z"
      },
      "spec": {
        "description": "Adds support for Kubernetes querycaching",
        "stage": "experimental",
        "codeowner": "@grafana/grafana-operator-experience-squad",
        "requiresRestart": true
      }
    },
    {
      "metadata": {
        "name": "kubernetesShortURLs",
        "resourceVersion": "1763734583253",
        "creationTimestamp": "2025-07-31T22:56:50Z",
        "deletionTimestamp": "2025-08-01T11:30:17Z"
      },
      "spec": {
        "description": "Enables k8s short url api and uses it under the hood when handling legacy /api",
        "stage": "experimental",
        "codeowner": "@grafana/grafana-app-platform-squad",
        "requiresRestart": true
      }
    },
    {
      "metadata": {
        "name": "kubernetesSnapshots",
        "resourceVersion": "1763734583253",
        "creationTimestamp": "2023-12-05T22:31:49Z"
      },
      "spec": {
        "description": "Routes snapshot requests from /api to the /apis endpoint",
        "stage": "experimental",
        "codeowner": "@grafana/grafana-app-platform-squad",
        "requiresRestart": true
      }
    },
    {
      "metadata": {
        "name": "kubernetesStars",
        "resourceVersion": "1763734583253",
        "creationTimestamp": "2025-08-29T14:46:39Z",
        "deletionTimestamp": "2025-09-01T09:33:33Z"
      },
      "spec": {
        "description": "Routes stars requests from /api to the /apis endpoint",
        "stage": "experimental",
        "codeowner": "@grafana/grafana-app-platform-squad",
        "requiresRestart": true
      }
    },
    {
      "metadata": {
        "name": "localeFormatPreference",
        "resourceVersion": "1763734583253",
        "creationTimestamp": "2025-03-31T13:59:07Z"
      },
      "spec": {
        "description": "Specifies the locale so the correct format for numbers and dates can be shown",
        "stage": "preview",
        "codeowner": "@grafana/grafana-frontend-platform"
      }
    },
    {
      "metadata": {
        "name": "logQLScope",
        "resourceVersion": "1763734583253",
        "creationTimestamp": "2024-11-11T11:53:24Z"
      },
      "spec": {
        "description": "In-development feature that will allow injection of labels into loki queries.",
        "stage": "privatePreview",
        "codeowner": "@grafana/observability-logs",
        "hideFromDocs": true,
        "expression": "false"
      }
    },
    {
      "metadata": {
        "name": "logRequestsInstrumentedAsUnknown",
        "resourceVersion": "1763734583253",
        "creationTimestamp": "2022-06-10T08:56:55Z"
      },
      "spec": {
        "description": "Logs the path for requests that are instrumented as unknown",
        "stage": "experimental",
        "codeowner": "@grafana/grafana-backend-group"
      }
    },
    {
      "metadata": {
        "name": "logsContextDatasourceUi",
        "resourceVersion": "1763734583253",
        "creationTimestamp": "2023-01-27T14:12:01Z"
      },
      "spec": {
        "description": "Allow datasource to provide custom UI for context view",
        "stage": "GA",
        "codeowner": "@grafana/observability-logs",
        "frontend": true,
        "expression": "true"
      }
    },
    {
      "metadata": {
        "name": "logsExploreTableDefaultVisualization",
        "resourceVersion": "1763734583253",
        "creationTimestamp": "2024-05-02T15:28:15Z"
      },
      "spec": {
        "description": "Sets the logs table as default visualisation in logs explore",
        "stage": "experimental",
        "codeowner": "@grafana/observability-logs",
        "frontend": true
      }
    },
    {
      "metadata": {
        "name": "logsExploreTableVisualisation",
        "resourceVersion": "1763734583253",
        "creationTimestamp": "2023-07-12T13:52:42Z"
      },
      "spec": {
        "description": "A table visualisation for logs in Explore",
        "stage": "GA",
        "codeowner": "@grafana/observability-logs",
        "frontend": true,
        "expression": "true"
      }
    },
    {
      "metadata": {
        "name": "logsPanelControls",
        "resourceVersion": "1763734583253",
        "creationTimestamp": "2025-04-07T14:38:55Z"
      },
      "spec": {
        "description": "Enables a control component for the logs panel in Explore",
        "stage": "preview",
        "codeowner": "@grafana/observability-logs",
        "frontend": true,
        "expression": "true"
      }
    },
    {
      "metadata": {
        "name": "lokiExperimentalStreaming",
        "resourceVersion": "1763734583253",
        "creationTimestamp": "2023-06-19T10:03:51Z"
      },
      "spec": {
        "description": "Support new streaming approach for loki (prototype, needs special loki build)",
        "stage": "experimental",
        "codeowner": "@grafana/observability-logs"
      }
    },
    {
      "metadata": {
        "name": "lokiLabelNamesQueryApi",
        "resourceVersion": "1763734583253",
        "creationTimestamp": "2024-12-13T14:31:41Z"
      },
      "spec": {
        "description": "Defaults to using the Loki `/labels` API instead of `/series`",
        "stage": "GA",
        "codeowner": "@grafana/observability-logs",
        "expression": "true"
      }
    },
    {
      "metadata": {
        "name": "lokiLogsDataplane",
        "resourceVersion": "1763734583253",
        "creationTimestamp": "2023-07-13T07:58:00Z"
      },
      "spec": {
        "description": "Changes logs responses from Loki to be compliant with the dataplane specification.",
        "stage": "experimental",
        "codeowner": "@grafana/observability-logs"
      }
    },
    {
      "metadata": {
        "name": "lokiQueryLimitsContext",
        "resourceVersion": "1763734583253",
        "creationTimestamp": "2025-11-21T14:16:23Z"
      },
      "spec": {
        "description": "Send X-Loki-Query-Limits-Context header to Loki on first split request",
        "stage": "experimental",
        "codeowner": "@grafana/observability-logs",
        "frontend": true
      }
    },
    {
      "metadata": {
        "name": "lokiQuerySplitting",
        "resourceVersion": "1763734583253",
        "creationTimestamp": "2023-02-09T17:27:02Z"
      },
      "spec": {
        "description": "Split large interval queries into subqueries with smaller time intervals",
        "stage": "GA",
        "codeowner": "@grafana/observability-logs",
        "frontend": true,
        "expression": "true"
      }
    },
    {
      "metadata": {
        "name": "lokiRunQueriesInParallel",
        "resourceVersion": "1763734583253",
        "creationTimestamp": "2023-09-19T09:34:01Z"
      },
      "spec": {
        "description": "Enables running Loki queries in parallel",
        "stage": "privatePreview",
        "codeowner": "@grafana/observability-logs"
      }
    },
    {
      "metadata": {
        "name": "lokiShardSplitting",
        "resourceVersion": "1763734583253",
        "creationTimestamp": "2024-10-23T11:21:03Z"
      },
      "spec": {
        "description": "Use stream shards to split queries into smaller subqueries",
        "stage": "experimental",
        "codeowner": "@grafana/observability-logs",
        "frontend": true
      }
    },
    {
      "metadata": {
        "name": "managedDualWriter",
        "resourceVersion": "1763734583253",
        "creationTimestamp": "2025-02-19T14:50:39Z"
      },
      "spec": {
        "description": "Pick the dual write mode from database configs",
        "stage": "experimental",
        "codeowner": "@grafana/search-and-storage",
        "hideFromDocs": true
      }
    },
    {
      "metadata": {
        "name": "metricsFromProfiles",
        "resourceVersion": "1763734583253",
        "creationTimestamp": "2025-04-09T10:55:28Z"
      },
      "spec": {
        "description": "Enables creating metrics from profiles and storing them as recording rules",
        "stage": "experimental",
        "codeowner": "@grafana/observability-traces-and-profiling",
        "frontend": true
      }
    },
    {
      "metadata": {
        "name": "mlExpressions",
        "resourceVersion": "1763734583253",
        "creationTimestamp": "2023-07-13T17:37:50Z"
      },
      "spec": {
        "description": "Enable support for Machine Learning in server-side expressions",
        "stage": "experimental",
        "codeowner": "@grafana/alerting-squad"
      }
    },
    {
      "metadata": {
        "name": "multiTenantTempCredentials",
        "resourceVersion": "1763734583253",
        "creationTimestamp": "2025-04-02T20:25:50Z"
      },
      "spec": {
        "description": "use multi-tenant path for awsTempCredentials",
        "stage": "experimental",
        "codeowner": "@grafana/aws-datasources",
        "hideFromDocs": true
      }
    },
    {
      "metadata": {
        "name": "mysqlAnsiQuotes",
        "resourceVersion": "1763734583253",
        "creationTimestamp": "2022-10-12T11:43:35Z"
      },
      "spec": {
        "description": "Use double quotes to escape keyword in a MySQL query",
        "stage": "experimental",
        "codeowner": "@grafana/search-and-storage"
      }
    },
    {
      "metadata": {
        "name": "newClickhouseConfigPageDesign",
        "resourceVersion": "1763734583253",
        "creationTimestamp": "2025-07-31T22:56:50Z",
        "deletionTimestamp": "2025-08-01T11:30:17Z"
      },
      "spec": {
        "description": "Enables new design for the Clickhouse data source configuration page",
        "stage": "privatePreview",
        "codeowner": "@grafana/partner-datasources",
        "expression": "false"
      }
    },
    {
      "metadata": {
        "name": "newDashboardWithFiltersAndGroupBy",
        "resourceVersion": "1763734583253",
        "creationTimestamp": "2024-04-04T11:25:21Z"
      },
      "spec": {
        "description": "Enables filters and group by variables on all new dashboards. Variables are added only if default data source supports filtering.",
        "stage": "experimental",
        "codeowner": "@grafana/dashboards-squad",
        "hideFromDocs": true
      }
    },
    {
      "metadata": {
        "name": "newFiltersUI",
        "resourceVersion": "1763734583253",
        "creationTimestamp": "2024-08-30T12:48:13Z"
      },
      "spec": {
        "description": "Enables new combobox style UI for the Ad hoc filters variable in scenes architecture",
        "stage": "GA",
        "codeowner": "@grafana/dashboards-squad",
        "expression": "true"
      }
    },
    {
      "metadata": {
        "name": "newGauge",
        "resourceVersion": "1763734583253",
        "creationTimestamp": "2025-10-20T16:33:19Z"
      },
      "spec": {
        "description": "Enable new gauge visualization",
        "stage": "experimental",
        "codeowner": "@grafana/dataviz-squad",
        "frontend": true,
        "expression": "false"
      }
    },
    {
      "metadata": {
        "name": "newInfluxDSConfigPageDesign",
        "resourceVersion": "1763734583253",
        "creationTimestamp": "2025-06-25T16:39:54Z"
      },
      "spec": {
        "description": "Enables new design for the InfluxDB data source configuration page",
        "stage": "privatePreview",
        "codeowner": "@grafana/partner-datasources",
        "expression": "false"
      }
    },
    {
      "metadata": {
        "name": "newLogContext",
        "resourceVersion": "1763734583253",
        "creationTimestamp": "2025-07-31T22:56:50Z"
      },
      "spec": {
        "description": "New Log Context component",
        "stage": "experimental",
        "codeowner": "@grafana/observability-logs",
        "frontend": true
      }
    },
    {
      "metadata": {
        "name": "newLogsPanel",
        "resourceVersion": "1763734583253",
        "creationTimestamp": "2025-02-04T17:40:17Z"
      },
      "spec": {
        "description": "Enables the new logs panel",
        "stage": "GA",
        "codeowner": "@grafana/observability-logs",
        "frontend": true,
        "expression": "true"
      }
    },
    {
      "metadata": {
        "name": "newPanelPadding",
        "resourceVersion": "1763734583253",
        "creationTimestamp": "2025-11-12T15:40:46Z"
      },
      "spec": {
        "description": "Increases panel padding globally",
        "stage": "experimental",
        "codeowner": "@grafana/dashboards-squad",
        "expression": "false"
      }
    },
    {
      "metadata": {
        "name": "newShareReportDrawer",
        "resourceVersion": "1763734583253",
        "creationTimestamp": "2025-02-17T19:05:46Z"
      },
      "spec": {
        "description": "Enables the report creation drawer in a dashboard",
        "stage": "preview",
        "codeowner": "@grafana/grafana-operator-experience-squad",
        "hideFromDocs": true
      }
    },
    {
      "metadata": {
        "name": "newTimeRangeZoomShortcuts",
        "resourceVersion": "1763734583253",
        "creationTimestamp": "2025-11-21T14:16:23Z"
      },
      "spec": {
        "description": "Enables new keyboard shortcuts for time range zoom operations",
        "stage": "experimental",
        "codeowner": "@grafana/dataviz-squad",
        "frontend": true
      }
    },
    {
      "metadata": {
        "name": "newVizSuggestions",
        "resourceVersion": "1763734583253",
        "creationTimestamp": "2025-11-12T19:26:29Z"
      },
      "spec": {
        "description": "Enable new visualization suggestions",
        "stage": "preview",
        "codeowner": "@grafana/dataviz-squad",
        "frontend": true,
        "expression": "false"
      }
    },
    {
      "metadata": {
        "name": "oauthRequireSubClaim",
        "resourceVersion": "1763734583253",
        "creationTimestamp": "2024-03-25T13:22:24Z"
      },
      "spec": {
        "description": "Require that sub claims is present in oauth tokens.",
        "stage": "experimental",
        "codeowner": "@grafana/identity-access-team",
        "hideFromDocs": true
      }
    },
    {
      "metadata": {
        "name": "onPremToCloudMigrations",
<<<<<<< HEAD
        "resourceVersion": "1753448760331",
        "creationTimestamp": "2024-01-22T16:09:08Z",
        "deletionTimestamp": "2025-11-20T09:59:41Z"
=======
        "resourceVersion": "1763734583253",
        "creationTimestamp": "2024-01-22T16:09:08Z"
>>>>>>> bca58f56
      },
      "spec": {
        "description": "Enable the Grafana Migration Assistant, which helps you easily migrate various on-prem resources to your Grafana Cloud stack.",
        "stage": "GA",
        "codeowner": "@grafana/grafana-operator-experience-squad",
        "expression": "true"
      }
    },
    {
      "metadata": {
        "name": "onlyStoreActionSets",
        "resourceVersion": "1763734583253",
        "creationTimestamp": "2025-10-20T15:02:56Z"
      },
      "spec": {
        "description": "When storing dashboard and folder resource permissions, only store action sets and not the full list of underlying permission",
        "stage": "GA",
        "codeowner": "@grafana/identity-access-team",
        "hideFromDocs": true,
        "expression": "true"
      }
    },
    {
      "metadata": {
        "name": "otelLogsFormatting",
        "resourceVersion": "1763734583253",
        "creationTimestamp": "2025-07-16T15:42:14Z"
      },
      "spec": {
        "description": "Applies OTel formatting templates to displayed logs",
        "stage": "experimental",
        "codeowner": "@grafana/observability-logs",
        "frontend": true
      }
    },
    {
      "metadata": {
        "name": "panelFilterVariable",
        "resourceVersion": "1763734583253",
        "creationTimestamp": "2023-11-03T12:15:54Z"
      },
      "spec": {
        "description": "Enables use of the `systemPanelFilterVar` variable to filter panels in a dashboard",
        "stage": "experimental",
        "codeowner": "@grafana/dashboards-squad",
        "frontend": true,
        "hideFromDocs": true
      }
    },
    {
      "metadata": {
        "name": "panelTimeSettings",
        "resourceVersion": "1763734583253",
        "creationTimestamp": "2025-10-29T08:06:23Z"
      },
      "spec": {
        "description": "Enables a new panel time settings drawer",
        "stage": "experimental",
        "codeowner": "@grafana/dashboards-squad"
      }
    },
    {
      "metadata": {
        "name": "panelTitleSearch",
        "resourceVersion": "1763734583253",
        "creationTimestamp": "2022-02-15T18:26:03Z"
      },
      "spec": {
        "description": "Search for dashboards using panel title",
        "stage": "preview",
        "codeowner": "@grafana/search-and-storage"
      }
    },
    {
      "metadata": {
        "name": "passwordlessMagicLinkAuthentication",
        "resourceVersion": "1763734583253",
        "creationTimestamp": "2024-11-14T13:50:55Z"
      },
      "spec": {
        "description": "Enable passwordless login via magic link authentication",
        "stage": "experimental",
        "codeowner": "@grafana/identity-access-team",
        "hideFromDocs": true
      }
    },
    {
      "metadata": {
        "name": "pdfTables",
        "resourceVersion": "1763734583253",
        "creationTimestamp": "2023-11-06T13:39:22Z"
      },
      "spec": {
        "description": "Enables generating table data as PDF in reporting",
        "stage": "preview",
        "codeowner": "@grafana/grafana-operator-experience-squad"
      }
    },
    {
      "metadata": {
        "name": "perPanelNonApplicableDrilldowns",
        "resourceVersion": "1763734583253",
        "creationTimestamp": "2025-11-21T14:16:23Z"
      },
      "spec": {
        "description": "Enables viewing non-applicable drilldowns on a panel level",
        "stage": "experimental",
        "codeowner": "@grafana/dashboards-squad",
        "frontend": true
      }
    },
    {
      "metadata": {
        "name": "permissionsFilterRemoveSubquery",
        "resourceVersion": "1763734583253",
        "creationTimestamp": "2023-08-02T07:39:25Z"
      },
      "spec": {
        "description": "Alternative permission filter implementation that does not use subqueries for fetching the dashboard folder",
        "stage": "experimental",
        "codeowner": "@grafana/search-and-storage"
      }
    },
    {
      "metadata": {
        "name": "playlistsReconciler",
        "resourceVersion": "1763734583253",
        "creationTimestamp": "2024-12-20T03:09:31Z"
      },
      "spec": {
        "description": "Enables experimental reconciler for playlists",
        "stage": "experimental",
        "codeowner": "@grafana/grafana-app-platform-squad",
        "requiresRestart": true
      }
    },
    {
      "metadata": {
        "name": "pluginContainers",
        "resourceVersion": "1763734583253",
        "creationTimestamp": "2025-07-31T22:56:50Z",
        "deletionTimestamp": "2025-08-01T11:30:17Z"
      },
      "spec": {
        "description": "Enables running plugins in containers",
        "stage": "privatePreview",
        "codeowner": "@grafana/plugins-platform-backend",
        "requiresRestart": true,
        "expression": "false"
      }
    },
    {
      "metadata": {
        "name": "pluginInstallAPISync",
        "resourceVersion": "1763734583253",
        "creationTimestamp": "2025-10-24T12:09:26Z"
      },
      "spec": {
        "description": "Enable syncing plugin installations to the installs API",
        "stage": "experimental",
        "codeowner": "@grafana/plugins-platform-backend",
        "expression": "false"
      }
    },
    {
      "metadata": {
        "name": "pluginProxyPreserveTrailingSlash",
        "resourceVersion": "1763734583253",
        "creationTimestamp": "2024-06-05T11:36:14Z"
      },
      "spec": {
        "description": "Preserve plugin proxy trailing slash.",
        "stage": "GA",
        "codeowner": "@grafana/plugins-platform-backend",
        "expression": "false"
      }
    },
    {
      "metadata": {
        "name": "pluginStoreServiceLoading",
        "resourceVersion": "1763734583253",
        "creationTimestamp": "2025-10-17T20:01:43Z"
      },
      "spec": {
        "description": "Load plugins on store service startup instead of wire provider, and call RegisterFixedRoles after all plugins are loaded",
        "stage": "experimental",
        "codeowner": "@grafana/plugins-platform-backend",
        "expression": "false"
      }
    },
    {
      "metadata": {
        "name": "pluginsAutoUpdate",
        "resourceVersion": "1763734583253",
        "creationTimestamp": "2025-04-16T11:44:39Z"
      },
      "spec": {
        "description": "Enables auto-updating of users installed plugins",
        "stage": "experimental",
        "codeowner": "@grafana/plugins-platform-backend"
      }
    },
    {
      "metadata": {
        "name": "pluginsSriChecks",
        "resourceVersion": "1763734583253",
        "creationTimestamp": "2024-10-04T12:55:09Z"
      },
      "spec": {
        "description": "Enables SRI checks for plugin assets",
        "stage": "GA",
        "codeowner": "@grafana/plugins-platform-backend",
        "expression": "false"
      }
    },
    {
      "metadata": {
        "name": "postgresDSUsePGX",
        "resourceVersion": "1763734583253",
        "creationTimestamp": "2025-05-26T06:54:18Z",
        "deletionTimestamp": "2025-06-03T12:45:07Z"
      },
      "spec": {
        "description": "Enables using PGX instead of libpq for PostgreSQL datasource",
        "stage": "experimental",
        "codeowner": "@grafana/oss-big-tent"
      }
    },
    {
      "metadata": {
        "name": "preferLibraryPanelTitle",
        "resourceVersion": "1763734583253",
        "creationTimestamp": "2025-06-17T11:21:21Z"
      },
      "spec": {
        "description": "Prefer library panel title over viz panel title.",
        "stage": "privatePreview",
        "codeowner": "@grafana/dashboards-squad",
        "expression": "false"
      }
    },
    {
      "metadata": {
        "name": "preserveDashboardStateWhenNavigating",
        "resourceVersion": "1763734583253",
        "creationTimestamp": "2024-05-27T12:28:06Z"
      },
      "spec": {
        "description": "Enables possibility to preserve dashboard variables and time range when navigating between dashboards",
        "stage": "experimental",
        "codeowner": "@grafana/dashboards-squad",
        "hideFromDocs": true
      }
    },
    {
      "metadata": {
        "name": "preventPanelChromeOverflow",
        "resourceVersion": "1763734583253",
        "creationTimestamp": "2025-10-17T14:40:08Z"
      },
      "spec": {
        "description": "Restrict PanelChrome contents with overflow: hidden;",
        "stage": "preview",
        "codeowner": "@grafana/grafana-frontend-platform",
        "frontend": true,
        "expression": "true"
      }
    },
    {
      "metadata": {
        "name": "prometheusAzureOverrideAudience",
        "resourceVersion": "1763734583253",
        "creationTimestamp": "2022-05-30T15:43:32Z",
        "deletionTimestamp": "2023-07-16T21:30:14Z"
      },
      "spec": {
        "description": "Deprecated. Allow override default AAD audience for Azure Prometheus endpoint. Enabled by default. This feature should no longer be used and will be removed in the future.",
        "stage": "deprecated",
        "codeowner": "@grafana/partner-datasources",
        "expression": "true"
      }
    },
    {
      "metadata": {
        "name": "prometheusSpecialCharsInLabelValues",
        "resourceVersion": "1763734583253",
        "creationTimestamp": "2024-12-18T21:31:08Z"
      },
      "spec": {
        "description": "Adds support for quotes and special characters in label values for Prometheus queries",
        "stage": "experimental",
        "codeowner": "@grafana/oss-big-tent",
        "frontend": true
      }
    },
    {
      "metadata": {
        "name": "prometheusTypeMigration",
        "resourceVersion": "1763734583253",
        "creationTimestamp": "2025-07-31T22:56:50Z",
        "deletionTimestamp": "2025-08-01T11:30:17Z"
      },
      "spec": {
        "description": "Checks for deprecated Prometheus authentication methods (SigV4 and Azure), installs the relevant data source, and migrates the Prometheus data sources",
        "stage": "experimental",
        "codeowner": "@grafana/partner-datasources",
        "requiresRestart": true,
        "expression": "false"
      }
    },
    {
      "metadata": {
        "name": "provisioning",
        "resourceVersion": "1763734583253",
        "creationTimestamp": "2024-11-22T09:03:50Z"
      },
      "spec": {
        "description": "Next generation provisioning... and git",
        "stage": "experimental",
        "codeowner": "@grafana/grafana-app-platform-squad",
        "requiresRestart": true
      }
    },
    {
      "metadata": {
        "name": "publicDashboardsEmailSharing",
        "resourceVersion": "1763734583253",
        "creationTimestamp": "2023-01-03T19:45:15Z"
      },
      "spec": {
        "description": "Enables public dashboard sharing to be restricted to only allowed emails",
        "stage": "preview",
        "codeowner": "@grafana/grafana-operator-experience-squad",
        "hideFromDocs": true
      }
    },
    {
      "metadata": {
        "name": "publicDashboardsScene",
        "resourceVersion": "1763734583253",
        "creationTimestamp": "2024-03-22T14:48:21Z"
      },
      "spec": {
        "description": "Enables public dashboard rendering using scenes",
        "stage": "GA",
        "codeowner": "@grafana/grafana-operator-experience-squad",
        "frontend": true,
        "expression": "true"
      }
    },
    {
      "metadata": {
        "name": "queryCacheRequestDeduplication",
        "resourceVersion": "1763734583253",
        "creationTimestamp": "2025-08-29T14:46:39Z",
        "deletionTimestamp": "2025-09-01T09:33:33Z"
      },
      "spec": {
        "description": "Enable request deduplication when query caching is enabled. Requests issuing the same query will be deduplicated, only the first request to arrive will be executed and the response will be shared with requests arriving while there is a request in-flight",
        "stage": "experimental",
        "codeowner": "@grafana/grafana-operator-experience-squad",
        "expression": "false"
      }
    },
    {
      "metadata": {
        "name": "queryLibrary",
        "resourceVersion": "1763734583253",
        "creationTimestamp": "2022-10-07T18:31:45Z",
        "deletionTimestamp": "2023-03-20T16:00:14Z"
      },
      "spec": {
        "description": "Enables Saved queries (query library) feature",
        "stage": "preview",
        "codeowner": "@grafana/sharing-squad"
      }
    },
    {
      "metadata": {
        "name": "queryService",
        "resourceVersion": "1763734583253",
        "creationTimestamp": "2024-04-19T09:26:21Z"
      },
      "spec": {
        "description": "Register /apis/query.grafana.app/ -- will eventually replace /api/ds/query",
        "stage": "experimental",
        "codeowner": "@grafana/grafana-datasources-core-services",
        "requiresRestart": true
      }
    },
    {
      "metadata": {
        "name": "queryServiceFromExplore",
        "resourceVersion": "1763734583253",
        "creationTimestamp": "2025-04-02T10:00:33Z"
      },
      "spec": {
        "description": "Routes explore requests to the new query service",
        "stage": "experimental",
        "codeowner": "@grafana/grafana-datasources-core-services",
        "frontend": true
      }
    },
    {
      "metadata": {
        "name": "queryServiceFromUI",
        "resourceVersion": "1763734583253",
        "creationTimestamp": "2024-04-19T09:26:21Z"
      },
      "spec": {
        "description": "Routes requests to the new query service",
        "stage": "experimental",
        "codeowner": "@grafana/grafana-datasources-core-services",
        "frontend": true
      }
    },
    {
      "metadata": {
        "name": "queryServiceRewrite",
        "resourceVersion": "1763734583253",
        "creationTimestamp": "2024-04-19T09:26:21Z"
      },
      "spec": {
        "description": "Rewrite requests targeting /ds/query to the query service",
        "stage": "experimental",
        "codeowner": "@grafana/grafana-datasources-core-services",
        "requiresRestart": true
      }
    },
    {
      "metadata": {
        "name": "queryServiceWithConnections",
        "resourceVersion": "1763734583253",
        "creationTimestamp": "2025-08-28T19:28:26Z",
        "deletionTimestamp": "2025-08-29T12:49:57Z"
      },
      "spec": {
        "description": "Adds datasource connections to the query service",
        "stage": "experimental",
        "codeowner": "@grafana/grafana-datasources-core-services",
        "requiresRestart": true
      }
    },
    {
      "metadata": {
        "name": "refactorVariablesTimeRange",
        "resourceVersion": "1763734583253",
        "creationTimestamp": "2023-06-06T13:12:09Z"
      },
      "spec": {
        "description": "Refactor time range variables flow to reduce number of API calls made when query variables are chained",
        "stage": "preview",
        "codeowner": "@grafana/dashboards-squad"
      }
    },
    {
      "metadata": {
        "name": "refreshTokenRequired",
        "resourceVersion": "1763734583253",
        "creationTimestamp": "2025-11-21T14:16:23Z"
      },
      "spec": {
        "description": "Require that refresh tokens are present in oauth tokens.",
        "stage": "experimental",
        "codeowner": "@grafana/identity-access-team",
        "hideFromDocs": true
      }
    },
    {
      "metadata": {
        "name": "reloadDashboardsOnParamsChange",
        "resourceVersion": "1763734583253",
        "creationTimestamp": "2024-10-25T12:56:54Z"
      },
      "spec": {
        "description": "Enables reload of dashboards on scopes, time range and variables changes",
        "stage": "experimental",
        "codeowner": "@grafana/dashboards-squad",
        "hideFromDocs": true
      }
    },
    {
      "metadata": {
        "name": "renderAuthJWT",
        "resourceVersion": "1763734583253",
        "creationTimestamp": "2023-04-03T16:53:38Z"
      },
      "spec": {
        "description": "Uses JWT-based auth for rendering instead of relying on remote cache",
        "stage": "preview",
        "codeowner": "@grafana/grafana-operator-experience-squad"
      }
    },
    {
      "metadata": {
        "name": "rendererDisableAppPluginsPreload",
        "resourceVersion": "1763734583253",
        "creationTimestamp": "2025-02-24T14:43:06Z"
      },
      "spec": {
        "description": "Disable pre-loading app plugins when the request is coming from the renderer",
        "stage": "experimental",
        "codeowner": "@grafana/grafana-operator-experience-squad",
        "frontend": true,
        "hideFromDocs": true
      }
    },
    {
      "metadata": {
        "name": "reportingRetries",
        "resourceVersion": "1763734583253",
        "creationTimestamp": "2023-08-31T07:47:47Z"
      },
      "spec": {
        "description": "Enables rendering retries for the reporting feature",
        "stage": "preview",
        "codeowner": "@grafana/grafana-operator-experience-squad",
        "requiresRestart": true
      }
    },
    {
      "metadata": {
        "name": "restoreDashboards",
        "resourceVersion": "1763734583253",
        "creationTimestamp": "2025-05-23T14:35:54Z"
      },
      "spec": {
        "description": "Enables restore deleted dashboards feature",
        "stage": "experimental",
        "codeowner": "@grafana/grafana-search-navigate-organise",
        "expression": "false"
      }
    },
    {
      "metadata": {
        "name": "restrictedPluginApis",
        "resourceVersion": "1763734583253",
        "creationTimestamp": "2025-07-31T22:56:50Z",
        "deletionTimestamp": "2025-08-01T11:30:17Z"
      },
      "spec": {
        "description": "Enables sharing a list of APIs with a list of plugins",
        "stage": "experimental",
        "codeowner": "@grafana/plugins-platform-backend",
        "frontend": true,
        "hideFromDocs": true,
        "expression": "false"
      }
    },
    {
      "metadata": {
        "name": "rolePickerDrawer",
        "resourceVersion": "1763734583253",
        "creationTimestamp": "2024-09-26T12:51:38Z"
      },
      "spec": {
        "description": "Enables the new role picker drawer design",
        "stage": "experimental",
        "codeowner": "@grafana/identity-access-team"
      }
    },
    {
      "metadata": {
        "name": "rudderstackUpgrade",
        "resourceVersion": "1763734583253",
        "creationTimestamp": "2025-11-21T14:16:23Z"
      },
      "spec": {
        "description": "Enables the new version of rudderstack",
        "stage": "experimental",
        "codeowner": "@grafana/grafana-frontend-platform",
        "frontend": true,
        "expression": "false"
      }
    },
    {
      "metadata": {
        "name": "scanRowInvalidDashboardParseFallbackEnabled",
        "resourceVersion": "1763734583253",
        "creationTimestamp": "2025-07-30T14:18:38Z"
      },
      "spec": {
        "description": "Enable fallback parsing behavior when scan row encounters invalid dashboard JSON",
        "stage": "experimental",
        "codeowner": "@grafana/search-and-storage"
      }
    },
    {
      "metadata": {
        "name": "scopeApi",
        "resourceVersion": "1763734583253",
        "creationTimestamp": "2024-11-27T07:58:25Z"
      },
      "spec": {
        "description": "In-development feature flag for the scope api using the app platform.",
        "stage": "experimental",
        "codeowner": "@grafana/grafana-app-platform-squad",
        "expression": "false"
      }
    },
    {
      "metadata": {
        "name": "scopeFilters",
        "resourceVersion": "1763734583253",
        "creationTimestamp": "2024-03-05T15:41:19Z"
      },
      "spec": {
        "description": "Enables the use of scope filters in Grafana",
        "stage": "experimental",
        "codeowner": "@grafana/dashboards-squad",
        "hideFromDocs": true
      }
    },
    {
      "metadata": {
        "name": "scopeSearchAllLevels",
        "resourceVersion": "1763734583253",
        "creationTimestamp": "2025-04-14T07:42:16Z"
      },
      "spec": {
        "description": "Enable scope search to include all levels of the scope node tree",
        "stage": "experimental",
        "codeowner": "@grafana/grafana-operator-experience-squad",
        "hideFromDocs": true
      }
    },
    {
      "metadata": {
        "name": "secretsManagementAppPlatform",
        "resourceVersion": "1763734583253",
        "creationTimestamp": "2025-03-19T09:25:14Z"
      },
      "spec": {
        "description": "Enable the secrets management API and services under app platform",
        "stage": "experimental",
        "codeowner": "@grafana/grafana-operator-experience-squad"
      }
    },
    {
      "metadata": {
        "name": "secretsManagementAppPlatformUI",
        "resourceVersion": "1763734583253",
        "creationTimestamp": "2025-07-31T22:56:50Z",
        "deletionTimestamp": "2025-08-01T11:30:17Z"
      },
      "spec": {
        "description": "Enable the secrets management app platform UI",
        "stage": "experimental",
        "codeowner": "@grafana/grafana-operator-experience-squad"
      }
    },
    {
      "metadata": {
        "name": "sharingDashboardImage",
        "resourceVersion": "1763734583253",
        "creationTimestamp": "2025-07-15T21:07:39Z"
      },
      "spec": {
        "description": "Enables image sharing functionality for dashboards",
        "stage": "GA",
        "codeowner": "@grafana/sharing-squad",
        "frontend": true,
        "expression": "true"
      }
    },
    {
      "metadata": {
        "name": "showDashboardValidationWarnings",
        "resourceVersion": "1763734583253",
        "creationTimestamp": "2022-10-14T13:51:05Z"
      },
      "spec": {
        "description": "Show warnings when dashboards do not validate against the schema",
        "stage": "experimental",
        "codeowner": "@grafana/dashboards-squad"
      }
    },
    {
      "metadata": {
        "name": "sqlExpressions",
        "resourceVersion": "1763734583253",
        "creationTimestamp": "2024-02-27T21:16:00Z"
      },
      "spec": {
        "description": "Enables SQL Expressions, which can execute SQL queries against data source results.",
        "stage": "preview",
        "codeowner": "@grafana/grafana-datasources-core-services"
      }
    },
    {
      "metadata": {
        "name": "sqlExpressionsColumnAutoComplete",
        "resourceVersion": "1763734583253",
        "creationTimestamp": "2025-07-23T21:49:58Z"
      },
      "spec": {
        "description": "Enables column autocomplete for SQL Expressions",
        "stage": "experimental",
        "codeowner": "@grafana/datapro",
        "frontend": true
      }
    },
    {
      "metadata": {
        "name": "sseGroupByDatasource",
        "resourceVersion": "1763734583253",
        "creationTimestamp": "2023-09-07T20:02:07Z"
      },
      "spec": {
        "description": "Send query to the same datasource in a single request when using server side expressions. The `cloudWatchBatchQueries` feature toggle should be enabled if this used with CloudWatch.",
        "stage": "experimental",
        "codeowner": "@grafana/grafana-datasources-core-services"
      }
    },
    {
      "metadata": {
        "name": "ssoSettingsLDAP",
        "resourceVersion": "1763734583253",
        "creationTimestamp": "2024-06-18T11:31:27Z"
      },
      "spec": {
        "description": "Use the new SSO Settings API to configure LDAP",
        "stage": "GA",
        "codeowner": "@grafana/identity-access-team",
        "requiresRestart": true,
        "expression": "true"
      }
    },
    {
      "metadata": {
        "name": "starsFromAPIServer",
        "resourceVersion": "1763734583253",
        "creationTimestamp": "2025-08-29T14:46:39Z",
        "deletionTimestamp": "2025-09-01T09:33:33Z"
      },
      "spec": {
        "description": "populate star status from apiserver",
        "stage": "experimental",
        "codeowner": "@grafana/grafana-search-navigate-organise",
        "frontend": true,
        "hideFromDocs": true
      }
    },
    {
      "metadata": {
        "name": "storage",
        "resourceVersion": "1763734583253",
        "creationTimestamp": "2022-03-17T17:19:23Z"
      },
      "spec": {
        "description": "Configurable storage for dashboards, datasources, and resources",
        "stage": "experimental",
        "codeowner": "@grafana/search-and-storage"
      }
    },
    {
      "metadata": {
        "name": "suggestedDashboards",
        "resourceVersion": "1763734583253",
        "creationTimestamp": "2025-11-07T13:38:59Z"
      },
      "spec": {
        "description": "Displays datasource provisioned and community dashboards in dashboard empty page, only when coming from datasource configuration page",
        "stage": "experimental",
        "codeowner": "@grafana/sharing-squad"
      }
    },
    {
      "metadata": {
        "name": "tableSharedCrosshair",
        "resourceVersion": "1763734583253",
        "creationTimestamp": "2023-12-13T09:33:14Z"
      },
      "spec": {
        "description": "Enables shared crosshair in table panel",
        "stage": "experimental",
        "codeowner": "@grafana/dataviz-squad",
        "frontend": true
      }
    },
    {
      "metadata": {
        "name": "tabularNumbers",
        "resourceVersion": "1763734583253",
        "creationTimestamp": "2025-06-24T11:52:03Z"
      },
      "spec": {
        "description": "Use fixed-width numbers globally in the UI",
        "stage": "GA",
        "codeowner": "@grafana/grafana-frontend-platform",
        "expression": "false"
      }
    },
    {
      "metadata": {
        "name": "teamFolders",
        "resourceVersion": "1763734583253",
        "creationTimestamp": "2025-07-31T22:56:50Z",
        "deletionTimestamp": "2025-08-01T11:30:17Z"
      },
      "spec": {
        "description": "Enables team folders functionality",
        "stage": "experimental",
        "codeowner": "@grafana/grafana-search-navigate-organise",
        "expression": "false"
      }
    },
    {
      "metadata": {
        "name": "teamHttpHeadersTempo",
        "resourceVersion": "1763734583253",
        "creationTimestamp": "2025-05-22T19:13:31Z"
      },
      "spec": {
        "description": "Enables LBAC for datasources for Tempo to apply LBAC filtering of traces to the client requests for users in teams",
        "stage": "experimental",
        "codeowner": "@grafana/identity-access-team"
      }
    },
    {
      "metadata": {
        "name": "tempoAlerting",
        "resourceVersion": "1763734583253",
        "creationTimestamp": "2025-07-15T13:36:36Z"
      },
      "spec": {
        "description": "Enables creating alerts from Tempo data source",
        "stage": "experimental",
        "codeowner": "@grafana/observability-traces-and-profiling"
      }
    },
    {
      "metadata": {
        "name": "tempoSearchBackendMigration",
        "resourceVersion": "1763734583253",
        "creationTimestamp": "2025-08-29T14:46:39Z",
        "deletionTimestamp": "2025-09-01T09:33:33Z"
      },
      "spec": {
        "description": "Run search queries through the tempo backend",
        "stage": "GA",
        "codeowner": "@grafana/oss-big-tent",
        "requiresRestart": true,
        "expression": "false"
      }
    },
    {
      "metadata": {
        "name": "timeComparison",
        "resourceVersion": "1763734583253",
        "creationTimestamp": "2025-07-24T20:07:28Z"
      },
      "spec": {
        "description": "Enables time comparison option in supported panels",
        "stage": "experimental",
        "codeowner": "@grafana/dataviz-squad",
        "frontend": true
      }
    },
    {
      "metadata": {
        "name": "timeRangePan",
        "resourceVersion": "1763734583253",
        "creationTimestamp": "2025-11-05T01:39:46Z"
      },
      "spec": {
        "description": "Enables time range panning functionality",
        "stage": "experimental",
        "codeowner": "@grafana/dataviz-squad",
        "frontend": true
      }
    },
    {
      "metadata": {
        "name": "timeRangeProvider",
        "resourceVersion": "1763734583253",
        "creationTimestamp": "2024-10-22T10:52:33Z"
      },
      "spec": {
        "description": "Enables time pickers sync",
        "stage": "experimental",
        "codeowner": "@grafana/grafana-frontend-platform"
      }
    },
    {
      "metadata": {
        "name": "transformationsEmptyPlaceholder",
        "resourceVersion": "1763734583253",
        "creationTimestamp": "2025-11-17T13:57:05Z"
      },
      "spec": {
        "description": "Show transformation quick-start cards in empty transformations state",
        "stage": "preview",
        "codeowner": "@grafana/datapro",
        "frontend": true
      }
    },
    {
      "metadata": {
        "name": "ttlPluginInstanceManager",
        "resourceVersion": "1763734583253",
        "creationTimestamp": "2025-11-18T11:17:23Z"
      },
      "spec": {
        "description": "Enable TTL plugin instance manager",
        "stage": "experimental",
        "codeowner": "@grafana/plugins-platform-backend",
        "frontend": true
      }
    },
    {
      "metadata": {
        "name": "unifiedHistory",
        "resourceVersion": "1763734583253",
        "creationTimestamp": "2024-12-13T10:41:18Z"
      },
      "spec": {
        "description": "Displays the navigation history so the user can navigate back to previous pages",
        "stage": "experimental",
        "codeowner": "@grafana/grafana-search-navigate-organise",
        "frontend": true
      }
    },
    {
      "metadata": {
        "name": "unifiedNavbars",
        "resourceVersion": "1763734583253",
        "creationTimestamp": "2025-04-09T12:51:22Z"
      },
      "spec": {
        "description": "Enables unified navbars",
        "stage": "GA",
        "codeowner": "@grafana/plugins-platform-backend",
        "frontend": true,
        "expression": "false"
      }
    },
    {
      "metadata": {
        "name": "unifiedRequestLog",
        "resourceVersion": "1763734583253",
        "creationTimestamp": "2023-03-31T13:38:09Z"
      },
      "spec": {
        "description": "Writes error logs to the request logger",
        "stage": "GA",
        "codeowner": "@grafana/grafana-backend-group",
        "expression": "true"
      }
    },
    {
      "metadata": {
        "name": "unifiedStorageBigObjectsSupport",
        "resourceVersion": "1763734583253",
        "creationTimestamp": "2024-10-17T10:18:29Z"
      },
      "spec": {
        "description": "Enables to save big objects in blob storage",
        "stage": "experimental",
        "codeowner": "@grafana/search-and-storage"
      }
    },
    {
      "metadata": {
        "name": "unifiedStorageGrpcConnectionPool",
        "resourceVersion": "1763734583253",
        "creationTimestamp": "2025-03-21T13:24:54Z"
      },
      "spec": {
        "description": "Enables the unified storage grpc connection pool",
        "stage": "experimental",
        "codeowner": "@grafana/search-and-storage",
        "hideFromDocs": true
      }
    },
    {
      "metadata": {
        "name": "unifiedStorageSearch",
        "resourceVersion": "1763734583253",
        "creationTimestamp": "2024-09-30T19:46:14Z"
      },
      "spec": {
        "description": "Enable unified storage search",
        "stage": "experimental",
        "codeowner": "@grafana/search-and-storage",
        "hideFromDocs": true
      }
    },
    {
      "metadata": {
        "name": "unifiedStorageSearchDualReaderEnabled",
        "resourceVersion": "1763734583253",
        "creationTimestamp": "2025-07-18T12:43:56Z"
      },
      "spec": {
        "description": "Enable dual reader for unified storage search",
        "stage": "experimental",
        "codeowner": "@grafana/search-and-storage",
        "hideFromDocs": true
      }
    },
    {
      "metadata": {
        "name": "unifiedStorageSearchSprinkles",
        "resourceVersion": "1763734583253",
        "creationTimestamp": "2024-12-18T17:00:54Z"
      },
      "spec": {
        "description": "Enable sprinkles on unified storage search",
        "stage": "experimental",
        "codeowner": "@grafana/search-and-storage",
        "hideFromDocs": true
      }
    },
    {
      "metadata": {
        "name": "unifiedStorageSearchUI",
        "resourceVersion": "1763734583253",
        "creationTimestamp": "2024-12-19T18:21:48Z"
      },
      "spec": {
        "description": "Enable unified storage search UI",
        "stage": "experimental",
        "codeowner": "@grafana/search-and-storage",
        "hideFromDocs": true
      }
    },
    {
      "metadata": {
        "name": "unlimitedLayoutsNesting",
        "resourceVersion": "1763734583253",
        "creationTimestamp": "2025-10-10T12:15:54Z"
      },
      "spec": {
        "description": "Enables unlimited dashboard panel grouping",
        "stage": "experimental",
        "codeowner": "@grafana/dashboards-squad",
        "frontend": true
      }
    },
    {
      "metadata": {
        "name": "useKubernetesShortURLsAPI",
        "resourceVersion": "1763734583253",
        "creationTimestamp": "2025-08-29T14:46:39Z",
        "deletionTimestamp": "2025-09-01T09:33:33Z"
      },
      "spec": {
        "description": "Routes short url requests from /api to the /apis endpoint in the frontend. Depends on kubernetesShortURLs",
        "stage": "experimental",
        "codeowner": "@grafana/sharing-squad",
        "frontend": true
      }
    },
    {
      "metadata": {
        "name": "useMultipleScopeNodesEndpoint",
        "resourceVersion": "1763734583253",
        "creationTimestamp": "2025-08-29T14:46:39Z",
        "deletionTimestamp": "2025-09-01T09:33:33Z"
      },
      "spec": {
        "description": "Makes the frontend use the 'names' param for fetching multiple scope nodes at once",
        "stage": "experimental",
        "codeowner": "@grafana/grafana-operator-experience-squad",
        "frontend": true,
        "hideFromDocs": true,
        "expression": "false"
      }
    },
    {
      "metadata": {
        "name": "useScopeSingleNodeEndpoint",
        "resourceVersion": "1763734583253",
        "creationTimestamp": "2025-07-31T14:32:41Z"
      },
      "spec": {
        "description": "Use the single node endpoint for the scope api. This is used to fetch the scope parent node.",
        "stage": "experimental",
        "codeowner": "@grafana/grafana-operator-experience-squad",
        "frontend": true,
        "hideFromDocs": true,
        "expression": "false"
      }
    },
    {
      "metadata": {
        "name": "useScopesNavigationEndpoint",
        "resourceVersion": "1763734583253",
        "creationTimestamp": "2025-03-31T15:20:00Z"
      },
      "spec": {
        "description": "Use the scopes navigation endpoint instead of the dashboardbindings endpoint",
        "stage": "experimental",
        "codeowner": "@grafana/grafana-operator-experience-squad",
        "frontend": true,
        "hideFromDocs": true
      }
    },
    {
      "metadata": {
        "name": "useSessionStorageForRedirection",
        "resourceVersion": "1763734583253",
        "creationTimestamp": "2024-09-23T09:31:23Z"
      },
      "spec": {
        "description": "Use session storage for handling the redirection after login",
        "stage": "GA",
        "codeowner": "@grafana/identity-access-team",
        "expression": "true"
      }
    },
    {
      "metadata": {
        "name": "vizActionsAuth",
        "resourceVersion": "1763734583253",
        "creationTimestamp": "2025-07-31T22:56:50Z",
        "deletionTimestamp": "2025-08-01T11:30:17Z"
      },
      "spec": {
        "description": "Allows authenticated API calls in actions",
        "stage": "preview",
        "codeowner": "@grafana/dataviz-squad",
        "frontend": true,
        "hideFromDocs": true
      }
    },
    {
      "metadata": {
        "name": "zanzana",
        "resourceVersion": "1763734583253",
        "creationTimestamp": "2024-06-19T13:59:47Z"
      },
      "spec": {
        "description": "Use openFGA as authorization engine.",
        "stage": "experimental",
        "codeowner": "@grafana/identity-access-team",
        "hideFromDocs": true
      }
    },
    {
      "metadata": {
        "name": "zanzanaNoLegacyClient",
        "resourceVersion": "1763734583253",
        "creationTimestamp": "2025-10-21T14:03:17Z"
      },
      "spec": {
        "description": "Use openFGA as main authorization engine and disable legacy RBAC clietn.",
        "stage": "experimental",
        "codeowner": "@grafana/identity-access-team",
        "hideFromDocs": true
      }
    }
  ]
}<|MERGE_RESOLUTION|>--- conflicted
+++ resolved
@@ -2382,14 +2382,9 @@
     {
       "metadata": {
         "name": "onPremToCloudMigrations",
-<<<<<<< HEAD
-        "resourceVersion": "1753448760331",
+        "resourceVersion": "1763734583253",
         "creationTimestamp": "2024-01-22T16:09:08Z",
         "deletionTimestamp": "2025-11-20T09:59:41Z"
-=======
-        "resourceVersion": "1763734583253",
-        "creationTimestamp": "2024-01-22T16:09:08Z"
->>>>>>> bca58f56
       },
       "spec": {
         "description": "Enable the Grafana Migration Assistant, which helps you easily migrate various on-prem resources to your Grafana Cloud stack.",
