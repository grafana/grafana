{
  "kind": "FeatureList",
  "apiVersion": "featuretoggle.grafana.app/v0alpha1",
  "metadata": {},
  "items": [
    {
      "metadata": {
        "name": "ABTestFeatureToggleA",
        "resourceVersion": "1736782112674",
        "creationTimestamp": "2025-01-13T21:13:13Z"
      },
      "spec": {
        "description": "Test feature toggle to see how cohorts could be set up AB testing",
        "stage": "experimental",
        "codeowner": "@grafana/sharing-squad",
        "hideFromDocs": true,
        "expression": "false"
      }
    },
    {
      "metadata": {
        "name": "ABTestFeatureToggleB",
        "resourceVersion": "1736782112674",
        "creationTimestamp": "2025-01-13T21:13:13Z"
      },
      "spec": {
        "description": "Test feature toggle to see how cohorts could be set up AB testing",
        "stage": "experimental",
        "codeowner": "@grafana/sharing-squad",
        "hideFromDocs": true,
        "expression": "false"
      }
    },
    {
      "metadata": {
        "name": "accessActionSets",
        "resourceVersion": "1731413707429",
        "creationTimestamp": "2024-04-12T16:19:25Z",
        "deletionTimestamp": "2025-03-11T16:34:55Z",
        "annotations": {
          "grafana.app/updatedTimestamp": "2024-11-12 12:15:07.42916 +0000 UTC"
        }
      },
      "spec": {
        "description": "Introduces action sets for resource permissions. Also ensures that all folder editors and admins can create subfolders without needing any additional permissions.",
        "stage": "GA",
        "codeowner": "@grafana/identity-access-team",
        "expression": "true"
      }
    },
    {
      "metadata": {
        "name": "accessControlOnCall",
        "resourceVersion": "1726562036211",
        "creationTimestamp": "2022-10-19T16:10:09Z",
        "deletionTimestamp": "2025-02-24T14:40:54Z",
        "annotations": {
          "grafana.app/updatedTimestamp": "2024-09-17 08:33:56.211355566 +0000 UTC"
        }
      },
      "spec": {
        "description": "Access control primitives for OnCall",
        "stage": "GA",
        "codeowner": "@grafana/identity-access-team",
        "hideFromAdminPage": true,
        "expression": "true"
      }
    },
    {
      "metadata": {
        "name": "addFieldFromCalculationStatFunctions",
        "resourceVersion": "1722289107837",
        "creationTimestamp": "2023-11-03T14:39:58Z",
        "annotations": {
          "grafana.app/updatedTimestamp": "2024-07-29 21:38:27.837976 +0000 UTC"
        }
      },
      "spec": {
        "description": "Add cumulative and window functions to the add field from calculation transformation",
        "stage": "GA",
        "codeowner": "@grafana/dataviz-squad",
        "frontend": true,
        "expression": "true"
      }
    },
    {
      "metadata": {
        "name": "adhocFilterOneOf",
        "resourceVersion": "1723119716623",
        "creationTimestamp": "2024-08-12T08:56:42Z",
        "deletionTimestamp": "2024-09-05T12:49:24Z"
      },
      "spec": {
        "description": "Exposes a new 'one of' operator for ad-hoc filters. This operator allows users to filter by multiple values in a single filter.",
        "stage": "experimental",
        "codeowner": "@grafana/dashboards-squad"
      }
    },
    {
      "metadata": {
        "name": "aiGeneratedDashboardChanges",
        "resourceVersion": "1718727528075",
        "creationTimestamp": "2024-03-05T12:01:31Z"
      },
      "spec": {
        "description": "Enable AI powered features for dashboards to auto-summary changes when saving",
        "stage": "experimental",
        "codeowner": "@grafana/dashboards-squad",
        "frontend": true
      }
    },
    {
      "metadata": {
        "name": "alertRuleRestore",
        "resourceVersion": "1741127758142",
        "creationTimestamp": "2025-03-04T22:29:36Z",
        "annotations": {
          "grafana.app/updatedTimestamp": "2025-03-04 22:35:58.1421143 +0000 UTC"
        }
      },
      "spec": {
        "description": "Enables the alert rule restore feature",
        "stage": "preview",
        "codeowner": "@grafana/alerting-squad",
        "expression": "true"
      }
    },
    {
      "metadata": {
        "name": "alertStateHistoryLokiOnly",
        "resourceVersion": "1718727528075",
        "creationTimestamp": "2023-03-30T18:53:21Z"
      },
      "spec": {
        "description": "Disable Grafana alerts from emitting annotations when a remote Loki instance is available.",
        "stage": "experimental",
        "codeowner": "@grafana/alerting-squad"
      }
    },
    {
      "metadata": {
        "name": "alertStateHistoryLokiPrimary",
        "resourceVersion": "1718727528075",
        "creationTimestamp": "2023-03-30T18:53:21Z"
      },
      "spec": {
        "description": "Enable a remote Loki instance as the primary source for state history reads.",
        "stage": "experimental",
        "codeowner": "@grafana/alerting-squad"
      }
    },
    {
      "metadata": {
        "name": "alertStateHistoryLokiSecondary",
        "resourceVersion": "1718727528075",
        "creationTimestamp": "2023-03-30T18:53:21Z"
      },
      "spec": {
        "description": "Enable Grafana to write alert state history to an external Loki instance in addition to Grafana annotations.",
        "stage": "experimental",
        "codeowner": "@grafana/alerting-squad"
      }
    },
    {
      "metadata": {
        "name": "alertingAlertmanagerExtraDedupStage",
        "resourceVersion": "1738251165994",
        "creationTimestamp": "2025-01-30T15:32:45Z",
        "deletionTimestamp": "2025-03-25T16:57:43Z"
      },
      "spec": {
        "description": "enables extra deduplication stage in alertmanager that checks that timestamps of the pipeline and the current state are matching",
        "stage": "experimental",
        "codeowner": "@grafana/alerting-squad",
        "requiresRestart": true,
        "hideFromAdminPage": true,
        "hideFromDocs": true
      }
    },
    {
      "metadata": {
        "name": "alertingAlertmanagerExtraDedupStageStopPipeline",
        "resourceVersion": "1738251165994",
        "creationTimestamp": "2025-01-30T15:32:45Z",
        "deletionTimestamp": "2025-03-25T16:57:43Z"
      },
      "spec": {
        "description": "works together with alertingAlertmanagerExtraDedupStage, if enabled, it will stop the pipeline if the timestamps are not matching. Otherwise, it will emit a warning",
        "stage": "experimental",
        "codeowner": "@grafana/alerting-squad",
        "requiresRestart": true,
        "hideFromAdminPage": true,
        "hideFromDocs": true
      }
    },
    {
      "metadata": {
        "name": "alertingApiServer",
        "resourceVersion": "1734627512749",
        "creationTimestamp": "2024-06-20T20:52:03Z",
        "annotations": {
          "grafana.app/updatedTimestamp": "2024-12-19 16:58:32.7498017 +0000 UTC"
        }
      },
      "spec": {
        "description": "Register Alerting APIs with the K8s API server",
        "stage": "GA",
        "codeowner": "@grafana/alerting-squad",
        "requiresRestart": true,
        "expression": "true"
      }
    },
    {
      "metadata": {
        "name": "alertingBacktesting",
        "resourceVersion": "1718727528075",
        "creationTimestamp": "2022-12-14T14:44:14Z"
      },
      "spec": {
        "description": "Rule backtesting API for alerting",
        "stage": "experimental",
        "codeowner": "@grafana/alerting-squad"
      }
    },
    {
      "metadata": {
        "name": "alertingCentralAlertHistory",
        "resourceVersion": "1718727528075",
        "creationTimestamp": "2024-05-29T15:01:38Z"
      },
      "spec": {
        "description": "Enables the new central alert history.",
        "stage": "experimental",
        "codeowner": "@grafana/alerting-squad",
        "frontend": true
      }
    },
    {
      "metadata": {
        "name": "alertingConversionAPI",
        "resourceVersion": "1739207762746",
        "creationTimestamp": "2025-02-10T17:16:02Z"
      },
      "spec": {
        "description": "Enable the alerting conversion API",
        "stage": "experimental",
        "codeowner": "@grafana/alerting-squad",
        "hideFromAdminPage": true,
        "hideFromDocs": true
      }
    },
    {
      "metadata": {
        "name": "alertingDisableSendAlertsExternal",
        "resourceVersion": "1718727528075",
        "creationTimestamp": "2024-05-23T12:29:19Z"
      },
      "spec": {
        "description": "Disables the ability to send alerts to an external Alertmanager datasource.",
        "stage": "experimental",
        "codeowner": "@grafana/alerting-squad",
        "hideFromAdminPage": true,
        "hideFromDocs": true
      }
    },
    {
      "metadata": {
        "name": "alertingFilterV2",
        "resourceVersion": "1723028774805",
        "creationTimestamp": "2024-09-11T11:29:26Z"
      },
      "spec": {
        "description": "Enable the new alerting search experience",
        "stage": "experimental",
        "codeowner": "@grafana/alerting-squad",
        "hideFromDocs": true
      }
    },
    {
      "metadata": {
        "name": "alertingInsights",
        "resourceVersion": "1720021873452",
        "creationTimestamp": "2023-09-14T12:58:04Z",
        "annotations": {
          "grafana.app/updatedTimestamp": "2024-07-03 15:51:13.452477 +0000 UTC"
        }
      },
      "spec": {
        "description": "Show the new alerting insights landing page",
        "stage": "GA",
        "codeowner": "@grafana/alerting-squad",
        "frontend": true,
        "hideFromAdminPage": true,
        "expression": "true"
      }
    },
    {
      "metadata": {
        "name": "alertingJiraIntegration",
        "resourceVersion": "1739362088655",
        "creationTimestamp": "2025-02-12T10:45:07Z",
        "annotations": {
          "grafana.app/updatedTimestamp": "2025-02-12 12:08:08.655259 +0000 UTC"
        }
      },
      "spec": {
        "description": "Enables the new Jira integration for contact points in cloud alert managers.",
        "stage": "experimental",
        "codeowner": "@grafana/alerting-squad",
        "frontend": true,
        "hideFromDocs": true
      }
    },
    {
      "metadata": {
        "name": "alertingListViewV2",
        "resourceVersion": "1718727528075",
        "creationTimestamp": "2024-05-24T14:40:49Z"
      },
      "spec": {
        "description": "Enables the new alert list view design",
        "stage": "experimental",
        "codeowner": "@grafana/alerting-squad",
        "frontend": true
      }
    },
    {
      "metadata": {
        "name": "alertingMigrationUI",
        "resourceVersion": "1741968018953",
        "creationTimestamp": "2025-03-14T16:00:18Z"
      },
      "spec": {
        "description": "Enables the alerting migration UI, to migrate datasource-managed rules to Grafana-managed rules",
        "stage": "experimental",
        "codeowner": "@grafana/alerting-squad",
        "frontend": true,
        "hideFromAdminPage": true,
        "hideFromDocs": true
      }
    },
    {
      "metadata": {
        "name": "alertingNoDataErrorExecution",
        "resourceVersion": "1720021873452",
        "creationTimestamp": "2023-08-15T14:27:15Z",
        "deletionTimestamp": "2025-03-13T19:16:25Z",
        "annotations": {
          "grafana.app/updatedTimestamp": "2024-07-03 15:51:13.452477 +0000 UTC"
        }
      },
      "spec": {
        "description": "Changes how Alerting state manager handles execution of NoData/Error",
        "stage": "GA",
        "codeowner": "@grafana/alerting-squad",
        "requiresRestart": true,
        "expression": "true"
      }
    },
    {
      "metadata": {
        "name": "alertingNoNormalState",
        "resourceVersion": "1718727528075",
        "creationTimestamp": "2023-01-13T23:29:29Z",
        "deletionTimestamp": "2025-01-31T15:46:31Z"
      },
      "spec": {
        "description": "Stop maintaining state of alerts that are not firing",
        "stage": "preview",
        "codeowner": "@grafana/alerting-squad",
        "hideFromAdminPage": true
      }
    },
    {
      "metadata": {
        "name": "alertingNotificationsStepMode",
        "resourceVersion": "1737362059637",
        "creationTimestamp": "2024-11-22T11:07:45Z",
        "annotations": {
          "grafana.app/updatedTimestamp": "2025-01-20 08:34:19.63725 +0000 UTC"
        }
      },
      "spec": {
        "description": "Enables simplified step mode in the notifications section",
        "stage": "GA",
        "codeowner": "@grafana/alerting-squad",
        "frontend": true,
        "expression": "true"
      }
    },
    {
      "metadata": {
        "name": "alertingPrometheusRulesPrimary",
        "resourceVersion": "1727332930692",
        "creationTimestamp": "2024-09-27T12:27:16Z",
        "annotations": {
          "grafana.app/updatedTimestamp": "2024-09-26 06:42:10.692959 +0000 UTC"
        }
      },
      "spec": {
        "description": "Uses Prometheus rules as the primary source of truth for ruler-enabled data sources",
        "stage": "experimental",
        "codeowner": "@grafana/alerting-squad",
        "frontend": true
      }
    },
    {
      "metadata": {
        "name": "alertingQueryAndExpressionsStepMode",
        "resourceVersion": "1737362059637",
        "creationTimestamp": "2024-09-26T06:33:14Z",
        "annotations": {
          "grafana.app/updatedTimestamp": "2025-01-20 08:34:19.63725 +0000 UTC"
        }
      },
      "spec": {
        "description": "Enables step mode for alerting queries and expressions",
        "stage": "GA",
        "codeowner": "@grafana/alerting-squad",
        "frontend": true,
        "expression": "true"
      }
    },
    {
      "metadata": {
        "name": "alertingQueryOptimization",
        "resourceVersion": "1720021873452",
        "creationTimestamp": "2024-01-10T20:52:58Z",
        "annotations": {
          "grafana.app/updatedTimestamp": "2024-07-03 15:51:13.452477 +0000 UTC"
        }
      },
      "spec": {
        "description": "Optimizes eligible queries in order to reduce load on datasources",
        "stage": "GA",
        "codeowner": "@grafana/alerting-squad",
        "expression": "false"
      }
    },
    {
      "metadata": {
        "name": "alertingRuleRecoverDeleted",
        "resourceVersion": "1741351039908",
        "creationTimestamp": "2025-03-07T09:25:14Z",
        "annotations": {
          "grafana.app/updatedTimestamp": "2025-03-07 12:37:19.908258 +0000 UTC"
        }
      },
      "spec": {
        "description": "Enables the UI functionality to recover and view deleted alert rules",
        "stage": "GA",
        "codeowner": "@grafana/alerting-squad",
        "frontend": true,
        "hideFromAdminPage": true,
        "hideFromDocs": true,
        "expression": "true"
      }
    },
    {
      "metadata": {
        "name": "alertingRuleVersionHistoryRestore",
        "resourceVersion": "1740740039764",
        "creationTimestamp": "2025-01-16T14:08:12Z",
        "annotations": {
          "grafana.app/updatedTimestamp": "2025-02-28 10:53:59.764894 +0000 UTC"
        }
      },
      "spec": {
        "description": "Enables the alert rule version history restore feature",
        "stage": "GA",
        "codeowner": "@grafana/alerting-squad",
        "frontend": true,
        "hideFromAdminPage": true,
        "hideFromDocs": true,
        "expression": "true"
      }
    },
    {
      "metadata": {
        "name": "alertingSaveStateCompressed",
        "resourceVersion": "1738604435531",
        "creationTimestamp": "2025-01-17T18:17:20Z",
        "annotations": {
          "grafana.app/updatedTimestamp": "2025-02-03 17:40:35.53174 +0000 UTC"
        }
      },
      "spec": {
        "description": "Enables the compressed protobuf-based alert state storage",
        "stage": "preview",
        "codeowner": "@grafana/alerting-squad",
        "expression": "false"
      }
    },
    {
      "metadata": {
        "name": "alertingSaveStatePeriodic",
        "resourceVersion": "1738604155684",
        "creationTimestamp": "2024-01-23T16:03:30Z",
        "annotations": {
          "grafana.app/updatedTimestamp": "2025-02-03 17:35:55.684572 +0000 UTC"
        }
      },
      "spec": {
        "description": "Writes the state periodically to the database, asynchronous to rule evaluation",
        "stage": "privatePreview",
        "codeowner": "@grafana/alerting-squad"
      }
    },
    {
      "metadata": {
        "name": "alertingSimplifiedRouting",
        "resourceVersion": "1720021873452",
        "creationTimestamp": "2023-11-10T13:14:39Z",
        "annotations": {
          "grafana.app/updatedTimestamp": "2024-07-03 15:51:13.452477 +0000 UTC"
        }
      },
      "spec": {
        "description": "Enables users to easily configure alert notifications by specifying a contact point directly when editing or creating an alert rule",
        "stage": "GA",
        "codeowner": "@grafana/alerting-squad",
        "expression": "true"
      }
    },
    {
      "metadata": {
        "name": "alertingUIOptimizeReducer",
        "resourceVersion": "1731923458730",
        "creationTimestamp": "2024-11-18T10:59:00Z",
        "annotations": {
          "grafana.app/updatedTimestamp": "2024-11-18 09:50:58.730825 +0000 UTC"
        }
      },
      "spec": {
        "description": "Enables removing the reducer from the alerting UI when creating a new alert rule and using instant query",
        "stage": "GA",
        "codeowner": "@grafana/alerting-squad",
        "frontend": true,
        "expression": "true"
      }
    },
    {
      "metadata": {
        "name": "alertmanagerRemoteOnly",
        "resourceVersion": "1718727528075",
        "creationTimestamp": "2023-10-30T16:27:08Z"
      },
      "spec": {
        "description": "Disable the internal Alertmanager and only use the external one defined.",
        "stage": "experimental",
        "codeowner": "@grafana/alerting-squad"
      }
    },
    {
      "metadata": {
        "name": "alertmanagerRemotePrimary",
        "resourceVersion": "1718727528075",
        "creationTimestamp": "2023-10-30T16:27:08Z"
      },
      "spec": {
        "description": "Enable Grafana to have a remote Alertmanager instance as the primary Alertmanager.",
        "stage": "experimental",
        "codeowner": "@grafana/alerting-squad"
      }
    },
    {
      "metadata": {
        "name": "alertmanagerRemoteSecondary",
        "resourceVersion": "1718727528075",
        "creationTimestamp": "2023-10-30T16:27:08Z"
      },
      "spec": {
        "description": "Enable Grafana to sync configuration and state with a remote Alertmanager.",
        "stage": "experimental",
        "codeowner": "@grafana/alerting-squad"
      }
    },
    {
      "metadata": {
        "name": "angularDeprecationUI",
        "resourceVersion": "1720021873452",
        "creationTimestamp": "2023-08-29T14:05:47Z",
        "annotations": {
          "grafana.app/updatedTimestamp": "2024-07-03 15:51:13.452477 +0000 UTC"
        }
      },
      "spec": {
        "description": "Display Angular warnings in dashboards and panels",
        "stage": "GA",
        "codeowner": "@grafana/plugins-platform-backend",
        "frontend": true,
        "expression": "true"
      }
    },
    {
      "metadata": {
        "name": "annotationPermissionUpdate",
        "resourceVersion": "1720021873452",
        "creationTimestamp": "2023-10-31T13:30:13Z",
        "annotations": {
          "grafana.app/updatedTimestamp": "2024-07-03 15:51:13.452477 +0000 UTC"
        }
      },
      "spec": {
        "description": "Change the way annotation permissions work by scoping them to folders and dashboards.",
        "stage": "GA",
        "codeowner": "@grafana/identity-access-team",
        "expression": "true"
      }
    },
    {
      "metadata": {
        "name": "appPlatformAccessTokens",
        "resourceVersion": "1725549369316",
        "creationTimestamp": "2024-09-05T16:18:44Z",
        "deletionTimestamp": "2024-10-14T10:47:18Z"
      },
      "spec": {
        "description": "Enables the use of access tokens for the App Platform",
        "stage": "experimental",
        "codeowner": "@grafana/identity-access-team",
        "hideFromAdminPage": true,
        "hideFromDocs": true
      }
    },
    {
      "metadata": {
        "name": "appPlatformGrpcClientAuth",
        "resourceVersion": "1728662061076",
        "creationTimestamp": "2024-10-14T10:47:18Z"
      },
      "spec": {
        "description": "Enables the gRPC client to authenticate with the App Platform by using ID \u0026 access tokens",
        "stage": "experimental",
        "codeowner": "@grafana/identity-access-team",
        "hideFromAdminPage": true,
        "hideFromDocs": true
      }
    },
    {
      "metadata": {
        "name": "appSidecar",
        "resourceVersion": "1731608393499",
        "creationTimestamp": "2024-09-09T12:45:05Z",
        "annotations": {
          "grafana.app/updatedTimestamp": "2024-11-14 18:19:53.499798 +0000 UTC"
        }
      },
      "spec": {
        "description": "Enable the app sidecar feature that allows rendering 2 apps at the same time",
        "stage": "experimental",
        "codeowner": "@grafana/grafana-frontend-platform"
      }
    },
    {
      "metadata": {
        "name": "assetSriChecks",
        "resourceVersion": "1739984409734",
        "creationTimestamp": "2025-02-19T15:56:59Z",
        "annotations": {
          "grafana.app/updatedTimestamp": "2025-02-19 17:00:09.734088 +0000 UTC"
        }
      },
      "spec": {
        "description": "Enables SRI checks for Grafana JavaScript assets",
        "stage": "experimental",
        "codeowner": "@grafana/frontend-ops",
        "frontend": true
      }
    },
    {
      "metadata": {
        "name": "authAPIAccessTokenAuth",
        "resourceVersion": "1718727528075",
        "creationTimestamp": "2024-04-02T15:45:15Z",
        "deletionTimestamp": "2025-02-04T14:58:33Z"
      },
      "spec": {
        "description": "Enables the use of Auth API access tokens for authentication",
        "stage": "experimental",
        "codeowner": "@grafana/identity-access-team",
        "hideFromAdminPage": true,
        "hideFromDocs": true
      }
    },
    {
      "metadata": {
        "name": "authZGRPCServer",
        "resourceVersion": "1718727528075",
        "creationTimestamp": "2024-06-13T09:41:35Z"
      },
      "spec": {
        "description": "Enables the gRPC server for authorization",
        "stage": "experimental",
        "codeowner": "@grafana/identity-access-team",
        "hideFromAdminPage": true,
        "hideFromDocs": true
      }
    },
    {
      "metadata": {
        "name": "autoMigrateGraphPanel",
        "resourceVersion": "1718727528075",
        "creationTimestamp": "2024-02-08T22:00:48Z"
      },
      "spec": {
        "description": "Migrate old graph panel to supported time series panel - broken out from autoMigrateOldPanels to enable granular tracking",
        "stage": "preview",
        "codeowner": "@grafana/dataviz-squad",
        "frontend": true
      }
    },
    {
      "metadata": {
        "name": "autoMigrateOldPanels",
        "resourceVersion": "1718727528075",
        "creationTimestamp": "2023-03-23T04:02:36Z"
      },
      "spec": {
        "description": "Migrate old angular panels to supported versions (graph, table-old, worldmap, etc)",
        "stage": "preview",
        "codeowner": "@grafana/dataviz-squad",
        "frontend": true
      }
    },
    {
      "metadata": {
        "name": "autoMigratePiechartPanel",
        "resourceVersion": "1718727528075",
        "creationTimestamp": "2024-02-14T16:06:25Z"
      },
      "spec": {
        "description": "Migrate old piechart panel to supported piechart panel - broken out from autoMigrateOldPanels to enable granular tracking",
        "stage": "preview",
        "codeowner": "@grafana/dataviz-squad",
        "frontend": true
      }
    },
    {
      "metadata": {
        "name": "autoMigrateStatPanel",
        "resourceVersion": "1718727528075",
        "creationTimestamp": "2024-02-14T16:06:25Z"
      },
      "spec": {
        "description": "Migrate old stat panel to supported stat panel - broken out from autoMigrateOldPanels to enable granular tracking",
        "stage": "preview",
        "codeowner": "@grafana/dataviz-squad",
        "frontend": true
      }
    },
    {
      "metadata": {
        "name": "autoMigrateTablePanel",
        "resourceVersion": "1718727528075",
        "creationTimestamp": "2024-02-14T16:06:25Z"
      },
      "spec": {
        "description": "Migrate old table panel to supported table panel - broken out from autoMigrateOldPanels to enable granular tracking",
        "stage": "preview",
        "codeowner": "@grafana/dataviz-squad",
        "frontend": true
      }
    },
    {
      "metadata": {
        "name": "autoMigrateWorldmapPanel",
        "resourceVersion": "1718727528075",
        "creationTimestamp": "2024-02-14T16:06:25Z"
      },
      "spec": {
        "description": "Migrate old worldmap panel to supported geomap panel - broken out from autoMigrateOldPanels to enable granular tracking",
        "stage": "preview",
        "codeowner": "@grafana/dataviz-squad",
        "frontend": true
      }
    },
    {
      "metadata": {
        "name": "autoMigrateXYChartPanel",
        "resourceVersion": "1722537244598",
        "creationTimestamp": "2024-03-22T15:44:37Z",
        "deletionTimestamp": "2024-11-14T16:36:18Z",
        "annotations": {
          "grafana.app/updatedTimestamp": "2024-08-01 18:34:04.598082 +0000 UTC"
        }
      },
      "spec": {
        "description": "Migrate old XYChart panel to new XYChart2 model",
        "stage": "GA",
        "codeowner": "@grafana/dataviz-squad",
        "frontend": true,
        "expression": "true"
      }
    },
    {
      "metadata": {
        "name": "autofixDSUID",
        "resourceVersion": "1717578796182",
        "creationTimestamp": "2024-05-03T11:32:07Z",
        "deletionTimestamp": "2024-06-20T10:56:39Z"
      },
      "spec": {
        "description": "Automatically migrates invalid datasource UIDs",
        "stage": "experimental",
        "codeowner": "@grafana/plugins-platform-backend"
      }
    },
    {
      "metadata": {
        "name": "awsAsyncQueryCaching",
        "resourceVersion": "1720021873452",
        "creationTimestamp": "2023-07-21T15:34:07Z",
        "annotations": {
          "grafana.app/updatedTimestamp": "2024-07-03 15:51:13.452477 +0000 UTC"
        }
      },
      "spec": {
        "description": "Enable caching for async queries for Redshift and Athena. Requires that the datasource has caching and async query support enabled",
        "stage": "GA",
        "codeowner": "@grafana/aws-datasources",
        "expression": "true"
      }
    },
    {
      "metadata": {
        "name": "awsDatasourcesNewFormStyling",
        "resourceVersion": "1720021873452",
        "creationTimestamp": "2023-10-12T08:59:10Z",
        "deletionTimestamp": "2024-07-22T12:48:17Z",
        "annotations": {
          "grafana.app/updatedTimestamp": "2024-07-03 15:51:13.452477 +0000 UTC"
        }
      },
      "spec": {
        "description": "Applies new form styling for configuration and query editors in AWS plugins",
        "stage": "GA",
        "codeowner": "@grafana/aws-datasources",
        "frontend": true,
        "expression": "true"
      }
    },
    {
      "metadata": {
        "name": "awsDatasourcesTempCredentials",
        "resourceVersion": "1718727528075",
        "creationTimestamp": "2023-07-06T15:06:11Z"
      },
      "spec": {
        "description": "Support temporary security credentials in AWS plugins for Grafana Cloud customers",
        "stage": "experimental",
        "codeowner": "@grafana/aws-datasources"
      }
    },
    {
      "metadata": {
        "name": "azureMonitorDisableLogLimit",
        "resourceVersion": "1727698096407",
        "creationTimestamp": "2024-10-24T13:32:09Z",
        "deletionTimestamp": "2024-10-22T09:44:12Z",
        "annotations": {
          "grafana.app/updatedTimestamp": "2024-09-30 12:08:16.407109 +0000 UTC"
        }
      },
      "spec": {
        "description": "Disables the log limit restriction for Azure Monitor when true. The limit is enabled by default.",
        "stage": "GA",
        "codeowner": "@grafana/partner-datasources",
        "expression": "false"
      }
    },
    {
      "metadata": {
        "name": "azureMonitorEnableUserAuth",
        "resourceVersion": "1732189410576",
        "creationTimestamp": "2024-11-27T14:01:54Z",
        "annotations": {
          "grafana.app/updatedTimestamp": "2024-11-21 11:43:30.576196 +0000 UTC"
        }
      },
      "spec": {
        "description": "Enables user auth for Azure Monitor datasource only",
        "stage": "GA",
        "codeowner": "@grafana/partner-datasources",
        "expression": "true"
      }
    },
    {
      "metadata": {
        "name": "azureMonitorLogLimit",
        "resourceVersion": "1727696791818",
        "creationTimestamp": "2024-09-30T11:45:45Z",
        "deletionTimestamp": "2024-09-30T11:51:51Z",
        "annotations": {
          "grafana.app/updatedTimestamp": "2024-09-30 11:46:31.818302 +0000 UTC"
        }
      },
      "spec": {
        "description": "Control the log limit restriction for Azure Monitor",
        "stage": "GA",
        "codeowner": "@grafana/partner-datasources"
      }
    },
    {
      "metadata": {
        "name": "azureMonitorPrometheusExemplars",
        "resourceVersion": "1739465911959",
        "creationTimestamp": "2024-06-06T16:53:17Z",
        "annotations": {
          "grafana.app/updatedTimestamp": "2025-02-13 16:58:31.95981 +0000 UTC"
        }
      },
      "spec": {
        "description": "Allows configuration of Azure Monitor as a data source that can provide Prometheus exemplars",
        "stage": "GA",
        "codeowner": "@grafana/partner-datasources",
        "expression": "true"
      }
    },
    {
      "metadata": {
        "name": "backgroundPluginInstaller",
        "resourceVersion": "1723202510081",
        "creationTimestamp": "2024-08-12T14:39:31Z",
        "deletionTimestamp": "2024-09-23T13:49:18Z"
      },
      "spec": {
        "description": "Enable background plugin installer",
        "stage": "experimental",
        "codeowner": "@grafana/plugins-platform-backend",
        "requiresRestart": true
      }
    },
    {
      "metadata": {
        "name": "bodyScrolling",
        "resourceVersion": "1721723807004",
        "creationTimestamp": "2024-07-01T10:28:39Z",
        "deletionTimestamp": "2024-09-24T12:23:18Z",
        "annotations": {
          "grafana.app/updatedTimestamp": "2024-07-23 08:36:47.004393 +0000 UTC"
        }
      },
      "spec": {
        "description": "Adjusts Page to make body the scrollable element",
        "stage": "preview",
        "codeowner": "@grafana/grafana-frontend-platform",
        "frontend": true,
        "allowSelfServe": true,
        "hideFromDocs": true,
        "expression": "false"
      }
    },
    {
      "metadata": {
        "name": "cachingOptimizeSerializationMemoryUsage",
        "resourceVersion": "1718727528075",
        "creationTimestamp": "2023-10-12T16:56:49Z"
      },
      "spec": {
        "description": "If enabled, the caching backend gradually serializes query responses for the cache, comparing against the configured `[caching]max_value_mb` value as it goes. This can can help prevent Grafana from running out of memory while attempting to cache very large query responses.",
        "stage": "experimental",
        "codeowner": "@grafana/grafana-operator-experience-squad"
      }
    },
    {
      "metadata": {
        "name": "canvasPanelNesting",
        "resourceVersion": "1718727528075",
        "creationTimestamp": "2022-05-31T19:03:34Z"
      },
      "spec": {
        "description": "Allow elements nesting",
        "stage": "experimental",
        "codeowner": "@grafana/dataviz-squad",
        "frontend": true,
        "hideFromAdminPage": true
      }
    },
    {
      "metadata": {
        "name": "canvasPanelPanZoom",
        "resourceVersion": "1718727528075",
        "creationTimestamp": "2024-01-02T19:52:21Z"
      },
      "spec": {
        "description": "Allow pan and zoom in canvas panel",
        "stage": "preview",
        "codeowner": "@grafana/dataviz-squad",
        "frontend": true
      }
    },
    {
      "metadata": {
        "name": "cloudRBACRoles",
        "resourceVersion": "1721984527957",
        "creationTimestamp": "2024-01-10T13:19:01Z",
        "annotations": {
          "grafana.app/updatedTimestamp": "2024-07-26 09:02:07.957377 +0000 UTC"
        }
      },
      "spec": {
        "description": "Enabled grafana cloud specific RBAC roles",
        "stage": "preview",
        "codeowner": "@grafana/identity-access-team",
        "requiresRestart": true,
        "allowSelfServe": true,
        "hideFromAdminPage": true,
        "hideFromDocs": true
      }
    },
    {
      "metadata": {
        "name": "cloudWatchBatchQueries",
        "resourceVersion": "1718727528075",
        "creationTimestamp": "2023-10-20T19:09:41Z"
      },
      "spec": {
        "description": "Runs CloudWatch metrics queries as separate batches",
        "stage": "preview",
        "codeowner": "@grafana/aws-datasources"
      }
    },
    {
      "metadata": {
        "name": "cloudWatchCrossAccountQuerying",
        "resourceVersion": "1720021873452",
        "creationTimestamp": "2022-11-28T11:39:12Z",
        "annotations": {
          "grafana.app/updatedTimestamp": "2024-07-03 15:51:13.452477 +0000 UTC"
        }
      },
      "spec": {
        "description": "Enables cross-account querying in CloudWatch datasources",
        "stage": "GA",
        "codeowner": "@grafana/aws-datasources",
        "allowSelfServe": true,
        "expression": "true"
      }
    },
    {
      "metadata": {
        "name": "cloudWatchNewLabelParsing",
        "resourceVersion": "1720021873452",
        "creationTimestamp": "2024-04-05T15:57:56Z",
        "annotations": {
          "grafana.app/updatedTimestamp": "2024-07-03 15:51:13.452477 +0000 UTC"
        }
      },
      "spec": {
        "description": "Updates CloudWatch label parsing to be more accurate",
        "stage": "GA",
        "codeowner": "@grafana/aws-datasources",
        "expression": "true"
      }
    },
    {
      "metadata": {
        "name": "cloudWatchRoundUpEndTime",
        "resourceVersion": "1720021873452",
        "creationTimestamp": "2024-06-27T15:10:28Z",
        "annotations": {
          "grafana.app/updatedTimestamp": "2024-07-03 15:51:13.452477 +0000 UTC"
        }
      },
      "spec": {
        "description": "Round up end time for metric queries to the next minute to avoid missing data",
        "stage": "GA",
        "codeowner": "@grafana/aws-datasources",
        "expression": "true"
      }
    },
    {
      "metadata": {
        "name": "cloudwatchMetricInsightsCrossAccount",
        "resourceVersion": "1729265619643",
        "creationTimestamp": "2024-07-02T10:34:12Z",
        "deletionTimestamp": "2025-01-10T22:23:23Z",
        "annotations": {
          "grafana.app/updatedTimestamp": "2024-10-18 15:33:39.643165 +0000 UTC"
        }
      },
      "spec": {
        "description": "Enables cross account observability for Cloudwatch Metric Insights query builder",
        "stage": "GA",
        "codeowner": "@grafana/aws-datasources",
        "frontend": true,
        "expression": "true"
      }
    },
    {
      "metadata": {
        "name": "configurableSchedulerTick",
        "resourceVersion": "1718727528075",
        "creationTimestamp": "2023-07-26T16:44:12Z"
      },
      "spec": {
        "description": "Enable changing the scheduler base interval via configuration option unified_alerting.scheduler_tick_interval",
        "stage": "experimental",
        "codeowner": "@grafana/alerting-squad",
        "requiresRestart": true,
        "hideFromDocs": true
      }
    },
    {
      "metadata": {
        "name": "correlations",
        "resourceVersion": "1731608393499",
        "creationTimestamp": "2022-09-16T13:14:27Z",
        "annotations": {
          "grafana.app/updatedTimestamp": "2024-11-14 18:19:53.499798 +0000 UTC"
        }
      },
      "spec": {
        "description": "Correlations page",
        "stage": "GA",
        "codeowner": "@grafana/dataviz-squad",
        "allowSelfServe": true,
        "expression": "true"
      }
    },
    {
      "metadata": {
        "name": "crashDetection",
        "resourceVersion": "1730381712885",
        "creationTimestamp": "2024-11-12T15:07:27Z"
      },
      "spec": {
        "description": "Enables browser crash detection reporting to Faro.",
        "stage": "experimental",
        "codeowner": "@grafana/observability-traces-and-profiling",
        "frontend": true
      }
    },
    {
      "metadata": {
        "name": "dashboardNewLayouts",
        "resourceVersion": "1729671312626",
        "creationTimestamp": "2024-10-23T08:55:45Z",
        "annotations": {
          "grafana.app/updatedTimestamp": "2024-10-23 08:15:12.626632 +0000 UTC"
        }
      },
      "spec": {
        "description": "Enables experimental new dashboard layouts",
        "stage": "experimental",
        "codeowner": "@grafana/dashboards-squad",
        "frontend": true
      }
    },
    {
      "metadata": {
        "name": "dashboardRestore",
        "resourceVersion": "1728397491294",
        "creationTimestamp": "2024-05-16T17:36:26Z",
        "annotations": {
          "grafana.app/updatedTimestamp": "2024-10-08 14:24:51.294668 +0000 UTC"
        }
      },
      "spec": {
        "description": "Enables deleted dashboard restore feature",
        "stage": "experimental",
        "codeowner": "@grafana/search-and-storage",
        "hideFromAdminPage": true,
        "expression": "false"
      }
    },
    {
      "metadata": {
        "name": "dashboardRestoreUI",
        "resourceVersion": "1720021873452",
        "creationTimestamp": "2024-06-25T14:43:13Z",
        "deletionTimestamp": "2024-10-11T08:29:58Z",
        "annotations": {
          "grafana.app/updatedTimestamp": "2024-07-03 15:51:13.452477 +0000 UTC"
        }
      },
      "spec": {
        "description": "Enables the frontend to be able to restore a recently deleted dashboard",
        "stage": "experimental",
        "codeowner": "@grafana/grafana-frontend-platform",
        "expression": "false"
      }
    },
    {
      "metadata": {
        "name": "dashboardScene",
        "resourceVersion": "1729671397794",
        "creationTimestamp": "2023-11-13T08:51:21Z",
        "annotations": {
          "grafana.app/updatedTimestamp": "2024-10-23 08:16:37.794144 +0000 UTC"
        }
      },
      "spec": {
        "description": "Enables dashboard rendering using scenes for all roles",
        "stage": "GA",
        "codeowner": "@grafana/dashboards-squad",
        "frontend": true,
        "expression": "true"
      }
    },
    {
      "metadata": {
        "name": "dashboardSceneForViewers",
        "resourceVersion": "1727354524763",
        "creationTimestamp": "2023-11-02T19:02:25Z",
        "annotations": {
          "grafana.app/updatedTimestamp": "2024-09-26 12:42:04.763233 +0000 UTC"
        }
      },
      "spec": {
        "description": "Enables dashboard rendering using Scenes for viewer roles",
        "stage": "GA",
        "codeowner": "@grafana/dashboards-squad",
        "frontend": true,
        "expression": "true"
      }
    },
    {
      "metadata": {
        "name": "dashboardSceneSolo",
        "resourceVersion": "1727354524763",
        "creationTimestamp": "2024-02-11T08:08:47Z",
        "annotations": {
          "grafana.app/updatedTimestamp": "2024-09-26 12:42:04.763233 +0000 UTC"
        }
      },
      "spec": {
        "description": "Enables rendering dashboards using scenes for solo panels",
        "stage": "GA",
        "codeowner": "@grafana/dashboards-squad",
        "frontend": true,
        "expression": "true"
      }
    },
    {
      "metadata": {
        "name": "dashboardSchemaV2",
        "resourceVersion": "1730192092473",
        "creationTimestamp": "2024-10-29T10:35:18Z",
        "deletionTimestamp": "2024-12-19T12:28:20Z"
      },
      "spec": {
        "description": "Enables the new dashboard schema version 2, implementing changes necessary for dynamic dashboards and dashboards as code.",
        "stage": "experimental",
        "codeowner": "@grafana/dashboards-squad",
        "frontend": true
      }
    },
    {
      "metadata": {
        "name": "dashgpt",
        "resourceVersion": "1720021873452",
        "creationTimestamp": "2023-08-30T20:22:05Z",
        "annotations": {
          "grafana.app/updatedTimestamp": "2024-07-03 15:51:13.452477 +0000 UTC"
        }
      },
      "spec": {
        "description": "Enable AI powered features in dashboards",
        "stage": "GA",
        "codeowner": "@grafana/dashboards-squad",
        "frontend": true,
        "expression": "true"
      }
    },
    {
      "metadata": {
        "name": "databaseReadReplica",
        "resourceVersion": "1720021873452",
        "creationTimestamp": "2024-06-18T15:07:15Z",
        "deletionTimestamp": "2024-09-25T23:21:39Z",
        "annotations": {
          "grafana.app/updatedTimestamp": "2024-07-03 15:51:13.452477 +0000 UTC"
        }
      },
      "spec": {
        "description": "Use a read replica for some database queries.",
        "stage": "experimental",
        "codeowner": "@grafana/grafana-backend-services-squad",
        "expression": "false"
      }
    },
    {
      "metadata": {
        "name": "dataplaneAggregator",
        "resourceVersion": "1723151074613",
        "creationTimestamp": "2024-08-09T08:41:07Z"
      },
      "spec": {
        "description": "Enable grafana dataplane aggregator",
        "stage": "experimental",
        "codeowner": "@grafana/grafana-app-platform-squad",
        "requiresRestart": true
      }
    },
    {
      "metadata": {
        "name": "dataplaneFrontendFallback",
        "resourceVersion": "1720021873452",
        "creationTimestamp": "2023-04-07T21:13:19Z",
        "annotations": {
          "grafana.app/updatedTimestamp": "2024-07-03 15:51:13.452477 +0000 UTC"
        }
      },
      "spec": {
        "description": "Support dataplane contract field name change for transformations and field name matchers where the name is different",
        "stage": "GA",
        "codeowner": "@grafana/observability-metrics",
        "frontend": true,
        "allowSelfServe": true,
        "expression": "true"
      }
    },
    {
      "metadata": {
        "name": "datasourceAPIServers",
        "resourceVersion": "1726731672938",
        "creationTimestamp": "2024-09-19T08:28:27Z",
        "annotations": {
          "grafana.app/updatedTimestamp": "2024-09-19 07:41:12.938146 +0000 UTC"
        }
      },
      "spec": {
        "description": "Expose some datasources as apiservers.",
        "stage": "experimental",
        "codeowner": "@grafana/grafana-app-platform-squad",
        "requiresRestart": true
      }
    },
    {
      "metadata": {
        "name": "datasourceConnectionsTab",
        "resourceVersion": "1741961069415",
        "creationTimestamp": "2025-01-21T17:39:48Z",
        "annotations": {
          "grafana.app/updatedTimestamp": "2025-03-14 14:04:29.415154706 +0000 UTC"
        }
      },
      "spec": {
        "description": "Shows defined connections for a data source in the plugins detail page",
        "stage": "privatePreview",
        "codeowner": "@grafana/plugins-platform-backend",
        "frontend": true
      }
    },
    {
      "metadata": {
        "name": "datasourceProxyDisableRBAC",
        "resourceVersion": "1720021873452",
        "creationTimestamp": "2024-05-21T13:05:16Z",
        "deletionTimestamp": "2025-02-24T17:23:43Z",
        "annotations": {
          "grafana.app/updatedTimestamp": "2024-07-03 15:51:13.452477 +0000 UTC"
        }
      },
      "spec": {
        "description": "Disables applying a plugin route's ReqAction field to authorization",
        "stage": "GA",
        "codeowner": "@grafana/identity-access-team",
        "hideFromDocs": true,
        "expression": "false"
      }
    },
    {
      "metadata": {
        "name": "datasourceQueryMultiStatus",
        "resourceVersion": "1718727528075",
        "creationTimestamp": "2022-05-03T16:02:20Z",
        "deletionTimestamp": "2024-07-10T09:15:10Z"
      },
      "spec": {
        "description": "Introduce HTTP 207 Multi Status for api/ds/query",
        "stage": "experimental",
        "codeowner": "@grafana/plugins-platform-backend"
      }
    },
    {
      "metadata": {
        "name": "datasourceQueryTypes",
        "resourceVersion": "1718727528075",
        "creationTimestamp": "2024-05-23T16:46:28Z"
      },
      "spec": {
        "description": "Show query type endpoints in datasource API servers (currently hardcoded for testdata, expressions, and prometheus)",
        "stage": "experimental",
        "codeowner": "@grafana/grafana-app-platform-squad",
        "requiresRestart": true
      }
    },
    {
      "metadata": {
        "name": "disableAngular",
        "resourceVersion": "1718727528075",
        "creationTimestamp": "2023-03-23T15:43:45Z"
      },
      "spec": {
        "description": "Dynamic flag to disable angular at runtime. The preferred method is to set `angular_support_enabled` to `false` in the [security] settings, which allows you to change the state at runtime.",
        "stage": "preview",
        "codeowner": "@grafana/dataviz-squad",
        "frontend": true,
        "hideFromAdminPage": true
      }
    },
    {
      "metadata": {
        "name": "disableClassicHTTPHistogram",
        "resourceVersion": "1718727528075",
        "creationTimestamp": "2024-06-18T19:37:44Z"
      },
      "spec": {
        "description": "Disables classic HTTP Histogram (use with enableNativeHTTPHistogram)",
        "stage": "experimental",
        "codeowner": "@grafana/grafana-backend-services-squad",
        "requiresRestart": true,
        "hideFromAdminPage": true
      }
    },
    {
      "metadata": {
        "name": "disableEnvelopeEncryption",
        "resourceVersion": "1720021873452",
        "creationTimestamp": "2022-05-24T08:34:47Z",
        "annotations": {
          "grafana.app/updatedTimestamp": "2024-07-03 15:51:13.452477 +0000 UTC"
        }
      },
      "spec": {
        "description": "Disable envelope encryption (emergency only)",
        "stage": "GA",
        "codeowner": "@grafana/grafana-as-code",
        "hideFromAdminPage": true,
        "expression": "false"
      }
    },
    {
      "metadata": {
        "name": "disableNumericMetricsSortingInExpressions",
        "resourceVersion": "1735845919509",
        "creationTimestamp": "2024-04-16T14:52:47Z",
        "annotations": {
          "grafana.app/updatedTimestamp": "2025-01-02 19:25:19.509884 +0000 UTC"
        }
      },
      "spec": {
        "description": "In server-side expressions, disable the sorting of numeric-kind metrics by their metric name or labels.",
        "stage": "experimental",
        "codeowner": "@grafana/oss-big-tent",
        "requiresRestart": true
      }
    },
    {
      "metadata": {
        "name": "disableSSEDataplane",
        "resourceVersion": "1718727528075",
        "creationTimestamp": "2023-04-12T16:24:34Z"
      },
      "spec": {
        "description": "Disables dataplane specific processing in server side expressions.",
        "stage": "experimental",
        "codeowner": "@grafana/observability-metrics"
      }
    },
    {
      "metadata": {
        "name": "disableSecretsCompatibility",
        "resourceVersion": "1718727528075",
        "creationTimestamp": "2022-07-12T20:27:37Z"
      },
      "spec": {
        "description": "Disable duplicated secret storage in legacy tables",
        "stage": "experimental",
        "codeowner": "@grafana/hosted-grafana-team",
        "requiresRestart": true
      }
    },
    {
      "metadata": {
        "name": "easyIssueReportButton",
        "resourceVersion": "1733157534811",
        "creationTimestamp": "2024-12-02T16:38:54Z",
        "deletionTimestamp": "2024-12-02T16:46:56Z"
      },
      "spec": {
        "description": "Enables a button to send reports from the Grafana UI",
        "stage": "experimental",
        "codeowner": "@grafana/grafana-operator-experience-squad",
        "hideFromDocs": true
      }
    },
    {
      "metadata": {
        "name": "editPanelCSVDragAndDrop",
        "resourceVersion": "1718727528075",
        "creationTimestamp": "2023-01-24T09:43:44Z"
      },
      "spec": {
        "description": "Enables drag and drop for CSV and Excel files",
        "stage": "experimental",
        "codeowner": "@grafana/dataviz-squad",
        "frontend": true
      }
    },
    {
      "metadata": {
        "name": "elasticsearchCrossClusterSearch",
        "resourceVersion": "1733848475752",
        "creationTimestamp": "2024-12-12T22:20:04Z",
        "annotations": {
          "grafana.app/updatedTimestamp": "2024-12-10 16:34:35.752111 +0000 UTC"
        }
      },
      "spec": {
        "description": "Enables cross cluster search in the Elasticsearch datasource",
        "stage": "preview",
        "codeowner": "@grafana/aws-datasources"
      }
    },
    {
      "metadata": {
        "name": "elasticsearchImprovedParsing",
        "resourceVersion": "1736808262603",
        "creationTimestamp": "2025-01-15T17:05:54Z",
        "annotations": {
          "grafana.app/updatedTimestamp": "2025-01-13 22:44:22.603729 +0000 UTC"
        }
      },
      "spec": {
        "description": "Enables less memory intensive Elasticsearch result parsing",
        "stage": "experimental",
        "codeowner": "@grafana/aws-datasources"
      }
    },
    {
      "metadata": {
        "name": "enableDatagridEditing",
        "resourceVersion": "1718727528075",
        "creationTimestamp": "2023-04-24T14:46:31Z"
      },
      "spec": {
        "description": "Enables the edit functionality in the datagrid panel",
        "stage": "preview",
        "codeowner": "@grafana/dataviz-squad",
        "frontend": true
      }
    },
    {
      "metadata": {
        "name": "enableExtensionsAdminPage",
        "resourceVersion": "1730819353237",
        "creationTimestamp": "2024-11-05T15:55:10Z",
        "annotations": {
          "grafana.app/updatedTimestamp": "2024-11-05 15:09:13.237578 +0000 UTC"
        }
      },
      "spec": {
        "description": "Enables the extension admin page regardless of development mode",
        "stage": "experimental",
        "codeowner": "@grafana/plugins-platform-backend",
        "requiresRestart": true
      }
    },
    {
      "metadata": {
        "name": "enableNativeHTTPHistogram",
        "resourceVersion": "1718727528075",
        "creationTimestamp": "2023-10-03T18:23:55Z"
      },
      "spec": {
        "description": "Enables native HTTP Histograms",
        "stage": "experimental",
        "codeowner": "@grafana/grafana-backend-services-squad",
        "requiresRestart": true,
        "hideFromAdminPage": true
      }
    },
    {
      "metadata": {
        "name": "enableSCIM",
        "resourceVersion": "1730980484343",
        "creationTimestamp": "2024-11-07T14:38:46Z"
      },
      "spec": {
        "description": "Enables SCIM support for user and group management",
        "stage": "experimental",
        "codeowner": "@grafana/identity-access-team"
      }
    },
    {
      "metadata": {
        "name": "enableScopesInMetricsExplore",
        "resourceVersion": "1729765731452",
        "creationTimestamp": "2024-11-06T13:11:33Z"
      },
      "spec": {
        "description": "Enables the scopes usage in Metrics Explore",
        "stage": "experimental",
        "codeowner": "@grafana/dashboards-squad",
        "hideFromAdminPage": true,
        "hideFromDocs": true
      }
    },
    {
      "metadata": {
        "name": "exploreContentOutline",
        "resourceVersion": "1717578796182",
        "creationTimestamp": "2023-10-13T16:57:13Z",
        "deletionTimestamp": "2024-06-24T15:45:42Z"
      },
      "spec": {
        "description": "Content outline sidebar",
        "stage": "GA",
        "codeowner": "@grafana/explore-squad",
        "frontend": true,
        "allowSelfServe": true
      }
    },
    {
      "metadata": {
        "name": "exploreLogsAggregatedMetrics",
        "resourceVersion": "1740084492165",
        "creationTimestamp": "2024-08-29T13:55:59Z",
        "annotations": {
          "grafana.app/updatedTimestamp": "2025-02-20 20:48:12.165306 +0000 UTC"
        }
      },
      "spec": {
        "description": "Used in Logs Drilldown to query by aggregated metrics",
        "stage": "experimental",
        "codeowner": "@grafana/observability-logs",
        "frontend": true
      }
    },
    {
      "metadata": {
        "name": "exploreLogsLimitedTimeRange",
        "resourceVersion": "1740084492165",
        "creationTimestamp": "2024-08-29T13:55:59Z",
        "annotations": {
          "grafana.app/updatedTimestamp": "2025-02-20 20:48:12.165306 +0000 UTC"
        }
      },
      "spec": {
        "description": "Used in Logs Drilldown to limit the time range",
        "stage": "experimental",
        "codeowner": "@grafana/observability-logs",
        "frontend": true
      }
    },
    {
      "metadata": {
        "name": "exploreLogsShardSplitting",
        "resourceVersion": "1740084492165",
        "creationTimestamp": "2024-08-29T13:55:59Z",
        "annotations": {
          "grafana.app/updatedTimestamp": "2025-02-20 20:48:12.165306 +0000 UTC"
        }
      },
      "spec": {
        "description": "Used in Logs Drilldown to split queries into multiple queries based on the number of shards",
        "stage": "experimental",
        "codeowner": "@grafana/observability-logs",
        "frontend": true
      }
    },
    {
      "metadata": {
        "name": "exploreMetrics",
        "resourceVersion": "1740084233934",
        "creationTimestamp": "2024-04-09T18:15:18Z",
        "annotations": {
          "grafana.app/updatedTimestamp": "2025-02-20 20:43:53.934892 +0000 UTC"
        }
      },
      "spec": {
        "description": "Enables the new Grafana Metrics Drilldown core app",
        "stage": "GA",
        "codeowner": "@grafana/observability-metrics",
        "frontend": true,
        "expression": "true"
      }
    },
    {
      "metadata": {
        "name": "exploreMetricsRelatedLogs",
        "resourceVersion": "1740088730007",
        "creationTimestamp": "2024-11-05T16:28:43Z",
        "annotations": {
          "grafana.app/updatedTimestamp": "2025-02-20 21:58:50.007589 +0000 UTC"
        }
      },
      "spec": {
        "description": "Display Related Logs in Grafana Metrics Drilldown",
        "stage": "experimental",
        "codeowner": "@grafana/observability-metrics",
        "frontend": true
      }
    },
    {
      "metadata": {
        "name": "exploreMetricsUseExternalAppPlugin",
        "resourceVersion": "1741883352541",
        "creationTimestamp": "2025-01-21T23:24:50Z",
        "annotations": {
          "grafana.app/updatedTimestamp": "2025-03-13 16:29:12.541156 +0000 UTC"
        }
      },
      "spec": {
        "description": "Use the externalized Grafana Metrics Drilldown (formerly known as Explore Metrics) app plugin",
        "stage": "preview",
        "codeowner": "@grafana/observability-metrics",
        "frontend": true,
        "requiresRestart": true
      }
    },
    {
      "metadata": {
        "name": "expressionParser",
        "resourceVersion": "1718727528075",
        "creationTimestamp": "2024-02-17T00:59:11Z"
      },
      "spec": {
        "description": "Enable new expression parser",
        "stage": "experimental",
        "codeowner": "@grafana/grafana-app-platform-squad",
        "requiresRestart": true
      }
    },
    {
      "metadata": {
        "name": "externalCorePlugins",
        "resourceVersion": "1718727528075",
        "creationTimestamp": "2023-09-22T08:50:13Z"
      },
      "spec": {
        "description": "Allow core plugins to be loaded as external",
        "stage": "experimental",
        "codeowner": "@grafana/plugins-platform-backend"
      }
    },
    {
      "metadata": {
        "name": "externalServiceAccounts",
        "resourceVersion": "1718727528075",
        "creationTimestamp": "2023-09-28T07:26:37Z"
      },
      "spec": {
        "description": "Automatic service account and token setup for plugins",
        "stage": "preview",
        "codeowner": "@grafana/identity-access-team",
        "hideFromAdminPage": true
      }
    },
    {
      "metadata": {
        "name": "extraLanguages",
        "resourceVersion": "1741626708204",
        "creationTimestamp": "2025-03-10T17:11:48Z",
        "deletionTimestamp": "2025-03-27T09:58:35Z"
      },
      "spec": {
        "description": "Enables additional languages",
        "stage": "experimental",
        "codeowner": "@grafana/grafana-frontend-platform",
        "frontend": true
      }
    },
    {
      "metadata": {
        "name": "extraThemes",
        "resourceVersion": "1718727528075",
        "creationTimestamp": "2023-05-10T13:37:04Z"
      },
      "spec": {
        "description": "Enables extra themes",
        "stage": "experimental",
        "codeowner": "@grafana/grafana-frontend-platform",
        "frontend": true
      }
    },
    {
      "metadata": {
        "name": "extractFieldsNameDeduplication",
        "resourceVersion": "1718727528075",
        "creationTimestamp": "2023-11-02T15:47:42Z"
      },
      "spec": {
        "description": "Make sure extracted field names are unique in the dataframe",
        "stage": "experimental",
        "codeowner": "@grafana/dataviz-squad",
        "frontend": true
      }
    },
    {
      "metadata": {
        "name": "failWrongDSUID",
        "resourceVersion": "1718721033692",
        "creationTimestamp": "2024-06-20T10:56:39Z"
      },
      "spec": {
        "description": "Throws an error if a datasource has an invalid UIDs",
        "stage": "experimental",
        "codeowner": "@grafana/plugins-platform-backend"
      }
    },
    {
      "metadata": {
        "name": "faroDatasourceSelector",
        "resourceVersion": "1718727528075",
        "creationTimestamp": "2023-05-05T00:35:10Z"
      },
      "spec": {
        "description": "Enable the data source selector within the Frontend Apps section of the Frontend Observability",
        "stage": "preview",
        "codeowner": "@grafana/app-o11y",
        "frontend": true
      }
    },
    {
      "metadata": {
        "name": "featureHighlights",
        "resourceVersion": "1720021873452",
        "creationTimestamp": "2022-02-03T11:53:23Z",
        "annotations": {
          "grafana.app/updatedTimestamp": "2024-07-03 15:51:13.452477 +0000 UTC"
        }
      },
      "spec": {
        "description": "Highlight Grafana Enterprise features",
        "stage": "GA",
        "codeowner": "@grafana/grafana-as-code",
        "allowSelfServe": true,
        "expression": "false"
      }
    },
    {
      "metadata": {
        "name": "featureToggleAdminPage",
        "resourceVersion": "1718727528075",
        "creationTimestamp": "2023-07-18T20:43:32Z"
      },
      "spec": {
        "description": "Enable admin page for managing feature toggles from the Grafana front-end. Grafana Cloud only.",
        "stage": "experimental",
        "codeowner": "@grafana/grafana-operator-experience-squad",
        "requiresRestart": true,
        "hideFromDocs": true
      }
    },
    {
      "metadata": {
        "name": "feedbackButton",
        "resourceVersion": "1733158016122",
        "creationTimestamp": "2024-12-02T17:08:15Z"
      },
      "spec": {
        "description": "Enables a button to send feedback from the Grafana UI",
        "stage": "experimental",
        "codeowner": "@grafana/grafana-operator-experience-squad",
        "hideFromDocs": true
      }
    },
    {
      "metadata": {
        "name": "fetchRulesUsingPost",
        "resourceVersion": "1738148593383",
        "creationTimestamp": "2025-01-29T11:03:13Z"
      },
      "spec": {
        "description": "Use a POST request to list rules by passing down the namespaces user has access to",
        "stage": "experimental",
        "codeowner": "@grafana/alerting-squad",
        "hideFromAdminPage": true,
        "hideFromDocs": true
      }
    },
    {
      "metadata": {
        "name": "flameGraphItemCollapsing",
        "resourceVersion": "1718727528075",
        "creationTimestamp": "2023-11-09T14:31:07Z",
        "deletionTimestamp": "2024-07-15T12:45:41Z"
      },
      "spec": {
        "description": "Allow collapsing of flame graph items",
        "stage": "experimental",
        "codeowner": "@grafana/observability-traces-and-profiling",
        "frontend": true
      }
    },
    {
      "metadata": {
        "name": "folderCounts",
        "resourceVersion": "1734702013658",
        "creationTimestamp": "2024-12-20T13:40:13Z",
        "deletionTimestamp": "2024-12-27T10:19:54Z"
      },
      "spec": {
        "description": "Enable folder's api server counts",
        "stage": "experimental",
        "codeowner": "@grafana/search-and-storage",
        "expression": "false"
      }
    },
    {
      "metadata": {
        "name": "folderMove",
        "resourceVersion": "1734702013658",
        "creationTimestamp": "2024-12-20T13:40:13Z",
        "deletionTimestamp": "2024-12-27T10:19:54Z"
      },
      "spec": {
        "description": "Enable folder's api server move",
        "stage": "experimental",
        "codeowner": "@grafana/search-and-storage",
        "expression": "false"
      }
    },
    {
      "metadata": {
        "name": "formatString",
        "resourceVersion": "1722290290367",
        "creationTimestamp": "2023-10-13T18:17:12Z",
        "annotations": {
          "grafana.app/updatedTimestamp": "2024-07-29 21:58:10.367328 +0000 UTC"
        }
      },
      "spec": {
        "description": "Enable format string transformer",
        "stage": "GA",
        "codeowner": "@grafana/dataviz-squad",
        "frontend": true,
        "expression": "true"
      }
    },
    {
      "metadata": {
        "name": "frontendSandboxMonitorOnly",
        "resourceVersion": "1741965568775",
        "creationTimestamp": "2023-07-05T11:48:25Z",
        "annotations": {
          "grafana.app/updatedTimestamp": "2025-03-14 15:19:28.77575 +0000 UTC"
        }
      },
      "spec": {
        "description": "Enables monitor only in the plugin frontend sandbox (if enabled)",
        "stage": "privatePreview",
        "codeowner": "@grafana/plugins-platform-backend",
        "frontend": true
      }
    },
    {
      "metadata": {
        "name": "grafanaAPIServerEnsureKubectlAccess",
        "resourceVersion": "1718727528075",
        "creationTimestamp": "2023-12-06T20:21:21Z"
      },
      "spec": {
        "description": "Start an additional https handler and write kubectl options",
        "stage": "experimental",
        "codeowner": "@grafana/grafana-app-platform-squad",
        "requiresDevMode": true,
        "requiresRestart": true
      }
    },
    {
      "metadata": {
        "name": "grafanaAPIServerTestingWithExperimentalAPIs",
        "resourceVersion": "1727945615419",
        "creationTimestamp": "2024-10-03T10:11:40Z",
        "deletionTimestamp": "2025-01-22T20:53:53Z"
      },
      "spec": {
        "description": "Facilitate integration testing of experimental APIs",
        "stage": "experimental",
        "codeowner": "@grafana/search-and-storage"
      }
    },
    {
      "metadata": {
        "name": "grafanaAPIServerWithExperimentalAPIs",
        "resourceVersion": "1726731672938",
        "creationTimestamp": "2023-10-06T18:55:22Z",
        "annotations": {
          "grafana.app/updatedTimestamp": "2024-09-19 07:41:12.938146 +0000 UTC"
        }
      },
      "spec": {
        "description": "Register experimental APIs with the k8s API server, including all datasources",
        "stage": "experimental",
        "codeowner": "@grafana/grafana-app-platform-squad",
        "requiresDevMode": true,
        "requiresRestart": true
      }
    },
    {
      "metadata": {
        "name": "grafanaAdvisor",
        "resourceVersion": "1737365459765",
        "creationTimestamp": "2025-01-20T10:08:00Z"
      },
      "spec": {
        "description": "Enables Advisor app",
        "stage": "experimental",
        "codeowner": "@grafana/plugins-platform-backend"
      }
    },
    {
      "metadata": {
        "name": "grafanaManagedRecordingRules",
        "resourceVersion": "1718727528075",
        "creationTimestamp": "2024-04-22T17:53:16Z"
      },
      "spec": {
        "description": "Enables Grafana-managed recording rules.",
        "stage": "experimental",
        "codeowner": "@grafana/alerting-squad",
        "hideFromAdminPage": true,
        "hideFromDocs": true
      }
    },
    {
      "metadata": {
        "name": "grafanaManagedRecordingRulesDatasources",
        "resourceVersion": "1741291902441",
        "creationTimestamp": "2025-03-06T20:11:42Z"
      },
      "spec": {
        "description": "Enables writing to data sources for Grafana-managed recording rules.",
        "stage": "experimental",
        "codeowner": "@grafana/alerting-squad",
        "hideFromAdminPage": true,
        "hideFromDocs": true
      }
    },
    {
      "metadata": {
        "name": "grafanaconThemes",
        "resourceVersion": "1738661140740",
        "creationTimestamp": "2025-02-04T09:25:40Z"
      },
      "spec": {
        "description": "Enables the temporary themes for GrafanaCon",
        "stage": "experimental",
        "codeowner": "@grafana/grafana-frontend-platform",
        "requiresRestart": true,
        "hideFromAdminPage": true,
        "hideFromDocs": true
      }
    },
    {
      "metadata": {
        "name": "groupAttributeSync",
        "resourceVersion": "1731087176211",
        "creationTimestamp": "2024-09-09T15:29:43Z",
        "annotations": {
          "grafana.app/updatedTimestamp": "2024-11-08 17:32:56.21158 +0000 UTC"
        }
      },
      "spec": {
        "description": "Enable the groupsync extension for managing Group Attribute Sync feature",
        "stage": "privatePreview",
        "codeowner": "@grafana/identity-access-team",
        "hideFromDocs": true
      }
    },
    {
      "metadata": {
        "name": "groupByVariable",
        "resourceVersion": "1718727528075",
        "creationTimestamp": "2024-02-14T17:18:04Z"
      },
      "spec": {
        "description": "Enable groupBy variable support in scenes dashboards",
        "stage": "experimental",
        "codeowner": "@grafana/dashboards-squad",
        "hideFromAdminPage": true,
        "hideFromDocs": true
      }
    },
    {
      "metadata": {
        "name": "groupToNestedTableTransformation",
        "resourceVersion": "1720568606781",
        "creationTimestamp": "2024-02-07T14:28:26Z",
        "annotations": {
          "grafana.app/updatedTimestamp": "2024-07-09 23:43:26.781894 +0000 UTC"
        }
      },
      "spec": {
        "description": "Enables the group to nested table transformation",
        "stage": "GA",
        "codeowner": "@grafana/dataviz-squad",
        "frontend": true,
        "expression": "true"
      }
    },
    {
      "metadata": {
        "name": "grpcServer",
        "resourceVersion": "1724096690370",
        "creationTimestamp": "2022-09-26T20:25:34Z",
        "annotations": {
          "grafana.app/updatedTimestamp": "2024-08-19 19:44:50.370023815 +0000 UTC"
        }
      },
      "spec": {
        "description": "Run the GRPC server",
        "stage": "preview",
        "codeowner": "@grafana/search-and-storage",
        "hideFromAdminPage": true
      }
    },
    {
      "metadata": {
        "name": "homeSetupGuide",
        "resourceVersion": "1726258153467",
        "creationTimestamp": "2024-09-25T17:20:04Z",
        "annotations": {
          "grafana.app/updatedTimestamp": "2024-09-13 20:09:13.467989 +0000 UTC"
        }
      },
      "spec": {
        "description": "Used in Home for users who want to return to the onboarding flow or quickly find popular config pages",
        "stage": "experimental",
        "codeowner": "@grafana/growth-and-onboarding",
        "frontend": true
      }
    },
    {
      "metadata": {
        "name": "idForwarding",
        "resourceVersion": "1718727528075",
        "creationTimestamp": "2023-09-25T15:21:28Z",
        "deletionTimestamp": "2024-08-21T13:30:17Z"
      },
      "spec": {
        "description": "Generate signed id token for identity that can be forwarded to plugins and external services",
        "stage": "experimental",
        "codeowner": "@grafana/identity-access-team"
      }
    },
    {
      "metadata": {
        "name": "improvedExternalSessionHandling",
        "resourceVersion": "1737370880023",
        "creationTimestamp": "2024-09-17T10:54:39Z",
        "annotations": {
          "grafana.app/updatedTimestamp": "2025-01-20 11:01:20.02358 +0000 UTC"
        }
      },
      "spec": {
        "description": "Enables improved support for OAuth external sessions. After enabling this feature, users might need to re-authenticate themselves.",
        "stage": "preview",
        "codeowner": "@grafana/identity-access-team",
        "allowSelfServe": true
      }
    },
    {
      "metadata": {
        "name": "improvedExternalSessionHandlingSAML",
        "resourceVersion": "1737370880023",
        "creationTimestamp": "2025-01-09T17:02:49Z",
        "annotations": {
          "grafana.app/updatedTimestamp": "2025-01-20 11:01:20.02358 +0000 UTC"
        }
      },
      "spec": {
        "description": "Enables improved support for SAML external sessions. Ensure the NameID format is correctly configured in Grafana for SAML Single Logout to function properly.",
        "stage": "preview",
        "codeowner": "@grafana/identity-access-team",
        "allowSelfServe": true
      }
    },
    {
      "metadata": {
        "name": "individualCookiePreferences",
        "resourceVersion": "1718727528075",
        "creationTimestamp": "2023-02-21T10:19:07Z"
      },
      "spec": {
        "description": "Support overriding cookie preferences per user",
        "stage": "experimental",
        "codeowner": "@grafana/grafana-backend-group"
      }
    },
    {
      "metadata": {
        "name": "infinityRunQueriesInParallel",
        "resourceVersion": "1741881350055",
        "creationTimestamp": "2025-03-13T15:55:50Z"
      },
      "spec": {
        "description": "Enables running Infinity queries in parallel",
        "stage": "privatePreview",
        "codeowner": "@grafana/oss-big-tent"
      }
    },
    {
      "metadata": {
        "name": "influxdbBackendMigration",
        "resourceVersion": "1735845919509",
        "creationTimestamp": "2022-02-09T18:26:16Z",
        "deletionTimestamp": "2023-01-17T14:11:26Z",
        "annotations": {
          "grafana.app/updatedTimestamp": "2025-01-02 19:25:19.509884 +0000 UTC"
        }
      },
      "spec": {
        "description": "Query InfluxDB InfluxQL without the proxy",
        "stage": "GA",
        "codeowner": "@grafana/partner-datasources",
        "frontend": true,
        "expression": "true"
      }
    },
    {
      "metadata": {
        "name": "influxdbRunQueriesInParallel",
        "resourceVersion": "1735845919509",
        "creationTimestamp": "2024-02-01T10:58:24Z",
        "annotations": {
          "grafana.app/updatedTimestamp": "2025-01-02 19:25:19.509884 +0000 UTC"
        }
      },
      "spec": {
        "description": "Enables running InfluxDB Influxql queries in parallel",
        "stage": "privatePreview",
        "codeowner": "@grafana/partner-datasources"
      }
    },
    {
      "metadata": {
        "name": "influxqlStreamingParser",
        "resourceVersion": "1735845919509",
        "creationTimestamp": "2023-11-29T17:29:35Z",
        "annotations": {
          "grafana.app/updatedTimestamp": "2025-01-02 19:25:19.509884 +0000 UTC"
        }
      },
      "spec": {
        "description": "Enable streaming JSON parser for InfluxDB datasource InfluxQL query language",
        "stage": "experimental",
        "codeowner": "@grafana/partner-datasources"
      }
    },
    {
      "metadata": {
        "name": "investigationsBackend",
        "resourceVersion": "1734447689720",
        "creationTimestamp": "2024-12-18T08:31:03Z"
      },
      "spec": {
        "description": "Enable the investigations backend API",
        "stage": "experimental",
        "codeowner": "@grafana/grafana-app-platform-squad",
        "expression": "false"
      }
    },
    {
      "metadata": {
        "name": "investigationsWatcher",
        "resourceVersion": "1734443690044",
        "creationTimestamp": "2024-12-17T13:54:50Z",
        "deletionTimestamp": "2024-12-17T14:54:34Z"
      },
      "spec": {
        "description": "Enables experimental watcher for investigations",
        "stage": "experimental",
        "codeowner": "@grafana/grafana-app-platform-squad",
        "requiresRestart": true
      }
    },
    {
      "metadata": {
        "name": "inviteUserExperimental",
        "resourceVersion": "1741358664069",
        "creationTimestamp": "2025-03-07T14:44:24Z"
      },
      "spec": {
        "description": "Renders invite user button along the app",
        "stage": "experimental",
        "codeowner": "@grafana/sharing-squad",
        "frontend": true,
        "hideFromAdminPage": true,
        "hideFromDocs": true
      }
    },
    {
      "metadata": {
        "name": "jaegerBackendMigration",
        "resourceVersion": "1731599633815",
        "creationTimestamp": "2024-11-15T14:40:20Z"
      },
      "spec": {
        "description": "Enables querying the Jaeger data source without the proxy",
        "stage": "experimental",
        "codeowner": "@grafana/oss-big-tent"
      }
    },
    {
      "metadata": {
        "name": "jitterAlertRulesWithinGroups",
        "resourceVersion": "1718727528075",
        "creationTimestamp": "2024-01-18T18:48:11Z"
      },
      "spec": {
        "description": "Distributes alert rule evaluations more evenly over time, including spreading out rules within the same group",
        "stage": "preview",
        "codeowner": "@grafana/alerting-squad",
        "requiresRestart": true,
        "hideFromDocs": true
      }
    },
    {
      "metadata": {
        "name": "k8SFolderCounts",
        "resourceVersion": "1735294794086",
        "creationTimestamp": "2024-12-27T17:10:44Z"
      },
      "spec": {
        "description": "Enable folder's api server counts",
        "stage": "experimental",
        "codeowner": "@grafana/search-and-storage",
        "expression": "false"
      }
    },
    {
      "metadata": {
        "name": "k8SFolderMove",
        "resourceVersion": "1735294794086",
        "creationTimestamp": "2024-12-27T17:10:44Z"
      },
      "spec": {
        "description": "Enable folder's api server move",
        "stage": "experimental",
        "codeowner": "@grafana/search-and-storage",
        "expression": "false"
      }
    },
    {
      "metadata": {
        "name": "kuberenetesRestore",
        "resourceVersion": "1735880172453",
        "creationTimestamp": "2025-01-03T04:56:12Z",
        "deletionTimestamp": "2025-01-03T05:01:38Z"
      },
      "spec": {
        "description": "Allow restoring objects in k8s",
        "stage": "experimental",
        "codeowner": "@grafana/grafana-app-platform-squad"
      }
    },
    {
      "metadata": {
        "name": "kubernetesAggregator",
        "resourceVersion": "1723151074613",
        "creationTimestamp": "2024-02-12T20:59:35Z",
        "annotations": {
          "grafana.app/updatedTimestamp": "2024-08-08 21:04:34.613161685 +0000 UTC"
        }
      },
      "spec": {
        "description": "Enable grafana's embedded kube-aggregator",
        "stage": "experimental",
        "codeowner": "@grafana/grafana-app-platform-squad",
        "requiresRestart": true
      }
    },
    {
      "metadata": {
        "name": "kubernetesClientDashboardsFolders",
        "resourceVersion": "1739913583714",
        "creationTimestamp": "2025-02-18T21:15:35Z",
        "annotations": {
          "grafana.app/updatedTimestamp": "2025-02-18 21:19:43.714638 +0000 UTC"
        }
      },
      "spec": {
        "description": "Route the folder and dashboard service requests to k8s",
        "stage": "experimental",
        "codeowner": "@grafana/grafana-app-platform-squad"
      }
    },
    {
      "metadata": {
        "name": "kubernetesDashboards",
        "resourceVersion": "1718727528075",
        "creationTimestamp": "2024-06-05T14:34:23Z"
      },
      "spec": {
        "description": "Use the kubernetes API in the frontend for dashboards",
        "stage": "experimental",
        "codeowner": "@grafana/grafana-app-platform-squad",
        "frontend": true
      }
    },
    {
      "metadata": {
        "name": "kubernetesFeatureToggles",
        "resourceVersion": "1718727528075",
        "creationTimestamp": "2024-01-18T05:32:44Z"
      },
      "spec": {
        "description": "Use the kubernetes API for feature toggle management in the frontend",
        "stage": "experimental",
        "codeowner": "@grafana/grafana-operator-experience-squad",
        "frontend": true,
        "hideFromAdminPage": true
      }
    },
    {
      "metadata": {
        "name": "kubernetesPlaylists",
        "resourceVersion": "1720021873452",
        "creationTimestamp": "2023-10-05T19:00:36Z",
        "deletionTimestamp": "2024-08-13T08:03:28Z",
        "annotations": {
          "grafana.app/updatedTimestamp": "2024-07-03 15:51:13.452477 +0000 UTC"
        }
      },
      "spec": {
        "description": "Use the kubernetes API in the frontend for playlists, and route /api/playlist requests to k8s",
        "stage": "GA",
        "codeowner": "@grafana/grafana-app-platform-squad",
        "requiresRestart": true,
        "expression": "true"
      }
    },
    {
      "metadata": {
        "name": "kubernetesSnapshots",
        "resourceVersion": "1718727528075",
        "creationTimestamp": "2023-12-05T22:31:49Z"
      },
      "spec": {
        "description": "Routes snapshot requests from /api to the /apis endpoint",
        "stage": "experimental",
        "codeowner": "@grafana/grafana-app-platform-squad",
        "requiresRestart": true
      }
    },
    {
      "metadata": {
        "name": "libraryPanelRBAC",
        "resourceVersion": "1718727528075",
        "creationTimestamp": "2023-10-11T23:30:50Z"
      },
      "spec": {
        "description": "Enables RBAC support for library panels",
        "stage": "experimental",
        "codeowner": "@grafana/dashboards-squad",
        "requiresRestart": true
      }
    },
    {
      "metadata": {
        "name": "live-service-web-worker",
        "resourceVersion": "1727432782383",
        "creationTimestamp": "2022-01-26T17:44:20Z",
        "annotations": {
          "grafana.app/updatedTimestamp": "2024-09-27 10:26:22.38366 +0000 UTC"
        }
      },
      "spec": {
        "description": "This will use a webworker thread to processes events rather than the main thread",
        "stage": "experimental",
        "codeowner": "@grafana/dashboards-squad",
        "frontend": true
      }
    },
    {
      "metadata": {
        "name": "localeFormatPreference",
        "resourceVersion": "1742397804851",
        "creationTimestamp": "2025-03-19T15:23:24Z"
      },
      "spec": {
        "description": "Specify the locale so we can show the correct format for numbers and dates",
        "stage": "experimental",
        "codeowner": "@grafana/grafana-frontend-platform"
      }
    },
    {
      "metadata": {
<<<<<<< HEAD
=======
        "name": "localizationForPlugins",
        "resourceVersion": "1742561476144",
        "creationTimestamp": "2025-03-21T12:51:16Z"
      },
      "spec": {
        "description": "Enables localization for plugins",
        "stage": "experimental",
        "codeowner": "@grafana/plugins-platform-backend"
      }
    },
    {
      "metadata": {
>>>>>>> 1ebcb3f6
        "name": "logQLScope",
        "resourceVersion": "1741643492217",
        "creationTimestamp": "2024-11-11T11:53:24Z",
        "annotations": {
          "grafana.app/updatedTimestamp": "2025-03-10 21:51:32.217697 +0000 UTC"
        }
      },
      "spec": {
        "description": "In-development feature that will allow injection of labels into loki queries.",
        "stage": "privatePreview",
        "codeowner": "@grafana/observability-logs",
        "hideFromAdminPage": true,
        "hideFromDocs": true,
        "expression": "false"
      }
    },
    {
      "metadata": {
        "name": "logRequestsInstrumentedAsUnknown",
        "resourceVersion": "1718727528075",
        "creationTimestamp": "2022-06-10T08:56:55Z"
      },
      "spec": {
        "description": "Logs the path for requests that are instrumented as unknown",
        "stage": "experimental",
        "codeowner": "@grafana/hosted-grafana-team"
      }
    },
    {
      "metadata": {
        "name": "logRowsPopoverMenu",
        "resourceVersion": "1720021873452",
        "creationTimestamp": "2023-11-16T09:48:10Z",
        "annotations": {
          "grafana.app/updatedTimestamp": "2024-07-03 15:51:13.452477 +0000 UTC"
        }
      },
      "spec": {
        "description": "Enable filtering menu displayed when text of a log line is selected",
        "stage": "GA",
        "codeowner": "@grafana/observability-logs",
        "frontend": true,
        "expression": "true"
      }
    },
    {
      "metadata": {
        "name": "logsContextDatasourceUi",
        "resourceVersion": "1720021873452",
        "creationTimestamp": "2023-01-27T14:12:01Z",
        "annotations": {
          "grafana.app/updatedTimestamp": "2024-07-03 15:51:13.452477 +0000 UTC"
        }
      },
      "spec": {
        "description": "Allow datasource to provide custom UI for context view",
        "stage": "GA",
        "codeowner": "@grafana/observability-logs",
        "frontend": true,
        "allowSelfServe": true,
        "expression": "true"
      }
    },
    {
      "metadata": {
        "name": "logsExploreTableDefaultVisualization",
        "resourceVersion": "1718727528075",
        "creationTimestamp": "2024-05-02T15:28:15Z"
      },
      "spec": {
        "description": "Sets the logs table as default visualisation in logs explore",
        "stage": "experimental",
        "codeowner": "@grafana/observability-logs",
        "frontend": true
      }
    },
    {
      "metadata": {
        "name": "logsExploreTableVisualisation",
        "resourceVersion": "1720021873452",
        "creationTimestamp": "2023-07-12T13:52:42Z",
        "annotations": {
          "grafana.app/updatedTimestamp": "2024-07-03 15:51:13.452477 +0000 UTC"
        }
      },
      "spec": {
        "description": "A table visualisation for logs in Explore",
        "stage": "GA",
        "codeowner": "@grafana/observability-logs",
        "frontend": true,
        "expression": "true"
      }
    },
    {
      "metadata": {
        "name": "logsInfiniteScrolling",
        "resourceVersion": "1720021873452",
        "creationTimestamp": "2023-11-09T10:54:03Z",
        "annotations": {
          "grafana.app/updatedTimestamp": "2024-07-03 15:51:13.452477 +0000 UTC"
        }
      },
      "spec": {
        "description": "Enables infinite scrolling for the Logs panel in Explore and Dashboards",
        "stage": "GA",
        "codeowner": "@grafana/observability-logs",
        "frontend": true,
        "expression": "true"
      }
    },
    {
      "metadata": {
        "name": "lokiExperimentalStreaming",
        "resourceVersion": "1718727528075",
        "creationTimestamp": "2023-06-19T10:03:51Z"
      },
      "spec": {
        "description": "Support new streaming approach for loki (prototype, needs special loki build)",
        "stage": "experimental",
        "codeowner": "@grafana/observability-logs"
      }
    },
    {
      "metadata": {
        "name": "lokiLabelNamesQueryApi",
        "resourceVersion": "1734096677730",
        "creationTimestamp": "2024-12-13T14:31:41Z"
      },
      "spec": {
        "description": "Defaults to using the Loki `/labels` API instead of `/series`",
        "stage": "GA",
        "codeowner": "@grafana/observability-logs",
        "expression": "true"
      }
    },
    {
      "metadata": {
        "name": "lokiLogsDataplane",
        "resourceVersion": "1718727528075",
        "creationTimestamp": "2023-07-13T07:58:00Z"
      },
      "spec": {
        "description": "Changes logs responses from Loki to be compliant with the dataplane specification.",
        "stage": "experimental",
        "codeowner": "@grafana/observability-logs"
      }
    },
    {
      "metadata": {
        "name": "lokiMetricDataplane",
        "resourceVersion": "1720021873452",
        "creationTimestamp": "2023-04-13T13:07:08Z",
        "deletionTimestamp": "2024-11-26T16:32:17Z",
        "annotations": {
          "grafana.app/updatedTimestamp": "2024-07-03 15:51:13.452477 +0000 UTC"
        }
      },
      "spec": {
        "description": "Changes metric responses from Loki to be compliant with the dataplane specification.",
        "stage": "GA",
        "codeowner": "@grafana/observability-logs",
        "allowSelfServe": true,
        "expression": "true"
      }
    },
    {
      "metadata": {
        "name": "lokiPredefinedOperations",
        "resourceVersion": "1718727528075",
        "creationTimestamp": "2023-06-02T10:52:36Z"
      },
      "spec": {
        "description": "Adds predefined query operations to Loki query editor",
        "stage": "experimental",
        "codeowner": "@grafana/observability-logs",
        "frontend": true
      }
    },
    {
      "metadata": {
        "name": "lokiQueryHints",
        "resourceVersion": "1720021873452",
        "creationTimestamp": "2023-12-18T20:43:16Z",
        "annotations": {
          "grafana.app/updatedTimestamp": "2024-07-03 15:51:13.452477 +0000 UTC"
        }
      },
      "spec": {
        "description": "Enables query hints for Loki",
        "stage": "GA",
        "codeowner": "@grafana/observability-logs",
        "frontend": true,
        "expression": "true"
      }
    },
    {
      "metadata": {
        "name": "lokiQuerySplitting",
        "resourceVersion": "1720021873452",
        "creationTimestamp": "2023-02-09T17:27:02Z",
        "annotations": {
          "grafana.app/updatedTimestamp": "2024-07-03 15:51:13.452477 +0000 UTC"
        }
      },
      "spec": {
        "description": "Split large interval queries into subqueries with smaller time intervals",
        "stage": "GA",
        "codeowner": "@grafana/observability-logs",
        "frontend": true,
        "allowSelfServe": true,
        "expression": "true"
      }
    },
    {
      "metadata": {
        "name": "lokiQuerySplittingConfig",
        "resourceVersion": "1718727528075",
        "creationTimestamp": "2023-03-20T15:51:36Z"
      },
      "spec": {
        "description": "Give users the option to configure split durations for Loki queries",
        "stage": "experimental",
        "codeowner": "@grafana/observability-logs",
        "frontend": true
      }
    },
    {
      "metadata": {
        "name": "lokiRunQueriesInParallel",
        "resourceVersion": "1718727528075",
        "creationTimestamp": "2023-09-19T09:34:01Z"
      },
      "spec": {
        "description": "Enables running Loki queries in parallel",
        "stage": "privatePreview",
        "codeowner": "@grafana/observability-logs"
      }
    },
    {
      "metadata": {
        "name": "lokiSendDashboardPanelNames",
        "resourceVersion": "1724089497989",
        "creationTimestamp": "2024-08-22T19:30:43Z",
        "annotations": {
          "grafana.app/updatedTimestamp": "2024-08-19 17:44:57.989565 +0000 UTC"
        }
      },
      "spec": {
        "description": "Send dashboard and panel names to Loki when querying",
        "stage": "experimental",
        "codeowner": "@grafana/observability-logs"
      }
    },
    {
      "metadata": {
        "name": "lokiShardSplitting",
        "resourceVersion": "1729678036788",
        "creationTimestamp": "2024-10-23T11:21:03Z",
        "annotations": {
          "grafana.app/updatedTimestamp": "2024-10-23 10:07:16.788828 +0000 UTC"
        }
      },
      "spec": {
        "description": "Use stream shards to split queries into smaller subqueries",
        "stage": "experimental",
        "codeowner": "@grafana/observability-logs",
        "frontend": true
      }
    },
    {
      "metadata": {
        "name": "lokiStructuredMetadata",
        "resourceVersion": "1720021873452",
        "creationTimestamp": "2023-11-16T16:06:14Z",
        "annotations": {
          "grafana.app/updatedTimestamp": "2024-07-03 15:51:13.452477 +0000 UTC"
        }
      },
      "spec": {
        "description": "Enables the loki data source to request structured metadata from the Loki server",
        "stage": "GA",
        "codeowner": "@grafana/observability-logs",
        "expression": "true"
      }
    },
    {
      "metadata": {
        "name": "managedDualWriter",
        "resourceVersion": "1739347092893",
        "creationTimestamp": "2025-02-12T07:58:12Z"
      },
      "spec": {
        "description": "Pick the dual write mode from database configs",
        "stage": "experimental",
        "codeowner": "@grafana/search-and-storage",
        "hideFromAdminPage": true,
        "hideFromDocs": true
      }
    },
    {
      "metadata": {
        "name": "managedPluginsInstall",
        "resourceVersion": "1720021873452",
        "creationTimestamp": "2023-10-18T13:17:03Z",
        "deletionTimestamp": "2025-02-11T11:13:57Z",
        "annotations": {
          "grafana.app/updatedTimestamp": "2024-07-03 15:51:13.452477 +0000 UTC"
        }
      },
      "spec": {
        "description": "Install managed plugins directly from plugins catalog",
        "stage": "GA",
        "codeowner": "@grafana/plugins-platform-backend",
        "expression": "true"
      }
    },
    {
      "metadata": {
        "name": "metricsSummary",
        "resourceVersion": "1718727528075",
        "creationTimestamp": "2023-08-28T14:02:12Z",
        "deletionTimestamp": "2024-11-25T10:47:18Z"
      },
      "spec": {
        "description": "Enables metrics summary queries in the Tempo data source",
        "stage": "experimental",
        "codeowner": "@grafana/observability-traces-and-profiling",
        "frontend": true
      }
    },
    {
      "metadata": {
        "name": "mlExpressions",
        "resourceVersion": "1718727528075",
        "creationTimestamp": "2023-07-13T17:37:50Z"
      },
      "spec": {
        "description": "Enable support for Machine Learning in server-side expressions",
        "stage": "experimental",
        "codeowner": "@grafana/alerting-squad"
      }
    },
    {
      "metadata": {
        "name": "mysqlAnsiQuotes",
        "resourceVersion": "1718727528075",
        "creationTimestamp": "2022-10-12T11:43:35Z"
      },
      "spec": {
        "description": "Use double quotes to escape keyword in a MySQL query",
        "stage": "experimental",
        "codeowner": "@grafana/search-and-storage"
      }
    },
    {
      "metadata": {
        "name": "nestedFolders",
        "resourceVersion": "1720021873452",
        "creationTimestamp": "2022-10-26T14:15:14Z",
        "annotations": {
          "grafana.app/updatedTimestamp": "2024-07-03 15:51:13.452477 +0000 UTC"
        }
      },
      "spec": {
        "description": "Enable folder nesting",
        "stage": "GA",
        "codeowner": "@grafana/search-and-storage",
        "expression": "true"
      }
    },
    {
      "metadata": {
        "name": "newDashboardSharingComponent",
        "resourceVersion": "1733231733564",
        "creationTimestamp": "2024-05-03T15:02:18Z",
        "annotations": {
          "grafana.app/updatedTimestamp": "2024-12-03 13:15:33.564083 +0000 UTC"
        }
      },
      "spec": {
        "description": "Enables the new sharing drawer design",
        "stage": "GA",
        "codeowner": "@grafana/sharing-squad",
        "frontend": true,
        "expression": "true"
      }
    },
    {
      "metadata": {
        "name": "newDashboardWithFiltersAndGroupBy",
        "resourceVersion": "1718727528075",
        "creationTimestamp": "2024-04-04T11:25:21Z"
      },
      "spec": {
        "description": "Enables filters and group by variables on all new dashboards. Variables are added only if default data source supports filtering.",
        "stage": "experimental",
        "codeowner": "@grafana/dashboards-squad",
        "hideFromAdminPage": true,
        "hideFromDocs": true
      }
    },
    {
      "metadata": {
        "name": "newFiltersUI",
        "resourceVersion": "1733391902652",
        "creationTimestamp": "2024-08-30T12:48:13Z",
        "annotations": {
          "grafana.app/updatedTimestamp": "2024-12-05 09:45:02.652078 +0000 UTC"
        }
      },
      "spec": {
        "description": "Enables new combobox style UI for the Ad hoc filters variable in scenes architecture",
        "stage": "GA",
        "codeowner": "@grafana/dashboards-squad",
        "expression": "true"
      }
    },
    {
      "metadata": {
        "name": "newFolderPicker",
        "resourceVersion": "1718727528075",
        "creationTimestamp": "2024-01-15T11:43:19Z"
      },
      "spec": {
        "description": "Enables the nested folder picker without having nested folders enabled",
        "stage": "experimental",
        "codeowner": "@grafana/grafana-frontend-platform",
        "frontend": true
      }
    },
    {
      "metadata": {
        "name": "newLogsPanel",
        "resourceVersion": "1738344859933",
        "creationTimestamp": "2025-01-31T17:34:19Z"
      },
      "spec": {
        "description": "Enables the new logs panel in Explore",
        "stage": "experimental",
        "codeowner": "@grafana/observability-logs",
        "frontend": true
      }
    },
    {
      "metadata": {
        "name": "newPDFRendering",
        "resourceVersion": "1735810618168",
        "creationTimestamp": "2024-02-08T12:09:34Z",
        "annotations": {
          "grafana.app/updatedTimestamp": "2025-01-02 09:36:58.168957157 +0000 UTC"
        }
      },
      "spec": {
        "description": "New implementation for the dashboard-to-PDF rendering",
        "stage": "GA",
        "codeowner": "@grafana/sharing-squad",
        "expression": "true"
      }
    },
    {
      "metadata": {
        "name": "newShareReportDrawer",
        "resourceVersion": "1739544763554",
        "creationTimestamp": "2025-02-14T14:52:43Z"
      },
      "spec": {
        "description": "Enables the report creation drawer in a dashboard",
        "stage": "experimental",
        "codeowner": "@grafana/sharing-squad",
        "hideFromAdminPage": true,
        "hideFromDocs": true
      }
    },
    {
      "metadata": {
        "name": "noBackdropBlur",
        "resourceVersion": "1741879106163",
        "creationTimestamp": "2025-03-13T15:18:26Z"
      },
      "spec": {
        "description": "Disables backdrop blur",
        "stage": "experimental",
        "codeowner": "@grafana/grafana-frontend-platform",
        "frontend": true,
        "hideFromAdminPage": true,
        "hideFromDocs": true
      }
    },
    {
      "metadata": {
        "name": "nodeGraphDotLayout",
        "resourceVersion": "1718727528075",
        "creationTimestamp": "2024-01-31T16:26:12Z"
      },
      "spec": {
        "description": "Changed the layout algorithm for the node graph",
        "stage": "experimental",
        "codeowner": "@grafana/observability-traces-and-profiling",
        "frontend": true
      }
    },
    {
      "metadata": {
        "name": "notificationBanner",
        "resourceVersion": "1727777007488",
        "creationTimestamp": "2024-05-13T09:32:34Z",
        "deletionTimestamp": "2025-01-10T10:18:43Z",
        "annotations": {
          "grafana.app/updatedTimestamp": "2024-10-01 10:03:27.48823 +0000 UTC"
        }
      },
      "spec": {
        "description": "Enables the notification banner UI and API",
        "stage": "GA",
        "codeowner": "@grafana/grafana-frontend-platform",
        "expression": "true"
      }
    },
    {
      "metadata": {
        "name": "oauthRequireSubClaim",
        "resourceVersion": "1718727528075",
        "creationTimestamp": "2024-03-25T13:22:24Z"
      },
      "spec": {
        "description": "Require that sub claims is present in oauth tokens.",
        "stage": "experimental",
        "codeowner": "@grafana/identity-access-team",
        "hideFromAdminPage": true,
        "hideFromDocs": true
      }
    },
    {
      "metadata": {
        "name": "onPremToCloudMigrations",
        "resourceVersion": "1736458171023",
        "creationTimestamp": "2024-01-22T16:09:08Z",
        "annotations": {
          "grafana.app/updatedTimestamp": "2025-01-09 21:29:31.023464 +0000 UTC"
        }
      },
      "spec": {
        "description": "Enable the Grafana Migration Assistant, which helps you easily migrate on-prem resources, such as dashboards, folders, and data source configurations, to your Grafana Cloud stack.",
        "stage": "preview",
        "codeowner": "@grafana/grafana-operator-experience-squad",
        "expression": "true"
      }
    },
    {
      "metadata": {
        "name": "onPremToCloudMigrationsAlerts",
        "resourceVersion": "1728048163201",
        "creationTimestamp": "2024-10-07T10:53:24Z",
        "deletionTimestamp": "2024-12-17T11:56:18Z"
      },
      "spec": {
        "description": "Enables the migration of alerts and its child resources to your Grafana Cloud stack. Requires `onPremToCloudMigrations` to be enabled in conjunction.",
        "stage": "experimental",
        "codeowner": "@grafana/grafana-operator-experience-squad"
      }
    },
    {
      "metadata": {
        "name": "onPremToCloudMigrationsAuthApiMig",
        "resourceVersion": "1732033809064",
        "creationTimestamp": "2024-11-21T18:46:06Z",
        "deletionTimestamp": "2025-01-22T11:00:18Z"
      },
      "spec": {
        "description": "Enables the use of auth api instead of gcom for internal token services. Requires `onPremToCloudMigrations` to be enabled in conjunction.",
        "stage": "experimental",
        "codeowner": "@grafana/grafana-operator-experience-squad"
      }
    },
    {
      "metadata": {
        "name": "openSearchBackendFlowEnabled",
        "resourceVersion": "1724141158995",
        "creationTimestamp": "2024-06-17T09:41:50Z",
        "deletionTimestamp": "2025-01-16T11:09:59Z",
        "annotations": {
          "grafana.app/updatedTimestamp": "2024-08-20 08:05:58.995762 +0000 UTC"
        }
      },
      "spec": {
        "description": "Enables the backend query flow for Open Search datasource plugin",
        "stage": "GA",
        "codeowner": "@grafana/aws-datasources",
        "expression": "true"
      }
    },
    {
      "metadata": {
        "name": "panelFilterVariable",
        "resourceVersion": "1718727528075",
        "creationTimestamp": "2023-11-03T12:15:54Z"
      },
      "spec": {
        "description": "Enables use of the `systemPanelFilterVar` variable to filter panels in a dashboard",
        "stage": "experimental",
        "codeowner": "@grafana/dashboards-squad",
        "frontend": true,
        "hideFromDocs": true
      }
    },
    {
      "metadata": {
        "name": "panelMonitoring",
        "resourceVersion": "1720021873452",
        "creationTimestamp": "2023-10-09T05:19:08Z",
        "annotations": {
          "grafana.app/updatedTimestamp": "2024-07-03 15:51:13.452477 +0000 UTC"
        }
      },
      "spec": {
        "description": "Enables panel monitoring through logs and measurements",
        "stage": "GA",
        "codeowner": "@grafana/dataviz-squad",
        "frontend": true,
        "expression": "true"
      }
    },
    {
      "metadata": {
        "name": "panelTitleSearch",
        "resourceVersion": "1724096690370",
        "creationTimestamp": "2022-02-15T18:26:03Z",
        "annotations": {
          "grafana.app/updatedTimestamp": "2024-08-19 19:44:50.370023815 +0000 UTC"
        }
      },
      "spec": {
        "description": "Search for dashboards using panel title",
        "stage": "preview",
        "codeowner": "@grafana/search-and-storage",
        "hideFromAdminPage": true
      }
    },
    {
      "metadata": {
        "name": "panelTitleSearchInV1",
        "resourceVersion": "1718727528075",
        "creationTimestamp": "2023-10-13T12:04:24Z",
        "deletionTimestamp": "2025-01-21T09:59:32Z"
      },
      "spec": {
        "description": "Enable searching for dashboards using panel title in search v1",
        "stage": "experimental",
        "codeowner": "@grafana/search-and-storage",
        "requiresDevMode": true
      }
    },
    {
      "metadata": {
        "name": "passScopeToDashboardApi",
        "resourceVersion": "1718290335877",
        "creationTimestamp": "2024-06-20T15:49:19Z",
        "deletionTimestamp": "2024-10-25T12:56:54Z"
      },
      "spec": {
        "description": "Enables the passing of scopes to dashboards fetching in Grafana",
        "stage": "experimental",
        "codeowner": "@grafana/dashboards-squad",
        "hideFromAdminPage": true,
        "hideFromDocs": true
      }
    },
    {
      "metadata": {
        "name": "passwordlessMagicLinkAuthentication",
        "resourceVersion": "1730232874003",
        "creationTimestamp": "2024-11-14T13:50:55Z"
      },
      "spec": {
        "description": "Enable passwordless login via magic link authentication",
        "stage": "experimental",
        "codeowner": "@grafana/identity-access-team",
        "hideFromAdminPage": true,
        "hideFromDocs": true
      }
    },
    {
      "metadata": {
        "name": "pdfTables",
        "resourceVersion": "1718727528075",
        "creationTimestamp": "2023-11-06T13:39:22Z"
      },
      "spec": {
        "description": "Enables generating table data as PDF in reporting",
        "stage": "preview",
        "codeowner": "@grafana/sharing-squad"
      }
    },
    {
      "metadata": {
        "name": "permissionsFilterRemoveSubquery",
        "resourceVersion": "1718727528075",
        "creationTimestamp": "2023-08-02T07:39:25Z"
      },
      "spec": {
        "description": "Alternative permission filter implementation that does not use subqueries for fetching the dashboard folder",
        "stage": "experimental",
        "codeowner": "@grafana/grafana-backend-group"
      }
    },
    {
      "metadata": {
        "name": "pinNavItems",
        "resourceVersion": "1727948775526",
        "creationTimestamp": "2024-06-10T11:40:03Z",
        "annotations": {
          "grafana.app/updatedTimestamp": "2024-10-03 09:46:15.526594 +0000 UTC"
        }
      },
      "spec": {
        "description": "Enables pinning of nav items",
        "stage": "GA",
        "codeowner": "@grafana/grafana-frontend-platform",
        "expression": "true"
      }
    },
    {
      "metadata": {
        "name": "playlistsReconciler",
        "resourceVersion": "1734463170112",
        "creationTimestamp": "2024-12-20T03:09:31Z",
        "deletionTimestamp": "2024-12-19T19:17:00Z",
        "annotations": {
          "grafana.app/updatedTimestamp": "2024-12-17 19:19:30.112629 +0000 UTC"
        }
      },
      "spec": {
        "description": "Enables experimental reconciler for playlists",
        "stage": "experimental",
        "codeowner": "@grafana/grafana-app-platform-squad",
        "requiresRestart": true
      }
    },
    {
      "metadata": {
        "name": "pluginProxyPreserveTrailingSlash",
        "resourceVersion": "1720021873452",
        "creationTimestamp": "2024-06-05T11:36:14Z",
        "annotations": {
          "grafana.app/updatedTimestamp": "2024-07-03 15:51:13.452477 +0000 UTC"
        }
      },
      "spec": {
        "description": "Preserve plugin proxy trailing slash.",
        "stage": "GA",
        "codeowner": "@grafana/plugins-platform-backend",
        "expression": "false"
      }
    },
    {
      "metadata": {
        "name": "pluginsAPIMetrics",
        "resourceVersion": "1718727528075",
        "creationTimestamp": "2023-09-21T11:36:32Z"
      },
      "spec": {
        "description": "Sends metrics of public grafana packages usage by plugins",
        "stage": "experimental",
        "codeowner": "@grafana/plugins-platform-backend",
        "frontend": true
      }
    },
    {
      "metadata": {
        "name": "pluginsCDNSyncLoader",
        "resourceVersion": "1737026684018",
        "creationTimestamp": "2025-01-16T11:24:44Z"
      },
      "spec": {
        "description": "Load plugins from CDN synchronously",
        "stage": "experimental",
        "codeowner": "@grafana/plugins-platform-backend"
      }
    },
    {
      "metadata": {
        "name": "pluginsDetailsRightPanel",
        "resourceVersion": "1741965023728",
        "creationTimestamp": "2024-08-13T09:55:30Z",
        "annotations": {
          "grafana.app/updatedTimestamp": "2025-03-14 15:10:23.728257 +0000 UTC"
        }
      },
      "spec": {
        "description": "Enables right panel for the plugins details page",
        "stage": "privatePreview",
        "codeowner": "@grafana/plugins-platform-backend",
        "frontend": true
      }
    },
    {
      "metadata": {
        "name": "pluginsFrontendSandbox",
        "resourceVersion": "1736502809108",
        "creationTimestamp": "2023-06-05T08:51:36Z",
        "annotations": {
          "grafana.app/updatedTimestamp": "2025-01-10 09:53:29.108375 +0000 UTC"
        }
      },
      "spec": {
        "description": "Enables the plugins frontend sandbox",
        "stage": "privatePreview",
        "codeowner": "@grafana/plugins-platform-backend"
      }
    },
    {
      "metadata": {
        "name": "pluginsSkipHostEnvVars",
        "resourceVersion": "1718727528075",
        "creationTimestamp": "2023-11-15T17:09:14Z"
      },
      "spec": {
        "description": "Disables passing host environment variable to plugin processes",
        "stage": "experimental",
        "codeowner": "@grafana/plugins-platform-backend"
      }
    },
    {
      "metadata": {
        "name": "pluginsSriChecks",
        "resourceVersion": "1742405194835",
        "creationTimestamp": "2024-10-04T12:55:09Z",
        "annotations": {
          "grafana.app/updatedTimestamp": "2025-03-19 17:26:34.83562 +0000 UTC"
        }
      },
      "spec": {
        "description": "Enables SRI checks for plugin assets",
        "stage": "GA",
        "codeowner": "@grafana/plugins-platform-backend",
        "expression": "false"
      }
    },
    {
      "metadata": {
        "name": "preinstallAutoUpdate",
        "resourceVersion": "1731581146864",
        "creationTimestamp": "2024-11-07T12:14:25Z",
        "annotations": {
          "grafana.app/updatedTimestamp": "2024-11-14 10:45:46.864585 +0000 UTC"
        }
      },
      "spec": {
        "description": "Enables automatic updates for pre-installed plugins",
        "stage": "GA",
        "codeowner": "@grafana/plugins-platform-backend",
        "expression": "true"
      }
    },
    {
      "metadata": {
        "name": "preserveDashboardStateWhenNavigating",
        "resourceVersion": "1718727528075",
        "creationTimestamp": "2024-05-27T12:28:06Z"
      },
      "spec": {
        "description": "Enables possibility to preserve dashboard variables and time range when navigating between dashboards",
        "stage": "experimental",
        "codeowner": "@grafana/dashboards-squad",
        "hideFromAdminPage": true,
        "hideFromDocs": true
      }
    },
    {
      "metadata": {
        "name": "promQLScope",
        "resourceVersion": "1741643492217",
        "creationTimestamp": "2024-01-29T20:22:17Z",
        "annotations": {
          "grafana.app/updatedTimestamp": "2025-03-10 21:51:32.217697 +0000 UTC"
        }
      },
      "spec": {
        "description": "In-development feature that will allow injection of labels into prometheus queries.",
        "stage": "GA",
        "codeowner": "@grafana/oss-big-tent",
        "hideFromAdminPage": true,
        "hideFromDocs": true,
        "expression": "true"
      }
    },
    {
      "metadata": {
        "name": "prometheusAzureOverrideAudience",
        "resourceVersion": "1721046541163",
        "creationTimestamp": "2022-05-30T15:43:32Z",
        "deletionTimestamp": "2023-07-16T21:30:14Z",
        "annotations": {
          "grafana.app/updatedTimestamp": "2024-07-15 12:29:01.163772 +0000 UTC"
        }
      },
      "spec": {
        "description": "Deprecated. Allow override default AAD audience for Azure Prometheus endpoint. Enabled by default. This feature should no longer be used and will be removed in the future.",
        "stage": "deprecated",
        "codeowner": "@grafana/partner-datasources",
        "expression": "true"
      }
    },
    {
      "metadata": {
        "name": "prometheusCodeModeMetricNamesSearch",
        "resourceVersion": "1735845919509",
        "creationTimestamp": "2024-04-04T20:38:23Z",
        "annotations": {
          "grafana.app/updatedTimestamp": "2025-01-02 19:25:19.509884 +0000 UTC"
        }
      },
      "spec": {
        "description": "Enables search for metric names in Code Mode, to improve performance when working with an enormous number of metric names",
        "stage": "experimental",
        "codeowner": "@grafana/oss-big-tent",
        "frontend": true
      }
    },
    {
      "metadata": {
        "name": "prometheusConfigOverhaulAuth",
        "resourceVersion": "1720021873452",
        "creationTimestamp": "2023-07-26T16:09:53Z",
        "deletionTimestamp": "2025-01-02T21:19:11Z",
        "annotations": {
          "grafana.app/updatedTimestamp": "2024-07-03 15:51:13.452477 +0000 UTC"
        }
      },
      "spec": {
        "description": "Update the Prometheus configuration page with the new auth component",
        "stage": "GA",
        "codeowner": "@grafana/observability-metrics",
        "expression": "true"
      }
    },
    {
      "metadata": {
        "name": "prometheusDataplane",
        "resourceVersion": "1720021873452",
        "creationTimestamp": "2023-03-29T15:26:32Z",
        "deletionTimestamp": "2024-08-26T12:53:38Z",
        "annotations": {
          "grafana.app/updatedTimestamp": "2024-07-03 15:51:13.452477 +0000 UTC"
        }
      },
      "spec": {
        "description": "Changes responses to from Prometheus to be compliant with the dataplane specification. In particular, when this feature toggle is active, the numeric `Field.Name` is set from 'Value' to the value of the `__name__` label.",
        "stage": "GA",
        "codeowner": "@grafana/observability-metrics",
        "allowSelfServe": true,
        "expression": "true"
      }
    },
    {
      "metadata": {
        "name": "prometheusIncrementalQueryInstrumentation",
        "resourceVersion": "1718727528075",
        "creationTimestamp": "2023-07-05T19:39:49Z",
        "deletionTimestamp": "2024-06-20T13:04:22Z"
      },
      "spec": {
        "description": "Adds RudderStack events to incremental queries",
        "stage": "experimental",
        "codeowner": "@grafana/observability-metrics",
        "frontend": true
      }
    },
    {
      "metadata": {
        "name": "prometheusMetricEncyclopedia",
        "resourceVersion": "1720021873452",
        "creationTimestamp": "2023-03-07T18:41:05Z",
        "deletionTimestamp": "2024-12-30T21:16:04Z",
        "annotations": {
          "grafana.app/updatedTimestamp": "2024-07-03 15:51:13.452477 +0000 UTC"
        }
      },
      "spec": {
        "description": "Adds the metrics explorer component to the Prometheus query builder as an option in metric select",
        "stage": "GA",
        "codeowner": "@grafana/observability-metrics",
        "frontend": true,
        "allowSelfServe": true,
        "expression": "true"
      }
    },
    {
      "metadata": {
        "name": "prometheusRunQueriesInParallel",
        "resourceVersion": "1741880974067",
        "creationTimestamp": "2024-08-12T12:31:39Z",
        "annotations": {
          "grafana.app/updatedTimestamp": "2025-03-13 15:49:34.067699 +0000 UTC"
        }
      },
      "spec": {
        "description": "Enables running Prometheus queries in parallel",
        "stage": "GA",
        "codeowner": "@grafana/oss-big-tent",
        "expression": "true"
      }
    },
    {
      "metadata": {
        "name": "prometheusSpecialCharsInLabelValues",
        "resourceVersion": "1735845919509",
        "creationTimestamp": "2024-12-18T21:31:08Z",
        "annotations": {
          "grafana.app/updatedTimestamp": "2025-01-02 19:25:19.509884 +0000 UTC"
        }
      },
      "spec": {
        "description": "Adds support for quotes and special characters in label values for Prometheus queries",
        "stage": "experimental",
        "codeowner": "@grafana/oss-big-tent",
        "frontend": true
      }
    },
    {
      "metadata": {
        "name": "prometheusUsesCombobox",
        "resourceVersion": "1740072685161",
        "creationTimestamp": "2024-10-23T11:18:33Z",
        "annotations": {
          "grafana.app/updatedTimestamp": "2025-02-20 17:31:25.161842198 +0000 UTC"
        }
      },
      "spec": {
        "description": "Use new **Combobox** component for Prometheus query editor",
        "stage": "GA",
        "codeowner": "@grafana/oss-big-tent",
        "expression": "true"
      }
    },
    {
      "metadata": {
        "name": "provisioning",
        "resourceVersion": "1732265054297",
        "creationTimestamp": "2024-11-22T09:03:50Z"
      },
      "spec": {
        "description": "Next generation provisioning... and git",
        "stage": "experimental",
        "codeowner": "@grafana/grafana-app-platform-squad",
        "requiresRestart": true
      }
    },
    {
      "metadata": {
        "name": "publicDashboards",
        "resourceVersion": "1720021873452",
        "creationTimestamp": "2022-04-07T18:30:19Z",
        "deletionTimestamp": "2024-11-20T14:36:19Z",
        "annotations": {
          "grafana.app/updatedTimestamp": "2024-07-03 15:51:13.452477 +0000 UTC"
        }
      },
      "spec": {
        "description": "[Deprecated] Public dashboards are now enabled by default; to disable them, use the configuration setting. This feature toggle will be removed in the next major version.",
        "stage": "GA",
        "codeowner": "@grafana/sharing-squad",
        "allowSelfServe": true,
        "expression": "true"
      }
    },
    {
      "metadata": {
        "name": "publicDashboardsEmailSharing",
        "resourceVersion": "1718727528075",
        "creationTimestamp": "2023-01-03T19:45:15Z"
      },
      "spec": {
        "description": "Enables public dashboard sharing to be restricted to only allowed emails",
        "stage": "preview",
        "codeowner": "@grafana/sharing-squad",
        "hideFromAdminPage": true,
        "hideFromDocs": true
      }
    },
    {
      "metadata": {
        "name": "publicDashboardsScene",
        "resourceVersion": "1727354524763",
        "creationTimestamp": "2024-03-22T14:48:21Z",
        "annotations": {
          "grafana.app/updatedTimestamp": "2024-09-26 12:42:04.763233 +0000 UTC"
        }
      },
      "spec": {
        "description": "Enables public dashboard rendering using scenes",
        "stage": "GA",
        "codeowner": "@grafana/sharing-squad",
        "frontend": true,
        "expression": "true"
      }
    },
    {
      "metadata": {
        "name": "queryLibrary",
        "resourceVersion": "1731609408207",
        "creationTimestamp": "2022-10-07T18:31:45Z",
        "deletionTimestamp": "2023-03-20T16:00:14Z",
        "annotations": {
          "grafana.app/updatedTimestamp": "2024-11-14 18:36:48.207329 +0000 UTC"
        }
      },
      "spec": {
        "description": "Enables Query Library feature in Explore",
        "stage": "experimental",
        "codeowner": "@grafana/grafana-frontend-platform"
      }
    },
    {
      "metadata": {
        "name": "queryLibraryDashboards",
        "resourceVersion": "1736850377404",
        "creationTimestamp": "2025-01-14T11:01:15Z",
        "deletionTimestamp": "2025-02-14T16:06:41Z",
        "annotations": {
          "grafana.app/updatedTimestamp": "2025-01-14 10:26:17.404592 +0000 UTC"
        }
      },
      "spec": {
        "description": "Enables Query Library feature in Dashboards",
        "stage": "experimental",
        "codeowner": "@grafana/grafana-frontend-platform"
      }
    },
    {
      "metadata": {
        "name": "queryOverLive",
        "resourceVersion": "1727432782383",
        "creationTimestamp": "2022-01-26T17:44:20Z",
        "annotations": {
          "grafana.app/updatedTimestamp": "2024-09-27 10:26:22.38366 +0000 UTC"
        }
      },
      "spec": {
        "description": "Use Grafana Live WebSocket to execute backend queries",
        "stage": "experimental",
        "codeowner": "@grafana/dashboards-squad",
        "frontend": true
      }
    },
    {
      "metadata": {
        "name": "queryService",
        "resourceVersion": "1718727528075",
        "creationTimestamp": "2024-04-19T09:26:21Z"
      },
      "spec": {
        "description": "Register /apis/query.grafana.app/ -- will eventually replace /api/ds/query",
        "stage": "experimental",
        "codeowner": "@grafana/grafana-app-platform-squad",
        "requiresRestart": true
      }
    },
    {
      "metadata": {
        "name": "queryServiceFromUI",
        "resourceVersion": "1718727528075",
        "creationTimestamp": "2024-04-19T09:26:21Z"
      },
      "spec": {
        "description": "Routes requests to the new query service",
        "stage": "experimental",
        "codeowner": "@grafana/grafana-app-platform-squad",
        "frontend": true
      }
    },
    {
      "metadata": {
        "name": "queryServiceRewrite",
        "resourceVersion": "1718727528075",
        "creationTimestamp": "2024-04-19T09:26:21Z"
      },
      "spec": {
        "description": "Rewrite requests targeting /ds/query to the query service",
        "stage": "experimental",
        "codeowner": "@grafana/grafana-app-platform-squad",
        "requiresRestart": true
      }
    },
    {
      "metadata": {
        "name": "recordedQueriesMulti",
        "resourceVersion": "1720021873452",
        "creationTimestamp": "2023-06-14T12:34:22Z",
        "annotations": {
          "grafana.app/updatedTimestamp": "2024-07-03 15:51:13.452477 +0000 UTC"
        }
      },
      "spec": {
        "description": "Enables writing multiple items from a single query within Recorded Queries",
        "stage": "GA",
        "codeowner": "@grafana/observability-metrics",
        "expression": "true"
      }
    },
    {
      "metadata": {
        "name": "recoveryThreshold",
        "resourceVersion": "1720021873452",
        "creationTimestamp": "2023-10-10T14:51:50Z",
        "annotations": {
          "grafana.app/updatedTimestamp": "2024-07-03 15:51:13.452477 +0000 UTC"
        }
      },
      "spec": {
        "description": "Enables feature recovery threshold (aka hysteresis) for threshold server-side expression",
        "stage": "GA",
        "codeowner": "@grafana/alerting-squad",
        "requiresRestart": true,
        "expression": "true"
      }
    },
    {
      "metadata": {
        "name": "refactorVariablesTimeRange",
        "resourceVersion": "1718727528075",
        "creationTimestamp": "2023-06-06T13:12:09Z"
      },
      "spec": {
        "description": "Refactor time range variables flow to reduce number of API calls made when query variables are chained",
        "stage": "preview",
        "codeowner": "@grafana/dashboards-squad",
        "hideFromAdminPage": true
      }
    },
    {
      "metadata": {
        "name": "regressionTransformation",
        "resourceVersion": "1718727528075",
        "creationTimestamp": "2023-11-24T14:49:16Z"
      },
      "spec": {
        "description": "Enables regression analysis transformation",
        "stage": "preview",
        "codeowner": "@grafana/dataviz-squad",
        "frontend": true
      }
    },
    {
      "metadata": {
        "name": "reloadDashboardsOnParamsChange",
        "resourceVersion": "1728903221522",
        "creationTimestamp": "2024-10-25T12:56:54Z"
      },
      "spec": {
        "description": "Enables reload of dashboards on scopes, time range and variables changes",
        "stage": "experimental",
        "codeowner": "@grafana/dashboards-squad",
        "hideFromAdminPage": true,
        "hideFromDocs": true
      }
    },
    {
      "metadata": {
        "name": "renderAuthJWT",
        "resourceVersion": "1718727528075",
        "creationTimestamp": "2023-04-03T16:53:38Z"
      },
      "spec": {
        "description": "Uses JWT-based auth for rendering instead of relying on remote cache",
        "stage": "preview",
        "codeowner": "@grafana/grafana-as-code",
        "hideFromAdminPage": true
      }
    },
    {
      "metadata": {
        "name": "rendererDisableAppPluginsPreload",
        "resourceVersion": "1740386710764",
        "creationTimestamp": "2025-02-24T08:45:10Z"
      },
      "spec": {
        "description": "Disable pre-loading app plugins when the request is coming from the renderer",
        "stage": "experimental",
        "codeowner": "@grafana/sharing-squad",
        "frontend": true,
        "hideFromAdminPage": true,
        "hideFromDocs": true
      }
    },
    {
      "metadata": {
        "name": "reportingRetries",
        "resourceVersion": "1718727528075",
        "creationTimestamp": "2023-08-31T07:47:47Z"
      },
      "spec": {
        "description": "Enables rendering retries for the reporting feature",
        "stage": "preview",
        "codeowner": "@grafana/sharing-squad",
        "requiresRestart": true
      }
    },
    {
      "metadata": {
        "name": "reportingUseRawTimeRange",
        "resourceVersion": "1735810729877",
        "creationTimestamp": "2024-11-14T20:08:03Z",
        "annotations": {
          "grafana.app/updatedTimestamp": "2025-01-02 09:38:49.877519888 +0000 UTC"
        }
      },
      "spec": {
        "description": "Uses the original report or dashboard time range instead of making an absolute transformation",
        "stage": "GA",
        "codeowner": "@grafana/sharing-squad",
        "expression": "true"
      }
    },
    {
      "metadata": {
        "name": "rolePickerDrawer",
        "resourceVersion": "1727337187819",
        "creationTimestamp": "2024-09-26T12:51:38Z"
      },
      "spec": {
        "description": "Enables the new role picker drawer design",
        "stage": "experimental",
        "codeowner": "@grafana/identity-access-team"
      }
    },
    {
      "metadata": {
        "name": "scenes",
        "resourceVersion": "1718727528075",
        "creationTimestamp": "2022-07-07T06:53:02Z",
        "deletionTimestamp": "2024-06-27T07:03:46Z"
      },
      "spec": {
        "description": "Experimental framework to build interactive dashboards",
        "stage": "experimental",
        "codeowner": "@grafana/dashboards-squad",
        "frontend": true
      }
    },
    {
      "metadata": {
        "name": "scopeApi",
        "resourceVersion": "1732690644377",
        "creationTimestamp": "2024-11-27T07:58:25Z"
      },
      "spec": {
        "description": "In-development feature flag for the scope api using the app platform.",
        "stage": "experimental",
        "codeowner": "@grafana/grafana-app-platform-squad",
        "hideFromAdminPage": true,
        "expression": "false"
      }
    },
    {
      "metadata": {
        "name": "scopeFilters",
        "resourceVersion": "1718727528075",
        "creationTimestamp": "2024-03-05T15:41:19Z"
      },
      "spec": {
        "description": "Enables the use of scope filters in Grafana",
        "stage": "experimental",
        "codeowner": "@grafana/dashboards-squad",
        "hideFromAdminPage": true,
        "hideFromDocs": true
      }
    },
    {
      "metadata": {
        "name": "secretsManagementAppPlatform",
        "resourceVersion": "1742370596238",
        "creationTimestamp": "2025-03-19T07:49:56Z"
      },
      "spec": {
        "description": "Enable the secrets management API and services under app platform",
        "stage": "experimental",
        "codeowner": "@grafana/grafana-operator-experience-squad"
      }
    },
    {
      "metadata": {
        "name": "showDashboardValidationWarnings",
        "resourceVersion": "1718727528075",
        "creationTimestamp": "2022-10-14T13:51:05Z"
      },
      "spec": {
        "description": "Show warnings when dashboards do not validate against the schema",
        "stage": "experimental",
        "codeowner": "@grafana/dashboards-squad"
      }
    },
    {
      "metadata": {
        "name": "singleTopNav",
        "resourceVersion": "1732104041490",
        "creationTimestamp": "2024-08-29T08:48:32Z",
        "deletionTimestamp": "2024-12-17T13:32:38Z",
        "annotations": {
          "grafana.app/updatedTimestamp": "2024-11-20 12:00:41.490792 +0000 UTC"
        }
      },
      "spec": {
        "description": "Unifies the top search bar and breadcrumb bar into one",
        "stage": "GA",
        "codeowner": "@grafana/grafana-frontend-platform",
        "frontend": true,
        "expression": "true"
      }
    },
    {
      "metadata": {
        "name": "sqlDatasourceDatabaseSelection",
        "resourceVersion": "1718727528075",
        "creationTimestamp": "2023-06-06T16:28:52Z"
      },
      "spec": {
        "description": "Enables previous SQL data source dataset dropdown behavior",
        "stage": "preview",
        "codeowner": "@grafana/dataviz-squad",
        "frontend": true,
        "hideFromAdminPage": true
      }
    },
    {
      "metadata": {
        "name": "sqlExpressions",
        "resourceVersion": "1738589190784",
        "creationTimestamp": "2024-02-27T21:16:00Z",
        "annotations": {
          "grafana.app/updatedTimestamp": "2025-02-03 13:26:30.784245615 +0000 UTC"
        }
      },
      "spec": {
        "description": "Enables SQL Expressions, which can execute SQL queries against data source results.",
        "stage": "experimental",
        "codeowner": "@grafana/grafana-datasources-core-services"
      }
    },
    {
      "metadata": {
        "name": "sqlQuerybuilderFunctionParameters",
        "resourceVersion": "1718487716739",
        "creationTimestamp": "2024-11-04T16:13:35Z",
        "deletionTimestamp": "2025-01-31T10:58:09Z"
      },
      "spec": {
        "description": "Enables SQL query builder function parameters",
        "stage": "experimental",
        "codeowner": "@grafana/oss-big-tent",
        "frontend": true
      }
    },
    {
      "metadata": {
        "name": "sseGroupByDatasource",
        "resourceVersion": "1718727528075",
        "creationTimestamp": "2023-09-07T20:02:07Z"
      },
      "spec": {
        "description": "Send query to the same datasource in a single request when using server side expressions. The `cloudWatchBatchQueries` feature toggle should be enabled if this used with CloudWatch.",
        "stage": "experimental",
        "codeowner": "@grafana/observability-metrics"
      }
    },
    {
      "metadata": {
        "name": "ssoSettingsApi",
        "resourceVersion": "1720021873452",
        "creationTimestamp": "2023-11-08T09:50:01Z",
        "annotations": {
          "grafana.app/updatedTimestamp": "2024-07-03 15:51:13.452477 +0000 UTC"
        }
      },
      "spec": {
        "description": "Enables the SSO settings API and the OAuth configuration UIs in Grafana",
        "stage": "GA",
        "codeowner": "@grafana/identity-access-team",
        "allowSelfServe": true,
        "expression": "true"
      }
    },
    {
      "metadata": {
        "name": "ssoSettingsLDAP",
        "resourceVersion": "1728034012257",
        "creationTimestamp": "2024-06-18T11:31:27Z",
        "annotations": {
          "grafana.app/updatedTimestamp": "2024-10-04 09:26:52.257203 +0000 UTC"
        }
      },
      "spec": {
        "description": "Use the new SSO Settings API to configure LDAP",
        "stage": "preview",
        "codeowner": "@grafana/identity-access-team",
        "requiresRestart": true,
        "allowSelfServe": true
      }
    },
    {
      "metadata": {
        "name": "ssoSettingsSAML",
        "resourceVersion": "1741342789814",
        "creationTimestamp": "2024-03-14T11:04:45Z",
        "annotations": {
          "grafana.app/updatedTimestamp": "2025-03-07 10:19:49.814084 +0000 UTC"
        }
      },
      "spec": {
        "description": "Use the new SSO Settings API to configure the SAML connector",
        "stage": "GA",
        "codeowner": "@grafana/identity-access-team",
        "allowSelfServe": true,
        "expression": "true"
      }
    },
    {
      "metadata": {
        "name": "storage",
        "resourceVersion": "1724096690370",
        "creationTimestamp": "2022-03-17T17:19:23Z",
        "annotations": {
          "grafana.app/updatedTimestamp": "2024-08-19 19:44:50.370023815 +0000 UTC"
        }
      },
      "spec": {
        "description": "Configurable storage for dashboards, datasources, and resources",
        "stage": "experimental",
        "codeowner": "@grafana/search-and-storage"
      }
    },
    {
      "metadata": {
        "name": "tableNG",
        "resourceVersion": "1742417098717",
        "creationTimestamp": "2025-03-19T20:44:58Z",
        "deletionTimestamp": "2025-03-25T17:19:06Z"
      },
      "spec": {
        "description": "Allows access to the new react-data-grid based table component.",
        "stage": "experimental",
        "codeowner": "@grafana/dataviz-squad"
      }
    },
    {
      "metadata": {
        "name": "tableNextGen",
        "resourceVersion": "1742923146714",
        "creationTimestamp": "2025-03-25T17:19:06Z"
      },
      "spec": {
        "description": "Allows access to the new react-data-grid based table component.",
        "stage": "experimental",
        "codeowner": "@grafana/dataviz-squad"
      }
    },
    {
      "metadata": {
        "name": "tableSharedCrosshair",
        "resourceVersion": "1718727528075",
        "creationTimestamp": "2023-12-13T09:33:14Z"
      },
      "spec": {
        "description": "Enables shared crosshair in table panel",
        "stage": "experimental",
        "codeowner": "@grafana/dataviz-squad",
        "frontend": true
      }
    },
    {
      "metadata": {
        "name": "teamHttpHeaders",
        "resourceVersion": "1738590709387",
        "creationTimestamp": "2023-10-17T10:23:54Z",
        "deletionTimestamp": "2025-02-19T10:48:55Z",
        "annotations": {
          "grafana.app/updatedTimestamp": "2025-02-03 13:51:49.3871 +0000 UTC"
        }
      },
      "spec": {
        "description": "Enables LBAC for datasources to apply LogQL filtering of logs to the client requests for users in teams",
        "stage": "preview",
        "codeowner": "@grafana/identity-access-team",
        "allowSelfServe": true,
        "expression": "true"
      }
    },
    {
      "metadata": {
        "name": "teamHttpHeadersMimir",
        "resourceVersion": "1742208227420",
        "creationTimestamp": "2025-01-13T10:42:47Z",
        "annotations": {
          "grafana.app/updatedTimestamp": "2025-03-17 10:43:47.420599 +0000 UTC"
        }
      },
      "spec": {
        "description": "Enables LBAC for datasources for Mimir to apply LBAC filtering of metrics to the client requests for users in teams",
        "stage": "preview",
        "codeowner": "@grafana/identity-access-team",
        "allowSelfServe": true
      }
    },
    {
      "metadata": {
        "name": "templateVariablesUsesCombobox",
        "resourceVersion": "1740072685161",
        "creationTimestamp": "2025-01-29T09:09:47Z",
        "annotations": {
          "grafana.app/updatedTimestamp": "2025-02-20 17:31:25.161842198 +0000 UTC"
        }
      },
      "spec": {
        "description": "Use new **Combobox** component for template variables",
        "stage": "experimental",
        "codeowner": "@grafana/grafana-frontend-platform",
        "frontend": true
      }
    },
    {
      "metadata": {
        "name": "timeRangeProvider",
        "resourceVersion": "1728565214224",
        "creationTimestamp": "2024-10-22T10:52:33Z"
      },
      "spec": {
        "description": "Enables time pickers sync",
        "stage": "experimental",
        "codeowner": "@grafana/grafana-frontend-platform"
      }
    },
    {
      "metadata": {
        "name": "tlsMemcached",
        "resourceVersion": "1722608472573",
        "creationTimestamp": "2024-05-09T19:12:08Z",
        "annotations": {
          "grafana.app/updatedTimestamp": "2024-08-02 14:21:12.57399 +0000 UTC"
        }
      },
      "spec": {
        "description": "Use TLS-enabled memcached in the enterprise caching feature",
        "stage": "GA",
        "codeowner": "@grafana/grafana-operator-experience-squad",
        "expression": "true"
      }
    },
    {
      "metadata": {
        "name": "topnav",
        "resourceVersion": "1720021873452",
        "creationTimestamp": "2022-06-20T14:25:43Z",
        "deletionTimestamp": "2024-10-17T09:18:30Z",
        "annotations": {
          "grafana.app/updatedTimestamp": "2024-07-03 15:51:13.452477 +0000 UTC"
        }
      },
      "spec": {
        "description": "Enables topnav support in external plugins. The new Grafana navigation cannot be disabled.",
        "stage": "deprecated",
        "codeowner": "@grafana/grafana-frontend-platform",
        "expression": "true"
      }
    },
    {
      "metadata": {
        "name": "traceQLStreaming",
        "resourceVersion": "1720021873452",
        "creationTimestamp": "2023-07-26T13:33:16Z",
        "annotations": {
          "grafana.app/updatedTimestamp": "2024-07-03 15:51:13.452477 +0000 UTC"
        }
      },
      "spec": {
        "description": "Enables response streaming of TraceQL queries of the Tempo data source",
        "stage": "GA",
        "codeowner": "@grafana/observability-traces-and-profiling",
        "frontend": true,
        "expression": "false"
      }
    },
    {
      "metadata": {
        "name": "transformationsRedesign",
        "resourceVersion": "1720021873452",
        "creationTimestamp": "2023-07-12T16:35:49Z",
        "annotations": {
          "grafana.app/updatedTimestamp": "2024-07-03 15:51:13.452477 +0000 UTC"
        }
      },
      "spec": {
        "description": "Enables the transformations redesign",
        "stage": "GA",
        "codeowner": "@grafana/observability-metrics",
        "frontend": true,
        "allowSelfServe": true,
        "expression": "true"
      }
    },
    {
      "metadata": {
        "name": "transformationsVariableSupport",
        "resourceVersion": "1720021873452",
        "creationTimestamp": "2023-10-04T14:28:46Z",
        "deletionTimestamp": "2025-02-06T20:19:53Z",
        "annotations": {
          "grafana.app/updatedTimestamp": "2024-07-03 15:51:13.452477 +0000 UTC"
        }
      },
      "spec": {
        "description": "Allows using variables in transformations",
        "stage": "GA",
        "codeowner": "@grafana/dataviz-squad",
        "frontend": true,
        "expression": "true"
      }
    },
    {
      "metadata": {
        "name": "unifiedHistory",
        "resourceVersion": "1734085219453",
        "creationTimestamp": "2024-12-13T10:41:18Z"
      },
      "spec": {
        "description": "Displays the navigation history so the user can navigate back to previous pages",
        "stage": "experimental",
        "codeowner": "@grafana/grafana-frontend-platform",
        "frontend": true
      }
    },
    {
      "metadata": {
        "name": "unifiedRequestLog",
        "resourceVersion": "1731688509416",
        "creationTimestamp": "2023-03-31T13:38:09Z",
        "annotations": {
          "grafana.app/updatedTimestamp": "2024-11-15 16:35:09.416681 +0000 UTC"
        }
      },
      "spec": {
        "description": "Writes error logs to the request logger",
        "stage": "GA",
        "codeowner": "@grafana/grafana-backend-group",
        "hideFromAdminPage": true,
        "expression": "true"
      }
    },
    {
      "metadata": {
        "name": "unifiedStorage",
        "resourceVersion": "1724096690370",
        "creationTimestamp": "2023-12-06T20:21:21Z",
        "deletionTimestamp": "2024-08-21T16:28:30Z",
        "annotations": {
          "grafana.app/updatedTimestamp": "2024-08-19 19:44:50.370023815 +0000 UTC"
        }
      },
      "spec": {
        "description": "SQL-based k8s storage",
        "stage": "experimental",
        "codeowner": "@grafana/search-and-storage",
        "requiresRestart": true
      }
    },
    {
      "metadata": {
        "name": "unifiedStorageBigObjectSupport",
        "resourceVersion": "1728561321640",
        "creationTimestamp": "2024-10-10T11:55:21Z",
        "deletionTimestamp": "2024-10-15T12:09:18Z"
      },
      "spec": {
        "description": "Enables to save big objects in blob storage",
        "stage": "experimental",
        "codeowner": "@grafana/search-and-storage"
      }
    },
    {
      "metadata": {
        "name": "unifiedStorageBigObjectsSupport",
        "resourceVersion": "1728994158474",
        "creationTimestamp": "2024-10-17T10:18:29Z"
      },
      "spec": {
        "description": "Enables to save big objects in blob storage",
        "stage": "experimental",
        "codeowner": "@grafana/search-and-storage"
      }
    },
    {
      "metadata": {
        "name": "unifiedStorageGrpcConnectionPool",
        "resourceVersion": "1742549790491",
        "creationTimestamp": "2025-03-21T09:36:30Z"
      },
      "spec": {
        "description": "Enables the unified storage grpc connection pool",
        "stage": "experimental",
        "codeowner": "@grafana/search-and-storage",
        "hideFromAdminPage": true,
        "hideFromDocs": true
      }
    },
    {
      "metadata": {
        "name": "unifiedStorageHistoryPruner",
        "resourceVersion": "1742163088045",
        "creationTimestamp": "2025-03-16T22:11:28Z"
      },
      "spec": {
        "description": "Enables the unified storage history pruner",
        "stage": "experimental",
        "codeowner": "@grafana/search-and-storage",
        "hideFromAdminPage": true,
        "hideFromDocs": true
      }
    },
    {
      "metadata": {
        "name": "unifiedStorageSearch",
        "resourceVersion": "1726771421439",
        "creationTimestamp": "2024-09-30T19:46:14Z"
      },
      "spec": {
        "description": "Enable unified storage search",
        "stage": "experimental",
        "codeowner": "@grafana/search-and-storage",
        "hideFromAdminPage": true,
        "hideFromDocs": true
      }
    },
    {
      "metadata": {
        "name": "unifiedStorageSearch",
        "resourceVersion": "1726771421439",
        "creationTimestamp": "2024-09-30T19:46:14Z",
        "deletionTimestamp": "2024-10-11T14:56:04Z"
      },
      "spec": {
        "description": "Enable unified storage search",
        "stage": "experimental",
        "codeowner": "@grafana/search-and-storage",
        "hideFromAdminPage": true,
        "hideFromDocs": true
      }
    },
    {
      "metadata": {
        "name": "unifiedStorageSearchPermissionFiltering",
        "resourceVersion": "1742564039800",
        "creationTimestamp": "2025-01-22T11:38:37Z",
        "annotations": {
          "grafana.app/updatedTimestamp": "2025-03-21 13:33:59.800619 +0000 UTC"
        }
      },
      "spec": {
        "description": "Enable permission filtering on unified storage search",
        "stage": "GA",
        "codeowner": "@grafana/search-and-storage",
        "hideFromAdminPage": true,
        "hideFromDocs": true,
        "expression": "true"
      }
    },
    {
      "metadata": {
        "name": "unifiedStorageSearchSprinkles",
        "resourceVersion": "1734563607668",
        "creationTimestamp": "2024-12-18T17:00:54Z"
      },
      "spec": {
        "description": "Enable sprinkles on unified storage search",
        "stage": "experimental",
        "codeowner": "@grafana/search-and-storage",
        "hideFromAdminPage": true,
        "hideFromDocs": true
      }
    },
    {
      "metadata": {
        "name": "unifiedStorageSearchUI",
        "resourceVersion": "1734563607668",
        "creationTimestamp": "2024-12-19T18:21:48Z",
        "annotations": {
          "grafana.app/updatedTimestamp": "2024-12-18 23:13:27.66802 +0000 UTC"
        }
      },
      "spec": {
        "description": "Enable unified storage search UI",
        "stage": "experimental",
        "codeowner": "@grafana/search-and-storage",
        "hideFromAdminPage": true,
        "hideFromDocs": true
      }
    },
    {
      "metadata": {
        "name": "useScopesNavigationEndpoint",
        "resourceVersion": "1743087365203",
        "creationTimestamp": "2025-03-27T14:56:05Z"
      },
      "spec": {
        "description": "Use the scopes navigation endpoint instead of the dashboardbindings endpoint",
        "stage": "experimental",
        "codeowner": "@grafana/grafana-frontend-platform",
        "frontend": true,
        "hideFromDocs": true
      }
    },
    {
      "metadata": {
        "name": "useSeessionStorageForRedirection",
        "resourceVersion": "1727082170583",
        "creationTimestamp": "2024-09-23T09:02:50Z",
        "deletionTimestamp": "2024-09-23T09:10:18Z"
      },
      "spec": {
        "description": "Use session storage for handling the redirection after login",
        "stage": "preview",
        "codeowner": "@grafana/identity-access-team"
      }
    },
    {
      "metadata": {
        "name": "useSessionStorageForRedirection",
        "resourceVersion": "1734109542033",
        "creationTimestamp": "2024-09-23T09:31:23Z",
        "annotations": {
          "grafana.app/updatedTimestamp": "2024-12-13 17:05:42.033262 +0000 UTC"
        }
      },
      "spec": {
        "description": "Use session storage for handling the redirection after login",
        "stage": "GA",
        "codeowner": "@grafana/identity-access-team",
        "expression": "true"
      }
    },
    {
      "metadata": {
        "name": "useV2DashboardsAPI",
        "resourceVersion": "1732535420861",
        "creationTimestamp": "2024-12-17T21:17:09Z",
        "deletionTimestamp": "2025-03-04T10:50:39Z"
      },
      "spec": {
        "description": "Use the v2 kubernetes API in the frontend for dashboards",
        "stage": "experimental",
        "codeowner": "@grafana/dashboards-squad",
        "requiresRestart": true
      }
    },
    {
      "metadata": {
        "name": "userStorageAPI",
        "resourceVersion": "1736438999910",
        "creationTimestamp": "2024-11-12T11:56:41Z",
        "deletionTimestamp": "2025-03-26T14:33:40Z",
        "annotations": {
          "grafana.app/updatedTimestamp": "2025-01-09 16:09:59.910083 +0000 UTC"
        }
      },
      "spec": {
        "description": "Enables the user storage API",
        "stage": "GA",
        "codeowner": "@grafana/plugins-platform-backend",
        "expression": "true"
      }
    },
    {
      "metadata": {
        "name": "vizActions",
        "resourceVersion": "1722461779830",
        "creationTimestamp": "2024-09-09T14:11:55Z",
        "deletionTimestamp": "2025-02-07T18:50:26Z"
      },
      "spec": {
        "description": "Allow actions in visualizations",
        "stage": "experimental",
        "codeowner": "@grafana/dataviz-squad",
        "frontend": true,
        "hideFromAdminPage": true
      }
    },
    {
      "metadata": {
        "name": "vizAndWidgetSplit",
        "resourceVersion": "1718727528075",
        "creationTimestamp": "2023-06-27T10:22:13Z",
        "deletionTimestamp": "2024-10-30T16:12:03Z"
      },
      "spec": {
        "description": "Split panels between visualizations and widgets",
        "stage": "experimental",
        "codeowner": "@grafana/dashboards-squad",
        "frontend": true
      }
    },
    {
      "metadata": {
        "name": "wargamesTesting",
        "resourceVersion": "1718727528075",
        "creationTimestamp": "2023-09-13T18:32:01Z"
      },
      "spec": {
        "description": "Placeholder feature flag for internal testing",
        "stage": "experimental",
        "codeowner": "@grafana/hosted-grafana-team"
      }
    },
    {
      "metadata": {
        "name": "zanzana",
        "resourceVersion": "1718787304727",
        "creationTimestamp": "2024-06-19T13:59:47Z"
      },
      "spec": {
        "description": "Use openFGA as authorization engine.",
        "stage": "experimental",
        "codeowner": "@grafana/identity-access-team",
        "hideFromAdminPage": true,
        "hideFromDocs": true
      }
    },
    {
      "metadata": {
        "name": "zipkinBackendMigration",
        "resourceVersion": "1733846643829",
        "creationTimestamp": "2024-11-07T09:35:53Z",
        "deletionTimestamp": "2025-01-27T11:47:54Z",
        "annotations": {
          "grafana.app/updatedTimestamp": "2024-12-10 16:04:03.82919 +0000 UTC"
        }
      },
      "spec": {
        "description": "Enables querying Zipkin data source without the proxy",
        "stage": "GA",
        "codeowner": "@grafana/oss-big-tent",
        "expression": "true"
      }
    }
  ]
}<|MERGE_RESOLUTION|>--- conflicted
+++ resolved
@@ -2483,8 +2483,6 @@
     },
     {
       "metadata": {
-<<<<<<< HEAD
-=======
         "name": "localizationForPlugins",
         "resourceVersion": "1742561476144",
         "creationTimestamp": "2025-03-21T12:51:16Z"
@@ -2497,7 +2495,6 @@
     },
     {
       "metadata": {
->>>>>>> 1ebcb3f6
         "name": "logQLScope",
         "resourceVersion": "1741643492217",
         "creationTimestamp": "2024-11-11T11:53:24Z",
