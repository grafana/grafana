{
  "kind": "FeatureList",
  "apiVersion": "featuretoggle.grafana.app/v0alpha1",
  "metadata": {},
  "items": [
    {
      "metadata": {
        "name": "ABTestFeatureToggleA",
        "resourceVersion": "1736782112674",
        "creationTimestamp": "2025-01-13T21:13:13Z"
      },
      "spec": {
        "description": "Test feature toggle to see how cohorts could be set up AB testing",
        "stage": "experimental",
        "codeowner": "@grafana/sharing-squad",
        "hideFromDocs": true,
        "expression": "false"
      }
    },
    {
      "metadata": {
        "name": "ABTestFeatureToggleB",
        "resourceVersion": "1736782112674",
        "creationTimestamp": "2025-01-13T21:13:13Z"
      },
      "spec": {
        "description": "Test feature toggle to see how cohorts could be set up AB testing",
        "stage": "experimental",
        "codeowner": "@grafana/sharing-squad",
        "hideFromDocs": true,
        "expression": "false"
      }
    },
    {
      "metadata": {
        "name": "accessActionSets",
        "resourceVersion": "1731413707429",
        "creationTimestamp": "2024-04-12T16:19:25Z",
        "deletionTimestamp": "2025-03-11T16:34:55Z",
        "annotations": {
          "grafana.app/updatedTimestamp": "2024-11-12 12:15:07.42916 +0000 UTC"
        }
      },
      "spec": {
        "description": "Introduces action sets for resource permissions. Also ensures that all folder editors and admins can create subfolders without needing any additional permissions.",
        "stage": "GA",
        "codeowner": "@grafana/identity-access-team",
        "expression": "true"
      }
    },
    {
      "metadata": {
        "name": "accessControlOnCall",
        "resourceVersion": "1726562036211",
        "creationTimestamp": "2022-10-19T16:10:09Z",
        "deletionTimestamp": "2025-02-24T14:40:54Z",
        "annotations": {
          "grafana.app/updatedTimestamp": "2024-09-17 08:33:56.211355566 +0000 UTC"
        }
      },
      "spec": {
        "description": "Access control primitives for OnCall",
        "stage": "GA",
        "codeowner": "@grafana/identity-access-team",
        "hideFromAdminPage": true,
        "expression": "true"
      }
    },
    {
      "metadata": {
        "name": "addFieldFromCalculationStatFunctions",
        "resourceVersion": "1722289107837",
        "creationTimestamp": "2023-11-03T14:39:58Z",
        "annotations": {
          "grafana.app/updatedTimestamp": "2024-07-29 21:38:27.837976 +0000 UTC"
        }
      },
      "spec": {
        "description": "Add cumulative and window functions to the add field from calculation transformation",
        "stage": "GA",
        "codeowner": "@grafana/dataviz-squad",
        "frontend": true,
        "expression": "true"
      }
    },
    {
      "metadata": {
        "name": "adhocFilterOneOf",
        "resourceVersion": "1723119716623",
        "creationTimestamp": "2024-08-12T08:56:42Z",
        "deletionTimestamp": "2024-09-05T12:49:24Z"
      },
      "spec": {
        "description": "Exposes a new 'one of' operator for ad-hoc filters. This operator allows users to filter by multiple values in a single filter.",
        "stage": "experimental",
        "codeowner": "@grafana/dashboards-squad"
      }
    },
    {
      "metadata": {
        "name": "aiGeneratedDashboardChanges",
        "resourceVersion": "1718727528075",
        "creationTimestamp": "2024-03-05T12:01:31Z"
      },
      "spec": {
        "description": "Enable AI powered features for dashboards to auto-summary changes when saving",
        "stage": "experimental",
        "codeowner": "@grafana/dashboards-squad",
        "frontend": true
      }
    },
    {
      "metadata": {
        "name": "alertRuleRestore",
        "resourceVersion": "1741127758142",
        "creationTimestamp": "2025-03-04T22:29:36Z",
        "annotations": {
          "grafana.app/updatedTimestamp": "2025-03-04 22:35:58.1421143 +0000 UTC"
        }
      },
      "spec": {
        "description": "Enables the alert rule restore feature",
        "stage": "preview",
        "codeowner": "@grafana/alerting-squad",
        "expression": "true"
      }
    },
    {
      "metadata": {
        "name": "alertStateHistoryLokiOnly",
        "resourceVersion": "1718727528075",
        "creationTimestamp": "2023-03-30T18:53:21Z"
      },
      "spec": {
        "description": "Disable Grafana alerts from emitting annotations when a remote Loki instance is available.",
        "stage": "experimental",
        "codeowner": "@grafana/alerting-squad"
      }
    },
    {
      "metadata": {
        "name": "alertStateHistoryLokiPrimary",
        "resourceVersion": "1718727528075",
        "creationTimestamp": "2023-03-30T18:53:21Z"
      },
      "spec": {
        "description": "Enable a remote Loki instance as the primary source for state history reads.",
        "stage": "experimental",
        "codeowner": "@grafana/alerting-squad"
      }
    },
    {
      "metadata": {
        "name": "alertStateHistoryLokiSecondary",
        "resourceVersion": "1718727528075",
        "creationTimestamp": "2023-03-30T18:53:21Z"
      },
      "spec": {
        "description": "Enable Grafana to write alert state history to an external Loki instance in addition to Grafana annotations.",
        "stage": "experimental",
        "codeowner": "@grafana/alerting-squad"
      }
    },
    {
      "metadata": {
        "name": "alertingAlertmanagerExtraDedupStage",
        "resourceVersion": "1738251165994",
        "creationTimestamp": "2025-01-30T15:32:45Z",
        "deletionTimestamp": "2025-03-25T16:57:43Z"
      },
      "spec": {
        "description": "enables extra deduplication stage in alertmanager that checks that timestamps of the pipeline and the current state are matching",
        "stage": "experimental",
        "codeowner": "@grafana/alerting-squad",
        "requiresRestart": true,
        "hideFromAdminPage": true,
        "hideFromDocs": true
      }
    },
    {
      "metadata": {
        "name": "alertingAlertmanagerExtraDedupStageStopPipeline",
        "resourceVersion": "1738251165994",
        "creationTimestamp": "2025-01-30T15:32:45Z",
        "deletionTimestamp": "2025-03-25T16:57:43Z"
      },
      "spec": {
        "description": "works together with alertingAlertmanagerExtraDedupStage, if enabled, it will stop the pipeline if the timestamps are not matching. Otherwise, it will emit a warning",
        "stage": "experimental",
        "codeowner": "@grafana/alerting-squad",
        "requiresRestart": true,
        "hideFromAdminPage": true,
        "hideFromDocs": true
      }
    },
    {
      "metadata": {
        "name": "alertingApiServer",
        "resourceVersion": "1734627512749",
        "creationTimestamp": "2024-06-20T20:52:03Z",
        "annotations": {
          "grafana.app/updatedTimestamp": "2024-12-19 16:58:32.7498017 +0000 UTC"
        }
      },
      "spec": {
        "description": "Register Alerting APIs with the K8s API server",
        "stage": "GA",
        "codeowner": "@grafana/alerting-squad",
        "requiresRestart": true,
        "expression": "true"
      }
    },
    {
      "metadata": {
        "name": "alertingBacktesting",
        "resourceVersion": "1718727528075",
        "creationTimestamp": "2022-12-14T14:44:14Z"
      },
      "spec": {
        "description": "Rule backtesting API for alerting",
        "stage": "experimental",
        "codeowner": "@grafana/alerting-squad"
      }
    },
    {
      "metadata": {
        "name": "alertingCentralAlertHistory",
        "resourceVersion": "1718727528075",
        "creationTimestamp": "2024-05-29T15:01:38Z"
      },
      "spec": {
        "description": "Enables the new central alert history.",
        "stage": "experimental",
        "codeowner": "@grafana/alerting-squad",
        "frontend": true
      }
    },
    {
      "metadata": {
        "name": "alertingConversionAPI",
        "resourceVersion": "1739207762746",
        "creationTimestamp": "2025-02-10T17:16:02Z"
      },
      "spec": {
        "description": "Enable the alerting conversion API",
        "stage": "experimental",
        "codeowner": "@grafana/alerting-squad",
        "hideFromAdminPage": true,
        "hideFromDocs": true
      }
    },
    {
      "metadata": {
        "name": "alertingDeletePermanently",
        "resourceVersion": "1742988550168",
        "creationTimestamp": "2025-03-26T11:29:10Z",
        "deletionTimestamp": "2025-04-02T14:29:49Z"
      },
      "spec": {
        "description": "Enables the UI functionality to delete permanently alert rules",
        "stage": "GA",
        "codeowner": "@grafana/alerting-squad",
        "frontend": true,
        "hideFromAdminPage": true,
        "hideFromDocs": true,
        "expression": "true"
      }
    },
    {
      "metadata": {
        "name": "alertingDisableSendAlertsExternal",
        "resourceVersion": "1718727528075",
        "creationTimestamp": "2024-05-23T12:29:19Z"
      },
      "spec": {
        "description": "Disables the ability to send alerts to an external Alertmanager datasource.",
        "stage": "experimental",
        "codeowner": "@grafana/alerting-squad",
        "hideFromAdminPage": true,
        "hideFromDocs": true
      }
    },
    {
      "metadata": {
        "name": "alertingFilterV2",
        "resourceVersion": "1723028774805",
        "creationTimestamp": "2024-09-11T11:29:26Z"
      },
      "spec": {
        "description": "Enable the new alerting search experience",
        "stage": "experimental",
        "codeowner": "@grafana/alerting-squad",
        "hideFromDocs": true
      }
    },
    {
      "metadata": {
        "name": "alertingInsights",
        "resourceVersion": "1720021873452",
        "creationTimestamp": "2023-09-14T12:58:04Z",
        "annotations": {
          "grafana.app/updatedTimestamp": "2024-07-03 15:51:13.452477 +0000 UTC"
        }
      },
      "spec": {
        "description": "Show the new alerting insights landing page",
        "stage": "GA",
        "codeowner": "@grafana/alerting-squad",
        "frontend": true,
        "hideFromAdminPage": true,
        "expression": "true"
      }
    },
    {
      "metadata": {
        "name": "alertingJiraIntegration",
        "resourceVersion": "1739362088655",
        "creationTimestamp": "2025-02-12T10:45:07Z",
        "annotations": {
          "grafana.app/updatedTimestamp": "2025-02-12 12:08:08.655259 +0000 UTC"
        }
      },
      "spec": {
        "description": "Enables the new Jira integration for contact points in cloud alert managers.",
        "stage": "experimental",
        "codeowner": "@grafana/alerting-squad",
        "frontend": true,
        "hideFromDocs": true
      }
    },
    {
      "metadata": {
        "name": "alertingListViewV2",
        "resourceVersion": "1718727528075",
        "creationTimestamp": "2024-05-24T14:40:49Z"
      },
      "spec": {
        "description": "Enables the new alert list view design",
        "stage": "experimental",
        "codeowner": "@grafana/alerting-squad",
        "frontend": true
      }
    },
    {
      "metadata": {
        "name": "alertingMigrationUI",
        "resourceVersion": "1741968018953",
        "creationTimestamp": "2025-03-14T16:00:18Z"
      },
      "spec": {
        "description": "Enables the alerting migration UI, to migrate datasource-managed rules to Grafana-managed rules",
        "stage": "experimental",
        "codeowner": "@grafana/alerting-squad",
        "frontend": true,
        "hideFromAdminPage": true,
        "hideFromDocs": true
      }
    },
    {
      "metadata": {
        "name": "alertingNoDataErrorExecution",
        "resourceVersion": "1720021873452",
        "creationTimestamp": "2023-08-15T14:27:15Z",
        "deletionTimestamp": "2025-03-13T19:16:25Z",
        "annotations": {
          "grafana.app/updatedTimestamp": "2024-07-03 15:51:13.452477 +0000 UTC"
        }
      },
      "spec": {
        "description": "Changes how Alerting state manager handles execution of NoData/Error",
        "stage": "GA",
        "codeowner": "@grafana/alerting-squad",
        "requiresRestart": true,
        "expression": "true"
      }
    },
    {
      "metadata": {
        "name": "alertingNoNormalState",
        "resourceVersion": "1718727528075",
        "creationTimestamp": "2023-01-13T23:29:29Z",
        "deletionTimestamp": "2025-01-31T15:46:31Z"
      },
      "spec": {
        "description": "Stop maintaining state of alerts that are not firing",
        "stage": "preview",
        "codeowner": "@grafana/alerting-squad",
        "hideFromAdminPage": true
      }
    },
    {
      "metadata": {
        "name": "alertingNotificationsStepMode",
        "resourceVersion": "1737362059637",
        "creationTimestamp": "2024-11-22T11:07:45Z",
        "annotations": {
          "grafana.app/updatedTimestamp": "2025-01-20 08:34:19.63725 +0000 UTC"
        }
      },
      "spec": {
        "description": "Enables simplified step mode in the notifications section",
        "stage": "GA",
        "codeowner": "@grafana/alerting-squad",
        "frontend": true,
        "expression": "true"
      }
    },
    {
      "metadata": {
        "name": "alertingPrometheusRulesPrimary",
        "resourceVersion": "1727332930692",
        "creationTimestamp": "2024-09-27T12:27:16Z",
        "annotations": {
          "grafana.app/updatedTimestamp": "2024-09-26 06:42:10.692959 +0000 UTC"
        }
      },
      "spec": {
        "description": "Uses Prometheus rules as the primary source of truth for ruler-enabled data sources",
        "stage": "experimental",
        "codeowner": "@grafana/alerting-squad",
        "frontend": true
      }
    },
    {
      "metadata": {
        "name": "alertingQueryAndExpressionsStepMode",
        "resourceVersion": "1737362059637",
        "creationTimestamp": "2024-09-26T06:33:14Z",
        "annotations": {
          "grafana.app/updatedTimestamp": "2025-01-20 08:34:19.63725 +0000 UTC"
        }
      },
      "spec": {
        "description": "Enables step mode for alerting queries and expressions",
        "stage": "GA",
        "codeowner": "@grafana/alerting-squad",
        "frontend": true,
        "expression": "true"
      }
    },
    {
      "metadata": {
        "name": "alertingQueryOptimization",
        "resourceVersion": "1720021873452",
        "creationTimestamp": "2024-01-10T20:52:58Z",
        "annotations": {
          "grafana.app/updatedTimestamp": "2024-07-03 15:51:13.452477 +0000 UTC"
        }
      },
      "spec": {
        "description": "Optimizes eligible queries in order to reduce load on datasources",
        "stage": "GA",
        "codeowner": "@grafana/alerting-squad",
        "expression": "false"
      }
    },
    {
      "metadata": {
<<<<<<< HEAD
        "name": "alertingRulePermanentlyDelete",
        "resourceVersion": "1743604189392",
        "creationTimestamp": "2025-04-02T14:29:49Z"
      },
      "spec": {
        "description": "Enables UI functionality to permanently delete alert rules",
        "stage": "GA",
        "codeowner": "@grafana/alerting-squad",
        "frontend": true,
        "hideFromAdminPage": true,
        "hideFromDocs": true,
        "expression": "true"
=======
        "name": "alertingRuleSequentialEvaluation",
        "resourceVersion": "1742580089675",
        "creationTimestamp": "2025-03-21T18:01:29Z",
        "deletionTimestamp": "2025-03-31T17:26:04Z"
      },
      "spec": {
        "description": "Enables the alerting rule sequential evaluation feature",
        "stage": "preview",
        "codeowner": "@grafana/alerting-squad",
        "hideFromAdminPage": true,
        "hideFromDocs": true
>>>>>>> a96f8031
      }
    },
    {
      "metadata": {
        "name": "alertingRuleRecoverDeleted",
        "resourceVersion": "1741351039908",
        "creationTimestamp": "2025-03-07T09:25:14Z",
        "annotations": {
          "grafana.app/updatedTimestamp": "2025-03-07 12:37:19.908258 +0000 UTC"
        }
      },
      "spec": {
        "description": "Enables the UI functionality to recover and view deleted alert rules",
        "stage": "GA",
        "codeowner": "@grafana/alerting-squad",
        "frontend": true,
        "hideFromAdminPage": true,
        "hideFromDocs": true,
        "expression": "true"
      }
    },
    {
      "metadata": {
        "name": "alertingRuleVersionHistoryRestore",
        "resourceVersion": "1740740039764",
        "creationTimestamp": "2025-01-16T14:08:12Z",
        "annotations": {
          "grafana.app/updatedTimestamp": "2025-02-28 10:53:59.764894 +0000 UTC"
        }
      },
      "spec": {
        "description": "Enables the alert rule version history restore feature",
        "stage": "GA",
        "codeowner": "@grafana/alerting-squad",
        "frontend": true,
        "hideFromAdminPage": true,
        "hideFromDocs": true,
        "expression": "true"
      }
    },
    {
      "metadata": {
        "name": "alertingSaveStateCompressed",
        "resourceVersion": "1738604435531",
        "creationTimestamp": "2025-01-17T18:17:20Z",
        "annotations": {
          "grafana.app/updatedTimestamp": "2025-02-03 17:40:35.53174 +0000 UTC"
        }
      },
      "spec": {
        "description": "Enables the compressed protobuf-based alert state storage",
        "stage": "preview",
        "codeowner": "@grafana/alerting-squad",
        "expression": "false"
      }
    },
    {
      "metadata": {
        "name": "alertingSaveStatePeriodic",
        "resourceVersion": "1738604155684",
        "creationTimestamp": "2024-01-23T16:03:30Z",
        "annotations": {
          "grafana.app/updatedTimestamp": "2025-02-03 17:35:55.684572 +0000 UTC"
        }
      },
      "spec": {
        "description": "Writes the state periodically to the database, asynchronous to rule evaluation",
        "stage": "privatePreview",
        "codeowner": "@grafana/alerting-squad"
      }
    },
    {
      "metadata": {
        "name": "alertingSimplifiedRouting",
        "resourceVersion": "1720021873452",
        "creationTimestamp": "2023-11-10T13:14:39Z",
        "annotations": {
          "grafana.app/updatedTimestamp": "2024-07-03 15:51:13.452477 +0000 UTC"
        }
      },
      "spec": {
        "description": "Enables users to easily configure alert notifications by specifying a contact point directly when editing or creating an alert rule",
        "stage": "GA",
        "codeowner": "@grafana/alerting-squad",
        "expression": "true"
      }
    },
    {
      "metadata": {
        "name": "alertingUIOptimizeReducer",
        "resourceVersion": "1731923458730",
        "creationTimestamp": "2024-11-18T10:59:00Z",
        "annotations": {
          "grafana.app/updatedTimestamp": "2024-11-18 09:50:58.730825 +0000 UTC"
        }
      },
      "spec": {
        "description": "Enables removing the reducer from the alerting UI when creating a new alert rule and using instant query",
        "stage": "GA",
        "codeowner": "@grafana/alerting-squad",
        "frontend": true,
        "expression": "true"
      }
    },
    {
      "metadata": {
        "name": "alertmanagerRemoteOnly",
        "resourceVersion": "1718727528075",
        "creationTimestamp": "2023-10-30T16:27:08Z"
      },
      "spec": {
        "description": "Disable the internal Alertmanager and only use the external one defined.",
        "stage": "experimental",
        "codeowner": "@grafana/alerting-squad"
      }
    },
    {
      "metadata": {
        "name": "alertmanagerRemotePrimary",
        "resourceVersion": "1718727528075",
        "creationTimestamp": "2023-10-30T16:27:08Z"
      },
      "spec": {
        "description": "Enable Grafana to have a remote Alertmanager instance as the primary Alertmanager.",
        "stage": "experimental",
        "codeowner": "@grafana/alerting-squad"
      }
    },
    {
      "metadata": {
        "name": "alertmanagerRemoteSecondary",
        "resourceVersion": "1718727528075",
        "creationTimestamp": "2023-10-30T16:27:08Z"
      },
      "spec": {
        "description": "Enable Grafana to sync configuration and state with a remote Alertmanager.",
        "stage": "experimental",
        "codeowner": "@grafana/alerting-squad"
      }
    },
    {
      "metadata": {
        "name": "angularDeprecationUI",
        "resourceVersion": "1720021873452",
        "creationTimestamp": "2023-08-29T14:05:47Z",
        "annotations": {
          "grafana.app/updatedTimestamp": "2024-07-03 15:51:13.452477 +0000 UTC"
        }
      },
      "spec": {
        "description": "Display Angular warnings in dashboards and panels",
        "stage": "GA",
        "codeowner": "@grafana/plugins-platform-backend",
        "frontend": true,
        "expression": "true"
      }
    },
    {
      "metadata": {
        "name": "annotationPermissionUpdate",
        "resourceVersion": "1720021873452",
        "creationTimestamp": "2023-10-31T13:30:13Z",
        "annotations": {
          "grafana.app/updatedTimestamp": "2024-07-03 15:51:13.452477 +0000 UTC"
        }
      },
      "spec": {
        "description": "Change the way annotation permissions work by scoping them to folders and dashboards.",
        "stage": "GA",
        "codeowner": "@grafana/identity-access-team",
        "expression": "true"
      }
    },
    {
      "metadata": {
        "name": "appPlatformAccessTokens",
        "resourceVersion": "1725549369316",
        "creationTimestamp": "2024-09-05T16:18:44Z",
        "deletionTimestamp": "2024-10-14T10:47:18Z"
      },
      "spec": {
        "description": "Enables the use of access tokens for the App Platform",
        "stage": "experimental",
        "codeowner": "@grafana/identity-access-team",
        "hideFromAdminPage": true,
        "hideFromDocs": true
      }
    },
    {
      "metadata": {
        "name": "appPlatformGrpcClientAuth",
        "resourceVersion": "1728662061076",
        "creationTimestamp": "2024-10-14T10:47:18Z"
      },
      "spec": {
        "description": "Enables the gRPC client to authenticate with the App Platform by using ID \u0026 access tokens",
        "stage": "experimental",
        "codeowner": "@grafana/identity-access-team",
        "hideFromAdminPage": true,
        "hideFromDocs": true
      }
    },
    {
      "metadata": {
        "name": "appSidecar",
        "resourceVersion": "1731608393499",
        "creationTimestamp": "2024-09-09T12:45:05Z",
        "annotations": {
          "grafana.app/updatedTimestamp": "2024-11-14 18:19:53.499798 +0000 UTC"
        }
      },
      "spec": {
        "description": "Enable the app sidecar feature that allows rendering 2 apps at the same time",
        "stage": "experimental",
        "codeowner": "@grafana/grafana-frontend-platform"
      }
    },
    {
      "metadata": {
        "name": "assetSriChecks",
        "resourceVersion": "1739984409734",
        "creationTimestamp": "2025-02-19T15:56:59Z",
        "annotations": {
          "grafana.app/updatedTimestamp": "2025-02-19 17:00:09.734088 +0000 UTC"
        }
      },
      "spec": {
        "description": "Enables SRI checks for Grafana JavaScript assets",
        "stage": "experimental",
        "codeowner": "@grafana/frontend-ops",
        "frontend": true
      }
    },
    {
      "metadata": {
        "name": "authAPIAccessTokenAuth",
        "resourceVersion": "1718727528075",
        "creationTimestamp": "2024-04-02T15:45:15Z",
        "deletionTimestamp": "2025-02-04T14:58:33Z"
      },
      "spec": {
        "description": "Enables the use of Auth API access tokens for authentication",
        "stage": "experimental",
        "codeowner": "@grafana/identity-access-team",
        "hideFromAdminPage": true,
        "hideFromDocs": true
      }
    },
    {
      "metadata": {
        "name": "authZGRPCServer",
        "resourceVersion": "1718727528075",
        "creationTimestamp": "2024-06-13T09:41:35Z"
      },
      "spec": {
        "description": "Enables the gRPC server for authorization",
        "stage": "experimental",
        "codeowner": "@grafana/identity-access-team",
        "hideFromAdminPage": true,
        "hideFromDocs": true
      }
    },
    {
      "metadata": {
        "name": "autoMigrateGraphPanel",
        "resourceVersion": "1718727528075",
        "creationTimestamp": "2024-02-08T22:00:48Z"
      },
      "spec": {
        "description": "Migrate old graph panel to supported time series panel - broken out from autoMigrateOldPanels to enable granular tracking",
        "stage": "preview",
        "codeowner": "@grafana/dataviz-squad",
        "frontend": true
      }
    },
    {
      "metadata": {
        "name": "autoMigrateOldPanels",
        "resourceVersion": "1718727528075",
        "creationTimestamp": "2023-03-23T04:02:36Z"
      },
      "spec": {
        "description": "Migrate old angular panels to supported versions (graph, table-old, worldmap, etc)",
        "stage": "preview",
        "codeowner": "@grafana/dataviz-squad",
        "frontend": true
      }
    },
    {
      "metadata": {
        "name": "autoMigratePiechartPanel",
        "resourceVersion": "1718727528075",
        "creationTimestamp": "2024-02-14T16:06:25Z"
      },
      "spec": {
        "description": "Migrate old piechart panel to supported piechart panel - broken out from autoMigrateOldPanels to enable granular tracking",
        "stage": "preview",
        "codeowner": "@grafana/dataviz-squad",
        "frontend": true
      }
    },
    {
      "metadata": {
        "name": "autoMigrateStatPanel",
        "resourceVersion": "1718727528075",
        "creationTimestamp": "2024-02-14T16:06:25Z"
      },
      "spec": {
        "description": "Migrate old stat panel to supported stat panel - broken out from autoMigrateOldPanels to enable granular tracking",
        "stage": "preview",
        "codeowner": "@grafana/dataviz-squad",
        "frontend": true
      }
    },
    {
      "metadata": {
        "name": "autoMigrateTablePanel",
        "resourceVersion": "1718727528075",
        "creationTimestamp": "2024-02-14T16:06:25Z"
      },
      "spec": {
        "description": "Migrate old table panel to supported table panel - broken out from autoMigrateOldPanels to enable granular tracking",
        "stage": "preview",
        "codeowner": "@grafana/dataviz-squad",
        "frontend": true
      }
    },
    {
      "metadata": {
        "name": "autoMigrateWorldmapPanel",
        "resourceVersion": "1718727528075",
        "creationTimestamp": "2024-02-14T16:06:25Z"
      },
      "spec": {
        "description": "Migrate old worldmap panel to supported geomap panel - broken out from autoMigrateOldPanels to enable granular tracking",
        "stage": "preview",
        "codeowner": "@grafana/dataviz-squad",
        "frontend": true
      }
    },
    {
      "metadata": {
        "name": "autoMigrateXYChartPanel",
        "resourceVersion": "1722537244598",
        "creationTimestamp": "2024-03-22T15:44:37Z",
        "deletionTimestamp": "2024-11-14T16:36:18Z",
        "annotations": {
          "grafana.app/updatedTimestamp": "2024-08-01 18:34:04.598082 +0000 UTC"
        }
      },
      "spec": {
        "description": "Migrate old XYChart panel to new XYChart2 model",
        "stage": "GA",
        "codeowner": "@grafana/dataviz-squad",
        "frontend": true,
        "expression": "true"
      }
    },
    {
      "metadata": {
        "name": "autofixDSUID",
        "resourceVersion": "1717578796182",
        "creationTimestamp": "2024-05-03T11:32:07Z",
        "deletionTimestamp": "2024-06-20T10:56:39Z"
      },
      "spec": {
        "description": "Automatically migrates invalid datasource UIDs",
        "stage": "experimental",
        "codeowner": "@grafana/plugins-platform-backend"
      }
    },
    {
      "metadata": {
        "name": "awsAsyncQueryCaching",
        "resourceVersion": "1720021873452",
        "creationTimestamp": "2023-07-21T15:34:07Z",
        "annotations": {
          "grafana.app/updatedTimestamp": "2024-07-03 15:51:13.452477 +0000 UTC"
        }
      },
      "spec": {
        "description": "Enable caching for async queries for Redshift and Athena. Requires that the datasource has caching and async query support enabled",
        "stage": "GA",
        "codeowner": "@grafana/aws-datasources",
        "expression": "true"
      }
    },
    {
      "metadata": {
        "name": "awsDatasourcesNewFormStyling",
        "resourceVersion": "1720021873452",
        "creationTimestamp": "2023-10-12T08:59:10Z",
        "deletionTimestamp": "2024-07-22T12:48:17Z",
        "annotations": {
          "grafana.app/updatedTimestamp": "2024-07-03 15:51:13.452477 +0000 UTC"
        }
      },
      "spec": {
        "description": "Applies new form styling for configuration and query editors in AWS plugins",
        "stage": "GA",
        "codeowner": "@grafana/aws-datasources",
        "frontend": true,
        "expression": "true"
      }
    },
    {
      "metadata": {
        "name": "awsDatasourcesTempCredentials",
        "resourceVersion": "1718727528075",
        "creationTimestamp": "2023-07-06T15:06:11Z"
      },
      "spec": {
        "description": "Support temporary security credentials in AWS plugins for Grafana Cloud customers",
        "stage": "experimental",
        "codeowner": "@grafana/aws-datasources"
      }
    },
    {
      "metadata": {
        "name": "azureMonitorDisableLogLimit",
        "resourceVersion": "1727698096407",
        "creationTimestamp": "2024-10-24T13:32:09Z",
        "deletionTimestamp": "2024-10-22T09:44:12Z",
        "annotations": {
          "grafana.app/updatedTimestamp": "2024-09-30 12:08:16.407109 +0000 UTC"
        }
      },
      "spec": {
        "description": "Disables the log limit restriction for Azure Monitor when true. The limit is enabled by default.",
        "stage": "GA",
        "codeowner": "@grafana/partner-datasources",
        "expression": "false"
      }
    },
    {
      "metadata": {
        "name": "azureMonitorEnableUserAuth",
        "resourceVersion": "1732189410576",
        "creationTimestamp": "2024-11-27T14:01:54Z",
        "annotations": {
          "grafana.app/updatedTimestamp": "2024-11-21 11:43:30.576196 +0000 UTC"
        }
      },
      "spec": {
        "description": "Enables user auth for Azure Monitor datasource only",
        "stage": "GA",
        "codeowner": "@grafana/partner-datasources",
        "expression": "true"
      }
    },
    {
      "metadata": {
        "name": "azureMonitorLogLimit",
        "resourceVersion": "1727696791818",
        "creationTimestamp": "2024-09-30T11:45:45Z",
        "deletionTimestamp": "2024-09-30T11:51:51Z",
        "annotations": {
          "grafana.app/updatedTimestamp": "2024-09-30 11:46:31.818302 +0000 UTC"
        }
      },
      "spec": {
        "description": "Control the log limit restriction for Azure Monitor",
        "stage": "GA",
        "codeowner": "@grafana/partner-datasources"
      }
    },
    {
      "metadata": {
        "name": "azureMonitorLogsBuilderEditor",
        "resourceVersion": "1743001017970",
        "creationTimestamp": "2025-03-19T22:51:49Z",
        "annotations": {
          "grafana.app/updatedTimestamp": "2025-03-26 14:56:57.970732 +0000 UTC"
        }
      },
      "spec": {
        "description": "Enables the logs builder mode for the Azure Monitor data source",
        "stage": "preview",
        "codeowner": "@grafana/partner-datasources",
        "expression": "false"
      }
    },
    {
      "metadata": {
        "name": "azureMonitorPrometheusExemplars",
        "resourceVersion": "1739465911959",
        "creationTimestamp": "2024-06-06T16:53:17Z",
        "annotations": {
          "grafana.app/updatedTimestamp": "2025-02-13 16:58:31.95981 +0000 UTC"
        }
      },
      "spec": {
        "description": "Allows configuration of Azure Monitor as a data source that can provide Prometheus exemplars",
        "stage": "GA",
        "codeowner": "@grafana/partner-datasources",
        "expression": "true"
      }
    },
    {
      "metadata": {
        "name": "backgroundPluginInstaller",
        "resourceVersion": "1723202510081",
        "creationTimestamp": "2024-08-12T14:39:31Z",
        "deletionTimestamp": "2024-09-23T13:49:18Z"
      },
      "spec": {
        "description": "Enable background plugin installer",
        "stage": "experimental",
        "codeowner": "@grafana/plugins-platform-backend",
        "requiresRestart": true
      }
    },
    {
      "metadata": {
        "name": "bodyScrolling",
        "resourceVersion": "1721723807004",
        "creationTimestamp": "2024-07-01T10:28:39Z",
        "deletionTimestamp": "2024-09-24T12:23:18Z",
        "annotations": {
          "grafana.app/updatedTimestamp": "2024-07-23 08:36:47.004393 +0000 UTC"
        }
      },
      "spec": {
        "description": "Adjusts Page to make body the scrollable element",
        "stage": "preview",
        "codeowner": "@grafana/grafana-frontend-platform",
        "frontend": true,
        "allowSelfServe": true,
        "hideFromDocs": true,
        "expression": "false"
      }
    },
    {
      "metadata": {
        "name": "cachingOptimizeSerializationMemoryUsage",
        "resourceVersion": "1718727528075",
        "creationTimestamp": "2023-10-12T16:56:49Z"
      },
      "spec": {
        "description": "If enabled, the caching backend gradually serializes query responses for the cache, comparing against the configured `[caching]max_value_mb` value as it goes. This can can help prevent Grafana from running out of memory while attempting to cache very large query responses.",
        "stage": "experimental",
        "codeowner": "@grafana/grafana-operator-experience-squad"
      }
    },
    {
      "metadata": {
        "name": "canvasPanelNesting",
        "resourceVersion": "1718727528075",
        "creationTimestamp": "2022-05-31T19:03:34Z"
      },
      "spec": {
        "description": "Allow elements nesting",
        "stage": "experimental",
        "codeowner": "@grafana/dataviz-squad",
        "frontend": true,
        "hideFromAdminPage": true
      }
    },
    {
      "metadata": {
        "name": "canvasPanelPanZoom",
        "resourceVersion": "1718727528075",
        "creationTimestamp": "2024-01-02T19:52:21Z"
      },
      "spec": {
        "description": "Allow pan and zoom in canvas panel",
        "stage": "preview",
        "codeowner": "@grafana/dataviz-squad",
        "frontend": true
      }
    },
    {
      "metadata": {
        "name": "cloudRBACRoles",
        "resourceVersion": "1721984527957",
        "creationTimestamp": "2024-01-10T13:19:01Z",
        "annotations": {
          "grafana.app/updatedTimestamp": "2024-07-26 09:02:07.957377 +0000 UTC"
        }
      },
      "spec": {
        "description": "Enabled grafana cloud specific RBAC roles",
        "stage": "preview",
        "codeowner": "@grafana/identity-access-team",
        "requiresRestart": true,
        "allowSelfServe": true,
        "hideFromAdminPage": true,
        "hideFromDocs": true
      }
    },
    {
      "metadata": {
        "name": "cloudWatchBatchQueries",
        "resourceVersion": "1718727528075",
        "creationTimestamp": "2023-10-20T19:09:41Z"
      },
      "spec": {
        "description": "Runs CloudWatch metrics queries as separate batches",
        "stage": "preview",
        "codeowner": "@grafana/aws-datasources"
      }
    },
    {
      "metadata": {
        "name": "cloudWatchCrossAccountQuerying",
        "resourceVersion": "1720021873452",
        "creationTimestamp": "2022-11-28T11:39:12Z",
        "annotations": {
          "grafana.app/updatedTimestamp": "2024-07-03 15:51:13.452477 +0000 UTC"
        }
      },
      "spec": {
        "description": "Enables cross-account querying in CloudWatch datasources",
        "stage": "GA",
        "codeowner": "@grafana/aws-datasources",
        "allowSelfServe": true,
        "expression": "true"
      }
    },
    {
      "metadata": {
        "name": "cloudWatchNewLabelParsing",
        "resourceVersion": "1720021873452",
        "creationTimestamp": "2024-04-05T15:57:56Z",
        "annotations": {
          "grafana.app/updatedTimestamp": "2024-07-03 15:51:13.452477 +0000 UTC"
        }
      },
      "spec": {
        "description": "Updates CloudWatch label parsing to be more accurate",
        "stage": "GA",
        "codeowner": "@grafana/aws-datasources",
        "expression": "true"
      }
    },
    {
      "metadata": {
        "name": "cloudWatchRoundUpEndTime",
        "resourceVersion": "1720021873452",
        "creationTimestamp": "2024-06-27T15:10:28Z",
        "annotations": {
          "grafana.app/updatedTimestamp": "2024-07-03 15:51:13.452477 +0000 UTC"
        }
      },
      "spec": {
        "description": "Round up end time for metric queries to the next minute to avoid missing data",
        "stage": "GA",
        "codeowner": "@grafana/aws-datasources",
        "expression": "true"
      }
    },
    {
      "metadata": {
        "name": "cloudwatchMetricInsightsCrossAccount",
        "resourceVersion": "1729265619643",
        "creationTimestamp": "2024-07-02T10:34:12Z",
        "deletionTimestamp": "2025-01-10T22:23:23Z",
        "annotations": {
          "grafana.app/updatedTimestamp": "2024-10-18 15:33:39.643165 +0000 UTC"
        }
      },
      "spec": {
        "description": "Enables cross account observability for Cloudwatch Metric Insights query builder",
        "stage": "GA",
        "codeowner": "@grafana/aws-datasources",
        "frontend": true,
        "expression": "true"
      }
    },
    {
      "metadata": {
        "name": "configurableSchedulerTick",
        "resourceVersion": "1718727528075",
        "creationTimestamp": "2023-07-26T16:44:12Z"
      },
      "spec": {
        "description": "Enable changing the scheduler base interval via configuration option unified_alerting.scheduler_tick_interval",
        "stage": "experimental",
        "codeowner": "@grafana/alerting-squad",
        "requiresRestart": true,
        "hideFromDocs": true
      }
    },
    {
      "metadata": {
        "name": "correlations",
        "resourceVersion": "1731608393499",
        "creationTimestamp": "2022-09-16T13:14:27Z",
        "annotations": {
          "grafana.app/updatedTimestamp": "2024-11-14 18:19:53.499798 +0000 UTC"
        }
      },
      "spec": {
        "description": "Correlations page",
        "stage": "GA",
        "codeowner": "@grafana/dataviz-squad",
        "allowSelfServe": true,
        "expression": "true"
      }
    },
    {
      "metadata": {
        "name": "crashDetection",
        "resourceVersion": "1730381712885",
        "creationTimestamp": "2024-11-12T15:07:27Z"
      },
      "spec": {
        "description": "Enables browser crash detection reporting to Faro.",
        "stage": "experimental",
        "codeowner": "@grafana/observability-traces-and-profiling",
        "frontend": true
      }
    },
    {
      "metadata": {
        "name": "dashboardNewLayouts",
        "resourceVersion": "1729671312626",
        "creationTimestamp": "2024-10-23T08:55:45Z",
        "annotations": {
          "grafana.app/updatedTimestamp": "2024-10-23 08:15:12.626632 +0000 UTC"
        }
      },
      "spec": {
        "description": "Enables experimental new dashboard layouts",
        "stage": "experimental",
        "codeowner": "@grafana/dashboards-squad",
        "frontend": true
      }
    },
    {
      "metadata": {
        "name": "dashboardRestoreUI",
        "resourceVersion": "1720021873452",
        "creationTimestamp": "2024-06-25T14:43:13Z",
        "deletionTimestamp": "2024-10-11T08:29:58Z",
        "annotations": {
          "grafana.app/updatedTimestamp": "2024-07-03 15:51:13.452477 +0000 UTC"
        }
      },
      "spec": {
        "description": "Enables the frontend to be able to restore a recently deleted dashboard",
        "stage": "experimental",
        "codeowner": "@grafana/grafana-frontend-platform",
        "expression": "false"
      }
    },
    {
      "metadata": {
        "name": "dashboardScene",
        "resourceVersion": "1729671397794",
        "creationTimestamp": "2023-11-13T08:51:21Z",
        "annotations": {
          "grafana.app/updatedTimestamp": "2024-10-23 08:16:37.794144 +0000 UTC"
        }
      },
      "spec": {
        "description": "Enables dashboard rendering using scenes for all roles",
        "stage": "GA",
        "codeowner": "@grafana/dashboards-squad",
        "frontend": true,
        "expression": "true"
      }
    },
    {
      "metadata": {
        "name": "dashboardSceneForViewers",
        "resourceVersion": "1727354524763",
        "creationTimestamp": "2023-11-02T19:02:25Z",
        "annotations": {
          "grafana.app/updatedTimestamp": "2024-09-26 12:42:04.763233 +0000 UTC"
        }
      },
      "spec": {
        "description": "Enables dashboard rendering using Scenes for viewer roles",
        "stage": "GA",
        "codeowner": "@grafana/dashboards-squad",
        "frontend": true,
        "expression": "true"
      }
    },
    {
      "metadata": {
        "name": "dashboardSceneSolo",
        "resourceVersion": "1727354524763",
        "creationTimestamp": "2024-02-11T08:08:47Z",
        "annotations": {
          "grafana.app/updatedTimestamp": "2024-09-26 12:42:04.763233 +0000 UTC"
        }
      },
      "spec": {
        "description": "Enables rendering dashboards using scenes for solo panels",
        "stage": "GA",
        "codeowner": "@grafana/dashboards-squad",
        "frontend": true,
        "expression": "true"
      }
    },
    {
      "metadata": {
        "name": "dashboardSchemaV2",
        "resourceVersion": "1730192092473",
        "creationTimestamp": "2024-10-29T10:35:18Z",
        "deletionTimestamp": "2024-12-19T12:28:20Z"
      },
      "spec": {
        "description": "Enables the new dashboard schema version 2, implementing changes necessary for dynamic dashboards and dashboards as code.",
        "stage": "experimental",
        "codeowner": "@grafana/dashboards-squad",
        "frontend": true
      }
    },
    {
      "metadata": {
        "name": "dashgpt",
        "resourceVersion": "1720021873452",
        "creationTimestamp": "2023-08-30T20:22:05Z",
        "annotations": {
          "grafana.app/updatedTimestamp": "2024-07-03 15:51:13.452477 +0000 UTC"
        }
      },
      "spec": {
        "description": "Enable AI powered features in dashboards",
        "stage": "GA",
        "codeowner": "@grafana/dashboards-squad",
        "frontend": true,
        "expression": "true"
      }
    },
    {
      "metadata": {
        "name": "databaseReadReplica",
        "resourceVersion": "1720021873452",
        "creationTimestamp": "2024-06-18T15:07:15Z",
        "deletionTimestamp": "2024-09-25T23:21:39Z",
        "annotations": {
          "grafana.app/updatedTimestamp": "2024-07-03 15:51:13.452477 +0000 UTC"
        }
      },
      "spec": {
        "description": "Use a read replica for some database queries.",
        "stage": "experimental",
        "codeowner": "@grafana/grafana-backend-services-squad",
        "expression": "false"
      }
    },
    {
      "metadata": {
        "name": "dataplaneAggregator",
        "resourceVersion": "1723151074613",
        "creationTimestamp": "2024-08-09T08:41:07Z"
      },
      "spec": {
        "description": "Enable grafana dataplane aggregator",
        "stage": "experimental",
        "codeowner": "@grafana/grafana-app-platform-squad",
        "requiresRestart": true
      }
    },
    {
      "metadata": {
        "name": "dataplaneFrontendFallback",
        "resourceVersion": "1720021873452",
        "creationTimestamp": "2023-04-07T21:13:19Z",
        "annotations": {
          "grafana.app/updatedTimestamp": "2024-07-03 15:51:13.452477 +0000 UTC"
        }
      },
      "spec": {
        "description": "Support dataplane contract field name change for transformations and field name matchers where the name is different",
        "stage": "GA",
        "codeowner": "@grafana/observability-metrics",
        "frontend": true,
        "allowSelfServe": true,
        "expression": "true"
      }
    },
    {
      "metadata": {
        "name": "datasourceAPIServers",
        "resourceVersion": "1726731672938",
        "creationTimestamp": "2024-09-19T08:28:27Z",
        "annotations": {
          "grafana.app/updatedTimestamp": "2024-09-19 07:41:12.938146 +0000 UTC"
        }
      },
      "spec": {
        "description": "Expose some datasources as apiservers.",
        "stage": "experimental",
        "codeowner": "@grafana/grafana-app-platform-squad",
        "requiresRestart": true
      }
    },
    {
      "metadata": {
        "name": "datasourceConnectionsTab",
        "resourceVersion": "1741961069415",
        "creationTimestamp": "2025-01-21T17:39:48Z",
        "annotations": {
          "grafana.app/updatedTimestamp": "2025-03-14 14:04:29.415154706 +0000 UTC"
        }
      },
      "spec": {
        "description": "Shows defined connections for a data source in the plugins detail page",
        "stage": "privatePreview",
        "codeowner": "@grafana/plugins-platform-backend",
        "frontend": true
      }
    },
    {
      "metadata": {
        "name": "datasourceProxyDisableRBAC",
        "resourceVersion": "1720021873452",
        "creationTimestamp": "2024-05-21T13:05:16Z",
        "deletionTimestamp": "2025-02-24T17:23:43Z",
        "annotations": {
          "grafana.app/updatedTimestamp": "2024-07-03 15:51:13.452477 +0000 UTC"
        }
      },
      "spec": {
        "description": "Disables applying a plugin route's ReqAction field to authorization",
        "stage": "GA",
        "codeowner": "@grafana/identity-access-team",
        "hideFromDocs": true,
        "expression": "false"
      }
    },
    {
      "metadata": {
        "name": "datasourceQueryMultiStatus",
        "resourceVersion": "1718727528075",
        "creationTimestamp": "2022-05-03T16:02:20Z",
        "deletionTimestamp": "2024-07-10T09:15:10Z"
      },
      "spec": {
        "description": "Introduce HTTP 207 Multi Status for api/ds/query",
        "stage": "experimental",
        "codeowner": "@grafana/plugins-platform-backend"
      }
    },
    {
      "metadata": {
        "name": "datasourceQueryTypes",
        "resourceVersion": "1718727528075",
        "creationTimestamp": "2024-05-23T16:46:28Z"
      },
      "spec": {
        "description": "Show query type endpoints in datasource API servers (currently hardcoded for testdata, expressions, and prometheus)",
        "stage": "experimental",
        "codeowner": "@grafana/grafana-app-platform-squad",
        "requiresRestart": true
      }
    },
    {
      "metadata": {
        "name": "disableAngular",
        "resourceVersion": "1718727528075",
        "creationTimestamp": "2023-03-23T15:43:45Z"
      },
      "spec": {
        "description": "Dynamic flag to disable angular at runtime. The preferred method is to set `angular_support_enabled` to `false` in the [security] settings, which allows you to change the state at runtime.",
        "stage": "preview",
        "codeowner": "@grafana/dataviz-squad",
        "frontend": true,
        "hideFromAdminPage": true
      }
    },
    {
      "metadata": {
        "name": "disableClassicHTTPHistogram",
        "resourceVersion": "1718727528075",
        "creationTimestamp": "2024-06-18T19:37:44Z"
      },
      "spec": {
        "description": "Disables classic HTTP Histogram (use with enableNativeHTTPHistogram)",
        "stage": "experimental",
        "codeowner": "@grafana/grafana-backend-services-squad",
        "requiresRestart": true,
        "hideFromAdminPage": true
      }
    },
    {
      "metadata": {
        "name": "disableEnvelopeEncryption",
        "resourceVersion": "1720021873452",
        "creationTimestamp": "2022-05-24T08:34:47Z",
        "annotations": {
          "grafana.app/updatedTimestamp": "2024-07-03 15:51:13.452477 +0000 UTC"
        }
      },
      "spec": {
        "description": "Disable envelope encryption (emergency only)",
        "stage": "GA",
        "codeowner": "@grafana/grafana-as-code",
        "hideFromAdminPage": true,
        "expression": "false"
      }
    },
    {
      "metadata": {
        "name": "disableNumericMetricsSortingInExpressions",
        "resourceVersion": "1735845919509",
        "creationTimestamp": "2024-04-16T14:52:47Z",
        "annotations": {
          "grafana.app/updatedTimestamp": "2025-01-02 19:25:19.509884 +0000 UTC"
        }
      },
      "spec": {
        "description": "In server-side expressions, disable the sorting of numeric-kind metrics by their metric name or labels.",
        "stage": "experimental",
        "codeowner": "@grafana/oss-big-tent",
        "requiresRestart": true
      }
    },
    {
      "metadata": {
        "name": "disableSSEDataplane",
        "resourceVersion": "1718727528075",
        "creationTimestamp": "2023-04-12T16:24:34Z"
      },
      "spec": {
        "description": "Disables dataplane specific processing in server side expressions.",
        "stage": "experimental",
        "codeowner": "@grafana/observability-metrics"
      }
    },
    {
      "metadata": {
        "name": "disableSecretsCompatibility",
        "resourceVersion": "1718727528075",
        "creationTimestamp": "2022-07-12T20:27:37Z"
      },
      "spec": {
        "description": "Disable duplicated secret storage in legacy tables",
        "stage": "experimental",
        "codeowner": "@grafana/hosted-grafana-team",
        "requiresRestart": true
      }
    },
    {
      "metadata": {
        "name": "easyIssueReportButton",
        "resourceVersion": "1733157534811",
        "creationTimestamp": "2024-12-02T16:38:54Z",
        "deletionTimestamp": "2024-12-02T16:46:56Z"
      },
      "spec": {
        "description": "Enables a button to send reports from the Grafana UI",
        "stage": "experimental",
        "codeowner": "@grafana/grafana-operator-experience-squad",
        "hideFromDocs": true
      }
    },
    {
      "metadata": {
        "name": "editPanelCSVDragAndDrop",
        "resourceVersion": "1718727528075",
        "creationTimestamp": "2023-01-24T09:43:44Z"
      },
      "spec": {
        "description": "Enables drag and drop for CSV and Excel files",
        "stage": "experimental",
        "codeowner": "@grafana/dataviz-squad",
        "frontend": true
      }
    },
    {
      "metadata": {
        "name": "elasticsearchCrossClusterSearch",
        "resourceVersion": "1733848475752",
        "creationTimestamp": "2024-12-12T22:20:04Z",
        "annotations": {
          "grafana.app/updatedTimestamp": "2024-12-10 16:34:35.752111 +0000 UTC"
        }
      },
      "spec": {
        "description": "Enables cross cluster search in the Elasticsearch datasource",
        "stage": "preview",
        "codeowner": "@grafana/aws-datasources"
      }
    },
    {
      "metadata": {
        "name": "elasticsearchImprovedParsing",
        "resourceVersion": "1736808262603",
        "creationTimestamp": "2025-01-15T17:05:54Z",
        "annotations": {
          "grafana.app/updatedTimestamp": "2025-01-13 22:44:22.603729 +0000 UTC"
        }
      },
      "spec": {
        "description": "Enables less memory intensive Elasticsearch result parsing",
        "stage": "experimental",
        "codeowner": "@grafana/aws-datasources"
      }
    },
    {
      "metadata": {
        "name": "enableDatagridEditing",
        "resourceVersion": "1718727528075",
        "creationTimestamp": "2023-04-24T14:46:31Z"
      },
      "spec": {
        "description": "Enables the edit functionality in the datagrid panel",
        "stage": "preview",
        "codeowner": "@grafana/dataviz-squad",
        "frontend": true
      }
    },
    {
      "metadata": {
        "name": "enableExtensionsAdminPage",
        "resourceVersion": "1730819353237",
        "creationTimestamp": "2024-11-05T15:55:10Z",
        "annotations": {
          "grafana.app/updatedTimestamp": "2024-11-05 15:09:13.237578 +0000 UTC"
        }
      },
      "spec": {
        "description": "Enables the extension admin page regardless of development mode",
        "stage": "experimental",
        "codeowner": "@grafana/plugins-platform-backend",
        "requiresRestart": true
      }
    },
    {
      "metadata": {
        "name": "enableNativeHTTPHistogram",
        "resourceVersion": "1718727528075",
        "creationTimestamp": "2023-10-03T18:23:55Z"
      },
      "spec": {
        "description": "Enables native HTTP Histograms",
        "stage": "experimental",
        "codeowner": "@grafana/grafana-backend-services-squad",
        "requiresRestart": true,
        "hideFromAdminPage": true
      }
    },
    {
      "metadata": {
        "name": "enableSCIM",
        "resourceVersion": "1730980484343",
        "creationTimestamp": "2024-11-07T14:38:46Z"
      },
      "spec": {
        "description": "Enables SCIM support for user and group management",
        "stage": "experimental",
        "codeowner": "@grafana/identity-access-team"
      }
    },
    {
      "metadata": {
        "name": "enableScopesInMetricsExplore",
        "resourceVersion": "1729765731452",
        "creationTimestamp": "2024-11-06T13:11:33Z"
      },
      "spec": {
        "description": "Enables the scopes usage in Metrics Explore",
        "stage": "experimental",
        "codeowner": "@grafana/dashboards-squad",
        "hideFromAdminPage": true,
        "hideFromDocs": true
      }
    },
    {
      "metadata": {
        "name": "exploreContentOutline",
        "resourceVersion": "1717578796182",
        "creationTimestamp": "2023-10-13T16:57:13Z",
        "deletionTimestamp": "2024-06-24T15:45:42Z"
      },
      "spec": {
        "description": "Content outline sidebar",
        "stage": "GA",
        "codeowner": "@grafana/explore-squad",
        "frontend": true,
        "allowSelfServe": true
      }
    },
    {
      "metadata": {
        "name": "exploreLogsAggregatedMetrics",
        "resourceVersion": "1740084492165",
        "creationTimestamp": "2024-08-29T13:55:59Z",
        "annotations": {
          "grafana.app/updatedTimestamp": "2025-02-20 20:48:12.165306 +0000 UTC"
        }
      },
      "spec": {
        "description": "Used in Logs Drilldown to query by aggregated metrics",
        "stage": "experimental",
        "codeowner": "@grafana/observability-logs",
        "frontend": true
      }
    },
    {
      "metadata": {
        "name": "exploreLogsLimitedTimeRange",
        "resourceVersion": "1740084492165",
        "creationTimestamp": "2024-08-29T13:55:59Z",
        "annotations": {
          "grafana.app/updatedTimestamp": "2025-02-20 20:48:12.165306 +0000 UTC"
        }
      },
      "spec": {
        "description": "Used in Logs Drilldown to limit the time range",
        "stage": "experimental",
        "codeowner": "@grafana/observability-logs",
        "frontend": true
      }
    },
    {
      "metadata": {
        "name": "exploreLogsShardSplitting",
        "resourceVersion": "1740084492165",
        "creationTimestamp": "2024-08-29T13:55:59Z",
        "annotations": {
          "grafana.app/updatedTimestamp": "2025-02-20 20:48:12.165306 +0000 UTC"
        }
      },
      "spec": {
        "description": "Used in Logs Drilldown to split queries into multiple queries based on the number of shards",
        "stage": "experimental",
        "codeowner": "@grafana/observability-logs",
        "frontend": true
      }
    },
    {
      "metadata": {
        "name": "exploreMetrics",
        "resourceVersion": "1740084233934",
        "creationTimestamp": "2024-04-09T18:15:18Z",
        "annotations": {
          "grafana.app/updatedTimestamp": "2025-02-20 20:43:53.934892 +0000 UTC"
        }
      },
      "spec": {
        "description": "Enables the new Grafana Metrics Drilldown core app",
        "stage": "GA",
        "codeowner": "@grafana/observability-metrics",
        "frontend": true,
        "expression": "true"
      }
    },
    {
      "metadata": {
        "name": "exploreMetricsRelatedLogs",
        "resourceVersion": "1740088730007",
        "creationTimestamp": "2024-11-05T16:28:43Z",
        "annotations": {
          "grafana.app/updatedTimestamp": "2025-02-20 21:58:50.007589 +0000 UTC"
        }
      },
      "spec": {
        "description": "Display Related Logs in Grafana Metrics Drilldown",
        "stage": "experimental",
        "codeowner": "@grafana/observability-metrics",
        "frontend": true
      }
    },
    {
      "metadata": {
        "name": "exploreMetricsUseExternalAppPlugin",
        "resourceVersion": "1743019185639",
        "creationTimestamp": "2025-01-21T23:24:50Z",
        "annotations": {
          "grafana.app/updatedTimestamp": "2025-03-26 19:59:45.639604 +0000 UTC"
        }
      },
      "spec": {
        "description": "Use the externalized Grafana Metrics Drilldown (formerly known as Explore Metrics) app plugin",
        "stage": "preview",
        "codeowner": "@grafana/observability-metrics",
        "requiresRestart": true
      }
    },
    {
      "metadata": {
        "name": "expressionParser",
        "resourceVersion": "1718727528075",
        "creationTimestamp": "2024-02-17T00:59:11Z"
      },
      "spec": {
        "description": "Enable new expression parser",
        "stage": "experimental",
        "codeowner": "@grafana/grafana-app-platform-squad",
        "requiresRestart": true
      }
    },
    {
      "metadata": {
        "name": "externalCorePlugins",
        "resourceVersion": "1741964095787",
        "creationTimestamp": "2023-09-22T08:50:13Z",
        "annotations": {
          "grafana.app/updatedTimestamp": "2025-03-14 14:54:55.787758 +0000 UTC"
        }
      },
      "spec": {
        "description": "Allow core plugins to be loaded as external",
        "stage": "GA",
        "codeowner": "@grafana/plugins-platform-backend",
        "expression": "true"
      }
    },
    {
      "metadata": {
        "name": "externalServiceAccounts",
        "resourceVersion": "1718727528075",
        "creationTimestamp": "2023-09-28T07:26:37Z"
      },
      "spec": {
        "description": "Automatic service account and token setup for plugins",
        "stage": "preview",
        "codeowner": "@grafana/identity-access-team",
        "hideFromAdminPage": true
      }
    },
    {
      "metadata": {
        "name": "extraLanguages",
        "resourceVersion": "1741626708204",
        "creationTimestamp": "2025-03-10T17:11:48Z",
        "deletionTimestamp": "2025-03-27T09:58:35Z"
      },
      "spec": {
        "description": "Enables additional languages",
        "stage": "experimental",
        "codeowner": "@grafana/grafana-frontend-platform",
        "frontend": true
      }
    },
    {
      "metadata": {
        "name": "extraThemes",
        "resourceVersion": "1718727528075",
        "creationTimestamp": "2023-05-10T13:37:04Z"
      },
      "spec": {
        "description": "Enables extra themes",
        "stage": "experimental",
        "codeowner": "@grafana/grafana-frontend-platform",
        "frontend": true
      }
    },
    {
      "metadata": {
        "name": "extractFieldsNameDeduplication",
        "resourceVersion": "1718727528075",
        "creationTimestamp": "2023-11-02T15:47:42Z"
      },
      "spec": {
        "description": "Make sure extracted field names are unique in the dataframe",
        "stage": "experimental",
        "codeowner": "@grafana/dataviz-squad",
        "frontend": true
      }
    },
    {
      "metadata": {
        "name": "failWrongDSUID",
        "resourceVersion": "1741956585324",
        "creationTimestamp": "2024-06-20T10:56:39Z",
        "annotations": {
          "grafana.app/updatedTimestamp": "2025-03-14 12:49:45.324676 +0000 UTC"
        }
      },
      "spec": {
        "description": "Throws an error if a data source has an invalid UIDs",
        "stage": "GA",
        "codeowner": "@grafana/plugins-platform-backend",
        "expression": "true"
      }
    },
    {
      "metadata": {
        "name": "faroDatasourceSelector",
        "resourceVersion": "1718727528075",
        "creationTimestamp": "2023-05-05T00:35:10Z"
      },
      "spec": {
        "description": "Enable the data source selector within the Frontend Apps section of the Frontend Observability",
        "stage": "preview",
        "codeowner": "@grafana/app-o11y",
        "frontend": true
      }
    },
    {
      "metadata": {
        "name": "featureHighlights",
        "resourceVersion": "1720021873452",
        "creationTimestamp": "2022-02-03T11:53:23Z",
        "annotations": {
          "grafana.app/updatedTimestamp": "2024-07-03 15:51:13.452477 +0000 UTC"
        }
      },
      "spec": {
        "description": "Highlight Grafana Enterprise features",
        "stage": "GA",
        "codeowner": "@grafana/grafana-as-code",
        "allowSelfServe": true,
        "expression": "false"
      }
    },
    {
      "metadata": {
        "name": "featureToggleAdminPage",
        "resourceVersion": "1718727528075",
        "creationTimestamp": "2023-07-18T20:43:32Z"
      },
      "spec": {
        "description": "Enable admin page for managing feature toggles from the Grafana front-end. Grafana Cloud only.",
        "stage": "experimental",
        "codeowner": "@grafana/grafana-operator-experience-squad",
        "requiresRestart": true,
        "hideFromDocs": true
      }
    },
    {
      "metadata": {
        "name": "feedbackButton",
        "resourceVersion": "1733158016122",
        "creationTimestamp": "2024-12-02T17:08:15Z"
      },
      "spec": {
        "description": "Enables a button to send feedback from the Grafana UI",
        "stage": "experimental",
        "codeowner": "@grafana/grafana-operator-experience-squad",
        "hideFromDocs": true
      }
    },
    {
      "metadata": {
        "name": "fetchRulesUsingPost",
        "resourceVersion": "1738148593383",
        "creationTimestamp": "2025-01-29T11:03:13Z"
      },
      "spec": {
        "description": "Use a POST request to list rules by passing down the namespaces user has access to",
        "stage": "experimental",
        "codeowner": "@grafana/alerting-squad",
        "hideFromAdminPage": true,
        "hideFromDocs": true
      }
    },
    {
      "metadata": {
        "name": "flameGraphItemCollapsing",
        "resourceVersion": "1718727528075",
        "creationTimestamp": "2023-11-09T14:31:07Z",
        "deletionTimestamp": "2024-07-15T12:45:41Z"
      },
      "spec": {
        "description": "Allow collapsing of flame graph items",
        "stage": "experimental",
        "codeowner": "@grafana/observability-traces-and-profiling",
        "frontend": true
      }
    },
    {
      "metadata": {
        "name": "folderCounts",
        "resourceVersion": "1734702013658",
        "creationTimestamp": "2024-12-20T13:40:13Z",
        "deletionTimestamp": "2024-12-27T10:19:54Z"
      },
      "spec": {
        "description": "Enable folder's api server counts",
        "stage": "experimental",
        "codeowner": "@grafana/search-and-storage",
        "expression": "false"
      }
    },
    {
      "metadata": {
        "name": "folderMove",
        "resourceVersion": "1734702013658",
        "creationTimestamp": "2024-12-20T13:40:13Z",
        "deletionTimestamp": "2024-12-27T10:19:54Z"
      },
      "spec": {
        "description": "Enable folder's api server move",
        "stage": "experimental",
        "codeowner": "@grafana/search-and-storage",
        "expression": "false"
      }
    },
    {
      "metadata": {
        "name": "formatString",
        "resourceVersion": "1722290290367",
        "creationTimestamp": "2023-10-13T18:17:12Z",
        "annotations": {
          "grafana.app/updatedTimestamp": "2024-07-29 21:58:10.367328 +0000 UTC"
        }
      },
      "spec": {
        "description": "Enable format string transformer",
        "stage": "GA",
        "codeowner": "@grafana/dataviz-squad",
        "frontend": true,
        "expression": "true"
      }
    },
    {
      "metadata": {
        "name": "frontendSandboxMonitorOnly",
        "resourceVersion": "1741965568775",
        "creationTimestamp": "2023-07-05T11:48:25Z",
        "annotations": {
          "grafana.app/updatedTimestamp": "2025-03-14 15:19:28.77575 +0000 UTC"
        }
      },
      "spec": {
        "description": "Enables monitor only in the plugin frontend sandbox (if enabled)",
        "stage": "privatePreview",
        "codeowner": "@grafana/plugins-platform-backend",
        "frontend": true
      }
    },
    {
      "metadata": {
        "name": "grafanaAPIServerEnsureKubectlAccess",
        "resourceVersion": "1718727528075",
        "creationTimestamp": "2023-12-06T20:21:21Z"
      },
      "spec": {
        "description": "Start an additional https handler and write kubectl options",
        "stage": "experimental",
        "codeowner": "@grafana/grafana-app-platform-squad",
        "requiresDevMode": true,
        "requiresRestart": true
      }
    },
    {
      "metadata": {
        "name": "grafanaAPIServerTestingWithExperimentalAPIs",
        "resourceVersion": "1727945615419",
        "creationTimestamp": "2024-10-03T10:11:40Z",
        "deletionTimestamp": "2025-01-22T20:53:53Z"
      },
      "spec": {
        "description": "Facilitate integration testing of experimental APIs",
        "stage": "experimental",
        "codeowner": "@grafana/search-and-storage"
      }
    },
    {
      "metadata": {
        "name": "grafanaAPIServerWithExperimentalAPIs",
        "resourceVersion": "1726731672938",
        "creationTimestamp": "2023-10-06T18:55:22Z",
        "annotations": {
          "grafana.app/updatedTimestamp": "2024-09-19 07:41:12.938146 +0000 UTC"
        }
      },
      "spec": {
        "description": "Register experimental APIs with the k8s API server, including all datasources",
        "stage": "experimental",
        "codeowner": "@grafana/grafana-app-platform-squad",
        "requiresDevMode": true,
        "requiresRestart": true
      }
    },
    {
      "metadata": {
        "name": "grafanaAdvisor",
        "resourceVersion": "1737365459765",
        "creationTimestamp": "2025-01-20T10:08:00Z"
      },
      "spec": {
        "description": "Enables Advisor app",
        "stage": "experimental",
        "codeowner": "@grafana/plugins-platform-backend"
      }
    },
    {
      "metadata": {
        "name": "grafanaManagedRecordingRules",
        "resourceVersion": "1718727528075",
        "creationTimestamp": "2024-04-22T17:53:16Z"
      },
      "spec": {
        "description": "Enables Grafana-managed recording rules.",
        "stage": "experimental",
        "codeowner": "@grafana/alerting-squad",
        "hideFromAdminPage": true,
        "hideFromDocs": true
      }
    },
    {
      "metadata": {
        "name": "grafanaManagedRecordingRulesDatasources",
        "resourceVersion": "1741291902441",
        "creationTimestamp": "2025-03-06T20:11:42Z"
      },
      "spec": {
        "description": "Enables writing to data sources for Grafana-managed recording rules.",
        "stage": "experimental",
        "codeowner": "@grafana/alerting-squad",
        "hideFromAdminPage": true,
        "hideFromDocs": true
      }
    },
    {
      "metadata": {
        "name": "grafanaconThemes",
        "resourceVersion": "1738661140740",
        "creationTimestamp": "2025-02-04T09:25:40Z"
      },
      "spec": {
        "description": "Enables the temporary themes for GrafanaCon",
        "stage": "experimental",
        "codeowner": "@grafana/grafana-frontend-platform",
        "requiresRestart": true,
        "hideFromAdminPage": true,
        "hideFromDocs": true
      }
    },
    {
      "metadata": {
        "name": "groupAttributeSync",
        "resourceVersion": "1731087176211",
        "creationTimestamp": "2024-09-09T15:29:43Z",
        "annotations": {
          "grafana.app/updatedTimestamp": "2024-11-08 17:32:56.21158 +0000 UTC"
        }
      },
      "spec": {
        "description": "Enable the groupsync extension for managing Group Attribute Sync feature",
        "stage": "privatePreview",
        "codeowner": "@grafana/identity-access-team",
        "hideFromDocs": true
      }
    },
    {
      "metadata": {
        "name": "groupByVariable",
        "resourceVersion": "1718727528075",
        "creationTimestamp": "2024-02-14T17:18:04Z"
      },
      "spec": {
        "description": "Enable groupBy variable support in scenes dashboards",
        "stage": "experimental",
        "codeowner": "@grafana/dashboards-squad",
        "hideFromAdminPage": true,
        "hideFromDocs": true
      }
    },
    {
      "metadata": {
        "name": "groupToNestedTableTransformation",
        "resourceVersion": "1720568606781",
        "creationTimestamp": "2024-02-07T14:28:26Z",
        "annotations": {
          "grafana.app/updatedTimestamp": "2024-07-09 23:43:26.781894 +0000 UTC"
        }
      },
      "spec": {
        "description": "Enables the group to nested table transformation",
        "stage": "GA",
        "codeowner": "@grafana/dataviz-squad",
        "frontend": true,
        "expression": "true"
      }
    },
    {
      "metadata": {
        "name": "grpcServer",
        "resourceVersion": "1724096690370",
        "creationTimestamp": "2022-09-26T20:25:34Z",
        "annotations": {
          "grafana.app/updatedTimestamp": "2024-08-19 19:44:50.370023815 +0000 UTC"
        }
      },
      "spec": {
        "description": "Run the GRPC server",
        "stage": "preview",
        "codeowner": "@grafana/search-and-storage",
        "hideFromAdminPage": true
      }
    },
    {
      "metadata": {
        "name": "homeSetupGuide",
        "resourceVersion": "1726258153467",
        "creationTimestamp": "2024-09-25T17:20:04Z",
        "annotations": {
          "grafana.app/updatedTimestamp": "2024-09-13 20:09:13.467989 +0000 UTC"
        }
      },
      "spec": {
        "description": "Used in Home for users who want to return to the onboarding flow or quickly find popular config pages",
        "stage": "experimental",
        "codeowner": "@grafana/growth-and-onboarding",
        "frontend": true
      }
    },
    {
      "metadata": {
        "name": "idForwarding",
        "resourceVersion": "1718727528075",
        "creationTimestamp": "2023-09-25T15:21:28Z",
        "deletionTimestamp": "2024-08-21T13:30:17Z"
      },
      "spec": {
        "description": "Generate signed id token for identity that can be forwarded to plugins and external services",
        "stage": "experimental",
        "codeowner": "@grafana/identity-access-team"
      }
    },
    {
      "metadata": {
        "name": "improvedExternalSessionHandling",
        "resourceVersion": "1737370880023",
        "creationTimestamp": "2024-09-17T10:54:39Z",
        "annotations": {
          "grafana.app/updatedTimestamp": "2025-01-20 11:01:20.02358 +0000 UTC"
        }
      },
      "spec": {
        "description": "Enables improved support for OAuth external sessions. After enabling this feature, users might need to re-authenticate themselves.",
        "stage": "preview",
        "codeowner": "@grafana/identity-access-team",
        "allowSelfServe": true
      }
    },
    {
      "metadata": {
        "name": "improvedExternalSessionHandlingSAML",
        "resourceVersion": "1737370880023",
        "creationTimestamp": "2025-01-09T17:02:49Z",
        "annotations": {
          "grafana.app/updatedTimestamp": "2025-01-20 11:01:20.02358 +0000 UTC"
        }
      },
      "spec": {
        "description": "Enables improved support for SAML external sessions. Ensure the NameID format is correctly configured in Grafana for SAML Single Logout to function properly.",
        "stage": "preview",
        "codeowner": "@grafana/identity-access-team",
        "allowSelfServe": true
      }
    },
    {
      "metadata": {
        "name": "individualCookiePreferences",
        "resourceVersion": "1718727528075",
        "creationTimestamp": "2023-02-21T10:19:07Z"
      },
      "spec": {
        "description": "Support overriding cookie preferences per user",
        "stage": "experimental",
        "codeowner": "@grafana/grafana-backend-group"
      }
    },
    {
      "metadata": {
        "name": "infinityRunQueriesInParallel",
        "resourceVersion": "1741881350055",
        "creationTimestamp": "2025-03-13T15:55:50Z"
      },
      "spec": {
        "description": "Enables running Infinity queries in parallel",
        "stage": "privatePreview",
        "codeowner": "@grafana/oss-big-tent"
      }
    },
    {
      "metadata": {
        "name": "influxdbBackendMigration",
        "resourceVersion": "1735845919509",
        "creationTimestamp": "2022-02-09T18:26:16Z",
        "deletionTimestamp": "2023-01-17T14:11:26Z",
        "annotations": {
          "grafana.app/updatedTimestamp": "2025-01-02 19:25:19.509884 +0000 UTC"
        }
      },
      "spec": {
        "description": "Query InfluxDB InfluxQL without the proxy",
        "stage": "GA",
        "codeowner": "@grafana/partner-datasources",
        "frontend": true,
        "expression": "true"
      }
    },
    {
      "metadata": {
        "name": "influxdbRunQueriesInParallel",
        "resourceVersion": "1735845919509",
        "creationTimestamp": "2024-02-01T10:58:24Z",
        "annotations": {
          "grafana.app/updatedTimestamp": "2025-01-02 19:25:19.509884 +0000 UTC"
        }
      },
      "spec": {
        "description": "Enables running InfluxDB Influxql queries in parallel",
        "stage": "privatePreview",
        "codeowner": "@grafana/partner-datasources"
      }
    },
    {
      "metadata": {
        "name": "influxqlStreamingParser",
        "resourceVersion": "1735845919509",
        "creationTimestamp": "2023-11-29T17:29:35Z",
        "annotations": {
          "grafana.app/updatedTimestamp": "2025-01-02 19:25:19.509884 +0000 UTC"
        }
      },
      "spec": {
        "description": "Enable streaming JSON parser for InfluxDB datasource InfluxQL query language",
        "stage": "experimental",
        "codeowner": "@grafana/partner-datasources"
      }
    },
    {
      "metadata": {
        "name": "investigationsBackend",
        "resourceVersion": "1734447689720",
        "creationTimestamp": "2024-12-18T08:31:03Z"
      },
      "spec": {
        "description": "Enable the investigations backend API",
        "stage": "experimental",
        "codeowner": "@grafana/grafana-app-platform-squad",
        "expression": "false"
      }
    },
    {
      "metadata": {
        "name": "investigationsWatcher",
        "resourceVersion": "1734443690044",
        "creationTimestamp": "2024-12-17T13:54:50Z",
        "deletionTimestamp": "2024-12-17T14:54:34Z"
      },
      "spec": {
        "description": "Enables experimental watcher for investigations",
        "stage": "experimental",
        "codeowner": "@grafana/grafana-app-platform-squad",
        "requiresRestart": true
      }
    },
    {
      "metadata": {
        "name": "inviteUserExperimental",
        "resourceVersion": "1741358664069",
        "creationTimestamp": "2025-03-07T14:44:24Z"
      },
      "spec": {
        "description": "Renders invite user button along the app",
        "stage": "experimental",
        "codeowner": "@grafana/sharing-squad",
        "frontend": true,
        "hideFromAdminPage": true,
        "hideFromDocs": true
      }
    },
    {
      "metadata": {
        "name": "jaegerBackendMigration",
        "resourceVersion": "1731599633815",
        "creationTimestamp": "2024-11-15T14:40:20Z"
      },
      "spec": {
        "description": "Enables querying the Jaeger data source without the proxy",
        "stage": "experimental",
        "codeowner": "@grafana/oss-big-tent"
      }
    },
    {
      "metadata": {
        "name": "jitterAlertRulesWithinGroups",
        "resourceVersion": "1742581260617",
        "creationTimestamp": "2024-01-18T18:48:11Z",
        "annotations": {
          "grafana.app/updatedTimestamp": "2025-03-21 18:21:00.617577 +0000 UTC"
        }
      },
      "spec": {
        "description": "Distributes alert rule evaluations more evenly over time, including spreading out rules within the same group. Disables sequential evaluation if enabled.",
        "stage": "preview",
        "codeowner": "@grafana/alerting-squad",
        "requiresRestart": true,
        "hideFromDocs": true
      }
    },
    {
      "metadata": {
        "name": "k8SFolderCounts",
        "resourceVersion": "1735294794086",
        "creationTimestamp": "2024-12-27T17:10:44Z"
      },
      "spec": {
        "description": "Enable folder's api server counts",
        "stage": "experimental",
        "codeowner": "@grafana/search-and-storage",
        "expression": "false"
      }
    },
    {
      "metadata": {
        "name": "k8SFolderMove",
        "resourceVersion": "1735294794086",
        "creationTimestamp": "2024-12-27T17:10:44Z"
      },
      "spec": {
        "description": "Enable folder's api server move",
        "stage": "experimental",
        "codeowner": "@grafana/search-and-storage",
        "expression": "false"
      }
    },
    {
      "metadata": {
        "name": "kuberenetesRestore",
        "resourceVersion": "1735880172453",
        "creationTimestamp": "2025-01-03T04:56:12Z",
        "deletionTimestamp": "2025-01-03T05:01:38Z"
      },
      "spec": {
        "description": "Allow restoring objects in k8s",
        "stage": "experimental",
        "codeowner": "@grafana/grafana-app-platform-squad"
      }
    },
    {
      "metadata": {
        "name": "kubernetesAggregator",
        "resourceVersion": "1723151074613",
        "creationTimestamp": "2024-02-12T20:59:35Z",
        "annotations": {
          "grafana.app/updatedTimestamp": "2024-08-08 21:04:34.613161685 +0000 UTC"
        }
      },
      "spec": {
        "description": "Enable grafana's embedded kube-aggregator",
        "stage": "experimental",
        "codeowner": "@grafana/grafana-app-platform-squad",
        "requiresRestart": true
      }
    },
    {
      "metadata": {
        "name": "kubernetesClientDashboardsFolders",
        "resourceVersion": "1739913583714",
        "creationTimestamp": "2025-02-18T21:15:35Z",
        "annotations": {
          "grafana.app/updatedTimestamp": "2025-02-18 21:19:43.714638 +0000 UTC"
        }
      },
      "spec": {
        "description": "Route the folder and dashboard service requests to k8s",
        "stage": "experimental",
        "codeowner": "@grafana/grafana-app-platform-squad"
      }
    },
    {
      "metadata": {
        "name": "kubernetesDashboards",
        "resourceVersion": "1718727528075",
        "creationTimestamp": "2024-06-05T14:34:23Z"
      },
      "spec": {
        "description": "Use the kubernetes API in the frontend for dashboards",
        "stage": "experimental",
        "codeowner": "@grafana/grafana-app-platform-squad",
        "frontend": true
      }
    },
    {
      "metadata": {
        "name": "kubernetesFeatureToggles",
        "resourceVersion": "1718727528075",
        "creationTimestamp": "2024-01-18T05:32:44Z"
      },
      "spec": {
        "description": "Use the kubernetes API for feature toggle management in the frontend",
        "stage": "experimental",
        "codeowner": "@grafana/grafana-operator-experience-squad",
        "frontend": true,
        "hideFromAdminPage": true
      }
    },
    {
      "metadata": {
        "name": "kubernetesPlaylists",
        "resourceVersion": "1720021873452",
        "creationTimestamp": "2023-10-05T19:00:36Z",
        "deletionTimestamp": "2024-08-13T08:03:28Z",
        "annotations": {
          "grafana.app/updatedTimestamp": "2024-07-03 15:51:13.452477 +0000 UTC"
        }
      },
      "spec": {
        "description": "Use the kubernetes API in the frontend for playlists, and route /api/playlist requests to k8s",
        "stage": "GA",
        "codeowner": "@grafana/grafana-app-platform-squad",
        "requiresRestart": true,
        "expression": "true"
      }
    },
    {
      "metadata": {
        "name": "kubernetesSnapshots",
        "resourceVersion": "1718727528075",
        "creationTimestamp": "2023-12-05T22:31:49Z"
      },
      "spec": {
        "description": "Routes snapshot requests from /api to the /apis endpoint",
        "stage": "experimental",
        "codeowner": "@grafana/grafana-app-platform-squad",
        "requiresRestart": true
      }
    },
    {
      "metadata": {
        "name": "libraryPanelRBAC",
        "resourceVersion": "1718727528075",
        "creationTimestamp": "2023-10-11T23:30:50Z"
      },
      "spec": {
        "description": "Enables RBAC support for library panels",
        "stage": "experimental",
        "codeowner": "@grafana/dashboards-squad",
        "requiresRestart": true
      }
    },
    {
      "metadata": {
        "name": "live-service-web-worker",
        "resourceVersion": "1727432782383",
        "creationTimestamp": "2022-01-26T17:44:20Z",
        "annotations": {
          "grafana.app/updatedTimestamp": "2024-09-27 10:26:22.38366 +0000 UTC"
        }
      },
      "spec": {
        "description": "This will use a webworker thread to processes events rather than the main thread",
        "stage": "experimental",
        "codeowner": "@grafana/dashboards-squad",
        "frontend": true
      }
    },
    {
      "metadata": {
        "name": "localeFormatPreference",
        "resourceVersion": "1742397804851",
        "creationTimestamp": "2025-03-19T15:23:24Z"
      },
      "spec": {
        "description": "Specify the locale so we can show the correct format for numbers and dates",
        "stage": "experimental",
        "codeowner": "@grafana/grafana-frontend-platform"
      }
    },
    {
      "metadata": {
        "name": "localizationForPlugins",
        "resourceVersion": "1742561476144",
        "creationTimestamp": "2025-03-21T12:51:16Z"
      },
      "spec": {
        "description": "Enables localization for plugins",
        "stage": "experimental",
        "codeowner": "@grafana/plugins-platform-backend"
      }
    },
    {
      "metadata": {
        "name": "logQLScope",
        "resourceVersion": "1741643492217",
        "creationTimestamp": "2024-11-11T11:53:24Z",
        "annotations": {
          "grafana.app/updatedTimestamp": "2025-03-10 21:51:32.217697 +0000 UTC"
        }
      },
      "spec": {
        "description": "In-development feature that will allow injection of labels into loki queries.",
        "stage": "privatePreview",
        "codeowner": "@grafana/observability-logs",
        "hideFromAdminPage": true,
        "hideFromDocs": true,
        "expression": "false"
      }
    },
    {
      "metadata": {
        "name": "logRequestsInstrumentedAsUnknown",
        "resourceVersion": "1718727528075",
        "creationTimestamp": "2022-06-10T08:56:55Z"
      },
      "spec": {
        "description": "Logs the path for requests that are instrumented as unknown",
        "stage": "experimental",
        "codeowner": "@grafana/hosted-grafana-team"
      }
    },
    {
      "metadata": {
        "name": "logRowsPopoverMenu",
        "resourceVersion": "1720021873452",
        "creationTimestamp": "2023-11-16T09:48:10Z",
        "annotations": {
          "grafana.app/updatedTimestamp": "2024-07-03 15:51:13.452477 +0000 UTC"
        }
      },
      "spec": {
        "description": "Enable filtering menu displayed when text of a log line is selected",
        "stage": "GA",
        "codeowner": "@grafana/observability-logs",
        "frontend": true,
        "expression": "true"
      }
    },
    {
      "metadata": {
        "name": "logsContextDatasourceUi",
        "resourceVersion": "1720021873452",
        "creationTimestamp": "2023-01-27T14:12:01Z",
        "annotations": {
          "grafana.app/updatedTimestamp": "2024-07-03 15:51:13.452477 +0000 UTC"
        }
      },
      "spec": {
        "description": "Allow datasource to provide custom UI for context view",
        "stage": "GA",
        "codeowner": "@grafana/observability-logs",
        "frontend": true,
        "allowSelfServe": true,
        "expression": "true"
      }
    },
    {
      "metadata": {
        "name": "logsExploreTableDefaultVisualization",
        "resourceVersion": "1718727528075",
        "creationTimestamp": "2024-05-02T15:28:15Z"
      },
      "spec": {
        "description": "Sets the logs table as default visualisation in logs explore",
        "stage": "experimental",
        "codeowner": "@grafana/observability-logs",
        "frontend": true
      }
    },
    {
      "metadata": {
        "name": "logsExploreTableVisualisation",
        "resourceVersion": "1720021873452",
        "creationTimestamp": "2023-07-12T13:52:42Z",
        "annotations": {
          "grafana.app/updatedTimestamp": "2024-07-03 15:51:13.452477 +0000 UTC"
        }
      },
      "spec": {
        "description": "A table visualisation for logs in Explore",
        "stage": "GA",
        "codeowner": "@grafana/observability-logs",
        "frontend": true,
        "expression": "true"
      }
    },
    {
      "metadata": {
        "name": "logsInfiniteScrolling",
        "resourceVersion": "1720021873452",
        "creationTimestamp": "2023-11-09T10:54:03Z",
        "annotations": {
          "grafana.app/updatedTimestamp": "2024-07-03 15:51:13.452477 +0000 UTC"
        }
      },
      "spec": {
        "description": "Enables infinite scrolling for the Logs panel in Explore and Dashboards",
        "stage": "GA",
        "codeowner": "@grafana/observability-logs",
        "frontend": true,
        "expression": "true"
      }
    },
    {
      "metadata": {
        "name": "lokiExperimentalStreaming",
        "resourceVersion": "1718727528075",
        "creationTimestamp": "2023-06-19T10:03:51Z"
      },
      "spec": {
        "description": "Support new streaming approach for loki (prototype, needs special loki build)",
        "stage": "experimental",
        "codeowner": "@grafana/observability-logs"
      }
    },
    {
      "metadata": {
        "name": "lokiLabelNamesQueryApi",
        "resourceVersion": "1734096677730",
        "creationTimestamp": "2024-12-13T14:31:41Z"
      },
      "spec": {
        "description": "Defaults to using the Loki `/labels` API instead of `/series`",
        "stage": "GA",
        "codeowner": "@grafana/observability-logs",
        "expression": "true"
      }
    },
    {
      "metadata": {
        "name": "lokiLogsDataplane",
        "resourceVersion": "1718727528075",
        "creationTimestamp": "2023-07-13T07:58:00Z"
      },
      "spec": {
        "description": "Changes logs responses from Loki to be compliant with the dataplane specification.",
        "stage": "experimental",
        "codeowner": "@grafana/observability-logs"
      }
    },
    {
      "metadata": {
        "name": "lokiMetricDataplane",
        "resourceVersion": "1720021873452",
        "creationTimestamp": "2023-04-13T13:07:08Z",
        "deletionTimestamp": "2024-11-26T16:32:17Z",
        "annotations": {
          "grafana.app/updatedTimestamp": "2024-07-03 15:51:13.452477 +0000 UTC"
        }
      },
      "spec": {
        "description": "Changes metric responses from Loki to be compliant with the dataplane specification.",
        "stage": "GA",
        "codeowner": "@grafana/observability-logs",
        "allowSelfServe": true,
        "expression": "true"
      }
    },
    {
      "metadata": {
        "name": "lokiPredefinedOperations",
        "resourceVersion": "1718727528075",
        "creationTimestamp": "2023-06-02T10:52:36Z"
      },
      "spec": {
        "description": "Adds predefined query operations to Loki query editor",
        "stage": "experimental",
        "codeowner": "@grafana/observability-logs",
        "frontend": true
      }
    },
    {
      "metadata": {
        "name": "lokiQueryHints",
        "resourceVersion": "1720021873452",
        "creationTimestamp": "2023-12-18T20:43:16Z",
        "annotations": {
          "grafana.app/updatedTimestamp": "2024-07-03 15:51:13.452477 +0000 UTC"
        }
      },
      "spec": {
        "description": "Enables query hints for Loki",
        "stage": "GA",
        "codeowner": "@grafana/observability-logs",
        "frontend": true,
        "expression": "true"
      }
    },
    {
      "metadata": {
        "name": "lokiQuerySplitting",
        "resourceVersion": "1720021873452",
        "creationTimestamp": "2023-02-09T17:27:02Z",
        "annotations": {
          "grafana.app/updatedTimestamp": "2024-07-03 15:51:13.452477 +0000 UTC"
        }
      },
      "spec": {
        "description": "Split large interval queries into subqueries with smaller time intervals",
        "stage": "GA",
        "codeowner": "@grafana/observability-logs",
        "frontend": true,
        "allowSelfServe": true,
        "expression": "true"
      }
    },
    {
      "metadata": {
        "name": "lokiQuerySplittingConfig",
        "resourceVersion": "1718727528075",
        "creationTimestamp": "2023-03-20T15:51:36Z"
      },
      "spec": {
        "description": "Give users the option to configure split durations for Loki queries",
        "stage": "experimental",
        "codeowner": "@grafana/observability-logs",
        "frontend": true
      }
    },
    {
      "metadata": {
        "name": "lokiRunQueriesInParallel",
        "resourceVersion": "1718727528075",
        "creationTimestamp": "2023-09-19T09:34:01Z"
      },
      "spec": {
        "description": "Enables running Loki queries in parallel",
        "stage": "privatePreview",
        "codeowner": "@grafana/observability-logs"
      }
    },
    {
      "metadata": {
        "name": "lokiSendDashboardPanelNames",
        "resourceVersion": "1724089497989",
        "creationTimestamp": "2024-08-22T19:30:43Z",
        "annotations": {
          "grafana.app/updatedTimestamp": "2024-08-19 17:44:57.989565 +0000 UTC"
        }
      },
      "spec": {
        "description": "Send dashboard and panel names to Loki when querying",
        "stage": "experimental",
        "codeowner": "@grafana/observability-logs"
      }
    },
    {
      "metadata": {
        "name": "lokiShardSplitting",
        "resourceVersion": "1729678036788",
        "creationTimestamp": "2024-10-23T11:21:03Z",
        "annotations": {
          "grafana.app/updatedTimestamp": "2024-10-23 10:07:16.788828 +0000 UTC"
        }
      },
      "spec": {
        "description": "Use stream shards to split queries into smaller subqueries",
        "stage": "experimental",
        "codeowner": "@grafana/observability-logs",
        "frontend": true
      }
    },
    {
      "metadata": {
        "name": "lokiStructuredMetadata",
        "resourceVersion": "1720021873452",
        "creationTimestamp": "2023-11-16T16:06:14Z",
        "annotations": {
          "grafana.app/updatedTimestamp": "2024-07-03 15:51:13.452477 +0000 UTC"
        }
      },
      "spec": {
        "description": "Enables the loki data source to request structured metadata from the Loki server",
        "stage": "GA",
        "codeowner": "@grafana/observability-logs",
        "expression": "true"
      }
    },
    {
      "metadata": {
        "name": "managedDualWriter",
        "resourceVersion": "1739347092893",
        "creationTimestamp": "2025-02-12T07:58:12Z"
      },
      "spec": {
        "description": "Pick the dual write mode from database configs",
        "stage": "experimental",
        "codeowner": "@grafana/search-and-storage",
        "hideFromAdminPage": true,
        "hideFromDocs": true
      }
    },
    {
      "metadata": {
        "name": "managedPluginsInstall",
        "resourceVersion": "1720021873452",
        "creationTimestamp": "2023-10-18T13:17:03Z",
        "deletionTimestamp": "2025-02-11T11:13:57Z",
        "annotations": {
          "grafana.app/updatedTimestamp": "2024-07-03 15:51:13.452477 +0000 UTC"
        }
      },
      "spec": {
        "description": "Install managed plugins directly from plugins catalog",
        "stage": "GA",
        "codeowner": "@grafana/plugins-platform-backend",
        "expression": "true"
      }
    },
    {
      "metadata": {
        "name": "metricsSummary",
        "resourceVersion": "1718727528075",
        "creationTimestamp": "2023-08-28T14:02:12Z",
        "deletionTimestamp": "2024-11-25T10:47:18Z"
      },
      "spec": {
        "description": "Enables metrics summary queries in the Tempo data source",
        "stage": "experimental",
        "codeowner": "@grafana/observability-traces-and-profiling",
        "frontend": true
      }
    },
    {
      "metadata": {
        "name": "mlExpressions",
        "resourceVersion": "1718727528075",
        "creationTimestamp": "2023-07-13T17:37:50Z"
      },
      "spec": {
        "description": "Enable support for Machine Learning in server-side expressions",
        "stage": "experimental",
        "codeowner": "@grafana/alerting-squad"
      }
    },
    {
      "metadata": {
        "name": "multiTenantTempCredentials",
        "resourceVersion": "1743614635650",
        "creationTimestamp": "2025-04-02T17:23:55Z"
      },
      "spec": {
        "description": "use multi-tenant path for awsTempCredentials",
        "stage": "experimental",
        "codeowner": "@grafana/aws-datasources",
        "hideFromDocs": true
      }
    },
    {
      "metadata": {
        "name": "mysqlAnsiQuotes",
        "resourceVersion": "1718727528075",
        "creationTimestamp": "2022-10-12T11:43:35Z"
      },
      "spec": {
        "description": "Use double quotes to escape keyword in a MySQL query",
        "stage": "experimental",
        "codeowner": "@grafana/search-and-storage"
      }
    },
    {
      "metadata": {
        "name": "nestedFolders",
        "resourceVersion": "1720021873452",
        "creationTimestamp": "2022-10-26T14:15:14Z",
        "annotations": {
          "grafana.app/updatedTimestamp": "2024-07-03 15:51:13.452477 +0000 UTC"
        }
      },
      "spec": {
        "description": "Enable folder nesting",
        "stage": "GA",
        "codeowner": "@grafana/search-and-storage",
        "expression": "true"
      }
    },
    {
      "metadata": {
        "name": "newDashboardSharingComponent",
        "resourceVersion": "1733231733564",
        "creationTimestamp": "2024-05-03T15:02:18Z",
        "annotations": {
          "grafana.app/updatedTimestamp": "2024-12-03 13:15:33.564083 +0000 UTC"
        }
      },
      "spec": {
        "description": "Enables the new sharing drawer design",
        "stage": "GA",
        "codeowner": "@grafana/sharing-squad",
        "frontend": true,
        "expression": "true"
      }
    },
    {
      "metadata": {
        "name": "newDashboardWithFiltersAndGroupBy",
        "resourceVersion": "1718727528075",
        "creationTimestamp": "2024-04-04T11:25:21Z"
      },
      "spec": {
        "description": "Enables filters and group by variables on all new dashboards. Variables are added only if default data source supports filtering.",
        "stage": "experimental",
        "codeowner": "@grafana/dashboards-squad",
        "hideFromAdminPage": true,
        "hideFromDocs": true
      }
    },
    {
      "metadata": {
        "name": "newFiltersUI",
        "resourceVersion": "1733391902652",
        "creationTimestamp": "2024-08-30T12:48:13Z",
        "annotations": {
          "grafana.app/updatedTimestamp": "2024-12-05 09:45:02.652078 +0000 UTC"
        }
      },
      "spec": {
        "description": "Enables new combobox style UI for the Ad hoc filters variable in scenes architecture",
        "stage": "GA",
        "codeowner": "@grafana/dashboards-squad",
        "expression": "true"
      }
    },
    {
      "metadata": {
        "name": "newFolderPicker",
        "resourceVersion": "1718727528075",
        "creationTimestamp": "2024-01-15T11:43:19Z"
      },
      "spec": {
        "description": "Enables the nested folder picker without having nested folders enabled",
        "stage": "experimental",
        "codeowner": "@grafana/grafana-frontend-platform",
        "frontend": true
      }
    },
    {
      "metadata": {
        "name": "newLogsPanel",
        "resourceVersion": "1738344859933",
        "creationTimestamp": "2025-01-31T17:34:19Z"
      },
      "spec": {
        "description": "Enables the new logs panel in Explore",
        "stage": "experimental",
        "codeowner": "@grafana/observability-logs",
        "frontend": true
      }
    },
    {
      "metadata": {
        "name": "newPDFRendering",
        "resourceVersion": "1735810618168",
        "creationTimestamp": "2024-02-08T12:09:34Z",
        "annotations": {
          "grafana.app/updatedTimestamp": "2025-01-02 09:36:58.168957157 +0000 UTC"
        }
      },
      "spec": {
        "description": "New implementation for the dashboard-to-PDF rendering",
        "stage": "GA",
        "codeowner": "@grafana/sharing-squad",
        "expression": "true"
      }
    },
    {
      "metadata": {
        "name": "newShareReportDrawer",
        "resourceVersion": "1739544763554",
        "creationTimestamp": "2025-02-14T14:52:43Z"
      },
      "spec": {
        "description": "Enables the report creation drawer in a dashboard",
        "stage": "experimental",
        "codeowner": "@grafana/sharing-squad",
        "hideFromAdminPage": true,
        "hideFromDocs": true
      }
    },
    {
      "metadata": {
        "name": "noBackdropBlur",
        "resourceVersion": "1741879106163",
        "creationTimestamp": "2025-03-13T15:18:26Z"
      },
      "spec": {
        "description": "Disables backdrop blur",
        "stage": "experimental",
        "codeowner": "@grafana/grafana-frontend-platform",
        "frontend": true,
        "hideFromAdminPage": true,
        "hideFromDocs": true
      }
    },
    {
      "metadata": {
        "name": "nodeGraphDotLayout",
        "resourceVersion": "1718727528075",
        "creationTimestamp": "2024-01-31T16:26:12Z"
      },
      "spec": {
        "description": "Changed the layout algorithm for the node graph",
        "stage": "experimental",
        "codeowner": "@grafana/observability-traces-and-profiling",
        "frontend": true
      }
    },
    {
      "metadata": {
        "name": "notificationBanner",
        "resourceVersion": "1727777007488",
        "creationTimestamp": "2024-05-13T09:32:34Z",
        "deletionTimestamp": "2025-01-10T10:18:43Z",
        "annotations": {
          "grafana.app/updatedTimestamp": "2024-10-01 10:03:27.48823 +0000 UTC"
        }
      },
      "spec": {
        "description": "Enables the notification banner UI and API",
        "stage": "GA",
        "codeowner": "@grafana/grafana-frontend-platform",
        "expression": "true"
      }
    },
    {
      "metadata": {
        "name": "oauthRequireSubClaim",
        "resourceVersion": "1718727528075",
        "creationTimestamp": "2024-03-25T13:22:24Z"
      },
      "spec": {
        "description": "Require that sub claims is present in oauth tokens.",
        "stage": "experimental",
        "codeowner": "@grafana/identity-access-team",
        "hideFromAdminPage": true,
        "hideFromDocs": true
      }
    },
    {
      "metadata": {
        "name": "onPremToCloudMigrations",
        "resourceVersion": "1736458171023",
        "creationTimestamp": "2024-01-22T16:09:08Z",
        "annotations": {
          "grafana.app/updatedTimestamp": "2025-01-09 21:29:31.023464 +0000 UTC"
        }
      },
      "spec": {
        "description": "Enable the Grafana Migration Assistant, which helps you easily migrate on-prem resources, such as dashboards, folders, and data source configurations, to your Grafana Cloud stack.",
        "stage": "preview",
        "codeowner": "@grafana/grafana-operator-experience-squad",
        "expression": "true"
      }
    },
    {
      "metadata": {
        "name": "onPremToCloudMigrationsAlerts",
        "resourceVersion": "1728048163201",
        "creationTimestamp": "2024-10-07T10:53:24Z",
        "deletionTimestamp": "2024-12-17T11:56:18Z"
      },
      "spec": {
        "description": "Enables the migration of alerts and its child resources to your Grafana Cloud stack. Requires `onPremToCloudMigrations` to be enabled in conjunction.",
        "stage": "experimental",
        "codeowner": "@grafana/grafana-operator-experience-squad"
      }
    },
    {
      "metadata": {
        "name": "onPremToCloudMigrationsAuthApiMig",
        "resourceVersion": "1732033809064",
        "creationTimestamp": "2024-11-21T18:46:06Z",
        "deletionTimestamp": "2025-01-22T11:00:18Z"
      },
      "spec": {
        "description": "Enables the use of auth api instead of gcom for internal token services. Requires `onPremToCloudMigrations` to be enabled in conjunction.",
        "stage": "experimental",
        "codeowner": "@grafana/grafana-operator-experience-squad"
      }
    },
    {
      "metadata": {
        "name": "openSearchBackendFlowEnabled",
        "resourceVersion": "1724141158995",
        "creationTimestamp": "2024-06-17T09:41:50Z",
        "deletionTimestamp": "2025-01-16T11:09:59Z",
        "annotations": {
          "grafana.app/updatedTimestamp": "2024-08-20 08:05:58.995762 +0000 UTC"
        }
      },
      "spec": {
        "description": "Enables the backend query flow for Open Search datasource plugin",
        "stage": "GA",
        "codeowner": "@grafana/aws-datasources",
        "expression": "true"
      }
    },
    {
      "metadata": {
        "name": "panelFilterVariable",
        "resourceVersion": "1718727528075",
        "creationTimestamp": "2023-11-03T12:15:54Z"
      },
      "spec": {
        "description": "Enables use of the `systemPanelFilterVar` variable to filter panels in a dashboard",
        "stage": "experimental",
        "codeowner": "@grafana/dashboards-squad",
        "frontend": true,
        "hideFromDocs": true
      }
    },
    {
      "metadata": {
        "name": "panelMonitoring",
        "resourceVersion": "1720021873452",
        "creationTimestamp": "2023-10-09T05:19:08Z",
        "annotations": {
          "grafana.app/updatedTimestamp": "2024-07-03 15:51:13.452477 +0000 UTC"
        }
      },
      "spec": {
        "description": "Enables panel monitoring through logs and measurements",
        "stage": "GA",
        "codeowner": "@grafana/dataviz-squad",
        "frontend": true,
        "expression": "true"
      }
    },
    {
      "metadata": {
        "name": "panelTitleSearch",
        "resourceVersion": "1724096690370",
        "creationTimestamp": "2022-02-15T18:26:03Z",
        "annotations": {
          "grafana.app/updatedTimestamp": "2024-08-19 19:44:50.370023815 +0000 UTC"
        }
      },
      "spec": {
        "description": "Search for dashboards using panel title",
        "stage": "preview",
        "codeowner": "@grafana/search-and-storage",
        "hideFromAdminPage": true
      }
    },
    {
      "metadata": {
        "name": "panelTitleSearchInV1",
        "resourceVersion": "1718727528075",
        "creationTimestamp": "2023-10-13T12:04:24Z",
        "deletionTimestamp": "2025-01-21T09:59:32Z"
      },
      "spec": {
        "description": "Enable searching for dashboards using panel title in search v1",
        "stage": "experimental",
        "codeowner": "@grafana/search-and-storage",
        "requiresDevMode": true
      }
    },
    {
      "metadata": {
        "name": "passScopeToDashboardApi",
        "resourceVersion": "1718290335877",
        "creationTimestamp": "2024-06-20T15:49:19Z",
        "deletionTimestamp": "2024-10-25T12:56:54Z"
      },
      "spec": {
        "description": "Enables the passing of scopes to dashboards fetching in Grafana",
        "stage": "experimental",
        "codeowner": "@grafana/dashboards-squad",
        "hideFromAdminPage": true,
        "hideFromDocs": true
      }
    },
    {
      "metadata": {
        "name": "passwordlessMagicLinkAuthentication",
        "resourceVersion": "1730232874003",
        "creationTimestamp": "2024-11-14T13:50:55Z"
      },
      "spec": {
        "description": "Enable passwordless login via magic link authentication",
        "stage": "experimental",
        "codeowner": "@grafana/identity-access-team",
        "hideFromAdminPage": true,
        "hideFromDocs": true
      }
    },
    {
      "metadata": {
        "name": "pdfTables",
        "resourceVersion": "1718727528075",
        "creationTimestamp": "2023-11-06T13:39:22Z"
      },
      "spec": {
        "description": "Enables generating table data as PDF in reporting",
        "stage": "preview",
        "codeowner": "@grafana/sharing-squad"
      }
    },
    {
      "metadata": {
        "name": "permissionsFilterRemoveSubquery",
        "resourceVersion": "1718727528075",
        "creationTimestamp": "2023-08-02T07:39:25Z"
      },
      "spec": {
        "description": "Alternative permission filter implementation that does not use subqueries for fetching the dashboard folder",
        "stage": "experimental",
        "codeowner": "@grafana/grafana-backend-group"
      }
    },
    {
      "metadata": {
        "name": "pinNavItems",
        "resourceVersion": "1727948775526",
        "creationTimestamp": "2024-06-10T11:40:03Z",
        "annotations": {
          "grafana.app/updatedTimestamp": "2024-10-03 09:46:15.526594 +0000 UTC"
        }
      },
      "spec": {
        "description": "Enables pinning of nav items",
        "stage": "GA",
        "codeowner": "@grafana/grafana-frontend-platform",
        "expression": "true"
      }
    },
    {
      "metadata": {
        "name": "playlistsReconciler",
        "resourceVersion": "1734463170112",
        "creationTimestamp": "2024-12-20T03:09:31Z",
        "deletionTimestamp": "2024-12-19T19:17:00Z",
        "annotations": {
          "grafana.app/updatedTimestamp": "2024-12-17 19:19:30.112629 +0000 UTC"
        }
      },
      "spec": {
        "description": "Enables experimental reconciler for playlists",
        "stage": "experimental",
        "codeowner": "@grafana/grafana-app-platform-squad",
        "requiresRestart": true
      }
    },
    {
      "metadata": {
        "name": "pluginProxyPreserveTrailingSlash",
        "resourceVersion": "1720021873452",
        "creationTimestamp": "2024-06-05T11:36:14Z",
        "annotations": {
          "grafana.app/updatedTimestamp": "2024-07-03 15:51:13.452477 +0000 UTC"
        }
      },
      "spec": {
        "description": "Preserve plugin proxy trailing slash.",
        "stage": "GA",
        "codeowner": "@grafana/plugins-platform-backend",
        "expression": "false"
      }
    },
    {
      "metadata": {
        "name": "pluginsAPIMetrics",
        "resourceVersion": "1718727528075",
        "creationTimestamp": "2023-09-21T11:36:32Z"
      },
      "spec": {
        "description": "Sends metrics of public grafana packages usage by plugins",
        "stage": "experimental",
        "codeowner": "@grafana/plugins-platform-backend",
        "frontend": true
      }
    },
    {
      "metadata": {
        "name": "pluginsCDNSyncLoader",
        "resourceVersion": "1737026684018",
        "creationTimestamp": "2025-01-16T11:24:44Z"
      },
      "spec": {
        "description": "Load plugins from CDN synchronously",
        "stage": "experimental",
        "codeowner": "@grafana/plugins-platform-backend"
      }
    },
    {
      "metadata": {
        "name": "pluginsDetailsRightPanel",
        "resourceVersion": "1743591171870",
        "creationTimestamp": "2024-08-13T09:55:30Z",
        "annotations": {
          "grafana.app/updatedTimestamp": "2025-04-02 10:52:51.870249 +0000 UTC"
        }
      },
      "spec": {
        "description": "Enables right panel for the plugins details page",
        "stage": "GA",
        "codeowner": "@grafana/plugins-platform-backend",
        "frontend": true,
        "expression": "true"
      }
    },
    {
      "metadata": {
        "name": "pluginsFrontendSandbox",
        "resourceVersion": "1736502809108",
        "creationTimestamp": "2023-06-05T08:51:36Z",
        "annotations": {
          "grafana.app/updatedTimestamp": "2025-01-10 09:53:29.108375 +0000 UTC"
        }
      },
      "spec": {
        "description": "Enables the plugins frontend sandbox",
        "stage": "privatePreview",
        "codeowner": "@grafana/plugins-platform-backend"
      }
    },
    {
      "metadata": {
        "name": "pluginsSkipHostEnvVars",
        "resourceVersion": "1718727528075",
        "creationTimestamp": "2023-11-15T17:09:14Z"
      },
      "spec": {
        "description": "Disables passing host environment variable to plugin processes",
        "stage": "experimental",
        "codeowner": "@grafana/plugins-platform-backend"
      }
    },
    {
      "metadata": {
        "name": "pluginsSriChecks",
        "resourceVersion": "1742405194835",
        "creationTimestamp": "2024-10-04T12:55:09Z",
        "annotations": {
          "grafana.app/updatedTimestamp": "2025-03-19 17:26:34.83562 +0000 UTC"
        }
      },
      "spec": {
        "description": "Enables SRI checks for plugin assets",
        "stage": "GA",
        "codeowner": "@grafana/plugins-platform-backend",
        "expression": "false"
      }
    },
    {
      "metadata": {
        "name": "preinstallAutoUpdate",
        "resourceVersion": "1731581146864",
        "creationTimestamp": "2024-11-07T12:14:25Z",
        "annotations": {
          "grafana.app/updatedTimestamp": "2024-11-14 10:45:46.864585 +0000 UTC"
        }
      },
      "spec": {
        "description": "Enables automatic updates for pre-installed plugins",
        "stage": "GA",
        "codeowner": "@grafana/plugins-platform-backend",
        "expression": "true"
      }
    },
    {
      "metadata": {
        "name": "preserveDashboardStateWhenNavigating",
        "resourceVersion": "1718727528075",
        "creationTimestamp": "2024-05-27T12:28:06Z"
      },
      "spec": {
        "description": "Enables possibility to preserve dashboard variables and time range when navigating between dashboards",
        "stage": "experimental",
        "codeowner": "@grafana/dashboards-squad",
        "hideFromAdminPage": true,
        "hideFromDocs": true
      }
    },
    {
      "metadata": {
        "name": "promQLScope",
        "resourceVersion": "1741643492217",
        "creationTimestamp": "2024-01-29T20:22:17Z",
        "annotations": {
          "grafana.app/updatedTimestamp": "2025-03-10 21:51:32.217697 +0000 UTC"
        }
      },
      "spec": {
        "description": "In-development feature that will allow injection of labels into prometheus queries.",
        "stage": "GA",
        "codeowner": "@grafana/oss-big-tent",
        "hideFromAdminPage": true,
        "hideFromDocs": true,
        "expression": "true"
      }
    },
    {
      "metadata": {
        "name": "prometheusAzureOverrideAudience",
        "resourceVersion": "1721046541163",
        "creationTimestamp": "2022-05-30T15:43:32Z",
        "deletionTimestamp": "2023-07-16T21:30:14Z",
        "annotations": {
          "grafana.app/updatedTimestamp": "2024-07-15 12:29:01.163772 +0000 UTC"
        }
      },
      "spec": {
        "description": "Deprecated. Allow override default AAD audience for Azure Prometheus endpoint. Enabled by default. This feature should no longer be used and will be removed in the future.",
        "stage": "deprecated",
        "codeowner": "@grafana/partner-datasources",
        "expression": "true"
      }
    },
    {
      "metadata": {
        "name": "prometheusCodeModeMetricNamesSearch",
        "resourceVersion": "1735845919509",
        "creationTimestamp": "2024-04-04T20:38:23Z",
        "annotations": {
          "grafana.app/updatedTimestamp": "2025-01-02 19:25:19.509884 +0000 UTC"
        }
      },
      "spec": {
        "description": "Enables search for metric names in Code Mode, to improve performance when working with an enormous number of metric names",
        "stage": "experimental",
        "codeowner": "@grafana/oss-big-tent",
        "frontend": true
      }
    },
    {
      "metadata": {
        "name": "prometheusConfigOverhaulAuth",
        "resourceVersion": "1720021873452",
        "creationTimestamp": "2023-07-26T16:09:53Z",
        "deletionTimestamp": "2025-01-02T21:19:11Z",
        "annotations": {
          "grafana.app/updatedTimestamp": "2024-07-03 15:51:13.452477 +0000 UTC"
        }
      },
      "spec": {
        "description": "Update the Prometheus configuration page with the new auth component",
        "stage": "GA",
        "codeowner": "@grafana/observability-metrics",
        "expression": "true"
      }
    },
    {
      "metadata": {
        "name": "prometheusDataplane",
        "resourceVersion": "1720021873452",
        "creationTimestamp": "2023-03-29T15:26:32Z",
        "deletionTimestamp": "2024-08-26T12:53:38Z",
        "annotations": {
          "grafana.app/updatedTimestamp": "2024-07-03 15:51:13.452477 +0000 UTC"
        }
      },
      "spec": {
        "description": "Changes responses to from Prometheus to be compliant with the dataplane specification. In particular, when this feature toggle is active, the numeric `Field.Name` is set from 'Value' to the value of the `__name__` label.",
        "stage": "GA",
        "codeowner": "@grafana/observability-metrics",
        "allowSelfServe": true,
        "expression": "true"
      }
    },
    {
      "metadata": {
        "name": "prometheusIncrementalQueryInstrumentation",
        "resourceVersion": "1718727528075",
        "creationTimestamp": "2023-07-05T19:39:49Z",
        "deletionTimestamp": "2024-06-20T13:04:22Z"
      },
      "spec": {
        "description": "Adds RudderStack events to incremental queries",
        "stage": "experimental",
        "codeowner": "@grafana/observability-metrics",
        "frontend": true
      }
    },
    {
      "metadata": {
        "name": "prometheusMetricEncyclopedia",
        "resourceVersion": "1720021873452",
        "creationTimestamp": "2023-03-07T18:41:05Z",
        "deletionTimestamp": "2024-12-30T21:16:04Z",
        "annotations": {
          "grafana.app/updatedTimestamp": "2024-07-03 15:51:13.452477 +0000 UTC"
        }
      },
      "spec": {
        "description": "Adds the metrics explorer component to the Prometheus query builder as an option in metric select",
        "stage": "GA",
        "codeowner": "@grafana/observability-metrics",
        "frontend": true,
        "allowSelfServe": true,
        "expression": "true"
      }
    },
    {
      "metadata": {
        "name": "prometheusRunQueriesInParallel",
        "resourceVersion": "1741880974067",
        "creationTimestamp": "2024-08-12T12:31:39Z",
        "annotations": {
          "grafana.app/updatedTimestamp": "2025-03-13 15:49:34.067699 +0000 UTC"
        }
      },
      "spec": {
        "description": "Enables running Prometheus queries in parallel",
        "stage": "GA",
        "codeowner": "@grafana/oss-big-tent",
        "expression": "true"
      }
    },
    {
      "metadata": {
        "name": "prometheusSpecialCharsInLabelValues",
        "resourceVersion": "1735845919509",
        "creationTimestamp": "2024-12-18T21:31:08Z",
        "annotations": {
          "grafana.app/updatedTimestamp": "2025-01-02 19:25:19.509884 +0000 UTC"
        }
      },
      "spec": {
        "description": "Adds support for quotes and special characters in label values for Prometheus queries",
        "stage": "experimental",
        "codeowner": "@grafana/oss-big-tent",
        "frontend": true
      }
    },
    {
      "metadata": {
        "name": "prometheusUsesCombobox",
        "resourceVersion": "1740072685161",
        "creationTimestamp": "2024-10-23T11:18:33Z",
        "annotations": {
          "grafana.app/updatedTimestamp": "2025-02-20 17:31:25.161842198 +0000 UTC"
        }
      },
      "spec": {
        "description": "Use new **Combobox** component for Prometheus query editor",
        "stage": "GA",
        "codeowner": "@grafana/oss-big-tent",
        "expression": "true"
      }
    },
    {
      "metadata": {
        "name": "provisioning",
        "resourceVersion": "1732265054297",
        "creationTimestamp": "2024-11-22T09:03:50Z"
      },
      "spec": {
        "description": "Next generation provisioning... and git",
        "stage": "experimental",
        "codeowner": "@grafana/grafana-app-platform-squad",
        "requiresRestart": true
      }
    },
    {
      "metadata": {
        "name": "publicDashboards",
        "resourceVersion": "1720021873452",
        "creationTimestamp": "2022-04-07T18:30:19Z",
        "deletionTimestamp": "2024-11-20T14:36:19Z",
        "annotations": {
          "grafana.app/updatedTimestamp": "2024-07-03 15:51:13.452477 +0000 UTC"
        }
      },
      "spec": {
        "description": "[Deprecated] Public dashboards are now enabled by default; to disable them, use the configuration setting. This feature toggle will be removed in the next major version.",
        "stage": "GA",
        "codeowner": "@grafana/sharing-squad",
        "allowSelfServe": true,
        "expression": "true"
      }
    },
    {
      "metadata": {
        "name": "publicDashboardsEmailSharing",
        "resourceVersion": "1718727528075",
        "creationTimestamp": "2023-01-03T19:45:15Z"
      },
      "spec": {
        "description": "Enables public dashboard sharing to be restricted to only allowed emails",
        "stage": "preview",
        "codeowner": "@grafana/sharing-squad",
        "hideFromAdminPage": true,
        "hideFromDocs": true
      }
    },
    {
      "metadata": {
        "name": "publicDashboardsScene",
        "resourceVersion": "1727354524763",
        "creationTimestamp": "2024-03-22T14:48:21Z",
        "annotations": {
          "grafana.app/updatedTimestamp": "2024-09-26 12:42:04.763233 +0000 UTC"
        }
      },
      "spec": {
        "description": "Enables public dashboard rendering using scenes",
        "stage": "GA",
        "codeowner": "@grafana/sharing-squad",
        "frontend": true,
        "expression": "true"
      }
    },
    {
      "metadata": {
        "name": "queryLibrary",
        "resourceVersion": "1731609408207",
        "creationTimestamp": "2022-10-07T18:31:45Z",
        "deletionTimestamp": "2023-03-20T16:00:14Z",
        "annotations": {
          "grafana.app/updatedTimestamp": "2024-11-14 18:36:48.207329 +0000 UTC"
        }
      },
      "spec": {
        "description": "Enables Query Library feature in Explore",
        "stage": "experimental",
        "codeowner": "@grafana/grafana-frontend-platform"
      }
    },
    {
      "metadata": {
        "name": "queryLibraryDashboards",
        "resourceVersion": "1736850377404",
        "creationTimestamp": "2025-01-14T11:01:15Z",
        "deletionTimestamp": "2025-02-14T16:06:41Z",
        "annotations": {
          "grafana.app/updatedTimestamp": "2025-01-14 10:26:17.404592 +0000 UTC"
        }
      },
      "spec": {
        "description": "Enables Query Library feature in Dashboards",
        "stage": "experimental",
        "codeowner": "@grafana/grafana-frontend-platform"
      }
    },
    {
      "metadata": {
        "name": "queryOverLive",
        "resourceVersion": "1727432782383",
        "creationTimestamp": "2022-01-26T17:44:20Z",
        "annotations": {
          "grafana.app/updatedTimestamp": "2024-09-27 10:26:22.38366 +0000 UTC"
        }
      },
      "spec": {
        "description": "Use Grafana Live WebSocket to execute backend queries",
        "stage": "experimental",
        "codeowner": "@grafana/dashboards-squad",
        "frontend": true
      }
    },
    {
      "metadata": {
        "name": "queryService",
        "resourceVersion": "1718727528075",
        "creationTimestamp": "2024-04-19T09:26:21Z"
      },
      "spec": {
        "description": "Register /apis/query.grafana.app/ -- will eventually replace /api/ds/query",
        "stage": "experimental",
        "codeowner": "@grafana/grafana-app-platform-squad",
        "requiresRestart": true
      }
    },
    {
      "metadata": {
        "name": "queryServiceFromExplore",
        "resourceVersion": "1743513714582",
        "creationTimestamp": "2025-04-01T13:21:54Z"
      },
      "spec": {
        "description": "Routes explore requests to the new query service",
        "stage": "experimental",
        "codeowner": "@grafana/grafana-datasources-core-services",
        "frontend": true
      }
    },
    {
      "metadata": {
        "name": "queryServiceFromUI",
        "resourceVersion": "1718727528075",
        "creationTimestamp": "2024-04-19T09:26:21Z"
      },
      "spec": {
        "description": "Routes requests to the new query service",
        "stage": "experimental",
        "codeowner": "@grafana/grafana-app-platform-squad",
        "frontend": true
      }
    },
    {
      "metadata": {
        "name": "queryServiceRewrite",
        "resourceVersion": "1718727528075",
        "creationTimestamp": "2024-04-19T09:26:21Z"
      },
      "spec": {
        "description": "Rewrite requests targeting /ds/query to the query service",
        "stage": "experimental",
        "codeowner": "@grafana/grafana-app-platform-squad",
        "requiresRestart": true
      }
    },
    {
      "metadata": {
        "name": "recordedQueriesMulti",
        "resourceVersion": "1720021873452",
        "creationTimestamp": "2023-06-14T12:34:22Z",
        "annotations": {
          "grafana.app/updatedTimestamp": "2024-07-03 15:51:13.452477 +0000 UTC"
        }
      },
      "spec": {
        "description": "Enables writing multiple items from a single query within Recorded Queries",
        "stage": "GA",
        "codeowner": "@grafana/observability-metrics",
        "expression": "true"
      }
    },
    {
      "metadata": {
        "name": "recoveryThreshold",
        "resourceVersion": "1720021873452",
        "creationTimestamp": "2023-10-10T14:51:50Z",
        "annotations": {
          "grafana.app/updatedTimestamp": "2024-07-03 15:51:13.452477 +0000 UTC"
        }
      },
      "spec": {
        "description": "Enables feature recovery threshold (aka hysteresis) for threshold server-side expression",
        "stage": "GA",
        "codeowner": "@grafana/alerting-squad",
        "requiresRestart": true,
        "expression": "true"
      }
    },
    {
      "metadata": {
        "name": "refactorVariablesTimeRange",
        "resourceVersion": "1718727528075",
        "creationTimestamp": "2023-06-06T13:12:09Z"
      },
      "spec": {
        "description": "Refactor time range variables flow to reduce number of API calls made when query variables are chained",
        "stage": "preview",
        "codeowner": "@grafana/dashboards-squad",
        "hideFromAdminPage": true
      }
    },
    {
      "metadata": {
        "name": "regressionTransformation",
        "resourceVersion": "1718727528075",
        "creationTimestamp": "2023-11-24T14:49:16Z"
      },
      "spec": {
        "description": "Enables regression analysis transformation",
        "stage": "preview",
        "codeowner": "@grafana/dataviz-squad",
        "frontend": true
      }
    },
    {
      "metadata": {
        "name": "reloadDashboardsOnParamsChange",
        "resourceVersion": "1728903221522",
        "creationTimestamp": "2024-10-25T12:56:54Z"
      },
      "spec": {
        "description": "Enables reload of dashboards on scopes, time range and variables changes",
        "stage": "experimental",
        "codeowner": "@grafana/dashboards-squad",
        "hideFromAdminPage": true,
        "hideFromDocs": true
      }
    },
    {
      "metadata": {
        "name": "renderAuthJWT",
        "resourceVersion": "1718727528075",
        "creationTimestamp": "2023-04-03T16:53:38Z"
      },
      "spec": {
        "description": "Uses JWT-based auth for rendering instead of relying on remote cache",
        "stage": "preview",
        "codeowner": "@grafana/grafana-as-code",
        "hideFromAdminPage": true
      }
    },
    {
      "metadata": {
        "name": "rendererDisableAppPluginsPreload",
        "resourceVersion": "1740386710764",
        "creationTimestamp": "2025-02-24T08:45:10Z"
      },
      "spec": {
        "description": "Disable pre-loading app plugins when the request is coming from the renderer",
        "stage": "experimental",
        "codeowner": "@grafana/sharing-squad",
        "frontend": true,
        "hideFromAdminPage": true,
        "hideFromDocs": true
      }
    },
    {
      "metadata": {
        "name": "reportingRetries",
        "resourceVersion": "1718727528075",
        "creationTimestamp": "2023-08-31T07:47:47Z"
      },
      "spec": {
        "description": "Enables rendering retries for the reporting feature",
        "stage": "preview",
        "codeowner": "@grafana/sharing-squad",
        "requiresRestart": true
      }
    },
    {
      "metadata": {
        "name": "reportingUseRawTimeRange",
        "resourceVersion": "1735810729877",
        "creationTimestamp": "2024-11-14T20:08:03Z",
        "annotations": {
          "grafana.app/updatedTimestamp": "2025-01-02 09:38:49.877519888 +0000 UTC"
        }
      },
      "spec": {
        "description": "Uses the original report or dashboard time range instead of making an absolute transformation",
        "stage": "GA",
        "codeowner": "@grafana/sharing-squad",
        "expression": "true"
      }
    },
    {
      "metadata": {
        "name": "rolePickerDrawer",
        "resourceVersion": "1727337187819",
        "creationTimestamp": "2024-09-26T12:51:38Z"
      },
      "spec": {
        "description": "Enables the new role picker drawer design",
        "stage": "experimental",
        "codeowner": "@grafana/identity-access-team"
      }
    },
    {
      "metadata": {
        "name": "scenes",
        "resourceVersion": "1718727528075",
        "creationTimestamp": "2022-07-07T06:53:02Z",
        "deletionTimestamp": "2024-06-27T07:03:46Z"
      },
      "spec": {
        "description": "Experimental framework to build interactive dashboards",
        "stage": "experimental",
        "codeowner": "@grafana/dashboards-squad",
        "frontend": true
      }
    },
    {
      "metadata": {
        "name": "scopeApi",
        "resourceVersion": "1732690644377",
        "creationTimestamp": "2024-11-27T07:58:25Z"
      },
      "spec": {
        "description": "In-development feature flag for the scope api using the app platform.",
        "stage": "experimental",
        "codeowner": "@grafana/grafana-app-platform-squad",
        "hideFromAdminPage": true,
        "expression": "false"
      }
    },
    {
      "metadata": {
        "name": "scopeFilters",
        "resourceVersion": "1718727528075",
        "creationTimestamp": "2024-03-05T15:41:19Z"
      },
      "spec": {
        "description": "Enables the use of scope filters in Grafana",
        "stage": "experimental",
        "codeowner": "@grafana/dashboards-squad",
        "hideFromAdminPage": true,
        "hideFromDocs": true
      }
    },
    {
      "metadata": {
        "name": "secretsManagementAppPlatform",
        "resourceVersion": "1742370596238",
        "creationTimestamp": "2025-03-19T07:49:56Z"
      },
      "spec": {
        "description": "Enable the secrets management API and services under app platform",
        "stage": "experimental",
        "codeowner": "@grafana/grafana-operator-experience-squad"
      }
    },
    {
      "metadata": {
        "name": "showDashboardValidationWarnings",
        "resourceVersion": "1718727528075",
        "creationTimestamp": "2022-10-14T13:51:05Z"
      },
      "spec": {
        "description": "Show warnings when dashboards do not validate against the schema",
        "stage": "experimental",
        "codeowner": "@grafana/dashboards-squad"
      }
    },
    {
      "metadata": {
        "name": "singleTopNav",
        "resourceVersion": "1732104041490",
        "creationTimestamp": "2024-08-29T08:48:32Z",
        "deletionTimestamp": "2024-12-17T13:32:38Z",
        "annotations": {
          "grafana.app/updatedTimestamp": "2024-11-20 12:00:41.490792 +0000 UTC"
        }
      },
      "spec": {
        "description": "Unifies the top search bar and breadcrumb bar into one",
        "stage": "GA",
        "codeowner": "@grafana/grafana-frontend-platform",
        "frontend": true,
        "expression": "true"
      }
    },
    {
      "metadata": {
        "name": "sqlDatasourceDatabaseSelection",
        "resourceVersion": "1718727528075",
        "creationTimestamp": "2023-06-06T16:28:52Z"
      },
      "spec": {
        "description": "Enables previous SQL data source dataset dropdown behavior",
        "stage": "preview",
        "codeowner": "@grafana/dataviz-squad",
        "frontend": true,
        "hideFromAdminPage": true
      }
    },
    {
      "metadata": {
        "name": "sqlExpressions",
        "resourceVersion": "1738589190784",
        "creationTimestamp": "2024-02-27T21:16:00Z",
        "annotations": {
          "grafana.app/updatedTimestamp": "2025-02-03 13:26:30.784245615 +0000 UTC"
        }
      },
      "spec": {
        "description": "Enables SQL Expressions, which can execute SQL queries against data source results.",
        "stage": "experimental",
        "codeowner": "@grafana/grafana-datasources-core-services"
      }
    },
    {
      "metadata": {
        "name": "sqlQuerybuilderFunctionParameters",
        "resourceVersion": "1718487716739",
        "creationTimestamp": "2024-11-04T16:13:35Z",
        "deletionTimestamp": "2025-01-31T10:58:09Z"
      },
      "spec": {
        "description": "Enables SQL query builder function parameters",
        "stage": "experimental",
        "codeowner": "@grafana/oss-big-tent",
        "frontend": true
      }
    },
    {
      "metadata": {
        "name": "sseGroupByDatasource",
        "resourceVersion": "1718727528075",
        "creationTimestamp": "2023-09-07T20:02:07Z"
      },
      "spec": {
        "description": "Send query to the same datasource in a single request when using server side expressions. The `cloudWatchBatchQueries` feature toggle should be enabled if this used with CloudWatch.",
        "stage": "experimental",
        "codeowner": "@grafana/observability-metrics"
      }
    },
    {
      "metadata": {
        "name": "ssoSettingsApi",
        "resourceVersion": "1720021873452",
        "creationTimestamp": "2023-11-08T09:50:01Z",
        "annotations": {
          "grafana.app/updatedTimestamp": "2024-07-03 15:51:13.452477 +0000 UTC"
        }
      },
      "spec": {
        "description": "Enables the SSO settings API and the OAuth configuration UIs in Grafana",
        "stage": "GA",
        "codeowner": "@grafana/identity-access-team",
        "allowSelfServe": true,
        "expression": "true"
      }
    },
    {
      "metadata": {
        "name": "ssoSettingsLDAP",
        "resourceVersion": "1728034012257",
        "creationTimestamp": "2024-06-18T11:31:27Z",
        "annotations": {
          "grafana.app/updatedTimestamp": "2024-10-04 09:26:52.257203 +0000 UTC"
        }
      },
      "spec": {
        "description": "Use the new SSO Settings API to configure LDAP",
        "stage": "preview",
        "codeowner": "@grafana/identity-access-team",
        "requiresRestart": true,
        "allowSelfServe": true
      }
    },
    {
      "metadata": {
        "name": "ssoSettingsSAML",
        "resourceVersion": "1741342789814",
        "creationTimestamp": "2024-03-14T11:04:45Z",
        "annotations": {
          "grafana.app/updatedTimestamp": "2025-03-07 10:19:49.814084 +0000 UTC"
        }
      },
      "spec": {
        "description": "Use the new SSO Settings API to configure the SAML connector",
        "stage": "GA",
        "codeowner": "@grafana/identity-access-team",
        "allowSelfServe": true,
        "expression": "true"
      }
    },
    {
      "metadata": {
        "name": "storage",
        "resourceVersion": "1724096690370",
        "creationTimestamp": "2022-03-17T17:19:23Z",
        "annotations": {
          "grafana.app/updatedTimestamp": "2024-08-19 19:44:50.370023815 +0000 UTC"
        }
      },
      "spec": {
        "description": "Configurable storage for dashboards, datasources, and resources",
        "stage": "experimental",
        "codeowner": "@grafana/search-and-storage"
      }
    },
    {
      "metadata": {
        "name": "tableNG",
        "resourceVersion": "1742417098717",
        "creationTimestamp": "2025-03-19T20:44:58Z",
        "deletionTimestamp": "2025-03-25T17:19:06Z"
      },
      "spec": {
        "description": "Allows access to the new react-data-grid based table component.",
        "stage": "experimental",
        "codeowner": "@grafana/dataviz-squad"
      }
    },
    {
      "metadata": {
        "name": "tableNextGen",
        "resourceVersion": "1742923146714",
        "creationTimestamp": "2025-03-25T17:19:06Z"
      },
      "spec": {
        "description": "Allows access to the new react-data-grid based table component.",
        "stage": "experimental",
        "codeowner": "@grafana/dataviz-squad"
      }
    },
    {
      "metadata": {
        "name": "tableSharedCrosshair",
        "resourceVersion": "1718727528075",
        "creationTimestamp": "2023-12-13T09:33:14Z"
      },
      "spec": {
        "description": "Enables shared crosshair in table panel",
        "stage": "experimental",
        "codeowner": "@grafana/dataviz-squad",
        "frontend": true
      }
    },
    {
      "metadata": {
        "name": "teamHttpHeaders",
        "resourceVersion": "1738590709387",
        "creationTimestamp": "2023-10-17T10:23:54Z",
        "deletionTimestamp": "2025-02-19T10:48:55Z",
        "annotations": {
          "grafana.app/updatedTimestamp": "2025-02-03 13:51:49.3871 +0000 UTC"
        }
      },
      "spec": {
        "description": "Enables LBAC for datasources to apply LogQL filtering of logs to the client requests for users in teams",
        "stage": "preview",
        "codeowner": "@grafana/identity-access-team",
        "allowSelfServe": true,
        "expression": "true"
      }
    },
    {
      "metadata": {
        "name": "teamHttpHeadersMimir",
        "resourceVersion": "1742208227420",
        "creationTimestamp": "2025-01-13T10:42:47Z",
        "annotations": {
          "grafana.app/updatedTimestamp": "2025-03-17 10:43:47.420599 +0000 UTC"
        }
      },
      "spec": {
        "description": "Enables LBAC for datasources for Mimir to apply LBAC filtering of metrics to the client requests for users in teams",
        "stage": "preview",
        "codeowner": "@grafana/identity-access-team",
        "allowSelfServe": true
      }
    },
    {
      "metadata": {
        "name": "templateVariablesUsesCombobox",
        "resourceVersion": "1740072685161",
        "creationTimestamp": "2025-01-29T09:09:47Z",
        "annotations": {
          "grafana.app/updatedTimestamp": "2025-02-20 17:31:25.161842198 +0000 UTC"
        }
      },
      "spec": {
        "description": "Use new **Combobox** component for template variables",
        "stage": "experimental",
        "codeowner": "@grafana/grafana-frontend-platform",
        "frontend": true
      }
    },
    {
      "metadata": {
        "name": "timeRangeProvider",
        "resourceVersion": "1728565214224",
        "creationTimestamp": "2024-10-22T10:52:33Z"
      },
      "spec": {
        "description": "Enables time pickers sync",
        "stage": "experimental",
        "codeowner": "@grafana/grafana-frontend-platform"
      }
    },
    {
      "metadata": {
        "name": "tlsMemcached",
        "resourceVersion": "1722608472573",
        "creationTimestamp": "2024-05-09T19:12:08Z",
        "annotations": {
          "grafana.app/updatedTimestamp": "2024-08-02 14:21:12.57399 +0000 UTC"
        }
      },
      "spec": {
        "description": "Use TLS-enabled memcached in the enterprise caching feature",
        "stage": "GA",
        "codeowner": "@grafana/grafana-operator-experience-squad",
        "expression": "true"
      }
    },
    {
      "metadata": {
        "name": "topnav",
        "resourceVersion": "1720021873452",
        "creationTimestamp": "2022-06-20T14:25:43Z",
        "deletionTimestamp": "2024-10-17T09:18:30Z",
        "annotations": {
          "grafana.app/updatedTimestamp": "2024-07-03 15:51:13.452477 +0000 UTC"
        }
      },
      "spec": {
        "description": "Enables topnav support in external plugins. The new Grafana navigation cannot be disabled.",
        "stage": "deprecated",
        "codeowner": "@grafana/grafana-frontend-platform",
        "expression": "true"
      }
    },
    {
      "metadata": {
        "name": "traceQLStreaming",
        "resourceVersion": "1720021873452",
        "creationTimestamp": "2023-07-26T13:33:16Z",
        "annotations": {
          "grafana.app/updatedTimestamp": "2024-07-03 15:51:13.452477 +0000 UTC"
        }
      },
      "spec": {
        "description": "Enables response streaming of TraceQL queries of the Tempo data source",
        "stage": "GA",
        "codeowner": "@grafana/observability-traces-and-profiling",
        "frontend": true,
        "expression": "false"
      }
    },
    {
      "metadata": {
        "name": "transformationsRedesign",
        "resourceVersion": "1720021873452",
        "creationTimestamp": "2023-07-12T16:35:49Z",
        "annotations": {
          "grafana.app/updatedTimestamp": "2024-07-03 15:51:13.452477 +0000 UTC"
        }
      },
      "spec": {
        "description": "Enables the transformations redesign",
        "stage": "GA",
        "codeowner": "@grafana/observability-metrics",
        "frontend": true,
        "allowSelfServe": true,
        "expression": "true"
      }
    },
    {
      "metadata": {
        "name": "transformationsVariableSupport",
        "resourceVersion": "1720021873452",
        "creationTimestamp": "2023-10-04T14:28:46Z",
        "deletionTimestamp": "2025-02-06T20:19:53Z",
        "annotations": {
          "grafana.app/updatedTimestamp": "2024-07-03 15:51:13.452477 +0000 UTC"
        }
      },
      "spec": {
        "description": "Allows using variables in transformations",
        "stage": "GA",
        "codeowner": "@grafana/dataviz-squad",
        "frontend": true,
        "expression": "true"
      }
    },
    {
      "metadata": {
        "name": "unifiedHistory",
        "resourceVersion": "1734085219453",
        "creationTimestamp": "2024-12-13T10:41:18Z"
      },
      "spec": {
        "description": "Displays the navigation history so the user can navigate back to previous pages",
        "stage": "experimental",
        "codeowner": "@grafana/grafana-frontend-platform",
        "frontend": true
      }
    },
    {
      "metadata": {
        "name": "unifiedRequestLog",
        "resourceVersion": "1731688509416",
        "creationTimestamp": "2023-03-31T13:38:09Z",
        "annotations": {
          "grafana.app/updatedTimestamp": "2024-11-15 16:35:09.416681 +0000 UTC"
        }
      },
      "spec": {
        "description": "Writes error logs to the request logger",
        "stage": "GA",
        "codeowner": "@grafana/grafana-backend-group",
        "hideFromAdminPage": true,
        "expression": "true"
      }
    },
    {
      "metadata": {
        "name": "unifiedStorage",
        "resourceVersion": "1724096690370",
        "creationTimestamp": "2023-12-06T20:21:21Z",
        "deletionTimestamp": "2024-08-21T16:28:30Z",
        "annotations": {
          "grafana.app/updatedTimestamp": "2024-08-19 19:44:50.370023815 +0000 UTC"
        }
      },
      "spec": {
        "description": "SQL-based k8s storage",
        "stage": "experimental",
        "codeowner": "@grafana/search-and-storage",
        "requiresRestart": true
      }
    },
    {
      "metadata": {
        "name": "unifiedStorageBigObjectSupport",
        "resourceVersion": "1728561321640",
        "creationTimestamp": "2024-10-10T11:55:21Z",
        "deletionTimestamp": "2024-10-15T12:09:18Z"
      },
      "spec": {
        "description": "Enables to save big objects in blob storage",
        "stage": "experimental",
        "codeowner": "@grafana/search-and-storage"
      }
    },
    {
      "metadata": {
        "name": "unifiedStorageBigObjectsSupport",
        "resourceVersion": "1728994158474",
        "creationTimestamp": "2024-10-17T10:18:29Z"
      },
      "spec": {
        "description": "Enables to save big objects in blob storage",
        "stage": "experimental",
        "codeowner": "@grafana/search-and-storage"
      }
    },
    {
      "metadata": {
        "name": "unifiedStorageGrpcConnectionPool",
        "resourceVersion": "1742549790491",
        "creationTimestamp": "2025-03-21T09:36:30Z"
      },
      "spec": {
        "description": "Enables the unified storage grpc connection pool",
        "stage": "experimental",
        "codeowner": "@grafana/search-and-storage",
        "hideFromAdminPage": true,
        "hideFromDocs": true
      }
    },
    {
      "metadata": {
        "name": "unifiedStorageHistoryPruner",
        "resourceVersion": "1742163088045",
        "creationTimestamp": "2025-03-16T22:11:28Z"
      },
      "spec": {
        "description": "Enables the unified storage history pruner",
        "stage": "experimental",
        "codeowner": "@grafana/search-and-storage",
        "hideFromAdminPage": true,
        "hideFromDocs": true
      }
    },
    {
      "metadata": {
        "name": "unifiedStorageSearch",
        "resourceVersion": "1726771421439",
        "creationTimestamp": "2024-09-30T19:46:14Z"
      },
      "spec": {
        "description": "Enable unified storage search",
        "stage": "experimental",
        "codeowner": "@grafana/search-and-storage",
        "hideFromAdminPage": true,
        "hideFromDocs": true
      }
    },
    {
      "metadata": {
        "name": "unifiedStorageSearch",
        "resourceVersion": "1726771421439",
        "creationTimestamp": "2024-09-30T19:46:14Z",
        "deletionTimestamp": "2024-10-11T14:56:04Z"
      },
      "spec": {
        "description": "Enable unified storage search",
        "stage": "experimental",
        "codeowner": "@grafana/search-and-storage",
        "hideFromAdminPage": true,
        "hideFromDocs": true
      }
    },
    {
      "metadata": {
        "name": "unifiedStorageSearchPermissionFiltering",
        "resourceVersion": "1742564039800",
        "creationTimestamp": "2025-01-22T11:38:37Z",
        "annotations": {
          "grafana.app/updatedTimestamp": "2025-03-21 13:33:59.800619 +0000 UTC"
        }
      },
      "spec": {
        "description": "Enable permission filtering on unified storage search",
        "stage": "GA",
        "codeowner": "@grafana/search-and-storage",
        "hideFromAdminPage": true,
        "hideFromDocs": true,
        "expression": "true"
      }
    },
    {
      "metadata": {
        "name": "unifiedStorageSearchSprinkles",
        "resourceVersion": "1734563607668",
        "creationTimestamp": "2024-12-18T17:00:54Z"
      },
      "spec": {
        "description": "Enable sprinkles on unified storage search",
        "stage": "experimental",
        "codeowner": "@grafana/search-and-storage",
        "hideFromAdminPage": true,
        "hideFromDocs": true
      }
    },
    {
      "metadata": {
        "name": "unifiedStorageSearchUI",
        "resourceVersion": "1734563607668",
        "creationTimestamp": "2024-12-19T18:21:48Z",
        "annotations": {
          "grafana.app/updatedTimestamp": "2024-12-18 23:13:27.66802 +0000 UTC"
        }
      },
      "spec": {
        "description": "Enable unified storage search UI",
        "stage": "experimental",
        "codeowner": "@grafana/search-and-storage",
        "hideFromAdminPage": true,
        "hideFromDocs": true
      }
    },
    {
      "metadata": {
        "name": "useScopesNavigationEndpoint",
        "resourceVersion": "1743087365203",
        "creationTimestamp": "2025-03-27T14:56:05Z"
      },
      "spec": {
        "description": "Use the scopes navigation endpoint instead of the dashboardbindings endpoint",
        "stage": "experimental",
        "codeowner": "@grafana/grafana-frontend-platform",
        "frontend": true,
        "hideFromDocs": true
      }
    },
    {
      "metadata": {
        "name": "useSeessionStorageForRedirection",
        "resourceVersion": "1727082170583",
        "creationTimestamp": "2024-09-23T09:02:50Z",
        "deletionTimestamp": "2024-09-23T09:10:18Z"
      },
      "spec": {
        "description": "Use session storage for handling the redirection after login",
        "stage": "preview",
        "codeowner": "@grafana/identity-access-team"
      }
    },
    {
      "metadata": {
        "name": "useSessionStorageForRedirection",
        "resourceVersion": "1734109542033",
        "creationTimestamp": "2024-09-23T09:31:23Z",
        "annotations": {
          "grafana.app/updatedTimestamp": "2024-12-13 17:05:42.033262 +0000 UTC"
        }
      },
      "spec": {
        "description": "Use session storage for handling the redirection after login",
        "stage": "GA",
        "codeowner": "@grafana/identity-access-team",
        "expression": "true"
      }
    },
    {
      "metadata": {
        "name": "useV2DashboardsAPI",
        "resourceVersion": "1732535420861",
        "creationTimestamp": "2024-12-17T21:17:09Z",
        "deletionTimestamp": "2025-03-04T10:50:39Z"
      },
      "spec": {
        "description": "Use the v2 kubernetes API in the frontend for dashboards",
        "stage": "experimental",
        "codeowner": "@grafana/dashboards-squad",
        "requiresRestart": true
      }
    },
    {
      "metadata": {
        "name": "userStorageAPI",
        "resourceVersion": "1736438999910",
        "creationTimestamp": "2024-11-12T11:56:41Z",
        "deletionTimestamp": "2025-03-26T14:33:40Z",
        "annotations": {
          "grafana.app/updatedTimestamp": "2025-01-09 16:09:59.910083 +0000 UTC"
        }
      },
      "spec": {
        "description": "Enables the user storage API",
        "stage": "GA",
        "codeowner": "@grafana/plugins-platform-backend",
        "expression": "true"
      }
    },
    {
      "metadata": {
        "name": "vizActions",
        "resourceVersion": "1722461779830",
        "creationTimestamp": "2024-09-09T14:11:55Z",
        "deletionTimestamp": "2025-02-07T18:50:26Z"
      },
      "spec": {
        "description": "Allow actions in visualizations",
        "stage": "experimental",
        "codeowner": "@grafana/dataviz-squad",
        "frontend": true,
        "hideFromAdminPage": true
      }
    },
    {
      "metadata": {
        "name": "vizAndWidgetSplit",
        "resourceVersion": "1718727528075",
        "creationTimestamp": "2023-06-27T10:22:13Z",
        "deletionTimestamp": "2024-10-30T16:12:03Z"
      },
      "spec": {
        "description": "Split panels between visualizations and widgets",
        "stage": "experimental",
        "codeowner": "@grafana/dashboards-squad",
        "frontend": true
      }
    },
    {
      "metadata": {
        "name": "wargamesTesting",
        "resourceVersion": "1718727528075",
        "creationTimestamp": "2023-09-13T18:32:01Z"
      },
      "spec": {
        "description": "Placeholder feature flag for internal testing",
        "stage": "experimental",
        "codeowner": "@grafana/hosted-grafana-team"
      }
    },
    {
      "metadata": {
        "name": "xrayApplicationSignals",
        "resourceVersion": "1743178672620",
        "creationTimestamp": "2025-03-28T16:17:52Z"
      },
      "spec": {
        "description": "Support Application Signals queries in the X-Ray datasource",
        "stage": "experimental",
        "codeowner": "@grafana/aws-datasources",
        "frontend": true,
        "hideFromAdminPage": true,
        "hideFromDocs": true
      }
    },
    {
      "metadata": {
        "name": "zanzana",
        "resourceVersion": "1718787304727",
        "creationTimestamp": "2024-06-19T13:59:47Z"
      },
      "spec": {
        "description": "Use openFGA as authorization engine.",
        "stage": "experimental",
        "codeowner": "@grafana/identity-access-team",
        "hideFromAdminPage": true,
        "hideFromDocs": true
      }
    },
    {
      "metadata": {
        "name": "zipkinBackendMigration",
        "resourceVersion": "1733846643829",
        "creationTimestamp": "2024-11-07T09:35:53Z",
        "deletionTimestamp": "2025-01-27T11:47:54Z",
        "annotations": {
          "grafana.app/updatedTimestamp": "2024-12-10 16:04:03.82919 +0000 UTC"
        }
      },
      "spec": {
        "description": "Enables querying Zipkin data source without the proxy",
        "stage": "GA",
        "codeowner": "@grafana/oss-big-tent",
        "expression": "true"
      }
    }
  ]
}<|MERGE_RESOLUTION|>--- conflicted
+++ resolved
@@ -456,20 +456,6 @@
     },
     {
       "metadata": {
-<<<<<<< HEAD
-        "name": "alertingRulePermanentlyDelete",
-        "resourceVersion": "1743604189392",
-        "creationTimestamp": "2025-04-02T14:29:49Z"
-      },
-      "spec": {
-        "description": "Enables UI functionality to permanently delete alert rules",
-        "stage": "GA",
-        "codeowner": "@grafana/alerting-squad",
-        "frontend": true,
-        "hideFromAdminPage": true,
-        "hideFromDocs": true,
-        "expression": "true"
-=======
         "name": "alertingRuleSequentialEvaluation",
         "resourceVersion": "1742580089675",
         "creationTimestamp": "2025-03-21T18:01:29Z",
@@ -481,7 +467,22 @@
         "codeowner": "@grafana/alerting-squad",
         "hideFromAdminPage": true,
         "hideFromDocs": true
->>>>>>> a96f8031
+      }
+    },
+    {
+      "metadata": {
+        "name": "alertingRulePermanentlyDelete",
+        "resourceVersion": "1743604189392",
+        "creationTimestamp": "2025-04-02T14:29:49Z"
+      },
+      "spec": {
+        "description": "Enables UI functionality to permanently delete alert rules",
+        "stage": "GA",
+        "codeowner": "@grafana/alerting-squad",
+        "frontend": true,
+        "hideFromAdminPage": true,
+        "hideFromDocs": true,
+        "expression": "true"
       }
     },
     {
