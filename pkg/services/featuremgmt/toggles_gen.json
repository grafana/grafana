{
  "kind": "FeatureList",
  "apiVersion": "featuretoggle.grafana.app/v0alpha1",
  "metadata": {},
  "items": [
    {
      "metadata": {
        "name": "nestedFolderPicker",
        "resourceVersion": "1709648236447",
        "creationTimestamp": "2024-03-05T14:17:16Z"
      },
      "spec": {
        "description": "Enables the new folder picker to work with nested folders. Requires the nestedFolders feature toggle",
        "stage": "GA",
        "codeowner": "@grafana/grafana-frontend-platform",
        "frontend": true,
        "allowSelfServe": true
      }
    },
    {
      "metadata": {
        "name": "alertingBacktesting",
        "resourceVersion": "1709648236447",
        "creationTimestamp": "2024-03-05T14:17:16Z"
      },
      "spec": {
        "description": "Rule backtesting API for alerting",
        "stage": "experimental",
        "codeowner": "@grafana/alerting-squad"
      }
    },
    {
      "metadata": {
        "name": "featureToggleAdminPage",
        "resourceVersion": "1709648236447",
        "creationTimestamp": "2024-03-05T14:17:16Z"
      },
      "spec": {
        "description": "Enable admin page for managing feature toggles from the Grafana front-end",
        "stage": "experimental",
        "codeowner": "@grafana/grafana-operator-experience-squad",
        "requiresRestart": true
      }
    },
    {
      "metadata": {
        "name": "logsInfiniteScrolling",
        "resourceVersion": "1709648236447",
        "creationTimestamp": "2024-03-05T14:17:16Z"
      },
      "spec": {
        "description": "Enables infinite scrolling for the Logs panel in Explore and Dashboards",
        "stage": "experimental",
        "codeowner": "@grafana/observability-logs",
        "frontend": true
      }
    },
    {
      "metadata": {
        "name": "alertingPreviewUpgrade",
        "resourceVersion": "1709648236447",
        "creationTimestamp": "2024-03-05T14:17:16Z"
      },
      "spec": {
        "description": "Show Unified Alerting preview and upgrade page in legacy alerting",
        "stage": "GA",
        "codeowner": "@grafana/alerting-squad",
        "requiresRestart": true
      }
    },
    {
      "metadata": {
<<<<<<< HEAD
        "name": "pluginsInstrumentationStatusSource",
        "resourceVersion": "1708108588074",
        "creationTimestamp": "2024-02-16T18:36:28Z",
        "deletionTimestamp": "2024-02-21T14:03:48Z"
=======
        "name": "cloudRBACRoles",
        "resourceVersion": "1709648236447",
        "creationTimestamp": "2024-03-05T14:17:16Z"
>>>>>>> a89f1c22
      },
      "spec": {
        "description": "Enabled grafana cloud specific RBAC roles",
        "stage": "experimental",
        "codeowner": "@grafana/identity-access-team",
        "requiresRestart": true,
        "hideFromDocs": true
      }
    },
    {
      "metadata": {
        "name": "awsDatasourcesTempCredentials",
        "resourceVersion": "1709648236447",
        "creationTimestamp": "2024-03-05T14:17:16Z"
      },
      "spec": {
        "description": "Support temporary security credentials in AWS plugins for Grafana Cloud customers",
        "stage": "experimental",
        "codeowner": "@grafana/aws-datasources"
      }
    },
    {
      "metadata": {
        "name": "externalServiceAccounts",
        "resourceVersion": "1709648236447",
        "creationTimestamp": "2024-03-05T14:17:16Z"
      },
      "spec": {
        "description": "Automatic service account and token setup for plugins",
        "stage": "preview",
        "codeowner": "@grafana/identity-access-team",
        "hideFromAdminPage": true
      }
    },
    {
      "metadata": {
        "name": "transformationsVariableSupport",
        "resourceVersion": "1709648236447",
        "creationTimestamp": "2024-03-05T14:17:16Z"
      },
      "spec": {
        "description": "Allows using variables in transformations",
        "stage": "preview",
        "codeowner": "@grafana/dataviz-squad",
        "frontend": true
      }
    },
    {
      "metadata": {
        "name": "panelTitleSearch",
        "resourceVersion": "1709648236447",
        "creationTimestamp": "2024-03-05T14:17:16Z"
      },
      "spec": {
        "description": "Search for dashboards using panel title",
        "stage": "preview",
        "codeowner": "@grafana/grafana-app-platform-squad",
        "hideFromAdminPage": true
      }
    },
    {
      "metadata": {
        "name": "enableDatagridEditing",
        "resourceVersion": "1709648236447",
        "creationTimestamp": "2024-03-05T14:17:16Z"
      },
      "spec": {
        "description": "Enables the edit functionality in the datagrid panel",
        "stage": "preview",
        "codeowner": "@grafana/dataviz-squad",
        "frontend": true
      }
    },
    {
      "metadata": {
        "name": "traceQLStreaming",
        "resourceVersion": "1710172794391",
        "creationTimestamp": "2024-03-05T14:17:16Z",
        "annotations": {
          "grafana.app/updatedTimestamp": "2024-03-11 15:59:54.391734 +0000 UTC"
        }
      },
      "spec": {
        "description": "Enables response streaming of TraceQL queries of the Tempo data source",
        "stage": "GA",
        "codeowner": "@grafana/observability-traces-and-profiling",
        "frontend": true
      }
    },
    {
      "metadata": {
        "name": "metricsSummary",
        "resourceVersion": "1709648236447",
        "creationTimestamp": "2024-03-05T14:17:16Z"
      },
      "spec": {
        "description": "Enables metrics summary queries in the Tempo data source",
        "stage": "experimental",
        "codeowner": "@grafana/observability-traces-and-profiling",
        "frontend": true
      }
    },
    {
      "metadata": {
        "name": "sseGroupByDatasource",
        "resourceVersion": "1709648236447",
        "creationTimestamp": "2024-03-05T14:17:16Z"
      },
      "spec": {
        "description": "Send query to the same datasource in a single request when using server side expressions. The `cloudWatchBatchQueries` feature toggle should be enabled if this used with CloudWatch.",
        "stage": "experimental",
        "codeowner": "@grafana/observability-metrics"
      }
    },
    {
      "metadata": {
        "name": "live-service-web-worker",
        "resourceVersion": "1709648236447",
        "creationTimestamp": "2024-03-05T14:17:16Z"
      },
      "spec": {
        "description": "This will use a webworker thread to processes events rather than the main thread",
        "stage": "experimental",
        "codeowner": "@grafana/grafana-app-platform-squad",
        "frontend": true
      }
    },
    {
      "metadata": {
        "name": "canvasPanelNesting",
        "resourceVersion": "1709648236447",
        "creationTimestamp": "2024-03-05T14:17:16Z"
      },
      "spec": {
        "description": "Allow elements nesting",
        "stage": "experimental",
        "codeowner": "@grafana/dataviz-squad",
        "frontend": true,
        "hideFromAdminPage": true
      }
    },
    {
      "metadata": {
        "name": "enableElasticsearchBackendQuerying",
        "resourceVersion": "1709648236447",
        "creationTimestamp": "2024-03-05T14:17:16Z"
      },
      "spec": {
        "description": "Enable the processing of queries and responses in the Elasticsearch data source through backend",
        "stage": "GA",
        "codeowner": "@grafana/observability-logs",
        "allowSelfServe": true
      }
    },
    {
      "metadata": {
        "name": "extractFieldsNameDeduplication",
        "resourceVersion": "1709648236447",
        "creationTimestamp": "2024-03-05T14:17:16Z"
      },
      "spec": {
        "description": "Make sure extracted field names are unique in the dataframe",
        "stage": "experimental",
        "codeowner": "@grafana/dataviz-squad",
        "frontend": true
      }
    },
    {
      "metadata": {
        "name": "alertStateHistoryLokiPrimary",
        "resourceVersion": "1709648236447",
        "creationTimestamp": "2024-03-05T14:17:16Z"
      },
      "spec": {
        "description": "Enable a remote Loki instance as the primary source for state history reads.",
        "stage": "experimental",
        "codeowner": "@grafana/alerting-squad"
      }
    },
    {
      "metadata": {
        "name": "dashboardEmbed",
        "resourceVersion": "1709648236447",
        "creationTimestamp": "2024-03-05T14:17:16Z"
      },
      "spec": {
        "description": "Allow embedding dashboard for external use in Code editors",
        "stage": "experimental",
        "codeowner": "@grafana/grafana-as-code",
        "frontend": true
      }
    },
    {
      "metadata": {
        "name": "sqlDatasourceDatabaseSelection",
        "resourceVersion": "1709648236447",
        "creationTimestamp": "2024-03-05T14:17:16Z"
      },
      "spec": {
        "description": "Enables previous SQL data source dataset dropdown behavior",
        "stage": "preview",
        "codeowner": "@grafana/dataviz-squad",
        "frontend": true,
        "hideFromAdminPage": true
      }
    },
    {
      "metadata": {
        "name": "permissionsFilterRemoveSubquery",
        "resourceVersion": "1709648236447",
        "creationTimestamp": "2024-03-05T14:17:16Z"
      },
      "spec": {
        "description": "Alternative permission filter implementation that does not use subqueries for fetching the dashboard folder",
        "stage": "experimental",
        "codeowner": "@grafana/backend-platform"
      }
    },
    {
      "metadata": {
        "name": "awsDatasourcesNewFormStyling",
        "resourceVersion": "1709648236447",
        "creationTimestamp": "2024-03-05T14:17:16Z"
      },
      "spec": {
        "description": "Applies new form styling for configuration and query editors in AWS plugins",
        "stage": "preview",
        "codeowner": "@grafana/aws-datasources",
        "frontend": true
      }
    },
    {
      "metadata": {
        "name": "prometheusPromQAIL",
        "resourceVersion": "1709648236447",
        "creationTimestamp": "2024-03-05T14:17:16Z"
      },
      "spec": {
        "description": "Prometheus and AI/ML to assist users in creating a query",
        "stage": "experimental",
        "codeowner": "@grafana/observability-metrics",
        "frontend": true
      }
    },
    {
      "metadata": {
        "name": "scopeFilters",
        "resourceVersion": "1709648534592",
        "creationTimestamp": "2024-03-05T14:17:16Z",
        "annotations": {
          "grafana.app/updatedTimestamp": "2024-03-05 14:22:14.592841 +0000 UTC"
        }
      },
      "spec": {
        "description": "Enables the use of scope filters in Grafana",
        "stage": "experimental",
        "codeowner": "@grafana/dashboards-squad",
        "hideFromAdminPage": true,
        "hideFromDocs": true
      }
    },
    {
      "metadata": {
        "name": "renderAuthJWT",
        "resourceVersion": "1709648236447",
        "creationTimestamp": "2024-03-05T14:17:16Z"
      },
      "spec": {
        "description": "Uses JWT-based auth for rendering instead of relying on remote cache",
        "stage": "preview",
        "codeowner": "@grafana/grafana-as-code",
        "hideFromAdminPage": true
      }
    },
    {
      "metadata": {
        "name": "groupToNestedTableTransformation",
        "resourceVersion": "1709648236447",
        "creationTimestamp": "2024-03-05T14:17:16Z"
      },
      "spec": {
        "description": "Enables the group to nested table transformation",
        "stage": "preview",
        "codeowner": "@grafana/dataviz-squad",
        "frontend": true
      }
    },
    {
      "metadata": {
        "name": "autoMigrateOldPanels",
        "resourceVersion": "1709648236447",
        "creationTimestamp": "2024-03-05T14:17:16Z"
      },
      "spec": {
        "description": "Migrate old angular panels to supported versions (graph, table-old, worldmap, etc)",
        "stage": "preview",
        "codeowner": "@grafana/dataviz-squad",
        "frontend": true
      }
    },
    {
      "metadata": {
        "name": "showDashboardValidationWarnings",
        "resourceVersion": "1709648236447",
        "creationTimestamp": "2024-03-05T14:17:16Z"
      },
      "spec": {
        "description": "Show warnings when dashboards do not validate against the schema",
        "stage": "experimental",
        "codeowner": "@grafana/dashboards-squad"
      }
    },
    {
      "metadata": {
        "name": "alertmanagerRemoteSecondary",
        "resourceVersion": "1709648236447",
        "creationTimestamp": "2024-03-05T14:17:16Z"
      },
      "spec": {
        "description": "Enable Grafana to sync configuration and state with a remote Alertmanager.",
        "stage": "experimental",
        "codeowner": "@grafana/alerting-squad"
      }
    },
    {
      "metadata": {
        "name": "disableAngular",
        "resourceVersion": "1709648236447",
        "creationTimestamp": "2024-03-05T14:17:16Z"
      },
      "spec": {
        "description": "Dynamic flag to disable angular at runtime. The preferred method is to set `angular_support_enabled` to `false` in the [security] settings, which allows you to change the state at runtime.",
        "stage": "preview",
        "codeowner": "@grafana/dataviz-squad",
        "frontend": true,
        "hideFromAdminPage": true
      }
    },
    {
      "metadata": {
        "name": "disableSecretsCompatibility",
        "resourceVersion": "1709648236447",
        "creationTimestamp": "2024-03-05T14:17:16Z"
      },
      "spec": {
        "description": "Disable duplicated secret storage in legacy tables",
        "stage": "experimental",
        "codeowner": "@grafana/hosted-grafana-team",
        "requiresRestart": true
      }
    },
    {
      "metadata": {
        "name": "alertingNoNormalState",
        "resourceVersion": "1709648236447",
        "creationTimestamp": "2024-03-05T14:17:16Z"
      },
      "spec": {
        "description": "Stop maintaining state of alerts that are not firing",
        "stage": "preview",
        "codeowner": "@grafana/alerting-squad",
        "hideFromAdminPage": true
      }
    },
    {
      "metadata": {
        "name": "pluginsDynamicAngularDetectionPatterns",
        "resourceVersion": "1709648236447",
        "creationTimestamp": "2024-03-05T14:17:16Z"
      },
      "spec": {
        "description": "Enables fetching Angular detection patterns for plugins from GCOM and fallback to hardcoded ones",
        "stage": "experimental",
        "codeowner": "@grafana/plugins-platform-backend"
      }
    },
    {
      "metadata": {
        "name": "jitterAlertRulesWithinGroups",
        "resourceVersion": "1709648236447",
        "creationTimestamp": "2024-03-05T14:17:16Z"
      },
      "spec": {
        "description": "Distributes alert rule evaluations more evenly over time, including spreading out rules within the same group",
        "stage": "preview",
        "codeowner": "@grafana/alerting-squad",
        "requiresRestart": true,
        "hideFromDocs": true
      }
    },
    {
      "metadata": {
        "name": "storage",
        "resourceVersion": "1709648236447",
        "creationTimestamp": "2024-03-05T14:17:16Z"
      },
      "spec": {
        "description": "Configurable storage for dashboards, datasources, and resources",
        "stage": "experimental",
        "codeowner": "@grafana/grafana-app-platform-squad"
      }
    },
    {
      "metadata": {
        "name": "autoMigratePiechartPanel",
        "resourceVersion": "1709648236447",
        "creationTimestamp": "2024-03-05T14:17:16Z"
      },
      "spec": {
        "description": "Migrate old piechart panel to supported piechart panel - broken out from autoMigrateOldPanels to enable granular tracking",
        "stage": "preview",
        "codeowner": "@grafana/dataviz-squad",
        "frontend": true
      }
    },
    {
      "metadata": {
        "name": "autoMigrateWorldmapPanel",
        "resourceVersion": "1709648236447",
        "creationTimestamp": "2024-03-05T14:17:16Z"
      },
      "spec": {
        "description": "Migrate old worldmap panel to supported geomap panel - broken out from autoMigrateOldPanels to enable granular tracking",
        "stage": "preview",
        "codeowner": "@grafana/dataviz-squad",
        "frontend": true
      }
    },
    {
      "metadata": {
        "name": "redshiftAsyncQueryDataSupport",
        "resourceVersion": "1709648236447",
        "creationTimestamp": "2024-03-05T14:17:16Z"
      },
      "spec": {
        "description": "Enable async query data support for Redshift",
        "stage": "GA",
        "codeowner": "@grafana/aws-datasources"
      }
    },
    {
      "metadata": {
        "name": "influxdbBackendMigration",
        "resourceVersion": "1709648236447",
        "creationTimestamp": "2024-03-05T14:17:16Z"
      },
      "spec": {
        "description": "Query InfluxDB InfluxQL without the proxy",
        "stage": "GA",
        "codeowner": "@grafana/observability-metrics",
        "frontend": true
      }
    },
    {
      "metadata": {
        "name": "lokiLogsDataplane",
        "resourceVersion": "1709648236447",
        "creationTimestamp": "2024-03-05T14:17:16Z"
      },
      "spec": {
        "description": "Changes logs responses from Loki to be compliant with the dataplane specification.",
        "stage": "experimental",
        "codeowner": "@grafana/observability-logs"
      }
    },
    {
      "metadata": {
        "name": "pluginsFrontendSandbox",
        "resourceVersion": "1709648236447",
        "creationTimestamp": "2024-03-05T14:17:16Z"
      },
      "spec": {
        "description": "Enables the plugins frontend sandbox",
        "stage": "experimental",
        "codeowner": "@grafana/plugins-platform-backend",
        "frontend": true
      }
    },
    {
      "metadata": {
        "name": "alertingNoDataErrorExecution",
        "resourceVersion": "1709648236447",
        "creationTimestamp": "2024-03-05T14:17:16Z"
      },
      "spec": {
        "description": "Changes how Alerting state manager handles execution of NoData/Error",
        "stage": "GA",
        "codeowner": "@grafana/alerting-squad",
        "requiresRestart": true
      }
    },
    {
      "metadata": {
        "name": "nodeGraphDotLayout",
        "resourceVersion": "1709648236447",
        "creationTimestamp": "2024-03-05T14:17:16Z"
      },
      "spec": {
        "description": "Changed the layout algorithm for the node graph",
        "stage": "experimental",
        "codeowner": "@grafana/observability-traces-and-profiling",
        "frontend": true
      }
    },
    {
      "metadata": {
        "name": "accessControlOnCall",
        "resourceVersion": "1709648236447",
        "creationTimestamp": "2024-03-05T14:17:16Z"
      },
      "spec": {
        "description": "Access control primitives for OnCall",
        "stage": "preview",
        "codeowner": "@grafana/identity-access-team",
        "hideFromAdminPage": true
      }
    },
    {
      "metadata": {
        "name": "prometheusDataplane",
        "resourceVersion": "1709648236447",
        "creationTimestamp": "2024-03-05T14:17:16Z"
      },
      "spec": {
        "description": "Changes responses to from Prometheus to be compliant with the dataplane specification. In particular, when this feature toggle is active, the numeric `Field.Name` is set from 'Value' to the value of the `__name__` label.",
        "stage": "GA",
        "codeowner": "@grafana/observability-metrics",
        "allowSelfServe": true
      }
    },
    {
      "metadata": {
        "name": "vizAndWidgetSplit",
        "resourceVersion": "1709648236447",
        "creationTimestamp": "2024-03-05T14:17:16Z"
      },
      "spec": {
        "description": "Split panels between visualizations and widgets",
        "stage": "experimental",
        "codeowner": "@grafana/dashboards-squad",
        "frontend": true
      }
    },
    {
      "metadata": {
        "name": "reportingRetries",
        "resourceVersion": "1709648236447",
        "creationTimestamp": "2024-03-05T14:17:16Z"
      },
      "spec": {
        "description": "Enables rendering retries for the reporting feature",
        "stage": "preview",
        "codeowner": "@grafana/sharing-squad",
        "requiresRestart": true
      }
    },
    {
      "metadata": {
        "name": "panelTitleSearchInV1",
        "resourceVersion": "1709648236447",
        "creationTimestamp": "2024-03-05T14:17:16Z"
      },
      "spec": {
        "description": "Enable searching for dashboards using panel title in search v1",
        "stage": "experimental",
        "codeowner": "@grafana/backend-platform",
        "requiresDevMode": true
      }
    },
    {
      "metadata": {
        "name": "alertingUpgradeDryrunOnStart",
        "resourceVersion": "1709648236447",
        "creationTimestamp": "2024-03-05T14:17:16Z"
      },
      "spec": {
        "description": "When activated in legacy alerting mode, this initiates a dry-run of the Unified Alerting upgrade during each startup. It logs any issues detected without implementing any actual changes.",
        "stage": "GA",
        "codeowner": "@grafana/alerting-squad",
        "requiresRestart": true
      }
    },
    {
      "metadata": {
        "name": "topnav",
        "resourceVersion": "1709648236447",
        "creationTimestamp": "2024-03-05T14:17:16Z"
      },
      "spec": {
        "description": "Enables topnav support in external plugins. The new Grafana navigation cannot be disabled.",
        "stage": "deprecated",
        "codeowner": "@grafana/grafana-frontend-platform"
      }
    },
    {
      "metadata": {
        "name": "grpcServer",
        "resourceVersion": "1709648236447",
        "creationTimestamp": "2024-03-05T14:17:16Z"
      },
      "spec": {
        "description": "Run the GRPC server",
        "stage": "preview",
        "codeowner": "@grafana/grafana-app-platform-squad",
        "hideFromAdminPage": true
      }
    },
    {
      "metadata": {
        "name": "influxdbRunQueriesInParallel",
        "resourceVersion": "1709648236447",
        "creationTimestamp": "2024-03-05T14:17:16Z"
      },
      "spec": {
        "description": "Enables running InfluxDB Influxql queries in parallel",
        "stage": "privatePreview",
        "codeowner": "@grafana/observability-metrics"
      }
    },
    {
      "metadata": {
        "name": "lokiPredefinedOperations",
        "resourceVersion": "1709648236447",
        "creationTimestamp": "2024-03-05T14:17:16Z"
      },
      "spec": {
        "description": "Adds predefined query operations to Loki query editor",
        "stage": "experimental",
        "codeowner": "@grafana/observability-logs",
        "frontend": true
      }
    },
    {
      "metadata": {
        "name": "kubernetesQueryServiceRewrite",
        "resourceVersion": "1709648236447",
        "creationTimestamp": "2024-03-05T14:17:16Z"
      },
      "spec": {
        "description": "Rewrite requests targeting /ds/query to the query service",
        "stage": "experimental",
        "codeowner": "@grafana/grafana-app-platform-squad",
        "requiresDevMode": true,
        "requiresRestart": true
      }
    },
    {
      "metadata": {
        "name": "alertmanagerRemoteOnly",
        "resourceVersion": "1709648236447",
        "creationTimestamp": "2024-03-05T14:17:16Z"
      },
      "spec": {
        "description": "Disable the internal Alertmanager and only use the external one defined.",
        "stage": "experimental",
        "codeowner": "@grafana/alerting-squad"
      }
    },
    {
      "metadata": {
        "name": "cloudWatchCrossAccountQuerying",
        "resourceVersion": "1709648236447",
        "creationTimestamp": "2024-03-05T14:17:16Z"
      },
      "spec": {
        "description": "Enables cross-account querying in CloudWatch datasources",
        "stage": "GA",
        "codeowner": "@grafana/aws-datasources",
        "allowSelfServe": true
      }
    },
    {
      "metadata": {
        "name": "prometheusMetricEncyclopedia",
        "resourceVersion": "1709648236447",
        "creationTimestamp": "2024-03-05T14:17:16Z"
      },
      "spec": {
        "description": "Adds the metrics explorer component to the Prometheus query builder as an option in metric select",
        "stage": "GA",
        "codeowner": "@grafana/observability-metrics",
        "frontend": true,
        "allowSelfServe": true
      }
    },
    {
      "metadata": {
        "name": "addFieldFromCalculationStatFunctions",
        "resourceVersion": "1709648236447",
        "creationTimestamp": "2024-03-05T14:17:16Z"
      },
      "spec": {
        "description": "Add cumulative and window functions to the add field from calculation transformation",
        "stage": "preview",
        "codeowner": "@grafana/dataviz-squad",
        "frontend": true
      }
    },
    {
      "metadata": {
        "name": "annotationPermissionUpdate",
        "resourceVersion": "1709648236447",
        "creationTimestamp": "2024-03-05T14:17:16Z"
      },
      "spec": {
        "description": "Separate annotation permissions from dashboard permissions to allow for more granular control.",
        "stage": "experimental",
        "codeowner": "@grafana/identity-access-team"
      }
    },
    {
      "metadata": {
        "name": "scenes",
        "resourceVersion": "1709648236447",
        "creationTimestamp": "2024-03-05T14:17:16Z"
      },
      "spec": {
        "description": "Experimental framework to build interactive dashboards",
        "stage": "experimental",
        "codeowner": "@grafana/dashboards-squad",
        "frontend": true
      }
    },
    {
      "metadata": {
        "name": "influxqlStreamingParser",
        "resourceVersion": "1709648236447",
        "creationTimestamp": "2024-03-05T14:17:16Z"
      },
      "spec": {
        "description": "Enable streaming JSON parser for InfluxDB datasource InfluxQL query language",
        "stage": "experimental",
        "codeowner": "@grafana/observability-metrics"
      }
    },
    {
      "metadata": {
        "name": "unifiedRequestLog",
        "resourceVersion": "1709648236447",
        "creationTimestamp": "2024-03-05T14:17:16Z"
      },
      "spec": {
        "description": "Writes error logs to the request logger",
        "stage": "experimental",
        "codeowner": "@grafana/backend-platform"
      }
    },
    {
      "metadata": {
        "name": "faroDatasourceSelector",
        "resourceVersion": "1709648236447",
        "creationTimestamp": "2024-03-05T14:17:16Z"
      },
      "spec": {
        "description": "Enable the data source selector within the Frontend Apps section of the Frontend Observability",
        "stage": "preview",
        "codeowner": "@grafana/app-o11y",
        "frontend": true
      }
    },
    {
      "metadata": {
        "name": "mlExpressions",
        "resourceVersion": "1709648236447",
        "creationTimestamp": "2024-03-05T14:17:16Z"
      },
      "spec": {
        "description": "Enable support for Machine Learning in server-side expressions",
        "stage": "experimental",
        "codeowner": "@grafana/alerting-squad"
      }
    },
    {
      "metadata": {
        "name": "prometheusConfigOverhaulAuth",
        "resourceVersion": "1709648236447",
        "creationTimestamp": "2024-03-05T14:17:16Z"
      },
      "spec": {
        "description": "Update the Prometheus configuration page with the new auth component",
        "stage": "GA",
        "codeowner": "@grafana/observability-metrics"
      }
    },
    {
      "metadata": {
        "name": "panelMonitoring",
        "resourceVersion": "1709648236447",
        "creationTimestamp": "2024-03-05T14:17:16Z"
      },
      "spec": {
        "description": "Enables panel monitoring through logs and measurements",
        "stage": "GA",
        "codeowner": "@grafana/dataviz-squad",
        "frontend": true
      }
    },
    {
      "metadata": {
        "name": "cachingOptimizeSerializationMemoryUsage",
        "resourceVersion": "1709648236447",
        "creationTimestamp": "2024-03-05T14:17:16Z"
      },
      "spec": {
        "description": "If enabled, the caching backend gradually serializes query responses for the cache, comparing against the configured `[caching]max_value_mb` value as it goes. This can can help prevent Grafana from running out of memory while attempting to cache very large query responses.",
        "stage": "experimental",
        "codeowner": "@grafana/grafana-operator-experience-squad"
      }
    },
    {
      "metadata": {
        "name": "kubernetesAggregator",
        "resourceVersion": "1709648236447",
        "creationTimestamp": "2024-03-05T14:17:16Z"
      },
      "spec": {
        "description": "Enable grafana aggregator",
        "stage": "experimental",
        "codeowner": "@grafana/grafana-app-platform-squad",
        "requiresRestart": true
      }
    },
    {
      "metadata": {
        "name": "refactorVariablesTimeRange",
        "resourceVersion": "1709648236447",
        "creationTimestamp": "2024-03-05T14:17:16Z"
      },
      "spec": {
        "description": "Refactor time range variables flow to reduce number of API calls made when query variables are chained",
        "stage": "preview",
        "codeowner": "@grafana/dashboards-squad",
        "hideFromAdminPage": true
      }
    },
    {
      "metadata": {
        "name": "recordedQueriesMulti",
        "resourceVersion": "1709648236447",
        "creationTimestamp": "2024-03-05T14:17:16Z"
      },
      "spec": {
        "description": "Enables writing multiple items from a single query within Recorded Queries",
        "stage": "GA",
        "codeowner": "@grafana/observability-metrics"
      }
    },
    {
      "metadata": {
        "name": "logsExploreTableVisualisation",
        "resourceVersion": "1709648236447",
        "creationTimestamp": "2024-03-05T14:17:16Z"
      },
      "spec": {
        "description": "A table visualisation for logs in Explore",
        "stage": "GA",
        "codeowner": "@grafana/observability-logs",
        "frontend": true
      }
    },
    {
      "metadata": {
        "name": "dashgpt",
        "resourceVersion": "1709648236447",
        "creationTimestamp": "2024-03-05T14:17:16Z"
      },
      "spec": {
        "description": "Enable AI powered features in dashboards",
        "stage": "preview",
        "codeowner": "@grafana/dashboards-squad",
        "frontend": true
      }
    },
    {
      "metadata": {
        "name": "wargamesTesting",
        "resourceVersion": "1709648236447",
        "creationTimestamp": "2024-03-05T14:17:16Z"
      },
      "spec": {
        "description": "Placeholder feature flag for internal testing",
        "stage": "experimental",
        "codeowner": "@grafana/hosted-grafana-team"
      }
    },
    {
      "metadata": {
        "name": "enablePluginsTracingByDefault",
        "resourceVersion": "1709648236447",
        "creationTimestamp": "2024-03-05T14:17:16Z"
      },
      "spec": {
        "description": "Enable plugin tracing for all external plugins",
        "stage": "experimental",
        "codeowner": "@grafana/plugins-platform-backend",
        "requiresRestart": true
      }
    },
    {
      "metadata": {
        "name": "mysqlAnsiQuotes",
        "resourceVersion": "1709648236447",
        "creationTimestamp": "2024-03-05T14:17:16Z"
      },
      "spec": {
        "description": "Use double quotes to escape keyword in a MySQL query",
        "stage": "experimental",
        "codeowner": "@grafana/backend-platform"
      }
    },
    {
      "metadata": {
        "name": "lokiStructuredMetadata",
        "resourceVersion": "1709648236447",
        "creationTimestamp": "2024-03-05T14:17:16Z"
      },
      "spec": {
        "description": "Enables the loki data source to request structured metadata from the Loki server",
        "stage": "GA",
        "codeowner": "@grafana/observability-logs"
      }
    },
    {
      "metadata": {
        "name": "alertingDetailsViewV2",
        "resourceVersion": "1709648236447",
        "creationTimestamp": "2024-03-05T14:17:16Z"
      },
      "spec": {
        "description": "Enables the preview of the new alert details view",
        "stage": "experimental",
        "codeowner": "@grafana/alerting-squad",
        "frontend": true,
        "hideFromDocs": true
      }
    },
    {
      "metadata": {
        "name": "regressionTransformation",
        "resourceVersion": "1709648236447",
        "creationTimestamp": "2024-03-05T14:17:16Z"
      },
      "spec": {
        "description": "Enables regression analysis transformation",
        "stage": "preview",
        "codeowner": "@grafana/dataviz-squad",
        "frontend": true
      }
    },
    {
      "metadata": {
        "name": "expressionParser",
        "resourceVersion": "1709648236447",
        "creationTimestamp": "2024-03-05T14:17:16Z"
      },
      "spec": {
        "description": "Enable new expression parser",
        "stage": "experimental",
        "codeowner": "@grafana/grafana-app-platform-squad",
        "requiresRestart": true
      }
    },
    {
      "metadata": {
        "name": "disableEnvelopeEncryption",
        "resourceVersion": "1709648236447",
        "creationTimestamp": "2024-03-05T14:17:16Z"
      },
      "spec": {
        "description": "Disable envelope encryption (emergency only)",
        "stage": "GA",
        "codeowner": "@grafana/grafana-as-code",
        "hideFromAdminPage": true
      }
    },
    {
      "metadata": {
        "name": "athenaAsyncQueryDataSupport",
        "resourceVersion": "1709648236447",
        "creationTimestamp": "2024-03-05T14:17:16Z"
      },
      "spec": {
        "description": "Enable async query data support for Athena",
        "stage": "GA",
        "codeowner": "@grafana/aws-datasources",
        "frontend": true
      }
    },
    {
      "metadata": {
        "name": "logRowsPopoverMenu",
        "resourceVersion": "1709648236447",
        "creationTimestamp": "2024-03-05T14:17:16Z"
      },
      "spec": {
        "description": "Enable filtering menu displayed when text of a log line is selected",
        "stage": "GA",
        "codeowner": "@grafana/observability-logs",
        "frontend": true
      }
    },
    {
      "metadata": {
        "name": "nestedFolders",
        "resourceVersion": "1709648236447",
        "creationTimestamp": "2024-03-05T14:17:16Z"
      },
      "spec": {
        "description": "Enable folder nesting",
        "stage": "preview",
        "codeowner": "@grafana/backend-platform"
      }
    },
    {
      "metadata": {
        "name": "ssoSettingsApi",
        "resourceVersion": "1709648236447",
        "creationTimestamp": "2024-03-05T14:17:16Z"
      },
      "spec": {
        "description": "Enables the SSO settings API and the OAuth configuration UIs in Grafana",
        "stage": "preview",
        "codeowner": "@grafana/identity-access-team",
        "allowSelfServe": true
      }
    },
    {
      "metadata": {
        "name": "alertingSaveStatePeriodic",
        "resourceVersion": "1709648236447",
        "creationTimestamp": "2024-03-05T14:17:16Z"
      },
      "spec": {
        "description": "Writes the state periodically to the database, asynchronous to rule evaluation",
        "stage": "privatePreview",
        "codeowner": "@grafana/alerting-squad"
      }
    },
    {
      "metadata": {
        "name": "unifiedStorage",
        "resourceVersion": "1709648236447",
        "creationTimestamp": "2024-03-05T14:17:16Z"
      },
      "spec": {
        "description": "SQL-based k8s storage",
        "stage": "experimental",
        "codeowner": "@grafana/grafana-app-platform-squad",
        "requiresDevMode": true,
        "requiresRestart": true
      }
    },
    {
      "metadata": {
        "name": "frontendSandboxMonitorOnly",
        "resourceVersion": "1709648236447",
        "creationTimestamp": "2024-03-05T14:17:16Z"
      },
      "spec": {
        "description": "Enables monitor only in the plugin frontend sandbox (if enabled)",
        "stage": "experimental",
        "codeowner": "@grafana/plugins-platform-backend",
        "frontend": true
      }
    },
    {
      "metadata": {
        "name": "lokiRunQueriesInParallel",
        "resourceVersion": "1709648236447",
        "creationTimestamp": "2024-03-05T14:17:16Z"
      },
      "spec": {
        "description": "Enables running Loki queries in parallel",
        "stage": "privatePreview",
        "codeowner": "@grafana/observability-logs"
      }
    },
    {
      "metadata": {
        "name": "queryOverLive",
        "resourceVersion": "1709648236447",
        "creationTimestamp": "2024-03-05T14:17:16Z"
      },
      "spec": {
        "description": "Use Grafana Live WebSocket to execute backend queries",
        "stage": "experimental",
        "codeowner": "@grafana/grafana-app-platform-squad",
        "frontend": true
      }
    },
    {
      "metadata": {
        "name": "logRequestsInstrumentedAsUnknown",
        "resourceVersion": "1709648236447",
        "creationTimestamp": "2024-03-05T14:17:16Z"
      },
      "spec": {
        "description": "Logs the path for requests that are instrumented as unknown",
        "stage": "experimental",
        "codeowner": "@grafana/hosted-grafana-team"
      }
    },
    {
      "metadata": {
        "name": "alertStateHistoryLokiOnly",
        "resourceVersion": "1709648236447",
        "creationTimestamp": "2024-03-05T14:17:16Z"
      },
      "spec": {
        "description": "Disable Grafana alerts from emitting annotations when a remote Loki instance is available.",
        "stage": "experimental",
        "codeowner": "@grafana/alerting-squad"
      }
    },
    {
      "metadata": {
        "name": "prometheusIncrementalQueryInstrumentation",
        "resourceVersion": "1709648236447",
        "creationTimestamp": "2024-03-05T14:17:16Z"
      },
      "spec": {
        "description": "Adds RudderStack events to incremental queries",
        "stage": "experimental",
        "codeowner": "@grafana/observability-metrics",
        "frontend": true
      }
    },
    {
      "metadata": {
        "name": "angularDeprecationUI",
        "resourceVersion": "1709648236447",
        "creationTimestamp": "2024-03-05T14:17:16Z"
      },
      "spec": {
        "description": "Display Angular warnings in dashboards and panels",
        "stage": "GA",
        "codeowner": "@grafana/plugins-platform-backend",
        "frontend": true
      }
    },
    {
      "metadata": {
        "name": "aiGeneratedDashboardChanges",
        "resourceVersion": "1709648236447",
        "creationTimestamp": "2024-03-05T14:17:16Z"
      },
      "spec": {
        "description": "Enable AI powered features for dashboards to auto-summary changes when saving",
        "stage": "experimental",
        "codeowner": "@grafana/dashboards-squad",
        "frontend": true
      }
    },
    {
      "metadata": {
        "name": "kubernetesPlaylists",
        "resourceVersion": "1709648236447",
        "creationTimestamp": "2024-03-05T14:17:16Z"
      },
      "spec": {
        "description": "Use the kubernetes API in the frontend for playlists, and route /api/playlist requests to k8s",
        "stage": "experimental",
        "codeowner": "@grafana/grafana-app-platform-squad",
        "requiresRestart": true
      }
    },
    {
      "metadata": {
        "name": "pdfTables",
        "resourceVersion": "1709648236447",
        "creationTimestamp": "2024-03-05T14:17:16Z"
      },
      "spec": {
        "description": "Enables generating table data as PDF in reporting",
        "stage": "preview",
        "codeowner": "@grafana/sharing-squad"
      }
    },
    {
      "metadata": {
        "name": "tableSharedCrosshair",
        "resourceVersion": "1709648236447",
        "creationTimestamp": "2024-03-05T14:17:16Z"
      },
      "spec": {
        "description": "Enables shared crosshair in table panel",
        "stage": "experimental",
        "codeowner": "@grafana/dataviz-squad",
        "frontend": true
      }
    },
    {
      "metadata": {
        "name": "featureHighlights",
        "resourceVersion": "1709648236447",
        "creationTimestamp": "2024-03-05T14:17:16Z"
      },
      "spec": {
        "description": "Highlight Grafana Enterprise features",
        "stage": "GA",
        "codeowner": "@grafana/grafana-as-code",
        "allowSelfServe": true
      }
    },
    {
      "metadata": {
        "name": "alertStateHistoryLokiSecondary",
        "resourceVersion": "1709648236447",
        "creationTimestamp": "2024-03-05T14:17:16Z"
      },
      "spec": {
        "description": "Enable Grafana to write alert state history to an external Loki instance in addition to Grafana annotations.",
        "stage": "experimental",
        "codeowner": "@grafana/alerting-squad"
      }
    },
    {
      "metadata": {
        "name": "transformationsRedesign",
        "resourceVersion": "1709648236447",
        "creationTimestamp": "2024-03-05T14:17:16Z"
      },
      "spec": {
        "description": "Enables the transformations redesign",
        "stage": "GA",
        "codeowner": "@grafana/observability-metrics",
        "frontend": true,
        "allowSelfServe": true
      }
    },
    {
      "metadata": {
        "name": "kubernetesSnapshots",
        "resourceVersion": "1709648236447",
        "creationTimestamp": "2024-03-05T14:17:16Z"
      },
      "spec": {
        "description": "Routes snapshot requests from /api to the /apis endpoint",
        "stage": "experimental",
        "codeowner": "@grafana/grafana-app-platform-squad",
        "requiresRestart": true
      }
    },
    {
      "metadata": {
        "name": "pluginsSkipHostEnvVars",
        "resourceVersion": "1709648236447",
        "creationTimestamp": "2024-03-05T14:17:16Z"
      },
      "spec": {
        "description": "Disables passing host environment variable to plugin processes",
        "stage": "experimental",
        "codeowner": "@grafana/plugins-platform-backend"
      }
    },
    {
      "metadata": {
        "name": "promQLScope",
        "resourceVersion": "1709648236447",
        "creationTimestamp": "2024-03-05T14:17:16Z"
      },
      "spec": {
        "description": "In-development feature that will allow injection of labels into prometheus queries.",
        "stage": "experimental",
        "codeowner": "@grafana/observability-metrics"
      }
    },
    {
      "metadata": {
        "name": "autoMigrateStatPanel",
        "resourceVersion": "1709648236447",
        "creationTimestamp": "2024-03-05T14:17:16Z"
      },
      "spec": {
        "description": "Migrate old stat panel to supported stat panel - broken out from autoMigrateOldPanels to enable granular tracking",
        "stage": "preview",
        "codeowner": "@grafana/dataviz-squad",
        "frontend": true
      }
    },
    {
      "metadata": {
        "name": "newVizTooltips",
        "resourceVersion": "1709648236447",
        "creationTimestamp": "2024-03-05T14:17:16Z"
      },
      "spec": {
        "description": "New visualizations tooltips UX",
        "stage": "preview",
        "codeowner": "@grafana/dataviz-squad",
        "frontend": true
      }
    },
    {
      "metadata": {
        "name": "editPanelCSVDragAndDrop",
        "resourceVersion": "1709648236447",
        "creationTimestamp": "2024-03-05T14:17:16Z"
      },
      "spec": {
        "description": "Enables drag and drop for CSV and Excel files",
        "stage": "experimental",
        "codeowner": "@grafana/dataviz-squad",
        "frontend": true
      }
    },
    {
      "metadata": {
        "name": "awsAsyncQueryCaching",
        "resourceVersion": "1709648236447",
        "creationTimestamp": "2024-03-05T14:17:16Z"
      },
      "spec": {
        "description": "Enable caching for async queries for Redshift and Athena. Requires that the datasource has caching and async query support enabled",
        "stage": "GA",
        "codeowner": "@grafana/aws-datasources"
      }
    },
    {
      "metadata": {
        "name": "canvasPanelPanZoom",
        "resourceVersion": "1709648236447",
        "creationTimestamp": "2024-03-05T14:17:16Z"
      },
      "spec": {
        "description": "Allow pan and zoom in canvas panel",
        "stage": "preview",
        "codeowner": "@grafana/dataviz-squad",
        "frontend": true
      }
    },
    {
      "metadata": {
        "name": "migrationLocking",
        "resourceVersion": "1709648236447",
        "creationTimestamp": "2024-03-05T14:17:16Z"
      },
      "spec": {
        "description": "Lock database during migrations",
        "stage": "preview",
        "codeowner": "@grafana/backend-platform"
      }
    },
    {
      "metadata": {
        "name": "exploreScrollableLogsContainer",
        "resourceVersion": "1709648236447",
        "creationTimestamp": "2024-03-05T14:17:16Z",
        "deletionTimestamp": "2024-03-12T14:02:07Z"
      },
      "spec": {
        "description": "Improves the scrolling behavior of logs in Explore",
        "stage": "experimental",
        "codeowner": "@grafana/observability-logs",
        "frontend": true
      }
    },
    {
      "metadata": {
        "name": "libraryPanelRBAC",
        "resourceVersion": "1709648236447",
        "creationTimestamp": "2024-03-05T14:17:16Z"
      },
      "spec": {
        "description": "Enables RBAC support for library panels",
        "stage": "experimental",
        "codeowner": "@grafana/dashboards-squad",
        "requiresRestart": true
      }
    },
    {
      "metadata": {
        "name": "newFolderPicker",
        "resourceVersion": "1709648236447",
        "creationTimestamp": "2024-03-05T14:17:16Z"
      },
      "spec": {
        "description": "Enables the nested folder picker without having nested folders enabled",
        "stage": "experimental",
        "codeowner": "@grafana/grafana-frontend-platform",
        "frontend": true
      }
    },
    {
      "metadata": {
        "name": "publicDashboardsEmailSharing",
        "resourceVersion": "1709648236447",
        "creationTimestamp": "2024-03-05T14:17:16Z"
      },
      "spec": {
        "description": "Enables public dashboard sharing to be restricted to only allowed emails",
        "stage": "preview",
        "codeowner": "@grafana/sharing-squad",
        "hideFromAdminPage": true,
        "hideFromDocs": true
      }
    },
    {
      "metadata": {
        "name": "lokiExperimentalStreaming",
        "resourceVersion": "1709648236447",
        "creationTimestamp": "2024-03-05T14:17:16Z"
      },
      "spec": {
        "description": "Support new streaming approach for loki (prototype, needs special loki build)",
        "stage": "experimental",
        "codeowner": "@grafana/observability-logs"
      }
    },
    {
      "metadata": {
        "name": "alertingInsights",
        "resourceVersion": "1709648236447",
        "creationTimestamp": "2024-03-05T14:17:16Z"
      },
      "spec": {
        "description": "Show the new alerting insights landing page",
        "stage": "GA",
        "codeowner": "@grafana/alerting-squad",
        "frontend": true,
        "hideFromAdminPage": true
      }
    },
    {
      "metadata": {
        "name": "cloudWatchWildCardDimensionValues",
        "resourceVersion": "1709648236447",
        "creationTimestamp": "2024-03-05T14:17:16Z"
      },
      "spec": {
        "description": "Fetches dimension values from CloudWatch to correctly label wildcard dimensions",
        "stage": "GA",
        "codeowner": "@grafana/aws-datasources",
        "allowSelfServe": true
      }
    },
    {
      "metadata": {
        "name": "dashboardScene",
        "resourceVersion": "1709648236447",
        "creationTimestamp": "2024-03-05T14:17:16Z"
      },
      "spec": {
        "description": "Enables dashboard rendering using scenes for all roles",
        "stage": "experimental",
        "codeowner": "@grafana/dashboards-squad",
        "frontend": true
      }
    },
    {
      "metadata": {
        "name": "alertingSimplifiedRouting",
        "resourceVersion": "1709648236447",
        "creationTimestamp": "2024-03-05T14:17:16Z"
      },
      "spec": {
        "description": "Enables users to easily configure alert notifications by specifying a contact point directly when editing or creating an alert rule",
        "stage": "preview",
        "codeowner": "@grafana/alerting-squad"
      }
    },
    {
      "metadata": {
        "name": "returnToPrevious",
        "resourceVersion": "1709648236447",
        "creationTimestamp": "2024-03-05T14:17:16Z"
      },
      "spec": {
        "description": "Enables the return to previous context functionality",
        "stage": "preview",
        "codeowner": "@grafana/grafana-frontend-platform",
        "frontend": true
      }
    },
    {
      "metadata": {
        "name": "cloudWatchLogsMonacoEditor",
        "resourceVersion": "1709648236447",
        "creationTimestamp": "2024-03-05T14:17:16Z"
      },
      "spec": {
        "description": "Enables the Monaco editor for CloudWatch Logs queries",
        "stage": "GA",
        "codeowner": "@grafana/aws-datasources",
        "frontend": true,
        "allowSelfServe": true
      }
    },
    {
      "metadata": {
        "name": "cloudWatchBatchQueries",
        "resourceVersion": "1709648236447",
        "creationTimestamp": "2024-03-05T14:17:16Z"
      },
      "spec": {
        "description": "Runs CloudWatch metrics queries as separate batches",
        "stage": "preview",
        "codeowner": "@grafana/aws-datasources"
      }
    },
    {
      "metadata": {
        "name": "lokiQueryHints",
        "resourceVersion": "1709648236447",
        "creationTimestamp": "2024-03-05T14:17:16Z"
      },
      "spec": {
        "description": "Enables query hints for Loki",
        "stage": "GA",
        "codeowner": "@grafana/observability-logs",
        "frontend": true
      }
    },
    {
      "metadata": {
        "name": "newPDFRendering",
        "resourceVersion": "1709648236447",
        "creationTimestamp": "2024-03-05T14:17:16Z"
      },
      "spec": {
        "description": "New implementation for the dashboard to PDF rendering",
        "stage": "experimental",
        "codeowner": "@grafana/sharing-squad"
      }
    },
    {
      "metadata": {
        "name": "logsContextDatasourceUi",
        "resourceVersion": "1709648236447",
        "creationTimestamp": "2024-03-05T14:17:16Z"
      },
      "spec": {
        "description": "Allow datasource to provide custom UI for context view",
        "stage": "GA",
        "codeowner": "@grafana/observability-logs",
        "frontend": true,
        "allowSelfServe": true
      }
    },
    {
      "metadata": {
        "name": "dataplaneFrontendFallback",
        "resourceVersion": "1709648236447",
        "creationTimestamp": "2024-03-05T14:17:16Z"
      },
      "spec": {
        "description": "Support dataplane contract field name change for transformations and field name matchers where the name is different",
        "stage": "GA",
        "codeowner": "@grafana/observability-metrics",
        "frontend": true,
        "allowSelfServe": true
      }
    },
    {
      "metadata": {
        "name": "grafanaAPIServerEnsureKubectlAccess",
        "resourceVersion": "1709648236447",
        "creationTimestamp": "2024-03-05T14:17:16Z"
      },
      "spec": {
        "description": "Start an additional https handler and write kubectl options",
        "stage": "experimental",
        "codeowner": "@grafana/grafana-app-platform-squad",
        "requiresDevMode": true,
        "requiresRestart": true
      }
    },
    {
      "metadata": {
        "name": "configurableSchedulerTick",
        "resourceVersion": "1709648236447",
        "creationTimestamp": "2024-03-05T14:17:16Z"
      },
      "spec": {
        "description": "Enable changing the scheduler base interval via configuration option unified_alerting.scheduler_tick_interval",
        "stage": "experimental",
        "codeowner": "@grafana/alerting-squad",
        "requiresRestart": true,
        "hideFromDocs": true
      }
    },
    {
      "metadata": {
        "name": "enableNativeHTTPHistogram",
        "resourceVersion": "1709648236447",
        "creationTimestamp": "2024-03-05T14:17:16Z"
      },
      "spec": {
        "description": "Enables native HTTP Histograms",
        "stage": "experimental",
        "codeowner": "@grafana/hosted-grafana-team"
      }
    },
    {
      "metadata": {
        "name": "formatString",
        "resourceVersion": "1709648236447",
        "creationTimestamp": "2024-03-05T14:17:16Z"
      },
      "spec": {
        "description": "Enable format string transformer",
        "stage": "preview",
        "codeowner": "@grafana/dataviz-squad",
        "frontend": true
      }
    },
    {
      "metadata": {
        "name": "flameGraphItemCollapsing",
        "resourceVersion": "1709648236447",
        "creationTimestamp": "2024-03-05T14:17:16Z"
      },
      "spec": {
        "description": "Allow collapsing of flame graph items",
        "stage": "experimental",
        "codeowner": "@grafana/observability-traces-and-profiling",
        "frontend": true
      }
    },
    {
      "metadata": {
        "name": "publicDashboards",
        "resourceVersion": "1709648236447",
        "creationTimestamp": "2024-03-05T14:17:16Z"
      },
      "spec": {
        "description": "[Deprecated] Public dashboards are now enabled by default; to disable them, use the configuration setting. This feature toggle will be removed in the next major version.",
        "stage": "GA",
        "codeowner": "@grafana/sharing-squad",
        "allowSelfServe": true
      }
    },
    {
      "metadata": {
        "name": "exploreContentOutline",
        "resourceVersion": "1709648236447",
        "creationTimestamp": "2024-03-05T14:17:16Z"
      },
      "spec": {
        "description": "Content outline sidebar",
        "stage": "GA",
        "codeowner": "@grafana/explore-squad",
        "frontend": true,
        "allowSelfServe": true
      }
    },
    {
      "metadata": {
        "name": "groupByVariable",
        "resourceVersion": "1709648236447",
        "creationTimestamp": "2024-03-05T14:17:16Z"
      },
      "spec": {
        "description": "Enable groupBy variable support in scenes dashboards",
        "stage": "experimental",
        "codeowner": "@grafana/dashboards-squad",
        "hideFromAdminPage": true,
        "hideFromDocs": true
      }
    },
    {
      "metadata": {
        "name": "extraThemes",
        "resourceVersion": "1709648236447",
        "creationTimestamp": "2024-03-05T14:17:16Z"
      },
      "spec": {
        "description": "Enables extra themes",
        "stage": "experimental",
        "codeowner": "@grafana/grafana-frontend-platform",
        "frontend": true
      }
    },
    {
      "metadata": {
        "name": "dashboardSceneForViewers",
        "resourceVersion": "1709648236447",
        "creationTimestamp": "2024-03-05T14:17:16Z"
      },
      "spec": {
        "description": "Enables dashboard rendering using Scenes for viewer roles",
        "stage": "experimental",
        "codeowner": "@grafana/dashboards-squad",
        "frontend": true
      }
    },
    {
      "metadata": {
        "name": "onPremToCloudMigrations",
        "resourceVersion": "1709648236447",
        "creationTimestamp": "2024-03-05T14:17:16Z"
      },
      "spec": {
        "description": "In-development feature that will allow users to easily migrate their on-prem Grafana instances to Grafana Cloud.",
        "stage": "experimental",
        "codeowner": "@grafana/grafana-operator-experience-squad"
      }
    },
    {
      "metadata": {
        "name": "lokiQuerySplittingConfig",
        "resourceVersion": "1709648236447",
        "creationTimestamp": "2024-03-05T14:17:16Z"
      },
      "spec": {
        "description": "Give users the option to configure split durations for Loki queries",
        "stage": "experimental",
        "codeowner": "@grafana/observability-logs",
        "frontend": true
      }
    },
    {
      "metadata": {
        "name": "lokiFormatQuery",
        "resourceVersion": "1709648236447",
        "creationTimestamp": "2024-03-05T14:17:16Z"
      },
      "spec": {
        "description": "Enables the ability to format Loki queries",
        "stage": "experimental",
        "codeowner": "@grafana/observability-logs",
        "frontend": true
      }
    },
    {
      "metadata": {
        "name": "grafanaAPIServerWithExperimentalAPIs",
        "resourceVersion": "1709648236447",
        "creationTimestamp": "2024-03-05T14:17:16Z"
      },
      "spec": {
        "description": "Register experimental APIs with the k8s API server",
        "stage": "experimental",
        "codeowner": "@grafana/grafana-app-platform-squad",
        "requiresDevMode": true,
        "requiresRestart": true
      }
    },
    {
      "metadata": {
        "name": "influxdbSqlSupport",
        "resourceVersion": "1709648236447",
        "creationTimestamp": "2024-03-05T14:17:16Z"
      },
      "spec": {
        "description": "Enable InfluxDB SQL query language support with new querying UI",
        "stage": "GA",
        "codeowner": "@grafana/observability-metrics",
        "requiresRestart": true,
        "allowSelfServe": true
      }
    },
    {
      "metadata": {
        "name": "recoveryThreshold",
        "resourceVersion": "1709648236447",
        "creationTimestamp": "2024-03-05T14:17:16Z"
      },
      "spec": {
        "description": "Enables feature recovery threshold (aka hysteresis) for threshold server-side expression",
        "stage": "GA",
        "codeowner": "@grafana/alerting-squad",
        "requiresRestart": true
      }
    },
    {
      "metadata": {
        "name": "panelFilterVariable",
        "resourceVersion": "1709648236447",
        "creationTimestamp": "2024-03-05T14:17:16Z"
      },
      "spec": {
        "description": "Enables use of the `systemPanelFilterVar` variable to filter panels in a dashboard",
        "stage": "experimental",
        "codeowner": "@grafana/dashboards-squad",
        "frontend": true,
        "hideFromDocs": true
      }
    },
    {
      "metadata": {
        "name": "lokiQuerySplitting",
        "resourceVersion": "1709648236447",
        "creationTimestamp": "2024-03-05T14:17:16Z"
      },
      "spec": {
        "description": "Split large interval queries into subqueries with smaller time intervals",
        "stage": "GA",
        "codeowner": "@grafana/observability-logs",
        "frontend": true,
        "allowSelfServe": true
      }
    },
    {
      "metadata": {
        "name": "lokiMetricDataplane",
        "resourceVersion": "1709648236447",
        "creationTimestamp": "2024-03-05T14:17:16Z"
      },
      "spec": {
        "description": "Changes metric responses from Loki to be compliant with the dataplane specification.",
        "stage": "GA",
        "codeowner": "@grafana/observability-logs",
        "allowSelfServe": true
      }
    },
    {
      "metadata": {
        "name": "idForwarding",
        "resourceVersion": "1709648236447",
        "creationTimestamp": "2024-03-05T14:17:16Z"
      },
      "spec": {
        "description": "Generate signed id token for identity that can be forwarded to plugins and external services",
        "stage": "experimental",
        "codeowner": "@grafana/identity-access-team"
      }
    },
    {
      "metadata": {
        "name": "teamHttpHeaders",
        "resourceVersion": "1709648236447",
        "creationTimestamp": "2024-03-05T14:17:16Z"
      },
      "spec": {
        "description": "Enables Team LBAC for datasources to apply team headers to the client requests",
        "stage": "preview",
        "codeowner": "@grafana/identity-access-team"
      }
    },
    {
      "metadata": {
        "name": "managedPluginsInstall",
        "resourceVersion": "1709648236447",
        "creationTimestamp": "2024-03-05T14:17:16Z"
      },
      "spec": {
        "description": "Install managed plugins directly from plugins catalog",
        "stage": "preview",
        "codeowner": "@grafana/plugins-platform-backend"
      }
    },
    {
      "metadata": {
        "name": "alertmanagerRemotePrimary",
        "resourceVersion": "1709648236447",
        "creationTimestamp": "2024-03-05T14:17:16Z"
      },
      "spec": {
        "description": "Enable Grafana to have a remote Alertmanager instance as the primary Alertmanager.",
        "stage": "experimental",
        "codeowner": "@grafana/alerting-squad"
      }
    },
    {
      "metadata": {
        "name": "alertingQueryOptimization",
        "resourceVersion": "1709648236447",
        "creationTimestamp": "2024-03-05T14:17:16Z"
      },
      "spec": {
        "description": "Optimizes eligible queries in order to reduce load on datasources",
        "stage": "GA",
        "codeowner": "@grafana/alerting-squad"
      }
    },
    {
      "metadata": {
        "name": "correlations",
        "resourceVersion": "1709648236447",
        "creationTimestamp": "2024-03-05T14:17:16Z"
      },
      "spec": {
        "description": "Correlations page",
        "stage": "GA",
        "codeowner": "@grafana/explore-squad",
        "allowSelfServe": true
      }
    },
    {
      "metadata": {
        "name": "autoMigrateGraphPanel",
        "resourceVersion": "1709648236447",
        "creationTimestamp": "2024-03-05T14:17:16Z"
      },
      "spec": {
        "description": "Migrate old graph panel to supported time series panel - broken out from autoMigrateOldPanels to enable granular tracking",
        "stage": "preview",
        "codeowner": "@grafana/dataviz-squad",
        "frontend": true
      }
    },
    {
      "metadata": {
        "name": "autoMigrateTablePanel",
        "resourceVersion": "1709648236447",
        "creationTimestamp": "2024-03-05T14:17:16Z"
      },
      "spec": {
        "description": "Migrate old table panel to supported table panel - broken out from autoMigrateOldPanels to enable granular tracking",
        "stage": "preview",
        "codeowner": "@grafana/dataviz-squad",
        "frontend": true
      }
    },
    {
      "metadata": {
        "name": "individualCookiePreferences",
        "resourceVersion": "1709648236447",
        "creationTimestamp": "2024-03-05T14:17:16Z"
      },
      "spec": {
        "description": "Support overriding cookie preferences per user",
        "stage": "experimental",
        "codeowner": "@grafana/backend-platform"
      }
    },
    {
      "metadata": {
        "name": "disableSSEDataplane",
        "resourceVersion": "1709648236447",
        "creationTimestamp": "2024-03-05T14:17:16Z"
      },
      "spec": {
        "description": "Disables dataplane specific processing in server side expressions.",
        "stage": "experimental",
        "codeowner": "@grafana/observability-metrics"
      }
    },
    {
      "metadata": {
        "name": "externalCorePlugins",
        "resourceVersion": "1709648236447",
        "creationTimestamp": "2024-03-05T14:17:16Z"
      },
      "spec": {
        "description": "Allow core plugins to be loaded as external",
        "stage": "experimental",
        "codeowner": "@grafana/plugins-platform-backend"
      }
    },
    {
      "metadata": {
        "name": "pluginsAPIMetrics",
        "resourceVersion": "1709648236447",
        "creationTimestamp": "2024-03-05T14:17:16Z"
      },
      "spec": {
        "description": "Sends metrics of public grafana packages usage by plugins",
        "stage": "experimental",
        "codeowner": "@grafana/plugins-platform-backend",
        "frontend": true
      }
    },
    {
      "metadata": {
        "name": "dashboardSceneSolo",
        "resourceVersion": "1709648236447",
        "creationTimestamp": "2024-03-05T14:17:16Z"
      },
      "spec": {
        "description": "Enables rendering dashboards using scenes for solo panels",
        "stage": "experimental",
        "codeowner": "@grafana/dashboards-squad",
        "frontend": true
      }
    },
    {
      "metadata": {
        "name": "datasourceQueryMultiStatus",
        "resourceVersion": "1709648236447",
        "creationTimestamp": "2024-03-05T14:17:16Z"
      },
      "spec": {
        "description": "Introduce HTTP 207 Multi Status for api/ds/query",
        "stage": "experimental",
        "codeowner": "@grafana/plugins-platform-backend"
      }
    },
    {
      "metadata": {
        "name": "datatrails",
        "resourceVersion": "1709648236447",
        "creationTimestamp": "2024-03-05T14:17:16Z"
      },
      "spec": {
        "description": "Enables the new core app datatrails",
        "stage": "experimental",
        "codeowner": "@grafana/dashboards-squad",
        "frontend": true,
        "hideFromDocs": true
      }
    },
    {
      "metadata": {
        "name": "kubernetesFeatureToggles",
        "resourceVersion": "1709648236447",
        "creationTimestamp": "2024-03-05T14:17:16Z"
      },
      "spec": {
        "description": "Use the kubernetes API for feature toggle management in the frontend",
        "stage": "experimental",
        "codeowner": "@grafana/grafana-operator-experience-squad",
        "frontend": true,
        "hideFromAdminPage": true
      }
    },
    {
      "metadata": {
        "name": "sqlExpressions",
        "resourceVersion": "1709648236447",
        "creationTimestamp": "2024-03-05T14:17:16Z"
      },
      "spec": {
        "description": "Enables using SQL and DuckDB functions as Expressions.",
        "stage": "experimental",
        "codeowner": "@grafana/grafana-app-platform-squad"
      }
    },
    {
      "metadata": {
        "name": "betterPageScrolling",
        "resourceVersion": "1709583501630",
        "creationTimestamp": "2024-03-04T20:18:21Z"
      },
      "spec": {
        "description": "Removes CustomScrollbar from the UI, relying on native browser scrollbars",
        "stage": "GA",
        "codeowner": "@grafana/grafana-frontend-platform",
        "frontend": true
      }
    },
    {
      "metadata": {
        "name": "emailVerificationEnforcement",
        "resourceVersion": "1710164083965",
        "creationTimestamp": "2024-03-11T13:34:43Z"
      },
      "spec": {
        "description": "Force email verification for users, even when authenticating through sso.",
        "stage": "experimental",
        "codeowner": "@grafana/identity-access-team",
        "hideFromAdminPage": true,
        "hideFromDocs": true
      }
    },
    {
      "metadata": {
        "name": "scopeFilters",
        "resourceVersion": "1708524225414",
        "creationTimestamp": "2024-02-21T14:03:45Z"
      },
      "spec": {
        "description": "Enables the use of scope filters in Grafana",
        "stage": "experimental",
        "codeowner": "@grafana/dashboards-squad",
        "hideFromAdminPage": true,
        "hideFromDocs": true
      }
    }
  ]
}<|MERGE_RESOLUTION|>--- conflicted
+++ resolved
@@ -70,16 +70,9 @@
     },
     {
       "metadata": {
-<<<<<<< HEAD
-        "name": "pluginsInstrumentationStatusSource",
-        "resourceVersion": "1708108588074",
-        "creationTimestamp": "2024-02-16T18:36:28Z",
-        "deletionTimestamp": "2024-02-21T14:03:48Z"
-=======
         "name": "cloudRBACRoles",
         "resourceVersion": "1709648236447",
         "creationTimestamp": "2024-03-05T14:17:16Z"
->>>>>>> a89f1c22
       },
       "spec": {
         "description": "Enabled grafana cloud specific RBAC roles",
@@ -2125,20 +2118,6 @@
         "hideFromAdminPage": true,
         "hideFromDocs": true
       }
-    },
-    {
-      "metadata": {
-        "name": "scopeFilters",
-        "resourceVersion": "1708524225414",
-        "creationTimestamp": "2024-02-21T14:03:45Z"
-      },
-      "spec": {
-        "description": "Enables the use of scope filters in Grafana",
-        "stage": "experimental",
-        "codeowner": "@grafana/dashboards-squad",
-        "hideFromAdminPage": true,
-        "hideFromDocs": true
-      }
     }
   ]
 }