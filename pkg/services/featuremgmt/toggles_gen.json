--- conflicted
+++ resolved
@@ -439,7 +439,6 @@
     },
     {
       "metadata": {
-<<<<<<< HEAD
         "name": "alertingRuleSequentialEvaluation",
         "resourceVersion": "1742580089675",
         "creationTimestamp": "2025-03-21T18:01:29Z",
@@ -451,7 +450,10 @@
         "codeowner": "@grafana/alerting-squad",
         "hideFromAdminPage": true,
         "hideFromDocs": true
-=======
+      }
+    },
+    {
+      "metadata": {
         "name": "alertingRuleRecoverDeleted",
         "resourceVersion": "1741351039908",
         "creationTimestamp": "2025-03-07T09:25:14Z",
@@ -467,7 +469,6 @@
         "hideFromAdminPage": true,
         "hideFromDocs": true,
         "expression": "true"
->>>>>>> cd307426
       }
     },
     {
