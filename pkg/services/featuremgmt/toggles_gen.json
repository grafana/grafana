--- conflicted
+++ resolved
@@ -20,16 +20,11 @@
     {
       "metadata": {
         "name": "adhocFiltersInTooltips",
-<<<<<<< HEAD
         "resourceVersion": "1756814786992",
         "creationTimestamp": "2025-07-28T14:25:55Z",
         "annotations": {
           "grafana.app/updatedTimestamp": "2025-09-02 12:06:26.992384 +0000 UTC"
         }
-=======
-        "resourceVersion": "1753712755564",
-        "creationTimestamp": "2025-07-29T17:53:43Z"
->>>>>>> 88a63a1d
       },
       "spec": {
         "description": "Enable adhoc filter buttons in visualization tooltips",
@@ -916,16 +911,11 @@
     {
       "metadata": {
         "name": "dashboardDsAdHocFiltering",
-<<<<<<< HEAD
         "resourceVersion": "1756814786992",
         "creationTimestamp": "2025-07-25T13:06:00Z",
         "annotations": {
           "grafana.app/updatedTimestamp": "2025-09-02 12:06:26.992384 +0000 UTC"
         }
-=======
-        "resourceVersion": "1753448760331",
-        "creationTimestamp": "2025-07-23T08:12:25Z"
->>>>>>> 88a63a1d
       },
       "spec": {
         "description": "Enables adhoc filtering support for the dashboard datasource",
