{
  "kind": "FeatureList",
  "apiVersion": "featuretoggle.grafana.app/v0alpha1",
  "metadata": {},
  "items": [
    {
      "metadata": {
        "name": "accessActionSets",
        "resourceVersion": "1718727528075",
        "creationTimestamp": "2024-04-12T16:19:25Z"
      },
      "spec": {
        "description": "Introduces action sets for resource permissions",
        "stage": "experimental",
        "codeowner": "@grafana/identity-access-team"
      }
    },
    {
      "metadata": {
        "name": "accessControlOnCall",
        "resourceVersion": "1718727528075",
        "creationTimestamp": "2022-10-19T16:10:09Z"
      },
      "spec": {
        "description": "Access control primitives for OnCall",
        "stage": "preview",
        "codeowner": "@grafana/identity-access-team",
        "hideFromAdminPage": true
      }
    },
    {
      "metadata": {
        "name": "addFieldFromCalculationStatFunctions",
        "resourceVersion": "1718727528075",
        "creationTimestamp": "2023-11-03T14:39:58Z"
      },
      "spec": {
        "description": "Add cumulative and window functions to the add field from calculation transformation",
        "stage": "preview",
        "codeowner": "@grafana/dataviz-squad",
        "frontend": true
      }
    },
    {
      "metadata": {
        "name": "aiGeneratedDashboardChanges",
        "resourceVersion": "1718727528075",
        "creationTimestamp": "2024-03-05T12:01:31Z"
      },
      "spec": {
        "description": "Enable AI powered features for dashboards to auto-summary changes when saving",
        "stage": "experimental",
        "codeowner": "@grafana/dashboards-squad",
        "frontend": true
      }
    },
    {
      "metadata": {
        "name": "alertStateHistoryLokiOnly",
        "resourceVersion": "1718727528075",
        "creationTimestamp": "2023-03-30T18:53:21Z"
      },
      "spec": {
        "description": "Disable Grafana alerts from emitting annotations when a remote Loki instance is available.",
        "stage": "experimental",
        "codeowner": "@grafana/alerting-squad"
      }
    },
    {
      "metadata": {
        "name": "alertStateHistoryLokiPrimary",
        "resourceVersion": "1718727528075",
        "creationTimestamp": "2023-03-30T18:53:21Z"
      },
      "spec": {
        "description": "Enable a remote Loki instance as the primary source for state history reads.",
        "stage": "experimental",
        "codeowner": "@grafana/alerting-squad"
      }
    },
    {
      "metadata": {
        "name": "alertStateHistoryLokiSecondary",
        "resourceVersion": "1718727528075",
        "creationTimestamp": "2023-03-30T18:53:21Z"
      },
      "spec": {
        "description": "Enable Grafana to write alert state history to an external Loki instance in addition to Grafana annotations.",
        "stage": "experimental",
        "codeowner": "@grafana/alerting-squad"
      }
    },
    {
      "metadata": {
        "name": "alertingApiServer",
        "resourceVersion": "1718908755156",
        "creationTimestamp": "2024-06-20T18:39:15Z"
      },
      "spec": {
        "description": "Register Alerting APIs with the K8s API server",
        "stage": "experimental",
        "codeowner": "@grafana/alerting-squad",
        "requiresRestart": true
      }
    },
    {
      "metadata": {
        "name": "alertingBacktesting",
        "resourceVersion": "1718727528075",
        "creationTimestamp": "2022-12-14T14:44:14Z"
      },
      "spec": {
        "description": "Rule backtesting API for alerting",
        "stage": "experimental",
        "codeowner": "@grafana/alerting-squad"
      }
    },
    {
      "metadata": {
        "name": "alertingCentralAlertHistory",
        "resourceVersion": "1718727528075",
        "creationTimestamp": "2024-05-29T15:01:38Z"
      },
      "spec": {
        "description": "Enables the new central alert history.",
        "stage": "experimental",
        "codeowner": "@grafana/alerting-squad",
        "frontend": true
      }
    },
    {
      "metadata": {
        "name": "alertingDisableSendAlertsExternal",
        "resourceVersion": "1718727528075",
        "creationTimestamp": "2024-05-23T12:29:19Z"
      },
      "spec": {
        "description": "Disables the ability to send alerts to an external Alertmanager datasource.",
        "stage": "experimental",
        "codeowner": "@grafana/alerting-squad",
        "hideFromAdminPage": true,
        "hideFromDocs": true
      }
    },
    {
      "metadata": {
        "name": "alertingInsights",
        "resourceVersion": "1718727528075",
        "creationTimestamp": "2023-09-14T12:58:04Z"
      },
      "spec": {
        "description": "Show the new alerting insights landing page",
        "stage": "GA",
        "codeowner": "@grafana/alerting-squad",
        "frontend": true,
        "hideFromAdminPage": true
      }
    },
    {
      "metadata": {
        "name": "alertingListViewV2",
        "resourceVersion": "1718727528075",
        "creationTimestamp": "2024-05-24T14:40:49Z"
      },
      "spec": {
        "description": "Enables the new alert list view design",
        "stage": "experimental",
        "codeowner": "@grafana/alerting-squad",
        "frontend": true
      }
    },
    {
      "metadata": {
        "name": "alertingNoDataErrorExecution",
        "resourceVersion": "1718727528075",
        "creationTimestamp": "2023-08-15T14:27:15Z"
      },
      "spec": {
        "description": "Changes how Alerting state manager handles execution of NoData/Error",
        "stage": "GA",
        "codeowner": "@grafana/alerting-squad",
        "requiresRestart": true
      }
    },
    {
      "metadata": {
        "name": "alertingNoNormalState",
        "resourceVersion": "1718727528075",
        "creationTimestamp": "2023-01-13T23:29:29Z"
      },
      "spec": {
        "description": "Stop maintaining state of alerts that are not firing",
        "stage": "preview",
        "codeowner": "@grafana/alerting-squad",
        "hideFromAdminPage": true
      }
    },
    {
      "metadata": {
        "name": "alertingQueryOptimization",
        "resourceVersion": "1718727528075",
        "creationTimestamp": "2024-01-10T20:52:58Z"
      },
      "spec": {
        "description": "Optimizes eligible queries in order to reduce load on datasources",
        "stage": "GA",
        "codeowner": "@grafana/alerting-squad"
      }
    },
    {
      "metadata": {
        "name": "alertingSaveStatePeriodic",
        "resourceVersion": "1718727528075",
        "creationTimestamp": "2024-01-23T16:03:30Z"
      },
      "spec": {
        "description": "Writes the state periodically to the database, asynchronous to rule evaluation",
        "stage": "privatePreview",
        "codeowner": "@grafana/alerting-squad"
      }
    },
    {
      "metadata": {
        "name": "alertingSimplifiedRouting",
        "resourceVersion": "1718727528075",
        "creationTimestamp": "2023-11-10T13:14:39Z"
      },
      "spec": {
        "description": "Enables users to easily configure alert notifications by specifying a contact point directly when editing or creating an alert rule",
        "stage": "GA",
        "codeowner": "@grafana/alerting-squad"
      }
    },
    {
      "metadata": {
        "name": "alertmanagerRemoteOnly",
        "resourceVersion": "1718727528075",
        "creationTimestamp": "2023-10-30T16:27:08Z"
      },
      "spec": {
        "description": "Disable the internal Alertmanager and only use the external one defined.",
        "stage": "experimental",
        "codeowner": "@grafana/alerting-squad"
      }
    },
    {
      "metadata": {
        "name": "alertmanagerRemotePrimary",
        "resourceVersion": "1718727528075",
        "creationTimestamp": "2023-10-30T16:27:08Z"
      },
      "spec": {
        "description": "Enable Grafana to have a remote Alertmanager instance as the primary Alertmanager.",
        "stage": "experimental",
        "codeowner": "@grafana/alerting-squad"
      }
    },
    {
      "metadata": {
        "name": "alertmanagerRemoteSecondary",
        "resourceVersion": "1718727528075",
        "creationTimestamp": "2023-10-30T16:27:08Z"
      },
      "spec": {
        "description": "Enable Grafana to sync configuration and state with a remote Alertmanager.",
        "stage": "experimental",
        "codeowner": "@grafana/alerting-squad"
      }
    },
    {
      "metadata": {
        "name": "angularDeprecationUI",
        "resourceVersion": "1718727528075",
        "creationTimestamp": "2023-08-29T14:05:47Z"
      },
      "spec": {
        "description": "Display Angular warnings in dashboards and panels",
        "stage": "GA",
        "codeowner": "@grafana/plugins-platform-backend",
        "frontend": true
      }
    },
    {
      "metadata": {
        "name": "annotationPermissionUpdate",
        "resourceVersion": "1718727528075",
        "creationTimestamp": "2023-10-31T13:30:13Z"
      },
      "spec": {
        "description": "Change the way annotation permissions work by scoping them to folders and dashboards.",
        "stage": "GA",
        "codeowner": "@grafana/identity-access-team"
      }
    },
    {
      "metadata": {
        "name": "authAPIAccessTokenAuth",
        "resourceVersion": "1718727528075",
        "creationTimestamp": "2024-04-02T15:45:15Z"
      },
      "spec": {
        "description": "Enables the use of Auth API access tokens for authentication",
        "stage": "experimental",
        "codeowner": "@grafana/identity-access-team",
        "hideFromAdminPage": true,
        "hideFromDocs": true
      }
    },
    {
      "metadata": {
        "name": "authZGRPCServer",
        "resourceVersion": "1718727528075",
        "creationTimestamp": "2024-06-18T16:18:48Z"
      },
      "spec": {
        "description": "Enables the gRPC server for authorization",
        "stage": "experimental",
        "codeowner": "@grafana/identity-access-team",
        "hideFromAdminPage": true,
        "hideFromDocs": true
      }
    },
    {
      "metadata": {
        "name": "autoMigrateGraphPanel",
        "resourceVersion": "1718727528075",
        "creationTimestamp": "2024-02-08T22:00:48Z"
      },
      "spec": {
        "description": "Migrate old graph panel to supported time series panel - broken out from autoMigrateOldPanels to enable granular tracking",
        "stage": "preview",
        "codeowner": "@grafana/dataviz-squad",
        "frontend": true
      }
    },
    {
      "metadata": {
        "name": "autoMigrateOldPanels",
        "resourceVersion": "1718727528075",
        "creationTimestamp": "2023-03-23T04:02:36Z"
      },
      "spec": {
        "description": "Migrate old angular panels to supported versions (graph, table-old, worldmap, etc)",
        "stage": "preview",
        "codeowner": "@grafana/dataviz-squad",
        "frontend": true
      }
    },
    {
      "metadata": {
        "name": "autoMigratePiechartPanel",
        "resourceVersion": "1718727528075",
        "creationTimestamp": "2024-02-14T16:06:25Z"
      },
      "spec": {
        "description": "Migrate old piechart panel to supported piechart panel - broken out from autoMigrateOldPanels to enable granular tracking",
        "stage": "preview",
        "codeowner": "@grafana/dataviz-squad",
        "frontend": true
      }
    },
    {
      "metadata": {
        "name": "autoMigrateStatPanel",
        "resourceVersion": "1718727528075",
        "creationTimestamp": "2024-02-14T16:06:25Z"
      },
      "spec": {
        "description": "Migrate old stat panel to supported stat panel - broken out from autoMigrateOldPanels to enable granular tracking",
        "stage": "preview",
        "codeowner": "@grafana/dataviz-squad",
        "frontend": true
      }
    },
    {
      "metadata": {
        "name": "autoMigrateTablePanel",
        "resourceVersion": "1718727528075",
        "creationTimestamp": "2024-02-14T16:06:25Z"
      },
      "spec": {
        "description": "Migrate old table panel to supported table panel - broken out from autoMigrateOldPanels to enable granular tracking",
        "stage": "preview",
        "codeowner": "@grafana/dataviz-squad",
        "frontend": true
      }
    },
    {
      "metadata": {
        "name": "autoMigrateWorldmapPanel",
        "resourceVersion": "1718727528075",
        "creationTimestamp": "2024-02-14T16:06:25Z"
      },
      "spec": {
        "description": "Migrate old worldmap panel to supported geomap panel - broken out from autoMigrateOldPanels to enable granular tracking",
        "stage": "preview",
        "codeowner": "@grafana/dataviz-squad",
        "frontend": true
      }
    },
    {
      "metadata": {
        "name": "autoMigrateXYChartPanel",
        "resourceVersion": "1718727528075",
        "creationTimestamp": "2024-03-22T15:44:37Z"
      },
      "spec": {
        "description": "Migrate old XYChart panel to new XYChart2 model",
        "stage": "preview",
        "codeowner": "@grafana/dataviz-squad",
        "frontend": true
      }
    },
    {
      "metadata": {
        "name": "autofixDSUID",
        "resourceVersion": "1717578796182",
        "creationTimestamp": "2024-05-03T11:32:07Z",
        "deletionTimestamp": "2024-06-18T14:28:32Z"
      },
      "spec": {
        "description": "Automatically migrates invalid datasource UIDs",
        "stage": "experimental",
        "codeowner": "@grafana/plugins-platform-backend"
      }
    },
    {
      "metadata": {
        "name": "awsAsyncQueryCaching",
        "resourceVersion": "1718727528075",
        "creationTimestamp": "2023-07-21T15:34:07Z"
      },
      "spec": {
        "description": "Enable caching for async queries for Redshift and Athena. Requires that the datasource has caching and async query support enabled",
        "stage": "GA",
        "codeowner": "@grafana/aws-datasources"
      }
    },
    {
      "metadata": {
        "name": "awsDatasourcesNewFormStyling",
        "resourceVersion": "1718727528075",
        "creationTimestamp": "2023-10-12T08:59:10Z"
      },
      "spec": {
        "description": "Applies new form styling for configuration and query editors in AWS plugins",
        "stage": "GA",
        "codeowner": "@grafana/aws-datasources",
        "frontend": true
      }
    },
    {
      "metadata": {
        "name": "awsDatasourcesTempCredentials",
        "resourceVersion": "1718727528075",
        "creationTimestamp": "2023-07-06T15:06:11Z"
      },
      "spec": {
        "description": "Support temporary security credentials in AWS plugins for Grafana Cloud customers",
        "stage": "experimental",
        "codeowner": "@grafana/aws-datasources"
      }
    },
    {
      "metadata": {
        "name": "azureMonitorPrometheusExemplars",
        "resourceVersion": "1718727528075",
        "creationTimestamp": "2024-06-06T16:53:17Z"
      },
      "spec": {
        "description": "Allows configuration of Azure Monitor as a data source that can provide Prometheus exemplars",
        "stage": "experimental",
        "codeowner": "@grafana/partner-datasources"
      }
    },
    {
      "metadata": {
        "name": "cachingOptimizeSerializationMemoryUsage",
        "resourceVersion": "1718727528075",
        "creationTimestamp": "2023-10-12T16:56:49Z"
      },
      "spec": {
        "description": "If enabled, the caching backend gradually serializes query responses for the cache, comparing against the configured `[caching]max_value_mb` value as it goes. This can can help prevent Grafana from running out of memory while attempting to cache very large query responses.",
        "stage": "experimental",
        "codeowner": "@grafana/grafana-operator-experience-squad"
      }
    },
    {
      "metadata": {
        "name": "canvasPanelNesting",
        "resourceVersion": "1718727528075",
        "creationTimestamp": "2022-05-31T19:03:34Z"
      },
      "spec": {
        "description": "Allow elements nesting",
        "stage": "experimental",
        "codeowner": "@grafana/dataviz-squad",
        "frontend": true,
        "hideFromAdminPage": true
      }
    },
    {
      "metadata": {
        "name": "canvasPanelPanZoom",
        "resourceVersion": "1718727528075",
        "creationTimestamp": "2024-01-02T19:52:21Z"
      },
      "spec": {
        "description": "Allow pan and zoom in canvas panel",
        "stage": "preview",
        "codeowner": "@grafana/dataviz-squad",
        "frontend": true
      }
    },
    {
      "metadata": {
        "name": "cloudRBACRoles",
        "resourceVersion": "1718727528075",
        "creationTimestamp": "2024-01-10T13:19:01Z"
      },
      "spec": {
        "description": "Enabled grafana cloud specific RBAC roles",
        "stage": "experimental",
        "codeowner": "@grafana/identity-access-team",
        "requiresRestart": true,
        "hideFromDocs": true
      }
    },
    {
      "metadata": {
        "name": "cloudWatchBatchQueries",
        "resourceVersion": "1718727528075",
        "creationTimestamp": "2023-10-20T19:09:41Z"
      },
      "spec": {
        "description": "Runs CloudWatch metrics queries as separate batches",
        "stage": "preview",
        "codeowner": "@grafana/aws-datasources"
      }
    },
    {
      "metadata": {
        "name": "cloudWatchCrossAccountQuerying",
        "resourceVersion": "1718727528075",
        "creationTimestamp": "2022-11-28T11:39:12Z"
      },
      "spec": {
        "description": "Enables cross-account querying in CloudWatch datasources",
        "stage": "GA",
        "codeowner": "@grafana/aws-datasources",
        "allowSelfServe": true
      }
    },
    {
      "metadata": {
        "name": "cloudWatchNewLabelParsing",
        "resourceVersion": "1718727528075",
        "creationTimestamp": "2024-04-05T15:57:56Z"
      },
      "spec": {
        "description": "Updates CloudWatch label parsing to be more accurate",
        "stage": "GA",
        "codeowner": "@grafana/aws-datasources"
      }
    },
    {
      "metadata": {
        "name": "configurableSchedulerTick",
        "resourceVersion": "1718727528075",
        "creationTimestamp": "2023-07-26T16:44:12Z"
      },
      "spec": {
        "description": "Enable changing the scheduler base interval via configuration option unified_alerting.scheduler_tick_interval",
        "stage": "experimental",
        "codeowner": "@grafana/alerting-squad",
        "requiresRestart": true,
        "hideFromDocs": true
      }
    },
    {
      "metadata": {
        "name": "correlations",
        "resourceVersion": "1718727528075",
        "creationTimestamp": "2022-09-16T13:14:27Z"
      },
      "spec": {
        "description": "Correlations page",
        "stage": "GA",
        "codeowner": "@grafana/explore-squad",
        "allowSelfServe": true
      }
    },
    {
      "metadata": {
        "name": "dashboardRestore",
        "resourceVersion": "1718727528075",
        "creationTimestamp": "2024-05-16T17:36:26Z"
      },
      "spec": {
        "description": "Enables deleted dashboard restore feature",
        "stage": "experimental",
        "codeowner": "@grafana/grafana-frontend-platform",
        "hideFromAdminPage": true
      }
    },
    {
      "metadata": {
        "name": "dashboardScene",
        "resourceVersion": "1718727528075",
        "creationTimestamp": "2023-11-13T08:51:21Z"
      },
      "spec": {
        "description": "Enables dashboard rendering using scenes for all roles",
        "stage": "experimental",
        "codeowner": "@grafana/dashboards-squad",
        "frontend": true
      }
    },
    {
      "metadata": {
        "name": "dashboardSceneForViewers",
        "resourceVersion": "1718727528075",
        "creationTimestamp": "2023-11-02T19:02:25Z"
      },
      "spec": {
        "description": "Enables dashboard rendering using Scenes for viewer roles",
        "stage": "experimental",
        "codeowner": "@grafana/dashboards-squad",
        "frontend": true
      }
    },
    {
      "metadata": {
        "name": "dashboardSceneSolo",
        "resourceVersion": "1718727528075",
        "creationTimestamp": "2024-02-11T08:08:47Z"
      },
      "spec": {
        "description": "Enables rendering dashboards using scenes for solo panels",
        "stage": "experimental",
        "codeowner": "@grafana/dashboards-squad",
        "frontend": true
      }
    },
    {
      "metadata": {
        "name": "dashgpt",
        "resourceVersion": "1718727528075",
        "creationTimestamp": "2023-08-30T20:22:05Z"
      },
      "spec": {
        "description": "Enable AI powered features in dashboards",
        "stage": "GA",
        "codeowner": "@grafana/dashboards-squad",
        "frontend": true
      }
    },
    {
      "metadata": {
        "name": "databaseReadReplica",
        "resourceVersion": "1718727528075",
        "creationTimestamp": "2024-06-18T16:18:48Z"
      },
      "spec": {
        "description": "Use a read replica for some database queries.",
        "stage": "experimental",
        "codeowner": "@grafana/grafana-backend-services-squad"
      }
    },
    {
      "metadata": {
        "name": "dataplaneFrontendFallback",
        "resourceVersion": "1718727528075",
        "creationTimestamp": "2023-04-07T21:13:19Z"
      },
      "spec": {
        "description": "Support dataplane contract field name change for transformations and field name matchers where the name is different",
        "stage": "GA",
        "codeowner": "@grafana/observability-metrics",
        "frontend": true,
        "allowSelfServe": true
      }
    },
    {
      "metadata": {
        "name": "datasourceProxyDisableRBAC",
        "resourceVersion": "1718727528075",
        "creationTimestamp": "2024-05-21T13:05:16Z"
      },
      "spec": {
        "description": "Disables applying a plugin route's ReqAction field to authorization",
        "stage": "GA",
        "codeowner": "@grafana/identity-access-team",
        "hideFromDocs": true
      }
    },
    {
      "metadata": {
        "name": "datasourceQueryMultiStatus",
        "resourceVersion": "1718727528075",
        "creationTimestamp": "2022-05-03T16:02:20Z"
      },
      "spec": {
        "description": "Introduce HTTP 207 Multi Status for api/ds/query",
        "stage": "experimental",
        "codeowner": "@grafana/plugins-platform-backend"
      }
    },
    {
      "metadata": {
        "name": "datasourceQueryTypes",
        "resourceVersion": "1718727528075",
        "creationTimestamp": "2024-05-23T16:46:28Z"
      },
      "spec": {
        "description": "Show query type endpoints in datasource API servers (currently hardcoded for testdata, expressions, and prometheus)",
        "stage": "experimental",
        "codeowner": "@grafana/grafana-app-platform-squad",
        "requiresRestart": true
      }
    },
    {
      "metadata": {
        "name": "disableAngular",
        "resourceVersion": "1718727528075",
        "creationTimestamp": "2023-03-23T15:43:45Z"
      },
      "spec": {
        "description": "Dynamic flag to disable angular at runtime. The preferred method is to set `angular_support_enabled` to `false` in the [security] settings, which allows you to change the state at runtime.",
        "stage": "preview",
        "codeowner": "@grafana/dataviz-squad",
        "frontend": true,
        "hideFromAdminPage": true
      }
    },
    {
      "metadata": {
        "name": "disableClassicHTTPHistogram",
        "resourceVersion": "1718727528075",
        "creationTimestamp": "2024-06-18T16:18:48Z"
      },
      "spec": {
        "description": "Disables classic HTTP Histogram (use with enableNativeHTTPHistogram)",
        "stage": "experimental",
        "codeowner": "@grafana/grafana-backend-services-squad",
        "requiresRestart": true,
        "hideFromAdminPage": true
      }
    },
    {
      "metadata": {
        "name": "disableEnvelopeEncryption",
        "resourceVersion": "1718727528075",
        "creationTimestamp": "2022-05-24T08:34:47Z"
      },
      "spec": {
        "description": "Disable envelope encryption (emergency only)",
        "stage": "GA",
        "codeowner": "@grafana/grafana-as-code",
        "hideFromAdminPage": true
      }
    },
    {
      "metadata": {
        "name": "disableNumericMetricsSortingInExpressions",
        "resourceVersion": "1718727528075",
        "creationTimestamp": "2024-04-16T14:52:47Z"
      },
      "spec": {
        "description": "In server-side expressions, disable the sorting of numeric-kind metrics by their metric name or labels.",
        "stage": "experimental",
        "codeowner": "@grafana/observability-metrics",
        "requiresRestart": true
      }
    },
    {
      "metadata": {
        "name": "disableSSEDataplane",
        "resourceVersion": "1718727528075",
        "creationTimestamp": "2023-04-12T16:24:34Z"
      },
      "spec": {
        "description": "Disables dataplane specific processing in server side expressions.",
        "stage": "experimental",
        "codeowner": "@grafana/observability-metrics"
      }
    },
    {
      "metadata": {
        "name": "disableSecretsCompatibility",
        "resourceVersion": "1718727528075",
        "creationTimestamp": "2022-07-12T20:27:37Z"
      },
      "spec": {
        "description": "Disable duplicated secret storage in legacy tables",
        "stage": "experimental",
        "codeowner": "@grafana/hosted-grafana-team",
        "requiresRestart": true
      }
    },
    {
      "metadata": {
        "name": "editPanelCSVDragAndDrop",
        "resourceVersion": "1718727528075",
        "creationTimestamp": "2023-01-24T09:43:44Z"
      },
      "spec": {
        "description": "Enables drag and drop for CSV and Excel files",
        "stage": "experimental",
        "codeowner": "@grafana/dataviz-squad",
        "frontend": true
      }
    },
    {
      "metadata": {
        "name": "enableDatagridEditing",
        "resourceVersion": "1718727528075",
        "creationTimestamp": "2023-04-24T14:46:31Z"
      },
      "spec": {
        "description": "Enables the edit functionality in the datagrid panel",
        "stage": "preview",
        "codeowner": "@grafana/dataviz-squad",
        "frontend": true
      }
    },
    {
      "metadata": {
        "name": "enableNativeHTTPHistogram",
        "resourceVersion": "1718727528075",
        "creationTimestamp": "2023-10-03T18:23:55Z"
      },
      "spec": {
        "description": "Enables native HTTP Histograms",
        "stage": "experimental",
        "codeowner": "@grafana/grafana-backend-services-squad",
        "requiresRestart": true,
        "hideFromAdminPage": true
      }
    },
    {
      "metadata": {
        "name": "exploreContentOutline",
<<<<<<< HEAD
        "resourceVersion": "1717578796182",
        "creationTimestamp": "2023-10-13T16:57:13Z",
        "deletionTimestamp": "2024-06-17T09:45:00Z"
=======
        "resourceVersion": "1718727528075",
        "creationTimestamp": "2023-10-13T16:57:13Z"
>>>>>>> 96fda0d6
      },
      "spec": {
        "description": "Content outline sidebar",
        "stage": "GA",
        "codeowner": "@grafana/explore-squad",
        "frontend": true,
        "allowSelfServe": true
      }
    },
    {
      "metadata": {
        "name": "exploreMetrics",
        "resourceVersion": "1718727528075",
        "creationTimestamp": "2024-04-09T18:15:18Z"
      },
      "spec": {
        "description": "Enables the new Explore Metrics core app",
        "stage": "GA",
        "codeowner": "@grafana/dashboards-squad",
        "frontend": true
      }
    },
    {
      "metadata": {
        "name": "expressionParser",
        "resourceVersion": "1718727528075",
        "creationTimestamp": "2024-02-17T00:59:11Z"
      },
      "spec": {
        "description": "Enable new expression parser",
        "stage": "experimental",
        "codeowner": "@grafana/grafana-app-platform-squad",
        "requiresRestart": true
      }
    },
    {
      "metadata": {
        "name": "externalCorePlugins",
        "resourceVersion": "1718727528075",
        "creationTimestamp": "2023-09-22T08:50:13Z"
      },
      "spec": {
        "description": "Allow core plugins to be loaded as external",
        "stage": "experimental",
        "codeowner": "@grafana/plugins-platform-backend"
      }
    },
    {
      "metadata": {
        "name": "externalServiceAccounts",
        "resourceVersion": "1718727528075",
        "creationTimestamp": "2023-09-28T07:26:37Z"
      },
      "spec": {
        "description": "Automatic service account and token setup for plugins",
        "stage": "preview",
        "codeowner": "@grafana/identity-access-team",
        "hideFromAdminPage": true
      }
    },
    {
      "metadata": {
        "name": "extraThemes",
        "resourceVersion": "1718727528075",
        "creationTimestamp": "2023-05-10T13:37:04Z"
      },
      "spec": {
        "description": "Enables extra themes",
        "stage": "experimental",
        "codeowner": "@grafana/grafana-frontend-platform",
        "frontend": true
      }
    },
    {
      "metadata": {
        "name": "extractFieldsNameDeduplication",
        "resourceVersion": "1718727528075",
        "creationTimestamp": "2023-11-02T15:47:42Z"
      },
      "spec": {
        "description": "Make sure extracted field names are unique in the dataframe",
        "stage": "experimental",
        "codeowner": "@grafana/dataviz-squad",
        "frontend": true
      }
    },
    {
      "metadata": {
        "name": "failWrongDSUID",
        "resourceVersion": "1718721033692",
        "creationTimestamp": "2024-06-18T14:30:33Z"
      },
      "spec": {
        "description": "Throws an error if a datasource has an invalid UIDs",
        "stage": "experimental",
        "codeowner": "@grafana/plugins-platform-backend"
      }
    },
    {
      "metadata": {
        "name": "faroDatasourceSelector",
        "resourceVersion": "1718727528075",
        "creationTimestamp": "2023-05-05T00:35:10Z"
      },
      "spec": {
        "description": "Enable the data source selector within the Frontend Apps section of the Frontend Observability",
        "stage": "preview",
        "codeowner": "@grafana/app-o11y",
        "frontend": true
      }
    },
    {
      "metadata": {
        "name": "featureHighlights",
        "resourceVersion": "1718727528075",
        "creationTimestamp": "2022-02-03T11:53:23Z"
      },
      "spec": {
        "description": "Highlight Grafana Enterprise features",
        "stage": "GA",
        "codeowner": "@grafana/grafana-as-code",
        "allowSelfServe": true
      }
    },
    {
      "metadata": {
        "name": "featureToggleAdminPage",
        "resourceVersion": "1718727528075",
        "creationTimestamp": "2023-07-18T20:43:32Z"
      },
      "spec": {
        "description": "Enable admin page for managing feature toggles from the Grafana front-end. Grafana Cloud only.",
        "stage": "experimental",
        "codeowner": "@grafana/grafana-operator-experience-squad",
        "requiresRestart": true,
        "hideFromDocs": true
      }
    },
    {
      "metadata": {
        "name": "flameGraphItemCollapsing",
        "resourceVersion": "1718727528075",
        "creationTimestamp": "2023-11-09T14:31:07Z"
      },
      "spec": {
        "description": "Allow collapsing of flame graph items",
        "stage": "experimental",
        "codeowner": "@grafana/observability-traces-and-profiling",
        "frontend": true
      }
    },
    {
      "metadata": {
        "name": "formatString",
        "resourceVersion": "1718727528075",
        "creationTimestamp": "2023-10-13T18:17:12Z"
      },
      "spec": {
        "description": "Enable format string transformer",
        "stage": "preview",
        "codeowner": "@grafana/dataviz-squad",
        "frontend": true
      }
    },
    {
      "metadata": {
        "name": "frontendSandboxMonitorOnly",
        "resourceVersion": "1718727528075",
        "creationTimestamp": "2023-07-05T11:48:25Z"
      },
      "spec": {
        "description": "Enables monitor only in the plugin frontend sandbox (if enabled)",
        "stage": "experimental",
        "codeowner": "@grafana/plugins-platform-backend",
        "frontend": true
      }
    },
    {
      "metadata": {
        "name": "grafanaAPIServerEnsureKubectlAccess",
        "resourceVersion": "1718727528075",
        "creationTimestamp": "2023-12-06T20:21:21Z"
      },
      "spec": {
        "description": "Start an additional https handler and write kubectl options",
        "stage": "experimental",
        "codeowner": "@grafana/grafana-app-platform-squad",
        "requiresDevMode": true,
        "requiresRestart": true
      }
    },
    {
      "metadata": {
        "name": "grafanaAPIServerWithExperimentalAPIs",
        "resourceVersion": "1718727528075",
        "creationTimestamp": "2023-10-06T18:55:22Z"
      },
      "spec": {
        "description": "Register experimental APIs with the k8s API server",
        "stage": "experimental",
        "codeowner": "@grafana/grafana-app-platform-squad",
        "requiresDevMode": true,
        "requiresRestart": true
      }
    },
    {
      "metadata": {
        "name": "grafanaManagedRecordingRules",
        "resourceVersion": "1718727528075",
        "creationTimestamp": "2024-04-22T17:53:16Z"
      },
      "spec": {
        "description": "Enables Grafana-managed recording rules.",
        "stage": "experimental",
        "codeowner": "@grafana/alerting-squad",
        "hideFromAdminPage": true,
        "hideFromDocs": true
      }
    },
    {
      "metadata": {
        "name": "groupByVariable",
        "resourceVersion": "1718727528075",
        "creationTimestamp": "2024-02-14T17:18:04Z"
      },
      "spec": {
        "description": "Enable groupBy variable support in scenes dashboards",
        "stage": "experimental",
        "codeowner": "@grafana/dashboards-squad",
        "hideFromAdminPage": true,
        "hideFromDocs": true
      }
    },
    {
      "metadata": {
        "name": "groupToNestedTableTransformation",
        "resourceVersion": "1718727528075",
        "creationTimestamp": "2024-02-07T14:28:26Z"
      },
      "spec": {
        "description": "Enables the group to nested table transformation",
        "stage": "preview",
        "codeowner": "@grafana/dataviz-squad",
        "frontend": true
      }
    },
    {
      "metadata": {
        "name": "grpcServer",
        "resourceVersion": "1718727528075",
        "creationTimestamp": "2022-09-26T20:25:34Z"
      },
      "spec": {
        "description": "Run the GRPC server",
        "stage": "preview",
        "codeowner": "@grafana/grafana-app-platform-squad",
        "hideFromAdminPage": true
      }
    },
    {
      "metadata": {
        "name": "idForwarding",
        "resourceVersion": "1718727528075",
        "creationTimestamp": "2023-09-25T15:21:28Z"
      },
      "spec": {
        "description": "Generate signed id token for identity that can be forwarded to plugins and external services",
        "stage": "experimental",
        "codeowner": "@grafana/identity-access-team"
      }
    },
    {
      "metadata": {
        "name": "individualCookiePreferences",
        "resourceVersion": "1718727528075",
        "creationTimestamp": "2023-02-21T10:19:07Z"
      },
      "spec": {
        "description": "Support overriding cookie preferences per user",
        "stage": "experimental",
        "codeowner": "@grafana/grafana-backend-group"
      }
    },
    {
      "metadata": {
        "name": "influxdbBackendMigration",
        "resourceVersion": "1718727528075",
        "creationTimestamp": "2022-02-09T18:26:16Z",
        "deletionTimestamp": "2023-01-17T14:11:26Z"
      },
      "spec": {
        "description": "Query InfluxDB InfluxQL without the proxy",
        "stage": "GA",
        "codeowner": "@grafana/observability-metrics",
        "frontend": true
      }
    },
    {
      "metadata": {
        "name": "influxdbRunQueriesInParallel",
        "resourceVersion": "1718727528075",
        "creationTimestamp": "2024-02-01T10:58:24Z"
      },
      "spec": {
        "description": "Enables running InfluxDB Influxql queries in parallel",
        "stage": "privatePreview",
        "codeowner": "@grafana/observability-metrics"
      }
    },
    {
      "metadata": {
        "name": "influxqlStreamingParser",
        "resourceVersion": "1718727528075",
        "creationTimestamp": "2023-11-29T17:29:35Z"
      },
      "spec": {
        "description": "Enable streaming JSON parser for InfluxDB datasource InfluxQL query language",
        "stage": "experimental",
        "codeowner": "@grafana/observability-metrics"
      }
    },
    {
      "metadata": {
        "name": "jitterAlertRulesWithinGroups",
        "resourceVersion": "1718727528075",
        "creationTimestamp": "2024-01-18T18:48:11Z"
      },
      "spec": {
        "description": "Distributes alert rule evaluations more evenly over time, including spreading out rules within the same group",
        "stage": "preview",
        "codeowner": "@grafana/alerting-squad",
        "requiresRestart": true,
        "hideFromDocs": true
      }
    },
    {
      "metadata": {
        "name": "kubernetesAggregator",
        "resourceVersion": "1718727528075",
        "creationTimestamp": "2024-02-12T20:59:35Z"
      },
      "spec": {
        "description": "Enable grafana aggregator",
        "stage": "experimental",
        "codeowner": "@grafana/grafana-app-platform-squad",
        "requiresRestart": true
      }
    },
    {
      "metadata": {
        "name": "kubernetesDashboards",
        "resourceVersion": "1718727528075",
        "creationTimestamp": "2024-06-05T14:34:23Z"
      },
      "spec": {
        "description": "Use the kubernetes API in the frontend for dashboards",
        "stage": "experimental",
        "codeowner": "@grafana/grafana-app-platform-squad",
        "frontend": true
      }
    },
    {
      "metadata": {
        "name": "kubernetesFeatureToggles",
        "resourceVersion": "1718727528075",
        "creationTimestamp": "2024-01-18T05:32:44Z"
      },
      "spec": {
        "description": "Use the kubernetes API for feature toggle management in the frontend",
        "stage": "experimental",
        "codeowner": "@grafana/grafana-operator-experience-squad",
        "frontend": true,
        "hideFromAdminPage": true
      }
    },
    {
      "metadata": {
        "name": "kubernetesPlaylists",
        "resourceVersion": "1718727528075",
        "creationTimestamp": "2023-10-05T19:00:36Z"
      },
      "spec": {
        "description": "Use the kubernetes API in the frontend for playlists, and route /api/playlist requests to k8s",
        "stage": "GA",
        "codeowner": "@grafana/grafana-app-platform-squad",
        "requiresRestart": true
      }
    },
    {
      "metadata": {
        "name": "kubernetesSnapshots",
        "resourceVersion": "1718727528075",
        "creationTimestamp": "2023-12-05T22:31:49Z"
      },
      "spec": {
        "description": "Routes snapshot requests from /api to the /apis endpoint",
        "stage": "experimental",
        "codeowner": "@grafana/grafana-app-platform-squad",
        "requiresRestart": true
      }
    },
    {
      "metadata": {
        "name": "libraryPanelRBAC",
        "resourceVersion": "1718727528075",
        "creationTimestamp": "2023-10-11T23:30:50Z"
      },
      "spec": {
        "description": "Enables RBAC support for library panels",
        "stage": "experimental",
        "codeowner": "@grafana/dashboards-squad",
        "requiresRestart": true
      }
    },
    {
      "metadata": {
        "name": "live-service-web-worker",
        "resourceVersion": "1718727528075",
        "creationTimestamp": "2022-01-26T17:44:20Z"
      },
      "spec": {
        "description": "This will use a webworker thread to processes events rather than the main thread",
        "stage": "experimental",
        "codeowner": "@grafana/grafana-app-platform-squad",
        "frontend": true
      }
    },
    {
      "metadata": {
        "name": "logRequestsInstrumentedAsUnknown",
        "resourceVersion": "1718727528075",
        "creationTimestamp": "2022-06-10T08:56:55Z"
      },
      "spec": {
        "description": "Logs the path for requests that are instrumented as unknown",
        "stage": "experimental",
        "codeowner": "@grafana/hosted-grafana-team"
      }
    },
    {
      "metadata": {
        "name": "logRowsPopoverMenu",
        "resourceVersion": "1718727528075",
        "creationTimestamp": "2023-11-16T09:48:10Z"
      },
      "spec": {
        "description": "Enable filtering menu displayed when text of a log line is selected",
        "stage": "GA",
        "codeowner": "@grafana/observability-logs",
        "frontend": true
      }
    },
    {
      "metadata": {
        "name": "logsContextDatasourceUi",
        "resourceVersion": "1718727528075",
        "creationTimestamp": "2023-01-27T14:12:01Z"
      },
      "spec": {
        "description": "Allow datasource to provide custom UI for context view",
        "stage": "GA",
        "codeowner": "@grafana/observability-logs",
        "frontend": true,
        "allowSelfServe": true
      }
    },
    {
      "metadata": {
        "name": "logsExploreTableDefaultVisualization",
        "resourceVersion": "1718727528075",
        "creationTimestamp": "2024-05-02T15:28:15Z"
      },
      "spec": {
        "description": "Sets the logs table as default visualisation in logs explore",
        "stage": "experimental",
        "codeowner": "@grafana/observability-logs",
        "frontend": true
      }
    },
    {
      "metadata": {
        "name": "logsExploreTableVisualisation",
        "resourceVersion": "1718727528075",
        "creationTimestamp": "2023-07-12T13:52:42Z"
      },
      "spec": {
        "description": "A table visualisation for logs in Explore",
        "stage": "GA",
        "codeowner": "@grafana/observability-logs",
        "frontend": true
      }
    },
    {
      "metadata": {
        "name": "logsInfiniteScrolling",
        "resourceVersion": "1718727528075",
        "creationTimestamp": "2023-11-09T10:54:03Z"
      },
      "spec": {
        "description": "Enables infinite scrolling for the Logs panel in Explore and Dashboards",
        "stage": "GA",
        "codeowner": "@grafana/observability-logs",
        "frontend": true
      }
    },
    {
      "metadata": {
        "name": "lokiExperimentalStreaming",
        "resourceVersion": "1718727528075",
        "creationTimestamp": "2023-06-19T10:03:51Z"
      },
      "spec": {
        "description": "Support new streaming approach for loki (prototype, needs special loki build)",
        "stage": "experimental",
        "codeowner": "@grafana/observability-logs"
      }
    },
    {
      "metadata": {
        "name": "lokiLogsDataplane",
        "resourceVersion": "1718727528075",
        "creationTimestamp": "2023-07-13T07:58:00Z"
      },
      "spec": {
        "description": "Changes logs responses from Loki to be compliant with the dataplane specification.",
        "stage": "experimental",
        "codeowner": "@grafana/observability-logs"
      }
    },
    {
      "metadata": {
        "name": "lokiMetricDataplane",
        "resourceVersion": "1718727528075",
        "creationTimestamp": "2023-04-13T13:07:08Z"
      },
      "spec": {
        "description": "Changes metric responses from Loki to be compliant with the dataplane specification.",
        "stage": "GA",
        "codeowner": "@grafana/observability-logs",
        "allowSelfServe": true
      }
    },
    {
      "metadata": {
        "name": "lokiPredefinedOperations",
        "resourceVersion": "1718727528075",
        "creationTimestamp": "2023-06-02T10:52:36Z"
      },
      "spec": {
        "description": "Adds predefined query operations to Loki query editor",
        "stage": "experimental",
        "codeowner": "@grafana/observability-logs",
        "frontend": true
      }
    },
    {
      "metadata": {
        "name": "lokiQueryHints",
        "resourceVersion": "1718727528075",
        "creationTimestamp": "2023-12-18T20:43:16Z"
      },
      "spec": {
        "description": "Enables query hints for Loki",
        "stage": "GA",
        "codeowner": "@grafana/observability-logs",
        "frontend": true
      }
    },
    {
      "metadata": {
        "name": "lokiQuerySplitting",
        "resourceVersion": "1718727528075",
        "creationTimestamp": "2023-02-09T17:27:02Z"
      },
      "spec": {
        "description": "Split large interval queries into subqueries with smaller time intervals",
        "stage": "GA",
        "codeowner": "@grafana/observability-logs",
        "frontend": true,
        "allowSelfServe": true
      }
    },
    {
      "metadata": {
        "name": "lokiQuerySplittingConfig",
        "resourceVersion": "1718727528075",
        "creationTimestamp": "2023-03-20T15:51:36Z"
      },
      "spec": {
        "description": "Give users the option to configure split durations for Loki queries",
        "stage": "experimental",
        "codeowner": "@grafana/observability-logs",
        "frontend": true
      }
    },
    {
      "metadata": {
        "name": "lokiRunQueriesInParallel",
        "resourceVersion": "1718727528075",
        "creationTimestamp": "2023-09-19T09:34:01Z"
      },
      "spec": {
        "description": "Enables running Loki queries in parallel",
        "stage": "privatePreview",
        "codeowner": "@grafana/observability-logs"
      }
    },
    {
      "metadata": {
        "name": "lokiStructuredMetadata",
        "resourceVersion": "1718727528075",
        "creationTimestamp": "2023-11-16T16:06:14Z"
      },
      "spec": {
        "description": "Enables the loki data source to request structured metadata from the Loki server",
        "stage": "GA",
        "codeowner": "@grafana/observability-logs"
      }
    },
    {
      "metadata": {
        "name": "managedPluginsInstall",
        "resourceVersion": "1718727528075",
        "creationTimestamp": "2023-10-18T13:17:03Z"
      },
      "spec": {
        "description": "Install managed plugins directly from plugins catalog",
        "stage": "GA",
        "codeowner": "@grafana/plugins-platform-backend"
      }
    },
    {
      "metadata": {
        "name": "metricsSummary",
        "resourceVersion": "1718727528075",
        "creationTimestamp": "2023-08-28T14:02:12Z"
      },
      "spec": {
        "description": "Enables metrics summary queries in the Tempo data source",
        "stage": "experimental",
        "codeowner": "@grafana/observability-traces-and-profiling",
        "frontend": true
      }
    },
    {
      "metadata": {
        "name": "mlExpressions",
        "resourceVersion": "1718727528075",
        "creationTimestamp": "2023-07-13T17:37:50Z"
      },
      "spec": {
        "description": "Enable support for Machine Learning in server-side expressions",
        "stage": "experimental",
        "codeowner": "@grafana/alerting-squad"
      }
    },
    {
      "metadata": {
        "name": "mysqlAnsiQuotes",
        "resourceVersion": "1718727528075",
        "creationTimestamp": "2022-10-12T11:43:35Z"
      },
      "spec": {
        "description": "Use double quotes to escape keyword in a MySQL query",
        "stage": "experimental",
        "codeowner": "@grafana/search-and-storage"
      }
    },
    {
      "metadata": {
        "name": "nestedFolders",
        "resourceVersion": "1718727528075",
        "creationTimestamp": "2022-10-26T14:15:14Z"
      },
      "spec": {
        "description": "Enable folder nesting",
        "stage": "GA",
        "codeowner": "@grafana/search-and-storage"
      }
    },
    {
      "metadata": {
        "name": "newDashboardSharingComponent",
        "resourceVersion": "1718727528075",
        "creationTimestamp": "2024-05-03T15:02:18Z"
      },
      "spec": {
        "description": "Enables the new sharing drawer design",
        "stage": "experimental",
        "codeowner": "@grafana/sharing-squad",
        "frontend": true
      }
    },
    {
      "metadata": {
        "name": "newDashboardWithFiltersAndGroupBy",
        "resourceVersion": "1718727528075",
        "creationTimestamp": "2024-04-04T11:25:21Z"
      },
      "spec": {
        "description": "Enables filters and group by variables on all new dashboards. Variables are added only if default data source supports filtering.",
        "stage": "experimental",
        "codeowner": "@grafana/dashboards-squad",
        "hideFromAdminPage": true,
        "hideFromDocs": true
      }
    },
    {
      "metadata": {
        "name": "newFolderPicker",
        "resourceVersion": "1718727528075",
        "creationTimestamp": "2024-01-15T11:43:19Z"
      },
      "spec": {
        "description": "Enables the nested folder picker without having nested folders enabled",
        "stage": "experimental",
        "codeowner": "@grafana/grafana-frontend-platform",
        "frontend": true
      }
    },
    {
      "metadata": {
        "name": "newPDFRendering",
        "resourceVersion": "1718727528075",
        "creationTimestamp": "2024-02-08T12:09:34Z"
      },
      "spec": {
        "description": "New implementation for the dashboard-to-PDF rendering",
        "stage": "preview",
        "codeowner": "@grafana/sharing-squad"
      }
    },
    {
      "metadata": {
        "name": "nodeGraphDotLayout",
        "resourceVersion": "1718727528075",
        "creationTimestamp": "2024-01-31T16:26:12Z"
      },
      "spec": {
        "description": "Changed the layout algorithm for the node graph",
        "stage": "experimental",
        "codeowner": "@grafana/observability-traces-and-profiling",
        "frontend": true
      }
    },
    {
      "metadata": {
        "name": "notificationBanner",
        "resourceVersion": "1718727528075",
        "creationTimestamp": "2024-05-13T09:32:34Z"
      },
      "spec": {
        "description": "Enables the notification banner UI and API",
        "stage": "experimental",
        "codeowner": "@grafana/grafana-frontend-platform"
      }
    },
    {
      "metadata": {
        "name": "oauthRequireSubClaim",
        "resourceVersion": "1718727528075",
        "creationTimestamp": "2024-03-25T13:22:24Z"
      },
      "spec": {
        "description": "Require that sub claims is present in oauth tokens.",
        "stage": "experimental",
        "codeowner": "@grafana/identity-access-team",
        "hideFromAdminPage": true,
        "hideFromDocs": true
      }
    },
    {
      "metadata": {
        "name": "onPremToCloudMigrations",
        "resourceVersion": "1718727528075",
        "creationTimestamp": "2024-01-22T16:09:08Z"
      },
      "spec": {
        "description": "In-development feature that will allow users to easily migrate their on-prem Grafana instances to Grafana Cloud.",
        "stage": "experimental",
        "codeowner": "@grafana/grafana-operator-experience-squad"
      }
    },
    {
      "metadata": {
        "name": "openSearchBackendFlowEnabled",
        "resourceVersion": "1718727528075",
        "creationTimestamp": "2024-06-18T16:18:48Z"
      },
      "spec": {
        "description": "Enables the backend query flow for Open Search datasource plugin",
        "stage": "preview",
        "codeowner": "@grafana/aws-datasources"
      }
    },
    {
      "metadata": {
        "name": "panelFilterVariable",
        "resourceVersion": "1718727528075",
        "creationTimestamp": "2023-11-03T12:15:54Z"
      },
      "spec": {
        "description": "Enables use of the `systemPanelFilterVar` variable to filter panels in a dashboard",
        "stage": "experimental",
        "codeowner": "@grafana/dashboards-squad",
        "frontend": true,
        "hideFromDocs": true
      }
    },
    {
      "metadata": {
        "name": "panelMonitoring",
        "resourceVersion": "1718727528075",
        "creationTimestamp": "2023-10-09T05:19:08Z"
      },
      "spec": {
        "description": "Enables panel monitoring through logs and measurements",
        "stage": "GA",
        "codeowner": "@grafana/dataviz-squad",
        "frontend": true
      }
    },
    {
      "metadata": {
        "name": "panelTitleSearch",
        "resourceVersion": "1718727528075",
        "creationTimestamp": "2022-02-15T18:26:03Z"
      },
      "spec": {
        "description": "Search for dashboards using panel title",
        "stage": "preview",
        "codeowner": "@grafana/grafana-app-platform-squad",
        "hideFromAdminPage": true
      }
    },
    {
      "metadata": {
        "name": "panelTitleSearchInV1",
        "resourceVersion": "1718727528075",
        "creationTimestamp": "2023-10-13T12:04:24Z"
      },
      "spec": {
        "description": "Enable searching for dashboards using panel title in search v1",
        "stage": "experimental",
        "codeowner": "@grafana/search-and-storage",
        "requiresDevMode": true
      }
    },
    {
      "metadata": {
        "name": "passScopeToDashboardApi",
        "resourceVersion": "1718290335877",
        "creationTimestamp": "2024-06-13T14:52:15Z"
      },
      "spec": {
        "description": "Enables the passing of scopes to dashboards fetching in Grafana",
        "stage": "experimental",
        "codeowner": "@grafana/dashboards-squad",
        "hideFromAdminPage": true,
        "hideFromDocs": true
      }
    },
    {
      "metadata": {
        "name": "pdfTables",
        "resourceVersion": "1718727528075",
        "creationTimestamp": "2023-11-06T13:39:22Z"
      },
      "spec": {
        "description": "Enables generating table data as PDF in reporting",
        "stage": "preview",
        "codeowner": "@grafana/sharing-squad"
      }
    },
    {
      "metadata": {
        "name": "permissionsFilterRemoveSubquery",
        "resourceVersion": "1718727528075",
        "creationTimestamp": "2023-08-02T07:39:25Z"
      },
      "spec": {
        "description": "Alternative permission filter implementation that does not use subqueries for fetching the dashboard folder",
        "stage": "experimental",
        "codeowner": "@grafana/grafana-backend-group"
      }
    },
    {
      "metadata": {
        "name": "pinNavItems",
        "resourceVersion": "1718727528075",
        "creationTimestamp": "2024-06-18T16:18:48Z"
      },
      "spec": {
        "description": "Enables pinning of nav items",
        "stage": "experimental",
        "codeowner": "@grafana/grafana-frontend-platform"
      }
    },
    {
      "metadata": {
        "name": "pluginProxyPreserveTrailingSlash",
        "resourceVersion": "1718727528075",
        "creationTimestamp": "2024-06-05T11:36:14Z"
      },
      "spec": {
        "description": "Preserve plugin proxy trailing slash.",
        "stage": "GA",
        "codeowner": "@grafana/plugins-platform-backend"
      }
    },
    {
      "metadata": {
        "name": "pluginsAPIMetrics",
        "resourceVersion": "1718727528075",
        "creationTimestamp": "2023-09-21T11:36:32Z"
      },
      "spec": {
        "description": "Sends metrics of public grafana packages usage by plugins",
        "stage": "experimental",
        "codeowner": "@grafana/plugins-platform-backend",
        "frontend": true
      }
    },
    {
      "metadata": {
        "name": "pluginsFrontendSandbox",
        "resourceVersion": "1718727528075",
        "creationTimestamp": "2023-06-05T08:51:36Z"
      },
      "spec": {
        "description": "Enables the plugins frontend sandbox",
        "stage": "experimental",
        "codeowner": "@grafana/plugins-platform-backend",
        "frontend": true
      }
    },
    {
      "metadata": {
        "name": "pluginsSkipHostEnvVars",
        "resourceVersion": "1718727528075",
        "creationTimestamp": "2023-11-15T17:09:14Z"
      },
      "spec": {
        "description": "Disables passing host environment variable to plugin processes",
        "stage": "experimental",
        "codeowner": "@grafana/plugins-platform-backend"
      }
    },
    {
      "metadata": {
        "name": "preserveDashboardStateWhenNavigating",
        "resourceVersion": "1718727528075",
        "creationTimestamp": "2024-05-27T12:28:06Z"
      },
      "spec": {
        "description": "Enables possibility to preserve dashboard variables and time range when navigating between dashboards",
        "stage": "experimental",
        "codeowner": "@grafana/dashboards-squad",
        "hideFromAdminPage": true,
        "hideFromDocs": true
      }
    },
    {
      "metadata": {
        "name": "promQLScope",
        "resourceVersion": "1718727528075",
        "creationTimestamp": "2024-01-29T20:22:17Z"
      },
      "spec": {
        "description": "In-development feature that will allow injection of labels into prometheus queries.",
        "stage": "experimental",
        "codeowner": "@grafana/observability-metrics"
      }
    },
    {
      "metadata": {
        "name": "prometheusCodeModeMetricNamesSearch",
        "resourceVersion": "1718727528075",
        "creationTimestamp": "2024-04-04T20:38:23Z"
      },
      "spec": {
        "description": "Enables search for metric names in Code Mode, to improve performance when working with an enormous number of metric names",
        "stage": "experimental",
        "codeowner": "@grafana/observability-metrics",
        "frontend": true
      }
    },
    {
      "metadata": {
        "name": "prometheusConfigOverhaulAuth",
        "resourceVersion": "1718727528075",
        "creationTimestamp": "2023-07-26T16:09:53Z"
      },
      "spec": {
        "description": "Update the Prometheus configuration page with the new auth component",
        "stage": "GA",
        "codeowner": "@grafana/observability-metrics"
      }
    },
    {
      "metadata": {
        "name": "prometheusDataplane",
        "resourceVersion": "1718727528075",
        "creationTimestamp": "2023-03-29T15:26:32Z"
      },
      "spec": {
        "description": "Changes responses to from Prometheus to be compliant with the dataplane specification. In particular, when this feature toggle is active, the numeric `Field.Name` is set from 'Value' to the value of the `__name__` label.",
        "stage": "GA",
        "codeowner": "@grafana/observability-metrics",
        "allowSelfServe": true
      }
    },
    {
      "metadata": {
        "name": "prometheusIncrementalQueryInstrumentation",
        "resourceVersion": "1718727528075",
        "creationTimestamp": "2023-07-05T19:39:49Z",
        "deletionTimestamp": "2024-06-20T11:30:37Z"
      },
      "spec": {
        "description": "Adds RudderStack events to incremental queries",
        "stage": "experimental",
        "codeowner": "@grafana/observability-metrics",
        "frontend": true
      }
    },
    {
      "metadata": {
        "name": "prometheusMetricEncyclopedia",
        "resourceVersion": "1718727528075",
        "creationTimestamp": "2023-03-07T18:41:05Z"
      },
      "spec": {
        "description": "Adds the metrics explorer component to the Prometheus query builder as an option in metric select",
        "stage": "GA",
        "codeowner": "@grafana/observability-metrics",
        "frontend": true,
        "allowSelfServe": true
      }
    },
    {
      "metadata": {
        "name": "prometheusPromQAIL",
        "resourceVersion": "1718727528075",
        "creationTimestamp": "2023-10-19T15:45:32Z"
      },
      "spec": {
        "description": "Prometheus and AI/ML to assist users in creating a query",
        "stage": "experimental",
        "codeowner": "@grafana/observability-metrics",
        "frontend": true
      }
    },
    {
      "metadata": {
        "name": "publicDashboards",
        "resourceVersion": "1718727528075",
        "creationTimestamp": "2022-04-07T18:30:19Z"
      },
      "spec": {
        "description": "[Deprecated] Public dashboards are now enabled by default; to disable them, use the configuration setting. This feature toggle will be removed in the next major version.",
        "stage": "GA",
        "codeowner": "@grafana/sharing-squad",
        "allowSelfServe": true
      }
    },
    {
      "metadata": {
        "name": "publicDashboardsEmailSharing",
        "resourceVersion": "1718727528075",
        "creationTimestamp": "2023-01-03T19:45:15Z"
      },
      "spec": {
        "description": "Enables public dashboard sharing to be restricted to only allowed emails",
        "stage": "preview",
        "codeowner": "@grafana/sharing-squad",
        "hideFromAdminPage": true,
        "hideFromDocs": true
      }
    },
    {
      "metadata": {
        "name": "publicDashboardsScene",
        "resourceVersion": "1718727528075",
        "creationTimestamp": "2024-03-22T14:48:21Z"
      },
      "spec": {
        "description": "Enables public dashboard rendering using scenes",
        "stage": "experimental",
        "codeowner": "@grafana/sharing-squad",
        "frontend": true
      }
    },
    {
      "metadata": {
        "name": "queryLibrary",
        "resourceVersion": "1718727528075",
        "creationTimestamp": "2022-10-07T18:31:45Z",
        "deletionTimestamp": "2023-03-20T16:00:14Z"
      },
      "spec": {
        "description": "Enables Query Library feature in Explore",
        "stage": "experimental",
        "codeowner": "@grafana/explore-squad"
      }
    },
    {
      "metadata": {
        "name": "queryOverLive",
        "resourceVersion": "1718727528075",
        "creationTimestamp": "2022-01-26T17:44:20Z"
      },
      "spec": {
        "description": "Use Grafana Live WebSocket to execute backend queries",
        "stage": "experimental",
        "codeowner": "@grafana/grafana-app-platform-squad",
        "frontend": true
      }
    },
    {
      "metadata": {
        "name": "queryService",
        "resourceVersion": "1718727528075",
        "creationTimestamp": "2024-04-19T09:26:21Z"
      },
      "spec": {
        "description": "Register /apis/query.grafana.app/ -- will eventually replace /api/ds/query",
        "stage": "experimental",
        "codeowner": "@grafana/grafana-app-platform-squad",
        "requiresRestart": true
      }
    },
    {
      "metadata": {
        "name": "queryServiceFromUI",
        "resourceVersion": "1718727528075",
        "creationTimestamp": "2024-04-19T09:26:21Z"
      },
      "spec": {
        "description": "Routes requests to the new query service",
        "stage": "experimental",
        "codeowner": "@grafana/grafana-app-platform-squad",
        "frontend": true
      }
    },
    {
      "metadata": {
        "name": "queryServiceRewrite",
        "resourceVersion": "1718727528075",
        "creationTimestamp": "2024-04-19T09:26:21Z"
      },
      "spec": {
        "description": "Rewrite requests targeting /ds/query to the query service",
        "stage": "experimental",
        "codeowner": "@grafana/grafana-app-platform-squad",
        "requiresRestart": true
      }
    },
    {
      "metadata": {
        "name": "recordedQueriesMulti",
        "resourceVersion": "1718727528075",
        "creationTimestamp": "2023-06-14T12:34:22Z"
      },
      "spec": {
        "description": "Enables writing multiple items from a single query within Recorded Queries",
        "stage": "GA",
        "codeowner": "@grafana/observability-metrics"
      }
    },
    {
      "metadata": {
        "name": "recoveryThreshold",
        "resourceVersion": "1718727528075",
        "creationTimestamp": "2023-10-10T14:51:50Z"
      },
      "spec": {
        "description": "Enables feature recovery threshold (aka hysteresis) for threshold server-side expression",
        "stage": "GA",
        "codeowner": "@grafana/alerting-squad",
        "requiresRestart": true
      }
    },
    {
      "metadata": {
        "name": "refactorVariablesTimeRange",
        "resourceVersion": "1718727528075",
        "creationTimestamp": "2023-06-06T13:12:09Z"
      },
      "spec": {
        "description": "Refactor time range variables flow to reduce number of API calls made when query variables are chained",
        "stage": "preview",
        "codeowner": "@grafana/dashboards-squad",
        "hideFromAdminPage": true
      }
    },
    {
      "metadata": {
        "name": "regressionTransformation",
        "resourceVersion": "1718727528075",
        "creationTimestamp": "2023-11-24T14:49:16Z"
      },
      "spec": {
        "description": "Enables regression analysis transformation",
        "stage": "preview",
        "codeowner": "@grafana/dataviz-squad",
        "frontend": true
      }
    },
    {
      "metadata": {
        "name": "renderAuthJWT",
        "resourceVersion": "1718727528075",
        "creationTimestamp": "2023-04-03T16:53:38Z"
      },
      "spec": {
        "description": "Uses JWT-based auth for rendering instead of relying on remote cache",
        "stage": "preview",
        "codeowner": "@grafana/grafana-as-code",
        "hideFromAdminPage": true
      }
    },
    {
      "metadata": {
        "name": "reportingRetries",
        "resourceVersion": "1718727528075",
        "creationTimestamp": "2023-08-31T07:47:47Z"
      },
      "spec": {
        "description": "Enables rendering retries for the reporting feature",
        "stage": "preview",
        "codeowner": "@grafana/sharing-squad",
        "requiresRestart": true
      }
    },
    {
      "metadata": {
        "name": "scenes",
        "resourceVersion": "1718727528075",
        "creationTimestamp": "2022-07-07T06:53:02Z"
      },
      "spec": {
        "description": "Experimental framework to build interactive dashboards",
        "stage": "experimental",
        "codeowner": "@grafana/dashboards-squad",
        "frontend": true
      }
    },
    {
      "metadata": {
        "name": "scopeFilters",
        "resourceVersion": "1718727528075",
        "creationTimestamp": "2024-03-05T15:41:19Z"
      },
      "spec": {
        "description": "Enables the use of scope filters in Grafana",
        "stage": "experimental",
        "codeowner": "@grafana/dashboards-squad",
        "hideFromAdminPage": true,
        "hideFromDocs": true
      }
    },
    {
      "metadata": {
        "name": "showDashboardValidationWarnings",
        "resourceVersion": "1718727528075",
        "creationTimestamp": "2022-10-14T13:51:05Z"
      },
      "spec": {
        "description": "Show warnings when dashboards do not validate against the schema",
        "stage": "experimental",
        "codeowner": "@grafana/dashboards-squad"
      }
    },
    {
      "metadata": {
        "name": "sqlDatasourceDatabaseSelection",
        "resourceVersion": "1718727528075",
        "creationTimestamp": "2023-06-06T16:28:52Z"
      },
      "spec": {
        "description": "Enables previous SQL data source dataset dropdown behavior",
        "stage": "preview",
        "codeowner": "@grafana/dataviz-squad",
        "frontend": true,
        "hideFromAdminPage": true
      }
    },
    {
      "metadata": {
        "name": "sqlExpressions",
        "resourceVersion": "1718727528075",
        "creationTimestamp": "2024-02-27T21:16:00Z"
      },
      "spec": {
        "description": "Enables using SQL and DuckDB functions as Expressions.",
        "stage": "experimental",
        "codeowner": "@grafana/grafana-app-platform-squad"
      }
    },
    {
      "metadata": {
        "name": "sseGroupByDatasource",
        "resourceVersion": "1718727528075",
        "creationTimestamp": "2023-09-07T20:02:07Z"
      },
      "spec": {
        "description": "Send query to the same datasource in a single request when using server side expressions. The `cloudWatchBatchQueries` feature toggle should be enabled if this used with CloudWatch.",
        "stage": "experimental",
        "codeowner": "@grafana/observability-metrics"
      }
    },
    {
      "metadata": {
        "name": "ssoSettingsApi",
        "resourceVersion": "1718727528075",
        "creationTimestamp": "2023-11-08T09:50:01Z"
      },
      "spec": {
        "description": "Enables the SSO settings API and the OAuth configuration UIs in Grafana",
        "stage": "GA",
        "codeowner": "@grafana/identity-access-team",
        "allowSelfServe": true
      }
    },
    {
      "metadata": {
        "name": "ssoSettingsLDAP",
        "resourceVersion": "1718727528075",
        "creationTimestamp": "2024-06-18T16:18:48Z"
      },
      "spec": {
        "description": "Use the new SSO Settings API to configure LDAP",
        "stage": "experimental",
        "codeowner": "@grafana/identity-access-team",
        "hideFromAdminPage": true,
        "hideFromDocs": true
      }
    },
    {
      "metadata": {
        "name": "ssoSettingsSAML",
        "resourceVersion": "1718727528075",
        "creationTimestamp": "2024-03-14T11:04:45Z"
      },
      "spec": {
        "description": "Use the new SSO Settings API to configure the SAML connector",
        "stage": "preview",
        "codeowner": "@grafana/identity-access-team",
        "allowSelfServe": true
      }
    },
    {
      "metadata": {
        "name": "storage",
        "resourceVersion": "1718727528075",
        "creationTimestamp": "2022-03-17T17:19:23Z"
      },
      "spec": {
        "description": "Configurable storage for dashboards, datasources, and resources",
        "stage": "experimental",
        "codeowner": "@grafana/grafana-app-platform-squad"
      }
    },
    {
      "metadata": {
        "name": "tableSharedCrosshair",
        "resourceVersion": "1718727528075",
        "creationTimestamp": "2023-12-13T09:33:14Z"
      },
      "spec": {
        "description": "Enables shared crosshair in table panel",
        "stage": "experimental",
        "codeowner": "@grafana/dataviz-squad",
        "frontend": true
      }
    },
    {
      "metadata": {
        "name": "teamHttpHeaders",
        "resourceVersion": "1718727528075",
        "creationTimestamp": "2023-10-17T10:23:54Z"
      },
      "spec": {
        "description": "Enables Team LBAC for datasources to apply team headers to the client requests",
        "stage": "preview",
        "codeowner": "@grafana/identity-access-team"
      }
    },
    {
      "metadata": {
        "name": "tlsMemcached",
        "resourceVersion": "1718727528075",
        "creationTimestamp": "2024-05-09T19:12:08Z"
      },
      "spec": {
        "description": "Use TLS-enabled memcached in the enterprise caching feature",
        "stage": "experimental",
        "codeowner": "@grafana/grafana-operator-experience-squad",
        "hideFromDocs": true
      }
    },
    {
      "metadata": {
        "name": "topnav",
        "resourceVersion": "1718727528075",
        "creationTimestamp": "2022-06-20T14:25:43Z"
      },
      "spec": {
        "description": "Enables topnav support in external plugins. The new Grafana navigation cannot be disabled.",
        "stage": "deprecated",
        "codeowner": "@grafana/grafana-frontend-platform"
      }
    },
    {
      "metadata": {
        "name": "traceQLStreaming",
        "resourceVersion": "1718727528075",
        "creationTimestamp": "2023-07-26T13:33:16Z"
      },
      "spec": {
        "description": "Enables response streaming of TraceQL queries of the Tempo data source",
        "stage": "GA",
        "codeowner": "@grafana/observability-traces-and-profiling",
        "frontend": true
      }
    },
    {
      "metadata": {
        "name": "transformationsRedesign",
        "resourceVersion": "1718727528075",
        "creationTimestamp": "2023-07-12T16:35:49Z"
      },
      "spec": {
        "description": "Enables the transformations redesign",
        "stage": "GA",
        "codeowner": "@grafana/observability-metrics",
        "frontend": true,
        "allowSelfServe": true
      }
    },
    {
      "metadata": {
        "name": "transformationsVariableSupport",
        "resourceVersion": "1718727528075",
        "creationTimestamp": "2023-10-04T14:28:46Z"
      },
      "spec": {
        "description": "Allows using variables in transformations",
        "stage": "GA",
        "codeowner": "@grafana/dataviz-squad",
        "frontend": true
      }
    },
    {
      "metadata": {
        "name": "unifiedRequestLog",
        "resourceVersion": "1718727528075",
        "creationTimestamp": "2023-03-31T13:38:09Z"
      },
      "spec": {
        "description": "Writes error logs to the request logger",
        "stage": "experimental",
        "codeowner": "@grafana/grafana-backend-group"
      }
    },
    {
      "metadata": {
        "name": "unifiedStorage",
        "resourceVersion": "1718727528075",
        "creationTimestamp": "2023-12-06T20:21:21Z"
      },
      "spec": {
        "description": "SQL-based k8s storage",
        "stage": "experimental",
        "codeowner": "@grafana/grafana-app-platform-squad",
        "requiresRestart": true
      }
    },
    {
      "metadata": {
        "name": "vizAndWidgetSplit",
        "resourceVersion": "1718727528075",
        "creationTimestamp": "2023-06-27T10:22:13Z"
      },
      "spec": {
        "description": "Split panels between visualizations and widgets",
        "stage": "experimental",
        "codeowner": "@grafana/dashboards-squad",
        "frontend": true
      }
    },
    {
      "metadata": {
        "name": "wargamesTesting",
        "resourceVersion": "1718727528075",
        "creationTimestamp": "2023-09-13T18:32:01Z"
      },
      "spec": {
        "description": "Placeholder feature flag for internal testing",
        "stage": "experimental",
        "codeowner": "@grafana/hosted-grafana-team"
      }
    },
    {
      "metadata": {
        "name": "zanzana",
        "resourceVersion": "1718787304727",
        "creationTimestamp": "2024-06-19T08:55:04Z"
      },
      "spec": {
        "description": "Use openFGA as authorization engine.",
        "stage": "experimental",
        "codeowner": "@grafana/identity-access-team",
        "hideFromAdminPage": true,
        "hideFromDocs": true
      }
    }
  ]
}<|MERGE_RESOLUTION|>--- conflicted
+++ resolved
@@ -841,14 +841,9 @@
     {
       "metadata": {
         "name": "exploreContentOutline",
-<<<<<<< HEAD
         "resourceVersion": "1717578796182",
         "creationTimestamp": "2023-10-13T16:57:13Z",
         "deletionTimestamp": "2024-06-17T09:45:00Z"
-=======
-        "resourceVersion": "1718727528075",
-        "creationTimestamp": "2023-10-13T16:57:13Z"
->>>>>>> 96fda0d6
       },
       "spec": {
         "description": "Content outline sidebar",
