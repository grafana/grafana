--- conflicted
+++ resolved
@@ -911,21 +911,13 @@
     {
       "metadata": {
         "name": "disableEnvelopeEncryption",
-<<<<<<< HEAD
-        "resourceVersion": "1746188086345",
-        "creationTimestamp": "2022-05-24T08:34:47Z",
-        "annotations": {
-          "grafana.app/updatedTimestamp": "2025-05-02 12:14:46.345386 +0000 UTC"
-        }
-=======
         "resourceVersion": "1743693517832",
         "creationTimestamp": "2022-05-24T08:34:47Z"
->>>>>>> 38a298a5
       },
       "spec": {
         "description": "Disable envelope encryption (emergency only)",
         "stage": "GA",
-        "codeowner": "@grafana/grafana-operator-experience-squad",
+        "codeowner": "@grafana/grafana-as-code",
         "hideFromAdminPage": true,
         "expression": "false"
       }
@@ -1275,21 +1267,13 @@
     {
       "metadata": {
         "name": "featureHighlights",
-<<<<<<< HEAD
-        "resourceVersion": "1746188086345",
-        "creationTimestamp": "2022-02-03T11:53:23Z",
-        "annotations": {
-          "grafana.app/updatedTimestamp": "2025-05-02 12:14:46.345386 +0000 UTC"
-        }
-=======
         "resourceVersion": "1743693517832",
         "creationTimestamp": "2022-02-03T11:53:23Z"
->>>>>>> 38a298a5
       },
       "spec": {
         "description": "Highlight Grafana Enterprise features",
         "stage": "GA",
-        "codeowner": "@grafana/grafana-operator-experience-squad",
+        "codeowner": "@grafana/grafana-as-code",
         "allowSelfServe": true,
         "expression": "false"
       }
@@ -1543,21 +1527,13 @@
     {
       "metadata": {
         "name": "individualCookiePreferences",
-<<<<<<< HEAD
-        "resourceVersion": "1746188086345",
-        "creationTimestamp": "2023-02-21T10:19:07Z",
-        "annotations": {
-          "grafana.app/updatedTimestamp": "2025-05-02 12:14:46.345386 +0000 UTC"
-        }
-=======
         "resourceVersion": "1743693517832",
         "creationTimestamp": "2023-02-21T10:19:07Z"
->>>>>>> 38a298a5
       },
       "spec": {
         "description": "Support overriding cookie preferences per user",
         "stage": "experimental",
-        "codeowner": "@grafana/grafana-frontend-platform"
+        "codeowner": "@grafana/grafana-backend-group"
       }
     },
     {
@@ -1827,21 +1803,13 @@
     {
       "metadata": {
         "name": "logRequestsInstrumentedAsUnknown",
-<<<<<<< HEAD
-        "resourceVersion": "1746188086345",
-        "creationTimestamp": "2022-06-10T08:56:55Z",
-        "annotations": {
-          "grafana.app/updatedTimestamp": "2025-05-02 12:14:46.345386 +0000 UTC"
-        }
-=======
         "resourceVersion": "1743693517832",
         "creationTimestamp": "2022-06-10T08:56:55Z"
->>>>>>> 38a298a5
       },
       "spec": {
         "description": "Logs the path for requests that are instrumented as unknown",
         "stage": "experimental",
-        "codeowner": "@grafana/grafana-backend-services-squad"
+        "codeowner": "@grafana/hosted-grafana-team"
       }
     },
     {
@@ -2398,21 +2366,13 @@
     {
       "metadata": {
         "name": "permissionsFilterRemoveSubquery",
-<<<<<<< HEAD
-        "resourceVersion": "1746188086345",
-        "creationTimestamp": "2023-08-02T07:39:25Z",
-        "annotations": {
-          "grafana.app/updatedTimestamp": "2025-05-02 12:14:46.345386 +0000 UTC"
-        }
-=======
         "resourceVersion": "1743693517832",
         "creationTimestamp": "2023-08-02T07:39:25Z"
->>>>>>> 38a298a5
       },
       "spec": {
         "description": "Alternative permission filter implementation that does not use subqueries for fetching the dashboard folder",
         "stage": "experimental",
-        "codeowner": "@grafana/search-and-storage"
+        "codeowner": "@grafana/grafana-backend-group"
       }
     },
     {
@@ -2829,21 +2789,13 @@
     {
       "metadata": {
         "name": "renderAuthJWT",
-<<<<<<< HEAD
-        "resourceVersion": "1746188086345",
-        "creationTimestamp": "2023-04-03T16:53:38Z",
-        "annotations": {
-          "grafana.app/updatedTimestamp": "2025-05-02 12:14:46.345386 +0000 UTC"
-        }
-=======
         "resourceVersion": "1743693517832",
         "creationTimestamp": "2023-04-03T16:53:38Z"
->>>>>>> 38a298a5
       },
       "spec": {
         "description": "Uses JWT-based auth for rendering instead of relying on remote cache",
         "stage": "preview",
-        "codeowner": "@grafana/sharing-squad",
+        "codeowner": "@grafana/grafana-as-code",
         "hideFromAdminPage": true
       }
     },
@@ -3194,21 +3146,13 @@
     {
       "metadata": {
         "name": "unifiedRequestLog",
-<<<<<<< HEAD
-        "resourceVersion": "1746188086345",
-        "creationTimestamp": "2023-03-31T13:38:09Z",
-        "annotations": {
-          "grafana.app/updatedTimestamp": "2025-05-02 12:14:46.345386 +0000 UTC"
-        }
-=======
         "resourceVersion": "1743693517832",
         "creationTimestamp": "2023-03-31T13:38:09Z"
->>>>>>> 38a298a5
       },
       "spec": {
         "description": "Writes error logs to the request logger",
         "stage": "GA",
-        "codeowner": "@grafana/grafana-backend-services-squad",
+        "codeowner": "@grafana/grafana-backend-group",
         "hideFromAdminPage": true,
         "expression": "true"
       }
@@ -3342,14 +3286,8 @@
     {
       "metadata": {
         "name": "wargamesTesting",
-<<<<<<< HEAD
-        "resourceVersion": "1745491786560",
-        "creationTimestamp": "2023-09-13T18:32:01Z",
-        "deletionTimestamp": "2025-05-02T12:14:46Z"
-=======
         "resourceVersion": "1743693517832",
         "creationTimestamp": "2023-09-13T18:32:01Z"
->>>>>>> 38a298a5
       },
       "spec": {
         "description": "Placeholder feature flag for internal testing",
