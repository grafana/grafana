{
  "kind": "FeatureList",
  "apiVersion": "featuretoggle.grafana.app/v0alpha1",
  "metadata": {},
  "items": [
    {
      "metadata": {
        "name": "awsAsyncQueryCaching",
        "resourceVersion": "1712639261786",
        "creationTimestamp": "2024-04-09T05:07:41Z"
      },
      "spec": {
        "description": "Enable caching for async queries for Redshift and Athena. Requires that the datasource has caching and async query support enabled",
        "stage": "GA",
        "codeowner": "@grafana/aws-datasources"
      }
    },
    {
      "metadata": {
        "name": "panelTitleSearchInV1",
        "resourceVersion": "1712639261786",
        "creationTimestamp": "2024-04-09T05:07:41Z"
      },
      "spec": {
        "description": "Enable searching for dashboards using panel title in search v1",
        "stage": "experimental",
        "codeowner": "@grafana/backend-platform",
        "requiresDevMode": true
      }
    },
    {
      "metadata": {
        "name": "featureHighlights",
        "resourceVersion": "1712639261786",
        "creationTimestamp": "2024-04-09T05:07:41Z"
      },
      "spec": {
        "description": "Highlight Grafana Enterprise features",
        "stage": "GA",
        "codeowner": "@grafana/grafana-as-code",
        "allowSelfServe": true
      }
    },
    {
      "metadata": {
        "name": "lokiQuerySplitting",
        "resourceVersion": "1712639261786",
        "creationTimestamp": "2024-04-09T05:07:41Z"
      },
      "spec": {
        "description": "Split large interval queries into subqueries with smaller time intervals",
        "stage": "GA",
        "codeowner": "@grafana/observability-logs",
        "frontend": true,
        "allowSelfServe": true
      }
    },
    {
      "metadata": {
        "name": "logsInfiniteScrolling",
        "resourceVersion": "1712639261786",
        "creationTimestamp": "2024-04-09T05:07:41Z"
      },
      "spec": {
        "description": "Enables infinite scrolling for the Logs panel in Explore and Dashboards",
        "stage": "experimental",
        "codeowner": "@grafana/observability-logs",
        "frontend": true
      }
    },
    {
      "metadata": {
        "name": "onPremToCloudMigrations",
        "resourceVersion": "1712639261786",
        "creationTimestamp": "2024-04-09T05:07:41Z"
      },
      "spec": {
        "description": "In-development feature that will allow users to easily migrate their on-prem Grafana instances to Grafana Cloud.",
        "stage": "experimental",
        "codeowner": "@grafana/grafana-operator-experience-squad"
      }
    },
    {
      "metadata": {
        "name": "groupByVariable",
        "resourceVersion": "1712639261786",
        "creationTimestamp": "2024-04-09T05:07:41Z"
      },
      "spec": {
        "description": "Enable groupBy variable support in scenes dashboards",
        "stage": "experimental",
        "codeowner": "@grafana/dashboards-squad",
        "hideFromAdminPage": true,
        "hideFromDocs": true
      }
    },
    {
      "metadata": {
        "name": "scopeFilters",
        "resourceVersion": "1712639261786",
        "creationTimestamp": "2024-04-09T05:07:41Z"
      },
      "spec": {
        "description": "Enables the use of scope filters in Grafana",
        "stage": "experimental",
        "codeowner": "@grafana/dashboards-squad",
        "hideFromAdminPage": true,
        "hideFromDocs": true
      }
    },
    {
      "metadata": {
        "name": "prometheusIncrementalQueryInstrumentation",
        "resourceVersion": "1712639261786",
        "creationTimestamp": "2024-04-09T05:07:41Z"
      },
      "spec": {
        "description": "Adds RudderStack events to incremental queries",
        "stage": "experimental",
        "codeowner": "@grafana/observability-metrics",
        "frontend": true
      }
    },
    {
      "metadata": {
        "name": "alertmanagerRemotePrimary",
        "resourceVersion": "1712639261786",
        "creationTimestamp": "2024-04-09T05:07:41Z"
      },
      "spec": {
        "description": "Enable Grafana to have a remote Alertmanager instance as the primary Alertmanager.",
        "stage": "experimental",
        "codeowner": "@grafana/alerting-squad"
      }
    },
    {
      "metadata": {
        "name": "returnToPrevious",
        "resourceVersion": "1712639261786",
        "creationTimestamp": "2024-04-09T05:07:41Z"
      },
      "spec": {
        "description": "Enables the return to previous context functionality",
        "stage": "preview",
        "codeowner": "@grafana/grafana-frontend-platform",
        "frontend": true
      }
    },
    {
      "metadata": {
        "name": "extraThemes",
        "resourceVersion": "1712639261786",
        "creationTimestamp": "2024-04-09T05:07:41Z"
      },
      "spec": {
        "description": "Enables extra themes",
        "stage": "experimental",
        "codeowner": "@grafana/grafana-frontend-platform",
        "frontend": true
      }
    },
    {
      "metadata": {
        "name": "reportingRetries",
        "resourceVersion": "1712639261786",
        "creationTimestamp": "2024-04-09T05:07:41Z"
      },
      "spec": {
        "description": "Enables rendering retries for the reporting feature",
        "stage": "preview",
        "codeowner": "@grafana/sharing-squad",
        "requiresRestart": true
      }
    },
    {
      "metadata": {
        "name": "prometheusPromQAIL",
        "resourceVersion": "1712639261786",
        "creationTimestamp": "2024-04-09T05:07:41Z"
      },
      "spec": {
        "description": "Prometheus and AI/ML to assist users in creating a query",
        "stage": "experimental",
        "codeowner": "@grafana/observability-metrics",
        "frontend": true
      }
    },
    {
      "metadata": {
        "name": "panelTitleSearch",
        "resourceVersion": "1712639261786",
        "creationTimestamp": "2024-04-09T05:07:41Z"
      },
      "spec": {
        "description": "Search for dashboards using panel title",
        "stage": "preview",
        "codeowner": "@grafana/grafana-app-platform-squad",
        "hideFromAdminPage": true
      }
    },
    {
      "metadata": {
        "name": "autoMigrateWorldmapPanel",
        "resourceVersion": "1712639261786",
        "creationTimestamp": "2024-04-09T05:07:41Z"
      },
      "spec": {
        "description": "Migrate old worldmap panel to supported geomap panel - broken out from autoMigrateOldPanels to enable granular tracking",
        "stage": "preview",
        "codeowner": "@grafana/dataviz-squad",
        "frontend": true
      }
    },
    {
      "metadata": {
        "name": "grafanaAPIServerWithExperimentalAPIs",
        "resourceVersion": "1712639261786",
        "creationTimestamp": "2024-04-09T05:07:41Z"
      },
      "spec": {
        "description": "Register experimental APIs with the k8s API server",
        "stage": "experimental",
        "codeowner": "@grafana/grafana-app-platform-squad",
        "requiresDevMode": true,
        "requiresRestart": true
      }
    },
    {
      "metadata": {
        "name": "prometheusConfigOverhaulAuth",
        "resourceVersion": "1712639261786",
        "creationTimestamp": "2024-04-09T05:07:41Z"
      },
      "spec": {
        "description": "Update the Prometheus configuration page with the new auth component",
        "stage": "GA",
        "codeowner": "@grafana/observability-metrics"
      }
    },
    {
      "metadata": {
        "name": "transformationsVariableSupport",
        "resourceVersion": "1712639261786",
        "creationTimestamp": "2024-04-09T05:07:41Z"
      },
      "spec": {
        "description": "Allows using variables in transformations",
        "stage": "preview",
        "codeowner": "@grafana/dataviz-squad",
        "frontend": true
      }
    },
    {
      "metadata": {
        "name": "publicDashboards",
        "resourceVersion": "1712639261786",
        "creationTimestamp": "2024-04-09T05:07:41Z"
      },
      "spec": {
        "description": "[Deprecated] Public dashboards are now enabled by default; to disable them, use the configuration setting. This feature toggle will be removed in the next major version.",
        "stage": "GA",
        "codeowner": "@grafana/sharing-squad",
        "allowSelfServe": true
      }
    },
    {
      "metadata": {
        "name": "autoMigratePiechartPanel",
        "resourceVersion": "1712639261786",
        "creationTimestamp": "2024-04-09T05:07:41Z"
      },
      "spec": {
        "description": "Migrate old piechart panel to supported piechart panel - broken out from autoMigrateOldPanels to enable granular tracking",
        "stage": "preview",
        "codeowner": "@grafana/dataviz-squad",
        "frontend": true
      }
    },
    {
      "metadata": {
        "name": "queryServiceRewrite",
        "resourceVersion": "1713422970838",
        "creationTimestamp": "2024-04-09T05:07:41Z",
        "annotations": {
          "grafana.app/updatedTimestamp": "2024-04-18 06:49:30.838977 +0000 UTC"
        }
      },
      "spec": {
        "description": "Rewrite requests targeting /ds/query to the query service",
        "stage": "experimental",
        "codeowner": "@grafana/grafana-app-platform-squad",
        "requiresRestart": true
      }
    },
    {
      "metadata": {
        "name": "prometheusCodeModeMetricNamesSearch",
        "resourceVersion": "1712639261786",
        "creationTimestamp": "2024-04-09T05:07:41Z"
      },
      "spec": {
        "description": "Enables search for metric names in Code Mode, to improve performance when working with an enormous number of metric names",
        "stage": "experimental",
        "codeowner": "@grafana/observability-metrics",
        "frontend": true
      }
    },
    {
      "metadata": {
        "name": "tableSharedCrosshair",
        "resourceVersion": "1712639261786",
        "creationTimestamp": "2024-04-09T05:07:41Z"
      },
      "spec": {
        "description": "Enables shared crosshair in table panel",
        "stage": "experimental",
        "codeowner": "@grafana/dataviz-squad",
        "frontend": true
      }
    },
    {
      "metadata": {
        "name": "unifiedStorage",
        "resourceVersion": "1712639261786",
        "creationTimestamp": "2024-04-09T05:07:41Z"
      },
      "spec": {
        "description": "SQL-based k8s storage",
        "stage": "experimental",
        "codeowner": "@grafana/grafana-app-platform-squad",
        "requiresDevMode": true,
        "requiresRestart": true
      }
    },
    {
      "metadata": {
        "name": "configurableSchedulerTick",
        "resourceVersion": "1712639261786",
        "creationTimestamp": "2024-04-09T05:07:41Z"
      },
      "spec": {
        "description": "Enable changing the scheduler base interval via configuration option unified_alerting.scheduler_tick_interval",
        "stage": "experimental",
        "codeowner": "@grafana/alerting-squad",
        "requiresRestart": true,
        "hideFromDocs": true
      }
    },
    {
      "metadata": {
        "name": "extractFieldsNameDeduplication",
        "resourceVersion": "1712639261786",
        "creationTimestamp": "2024-04-09T05:07:41Z"
      },
      "spec": {
        "description": "Make sure extracted field names are unique in the dataframe",
        "stage": "experimental",
        "codeowner": "@grafana/dataviz-squad",
        "frontend": true
      }
    },
    {
      "metadata": {
        "name": "ssoSettingsApi",
        "resourceVersion": "1712639261786",
        "creationTimestamp": "2024-04-09T05:07:41Z"
      },
      "spec": {
        "description": "Enables the SSO settings API and the OAuth configuration UIs in Grafana",
        "stage": "preview",
        "codeowner": "@grafana/identity-access-team",
        "allowSelfServe": true
      }
    },
    {
      "metadata": {
        "name": "lokiMetricDataplane",
        "resourceVersion": "1712639261786",
        "creationTimestamp": "2024-04-09T05:07:41Z"
      },
      "spec": {
        "description": "Changes metric responses from Loki to be compliant with the dataplane specification.",
        "stage": "GA",
        "codeowner": "@grafana/observability-logs",
        "allowSelfServe": true
      }
    },
    {
      "metadata": {
        "name": "disableSSEDataplane",
        "resourceVersion": "1712639261786",
        "creationTimestamp": "2024-04-09T05:07:41Z"
      },
      "spec": {
        "description": "Disables dataplane specific processing in server side expressions.",
        "stage": "experimental",
        "codeowner": "@grafana/observability-metrics"
      }
    },
    {
      "metadata": {
        "name": "unifiedRequestLog",
        "resourceVersion": "1712639261786",
        "creationTimestamp": "2024-04-09T05:07:41Z"
      },
      "spec": {
        "description": "Writes error logs to the request logger",
        "stage": "experimental",
        "codeowner": "@grafana/backend-platform"
      }
    },
    {
      "metadata": {
        "name": "autoMigrateOldPanels",
        "resourceVersion": "1712639261786",
        "creationTimestamp": "2024-04-09T05:07:41Z"
      },
      "spec": {
        "description": "Migrate old angular panels to supported versions (graph, table-old, worldmap, etc)",
        "stage": "preview",
        "codeowner": "@grafana/dataviz-squad",
        "frontend": true
      }
    },
    {
      "metadata": {
        "name": "canvasPanelNesting",
        "resourceVersion": "1712639261786",
        "creationTimestamp": "2024-04-09T05:07:41Z"
      },
      "spec": {
        "description": "Allow elements nesting",
        "stage": "experimental",
        "codeowner": "@grafana/dataviz-squad",
        "frontend": true,
        "hideFromAdminPage": true
      }
    },
    {
      "metadata": {
        "name": "cachingOptimizeSerializationMemoryUsage",
        "resourceVersion": "1712639261786",
        "creationTimestamp": "2024-04-09T05:07:41Z"
      },
      "spec": {
        "description": "If enabled, the caching backend gradually serializes query responses for the cache, comparing against the configured `[caching]max_value_mb` value as it goes. This can can help prevent Grafana from running out of memory while attempting to cache very large query responses.",
        "stage": "experimental",
        "codeowner": "@grafana/grafana-operator-experience-squad"
      }
    },
    {
      "metadata": {
        "name": "pluginsSkipHostEnvVars",
        "resourceVersion": "1712639261786",
        "creationTimestamp": "2024-04-09T05:07:41Z"
      },
      "spec": {
        "description": "Disables passing host environment variable to plugin processes",
        "stage": "experimental",
        "codeowner": "@grafana/plugins-platform-backend"
      }
    },
    {
      "metadata": {
        "name": "groupToNestedTableTransformation",
        "resourceVersion": "1712639261786",
        "creationTimestamp": "2024-04-09T05:07:41Z"
      },
      "spec": {
        "description": "Enables the group to nested table transformation",
        "stage": "preview",
        "codeowner": "@grafana/dataviz-squad",
        "frontend": true
      }
    },
    {
      "metadata": {
        "name": "cloudWatchNewLabelParsing",
        "resourceVersion": "1712639261786",
        "creationTimestamp": "2024-04-09T05:07:41Z"
      },
      "spec": {
        "description": "Updates CloudWatch label parsing to be more accurate",
        "stage": "GA",
        "codeowner": "@grafana/aws-datasources"
      }
    },
    {
      "metadata": {
        "name": "publicDashboardsScene",
        "resourceVersion": "1712639261786",
        "creationTimestamp": "2024-04-09T05:07:41Z"
      },
      "spec": {
        "description": "Enables public dashboard rendering using scenes",
        "stage": "experimental",
        "codeowner": "@grafana/sharing-squad",
        "frontend": true
      }
    },
    {
      "metadata": {
        "name": "aiGeneratedDashboardChanges",
        "resourceVersion": "1712639261786",
        "creationTimestamp": "2024-04-09T05:07:41Z"
      },
      "spec": {
        "description": "Enable AI powered features for dashboards to auto-summary changes when saving",
        "stage": "experimental",
        "codeowner": "@grafana/dashboards-squad",
        "frontend": true
      }
    },
    {
      "metadata": {
        "name": "kubernetesAggregator",
        "resourceVersion": "1712639261786",
        "creationTimestamp": "2024-04-09T05:07:41Z"
      },
      "spec": {
        "description": "Enable grafana aggregator",
        "stage": "experimental",
        "codeowner": "@grafana/grafana-app-platform-squad",
        "requiresRestart": true
      }
    },
    {
      "metadata": {
        "name": "cloudRBACRoles",
        "resourceVersion": "1712639261786",
        "creationTimestamp": "2024-04-09T05:07:41Z"
      },
      "spec": {
        "description": "Enabled grafana cloud specific RBAC roles",
        "stage": "experimental",
        "codeowner": "@grafana/identity-access-team",
        "requiresRestart": true,
        "hideFromDocs": true
      }
    },
    {
      "metadata": {
        "name": "alertingSaveStatePeriodic",
        "resourceVersion": "1712639261786",
        "creationTimestamp": "2024-04-09T05:07:41Z"
      },
      "spec": {
        "description": "Writes the state periodically to the database, asynchronous to rule evaluation",
        "stage": "privatePreview",
        "codeowner": "@grafana/alerting-squad"
      }
    },
    {
      "metadata": {
        "name": "externalCorePlugins",
        "resourceVersion": "1712639261786",
        "creationTimestamp": "2024-04-09T05:07:41Z"
      },
      "spec": {
        "description": "Allow core plugins to be loaded as external",
        "stage": "experimental",
        "codeowner": "@grafana/plugins-platform-backend"
      }
    },
    {
      "metadata": {
        "name": "alertingSimplifiedRouting",
        "resourceVersion": "1712639261786",
        "creationTimestamp": "2024-04-09T05:07:41Z"
      },
      "spec": {
        "description": "Enables users to easily configure alert notifications by specifying a contact point directly when editing or creating an alert rule",
        "stage": "GA",
        "codeowner": "@grafana/alerting-squad"
      }
    },
    {
      "metadata": {
        "name": "alertStateHistoryLokiPrimary",
        "resourceVersion": "1712639261786",
        "creationTimestamp": "2024-04-09T05:07:41Z"
      },
      "spec": {
        "description": "Enable a remote Loki instance as the primary source for state history reads.",
        "stage": "experimental",
        "codeowner": "@grafana/alerting-squad"
      }
    },
    {
      "metadata": {
        "name": "vizAndWidgetSplit",
        "resourceVersion": "1712639261786",
        "creationTimestamp": "2024-04-09T05:07:41Z"
      },
      "spec": {
        "description": "Split panels between visualizations and widgets",
        "stage": "experimental",
        "codeowner": "@grafana/dashboards-squad",
        "frontend": true
      }
    },
    {
      "metadata": {
        "name": "alertingInsights",
        "resourceVersion": "1712639261786",
        "creationTimestamp": "2024-04-09T05:07:41Z"
      },
      "spec": {
        "description": "Show the new alerting insights landing page",
        "stage": "GA",
        "codeowner": "@grafana/alerting-squad",
        "frontend": true,
        "hideFromAdminPage": true
      }
    },
    {
      "metadata": {
        "name": "cloudWatchBatchQueries",
        "resourceVersion": "1712639261786",
        "creationTimestamp": "2024-04-09T05:07:41Z"
      },
      "spec": {
        "description": "Runs CloudWatch metrics queries as separate batches",
        "stage": "preview",
        "codeowner": "@grafana/aws-datasources"
      }
    },
    {
      "metadata": {
        "name": "enablePluginsTracingByDefault",
        "resourceVersion": "1712639261786",
        "creationTimestamp": "2024-04-09T05:07:41Z",
        "deletionTimestamp": "2024-04-11T13:21:52Z"
      },
      "spec": {
        "description": "Enable plugin tracing for all external plugins",
        "stage": "GA",
        "codeowner": "@grafana/plugins-platform-backend",
        "requiresRestart": true
      }
    },
    {
      "metadata": {
        "name": "mysqlAnsiQuotes",
        "resourceVersion": "1712639261786",
        "creationTimestamp": "2024-04-09T05:07:41Z"
      },
      "spec": {
        "description": "Use double quotes to escape keyword in a MySQL query",
        "stage": "experimental",
        "codeowner": "@grafana/backend-platform"
      }
    },
    {
      "metadata": {
        "name": "influxdbRunQueriesInParallel",
        "resourceVersion": "1712639261786",
        "creationTimestamp": "2024-04-09T05:07:41Z"
      },
      "spec": {
        "description": "Enables running InfluxDB Influxql queries in parallel",
        "stage": "privatePreview",
        "codeowner": "@grafana/observability-metrics"
      }
    },
    {
      "metadata": {
        "name": "pdfTables",
        "resourceVersion": "1712639261786",
        "creationTimestamp": "2024-04-09T05:07:41Z"
      },
      "spec": {
        "description": "Enables generating table data as PDF in reporting",
        "stage": "preview",
        "codeowner": "@grafana/sharing-squad"
      }
    },
    {
      "metadata": {
        "name": "authAPIAccessTokenAuth",
        "resourceVersion": "1712639261786",
        "creationTimestamp": "2024-04-09T05:07:41Z"
      },
      "spec": {
        "description": "Enables the use of Auth API access tokens for authentication",
        "stage": "experimental",
        "codeowner": "@grafana/identity-access-team",
        "hideFromAdminPage": true,
        "hideFromDocs": true
      }
    },
    {
      "metadata": {
        "name": "autoMigrateXYChartPanel",
        "resourceVersion": "1712639261786",
        "creationTimestamp": "2024-04-09T05:07:41Z"
      },
      "spec": {
        "description": "Migrate old XYChart panel to new XYChart2 model",
        "stage": "preview",
        "codeowner": "@grafana/dataviz-squad",
        "frontend": true
      }
    },
    {
      "metadata": {
        "name": "libraryPanelRBAC",
        "resourceVersion": "1712639261786",
        "creationTimestamp": "2024-04-09T05:07:41Z"
      },
      "spec": {
        "description": "Enables RBAC support for library panels",
        "stage": "experimental",
        "codeowner": "@grafana/dashboards-squad",
        "requiresRestart": true
      }
    },
    {
      "metadata": {
        "name": "teamHttpHeaders",
        "resourceVersion": "1712639261786",
        "creationTimestamp": "2024-04-09T05:07:41Z"
      },
      "spec": {
        "description": "Enables Team LBAC for datasources to apply team headers to the client requests",
        "stage": "preview",
        "codeowner": "@grafana/identity-access-team"
      }
    },
    {
      "metadata": {
        "name": "panelFilterVariable",
        "resourceVersion": "1712639261786",
        "creationTimestamp": "2024-04-09T05:07:41Z"
      },
      "spec": {
        "description": "Enables use of the `systemPanelFilterVar` variable to filter panels in a dashboard",
        "stage": "experimental",
        "codeowner": "@grafana/dashboards-squad",
        "frontend": true,
        "hideFromDocs": true
      }
    },
    {
      "metadata": {
        "name": "newDashboardWithFiltersAndGroupBy",
        "resourceVersion": "1712639261786",
        "creationTimestamp": "2024-04-09T05:07:41Z"
      },
      "spec": {
        "description": "Enables filters and group by variables on all new dashboards. Variables are added only if default data source supports filtering.",
        "stage": "experimental",
        "codeowner": "@grafana/dashboards-squad",
        "hideFromAdminPage": true,
        "hideFromDocs": true
      }
    },
    {
      "metadata": {
        "name": "featureToggleAdminPage",
        "resourceVersion": "1712639261786",
        "creationTimestamp": "2024-04-09T05:07:41Z"
      },
      "spec": {
        "description": "Enable admin page for managing feature toggles from the Grafana front-end",
        "stage": "experimental",
        "codeowner": "@grafana/grafana-operator-experience-squad",
        "requiresRestart": true
      }
    },
    {
      "metadata": {
        "name": "angularDeprecationUI",
        "resourceVersion": "1712639261786",
        "creationTimestamp": "2024-04-09T05:07:41Z"
      },
      "spec": {
        "description": "Display Angular warnings in dashboards and panels",
        "stage": "GA",
        "codeowner": "@grafana/plugins-platform-backend",
        "frontend": true
      }
    },
    {
      "metadata": {
        "name": "grafanaAPIServerEnsureKubectlAccess",
        "resourceVersion": "1712639261786",
        "creationTimestamp": "2024-04-09T05:07:41Z"
      },
      "spec": {
        "description": "Start an additional https handler and write kubectl options",
        "stage": "experimental",
        "codeowner": "@grafana/grafana-app-platform-squad",
        "requiresDevMode": true,
        "requiresRestart": true
      }
    },
    {
      "metadata": {
        "name": "kubernetesSnapshots",
        "resourceVersion": "1712639261786",
        "creationTimestamp": "2024-04-09T05:07:41Z"
      },
      "spec": {
        "description": "Routes snapshot requests from /api to the /apis endpoint",
        "stage": "experimental",
        "codeowner": "@grafana/grafana-app-platform-squad",
        "requiresRestart": true
      }
    },
    {
      "metadata": {
        "name": "recoveryThreshold",
        "resourceVersion": "1712639261786",
        "creationTimestamp": "2024-04-09T05:07:41Z"
      },
      "spec": {
        "description": "Enables feature recovery threshold (aka hysteresis) for threshold server-side expression",
        "stage": "GA",
        "codeowner": "@grafana/alerting-squad",
        "requiresRestart": true
      }
    },
    {
      "metadata": {
        "name": "betterPageScrolling",
        "resourceVersion": "1712639261786",
        "creationTimestamp": "2024-04-09T05:07:41Z"
      },
      "spec": {
        "description": "Removes CustomScrollbar from the UI, relying on native browser scrollbars",
        "stage": "GA",
        "codeowner": "@grafana/grafana-frontend-platform",
        "frontend": true
      }
    },
    {
      "metadata": {
        "name": "cloudWatchCrossAccountQuerying",
        "resourceVersion": "1712639261786",
        "creationTimestamp": "2024-04-09T05:07:41Z"
      },
      "spec": {
        "description": "Enables cross-account querying in CloudWatch datasources",
        "stage": "GA",
        "codeowner": "@grafana/aws-datasources",
        "allowSelfServe": true
      }
    },
    {
      "metadata": {
        "name": "lokiQuerySplittingConfig",
        "resourceVersion": "1712639261786",
        "creationTimestamp": "2024-04-09T05:07:41Z"
      },
      "spec": {
        "description": "Give users the option to configure split durations for Loki queries",
        "stage": "experimental",
        "codeowner": "@grafana/observability-logs",
        "frontend": true
      }
    },
    {
      "metadata": {
        "name": "recordedQueriesMulti",
        "resourceVersion": "1712639261786",
        "creationTimestamp": "2024-04-09T05:07:41Z"
      },
      "spec": {
        "description": "Enables writing multiple items from a single query within Recorded Queries",
        "stage": "GA",
        "codeowner": "@grafana/observability-metrics"
      }
    },
    {
      "metadata": {
        "name": "awsDatasourcesTempCredentials",
        "resourceVersion": "1712639261786",
        "creationTimestamp": "2024-04-09T05:07:41Z"
      },
      "spec": {
        "description": "Support temporary security credentials in AWS plugins for Grafana Cloud customers",
        "stage": "experimental",
        "codeowner": "@grafana/aws-datasources"
      }
    },
    {
      "metadata": {
        "name": "addFieldFromCalculationStatFunctions",
        "resourceVersion": "1712639261786",
        "creationTimestamp": "2024-04-09T05:07:41Z"
      },
      "spec": {
        "description": "Add cumulative and window functions to the add field from calculation transformation",
        "stage": "preview",
        "codeowner": "@grafana/dataviz-squad",
        "frontend": true
      }
    },
    {
      "metadata": {
        "name": "regressionTransformation",
        "resourceVersion": "1712639261786",
        "creationTimestamp": "2024-04-09T05:07:41Z"
      },
      "spec": {
        "description": "Enables regression analysis transformation",
        "stage": "preview",
        "codeowner": "@grafana/dataviz-squad",
        "frontend": true
      }
    },
    {
      "metadata": {
        "name": "autoMigrateStatPanel",
        "resourceVersion": "1712639261786",
        "creationTimestamp": "2024-04-09T05:07:41Z"
      },
      "spec": {
        "description": "Migrate old stat panel to supported stat panel - broken out from autoMigrateOldPanels to enable granular tracking",
        "stage": "preview",
        "codeowner": "@grafana/dataviz-squad",
        "frontend": true
      }
    },
    {
      "metadata": {
        "name": "grpcServer",
        "resourceVersion": "1712639261786",
        "creationTimestamp": "2024-04-09T05:07:41Z"
      },
      "spec": {
        "description": "Run the GRPC server",
        "stage": "preview",
        "codeowner": "@grafana/grafana-app-platform-squad",
        "hideFromAdminPage": true
      }
    },
    {
      "metadata": {
        "name": "enableElasticsearchBackendQuerying",
        "resourceVersion": "1712639261786",
        "creationTimestamp": "2024-04-09T05:07:41Z"
      },
      "spec": {
        "description": "Enable the processing of queries and responses in the Elasticsearch data source through backend",
        "stage": "GA",
        "codeowner": "@grafana/observability-logs",
        "allowSelfServe": true
      }
    },
    {
      "metadata": {
        "name": "enableDatagridEditing",
        "resourceVersion": "1712639261786",
        "creationTimestamp": "2024-04-09T05:07:41Z"
      },
      "spec": {
        "description": "Enables the edit functionality in the datagrid panel",
        "stage": "preview",
        "codeowner": "@grafana/dataviz-squad",
        "frontend": true
      }
    },
    {
      "metadata": {
        "name": "lokiFormatQuery",
        "resourceVersion": "1712639261786",
        "creationTimestamp": "2024-04-09T05:07:41Z"
      },
      "spec": {
        "description": "Enables the ability to format Loki queries",
        "stage": "experimental",
        "codeowner": "@grafana/observability-logs",
        "frontend": true
      }
    },
    {
      "metadata": {
        "name": "influxdbSqlSupport",
        "resourceVersion": "1712639261786",
        "creationTimestamp": "2024-04-09T05:07:41Z",
        "deletionTimestamp": "2024-04-18T12:35:02Z"
      },
      "spec": {
        "description": "Enable InfluxDB SQL query language support with new querying UI",
        "stage": "GA",
        "codeowner": "@grafana/observability-metrics",
        "requiresRestart": true,
        "allowSelfServe": true
      }
    },
    {
      "metadata": {
        "name": "alertingNoDataErrorExecution",
        "resourceVersion": "1712639261786",
        "creationTimestamp": "2024-04-09T05:07:41Z"
      },
      "spec": {
        "description": "Changes how Alerting state manager handles execution of NoData/Error",
        "stage": "GA",
        "codeowner": "@grafana/alerting-squad",
        "requiresRestart": true
      }
    },
    {
      "metadata": {
        "name": "pluginsAPIMetrics",
        "resourceVersion": "1712639261786",
        "creationTimestamp": "2024-04-09T05:07:41Z"
      },
      "spec": {
        "description": "Sends metrics of public grafana packages usage by plugins",
        "stage": "experimental",
        "codeowner": "@grafana/plugins-platform-backend",
        "frontend": true
      }
    },
    {
      "metadata": {
        "name": "correlations",
        "resourceVersion": "1712639261786",
        "creationTimestamp": "2024-04-09T05:07:41Z"
      },
      "spec": {
        "description": "Correlations page",
        "stage": "GA",
        "codeowner": "@grafana/explore-squad",
        "allowSelfServe": true
      }
    },
    {
      "metadata": {
        "name": "showDashboardValidationWarnings",
        "resourceVersion": "1712639261786",
        "creationTimestamp": "2024-04-09T05:07:41Z"
      },
      "spec": {
        "description": "Show warnings when dashboards do not validate against the schema",
        "stage": "experimental",
        "codeowner": "@grafana/dashboards-squad"
      }
    },
    {
      "metadata": {
        "name": "canvasPanelPanZoom",
        "resourceVersion": "1712639261786",
        "creationTimestamp": "2024-04-09T05:07:41Z"
      },
      "spec": {
        "description": "Allow pan and zoom in canvas panel",
        "stage": "preview",
        "codeowner": "@grafana/dataviz-squad",
        "frontend": true
      }
    },
    {
      "metadata": {
        "name": "oauthRequireSubClaim",
        "resourceVersion": "1712639261786",
        "creationTimestamp": "2024-04-09T05:07:41Z"
      },
      "spec": {
        "description": "Require that sub claims is present in oauth tokens.",
        "stage": "experimental",
        "codeowner": "@grafana/identity-access-team",
        "hideFromAdminPage": true,
        "hideFromDocs": true
      }
    },
    {
      "metadata": {
        "name": "disableEnvelopeEncryption",
        "resourceVersion": "1712639261786",
        "creationTimestamp": "2024-04-09T05:07:41Z"
      },
      "spec": {
        "description": "Disable envelope encryption (emergency only)",
        "stage": "GA",
        "codeowner": "@grafana/grafana-as-code",
        "hideFromAdminPage": true
      }
    },
    {
      "metadata": {
        "name": "datasourceQueryMultiStatus",
        "resourceVersion": "1712639261786",
        "creationTimestamp": "2024-04-09T05:07:41Z"
      },
      "spec": {
        "description": "Introduce HTTP 207 Multi Status for api/ds/query",
        "stage": "experimental",
        "codeowner": "@grafana/plugins-platform-backend"
      }
    },
    {
      "metadata": {
        "name": "formatString",
        "resourceVersion": "1712639261786",
        "creationTimestamp": "2024-04-09T05:07:41Z"
      },
      "spec": {
        "description": "Enable format string transformer",
        "stage": "preview",
        "codeowner": "@grafana/dataviz-squad",
        "frontend": true
      }
    },
    {
      "metadata": {
        "name": "alertingNoNormalState",
        "resourceVersion": "1712639261786",
        "creationTimestamp": "2024-04-09T05:07:41Z"
      },
      "spec": {
        "description": "Stop maintaining state of alerts that are not firing",
        "stage": "preview",
        "codeowner": "@grafana/alerting-squad",
        "hideFromAdminPage": true
      }
    },
    {
      "metadata": {
        "name": "pluginsDynamicAngularDetectionPatterns",
        "resourceVersion": "1712639261786",
        "creationTimestamp": "2024-04-09T05:07:41Z",
        "deletionTimestamp": "2024-04-11T13:53:48Z"
      },
      "spec": {
        "description": "Enables fetching Angular detection patterns for plugins from GCOM and fallback to hardcoded ones",
        "stage": "GA",
        "codeowner": "@grafana/plugins-platform-backend"
      }
    },
    {
      "metadata": {
        "name": "dashboardEmbed",
        "resourceVersion": "1712639261786",
        "creationTimestamp": "2024-04-09T05:07:41Z",
        "deletionTimestamp": "2024-04-19T10:27:36Z"
      },
      "spec": {
        "description": "Allow embedding dashboard for external use in Code editors",
        "stage": "experimental",
        "codeowner": "@grafana/grafana-as-code",
        "frontend": true
      }
    },
    {
      "metadata": {
        "name": "lokiRunQueriesInParallel",
        "resourceVersion": "1712639261786",
        "creationTimestamp": "2024-04-09T05:07:41Z"
      },
      "spec": {
        "description": "Enables running Loki queries in parallel",
        "stage": "privatePreview",
        "codeowner": "@grafana/observability-logs"
      }
    },
    {
      "metadata": {
        "name": "idForwarding",
        "resourceVersion": "1712639261786",
        "creationTimestamp": "2024-04-09T05:07:41Z"
      },
      "spec": {
        "description": "Generate signed id token for identity that can be forwarded to plugins and external services",
        "stage": "experimental",
        "codeowner": "@grafana/identity-access-team"
      }
    },
    {
      "metadata": {
        "name": "panelMonitoring",
        "resourceVersion": "1712639261786",
        "creationTimestamp": "2024-04-09T05:07:41Z"
      },
      "spec": {
        "description": "Enables panel monitoring through logs and measurements",
        "stage": "GA",
        "codeowner": "@grafana/dataviz-squad",
        "frontend": true
      }
    },
    {
      "metadata": {
        "name": "flameGraphItemCollapsing",
        "resourceVersion": "1712639261786",
        "creationTimestamp": "2024-04-09T05:07:41Z"
      },
      "spec": {
        "description": "Allow collapsing of flame graph items",
        "stage": "experimental",
        "codeowner": "@grafana/observability-traces-and-profiling",
        "frontend": true
      }
    },
    {
      "metadata": {
        "name": "newFolderPicker",
        "resourceVersion": "1712639261786",
        "creationTimestamp": "2024-04-09T05:07:41Z"
      },
      "spec": {
        "description": "Enables the nested folder picker without having nested folders enabled",
        "stage": "experimental",
        "codeowner": "@grafana/grafana-frontend-platform",
        "frontend": true
      }
    },
    {
      "metadata": {
        "name": "exploreContentOutline",
        "resourceVersion": "1712639261786",
        "creationTimestamp": "2024-04-09T05:07:41Z"
      },
      "spec": {
        "description": "Content outline sidebar",
        "stage": "GA",
        "codeowner": "@grafana/explore-squad",
        "frontend": true,
        "allowSelfServe": true
      }
    },
    {
      "metadata": {
        "name": "nestedFolderPicker",
        "resourceVersion": "1712639261786",
        "creationTimestamp": "2024-04-09T05:07:41Z"
      },
      "spec": {
        "description": "Enables the new folder picker to work with nested folders. Requires the nestedFolders feature toggle",
        "stage": "GA",
        "codeowner": "@grafana/grafana-frontend-platform",
        "frontend": true,
        "allowSelfServe": true
      }
    },
    {
      "metadata": {
        "name": "expressionParser",
        "resourceVersion": "1712639261786",
        "creationTimestamp": "2024-04-09T05:07:41Z"
      },
      "spec": {
        "description": "Enable new expression parser",
        "stage": "experimental",
        "codeowner": "@grafana/grafana-app-platform-squad",
        "requiresRestart": true
      }
    },
    {
      "metadata": {
        "name": "alertmanagerRemoteOnly",
        "resourceVersion": "1712639261786",
        "creationTimestamp": "2024-04-09T05:07:41Z"
      },
      "spec": {
        "description": "Disable the internal Alertmanager and only use the external one defined.",
        "stage": "experimental",
        "codeowner": "@grafana/alerting-squad"
      }
    },
    {
      "metadata": {
        "name": "dashboardSceneForViewers",
        "resourceVersion": "1712639261786",
        "creationTimestamp": "2024-04-09T05:07:41Z"
      },
      "spec": {
        "description": "Enables dashboard rendering using Scenes for viewer roles",
        "stage": "experimental",
        "codeowner": "@grafana/dashboards-squad",
        "frontend": true
      }
    },
    {
      "metadata": {
        "name": "topnav",
        "resourceVersion": "1712639261786",
        "creationTimestamp": "2024-04-09T05:07:41Z"
      },
      "spec": {
        "description": "Enables topnav support in external plugins. The new Grafana navigation cannot be disabled.",
        "stage": "deprecated",
        "codeowner": "@grafana/grafana-frontend-platform"
      }
    },
    {
      "metadata": {
        "name": "lokiLogsDataplane",
        "resourceVersion": "1712639261786",
        "creationTimestamp": "2024-04-09T05:07:41Z"
      },
      "spec": {
        "description": "Changes logs responses from Loki to be compliant with the dataplane specification.",
        "stage": "experimental",
        "codeowner": "@grafana/observability-logs"
      }
    },
    {
      "metadata": {
        "name": "mlExpressions",
        "resourceVersion": "1712639261786",
        "creationTimestamp": "2024-04-09T05:07:41Z"
      },
      "spec": {
        "description": "Enable support for Machine Learning in server-side expressions",
        "stage": "experimental",
        "codeowner": "@grafana/alerting-squad"
      }
    },
    {
      "metadata": {
        "name": "kubernetesPlaylists",
        "resourceVersion": "1713248683044",
        "creationTimestamp": "2024-04-09T05:07:41Z",
        "annotations": {
          "grafana.app/updatedTimestamp": "2024-04-16 06:24:43.044143 +0000 UTC"
        }
      },
      "spec": {
        "description": "Use the kubernetes API in the frontend for playlists, and route /api/playlist requests to k8s",
        "stage": "GA",
        "codeowner": "@grafana/grafana-app-platform-squad",
        "requiresRestart": true
      }
    },
    {
      "metadata": {
        "name": "alertmanagerRemoteSecondary",
        "resourceVersion": "1712639261786",
        "creationTimestamp": "2024-04-09T05:07:41Z"
      },
      "spec": {
        "description": "Enable Grafana to sync configuration and state with a remote Alertmanager.",
        "stage": "experimental",
        "codeowner": "@grafana/alerting-squad"
      }
    },
    {
      "metadata": {
        "name": "influxdbBackendMigration",
        "resourceVersion": "1712639261786",
        "creationTimestamp": "2024-04-09T05:07:41Z"
      },
      "spec": {
        "description": "Query InfluxDB InfluxQL without the proxy",
        "stage": "GA",
        "codeowner": "@grafana/observability-metrics",
        "frontend": true
      }
    },
    {
      "metadata": {
        "name": "pluginsFrontendSandbox",
        "resourceVersion": "1712639261786",
        "creationTimestamp": "2024-04-09T05:07:41Z"
      },
      "spec": {
        "description": "Enables the plugins frontend sandbox",
        "stage": "experimental",
        "codeowner": "@grafana/plugins-platform-backend",
        "frontend": true
      }
    },
    {
      "metadata": {
        "name": "editPanelCSVDragAndDrop",
        "resourceVersion": "1712639261786",
        "creationTimestamp": "2024-04-09T05:07:41Z"
      },
      "spec": {
        "description": "Enables drag and drop for CSV and Excel files",
        "stage": "experimental",
        "codeowner": "@grafana/dataviz-squad",
        "frontend": true
      }
    },
    {
      "metadata": {
        "name": "prometheusMetricEncyclopedia",
        "resourceVersion": "1712639261786",
        "creationTimestamp": "2024-04-09T05:07:41Z"
      },
      "spec": {
        "description": "Adds the metrics explorer component to the Prometheus query builder as an option in metric select",
        "stage": "GA",
        "codeowner": "@grafana/observability-metrics",
        "frontend": true,
        "allowSelfServe": true
      }
    },
    {
      "metadata": {
        "name": "dataplaneFrontendFallback",
        "resourceVersion": "1712639261786",
        "creationTimestamp": "2024-04-09T05:07:41Z"
      },
      "spec": {
        "description": "Support dataplane contract field name change for transformations and field name matchers where the name is different",
        "stage": "GA",
        "codeowner": "@grafana/observability-metrics",
        "frontend": true,
        "allowSelfServe": true
      }
    },
    {
      "metadata": {
        "name": "faroDatasourceSelector",
        "resourceVersion": "1712639261786",
        "creationTimestamp": "2024-04-09T05:07:41Z"
      },
      "spec": {
        "description": "Enable the data source selector within the Frontend Apps section of the Frontend Observability",
        "stage": "preview",
        "codeowner": "@grafana/app-o11y",
        "frontend": true
      }
    },
    {
      "metadata": {
        "name": "lokiStructuredMetadata",
        "resourceVersion": "1712639261786",
        "creationTimestamp": "2024-04-09T05:07:41Z"
      },
      "spec": {
        "description": "Enables the loki data source to request structured metadata from the Loki server",
        "stage": "GA",
        "codeowner": "@grafana/observability-logs"
      }
    },
    {
      "metadata": {
        "name": "sqlExpressions",
        "resourceVersion": "1712639261786",
        "creationTimestamp": "2024-04-09T05:07:41Z"
      },
      "spec": {
        "description": "Enables using SQL and DuckDB functions as Expressions.",
        "stage": "experimental",
        "codeowner": "@grafana/grafana-app-platform-squad"
      }
    },
    {
      "metadata": {
        "name": "live-service-web-worker",
        "resourceVersion": "1712639261786",
        "creationTimestamp": "2024-04-09T05:07:41Z"
      },
      "spec": {
        "description": "This will use a webworker thread to processes events rather than the main thread",
        "stage": "experimental",
        "codeowner": "@grafana/grafana-app-platform-squad",
        "frontend": true
      }
    },
    {
      "metadata": {
        "name": "disableAngular",
        "resourceVersion": "1712639261786",
        "creationTimestamp": "2024-04-09T05:07:41Z"
      },
      "spec": {
        "description": "Dynamic flag to disable angular at runtime. The preferred method is to set `angular_support_enabled` to `false` in the [security] settings, which allows you to change the state at runtime.",
        "stage": "preview",
        "codeowner": "@grafana/dataviz-squad",
        "frontend": true,
        "hideFromAdminPage": true
      }
    },
    {
      "metadata": {
        "name": "usePrometheusFrontendPackage",
        "resourceVersion": "1712841379965",
        "creationTimestamp": "2024-04-09T05:07:41Z",
        "deletionTimestamp": "2024-04-12T23:12:45Z",
        "annotations": {
          "grafana.app/updatedTimestamp": "2024-04-11 13:16:19.965312 +0000 UTC"
        }
      },
      "spec": {
        "description": "Use the @grafana/prometheus frontend package in core Prometheus.",
        "stage": "GA",
        "codeowner": "@grafana/observability-metrics",
        "frontend": true
      }
    },
    {
      "metadata": {
        "name": "alertingBacktesting",
        "resourceVersion": "1712639261786",
        "creationTimestamp": "2024-04-09T05:07:41Z"
      },
      "spec": {
        "description": "Rule backtesting API for alerting",
        "stage": "experimental",
        "codeowner": "@grafana/alerting-squad"
      }
    },
    {
      "metadata": {
        "name": "prometheusDataplane",
        "resourceVersion": "1712639261786",
        "creationTimestamp": "2024-04-09T05:07:41Z"
      },
      "spec": {
        "description": "Changes responses to from Prometheus to be compliant with the dataplane specification. In particular, when this feature toggle is active, the numeric `Field.Name` is set from 'Value' to the value of the `__name__` label.",
        "stage": "GA",
        "codeowner": "@grafana/observability-metrics",
        "allowSelfServe": true
      }
    },
    {
      "metadata": {
        "name": "lokiPredefinedOperations",
        "resourceVersion": "1712639261786",
        "creationTimestamp": "2024-04-09T05:07:41Z"
      },
      "spec": {
        "description": "Adds predefined query operations to Loki query editor",
        "stage": "experimental",
        "codeowner": "@grafana/observability-logs",
        "frontend": true
      }
    },
    {
      "metadata": {
        "name": "autoMigrateTablePanel",
        "resourceVersion": "1712639261786",
        "creationTimestamp": "2024-04-09T05:07:41Z"
      },
      "spec": {
        "description": "Migrate old table panel to supported table panel - broken out from autoMigrateOldPanels to enable granular tracking",
        "stage": "preview",
        "codeowner": "@grafana/dataviz-squad",
        "frontend": true
      }
    },
    {
      "metadata": {
        "name": "nestedFolders",
        "resourceVersion": "1712639261786",
        "creationTimestamp": "2024-04-09T05:07:41Z"
      },
      "spec": {
        "description": "Enable folder nesting",
        "stage": "GA",
        "codeowner": "@grafana/backend-platform"
      }
    },
    {
      "metadata": {
        "name": "sqlDatasourceDatabaseSelection",
        "resourceVersion": "1712639261786",
        "creationTimestamp": "2024-04-09T05:07:41Z"
      },
      "spec": {
        "description": "Enables previous SQL data source dataset dropdown behavior",
        "stage": "preview",
        "codeowner": "@grafana/dataviz-squad",
        "frontend": true,
        "hideFromAdminPage": true
      }
    },
    {
      "metadata": {
        "name": "logsExploreTableVisualisation",
        "resourceVersion": "1712639261786",
        "creationTimestamp": "2024-04-09T05:07:41Z"
      },
      "spec": {
        "description": "A table visualisation for logs in Explore",
        "stage": "GA",
        "codeowner": "@grafana/observability-logs",
        "frontend": true
      }
    },
    {
      "metadata": {
        "name": "logRowsPopoverMenu",
        "resourceVersion": "1712639261786",
        "creationTimestamp": "2024-04-09T05:07:41Z"
      },
      "spec": {
        "description": "Enable filtering menu displayed when text of a log line is selected",
        "stage": "GA",
        "codeowner": "@grafana/observability-logs",
        "frontend": true
      }
    },
    {
      "metadata": {
        "name": "alertingQueryOptimization",
        "resourceVersion": "1712639261786",
        "creationTimestamp": "2024-04-09T05:07:41Z"
      },
      "spec": {
        "description": "Optimizes eligible queries in order to reduce load on datasources",
        "stage": "GA",
        "codeowner": "@grafana/alerting-squad"
      }
    },
    {
      "metadata": {
        "name": "promQLScope",
        "resourceVersion": "1712639261786",
        "creationTimestamp": "2024-04-09T05:07:41Z"
      },
      "spec": {
        "description": "In-development feature that will allow injection of labels into prometheus queries.",
        "stage": "experimental",
        "codeowner": "@grafana/observability-metrics"
      }
    },
    {
      "metadata": {
        "name": "nodeGraphDotLayout",
        "resourceVersion": "1712639261786",
        "creationTimestamp": "2024-04-09T05:07:41Z"
      },
      "spec": {
        "description": "Changed the layout algorithm for the node graph",
        "stage": "experimental",
        "codeowner": "@grafana/observability-traces-and-profiling",
        "frontend": true
      }
    },
    {
      "metadata": {
        "name": "disableSecretsCompatibility",
        "resourceVersion": "1712639261786",
        "creationTimestamp": "2024-04-09T05:07:41Z"
      },
      "spec": {
        "description": "Disable duplicated secret storage in legacy tables",
        "stage": "experimental",
        "codeowner": "@grafana/hosted-grafana-team",
        "requiresRestart": true
      }
    },
    {
      "metadata": {
        "name": "logRequestsInstrumentedAsUnknown",
        "resourceVersion": "1712639261786",
        "creationTimestamp": "2024-04-09T05:07:41Z"
      },
      "spec": {
        "description": "Logs the path for requests that are instrumented as unknown",
        "stage": "experimental",
        "codeowner": "@grafana/hosted-grafana-team"
      }
    },
    {
      "metadata": {
        "name": "metricsSummary",
        "resourceVersion": "1712639261786",
        "creationTimestamp": "2024-04-09T05:07:41Z"
      },
      "spec": {
        "description": "Enables metrics summary queries in the Tempo data source",
        "stage": "experimental",
        "codeowner": "@grafana/observability-traces-and-profiling",
        "frontend": true
      }
    },
    {
      "metadata": {
        "name": "renderAuthJWT",
        "resourceVersion": "1712639261786",
        "creationTimestamp": "2024-04-09T05:07:41Z"
      },
      "spec": {
        "description": "Uses JWT-based auth for rendering instead of relying on remote cache",
        "stage": "preview",
        "codeowner": "@grafana/grafana-as-code",
        "hideFromAdminPage": true
      }
    },
    {
      "metadata": {
        "name": "refactorVariablesTimeRange",
        "resourceVersion": "1712639261786",
        "creationTimestamp": "2024-04-09T05:07:41Z"
      },
      "spec": {
        "description": "Refactor time range variables flow to reduce number of API calls made when query variables are chained",
        "stage": "preview",
        "codeowner": "@grafana/dashboards-squad",
        "hideFromAdminPage": true
      }
    },
    {
      "metadata": {
        "name": "annotationPermissionUpdate",
        "resourceVersion": "1712639261786",
        "creationTimestamp": "2024-04-09T05:07:41Z"
      },
      "spec": {
        "description": "Change the way annotation permissions work by scoping them to folders and dashboards.",
        "stage": "GA",
        "codeowner": "@grafana/identity-access-team"
      }
    },
    {
      "metadata": {
        "name": "kubernetesFeatureToggles",
        "resourceVersion": "1712639261786",
        "creationTimestamp": "2024-04-09T05:07:41Z"
      },
      "spec": {
        "description": "Use the kubernetes API for feature toggle management in the frontend",
        "stage": "experimental",
        "codeowner": "@grafana/grafana-operator-experience-squad",
        "frontend": true,
        "hideFromAdminPage": true
      }
    },
    {
      "metadata": {
        "name": "autoMigrateGraphPanel",
        "resourceVersion": "1712639261786",
        "creationTimestamp": "2024-04-09T05:07:41Z"
      },
      "spec": {
        "description": "Migrate old graph panel to supported time series panel - broken out from autoMigrateOldPanels to enable granular tracking",
        "stage": "preview",
        "codeowner": "@grafana/dataviz-squad",
        "frontend": true
      }
    },
    {
      "metadata": {
        "name": "frontendSandboxMonitorOnly",
        "resourceVersion": "1712639261786",
        "creationTimestamp": "2024-04-09T05:07:41Z"
      },
      "spec": {
        "description": "Enables monitor only in the plugin frontend sandbox (if enabled)",
        "stage": "experimental",
        "codeowner": "@grafana/plugins-platform-backend",
        "frontend": true
      }
    },
    {
      "metadata": {
        "name": "alertStateHistoryLokiOnly",
        "resourceVersion": "1712639261786",
        "creationTimestamp": "2024-04-09T05:07:41Z"
      },
      "spec": {
        "description": "Disable Grafana alerts from emitting annotations when a remote Loki instance is available.",
        "stage": "experimental",
        "codeowner": "@grafana/alerting-squad"
      }
    },
    {
      "metadata": {
        "name": "dashboardScene",
        "resourceVersion": "1712639261786",
        "creationTimestamp": "2024-04-09T05:07:41Z"
      },
      "spec": {
        "description": "Enables dashboard rendering using scenes for all roles",
        "stage": "experimental",
        "codeowner": "@grafana/dashboards-squad",
        "frontend": true
      }
    },
    {
      "metadata": {
        "name": "newPDFRendering",
        "resourceVersion": "1712639261786",
        "creationTimestamp": "2024-04-09T05:07:41Z"
      },
      "spec": {
        "description": "New implementation for the dashboard-to-PDF rendering",
        "stage": "preview",
        "codeowner": "@grafana/sharing-squad"
      }
    },
    {
      "metadata": {
        "name": "queryOverLive",
        "resourceVersion": "1712639261786",
        "creationTimestamp": "2024-04-09T05:07:41Z"
      },
      "spec": {
        "description": "Use Grafana Live WebSocket to execute backend queries",
        "stage": "experimental",
        "codeowner": "@grafana/grafana-app-platform-squad",
        "frontend": true
      }
    },
    {
      "metadata": {
        "name": "dashboardSceneSolo",
        "resourceVersion": "1712639261786",
        "creationTimestamp": "2024-04-09T05:07:41Z"
      },
      "spec": {
        "description": "Enables rendering dashboards using scenes for solo panels",
        "stage": "experimental",
        "codeowner": "@grafana/dashboards-squad",
        "frontend": true
      }
    },
    {
      "metadata": {
        "name": "permissionsFilterRemoveSubquery",
        "resourceVersion": "1712639261786",
        "creationTimestamp": "2024-04-09T05:07:41Z"
      },
      "spec": {
        "description": "Alternative permission filter implementation that does not use subqueries for fetching the dashboard folder",
        "stage": "experimental",
        "codeowner": "@grafana/backend-platform"
      }
    },
    {
      "metadata": {
        "name": "enableNativeHTTPHistogram",
        "resourceVersion": "1712639261786",
        "creationTimestamp": "2024-04-09T05:07:41Z"
      },
      "spec": {
        "description": "Enables native HTTP Histograms",
        "stage": "experimental",
        "codeowner": "@grafana/hosted-grafana-team"
      }
    },
    {
      "metadata": {
        "name": "jitterAlertRulesWithinGroups",
        "resourceVersion": "1712639261786",
        "creationTimestamp": "2024-04-09T05:07:41Z"
      },
      "spec": {
        "description": "Distributes alert rule evaluations more evenly over time, including spreading out rules within the same group",
        "stage": "preview",
        "codeowner": "@grafana/alerting-squad",
        "requiresRestart": true,
        "hideFromDocs": true
      }
    },
    {
      "metadata": {
        "name": "influxqlStreamingParser",
        "resourceVersion": "1712639261786",
        "creationTimestamp": "2024-04-09T05:07:41Z"
      },
      "spec": {
        "description": "Enable streaming JSON parser for InfluxDB datasource InfluxQL query language",
        "stage": "experimental",
        "codeowner": "@grafana/observability-metrics"
      }
    },
    {
      "metadata": {
        "name": "alertStateHistoryLokiSecondary",
        "resourceVersion": "1712639261786",
        "creationTimestamp": "2024-04-09T05:07:41Z"
      },
      "spec": {
        "description": "Enable Grafana to write alert state history to an external Loki instance in addition to Grafana annotations.",
        "stage": "experimental",
        "codeowner": "@grafana/alerting-squad"
      }
    },
    {
      "metadata": {
        "name": "logsContextDatasourceUi",
        "resourceVersion": "1712639261786",
        "creationTimestamp": "2024-04-09T05:07:41Z"
      },
      "spec": {
        "description": "Allow datasource to provide custom UI for context view",
        "stage": "GA",
        "codeowner": "@grafana/observability-logs",
        "frontend": true,
        "allowSelfServe": true
      }
    },
    {
      "metadata": {
        "name": "traceQLStreaming",
        "resourceVersion": "1712639261786",
        "creationTimestamp": "2024-04-09T05:07:41Z"
      },
      "spec": {
        "description": "Enables response streaming of TraceQL queries of the Tempo data source",
        "stage": "GA",
        "codeowner": "@grafana/observability-traces-and-profiling",
        "frontend": true
      }
    },
    {
      "metadata": {
        "name": "wargamesTesting",
        "resourceVersion": "1712639261786",
        "creationTimestamp": "2024-04-09T05:07:41Z"
      },
      "spec": {
        "description": "Placeholder feature flag for internal testing",
        "stage": "experimental",
        "codeowner": "@grafana/hosted-grafana-team"
      }
    },
    {
      "metadata": {
        "name": "externalServiceAccounts",
        "resourceVersion": "1712639261786",
        "creationTimestamp": "2024-04-09T05:07:41Z"
      },
      "spec": {
        "description": "Automatic service account and token setup for plugins",
        "stage": "preview",
        "codeowner": "@grafana/identity-access-team",
        "hideFromAdminPage": true
      }
    },
    {
      "metadata": {
        "name": "publicDashboardsEmailSharing",
        "resourceVersion": "1712639261786",
        "creationTimestamp": "2024-04-09T05:07:41Z"
      },
      "spec": {
        "description": "Enables public dashboard sharing to be restricted to only allowed emails",
        "stage": "preview",
        "codeowner": "@grafana/sharing-squad",
        "hideFromAdminPage": true,
        "hideFromDocs": true
      }
    },
    {
      "metadata": {
        "name": "storage",
        "resourceVersion": "1712639261786",
        "creationTimestamp": "2024-04-09T05:07:41Z"
      },
      "spec": {
        "description": "Configurable storage for dashboards, datasources, and resources",
        "stage": "experimental",
        "codeowner": "@grafana/grafana-app-platform-squad"
      }
    },
    {
      "metadata": {
        "name": "individualCookiePreferences",
        "resourceVersion": "1712639261786",
        "creationTimestamp": "2024-04-09T05:07:41Z"
      },
      "spec": {
        "description": "Support overriding cookie preferences per user",
        "stage": "experimental",
        "codeowner": "@grafana/backend-platform"
      }
    },
    {
      "metadata": {
        "name": "sseGroupByDatasource",
        "resourceVersion": "1712639261786",
        "creationTimestamp": "2024-04-09T05:07:41Z"
      },
      "spec": {
        "description": "Send query to the same datasource in a single request when using server side expressions. The `cloudWatchBatchQueries` feature toggle should be enabled if this used with CloudWatch.",
        "stage": "experimental",
        "codeowner": "@grafana/observability-metrics"
      }
    },
    {
      "metadata": {
        "name": "managedPluginsInstall",
        "resourceVersion": "1712639261786",
        "creationTimestamp": "2024-04-09T05:07:41Z"
      },
      "spec": {
        "description": "Install managed plugins directly from plugins catalog",
        "stage": "GA",
        "codeowner": "@grafana/plugins-platform-backend"
      }
    },
    {
      "metadata": {
        "name": "ssoSettingsSAML",
        "resourceVersion": "1712639261786",
        "creationTimestamp": "2024-04-09T05:07:41Z"
      },
      "spec": {
        "description": "Use the new SSO Settings API to configure the SAML connector",
        "stage": "experimental",
        "codeowner": "@grafana/identity-access-team",
        "hideFromAdminPage": true,
        "hideFromDocs": true
      }
    },
    {
      "metadata": {
        "name": "lokiExperimentalStreaming",
        "resourceVersion": "1712639261786",
        "creationTimestamp": "2024-04-09T05:07:41Z"
      },
      "spec": {
        "description": "Support new streaming approach for loki (prototype, needs special loki build)",
        "stage": "experimental",
        "codeowner": "@grafana/observability-logs"
      }
    },
    {
      "metadata": {
        "name": "accessControlOnCall",
        "resourceVersion": "1712639261786",
        "creationTimestamp": "2024-04-09T05:07:41Z"
      },
      "spec": {
        "description": "Access control primitives for OnCall",
        "stage": "preview",
        "codeowner": "@grafana/identity-access-team",
        "hideFromAdminPage": true
      }
    },
    {
      "metadata": {
        "name": "dashgpt",
        "resourceVersion": "1712639261786",
        "creationTimestamp": "2024-04-09T05:07:41Z"
      },
      "spec": {
        "description": "Enable AI powered features in dashboards",
        "stage": "GA",
        "codeowner": "@grafana/dashboards-squad",
        "frontend": true
      }
    },
    {
      "metadata": {
        "name": "awsDatasourcesNewFormStyling",
        "resourceVersion": "1712639261786",
        "creationTimestamp": "2024-04-09T05:07:41Z"
      },
      "spec": {
        "description": "Applies new form styling for configuration and query editors in AWS plugins",
        "stage": "preview",
        "codeowner": "@grafana/aws-datasources",
        "frontend": true
      }
    },
    {
      "metadata": {
        "name": "exploreMetrics",
        "resourceVersion": "1712639261786",
        "creationTimestamp": "2024-04-09T05:07:41Z"
      },
      "spec": {
        "description": "Enables the new Explore Metrics core app",
        "stage": "GA",
        "codeowner": "@grafana/dashboards-squad",
        "frontend": true
      }
    },
    {
      "metadata": {
        "name": "lokiQueryHints",
        "resourceVersion": "1712639261786",
        "creationTimestamp": "2024-04-09T05:07:41Z"
      },
      "spec": {
        "description": "Enables query hints for Loki",
        "stage": "GA",
        "codeowner": "@grafana/observability-logs",
        "frontend": true
      }
    },
    {
      "metadata": {
        "name": "scenes",
        "resourceVersion": "1712639261786",
        "creationTimestamp": "2024-04-09T05:07:41Z"
      },
      "spec": {
        "description": "Experimental framework to build interactive dashboards",
        "stage": "experimental",
        "codeowner": "@grafana/dashboards-squad",
        "frontend": true
      }
    },
    {
      "metadata": {
        "name": "transformationsRedesign",
        "resourceVersion": "1712639261786",
        "creationTimestamp": "2024-04-09T05:07:41Z"
      },
      "spec": {
        "description": "Enables the transformations redesign",
        "stage": "GA",
        "codeowner": "@grafana/observability-metrics",
        "frontend": true,
        "allowSelfServe": true
      }
    },
    {
      "metadata": {
        "name": "actionSets",
        "resourceVersion": "1712934405418",
        "creationTimestamp": "2024-04-12T15:06:45Z",
        "deletionTimestamp": "2024-04-12T15:17:53Z"
      },
      "spec": {
        "description": "Introduces action sets for resource permissions",
        "stage": "experimental",
        "codeowner": "@grafana/identity-access-team"
      }
    },
    {
      "metadata": {
        "name": "accessActionSets",
        "resourceVersion": "1712935073026",
        "creationTimestamp": "2024-04-12T15:17:53Z"
      },
      "spec": {
        "description": "Introduces action sets for resource permissions",
        "stage": "experimental",
        "codeowner": "@grafana/identity-access-team"
      }
    },
    {
      "metadata": {
<<<<<<< HEAD
        "name": "dashboardRestore",
        "resourceVersion": "1708455041047",
        "creationTimestamp": "2024-02-20T18:50:41Z"
      },
      "spec": {
        "description": "Enables deleted dashboard restore feature",
        "stage": "experimental",
        "codeowner": "@grafana/grafana-frontend-platform",
        "hideFromAdminPage": true,
        "hideFromDocs": true
=======
        "name": "disableNumericMetricsSortingInExpressions",
        "resourceVersion": "1713208725143",
        "creationTimestamp": "2024-04-15T19:18:45Z"
      },
      "spec": {
        "description": "In server-side expressions, disable the sorting of numeric-kind metrics by their metric name or labels.",
        "stage": "experimental",
        "codeowner": "@grafana/observability-metrics",
        "requiresRestart": true
      }
    },
    {
      "metadata": {
        "name": "queryServiceFromUI",
        "resourceVersion": "1713422970838",
        "creationTimestamp": "2024-04-18T06:49:30Z"
      },
      "spec": {
        "description": "Routes requests to the new query service",
        "stage": "experimental",
        "codeowner": "@grafana/grafana-app-platform-squad",
        "frontend": true
      }
    },
    {
      "metadata": {
        "name": "queryService",
        "resourceVersion": "1713504737045",
        "creationTimestamp": "2024-04-18T06:49:30Z",
        "annotations": {
          "grafana.app/updatedTimestamp": "2024-04-19 05:32:17.045343 +0000 UTC"
        }
      },
      "spec": {
        "description": "Register /apis/query.grafana.app/ -- will eventually replace /api/ds/query",
        "stage": "experimental",
        "codeowner": "@grafana/grafana-app-platform-squad",
        "requiresRestart": true
>>>>>>> 309a7e76
      }
    }
  ]
}<|MERGE_RESOLUTION|>--- conflicted
+++ resolved
@@ -2127,18 +2127,6 @@
     },
     {
       "metadata": {
-<<<<<<< HEAD
-        "name": "dashboardRestore",
-        "resourceVersion": "1708455041047",
-        "creationTimestamp": "2024-02-20T18:50:41Z"
-      },
-      "spec": {
-        "description": "Enables deleted dashboard restore feature",
-        "stage": "experimental",
-        "codeowner": "@grafana/grafana-frontend-platform",
-        "hideFromAdminPage": true,
-        "hideFromDocs": true
-=======
         "name": "disableNumericMetricsSortingInExpressions",
         "resourceVersion": "1713208725143",
         "creationTimestamp": "2024-04-15T19:18:45Z"
@@ -2177,7 +2165,20 @@
         "stage": "experimental",
         "codeowner": "@grafana/grafana-app-platform-squad",
         "requiresRestart": true
->>>>>>> 309a7e76
+      }
+    },
+    {
+      "metadata": {
+        "name": "dashboardRestore",
+        "resourceVersion": "1708455041047",
+        "creationTimestamp": "2024-02-20T18:50:41Z"
+      },
+      "spec": {
+        "description": "Enables deleted dashboard restore feature",
+        "stage": "experimental",
+        "codeowner": "@grafana/grafana-frontend-platform",
+        "hideFromAdminPage": true,
+        "hideFromDocs": true
       }
     }
   ]
