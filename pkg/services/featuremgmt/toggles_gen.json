{
  "kind": "FeatureList",
  "apiVersion": "featuretoggle.grafana.app/v0alpha1",
  "metadata": {},
  "items": [
    {
      "metadata": {
        "name": "ABTestFeatureToggleA",
        "resourceVersion": "1745339544057",
        "creationTimestamp": "2025-01-13T21:13:13Z"
      },
      "spec": {
        "description": "Test feature toggle to see how cohorts could be set up AB testing",
        "stage": "experimental",
        "codeowner": "@grafana/sharing-squad",
        "hideFromDocs": true,
        "expression": "false"
      }
    },
    {
      "metadata": {
        "name": "ABTestFeatureToggleB",
        "resourceVersion": "1745339544057",
        "creationTimestamp": "2025-01-13T21:13:13Z"
      },
      "spec": {
        "description": "Test feature toggle to see how cohorts could be set up AB testing",
        "stage": "experimental",
        "codeowner": "@grafana/sharing-squad",
        "hideFromDocs": true,
        "expression": "false"
      }
    },
    {
      "metadata": {
        "name": "addFieldFromCalculationStatFunctions",
        "resourceVersion": "1745339544057",
        "creationTimestamp": "2023-11-03T14:39:58Z"
      },
      "spec": {
        "description": "Add cumulative and window functions to the add field from calculation transformation",
        "stage": "GA",
        "codeowner": "@grafana/dataviz-squad",
        "frontend": true,
        "expression": "true"
      }
    },
    {
      "metadata": {
        "name": "aiGeneratedDashboardChanges",
        "resourceVersion": "1745339544057",
        "creationTimestamp": "2024-03-05T12:01:31Z"
      },
      "spec": {
        "description": "Enable AI powered features for dashboards to auto-summary changes when saving",
        "stage": "experimental",
        "codeowner": "@grafana/dashboards-squad",
        "frontend": true
      }
    },
    {
      "metadata": {
        "name": "alertRuleRestore",
        "resourceVersion": "1745339544057",
        "creationTimestamp": "2025-03-05T14:15:26Z"
      },
      "spec": {
        "description": "Enables the alert rule restore feature",
        "stage": "preview",
        "codeowner": "@grafana/alerting-squad",
        "expression": "true"
      }
    },
    {
      "metadata": {
        "name": "alertRuleUseFiredAtForStartsAt",
        "resourceVersion": "1745339544057",
        "creationTimestamp": "2025-04-22T16:32:24Z"
      },
      "spec": {
        "description": "Use FiredAt for StartsAt when sending alerts to Alertmaanger",
        "stage": "experimental",
        "codeowner": "@grafana/alerting-squad",
        "expression": "false"
      }
    },
    {
      "metadata": {
        "name": "alertingBacktesting",
        "resourceVersion": "1745339544057",
        "creationTimestamp": "2022-12-14T14:44:14Z"
      },
      "spec": {
        "description": "Rule backtesting API for alerting",
        "stage": "experimental",
        "codeowner": "@grafana/alerting-squad"
      }
    },
    {
      "metadata": {
        "name": "alertingCentralAlertHistory",
        "resourceVersion": "1745339544057",
        "creationTimestamp": "2024-05-29T15:01:38Z"
      },
      "spec": {
        "description": "Enables the new central alert history.",
        "stage": "experimental",
        "codeowner": "@grafana/alerting-squad",
        "frontend": true
      }
    },
    {
      "metadata": {
        "name": "alertingDisableSendAlertsExternal",
        "resourceVersion": "1745339544057",
        "creationTimestamp": "2024-05-23T12:29:19Z"
      },
      "spec": {
        "description": "Disables the ability to send alerts to an external Alertmanager datasource.",
        "stage": "experimental",
        "codeowner": "@grafana/alerting-squad",
        "hideFromAdminPage": true,
        "hideFromDocs": true
      }
    },
    {
      "metadata": {
        "name": "alertingFilterV2",
        "resourceVersion": "1745339544057",
        "creationTimestamp": "2024-09-11T11:29:26Z"
      },
      "spec": {
        "description": "Enable the new alerting search experience",
        "stage": "experimental",
        "codeowner": "@grafana/alerting-squad",
        "hideFromDocs": true
      }
    },
    {
      "metadata": {
        "name": "alertingInsights",
        "resourceVersion": "1745339544057",
        "creationTimestamp": "2023-09-14T12:58:04Z"
      },
      "spec": {
        "description": "Show the new alerting insights landing page",
        "stage": "GA",
        "codeowner": "@grafana/alerting-squad",
        "frontend": true,
        "hideFromAdminPage": true,
        "expression": "true"
      }
    },
    {
      "metadata": {
        "name": "alertingJiraIntegration",
        "resourceVersion": "1745339544057",
        "creationTimestamp": "2025-02-14T12:22:04Z"
      },
      "spec": {
        "description": "Enables the new Jira integration for contact points in cloud alert managers.",
        "stage": "experimental",
        "codeowner": "@grafana/alerting-squad",
        "frontend": true,
        "hideFromDocs": true
      }
    },
    {
      "metadata": {
        "name": "alertingListViewV2",
        "resourceVersion": "1745339544057",
        "creationTimestamp": "2024-05-24T14:40:49Z"
      },
      "spec": {
        "description": "Enables the new alert list view design",
        "stage": "privatePreview",
        "codeowner": "@grafana/alerting-squad",
        "frontend": true
      }
    },
    {
      "metadata": {
        "name": "alertingListViewV2PreviewToggle",
        "resourceVersion": "1745339544057",
        "creationTimestamp": "2025-04-22T16:32:24Z"
      },
      "spec": {
        "description": "Enables the alerting list view v2 preview toggle",
        "stage": "privatePreview",
        "codeowner": "@grafana/alerting-squad",
        "frontend": true
      }
    },
    {
      "metadata": {
        "name": "alertingMigrationUI",
        "resourceVersion": "1745339544057",
        "creationTimestamp": "2025-03-14T16:40:05Z"
      },
      "spec": {
        "description": "Enables the alerting migration UI, to migrate datasource-managed rules to Grafana-managed rules",
        "stage": "experimental",
        "codeowner": "@grafana/alerting-squad",
        "frontend": true,
        "hideFromAdminPage": true,
        "hideFromDocs": true
      }
    },
    {
      "metadata": {
        "name": "alertingNotificationsStepMode",
        "resourceVersion": "1745339544057",
        "creationTimestamp": "2024-11-22T11:07:45Z"
      },
      "spec": {
        "description": "Enables simplified step mode in the notifications section",
        "stage": "GA",
        "codeowner": "@grafana/alerting-squad",
        "frontend": true,
        "expression": "true"
      }
    },
    {
      "metadata": {
        "name": "alertingPrometheusRulesPrimary",
        "resourceVersion": "1745339544057",
        "creationTimestamp": "2024-09-27T12:27:16Z"
      },
      "spec": {
        "description": "Uses Prometheus rules as the primary source of truth for ruler-enabled data sources",
        "stage": "experimental",
        "codeowner": "@grafana/alerting-squad",
        "frontend": true
      }
    },
    {
      "metadata": {
        "name": "alertingQueryAndExpressionsStepMode",
        "resourceVersion": "1745339544057",
        "creationTimestamp": "2024-09-26T06:33:14Z"
      },
      "spec": {
        "description": "Enables step mode for alerting queries and expressions",
        "stage": "GA",
        "codeowner": "@grafana/alerting-squad",
        "frontend": true,
        "expression": "true"
      }
    },
    {
      "metadata": {
        "name": "alertingQueryOptimization",
        "resourceVersion": "1745339544057",
        "creationTimestamp": "2024-01-10T20:52:58Z"
      },
      "spec": {
        "description": "Optimizes eligible queries in order to reduce load on datasources",
        "stage": "GA",
        "codeowner": "@grafana/alerting-squad",
        "expression": "false"
      }
    },
    {
      "metadata": {
        "name": "alertingRulePermanentlyDelete",
        "resourceVersion": "1745339544057",
        "creationTimestamp": "2025-04-03T11:18:25Z"
      },
      "spec": {
        "description": "Enables UI functionality to permanently delete alert rules",
        "stage": "GA",
        "codeowner": "@grafana/alerting-squad",
        "frontend": true,
        "hideFromAdminPage": true,
        "hideFromDocs": true,
        "expression": "true"
      }
    },
    {
      "metadata": {
        "name": "alertingRuleRecoverDeleted",
        "resourceVersion": "1745339544057",
        "creationTimestamp": "2025-03-27T14:39:26Z"
      },
      "spec": {
        "description": "Enables the UI functionality to recover and view deleted alert rules",
        "stage": "GA",
        "codeowner": "@grafana/alerting-squad",
        "frontend": true,
        "hideFromAdminPage": true,
        "hideFromDocs": true,
        "expression": "true"
      }
    },
    {
      "metadata": {
        "name": "alertingRuleVersionHistoryRestore",
        "resourceVersion": "1745339544057",
        "creationTimestamp": "2025-02-17T12:25:32Z"
      },
      "spec": {
        "description": "Enables the alert rule version history restore feature",
        "stage": "GA",
        "codeowner": "@grafana/alerting-squad",
        "frontend": true,
        "hideFromAdminPage": true,
        "hideFromDocs": true,
        "expression": "true"
      }
    },
    {
      "metadata": {
        "name": "alertingSaveStateCompressed",
        "resourceVersion": "1745339544057",
        "creationTimestamp": "2025-01-27T17:47:33Z"
      },
      "spec": {
        "description": "Enables the compressed protobuf-based alert state storage",
        "stage": "preview",
        "codeowner": "@grafana/alerting-squad",
        "expression": "false"
      }
    },
    {
      "metadata": {
        "name": "alertingSaveStatePeriodic",
        "resourceVersion": "1745339544057",
        "creationTimestamp": "2024-01-23T16:03:30Z"
      },
      "spec": {
        "description": "Writes the state periodically to the database, asynchronous to rule evaluation",
        "stage": "privatePreview",
        "codeowner": "@grafana/alerting-squad"
      }
    },
    {
      "metadata": {
        "name": "alertingSimplifiedRouting",
        "resourceVersion": "1745339544057",
        "creationTimestamp": "2023-11-10T13:14:39Z"
      },
      "spec": {
        "description": "Enables users to easily configure alert notifications by specifying a contact point directly when editing or creating an alert rule",
        "stage": "GA",
        "codeowner": "@grafana/alerting-squad",
        "expression": "true"
      }
    },
    {
      "metadata": {
        "name": "alertingUIOptimizeReducer",
        "resourceVersion": "1745339544057",
        "creationTimestamp": "2024-11-18T10:59:00Z"
      },
      "spec": {
        "description": "Enables removing the reducer from the alerting UI when creating a new alert rule and using instant query",
        "stage": "GA",
        "codeowner": "@grafana/alerting-squad",
        "frontend": true,
        "expression": "true"
      }
    },
    {
      "metadata": {
        "name": "alertmanagerRemoteOnly",
        "resourceVersion": "1745339544057",
        "creationTimestamp": "2023-10-30T16:27:08Z"
      },
      "spec": {
        "description": "Disable the internal Alertmanager and only use the external one defined.",
        "stage": "experimental",
        "codeowner": "@grafana/alerting-squad"
      }
    },
    {
      "metadata": {
        "name": "alertmanagerRemotePrimary",
        "resourceVersion": "1745339544057",
        "creationTimestamp": "2023-10-30T16:27:08Z"
      },
      "spec": {
        "description": "Enable Grafana to have a remote Alertmanager instance as the primary Alertmanager.",
        "stage": "experimental",
        "codeowner": "@grafana/alerting-squad"
      }
    },
    {
      "metadata": {
        "name": "alertmanagerRemoteSecondary",
        "resourceVersion": "1745339544057",
        "creationTimestamp": "2023-10-30T16:27:08Z"
      },
      "spec": {
        "description": "Enable Grafana to sync configuration and state with a remote Alertmanager.",
        "stage": "experimental",
        "codeowner": "@grafana/alerting-squad"
      }
    },
    {
      "metadata": {
        "name": "angularDeprecationUI",
        "resourceVersion": "1745339544057",
        "creationTimestamp": "2023-08-29T14:05:47Z"
      },
      "spec": {
        "description": "Display Angular warnings in dashboards and panels",
        "stage": "GA",
        "codeowner": "@grafana/plugins-platform-backend",
        "frontend": true,
        "expression": "true"
      }
    },
    {
      "metadata": {
        "name": "annotationPermissionUpdate",
        "resourceVersion": "1745339544057",
        "creationTimestamp": "2023-10-31T13:30:13Z"
      },
      "spec": {
        "description": "Change the way annotation permissions work by scoping them to folders and dashboards.",
        "stage": "GA",
        "codeowner": "@grafana/identity-access-team",
        "expression": "true"
      }
    },
    {
      "metadata": {
        "name": "appPlatformGrpcClientAuth",
        "resourceVersion": "1745339544057",
        "creationTimestamp": "2024-10-14T10:47:18Z"
      },
      "spec": {
        "description": "Enables the gRPC client to authenticate with the App Platform by using ID \u0026 access tokens",
        "stage": "experimental",
        "codeowner": "@grafana/identity-access-team",
        "hideFromAdminPage": true,
        "hideFromDocs": true
      }
    },
    {
      "metadata": {
        "name": "assetSriChecks",
        "resourceVersion": "1745339544057",
        "creationTimestamp": "2025-03-04T10:56:35Z"
      },
      "spec": {
        "description": "Enables SRI checks for Grafana JavaScript assets",
        "stage": "experimental",
        "codeowner": "@grafana/frontend-ops",
        "frontend": true
      }
    },
    {
      "metadata": {
        "name": "authZGRPCServer",
        "resourceVersion": "1745339544057",
        "creationTimestamp": "2024-06-13T09:41:35Z"
      },
      "spec": {
        "description": "Enables the gRPC server for authorization",
        "stage": "experimental",
        "codeowner": "@grafana/identity-access-team",
        "hideFromAdminPage": true,
        "hideFromDocs": true
      }
    },
    {
      "metadata": {
        "name": "awsAsyncQueryCaching",
        "resourceVersion": "1745339544057",
        "creationTimestamp": "2023-07-21T15:34:07Z"
      },
      "spec": {
        "description": "Enable caching for async queries for Redshift and Athena. Requires that the datasource has caching and async query support enabled",
        "stage": "GA",
        "codeowner": "@grafana/aws-datasources",
        "expression": "true"
      }
    },
    {
      "metadata": {
        "name": "awsDatasourcesTempCredentials",
        "resourceVersion": "1745339544057",
        "creationTimestamp": "2023-07-06T15:06:11Z"
      },
      "spec": {
        "description": "Support temporary security credentials in AWS plugins for Grafana Cloud customers",
        "stage": "experimental",
        "codeowner": "@grafana/aws-datasources"
      }
    },
    {
      "metadata": {
        "name": "azureMonitorDisableLogLimit",
        "resourceVersion": "1745339544057",
        "creationTimestamp": "2024-10-24T13:32:09Z"
      },
      "spec": {
        "description": "Disables the log limit restriction for Azure Monitor when true. The limit is enabled by default.",
        "stage": "GA",
        "codeowner": "@grafana/partner-datasources",
        "expression": "false"
      }
    },
    {
      "metadata": {
        "name": "azureMonitorEnableUserAuth",
        "resourceVersion": "1745339544057",
        "creationTimestamp": "2024-11-27T14:01:54Z"
      },
      "spec": {
        "description": "Enables user auth for Azure Monitor datasource only",
        "stage": "GA",
        "codeowner": "@grafana/partner-datasources",
        "expression": "true"
      }
    },
    {
      "metadata": {
        "name": "azureMonitorLogsBuilderEditor",
        "resourceVersion": "1745339544057",
        "creationTimestamp": "2025-04-02T14:15:25Z"
      },
      "spec": {
        "description": "Enables the logs builder mode for the Azure Monitor data source",
        "stage": "preview",
        "codeowner": "@grafana/partner-datasources",
        "expression": "false"
      }
    },
    {
      "metadata": {
        "name": "azureMonitorPrometheusExemplars",
        "resourceVersion": "1745339544057",
        "creationTimestamp": "2024-06-06T16:53:17Z"
      },
      "spec": {
        "description": "Allows configuration of Azure Monitor as a data source that can provide Prometheus exemplars",
        "stage": "GA",
        "codeowner": "@grafana/partner-datasources",
        "expression": "true"
      }
    },
    {
      "metadata": {
        "name": "cachingOptimizeSerializationMemoryUsage",
        "resourceVersion": "1745339544057",
        "creationTimestamp": "2023-10-12T16:56:49Z"
      },
      "spec": {
        "description": "If enabled, the caching backend gradually serializes query responses for the cache, comparing against the configured `[caching]max_value_mb` value as it goes. This can can help prevent Grafana from running out of memory while attempting to cache very large query responses.",
        "stage": "experimental",
        "codeowner": "@grafana/grafana-operator-experience-squad"
      }
    },
    {
      "metadata": {
        "name": "canvasPanelNesting",
        "resourceVersion": "1745339544057",
        "creationTimestamp": "2022-05-31T19:03:34Z"
      },
      "spec": {
        "description": "Allow elements nesting",
        "stage": "experimental",
        "codeowner": "@grafana/dataviz-squad",
        "frontend": true,
        "hideFromAdminPage": true
      }
    },
    {
      "metadata": {
        "name": "canvasPanelPanZoom",
        "resourceVersion": "1745339544057",
        "creationTimestamp": "2024-01-02T19:52:21Z"
      },
      "spec": {
        "description": "Allow pan and zoom in canvas panel",
        "stage": "preview",
        "codeowner": "@grafana/dataviz-squad",
        "frontend": true
      }
    },
    {
      "metadata": {
        "name": "cloudRBACRoles",
        "resourceVersion": "1745339544057",
        "creationTimestamp": "2024-01-10T13:19:01Z"
      },
      "spec": {
        "description": "Enabled grafana cloud specific RBAC roles",
        "stage": "preview",
        "codeowner": "@grafana/identity-access-team",
        "requiresRestart": true,
        "allowSelfServe": true,
        "hideFromAdminPage": true,
        "hideFromDocs": true
      }
    },
    {
      "metadata": {
        "name": "cloudWatchBatchQueries",
        "resourceVersion": "1745339544057",
        "creationTimestamp": "2023-10-20T19:09:41Z"
      },
      "spec": {
        "description": "Runs CloudWatch metrics queries as separate batches",
        "stage": "preview",
        "codeowner": "@grafana/aws-datasources"
      }
    },
    {
      "metadata": {
        "name": "cloudWatchCrossAccountQuerying",
        "resourceVersion": "1745339544057",
        "creationTimestamp": "2022-11-28T11:39:12Z"
      },
      "spec": {
        "description": "Enables cross-account querying in CloudWatch datasources",
        "stage": "GA",
        "codeowner": "@grafana/aws-datasources",
        "allowSelfServe": true,
        "expression": "true"
      }
    },
    {
      "metadata": {
        "name": "cloudWatchNewLabelParsing",
        "resourceVersion": "1745339544057",
        "creationTimestamp": "2024-04-05T15:57:56Z"
      },
      "spec": {
        "description": "Updates CloudWatch label parsing to be more accurate",
        "stage": "GA",
        "codeowner": "@grafana/aws-datasources",
        "expression": "true"
      }
    },
    {
      "metadata": {
        "name": "cloudWatchRoundUpEndTime",
        "resourceVersion": "1745339544057",
        "creationTimestamp": "2024-06-27T15:10:28Z"
      },
      "spec": {
        "description": "Round up end time for metric queries to the next minute to avoid missing data",
        "stage": "GA",
        "codeowner": "@grafana/aws-datasources",
        "expression": "true"
      }
    },
    {
      "metadata": {
        "name": "configurableSchedulerTick",
        "resourceVersion": "1745339544057",
        "creationTimestamp": "2023-07-26T16:44:12Z"
      },
      "spec": {
        "description": "Enable changing the scheduler base interval via configuration option unified_alerting.scheduler_tick_interval",
        "stage": "experimental",
        "codeowner": "@grafana/alerting-squad",
        "requiresRestart": true,
        "hideFromDocs": true
      }
    },
    {
      "metadata": {
        "name": "correlations",
        "resourceVersion": "1745339544057",
        "creationTimestamp": "2022-09-16T13:14:27Z"
      },
      "spec": {
        "description": "Correlations page",
        "stage": "GA",
        "codeowner": "@grafana/dataviz-squad",
        "allowSelfServe": true,
        "expression": "true"
      }
    },
    {
      "metadata": {
        "name": "crashDetection",
        "resourceVersion": "1745339544057",
        "creationTimestamp": "2024-11-12T15:07:27Z"
      },
      "spec": {
        "description": "Enables browser crash detection reporting to Faro.",
        "stage": "experimental",
        "codeowner": "@grafana/observability-traces-and-profiling",
        "frontend": true
      }
    },
    {
      "metadata": {
        "name": "dashboardDisableSchemaValidationV1",
        "resourceVersion": "1745339544057",
        "creationTimestamp": "2025-04-11T16:52:46Z"
      },
      "spec": {
        "description": "Disable schema validation for dashboards/v1",
        "stage": "experimental",
        "codeowner": "@grafana/grafana-app-platform-squad"
      }
    },
    {
      "metadata": {
        "name": "dashboardDisableSchemaValidationV2",
        "resourceVersion": "1745339544057",
        "creationTimestamp": "2025-04-11T16:52:46Z"
      },
      "spec": {
        "description": "Disable schema validation for dashboards/v2",
        "stage": "experimental",
        "codeowner": "@grafana/grafana-app-platform-squad"
      }
    },
    {
      "metadata": {
        "name": "dashboardNewLayouts",
        "resourceVersion": "1745339544057",
        "creationTimestamp": "2024-10-23T08:55:45Z"
      },
      "spec": {
        "description": "Enables experimental new dashboard layouts",
        "stage": "experimental",
        "codeowner": "@grafana/dashboards-squad",
        "frontend": true
      }
    },
    {
      "metadata": {
        "name": "dashboardScene",
        "resourceVersion": "1745339544057",
        "creationTimestamp": "2023-11-13T08:51:21Z"
      },
      "spec": {
        "description": "Enables dashboard rendering using scenes for all roles",
        "stage": "GA",
        "codeowner": "@grafana/dashboards-squad",
        "frontend": true,
        "expression": "true"
      }
    },
    {
      "metadata": {
        "name": "dashboardSceneForViewers",
        "resourceVersion": "1745339544057",
        "creationTimestamp": "2023-11-02T19:02:25Z"
      },
      "spec": {
        "description": "Enables dashboard rendering using Scenes for viewer roles",
        "stage": "GA",
        "codeowner": "@grafana/dashboards-squad",
        "frontend": true,
        "expression": "true"
      }
    },
    {
      "metadata": {
        "name": "dashboardSceneSolo",
        "resourceVersion": "1745339544057",
        "creationTimestamp": "2024-02-11T08:08:47Z"
      },
      "spec": {
        "description": "Enables rendering dashboards using scenes for solo panels",
        "stage": "GA",
        "codeowner": "@grafana/dashboards-squad",
        "frontend": true,
        "expression": "true"
      }
    },
    {
      "metadata": {
        "name": "dashboardSchemaValidationLogging",
        "resourceVersion": "1745339544057",
        "creationTimestamp": "2025-04-11T16:52:46Z"
      },
      "spec": {
        "description": "Log schema validation errors so they can be analyzed later",
        "stage": "experimental",
        "codeowner": "@grafana/grafana-app-platform-squad"
      }
    },
    {
      "metadata": {
        "name": "dashgpt",
        "resourceVersion": "1745339544057",
        "creationTimestamp": "2023-08-30T20:22:05Z"
      },
      "spec": {
        "description": "Enable AI powered features in dashboards",
        "stage": "GA",
        "codeowner": "@grafana/dashboards-squad",
        "frontend": true,
        "expression": "true"
      }
    },
    {
      "metadata": {
        "name": "dataplaneAggregator",
        "resourceVersion": "1745339544057",
        "creationTimestamp": "2024-08-09T08:41:07Z"
      },
      "spec": {
        "description": "Enable grafana dataplane aggregator",
        "stage": "experimental",
        "codeowner": "@grafana/grafana-app-platform-squad",
        "requiresRestart": true
      }
    },
    {
      "metadata": {
        "name": "dataplaneFrontendFallback",
        "resourceVersion": "1745339544057",
        "creationTimestamp": "2023-04-07T21:13:19Z"
      },
      "spec": {
        "description": "Support dataplane contract field name change for transformations and field name matchers where the name is different",
        "stage": "GA",
        "codeowner": "@grafana/observability-metrics",
        "frontend": true,
        "allowSelfServe": true,
        "expression": "true"
      }
    },
    {
      "metadata": {
        "name": "datasourceAPIServers",
        "resourceVersion": "1745339544057",
        "creationTimestamp": "2024-09-19T08:28:27Z"
      },
      "spec": {
        "description": "Expose some datasources as apiservers.",
        "stage": "experimental",
        "codeowner": "@grafana/grafana-app-platform-squad",
        "requiresRestart": true
      }
    },
    {
      "metadata": {
        "name": "datasourceConnectionsTab",
        "resourceVersion": "1745339544057",
        "creationTimestamp": "2025-01-21T17:39:48Z"
      },
      "spec": {
        "description": "Shows defined connections for a data source in the plugins detail page",
        "stage": "privatePreview",
        "codeowner": "@grafana/plugins-platform-backend",
        "frontend": true
      }
    },
    {
      "metadata": {
        "name": "datasourceQueryTypes",
        "resourceVersion": "1745339544057",
        "creationTimestamp": "2024-05-23T16:46:28Z"
      },
      "spec": {
        "description": "Show query type endpoints in datasource API servers (currently hardcoded for testdata, expressions, and prometheus)",
        "stage": "experimental",
        "codeowner": "@grafana/grafana-app-platform-squad",
        "requiresRestart": true
      }
    },
    {
      "metadata": {
        "name": "disableClassicHTTPHistogram",
        "resourceVersion": "1745339544057",
        "creationTimestamp": "2024-06-18T19:37:44Z"
      },
      "spec": {
        "description": "Disables classic HTTP Histogram (use with enableNativeHTTPHistogram)",
        "stage": "experimental",
        "codeowner": "@grafana/grafana-backend-services-squad",
        "requiresRestart": true,
        "hideFromAdminPage": true
      }
    },
    {
      "metadata": {
        "name": "disableEnvelopeEncryption",
        "resourceVersion": "1745339544057",
        "creationTimestamp": "2022-05-24T08:34:47Z"
      },
      "spec": {
        "description": "Disable envelope encryption (emergency only)",
        "stage": "GA",
        "codeowner": "@grafana/grafana-as-code",
        "hideFromAdminPage": true,
        "expression": "false"
      }
    },
    {
      "metadata": {
        "name": "disableNumericMetricsSortingInExpressions",
        "resourceVersion": "1745339544057",
        "creationTimestamp": "2024-04-16T14:52:47Z"
      },
      "spec": {
        "description": "In server-side expressions, disable the sorting of numeric-kind metrics by their metric name or labels.",
        "stage": "experimental",
        "codeowner": "@grafana/oss-big-tent",
        "requiresRestart": true
      }
    },
    {
      "metadata": {
        "name": "disableSSEDataplane",
        "resourceVersion": "1745339544057",
        "creationTimestamp": "2023-04-12T16:24:34Z"
      },
      "spec": {
        "description": "Disables dataplane specific processing in server side expressions.",
        "stage": "experimental",
        "codeowner": "@grafana/observability-metrics"
      }
    },
    {
      "metadata": {
        "name": "editPanelCSVDragAndDrop",
        "resourceVersion": "1745339544057",
        "creationTimestamp": "2023-01-24T09:43:44Z"
      },
      "spec": {
        "description": "Enables drag and drop for CSV and Excel files",
        "stage": "experimental",
        "codeowner": "@grafana/dataviz-squad",
        "frontend": true
      }
    },
    {
      "metadata": {
        "name": "elasticsearchCrossClusterSearch",
        "resourceVersion": "1745339544057",
        "creationTimestamp": "2024-12-12T22:20:04Z"
      },
      "spec": {
        "description": "Enables cross cluster search in the Elasticsearch datasource",
        "stage": "preview",
        "codeowner": "@grafana/aws-datasources"
      }
    },
    {
      "metadata": {
        "name": "elasticsearchImprovedParsing",
        "resourceVersion": "1745339544057",
        "creationTimestamp": "2025-01-15T17:05:54Z"
      },
      "spec": {
        "description": "Enables less memory intensive Elasticsearch result parsing",
        "stage": "experimental",
        "codeowner": "@grafana/aws-datasources"
      }
    },
    {
      "metadata": {
        "name": "enableDatagridEditing",
        "resourceVersion": "1745339544057",
        "creationTimestamp": "2023-04-24T14:46:31Z"
      },
      "spec": {
        "description": "Enables the edit functionality in the datagrid panel",
        "stage": "preview",
        "codeowner": "@grafana/dataviz-squad",
        "frontend": true
      }
    },
    {
      "metadata": {
        "name": "enableExtensionsAdminPage",
        "resourceVersion": "1745339544057",
        "creationTimestamp": "2024-11-05T15:55:10Z"
      },
      "spec": {
        "description": "Enables the extension admin page regardless of development mode",
        "stage": "experimental",
        "codeowner": "@grafana/plugins-platform-backend",
        "requiresRestart": true
      }
    },
    {
      "metadata": {
        "name": "enableNativeHTTPHistogram",
        "resourceVersion": "1745339544057",
        "creationTimestamp": "2023-10-03T18:23:55Z"
      },
      "spec": {
        "description": "Enables native HTTP Histograms",
        "stage": "experimental",
        "codeowner": "@grafana/grafana-backend-services-squad",
        "requiresRestart": true,
        "hideFromAdminPage": true
      }
    },
    {
      "metadata": {
        "name": "enableSCIM",
        "resourceVersion": "1745339544057",
        "creationTimestamp": "2024-11-07T14:38:46Z"
      },
      "spec": {
        "description": "Enables SCIM support for user and group management",
        "stage": "experimental",
        "codeowner": "@grafana/identity-access-team"
      }
    },
    {
      "metadata": {
        "name": "enableScopesInMetricsExplore",
        "resourceVersion": "1745339544057",
        "creationTimestamp": "2024-11-06T13:11:33Z"
      },
      "spec": {
        "description": "Enables the scopes usage in Metrics Explore",
        "stage": "experimental",
        "codeowner": "@grafana/dashboards-squad",
        "hideFromAdminPage": true,
        "hideFromDocs": true
      }
    },
    {
      "metadata": {
        "name": "exploreLogsAggregatedMetrics",
        "resourceVersion": "1745339544057",
        "creationTimestamp": "2024-08-29T13:55:59Z"
      },
      "spec": {
        "description": "Used in Logs Drilldown to query by aggregated metrics",
        "stage": "experimental",
        "codeowner": "@grafana/observability-logs",
        "frontend": true
      }
    },
    {
      "metadata": {
        "name": "exploreLogsLimitedTimeRange",
        "resourceVersion": "1745339544057",
        "creationTimestamp": "2024-08-29T13:55:59Z"
      },
      "spec": {
        "description": "Used in Logs Drilldown to limit the time range",
        "stage": "experimental",
        "codeowner": "@grafana/observability-logs",
        "frontend": true
      }
    },
    {
      "metadata": {
        "name": "exploreLogsShardSplitting",
        "resourceVersion": "1745339544057",
        "creationTimestamp": "2024-08-29T13:55:59Z"
      },
      "spec": {
        "description": "Used in Logs Drilldown to split queries into multiple queries based on the number of shards",
        "stage": "experimental",
        "codeowner": "@grafana/observability-logs",
        "frontend": true
      }
    },
    {
      "metadata": {
        "name": "exploreMetricsRelatedLogs",
        "resourceVersion": "1745339544057",
        "creationTimestamp": "2024-11-05T16:28:43Z"
      },
      "spec": {
        "description": "Display Related Logs in Grafana Metrics Drilldown",
        "stage": "experimental",
        "codeowner": "@grafana/observability-metrics",
        "frontend": true
      }
    },
    {
      "metadata": {
        "name": "expressionParser",
        "resourceVersion": "1745339544057",
        "creationTimestamp": "2024-02-17T00:59:11Z"
      },
      "spec": {
        "description": "Enable new expression parser",
        "stage": "experimental",
        "codeowner": "@grafana/grafana-app-platform-squad",
        "requiresRestart": true
      }
    },
    {
      "metadata": {
        "name": "extensionSidebar",
        "resourceVersion": "1745339544057",
        "creationTimestamp": "2025-04-03T10:16:35Z"
      },
      "spec": {
        "description": "Enables the extension sidebar",
        "stage": "experimental",
        "codeowner": "@grafana/observability-logs",
        "frontend": true
      }
    },
    {
      "metadata": {
        "name": "externalCorePlugins",
        "resourceVersion": "1745339544057",
        "creationTimestamp": "2023-09-22T08:50:13Z"
      },
      "spec": {
        "description": "Allow core plugins to be loaded as external",
        "stage": "GA",
        "codeowner": "@grafana/plugins-platform-backend",
        "expression": "true"
      }
    },
    {
      "metadata": {
        "name": "externalServiceAccounts",
        "resourceVersion": "1745339544057",
        "creationTimestamp": "2023-09-28T07:26:37Z"
      },
      "spec": {
        "description": "Automatic service account and token setup for plugins",
        "stage": "preview",
        "codeowner": "@grafana/identity-access-team",
        "hideFromAdminPage": true
      }
    },
    {
      "metadata": {
        "name": "extraThemes",
        "resourceVersion": "1745339544057",
        "creationTimestamp": "2023-05-10T13:37:04Z"
      },
      "spec": {
        "description": "Enables extra themes",
        "stage": "experimental",
        "codeowner": "@grafana/grafana-frontend-platform",
        "frontend": true
      }
    },
    {
      "metadata": {
        "name": "extractFieldsNameDeduplication",
        "resourceVersion": "1745339544057",
        "creationTimestamp": "2023-11-02T15:47:42Z"
      },
      "spec": {
        "description": "Make sure extracted field names are unique in the dataframe",
        "stage": "experimental",
        "codeowner": "@grafana/dataviz-squad",
        "frontend": true
      }
    },
    {
      "metadata": {
        "name": "failWrongDSUID",
        "resourceVersion": "1745339544057",
        "creationTimestamp": "2024-06-20T10:56:39Z"
      },
      "spec": {
        "description": "Throws an error if a data source has an invalid UIDs",
        "stage": "GA",
        "codeowner": "@grafana/plugins-platform-backend",
        "expression": "true"
      }
    },
    {
      "metadata": {
        "name": "faroDatasourceSelector",
        "resourceVersion": "1745339544057",
        "creationTimestamp": "2023-05-05T00:35:10Z"
      },
      "spec": {
        "description": "Enable the data source selector within the Frontend Apps section of the Frontend Observability",
        "stage": "preview",
        "codeowner": "@grafana/app-o11y",
        "frontend": true
      }
    },
    {
      "metadata": {
        "name": "featureHighlights",
        "resourceVersion": "1745339544057",
        "creationTimestamp": "2022-02-03T11:53:23Z"
      },
      "spec": {
        "description": "Highlight Grafana Enterprise features",
        "stage": "GA",
        "codeowner": "@grafana/grafana-as-code",
        "allowSelfServe": true,
        "expression": "false"
      }
    },
    {
      "metadata": {
        "name": "featureToggleAdminPage",
        "resourceVersion": "1745339544057",
        "creationTimestamp": "2023-07-18T20:43:32Z"
      },
      "spec": {
        "description": "Enable admin page for managing feature toggles from the Grafana front-end. Grafana Cloud only.",
        "stage": "experimental",
        "codeowner": "@grafana/grafana-operator-experience-squad",
        "requiresRestart": true,
        "hideFromDocs": true
      }
    },
    {
      "metadata": {
        "name": "feedbackButton",
        "resourceVersion": "1745339544057",
        "creationTimestamp": "2024-12-02T17:08:15Z"
      },
      "spec": {
        "description": "Enables a button to send feedback from the Grafana UI",
        "stage": "experimental",
        "codeowner": "@grafana/grafana-operator-experience-squad",
        "hideFromDocs": true
      }
    },
    {
      "metadata": {
        "name": "fetchRulesUsingPost",
        "resourceVersion": "1745339544057",
        "creationTimestamp": "2025-01-29T12:17:44Z"
      },
      "spec": {
        "description": "Use a POST request to list rules by passing down the namespaces user has access to",
        "stage": "experimental",
        "codeowner": "@grafana/alerting-squad",
        "hideFromAdminPage": true,
        "hideFromDocs": true
      }
    },
    {
      "metadata": {
        "name": "formatString",
        "resourceVersion": "1745339544057",
        "creationTimestamp": "2023-10-13T18:17:12Z"
      },
      "spec": {
        "description": "Enable format string transformer",
        "stage": "GA",
        "codeowner": "@grafana/dataviz-squad",
        "frontend": true,
        "expression": "true"
      }
    },
    {
      "metadata": {
        "name": "grafanaAPIServerEnsureKubectlAccess",
        "resourceVersion": "1745339544057",
        "creationTimestamp": "2023-12-06T20:21:21Z"
      },
      "spec": {
        "description": "Start an additional https handler and write kubectl options",
        "stage": "experimental",
        "codeowner": "@grafana/grafana-app-platform-squad",
        "requiresDevMode": true,
        "requiresRestart": true
      }
    },
    {
      "metadata": {
        "name": "grafanaAPIServerWithExperimentalAPIs",
        "resourceVersion": "1745339544057",
        "creationTimestamp": "2023-10-06T18:55:22Z"
      },
      "spec": {
        "description": "Register experimental APIs with the k8s API server, including all datasources",
        "stage": "experimental",
        "codeowner": "@grafana/grafana-app-platform-squad",
        "requiresDevMode": true,
        "requiresRestart": true
      }
    },
    {
      "metadata": {
        "name": "grafanaAdvisor",
        "resourceVersion": "1745339544057",
        "creationTimestamp": "2025-01-20T10:08:00Z"
      },
      "spec": {
        "description": "Enables Advisor app",
        "stage": "experimental",
        "codeowner": "@grafana/plugins-platform-backend"
      }
    },
    {
      "metadata": {
        "name": "grafanaManagedRecordingRules",
        "resourceVersion": "1745339544057",
        "creationTimestamp": "2024-04-22T17:53:16Z"
      },
      "spec": {
        "description": "Enables Grafana-managed recording rules.",
        "stage": "experimental",
        "codeowner": "@grafana/alerting-squad",
        "hideFromAdminPage": true,
        "hideFromDocs": true
      }
    },
    {
      "metadata": {
        "name": "grafanaManagedRecordingRulesDatasources",
        "resourceVersion": "1745339544057",
        "creationTimestamp": "2025-03-07T13:30:40Z"
      },
      "spec": {
        "description": "Enables writing to data sources for Grafana-managed recording rules.",
        "stage": "experimental",
        "codeowner": "@grafana/alerting-squad",
        "hideFromAdminPage": true,
        "hideFromDocs": true
      }
    },
    {
      "metadata": {
        "name": "grafanaconThemes",
        "resourceVersion": "1745339544057",
        "creationTimestamp": "2025-02-06T11:08:04Z"
      },
      "spec": {
        "description": "Enables the temporary themes for GrafanaCon",
        "stage": "GA",
        "codeowner": "@grafana/grafana-frontend-platform",
        "requiresRestart": true,
        "hideFromAdminPage": true,
        "hideFromDocs": true,
        "expression": "true"
      }
    },
    {
      "metadata": {
        "name": "groupAttributeSync",
        "resourceVersion": "1745339544057",
        "creationTimestamp": "2024-09-09T15:29:43Z"
      },
      "spec": {
        "description": "Enable the groupsync extension for managing Group Attribute Sync feature",
        "stage": "privatePreview",
        "codeowner": "@grafana/identity-access-team",
        "hideFromDocs": true
      }
    },
    {
      "metadata": {
        "name": "groupByVariable",
        "resourceVersion": "1745339544057",
        "creationTimestamp": "2024-02-14T17:18:04Z"
      },
      "spec": {
        "description": "Enable groupBy variable support in scenes dashboards",
        "stage": "experimental",
        "codeowner": "@grafana/dashboards-squad",
        "hideFromAdminPage": true,
        "hideFromDocs": true
      }
    },
    {
      "metadata": {
        "name": "groupToNestedTableTransformation",
        "resourceVersion": "1745339544057",
        "creationTimestamp": "2024-02-07T14:28:26Z"
      },
      "spec": {
        "description": "Enables the group to nested table transformation",
        "stage": "GA",
        "codeowner": "@grafana/dataviz-squad",
        "frontend": true,
        "expression": "true"
      }
    },
    {
      "metadata": {
        "name": "grpcServer",
        "resourceVersion": "1745339544057",
        "creationTimestamp": "2022-09-26T20:25:34Z"
      },
      "spec": {
        "description": "Run the GRPC server",
        "stage": "preview",
        "codeowner": "@grafana/search-and-storage",
        "hideFromAdminPage": true
      }
    },
    {
      "metadata": {
        "name": "homeSetupGuide",
        "resourceVersion": "1745339544057",
        "creationTimestamp": "2024-09-25T17:20:04Z"
      },
      "spec": {
        "description": "Used in Home for users who want to return to the onboarding flow or quickly find popular config pages",
        "stage": "experimental",
        "codeowner": "@grafana/growth-and-onboarding",
        "frontend": true
      }
    },
    {
      "metadata": {
        "name": "improvedExternalSessionHandling",
        "resourceVersion": "1745339544057",
        "creationTimestamp": "2024-09-17T10:54:39Z"
      },
      "spec": {
        "description": "Enables improved support for OAuth external sessions. After enabling this feature, users might need to re-authenticate themselves.",
        "stage": "preview",
        "codeowner": "@grafana/identity-access-team",
        "allowSelfServe": true
      }
    },
    {
      "metadata": {
        "name": "improvedExternalSessionHandlingSAML",
        "resourceVersion": "1745339544057",
        "creationTimestamp": "2025-01-09T17:02:49Z"
      },
      "spec": {
        "description": "Enables improved support for SAML external sessions. Ensure the NameID format is correctly configured in Grafana for SAML Single Logout to function properly.",
        "stage": "preview",
        "codeowner": "@grafana/identity-access-team",
        "allowSelfServe": true
      }
    },
    {
      "metadata": {
        "name": "individualCookiePreferences",
        "resourceVersion": "1745339544057",
        "creationTimestamp": "2023-02-21T10:19:07Z"
      },
      "spec": {
        "description": "Support overriding cookie preferences per user",
        "stage": "experimental",
        "codeowner": "@grafana/grafana-backend-group"
      }
    },
    {
      "metadata": {
        "name": "infinityRunQueriesInParallel",
        "resourceVersion": "1745339544057",
        "creationTimestamp": "2025-03-14T12:54:04Z"
      },
      "spec": {
        "description": "Enables running Infinity queries in parallel",
        "stage": "privatePreview",
        "codeowner": "@grafana/oss-big-tent"
      }
    },
    {
      "metadata": {
        "name": "influxdbBackendMigration",
        "resourceVersion": "1745339544057",
        "creationTimestamp": "2022-02-09T18:26:16Z",
        "deletionTimestamp": "2023-01-17T14:11:26Z"
      },
      "spec": {
        "description": "Query InfluxDB InfluxQL without the proxy",
        "stage": "GA",
        "codeowner": "@grafana/partner-datasources",
        "frontend": true,
        "expression": "true"
      }
    },
    {
      "metadata": {
        "name": "influxdbRunQueriesInParallel",
        "resourceVersion": "1745339544057",
        "creationTimestamp": "2024-02-01T10:58:24Z"
      },
      "spec": {
        "description": "Enables running InfluxDB Influxql queries in parallel",
        "stage": "privatePreview",
        "codeowner": "@grafana/partner-datasources"
      }
    },
    {
      "metadata": {
        "name": "influxqlStreamingParser",
        "resourceVersion": "1745339544057",
        "creationTimestamp": "2023-11-29T17:29:35Z"
      },
      "spec": {
        "description": "Enable streaming JSON parser for InfluxDB datasource InfluxQL query language",
        "stage": "experimental",
        "codeowner": "@grafana/partner-datasources"
      }
    },
    {
      "metadata": {
        "name": "investigationsBackend",
        "resourceVersion": "1745339544057",
        "creationTimestamp": "2024-12-18T08:31:03Z"
      },
      "spec": {
        "description": "Enable the investigations backend API",
        "stage": "experimental",
        "codeowner": "@grafana/grafana-app-platform-squad",
        "expression": "false"
      }
    },
    {
      "metadata": {
        "name": "inviteUserExperimental",
        "resourceVersion": "1745339544057",
        "creationTimestamp": "2025-03-07T19:09:59Z"
      },
      "spec": {
        "description": "Renders invite user button along the app",
        "stage": "experimental",
        "codeowner": "@grafana/sharing-squad",
        "frontend": true,
        "hideFromAdminPage": true,
        "hideFromDocs": true
      }
    },
    {
      "metadata": {
        "name": "jaegerBackendMigration",
        "resourceVersion": "1745339544057",
        "creationTimestamp": "2024-11-15T14:40:20Z"
      },
      "spec": {
        "description": "Enables querying the Jaeger data source without the proxy",
        "stage": "experimental",
        "codeowner": "@grafana/oss-big-tent"
      }
    },
    {
      "metadata": {
        "name": "jitterAlertRulesWithinGroups",
        "resourceVersion": "1745339544057",
        "creationTimestamp": "2024-01-18T18:48:11Z"
      },
      "spec": {
        "description": "Distributes alert rule evaluations more evenly over time, including spreading out rules within the same group. Disables sequential evaluation if enabled.",
        "stage": "preview",
        "codeowner": "@grafana/alerting-squad",
        "requiresRestart": true,
        "hideFromDocs": true
      }
    },
    {
      "metadata": {
        "name": "k8SFolderCounts",
        "resourceVersion": "1745339544057",
        "creationTimestamp": "2024-12-27T17:10:44Z"
      },
      "spec": {
        "description": "Enable folder's api server counts",
        "stage": "experimental",
        "codeowner": "@grafana/search-and-storage",
        "expression": "false"
      }
    },
    {
      "metadata": {
        "name": "k8SFolderMove",
        "resourceVersion": "1745339544057",
        "creationTimestamp": "2024-12-27T17:10:44Z"
      },
      "spec": {
        "description": "Enable folder's api server move",
        "stage": "experimental",
        "codeowner": "@grafana/search-and-storage",
        "expression": "false"
      }
    },
    {
      "metadata": {
        "name": "kubernetesAggregator",
        "resourceVersion": "1745339544057",
        "creationTimestamp": "2024-02-12T20:59:35Z"
      },
      "spec": {
        "description": "Enable grafana's embedded kube-aggregator",
        "stage": "experimental",
        "codeowner": "@grafana/grafana-app-platform-squad",
        "requiresRestart": true
      }
    },
    {
      "metadata": {
        "name": "kubernetesClientDashboardsFolders",
        "resourceVersion": "1745339544057",
        "creationTimestamp": "2025-02-18T23:11:26Z"
      },
      "spec": {
        "description": "Route the folder and dashboard service requests to k8s",
        "stage": "GA",
        "codeowner": "@grafana/grafana-app-platform-squad",
        "expression": "true"
      }
    },
    {
      "metadata": {
        "name": "kubernetesDashboards",
        "resourceVersion": "1745339544057",
        "creationTimestamp": "2024-06-05T14:34:23Z"
      },
      "spec": {
        "description": "Use the kubernetes API in the frontend for dashboards",
        "stage": "experimental",
        "codeowner": "@grafana/grafana-app-platform-squad",
        "frontend": true
      }
    },
    {
      "metadata": {
        "name": "kubernetesFeatureToggles",
        "resourceVersion": "1745339544057",
        "creationTimestamp": "2024-01-18T05:32:44Z"
      },
      "spec": {
        "description": "Use the kubernetes API for feature toggle management in the frontend",
        "stage": "experimental",
        "codeowner": "@grafana/grafana-operator-experience-squad",
        "frontend": true,
        "hideFromAdminPage": true
      }
    },
    {
      "metadata": {
        "name": "kubernetesSnapshots",
        "resourceVersion": "1745339544057",
        "creationTimestamp": "2023-12-05T22:31:49Z"
      },
      "spec": {
        "description": "Routes snapshot requests from /api to the /apis endpoint",
        "stage": "experimental",
        "codeowner": "@grafana/grafana-app-platform-squad",
        "requiresRestart": true
      }
    },
    {
      "metadata": {
        "name": "libraryPanelRBAC",
        "resourceVersion": "1745339544057",
        "creationTimestamp": "2023-10-11T23:30:50Z"
      },
      "spec": {
        "description": "Enables RBAC support for library panels",
        "stage": "experimental",
        "codeowner": "@grafana/dashboards-squad",
        "requiresRestart": true
      }
    },
    {
      "metadata": {
        "name": "localeFormatPreference",
        "resourceVersion": "1745339544057",
        "creationTimestamp": "2025-03-31T13:59:07Z"
      },
      "spec": {
        "description": "Specifies the locale so the correct format for numbers and dates can be shown",
        "stage": "experimental",
        "codeowner": "@grafana/grafana-frontend-platform"
      }
    },
    {
      "metadata": {
        "name": "localizationForPlugins",
        "resourceVersion": "1745339544057",
        "creationTimestamp": "2025-03-31T04:38:38Z"
      },
      "spec": {
        "description": "Enables localization for plugins",
        "stage": "experimental",
        "codeowner": "@grafana/plugins-platform-backend"
      }
    },
    {
      "metadata": {
        "name": "logQLScope",
        "resourceVersion": "1745339544057",
        "creationTimestamp": "2024-11-11T11:53:24Z"
      },
      "spec": {
        "description": "In-development feature that will allow injection of labels into loki queries.",
        "stage": "privatePreview",
        "codeowner": "@grafana/observability-logs",
        "hideFromAdminPage": true,
        "hideFromDocs": true,
        "expression": "false"
      }
    },
    {
      "metadata": {
        "name": "logRequestsInstrumentedAsUnknown",
        "resourceVersion": "1745339544057",
        "creationTimestamp": "2022-06-10T08:56:55Z"
      },
      "spec": {
        "description": "Logs the path for requests that are instrumented as unknown",
        "stage": "experimental",
        "codeowner": "@grafana/hosted-grafana-team"
      }
    },
    {
      "metadata": {
        "name": "logRowsPopoverMenu",
        "resourceVersion": "1745339544057",
        "creationTimestamp": "2023-11-16T09:48:10Z"
      },
      "spec": {
        "description": "Enable filtering menu displayed when text of a log line is selected",
        "stage": "GA",
        "codeowner": "@grafana/observability-logs",
        "frontend": true,
        "expression": "true"
      }
    },
    {
      "metadata": {
        "name": "logsContextDatasourceUi",
        "resourceVersion": "1745339544057",
        "creationTimestamp": "2023-01-27T14:12:01Z"
      },
      "spec": {
        "description": "Allow datasource to provide custom UI for context view",
        "stage": "GA",
        "codeowner": "@grafana/observability-logs",
        "frontend": true,
        "allowSelfServe": true,
        "expression": "true"
      }
    },
    {
      "metadata": {
        "name": "logsExploreTableDefaultVisualization",
        "resourceVersion": "1745339544057",
        "creationTimestamp": "2024-05-02T15:28:15Z"
      },
      "spec": {
        "description": "Sets the logs table as default visualisation in logs explore",
        "stage": "experimental",
        "codeowner": "@grafana/observability-logs",
        "frontend": true
      }
    },
    {
      "metadata": {
        "name": "logsExploreTableVisualisation",
        "resourceVersion": "1745339544057",
        "creationTimestamp": "2023-07-12T13:52:42Z"
      },
      "spec": {
        "description": "A table visualisation for logs in Explore",
        "stage": "GA",
        "codeowner": "@grafana/observability-logs",
        "frontend": true,
        "expression": "true"
      }
    },
    {
      "metadata": {
        "name": "logsInfiniteScrolling",
        "resourceVersion": "1745339544057",
        "creationTimestamp": "2023-11-09T10:54:03Z"
      },
      "spec": {
        "description": "Enables infinite scrolling for the Logs panel in Explore and Dashboards",
        "stage": "GA",
        "codeowner": "@grafana/observability-logs",
        "frontend": true,
        "expression": "true"
      }
    },
    {
      "metadata": {
        "name": "logsPanelControls",
        "resourceVersion": "1745339544057",
        "creationTimestamp": "2025-04-07T14:38:55Z"
      },
      "spec": {
        "description": "Enables a control component for the logs panel in Explore",
        "stage": "preview",
        "codeowner": "@grafana/observability-logs",
        "frontend": true,
        "expression": "true"
      }
    },
    {
      "metadata": {
        "name": "lokiExperimentalStreaming",
        "resourceVersion": "1745339544057",
        "creationTimestamp": "2023-06-19T10:03:51Z"
      },
      "spec": {
        "description": "Support new streaming approach for loki (prototype, needs special loki build)",
        "stage": "experimental",
        "codeowner": "@grafana/observability-logs"
      }
    },
    {
      "metadata": {
        "name": "lokiLabelNamesQueryApi",
        "resourceVersion": "1745339544057",
        "creationTimestamp": "2024-12-13T14:31:41Z"
      },
      "spec": {
        "description": "Defaults to using the Loki `/labels` API instead of `/series`",
        "stage": "GA",
        "codeowner": "@grafana/observability-logs",
        "expression": "true"
      }
    },
    {
      "metadata": {
        "name": "lokiLogsDataplane",
        "resourceVersion": "1745339544057",
        "creationTimestamp": "2023-07-13T07:58:00Z"
      },
      "spec": {
        "description": "Changes logs responses from Loki to be compliant with the dataplane specification.",
        "stage": "experimental",
        "codeowner": "@grafana/observability-logs"
      }
    },
    {
      "metadata": {
        "name": "lokiPredefinedOperations",
        "resourceVersion": "1745339544057",
        "creationTimestamp": "2023-06-02T10:52:36Z"
      },
      "spec": {
        "description": "Adds predefined query operations to Loki query editor",
        "stage": "experimental",
        "codeowner": "@grafana/observability-logs",
        "frontend": true
      }
    },
    {
      "metadata": {
        "name": "lokiQueryHints",
        "resourceVersion": "1745339544057",
        "creationTimestamp": "2023-12-18T20:43:16Z"
      },
      "spec": {
        "description": "Enables query hints for Loki",
        "stage": "GA",
        "codeowner": "@grafana/observability-logs",
        "frontend": true,
        "expression": "true"
      }
    },
    {
      "metadata": {
        "name": "lokiQuerySplitting",
        "resourceVersion": "1745339544057",
        "creationTimestamp": "2023-02-09T17:27:02Z"
      },
      "spec": {
        "description": "Split large interval queries into subqueries with smaller time intervals",
        "stage": "GA",
        "codeowner": "@grafana/observability-logs",
        "frontend": true,
        "allowSelfServe": true,
        "expression": "true"
      }
    },
    {
      "metadata": {
        "name": "lokiQuerySplittingConfig",
        "resourceVersion": "1745339544057",
        "creationTimestamp": "2023-03-20T15:51:36Z"
      },
      "spec": {
        "description": "Give users the option to configure split durations for Loki queries",
        "stage": "experimental",
        "codeowner": "@grafana/observability-logs",
        "frontend": true
      }
    },
    {
      "metadata": {
        "name": "lokiRunQueriesInParallel",
        "resourceVersion": "1745339544057",
        "creationTimestamp": "2023-09-19T09:34:01Z"
      },
      "spec": {
        "description": "Enables running Loki queries in parallel",
        "stage": "privatePreview",
        "codeowner": "@grafana/observability-logs"
      }
    },
    {
      "metadata": {
        "name": "lokiSendDashboardPanelNames",
        "resourceVersion": "1745339544057",
        "creationTimestamp": "2024-08-22T19:30:43Z"
      },
      "spec": {
        "description": "Send dashboard and panel names to Loki when querying",
        "stage": "experimental",
        "codeowner": "@grafana/observability-logs"
      }
    },
    {
      "metadata": {
        "name": "lokiShardSplitting",
        "resourceVersion": "1745339544057",
        "creationTimestamp": "2024-10-23T11:21:03Z"
      },
      "spec": {
        "description": "Use stream shards to split queries into smaller subqueries",
        "stage": "experimental",
        "codeowner": "@grafana/observability-logs",
        "frontend": true
      }
    },
    {
      "metadata": {
        "name": "lokiStructuredMetadata",
        "resourceVersion": "1745339544057",
        "creationTimestamp": "2023-11-16T16:06:14Z"
      },
      "spec": {
        "description": "Enables the loki data source to request structured metadata from the Loki server",
        "stage": "GA",
        "codeowner": "@grafana/observability-logs",
        "expression": "true"
      }
    },
    {
      "metadata": {
        "name": "managedDualWriter",
        "resourceVersion": "1745339544057",
        "creationTimestamp": "2025-02-19T14:50:39Z"
      },
      "spec": {
        "description": "Pick the dual write mode from database configs",
        "stage": "experimental",
        "codeowner": "@grafana/search-and-storage",
        "hideFromAdminPage": true,
        "hideFromDocs": true
      }
    },
    {
      "metadata": {
        "name": "metricsFromProfiles",
        "resourceVersion": "1745339544057",
        "creationTimestamp": "2025-04-09T10:55:28Z"
      },
      "spec": {
        "description": "Enables creating metrics from profiles and storing them as recording rules",
        "stage": "experimental",
        "codeowner": "@grafana/observability-traces-and-profiling",
        "frontend": true
      }
    },
    {
      "metadata": {
        "name": "mlExpressions",
        "resourceVersion": "1745339544057",
        "creationTimestamp": "2023-07-13T17:37:50Z"
      },
      "spec": {
        "description": "Enable support for Machine Learning in server-side expressions",
        "stage": "experimental",
        "codeowner": "@grafana/alerting-squad"
      }
    },
    {
      "metadata": {
        "name": "multiTenantTempCredentials",
        "resourceVersion": "1745339544057",
        "creationTimestamp": "2025-04-02T20:25:50Z"
      },
      "spec": {
        "description": "use multi-tenant path for awsTempCredentials",
        "stage": "experimental",
        "codeowner": "@grafana/aws-datasources",
        "hideFromDocs": true
      }
    },
    {
      "metadata": {
        "name": "mysqlAnsiQuotes",
        "resourceVersion": "1745339544057",
        "creationTimestamp": "2022-10-12T11:43:35Z"
      },
      "spec": {
        "description": "Use double quotes to escape keyword in a MySQL query",
        "stage": "experimental",
        "codeowner": "@grafana/search-and-storage"
      }
    },
    {
      "metadata": {
        "name": "nestedFolders",
        "resourceVersion": "1745339544057",
        "creationTimestamp": "2022-10-26T14:15:14Z"
      },
      "spec": {
        "description": "Enable folder nesting",
        "stage": "GA",
        "codeowner": "@grafana/search-and-storage",
        "expression": "true"
      }
    },
    {
      "metadata": {
        "name": "newDashboardSharingComponent",
        "resourceVersion": "1745339544057",
        "creationTimestamp": "2024-05-03T15:02:18Z"
      },
      "spec": {
        "description": "Enables the new sharing drawer design",
        "stage": "GA",
        "codeowner": "@grafana/sharing-squad",
        "frontend": true,
        "expression": "true"
      }
    },
    {
      "metadata": {
        "name": "newDashboardWithFiltersAndGroupBy",
        "resourceVersion": "1745339544057",
        "creationTimestamp": "2024-04-04T11:25:21Z"
      },
      "spec": {
        "description": "Enables filters and group by variables on all new dashboards. Variables are added only if default data source supports filtering.",
        "stage": "experimental",
        "codeowner": "@grafana/dashboards-squad",
        "hideFromAdminPage": true,
        "hideFromDocs": true
      }
    },
    {
      "metadata": {
        "name": "newFiltersUI",
        "resourceVersion": "1745339544057",
        "creationTimestamp": "2024-08-30T12:48:13Z"
      },
      "spec": {
        "description": "Enables new combobox style UI for the Ad hoc filters variable in scenes architecture",
        "stage": "GA",
        "codeowner": "@grafana/dashboards-squad",
        "expression": "true"
      }
    },
    {
      "metadata": {
        "name": "newFolderPicker",
        "resourceVersion": "1745339544057",
        "creationTimestamp": "2024-01-15T11:43:19Z"
      },
      "spec": {
        "description": "Enables the nested folder picker without having nested folders enabled",
        "stage": "experimental",
        "codeowner": "@grafana/grafana-frontend-platform",
        "frontend": true
      }
    },
    {
      "metadata": {
        "name": "newLogsPanel",
        "resourceVersion": "1745339544057",
        "creationTimestamp": "2025-02-04T17:40:17Z"
      },
      "spec": {
        "description": "Enables the new logs panel in Explore",
        "stage": "experimental",
        "codeowner": "@grafana/observability-logs",
        "frontend": true
      }
    },
    {
      "metadata": {
        "name": "newPDFRendering",
        "resourceVersion": "1745339544057",
        "creationTimestamp": "2024-02-08T12:09:34Z"
      },
      "spec": {
        "description": "New implementation for the dashboard-to-PDF rendering",
        "stage": "GA",
        "codeowner": "@grafana/sharing-squad",
        "expression": "true"
      }
    },
    {
      "metadata": {
        "name": "newShareReportDrawer",
        "resourceVersion": "1745339544057",
        "creationTimestamp": "2025-02-17T19:05:46Z"
      },
      "spec": {
        "description": "Enables the report creation drawer in a dashboard",
        "stage": "experimental",
        "codeowner": "@grafana/sharing-squad",
        "hideFromAdminPage": true,
        "hideFromDocs": true
      }
    },
    {
      "metadata": {
        "name": "oauthRequireSubClaim",
        "resourceVersion": "1745339544057",
        "creationTimestamp": "2024-03-25T13:22:24Z"
      },
      "spec": {
        "description": "Require that sub claims is present in oauth tokens.",
        "stage": "experimental",
        "codeowner": "@grafana/identity-access-team",
        "hideFromAdminPage": true,
        "hideFromDocs": true
      }
    },
    {
      "metadata": {
        "name": "onPremToCloudMigrations",
        "resourceVersion": "1745339544057",
        "creationTimestamp": "2024-01-22T16:09:08Z"
      },
      "spec": {
        "description": "Enable the Grafana Migration Assistant, which helps you easily migrate various on-prem resources to your Grafana Cloud stack.",
        "stage": "GA",
        "codeowner": "@grafana/grafana-operator-experience-squad",
        "expression": "true"
      }
    },
    {
      "metadata": {
        "name": "panelFilterVariable",
        "resourceVersion": "1745339544057",
        "creationTimestamp": "2023-11-03T12:15:54Z"
      },
      "spec": {
        "description": "Enables use of the `systemPanelFilterVar` variable to filter panels in a dashboard",
        "stage": "experimental",
        "codeowner": "@grafana/dashboards-squad",
        "frontend": true,
        "hideFromDocs": true
      }
    },
    {
      "metadata": {
        "name": "panelMonitoring",
        "resourceVersion": "1745339544057",
        "creationTimestamp": "2023-10-09T05:19:08Z"
      },
      "spec": {
        "description": "Enables panel monitoring through logs and measurements",
        "stage": "GA",
        "codeowner": "@grafana/dataviz-squad",
        "frontend": true,
        "expression": "true"
      }
    },
    {
      "metadata": {
        "name": "panelTitleSearch",
        "resourceVersion": "1745339544057",
        "creationTimestamp": "2022-02-15T18:26:03Z"
      },
      "spec": {
        "description": "Search for dashboards using panel title",
        "stage": "preview",
        "codeowner": "@grafana/search-and-storage",
        "hideFromAdminPage": true
      }
    },
    {
      "metadata": {
        "name": "passwordlessMagicLinkAuthentication",
        "resourceVersion": "1745339544057",
        "creationTimestamp": "2024-11-14T13:50:55Z"
      },
      "spec": {
        "description": "Enable passwordless login via magic link authentication",
        "stage": "experimental",
        "codeowner": "@grafana/identity-access-team",
        "hideFromAdminPage": true,
        "hideFromDocs": true
      }
    },
    {
      "metadata": {
        "name": "pdfTables",
        "resourceVersion": "1745339544057",
        "creationTimestamp": "2023-11-06T13:39:22Z"
      },
      "spec": {
        "description": "Enables generating table data as PDF in reporting",
        "stage": "preview",
        "codeowner": "@grafana/sharing-squad"
      }
    },
    {
      "metadata": {
        "name": "permissionsFilterRemoveSubquery",
        "resourceVersion": "1745339544057",
        "creationTimestamp": "2023-08-02T07:39:25Z"
      },
      "spec": {
        "description": "Alternative permission filter implementation that does not use subqueries for fetching the dashboard folder",
        "stage": "experimental",
        "codeowner": "@grafana/grafana-backend-group"
      }
    },
    {
      "metadata": {
        "name": "pinNavItems",
        "resourceVersion": "1745339544057",
        "creationTimestamp": "2024-06-10T11:40:03Z"
      },
      "spec": {
        "description": "Enables pinning of nav items",
        "stage": "GA",
        "codeowner": "@grafana/grafana-frontend-platform",
        "expression": "true"
      }
    },
    {
      "metadata": {
        "name": "playlistsReconciler",
        "resourceVersion": "1745339544057",
        "creationTimestamp": "2024-12-20T03:09:31Z"
      },
      "spec": {
        "description": "Enables experimental reconciler for playlists",
        "stage": "experimental",
        "codeowner": "@grafana/grafana-app-platform-squad",
        "requiresRestart": true
      }
    },
    {
      "metadata": {
        "name": "pluginProxyPreserveTrailingSlash",
        "resourceVersion": "1745339544057",
        "creationTimestamp": "2024-06-05T11:36:14Z"
      },
      "spec": {
        "description": "Preserve plugin proxy trailing slash.",
        "stage": "GA",
        "codeowner": "@grafana/plugins-platform-backend",
        "expression": "false"
      }
    },
    {
      "metadata": {
        "name": "pluginsAutoUpdate",
        "resourceVersion": "1745339544057",
        "creationTimestamp": "2025-04-22T16:32:24Z"
      },
      "spec": {
        "description": "Enables auto-updating of users installed plugins",
        "stage": "experimental",
        "codeowner": "@grafana/plugins-platform-backend"
      }
    },
    {
      "metadata": {
        "name": "pluginsCDNSyncLoader",
        "resourceVersion": "1745339544057",
        "creationTimestamp": "2025-02-07T10:07:08Z"
      },
      "spec": {
        "description": "Loads plugins from CDN synchronously",
        "stage": "experimental",
        "codeowner": "@grafana/plugins-platform-backend"
      }
    },
    {
      "metadata": {
        "name": "pluginsDetailsRightPanel",
        "resourceVersion": "1745339544057",
        "creationTimestamp": "2024-08-13T09:55:30Z"
      },
      "spec": {
        "description": "Enables right panel for the plugins details page",
        "stage": "GA",
        "codeowner": "@grafana/plugins-platform-backend",
        "frontend": true,
        "expression": "true"
      }
    },
    {
      "metadata": {
        "name": "pluginsFrontendSandbox",
        "resourceVersion": "1745339544057",
        "creationTimestamp": "2023-06-05T08:51:36Z"
      },
      "spec": {
        "description": "Enables the plugins frontend sandbox",
        "stage": "privatePreview",
        "codeowner": "@grafana/plugins-platform-backend"
      }
    },
    {
      "metadata": {
        "name": "pluginsSkipHostEnvVars",
        "resourceVersion": "1745339544057",
        "creationTimestamp": "2023-11-15T17:09:14Z"
      },
      "spec": {
        "description": "Disables passing host environment variable to plugin processes",
        "stage": "experimental",
        "codeowner": "@grafana/plugins-platform-backend"
      }
    },
    {
      "metadata": {
        "name": "pluginsSriChecks",
        "resourceVersion": "1745339544057",
        "creationTimestamp": "2024-10-04T12:55:09Z"
      },
      "spec": {
        "description": "Enables SRI checks for plugin assets",
        "stage": "GA",
        "codeowner": "@grafana/plugins-platform-backend",
        "expression": "false"
      }
    },
    {
      "metadata": {
        "name": "preinstallAutoUpdate",
        "resourceVersion": "1745339544057",
        "creationTimestamp": "2024-11-07T12:14:25Z"
      },
      "spec": {
        "description": "Enables automatic updates for pre-installed plugins",
        "stage": "GA",
        "codeowner": "@grafana/plugins-platform-backend",
        "expression": "true"
      }
    },
    {
      "metadata": {
        "name": "preserveDashboardStateWhenNavigating",
        "resourceVersion": "1745339544057",
        "creationTimestamp": "2024-05-27T12:28:06Z"
      },
      "spec": {
        "description": "Enables possibility to preserve dashboard variables and time range when navigating between dashboards",
        "stage": "experimental",
        "codeowner": "@grafana/dashboards-squad",
        "hideFromAdminPage": true,
        "hideFromDocs": true
      }
    },
    {
      "metadata": {
        "name": "promQLScope",
        "resourceVersion": "1745339544057",
        "creationTimestamp": "2024-01-29T20:22:17Z"
      },
      "spec": {
        "description": "In-development feature that will allow injection of labels into prometheus queries.",
        "stage": "GA",
        "codeowner": "@grafana/oss-big-tent",
        "hideFromAdminPage": true,
        "hideFromDocs": true,
        "expression": "true"
      }
    },
    {
      "metadata": {
        "name": "prometheusAzureOverrideAudience",
        "resourceVersion": "1745339544057",
        "creationTimestamp": "2022-05-30T15:43:32Z",
        "deletionTimestamp": "2023-07-16T21:30:14Z"
      },
      "spec": {
        "description": "Deprecated. Allow override default AAD audience for Azure Prometheus endpoint. Enabled by default. This feature should no longer be used and will be removed in the future.",
        "stage": "deprecated",
        "codeowner": "@grafana/partner-datasources",
        "expression": "true"
      }
    },
    {
      "metadata": {
        "name": "prometheusCodeModeMetricNamesSearch",
        "resourceVersion": "1745339544057",
        "creationTimestamp": "2024-04-04T20:38:23Z"
      },
      "spec": {
        "description": "Enables search for metric names in Code Mode, to improve performance when working with an enormous number of metric names",
        "stage": "experimental",
        "codeowner": "@grafana/oss-big-tent",
        "frontend": true
      }
    },
    {
      "metadata": {
        "name": "prometheusSpecialCharsInLabelValues",
        "resourceVersion": "1745339544057",
        "creationTimestamp": "2024-12-18T21:31:08Z"
      },
      "spec": {
        "description": "Adds support for quotes and special characters in label values for Prometheus queries",
        "stage": "experimental",
        "codeowner": "@grafana/oss-big-tent",
        "frontend": true
      }
    },
    {
      "metadata": {
        "name": "prometheusUsesCombobox",
<<<<<<< HEAD
        "resourceVersion": "1745339544057",
        "creationTimestamp": "2024-10-23T11:18:33Z"
=======
        "resourceVersion": "1743693517832",
        "creationTimestamp": "2024-10-23T11:18:33Z",
        "deletionTimestamp": "2025-04-11T19:25:28Z"
>>>>>>> 3923538b
      },
      "spec": {
        "description": "Use new **Combobox** component for Prometheus query editor",
        "stage": "GA",
        "codeowner": "@grafana/oss-big-tent",
        "expression": "true"
      }
    },
    {
      "metadata": {
        "name": "provisioning",
        "resourceVersion": "1745339544057",
        "creationTimestamp": "2024-11-22T09:03:50Z"
      },
      "spec": {
        "description": "Next generation provisioning... and git",
        "stage": "experimental",
        "codeowner": "@grafana/grafana-app-platform-squad",
        "requiresRestart": true
      }
    },
    {
      "metadata": {
        "name": "publicDashboardsEmailSharing",
        "resourceVersion": "1745339544057",
        "creationTimestamp": "2023-01-03T19:45:15Z"
      },
      "spec": {
        "description": "Enables public dashboard sharing to be restricted to only allowed emails",
        "stage": "preview",
        "codeowner": "@grafana/sharing-squad",
        "hideFromAdminPage": true,
        "hideFromDocs": true
      }
    },
    {
      "metadata": {
        "name": "publicDashboardsScene",
        "resourceVersion": "1745339544057",
        "creationTimestamp": "2024-03-22T14:48:21Z"
      },
      "spec": {
        "description": "Enables public dashboard rendering using scenes",
        "stage": "GA",
        "codeowner": "@grafana/sharing-squad",
        "frontend": true,
        "expression": "true"
      }
    },
    {
      "metadata": {
        "name": "queryLibrary",
        "resourceVersion": "1745339544057",
        "creationTimestamp": "2022-10-07T18:31:45Z",
        "deletionTimestamp": "2023-03-20T16:00:14Z"
      },
      "spec": {
        "description": "Enables Query Library feature in Explore",
        "stage": "experimental",
        "codeowner": "@grafana/grafana-frontend-platform"
      }
    },
    {
      "metadata": {
        "name": "queryService",
        "resourceVersion": "1745339544057",
        "creationTimestamp": "2024-04-19T09:26:21Z"
      },
      "spec": {
        "description": "Register /apis/query.grafana.app/ -- will eventually replace /api/ds/query",
        "stage": "experimental",
        "codeowner": "@grafana/grafana-app-platform-squad",
        "requiresRestart": true
      }
    },
    {
      "metadata": {
        "name": "queryServiceFromExplore",
        "resourceVersion": "1745339544057",
        "creationTimestamp": "2025-04-02T10:00:33Z"
      },
      "spec": {
        "description": "Routes explore requests to the new query service",
        "stage": "experimental",
        "codeowner": "@grafana/grafana-datasources-core-services",
        "frontend": true
      }
    },
    {
      "metadata": {
        "name": "queryServiceFromUI",
        "resourceVersion": "1745339544057",
        "creationTimestamp": "2024-04-19T09:26:21Z"
      },
      "spec": {
        "description": "Routes requests to the new query service",
        "stage": "experimental",
        "codeowner": "@grafana/grafana-app-platform-squad",
        "frontend": true
      }
    },
    {
      "metadata": {
        "name": "queryServiceRewrite",
        "resourceVersion": "1745339544057",
        "creationTimestamp": "2024-04-19T09:26:21Z"
      },
      "spec": {
        "description": "Rewrite requests targeting /ds/query to the query service",
        "stage": "experimental",
        "codeowner": "@grafana/grafana-app-platform-squad",
        "requiresRestart": true
      }
    },
    {
      "metadata": {
        "name": "recordedQueriesMulti",
        "resourceVersion": "1745339544057",
        "creationTimestamp": "2023-06-14T12:34:22Z"
      },
      "spec": {
        "description": "Enables writing multiple items from a single query within Recorded Queries",
        "stage": "GA",
        "codeowner": "@grafana/observability-metrics",
        "expression": "true"
      }
    },
    {
      "metadata": {
        "name": "recoveryThreshold",
        "resourceVersion": "1745339544057",
        "creationTimestamp": "2023-10-10T14:51:50Z"
      },
      "spec": {
        "description": "Enables feature recovery threshold (aka hysteresis) for threshold server-side expression",
        "stage": "GA",
        "codeowner": "@grafana/alerting-squad",
        "requiresRestart": true,
        "expression": "true"
      }
    },
    {
      "metadata": {
        "name": "refactorVariablesTimeRange",
        "resourceVersion": "1745339544057",
        "creationTimestamp": "2023-06-06T13:12:09Z"
      },
      "spec": {
        "description": "Refactor time range variables flow to reduce number of API calls made when query variables are chained",
        "stage": "preview",
        "codeowner": "@grafana/dashboards-squad",
        "hideFromAdminPage": true
      }
    },
    {
      "metadata": {
        "name": "regressionTransformation",
        "resourceVersion": "1745339544057",
        "creationTimestamp": "2023-11-24T14:49:16Z"
      },
      "spec": {
        "description": "Enables regression analysis transformation",
        "stage": "preview",
        "codeowner": "@grafana/dataviz-squad",
        "frontend": true
      }
    },
    {
      "metadata": {
        "name": "reloadDashboardsOnParamsChange",
        "resourceVersion": "1745339544057",
        "creationTimestamp": "2024-10-25T12:56:54Z"
      },
      "spec": {
        "description": "Enables reload of dashboards on scopes, time range and variables changes",
        "stage": "experimental",
        "codeowner": "@grafana/dashboards-squad",
        "hideFromAdminPage": true,
        "hideFromDocs": true
      }
    },
    {
      "metadata": {
        "name": "renderAuthJWT",
        "resourceVersion": "1745339544057",
        "creationTimestamp": "2023-04-03T16:53:38Z"
      },
      "spec": {
        "description": "Uses JWT-based auth for rendering instead of relying on remote cache",
        "stage": "preview",
        "codeowner": "@grafana/grafana-as-code",
        "hideFromAdminPage": true
      }
    },
    {
      "metadata": {
        "name": "rendererDisableAppPluginsPreload",
        "resourceVersion": "1745339544057",
        "creationTimestamp": "2025-02-24T14:43:06Z"
      },
      "spec": {
        "description": "Disable pre-loading app plugins when the request is coming from the renderer",
        "stage": "experimental",
        "codeowner": "@grafana/sharing-squad",
        "frontend": true,
        "hideFromAdminPage": true,
        "hideFromDocs": true
      }
    },
    {
      "metadata": {
        "name": "reportingRetries",
        "resourceVersion": "1745339544057",
        "creationTimestamp": "2023-08-31T07:47:47Z"
      },
      "spec": {
        "description": "Enables rendering retries for the reporting feature",
        "stage": "preview",
        "codeowner": "@grafana/sharing-squad",
        "requiresRestart": true
      }
    },
    {
      "metadata": {
        "name": "reportingUseRawTimeRange",
        "resourceVersion": "1745339544057",
        "creationTimestamp": "2024-11-14T20:08:03Z"
      },
      "spec": {
        "description": "Uses the original report or dashboard time range instead of making an absolute transformation",
        "stage": "GA",
        "codeowner": "@grafana/sharing-squad",
        "expression": "true"
      }
    },
    {
      "metadata": {
        "name": "rolePickerDrawer",
        "resourceVersion": "1745339544057",
        "creationTimestamp": "2024-09-26T12:51:38Z"
      },
      "spec": {
        "description": "Enables the new role picker drawer design",
        "stage": "experimental",
        "codeowner": "@grafana/identity-access-team"
      }
    },
    {
      "metadata": {
        "name": "scopeApi",
        "resourceVersion": "1745339544057",
        "creationTimestamp": "2024-11-27T07:58:25Z"
      },
      "spec": {
        "description": "In-development feature flag for the scope api using the app platform.",
        "stage": "experimental",
        "codeowner": "@grafana/grafana-app-platform-squad",
        "hideFromAdminPage": true,
        "expression": "false"
      }
    },
    {
      "metadata": {
        "name": "scopeFilters",
        "resourceVersion": "1745339544057",
        "creationTimestamp": "2024-03-05T15:41:19Z"
      },
      "spec": {
        "description": "Enables the use of scope filters in Grafana",
        "stage": "experimental",
        "codeowner": "@grafana/dashboards-squad",
        "hideFromAdminPage": true,
        "hideFromDocs": true
      }
    },
    {
      "metadata": {
        "name": "scopeSearchAllLevels",
        "resourceVersion": "1745339544057",
        "creationTimestamp": "2025-04-14T07:42:16Z"
      },
      "spec": {
        "description": "Enable scope search to include all levels of the scope node tree",
        "stage": "experimental",
        "codeowner": "@grafana/grafana-frontend-platform",
        "hideFromAdminPage": true,
        "hideFromDocs": true
      }
    },
    {
      "metadata": {
        "name": "secretsManagementAppPlatform",
        "resourceVersion": "1745339544057",
        "creationTimestamp": "2025-03-19T09:25:14Z"
      },
      "spec": {
        "description": "Enable the secrets management API and services under app platform",
        "stage": "experimental",
        "codeowner": "@grafana/grafana-operator-experience-squad"
      }
    },
    {
      "metadata": {
        "name": "showDashboardValidationWarnings",
        "resourceVersion": "1745339544057",
        "creationTimestamp": "2022-10-14T13:51:05Z"
      },
      "spec": {
        "description": "Show warnings when dashboards do not validate against the schema",
        "stage": "experimental",
        "codeowner": "@grafana/dashboards-squad"
      }
    },
    {
      "metadata": {
        "name": "sqlDatasourceDatabaseSelection",
        "resourceVersion": "1745339544057",
        "creationTimestamp": "2023-06-06T16:28:52Z"
      },
      "spec": {
        "description": "Enables previous SQL data source dataset dropdown behavior",
        "stage": "preview",
        "codeowner": "@grafana/oss-big-tent",
        "frontend": true,
        "hideFromAdminPage": true
      }
    },
    {
      "metadata": {
        "name": "sqlExpressions",
        "resourceVersion": "1745339544057",
        "creationTimestamp": "2024-02-27T21:16:00Z"
      },
      "spec": {
        "description": "Enables SQL Expressions, which can execute SQL queries against data source results.",
        "stage": "privatePreview",
        "codeowner": "@grafana/grafana-datasources-core-services"
      }
    },
    {
      "metadata": {
        "name": "sseGroupByDatasource",
        "resourceVersion": "1745339544057",
        "creationTimestamp": "2023-09-07T20:02:07Z"
      },
      "spec": {
        "description": "Send query to the same datasource in a single request when using server side expressions. The `cloudWatchBatchQueries` feature toggle should be enabled if this used with CloudWatch.",
        "stage": "experimental",
        "codeowner": "@grafana/observability-metrics"
      }
    },
    {
      "metadata": {
        "name": "ssoSettingsApi",
        "resourceVersion": "1745339544057",
        "creationTimestamp": "2023-11-08T09:50:01Z"
      },
      "spec": {
        "description": "Enables the SSO settings API and the OAuth configuration UIs in Grafana",
        "stage": "GA",
        "codeowner": "@grafana/identity-access-team",
        "allowSelfServe": true,
        "expression": "true"
      }
    },
    {
      "metadata": {
        "name": "ssoSettingsLDAP",
        "resourceVersion": "1745339544057",
        "creationTimestamp": "2024-06-18T11:31:27Z"
      },
      "spec": {
        "description": "Use the new SSO Settings API to configure LDAP",
        "stage": "preview",
        "codeowner": "@grafana/identity-access-team",
        "requiresRestart": true,
        "allowSelfServe": true
      }
    },
    {
      "metadata": {
        "name": "ssoSettingsSAML",
        "resourceVersion": "1745339544057",
        "creationTimestamp": "2024-03-14T11:04:45Z"
      },
      "spec": {
        "description": "Use the new SSO Settings API to configure the SAML connector",
        "stage": "GA",
        "codeowner": "@grafana/identity-access-team",
        "allowSelfServe": true,
        "expression": "true"
      }
    },
    {
      "metadata": {
        "name": "storage",
        "resourceVersion": "1745339544057",
        "creationTimestamp": "2022-03-17T17:19:23Z"
      },
      "spec": {
        "description": "Configurable storage for dashboards, datasources, and resources",
        "stage": "experimental",
        "codeowner": "@grafana/search-and-storage"
      }
    },
    {
      "metadata": {
        "name": "tableNextGen",
        "resourceVersion": "1745339544057",
        "creationTimestamp": "2025-03-26T03:57:57Z"
      },
      "spec": {
        "description": "Allows access to the new react-data-grid based table component.",
        "stage": "experimental",
        "codeowner": "@grafana/dataviz-squad"
      }
    },
    {
      "metadata": {
        "name": "tableSharedCrosshair",
        "resourceVersion": "1745339544057",
        "creationTimestamp": "2023-12-13T09:33:14Z"
      },
      "spec": {
        "description": "Enables shared crosshair in table panel",
        "stage": "experimental",
        "codeowner": "@grafana/dataviz-squad",
        "frontend": true
      }
    },
    {
      "metadata": {
        "name": "teamHttpHeadersMimir",
        "resourceVersion": "1745339544057",
        "creationTimestamp": "2025-01-13T10:42:47Z"
      },
      "spec": {
        "description": "Enables LBAC for datasources for Mimir to apply LBAC filtering of metrics to the client requests for users in teams",
        "stage": "preview",
        "codeowner": "@grafana/identity-access-team",
        "allowSelfServe": true
      }
    },
    {
      "metadata": {
        "name": "templateVariablesUsesCombobox",
        "resourceVersion": "1745339544057",
        "creationTimestamp": "2025-01-31T09:53:13Z"
      },
      "spec": {
        "description": "Use new **Combobox** component for template variables",
        "stage": "experimental",
        "codeowner": "@grafana/grafana-frontend-platform",
        "frontend": true
      }
    },
    {
      "metadata": {
        "name": "timeRangeProvider",
        "resourceVersion": "1745339544057",
        "creationTimestamp": "2024-10-22T10:52:33Z"
      },
      "spec": {
        "description": "Enables time pickers sync",
        "stage": "experimental",
        "codeowner": "@grafana/grafana-frontend-platform"
      }
    },
    {
      "metadata": {
        "name": "tlsMemcached",
        "resourceVersion": "1745339544057",
        "creationTimestamp": "2024-05-09T19:12:08Z"
      },
      "spec": {
        "description": "Use TLS-enabled memcached in the enterprise caching feature",
        "stage": "GA",
        "codeowner": "@grafana/grafana-operator-experience-squad",
        "expression": "true"
      }
    },
    {
      "metadata": {
        "name": "transformationsRedesign",
        "resourceVersion": "1745339544057",
        "creationTimestamp": "2023-07-12T16:35:49Z"
      },
      "spec": {
        "description": "Enables the transformations redesign",
        "stage": "GA",
        "codeowner": "@grafana/observability-metrics",
        "frontend": true,
        "allowSelfServe": true,
        "expression": "true"
      }
    },
    {
      "metadata": {
        "name": "unifiedHistory",
        "resourceVersion": "1745339544057",
        "creationTimestamp": "2024-12-13T10:41:18Z"
      },
      "spec": {
        "description": "Displays the navigation history so the user can navigate back to previous pages",
        "stage": "experimental",
        "codeowner": "@grafana/grafana-frontend-platform",
        "frontend": true
      }
    },
    {
      "metadata": {
        "name": "unifiedNavbars",
        "resourceVersion": "1745339544057",
        "creationTimestamp": "2025-04-09T12:51:22Z"
      },
      "spec": {
        "description": "Enables unified navbars",
        "stage": "GA",
        "codeowner": "@grafana/plugins-platform-backend",
        "frontend": true,
        "expression": "false"
      }
    },
    {
      "metadata": {
        "name": "unifiedRequestLog",
        "resourceVersion": "1745339544057",
        "creationTimestamp": "2023-03-31T13:38:09Z"
      },
      "spec": {
        "description": "Writes error logs to the request logger",
        "stage": "GA",
        "codeowner": "@grafana/grafana-backend-group",
        "hideFromAdminPage": true,
        "expression": "true"
      }
    },
    {
      "metadata": {
        "name": "unifiedStorageBigObjectsSupport",
        "resourceVersion": "1745339544057",
        "creationTimestamp": "2024-10-17T10:18:29Z"
      },
      "spec": {
        "description": "Enables to save big objects in blob storage",
        "stage": "experimental",
        "codeowner": "@grafana/search-and-storage"
      }
    },
    {
      "metadata": {
        "name": "unifiedStorageGrpcConnectionPool",
        "resourceVersion": "1745339544057",
        "creationTimestamp": "2025-03-21T13:24:54Z"
      },
      "spec": {
        "description": "Enables the unified storage grpc connection pool",
        "stage": "experimental",
        "codeowner": "@grafana/search-and-storage",
        "hideFromAdminPage": true,
        "hideFromDocs": true
      }
    },
    {
      "metadata": {
        "name": "unifiedStorageHistoryPruner",
        "resourceVersion": "1745339544057",
        "creationTimestamp": "2025-03-17T10:36:38Z"
      },
      "spec": {
        "description": "Enables the unified storage history pruner",
        "stage": "experimental",
        "codeowner": "@grafana/search-and-storage",
        "hideFromAdminPage": true,
        "hideFromDocs": true
      }
    },
    {
      "metadata": {
        "name": "unifiedStorageSearch",
        "resourceVersion": "1745339544057",
        "creationTimestamp": "2024-09-30T19:46:14Z"
      },
      "spec": {
        "description": "Enable unified storage search",
        "stage": "experimental",
        "codeowner": "@grafana/search-and-storage",
        "hideFromAdminPage": true,
        "hideFromDocs": true
      }
    },
    {
      "metadata": {
        "name": "unifiedStorageSearchPermissionFiltering",
        "resourceVersion": "1745339544057",
        "creationTimestamp": "2025-01-22T11:38:37Z"
      },
      "spec": {
        "description": "Enable permission filtering on unified storage search",
        "stage": "GA",
        "codeowner": "@grafana/search-and-storage",
        "hideFromAdminPage": true,
        "hideFromDocs": true,
        "expression": "true"
      }
    },
    {
      "metadata": {
        "name": "unifiedStorageSearchSprinkles",
        "resourceVersion": "1745339544057",
        "creationTimestamp": "2024-12-18T17:00:54Z"
      },
      "spec": {
        "description": "Enable sprinkles on unified storage search",
        "stage": "experimental",
        "codeowner": "@grafana/search-and-storage",
        "hideFromAdminPage": true,
        "hideFromDocs": true
      }
    },
    {
      "metadata": {
        "name": "unifiedStorageSearchUI",
        "resourceVersion": "1745339544057",
        "creationTimestamp": "2024-12-19T18:21:48Z"
      },
      "spec": {
        "description": "Enable unified storage search UI",
        "stage": "experimental",
        "codeowner": "@grafana/search-and-storage",
        "hideFromAdminPage": true,
        "hideFromDocs": true
      }
    },
    {
      "metadata": {
        "name": "useScopesNavigationEndpoint",
        "resourceVersion": "1745339544057",
        "creationTimestamp": "2025-03-31T15:20:00Z"
      },
      "spec": {
        "description": "Use the scopes navigation endpoint instead of the dashboardbindings endpoint",
        "stage": "experimental",
        "codeowner": "@grafana/grafana-frontend-platform",
        "frontend": true,
        "hideFromAdminPage": true,
        "hideFromDocs": true
      }
    },
    {
      "metadata": {
        "name": "useSessionStorageForRedirection",
        "resourceVersion": "1745339544057",
        "creationTimestamp": "2024-09-23T09:31:23Z"
      },
      "spec": {
        "description": "Use session storage for handling the redirection after login",
        "stage": "GA",
        "codeowner": "@grafana/identity-access-team",
        "expression": "true"
      }
    },
    {
      "metadata": {
        "name": "wargamesTesting",
        "resourceVersion": "1745339544057",
        "creationTimestamp": "2023-09-13T18:32:01Z"
      },
      "spec": {
        "description": "Placeholder feature flag for internal testing",
        "stage": "experimental",
        "codeowner": "@grafana/hosted-grafana-team"
      }
    },
    {
      "metadata": {
        "name": "xrayApplicationSignals",
        "resourceVersion": "1745339544057",
        "creationTimestamp": "2025-04-01T14:42:02Z"
      },
      "spec": {
        "description": "Support Application Signals queries in the X-Ray datasource",
        "stage": "experimental",
        "codeowner": "@grafana/aws-datasources",
        "frontend": true,
        "hideFromAdminPage": true,
        "hideFromDocs": true
      }
    },
    {
      "metadata": {
        "name": "zanzana",
        "resourceVersion": "1745339544057",
        "creationTimestamp": "2024-06-19T13:59:47Z"
      },
      "spec": {
        "description": "Use openFGA as authorization engine.",
        "stage": "experimental",
        "codeowner": "@grafana/identity-access-team",
        "hideFromAdminPage": true,
        "hideFromDocs": true
      }
    }
  ]
}<|MERGE_RESOLUTION|>--- conflicted
+++ resolved
@@ -2394,14 +2394,9 @@
     {
       "metadata": {
         "name": "prometheusUsesCombobox",
-<<<<<<< HEAD
-        "resourceVersion": "1745339544057",
-        "creationTimestamp": "2024-10-23T11:18:33Z"
-=======
         "resourceVersion": "1743693517832",
         "creationTimestamp": "2024-10-23T11:18:33Z",
         "deletionTimestamp": "2025-04-11T19:25:28Z"
->>>>>>> 3923538b
       },
       "spec": {
         "description": "Use new **Combobox** component for Prometheus query editor",
