// NOTE: This file was auto generated.  DO NOT EDIT DIRECTLY!
// To change feature flags, edit:
//  pkg/services/featuremgmt/registry.go
// Then run tests in:
//  pkg/services/featuremgmt/toggles_gen_test.go

package featuremgmt

const (
	// FlagDisableEnvelopeEncryption
	// Disable envelope encryption (emergency only)
	FlagDisableEnvelopeEncryption = "disableEnvelopeEncryption"

	// FlagLiveServiceWebWorker
	// This will use a webworker thread to processes events rather than the main thread
	FlagLiveServiceWebWorker = "live-service-web-worker"

	// FlagQueryOverLive
	// Use Grafana Live WebSocket to execute backend queries
	FlagQueryOverLive = "queryOverLive"

	// FlagPanelTitleSearch
	// Search for dashboards using panel title
	FlagPanelTitleSearch = "panelTitleSearch"

	// FlagPublicDashboards
	// [Deprecated] Public dashboards are now enabled by default; to disable them, use the configuration setting. This feature toggle will be removed in the next major version.
	FlagPublicDashboards = "publicDashboards"

	// FlagPublicDashboardsEmailSharing
	// Enables public dashboard sharing to be restricted to only allowed emails
	FlagPublicDashboardsEmailSharing = "publicDashboardsEmailSharing"

	// FlagPublicDashboardsScene
	// Enables public dashboard rendering using scenes
	FlagPublicDashboardsScene = "publicDashboardsScene"

	// FlagLokiExperimentalStreaming
	// Support new streaming approach for loki (prototype, needs special loki build)
	FlagLokiExperimentalStreaming = "lokiExperimentalStreaming"

	// FlagFeatureHighlights
	// Highlight Grafana Enterprise features
	FlagFeatureHighlights = "featureHighlights"

	// FlagStorage
	// Configurable storage for dashboards, datasources, and resources
	FlagStorage = "storage"

	// FlagCorrelations
	// Correlations page
	FlagCorrelations = "correlations"

	// FlagAutoMigrateOldPanels
	// Migrate old angular panels to supported versions (graph, table-old, worldmap, etc)
	FlagAutoMigrateOldPanels = "autoMigrateOldPanels"

	// FlagAutoMigrateGraphPanel
	// Migrate old graph panel to supported time series panel - broken out from autoMigrateOldPanels to enable granular tracking
	FlagAutoMigrateGraphPanel = "autoMigrateGraphPanel"

	// FlagAutoMigrateTablePanel
	// Migrate old table panel to supported table panel - broken out from autoMigrateOldPanels to enable granular tracking
	FlagAutoMigrateTablePanel = "autoMigrateTablePanel"

	// FlagAutoMigratePiechartPanel
	// Migrate old piechart panel to supported piechart panel - broken out from autoMigrateOldPanels to enable granular tracking
	FlagAutoMigratePiechartPanel = "autoMigratePiechartPanel"

	// FlagAutoMigrateWorldmapPanel
	// Migrate old worldmap panel to supported geomap panel - broken out from autoMigrateOldPanels to enable granular tracking
	FlagAutoMigrateWorldmapPanel = "autoMigrateWorldmapPanel"

	// FlagAutoMigrateStatPanel
	// Migrate old stat panel to supported stat panel - broken out from autoMigrateOldPanels to enable granular tracking
	FlagAutoMigrateStatPanel = "autoMigrateStatPanel"

	// FlagAutoMigrateXYChartPanel
	// Migrate old XYChart panel to new XYChart2 model
	FlagAutoMigrateXYChartPanel = "autoMigrateXYChartPanel"

	// FlagDisableAngular
	// Dynamic flag to disable angular at runtime. The preferred method is to set `angular_support_enabled` to `false` in the [security] settings, which allows you to change the state at runtime.
	FlagDisableAngular = "disableAngular"

	// FlagCanvasPanelNesting
	// Allow elements nesting
	FlagCanvasPanelNesting = "canvasPanelNesting"

	// FlagDisableSecretsCompatibility
	// Disable duplicated secret storage in legacy tables
	FlagDisableSecretsCompatibility = "disableSecretsCompatibility"

	// FlagLogRequestsInstrumentedAsUnknown
	// Logs the path for requests that are instrumented as unknown
	FlagLogRequestsInstrumentedAsUnknown = "logRequestsInstrumentedAsUnknown"

	// FlagTopnav
	// Enables topnav support in external plugins. The new Grafana navigation cannot be disabled.
	FlagTopnav = "topnav"

	// FlagGrpcServer
	// Run the GRPC server
	FlagGrpcServer = "grpcServer"

	// FlagUnifiedStorage
	// SQL-based k8s storage
	FlagUnifiedStorage = "unifiedStorage"

	// FlagCloudWatchCrossAccountQuerying
	// Enables cross-account querying in CloudWatch datasources
	FlagCloudWatchCrossAccountQuerying = "cloudWatchCrossAccountQuerying"

	// FlagShowDashboardValidationWarnings
	// Show warnings when dashboards do not validate against the schema
	FlagShowDashboardValidationWarnings = "showDashboardValidationWarnings"

	// FlagMysqlAnsiQuotes
	// Use double quotes to escape keyword in a MySQL query
	FlagMysqlAnsiQuotes = "mysqlAnsiQuotes"

	// FlagAccessControlOnCall
	// Access control primitives for OnCall
	FlagAccessControlOnCall = "accessControlOnCall"

	// FlagNestedFolders
	// Enable folder nesting
	FlagNestedFolders = "nestedFolders"

	// FlagAlertingBacktesting
	// Rule backtesting API for alerting
	FlagAlertingBacktesting = "alertingBacktesting"

	// FlagEditPanelCSVDragAndDrop
	// Enables drag and drop for CSV and Excel files
	FlagEditPanelCSVDragAndDrop = "editPanelCSVDragAndDrop"

	// FlagAlertingNoNormalState
	// Stop maintaining state of alerts that are not firing
	FlagAlertingNoNormalState = "alertingNoNormalState"

	// FlagLogsContextDatasourceUi
	// Allow datasource to provide custom UI for context view
	FlagLogsContextDatasourceUi = "logsContextDatasourceUi"

	// FlagLokiQuerySplitting
	// Split large interval queries into subqueries with smaller time intervals
	FlagLokiQuerySplitting = "lokiQuerySplitting"

	// FlagLokiQuerySplittingConfig
	// Give users the option to configure split durations for Loki queries
	FlagLokiQuerySplittingConfig = "lokiQuerySplittingConfig"

	// FlagIndividualCookiePreferences
	// Support overriding cookie preferences per user
	FlagIndividualCookiePreferences = "individualCookiePreferences"

	// FlagPrometheusMetricEncyclopedia
	// Adds the metrics explorer component to the Prometheus query builder as an option in metric select
	FlagPrometheusMetricEncyclopedia = "prometheusMetricEncyclopedia"

	// FlagInfluxdbBackendMigration
	// Query InfluxDB InfluxQL without the proxy
	FlagInfluxdbBackendMigration = "influxdbBackendMigration"

	// FlagInfluxqlStreamingParser
	// Enable streaming JSON parser for InfluxDB datasource InfluxQL query language
	FlagInfluxqlStreamingParser = "influxqlStreamingParser"

	// FlagInfluxdbRunQueriesInParallel
	// Enables running InfluxDB Influxql queries in parallel
	FlagInfluxdbRunQueriesInParallel = "influxdbRunQueriesInParallel"

	// FlagPrometheusRunQueriesInParallel
	// Enables running Prometheus queries in parallel
	FlagPrometheusRunQueriesInParallel = "prometheusRunQueriesInParallel"

	// FlagPrometheusDataplane
	// Changes responses to from Prometheus to be compliant with the dataplane specification. In particular, when this feature toggle is active, the numeric `Field.Name` is set from &#39;Value&#39; to the value of the `__name__` label.
	FlagPrometheusDataplane = "prometheusDataplane"

	// FlagLokiMetricDataplane
	// Changes metric responses from Loki to be compliant with the dataplane specification.
	FlagLokiMetricDataplane = "lokiMetricDataplane"

	// FlagLokiLogsDataplane
	// Changes logs responses from Loki to be compliant with the dataplane specification.
	FlagLokiLogsDataplane = "lokiLogsDataplane"

	// FlagDataplaneFrontendFallback
	// Support dataplane contract field name change for transformations and field name matchers where the name is different
	FlagDataplaneFrontendFallback = "dataplaneFrontendFallback"

	// FlagDisableSSEDataplane
	// Disables dataplane specific processing in server side expressions.
	FlagDisableSSEDataplane = "disableSSEDataplane"

	// FlagAlertStateHistoryLokiSecondary
	// Enable Grafana to write alert state history to an external Loki instance in addition to Grafana annotations.
	FlagAlertStateHistoryLokiSecondary = "alertStateHistoryLokiSecondary"

	// FlagAlertStateHistoryLokiPrimary
	// Enable a remote Loki instance as the primary source for state history reads.
	FlagAlertStateHistoryLokiPrimary = "alertStateHistoryLokiPrimary"

	// FlagAlertStateHistoryLokiOnly
	// Disable Grafana alerts from emitting annotations when a remote Loki instance is available.
	FlagAlertStateHistoryLokiOnly = "alertStateHistoryLokiOnly"

	// FlagUnifiedRequestLog
	// Writes error logs to the request logger
	FlagUnifiedRequestLog = "unifiedRequestLog"

	// FlagRenderAuthJWT
	// Uses JWT-based auth for rendering instead of relying on remote cache
	FlagRenderAuthJWT = "renderAuthJWT"

	// FlagRefactorVariablesTimeRange
	// Refactor time range variables flow to reduce number of API calls made when query variables are chained
	FlagRefactorVariablesTimeRange = "refactorVariablesTimeRange"

	// FlagFaroDatasourceSelector
	// Enable the data source selector within the Frontend Apps section of the Frontend Observability
	FlagFaroDatasourceSelector = "faroDatasourceSelector"

	// FlagEnableDatagridEditing
	// Enables the edit functionality in the datagrid panel
	FlagEnableDatagridEditing = "enableDatagridEditing"

	// FlagExtraThemes
	// Enables extra themes
	FlagExtraThemes = "extraThemes"

	// FlagLokiPredefinedOperations
	// Adds predefined query operations to Loki query editor
	FlagLokiPredefinedOperations = "lokiPredefinedOperations"

	// FlagPluginsFrontendSandbox
	// Enables the plugins frontend sandbox
	FlagPluginsFrontendSandbox = "pluginsFrontendSandbox"

	// FlagFrontendSandboxMonitorOnly
	// Enables monitor only in the plugin frontend sandbox (if enabled)
	FlagFrontendSandboxMonitorOnly = "frontendSandboxMonitorOnly"

	// FlagPluginsDetailsRightPanel
	// Enables right panel for the plugins details page
	FlagPluginsDetailsRightPanel = "pluginsDetailsRightPanel"

	// FlagSqlDatasourceDatabaseSelection
	// Enables previous SQL data source dataset dropdown behavior
	FlagSqlDatasourceDatabaseSelection = "sqlDatasourceDatabaseSelection"

	// FlagRecordedQueriesMulti
	// Enables writing multiple items from a single query within Recorded Queries
	FlagRecordedQueriesMulti = "recordedQueriesMulti"

	// FlagVizAndWidgetSplit
	// Split panels between visualizations and widgets
	FlagVizAndWidgetSplit = "vizAndWidgetSplit"

	// FlagLogsExploreTableVisualisation
	// A table visualisation for logs in Explore
	FlagLogsExploreTableVisualisation = "logsExploreTableVisualisation"

	// FlagAwsDatasourcesTempCredentials
	// Support temporary security credentials in AWS plugins for Grafana Cloud customers
	FlagAwsDatasourcesTempCredentials = "awsDatasourcesTempCredentials"

	// FlagTransformationsRedesign
	// Enables the transformations redesign
	FlagTransformationsRedesign = "transformationsRedesign"

	// FlagMlExpressions
	// Enable support for Machine Learning in server-side expressions
	FlagMlExpressions = "mlExpressions"

	// FlagTraceQLStreaming
	// Enables response streaming of TraceQL queries of the Tempo data source
	FlagTraceQLStreaming = "traceQLStreaming"

	// FlagMetricsSummary
	// Enables metrics summary queries in the Tempo data source
	FlagMetricsSummary = "metricsSummary"

	// FlagGrafanaAPIServerWithExperimentalAPIs
	// Register experimental APIs with the k8s API server
	FlagGrafanaAPIServerWithExperimentalAPIs = "grafanaAPIServerWithExperimentalAPIs"

	// FlagGrafanaAPIServerEnsureKubectlAccess
	// Start an additional https handler and write kubectl options
	FlagGrafanaAPIServerEnsureKubectlAccess = "grafanaAPIServerEnsureKubectlAccess"

	// FlagFeatureToggleAdminPage
	// Enable admin page for managing feature toggles from the Grafana front-end. Grafana Cloud only.
	FlagFeatureToggleAdminPage = "featureToggleAdminPage"

	// FlagAwsAsyncQueryCaching
	// Enable caching for async queries for Redshift and Athena. Requires that the datasource has caching and async query support enabled
	FlagAwsAsyncQueryCaching = "awsAsyncQueryCaching"

	// FlagPermissionsFilterRemoveSubquery
	// Alternative permission filter implementation that does not use subqueries for fetching the dashboard folder
	FlagPermissionsFilterRemoveSubquery = "permissionsFilterRemoveSubquery"

	// FlagPrometheusConfigOverhaulAuth
	// Update the Prometheus configuration page with the new auth component
	FlagPrometheusConfigOverhaulAuth = "prometheusConfigOverhaulAuth"

	// FlagConfigurableSchedulerTick
	// Enable changing the scheduler base interval via configuration option unified_alerting.scheduler_tick_interval
	FlagConfigurableSchedulerTick = "configurableSchedulerTick"

	// FlagAlertingNoDataErrorExecution
	// Changes how Alerting state manager handles execution of NoData/Error
	FlagAlertingNoDataErrorExecution = "alertingNoDataErrorExecution"

	// FlagAngularDeprecationUI
	// Display Angular warnings in dashboards and panels
	FlagAngularDeprecationUI = "angularDeprecationUI"

	// FlagDashgpt
	// Enable AI powered features in dashboards
	FlagDashgpt = "dashgpt"

	// FlagAiGeneratedDashboardChanges
	// Enable AI powered features for dashboards to auto-summary changes when saving
	FlagAiGeneratedDashboardChanges = "aiGeneratedDashboardChanges"

	// FlagReportingRetries
	// Enables rendering retries for the reporting feature
	FlagReportingRetries = "reportingRetries"

	// FlagSseGroupByDatasource
	// Send query to the same datasource in a single request when using server side expressions. The `cloudWatchBatchQueries` feature toggle should be enabled if this used with CloudWatch.
	FlagSseGroupByDatasource = "sseGroupByDatasource"

	// FlagLibraryPanelRBAC
	// Enables RBAC support for library panels
	FlagLibraryPanelRBAC = "libraryPanelRBAC"

	// FlagLokiRunQueriesInParallel
	// Enables running Loki queries in parallel
	FlagLokiRunQueriesInParallel = "lokiRunQueriesInParallel"

	// FlagWargamesTesting
	// Placeholder feature flag for internal testing
	FlagWargamesTesting = "wargamesTesting"

	// FlagAlertingInsights
	// Show the new alerting insights landing page
	FlagAlertingInsights = "alertingInsights"

	// FlagExternalCorePlugins
	// Allow core plugins to be loaded as external
	FlagExternalCorePlugins = "externalCorePlugins"

	// FlagPluginsAPIMetrics
	// Sends metrics of public grafana packages usage by plugins
	FlagPluginsAPIMetrics = "pluginsAPIMetrics"

	// FlagIdForwarding
	// Generate signed id token for identity that can be forwarded to plugins and external services
	FlagIdForwarding = "idForwarding"

	// FlagExternalServiceAccounts
	// Automatic service account and token setup for plugins
	FlagExternalServiceAccounts = "externalServiceAccounts"

	// FlagPanelMonitoring
	// Enables panel monitoring through logs and measurements
	FlagPanelMonitoring = "panelMonitoring"

	// FlagEnableNativeHTTPHistogram
	// Enables native HTTP Histograms
	FlagEnableNativeHTTPHistogram = "enableNativeHTTPHistogram"

	// FlagDisableClassicHTTPHistogram
	// Disables classic HTTP Histogram (use with enableNativeHTTPHistogram)
	FlagDisableClassicHTTPHistogram = "disableClassicHTTPHistogram"

	// FlagFormatString
	// Enable format string transformer
	FlagFormatString = "formatString"

	// FlagTransformationsVariableSupport
	// Allows using variables in transformations
	FlagTransformationsVariableSupport = "transformationsVariableSupport"

	// FlagKubernetesPlaylists
	// Use the kubernetes API in the frontend for playlists, and route /api/playlist requests to k8s
	FlagKubernetesPlaylists = "kubernetesPlaylists"

	// FlagKubernetesSnapshots
	// Routes snapshot requests from /api to the /apis endpoint
	FlagKubernetesSnapshots = "kubernetesSnapshots"

	// FlagKubernetesDashboards
	// Use the kubernetes API in the frontend for dashboards
	FlagKubernetesDashboards = "kubernetesDashboards"

	// FlagDatasourceQueryTypes
	// Show query type endpoints in datasource API servers (currently hardcoded for testdata, expressions, and prometheus)
	FlagDatasourceQueryTypes = "datasourceQueryTypes"

	// FlagQueryService
	// Register /apis/query.grafana.app/ -- will eventually replace /api/ds/query
	FlagQueryService = "queryService"

	// FlagQueryServiceRewrite
	// Rewrite requests targeting /ds/query to the query service
	FlagQueryServiceRewrite = "queryServiceRewrite"

	// FlagQueryServiceFromUI
	// Routes requests to the new query service
	FlagQueryServiceFromUI = "queryServiceFromUI"

	// FlagCloudWatchBatchQueries
	// Runs CloudWatch metrics queries as separate batches
	FlagCloudWatchBatchQueries = "cloudWatchBatchQueries"

	// FlagRecoveryThreshold
	// Enables feature recovery threshold (aka hysteresis) for threshold server-side expression
	FlagRecoveryThreshold = "recoveryThreshold"

	// FlagLokiStructuredMetadata
	// Enables the loki data source to request structured metadata from the Loki server
	FlagLokiStructuredMetadata = "lokiStructuredMetadata"

	// FlagTeamHttpHeaders
	// Enables Team LBAC for datasources to apply team headers to the client requests
	FlagTeamHttpHeaders = "teamHttpHeaders"

	// FlagCachingOptimizeSerializationMemoryUsage
	// If enabled, the caching backend gradually serializes query responses for the cache, comparing against the configured `[caching]max_value_mb` value as it goes. This can can help prevent Grafana from running out of memory while attempting to cache very large query responses.
	FlagCachingOptimizeSerializationMemoryUsage = "cachingOptimizeSerializationMemoryUsage"

	// FlagPanelTitleSearchInV1
	// Enable searching for dashboards using panel title in search v1
	FlagPanelTitleSearchInV1 = "panelTitleSearchInV1"

	// FlagManagedPluginsInstall
	// Install managed plugins directly from plugins catalog
	FlagManagedPluginsInstall = "managedPluginsInstall"

	// FlagPrometheusPromQAIL
	// Prometheus and AI/ML to assist users in creating a query
	FlagPrometheusPromQAIL = "prometheusPromQAIL"

	// FlagPrometheusCodeModeMetricNamesSearch
	// Enables search for metric names in Code Mode, to improve performance when working with an enormous number of metric names
	FlagPrometheusCodeModeMetricNamesSearch = "prometheusCodeModeMetricNamesSearch"

	// FlagAddFieldFromCalculationStatFunctions
	// Add cumulative and window functions to the add field from calculation transformation
	FlagAddFieldFromCalculationStatFunctions = "addFieldFromCalculationStatFunctions"

	// FlagAlertmanagerRemoteSecondary
	// Enable Grafana to sync configuration and state with a remote Alertmanager.
	FlagAlertmanagerRemoteSecondary = "alertmanagerRemoteSecondary"

	// FlagAlertmanagerRemotePrimary
	// Enable Grafana to have a remote Alertmanager instance as the primary Alertmanager.
	FlagAlertmanagerRemotePrimary = "alertmanagerRemotePrimary"

	// FlagAlertmanagerRemoteOnly
	// Disable the internal Alertmanager and only use the external one defined.
	FlagAlertmanagerRemoteOnly = "alertmanagerRemoteOnly"

	// FlagAnnotationPermissionUpdate
	// Change the way annotation permissions work by scoping them to folders and dashboards.
	FlagAnnotationPermissionUpdate = "annotationPermissionUpdate"

	// FlagExtractFieldsNameDeduplication
	// Make sure extracted field names are unique in the dataframe
	FlagExtractFieldsNameDeduplication = "extractFieldsNameDeduplication"

	// FlagDashboardSceneForViewers
	// Enables dashboard rendering using Scenes for viewer roles
	FlagDashboardSceneForViewers = "dashboardSceneForViewers"

	// FlagDashboardSceneSolo
	// Enables rendering dashboards using scenes for solo panels
	FlagDashboardSceneSolo = "dashboardSceneSolo"

	// FlagDashboardScene
	// Enables dashboard rendering using scenes for all roles
	FlagDashboardScene = "dashboardScene"

	// FlagPanelFilterVariable
	// Enables use of the `systemPanelFilterVar` variable to filter panels in a dashboard
	FlagPanelFilterVariable = "panelFilterVariable"

	// FlagPdfTables
	// Enables generating table data as PDF in reporting
	FlagPdfTables = "pdfTables"

	// FlagSsoSettingsApi
	// Enables the SSO settings API and the OAuth configuration UIs in Grafana
	FlagSsoSettingsApi = "ssoSettingsApi"

	// FlagCanvasPanelPanZoom
	// Allow pan and zoom in canvas panel
	FlagCanvasPanelPanZoom = "canvasPanelPanZoom"

	// FlagLogsInfiniteScrolling
	// Enables infinite scrolling for the Logs panel in Explore and Dashboards
	FlagLogsInfiniteScrolling = "logsInfiniteScrolling"

	// FlagExploreMetrics
	// Enables the new Explore Metrics core app
	FlagExploreMetrics = "exploreMetrics"

	// FlagAlertingSimplifiedRouting
	// Enables users to easily configure alert notifications by specifying a contact point directly when editing or creating an alert rule
	FlagAlertingSimplifiedRouting = "alertingSimplifiedRouting"

	// FlagLogRowsPopoverMenu
	// Enable filtering menu displayed when text of a log line is selected
	FlagLogRowsPopoverMenu = "logRowsPopoverMenu"

	// FlagPluginsSkipHostEnvVars
	// Disables passing host environment variable to plugin processes
	FlagPluginsSkipHostEnvVars = "pluginsSkipHostEnvVars"

	// FlagTableSharedCrosshair
	// Enables shared crosshair in table panel
	FlagTableSharedCrosshair = "tableSharedCrosshair"

	// FlagRegressionTransformation
	// Enables regression analysis transformation
	FlagRegressionTransformation = "regressionTransformation"

	// FlagLokiQueryHints
	// Enables query hints for Loki
	FlagLokiQueryHints = "lokiQueryHints"

	// FlagKubernetesFeatureToggles
	// Use the kubernetes API for feature toggle management in the frontend
	FlagKubernetesFeatureToggles = "kubernetesFeatureToggles"

	// FlagCloudRBACRoles
	// Enabled grafana cloud specific RBAC roles
	FlagCloudRBACRoles = "cloudRBACRoles"

	// FlagAlertingQueryOptimization
	// Optimizes eligible queries in order to reduce load on datasources
	FlagAlertingQueryOptimization = "alertingQueryOptimization"

	// FlagNewFolderPicker
	// Enables the nested folder picker without having nested folders enabled
	FlagNewFolderPicker = "newFolderPicker"

	// FlagJitterAlertRulesWithinGroups
	// Distributes alert rule evaluations more evenly over time, including spreading out rules within the same group
	FlagJitterAlertRulesWithinGroups = "jitterAlertRulesWithinGroups"

	// FlagOnPremToCloudMigrations
	// Enable the Grafana Migration Assistant, which helps you easily migrate on-prem dashboards, folders, and data source configurations to your Grafana Cloud stack.
	FlagOnPremToCloudMigrations = "onPremToCloudMigrations"

	// FlagAlertingSaveStatePeriodic
	// Writes the state periodically to the database, asynchronous to rule evaluation
	FlagAlertingSaveStatePeriodic = "alertingSaveStatePeriodic"

	// FlagPromQLScope
	// In-development feature that will allow injection of labels into prometheus queries.
	FlagPromQLScope = "promQLScope"

	// FlagSqlExpressions
	// Enables using SQL and DuckDB functions as Expressions.
	FlagSqlExpressions = "sqlExpressions"

	// FlagNodeGraphDotLayout
	// Changed the layout algorithm for the node graph
	FlagNodeGraphDotLayout = "nodeGraphDotLayout"

	// FlagGroupToNestedTableTransformation
	// Enables the group to nested table transformation
	FlagGroupToNestedTableTransformation = "groupToNestedTableTransformation"

	// FlagNewPDFRendering
	// New implementation for the dashboard-to-PDF rendering
	FlagNewPDFRendering = "newPDFRendering"

	// FlagTlsMemcached
	// Use TLS-enabled memcached in the enterprise caching feature
	FlagTlsMemcached = "tlsMemcached"

	// FlagKubernetesAggregator
	// Enable grafana&#39;s embedded kube-aggregator
	FlagKubernetesAggregator = "kubernetesAggregator"

	// FlagExpressionParser
	// Enable new expression parser
	FlagExpressionParser = "expressionParser"

	// FlagGroupByVariable
	// Enable groupBy variable support in scenes dashboards
	FlagGroupByVariable = "groupByVariable"

	// FlagAuthAPIAccessTokenAuth
	// Enables the use of Auth API access tokens for authentication
	FlagAuthAPIAccessTokenAuth = "authAPIAccessTokenAuth"

	// FlagScopeFilters
	// Enables the use of scope filters in Grafana
	FlagScopeFilters = "scopeFilters"

	// FlagSsoSettingsSAML
	// Use the new SSO Settings API to configure the SAML connector
	FlagSsoSettingsSAML = "ssoSettingsSAML"

	// FlagOauthRequireSubClaim
	// Require that sub claims is present in oauth tokens.
	FlagOauthRequireSubClaim = "oauthRequireSubClaim"

	// FlagNewDashboardWithFiltersAndGroupBy
	// Enables filters and group by variables on all new dashboards. Variables are added only if default data source supports filtering.
	FlagNewDashboardWithFiltersAndGroupBy = "newDashboardWithFiltersAndGroupBy"

	// FlagCloudWatchNewLabelParsing
	// Updates CloudWatch label parsing to be more accurate
	FlagCloudWatchNewLabelParsing = "cloudWatchNewLabelParsing"

	// FlagAccessActionSets
	// Introduces action sets for resource permissions
	FlagAccessActionSets = "accessActionSets"

	// FlagDisableNumericMetricsSortingInExpressions
	// In server-side expressions, disable the sorting of numeric-kind metrics by their metric name or labels.
	FlagDisableNumericMetricsSortingInExpressions = "disableNumericMetricsSortingInExpressions"

	// FlagGrafanaManagedRecordingRules
	// Enables Grafana-managed recording rules.
	FlagGrafanaManagedRecordingRules = "grafanaManagedRecordingRules"

	// FlagQueryLibrary
	// Enables Query Library feature in Explore
	FlagQueryLibrary = "queryLibrary"

	// FlagLogsExploreTableDefaultVisualization
	// Sets the logs table as default visualisation in logs explore
	FlagLogsExploreTableDefaultVisualization = "logsExploreTableDefaultVisualization"

	// FlagNewDashboardSharingComponent
	// Enables the new sharing drawer design
	FlagNewDashboardSharingComponent = "newDashboardSharingComponent"

	// FlagAlertingListViewV2
	// Enables the new alert list view design
	FlagAlertingListViewV2 = "alertingListViewV2"

	// FlagNotificationBanner
	// Enables the notification banner UI and API
	FlagNotificationBanner = "notificationBanner"

	// FlagDashboardRestore
	// Enables deleted dashboard restore feature (backend only)
	FlagDashboardRestore = "dashboardRestore"

	// FlagDatasourceProxyDisableRBAC
	// Disables applying a plugin route&#39;s ReqAction field to authorization
	FlagDatasourceProxyDisableRBAC = "datasourceProxyDisableRBAC"

	// FlagAlertingDisableSendAlertsExternal
	// Disables the ability to send alerts to an external Alertmanager datasource.
	FlagAlertingDisableSendAlertsExternal = "alertingDisableSendAlertsExternal"

	// FlagPreserveDashboardStateWhenNavigating
	// Enables possibility to preserve dashboard variables and time range when navigating between dashboards
	FlagPreserveDashboardStateWhenNavigating = "preserveDashboardStateWhenNavigating"

	// FlagAlertingCentralAlertHistory
	// Enables the new central alert history.
	FlagAlertingCentralAlertHistory = "alertingCentralAlertHistory"

	// FlagPluginProxyPreserveTrailingSlash
	// Preserve plugin proxy trailing slash.
	FlagPluginProxyPreserveTrailingSlash = "pluginProxyPreserveTrailingSlash"

	// FlagAzureMonitorPrometheusExemplars
	// Allows configuration of Azure Monitor as a data source that can provide Prometheus exemplars
	FlagAzureMonitorPrometheusExemplars = "azureMonitorPrometheusExemplars"

	// FlagPinNavItems
	// Enables pinning of nav items
	FlagPinNavItems = "pinNavItems"

	// FlagAuthZGRPCServer
	// Enables the gRPC server for authorization
	FlagAuthZGRPCServer = "authZGRPCServer"

	// FlagOpenSearchBackendFlowEnabled
	// Enables the backend query flow for Open Search datasource plugin
	FlagOpenSearchBackendFlowEnabled = "openSearchBackendFlowEnabled"

	// FlagSsoSettingsLDAP
	// Use the new SSO Settings API to configure LDAP
	FlagSsoSettingsLDAP = "ssoSettingsLDAP"

	// FlagFailWrongDSUID
	// Throws an error if a datasource has an invalid UIDs
	FlagFailWrongDSUID = "failWrongDSUID"

	// FlagDatabaseReadReplica
	// Use a read replica for some database queries.
	FlagDatabaseReadReplica = "databaseReadReplica"

	// FlagZanzana
	// Use openFGA as authorization engine.
	FlagZanzana = "zanzana"

	// FlagPassScopeToDashboardApi
	// Enables the passing of scopes to dashboards fetching in Grafana
	FlagPassScopeToDashboardApi = "passScopeToDashboardApi"

	// FlagAlertingApiServer
	// Register Alerting APIs with the K8s API server
	FlagAlertingApiServer = "alertingApiServer"

	// FlagDashboardRestoreUI
	// Enables the frontend to be able to restore a recently deleted dashboard
	FlagDashboardRestoreUI = "dashboardRestoreUI"

	// FlagCloudWatchRoundUpEndTime
	// Round up end time for metric queries to the next minute to avoid missing data
	FlagCloudWatchRoundUpEndTime = "cloudWatchRoundUpEndTime"

	// FlagBodyScrolling
	// Adjusts Page to make body the scrollable element
	FlagBodyScrolling = "bodyScrolling"

	// FlagCloudwatchMetricInsightsCrossAccount
	// Enables cross account observability for Cloudwatch Metric Insights query builder
	FlagCloudwatchMetricInsightsCrossAccount = "cloudwatchMetricInsightsCrossAccount"

	// FlagPrometheusAzureOverrideAudience
	// Deprecated. Allow override default AAD audience for Azure Prometheus endpoint. Enabled by default. This feature should no longer be used and will be removed in the future.
	FlagPrometheusAzureOverrideAudience = "prometheusAzureOverrideAudience"

<<<<<<< HEAD
	// FlagAppSidecar
	// Enable the app sidecar feature that allows rendering 2 apps at the same time
	FlagAppSidecar = "appSidecar"
=======
	// FlagBackgroundPluginInstaller
	// Enable background plugin installer
	FlagBackgroundPluginInstaller = "backgroundPluginInstaller"

	// FlagDataplaneAggregator
	// Enable grafana dataplane aggregator
	FlagDataplaneAggregator = "dataplaneAggregator"

	// FlagAdhocFilterOneOf
	// Exposes a new &#39;one of&#39; operator for ad-hoc filters. This operator allows users to filter by multiple values in a single filter.
	FlagAdhocFilterOneOf = "adhocFilterOneOf"
>>>>>>> e9bb3b4d
)<|MERGE_RESOLUTION|>--- conflicted
+++ resolved
@@ -739,21 +739,19 @@
 	// Deprecated. Allow override default AAD audience for Azure Prometheus endpoint. Enabled by default. This feature should no longer be used and will be removed in the future.
 	FlagPrometheusAzureOverrideAudience = "prometheusAzureOverrideAudience"
 
-<<<<<<< HEAD
+	// FlagBackgroundPluginInstaller
+	// Enable background plugin installer
+	FlagBackgroundPluginInstaller = "backgroundPluginInstaller"
+
+	// FlagDataplaneAggregator
+	// Enable grafana dataplane aggregator
+	FlagDataplaneAggregator = "dataplaneAggregator"
+
+	// FlagAdhocFilterOneOf
+	// Exposes a new &#39;one of&#39; operator for ad-hoc filters. This operator allows users to filter by multiple values in a single filter.
+	FlagAdhocFilterOneOf = "adhocFilterOneOf"
+
 	// FlagAppSidecar
 	// Enable the app sidecar feature that allows rendering 2 apps at the same time
 	FlagAppSidecar = "appSidecar"
-=======
-	// FlagBackgroundPluginInstaller
-	// Enable background plugin installer
-	FlagBackgroundPluginInstaller = "backgroundPluginInstaller"
-
-	// FlagDataplaneAggregator
-	// Enable grafana dataplane aggregator
-	FlagDataplaneAggregator = "dataplaneAggregator"
-
-	// FlagAdhocFilterOneOf
-	// Exposes a new &#39;one of&#39; operator for ad-hoc filters. This operator allows users to filter by multiple values in a single filter.
-	FlagAdhocFilterOneOf = "adhocFilterOneOf"
->>>>>>> e9bb3b4d
 )