--- conflicted
+++ resolved
@@ -843,21 +843,19 @@
 	// Enables the new dashboard schema version 2, implementing changes necessary for dynamic dashboards and dashboards as code.
 	FlagDashboardSchemaV2 = "dashboardSchemaV2"
 
-<<<<<<< HEAD
+	// FlagPlaylistsWatcher
+	// Enables experimental watcher for playlists
+	FlagPlaylistsWatcher = "playlistsWatcher"
+
+	// FlagExploreMetricsRelatedLogs
+	// Display Related Logs in Explore Metrics
+	FlagExploreMetricsRelatedLogs = "exploreMetricsRelatedLogs"
+
+	// FlagEnableExtensionsAdminPage
+	// Enables the extension admin page regardless of development mode
+	FlagEnableExtensionsAdminPage = "enableExtensionsAdminPage"
+
 	// FlagDisableDashboardReportTimeRangeTransformation
 	// Disables the absolute time range transformation performed in the backend for reporting
 	FlagDisableDashboardReportTimeRangeTransformation = "disableDashboardReportTimeRangeTransformation"
-=======
-	// FlagPlaylistsWatcher
-	// Enables experimental watcher for playlists
-	FlagPlaylistsWatcher = "playlistsWatcher"
-
-	// FlagExploreMetricsRelatedLogs
-	// Display Related Logs in Explore Metrics
-	FlagExploreMetricsRelatedLogs = "exploreMetricsRelatedLogs"
-
-	// FlagEnableExtensionsAdminPage
-	// Enables the extension admin page regardless of development mode
-	FlagEnableExtensionsAdminPage = "enableExtensionsAdminPage"
->>>>>>> 2f910ecf
 )