// NOTE: This file was auto generated.  DO NOT EDIT DIRECTLY!
// To change feature flags, edit:
//  pkg/services/featuremgmt/registry.go
// Then run tests in:
//  pkg/services/featuremgmt/toggles_gen_test.go

package featuremgmt

const (
	// FlagTrimDefaults
	// Use cue schema to remove values that will be applied automatically
	FlagTrimDefaults = "trimDefaults"

	// FlagDisableEnvelopeEncryption
	// Disable envelope encryption (emergency only)
	FlagDisableEnvelopeEncryption = "disableEnvelopeEncryption"

	// FlagLiveServiceWebWorker
	// This will use a webworker thread to processes events rather than the main thread
	FlagLiveServiceWebWorker = "live-service-web-worker"

	// FlagQueryOverLive
	// Use Grafana Live WebSocket to execute backend queries
	FlagQueryOverLive = "queryOverLive"

	// FlagPanelTitleSearch
	// Search for dashboards using panel title
	FlagPanelTitleSearch = "panelTitleSearch"

	// FlagPublicDashboards
	// Enables public access to dashboards
	FlagPublicDashboards = "publicDashboards"

	// FlagPublicDashboardsEmailSharing
	// Enables public dashboard sharing to be restricted to only allowed emails
	FlagPublicDashboardsEmailSharing = "publicDashboardsEmailSharing"

	// FlagLokiExperimentalStreaming
	// Support new streaming approach for loki (prototype, needs special loki build)
	FlagLokiExperimentalStreaming = "lokiExperimentalStreaming"

	// FlagFeatureHighlights
	// Highlight Grafana Enterprise features
	FlagFeatureHighlights = "featureHighlights"

	// FlagMigrationLocking
	// Lock database during migrations
	FlagMigrationLocking = "migrationLocking"

	// FlagStorage
	// Configurable storage for dashboards, datasources, and resources
	FlagStorage = "storage"

	// FlagCorrelations
	// Correlations page
	FlagCorrelations = "correlations"

	// FlagDatasourceQueryMultiStatus
	// Introduce HTTP 207 Multi Status for api/ds/query
	FlagDatasourceQueryMultiStatus = "datasourceQueryMultiStatus"

	// FlagTraceToMetrics
	// Enable trace to metrics links
	FlagTraceToMetrics = "traceToMetrics"

	// FlagNewDBLibrary
	// Use jmoiron/sqlx rather than xorm for a few backend services
	FlagNewDBLibrary = "newDBLibrary"

	// FlagValidateDashboardsOnSave
	// Validate dashboard JSON POSTed to api/dashboards/db
	FlagValidateDashboardsOnSave = "validateDashboardsOnSave"

	// FlagAutoMigrateOldPanels
	// Migrate old angular panels to supported versions (graph, table-old, worldmap, etc)
	FlagAutoMigrateOldPanels = "autoMigrateOldPanels"

	// FlagDisableAngular
	// Dynamic flag to disable angular at runtime. The preferred method is to set `angular_support_enabled` to `false` in the [security] settings, which allows you to change the state at runtime.
	FlagDisableAngular = "disableAngular"

	// FlagPrometheusWideSeries
	// Enable wide series responses in the Prometheus datasource
	FlagPrometheusWideSeries = "prometheusWideSeries"

	// FlagCanvasPanelNesting
	// Allow elements nesting
	FlagCanvasPanelNesting = "canvasPanelNesting"

	// FlagScenes
	// Experimental framework to build interactive dashboards
	FlagScenes = "scenes"

	// FlagDisableSecretsCompatibility
	// Disable duplicated secret storage in legacy tables
	FlagDisableSecretsCompatibility = "disableSecretsCompatibility"

	// FlagLogRequestsInstrumentedAsUnknown
	// Logs the path for requests that are instrumented as unknown
	FlagLogRequestsInstrumentedAsUnknown = "logRequestsInstrumentedAsUnknown"

	// FlagDataConnectionsConsole
	// Enables a new top-level page called Connections. This page is an experiment that provides a better experience when you install and configure data sources and other plugins.
	FlagDataConnectionsConsole = "dataConnectionsConsole"

	// FlagTopnav
	// Enables topnav support in external plugins. The new Grafana navigation cannot be disabled.
	FlagTopnav = "topnav"

	// FlagGrpcServer
	// Run the GRPC server
	FlagGrpcServer = "grpcServer"

	// FlagEntityStore
	// SQL-based entity store (requires storage flag also)
	FlagEntityStore = "entityStore"

	// FlagCloudWatchCrossAccountQuerying
	// Enables cross-account querying in CloudWatch datasources
	FlagCloudWatchCrossAccountQuerying = "cloudWatchCrossAccountQuerying"

	// FlagRedshiftAsyncQueryDataSupport
	// Enable async query data support for Redshift
	FlagRedshiftAsyncQueryDataSupport = "redshiftAsyncQueryDataSupport"

	// FlagAthenaAsyncQueryDataSupport
	// Enable async query data support for Athena
	FlagAthenaAsyncQueryDataSupport = "athenaAsyncQueryDataSupport"

	// FlagNewPanelChromeUI
	// Show updated look and feel of grafana-ui PanelChrome: panel header, icons, and menu
	FlagNewPanelChromeUI = "newPanelChromeUI"

	// FlagShowDashboardValidationWarnings
	// Show warnings when dashboards do not validate against the schema
	FlagShowDashboardValidationWarnings = "showDashboardValidationWarnings"

	// FlagMysqlAnsiQuotes
	// Use double quotes to escape keyword in a MySQL query
	FlagMysqlAnsiQuotes = "mysqlAnsiQuotes"

	// FlagAccessControlOnCall
	// Access control primitives for OnCall
	FlagAccessControlOnCall = "accessControlOnCall"

	// FlagNestedFolders
	// Enable folder nesting
	FlagNestedFolders = "nestedFolders"

	// FlagNestedFolderPicker
	// Enables the new folder picker to work with nested folders. Requires the folderPicker feature flag
	FlagNestedFolderPicker = "nestedFolderPicker"

	// FlagAccessTokenExpirationCheck
	// Enable OAuth access_token expiration check and token refresh using the refresh_token
	FlagAccessTokenExpirationCheck = "accessTokenExpirationCheck"

	// FlagEmptyDashboardPage
	// Enable the redesigned user interface of a dashboard page that includes no panels
	FlagEmptyDashboardPage = "emptyDashboardPage"

	// FlagDisablePrometheusExemplarSampling
	// Disable Prometheus exemplar sampling
	FlagDisablePrometheusExemplarSampling = "disablePrometheusExemplarSampling"

	// FlagAlertingBacktesting
	// Rule backtesting API for alerting
	FlagAlertingBacktesting = "alertingBacktesting"

	// FlagEditPanelCSVDragAndDrop
	// Enables drag and drop for CSV and Excel files
	FlagEditPanelCSVDragAndDrop = "editPanelCSVDragAndDrop"

	// FlagAlertingNoNormalState
	// Stop maintaining state of alerts that are not firing
	FlagAlertingNoNormalState = "alertingNoNormalState"

	// FlagLogsContextDatasourceUi
	// Allow datasource to provide custom UI for context view
	FlagLogsContextDatasourceUi = "logsContextDatasourceUi"

	// FlagLokiQuerySplitting
	// Split large interval queries into subqueries with smaller time intervals
	FlagLokiQuerySplitting = "lokiQuerySplitting"

	// FlagLokiQuerySplittingConfig
	// Give users the option to configure split durations for Loki queries
	FlagLokiQuerySplittingConfig = "lokiQuerySplittingConfig"

	// FlagIndividualCookiePreferences
	// Support overriding cookie preferences per user
	FlagIndividualCookiePreferences = "individualCookiePreferences"

	// FlagGcomOnlyExternalOrgRoleSync
	// Prohibits a user from changing organization roles synced with Grafana Cloud auth provider
	FlagGcomOnlyExternalOrgRoleSync = "gcomOnlyExternalOrgRoleSync"

	// FlagPrometheusMetricEncyclopedia
	// Adds the metrics explorer component to the Prometheus query builder as an option in metric select
	FlagPrometheusMetricEncyclopedia = "prometheusMetricEncyclopedia"

	// FlagTimeSeriesTable
	// Enable time series table transformer &amp; sparkline cell type
	FlagTimeSeriesTable = "timeSeriesTable"

	// FlagPrometheusResourceBrowserCache
	// Displays browser caching options in Prometheus data source configuration
	FlagPrometheusResourceBrowserCache = "prometheusResourceBrowserCache"

	// FlagInfluxdbBackendMigration
	// Query InfluxDB InfluxQL without the proxy
	FlagInfluxdbBackendMigration = "influxdbBackendMigration"

	// FlagClientTokenRotation
	// Replaces the current in-request token rotation so that the client initiates the rotation
	FlagClientTokenRotation = "clientTokenRotation"

	// FlagPrometheusDataplane
	// Changes responses to from Prometheus to be compliant with the dataplane specification. In particular it sets the numeric Field.Name from &#39;Value&#39; to the value of the `__name__` label when present.
	FlagPrometheusDataplane = "prometheusDataplane"

	// FlagLokiMetricDataplane
	// Changes metric responses from Loki to be compliant with the dataplane specification.
	FlagLokiMetricDataplane = "lokiMetricDataplane"

	// FlagLokiLogsDataplane
	// Changes logs responses from Loki to be compliant with the dataplane specification.
	FlagLokiLogsDataplane = "lokiLogsDataplane"

	// FlagDataplaneFrontendFallback
	// Support dataplane contract field name change for transformations and field name matchers where the name is different
	FlagDataplaneFrontendFallback = "dataplaneFrontendFallback"

	// FlagDisableSSEDataplane
	// Disables dataplane specific processing in server side expressions.
	FlagDisableSSEDataplane = "disableSSEDataplane"

	// FlagAlertStateHistoryLokiSecondary
	// Enable Grafana to write alert state history to an external Loki instance in addition to Grafana annotations.
	FlagAlertStateHistoryLokiSecondary = "alertStateHistoryLokiSecondary"

	// FlagAlertingNotificationsPoliciesMatchingInstances
	// Enables the preview of matching instances for notification policies
	FlagAlertingNotificationsPoliciesMatchingInstances = "alertingNotificationsPoliciesMatchingInstances"

	// FlagAlertStateHistoryLokiPrimary
	// Enable a remote Loki instance as the primary source for state history reads.
	FlagAlertStateHistoryLokiPrimary = "alertStateHistoryLokiPrimary"

	// FlagAlertStateHistoryLokiOnly
	// Disable Grafana alerts from emitting annotations when a remote Loki instance is available.
	FlagAlertStateHistoryLokiOnly = "alertStateHistoryLokiOnly"

	// FlagUnifiedRequestLog
	// Writes error logs to the request logger
	FlagUnifiedRequestLog = "unifiedRequestLog"

	// FlagRenderAuthJWT
	// Uses JWT-based auth for rendering instead of relying on remote cache
	FlagRenderAuthJWT = "renderAuthJWT"

	// FlagPyroscopeFlameGraph
	// Changes flame graph to pyroscope one
	FlagPyroscopeFlameGraph = "pyroscopeFlameGraph"

	// FlagExternalServiceAuth
	// Starts an OAuth2 authentication provider for external services
	FlagExternalServiceAuth = "externalServiceAuth"

	// FlagRefactorVariablesTimeRange
	// Refactor time range variables flow to reduce number of API calls made when query variables are chained
	FlagRefactorVariablesTimeRange = "refactorVariablesTimeRange"

	// FlagUseCachingService
	// When turned on, the new query and resource caching implementation using a wire service inject will be used in place of the previous middleware implementation
	FlagUseCachingService = "useCachingService"

	// FlagEnableElasticsearchBackendQuerying
	// Enable the processing of queries and responses in the Elasticsearch data source through backend
	FlagEnableElasticsearchBackendQuerying = "enableElasticsearchBackendQuerying"

	// FlagAdvancedDataSourcePicker
	// Enable a new data source picker with contextual information, recently used order and advanced mode
	FlagAdvancedDataSourcePicker = "advancedDataSourcePicker"

	// FlagFaroDatasourceSelector
	// Enable the data source selector within the Frontend Apps section of the Frontend Observability
	FlagFaroDatasourceSelector = "faroDatasourceSelector"

	// FlagEnableDatagridEditing
	// Enables the edit functionality in the datagrid panel
	FlagEnableDatagridEditing = "enableDatagridEditing"

	// FlagDataSourcePageHeader
	// Apply new pageHeader UI in data source edit page
	FlagDataSourcePageHeader = "dataSourcePageHeader"

	// FlagExtraThemes
	// Enables extra themes
	FlagExtraThemes = "extraThemes"

	// FlagLokiPredefinedOperations
	// Adds predefined query operations to Loki query editor
	FlagLokiPredefinedOperations = "lokiPredefinedOperations"

	// FlagPluginsFrontendSandbox
	// Enables the plugins frontend sandbox
	FlagPluginsFrontendSandbox = "pluginsFrontendSandbox"

	// FlagDashboardEmbed
	// Allow embedding dashboard for external use in Code editors
	FlagDashboardEmbed = "dashboardEmbed"

	// FlagFrontendSandboxMonitorOnly
	// Enables monitor only in the plugin frontend sandbox (if enabled)
	FlagFrontendSandboxMonitorOnly = "frontendSandboxMonitorOnly"

	// FlagSqlDatasourceDatabaseSelection
	// Enables previous SQL data source dataset dropdown behavior
	FlagSqlDatasourceDatabaseSelection = "sqlDatasourceDatabaseSelection"

	// FlagLokiFormatQuery
	// Enables the ability to format Loki queries
	FlagLokiFormatQuery = "lokiFormatQuery"

	// FlagCloudWatchLogsMonacoEditor
	// Enables the Monaco editor for CloudWatch Logs queries
	FlagCloudWatchLogsMonacoEditor = "cloudWatchLogsMonacoEditor"

	// FlagExploreScrollableLogsContainer
	// Improves the scrolling behavior of logs in Explore
	FlagExploreScrollableLogsContainer = "exploreScrollableLogsContainer"

	// FlagRecordedQueriesMulti
	// Enables writing multiple items from a single query within Recorded Queries
	FlagRecordedQueriesMulti = "recordedQueriesMulti"

	// FlagPluginsDynamicAngularDetectionPatterns
	// Enables fetching Angular detection patterns for plugins from GCOM and fallback to hardcoded ones
	FlagPluginsDynamicAngularDetectionPatterns = "pluginsDynamicAngularDetectionPatterns"

	// FlagAlertingLokiRangeToInstant
	// Rewrites eligible loki range queries to instant queries
	FlagAlertingLokiRangeToInstant = "alertingLokiRangeToInstant"

	// FlagElasticToggleableFilters
	// Enable support to toggle filters off from the query through the Logs Details component
	FlagElasticToggleableFilters = "elasticToggleableFilters"

	// FlagVizAndWidgetSplit
	// Split panels between vizualizations and widgets
	FlagVizAndWidgetSplit = "vizAndWidgetSplit"

	// FlagPrometheusIncrementalQueryInstrumentation
	// Adds RudderStack events to incremental queries
	FlagPrometheusIncrementalQueryInstrumentation = "prometheusIncrementalQueryInstrumentation"

	// FlagLogsExploreTableVisualisation
	// A table visualisation for logs in Explore
	FlagLogsExploreTableVisualisation = "logsExploreTableVisualisation"

	// FlagAwsDatasourcesTempCredentials
	// Support temporary security credentials in AWS plugins for Grafana Cloud customers
	FlagAwsDatasourcesTempCredentials = "awsDatasourcesTempCredentials"

	// FlagTransformationsRedesign
	// Enables the transformations redesign
	FlagTransformationsRedesign = "transformationsRedesign"

	// FlagToggleLabelsInLogsUI
	// Enable toggleable filters in log details view
	FlagToggleLabelsInLogsUI = "toggleLabelsInLogsUI"

	// FlagMlExpressions
	// Enable support for Machine Learning in server-side expressions
	FlagMlExpressions = "mlExpressions"

	// FlagTraceQLStreaming
	// Enables response streaming of TraceQL queries of the Tempo data source
	FlagTraceQLStreaming = "traceQLStreaming"

	// FlagGrafanaAPIServer
	// Enable Kubernetes API Server for Grafana resources
	FlagGrafanaAPIServer = "grafanaAPIServer"

	// FlagFeatureToggleAdminPage
	// Enable admin page for managing feature toggles from the Grafana front-end
	FlagFeatureToggleAdminPage = "featureToggleAdminPage"

	// FlagAwsAsyncQueryCaching
	// Enable caching for async queries for Redshift and Athena. Requires that the `useCachingService` feature toggle is enabled and the datasource has caching and async query support enabled
	FlagAwsAsyncQueryCaching = "awsAsyncQueryCaching"

	// FlagSplitScopes
	// Support faster dashboard and folder search by splitting permission scopes into parts
	FlagSplitScopes = "splitScopes"

	// FlagAzureMonitorDataplane
	// Adds dataplane compliant frame metadata in the Azure Monitor datasource
	FlagAzureMonitorDataplane = "azureMonitorDataplane"

<<<<<<< HEAD
	// FlagPermissionsFilterRemoveSubquery
	// Alternative permission filter implementation that does not use subqueries for fetching the dashboard folder
	FlagPermissionsFilterRemoveSubquery = "permissionsFilterRemoveSubquery"
=======
	// FlagPrometheusConfigOverhaulAuth
	// Update the Prometheus configuration page with the new auth component
	FlagPrometheusConfigOverhaulAuth = "prometheusConfigOverhaulAuth"

	// FlagConfigurableSchedulerTick
	// Enable changing the scheduler base interval via configuration option unified_alerting.scheduler_tick_interval
	FlagConfigurableSchedulerTick = "configurableSchedulerTick"
>>>>>>> 5f09d8f2
)<|MERGE_RESOLUTION|>--- conflicted
+++ resolved
@@ -399,11 +399,10 @@
 	// Adds dataplane compliant frame metadata in the Azure Monitor datasource
 	FlagAzureMonitorDataplane = "azureMonitorDataplane"
 
-<<<<<<< HEAD
 	// FlagPermissionsFilterRemoveSubquery
 	// Alternative permission filter implementation that does not use subqueries for fetching the dashboard folder
 	FlagPermissionsFilterRemoveSubquery = "permissionsFilterRemoveSubquery"
-=======
+
 	// FlagPrometheusConfigOverhaulAuth
 	// Update the Prometheus configuration page with the new auth component
 	FlagPrometheusConfigOverhaulAuth = "prometheusConfigOverhaulAuth"
@@ -411,5 +410,4 @@
 	// FlagConfigurableSchedulerTick
 	// Enable changing the scheduler base interval via configuration option unified_alerting.scheduler_tick_interval
 	FlagConfigurableSchedulerTick = "configurableSchedulerTick"
->>>>>>> 5f09d8f2
 )