--- conflicted
+++ resolved
@@ -1098,13 +1098,11 @@
 	// Enables app platform API for annotations
 	FlagKubernetesAnnotations = "kubernetesAnnotations"
 
-<<<<<<< HEAD
+	// FlagAwsDatasourcesHttpProxy
+	// Enables http proxy settings for aws datasources
+	FlagAwsDatasourcesHttpProxy = "awsDatasourcesHttpProxy"
+
 	// FlagTransformationsEmptyPlaceholder
 	// Show transformation quick-start cards in empty transformations state
 	FlagTransformationsEmptyPlaceholder = "transformationsEmptyPlaceholder"
-=======
-	// FlagAwsDatasourcesHttpProxy
-	// Enables http proxy settings for aws datasources
-	FlagAwsDatasourcesHttpProxy = "awsDatasourcesHttpProxy"
->>>>>>> 108693eb
 )