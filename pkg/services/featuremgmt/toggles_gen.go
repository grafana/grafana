--- conflicted
+++ resolved
@@ -247,15 +247,13 @@
 	// Enables k8s short url api and uses it under the hood when handling legacy /api
 	FlagKubernetesShortURLs = "kubernetesShortURLs"
 
-<<<<<<< HEAD
 	// FlagUseKubernetesShortURLsAPI
 	// Routes short url requests from /api to the /apis endpoint in the frontend. Depends on kubernetesShortURLs
 	FlagUseKubernetesShortURLsAPI = "useKubernetesShortURLsAPI"
-=======
+
 	// FlagKubernetesAlertingRules
 	// Adds support for Kubernetes alerting and recording rules
 	FlagKubernetesAlertingRules = "kubernetesAlertingRules"
->>>>>>> d3c0980c
 
 	// FlagDashboardDisableSchemaValidationV1
 	// Disable schema validation for dashboards/v1
