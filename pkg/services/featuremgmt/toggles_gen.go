// NOTE: This file was auto generated.  DO NOT EDIT DIRECTLY!
// To change feature flags, edit:
//  pkg/services/featuremgmt/registry.go
// Then run tests in:
//  pkg/services/featuremgmt/toggles_gen_test.go

package featuremgmt

const (
	// FlagDisableEnvelopeEncryption
	// Disable envelope encryption (emergency only)
	FlagDisableEnvelopeEncryption = "disableEnvelopeEncryption"

	// FlagPanelTitleSearch
	// Search for dashboards using panel title
	FlagPanelTitleSearch = "panelTitleSearch"

	// FlagPublicDashboardsEmailSharing
	// Enables public dashboard sharing to be restricted to only allowed emails
	FlagPublicDashboardsEmailSharing = "publicDashboardsEmailSharing"

	// FlagPublicDashboardsScene
	// Enables public dashboard rendering using scenes
	FlagPublicDashboardsScene = "publicDashboardsScene"

	// FlagLokiExperimentalStreaming
	// Support new streaming approach for loki (prototype, needs special loki build)
	FlagLokiExperimentalStreaming = "lokiExperimentalStreaming"

	// FlagFeatureHighlights
	// Highlight Grafana Enterprise features
	FlagFeatureHighlights = "featureHighlights"

	// FlagStorage
	// Configurable storage for dashboards, datasources, and resources
	FlagStorage = "storage"

	// FlagCorrelations
	// Correlations page
	FlagCorrelations = "correlations"

	// FlagCanvasPanelNesting
	// Allow elements nesting
	FlagCanvasPanelNesting = "canvasPanelNesting"

	// FlagLogRequestsInstrumentedAsUnknown
	// Logs the path for requests that are instrumented as unknown
	FlagLogRequestsInstrumentedAsUnknown = "logRequestsInstrumentedAsUnknown"

	// FlagGrpcServer
	// Run the GRPC server
	FlagGrpcServer = "grpcServer"

	// FlagCloudWatchCrossAccountQuerying
	// Enables cross-account querying in CloudWatch datasources
	FlagCloudWatchCrossAccountQuerying = "cloudWatchCrossAccountQuerying"

	// FlagShowDashboardValidationWarnings
	// Show warnings when dashboards do not validate against the schema
	FlagShowDashboardValidationWarnings = "showDashboardValidationWarnings"

	// FlagMysqlAnsiQuotes
	// Use double quotes to escape keyword in a MySQL query
	FlagMysqlAnsiQuotes = "mysqlAnsiQuotes"

	// FlagAlertingBacktesting
	// Rule backtesting API for alerting
	FlagAlertingBacktesting = "alertingBacktesting"

	// FlagEditPanelCSVDragAndDrop
	// Enables drag and drop for CSV and Excel files
	FlagEditPanelCSVDragAndDrop = "editPanelCSVDragAndDrop"

	// FlagLogsContextDatasourceUi
	// Allow datasource to provide custom UI for context view
	FlagLogsContextDatasourceUi = "logsContextDatasourceUi"

	// FlagLokiShardSplitting
	// Use stream shards to split queries into smaller subqueries
	FlagLokiShardSplitting = "lokiShardSplitting"

	// FlagLokiQuerySplitting
	// Split large interval queries into subqueries with smaller time intervals
	FlagLokiQuerySplitting = "lokiQuerySplitting"

	// FlagIndividualCookiePreferences
	// Support overriding cookie preferences per user
	FlagIndividualCookiePreferences = "individualCookiePreferences"

	// FlagInfluxdbBackendMigration
	// Query InfluxDB InfluxQL without the proxy
	FlagInfluxdbBackendMigration = "influxdbBackendMigration"

	// FlagStarsFromAPIServer
	// populate star status from apiserver
	FlagStarsFromAPIServer = "starsFromAPIServer"

	// FlagKubernetesStars
	// Routes stars requests from /api to the /apis endpoint
	FlagKubernetesStars = "kubernetesStars"

	// FlagInfluxqlStreamingParser
	// Enable streaming JSON parser for InfluxDB datasource InfluxQL query language
	FlagInfluxqlStreamingParser = "influxqlStreamingParser"

	// FlagInfluxdbRunQueriesInParallel
	// Enables running InfluxDB Influxql queries in parallel
	FlagInfluxdbRunQueriesInParallel = "influxdbRunQueriesInParallel"

	// FlagLokiLogsDataplane
	// Changes logs responses from Loki to be compliant with the dataplane specification.
	FlagLokiLogsDataplane = "lokiLogsDataplane"

	// FlagDataplaneFrontendFallback
	// Support dataplane contract field name change for transformations and field name matchers where the name is different
	FlagDataplaneFrontendFallback = "dataplaneFrontendFallback"

	// FlagDisableSSEDataplane
	// Disables dataplane specific processing in server side expressions.
	FlagDisableSSEDataplane = "disableSSEDataplane"

	// FlagUnifiedRequestLog
	// Writes error logs to the request logger
	FlagUnifiedRequestLog = "unifiedRequestLog"

	// FlagRenderAuthJWT
	// Uses JWT-based auth for rendering instead of relying on remote cache
	FlagRenderAuthJWT = "renderAuthJWT"

	// FlagRefactorVariablesTimeRange
	// Refactor time range variables flow to reduce number of API calls made when query variables are chained
	FlagRefactorVariablesTimeRange = "refactorVariablesTimeRange"

	// FlagFaroDatasourceSelector
	// Enable the data source selector within the Frontend Apps section of the Frontend Observability
	FlagFaroDatasourceSelector = "faroDatasourceSelector"

	// FlagEnableDatagridEditing
	// Enables the edit functionality in the datagrid panel
	FlagEnableDatagridEditing = "enableDatagridEditing"

	// FlagExtraThemes
	// Enables extra themes
	FlagExtraThemes = "extraThemes"

	// FlagPluginsFrontendSandbox
	// Enables the plugins frontend sandbox
	FlagPluginsFrontendSandbox = "pluginsFrontendSandbox"

	// FlagRecordedQueriesMulti
	// Enables writing multiple items from a single query within Recorded Queries
	FlagRecordedQueriesMulti = "recordedQueriesMulti"

	// FlagLogsExploreTableVisualisation
	// A table visualisation for logs in Explore
	FlagLogsExploreTableVisualisation = "logsExploreTableVisualisation"

	// FlagAwsDatasourcesTempCredentials
	// Support temporary security credentials in AWS plugins for Grafana Cloud customers
	FlagAwsDatasourcesTempCredentials = "awsDatasourcesTempCredentials"

	// FlagTransformationsRedesign
	// Enables the transformations redesign
	FlagTransformationsRedesign = "transformationsRedesign"

	// FlagMlExpressions
	// Enable support for Machine Learning in server-side expressions
	FlagMlExpressions = "mlExpressions"

	// FlagDatasourceAPIServers
	// Expose some datasources as apiservers.
	FlagDatasourceAPIServers = "datasourceAPIServers"

	// FlagGrafanaAPIServerWithExperimentalAPIs
	// Register experimental APIs with the k8s API server, including all datasources
	FlagGrafanaAPIServerWithExperimentalAPIs = "grafanaAPIServerWithExperimentalAPIs"

	// FlagProvisioning
	// Next generation provisioning... and git
	FlagProvisioning = "provisioning"

	// FlagGrafanaAPIServerEnsureKubectlAccess
	// Start an additional https handler and write kubectl options
	FlagGrafanaAPIServerEnsureKubectlAccess = "grafanaAPIServerEnsureKubectlAccess"

	// FlagAwsAsyncQueryCaching
	// Enable caching for async queries for Redshift and Athena. Requires that the datasource has caching and async query support enabled
	FlagAwsAsyncQueryCaching = "awsAsyncQueryCaching"

	// FlagQueryCacheRequestDeduplication
	// Enable request deduplication when query caching is enabled. Requests issuing the same query will be deduplicated, only the first request to arrive will be executed and the response will be shared with requests arriving while there is a request in-flight
	FlagQueryCacheRequestDeduplication = "queryCacheRequestDeduplication"

	// FlagPermissionsFilterRemoveSubquery
	// Alternative permission filter implementation that does not use subqueries for fetching the dashboard folder
	FlagPermissionsFilterRemoveSubquery = "permissionsFilterRemoveSubquery"

	// FlagConfigurableSchedulerTick
	// Enable changing the scheduler base interval via configuration option unified_alerting.scheduler_tick_interval
	FlagConfigurableSchedulerTick = "configurableSchedulerTick"

	// FlagDashgpt
	// Enable AI powered features in dashboards
	FlagDashgpt = "dashgpt"

	// FlagAiGeneratedDashboardChanges
	// Enable AI powered features for dashboards to auto-summary changes when saving
	FlagAiGeneratedDashboardChanges = "aiGeneratedDashboardChanges"

	// FlagReportingRetries
	// Enables rendering retries for the reporting feature
	FlagReportingRetries = "reportingRetries"

	// FlagSseGroupByDatasource
	// Send query to the same datasource in a single request when using server side expressions. The `cloudWatchBatchQueries` feature toggle should be enabled if this used with CloudWatch.
	FlagSseGroupByDatasource = "sseGroupByDatasource"

	// FlagLokiRunQueriesInParallel
	// Enables running Loki queries in parallel
	FlagLokiRunQueriesInParallel = "lokiRunQueriesInParallel"

	// FlagExternalServiceAccounts
	// Automatic service account and token setup for plugins
	FlagExternalServiceAccounts = "externalServiceAccounts"

	// FlagPanelMonitoring
	// Enables panel monitoring through logs and measurements
	FlagPanelMonitoring = "panelMonitoring"

	// FlagEnableNativeHTTPHistogram
	// Enables native HTTP Histograms
	FlagEnableNativeHTTPHistogram = "enableNativeHTTPHistogram"

	// FlagDisableClassicHTTPHistogram
	// Disables classic HTTP Histogram (use with enableNativeHTTPHistogram)
	FlagDisableClassicHTTPHistogram = "disableClassicHTTPHistogram"

	// FlagFormatString
	// Enable format string transformer
	FlagFormatString = "formatString"

	// FlagKubernetesSnapshots
	// Routes snapshot requests from /api to the /apis endpoint
	FlagKubernetesSnapshots = "kubernetesSnapshots"

	// FlagKubernetesLibraryPanels
	// Routes library panel requests from /api to the /apis endpoint
	FlagKubernetesLibraryPanels = "kubernetesLibraryPanels"

	// FlagKubernetesDashboards
	// Use the kubernetes API in the frontend for dashboards
	FlagKubernetesDashboards = "kubernetesDashboards"

	// FlagKubernetesShortURLs
	// Enables k8s short url api and uses it under the hood when handling legacy /api
	FlagKubernetesShortURLs = "kubernetesShortURLs"

	// FlagUseKubernetesShortURLsAPI
	// Routes short url requests from /api to the /apis endpoint in the frontend. Depends on kubernetesShortURLs
	FlagUseKubernetesShortURLsAPI = "useKubernetesShortURLsAPI"

	// FlagKubernetesAlertingRules
	// Adds support for Kubernetes alerting and recording rules
	FlagKubernetesAlertingRules = "kubernetesAlertingRules"

	// FlagKubernetesCorrelations
	// Adds support for Kubernetes correlations
	FlagKubernetesCorrelations = "kubernetesCorrelations"

	// FlagDashboardDisableSchemaValidationV1
	// Disable schema validation for dashboards/v1
	FlagDashboardDisableSchemaValidationV1 = "dashboardDisableSchemaValidationV1"

	// FlagDashboardDisableSchemaValidationV2
	// Disable schema validation for dashboards/v2
	FlagDashboardDisableSchemaValidationV2 = "dashboardDisableSchemaValidationV2"

	// FlagDashboardSchemaValidationLogging
	// Log schema validation errors so they can be analyzed later
	FlagDashboardSchemaValidationLogging = "dashboardSchemaValidationLogging"

	// FlagScanRowInvalidDashboardParseFallbackEnabled
	// Enable fallback parsing behavior when scan row encounters invalid dashboard JSON
	FlagScanRowInvalidDashboardParseFallbackEnabled = "scanRowInvalidDashboardParseFallbackEnabled"

	// FlagDatasourceQueryTypes
	// Show query type endpoints in datasource API servers (currently hardcoded for testdata, expressions, and prometheus)
	FlagDatasourceQueryTypes = "datasourceQueryTypes"

	// FlagQueryService
	// Register /apis/query.grafana.app/ -- will eventually replace /api/ds/query
	FlagQueryService = "queryService"

	// FlagQueryServiceWithConnections
	// Adds datasource connections to the query service
	FlagQueryServiceWithConnections = "queryServiceWithConnections"

	// FlagQueryServiceRewrite
	// Rewrite requests targeting /ds/query to the query service
	FlagQueryServiceRewrite = "queryServiceRewrite"

	// FlagQueryServiceFromUI
	// Routes requests to the new query service
	FlagQueryServiceFromUI = "queryServiceFromUI"

	// FlagQueryServiceFromExplore
	// Routes explore requests to the new query service
	FlagQueryServiceFromExplore = "queryServiceFromExplore"

	// FlagCloudWatchBatchQueries
	// Runs CloudWatch metrics queries as separate batches
	FlagCloudWatchBatchQueries = "cloudWatchBatchQueries"

	// FlagCachingOptimizeSerializationMemoryUsage
	// If enabled, the caching backend gradually serializes query responses for the cache, comparing against the configured `[caching]max_value_mb` value as it goes. This can can help prevent Grafana from running out of memory while attempting to cache very large query responses.
	FlagCachingOptimizeSerializationMemoryUsage = "cachingOptimizeSerializationMemoryUsage"

	// FlagAddFieldFromCalculationStatFunctions
	// Add cumulative and window functions to the add field from calculation transformation
	FlagAddFieldFromCalculationStatFunctions = "addFieldFromCalculationStatFunctions"

	// FlagAlertmanagerRemoteSecondary
	// Enable Grafana to sync configuration and state with a remote Alertmanager.
	FlagAlertmanagerRemoteSecondary = "alertmanagerRemoteSecondary"

	// FlagAlertingProvenanceLockWrites
	// Enables a feature to avoid issues with concurrent writes to the alerting provenance table in MySQL
	FlagAlertingProvenanceLockWrites = "alertingProvenanceLockWrites"

	// FlagAlertmanagerRemotePrimary
	// Enable Grafana to have a remote Alertmanager instance as the primary Alertmanager.
	FlagAlertmanagerRemotePrimary = "alertmanagerRemotePrimary"

	// FlagAnnotationPermissionUpdate
	// Change the way annotation permissions work by scoping them to folders and dashboards.
	FlagAnnotationPermissionUpdate = "annotationPermissionUpdate"

	// FlagExtractFieldsNameDeduplication
	// Make sure extracted field names are unique in the dataframe
	FlagExtractFieldsNameDeduplication = "extractFieldsNameDeduplication"

	// FlagDashboardSceneForViewers
	// Enables dashboard rendering using Scenes for viewer roles
	FlagDashboardSceneForViewers = "dashboardSceneForViewers"

	// FlagDashboardSceneSolo
	// Enables rendering dashboards using scenes for solo panels
	FlagDashboardSceneSolo = "dashboardSceneSolo"

	// FlagDashboardScene
	// Enables dashboard rendering using scenes for all roles
	FlagDashboardScene = "dashboardScene"

	// FlagDashboardNewLayouts
	// Enables experimental new dashboard layouts
	FlagDashboardNewLayouts = "dashboardNewLayouts"

	// FlagDashboardUndoRedo
	// Enables undo/redo in dynamic dashboards
	FlagDashboardUndoRedo = "dashboardUndoRedo"

	// FlagUnlimitedLayoutsNesting
	// Enables unlimited dashboard panel grouping
	FlagUnlimitedLayoutsNesting = "unlimitedLayoutsNesting"

	// FlagPanelFilterVariable
	// Enables use of the `systemPanelFilterVar` variable to filter panels in a dashboard
	FlagPanelFilterVariable = "panelFilterVariable"

	// FlagPdfTables
	// Enables generating table data as PDF in reporting
	FlagPdfTables = "pdfTables"

	// FlagCanvasPanelPanZoom
	// Allow pan and zoom in canvas panel
	FlagCanvasPanelPanZoom = "canvasPanelPanZoom"

	// FlagTimeComparison
	// Enables time comparison option in supported panels
	FlagTimeComparison = "timeComparison"

	// FlagLogsInfiniteScrolling
	// Enables infinite scrolling for the Logs panel in Explore and Dashboards
	FlagLogsInfiniteScrolling = "logsInfiniteScrolling"

	// FlagLogRowsPopoverMenu
	// Enable filtering menu displayed when text of a log line is selected
	FlagLogRowsPopoverMenu = "logRowsPopoverMenu"

	// FlagPluginsSkipHostEnvVars
	// Disables passing host environment variable to plugin processes
	FlagPluginsSkipHostEnvVars = "pluginsSkipHostEnvVars"

	// FlagTableSharedCrosshair
	// Enables shared crosshair in table panel
	FlagTableSharedCrosshair = "tableSharedCrosshair"

	// FlagRegressionTransformation
	// Enables regression analysis transformation
	FlagRegressionTransformation = "regressionTransformation"

	// FlagKubernetesFeatureToggles
	// Use the kubernetes API for feature toggle management in the frontend
	FlagKubernetesFeatureToggles = "kubernetesFeatureToggles"

	// FlagCloudRBACRoles
	// Enabled grafana cloud specific RBAC roles
	FlagCloudRBACRoles = "cloudRBACRoles"

	// FlagAlertingQueryOptimization
	// Optimizes eligible queries in order to reduce load on datasources
	FlagAlertingQueryOptimization = "alertingQueryOptimization"

	// FlagJitterAlertRulesWithinGroups
	// Distributes alert rule evaluations more evenly over time, including spreading out rules within the same group. Disables sequential evaluation if enabled.
	FlagJitterAlertRulesWithinGroups = "jitterAlertRulesWithinGroups"

	// FlagOnPremToCloudMigrations
	// Enable the Grafana Migration Assistant, which helps you easily migrate various on-prem resources to your Grafana Cloud stack.
	FlagOnPremToCloudMigrations = "onPremToCloudMigrations"

	// FlagSecretsManagementAppPlatform
	// Enable the secrets management API and services under app platform
	FlagSecretsManagementAppPlatform = "secretsManagementAppPlatform"

	// FlagSecretsManagementAppPlatformUI
	// Enable the secrets management app platform UI
	FlagSecretsManagementAppPlatformUI = "secretsManagementAppPlatformUI"

	// FlagAlertingSaveStatePeriodic
	// Writes the state periodically to the database, asynchronous to rule evaluation
	FlagAlertingSaveStatePeriodic = "alertingSaveStatePeriodic"

	// FlagAlertingSaveStateCompressed
	// Enables the compressed protobuf-based alert state storage. Default is enabled.
	FlagAlertingSaveStateCompressed = "alertingSaveStateCompressed"

	// FlagScopeApi
	// In-development feature flag for the scope api using the app platform.
	FlagScopeApi = "scopeApi"

	// FlagUseScopeSingleNodeEndpoint
	// Use the single node endpoint for the scope api. This is used to fetch the scope parent node.
	FlagUseScopeSingleNodeEndpoint = "useScopeSingleNodeEndpoint"

	// FlagUseMultipleScopeNodesEndpoint
	// Makes the frontend use the &#39;names&#39; param for fetching multiple scope nodes at once
	FlagUseMultipleScopeNodesEndpoint = "useMultipleScopeNodesEndpoint"

	// FlagLogQLScope
	// In-development feature that will allow injection of labels into loki queries.
	FlagLogQLScope = "logQLScope"

	// FlagSqlExpressions
	// Enables SQL Expressions, which can execute SQL queries against data source results.
	FlagSqlExpressions = "sqlExpressions"

	// FlagSqlExpressionsColumnAutoComplete
	// Enables column autocomplete for SQL Expressions
	FlagSqlExpressionsColumnAutoComplete = "sqlExpressionsColumnAutoComplete"

	// FlagGroupToNestedTableTransformation
	// Enables the group to nested table transformation
	FlagGroupToNestedTableTransformation = "groupToNestedTableTransformation"

	// FlagNewPDFRendering
	// New implementation for the dashboard-to-PDF rendering
	FlagNewPDFRendering = "newPDFRendering"

	// FlagTlsMemcached
	// Use TLS-enabled memcached in the enterprise caching feature
	FlagTlsMemcached = "tlsMemcached"

	// FlagKubernetesAggregator
	// Enable grafana&#39;s embedded kube-aggregator
	FlagKubernetesAggregator = "kubernetesAggregator"

	// FlagKubernetesAggregatorCapTokenAuth
	// Enable CAP token based authentication in grafana&#39;s embedded kube-aggregator
	FlagKubernetesAggregatorCapTokenAuth = "kubernetesAggregatorCapTokenAuth"

	// FlagGroupByVariable
	// Enable groupBy variable support in scenes dashboards
	FlagGroupByVariable = "groupByVariable"

	// FlagScopeFilters
	// Enables the use of scope filters in Grafana
	FlagScopeFilters = "scopeFilters"

	// FlagOauthRequireSubClaim
	// Require that sub claims is present in oauth tokens.
	FlagOauthRequireSubClaim = "oauthRequireSubClaim"

	// FlagNewDashboardWithFiltersAndGroupBy
	// Enables filters and group by variables on all new dashboards. Variables are added only if default data source supports filtering.
	FlagNewDashboardWithFiltersAndGroupBy = "newDashboardWithFiltersAndGroupBy"

	// FlagCloudWatchNewLabelParsing
	// Updates CloudWatch label parsing to be more accurate
	FlagCloudWatchNewLabelParsing = "cloudWatchNewLabelParsing"

	// FlagDisableNumericMetricsSortingInExpressions
	// In server-side expressions, disable the sorting of numeric-kind metrics by their metric name or labels.
	FlagDisableNumericMetricsSortingInExpressions = "disableNumericMetricsSortingInExpressions"

	// FlagGrafanaManagedRecordingRules
	// Enables Grafana-managed recording rules.
	FlagGrafanaManagedRecordingRules = "grafanaManagedRecordingRules"

	// FlagQueryLibrary
	// Enables Saved queries (query library) feature
	FlagQueryLibrary = "queryLibrary"

	// FlagDashboardLibrary
	// Enable suggested dashboards when creating new dashboards
	FlagDashboardLibrary = "dashboardLibrary"

	// FlagLogsExploreTableDefaultVisualization
	// Sets the logs table as default visualisation in logs explore
	FlagLogsExploreTableDefaultVisualization = "logsExploreTableDefaultVisualization"

	// FlagAlertingListViewV2
	// Enables the new alert list view design
	FlagAlertingListViewV2 = "alertingListViewV2"

	// FlagAlertingDisableSendAlertsExternal
	// Disables the ability to send alerts to an external Alertmanager datasource.
	FlagAlertingDisableSendAlertsExternal = "alertingDisableSendAlertsExternal"

	// FlagPreserveDashboardStateWhenNavigating
	// Enables possibility to preserve dashboard variables and time range when navigating between dashboards
	FlagPreserveDashboardStateWhenNavigating = "preserveDashboardStateWhenNavigating"

	// FlagAlertingCentralAlertHistory
	// Enables the new central alert history.
	FlagAlertingCentralAlertHistory = "alertingCentralAlertHistory"

	// FlagPluginProxyPreserveTrailingSlash
	// Preserve plugin proxy trailing slash.
	FlagPluginProxyPreserveTrailingSlash = "pluginProxyPreserveTrailingSlash"

	// FlagAzureMonitorPrometheusExemplars
	// Allows configuration of Azure Monitor as a data source that can provide Prometheus exemplars
	FlagAzureMonitorPrometheusExemplars = "azureMonitorPrometheusExemplars"

	// FlagPinNavItems
	// Enables pinning of nav items
	FlagPinNavItems = "pinNavItems"

	// FlagAuthZGRPCServer
	// Enables the gRPC server for authorization
	FlagAuthZGRPCServer = "authZGRPCServer"

	// FlagSsoSettingsLDAP
	// Use the new SSO Settings API to configure LDAP
	FlagSsoSettingsLDAP = "ssoSettingsLDAP"

	// FlagZanzana
	// Use openFGA as authorization engine.
	FlagZanzana = "zanzana"

	// FlagReloadDashboardsOnParamsChange
	// Enables reload of dashboards on scopes, time range and variables changes
	FlagReloadDashboardsOnParamsChange = "reloadDashboardsOnParamsChange"

	// FlagEnableScopesInMetricsExplore
	// Enables the scopes usage in Metrics Explore
	FlagEnableScopesInMetricsExplore = "enableScopesInMetricsExplore"

	// FlagCloudWatchRoundUpEndTime
	// Round up end time for metric queries to the next minute to avoid missing data
	FlagCloudWatchRoundUpEndTime = "cloudWatchRoundUpEndTime"

	// FlagPrometheusAzureOverrideAudience
	// Deprecated. Allow override default AAD audience for Azure Prometheus endpoint. Enabled by default. This feature should no longer be used and will be removed in the future.
	FlagPrometheusAzureOverrideAudience = "prometheusAzureOverrideAudience"

	// FlagAlertingFilterV2
	// Enable the new alerting search experience
	FlagAlertingFilterV2 = "alertingFilterV2"

	// FlagDataplaneAggregator
	// Enable grafana dataplane aggregator
	FlagDataplaneAggregator = "dataplaneAggregator"

	// FlagNewFiltersUI
	// Enables new combobox style UI for the Ad hoc filters variable in scenes architecture
	FlagNewFiltersUI = "newFiltersUI"

	// FlagVizActionsAuth
	// Allows authenticated API calls in actions
	FlagVizActionsAuth = "vizActionsAuth"

	// FlagAlertingPrometheusRulesPrimary
	// Uses Prometheus rules as the primary source of truth for ruler-enabled data sources
	FlagAlertingPrometheusRulesPrimary = "alertingPrometheusRulesPrimary"

	// FlagExploreLogsShardSplitting
	// Used in Logs Drilldown to split queries into multiple queries based on the number of shards
	FlagExploreLogsShardSplitting = "exploreLogsShardSplitting"

	// FlagExploreLogsAggregatedMetrics
	// Used in Logs Drilldown to query by aggregated metrics
	FlagExploreLogsAggregatedMetrics = "exploreLogsAggregatedMetrics"

	// FlagExploreLogsLimitedTimeRange
	// Used in Logs Drilldown to limit the time range
	FlagExploreLogsLimitedTimeRange = "exploreLogsLimitedTimeRange"

	// FlagAppPlatformGrpcClientAuth
	// Enables the gRPC client to authenticate with the App Platform by using ID &amp; access tokens
	FlagAppPlatformGrpcClientAuth = "appPlatformGrpcClientAuth"

	// FlagGroupAttributeSync
	// Enable the groupsync extension for managing Group Attribute Sync feature
	FlagGroupAttributeSync = "groupAttributeSync"

	// FlagAlertingQueryAndExpressionsStepMode
	// Enables step mode for alerting queries and expressions
	FlagAlertingQueryAndExpressionsStepMode = "alertingQueryAndExpressionsStepMode"

	// FlagImprovedExternalSessionHandling
	// Enables improved support for OAuth external sessions. After enabling this feature, users might need to re-authenticate themselves.
	FlagImprovedExternalSessionHandling = "improvedExternalSessionHandling"

	// FlagUseSessionStorageForRedirection
	// Use session storage for handling the redirection after login
	FlagUseSessionStorageForRedirection = "useSessionStorageForRedirection"

	// FlagRolePickerDrawer
	// Enables the new role picker drawer design
	FlagRolePickerDrawer = "rolePickerDrawer"

	// FlagUnifiedStorageSearch
	// Enable unified storage search
	FlagUnifiedStorageSearch = "unifiedStorageSearch"

	// FlagUnifiedStorageSearchSprinkles
	// Enable sprinkles on unified storage search
	FlagUnifiedStorageSearchSprinkles = "unifiedStorageSearchSprinkles"

	// FlagUnifiedStorageUseFullNgram
	// Use full n-gram indexing instead of edge n-gram for unified storage search
	FlagUnifiedStorageUseFullNgram = "unifiedStorageUseFullNgram"

	// FlagManagedDualWriter
	// Pick the dual write mode from database configs
	FlagManagedDualWriter = "managedDualWriter"

	// FlagPluginsSriChecks
	// Enables SRI checks for plugin assets
	FlagPluginsSriChecks = "pluginsSriChecks"

	// FlagUnifiedStorageBigObjectsSupport
	// Enables to save big objects in blob storage
	FlagUnifiedStorageBigObjectsSupport = "unifiedStorageBigObjectsSupport"

	// FlagTimeRangeProvider
	// Enables time pickers sync
	FlagTimeRangeProvider = "timeRangeProvider"

	// FlagAzureMonitorDisableLogLimit
	// Disables the log limit restriction for Azure Monitor when true. The limit is enabled by default.
	FlagAzureMonitorDisableLogLimit = "azureMonitorDisableLogLimit"

	// FlagPreinstallAutoUpdate
	// Enables automatic updates for pre-installed plugins
	FlagPreinstallAutoUpdate = "preinstallAutoUpdate"

	// FlagPlaylistsReconciler
	// Enables experimental reconciler for playlists
	FlagPlaylistsReconciler = "playlistsReconciler"

	// FlagPasswordlessMagicLinkAuthentication
	// Enable passwordless login via magic link authentication
	FlagPasswordlessMagicLinkAuthentication = "passwordlessMagicLinkAuthentication"

	// FlagExploreMetricsRelatedLogs
	// Display Related Logs in Grafana Metrics Drilldown
	FlagExploreMetricsRelatedLogs = "exploreMetricsRelatedLogs"

	// FlagPrometheusSpecialCharsInLabelValues
	// Adds support for quotes and special characters in label values for Prometheus queries
	FlagPrometheusSpecialCharsInLabelValues = "prometheusSpecialCharsInLabelValues"

	// FlagEnableExtensionsAdminPage
	// Enables the extension admin page regardless of development mode
	FlagEnableExtensionsAdminPage = "enableExtensionsAdminPage"

	// FlagEnableSCIM
	// Enables SCIM support for user and group management
	FlagEnableSCIM = "enableSCIM"

	// FlagCrashDetection
	// Enables browser crash detection reporting to Faro.
	FlagCrashDetection = "crashDetection"

	// FlagAlertingUIOptimizeReducer
	// Enables removing the reducer from the alerting UI when creating a new alert rule and using instant query
	FlagAlertingUIOptimizeReducer = "alertingUIOptimizeReducer"

	// FlagAzureMonitorEnableUserAuth
	// Enables user auth for Azure Monitor datasource only
	FlagAzureMonitorEnableUserAuth = "azureMonitorEnableUserAuth"

	// FlagAlertingAIGenAlertRules
	// Enable AI-generated alert rules.
	FlagAlertingAIGenAlertRules = "alertingAIGenAlertRules"

	// FlagAlertingAIFeedback
	// Enable AI-generated feedback from the Grafana UI.
	FlagAlertingAIFeedback = "alertingAIFeedback"

	// FlagAlertingAIImproveAlertRules
	// Enable AI-improve alert rules labels and annotations.
	FlagAlertingAIImproveAlertRules = "alertingAIImproveAlertRules"

	// FlagAlertingAIGenTemplates
	// Enable AI-generated alerting templates.
	FlagAlertingAIGenTemplates = "alertingAIGenTemplates"

	// FlagAlertingEnrichmentPerRule
	// Enable enrichment per rule in the alerting UI.
	FlagAlertingEnrichmentPerRule = "alertingEnrichmentPerRule"

	// FlagAlertingEnrichmentAssistantInvestigations
	// Enable Assistant Investigations enrichment type.
	FlagAlertingEnrichmentAssistantInvestigations = "alertingEnrichmentAssistantInvestigations"

	// FlagAlertingAIAnalyzeCentralStateHistory
	// Enable AI-analyze central state history.
	FlagAlertingAIAnalyzeCentralStateHistory = "alertingAIAnalyzeCentralStateHistory"

	// FlagAlertingNotificationsStepMode
	// Enables simplified step mode in the notifications section
	FlagAlertingNotificationsStepMode = "alertingNotificationsStepMode"

	// FlagFeedbackButton
	// Enables a button to send feedback from the Grafana UI
	FlagFeedbackButton = "feedbackButton"

	// FlagUnifiedStorageSearchUI
	// Enable unified storage search UI
	FlagUnifiedStorageSearchUI = "unifiedStorageSearchUI"

	// FlagElasticsearchCrossClusterSearch
	// Enables cross cluster search in the Elasticsearch data source
	FlagElasticsearchCrossClusterSearch = "elasticsearchCrossClusterSearch"

	// FlagUnifiedHistory
	// Displays the navigation history so the user can navigate back to previous pages
	FlagUnifiedHistory = "unifiedHistory"

	// FlagLokiLabelNamesQueryApi
	// Defaults to using the Loki `/labels` API instead of `/series`
	FlagLokiLabelNamesQueryApi = "lokiLabelNamesQueryApi"

	// FlagInvestigationsBackend
	// Enable the investigations backend API
	FlagInvestigationsBackend = "investigationsBackend"

	// FlagK8SFolderCounts
	// Enable folder&#39;s api server counts
	FlagK8SFolderCounts = "k8SFolderCounts"

	// FlagK8SFolderMove
	// Enable folder&#39;s api server move
	FlagK8SFolderMove = "k8SFolderMove"

	// FlagImprovedExternalSessionHandlingSAML
	// Enables improved support for SAML external sessions. Ensure the NameID format is correctly configured in Grafana for SAML Single Logout to function properly.
	FlagImprovedExternalSessionHandlingSAML = "improvedExternalSessionHandlingSAML"

	// FlagTeamHttpHeadersTempo
	// Enables LBAC for datasources for Tempo to apply LBAC filtering of traces to the client requests for users in teams
	FlagTeamHttpHeadersTempo = "teamHttpHeadersTempo"

	// FlagTemplateVariablesUsesCombobox
	// Use new **Combobox** component for template variables
	FlagTemplateVariablesUsesCombobox = "templateVariablesUsesCombobox"

	// FlagGrafanaAdvisor
	// Enables Advisor app
	FlagGrafanaAdvisor = "grafanaAdvisor"

	// FlagElasticsearchImprovedParsing
	// Enables less memory intensive Elasticsearch result parsing
	FlagElasticsearchImprovedParsing = "elasticsearchImprovedParsing"

	// FlagDatasourceConnectionsTab
	// Shows defined connections for a data source in the plugins detail page
	FlagDatasourceConnectionsTab = "datasourceConnectionsTab"

	// FlagFetchRulesUsingPost
	// Use a POST request to list rules by passing down the namespaces user has access to
	FlagFetchRulesUsingPost = "fetchRulesUsingPost"

	// FlagNewLogsPanel
	// Enables the new logs panel in Explore
	FlagNewLogsPanel = "newLogsPanel"

	// FlagGrafanaconThemes
	// Enables the temporary themes for GrafanaCon
	FlagGrafanaconThemes = "grafanaconThemes"

	// FlagAlertingJiraIntegration
	// Enables the new Jira integration for contact points in cloud alert managers.
	FlagAlertingJiraIntegration = "alertingJiraIntegration"

	// FlagAlertingUseNewSimplifiedRoutingHashAlgorithm
	FlagAlertingUseNewSimplifiedRoutingHashAlgorithm = "alertingUseNewSimplifiedRoutingHashAlgorithm"

	// FlagUseScopesNavigationEndpoint
	// Use the scopes navigation endpoint instead of the dashboardbindings endpoint
	FlagUseScopesNavigationEndpoint = "useScopesNavigationEndpoint"

	// FlagScopeSearchAllLevels
	// Enable scope search to include all levels of the scope node tree
	FlagScopeSearchAllLevels = "scopeSearchAllLevels"

	// FlagAlertingRuleVersionHistoryRestore
	// Enables the alert rule version history restore feature
	FlagAlertingRuleVersionHistoryRestore = "alertingRuleVersionHistoryRestore"

	// FlagNewShareReportDrawer
	// Enables the report creation drawer in a dashboard
	FlagNewShareReportDrawer = "newShareReportDrawer"

	// FlagRendererDisableAppPluginsPreload
	// Disable pre-loading app plugins when the request is coming from the renderer
	FlagRendererDisableAppPluginsPreload = "rendererDisableAppPluginsPreload"

	// FlagAssetSriChecks
	// Enables SRI checks for Grafana JavaScript assets
	FlagAssetSriChecks = "assetSriChecks"

	// FlagAlertRuleRestore
	// Enables the alert rule restore feature
	FlagAlertRuleRestore = "alertRuleRestore"

	// FlagInfinityRunQueriesInParallel
	// Enables running Infinity queries in parallel
	FlagInfinityRunQueriesInParallel = "infinityRunQueriesInParallel"

	// FlagInviteUserExperimental
	// Renders invite user button along the app
	FlagInviteUserExperimental = "inviteUserExperimental"

	// FlagAlertingMigrationUI
	// Enables the alerting migration UI, to migrate data source-managed rules to Grafana-managed rules
	FlagAlertingMigrationUI = "alertingMigrationUI"

	// FlagAlertingImportYAMLUI
	// Enables a UI feature for importing rules from a Prometheus file to Grafana-managed rules
	FlagAlertingImportYAMLUI = "alertingImportYAMLUI"

	// FlagUnifiedStorageHistoryPruner
	// Enables the unified storage history pruner
	FlagUnifiedStorageHistoryPruner = "unifiedStorageHistoryPruner"

	// FlagAzureMonitorLogsBuilderEditor
	// Enables the logs builder mode for the Azure Monitor data source
	FlagAzureMonitorLogsBuilderEditor = "azureMonitorLogsBuilderEditor"

	// FlagLocaleFormatPreference
	// Specifies the locale so the correct format for numbers and dates can be shown
	FlagLocaleFormatPreference = "localeFormatPreference"

	// FlagUnifiedStorageGrpcConnectionPool
	// Enables the unified storage grpc connection pool
	FlagUnifiedStorageGrpcConnectionPool = "unifiedStorageGrpcConnectionPool"

	// FlagAlertingRulePermanentlyDelete
	// Enables UI functionality to permanently delete alert rules
	FlagAlertingRulePermanentlyDelete = "alertingRulePermanentlyDelete"

	// FlagAlertingRuleRecoverDeleted
	// Enables the UI functionality to recover and view deleted alert rules
	FlagAlertingRuleRecoverDeleted = "alertingRuleRecoverDeleted"

	// FlagMultiTenantTempCredentials
	// use multi-tenant path for awsTempCredentials
	FlagMultiTenantTempCredentials = "multiTenantTempCredentials"

	// FlagUnifiedNavbars
	// Enables unified navbars
	FlagUnifiedNavbars = "unifiedNavbars"

	// FlagLogsPanelControls
	// Enables a control component for the logs panel in Explore
	FlagLogsPanelControls = "logsPanelControls"

	// FlagMetricsFromProfiles
	// Enables creating metrics from profiles and storing them as recording rules
	FlagMetricsFromProfiles = "metricsFromProfiles"

	// FlagGrafanaAssistantInProfilesDrilldown
	// Enables integration with Grafana Assistant in Profiles Drilldown
	FlagGrafanaAssistantInProfilesDrilldown = "grafanaAssistantInProfilesDrilldown"

	// FlagPostgresDSUsePGX
	// Enables using PGX instead of libpq for PostgreSQL datasource
	FlagPostgresDSUsePGX = "postgresDSUsePGX"

	// FlagTempoAlerting
	// Enables creating alerts from Tempo data source
	FlagTempoAlerting = "tempoAlerting"

	// FlagPluginsAutoUpdate
	// Enables auto-updating of users installed plugins
	FlagPluginsAutoUpdate = "pluginsAutoUpdate"

	// FlagAlertingListViewV2PreviewToggle
	// Enables the alerting list view v2 preview toggle
	FlagAlertingListViewV2PreviewToggle = "alertingListViewV2PreviewToggle"

	// FlagAlertRuleUseFiredAtForStartsAt
	// Use FiredAt for StartsAt when sending alerts to Alertmaanger
	FlagAlertRuleUseFiredAtForStartsAt = "alertRuleUseFiredAtForStartsAt"

	// FlagAlertingBulkActionsInUI
	// Enables the alerting bulk actions in the UI
	FlagAlertingBulkActionsInUI = "alertingBulkActionsInUI"

	// FlagKubernetesAuthzApis
	// Registers AuthZ /apis endpoint
	FlagKubernetesAuthzApis = "kubernetesAuthzApis"

	// FlagKubernetesAuthZHandlerRedirect
	// Redirects the traffic from the legacy access control endpoints to the new K8s AuthZ endpoints
	FlagKubernetesAuthZHandlerRedirect = "kubernetesAuthZHandlerRedirect"

	// FlagKubernetesAuthzResourcePermissionApis
	// Registers AuthZ resource permission /apis endpoints
	FlagKubernetesAuthzResourcePermissionApis = "kubernetesAuthzResourcePermissionApis"

	// FlagKubernetesAuthzZanzanaSync
	// Enable sync of Zanzana authorization store on AuthZ CRD mutations
	FlagKubernetesAuthzZanzanaSync = "kubernetesAuthzZanzanaSync"

	// FlagKubernetesAuthnMutation
	// Enables create, delete, and update mutations for resources owned by IAM identity
	FlagKubernetesAuthnMutation = "kubernetesAuthnMutation"

	// FlagRestoreDashboards
	// Enables restore deleted dashboards feature
	FlagRestoreDashboards = "restoreDashboards"

	// FlagSkipTokenRotationIfRecent
	// Skip token rotation if it was already rotated less than 5 seconds ago
	FlagSkipTokenRotationIfRecent = "skipTokenRotationIfRecent"

	// FlagAlertEnrichment
	// Enable configuration of alert enrichments in Grafana Cloud.
	FlagAlertEnrichment = "alertEnrichment"

	// FlagAlertEnrichmentMultiStep
	// Allow multiple steps per enrichment.
	FlagAlertEnrichmentMultiStep = "alertEnrichmentMultiStep"

	// FlagAlertEnrichmentConditional
	// Enable conditional alert enrichment steps.
	FlagAlertEnrichmentConditional = "alertEnrichmentConditional"

	// FlagAlertingImportAlertmanagerAPI
	// Enables the API to import Alertmanager configuration
	FlagAlertingImportAlertmanagerAPI = "alertingImportAlertmanagerAPI"

	// FlagAlertingImportAlertmanagerUI
	// Enables the UI to see imported Alertmanager configuration
	FlagAlertingImportAlertmanagerUI = "alertingImportAlertmanagerUI"

	// FlagSharingDashboardImage
	// Enables image sharing functionality for dashboards
	FlagSharingDashboardImage = "sharingDashboardImage"

	// FlagPreferLibraryPanelTitle
	// Prefer library panel title over viz panel title.
	FlagPreferLibraryPanelTitle = "preferLibraryPanelTitle"

	// FlagTabularNumbers
	// Use fixed-width numbers globally in the UI
	FlagTabularNumbers = "tabularNumbers"

	// FlagNewInfluxDSConfigPageDesign
	// Enables new design for the InfluxDB data source configuration page
	FlagNewInfluxDSConfigPageDesign = "newInfluxDSConfigPageDesign"

	// FlagEnableAppChromeExtensions
	// Set this to true to enable all app chrome extensions registered by plugins.
	FlagEnableAppChromeExtensions = "enableAppChromeExtensions"

	// FlagEnableDashboardEmptyExtensions
	// Set this to true to enable all dashboard empty state extensions registered by plugins.
	FlagEnableDashboardEmptyExtensions = "enableDashboardEmptyExtensions"

	// FlagFoldersAppPlatformAPI
	// Enables use of app platform API for folders
	FlagFoldersAppPlatformAPI = "foldersAppPlatformAPI"

	// FlagEnablePluginImporter
	// Set this to true to use the new PluginImporter functionality
	FlagEnablePluginImporter = "enablePluginImporter"

	// FlagOtelLogsFormatting
	// Applies OTel formatting templates to displayed logs
	FlagOtelLogsFormatting = "otelLogsFormatting"

	// FlagAlertingNotificationHistory
	// Enables the notification history feature
	FlagAlertingNotificationHistory = "alertingNotificationHistory"

	// FlagUnifiedStorageSearchDualReaderEnabled
	// Enable dual reader for unified storage search
	FlagUnifiedStorageSearchDualReaderEnabled = "unifiedStorageSearchDualReaderEnabled"

	// FlagDashboardDsAdHocFiltering
	// Enables adhoc filtering support for the dashboard datasource
	FlagDashboardDsAdHocFiltering = "dashboardDsAdHocFiltering"

	// FlagDashboardLevelTimeMacros
	// Supports __from and __to macros that always use the dashboard level time range
	FlagDashboardLevelTimeMacros = "dashboardLevelTimeMacros"

	// FlagAlertmanagerRemoteSecondaryWithRemoteState
	// Starts Grafana in remote secondary mode pulling the latest state from the remote Alertmanager to avoid duplicate notifications.
	FlagAlertmanagerRemoteSecondaryWithRemoteState = "alertmanagerRemoteSecondaryWithRemoteState"

	// FlagRestrictedPluginApis
	// Enables sharing a list of APIs with a list of plugins
	FlagRestrictedPluginApis = "restrictedPluginApis"

	// FlagAdhocFiltersInTooltips
	// Enable adhoc filter buttons in visualization tooltips
	FlagAdhocFiltersInTooltips = "adhocFiltersInTooltips"

	// FlagFavoriteDatasources
	// Enable favorite datasources
	FlagFavoriteDatasources = "favoriteDatasources"

	// FlagNewLogContext
	// New Log Context component
	FlagNewLogContext = "newLogContext"

	// FlagNewClickhouseConfigPageDesign
	// Enables new design for the Clickhouse data source configuration page
	FlagNewClickhouseConfigPageDesign = "newClickhouseConfigPageDesign"

	// FlagTeamFolders
	// Enables team folders functionality
	FlagTeamFolders = "teamFolders"

<<<<<<< HEAD
	// FlagGrafanaPathfinder
	// Enables Pathfinder app
	FlagGrafanaPathfinder = "grafanaPathfinder"
=======
	// FlagAlertingTriage
	// Enables the alerting triage feature
	FlagAlertingTriage = "alertingTriage"

	// FlagGraphiteBackendMode
	// Enables the Graphite data source full backend mode
	FlagGraphiteBackendMode = "graphiteBackendMode"

	// FlagAzureResourcePickerUpdates
	// Enables the updated Azure Monitor resource picker
	FlagAzureResourcePickerUpdates = "azureResourcePickerUpdates"

	// FlagPrometheusTypeMigration
	// Checks for deprecated Prometheus authentication methods (SigV4 and Azure), installs the relevant data source, and migrates the Prometheus data sources
	FlagPrometheusTypeMigration = "prometheusTypeMigration"

	// FlagPluginContainers
	// Enables running plugins in containers
	FlagPluginContainers = "pluginContainers"

	// FlagTempoSearchBackendMigration
	// Run search queries through the tempo backend
	FlagTempoSearchBackendMigration = "tempoSearchBackendMigration"

	// FlagFilterOutBotsFromFrontendLogs
	// Filter out bots from collecting data for Frontend Observability
	FlagFilterOutBotsFromFrontendLogs = "filterOutBotsFromFrontendLogs"

	// FlagCdnPluginsLoadFirst
	// Prioritize loading plugins from the CDN before other sources
	FlagCdnPluginsLoadFirst = "cdnPluginsLoadFirst"

	// FlagCdnPluginsUrls
	// Enable loading plugins via declarative URLs
	FlagCdnPluginsUrls = "cdnPluginsUrls"
>>>>>>> 16502532
)<|MERGE_RESOLUTION|>--- conflicted
+++ resolved
@@ -1050,11 +1050,10 @@
 	// Enables team folders functionality
 	FlagTeamFolders = "teamFolders"
 
-<<<<<<< HEAD
 	// FlagGrafanaPathfinder
 	// Enables Pathfinder app
 	FlagGrafanaPathfinder = "grafanaPathfinder"
-=======
+
 	// FlagAlertingTriage
 	// Enables the alerting triage feature
 	FlagAlertingTriage = "alertingTriage"
@@ -1090,5 +1089,4 @@
 	// FlagCdnPluginsUrls
 	// Enable loading plugins via declarative URLs
 	FlagCdnPluginsUrls = "cdnPluginsUrls"
->>>>>>> 16502532
 )