--- conflicted
+++ resolved
@@ -503,11 +503,10 @@
 	// Enables feature recovery threshold (aka hysteresis) for threshold server-side expression
 	FlagRecoveryThreshold = "recoveryThreshold"
 
-<<<<<<< HEAD
 	// FlagLokiStructuredMetadata
 	// Enables the loki data source to request structured metadata from the Loki server
 	FlagLokiStructuredMetadata = "lokiStructuredMetadata"
-=======
+
 	// FlagTeamHttpHeaders
 	// Enables datasources to apply team headers to the client requests
 	FlagTeamHttpHeaders = "teamHttpHeaders"
@@ -539,5 +538,4 @@
 	// FlagPrometheusPromQAIL
 	// Prometheus and AI/ML to assist users in creating a query
 	FlagPrometheusPromQAIL = "prometheusPromQAIL"
->>>>>>> 107cf0dc
 )