// NOTE: This file was auto generated.  DO NOT EDIT DIRECTLY!
// To change feature flags, edit:
//  pkg/services/featuremgmt/registry.go
// Then run tests in:
//  pkg/services/featuremgmt/toggles_gen_test.go

package featuremgmt

const (
	// FlagDisableEnvelopeEncryption
	// Disable envelope encryption (emergency only)
	FlagDisableEnvelopeEncryption = "disableEnvelopeEncryption"

	// FlagLiveServiceWebWorker
	// This will use a webworker thread to processes events rather than the main thread
	FlagLiveServiceWebWorker = "live-service-web-worker"

	// FlagQueryOverLive
	// Use Grafana Live WebSocket to execute backend queries
	FlagQueryOverLive = "queryOverLive"

	// FlagPanelTitleSearch
	// Search for dashboards using panel title
	FlagPanelTitleSearch = "panelTitleSearch"

	// FlagPublicDashboards
	// [Deprecated] Public dashboards are now enabled by default; to disable them, use the configuration setting. This feature toggle will be removed in the next major version.
	FlagPublicDashboards = "publicDashboards"

	// FlagPublicDashboardsEmailSharing
	// Enables public dashboard sharing to be restricted to only allowed emails
	FlagPublicDashboardsEmailSharing = "publicDashboardsEmailSharing"

	// FlagPublicDashboardsScene
	// Enables public dashboard rendering using scenes
	FlagPublicDashboardsScene = "publicDashboardsScene"

	// FlagLokiExperimentalStreaming
	// Support new streaming approach for loki (prototype, needs special loki build)
	FlagLokiExperimentalStreaming = "lokiExperimentalStreaming"

	// FlagFeatureHighlights
	// Highlight Grafana Enterprise features
	FlagFeatureHighlights = "featureHighlights"

	// FlagStorage
	// Configurable storage for dashboards, datasources, and resources
	FlagStorage = "storage"

	// FlagCorrelations
	// Correlations page
	FlagCorrelations = "correlations"

	// FlagAutoMigrateOldPanels
	// Migrate old angular panels to supported versions (graph, table-old, worldmap, etc)
	FlagAutoMigrateOldPanels = "autoMigrateOldPanels"

	// FlagAutoMigrateGraphPanel
	// Migrate old graph panel to supported time series panel - broken out from autoMigrateOldPanels to enable granular tracking
	FlagAutoMigrateGraphPanel = "autoMigrateGraphPanel"

	// FlagAutoMigrateTablePanel
	// Migrate old table panel to supported table panel - broken out from autoMigrateOldPanels to enable granular tracking
	FlagAutoMigrateTablePanel = "autoMigrateTablePanel"

	// FlagAutoMigratePiechartPanel
	// Migrate old piechart panel to supported piechart panel - broken out from autoMigrateOldPanels to enable granular tracking
	FlagAutoMigratePiechartPanel = "autoMigratePiechartPanel"

	// FlagAutoMigrateWorldmapPanel
	// Migrate old worldmap panel to supported geomap panel - broken out from autoMigrateOldPanels to enable granular tracking
	FlagAutoMigrateWorldmapPanel = "autoMigrateWorldmapPanel"

	// FlagAutoMigrateStatPanel
	// Migrate old stat panel to supported stat panel - broken out from autoMigrateOldPanels to enable granular tracking
	FlagAutoMigrateStatPanel = "autoMigrateStatPanel"

	// FlagAutoMigrateXYChartPanel
	// Migrate old XYChart panel to new XYChart2 model
	FlagAutoMigrateXYChartPanel = "autoMigrateXYChartPanel"

	// FlagDisableAngular
	// Dynamic flag to disable angular at runtime. The preferred method is to set `angular_support_enabled` to `false` in the [security] settings, which allows you to change the state at runtime.
	FlagDisableAngular = "disableAngular"

	// FlagCanvasPanelNesting
	// Allow elements nesting
	FlagCanvasPanelNesting = "canvasPanelNesting"

	// FlagVizActions
	// Allow actions in visualizations
	FlagVizActions = "vizActions"

	// FlagDisableSecretsCompatibility
	// Disable duplicated secret storage in legacy tables
	FlagDisableSecretsCompatibility = "disableSecretsCompatibility"

	// FlagLogRequestsInstrumentedAsUnknown
	// Logs the path for requests that are instrumented as unknown
	FlagLogRequestsInstrumentedAsUnknown = "logRequestsInstrumentedAsUnknown"

	// FlagGrpcServer
	// Run the GRPC server
	FlagGrpcServer = "grpcServer"

	// FlagCloudWatchCrossAccountQuerying
	// Enables cross-account querying in CloudWatch datasources
	FlagCloudWatchCrossAccountQuerying = "cloudWatchCrossAccountQuerying"

	// FlagShowDashboardValidationWarnings
	// Show warnings when dashboards do not validate against the schema
	FlagShowDashboardValidationWarnings = "showDashboardValidationWarnings"

	// FlagMysqlAnsiQuotes
	// Use double quotes to escape keyword in a MySQL query
	FlagMysqlAnsiQuotes = "mysqlAnsiQuotes"

	// FlagMysqlParseTime
	// Ensure the parseTime flag is set for MySQL driver
	FlagMysqlParseTime = "mysqlParseTime"

	// FlagAccessControlOnCall
	// Access control primitives for OnCall
	FlagAccessControlOnCall = "accessControlOnCall"

	// FlagNestedFolders
	// Enable folder nesting
	FlagNestedFolders = "nestedFolders"

	// FlagAlertingBacktesting
	// Rule backtesting API for alerting
	FlagAlertingBacktesting = "alertingBacktesting"

	// FlagEditPanelCSVDragAndDrop
	// Enables drag and drop for CSV and Excel files
	FlagEditPanelCSVDragAndDrop = "editPanelCSVDragAndDrop"

	// FlagAlertingNoNormalState
	// Stop maintaining state of alerts that are not firing
	FlagAlertingNoNormalState = "alertingNoNormalState"

	// FlagLogsContextDatasourceUi
	// Allow datasource to provide custom UI for context view
	FlagLogsContextDatasourceUi = "logsContextDatasourceUi"

	// FlagLokiQuerySplitting
	// Split large interval queries into subqueries with smaller time intervals
	FlagLokiQuerySplitting = "lokiQuerySplitting"

	// FlagLokiQuerySplittingConfig
	// Give users the option to configure split durations for Loki queries
	FlagLokiQuerySplittingConfig = "lokiQuerySplittingConfig"

	// FlagIndividualCookiePreferences
	// Support overriding cookie preferences per user
	FlagIndividualCookiePreferences = "individualCookiePreferences"

	// FlagPrometheusMetricEncyclopedia
	// Adds the metrics explorer component to the Prometheus query builder as an option in metric select
	FlagPrometheusMetricEncyclopedia = "prometheusMetricEncyclopedia"

	// FlagInfluxdbBackendMigration
	// Query InfluxDB InfluxQL without the proxy
	FlagInfluxdbBackendMigration = "influxdbBackendMigration"

	// FlagInfluxqlStreamingParser
	// Enable streaming JSON parser for InfluxDB datasource InfluxQL query language
	FlagInfluxqlStreamingParser = "influxqlStreamingParser"

	// FlagInfluxdbRunQueriesInParallel
	// Enables running InfluxDB Influxql queries in parallel
	FlagInfluxdbRunQueriesInParallel = "influxdbRunQueriesInParallel"

	// FlagPrometheusRunQueriesInParallel
	// Enables running Prometheus queries in parallel
	FlagPrometheusRunQueriesInParallel = "prometheusRunQueriesInParallel"

	// FlagLokiMetricDataplane
	// Changes metric responses from Loki to be compliant with the dataplane specification.
	FlagLokiMetricDataplane = "lokiMetricDataplane"

	// FlagLokiLogsDataplane
	// Changes logs responses from Loki to be compliant with the dataplane specification.
	FlagLokiLogsDataplane = "lokiLogsDataplane"

	// FlagDataplaneFrontendFallback
	// Support dataplane contract field name change for transformations and field name matchers where the name is different
	FlagDataplaneFrontendFallback = "dataplaneFrontendFallback"

	// FlagDisableSSEDataplane
	// Disables dataplane specific processing in server side expressions.
	FlagDisableSSEDataplane = "disableSSEDataplane"

	// FlagAlertStateHistoryLokiSecondary
	// Enable Grafana to write alert state history to an external Loki instance in addition to Grafana annotations.
	FlagAlertStateHistoryLokiSecondary = "alertStateHistoryLokiSecondary"

	// FlagAlertStateHistoryLokiPrimary
	// Enable a remote Loki instance as the primary source for state history reads.
	FlagAlertStateHistoryLokiPrimary = "alertStateHistoryLokiPrimary"

	// FlagAlertStateHistoryLokiOnly
	// Disable Grafana alerts from emitting annotations when a remote Loki instance is available.
	FlagAlertStateHistoryLokiOnly = "alertStateHistoryLokiOnly"

	// FlagUnifiedRequestLog
	// Writes error logs to the request logger
	FlagUnifiedRequestLog = "unifiedRequestLog"

	// FlagRenderAuthJWT
	// Uses JWT-based auth for rendering instead of relying on remote cache
	FlagRenderAuthJWT = "renderAuthJWT"

	// FlagRefactorVariablesTimeRange
	// Refactor time range variables flow to reduce number of API calls made when query variables are chained
	FlagRefactorVariablesTimeRange = "refactorVariablesTimeRange"

	// FlagFaroDatasourceSelector
	// Enable the data source selector within the Frontend Apps section of the Frontend Observability
	FlagFaroDatasourceSelector = "faroDatasourceSelector"

	// FlagEnableDatagridEditing
	// Enables the edit functionality in the datagrid panel
	FlagEnableDatagridEditing = "enableDatagridEditing"

	// FlagExtraThemes
	// Enables extra themes
	FlagExtraThemes = "extraThemes"

	// FlagLokiPredefinedOperations
	// Adds predefined query operations to Loki query editor
	FlagLokiPredefinedOperations = "lokiPredefinedOperations"

	// FlagPluginsFrontendSandbox
	// Enables the plugins frontend sandbox
	FlagPluginsFrontendSandbox = "pluginsFrontendSandbox"

	// FlagFrontendSandboxMonitorOnly
	// Enables monitor only in the plugin frontend sandbox (if enabled)
	FlagFrontendSandboxMonitorOnly = "frontendSandboxMonitorOnly"

	// FlagPluginsDetailsRightPanel
	// Enables right panel for the plugins details page
	FlagPluginsDetailsRightPanel = "pluginsDetailsRightPanel"

	// FlagSqlDatasourceDatabaseSelection
	// Enables previous SQL data source dataset dropdown behavior
	FlagSqlDatasourceDatabaseSelection = "sqlDatasourceDatabaseSelection"

	// FlagRecordedQueriesMulti
	// Enables writing multiple items from a single query within Recorded Queries
	FlagRecordedQueriesMulti = "recordedQueriesMulti"

	// FlagVizAndWidgetSplit
	// Split panels between visualizations and widgets
	FlagVizAndWidgetSplit = "vizAndWidgetSplit"

	// FlagLogsExploreTableVisualisation
	// A table visualisation for logs in Explore
	FlagLogsExploreTableVisualisation = "logsExploreTableVisualisation"

	// FlagAwsDatasourcesTempCredentials
	// Support temporary security credentials in AWS plugins for Grafana Cloud customers
	FlagAwsDatasourcesTempCredentials = "awsDatasourcesTempCredentials"

	// FlagTransformationsRedesign
	// Enables the transformations redesign
	FlagTransformationsRedesign = "transformationsRedesign"

	// FlagMlExpressions
	// Enable support for Machine Learning in server-side expressions
	FlagMlExpressions = "mlExpressions"

	// FlagTraceQLStreaming
	// Enables response streaming of TraceQL queries of the Tempo data source
	FlagTraceQLStreaming = "traceQLStreaming"

	// FlagMetricsSummary
	// Enables metrics summary queries in the Tempo data source
	FlagMetricsSummary = "metricsSummary"

	// FlagDatasourceAPIServers
	// Expose some datasources as apiservers.
	FlagDatasourceAPIServers = "datasourceAPIServers"

	// FlagGrafanaAPIServerWithExperimentalAPIs
	// Register experimental APIs with the k8s API server, including all datasources
	FlagGrafanaAPIServerWithExperimentalAPIs = "grafanaAPIServerWithExperimentalAPIs"

	// FlagGrafanaAPIServerEnsureKubectlAccess
	// Start an additional https handler and write kubectl options
	FlagGrafanaAPIServerEnsureKubectlAccess = "grafanaAPIServerEnsureKubectlAccess"

	// FlagFeatureToggleAdminPage
	// Enable admin page for managing feature toggles from the Grafana front-end. Grafana Cloud only.
	FlagFeatureToggleAdminPage = "featureToggleAdminPage"

	// FlagAwsAsyncQueryCaching
	// Enable caching for async queries for Redshift and Athena. Requires that the datasource has caching and async query support enabled
	FlagAwsAsyncQueryCaching = "awsAsyncQueryCaching"

	// FlagPermissionsFilterRemoveSubquery
	// Alternative permission filter implementation that does not use subqueries for fetching the dashboard folder
	FlagPermissionsFilterRemoveSubquery = "permissionsFilterRemoveSubquery"

	// FlagPrometheusConfigOverhaulAuth
	// Update the Prometheus configuration page with the new auth component
	FlagPrometheusConfigOverhaulAuth = "prometheusConfigOverhaulAuth"

	// FlagConfigurableSchedulerTick
	// Enable changing the scheduler base interval via configuration option unified_alerting.scheduler_tick_interval
	FlagConfigurableSchedulerTick = "configurableSchedulerTick"

	// FlagAlertingNoDataErrorExecution
	// Changes how Alerting state manager handles execution of NoData/Error
	FlagAlertingNoDataErrorExecution = "alertingNoDataErrorExecution"

	// FlagAngularDeprecationUI
	// Display Angular warnings in dashboards and panels
	FlagAngularDeprecationUI = "angularDeprecationUI"

	// FlagDashgpt
	// Enable AI powered features in dashboards
	FlagDashgpt = "dashgpt"

	// FlagAiGeneratedDashboardChanges
	// Enable AI powered features for dashboards to auto-summary changes when saving
	FlagAiGeneratedDashboardChanges = "aiGeneratedDashboardChanges"

	// FlagReportingRetries
	// Enables rendering retries for the reporting feature
	FlagReportingRetries = "reportingRetries"

	// FlagSseGroupByDatasource
	// Send query to the same datasource in a single request when using server side expressions. The `cloudWatchBatchQueries` feature toggle should be enabled if this used with CloudWatch.
	FlagSseGroupByDatasource = "sseGroupByDatasource"

	// FlagLibraryPanelRBAC
	// Enables RBAC support for library panels
	FlagLibraryPanelRBAC = "libraryPanelRBAC"

	// FlagLokiRunQueriesInParallel
	// Enables running Loki queries in parallel
	FlagLokiRunQueriesInParallel = "lokiRunQueriesInParallel"

	// FlagWargamesTesting
	// Placeholder feature flag for internal testing
	FlagWargamesTesting = "wargamesTesting"

	// FlagAlertingInsights
	// Show the new alerting insights landing page
	FlagAlertingInsights = "alertingInsights"

	// FlagExternalCorePlugins
	// Allow core plugins to be loaded as external
	FlagExternalCorePlugins = "externalCorePlugins"

	// FlagPluginsAPIMetrics
	// Sends metrics of public grafana packages usage by plugins
	FlagPluginsAPIMetrics = "pluginsAPIMetrics"

	// FlagExternalServiceAccounts
	// Automatic service account and token setup for plugins
	FlagExternalServiceAccounts = "externalServiceAccounts"

	// FlagPanelMonitoring
	// Enables panel monitoring through logs and measurements
	FlagPanelMonitoring = "panelMonitoring"

	// FlagEnableNativeHTTPHistogram
	// Enables native HTTP Histograms
	FlagEnableNativeHTTPHistogram = "enableNativeHTTPHistogram"

	// FlagDisableClassicHTTPHistogram
	// Disables classic HTTP Histogram (use with enableNativeHTTPHistogram)
	FlagDisableClassicHTTPHistogram = "disableClassicHTTPHistogram"

	// FlagFormatString
	// Enable format string transformer
	FlagFormatString = "formatString"

	// FlagTransformationsVariableSupport
	// Allows using variables in transformations
	FlagTransformationsVariableSupport = "transformationsVariableSupport"

	// FlagKubernetesPlaylists
	// Use the kubernetes API in the frontend for playlists, and route /api/playlist requests to k8s
	FlagKubernetesPlaylists = "kubernetesPlaylists"

	// FlagKubernetesSnapshots
	// Routes snapshot requests from /api to the /apis endpoint
	FlagKubernetesSnapshots = "kubernetesSnapshots"

	// FlagKubernetesDashboards
	// Use the kubernetes API in the frontend for dashboards
	FlagKubernetesDashboards = "kubernetesDashboards"

	// FlagKubernetesDashboardsAPI
	// Use the kubernetes API in the backend for dashboards
	FlagKubernetesDashboardsAPI = "kubernetesDashboardsAPI"

	// FlagKubernetesFolders
	// Use the kubernetes API in the frontend for folders, and route /api/folders requests to k8s
	FlagKubernetesFolders = "kubernetesFolders"

	// FlagGrafanaAPIServerTestingWithExperimentalAPIs
	// Facilitate integration testing of experimental APIs
	FlagGrafanaAPIServerTestingWithExperimentalAPIs = "grafanaAPIServerTestingWithExperimentalAPIs"

	// FlagDatasourceQueryTypes
	// Show query type endpoints in datasource API servers (currently hardcoded for testdata, expressions, and prometheus)
	FlagDatasourceQueryTypes = "datasourceQueryTypes"

	// FlagQueryService
	// Register /apis/query.grafana.app/ -- will eventually replace /api/ds/query
	FlagQueryService = "queryService"

	// FlagQueryServiceRewrite
	// Rewrite requests targeting /ds/query to the query service
	FlagQueryServiceRewrite = "queryServiceRewrite"

	// FlagQueryServiceFromUI
	// Routes requests to the new query service
	FlagQueryServiceFromUI = "queryServiceFromUI"

	// FlagCloudWatchBatchQueries
	// Runs CloudWatch metrics queries as separate batches
	FlagCloudWatchBatchQueries = "cloudWatchBatchQueries"

	// FlagRecoveryThreshold
	// Enables feature recovery threshold (aka hysteresis) for threshold server-side expression
	FlagRecoveryThreshold = "recoveryThreshold"

	// FlagLokiStructuredMetadata
	// Enables the loki data source to request structured metadata from the Loki server
	FlagLokiStructuredMetadata = "lokiStructuredMetadata"

	// FlagTeamHttpHeaders
	// Enables LBAC for datasources to apply LogQL filtering of logs to the client requests for users in teams
	FlagTeamHttpHeaders = "teamHttpHeaders"

	// FlagCachingOptimizeSerializationMemoryUsage
	// If enabled, the caching backend gradually serializes query responses for the cache, comparing against the configured `[caching]max_value_mb` value as it goes. This can can help prevent Grafana from running out of memory while attempting to cache very large query responses.
	FlagCachingOptimizeSerializationMemoryUsage = "cachingOptimizeSerializationMemoryUsage"

	// FlagPanelTitleSearchInV1
	// Enable searching for dashboards using panel title in search v1
	FlagPanelTitleSearchInV1 = "panelTitleSearchInV1"

	// FlagManagedPluginsInstall
	// Install managed plugins directly from plugins catalog
	FlagManagedPluginsInstall = "managedPluginsInstall"

	// FlagPrometheusPromQAIL
	// Prometheus and AI/ML to assist users in creating a query
	FlagPrometheusPromQAIL = "prometheusPromQAIL"

	// FlagPrometheusCodeModeMetricNamesSearch
	// Enables search for metric names in Code Mode, to improve performance when working with an enormous number of metric names
	FlagPrometheusCodeModeMetricNamesSearch = "prometheusCodeModeMetricNamesSearch"

	// FlagAddFieldFromCalculationStatFunctions
	// Add cumulative and window functions to the add field from calculation transformation
	FlagAddFieldFromCalculationStatFunctions = "addFieldFromCalculationStatFunctions"

	// FlagAlertmanagerRemoteSecondary
	// Enable Grafana to sync configuration and state with a remote Alertmanager.
	FlagAlertmanagerRemoteSecondary = "alertmanagerRemoteSecondary"

	// FlagAlertmanagerRemotePrimary
	// Enable Grafana to have a remote Alertmanager instance as the primary Alertmanager.
	FlagAlertmanagerRemotePrimary = "alertmanagerRemotePrimary"

	// FlagAlertmanagerRemoteOnly
	// Disable the internal Alertmanager and only use the external one defined.
	FlagAlertmanagerRemoteOnly = "alertmanagerRemoteOnly"

	// FlagAnnotationPermissionUpdate
	// Change the way annotation permissions work by scoping them to folders and dashboards.
	FlagAnnotationPermissionUpdate = "annotationPermissionUpdate"

	// FlagExtractFieldsNameDeduplication
	// Make sure extracted field names are unique in the dataframe
	FlagExtractFieldsNameDeduplication = "extractFieldsNameDeduplication"

	// FlagDashboardSceneForViewers
	// Enables dashboard rendering using Scenes for viewer roles
	FlagDashboardSceneForViewers = "dashboardSceneForViewers"

	// FlagDashboardSceneSolo
	// Enables rendering dashboards using scenes for solo panels
	FlagDashboardSceneSolo = "dashboardSceneSolo"

	// FlagDashboardScene
	// Enables dashboard rendering using scenes for all roles
	FlagDashboardScene = "dashboardScene"

	// FlagPanelFilterVariable
	// Enables use of the `systemPanelFilterVar` variable to filter panels in a dashboard
	FlagPanelFilterVariable = "panelFilterVariable"

	// FlagPdfTables
	// Enables generating table data as PDF in reporting
	FlagPdfTables = "pdfTables"

	// FlagSsoSettingsApi
	// Enables the SSO settings API and the OAuth configuration UIs in Grafana
	FlagSsoSettingsApi = "ssoSettingsApi"

	// FlagCanvasPanelPanZoom
	// Allow pan and zoom in canvas panel
	FlagCanvasPanelPanZoom = "canvasPanelPanZoom"

	// FlagLogsInfiniteScrolling
	// Enables infinite scrolling for the Logs panel in Explore and Dashboards
	FlagLogsInfiniteScrolling = "logsInfiniteScrolling"

	// FlagExploreMetrics
	// Enables the new Explore Metrics core app
	FlagExploreMetrics = "exploreMetrics"

	// FlagAlertingSimplifiedRouting
	// Enables users to easily configure alert notifications by specifying a contact point directly when editing or creating an alert rule
	FlagAlertingSimplifiedRouting = "alertingSimplifiedRouting"

	// FlagLogRowsPopoverMenu
	// Enable filtering menu displayed when text of a log line is selected
	FlagLogRowsPopoverMenu = "logRowsPopoverMenu"

	// FlagPluginsSkipHostEnvVars
	// Disables passing host environment variable to plugin processes
	FlagPluginsSkipHostEnvVars = "pluginsSkipHostEnvVars"

	// FlagTableSharedCrosshair
	// Enables shared crosshair in table panel
	FlagTableSharedCrosshair = "tableSharedCrosshair"

	// FlagRegressionTransformation
	// Enables regression analysis transformation
	FlagRegressionTransformation = "regressionTransformation"

	// FlagLokiQueryHints
	// Enables query hints for Loki
	FlagLokiQueryHints = "lokiQueryHints"

	// FlagKubernetesFeatureToggles
	// Use the kubernetes API for feature toggle management in the frontend
	FlagKubernetesFeatureToggles = "kubernetesFeatureToggles"

	// FlagCloudRBACRoles
	// Enabled grafana cloud specific RBAC roles
	FlagCloudRBACRoles = "cloudRBACRoles"

	// FlagAlertingQueryOptimization
	// Optimizes eligible queries in order to reduce load on datasources
	FlagAlertingQueryOptimization = "alertingQueryOptimization"

	// FlagNewFolderPicker
	// Enables the nested folder picker without having nested folders enabled
	FlagNewFolderPicker = "newFolderPicker"

	// FlagJitterAlertRulesWithinGroups
	// Distributes alert rule evaluations more evenly over time, including spreading out rules within the same group
	FlagJitterAlertRulesWithinGroups = "jitterAlertRulesWithinGroups"

	// FlagOnPremToCloudMigrations
	// Enable the Grafana Migration Assistant, which helps you easily migrate on-prem dashboards, folders, and data source configurations to your Grafana Cloud stack.
	FlagOnPremToCloudMigrations = "onPremToCloudMigrations"

	// FlagOnPremToCloudMigrationsAlerts
	// Enables the migration of alerts and its child resources to your Grafana Cloud stack. Requires `onPremToCloudMigrations` to be enabled in conjunction.
	FlagOnPremToCloudMigrationsAlerts = "onPremToCloudMigrationsAlerts"

	// FlagAlertingSaveStatePeriodic
	// Writes the state periodically to the database, asynchronous to rule evaluation
	FlagAlertingSaveStatePeriodic = "alertingSaveStatePeriodic"

	// FlagPromQLScope
	// In-development feature that will allow injection of labels into prometheus queries.
	FlagPromQLScope = "promQLScope"

	// FlagSqlExpressions
	// Enables using SQL and DuckDB functions as Expressions.
	FlagSqlExpressions = "sqlExpressions"

	// FlagNodeGraphDotLayout
	// Changed the layout algorithm for the node graph
	FlagNodeGraphDotLayout = "nodeGraphDotLayout"

	// FlagGroupToNestedTableTransformation
	// Enables the group to nested table transformation
	FlagGroupToNestedTableTransformation = "groupToNestedTableTransformation"

	// FlagNewPDFRendering
	// New implementation for the dashboard-to-PDF rendering
	FlagNewPDFRendering = "newPDFRendering"

	// FlagTlsMemcached
	// Use TLS-enabled memcached in the enterprise caching feature
	FlagTlsMemcached = "tlsMemcached"

	// FlagKubernetesAggregator
	// Enable grafana&#39;s embedded kube-aggregator
	FlagKubernetesAggregator = "kubernetesAggregator"

	// FlagExpressionParser
	// Enable new expression parser
	FlagExpressionParser = "expressionParser"

	// FlagGroupByVariable
	// Enable groupBy variable support in scenes dashboards
	FlagGroupByVariable = "groupByVariable"

	// FlagAuthAPIAccessTokenAuth
	// Enables the use of Auth API access tokens for authentication
	FlagAuthAPIAccessTokenAuth = "authAPIAccessTokenAuth"

	// FlagScopeFilters
	// Enables the use of scope filters in Grafana
	FlagScopeFilters = "scopeFilters"

	// FlagSsoSettingsSAML
	// Use the new SSO Settings API to configure the SAML connector
	FlagSsoSettingsSAML = "ssoSettingsSAML"

	// FlagOauthRequireSubClaim
	// Require that sub claims is present in oauth tokens.
	FlagOauthRequireSubClaim = "oauthRequireSubClaim"

	// FlagNewDashboardWithFiltersAndGroupBy
	// Enables filters and group by variables on all new dashboards. Variables are added only if default data source supports filtering.
	FlagNewDashboardWithFiltersAndGroupBy = "newDashboardWithFiltersAndGroupBy"

	// FlagCloudWatchNewLabelParsing
	// Updates CloudWatch label parsing to be more accurate
	FlagCloudWatchNewLabelParsing = "cloudWatchNewLabelParsing"

	// FlagAccessActionSets
	// Introduces action sets for resource permissions. Also ensures that all folder editors and admins can create subfolders without needing any additional permissions.
	FlagAccessActionSets = "accessActionSets"

	// FlagDisableNumericMetricsSortingInExpressions
	// In server-side expressions, disable the sorting of numeric-kind metrics by their metric name or labels.
	FlagDisableNumericMetricsSortingInExpressions = "disableNumericMetricsSortingInExpressions"

	// FlagGrafanaManagedRecordingRules
	// Enables Grafana-managed recording rules.
	FlagGrafanaManagedRecordingRules = "grafanaManagedRecordingRules"

	// FlagQueryLibrary
	// Enables Query Library feature in Explore
	FlagQueryLibrary = "queryLibrary"

	// FlagLogsExploreTableDefaultVisualization
	// Sets the logs table as default visualisation in logs explore
	FlagLogsExploreTableDefaultVisualization = "logsExploreTableDefaultVisualization"

	// FlagNewDashboardSharingComponent
	// Enables the new sharing drawer design
	FlagNewDashboardSharingComponent = "newDashboardSharingComponent"

	// FlagAlertingListViewV2
	// Enables the new alert list view design
	FlagAlertingListViewV2 = "alertingListViewV2"

	// FlagNotificationBanner
	// Enables the notification banner UI and API
	FlagNotificationBanner = "notificationBanner"

	// FlagDashboardRestore
	// Enables deleted dashboard restore feature
	FlagDashboardRestore = "dashboardRestore"

	// FlagDatasourceProxyDisableRBAC
	// Disables applying a plugin route&#39;s ReqAction field to authorization
	FlagDatasourceProxyDisableRBAC = "datasourceProxyDisableRBAC"

	// FlagAlertingDisableSendAlertsExternal
	// Disables the ability to send alerts to an external Alertmanager datasource.
	FlagAlertingDisableSendAlertsExternal = "alertingDisableSendAlertsExternal"

	// FlagPreserveDashboardStateWhenNavigating
	// Enables possibility to preserve dashboard variables and time range when navigating between dashboards
	FlagPreserveDashboardStateWhenNavigating = "preserveDashboardStateWhenNavigating"

	// FlagAlertingCentralAlertHistory
	// Enables the new central alert history.
	FlagAlertingCentralAlertHistory = "alertingCentralAlertHistory"

	// FlagPluginProxyPreserveTrailingSlash
	// Preserve plugin proxy trailing slash.
	FlagPluginProxyPreserveTrailingSlash = "pluginProxyPreserveTrailingSlash"

	// FlagAzureMonitorPrometheusExemplars
	// Allows configuration of Azure Monitor as a data source that can provide Prometheus exemplars
	FlagAzureMonitorPrometheusExemplars = "azureMonitorPrometheusExemplars"

	// FlagPinNavItems
	// Enables pinning of nav items
	FlagPinNavItems = "pinNavItems"

	// FlagAuthZGRPCServer
	// Enables the gRPC server for authorization
	FlagAuthZGRPCServer = "authZGRPCServer"

	// FlagOpenSearchBackendFlowEnabled
	// Enables the backend query flow for Open Search datasource plugin
	FlagOpenSearchBackendFlowEnabled = "openSearchBackendFlowEnabled"

	// FlagSsoSettingsLDAP
	// Use the new SSO Settings API to configure LDAP
	FlagSsoSettingsLDAP = "ssoSettingsLDAP"

	// FlagFailWrongDSUID
	// Throws an error if a datasource has an invalid UIDs
	FlagFailWrongDSUID = "failWrongDSUID"

	// FlagZanzana
	// Use openFGA as authorization engine.
	FlagZanzana = "zanzana"

	// FlagPassScopeToDashboardApi
	// Enables the passing of scopes to dashboards fetching in Grafana
	FlagPassScopeToDashboardApi = "passScopeToDashboardApi"

	// FlagAlertingApiServer
	// Register Alerting APIs with the K8s API server
	FlagAlertingApiServer = "alertingApiServer"

	// FlagCloudWatchRoundUpEndTime
	// Round up end time for metric queries to the next minute to avoid missing data
	FlagCloudWatchRoundUpEndTime = "cloudWatchRoundUpEndTime"

	// FlagCloudwatchMetricInsightsCrossAccount
	// Enables cross account observability for Cloudwatch Metric Insights query builder
	FlagCloudwatchMetricInsightsCrossAccount = "cloudwatchMetricInsightsCrossAccount"

	// FlagPrometheusAzureOverrideAudience
	// Deprecated. Allow override default AAD audience for Azure Prometheus endpoint. Enabled by default. This feature should no longer be used and will be removed in the future.
	FlagPrometheusAzureOverrideAudience = "prometheusAzureOverrideAudience"

	// FlagAlertingFilterV2
	// Enable the new alerting search experience
	FlagAlertingFilterV2 = "alertingFilterV2"

	// FlagDataplaneAggregator
	// Enable grafana dataplane aggregator
	FlagDataplaneAggregator = "dataplaneAggregator"

	// FlagNewFiltersUI
	// Enables new combobox style UI for the Ad hoc filters variable in scenes architecture
	FlagNewFiltersUI = "newFiltersUI"

	// FlagLokiSendDashboardPanelNames
	// Send dashboard and panel names to Loki when querying
	FlagLokiSendDashboardPanelNames = "lokiSendDashboardPanelNames"

	// FlagAlertingPrometheusRulesPrimary
	// Uses Prometheus rules as the primary source of truth for ruler-enabled data sources
	FlagAlertingPrometheusRulesPrimary = "alertingPrometheusRulesPrimary"

	// FlagSingleTopNav
	// Unifies the top search bar and breadcrumb bar into one
	FlagSingleTopNav = "singleTopNav"

	// FlagExploreLogsShardSplitting
	// Used in Explore Logs to split queries into multiple queries based on the number of shards
	FlagExploreLogsShardSplitting = "exploreLogsShardSplitting"

	// FlagExploreLogsAggregatedMetrics
	// Used in Explore Logs to query by aggregated metrics
	FlagExploreLogsAggregatedMetrics = "exploreLogsAggregatedMetrics"

	// FlagExploreLogsLimitedTimeRange
	// Used in Explore Logs to limit the time range
	FlagExploreLogsLimitedTimeRange = "exploreLogsLimitedTimeRange"

	// FlagHomeSetupGuide
	// Used in Home for users who want to return to the onboarding flow or quickly find popular config pages
	FlagHomeSetupGuide = "homeSetupGuide"

	// FlagAppPlatformGrpcClientAuth
	// Enables the gRPC client to authenticate with the App Platform by using ID &amp; access tokens
	FlagAppPlatformGrpcClientAuth = "appPlatformGrpcClientAuth"

	// FlagAppSidecar
	// Enable the app sidecar feature that allows rendering 2 apps at the same time
	FlagAppSidecar = "appSidecar"

	// FlagGroupAttributeSync
	// Enable the groupsync extension for managing Group Attribute Sync feature
	FlagGroupAttributeSync = "groupAttributeSync"

	// FlagAlertingQueryAndExpressionsStepMode
	// Enables step mode for alerting queries and expressions
	FlagAlertingQueryAndExpressionsStepMode = "alertingQueryAndExpressionsStepMode"

	// FlagImprovedExternalSessionHandling
	// Enable improved support for external sessions in Grafana
	FlagImprovedExternalSessionHandling = "improvedExternalSessionHandling"

	// FlagUseSessionStorageForRedirection
	// Use session storage for handling the redirection after login
	FlagUseSessionStorageForRedirection = "useSessionStorageForRedirection"

	// FlagRolePickerDrawer
	// Enables the new role picker drawer design
	FlagRolePickerDrawer = "rolePickerDrawer"

	// FlagUnifiedStorageSearch
	// Enable unified storage search
	FlagUnifiedStorageSearch = "unifiedStorageSearch"

	// FlagPluginsSriChecks
	// Enables SRI checks for plugin assets
	FlagPluginsSriChecks = "pluginsSriChecks"

<<<<<<< HEAD
	// FlagTimeRangeProvider
	// Enables time pickers sync
	FlagTimeRangeProvider = "timeRangeProvider"
=======
	// FlagUnifiedStorageBigObjectsSupport
	// Enables to save big objects in blob storage
	FlagUnifiedStorageBigObjectsSupport = "unifiedStorageBigObjectsSupport"
>>>>>>> 5b1d99b8
)<|MERGE_RESOLUTION|>--- conflicted
+++ resolved
@@ -815,13 +815,11 @@
 	// Enables SRI checks for plugin assets
 	FlagPluginsSriChecks = "pluginsSriChecks"
 
-<<<<<<< HEAD
+	// FlagUnifiedStorageBigObjectsSupport
+	// Enables to save big objects in blob storage
+	FlagUnifiedStorageBigObjectsSupport = "unifiedStorageBigObjectsSupport"
+
 	// FlagTimeRangeProvider
 	// Enables time pickers sync
 	FlagTimeRangeProvider = "timeRangeProvider"
-=======
-	// FlagUnifiedStorageBigObjectsSupport
-	// Enables to save big objects in blob storage
-	FlagUnifiedStorageBigObjectsSupport = "unifiedStorageBigObjectsSupport"
->>>>>>> 5b1d99b8
 )