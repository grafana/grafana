--- conflicted
+++ resolved
@@ -731,13 +731,11 @@
 	// Deprecated. Allow override default AAD audience for Azure Prometheus endpoint. Enabled by default. This feature should no longer be used and will be removed in the future.
 	FlagPrometheusAzureOverrideAudience = "prometheusAzureOverrideAudience"
 
-<<<<<<< HEAD
+	// FlagDataplaneAggregator
+	// Enable grafana dataplane aggregator
+	FlagDataplaneAggregator = "dataplaneAggregator"
+
 	// FlagAdhocFilterOneOf
 	// Exposes a new &#39;one of&#39; operator for ad-hoc filters. This operator allows users to filter by multiple values in a single filter.
 	FlagAdhocFilterOneOf = "adhocFilterOneOf"
-=======
-	// FlagDataplaneAggregator
-	// Enable grafana dataplane aggregator
-	FlagDataplaneAggregator = "dataplaneAggregator"
->>>>>>> 7f1ae1cd
 )