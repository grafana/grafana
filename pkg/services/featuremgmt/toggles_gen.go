--- conflicted
+++ resolved
@@ -283,41 +283,39 @@
 	// Disable executing of Elasticsearch Explore queries trough backend
 	FlagDisableElasticsearchBackendExploreQuery = "disableElasticsearchBackendExploreQuery"
 
-<<<<<<< HEAD
+	// FlagPrometheusDataplane
+	// Changes responses to from Prometheus to be compliant with the dataplane specification. In particular it sets the numeric Field.Name from &#39;Value&#39; to the value of the `__name__` label when present.
+	FlagPrometheusDataplane = "prometheusDataplane"
+
+	// FlagAlertStateHistoryLokiSecondary
+	// Enable Grafana to write alert state history to an external Loki instance in addition to Grafana annotations.
+	FlagAlertStateHistoryLokiSecondary = "alertStateHistoryLokiSecondary"
+
+	// FlagAlertStateHistoryLokiPrimary
+	// Enable a remote Loki instance as the primary source for state history reads.
+	FlagAlertStateHistoryLokiPrimary = "alertStateHistoryLokiPrimary"
+
+	// FlagAlertStateHistoryLokiOnly
+	// Disable Grafana alerts from emitting annotations when a remote Loki instance is available.
+	FlagAlertStateHistoryLokiOnly = "alertStateHistoryLokiOnly"
+
+	// FlagUnifiedRequestLog
+	// Writes error logs to the request logger
+	FlagUnifiedRequestLog = "unifiedRequestLog"
+
+	// FlagRenderAuthJWT
+	// Uses JWT-based auth for rendering instead of relying on remote cache
+	FlagRenderAuthJWT = "renderAuthJWT"
+
+	// FlagPyroscopeFlameGraph
+	// Changes flame graph to pyroscope one
+	FlagPyroscopeFlameGraph = "pyroscopeFlameGraph"
+
+	// FlagDataplaneFrontendFallback
+	// Support dataplane contract field name change for transformations and field name matchers where the name is different
+	FlagDataplaneFrontendFallback = "dataplaneFrontendFallback"
+
 	// FlagEnableDatagridEditingPanel
 	// Enables the edit functionality in the datagrid panel
 	FlagEnableDatagridEditingPanel = "enableDatagridEditingPanel"
-=======
-	// FlagPrometheusDataplane
-	// Changes responses to from Prometheus to be compliant with the dataplane specification. In particular it sets the numeric Field.Name from &#39;Value&#39; to the value of the `__name__` label when present.
-	FlagPrometheusDataplane = "prometheusDataplane"
-
-	// FlagAlertStateHistoryLokiSecondary
-	// Enable Grafana to write alert state history to an external Loki instance in addition to Grafana annotations.
-	FlagAlertStateHistoryLokiSecondary = "alertStateHistoryLokiSecondary"
-
-	// FlagAlertStateHistoryLokiPrimary
-	// Enable a remote Loki instance as the primary source for state history reads.
-	FlagAlertStateHistoryLokiPrimary = "alertStateHistoryLokiPrimary"
-
-	// FlagAlertStateHistoryLokiOnly
-	// Disable Grafana alerts from emitting annotations when a remote Loki instance is available.
-	FlagAlertStateHistoryLokiOnly = "alertStateHistoryLokiOnly"
-
-	// FlagUnifiedRequestLog
-	// Writes error logs to the request logger
-	FlagUnifiedRequestLog = "unifiedRequestLog"
-
-	// FlagRenderAuthJWT
-	// Uses JWT-based auth for rendering instead of relying on remote cache
-	FlagRenderAuthJWT = "renderAuthJWT"
-
-	// FlagPyroscopeFlameGraph
-	// Changes flame graph to pyroscope one
-	FlagPyroscopeFlameGraph = "pyroscopeFlameGraph"
-
-	// FlagDataplaneFrontendFallback
-	// Support dataplane contract field name change for transformations and field name matchers where the name is different
-	FlagDataplaneFrontendFallback = "dataplaneFrontendFallback"
->>>>>>> 02a8bc76
 )