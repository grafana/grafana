--- conflicted
+++ resolved
@@ -627,21 +627,14 @@
 	// Removes CustomScrollbar from the UI, relying on native browser scrollbars
 	FlagBetterPageScrolling = "betterPageScrolling"
 
+	// FlagAuthAPIAccessTokenAuth
+	// Enables the use of Auth API access tokens for authentication
+	FlagAuthAPIAccessTokenAuth = "authAPIAccessTokenAuth"
+
 	// FlagScopeFilters
 	// Enables the use of scope filters in Grafana
 	FlagScopeFilters = "scopeFilters"
 
-<<<<<<< HEAD
-	// FlagEmailVerificationEnforcement
-	// Force email verification for users, even when authenticating through sso.
-	FlagEmailVerificationEnforcement = "emailVerificationEnforcement"
-
-	// FlagAuthAPIAccessTokenAuth
-	// Enables the use of Auth API access tokens for authentication
-	FlagAuthAPIAccessTokenAuth = "authAPIAccessTokenAuth"
-
-=======
->>>>>>> 36ee1571
 	// FlagSsoSettingsSAML
 	// Use the new SSO Settings API to configure the SAML connector
 	FlagSsoSettingsSAML = "ssoSettingsSAML"
