// NOTE: This file was auto generated.  DO NOT EDIT DIRECTLY!
// To change feature flags, edit:
//  pkg/services/featuremgmt/registry.go
// Then run tests in:
//  pkg/services/featuremgmt/toggles_gen_test.go

package featuremgmt

const (
	// FlagDisableEnvelopeEncryption
	// Disable envelope encryption (emergency only)
	FlagDisableEnvelopeEncryption = "disableEnvelopeEncryption"

	// FlagLiveServiceWebWorker
	// This will use a webworker thread to processes events rather than the main thread
	FlagLiveServiceWebWorker = "live-service-web-worker"

	// FlagQueryOverLive
	// Use Grafana Live WebSocket to execute backend queries
	FlagQueryOverLive = "queryOverLive"

	// FlagPanelTitleSearch
	// Search for dashboards using panel title
	FlagPanelTitleSearch = "panelTitleSearch"

	// FlagPublicDashboardsEmailSharing
	// Enables public dashboard sharing to be restricted to only allowed emails
	FlagPublicDashboardsEmailSharing = "publicDashboardsEmailSharing"

	// FlagPublicDashboardsScene
	// Enables public dashboard rendering using scenes
	FlagPublicDashboardsScene = "publicDashboardsScene"

	// FlagLokiExperimentalStreaming
	// Support new streaming approach for loki (prototype, needs special loki build)
	FlagLokiExperimentalStreaming = "lokiExperimentalStreaming"

	// FlagFeatureHighlights
	// Highlight Grafana Enterprise features
	FlagFeatureHighlights = "featureHighlights"

	// FlagStorage
	// Configurable storage for dashboards, datasources, and resources
	FlagStorage = "storage"

	// FlagCorrelations
	// Correlations page
	FlagCorrelations = "correlations"

	// FlagAutoMigrateOldPanels
	// Migrate old angular panels to supported versions (graph, table-old, worldmap, etc)
	FlagAutoMigrateOldPanels = "autoMigrateOldPanels"

	// FlagAutoMigrateGraphPanel
	// Migrate old graph panel to supported time series panel - broken out from autoMigrateOldPanels to enable granular tracking
	FlagAutoMigrateGraphPanel = "autoMigrateGraphPanel"

	// FlagAutoMigrateTablePanel
	// Migrate old table panel to supported table panel - broken out from autoMigrateOldPanels to enable granular tracking
	FlagAutoMigrateTablePanel = "autoMigrateTablePanel"

	// FlagAutoMigratePiechartPanel
	// Migrate old piechart panel to supported piechart panel - broken out from autoMigrateOldPanels to enable granular tracking
	FlagAutoMigratePiechartPanel = "autoMigratePiechartPanel"

	// FlagAutoMigrateWorldmapPanel
	// Migrate old worldmap panel to supported geomap panel - broken out from autoMigrateOldPanels to enable granular tracking
	FlagAutoMigrateWorldmapPanel = "autoMigrateWorldmapPanel"

	// FlagAutoMigrateStatPanel
	// Migrate old stat panel to supported stat panel - broken out from autoMigrateOldPanels to enable granular tracking
	FlagAutoMigrateStatPanel = "autoMigrateStatPanel"

	// FlagDisableAngular
	// Dynamic flag to disable angular at runtime. The preferred method is to set `angular_support_enabled` to `false` in the [security] settings, which allows you to change the state at runtime.
	FlagDisableAngular = "disableAngular"

	// FlagCanvasPanelNesting
	// Allow elements nesting
	FlagCanvasPanelNesting = "canvasPanelNesting"

	// FlagVizActions
	// Allow actions in visualizations
	FlagVizActions = "vizActions"

	// FlagDisableSecretsCompatibility
	// Disable duplicated secret storage in legacy tables
	FlagDisableSecretsCompatibility = "disableSecretsCompatibility"

	// FlagLogRequestsInstrumentedAsUnknown
	// Logs the path for requests that are instrumented as unknown
	FlagLogRequestsInstrumentedAsUnknown = "logRequestsInstrumentedAsUnknown"

	// FlagGrpcServer
	// Run the GRPC server
	FlagGrpcServer = "grpcServer"

	// FlagCloudWatchCrossAccountQuerying
	// Enables cross-account querying in CloudWatch datasources
	FlagCloudWatchCrossAccountQuerying = "cloudWatchCrossAccountQuerying"

	// FlagShowDashboardValidationWarnings
	// Show warnings when dashboards do not validate against the schema
	FlagShowDashboardValidationWarnings = "showDashboardValidationWarnings"

	// FlagMysqlAnsiQuotes
	// Use double quotes to escape keyword in a MySQL query
	FlagMysqlAnsiQuotes = "mysqlAnsiQuotes"

	// FlagAccessControlOnCall
	// Access control primitives for OnCall
	FlagAccessControlOnCall = "accessControlOnCall"

	// FlagNestedFolders
	// Enable folder nesting
	FlagNestedFolders = "nestedFolders"

	// FlagAlertingBacktesting
	// Rule backtesting API for alerting
	FlagAlertingBacktesting = "alertingBacktesting"

	// FlagEditPanelCSVDragAndDrop
	// Enables drag and drop for CSV and Excel files
	FlagEditPanelCSVDragAndDrop = "editPanelCSVDragAndDrop"

	// FlagLogsContextDatasourceUi
	// Allow datasource to provide custom UI for context view
	FlagLogsContextDatasourceUi = "logsContextDatasourceUi"

	// FlagLokiShardSplitting
	// Use stream shards to split queries into smaller subqueries
	FlagLokiShardSplitting = "lokiShardSplitting"

	// FlagLokiQuerySplitting
	// Split large interval queries into subqueries with smaller time intervals
	FlagLokiQuerySplitting = "lokiQuerySplitting"

	// FlagLokiQuerySplittingConfig
	// Give users the option to configure split durations for Loki queries
	FlagLokiQuerySplittingConfig = "lokiQuerySplittingConfig"

	// FlagIndividualCookiePreferences
	// Support overriding cookie preferences per user
	FlagIndividualCookiePreferences = "individualCookiePreferences"

	// FlagInfluxdbBackendMigration
	// Query InfluxDB InfluxQL without the proxy
	FlagInfluxdbBackendMigration = "influxdbBackendMigration"

	// FlagInfluxqlStreamingParser
	// Enable streaming JSON parser for InfluxDB datasource InfluxQL query language
	FlagInfluxqlStreamingParser = "influxqlStreamingParser"

	// FlagInfluxdbRunQueriesInParallel
	// Enables running InfluxDB Influxql queries in parallel
	FlagInfluxdbRunQueriesInParallel = "influxdbRunQueriesInParallel"

	// FlagPrometheusRunQueriesInParallel
	// Enables running Prometheus queries in parallel
	FlagPrometheusRunQueriesInParallel = "prometheusRunQueriesInParallel"

	// FlagLokiLogsDataplane
	// Changes logs responses from Loki to be compliant with the dataplane specification.
	FlagLokiLogsDataplane = "lokiLogsDataplane"

	// FlagDataplaneFrontendFallback
	// Support dataplane contract field name change for transformations and field name matchers where the name is different
	FlagDataplaneFrontendFallback = "dataplaneFrontendFallback"

	// FlagDisableSSEDataplane
	// Disables dataplane specific processing in server side expressions.
	FlagDisableSSEDataplane = "disableSSEDataplane"

	// FlagAlertStateHistoryLokiSecondary
	// Enable Grafana to write alert state history to an external Loki instance in addition to Grafana annotations.
	FlagAlertStateHistoryLokiSecondary = "alertStateHistoryLokiSecondary"

	// FlagAlertStateHistoryLokiPrimary
	// Enable a remote Loki instance as the primary source for state history reads.
	FlagAlertStateHistoryLokiPrimary = "alertStateHistoryLokiPrimary"

	// FlagAlertStateHistoryLokiOnly
	// Disable Grafana alerts from emitting annotations when a remote Loki instance is available.
	FlagAlertStateHistoryLokiOnly = "alertStateHistoryLokiOnly"

	// FlagUnifiedRequestLog
	// Writes error logs to the request logger
	FlagUnifiedRequestLog = "unifiedRequestLog"

	// FlagRenderAuthJWT
	// Uses JWT-based auth for rendering instead of relying on remote cache
	FlagRenderAuthJWT = "renderAuthJWT"

	// FlagRefactorVariablesTimeRange
	// Refactor time range variables flow to reduce number of API calls made when query variables are chained
	FlagRefactorVariablesTimeRange = "refactorVariablesTimeRange"

	// FlagFaroDatasourceSelector
	// Enable the data source selector within the Frontend Apps section of the Frontend Observability
	FlagFaroDatasourceSelector = "faroDatasourceSelector"

	// FlagEnableDatagridEditing
	// Enables the edit functionality in the datagrid panel
	FlagEnableDatagridEditing = "enableDatagridEditing"

	// FlagExtraThemes
	// Enables extra themes
	FlagExtraThemes = "extraThemes"

	// FlagLokiPredefinedOperations
	// Adds predefined query operations to Loki query editor
	FlagLokiPredefinedOperations = "lokiPredefinedOperations"

	// FlagPluginsFrontendSandbox
	// Enables the plugins frontend sandbox
	FlagPluginsFrontendSandbox = "pluginsFrontendSandbox"

	// FlagFrontendSandboxMonitorOnly
	// Enables monitor only in the plugin frontend sandbox (if enabled)
	FlagFrontendSandboxMonitorOnly = "frontendSandboxMonitorOnly"

	// FlagPluginsDetailsRightPanel
	// Enables right panel for the plugins details page
	FlagPluginsDetailsRightPanel = "pluginsDetailsRightPanel"

	// FlagSqlDatasourceDatabaseSelection
	// Enables previous SQL data source dataset dropdown behavior
	FlagSqlDatasourceDatabaseSelection = "sqlDatasourceDatabaseSelection"

	// FlagRecordedQueriesMulti
	// Enables writing multiple items from a single query within Recorded Queries
	FlagRecordedQueriesMulti = "recordedQueriesMulti"

	// FlagLogsExploreTableVisualisation
	// A table visualisation for logs in Explore
	FlagLogsExploreTableVisualisation = "logsExploreTableVisualisation"

	// FlagAwsDatasourcesTempCredentials
	// Support temporary security credentials in AWS plugins for Grafana Cloud customers
	FlagAwsDatasourcesTempCredentials = "awsDatasourcesTempCredentials"

	// FlagTransformationsRedesign
	// Enables the transformations redesign
	FlagTransformationsRedesign = "transformationsRedesign"

	// FlagMlExpressions
	// Enable support for Machine Learning in server-side expressions
	FlagMlExpressions = "mlExpressions"

	// FlagTraceQLStreaming
	// Enables response streaming of TraceQL queries of the Tempo data source
	FlagTraceQLStreaming = "traceQLStreaming"

	// FlagMetricsSummary
	// Enables metrics summary queries in the Tempo data source
	FlagMetricsSummary = "metricsSummary"

	// FlagDatasourceAPIServers
	// Expose some datasources as apiservers.
	FlagDatasourceAPIServers = "datasourceAPIServers"

	// FlagGrafanaAPIServerWithExperimentalAPIs
	// Register experimental APIs with the k8s API server, including all datasources
	FlagGrafanaAPIServerWithExperimentalAPIs = "grafanaAPIServerWithExperimentalAPIs"

	// FlagProvisioning
	// Next generation provisioning... and git
	FlagProvisioning = "provisioning"

	// FlagGrafanaAPIServerEnsureKubectlAccess
	// Start an additional https handler and write kubectl options
	FlagGrafanaAPIServerEnsureKubectlAccess = "grafanaAPIServerEnsureKubectlAccess"

	// FlagFeatureToggleAdminPage
	// Enable admin page for managing feature toggles from the Grafana front-end. Grafana Cloud only.
	FlagFeatureToggleAdminPage = "featureToggleAdminPage"

	// FlagAwsAsyncQueryCaching
	// Enable caching for async queries for Redshift and Athena. Requires that the datasource has caching and async query support enabled
	FlagAwsAsyncQueryCaching = "awsAsyncQueryCaching"

	// FlagPermissionsFilterRemoveSubquery
	// Alternative permission filter implementation that does not use subqueries for fetching the dashboard folder
	FlagPermissionsFilterRemoveSubquery = "permissionsFilterRemoveSubquery"

	// FlagConfigurableSchedulerTick
	// Enable changing the scheduler base interval via configuration option unified_alerting.scheduler_tick_interval
	FlagConfigurableSchedulerTick = "configurableSchedulerTick"

	// FlagAlertingNoDataErrorExecution
	// Changes how Alerting state manager handles execution of NoData/Error
	FlagAlertingNoDataErrorExecution = "alertingNoDataErrorExecution"

	// FlagAngularDeprecationUI
	// Display Angular warnings in dashboards and panels
	FlagAngularDeprecationUI = "angularDeprecationUI"

	// FlagDashgpt
	// Enable AI powered features in dashboards
	FlagDashgpt = "dashgpt"

	// FlagAiGeneratedDashboardChanges
	// Enable AI powered features for dashboards to auto-summary changes when saving
	FlagAiGeneratedDashboardChanges = "aiGeneratedDashboardChanges"

	// FlagReportingRetries
	// Enables rendering retries for the reporting feature
	FlagReportingRetries = "reportingRetries"

	// FlagSseGroupByDatasource
	// Send query to the same datasource in a single request when using server side expressions. The `cloudWatchBatchQueries` feature toggle should be enabled if this used with CloudWatch.
	FlagSseGroupByDatasource = "sseGroupByDatasource"

	// FlagLibraryPanelRBAC
	// Enables RBAC support for library panels
	FlagLibraryPanelRBAC = "libraryPanelRBAC"

	// FlagLokiRunQueriesInParallel
	// Enables running Loki queries in parallel
	FlagLokiRunQueriesInParallel = "lokiRunQueriesInParallel"

	// FlagWargamesTesting
	// Placeholder feature flag for internal testing
	FlagWargamesTesting = "wargamesTesting"

	// FlagAlertingInsights
	// Show the new alerting insights landing page
	FlagAlertingInsights = "alertingInsights"

	// FlagExternalCorePlugins
	// Allow core plugins to be loaded as external
	FlagExternalCorePlugins = "externalCorePlugins"

	// FlagPluginsAPIMetrics
	// Sends metrics of public grafana packages usage by plugins
	FlagPluginsAPIMetrics = "pluginsAPIMetrics"

	// FlagExternalServiceAccounts
	// Automatic service account and token setup for plugins
	FlagExternalServiceAccounts = "externalServiceAccounts"

	// FlagPanelMonitoring
	// Enables panel monitoring through logs and measurements
	FlagPanelMonitoring = "panelMonitoring"

	// FlagEnableNativeHTTPHistogram
	// Enables native HTTP Histograms
	FlagEnableNativeHTTPHistogram = "enableNativeHTTPHistogram"

	// FlagDisableClassicHTTPHistogram
	// Disables classic HTTP Histogram (use with enableNativeHTTPHistogram)
	FlagDisableClassicHTTPHistogram = "disableClassicHTTPHistogram"

	// FlagFormatString
	// Enable format string transformer
	FlagFormatString = "formatString"

	// FlagKubernetesPlaylists
	// Use the kubernetes API in the frontend for playlists, and route /api/playlist requests to k8s
	FlagKubernetesPlaylists = "kubernetesPlaylists"

	// FlagKubernetesSnapshots
	// Routes snapshot requests from /api to the /apis endpoint
	FlagKubernetesSnapshots = "kubernetesSnapshots"

	// FlagKubernetesDashboards
	// Use the kubernetes API in the frontend for dashboards
	FlagKubernetesDashboards = "kubernetesDashboards"

	// FlagKubernetesCliDashboards
	// Use the k8s client to retrieve dashboards internally
	FlagKubernetesCliDashboards = "kubernetesCliDashboards"

	// FlagKubernetesRestore
	// Allow restoring objects in k8s
	FlagKubernetesRestore = "kubernetesRestore"

	// FlagKubernetesFoldersServiceV2
	// Use the Folders Service V2, and route Folder Service requests to k8s
	FlagKubernetesFoldersServiceV2 = "kubernetesFoldersServiceV2"

	// FlagDatasourceQueryTypes
	// Show query type endpoints in datasource API servers (currently hardcoded for testdata, expressions, and prometheus)
	FlagDatasourceQueryTypes = "datasourceQueryTypes"

	// FlagQueryService
	// Register /apis/query.grafana.app/ -- will eventually replace /api/ds/query
	FlagQueryService = "queryService"

	// FlagQueryServiceRewrite
	// Rewrite requests targeting /ds/query to the query service
	FlagQueryServiceRewrite = "queryServiceRewrite"

	// FlagQueryServiceFromUI
	// Routes requests to the new query service
	FlagQueryServiceFromUI = "queryServiceFromUI"

	// FlagCloudWatchBatchQueries
	// Runs CloudWatch metrics queries as separate batches
	FlagCloudWatchBatchQueries = "cloudWatchBatchQueries"

	// FlagRecoveryThreshold
	// Enables feature recovery threshold (aka hysteresis) for threshold server-side expression
	FlagRecoveryThreshold = "recoveryThreshold"

	// FlagLokiStructuredMetadata
	// Enables the loki data source to request structured metadata from the Loki server
	FlagLokiStructuredMetadata = "lokiStructuredMetadata"

	// FlagTeamHttpHeaders
	// Enables LBAC for datasources to apply LogQL filtering of logs to the client requests for users in teams
	FlagTeamHttpHeaders = "teamHttpHeaders"

	// FlagCachingOptimizeSerializationMemoryUsage
	// If enabled, the caching backend gradually serializes query responses for the cache, comparing against the configured `[caching]max_value_mb` value as it goes. This can can help prevent Grafana from running out of memory while attempting to cache very large query responses.
	FlagCachingOptimizeSerializationMemoryUsage = "cachingOptimizeSerializationMemoryUsage"

<<<<<<< HEAD
	// FlagManagedPluginsInstall
	// Install managed plugins directly from plugins catalog
	FlagManagedPluginsInstall = "managedPluginsInstall"
=======
	// FlagPrometheusPromQAIL
	// Prometheus and AI/ML to assist users in creating a query
	FlagPrometheusPromQAIL = "prometheusPromQAIL"
>>>>>>> 2bd63a6d

	// FlagPrometheusCodeModeMetricNamesSearch
	// Enables search for metric names in Code Mode, to improve performance when working with an enormous number of metric names
	FlagPrometheusCodeModeMetricNamesSearch = "prometheusCodeModeMetricNamesSearch"

	// FlagAddFieldFromCalculationStatFunctions
	// Add cumulative and window functions to the add field from calculation transformation
	FlagAddFieldFromCalculationStatFunctions = "addFieldFromCalculationStatFunctions"

	// FlagAlertmanagerRemoteSecondary
	// Enable Grafana to sync configuration and state with a remote Alertmanager.
	FlagAlertmanagerRemoteSecondary = "alertmanagerRemoteSecondary"

	// FlagAlertmanagerRemotePrimary
	// Enable Grafana to have a remote Alertmanager instance as the primary Alertmanager.
	FlagAlertmanagerRemotePrimary = "alertmanagerRemotePrimary"

	// FlagAlertmanagerRemoteOnly
	// Disable the internal Alertmanager and only use the external one defined.
	FlagAlertmanagerRemoteOnly = "alertmanagerRemoteOnly"

	// FlagAnnotationPermissionUpdate
	// Change the way annotation permissions work by scoping them to folders and dashboards.
	FlagAnnotationPermissionUpdate = "annotationPermissionUpdate"

	// FlagExtractFieldsNameDeduplication
	// Make sure extracted field names are unique in the dataframe
	FlagExtractFieldsNameDeduplication = "extractFieldsNameDeduplication"

	// FlagDashboardSceneForViewers
	// Enables dashboard rendering using Scenes for viewer roles
	FlagDashboardSceneForViewers = "dashboardSceneForViewers"

	// FlagDashboardSceneSolo
	// Enables rendering dashboards using scenes for solo panels
	FlagDashboardSceneSolo = "dashboardSceneSolo"

	// FlagDashboardScene
	// Enables dashboard rendering using scenes for all roles
	FlagDashboardScene = "dashboardScene"

	// FlagDashboardNewLayouts
	// Enables experimental new dashboard layouts
	FlagDashboardNewLayouts = "dashboardNewLayouts"

	// FlagPanelFilterVariable
	// Enables use of the `systemPanelFilterVar` variable to filter panels in a dashboard
	FlagPanelFilterVariable = "panelFilterVariable"

	// FlagPdfTables
	// Enables generating table data as PDF in reporting
	FlagPdfTables = "pdfTables"

	// FlagSsoSettingsApi
	// Enables the SSO settings API and the OAuth configuration UIs in Grafana
	FlagSsoSettingsApi = "ssoSettingsApi"

	// FlagCanvasPanelPanZoom
	// Allow pan and zoom in canvas panel
	FlagCanvasPanelPanZoom = "canvasPanelPanZoom"

	// FlagLogsInfiniteScrolling
	// Enables infinite scrolling for the Logs panel in Explore and Dashboards
	FlagLogsInfiniteScrolling = "logsInfiniteScrolling"

	// FlagExploreMetrics
	// Enables the new Explore Metrics core app
	FlagExploreMetrics = "exploreMetrics"

	// FlagAlertingSimplifiedRouting
	// Enables users to easily configure alert notifications by specifying a contact point directly when editing or creating an alert rule
	FlagAlertingSimplifiedRouting = "alertingSimplifiedRouting"

	// FlagLogRowsPopoverMenu
	// Enable filtering menu displayed when text of a log line is selected
	FlagLogRowsPopoverMenu = "logRowsPopoverMenu"

	// FlagPluginsSkipHostEnvVars
	// Disables passing host environment variable to plugin processes
	FlagPluginsSkipHostEnvVars = "pluginsSkipHostEnvVars"

	// FlagTableSharedCrosshair
	// Enables shared crosshair in table panel
	FlagTableSharedCrosshair = "tableSharedCrosshair"

	// FlagRegressionTransformation
	// Enables regression analysis transformation
	FlagRegressionTransformation = "regressionTransformation"

	// FlagLokiQueryHints
	// Enables query hints for Loki
	FlagLokiQueryHints = "lokiQueryHints"

	// FlagKubernetesFeatureToggles
	// Use the kubernetes API for feature toggle management in the frontend
	FlagKubernetesFeatureToggles = "kubernetesFeatureToggles"

	// FlagCloudRBACRoles
	// Enabled grafana cloud specific RBAC roles
	FlagCloudRBACRoles = "cloudRBACRoles"

	// FlagAlertingQueryOptimization
	// Optimizes eligible queries in order to reduce load on datasources
	FlagAlertingQueryOptimization = "alertingQueryOptimization"

	// FlagNewFolderPicker
	// Enables the nested folder picker without having nested folders enabled
	FlagNewFolderPicker = "newFolderPicker"

	// FlagJitterAlertRulesWithinGroups
	// Distributes alert rule evaluations more evenly over time, including spreading out rules within the same group
	FlagJitterAlertRulesWithinGroups = "jitterAlertRulesWithinGroups"

	// FlagOnPremToCloudMigrations
	// Enable the Grafana Migration Assistant, which helps you easily migrate on-prem resources, such as dashboards, folders, and data source configurations, to your Grafana Cloud stack.
	FlagOnPremToCloudMigrations = "onPremToCloudMigrations"

	// FlagAlertingSaveStatePeriodic
	// Writes the state periodically to the database, asynchronous to rule evaluation
	FlagAlertingSaveStatePeriodic = "alertingSaveStatePeriodic"

	// FlagAlertingSaveStateCompressed
	// Enables the compressed protobuf-based alert state storage
	FlagAlertingSaveStateCompressed = "alertingSaveStateCompressed"

	// FlagScopeApi
	// In-development feature flag for the scope api using the app platform.
	FlagScopeApi = "scopeApi"

	// FlagPromQLScope
	// In-development feature that will allow injection of labels into prometheus queries.
	FlagPromQLScope = "promQLScope"

	// FlagLogQLScope
	// In-development feature that will allow injection of labels into loki queries.
	FlagLogQLScope = "logQLScope"

	// FlagSqlExpressions
	// Enables using SQL and DuckDB functions as Expressions.
	FlagSqlExpressions = "sqlExpressions"

	// FlagNodeGraphDotLayout
	// Changed the layout algorithm for the node graph
	FlagNodeGraphDotLayout = "nodeGraphDotLayout"

	// FlagGroupToNestedTableTransformation
	// Enables the group to nested table transformation
	FlagGroupToNestedTableTransformation = "groupToNestedTableTransformation"

	// FlagNewPDFRendering
	// New implementation for the dashboard-to-PDF rendering
	FlagNewPDFRendering = "newPDFRendering"

	// FlagTlsMemcached
	// Use TLS-enabled memcached in the enterprise caching feature
	FlagTlsMemcached = "tlsMemcached"

	// FlagKubernetesAggregator
	// Enable grafana&#39;s embedded kube-aggregator
	FlagKubernetesAggregator = "kubernetesAggregator"

	// FlagExpressionParser
	// Enable new expression parser
	FlagExpressionParser = "expressionParser"

	// FlagGroupByVariable
	// Enable groupBy variable support in scenes dashboards
	FlagGroupByVariable = "groupByVariable"

	// FlagScopeFilters
	// Enables the use of scope filters in Grafana
	FlagScopeFilters = "scopeFilters"

	// FlagSsoSettingsSAML
	// Use the new SSO Settings API to configure the SAML connector
	FlagSsoSettingsSAML = "ssoSettingsSAML"

	// FlagOauthRequireSubClaim
	// Require that sub claims is present in oauth tokens.
	FlagOauthRequireSubClaim = "oauthRequireSubClaim"

	// FlagNewDashboardWithFiltersAndGroupBy
	// Enables filters and group by variables on all new dashboards. Variables are added only if default data source supports filtering.
	FlagNewDashboardWithFiltersAndGroupBy = "newDashboardWithFiltersAndGroupBy"

	// FlagCloudWatchNewLabelParsing
	// Updates CloudWatch label parsing to be more accurate
	FlagCloudWatchNewLabelParsing = "cloudWatchNewLabelParsing"

	// FlagAccessActionSets
	// Introduces action sets for resource permissions. Also ensures that all folder editors and admins can create subfolders without needing any additional permissions.
	FlagAccessActionSets = "accessActionSets"

	// FlagDisableNumericMetricsSortingInExpressions
	// In server-side expressions, disable the sorting of numeric-kind metrics by their metric name or labels.
	FlagDisableNumericMetricsSortingInExpressions = "disableNumericMetricsSortingInExpressions"

	// FlagGrafanaManagedRecordingRules
	// Enables Grafana-managed recording rules.
	FlagGrafanaManagedRecordingRules = "grafanaManagedRecordingRules"

	// FlagQueryLibrary
	// Enables Query Library feature in Explore
	FlagQueryLibrary = "queryLibrary"

	// FlagLogsExploreTableDefaultVisualization
	// Sets the logs table as default visualisation in logs explore
	FlagLogsExploreTableDefaultVisualization = "logsExploreTableDefaultVisualization"

	// FlagNewDashboardSharingComponent
	// Enables the new sharing drawer design
	FlagNewDashboardSharingComponent = "newDashboardSharingComponent"

	// FlagAlertingListViewV2
	// Enables the new alert list view design
	FlagAlertingListViewV2 = "alertingListViewV2"

	// FlagDashboardRestore
	// Enables deleted dashboard restore feature
	FlagDashboardRestore = "dashboardRestore"

	// FlagDatasourceProxyDisableRBAC
	// Disables applying a plugin route&#39;s ReqAction field to authorization
	FlagDatasourceProxyDisableRBAC = "datasourceProxyDisableRBAC"

	// FlagAlertingDisableSendAlertsExternal
	// Disables the ability to send alerts to an external Alertmanager datasource.
	FlagAlertingDisableSendAlertsExternal = "alertingDisableSendAlertsExternal"

	// FlagPreserveDashboardStateWhenNavigating
	// Enables possibility to preserve dashboard variables and time range when navigating between dashboards
	FlagPreserveDashboardStateWhenNavigating = "preserveDashboardStateWhenNavigating"

	// FlagAlertingCentralAlertHistory
	// Enables the new central alert history.
	FlagAlertingCentralAlertHistory = "alertingCentralAlertHistory"

	// FlagPluginProxyPreserveTrailingSlash
	// Preserve plugin proxy trailing slash.
	FlagPluginProxyPreserveTrailingSlash = "pluginProxyPreserveTrailingSlash"

	// FlagSqlQuerybuilderFunctionParameters
	// Enables SQL query builder function parameters
	FlagSqlQuerybuilderFunctionParameters = "sqlQuerybuilderFunctionParameters"

	// FlagAzureMonitorPrometheusExemplars
	// Allows configuration of Azure Monitor as a data source that can provide Prometheus exemplars
	FlagAzureMonitorPrometheusExemplars = "azureMonitorPrometheusExemplars"

	// FlagPinNavItems
	// Enables pinning of nav items
	FlagPinNavItems = "pinNavItems"

	// FlagAuthZGRPCServer
	// Enables the gRPC server for authorization
	FlagAuthZGRPCServer = "authZGRPCServer"

	// FlagSsoSettingsLDAP
	// Use the new SSO Settings API to configure LDAP
	FlagSsoSettingsLDAP = "ssoSettingsLDAP"

	// FlagFailWrongDSUID
	// Throws an error if a datasource has an invalid UIDs
	FlagFailWrongDSUID = "failWrongDSUID"

	// FlagZanzana
	// Use openFGA as authorization engine.
	FlagZanzana = "zanzana"

	// FlagReloadDashboardsOnParamsChange
	// Enables reload of dashboards on scopes, time range and variables changes
	FlagReloadDashboardsOnParamsChange = "reloadDashboardsOnParamsChange"

	// FlagEnableScopesInMetricsExplore
	// Enables the scopes usage in Metrics Explore
	FlagEnableScopesInMetricsExplore = "enableScopesInMetricsExplore"

	// FlagAlertingApiServer
	// Register Alerting APIs with the K8s API server
	FlagAlertingApiServer = "alertingApiServer"

	// FlagCloudWatchRoundUpEndTime
	// Round up end time for metric queries to the next minute to avoid missing data
	FlagCloudWatchRoundUpEndTime = "cloudWatchRoundUpEndTime"

	// FlagPrometheusAzureOverrideAudience
	// Deprecated. Allow override default AAD audience for Azure Prometheus endpoint. Enabled by default. This feature should no longer be used and will be removed in the future.
	FlagPrometheusAzureOverrideAudience = "prometheusAzureOverrideAudience"

	// FlagAlertingFilterV2
	// Enable the new alerting search experience
	FlagAlertingFilterV2 = "alertingFilterV2"

	// FlagDataplaneAggregator
	// Enable grafana dataplane aggregator
	FlagDataplaneAggregator = "dataplaneAggregator"

	// FlagNewFiltersUI
	// Enables new combobox style UI for the Ad hoc filters variable in scenes architecture
	FlagNewFiltersUI = "newFiltersUI"

	// FlagLokiSendDashboardPanelNames
	// Send dashboard and panel names to Loki when querying
	FlagLokiSendDashboardPanelNames = "lokiSendDashboardPanelNames"

	// FlagAlertingPrometheusRulesPrimary
	// Uses Prometheus rules as the primary source of truth for ruler-enabled data sources
	FlagAlertingPrometheusRulesPrimary = "alertingPrometheusRulesPrimary"

	// FlagExploreLogsShardSplitting
	// Used in Explore Logs to split queries into multiple queries based on the number of shards
	FlagExploreLogsShardSplitting = "exploreLogsShardSplitting"

	// FlagExploreLogsAggregatedMetrics
	// Used in Explore Logs to query by aggregated metrics
	FlagExploreLogsAggregatedMetrics = "exploreLogsAggregatedMetrics"

	// FlagExploreLogsLimitedTimeRange
	// Used in Explore Logs to limit the time range
	FlagExploreLogsLimitedTimeRange = "exploreLogsLimitedTimeRange"

	// FlagHomeSetupGuide
	// Used in Home for users who want to return to the onboarding flow or quickly find popular config pages
	FlagHomeSetupGuide = "homeSetupGuide"

	// FlagAppPlatformGrpcClientAuth
	// Enables the gRPC client to authenticate with the App Platform by using ID &amp; access tokens
	FlagAppPlatformGrpcClientAuth = "appPlatformGrpcClientAuth"

	// FlagAppSidecar
	// Enable the app sidecar feature that allows rendering 2 apps at the same time
	FlagAppSidecar = "appSidecar"

	// FlagGroupAttributeSync
	// Enable the groupsync extension for managing Group Attribute Sync feature
	FlagGroupAttributeSync = "groupAttributeSync"

	// FlagAlertingQueryAndExpressionsStepMode
	// Enables step mode for alerting queries and expressions
	FlagAlertingQueryAndExpressionsStepMode = "alertingQueryAndExpressionsStepMode"

	// FlagImprovedExternalSessionHandling
	// Enables improved support for OAuth external sessions. After enabling this feature, users might need to re-authenticate themselves.
	FlagImprovedExternalSessionHandling = "improvedExternalSessionHandling"

	// FlagUseSessionStorageForRedirection
	// Use session storage for handling the redirection after login
	FlagUseSessionStorageForRedirection = "useSessionStorageForRedirection"

	// FlagRolePickerDrawer
	// Enables the new role picker drawer design
	FlagRolePickerDrawer = "rolePickerDrawer"

	// FlagUnifiedStorageSearch
	// Enable unified storage search
	FlagUnifiedStorageSearch = "unifiedStorageSearch"

	// FlagUnifiedStorageSearchSprinkles
	// Enable sprinkles on unified storage search
	FlagUnifiedStorageSearchSprinkles = "unifiedStorageSearchSprinkles"

	// FlagUnifiedStorageSearchPermissionFiltering
	// Enable permission filtering on unified storage search
	FlagUnifiedStorageSearchPermissionFiltering = "unifiedStorageSearchPermissionFiltering"

	// FlagPluginsSriChecks
	// Enables SRI checks for plugin assets
	FlagPluginsSriChecks = "pluginsSriChecks"

	// FlagUnifiedStorageBigObjectsSupport
	// Enables to save big objects in blob storage
	FlagUnifiedStorageBigObjectsSupport = "unifiedStorageBigObjectsSupport"

	// FlagTimeRangeProvider
	// Enables time pickers sync
	FlagTimeRangeProvider = "timeRangeProvider"

	// FlagPrometheusUsesCombobox
	// Use new combobox component for Prometheus query editor
	FlagPrometheusUsesCombobox = "prometheusUsesCombobox"

	// FlagUserStorageAPI
	// Enables the user storage API
	FlagUserStorageAPI = "userStorageAPI"

	// FlagAzureMonitorDisableLogLimit
	// Disables the log limit restriction for Azure Monitor when true. The limit is enabled by default.
	FlagAzureMonitorDisableLogLimit = "azureMonitorDisableLogLimit"

	// FlagPreinstallAutoUpdate
	// Enables automatic updates for pre-installed plugins
	FlagPreinstallAutoUpdate = "preinstallAutoUpdate"

	// FlagPlaylistsReconciler
	// Enables experimental reconciler for playlists
	FlagPlaylistsReconciler = "playlistsReconciler"

	// FlagPasswordlessMagicLinkAuthentication
	// Enable passwordless login via magic link authentication
	FlagPasswordlessMagicLinkAuthentication = "passwordlessMagicLinkAuthentication"

	// FlagExploreMetricsRelatedLogs
	// Display Related Logs in Explore Metrics
	FlagExploreMetricsRelatedLogs = "exploreMetricsRelatedLogs"

	// FlagPrometheusSpecialCharsInLabelValues
	// Adds support for quotes and special characters in label values for Prometheus queries
	FlagPrometheusSpecialCharsInLabelValues = "prometheusSpecialCharsInLabelValues"

	// FlagEnableExtensionsAdminPage
	// Enables the extension admin page regardless of development mode
	FlagEnableExtensionsAdminPage = "enableExtensionsAdminPage"

	// FlagEnableSCIM
	// Enables SCIM support for user and group management
	FlagEnableSCIM = "enableSCIM"

	// FlagCrashDetection
	// Enables browser crash detection reporting to Faro.
	FlagCrashDetection = "crashDetection"

	// FlagJaegerBackendMigration
	// Enables querying the Jaeger data source without the proxy
	FlagJaegerBackendMigration = "jaegerBackendMigration"

	// FlagReportingUseRawTimeRange
	// Uses the original report or dashboard time range instead of making an absolute transformation
	FlagReportingUseRawTimeRange = "reportingUseRawTimeRange"

	// FlagAlertingUIOptimizeReducer
	// Enables removing the reducer from the alerting UI when creating a new alert rule and using instant query
	FlagAlertingUIOptimizeReducer = "alertingUIOptimizeReducer"

	// FlagAzureMonitorEnableUserAuth
	// Enables user auth for Azure Monitor datasource only
	FlagAzureMonitorEnableUserAuth = "azureMonitorEnableUserAuth"

	// FlagAlertingNotificationsStepMode
	// Enables simplified step mode in the notifications section
	FlagAlertingNotificationsStepMode = "alertingNotificationsStepMode"

	// FlagUseV2DashboardsAPI
	// Use the v2 kubernetes API in the frontend for dashboards
	FlagUseV2DashboardsAPI = "useV2DashboardsAPI"

	// FlagFeedbackButton
	// Enables a button to send feedback from the Grafana UI
	FlagFeedbackButton = "feedbackButton"

	// FlagUnifiedStorageSearchUI
	// Enable unified storage search UI
	FlagUnifiedStorageSearchUI = "unifiedStorageSearchUI"

	// FlagElasticsearchCrossClusterSearch
	// Enables cross cluster search in the Elasticsearch datasource
	FlagElasticsearchCrossClusterSearch = "elasticsearchCrossClusterSearch"

	// FlagUnifiedHistory
	// Displays the navigation history so the user can navigate back to previous pages
	FlagUnifiedHistory = "unifiedHistory"

	// FlagLokiLabelNamesQueryApi
	// Defaults to using the Loki `/labels` API instead of `/series`
	FlagLokiLabelNamesQueryApi = "lokiLabelNamesQueryApi"

	// FlagInvestigationsBackend
	// Enable the investigations backend API
	FlagInvestigationsBackend = "investigationsBackend"

	// FlagK8SFolderCounts
	// Enable folder&#39;s api server counts
	FlagK8SFolderCounts = "k8SFolderCounts"

	// FlagK8SFolderMove
	// Enable folder&#39;s api server move
	FlagK8SFolderMove = "k8SFolderMove"

	// FlagImprovedExternalSessionHandlingSAML
	// Enables improved support for SAML external sessions. Ensure the NameID format is correctly configured in Grafana for SAML Single Logout to function properly.
	FlagImprovedExternalSessionHandlingSAML = "improvedExternalSessionHandlingSAML"

	// FlagTeamHttpHeadersMimir
	// Enables LBAC for datasources for Mimir to apply LBAC filtering of metrics to the client requests for users in teams
	FlagTeamHttpHeadersMimir = "teamHttpHeadersMimir"

	// FlagABTestFeatureToggleA
	// Test feature toggle to see how cohorts could be set up AB testing
	FlagABTestFeatureToggleA = "ABTestFeatureToggleA"

	// FlagTemplateVariablesUsesCombobox
	// Use new combobox component for template variables
	FlagTemplateVariablesUsesCombobox = "templateVariablesUsesCombobox"

	// FlagABTestFeatureToggleB
	// Test feature toggle to see how cohorts could be set up AB testing
	FlagABTestFeatureToggleB = "ABTestFeatureToggleB"

	// FlagGrafanaAdvisor
	// Enables Advisor app
	FlagGrafanaAdvisor = "grafanaAdvisor"

	// FlagElasticsearchImprovedParsing
	// Enables less memory intensive Elasticsearch result parsing
	FlagElasticsearchImprovedParsing = "elasticsearchImprovedParsing"

	// FlagExploreMetricsUseExternalAppPlugin
	// Use the externalized Metrics Drilldown (formerly known as Explore Metrics) app plugin
	FlagExploreMetricsUseExternalAppPlugin = "exploreMetricsUseExternalAppPlugin"

	// FlagDatasourceConnectionsTab
	// Shows defined connections for a data source in the plugins detail page
	FlagDatasourceConnectionsTab = "datasourceConnectionsTab"

	// FlagFetchRulesUsingPost
	// Use a POST request to list rules by passing down the namespaces user has access to
	FlagFetchRulesUsingPost = "fetchRulesUsingPost"

	// FlagAlertingConversionAPI
	// Enable the alerting conversion API
	FlagAlertingConversionAPI = "alertingConversionAPI"

	// FlagAlertingAlertmanagerExtraDedupStage
	// enables extra deduplication stage in alertmanager that checks that timestamps of the pipeline and the current state are matching
	FlagAlertingAlertmanagerExtraDedupStage = "alertingAlertmanagerExtraDedupStage"

	// FlagAlertingAlertmanagerExtraDedupStageStopPipeline
	// works together with alertingAlertmanagerExtraDedupStage, if enabled, it will stop the pipeline if the timestamps are not matching. Otherwise, it will emit a warning
	FlagAlertingAlertmanagerExtraDedupStageStopPipeline = "alertingAlertmanagerExtraDedupStageStopPipeline"

	// FlagNewLogsPanel
	// Enables the new logs panel in Explore
	FlagNewLogsPanel = "newLogsPanel"

	// FlagGrafanaconThemes
	// Enables the temporary themes for GrafanaCon
	FlagGrafanaconThemes = "grafanaconThemes"

	// FlagPluginsCDNSyncLoader
	// Load plugins from CDN synchronously
	FlagPluginsCDNSyncLoader = "pluginsCDNSyncLoader"

	// FlagAlertingJiraIntegration
	// Enables the new Jira integration for contact points in cloud alert managers.
	FlagAlertingJiraIntegration = "alertingJiraIntegration"

	// FlagAlertingRuleVersionHistoryRestore
	// Enables the alert rule version history restore feature
	FlagAlertingRuleVersionHistoryRestore = "alertingRuleVersionHistoryRestore"

	// FlagNewShareReportDrawer
	// Enables the report creation drawer in a dashboard
	FlagNewShareReportDrawer = "newShareReportDrawer"
)<|MERGE_RESOLUTION|>--- conflicted
+++ resolved
@@ -415,15 +415,9 @@
 	// If enabled, the caching backend gradually serializes query responses for the cache, comparing against the configured `[caching]max_value_mb` value as it goes. This can can help prevent Grafana from running out of memory while attempting to cache very large query responses.
 	FlagCachingOptimizeSerializationMemoryUsage = "cachingOptimizeSerializationMemoryUsage"
 
-<<<<<<< HEAD
 	// FlagManagedPluginsInstall
 	// Install managed plugins directly from plugins catalog
 	FlagManagedPluginsInstall = "managedPluginsInstall"
-=======
-	// FlagPrometheusPromQAIL
-	// Prometheus and AI/ML to assist users in creating a query
-	FlagPrometheusPromQAIL = "prometheusPromQAIL"
->>>>>>> 2bd63a6d
 
 	// FlagPrometheusCodeModeMetricNamesSearch
 	// Enables search for metric names in Code Mode, to improve performance when working with an enormous number of metric names
