// NOTE: This file was auto generated.  DO NOT EDIT DIRECTLY!
// To change feature flags, edit:
//  pkg/services/featuremgmt/registry.go
// Then run tests in:
//  pkg/services/featuremgmt/toggles_gen_test.go

package featuremgmt

const (
	// FlagDisableEnvelopeEncryption
	// Disable envelope encryption (emergency only)
	FlagDisableEnvelopeEncryption = "disableEnvelopeEncryption"

	// FlagPanelTitleSearch
	// Search for dashboards using panel title
	FlagPanelTitleSearch = "panelTitleSearch"

	// FlagPublicDashboardsEmailSharing
	// Enables public dashboard sharing to be restricted to only allowed emails
	FlagPublicDashboardsEmailSharing = "publicDashboardsEmailSharing"

	// FlagPublicDashboardsScene
	// Enables public dashboard rendering using scenes
	FlagPublicDashboardsScene = "publicDashboardsScene"

	// FlagLokiExperimentalStreaming
	// Support new streaming approach for loki (prototype, needs special loki build)
	FlagLokiExperimentalStreaming = "lokiExperimentalStreaming"

	// FlagFeatureHighlights
	// Highlight Grafana Enterprise features
	FlagFeatureHighlights = "featureHighlights"

	// FlagStorage
	// Configurable storage for dashboards, datasources, and resources
	FlagStorage = "storage"

	// FlagCorrelations
	// Correlations page
	FlagCorrelations = "correlations"

	// FlagCanvasPanelNesting
	// Allow elements nesting
	FlagCanvasPanelNesting = "canvasPanelNesting"

	// FlagLogRequestsInstrumentedAsUnknown
	// Logs the path for requests that are instrumented as unknown
	FlagLogRequestsInstrumentedAsUnknown = "logRequestsInstrumentedAsUnknown"

	// FlagGrpcServer
	// Run the GRPC server
	FlagGrpcServer = "grpcServer"

	// FlagCloudWatchCrossAccountQuerying
	// Enables cross-account querying in CloudWatch datasources
	FlagCloudWatchCrossAccountQuerying = "cloudWatchCrossAccountQuerying"

	// FlagShowDashboardValidationWarnings
	// Show warnings when dashboards do not validate against the schema
	FlagShowDashboardValidationWarnings = "showDashboardValidationWarnings"

	// FlagMysqlAnsiQuotes
	// Use double quotes to escape keyword in a MySQL query
	FlagMysqlAnsiQuotes = "mysqlAnsiQuotes"

	// FlagAlertingBacktesting
	// Rule backtesting API for alerting
	FlagAlertingBacktesting = "alertingBacktesting"

	// FlagEditPanelCSVDragAndDrop
	// Enables drag and drop for CSV and Excel files
	FlagEditPanelCSVDragAndDrop = "editPanelCSVDragAndDrop"

	// FlagLogsContextDatasourceUi
	// Allow datasource to provide custom UI for context view
	FlagLogsContextDatasourceUi = "logsContextDatasourceUi"

	// FlagLokiShardSplitting
	// Use stream shards to split queries into smaller subqueries
	FlagLokiShardSplitting = "lokiShardSplitting"

	// FlagLokiQuerySplitting
	// Split large interval queries into subqueries with smaller time intervals
	FlagLokiQuerySplitting = "lokiQuerySplitting"

	// FlagIndividualCookiePreferences
	// Support overriding cookie preferences per user
	FlagIndividualCookiePreferences = "individualCookiePreferences"

	// FlagInfluxdbBackendMigration
	// Query InfluxDB InfluxQL without the proxy
	FlagInfluxdbBackendMigration = "influxdbBackendMigration"

	// FlagStarsFromAPIServer
	// populate star status from apiserver
	FlagStarsFromAPIServer = "starsFromAPIServer"

	// FlagKubernetesStars
	// Routes stars requests from /api to the /apis endpoint
	FlagKubernetesStars = "kubernetesStars"

	// FlagInfluxqlStreamingParser
	// Enable streaming JSON parser for InfluxDB datasource InfluxQL query language
	FlagInfluxqlStreamingParser = "influxqlStreamingParser"

	// FlagInfluxdbRunQueriesInParallel
	// Enables running InfluxDB Influxql queries in parallel
	FlagInfluxdbRunQueriesInParallel = "influxdbRunQueriesInParallel"

	// FlagLokiLogsDataplane
	// Changes logs responses from Loki to be compliant with the dataplane specification.
	FlagLokiLogsDataplane = "lokiLogsDataplane"

	// FlagDataplaneFrontendFallback
	// Support dataplane contract field name change for transformations and field name matchers where the name is different
	FlagDataplaneFrontendFallback = "dataplaneFrontendFallback"

	// FlagDisableSSEDataplane
	// Disables dataplane specific processing in server side expressions.
	FlagDisableSSEDataplane = "disableSSEDataplane"

	// FlagUnifiedRequestLog
	// Writes error logs to the request logger
	FlagUnifiedRequestLog = "unifiedRequestLog"

	// FlagRenderAuthJWT
	// Uses JWT-based auth for rendering instead of relying on remote cache
	FlagRenderAuthJWT = "renderAuthJWT"

	// FlagRefactorVariablesTimeRange
	// Refactor time range variables flow to reduce number of API calls made when query variables are chained
	FlagRefactorVariablesTimeRange = "refactorVariablesTimeRange"

	// FlagFaroDatasourceSelector
	// Enable the data source selector within the Frontend Apps section of the Frontend Observability
	FlagFaroDatasourceSelector = "faroDatasourceSelector"

	// FlagEnableDatagridEditing
	// Enables the edit functionality in the datagrid panel
	FlagEnableDatagridEditing = "enableDatagridEditing"

	// FlagExtraThemes
	// Enables extra themes
	FlagExtraThemes = "extraThemes"

	// FlagLogsExploreTableVisualisation
	// A table visualisation for logs in Explore
	FlagLogsExploreTableVisualisation = "logsExploreTableVisualisation"

	// FlagAwsDatasourcesTempCredentials
	// Support temporary security credentials in AWS plugins for Grafana Cloud customers
	FlagAwsDatasourcesTempCredentials = "awsDatasourcesTempCredentials"

	// FlagTransformationsRedesign
	// Enables the transformations redesign
	FlagTransformationsRedesign = "transformationsRedesign"

	// FlagMlExpressions
	// Enable support for Machine Learning in server-side expressions
	FlagMlExpressions = "mlExpressions"

	// FlagDatasourceAPIServers
	// Expose some datasources as apiservers.
	FlagDatasourceAPIServers = "datasourceAPIServers"

	// FlagGrafanaAPIServerWithExperimentalAPIs
	// Register experimental APIs with the k8s API server, including all datasources
	FlagGrafanaAPIServerWithExperimentalAPIs = "grafanaAPIServerWithExperimentalAPIs"

	// FlagProvisioning
	// Next generation provisioning... and git
	FlagProvisioning = "provisioning"

	// FlagGrafanaAPIServerEnsureKubectlAccess
	// Start an additional https handler and write kubectl options
	FlagGrafanaAPIServerEnsureKubectlAccess = "grafanaAPIServerEnsureKubectlAccess"

	// FlagAwsAsyncQueryCaching
	// Enable caching for async queries for Redshift and Athena. Requires that the datasource has caching and async query support enabled
	FlagAwsAsyncQueryCaching = "awsAsyncQueryCaching"

	// FlagQueryCacheRequestDeduplication
	// Enable request deduplication when query caching is enabled. Requests issuing the same query will be deduplicated, only the first request to arrive will be executed and the response will be shared with requests arriving while there is a request in-flight
	FlagQueryCacheRequestDeduplication = "queryCacheRequestDeduplication"

	// FlagPermissionsFilterRemoveSubquery
	// Alternative permission filter implementation that does not use subqueries for fetching the dashboard folder
	FlagPermissionsFilterRemoveSubquery = "permissionsFilterRemoveSubquery"

	// FlagConfigurableSchedulerTick
	// Enable changing the scheduler base interval via configuration option unified_alerting.scheduler_tick_interval
	FlagConfigurableSchedulerTick = "configurableSchedulerTick"

	// FlagDashgpt
	// Enable AI powered features in dashboards
	FlagDashgpt = "dashgpt"

	// FlagAiGeneratedDashboardChanges
	// Enable AI powered features for dashboards to auto-summary changes when saving
	FlagAiGeneratedDashboardChanges = "aiGeneratedDashboardChanges"

	// FlagReportingRetries
	// Enables rendering retries for the reporting feature
	FlagReportingRetries = "reportingRetries"

	// FlagSseGroupByDatasource
	// Send query to the same datasource in a single request when using server side expressions. The `cloudWatchBatchQueries` feature toggle should be enabled if this used with CloudWatch.
	FlagSseGroupByDatasource = "sseGroupByDatasource"

	// FlagLokiRunQueriesInParallel
	// Enables running Loki queries in parallel
	FlagLokiRunQueriesInParallel = "lokiRunQueriesInParallel"

	// FlagExternalServiceAccounts
	// Automatic service account and token setup for plugins
	FlagExternalServiceAccounts = "externalServiceAccounts"

	// FlagEnableNativeHTTPHistogram
	// Enables native HTTP Histograms
	FlagEnableNativeHTTPHistogram = "enableNativeHTTPHistogram"

	// FlagDisableClassicHTTPHistogram
	// Disables classic HTTP Histogram (use with enableNativeHTTPHistogram)
	FlagDisableClassicHTTPHistogram = "disableClassicHTTPHistogram"

	// FlagFormatString
	// Enable format string transformer
	FlagFormatString = "formatString"

	// FlagKubernetesSnapshots
	// Routes snapshot requests from /api to the /apis endpoint
	FlagKubernetesSnapshots = "kubernetesSnapshots"

	// FlagKubernetesLibraryPanels
	// Routes library panel requests from /api to the /apis endpoint
	FlagKubernetesLibraryPanels = "kubernetesLibraryPanels"

	// FlagKubernetesDashboards
	// Use the kubernetes API in the frontend for dashboards
	FlagKubernetesDashboards = "kubernetesDashboards"

	// FlagKubernetesShortURLs
	// Enables k8s short url api and uses it under the hood when handling legacy /api
	FlagKubernetesShortURLs = "kubernetesShortURLs"

	// FlagUseKubernetesShortURLsAPI
	// Routes short url requests from /api to the /apis endpoint in the frontend. Depends on kubernetesShortURLs
	FlagUseKubernetesShortURLsAPI = "useKubernetesShortURLsAPI"

	// FlagKubernetesAlertingRules
	// Adds support for Kubernetes alerting and recording rules
	FlagKubernetesAlertingRules = "kubernetesAlertingRules"

	// FlagKubernetesCorrelations
	// Adds support for Kubernetes correlations
	FlagKubernetesCorrelations = "kubernetesCorrelations"

	// FlagKubernetesLogsDrilldown
	// Adds support for Kubernetes logs drilldown
	FlagKubernetesLogsDrilldown = "kubernetesLogsDrilldown"

	// FlagKubernetesQueryCaching
	// Adds support for Kubernetes querycaching
	FlagKubernetesQueryCaching = "kubernetesQueryCaching"

	// FlagDashboardDisableSchemaValidationV1
	// Disable schema validation for dashboards/v1
	FlagDashboardDisableSchemaValidationV1 = "dashboardDisableSchemaValidationV1"

	// FlagDashboardDisableSchemaValidationV2
	// Disable schema validation for dashboards/v2
	FlagDashboardDisableSchemaValidationV2 = "dashboardDisableSchemaValidationV2"

	// FlagDashboardSchemaValidationLogging
	// Log schema validation errors so they can be analyzed later
	FlagDashboardSchemaValidationLogging = "dashboardSchemaValidationLogging"

	// FlagScanRowInvalidDashboardParseFallbackEnabled
	// Enable fallback parsing behavior when scan row encounters invalid dashboard JSON
	FlagScanRowInvalidDashboardParseFallbackEnabled = "scanRowInvalidDashboardParseFallbackEnabled"

	// FlagDatasourceQueryTypes
	// Show query type endpoints in datasource API servers (currently hardcoded for testdata, expressions, and prometheus)
	FlagDatasourceQueryTypes = "datasourceQueryTypes"

	// FlagQueryService
	// Register /apis/query.grafana.app/ -- will eventually replace /api/ds/query
	FlagQueryService = "queryService"

	// FlagQueryServiceWithConnections
	// Adds datasource connections to the query service
	FlagQueryServiceWithConnections = "queryServiceWithConnections"

	// FlagQueryServiceRewrite
	// Rewrite requests targeting /ds/query to the query service
	FlagQueryServiceRewrite = "queryServiceRewrite"

	// FlagQueryServiceFromUI
	// Routes requests to the new query service
	FlagQueryServiceFromUI = "queryServiceFromUI"

	// FlagQueryServiceFromExplore
	// Routes explore requests to the new query service
	FlagQueryServiceFromExplore = "queryServiceFromExplore"

	// FlagCloudWatchBatchQueries
	// Runs CloudWatch metrics queries as separate batches
	FlagCloudWatchBatchQueries = "cloudWatchBatchQueries"

	// FlagCachingOptimizeSerializationMemoryUsage
	// If enabled, the caching backend gradually serializes query responses for the cache, comparing against the configured `[caching]max_value_mb` value as it goes. This can can help prevent Grafana from running out of memory while attempting to cache very large query responses.
	FlagCachingOptimizeSerializationMemoryUsage = "cachingOptimizeSerializationMemoryUsage"

	// FlagAddFieldFromCalculationStatFunctions
	// Add cumulative and window functions to the add field from calculation transformation
	FlagAddFieldFromCalculationStatFunctions = "addFieldFromCalculationStatFunctions"

	// FlagAlertmanagerRemoteSecondary
	// Enable Grafana to sync configuration and state with a remote Alertmanager.
	FlagAlertmanagerRemoteSecondary = "alertmanagerRemoteSecondary"

	// FlagAlertingProvenanceLockWrites
	// Enables a feature to avoid issues with concurrent writes to the alerting provenance table in MySQL
	FlagAlertingProvenanceLockWrites = "alertingProvenanceLockWrites"

	// FlagAlertmanagerRemotePrimary
	// Enable Grafana to have a remote Alertmanager instance as the primary Alertmanager.
	FlagAlertmanagerRemotePrimary = "alertmanagerRemotePrimary"

	// FlagAnnotationPermissionUpdate
	// Change the way annotation permissions work by scoping them to folders and dashboards.
	FlagAnnotationPermissionUpdate = "annotationPermissionUpdate"

	// FlagExtractFieldsNameDeduplication
	// Make sure extracted field names are unique in the dataframe
	FlagExtractFieldsNameDeduplication = "extractFieldsNameDeduplication"

	// FlagDashboardSceneForViewers
	// Enables dashboard rendering using Scenes for viewer roles
	FlagDashboardSceneForViewers = "dashboardSceneForViewers"

	// FlagDashboardSceneSolo
	// Enables rendering dashboards using scenes for solo panels
	FlagDashboardSceneSolo = "dashboardSceneSolo"

	// FlagDashboardScene
	// Enables dashboard rendering using scenes for all roles
	FlagDashboardScene = "dashboardScene"

	// FlagDashboardNewLayouts
	// Enables experimental new dashboard layouts
	FlagDashboardNewLayouts = "dashboardNewLayouts"

	// FlagDashboardUndoRedo
	// Enables undo/redo in dynamic dashboards
	FlagDashboardUndoRedo = "dashboardUndoRedo"

	// FlagUnlimitedLayoutsNesting
	// Enables unlimited dashboard panel grouping
	FlagUnlimitedLayoutsNesting = "unlimitedLayoutsNesting"

	// FlagPanelFilterVariable
	// Enables use of the `systemPanelFilterVar` variable to filter panels in a dashboard
	FlagPanelFilterVariable = "panelFilterVariable"

	// FlagPdfTables
	// Enables generating table data as PDF in reporting
	FlagPdfTables = "pdfTables"

	// FlagCanvasPanelPanZoom
	// Allow pan and zoom in canvas panel
	FlagCanvasPanelPanZoom = "canvasPanelPanZoom"

	// FlagTimeComparison
	// Enables time comparison option in supported panels
	FlagTimeComparison = "timeComparison"

	// FlagLogsInfiniteScrolling
	// Enables infinite scrolling for the Logs panel in Explore and Dashboards
	FlagLogsInfiniteScrolling = "logsInfiniteScrolling"

	// FlagLogRowsPopoverMenu
	// Enable filtering menu displayed when text of a log line is selected
	FlagLogRowsPopoverMenu = "logRowsPopoverMenu"

	// FlagPluginsSkipHostEnvVars
	// Disables passing host environment variable to plugin processes
	FlagPluginsSkipHostEnvVars = "pluginsSkipHostEnvVars"

	// FlagTableSharedCrosshair
	// Enables shared crosshair in table panel
	FlagTableSharedCrosshair = "tableSharedCrosshair"

	// FlagRegressionTransformation
	// Enables regression analysis transformation
	FlagRegressionTransformation = "regressionTransformation"

	// FlagKubernetesFeatureToggles
	// Use the kubernetes API for feature toggle management in the frontend
	FlagKubernetesFeatureToggles = "kubernetesFeatureToggles"

	// FlagCloudRBACRoles
	// Enabled grafana cloud specific RBAC roles
	FlagCloudRBACRoles = "cloudRBACRoles"

	// FlagAlertingQueryOptimization
	// Optimizes eligible queries in order to reduce load on datasources
	FlagAlertingQueryOptimization = "alertingQueryOptimization"

	// FlagJitterAlertRulesWithinGroups
	// Distributes alert rule evaluations more evenly over time, including spreading out rules within the same group. Disables sequential evaluation if enabled.
	FlagJitterAlertRulesWithinGroups = "jitterAlertRulesWithinGroups"

	// FlagOnPremToCloudMigrations
	// Enable the Grafana Migration Assistant, which helps you easily migrate various on-prem resources to your Grafana Cloud stack.
	FlagOnPremToCloudMigrations = "onPremToCloudMigrations"

	// FlagSecretsManagementAppPlatform
	// Enable the secrets management API and services under app platform
	FlagSecretsManagementAppPlatform = "secretsManagementAppPlatform"

	// FlagSecretsManagementAppPlatformUI
	// Enable the secrets management app platform UI
	FlagSecretsManagementAppPlatformUI = "secretsManagementAppPlatformUI"

	// FlagAlertingSaveStatePeriodic
	// Writes the state periodically to the database, asynchronous to rule evaluation
	FlagAlertingSaveStatePeriodic = "alertingSaveStatePeriodic"

	// FlagAlertingSaveStateCompressed
	// Enables the compressed protobuf-based alert state storage. Default is enabled.
	FlagAlertingSaveStateCompressed = "alertingSaveStateCompressed"

	// FlagScopeApi
	// In-development feature flag for the scope api using the app platform.
	FlagScopeApi = "scopeApi"

	// FlagUseScopeSingleNodeEndpoint
	// Use the single node endpoint for the scope api. This is used to fetch the scope parent node.
	FlagUseScopeSingleNodeEndpoint = "useScopeSingleNodeEndpoint"

	// FlagUseMultipleScopeNodesEndpoint
	// Makes the frontend use the &#39;names&#39; param for fetching multiple scope nodes at once
	FlagUseMultipleScopeNodesEndpoint = "useMultipleScopeNodesEndpoint"

	// FlagLogQLScope
	// In-development feature that will allow injection of labels into loki queries.
	FlagLogQLScope = "logQLScope"

	// FlagSqlExpressions
	// Enables SQL Expressions, which can execute SQL queries against data source results.
	FlagSqlExpressions = "sqlExpressions"

	// FlagSqlExpressionsColumnAutoComplete
	// Enables column autocomplete for SQL Expressions
	FlagSqlExpressionsColumnAutoComplete = "sqlExpressionsColumnAutoComplete"

	// FlagGroupToNestedTableTransformation
	// Enables the group to nested table transformation
	FlagGroupToNestedTableTransformation = "groupToNestedTableTransformation"

	// FlagNewPDFRendering
	// New implementation for the dashboard-to-PDF rendering
	FlagNewPDFRendering = "newPDFRendering"

	// FlagTlsMemcached
	// Use TLS-enabled memcached in the enterprise caching feature
	FlagTlsMemcached = "tlsMemcached"

	// FlagKubernetesAggregator
	// Enable grafana&#39;s embedded kube-aggregator
	FlagKubernetesAggregator = "kubernetesAggregator"

	// FlagKubernetesAggregatorCapTokenAuth
	// Enable CAP token based authentication in grafana&#39;s embedded kube-aggregator
	FlagKubernetesAggregatorCapTokenAuth = "kubernetesAggregatorCapTokenAuth"

	// FlagGroupByVariable
	// Enable groupBy variable support in scenes dashboards
	FlagGroupByVariable = "groupByVariable"

	// FlagScopeFilters
	// Enables the use of scope filters in Grafana
	FlagScopeFilters = "scopeFilters"

	// FlagOauthRequireSubClaim
	// Require that sub claims is present in oauth tokens.
	FlagOauthRequireSubClaim = "oauthRequireSubClaim"

	// FlagNewDashboardWithFiltersAndGroupBy
	// Enables filters and group by variables on all new dashboards. Variables are added only if default data source supports filtering.
	FlagNewDashboardWithFiltersAndGroupBy = "newDashboardWithFiltersAndGroupBy"

	// FlagCloudWatchNewLabelParsing
	// Updates CloudWatch label parsing to be more accurate
	FlagCloudWatchNewLabelParsing = "cloudWatchNewLabelParsing"

	// FlagDisableNumericMetricsSortingInExpressions
	// In server-side expressions, disable the sorting of numeric-kind metrics by their metric name or labels.
	FlagDisableNumericMetricsSortingInExpressions = "disableNumericMetricsSortingInExpressions"

	// FlagGrafanaManagedRecordingRules
	// Enables Grafana-managed recording rules.
	FlagGrafanaManagedRecordingRules = "grafanaManagedRecordingRules"

	// FlagQueryLibrary
	// Enables Saved queries (query library) feature
	FlagQueryLibrary = "queryLibrary"

	// FlagDashboardLibrary
	// Enable dashboard library experiments that are production ready
	FlagDashboardLibrary = "dashboardLibrary"

	// FlagSuggestedDashboards
	// Enable suggested dashboards when creating new dashboards
	FlagSuggestedDashboards = "suggestedDashboards"

	// FlagLogsExploreTableDefaultVisualization
	// Sets the logs table as default visualisation in logs explore
	FlagLogsExploreTableDefaultVisualization = "logsExploreTableDefaultVisualization"

	// FlagAlertingListViewV2
	// Enables the new alert list view design
	FlagAlertingListViewV2 = "alertingListViewV2"

	// FlagAlertingDisableSendAlertsExternal
	// Disables the ability to send alerts to an external Alertmanager datasource.
	FlagAlertingDisableSendAlertsExternal = "alertingDisableSendAlertsExternal"

	// FlagPreserveDashboardStateWhenNavigating
	// Enables possibility to preserve dashboard variables and time range when navigating between dashboards
	FlagPreserveDashboardStateWhenNavigating = "preserveDashboardStateWhenNavigating"

	// FlagAlertingCentralAlertHistory
	// Enables the new central alert history.
	FlagAlertingCentralAlertHistory = "alertingCentralAlertHistory"

	// FlagPluginProxyPreserveTrailingSlash
	// Preserve plugin proxy trailing slash.
	FlagPluginProxyPreserveTrailingSlash = "pluginProxyPreserveTrailingSlash"

	// FlagAzureMonitorPrometheusExemplars
	// Allows configuration of Azure Monitor as a data source that can provide Prometheus exemplars
	FlagAzureMonitorPrometheusExemplars = "azureMonitorPrometheusExemplars"

	// FlagPinNavItems
	// Enables pinning of nav items
	FlagPinNavItems = "pinNavItems"

	// FlagAuthZGRPCServer
	// Enables the gRPC server for authorization
	FlagAuthZGRPCServer = "authZGRPCServer"

	// FlagSsoSettingsLDAP
	// Use the new SSO Settings API to configure LDAP
	FlagSsoSettingsLDAP = "ssoSettingsLDAP"

	// FlagZanzana
	// Use openFGA as authorization engine.
	FlagZanzana = "zanzana"

	// FlagZanzanaNoLegacyClient
	// Use openFGA as main authorization engine and disable legacy RBAC clietn.
	FlagZanzanaNoLegacyClient = "zanzanaNoLegacyClient"

	// FlagReloadDashboardsOnParamsChange
	// Enables reload of dashboards on scopes, time range and variables changes
	FlagReloadDashboardsOnParamsChange = "reloadDashboardsOnParamsChange"

	// FlagEnableScopesInMetricsExplore
	// Enables the scopes usage in Metrics Explore
	FlagEnableScopesInMetricsExplore = "enableScopesInMetricsExplore"

	// FlagCloudWatchRoundUpEndTime
	// Round up end time for metric queries to the next minute to avoid missing data
	FlagCloudWatchRoundUpEndTime = "cloudWatchRoundUpEndTime"

	// FlagPrometheusAzureOverrideAudience
	// Deprecated. Allow override default AAD audience for Azure Prometheus endpoint. Enabled by default. This feature should no longer be used and will be removed in the future.
	FlagPrometheusAzureOverrideAudience = "prometheusAzureOverrideAudience"

	// FlagAlertingFilterV2
	// Enable the new alerting search experience
	FlagAlertingFilterV2 = "alertingFilterV2"

	// FlagDataplaneAggregator
	// Enable grafana dataplane aggregator
	FlagDataplaneAggregator = "dataplaneAggregator"

	// FlagNewFiltersUI
	// Enables new combobox style UI for the Ad hoc filters variable in scenes architecture
	FlagNewFiltersUI = "newFiltersUI"

	// FlagVizActionsAuth
	// Allows authenticated API calls in actions
	FlagVizActionsAuth = "vizActionsAuth"

	// FlagAlertingPrometheusRulesPrimary
	// Uses Prometheus rules as the primary source of truth for ruler-enabled data sources
	FlagAlertingPrometheusRulesPrimary = "alertingPrometheusRulesPrimary"

	// FlagExploreLogsShardSplitting
	// Used in Logs Drilldown to split queries into multiple queries based on the number of shards
	FlagExploreLogsShardSplitting = "exploreLogsShardSplitting"

	// FlagExploreLogsAggregatedMetrics
	// Used in Logs Drilldown to query by aggregated metrics
	FlagExploreLogsAggregatedMetrics = "exploreLogsAggregatedMetrics"

	// FlagExploreLogsLimitedTimeRange
	// Used in Logs Drilldown to limit the time range
	FlagExploreLogsLimitedTimeRange = "exploreLogsLimitedTimeRange"

	// FlagAppPlatformGrpcClientAuth
	// Enables the gRPC client to authenticate with the App Platform by using ID &amp; access tokens
	FlagAppPlatformGrpcClientAuth = "appPlatformGrpcClientAuth"

	// FlagGroupAttributeSync
	// Enable the groupsync extension for managing Group Attribute Sync feature
	FlagGroupAttributeSync = "groupAttributeSync"

	// FlagAlertingQueryAndExpressionsStepMode
	// Enables step mode for alerting queries and expressions
	FlagAlertingQueryAndExpressionsStepMode = "alertingQueryAndExpressionsStepMode"

	// FlagImprovedExternalSessionHandling
	// Enables improved support for OAuth external sessions. After enabling this feature, users might need to re-authenticate themselves.
	FlagImprovedExternalSessionHandling = "improvedExternalSessionHandling"

	// FlagUseSessionStorageForRedirection
	// Use session storage for handling the redirection after login
	FlagUseSessionStorageForRedirection = "useSessionStorageForRedirection"

	// FlagRolePickerDrawer
	// Enables the new role picker drawer design
	FlagRolePickerDrawer = "rolePickerDrawer"

	// FlagUnifiedStorageSearch
	// Enable unified storage search
	FlagUnifiedStorageSearch = "unifiedStorageSearch"

	// FlagUnifiedStorageSearchSprinkles
	// Enable sprinkles on unified storage search
	FlagUnifiedStorageSearchSprinkles = "unifiedStorageSearchSprinkles"

	// FlagManagedDualWriter
	// Pick the dual write mode from database configs
	FlagManagedDualWriter = "managedDualWriter"

	// FlagPluginsSriChecks
	// Enables SRI checks for plugin assets
	FlagPluginsSriChecks = "pluginsSriChecks"

	// FlagUnifiedStorageBigObjectsSupport
	// Enables to save big objects in blob storage
	FlagUnifiedStorageBigObjectsSupport = "unifiedStorageBigObjectsSupport"

	// FlagTimeRangeProvider
	// Enables time pickers sync
	FlagTimeRangeProvider = "timeRangeProvider"

	// FlagTimeRangePan
	// Enables time range panning functionality
	FlagTimeRangePan = "timeRangePan"

	// FlagAzureMonitorDisableLogLimit
	// Disables the log limit restriction for Azure Monitor when true. The limit is enabled by default.
	FlagAzureMonitorDisableLogLimit = "azureMonitorDisableLogLimit"

	// FlagPlaylistsReconciler
	// Enables experimental reconciler for playlists
	FlagPlaylistsReconciler = "playlistsReconciler"

	// FlagPasswordlessMagicLinkAuthentication
	// Enable passwordless login via magic link authentication
	FlagPasswordlessMagicLinkAuthentication = "passwordlessMagicLinkAuthentication"

	// FlagExploreMetricsRelatedLogs
	// Display Related Logs in Grafana Metrics Drilldown
	FlagExploreMetricsRelatedLogs = "exploreMetricsRelatedLogs"

	// FlagPrometheusSpecialCharsInLabelValues
	// Adds support for quotes and special characters in label values for Prometheus queries
	FlagPrometheusSpecialCharsInLabelValues = "prometheusSpecialCharsInLabelValues"

	// FlagEnableExtensionsAdminPage
	// Enables the extension admin page regardless of development mode
	FlagEnableExtensionsAdminPage = "enableExtensionsAdminPage"

	// FlagEnableSCIM
	// Enables SCIM support for user and group management
	FlagEnableSCIM = "enableSCIM"

	// FlagCrashDetection
	// Enables browser crash detection reporting to Faro.
	FlagCrashDetection = "crashDetection"

	// FlagAlertingUIOptimizeReducer
	// Enables removing the reducer from the alerting UI when creating a new alert rule and using instant query
	FlagAlertingUIOptimizeReducer = "alertingUIOptimizeReducer"

	// FlagAzureMonitorEnableUserAuth
	// Enables user auth for Azure Monitor datasource only
	FlagAzureMonitorEnableUserAuth = "azureMonitorEnableUserAuth"

	// FlagAlertingAIGenAlertRules
	// Enable AI-generated alert rules.
	FlagAlertingAIGenAlertRules = "alertingAIGenAlertRules"

	// FlagAlertingAIFeedback
	// Enable AI-generated feedback from the Grafana UI.
	FlagAlertingAIFeedback = "alertingAIFeedback"

	// FlagAlertingAIImproveAlertRules
	// Enable AI-improve alert rules labels and annotations.
	FlagAlertingAIImproveAlertRules = "alertingAIImproveAlertRules"

	// FlagAlertingAIGenTemplates
	// Enable AI-generated alerting templates.
	FlagAlertingAIGenTemplates = "alertingAIGenTemplates"

	// FlagAlertingEnrichmentPerRule
	// Enable enrichment per rule in the alerting UI.
	FlagAlertingEnrichmentPerRule = "alertingEnrichmentPerRule"

	// FlagAlertingEnrichmentAssistantInvestigations
	// Enable Assistant Investigations enrichment type.
	FlagAlertingEnrichmentAssistantInvestigations = "alertingEnrichmentAssistantInvestigations"

	// FlagAlertingAIAnalyzeCentralStateHistory
	// Enable AI-analyze central state history.
	FlagAlertingAIAnalyzeCentralStateHistory = "alertingAIAnalyzeCentralStateHistory"

	// FlagAlertingNotificationsStepMode
	// Enables simplified step mode in the notifications section
	FlagAlertingNotificationsStepMode = "alertingNotificationsStepMode"

	// FlagFeedbackButton
	// Enables a button to send feedback from the Grafana UI
	FlagFeedbackButton = "feedbackButton"

	// FlagUnifiedStorageSearchUI
	// Enable unified storage search UI
	FlagUnifiedStorageSearchUI = "unifiedStorageSearchUI"

	// FlagElasticsearchCrossClusterSearch
	// Enables cross cluster search in the Elasticsearch data source
	FlagElasticsearchCrossClusterSearch = "elasticsearchCrossClusterSearch"

	// FlagUnifiedHistory
	// Displays the navigation history so the user can navigate back to previous pages
	FlagUnifiedHistory = "unifiedHistory"

	// FlagLokiLabelNamesQueryApi
	// Defaults to using the Loki `/labels` API instead of `/series`
	FlagLokiLabelNamesQueryApi = "lokiLabelNamesQueryApi"

	// FlagInvestigationsBackend
	// Enable the investigations backend API
	FlagInvestigationsBackend = "investigationsBackend"

	// FlagK8SFolderCounts
	// Enable folder&#39;s api server counts
	FlagK8SFolderCounts = "k8SFolderCounts"

	// FlagK8SFolderMove
	// Enable folder&#39;s api server move
	FlagK8SFolderMove = "k8SFolderMove"

	// FlagImprovedExternalSessionHandlingSAML
	// Enables improved support for SAML external sessions. Ensure the NameID format is correctly configured in Grafana for SAML Single Logout to function properly.
	FlagImprovedExternalSessionHandlingSAML = "improvedExternalSessionHandlingSAML"

	// FlagTeamHttpHeadersTempo
	// Enables LBAC for datasources for Tempo to apply LBAC filtering of traces to the client requests for users in teams
	FlagTeamHttpHeadersTempo = "teamHttpHeadersTempo"

	// FlagTemplateVariablesUsesCombobox
	// Use new **Combobox** component for template variables
	FlagTemplateVariablesUsesCombobox = "templateVariablesUsesCombobox"

	// FlagGrafanaAdvisor
	// Enables Advisor app
	FlagGrafanaAdvisor = "grafanaAdvisor"

	// FlagElasticsearchImprovedParsing
	// Enables less memory intensive Elasticsearch result parsing
	FlagElasticsearchImprovedParsing = "elasticsearchImprovedParsing"

	// FlagDatasourceConnectionsTab
	// Shows defined connections for a data source in the plugins detail page
	FlagDatasourceConnectionsTab = "datasourceConnectionsTab"

	// FlagFetchRulesUsingPost
	// Use a POST request to list rules by passing down the namespaces user has access to
	FlagFetchRulesUsingPost = "fetchRulesUsingPost"

	// FlagNewLogsPanel
	// Enables the new logs panel
	FlagNewLogsPanel = "newLogsPanel"

	// FlagGrafanaconThemes
	// Enables the temporary themes for GrafanaCon
	FlagGrafanaconThemes = "grafanaconThemes"

	// FlagAlertingJiraIntegration
	// Enables the new Jira integration for contact points in cloud alert managers.
	FlagAlertingJiraIntegration = "alertingJiraIntegration"

	// FlagAlertingUseNewSimplifiedRoutingHashAlgorithm
	FlagAlertingUseNewSimplifiedRoutingHashAlgorithm = "alertingUseNewSimplifiedRoutingHashAlgorithm"

	// FlagUseScopesNavigationEndpoint
	// Use the scopes navigation endpoint instead of the dashboardbindings endpoint
	FlagUseScopesNavigationEndpoint = "useScopesNavigationEndpoint"

	// FlagScopeSearchAllLevels
	// Enable scope search to include all levels of the scope node tree
	FlagScopeSearchAllLevels = "scopeSearchAllLevels"

	// FlagAlertingRuleVersionHistoryRestore
	// Enables the alert rule version history restore feature
	FlagAlertingRuleVersionHistoryRestore = "alertingRuleVersionHistoryRestore"

	// FlagNewShareReportDrawer
	// Enables the report creation drawer in a dashboard
	FlagNewShareReportDrawer = "newShareReportDrawer"

	// FlagRendererDisableAppPluginsPreload
	// Disable pre-loading app plugins when the request is coming from the renderer
	FlagRendererDisableAppPluginsPreload = "rendererDisableAppPluginsPreload"

	// FlagAssetSriChecks
	// Enables SRI checks for Grafana JavaScript assets
	FlagAssetSriChecks = "assetSriChecks"

	// FlagAlertRuleRestore
	// Enables the alert rule restore feature
	FlagAlertRuleRestore = "alertRuleRestore"

	// FlagInfinityRunQueriesInParallel
	// Enables running Infinity queries in parallel
	FlagInfinityRunQueriesInParallel = "infinityRunQueriesInParallel"

	// FlagInviteUserExperimental
	// Renders invite user button along the app
	FlagInviteUserExperimental = "inviteUserExperimental"

	// FlagAlertingMigrationUI
	// Enables the alerting migration UI, to migrate data source-managed rules to Grafana-managed rules
	FlagAlertingMigrationUI = "alertingMigrationUI"

	// FlagAlertingImportYAMLUI
	// Enables a UI feature for importing rules from a Prometheus file to Grafana-managed rules
	FlagAlertingImportYAMLUI = "alertingImportYAMLUI"

	// FlagUnifiedStorageHistoryPruner
	// Enables the unified storage history pruner
	FlagUnifiedStorageHistoryPruner = "unifiedStorageHistoryPruner"

	// FlagAzureMonitorLogsBuilderEditor
	// Enables the logs builder mode for the Azure Monitor data source
	FlagAzureMonitorLogsBuilderEditor = "azureMonitorLogsBuilderEditor"

	// FlagLocaleFormatPreference
	// Specifies the locale so the correct format for numbers and dates can be shown
	FlagLocaleFormatPreference = "localeFormatPreference"

	// FlagUnifiedStorageGrpcConnectionPool
	// Enables the unified storage grpc connection pool
	FlagUnifiedStorageGrpcConnectionPool = "unifiedStorageGrpcConnectionPool"

	// FlagAlertingRulePermanentlyDelete
	// Enables UI functionality to permanently delete alert rules
	FlagAlertingRulePermanentlyDelete = "alertingRulePermanentlyDelete"

	// FlagAlertingRuleRecoverDeleted
	// Enables the UI functionality to recover and view deleted alert rules
	FlagAlertingRuleRecoverDeleted = "alertingRuleRecoverDeleted"

	// FlagMultiTenantTempCredentials
	// use multi-tenant path for awsTempCredentials
	FlagMultiTenantTempCredentials = "multiTenantTempCredentials"

	// FlagUnifiedNavbars
	// Enables unified navbars
	FlagUnifiedNavbars = "unifiedNavbars"

	// FlagLogsPanelControls
	// Enables a control component for the logs panel in Explore
	FlagLogsPanelControls = "logsPanelControls"

	// FlagMetricsFromProfiles
	// Enables creating metrics from profiles and storing them as recording rules
	FlagMetricsFromProfiles = "metricsFromProfiles"

	// FlagGrafanaAssistantInProfilesDrilldown
	// Enables integration with Grafana Assistant in Profiles Drilldown
	FlagGrafanaAssistantInProfilesDrilldown = "grafanaAssistantInProfilesDrilldown"

	// FlagPostgresDSUsePGX
	// Enables using PGX instead of libpq for PostgreSQL datasource
	FlagPostgresDSUsePGX = "postgresDSUsePGX"

	// FlagTempoAlerting
	// Enables creating alerts from Tempo data source
	FlagTempoAlerting = "tempoAlerting"

	// FlagPluginsAutoUpdate
	// Enables auto-updating of users installed plugins
	FlagPluginsAutoUpdate = "pluginsAutoUpdate"

	// FlagAlertingListViewV2PreviewToggle
	// Enables the alerting list view v2 preview toggle
	FlagAlertingListViewV2PreviewToggle = "alertingListViewV2PreviewToggle"

	// FlagAlertRuleUseFiredAtForStartsAt
	// Use FiredAt for StartsAt when sending alerts to Alertmaanger
	FlagAlertRuleUseFiredAtForStartsAt = "alertRuleUseFiredAtForStartsAt"

	// FlagAlertingBulkActionsInUI
	// Enables the alerting bulk actions in the UI
	FlagAlertingBulkActionsInUI = "alertingBulkActionsInUI"

	// FlagKubernetesAuthzApis
	// Registers AuthZ /apis endpoint
	FlagKubernetesAuthzApis = "kubernetesAuthzApis"

	// FlagKubernetesAuthZHandlerRedirect
	// Redirects the traffic from the legacy access control endpoints to the new K8s AuthZ endpoints
	FlagKubernetesAuthZHandlerRedirect = "kubernetesAuthZHandlerRedirect"

	// FlagKubernetesAuthzResourcePermissionApis
	// Registers AuthZ resource permission /apis endpoints
	FlagKubernetesAuthzResourcePermissionApis = "kubernetesAuthzResourcePermissionApis"

	// FlagKubernetesAuthzZanzanaSync
	// Enable sync of Zanzana authorization store on AuthZ CRD mutations
	FlagKubernetesAuthzZanzanaSync = "kubernetesAuthzZanzanaSync"

	// FlagKubernetesAuthnMutation
	// Enables create, delete, and update mutations for resources owned by IAM identity
	FlagKubernetesAuthnMutation = "kubernetesAuthnMutation"

	// FlagRestoreDashboards
	// Enables restore deleted dashboards feature
	FlagRestoreDashboards = "restoreDashboards"

	// FlagAlertEnrichment
	// Enable configuration of alert enrichments in Grafana Cloud.
	FlagAlertEnrichment = "alertEnrichment"

	// FlagAlertEnrichmentMultiStep
	// Allow multiple steps per enrichment.
	FlagAlertEnrichmentMultiStep = "alertEnrichmentMultiStep"

	// FlagAlertEnrichmentConditional
	// Enable conditional alert enrichment steps.
	FlagAlertEnrichmentConditional = "alertEnrichmentConditional"

	// FlagAlertingImportAlertmanagerAPI
	// Enables the API to import Alertmanager configuration
	FlagAlertingImportAlertmanagerAPI = "alertingImportAlertmanagerAPI"

	// FlagAlertingImportAlertmanagerUI
	// Enables the UI to see imported Alertmanager configuration
	FlagAlertingImportAlertmanagerUI = "alertingImportAlertmanagerUI"

	// FlagSharingDashboardImage
	// Enables image sharing functionality for dashboards
	FlagSharingDashboardImage = "sharingDashboardImage"

	// FlagPreferLibraryPanelTitle
	// Prefer library panel title over viz panel title.
	FlagPreferLibraryPanelTitle = "preferLibraryPanelTitle"

	// FlagTabularNumbers
	// Use fixed-width numbers globally in the UI
	FlagTabularNumbers = "tabularNumbers"

	// FlagNewInfluxDSConfigPageDesign
	// Enables new design for the InfluxDB data source configuration page
	FlagNewInfluxDSConfigPageDesign = "newInfluxDSConfigPageDesign"

	// FlagEnableAppChromeExtensions
	// Set this to true to enable all app chrome extensions registered by plugins.
	FlagEnableAppChromeExtensions = "enableAppChromeExtensions"

	// FlagEnableDashboardEmptyExtensions
	// Set this to true to enable all dashboard empty state extensions registered by plugins.
	FlagEnableDashboardEmptyExtensions = "enableDashboardEmptyExtensions"

	// FlagFoldersAppPlatformAPI
	// Enables use of app platform API for folders
	FlagFoldersAppPlatformAPI = "foldersAppPlatformAPI"

	// FlagOtelLogsFormatting
	// Applies OTel formatting templates to displayed logs
	FlagOtelLogsFormatting = "otelLogsFormatting"

	// FlagAlertingNotificationHistory
	// Enables the notification history feature
	FlagAlertingNotificationHistory = "alertingNotificationHistory"

	// FlagUnifiedStorageSearchDualReaderEnabled
	// Enable dual reader for unified storage search
	FlagUnifiedStorageSearchDualReaderEnabled = "unifiedStorageSearchDualReaderEnabled"

	// FlagDashboardLevelTimeMacros
	// Supports __from and __to macros that always use the dashboard level time range
	FlagDashboardLevelTimeMacros = "dashboardLevelTimeMacros"

	// FlagAlertmanagerRemoteSecondaryWithRemoteState
	// Starts Grafana in remote secondary mode pulling the latest state from the remote Alertmanager to avoid duplicate notifications.
	FlagAlertmanagerRemoteSecondaryWithRemoteState = "alertmanagerRemoteSecondaryWithRemoteState"

	// FlagRestrictedPluginApis
	// Enables sharing a list of APIs with a list of plugins
	FlagRestrictedPluginApis = "restrictedPluginApis"

	// FlagAdhocFiltersInTooltips
	// Enable adhoc filter buttons in visualization tooltips
	FlagAdhocFiltersInTooltips = "adhocFiltersInTooltips"

	// FlagFavoriteDatasources
	// Enable favorite datasources
	FlagFavoriteDatasources = "favoriteDatasources"

	// FlagNewLogContext
	// New Log Context component
	FlagNewLogContext = "newLogContext"

	// FlagNewClickhouseConfigPageDesign
	// Enables new design for the Clickhouse data source configuration page
	FlagNewClickhouseConfigPageDesign = "newClickhouseConfigPageDesign"

	// FlagTeamFolders
	// Enables team folders functionality
	FlagTeamFolders = "teamFolders"

	// FlagInteractiveLearning
	// Enables the interactive learning app
	FlagInteractiveLearning = "interactiveLearning"

	// FlagAlertingTriage
	// Enables the alerting triage feature
	FlagAlertingTriage = "alertingTriage"

	// FlagGraphiteBackendMode
	// Enables the Graphite data source full backend mode
	FlagGraphiteBackendMode = "graphiteBackendMode"

	// FlagAzureResourcePickerUpdates
	// Enables the updated Azure Monitor resource picker
	FlagAzureResourcePickerUpdates = "azureResourcePickerUpdates"

	// FlagPrometheusTypeMigration
	// Checks for deprecated Prometheus authentication methods (SigV4 and Azure), installs the relevant data source, and migrates the Prometheus data sources
	FlagPrometheusTypeMigration = "prometheusTypeMigration"

	// FlagPluginContainers
	// Enables running plugins in containers
	FlagPluginContainers = "pluginContainers"

	// FlagTempoSearchBackendMigration
	// Run search queries through the tempo backend
	FlagTempoSearchBackendMigration = "tempoSearchBackendMigration"

	// FlagCdnPluginsLoadFirst
	// Prioritize loading plugins from the CDN before other sources
	FlagCdnPluginsLoadFirst = "cdnPluginsLoadFirst"

	// FlagCdnPluginsUrls
	// Enable loading plugins via declarative URLs
	FlagCdnPluginsUrls = "cdnPluginsUrls"

	// FlagPluginInstallAPISync
	// Enable syncing plugin installations to the installs API
	FlagPluginInstallAPISync = "pluginInstallAPISync"

	// FlagNewGauge
	// Enable new gauge visualization
	FlagNewGauge = "newGauge"

	// FlagPreventPanelChromeOverflow
	// Restrict PanelChrome contents with overflow: hidden;
	FlagPreventPanelChromeOverflow = "preventPanelChromeOverflow"

	// FlagJaegerEnableGrpcEndpoint
	// Enable querying trace data through Jaeger&#39;s gRPC endpoint (HTTP)
	FlagJaegerEnableGrpcEndpoint = "jaegerEnableGrpcEndpoint"

	// FlagPluginStoreServiceLoading
	// Load plugins on store service startup instead of wire provider, and call RegisterFixedRoles after all plugins are loaded
	FlagPluginStoreServiceLoading = "pluginStoreServiceLoading"

<<<<<<< HEAD
	// FlagNewPanelPadding
	// Increases panel padding globally
	FlagNewPanelPadding = "newPanelPadding"
=======
	// FlagOnlyStoreActionSets
	// When storing dashboard and folder resource permissions, only store action sets and not the full list of underlying permission
	FlagOnlyStoreActionSets = "onlyStoreActionSets"

	// FlagPanelTimeSettings
	// Enables a new panel time settings drawer
	FlagPanelTimeSettings = "panelTimeSettings"

	// FlagDashboardTemplates
	// Enable template dashboards
	FlagDashboardTemplates = "dashboardTemplates"

	// FlagKubernetesAnnotations
	// Enables app platform API for annotations
	FlagKubernetesAnnotations = "kubernetesAnnotations"
>>>>>>> 194f7cb4
)<|MERGE_RESOLUTION|>--- conflicted
+++ resolved
@@ -1094,11 +1094,10 @@
 	// Load plugins on store service startup instead of wire provider, and call RegisterFixedRoles after all plugins are loaded
 	FlagPluginStoreServiceLoading = "pluginStoreServiceLoading"
 
-<<<<<<< HEAD
 	// FlagNewPanelPadding
 	// Increases panel padding globally
 	FlagNewPanelPadding = "newPanelPadding"
-=======
+
 	// FlagOnlyStoreActionSets
 	// When storing dashboard and folder resource permissions, only store action sets and not the full list of underlying permission
 	FlagOnlyStoreActionSets = "onlyStoreActionSets"
@@ -1114,5 +1113,4 @@
 	// FlagKubernetesAnnotations
 	// Enables app platform API for annotations
 	FlagKubernetesAnnotations = "kubernetesAnnotations"
->>>>>>> 194f7cb4
 )