--- conflicted
+++ resolved
@@ -287,17 +287,10 @@
 	// Starts an OAuth2 authentication provider for external services
 	FlagExternalServiceAuth = "externalServiceAuth"
 
-<<<<<<< HEAD
-	// FlagDataplaneFrontendFallback
-	// Support dataplane contract field name change for transformations and field name matchers where the name is different
-	FlagDataplaneFrontendFallback = "dataplaneFrontendFallback"
-
 	// FlagRefactorVariablesTimeRange
 	// Refactor time range variables flow to reduce number of API calls made when query variables are chained
 	FlagRefactorVariablesTimeRange = "refactorVariablesTimeRange"
 
-=======
->>>>>>> 4980b642
 	// FlagUseCachingService
 	// When turned on, the new query and resource caching implementation using a wire service inject will be used in place of the previous middleware implementation
 	FlagUseCachingService = "useCachingService"
