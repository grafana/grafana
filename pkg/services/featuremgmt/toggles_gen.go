// NOTE: This file was auto generated.  DO NOT EDIT DIRECTLY!
// To change feature flags, edit:
//  pkg/services/featuremgmt/registry.go
// Then run tests in:
//  pkg/services/featuremgmt/toggles_gen_test.go

package featuremgmt

const (
	// FlagDisableEnvelopeEncryption
	// Disable envelope encryption (emergency only)
	FlagDisableEnvelopeEncryption = "disableEnvelopeEncryption"

	// FlagLiveServiceWebWorker
	// This will use a webworker thread to processes events rather than the main thread
	FlagLiveServiceWebWorker = "live-service-web-worker"

	// FlagQueryOverLive
	// Use Grafana Live WebSocket to execute backend queries
	FlagQueryOverLive = "queryOverLive"

	// FlagPanelTitleSearch
	// Search for dashboards using panel title
	FlagPanelTitleSearch = "panelTitleSearch"

	// FlagPublicDashboardsEmailSharing
	// Enables public dashboard sharing to be restricted to only allowed emails
	FlagPublicDashboardsEmailSharing = "publicDashboardsEmailSharing"

	// FlagPublicDashboardsScene
	// Enables public dashboard rendering using scenes
	FlagPublicDashboardsScene = "publicDashboardsScene"

	// FlagLokiExperimentalStreaming
	// Support new streaming approach for loki (prototype, needs special loki build)
	FlagLokiExperimentalStreaming = "lokiExperimentalStreaming"

	// FlagFeatureHighlights
	// Highlight Grafana Enterprise features
	FlagFeatureHighlights = "featureHighlights"

	// FlagStorage
	// Configurable storage for dashboards, datasources, and resources
	FlagStorage = "storage"

	// FlagCorrelations
	// Correlations page
	FlagCorrelations = "correlations"

	// FlagAutoMigrateOldPanels
	// Migrate old angular panels to supported versions (graph, table-old, worldmap, etc)
	FlagAutoMigrateOldPanels = "autoMigrateOldPanels"

	// FlagAutoMigrateGraphPanel
	// Migrate old graph panel to supported time series panel - broken out from autoMigrateOldPanels to enable granular tracking
	FlagAutoMigrateGraphPanel = "autoMigrateGraphPanel"

	// FlagAutoMigrateTablePanel
	// Migrate old table panel to supported table panel - broken out from autoMigrateOldPanels to enable granular tracking
	FlagAutoMigrateTablePanel = "autoMigrateTablePanel"

	// FlagAutoMigratePiechartPanel
	// Migrate old piechart panel to supported piechart panel - broken out from autoMigrateOldPanels to enable granular tracking
	FlagAutoMigratePiechartPanel = "autoMigratePiechartPanel"

	// FlagAutoMigrateWorldmapPanel
	// Migrate old worldmap panel to supported geomap panel - broken out from autoMigrateOldPanels to enable granular tracking
	FlagAutoMigrateWorldmapPanel = "autoMigrateWorldmapPanel"

	// FlagAutoMigrateStatPanel
	// Migrate old stat panel to supported stat panel - broken out from autoMigrateOldPanels to enable granular tracking
	FlagAutoMigrateStatPanel = "autoMigrateStatPanel"

	// FlagDisableAngular
	// Dynamic flag to disable angular at runtime. The preferred method is to set `angular_support_enabled` to `false` in the [security] settings, which allows you to change the state at runtime.
	FlagDisableAngular = "disableAngular"

	// FlagCanvasPanelNesting
	// Allow elements nesting
	FlagCanvasPanelNesting = "canvasPanelNesting"

	// FlagDisableSecretsCompatibility
	// Disable duplicated secret storage in legacy tables
	FlagDisableSecretsCompatibility = "disableSecretsCompatibility"

	// FlagLogRequestsInstrumentedAsUnknown
	// Logs the path for requests that are instrumented as unknown
	FlagLogRequestsInstrumentedAsUnknown = "logRequestsInstrumentedAsUnknown"

	// FlagGrpcServer
	// Run the GRPC server
	FlagGrpcServer = "grpcServer"

	// FlagCloudWatchCrossAccountQuerying
	// Enables cross-account querying in CloudWatch datasources
	FlagCloudWatchCrossAccountQuerying = "cloudWatchCrossAccountQuerying"

	// FlagShowDashboardValidationWarnings
	// Show warnings when dashboards do not validate against the schema
	FlagShowDashboardValidationWarnings = "showDashboardValidationWarnings"

	// FlagMysqlAnsiQuotes
	// Use double quotes to escape keyword in a MySQL query
	FlagMysqlAnsiQuotes = "mysqlAnsiQuotes"

	// FlagNestedFolders
	// Enable folder nesting
	FlagNestedFolders = "nestedFolders"

	// FlagAlertingBacktesting
	// Rule backtesting API for alerting
	FlagAlertingBacktesting = "alertingBacktesting"

	// FlagEditPanelCSVDragAndDrop
	// Enables drag and drop for CSV and Excel files
	FlagEditPanelCSVDragAndDrop = "editPanelCSVDragAndDrop"

	// FlagLogsContextDatasourceUi
	// Allow datasource to provide custom UI for context view
	FlagLogsContextDatasourceUi = "logsContextDatasourceUi"

	// FlagLokiShardSplitting
	// Use stream shards to split queries into smaller subqueries
	FlagLokiShardSplitting = "lokiShardSplitting"

	// FlagLokiQuerySplitting
	// Split large interval queries into subqueries with smaller time intervals
	FlagLokiQuerySplitting = "lokiQuerySplitting"

	// FlagLokiQuerySplittingConfig
	// Give users the option to configure split durations for Loki queries
	FlagLokiQuerySplittingConfig = "lokiQuerySplittingConfig"

	// FlagIndividualCookiePreferences
	// Support overriding cookie preferences per user
	FlagIndividualCookiePreferences = "individualCookiePreferences"

	// FlagInfluxdbBackendMigration
	// Query InfluxDB InfluxQL without the proxy
	FlagInfluxdbBackendMigration = "influxdbBackendMigration"

	// FlagInfluxqlStreamingParser
	// Enable streaming JSON parser for InfluxDB datasource InfluxQL query language
	FlagInfluxqlStreamingParser = "influxqlStreamingParser"

	// FlagInfluxdbRunQueriesInParallel
	// Enables running InfluxDB Influxql queries in parallel
	FlagInfluxdbRunQueriesInParallel = "influxdbRunQueriesInParallel"

	// FlagPrometheusRunQueriesInParallel
	// Enables running Prometheus queries in parallel
	FlagPrometheusRunQueriesInParallel = "prometheusRunQueriesInParallel"

	// FlagLokiLogsDataplane
	// Changes logs responses from Loki to be compliant with the dataplane specification.
	FlagLokiLogsDataplane = "lokiLogsDataplane"

	// FlagDataplaneFrontendFallback
	// Support dataplane contract field name change for transformations and field name matchers where the name is different
	FlagDataplaneFrontendFallback = "dataplaneFrontendFallback"

	// FlagDisableSSEDataplane
	// Disables dataplane specific processing in server side expressions.
	FlagDisableSSEDataplane = "disableSSEDataplane"

	// FlagAlertStateHistoryLokiSecondary
	// Enable Grafana to write alert state history to an external Loki instance in addition to Grafana annotations.
	FlagAlertStateHistoryLokiSecondary = "alertStateHistoryLokiSecondary"

	// FlagAlertStateHistoryLokiPrimary
	// Enable a remote Loki instance as the primary source for state history reads.
	FlagAlertStateHistoryLokiPrimary = "alertStateHistoryLokiPrimary"

	// FlagAlertStateHistoryLokiOnly
	// Disable Grafana alerts from emitting annotations when a remote Loki instance is available.
	FlagAlertStateHistoryLokiOnly = "alertStateHistoryLokiOnly"

	// FlagUnifiedRequestLog
	// Writes error logs to the request logger
	FlagUnifiedRequestLog = "unifiedRequestLog"

	// FlagRenderAuthJWT
	// Uses JWT-based auth for rendering instead of relying on remote cache
	FlagRenderAuthJWT = "renderAuthJWT"

	// FlagRefactorVariablesTimeRange
	// Refactor time range variables flow to reduce number of API calls made when query variables are chained
	FlagRefactorVariablesTimeRange = "refactorVariablesTimeRange"

	// FlagFaroDatasourceSelector
	// Enable the data source selector within the Frontend Apps section of the Frontend Observability
	FlagFaroDatasourceSelector = "faroDatasourceSelector"

	// FlagEnableDatagridEditing
	// Enables the edit functionality in the datagrid panel
	FlagEnableDatagridEditing = "enableDatagridEditing"

	// FlagExtraThemes
	// Enables extra themes
	FlagExtraThemes = "extraThemes"

	// FlagLokiPredefinedOperations
	// Adds predefined query operations to Loki query editor
	FlagLokiPredefinedOperations = "lokiPredefinedOperations"

	// FlagPluginsFrontendSandbox
	// Enables the plugins frontend sandbox
	FlagPluginsFrontendSandbox = "pluginsFrontendSandbox"

	// FlagFrontendSandboxMonitorOnly
	// Enables monitor only in the plugin frontend sandbox (if enabled)
	FlagFrontendSandboxMonitorOnly = "frontendSandboxMonitorOnly"

	// FlagPluginsDetailsRightPanel
	// Enables right panel for the plugins details page
	FlagPluginsDetailsRightPanel = "pluginsDetailsRightPanel"

	// FlagSqlDatasourceDatabaseSelection
	// Enables previous SQL data source dataset dropdown behavior
	FlagSqlDatasourceDatabaseSelection = "sqlDatasourceDatabaseSelection"

	// FlagRecordedQueriesMulti
	// Enables writing multiple items from a single query within Recorded Queries
	FlagRecordedQueriesMulti = "recordedQueriesMulti"

	// FlagLogsExploreTableVisualisation
	// A table visualisation for logs in Explore
	FlagLogsExploreTableVisualisation = "logsExploreTableVisualisation"

	// FlagAwsDatasourcesTempCredentials
	// Support temporary security credentials in AWS plugins for Grafana Cloud customers
	FlagAwsDatasourcesTempCredentials = "awsDatasourcesTempCredentials"

	// FlagTransformationsRedesign
	// Enables the transformations redesign
	FlagTransformationsRedesign = "transformationsRedesign"

	// FlagMlExpressions
	// Enable support for Machine Learning in server-side expressions
	FlagMlExpressions = "mlExpressions"

	// FlagTraceQLStreaming
	// Enables response streaming of TraceQL queries of the Tempo data source
	FlagTraceQLStreaming = "traceQLStreaming"

	// FlagMetricsSummary
	// Enables metrics summary queries in the Tempo data source
	FlagMetricsSummary = "metricsSummary"

	// FlagDatasourceAPIServers
	// Expose some datasources as apiservers.
	FlagDatasourceAPIServers = "datasourceAPIServers"

	// FlagGrafanaAPIServerWithExperimentalAPIs
	// Register experimental APIs with the k8s API server, including all datasources
	FlagGrafanaAPIServerWithExperimentalAPIs = "grafanaAPIServerWithExperimentalAPIs"

	// FlagProvisioning
	// Next generation provisioning... and git
	FlagProvisioning = "provisioning"

	// FlagGrafanaAPIServerEnsureKubectlAccess
	// Start an additional https handler and write kubectl options
	FlagGrafanaAPIServerEnsureKubectlAccess = "grafanaAPIServerEnsureKubectlAccess"

	// FlagFeatureToggleAdminPage
	// Enable admin page for managing feature toggles from the Grafana front-end. Grafana Cloud only.
	FlagFeatureToggleAdminPage = "featureToggleAdminPage"

	// FlagAwsAsyncQueryCaching
	// Enable caching for async queries for Redshift and Athena. Requires that the datasource has caching and async query support enabled
	FlagAwsAsyncQueryCaching = "awsAsyncQueryCaching"

	// FlagPermissionsFilterRemoveSubquery
	// Alternative permission filter implementation that does not use subqueries for fetching the dashboard folder
	FlagPermissionsFilterRemoveSubquery = "permissionsFilterRemoveSubquery"

	// FlagConfigurableSchedulerTick
	// Enable changing the scheduler base interval via configuration option unified_alerting.scheduler_tick_interval
	FlagConfigurableSchedulerTick = "configurableSchedulerTick"

	// FlagAngularDeprecationUI
	// Display Angular warnings in dashboards and panels
	FlagAngularDeprecationUI = "angularDeprecationUI"

	// FlagDashgpt
	// Enable AI powered features in dashboards
	FlagDashgpt = "dashgpt"

	// FlagAiGeneratedDashboardChanges
	// Enable AI powered features for dashboards to auto-summary changes when saving
	FlagAiGeneratedDashboardChanges = "aiGeneratedDashboardChanges"

	// FlagReportingRetries
	// Enables rendering retries for the reporting feature
	FlagReportingRetries = "reportingRetries"

	// FlagSseGroupByDatasource
	// Send query to the same datasource in a single request when using server side expressions. The `cloudWatchBatchQueries` feature toggle should be enabled if this used with CloudWatch.
	FlagSseGroupByDatasource = "sseGroupByDatasource"

	// FlagLibraryPanelRBAC
	// Enables RBAC support for library panels
	FlagLibraryPanelRBAC = "libraryPanelRBAC"

	// FlagLokiRunQueriesInParallel
	// Enables running Loki queries in parallel
	FlagLokiRunQueriesInParallel = "lokiRunQueriesInParallel"

	// FlagWargamesTesting
	// Placeholder feature flag for internal testing
	FlagWargamesTesting = "wargamesTesting"

	// FlagAlertingInsights
	// Show the new alerting insights landing page
	FlagAlertingInsights = "alertingInsights"

	// FlagExternalCorePlugins
	// Allow core plugins to be loaded as external
	FlagExternalCorePlugins = "externalCorePlugins"

	// FlagPluginsAPIMetrics
	// Sends metrics of public grafana packages usage by plugins
	FlagPluginsAPIMetrics = "pluginsAPIMetrics"

	// FlagExternalServiceAccounts
	// Automatic service account and token setup for plugins
	FlagExternalServiceAccounts = "externalServiceAccounts"

	// FlagPanelMonitoring
	// Enables panel monitoring through logs and measurements
	FlagPanelMonitoring = "panelMonitoring"

	// FlagEnableNativeHTTPHistogram
	// Enables native HTTP Histograms
	FlagEnableNativeHTTPHistogram = "enableNativeHTTPHistogram"

	// FlagDisableClassicHTTPHistogram
	// Disables classic HTTP Histogram (use with enableNativeHTTPHistogram)
	FlagDisableClassicHTTPHistogram = "disableClassicHTTPHistogram"

	// FlagFormatString
	// Enable format string transformer
	FlagFormatString = "formatString"

	// FlagKubernetesPlaylists
	// Use the kubernetes API in the frontend for playlists, and route /api/playlist requests to k8s
	FlagKubernetesPlaylists = "kubernetesPlaylists"

	// FlagKubernetesSnapshots
	// Routes snapshot requests from /api to the /apis endpoint
	FlagKubernetesSnapshots = "kubernetesSnapshots"

	// FlagKubernetesDashboards
	// Use the kubernetes API in the frontend for dashboards
	FlagKubernetesDashboards = "kubernetesDashboards"

	// FlagKubernetesRestore
	// Allow restoring objects in k8s
	FlagKubernetesRestore = "kubernetesRestore"

	// FlagKubernetesClientDashboardsFolders
	// Route the folder and dashboard service requests to k8s
	FlagKubernetesClientDashboardsFolders = "kubernetesClientDashboardsFolders"

	// FlagDatasourceQueryTypes
	// Show query type endpoints in datasource API servers (currently hardcoded for testdata, expressions, and prometheus)
	FlagDatasourceQueryTypes = "datasourceQueryTypes"

	// FlagQueryService
	// Register /apis/query.grafana.app/ -- will eventually replace /api/ds/query
	FlagQueryService = "queryService"

	// FlagQueryServiceRewrite
	// Rewrite requests targeting /ds/query to the query service
	FlagQueryServiceRewrite = "queryServiceRewrite"

	// FlagQueryServiceFromUI
	// Routes requests to the new query service
	FlagQueryServiceFromUI = "queryServiceFromUI"

	// FlagCloudWatchBatchQueries
	// Runs CloudWatch metrics queries as separate batches
	FlagCloudWatchBatchQueries = "cloudWatchBatchQueries"

	// FlagRecoveryThreshold
	// Enables feature recovery threshold (aka hysteresis) for threshold server-side expression
	FlagRecoveryThreshold = "recoveryThreshold"

	// FlagLokiStructuredMetadata
	// Enables the loki data source to request structured metadata from the Loki server
	FlagLokiStructuredMetadata = "lokiStructuredMetadata"

	// FlagCachingOptimizeSerializationMemoryUsage
	// If enabled, the caching backend gradually serializes query responses for the cache, comparing against the configured `[caching]max_value_mb` value as it goes. This can can help prevent Grafana from running out of memory while attempting to cache very large query responses.
	FlagCachingOptimizeSerializationMemoryUsage = "cachingOptimizeSerializationMemoryUsage"

	// FlagPrometheusCodeModeMetricNamesSearch
	// Enables search for metric names in Code Mode, to improve performance when working with an enormous number of metric names
	FlagPrometheusCodeModeMetricNamesSearch = "prometheusCodeModeMetricNamesSearch"

	// FlagAddFieldFromCalculationStatFunctions
	// Add cumulative and window functions to the add field from calculation transformation
	FlagAddFieldFromCalculationStatFunctions = "addFieldFromCalculationStatFunctions"

	// FlagAlertmanagerRemoteSecondary
	// Enable Grafana to sync configuration and state with a remote Alertmanager.
	FlagAlertmanagerRemoteSecondary = "alertmanagerRemoteSecondary"

	// FlagAlertmanagerRemotePrimary
	// Enable Grafana to have a remote Alertmanager instance as the primary Alertmanager.
	FlagAlertmanagerRemotePrimary = "alertmanagerRemotePrimary"

	// FlagAlertmanagerRemoteOnly
	// Disable the internal Alertmanager and only use the external one defined.
	FlagAlertmanagerRemoteOnly = "alertmanagerRemoteOnly"

	// FlagAnnotationPermissionUpdate
	// Change the way annotation permissions work by scoping them to folders and dashboards.
	FlagAnnotationPermissionUpdate = "annotationPermissionUpdate"

	// FlagExtractFieldsNameDeduplication
	// Make sure extracted field names are unique in the dataframe
	FlagExtractFieldsNameDeduplication = "extractFieldsNameDeduplication"

	// FlagDashboardSceneForViewers
	// Enables dashboard rendering using Scenes for viewer roles
	FlagDashboardSceneForViewers = "dashboardSceneForViewers"

	// FlagDashboardSceneSolo
	// Enables rendering dashboards using scenes for solo panels
	FlagDashboardSceneSolo = "dashboardSceneSolo"

	// FlagDashboardScene
	// Enables dashboard rendering using scenes for all roles
	FlagDashboardScene = "dashboardScene"

	// FlagDashboardNewLayouts
	// Enables experimental new dashboard layouts
	FlagDashboardNewLayouts = "dashboardNewLayouts"

	// FlagPanelFilterVariable
	// Enables use of the `systemPanelFilterVar` variable to filter panels in a dashboard
	FlagPanelFilterVariable = "panelFilterVariable"

	// FlagPdfTables
	// Enables generating table data as PDF in reporting
	FlagPdfTables = "pdfTables"

	// FlagSsoSettingsApi
	// Enables the SSO settings API and the OAuth configuration UIs in Grafana
	FlagSsoSettingsApi = "ssoSettingsApi"

	// FlagCanvasPanelPanZoom
	// Allow pan and zoom in canvas panel
	FlagCanvasPanelPanZoom = "canvasPanelPanZoom"

	// FlagLogsInfiniteScrolling
	// Enables infinite scrolling for the Logs panel in Explore and Dashboards
	FlagLogsInfiniteScrolling = "logsInfiniteScrolling"

	// FlagExploreMetrics
	// Enables the new Grafana Metrics Drilldown core app
	FlagExploreMetrics = "exploreMetrics"

	// FlagAlertingSimplifiedRouting
	// Enables users to easily configure alert notifications by specifying a contact point directly when editing or creating an alert rule
	FlagAlertingSimplifiedRouting = "alertingSimplifiedRouting"

	// FlagLogRowsPopoverMenu
	// Enable filtering menu displayed when text of a log line is selected
	FlagLogRowsPopoverMenu = "logRowsPopoverMenu"

	// FlagPluginsSkipHostEnvVars
	// Disables passing host environment variable to plugin processes
	FlagPluginsSkipHostEnvVars = "pluginsSkipHostEnvVars"

	// FlagTableSharedCrosshair
	// Enables shared crosshair in table panel
	FlagTableSharedCrosshair = "tableSharedCrosshair"

	// FlagRegressionTransformation
	// Enables regression analysis transformation
	FlagRegressionTransformation = "regressionTransformation"

	// FlagLokiQueryHints
	// Enables query hints for Loki
	FlagLokiQueryHints = "lokiQueryHints"

	// FlagKubernetesFeatureToggles
	// Use the kubernetes API for feature toggle management in the frontend
	FlagKubernetesFeatureToggles = "kubernetesFeatureToggles"

	// FlagCloudRBACRoles
	// Enabled grafana cloud specific RBAC roles
	FlagCloudRBACRoles = "cloudRBACRoles"

	// FlagAlertingQueryOptimization
	// Optimizes eligible queries in order to reduce load on datasources
	FlagAlertingQueryOptimization = "alertingQueryOptimization"

	// FlagNewFolderPicker
	// Enables the nested folder picker without having nested folders enabled
	FlagNewFolderPicker = "newFolderPicker"

	// FlagJitterAlertRulesWithinGroups
	// Distributes alert rule evaluations more evenly over time, including spreading out rules within the same group
	FlagJitterAlertRulesWithinGroups = "jitterAlertRulesWithinGroups"

	// FlagOnPremToCloudMigrations
	// Enable the Grafana Migration Assistant, which helps you easily migrate on-prem resources, such as dashboards, folders, and data source configurations, to your Grafana Cloud stack.
	FlagOnPremToCloudMigrations = "onPremToCloudMigrations"

	// FlagAlertingSaveStatePeriodic
	// Writes the state periodically to the database, asynchronous to rule evaluation
	FlagAlertingSaveStatePeriodic = "alertingSaveStatePeriodic"

	// FlagAlertingSaveStateCompressed
	// Enables the compressed protobuf-based alert state storage
	FlagAlertingSaveStateCompressed = "alertingSaveStateCompressed"

	// FlagScopeApi
	// In-development feature flag for the scope api using the app platform.
	FlagScopeApi = "scopeApi"

	// FlagPromQLScope
	// In-development feature that will allow injection of labels into prometheus queries.
	FlagPromQLScope = "promQLScope"

	// FlagLogQLScope
	// In-development feature that will allow injection of labels into loki queries.
	FlagLogQLScope = "logQLScope"

	// FlagSqlExpressions
	// Enables SQL Expressions, which can execute SQL queries against data source results.
	FlagSqlExpressions = "sqlExpressions"

	// FlagNodeGraphDotLayout
	// Changed the layout algorithm for the node graph
	FlagNodeGraphDotLayout = "nodeGraphDotLayout"

	// FlagGroupToNestedTableTransformation
	// Enables the group to nested table transformation
	FlagGroupToNestedTableTransformation = "groupToNestedTableTransformation"

	// FlagNewPDFRendering
	// New implementation for the dashboard-to-PDF rendering
	FlagNewPDFRendering = "newPDFRendering"

	// FlagTlsMemcached
	// Use TLS-enabled memcached in the enterprise caching feature
	FlagTlsMemcached = "tlsMemcached"

	// FlagKubernetesAggregator
	// Enable grafana&#39;s embedded kube-aggregator
	FlagKubernetesAggregator = "kubernetesAggregator"

	// FlagExpressionParser
	// Enable new expression parser
	FlagExpressionParser = "expressionParser"

	// FlagGroupByVariable
	// Enable groupBy variable support in scenes dashboards
	FlagGroupByVariable = "groupByVariable"

	// FlagScopeFilters
	// Enables the use of scope filters in Grafana
	FlagScopeFilters = "scopeFilters"

	// FlagSsoSettingsSAML
	// Use the new SSO Settings API to configure the SAML connector
	FlagSsoSettingsSAML = "ssoSettingsSAML"

	// FlagOauthRequireSubClaim
	// Require that sub claims is present in oauth tokens.
	FlagOauthRequireSubClaim = "oauthRequireSubClaim"

	// FlagNewDashboardWithFiltersAndGroupBy
	// Enables filters and group by variables on all new dashboards. Variables are added only if default data source supports filtering.
	FlagNewDashboardWithFiltersAndGroupBy = "newDashboardWithFiltersAndGroupBy"

	// FlagCloudWatchNewLabelParsing
	// Updates CloudWatch label parsing to be more accurate
	FlagCloudWatchNewLabelParsing = "cloudWatchNewLabelParsing"

	// FlagDisableNumericMetricsSortingInExpressions
	// In server-side expressions, disable the sorting of numeric-kind metrics by their metric name or labels.
	FlagDisableNumericMetricsSortingInExpressions = "disableNumericMetricsSortingInExpressions"

	// FlagGrafanaManagedRecordingRules
	// Enables Grafana-managed recording rules.
	FlagGrafanaManagedRecordingRules = "grafanaManagedRecordingRules"

	// FlagQueryLibrary
	// Enables Query Library feature in Explore
	FlagQueryLibrary = "queryLibrary"

	// FlagLogsExploreTableDefaultVisualization
	// Sets the logs table as default visualisation in logs explore
	FlagLogsExploreTableDefaultVisualization = "logsExploreTableDefaultVisualization"

	// FlagNewDashboardSharingComponent
	// Enables the new sharing drawer design
	FlagNewDashboardSharingComponent = "newDashboardSharingComponent"

	// FlagAlertingListViewV2
	// Enables the new alert list view design
	FlagAlertingListViewV2 = "alertingListViewV2"

	// FlagDashboardRestore
	// Enables deleted dashboard restore feature
	FlagDashboardRestore = "dashboardRestore"

	// FlagAlertingDisableSendAlertsExternal
	// Disables the ability to send alerts to an external Alertmanager datasource.
	FlagAlertingDisableSendAlertsExternal = "alertingDisableSendAlertsExternal"

	// FlagPreserveDashboardStateWhenNavigating
	// Enables possibility to preserve dashboard variables and time range when navigating between dashboards
	FlagPreserveDashboardStateWhenNavigating = "preserveDashboardStateWhenNavigating"

	// FlagAlertingCentralAlertHistory
	// Enables the new central alert history.
	FlagAlertingCentralAlertHistory = "alertingCentralAlertHistory"

	// FlagPluginProxyPreserveTrailingSlash
	// Preserve plugin proxy trailing slash.
	FlagPluginProxyPreserveTrailingSlash = "pluginProxyPreserveTrailingSlash"

	// FlagAzureMonitorPrometheusExemplars
	// Allows configuration of Azure Monitor as a data source that can provide Prometheus exemplars
	FlagAzureMonitorPrometheusExemplars = "azureMonitorPrometheusExemplars"

	// FlagPinNavItems
	// Enables pinning of nav items
	FlagPinNavItems = "pinNavItems"

	// FlagAuthZGRPCServer
	// Enables the gRPC server for authorization
	FlagAuthZGRPCServer = "authZGRPCServer"

	// FlagSsoSettingsLDAP
	// Use the new SSO Settings API to configure LDAP
	FlagSsoSettingsLDAP = "ssoSettingsLDAP"

	// FlagFailWrongDSUID
	// Throws an error if a datasource has an invalid UIDs
	FlagFailWrongDSUID = "failWrongDSUID"

	// FlagZanzana
	// Use openFGA as authorization engine.
	FlagZanzana = "zanzana"

	// FlagReloadDashboardsOnParamsChange
	// Enables reload of dashboards on scopes, time range and variables changes
	FlagReloadDashboardsOnParamsChange = "reloadDashboardsOnParamsChange"

	// FlagEnableScopesInMetricsExplore
	// Enables the scopes usage in Metrics Explore
	FlagEnableScopesInMetricsExplore = "enableScopesInMetricsExplore"

	// FlagAlertingApiServer
	// Register Alerting APIs with the K8s API server
	FlagAlertingApiServer = "alertingApiServer"

	// FlagCloudWatchRoundUpEndTime
	// Round up end time for metric queries to the next minute to avoid missing data
	FlagCloudWatchRoundUpEndTime = "cloudWatchRoundUpEndTime"

	// FlagPrometheusAzureOverrideAudience
	// Deprecated. Allow override default AAD audience for Azure Prometheus endpoint. Enabled by default. This feature should no longer be used and will be removed in the future.
	FlagPrometheusAzureOverrideAudience = "prometheusAzureOverrideAudience"

	// FlagAlertingFilterV2
	// Enable the new alerting search experience
	FlagAlertingFilterV2 = "alertingFilterV2"

	// FlagDataplaneAggregator
	// Enable grafana dataplane aggregator
	FlagDataplaneAggregator = "dataplaneAggregator"

	// FlagNewFiltersUI
	// Enables new combobox style UI for the Ad hoc filters variable in scenes architecture
	FlagNewFiltersUI = "newFiltersUI"

	// FlagLokiSendDashboardPanelNames
	// Send dashboard and panel names to Loki when querying
	FlagLokiSendDashboardPanelNames = "lokiSendDashboardPanelNames"

	// FlagAlertingPrometheusRulesPrimary
	// Uses Prometheus rules as the primary source of truth for ruler-enabled data sources
	FlagAlertingPrometheusRulesPrimary = "alertingPrometheusRulesPrimary"

	// FlagExploreLogsShardSplitting
	// Used in Logs Drilldown to split queries into multiple queries based on the number of shards
	FlagExploreLogsShardSplitting = "exploreLogsShardSplitting"

	// FlagExploreLogsAggregatedMetrics
	// Used in Logs Drilldown to query by aggregated metrics
	FlagExploreLogsAggregatedMetrics = "exploreLogsAggregatedMetrics"

	// FlagExploreLogsLimitedTimeRange
	// Used in Logs Drilldown to limit the time range
	FlagExploreLogsLimitedTimeRange = "exploreLogsLimitedTimeRange"

	// FlagHomeSetupGuide
	// Used in Home for users who want to return to the onboarding flow or quickly find popular config pages
	FlagHomeSetupGuide = "homeSetupGuide"

	// FlagAppPlatformGrpcClientAuth
	// Enables the gRPC client to authenticate with the App Platform by using ID &amp; access tokens
	FlagAppPlatformGrpcClientAuth = "appPlatformGrpcClientAuth"

	// FlagAppSidecar
	// Enable the app sidecar feature that allows rendering 2 apps at the same time
	FlagAppSidecar = "appSidecar"

	// FlagGroupAttributeSync
	// Enable the groupsync extension for managing Group Attribute Sync feature
	FlagGroupAttributeSync = "groupAttributeSync"

	// FlagAlertingQueryAndExpressionsStepMode
	// Enables step mode for alerting queries and expressions
	FlagAlertingQueryAndExpressionsStepMode = "alertingQueryAndExpressionsStepMode"

	// FlagImprovedExternalSessionHandling
	// Enables improved support for OAuth external sessions. After enabling this feature, users might need to re-authenticate themselves.
	FlagImprovedExternalSessionHandling = "improvedExternalSessionHandling"

	// FlagUseSessionStorageForRedirection
	// Use session storage for handling the redirection after login
	FlagUseSessionStorageForRedirection = "useSessionStorageForRedirection"

	// FlagRolePickerDrawer
	// Enables the new role picker drawer design
	FlagRolePickerDrawer = "rolePickerDrawer"

	// FlagUnifiedStorageSearch
	// Enable unified storage search
	FlagUnifiedStorageSearch = "unifiedStorageSearch"

	// FlagUnifiedStorageSearchSprinkles
	// Enable sprinkles on unified storage search
	FlagUnifiedStorageSearchSprinkles = "unifiedStorageSearchSprinkles"

	// FlagUnifiedStorageSearchPermissionFiltering
	// Enable permission filtering on unified storage search
	FlagUnifiedStorageSearchPermissionFiltering = "unifiedStorageSearchPermissionFiltering"

	// FlagManagedDualWriter
	// Pick the dual write mode from database configs
	FlagManagedDualWriter = "managedDualWriter"

	// FlagPluginsSriChecks
	// Enables SRI checks for plugin assets
	FlagPluginsSriChecks = "pluginsSriChecks"

	// FlagUnifiedStorageBigObjectsSupport
	// Enables to save big objects in blob storage
	FlagUnifiedStorageBigObjectsSupport = "unifiedStorageBigObjectsSupport"

	// FlagTimeRangeProvider
	// Enables time pickers sync
	FlagTimeRangeProvider = "timeRangeProvider"

	// FlagPrometheusUsesCombobox
	// Use new combobox component for Prometheus query editor
	FlagPrometheusUsesCombobox = "prometheusUsesCombobox"

	// FlagUserStorageAPI
	// Enables the user storage API
	FlagUserStorageAPI = "userStorageAPI"

	// FlagAzureMonitorDisableLogLimit
	// Disables the log limit restriction for Azure Monitor when true. The limit is enabled by default.
	FlagAzureMonitorDisableLogLimit = "azureMonitorDisableLogLimit"

	// FlagPreinstallAutoUpdate
	// Enables automatic updates for pre-installed plugins
	FlagPreinstallAutoUpdate = "preinstallAutoUpdate"

	// FlagPlaylistsReconciler
	// Enables experimental reconciler for playlists
	FlagPlaylistsReconciler = "playlistsReconciler"

	// FlagPasswordlessMagicLinkAuthentication
	// Enable passwordless login via magic link authentication
	FlagPasswordlessMagicLinkAuthentication = "passwordlessMagicLinkAuthentication"

	// FlagExploreMetricsRelatedLogs
	// Display Related Logs in Grafana Metrics Drilldown
	FlagExploreMetricsRelatedLogs = "exploreMetricsRelatedLogs"

	// FlagPrometheusSpecialCharsInLabelValues
	// Adds support for quotes and special characters in label values for Prometheus queries
	FlagPrometheusSpecialCharsInLabelValues = "prometheusSpecialCharsInLabelValues"

	// FlagEnableExtensionsAdminPage
	// Enables the extension admin page regardless of development mode
	FlagEnableExtensionsAdminPage = "enableExtensionsAdminPage"

	// FlagEnableSCIM
	// Enables SCIM support for user and group management
	FlagEnableSCIM = "enableSCIM"

	// FlagCrashDetection
	// Enables browser crash detection reporting to Faro.
	FlagCrashDetection = "crashDetection"

	// FlagJaegerBackendMigration
	// Enables querying the Jaeger data source without the proxy
	FlagJaegerBackendMigration = "jaegerBackendMigration"

	// FlagReportingUseRawTimeRange
	// Uses the original report or dashboard time range instead of making an absolute transformation
	FlagReportingUseRawTimeRange = "reportingUseRawTimeRange"

	// FlagAlertingUIOptimizeReducer
	// Enables removing the reducer from the alerting UI when creating a new alert rule and using instant query
	FlagAlertingUIOptimizeReducer = "alertingUIOptimizeReducer"

	// FlagAzureMonitorEnableUserAuth
	// Enables user auth for Azure Monitor datasource only
	FlagAzureMonitorEnableUserAuth = "azureMonitorEnableUserAuth"

	// FlagAlertingNotificationsStepMode
	// Enables simplified step mode in the notifications section
	FlagAlertingNotificationsStepMode = "alertingNotificationsStepMode"

	// FlagFeedbackButton
	// Enables a button to send feedback from the Grafana UI
	FlagFeedbackButton = "feedbackButton"

	// FlagUnifiedStorageSearchUI
	// Enable unified storage search UI
	FlagUnifiedStorageSearchUI = "unifiedStorageSearchUI"

	// FlagElasticsearchCrossClusterSearch
	// Enables cross cluster search in the Elasticsearch datasource
	FlagElasticsearchCrossClusterSearch = "elasticsearchCrossClusterSearch"

	// FlagUnifiedHistory
	// Displays the navigation history so the user can navigate back to previous pages
	FlagUnifiedHistory = "unifiedHistory"

	// FlagLokiLabelNamesQueryApi
	// Defaults to using the Loki `/labels` API instead of `/series`
	FlagLokiLabelNamesQueryApi = "lokiLabelNamesQueryApi"

	// FlagInvestigationsBackend
	// Enable the investigations backend API
	FlagInvestigationsBackend = "investigationsBackend"

	// FlagK8SFolderCounts
	// Enable folder&#39;s api server counts
	FlagK8SFolderCounts = "k8SFolderCounts"

	// FlagK8SFolderMove
	// Enable folder&#39;s api server move
	FlagK8SFolderMove = "k8SFolderMove"

	// FlagImprovedExternalSessionHandlingSAML
	// Enables improved support for SAML external sessions. Ensure the NameID format is correctly configured in Grafana for SAML Single Logout to function properly.
	FlagImprovedExternalSessionHandlingSAML = "improvedExternalSessionHandlingSAML"

	// FlagTeamHttpHeadersMimir
	// Enables LBAC for datasources for Mimir to apply LBAC filtering of metrics to the client requests for users in teams
	FlagTeamHttpHeadersMimir = "teamHttpHeadersMimir"

	// FlagABTestFeatureToggleA
	// Test feature toggle to see how cohorts could be set up AB testing
	FlagABTestFeatureToggleA = "ABTestFeatureToggleA"

	// FlagTemplateVariablesUsesCombobox
	// Use new combobox component for template variables
	FlagTemplateVariablesUsesCombobox = "templateVariablesUsesCombobox"

	// FlagABTestFeatureToggleB
	// Test feature toggle to see how cohorts could be set up AB testing
	FlagABTestFeatureToggleB = "ABTestFeatureToggleB"

	// FlagGrafanaAdvisor
	// Enables Advisor app
	FlagGrafanaAdvisor = "grafanaAdvisor"

	// FlagElasticsearchImprovedParsing
	// Enables less memory intensive Elasticsearch result parsing
	FlagElasticsearchImprovedParsing = "elasticsearchImprovedParsing"

	// FlagExploreMetricsUseExternalAppPlugin
	// Use the externalized Grafana Metrics Drilldown (formerly known as Explore Metrics) app plugin
	FlagExploreMetricsUseExternalAppPlugin = "exploreMetricsUseExternalAppPlugin"

	// FlagDatasourceConnectionsTab
	// Shows defined connections for a data source in the plugins detail page
	FlagDatasourceConnectionsTab = "datasourceConnectionsTab"

	// FlagFetchRulesUsingPost
	// Use a POST request to list rules by passing down the namespaces user has access to
	FlagFetchRulesUsingPost = "fetchRulesUsingPost"

	// FlagAlertingConversionAPI
	// Enable the alerting conversion API
	FlagAlertingConversionAPI = "alertingConversionAPI"

	// FlagAlertingAlertmanagerExtraDedupStage
	// enables extra deduplication stage in alertmanager that checks that timestamps of the pipeline and the current state are matching
	FlagAlertingAlertmanagerExtraDedupStage = "alertingAlertmanagerExtraDedupStage"

	// FlagAlertingAlertmanagerExtraDedupStageStopPipeline
	// works together with alertingAlertmanagerExtraDedupStage, if enabled, it will stop the pipeline if the timestamps are not matching. Otherwise, it will emit a warning
	FlagAlertingAlertmanagerExtraDedupStageStopPipeline = "alertingAlertmanagerExtraDedupStageStopPipeline"

	// FlagNewLogsPanel
	// Enables the new logs panel in Explore
	FlagNewLogsPanel = "newLogsPanel"

	// FlagGrafanaconThemes
	// Enables the temporary themes for GrafanaCon
	FlagGrafanaconThemes = "grafanaconThemes"

	// FlagPluginsCDNSyncLoader
	// Load plugins from CDN synchronously
	FlagPluginsCDNSyncLoader = "pluginsCDNSyncLoader"

	// FlagAlertingJiraIntegration
	// Enables the new Jira integration for contact points in cloud alert managers.
	FlagAlertingJiraIntegration = "alertingJiraIntegration"

	// FlagAlertingRuleVersionHistoryRestore
	// Enables the alert rule version history restore feature
	FlagAlertingRuleVersionHistoryRestore = "alertingRuleVersionHistoryRestore"

	// FlagNewShareReportDrawer
	// Enables the report creation drawer in a dashboard
	FlagNewShareReportDrawer = "newShareReportDrawer"

	// FlagRendererDisableAppPluginsPreload
	// Disable pre-loading app plugins when the request is coming from the renderer
	FlagRendererDisableAppPluginsPreload = "rendererDisableAppPluginsPreload"

	// FlagAssetSriChecks
	// Enables SRI checks for Grafana JavaScript assets
	FlagAssetSriChecks = "assetSriChecks"

	// FlagAlertRuleRestore
	// Enables the alert rule restore feature
	FlagAlertRuleRestore = "alertRuleRestore"

	// FlagGrafanaManagedRecordingRulesDatasources
	// Enables writing to data sources for Grafana-managed recording rules.
	FlagGrafanaManagedRecordingRulesDatasources = "grafanaManagedRecordingRulesDatasources"

	// FlagInfinityRunQueriesInParallel
	// Enables running Infinity queries in parallel
	FlagInfinityRunQueriesInParallel = "infinityRunQueriesInParallel"

	// FlagInviteUserExperimental
	// Renders invite user button along the app
	FlagInviteUserExperimental = "inviteUserExperimental"

	// FlagExtraLanguages
	// Enables additional languages
	FlagExtraLanguages = "extraLanguages"

<<<<<<< HEAD
=======
	// FlagNoBackdropBlur
	// Disables backdrop blur
	FlagNoBackdropBlur = "noBackdropBlur"

>>>>>>> de6a48a2
	// FlagAlertingMigrationUI
	// Enables the alerting migration UI, to migrate datasource-managed rules to Grafana-managed rules
	FlagAlertingMigrationUI = "alertingMigrationUI"
)<|MERGE_RESOLUTION|>--- conflicted
+++ resolved
@@ -963,13 +963,14 @@
 	// Enables additional languages
 	FlagExtraLanguages = "extraLanguages"
 
-<<<<<<< HEAD
-=======
 	// FlagNoBackdropBlur
 	// Disables backdrop blur
 	FlagNoBackdropBlur = "noBackdropBlur"
 
->>>>>>> de6a48a2
+	// FlagAlertingMigrationUI
+	// Enables the alerting migration UI, to migrate datasource-managed rules to Grafana-managed rules
+	FlagAlertingMigrationUI = "alertingMigrationUI"
+
 	// FlagAlertingMigrationUI
 	// Enables the alerting migration UI, to migrate datasource-managed rules to Grafana-managed rules
 	FlagAlertingMigrationUI = "alertingMigrationUI"
