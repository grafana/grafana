// NOTE: This file was auto generated.  DO NOT EDIT DIRECTLY!
// To change feature flags, edit:
//  pkg/services/featuremgmt/registry.go
// Then run tests in:
//  pkg/services/featuremgmt/toggles_gen_test.go

package featuremgmt

const (
	// FlagDisableEnvelopeEncryption
	// Disable envelope encryption (emergency only)
	FlagDisableEnvelopeEncryption = "disableEnvelopeEncryption"

	// FlagLiveServiceWebWorker
	// This will use a webworker thread to processes events rather than the main thread
	FlagLiveServiceWebWorker = "live-service-web-worker"

	// FlagQueryOverLive
	// Use Grafana Live WebSocket to execute backend queries
	FlagQueryOverLive = "queryOverLive"

	// FlagPanelTitleSearch
	// Search for dashboards using panel title
	FlagPanelTitleSearch = "panelTitleSearch"

	// FlagPublicDashboards
	// [Deprecated] Public dashboards are now enabled by default; to disable them, use the configuration setting. This feature toggle will be removed in the next major version.
	FlagPublicDashboards = "publicDashboards"

	// FlagPublicDashboardsEmailSharing
	// Enables public dashboard sharing to be restricted to only allowed emails
	FlagPublicDashboardsEmailSharing = "publicDashboardsEmailSharing"

	// FlagPublicDashboardsScene
	// Enables public dashboard rendering using scenes
	FlagPublicDashboardsScene = "publicDashboardsScene"

	// FlagLokiExperimentalStreaming
	// Support new streaming approach for loki (prototype, needs special loki build)
	FlagLokiExperimentalStreaming = "lokiExperimentalStreaming"

	// FlagFeatureHighlights
	// Highlight Grafana Enterprise features
	FlagFeatureHighlights = "featureHighlights"

	// FlagStorage
	// Configurable storage for dashboards, datasources, and resources
	FlagStorage = "storage"

	// FlagCorrelations
	// Correlations page
	FlagCorrelations = "correlations"

	// FlagAutoMigrateOldPanels
	// Migrate old angular panels to supported versions (graph, table-old, worldmap, etc)
	FlagAutoMigrateOldPanels = "autoMigrateOldPanels"

	// FlagAutoMigrateGraphPanel
	// Migrate old graph panel to supported time series panel - broken out from autoMigrateOldPanels to enable granular tracking
	FlagAutoMigrateGraphPanel = "autoMigrateGraphPanel"

	// FlagAutoMigrateTablePanel
	// Migrate old table panel to supported table panel - broken out from autoMigrateOldPanels to enable granular tracking
	FlagAutoMigrateTablePanel = "autoMigrateTablePanel"

	// FlagAutoMigratePiechartPanel
	// Migrate old piechart panel to supported piechart panel - broken out from autoMigrateOldPanels to enable granular tracking
	FlagAutoMigratePiechartPanel = "autoMigratePiechartPanel"

	// FlagAutoMigrateWorldmapPanel
	// Migrate old worldmap panel to supported geomap panel - broken out from autoMigrateOldPanels to enable granular tracking
	FlagAutoMigrateWorldmapPanel = "autoMigrateWorldmapPanel"

	// FlagAutoMigrateStatPanel
	// Migrate old stat panel to supported stat panel - broken out from autoMigrateOldPanels to enable granular tracking
	FlagAutoMigrateStatPanel = "autoMigrateStatPanel"

	// FlagAutoMigrateXYChartPanel
	// Migrate old XYChart panel to new XYChart2 model
	FlagAutoMigrateXYChartPanel = "autoMigrateXYChartPanel"

	// FlagDisableAngular
	// Dynamic flag to disable angular at runtime. The preferred method is to set `angular_support_enabled` to `false` in the [security] settings, which allows you to change the state at runtime.
	FlagDisableAngular = "disableAngular"

	// FlagCanvasPanelNesting
	// Allow elements nesting
	FlagCanvasPanelNesting = "canvasPanelNesting"

	// FlagVizActions
	// Allow actions in visualizations
	FlagVizActions = "vizActions"

	// FlagDisableSecretsCompatibility
	// Disable duplicated secret storage in legacy tables
	FlagDisableSecretsCompatibility = "disableSecretsCompatibility"

	// FlagLogRequestsInstrumentedAsUnknown
	// Logs the path for requests that are instrumented as unknown
	FlagLogRequestsInstrumentedAsUnknown = "logRequestsInstrumentedAsUnknown"

	// FlagGrpcServer
	// Run the GRPC server
	FlagGrpcServer = "grpcServer"

	// FlagCloudWatchCrossAccountQuerying
	// Enables cross-account querying in CloudWatch datasources
	FlagCloudWatchCrossAccountQuerying = "cloudWatchCrossAccountQuerying"

	// FlagShowDashboardValidationWarnings
	// Show warnings when dashboards do not validate against the schema
	FlagShowDashboardValidationWarnings = "showDashboardValidationWarnings"

	// FlagMysqlAnsiQuotes
	// Use double quotes to escape keyword in a MySQL query
	FlagMysqlAnsiQuotes = "mysqlAnsiQuotes"

	// FlagMysqlParseTime
	// Ensure the parseTime flag is set for MySQL driver
	FlagMysqlParseTime = "mysqlParseTime"

	// FlagAccessControlOnCall
	// Access control primitives for OnCall
	FlagAccessControlOnCall = "accessControlOnCall"

	// FlagNestedFolders
	// Enable folder nesting
	FlagNestedFolders = "nestedFolders"

	// FlagAlertingBacktesting
	// Rule backtesting API for alerting
	FlagAlertingBacktesting = "alertingBacktesting"

	// FlagEditPanelCSVDragAndDrop
	// Enables drag and drop for CSV and Excel files
	FlagEditPanelCSVDragAndDrop = "editPanelCSVDragAndDrop"

	// FlagAlertingNoNormalState
	// Stop maintaining state of alerts that are not firing
	FlagAlertingNoNormalState = "alertingNoNormalState"

	// FlagLogsContextDatasourceUi
	// Allow datasource to provide custom UI for context view
	FlagLogsContextDatasourceUi = "logsContextDatasourceUi"

	// FlagLokiShardSplitting
	// Use stream shards to split queries into smaller subqueries
	FlagLokiShardSplitting = "lokiShardSplitting"

	// FlagLokiQuerySplitting
	// Split large interval queries into subqueries with smaller time intervals
	FlagLokiQuerySplitting = "lokiQuerySplitting"

	// FlagLokiQuerySplittingConfig
	// Give users the option to configure split durations for Loki queries
	FlagLokiQuerySplittingConfig = "lokiQuerySplittingConfig"

	// FlagIndividualCookiePreferences
	// Support overriding cookie preferences per user
	FlagIndividualCookiePreferences = "individualCookiePreferences"

	// FlagPrometheusMetricEncyclopedia
	// Adds the metrics explorer component to the Prometheus query builder as an option in metric select
	FlagPrometheusMetricEncyclopedia = "prometheusMetricEncyclopedia"

	// FlagInfluxdbBackendMigration
	// Query InfluxDB InfluxQL without the proxy
	FlagInfluxdbBackendMigration = "influxdbBackendMigration"

	// FlagInfluxqlStreamingParser
	// Enable streaming JSON parser for InfluxDB datasource InfluxQL query language
	FlagInfluxqlStreamingParser = "influxqlStreamingParser"

	// FlagInfluxdbRunQueriesInParallel
	// Enables running InfluxDB Influxql queries in parallel
	FlagInfluxdbRunQueriesInParallel = "influxdbRunQueriesInParallel"

	// FlagPrometheusRunQueriesInParallel
	// Enables running Prometheus queries in parallel
	FlagPrometheusRunQueriesInParallel = "prometheusRunQueriesInParallel"

	// FlagLokiMetricDataplane
	// Changes metric responses from Loki to be compliant with the dataplane specification.
	FlagLokiMetricDataplane = "lokiMetricDataplane"

	// FlagLokiLogsDataplane
	// Changes logs responses from Loki to be compliant with the dataplane specification.
	FlagLokiLogsDataplane = "lokiLogsDataplane"

	// FlagDataplaneFrontendFallback
	// Support dataplane contract field name change for transformations and field name matchers where the name is different
	FlagDataplaneFrontendFallback = "dataplaneFrontendFallback"

	// FlagDisableSSEDataplane
	// Disables dataplane specific processing in server side expressions.
	FlagDisableSSEDataplane = "disableSSEDataplane"

	// FlagAlertStateHistoryLokiSecondary
	// Enable Grafana to write alert state history to an external Loki instance in addition to Grafana annotations.
	FlagAlertStateHistoryLokiSecondary = "alertStateHistoryLokiSecondary"

	// FlagAlertStateHistoryLokiPrimary
	// Enable a remote Loki instance as the primary source for state history reads.
	FlagAlertStateHistoryLokiPrimary = "alertStateHistoryLokiPrimary"

	// FlagAlertStateHistoryLokiOnly
	// Disable Grafana alerts from emitting annotations when a remote Loki instance is available.
	FlagAlertStateHistoryLokiOnly = "alertStateHistoryLokiOnly"

	// FlagUnifiedRequestLog
	// Writes error logs to the request logger
	FlagUnifiedRequestLog = "unifiedRequestLog"

	// FlagRenderAuthJWT
	// Uses JWT-based auth for rendering instead of relying on remote cache
	FlagRenderAuthJWT = "renderAuthJWT"

	// FlagRefactorVariablesTimeRange
	// Refactor time range variables flow to reduce number of API calls made when query variables are chained
	FlagRefactorVariablesTimeRange = "refactorVariablesTimeRange"

	// FlagFaroDatasourceSelector
	// Enable the data source selector within the Frontend Apps section of the Frontend Observability
	FlagFaroDatasourceSelector = "faroDatasourceSelector"

	// FlagEnableDatagridEditing
	// Enables the edit functionality in the datagrid panel
	FlagEnableDatagridEditing = "enableDatagridEditing"

	// FlagExtraThemes
	// Enables extra themes
	FlagExtraThemes = "extraThemes"

	// FlagLokiPredefinedOperations
	// Adds predefined query operations to Loki query editor
	FlagLokiPredefinedOperations = "lokiPredefinedOperations"

	// FlagPluginsFrontendSandbox
	// Enables the plugins frontend sandbox
	FlagPluginsFrontendSandbox = "pluginsFrontendSandbox"

	// FlagFrontendSandboxMonitorOnly
	// Enables monitor only in the plugin frontend sandbox (if enabled)
	FlagFrontendSandboxMonitorOnly = "frontendSandboxMonitorOnly"

	// FlagPluginsDetailsRightPanel
	// Enables right panel for the plugins details page
	FlagPluginsDetailsRightPanel = "pluginsDetailsRightPanel"

	// FlagSqlDatasourceDatabaseSelection
	// Enables previous SQL data source dataset dropdown behavior
	FlagSqlDatasourceDatabaseSelection = "sqlDatasourceDatabaseSelection"

	// FlagRecordedQueriesMulti
	// Enables writing multiple items from a single query within Recorded Queries
	FlagRecordedQueriesMulti = "recordedQueriesMulti"

	// FlagLogsExploreTableVisualisation
	// A table visualisation for logs in Explore
	FlagLogsExploreTableVisualisation = "logsExploreTableVisualisation"

	// FlagAwsDatasourcesTempCredentials
	// Support temporary security credentials in AWS plugins for Grafana Cloud customers
	FlagAwsDatasourcesTempCredentials = "awsDatasourcesTempCredentials"

	// FlagTransformationsRedesign
	// Enables the transformations redesign
	FlagTransformationsRedesign = "transformationsRedesign"

	// FlagMlExpressions
	// Enable support for Machine Learning in server-side expressions
	FlagMlExpressions = "mlExpressions"

	// FlagTraceQLStreaming
	// Enables response streaming of TraceQL queries of the Tempo data source
	FlagTraceQLStreaming = "traceQLStreaming"

	// FlagMetricsSummary
	// Enables metrics summary queries in the Tempo data source
	FlagMetricsSummary = "metricsSummary"

	// FlagDatasourceAPIServers
	// Expose some datasources as apiservers.
	FlagDatasourceAPIServers = "datasourceAPIServers"

	// FlagGrafanaAPIServerWithExperimentalAPIs
	// Register experimental APIs with the k8s API server, including all datasources
	FlagGrafanaAPIServerWithExperimentalAPIs = "grafanaAPIServerWithExperimentalAPIs"

	// FlagGrafanaAPIServerEnsureKubectlAccess
	// Start an additional https handler and write kubectl options
	FlagGrafanaAPIServerEnsureKubectlAccess = "grafanaAPIServerEnsureKubectlAccess"

	// FlagFeatureToggleAdminPage
	// Enable admin page for managing feature toggles from the Grafana front-end. Grafana Cloud only.
	FlagFeatureToggleAdminPage = "featureToggleAdminPage"

	// FlagAwsAsyncQueryCaching
	// Enable caching for async queries for Redshift and Athena. Requires that the datasource has caching and async query support enabled
	FlagAwsAsyncQueryCaching = "awsAsyncQueryCaching"

	// FlagPermissionsFilterRemoveSubquery
	// Alternative permission filter implementation that does not use subqueries for fetching the dashboard folder
	FlagPermissionsFilterRemoveSubquery = "permissionsFilterRemoveSubquery"

	// FlagPrometheusConfigOverhaulAuth
	// Update the Prometheus configuration page with the new auth component
	FlagPrometheusConfigOverhaulAuth = "prometheusConfigOverhaulAuth"

	// FlagConfigurableSchedulerTick
	// Enable changing the scheduler base interval via configuration option unified_alerting.scheduler_tick_interval
	FlagConfigurableSchedulerTick = "configurableSchedulerTick"

	// FlagAlertingNoDataErrorExecution
	// Changes how Alerting state manager handles execution of NoData/Error
	FlagAlertingNoDataErrorExecution = "alertingNoDataErrorExecution"

	// FlagAngularDeprecationUI
	// Display Angular warnings in dashboards and panels
	FlagAngularDeprecationUI = "angularDeprecationUI"

	// FlagDashgpt
	// Enable AI powered features in dashboards
	FlagDashgpt = "dashgpt"

	// FlagAiGeneratedDashboardChanges
	// Enable AI powered features for dashboards to auto-summary changes when saving
	FlagAiGeneratedDashboardChanges = "aiGeneratedDashboardChanges"

	// FlagReportingRetries
	// Enables rendering retries for the reporting feature
	FlagReportingRetries = "reportingRetries"

	// FlagSseGroupByDatasource
	// Send query to the same datasource in a single request when using server side expressions. The `cloudWatchBatchQueries` feature toggle should be enabled if this used with CloudWatch.
	FlagSseGroupByDatasource = "sseGroupByDatasource"

	// FlagLibraryPanelRBAC
	// Enables RBAC support for library panels
	FlagLibraryPanelRBAC = "libraryPanelRBAC"

	// FlagLokiRunQueriesInParallel
	// Enables running Loki queries in parallel
	FlagLokiRunQueriesInParallel = "lokiRunQueriesInParallel"

	// FlagWargamesTesting
	// Placeholder feature flag for internal testing
	FlagWargamesTesting = "wargamesTesting"

	// FlagAlertingInsights
	// Show the new alerting insights landing page
	FlagAlertingInsights = "alertingInsights"

	// FlagExternalCorePlugins
	// Allow core plugins to be loaded as external
	FlagExternalCorePlugins = "externalCorePlugins"

	// FlagPluginsAPIMetrics
	// Sends metrics of public grafana packages usage by plugins
	FlagPluginsAPIMetrics = "pluginsAPIMetrics"

	// FlagExternalServiceAccounts
	// Automatic service account and token setup for plugins
	FlagExternalServiceAccounts = "externalServiceAccounts"

	// FlagPanelMonitoring
	// Enables panel monitoring through logs and measurements
	FlagPanelMonitoring = "panelMonitoring"

	// FlagEnableNativeHTTPHistogram
	// Enables native HTTP Histograms
	FlagEnableNativeHTTPHistogram = "enableNativeHTTPHistogram"

	// FlagDisableClassicHTTPHistogram
	// Disables classic HTTP Histogram (use with enableNativeHTTPHistogram)
	FlagDisableClassicHTTPHistogram = "disableClassicHTTPHistogram"

	// FlagFormatString
	// Enable format string transformer
	FlagFormatString = "formatString"

	// FlagTransformationsVariableSupport
	// Allows using variables in transformations
	FlagTransformationsVariableSupport = "transformationsVariableSupport"

	// FlagKubernetesPlaylists
	// Use the kubernetes API in the frontend for playlists, and route /api/playlist requests to k8s
	FlagKubernetesPlaylists = "kubernetesPlaylists"

	// FlagKubernetesSnapshots
	// Routes snapshot requests from /api to the /apis endpoint
	FlagKubernetesSnapshots = "kubernetesSnapshots"

	// FlagKubernetesDashboards
	// Use the kubernetes API in the frontend for dashboards
	FlagKubernetesDashboards = "kubernetesDashboards"

	// FlagKubernetesDashboardsAPI
	// Use the kubernetes API in the backend for dashboards
	FlagKubernetesDashboardsAPI = "kubernetesDashboardsAPI"

	// FlagKubernetesFolders
	// Use the kubernetes API in the frontend for folders, and route /api/folders requests to k8s
	FlagKubernetesFolders = "kubernetesFolders"

	// FlagGrafanaAPIServerTestingWithExperimentalAPIs
	// Facilitate integration testing of experimental APIs
	FlagGrafanaAPIServerTestingWithExperimentalAPIs = "grafanaAPIServerTestingWithExperimentalAPIs"

	// FlagDatasourceQueryTypes
	// Show query type endpoints in datasource API servers (currently hardcoded for testdata, expressions, and prometheus)
	FlagDatasourceQueryTypes = "datasourceQueryTypes"

	// FlagQueryService
	// Register /apis/query.grafana.app/ -- will eventually replace /api/ds/query
	FlagQueryService = "queryService"

	// FlagQueryServiceRewrite
	// Rewrite requests targeting /ds/query to the query service
	FlagQueryServiceRewrite = "queryServiceRewrite"

	// FlagQueryServiceFromUI
	// Routes requests to the new query service
	FlagQueryServiceFromUI = "queryServiceFromUI"

	// FlagCloudWatchBatchQueries
	// Runs CloudWatch metrics queries as separate batches
	FlagCloudWatchBatchQueries = "cloudWatchBatchQueries"

	// FlagRecoveryThreshold
	// Enables feature recovery threshold (aka hysteresis) for threshold server-side expression
	FlagRecoveryThreshold = "recoveryThreshold"

	// FlagLokiStructuredMetadata
	// Enables the loki data source to request structured metadata from the Loki server
	FlagLokiStructuredMetadata = "lokiStructuredMetadata"

	// FlagTeamHttpHeaders
	// Enables LBAC for datasources to apply LogQL filtering of logs to the client requests for users in teams
	FlagTeamHttpHeaders = "teamHttpHeaders"

	// FlagCachingOptimizeSerializationMemoryUsage
	// If enabled, the caching backend gradually serializes query responses for the cache, comparing against the configured `[caching]max_value_mb` value as it goes. This can can help prevent Grafana from running out of memory while attempting to cache very large query responses.
	FlagCachingOptimizeSerializationMemoryUsage = "cachingOptimizeSerializationMemoryUsage"

	// FlagPanelTitleSearchInV1
	// Enable searching for dashboards using panel title in search v1
	FlagPanelTitleSearchInV1 = "panelTitleSearchInV1"

	// FlagManagedPluginsInstall
	// Install managed plugins directly from plugins catalog
	FlagManagedPluginsInstall = "managedPluginsInstall"

	// FlagPrometheusPromQAIL
	// Prometheus and AI/ML to assist users in creating a query
	FlagPrometheusPromQAIL = "prometheusPromQAIL"

	// FlagPrometheusCodeModeMetricNamesSearch
	// Enables search for metric names in Code Mode, to improve performance when working with an enormous number of metric names
	FlagPrometheusCodeModeMetricNamesSearch = "prometheusCodeModeMetricNamesSearch"

	// FlagAddFieldFromCalculationStatFunctions
	// Add cumulative and window functions to the add field from calculation transformation
	FlagAddFieldFromCalculationStatFunctions = "addFieldFromCalculationStatFunctions"

	// FlagAlertmanagerRemoteSecondary
	// Enable Grafana to sync configuration and state with a remote Alertmanager.
	FlagAlertmanagerRemoteSecondary = "alertmanagerRemoteSecondary"

	// FlagAlertmanagerRemotePrimary
	// Enable Grafana to have a remote Alertmanager instance as the primary Alertmanager.
	FlagAlertmanagerRemotePrimary = "alertmanagerRemotePrimary"

	// FlagAlertmanagerRemoteOnly
	// Disable the internal Alertmanager and only use the external one defined.
	FlagAlertmanagerRemoteOnly = "alertmanagerRemoteOnly"

	// FlagAnnotationPermissionUpdate
	// Change the way annotation permissions work by scoping them to folders and dashboards.
	FlagAnnotationPermissionUpdate = "annotationPermissionUpdate"

	// FlagExtractFieldsNameDeduplication
	// Make sure extracted field names are unique in the dataframe
	FlagExtractFieldsNameDeduplication = "extractFieldsNameDeduplication"

	// FlagDashboardSceneForViewers
	// Enables dashboard rendering using Scenes for viewer roles
	FlagDashboardSceneForViewers = "dashboardSceneForViewers"

	// FlagDashboardSceneSolo
	// Enables rendering dashboards using scenes for solo panels
	FlagDashboardSceneSolo = "dashboardSceneSolo"

	// FlagDashboardScene
	// Enables dashboard rendering using scenes for all roles
	FlagDashboardScene = "dashboardScene"

	// FlagDashboardNewLayouts
	// Enables experimental new dashboard layouts
	FlagDashboardNewLayouts = "dashboardNewLayouts"

	// FlagPanelFilterVariable
	// Enables use of the `systemPanelFilterVar` variable to filter panels in a dashboard
	FlagPanelFilterVariable = "panelFilterVariable"

	// FlagPdfTables
	// Enables generating table data as PDF in reporting
	FlagPdfTables = "pdfTables"

	// FlagSsoSettingsApi
	// Enables the SSO settings API and the OAuth configuration UIs in Grafana
	FlagSsoSettingsApi = "ssoSettingsApi"

	// FlagCanvasPanelPanZoom
	// Allow pan and zoom in canvas panel
	FlagCanvasPanelPanZoom = "canvasPanelPanZoom"

	// FlagLogsInfiniteScrolling
	// Enables infinite scrolling for the Logs panel in Explore and Dashboards
	FlagLogsInfiniteScrolling = "logsInfiniteScrolling"

	// FlagExploreMetrics
	// Enables the new Explore Metrics core app
	FlagExploreMetrics = "exploreMetrics"

	// FlagAlertingSimplifiedRouting
	// Enables users to easily configure alert notifications by specifying a contact point directly when editing or creating an alert rule
	FlagAlertingSimplifiedRouting = "alertingSimplifiedRouting"

	// FlagLogRowsPopoverMenu
	// Enable filtering menu displayed when text of a log line is selected
	FlagLogRowsPopoverMenu = "logRowsPopoverMenu"

	// FlagPluginsSkipHostEnvVars
	// Disables passing host environment variable to plugin processes
	FlagPluginsSkipHostEnvVars = "pluginsSkipHostEnvVars"

	// FlagTableSharedCrosshair
	// Enables shared crosshair in table panel
	FlagTableSharedCrosshair = "tableSharedCrosshair"

	// FlagRegressionTransformation
	// Enables regression analysis transformation
	FlagRegressionTransformation = "regressionTransformation"

	// FlagLokiQueryHints
	// Enables query hints for Loki
	FlagLokiQueryHints = "lokiQueryHints"

	// FlagKubernetesFeatureToggles
	// Use the kubernetes API for feature toggle management in the frontend
	FlagKubernetesFeatureToggles = "kubernetesFeatureToggles"

	// FlagCloudRBACRoles
	// Enabled grafana cloud specific RBAC roles
	FlagCloudRBACRoles = "cloudRBACRoles"

	// FlagAlertingQueryOptimization
	// Optimizes eligible queries in order to reduce load on datasources
	FlagAlertingQueryOptimization = "alertingQueryOptimization"

	// FlagNewFolderPicker
	// Enables the nested folder picker without having nested folders enabled
	FlagNewFolderPicker = "newFolderPicker"

	// FlagJitterAlertRulesWithinGroups
	// Distributes alert rule evaluations more evenly over time, including spreading out rules within the same group
	FlagJitterAlertRulesWithinGroups = "jitterAlertRulesWithinGroups"

	// FlagOnPremToCloudMigrations
	// Enable the Grafana Migration Assistant, which helps you easily migrate on-prem dashboards, folders, and data source configurations to your Grafana Cloud stack.
	FlagOnPremToCloudMigrations = "onPremToCloudMigrations"

	// FlagOnPremToCloudMigrationsAlerts
	// Enables the migration of alerts and its child resources to your Grafana Cloud stack. Requires `onPremToCloudMigrations` to be enabled in conjunction.
	FlagOnPremToCloudMigrationsAlerts = "onPremToCloudMigrationsAlerts"

	// FlagAlertingSaveStatePeriodic
	// Writes the state periodically to the database, asynchronous to rule evaluation
	FlagAlertingSaveStatePeriodic = "alertingSaveStatePeriodic"

	// FlagPromQLScope
	// In-development feature that will allow injection of labels into prometheus queries.
	FlagPromQLScope = "promQLScope"

	// FlagSqlExpressions
	// Enables using SQL and DuckDB functions as Expressions.
	FlagSqlExpressions = "sqlExpressions"

	// FlagNodeGraphDotLayout
	// Changed the layout algorithm for the node graph
	FlagNodeGraphDotLayout = "nodeGraphDotLayout"

	// FlagGroupToNestedTableTransformation
	// Enables the group to nested table transformation
	FlagGroupToNestedTableTransformation = "groupToNestedTableTransformation"

	// FlagNewPDFRendering
	// New implementation for the dashboard-to-PDF rendering
	FlagNewPDFRendering = "newPDFRendering"

	// FlagTlsMemcached
	// Use TLS-enabled memcached in the enterprise caching feature
	FlagTlsMemcached = "tlsMemcached"

	// FlagKubernetesAggregator
	// Enable grafana&#39;s embedded kube-aggregator
	FlagKubernetesAggregator = "kubernetesAggregator"

	// FlagExpressionParser
	// Enable new expression parser
	FlagExpressionParser = "expressionParser"

	// FlagGroupByVariable
	// Enable groupBy variable support in scenes dashboards
	FlagGroupByVariable = "groupByVariable"

	// FlagAuthAPIAccessTokenAuth
	// Enables the use of Auth API access tokens for authentication
	FlagAuthAPIAccessTokenAuth = "authAPIAccessTokenAuth"

	// FlagScopeFilters
	// Enables the use of scope filters in Grafana
	FlagScopeFilters = "scopeFilters"

	// FlagSsoSettingsSAML
	// Use the new SSO Settings API to configure the SAML connector
	FlagSsoSettingsSAML = "ssoSettingsSAML"

	// FlagOauthRequireSubClaim
	// Require that sub claims is present in oauth tokens.
	FlagOauthRequireSubClaim = "oauthRequireSubClaim"

	// FlagNewDashboardWithFiltersAndGroupBy
	// Enables filters and group by variables on all new dashboards. Variables are added only if default data source supports filtering.
	FlagNewDashboardWithFiltersAndGroupBy = "newDashboardWithFiltersAndGroupBy"

	// FlagCloudWatchNewLabelParsing
	// Updates CloudWatch label parsing to be more accurate
	FlagCloudWatchNewLabelParsing = "cloudWatchNewLabelParsing"

	// FlagAccessActionSets
	// Introduces action sets for resource permissions. Also ensures that all folder editors and admins can create subfolders without needing any additional permissions.
	FlagAccessActionSets = "accessActionSets"

	// FlagDisableNumericMetricsSortingInExpressions
	// In server-side expressions, disable the sorting of numeric-kind metrics by their metric name or labels.
	FlagDisableNumericMetricsSortingInExpressions = "disableNumericMetricsSortingInExpressions"

	// FlagGrafanaManagedRecordingRules
	// Enables Grafana-managed recording rules.
	FlagGrafanaManagedRecordingRules = "grafanaManagedRecordingRules"

	// FlagQueryLibrary
	// Enables Query Library feature in Explore
	FlagQueryLibrary = "queryLibrary"

	// FlagLogsExploreTableDefaultVisualization
	// Sets the logs table as default visualisation in logs explore
	FlagLogsExploreTableDefaultVisualization = "logsExploreTableDefaultVisualization"

	// FlagNewDashboardSharingComponent
	// Enables the new sharing drawer design
	FlagNewDashboardSharingComponent = "newDashboardSharingComponent"

	// FlagAlertingListViewV2
	// Enables the new alert list view design
	FlagAlertingListViewV2 = "alertingListViewV2"

	// FlagNotificationBanner
	// Enables the notification banner UI and API
	FlagNotificationBanner = "notificationBanner"

	// FlagDashboardRestore
	// Enables deleted dashboard restore feature
	FlagDashboardRestore = "dashboardRestore"

	// FlagDatasourceProxyDisableRBAC
	// Disables applying a plugin route&#39;s ReqAction field to authorization
	FlagDatasourceProxyDisableRBAC = "datasourceProxyDisableRBAC"

	// FlagAlertingDisableSendAlertsExternal
	// Disables the ability to send alerts to an external Alertmanager datasource.
	FlagAlertingDisableSendAlertsExternal = "alertingDisableSendAlertsExternal"

	// FlagPreserveDashboardStateWhenNavigating
	// Enables possibility to preserve dashboard variables and time range when navigating between dashboards
	FlagPreserveDashboardStateWhenNavigating = "preserveDashboardStateWhenNavigating"

	// FlagAlertingCentralAlertHistory
	// Enables the new central alert history.
	FlagAlertingCentralAlertHistory = "alertingCentralAlertHistory"

	// FlagPluginProxyPreserveTrailingSlash
	// Preserve plugin proxy trailing slash.
	FlagPluginProxyPreserveTrailingSlash = "pluginProxyPreserveTrailingSlash"

	// FlagSqlQuerybuilderFunctionParameters
	// Enables SQL query builder function parameters
	FlagSqlQuerybuilderFunctionParameters = "sqlQuerybuilderFunctionParameters"

	// FlagAzureMonitorPrometheusExemplars
	// Allows configuration of Azure Monitor as a data source that can provide Prometheus exemplars
	FlagAzureMonitorPrometheusExemplars = "azureMonitorPrometheusExemplars"

	// FlagPinNavItems
	// Enables pinning of nav items
	FlagPinNavItems = "pinNavItems"

	// FlagAuthZGRPCServer
	// Enables the gRPC server for authorization
	FlagAuthZGRPCServer = "authZGRPCServer"

	// FlagOpenSearchBackendFlowEnabled
	// Enables the backend query flow for Open Search datasource plugin
	FlagOpenSearchBackendFlowEnabled = "openSearchBackendFlowEnabled"

	// FlagSsoSettingsLDAP
	// Use the new SSO Settings API to configure LDAP
	FlagSsoSettingsLDAP = "ssoSettingsLDAP"

	// FlagFailWrongDSUID
	// Throws an error if a datasource has an invalid UIDs
	FlagFailWrongDSUID = "failWrongDSUID"

	// FlagZanzana
	// Use openFGA as authorization engine.
	FlagZanzana = "zanzana"

	// FlagReloadDashboardsOnParamsChange
	// Enables reload of dashboards on scopes, time range and variables changes
	FlagReloadDashboardsOnParamsChange = "reloadDashboardsOnParamsChange"

	// FlagAlertingApiServer
	// Register Alerting APIs with the K8s API server
	FlagAlertingApiServer = "alertingApiServer"

	// FlagCloudWatchRoundUpEndTime
	// Round up end time for metric queries to the next minute to avoid missing data
	FlagCloudWatchRoundUpEndTime = "cloudWatchRoundUpEndTime"

	// FlagCloudwatchMetricInsightsCrossAccount
	// Enables cross account observability for Cloudwatch Metric Insights query builder
	FlagCloudwatchMetricInsightsCrossAccount = "cloudwatchMetricInsightsCrossAccount"

	// FlagPrometheusAzureOverrideAudience
	// Deprecated. Allow override default AAD audience for Azure Prometheus endpoint. Enabled by default. This feature should no longer be used and will be removed in the future.
	FlagPrometheusAzureOverrideAudience = "prometheusAzureOverrideAudience"

	// FlagAlertingFilterV2
	// Enable the new alerting search experience
	FlagAlertingFilterV2 = "alertingFilterV2"

	// FlagDataplaneAggregator
	// Enable grafana dataplane aggregator
	FlagDataplaneAggregator = "dataplaneAggregator"

	// FlagNewFiltersUI
	// Enables new combobox style UI for the Ad hoc filters variable in scenes architecture
	FlagNewFiltersUI = "newFiltersUI"

	// FlagLokiSendDashboardPanelNames
	// Send dashboard and panel names to Loki when querying
	FlagLokiSendDashboardPanelNames = "lokiSendDashboardPanelNames"

	// FlagAlertingPrometheusRulesPrimary
	// Uses Prometheus rules as the primary source of truth for ruler-enabled data sources
	FlagAlertingPrometheusRulesPrimary = "alertingPrometheusRulesPrimary"

	// FlagSingleTopNav
	// Unifies the top search bar and breadcrumb bar into one
	FlagSingleTopNav = "singleTopNav"

	// FlagExploreLogsShardSplitting
	// Used in Explore Logs to split queries into multiple queries based on the number of shards
	FlagExploreLogsShardSplitting = "exploreLogsShardSplitting"

	// FlagExploreLogsAggregatedMetrics
	// Used in Explore Logs to query by aggregated metrics
	FlagExploreLogsAggregatedMetrics = "exploreLogsAggregatedMetrics"

	// FlagExploreLogsLimitedTimeRange
	// Used in Explore Logs to limit the time range
	FlagExploreLogsLimitedTimeRange = "exploreLogsLimitedTimeRange"

	// FlagHomeSetupGuide
	// Used in Home for users who want to return to the onboarding flow or quickly find popular config pages
	FlagHomeSetupGuide = "homeSetupGuide"

	// FlagAppPlatformGrpcClientAuth
	// Enables the gRPC client to authenticate with the App Platform by using ID &amp; access tokens
	FlagAppPlatformGrpcClientAuth = "appPlatformGrpcClientAuth"

	// FlagAppSidecar
	// Enable the app sidecar feature that allows rendering 2 apps at the same time
	FlagAppSidecar = "appSidecar"

	// FlagGroupAttributeSync
	// Enable the groupsync extension for managing Group Attribute Sync feature
	FlagGroupAttributeSync = "groupAttributeSync"

	// FlagAlertingQueryAndExpressionsStepMode
	// Enables step mode for alerting queries and expressions
	FlagAlertingQueryAndExpressionsStepMode = "alertingQueryAndExpressionsStepMode"

	// FlagImprovedExternalSessionHandling
	// Enable improved support for external sessions in Grafana
	FlagImprovedExternalSessionHandling = "improvedExternalSessionHandling"

	// FlagUseSessionStorageForRedirection
	// Use session storage for handling the redirection after login
	FlagUseSessionStorageForRedirection = "useSessionStorageForRedirection"

	// FlagRolePickerDrawer
	// Enables the new role picker drawer design
	FlagRolePickerDrawer = "rolePickerDrawer"

	// FlagUnifiedStorageSearch
	// Enable unified storage search
	FlagUnifiedStorageSearch = "unifiedStorageSearch"

	// FlagPluginsSriChecks
	// Enables SRI checks for plugin assets
	FlagPluginsSriChecks = "pluginsSriChecks"

	// FlagUnifiedStorageBigObjectsSupport
	// Enables to save big objects in blob storage
	FlagUnifiedStorageBigObjectsSupport = "unifiedStorageBigObjectsSupport"

	// FlagTimeRangeProvider
	// Enables time pickers sync
	FlagTimeRangeProvider = "timeRangeProvider"

	// FlagPrometheusUsesCombobox
	// Use new combobox component for Prometheus query editor
	FlagPrometheusUsesCombobox = "prometheusUsesCombobox"

	// FlagAzureMonitorDisableLogLimit
	// Disables the log limit restriction for Azure Monitor when true. The limit is enabled by default.
	FlagAzureMonitorDisableLogLimit = "azureMonitorDisableLogLimit"

	// FlagDashboardSchemaV2
	// Enables the new dashboard schema version 2, implementing changes necessary for dynamic dashboards and dashboards as code.
	FlagDashboardSchemaV2 = "dashboardSchemaV2"

<<<<<<< HEAD
	// FlagPasswordlessMagicLinkAuthentication
	// Enable passwordless login via magic link authentication
	FlagPasswordlessMagicLinkAuthentication = "passwordlessMagicLinkAuthentication"
=======
	// FlagPlaylistsWatcher
	// Enables experimental watcher for playlists
	FlagPlaylistsWatcher = "playlistsWatcher"
>>>>>>> 517a1bef
)<|MERGE_RESOLUTION|>--- conflicted
+++ resolved
@@ -843,13 +843,11 @@
 	// Enables the new dashboard schema version 2, implementing changes necessary for dynamic dashboards and dashboards as code.
 	FlagDashboardSchemaV2 = "dashboardSchemaV2"
 
-<<<<<<< HEAD
+	// FlagPlaylistsWatcher
+	// Enables experimental watcher for playlists
+	FlagPlaylistsWatcher = "playlistsWatcher"
+
 	// FlagPasswordlessMagicLinkAuthentication
 	// Enable passwordless login via magic link authentication
 	FlagPasswordlessMagicLinkAuthentication = "passwordlessMagicLinkAuthentication"
-=======
-	// FlagPlaylistsWatcher
-	// Enables experimental watcher for playlists
-	FlagPlaylistsWatcher = "playlistsWatcher"
->>>>>>> 517a1bef
 )