--- conflicted
+++ resolved
@@ -959,13 +959,11 @@
 	// Enables the alert rule restore feature
 	FlagAlertRuleRestore = "alertRuleRestore"
 
-<<<<<<< HEAD
+	// FlagGrafanaManagedRecordingRulesDatasources
+	// Enables writing to data sources for Grafana-managed recording rules.
+	FlagGrafanaManagedRecordingRulesDatasources = "grafanaManagedRecordingRulesDatasources"
+
 	// FlagInviteUserExperimental
 	// Renders invite user button along the app
 	FlagInviteUserExperimental = "inviteUserExperimental"
-=======
-	// FlagGrafanaManagedRecordingRulesDatasources
-	// Enables writing to data sources for Grafana-managed recording rules.
-	FlagGrafanaManagedRecordingRulesDatasources = "grafanaManagedRecordingRulesDatasources"
->>>>>>> da8f26a0
 )