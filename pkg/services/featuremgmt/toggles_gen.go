// NOTE: This file was auto generated.  DO NOT EDIT DIRECTLY!
// To change feature flags, edit:
//  pkg/services/featuremgmt/registry.go
// Then run tests in:
//  pkg/services/featuremgmt/toggles_gen_test.go

package featuremgmt

const (
	// FlagDisableEnvelopeEncryption
	// Disable envelope encryption (emergency only)
	FlagDisableEnvelopeEncryption = "disableEnvelopeEncryption"

	// FlagPanelTitleSearch
	// Search for dashboards using panel title
	FlagPanelTitleSearch = "panelTitleSearch"

	// FlagPublicDashboardsEmailSharing
	// Enables public dashboard sharing to be restricted to only allowed emails
	FlagPublicDashboardsEmailSharing = "publicDashboardsEmailSharing"

	// FlagLokiExperimentalStreaming
	// Support new streaming approach for loki (prototype, needs special loki build)
	FlagLokiExperimentalStreaming = "lokiExperimentalStreaming"

	// FlagFeatureHighlights
	// Highlight Grafana Enterprise features
	FlagFeatureHighlights = "featureHighlights"

	// FlagStorage
	// Configurable storage for dashboards, datasources, and resources
	FlagStorage = "storage"

	// FlagLogRequestsInstrumentedAsUnknown
	// Logs the path for requests that are instrumented as unknown
	FlagLogRequestsInstrumentedAsUnknown = "logRequestsInstrumentedAsUnknown"

	// FlagGrpcServer
	// Run the GRPC server
	FlagGrpcServer = "grpcServer"

	// FlagCloudWatchCrossAccountQuerying
	// Enables cross-account querying in CloudWatch datasources
	FlagCloudWatchCrossAccountQuerying = "cloudWatchCrossAccountQuerying"

	// FlagShowDashboardValidationWarnings
	// Show warnings when dashboards do not validate against the schema
	FlagShowDashboardValidationWarnings = "showDashboardValidationWarnings"

	// FlagMysqlAnsiQuotes
	// Use double quotes to escape keyword in a MySQL query
	FlagMysqlAnsiQuotes = "mysqlAnsiQuotes"

	// FlagAlertingBacktesting
	// Rule backtesting API for alerting
	FlagAlertingBacktesting = "alertingBacktesting"

	// FlagIndividualCookiePreferences
	// Support overriding cookie preferences per user
	FlagIndividualCookiePreferences = "individualCookiePreferences"

	// FlagKubernetesStars
	// Routes stars requests from /api to the /apis endpoint
	FlagKubernetesStars = "kubernetesStars"

	// FlagInfluxqlStreamingParser
	// Enable streaming JSON parser for InfluxDB datasource InfluxQL query language
	FlagInfluxqlStreamingParser = "influxqlStreamingParser"

	// FlagInfluxdbRunQueriesInParallel
	// Enables running InfluxDB Influxql queries in parallel
	FlagInfluxdbRunQueriesInParallel = "influxdbRunQueriesInParallel"

	// FlagLokiLogsDataplane
	// Changes logs responses from Loki to be compliant with the dataplane specification.
	FlagLokiLogsDataplane = "lokiLogsDataplane"

	// FlagDisableSSEDataplane
	// Disables dataplane specific processing in server side expressions.
	FlagDisableSSEDataplane = "disableSSEDataplane"

	// FlagUnifiedRequestLog
	// Writes error logs to the request logger
	FlagUnifiedRequestLog = "unifiedRequestLog"

	// FlagRenderAuthJWT
	// Uses JWT-based auth for rendering instead of relying on remote cache
	FlagRenderAuthJWT = "renderAuthJWT"

	// FlagRefactorVariablesTimeRange
	// Refactor time range variables flow to reduce number of API calls made when query variables are chained
	FlagRefactorVariablesTimeRange = "refactorVariablesTimeRange"

	// FlagEnableDatagridEditing
	// Enables the edit functionality in the datagrid panel
	FlagEnableDatagridEditing = "enableDatagridEditing"

	// FlagAwsDatasourcesTempCredentials
	// Support temporary security credentials in AWS plugins for Grafana Cloud customers
	FlagAwsDatasourcesTempCredentials = "awsDatasourcesTempCredentials"

	// FlagMlExpressions
	// Enable support for Machine Learning in server-side expressions
	FlagMlExpressions = "mlExpressions"

	// FlagDatasourceAPIServers
	// Expose some datasources as apiservers.
	FlagDatasourceAPIServers = "datasourceAPIServers"

	// FlagGrafanaAPIServerWithExperimentalAPIs
	// Register experimental APIs with the k8s API server, including all datasources
	FlagGrafanaAPIServerWithExperimentalAPIs = "grafanaAPIServerWithExperimentalAPIs"

	// FlagProvisioning
	// Next generation provisioning... and git
	FlagProvisioning = "provisioning"

	// FlagGrafanaAPIServerEnsureKubectlAccess
	// Start an additional https handler and write kubectl options
	FlagGrafanaAPIServerEnsureKubectlAccess = "grafanaAPIServerEnsureKubectlAccess"

	// FlagAwsAsyncQueryCaching
	// Enable caching for async queries for Redshift and Athena. Requires that the datasource has caching and async query support enabled
	FlagAwsAsyncQueryCaching = "awsAsyncQueryCaching"

	// FlagQueryCacheRequestDeduplication
	// Enable request deduplication when query caching is enabled. Requests issuing the same query will be deduplicated, only the first request to arrive will be executed and the response will be shared with requests arriving while there is a request in-flight
	FlagQueryCacheRequestDeduplication = "queryCacheRequestDeduplication"

	// FlagPermissionsFilterRemoveSubquery
	// Alternative permission filter implementation that does not use subqueries for fetching the dashboard folder
	FlagPermissionsFilterRemoveSubquery = "permissionsFilterRemoveSubquery"

	// FlagConfigurableSchedulerTick
	// Enable changing the scheduler base interval via configuration option unified_alerting.scheduler_tick_interval
	FlagConfigurableSchedulerTick = "configurableSchedulerTick"

	// FlagReportingRetries
	// Enables rendering retries for the reporting feature
	FlagReportingRetries = "reportingRetries"

	// FlagSseGroupByDatasource
	// Send query to the same datasource in a single request when using server side expressions. The `cloudWatchBatchQueries` feature toggle should be enabled if this used with CloudWatch.
	FlagSseGroupByDatasource = "sseGroupByDatasource"

	// FlagLokiRunQueriesInParallel
	// Enables running Loki queries in parallel
	FlagLokiRunQueriesInParallel = "lokiRunQueriesInParallel"

	// FlagExternalServiceAccounts
	// Automatic service account and token setup for plugins
	FlagExternalServiceAccounts = "externalServiceAccounts"

	// FlagEnableNativeHTTPHistogram
	// Enables native HTTP Histograms
	FlagEnableNativeHTTPHistogram = "enableNativeHTTPHistogram"

	// FlagDisableClassicHTTPHistogram
	// Disables classic HTTP Histogram (use with enableNativeHTTPHistogram)
	FlagDisableClassicHTTPHistogram = "disableClassicHTTPHistogram"

	// FlagKubernetesSnapshots
	// Routes snapshot requests from /api to the /apis endpoint
	FlagKubernetesSnapshots = "kubernetesSnapshots"

	// FlagKubernetesLibraryPanels
	// Routes library panel requests from /api to the /apis endpoint
	FlagKubernetesLibraryPanels = "kubernetesLibraryPanels"

	// FlagKubernetesDashboards
	// Use the kubernetes API in the frontend for dashboards
	FlagKubernetesDashboards = "kubernetesDashboards"

	// FlagKubernetesShortURLs
	// Enables k8s short url api and uses it under the hood when handling legacy /api
	FlagKubernetesShortURLs = "kubernetesShortURLs"

	// FlagKubernetesAlertingRules
	// Adds support for Kubernetes alerting and recording rules
	FlagKubernetesAlertingRules = "kubernetesAlertingRules"

	// FlagKubernetesCorrelations
	// Adds support for Kubernetes correlations
	FlagKubernetesCorrelations = "kubernetesCorrelations"

	// FlagKubernetesLogsDrilldown
	// Adds support for Kubernetes logs drilldown
	FlagKubernetesLogsDrilldown = "kubernetesLogsDrilldown"

	// FlagKubernetesQueryCaching
	// Adds support for Kubernetes querycaching
	FlagKubernetesQueryCaching = "kubernetesQueryCaching"

	// FlagDashboardDisableSchemaValidationV1
	// Disable schema validation for dashboards/v1
	FlagDashboardDisableSchemaValidationV1 = "dashboardDisableSchemaValidationV1"

	// FlagDashboardDisableSchemaValidationV2
	// Disable schema validation for dashboards/v2
	FlagDashboardDisableSchemaValidationV2 = "dashboardDisableSchemaValidationV2"

	// FlagDashboardSchemaValidationLogging
	// Log schema validation errors so they can be analyzed later
	FlagDashboardSchemaValidationLogging = "dashboardSchemaValidationLogging"

	// FlagScanRowInvalidDashboardParseFallbackEnabled
	// Enable fallback parsing behavior when scan row encounters invalid dashboard JSON
	FlagScanRowInvalidDashboardParseFallbackEnabled = "scanRowInvalidDashboardParseFallbackEnabled"

	// FlagDatasourceQueryTypes
	// Show query type endpoints in datasource API servers (currently hardcoded for testdata, expressions, and prometheus)
	FlagDatasourceQueryTypes = "datasourceQueryTypes"

	// FlagQueryService
	// Register /apis/query.grafana.app/ -- will eventually replace /api/ds/query
	FlagQueryService = "queryService"

	// FlagQueryServiceWithConnections
	// Adds datasource connections to the query service
	FlagQueryServiceWithConnections = "queryServiceWithConnections"

	// FlagQueryServiceRewrite
	// Rewrite requests targeting /ds/query to the query service
	FlagQueryServiceRewrite = "queryServiceRewrite"

	// FlagCloudWatchBatchQueries
	// Runs CloudWatch metrics queries as separate batches
	FlagCloudWatchBatchQueries = "cloudWatchBatchQueries"

	// FlagCachingOptimizeSerializationMemoryUsage
	// If enabled, the caching backend gradually serializes query responses for the cache, comparing against the configured `[caching]max_value_mb` value as it goes. This can can help prevent Grafana from running out of memory while attempting to cache very large query responses.
	FlagCachingOptimizeSerializationMemoryUsage = "cachingOptimizeSerializationMemoryUsage"

	// FlagAlertmanagerRemoteSecondary
	// Enable Grafana to sync configuration and state with a remote Alertmanager.
	FlagAlertmanagerRemoteSecondary = "alertmanagerRemoteSecondary"

	// FlagAlertingProvenanceLockWrites
	// Enables a feature to avoid issues with concurrent writes to the alerting provenance table in MySQL
	FlagAlertingProvenanceLockWrites = "alertingProvenanceLockWrites"

	// FlagAlertingUIUseBackendFilters
	// Enables the UI to use certain backend-side filters
	FlagAlertingUIUseBackendFilters = "alertingUIUseBackendFilters"

	// FlagAlertmanagerRemotePrimary
	// Enable Grafana to have a remote Alertmanager instance as the primary Alertmanager.
	FlagAlertmanagerRemotePrimary = "alertmanagerRemotePrimary"

	// FlagAnnotationPermissionUpdate
	// Change the way annotation permissions work by scoping them to folders and dashboards.
	FlagAnnotationPermissionUpdate = "annotationPermissionUpdate"

	// FlagDashboardNewLayouts
	// Enables experimental new dashboard layouts
	FlagDashboardNewLayouts = "dashboardNewLayouts"

	// FlagPdfTables
	// Enables generating table data as PDF in reporting
	FlagPdfTables = "pdfTables"

	// FlagCloudRBACRoles
	// Enabled grafana cloud specific RBAC roles
	FlagCloudRBACRoles = "cloudRBACRoles"

	// FlagAlertingQueryOptimization
	// Optimizes eligible queries in order to reduce load on datasources
	FlagAlertingQueryOptimization = "alertingQueryOptimization"

	// FlagJitterAlertRulesWithinGroups
	// Distributes alert rule evaluations more evenly over time, including spreading out rules within the same group. Disables sequential evaluation if enabled.
	FlagJitterAlertRulesWithinGroups = "jitterAlertRulesWithinGroups"

	// FlagOnPremToCloudMigrations
	// Enable the Grafana Migration Assistant, which helps you easily migrate various on-prem resources to your Grafana Cloud stack.
	FlagOnPremToCloudMigrations = "onPremToCloudMigrations"

	// FlagSecretsManagementAppPlatform
	// Enable the secrets management API and services under app platform
	FlagSecretsManagementAppPlatform = "secretsManagementAppPlatform"

	// FlagSecretsManagementAppPlatformUI
	// Enable the secrets management app platform UI
	FlagSecretsManagementAppPlatformUI = "secretsManagementAppPlatformUI"

	// FlagAlertingSaveStatePeriodic
	// Writes the state periodically to the database, asynchronous to rule evaluation
	FlagAlertingSaveStatePeriodic = "alertingSaveStatePeriodic"

	// FlagAlertingSaveStateCompressed
	// Enables the compressed protobuf-based alert state storage. Default is enabled.
	FlagAlertingSaveStateCompressed = "alertingSaveStateCompressed"

	// FlagScopeApi
	// In-development feature flag for the scope api using the app platform.
	FlagScopeApi = "scopeApi"

	// FlagLogQLScope
	// In-development feature that will allow injection of labels into loki queries.
	FlagLogQLScope = "logQLScope"

	// FlagSqlExpressions
	// Enables SQL Expressions, which can execute SQL queries against data source results.
	FlagSqlExpressions = "sqlExpressions"

	// FlagKubernetesAggregator
	// Enable grafana&#39;s embedded kube-aggregator
	FlagKubernetesAggregator = "kubernetesAggregator"

	// FlagKubernetesAggregatorCapTokenAuth
	// Enable CAP token based authentication in grafana&#39;s embedded kube-aggregator
	FlagKubernetesAggregatorCapTokenAuth = "kubernetesAggregatorCapTokenAuth"

	// FlagGroupByVariable
	// Enable groupBy variable support in scenes dashboards
	FlagGroupByVariable = "groupByVariable"

	// FlagScopeFilters
	// Enables the use of scope filters in Grafana
	FlagScopeFilters = "scopeFilters"

	// FlagOauthRequireSubClaim
	// Require that sub claims is present in oauth tokens.
	FlagOauthRequireSubClaim = "oauthRequireSubClaim"

	// FlagRefreshTokenRequired
	// Require that refresh tokens are present in oauth tokens.
	FlagRefreshTokenRequired = "refreshTokenRequired"

	// FlagNewDashboardWithFiltersAndGroupBy
	// Enables filters and group by variables on all new dashboards. Variables are added only if default data source supports filtering.
	FlagNewDashboardWithFiltersAndGroupBy = "newDashboardWithFiltersAndGroupBy"

	// FlagCloudWatchNewLabelParsing
	// Updates CloudWatch label parsing to be more accurate
	FlagCloudWatchNewLabelParsing = "cloudWatchNewLabelParsing"

	// FlagDisableNumericMetricsSortingInExpressions
	// In server-side expressions, disable the sorting of numeric-kind metrics by their metric name or labels.
	FlagDisableNumericMetricsSortingInExpressions = "disableNumericMetricsSortingInExpressions"

	// FlagGrafanaManagedRecordingRules
	// Enables Grafana-managed recording rules.
	FlagGrafanaManagedRecordingRules = "grafanaManagedRecordingRules"

	// FlagQueryLibrary
	// Enables Saved queries (query library) feature
	FlagQueryLibrary = "queryLibrary"

	// FlagDashboardLibrary
	// Enable dashboard library experiments that are production ready
	FlagDashboardLibrary = "dashboardLibrary"

	// FlagSuggestedDashboards
	// Enable suggested dashboards when creating new dashboards
	FlagSuggestedDashboards = "suggestedDashboards"

	// FlagAlertingDisableSendAlertsExternal
	// Disables the ability to send alerts to an external Alertmanager datasource.
	FlagAlertingDisableSendAlertsExternal = "alertingDisableSendAlertsExternal"

	// FlagPreserveDashboardStateWhenNavigating
	// Enables possibility to preserve dashboard variables and time range when navigating between dashboards
	FlagPreserveDashboardStateWhenNavigating = "preserveDashboardStateWhenNavigating"

	// FlagAlertingCentralAlertHistory
	// Enables the new central alert history.
	FlagAlertingCentralAlertHistory = "alertingCentralAlertHistory"

	// FlagPluginProxyPreserveTrailingSlash
	// Preserve plugin proxy trailing slash.
	FlagPluginProxyPreserveTrailingSlash = "pluginProxyPreserveTrailingSlash"

	// FlagAzureMonitorPrometheusExemplars
	// Allows configuration of Azure Monitor as a data source that can provide Prometheus exemplars
	FlagAzureMonitorPrometheusExemplars = "azureMonitorPrometheusExemplars"

	// FlagAuthZGRPCServer
	// Enables the gRPC server for authorization
	FlagAuthZGRPCServer = "authZGRPCServer"

	// FlagSsoSettingsLDAP
	// Use the new SSO Settings API to configure LDAP
	FlagSsoSettingsLDAP = "ssoSettingsLDAP"

	// FlagZanzana
	// Use openFGA as authorization engine.
	FlagZanzana = "zanzana"

	// FlagZanzanaNoLegacyClient
	// Use openFGA as main authorization engine and disable legacy RBAC clietn.
	FlagZanzanaNoLegacyClient = "zanzanaNoLegacyClient"

	// FlagReloadDashboardsOnParamsChange
	// Enables reload of dashboards on scopes, time range and variables changes
	FlagReloadDashboardsOnParamsChange = "reloadDashboardsOnParamsChange"

	// FlagEnableScopesInMetricsExplore
	// Enables the scopes usage in Metrics Explore
	FlagEnableScopesInMetricsExplore = "enableScopesInMetricsExplore"

	// FlagCloudWatchRoundUpEndTime
	// Round up end time for metric queries to the next minute to avoid missing data
	FlagCloudWatchRoundUpEndTime = "cloudWatchRoundUpEndTime"

	// FlagPrometheusAzureOverrideAudience
	// Deprecated. Allow override default AAD audience for Azure Prometheus endpoint. Enabled by default. This feature should no longer be used and will be removed in the future.
	FlagPrometheusAzureOverrideAudience = "prometheusAzureOverrideAudience"

	// FlagAlertingFilterV2
	// Enable the new alerting search experience
	FlagAlertingFilterV2 = "alertingFilterV2"

	// FlagDataplaneAggregator
	// Enable grafana dataplane aggregator
	FlagDataplaneAggregator = "dataplaneAggregator"

	// FlagNewFiltersUI
	// Enables new combobox style UI for the Ad hoc filters variable in scenes architecture
	FlagNewFiltersUI = "newFiltersUI"

<<<<<<< HEAD
	// FlagVizActionsAuth
	// Allows authenticated API calls in actions
	FlagVizActionsAuth = "vizActionsAuth"

	// FlagAlertingPrometheusRulesPrimary
	// Uses Prometheus rules as the primary source of truth for ruler-enabled data sources
	FlagAlertingPrometheusRulesPrimary = "alertingPrometheusRulesPrimary"

	// FlagExploreLogsShardSplitting
	// Deprecated. Replace with lokiShardSplitting. Used in Logs Drilldown to split queries into multiple queries based on the number of shards
	FlagExploreLogsShardSplitting = "exploreLogsShardSplitting"

	// FlagExploreLogsAggregatedMetrics
	// Used in Logs Drilldown to query by aggregated metrics
	FlagExploreLogsAggregatedMetrics = "exploreLogsAggregatedMetrics"

	// FlagExploreLogsLimitedTimeRange
	// Used in Logs Drilldown to limit the time range
	FlagExploreLogsLimitedTimeRange = "exploreLogsLimitedTimeRange"

=======
>>>>>>> 7d179120
	// FlagAppPlatformGrpcClientAuth
	// Enables the gRPC client to authenticate with the App Platform by using ID &amp; access tokens
	FlagAppPlatformGrpcClientAuth = "appPlatformGrpcClientAuth"

	// FlagGroupAttributeSync
	// Enable the groupsync extension for managing Group Attribute Sync feature
	FlagGroupAttributeSync = "groupAttributeSync"

	// FlagImprovedExternalSessionHandling
	// Enables improved support for OAuth external sessions. After enabling this feature, users might need to re-authenticate themselves.
	FlagImprovedExternalSessionHandling = "improvedExternalSessionHandling"

	// FlagUseSessionStorageForRedirection
	// Use session storage for handling the redirection after login
	FlagUseSessionStorageForRedirection = "useSessionStorageForRedirection"

	// FlagRolePickerDrawer
	// Enables the new role picker drawer design
	FlagRolePickerDrawer = "rolePickerDrawer"

	// FlagUnifiedStorageSearch
	// Enable unified storage search
	FlagUnifiedStorageSearch = "unifiedStorageSearch"

	// FlagUnifiedStorageSearchSprinkles
	// Enable sprinkles on unified storage search
	FlagUnifiedStorageSearchSprinkles = "unifiedStorageSearchSprinkles"

	// FlagManagedDualWriter
	// Pick the dual write mode from database configs
	FlagManagedDualWriter = "managedDualWriter"

	// FlagPluginsSriChecks
	// Enables SRI checks for plugin assets
	FlagPluginsSriChecks = "pluginsSriChecks"

	// FlagUnifiedStorageBigObjectsSupport
	// Enables to save big objects in blob storage
	FlagUnifiedStorageBigObjectsSupport = "unifiedStorageBigObjectsSupport"

	// FlagTimeRangeProvider
	// Enables time pickers sync
	FlagTimeRangeProvider = "timeRangeProvider"

	// FlagAzureMonitorDisableLogLimit
	// Disables the log limit restriction for Azure Monitor when true. The limit is enabled by default.
	FlagAzureMonitorDisableLogLimit = "azureMonitorDisableLogLimit"

	// FlagPlaylistsReconciler
	// Enables experimental reconciler for playlists
	FlagPlaylistsReconciler = "playlistsReconciler"

	// FlagPasswordlessMagicLinkAuthentication
	// Enable passwordless login via magic link authentication
	FlagPasswordlessMagicLinkAuthentication = "passwordlessMagicLinkAuthentication"

	// FlagEnableExtensionsAdminPage
	// Enables the extension admin page regardless of development mode
	FlagEnableExtensionsAdminPage = "enableExtensionsAdminPage"

	// FlagEnableSCIM
	// Enables SCIM support for user and group management
	FlagEnableSCIM = "enableSCIM"

	// FlagAzureMonitorEnableUserAuth
	// Enables user auth for Azure Monitor datasource only
	FlagAzureMonitorEnableUserAuth = "azureMonitorEnableUserAuth"

	// FlagAlertingAIGenAlertRules
	// Enable AI-generated alert rules.
	FlagAlertingAIGenAlertRules = "alertingAIGenAlertRules"

	// FlagAlertingAIFeedback
	// Enable AI-generated feedback from the Grafana UI.
	FlagAlertingAIFeedback = "alertingAIFeedback"

	// FlagAlertingAIImproveAlertRules
	// Enable AI-improve alert rules labels and annotations.
	FlagAlertingAIImproveAlertRules = "alertingAIImproveAlertRules"

	// FlagAlertingAIGenTemplates
	// Enable AI-generated alerting templates.
	FlagAlertingAIGenTemplates = "alertingAIGenTemplates"

	// FlagAlertingEnrichmentPerRule
	// Enable enrichment per rule in the alerting UI.
	FlagAlertingEnrichmentPerRule = "alertingEnrichmentPerRule"

	// FlagAlertingEnrichmentAssistantInvestigations
	// Enable Assistant Investigations enrichment type.
	FlagAlertingEnrichmentAssistantInvestigations = "alertingEnrichmentAssistantInvestigations"

	// FlagAlertingAIAnalyzeCentralStateHistory
	// Enable AI-analyze central state history.
	FlagAlertingAIAnalyzeCentralStateHistory = "alertingAIAnalyzeCentralStateHistory"

	// FlagUnifiedStorageSearchUI
	// Enable unified storage search UI
	FlagUnifiedStorageSearchUI = "unifiedStorageSearchUI"

	// FlagElasticsearchCrossClusterSearch
	// Enables cross cluster search in the Elasticsearch data source
	FlagElasticsearchCrossClusterSearch = "elasticsearchCrossClusterSearch"

	// FlagLokiLabelNamesQueryApi
	// Defaults to using the Loki `/labels` API instead of `/series`
	FlagLokiLabelNamesQueryApi = "lokiLabelNamesQueryApi"

	// FlagInvestigationsBackend
	// Enable the investigations backend API
	FlagInvestigationsBackend = "investigationsBackend"

	// FlagK8SFolderCounts
	// Enable folder&#39;s api server counts
	FlagK8SFolderCounts = "k8SFolderCounts"

	// FlagK8SFolderMove
	// Enable folder&#39;s api server move
	FlagK8SFolderMove = "k8SFolderMove"

	// FlagImprovedExternalSessionHandlingSAML
	// Enables improved support for SAML external sessions. Ensure the NameID format is correctly configured in Grafana for SAML Single Logout to function properly.
	FlagImprovedExternalSessionHandlingSAML = "improvedExternalSessionHandlingSAML"

	// FlagTeamHttpHeadersTempo
	// Enables LBAC for datasources for Tempo to apply LBAC filtering of traces to the client requests for users in teams
	FlagTeamHttpHeadersTempo = "teamHttpHeadersTempo"

	// FlagGrafanaAdvisor
	// Enables Advisor app
	FlagGrafanaAdvisor = "grafanaAdvisor"

	// FlagElasticsearchImprovedParsing
	// Enables less memory intensive Elasticsearch result parsing
	FlagElasticsearchImprovedParsing = "elasticsearchImprovedParsing"

	// FlagFetchRulesUsingPost
	// Use a POST request to list rules by passing down the namespaces user has access to
	FlagFetchRulesUsingPost = "fetchRulesUsingPost"

	// FlagGrafanaconThemes
	// Enables the temporary themes for GrafanaCon
	FlagGrafanaconThemes = "grafanaconThemes"

	// FlagAlertingUseNewSimplifiedRoutingHashAlgorithm
	FlagAlertingUseNewSimplifiedRoutingHashAlgorithm = "alertingUseNewSimplifiedRoutingHashAlgorithm"

	// FlagScopeSearchAllLevels
	// Enable scope search to include all levels of the scope node tree
	FlagScopeSearchAllLevels = "scopeSearchAllLevels"

	// FlagNewShareReportDrawer
	// Enables the report creation drawer in a dashboard
	FlagNewShareReportDrawer = "newShareReportDrawer"

	// FlagAlertRuleRestore
	// Enables the alert rule restore feature
	FlagAlertRuleRestore = "alertRuleRestore"

	// FlagInfinityRunQueriesInParallel
	// Enables running Infinity queries in parallel
	FlagInfinityRunQueriesInParallel = "infinityRunQueriesInParallel"

	// FlagAzureMonitorLogsBuilderEditor
	// Enables the logs builder mode for the Azure Monitor data source
	FlagAzureMonitorLogsBuilderEditor = "azureMonitorLogsBuilderEditor"

	// FlagLocaleFormatPreference
	// Specifies the locale so the correct format for numbers and dates can be shown
	FlagLocaleFormatPreference = "localeFormatPreference"

	// FlagUnifiedStorageGrpcConnectionPool
	// Enables the unified storage grpc connection pool
	FlagUnifiedStorageGrpcConnectionPool = "unifiedStorageGrpcConnectionPool"

	// FlagAlertingRuleRecoverDeleted
	// Enables the UI functionality to recover and view deleted alert rules
	FlagAlertingRuleRecoverDeleted = "alertingRuleRecoverDeleted"

	// FlagMultiTenantTempCredentials
	// use multi-tenant path for awsTempCredentials
	FlagMultiTenantTempCredentials = "multiTenantTempCredentials"

	// FlagPostgresDSUsePGX
	// Enables using PGX instead of libpq for PostgreSQL datasource
	FlagPostgresDSUsePGX = "postgresDSUsePGX"

	// FlagTempoAlerting
	// Enables creating alerts from Tempo data source
	FlagTempoAlerting = "tempoAlerting"

	// FlagPluginsAutoUpdate
	// Enables auto-updating of users installed plugins
	FlagPluginsAutoUpdate = "pluginsAutoUpdate"

	// FlagAlertRuleUseFiredAtForStartsAt
	// Use FiredAt for StartsAt when sending alerts to Alertmaanger
	FlagAlertRuleUseFiredAtForStartsAt = "alertRuleUseFiredAtForStartsAt"

	// FlagKubernetesAuthzApis
	// Registers AuthZ /apis endpoint
	FlagKubernetesAuthzApis = "kubernetesAuthzApis"

	// FlagKubernetesAuthZHandlerRedirect
	// Redirects the traffic from the legacy access control endpoints to the new K8s AuthZ endpoints
	FlagKubernetesAuthZHandlerRedirect = "kubernetesAuthZHandlerRedirect"

	// FlagKubernetesAuthzResourcePermissionApis
	// Registers AuthZ resource permission /apis endpoints
	FlagKubernetesAuthzResourcePermissionApis = "kubernetesAuthzResourcePermissionApis"

	// FlagKubernetesAuthzZanzanaSync
	// Enable sync of Zanzana authorization store on AuthZ CRD mutations
	FlagKubernetesAuthzZanzanaSync = "kubernetesAuthzZanzanaSync"

	// FlagKubernetesAuthnMutation
	// Enables create, delete, and update mutations for resources owned by IAM identity
	FlagKubernetesAuthnMutation = "kubernetesAuthnMutation"

	// FlagRestoreDashboards
	// Enables restore deleted dashboards feature
	FlagRestoreDashboards = "restoreDashboards"

	// FlagAlertEnrichment
	// Enable configuration of alert enrichments in Grafana Cloud.
	FlagAlertEnrichment = "alertEnrichment"

	// FlagAlertEnrichmentMultiStep
	// Allow multiple steps per enrichment.
	FlagAlertEnrichmentMultiStep = "alertEnrichmentMultiStep"

	// FlagAlertEnrichmentConditional
	// Enable conditional alert enrichment steps.
	FlagAlertEnrichmentConditional = "alertEnrichmentConditional"

	// FlagAlertingImportAlertmanagerAPI
	// Enables the API to import Alertmanager configuration
	FlagAlertingImportAlertmanagerAPI = "alertingImportAlertmanagerAPI"

	// FlagAlertingImportAlertmanagerUI
	// Enables the UI to see imported Alertmanager configuration
	FlagAlertingImportAlertmanagerUI = "alertingImportAlertmanagerUI"

	// FlagPreferLibraryPanelTitle
	// Prefer library panel title over viz panel title.
	FlagPreferLibraryPanelTitle = "preferLibraryPanelTitle"

	// FlagTabularNumbers
	// Use fixed-width numbers globally in the UI
	FlagTabularNumbers = "tabularNumbers"

	// FlagNewInfluxDSConfigPageDesign
	// Enables new design for the InfluxDB data source configuration page
	FlagNewInfluxDSConfigPageDesign = "newInfluxDSConfigPageDesign"

	// FlagAlertingNotificationHistory
	// Enables the notification history feature
	FlagAlertingNotificationHistory = "alertingNotificationHistory"

	// FlagUnifiedStorageSearchDualReaderEnabled
	// Enable dual reader for unified storage search
	FlagUnifiedStorageSearchDualReaderEnabled = "unifiedStorageSearchDualReaderEnabled"

	// FlagAlertmanagerRemoteSecondaryWithRemoteState
	// Starts Grafana in remote secondary mode pulling the latest state from the remote Alertmanager to avoid duplicate notifications.
	FlagAlertmanagerRemoteSecondaryWithRemoteState = "alertmanagerRemoteSecondaryWithRemoteState"

	// FlagNewClickhouseConfigPageDesign
	// Enables new design for the Clickhouse data source configuration page
	FlagNewClickhouseConfigPageDesign = "newClickhouseConfigPageDesign"

	// FlagTeamFolders
	// Enables team folders functionality
	FlagTeamFolders = "teamFolders"

	// FlagInteractiveLearning
	// Enables the interactive learning app
	FlagInteractiveLearning = "interactiveLearning"

	// FlagAlertingTriage
	// Enables the alerting triage feature
	FlagAlertingTriage = "alertingTriage"

	// FlagGraphiteBackendMode
	// Enables the Graphite data source full backend mode
	FlagGraphiteBackendMode = "graphiteBackendMode"

	// FlagPrometheusTypeMigration
	// Checks for deprecated Prometheus authentication methods (SigV4 and Azure), installs the relevant data source, and migrates the Prometheus data sources
	FlagPrometheusTypeMigration = "prometheusTypeMigration"

	// FlagPluginContainers
	// Enables running plugins in containers
	FlagPluginContainers = "pluginContainers"

	// FlagTempoSearchBackendMigration
	// Run search queries through the tempo backend
	FlagTempoSearchBackendMigration = "tempoSearchBackendMigration"

	// FlagCdnPluginsLoadFirst
	// Prioritize loading plugins from the CDN before other sources
	FlagCdnPluginsLoadFirst = "cdnPluginsLoadFirst"

	// FlagCdnPluginsUrls
	// Enable loading plugins via declarative URLs
	FlagCdnPluginsUrls = "cdnPluginsUrls"

	// FlagPluginInstallAPISync
	// Enable syncing plugin installations to the installs API
	FlagPluginInstallAPISync = "pluginInstallAPISync"

	// FlagJaegerEnableGrpcEndpoint
	// Enable querying trace data through Jaeger&#39;s gRPC endpoint (HTTP)
	FlagJaegerEnableGrpcEndpoint = "jaegerEnableGrpcEndpoint"

	// FlagPluginStoreServiceLoading
	// Load plugins on store service startup instead of wire provider, and call RegisterFixedRoles after all plugins are loaded
	FlagPluginStoreServiceLoading = "pluginStoreServiceLoading"

	// FlagNewPanelPadding
	// Increases panel padding globally
	FlagNewPanelPadding = "newPanelPadding"

	// FlagOnlyStoreActionSets
	// When storing dashboard and folder resource permissions, only store action sets and not the full list of underlying permission
	FlagOnlyStoreActionSets = "onlyStoreActionSets"

	// FlagPanelTimeSettings
	// Enables a new panel time settings drawer
	FlagPanelTimeSettings = "panelTimeSettings"

	// FlagDashboardTemplates
	// Enable template dashboards
	FlagDashboardTemplates = "dashboardTemplates"

	// FlagKubernetesAnnotations
	// Enables app platform API for annotations
	FlagKubernetesAnnotations = "kubernetesAnnotations"

	// FlagAwsDatasourcesHttpProxy
	// Enables http proxy settings for aws datasources
	FlagAwsDatasourcesHttpProxy = "awsDatasourcesHttpProxy"
<<<<<<< HEAD

	// FlagTransformationsEmptyPlaceholder
	// Show transformation quick-start cards in empty transformations state
	FlagTransformationsEmptyPlaceholder = "transformationsEmptyPlaceholder"

	// FlagTtlPluginInstanceManager
	// Enable TTL plugin instance manager
	FlagTtlPluginInstanceManager = "ttlPluginInstanceManager"

	// FlagLokiQueryLimitsContext
	// Send X-Loki-Query-Limits-Context header to Loki on first split request
	FlagLokiQueryLimitsContext = "lokiQueryLimitsContext"

	// FlagRudderstackUpgrade
	// Enables the new version of rudderstack
	FlagRudderstackUpgrade = "rudderstackUpgrade"
=======
>>>>>>> 7d179120
)<|MERGE_RESOLUTION|>--- conflicted
+++ resolved
@@ -419,29 +419,6 @@
 	// Enables new combobox style UI for the Ad hoc filters variable in scenes architecture
 	FlagNewFiltersUI = "newFiltersUI"
 
-<<<<<<< HEAD
-	// FlagVizActionsAuth
-	// Allows authenticated API calls in actions
-	FlagVizActionsAuth = "vizActionsAuth"
-
-	// FlagAlertingPrometheusRulesPrimary
-	// Uses Prometheus rules as the primary source of truth for ruler-enabled data sources
-	FlagAlertingPrometheusRulesPrimary = "alertingPrometheusRulesPrimary"
-
-	// FlagExploreLogsShardSplitting
-	// Deprecated. Replace with lokiShardSplitting. Used in Logs Drilldown to split queries into multiple queries based on the number of shards
-	FlagExploreLogsShardSplitting = "exploreLogsShardSplitting"
-
-	// FlagExploreLogsAggregatedMetrics
-	// Used in Logs Drilldown to query by aggregated metrics
-	FlagExploreLogsAggregatedMetrics = "exploreLogsAggregatedMetrics"
-
-	// FlagExploreLogsLimitedTimeRange
-	// Used in Logs Drilldown to limit the time range
-	FlagExploreLogsLimitedTimeRange = "exploreLogsLimitedTimeRange"
-
-=======
->>>>>>> 7d179120
 	// FlagAppPlatformGrpcClientAuth
 	// Enables the gRPC client to authenticate with the App Platform by using ID &amp; access tokens
 	FlagAppPlatformGrpcClientAuth = "appPlatformGrpcClientAuth"
@@ -784,23 +761,4 @@
 	// FlagAwsDatasourcesHttpProxy
 	// Enables http proxy settings for aws datasources
 	FlagAwsDatasourcesHttpProxy = "awsDatasourcesHttpProxy"
-<<<<<<< HEAD
-
-	// FlagTransformationsEmptyPlaceholder
-	// Show transformation quick-start cards in empty transformations state
-	FlagTransformationsEmptyPlaceholder = "transformationsEmptyPlaceholder"
-
-	// FlagTtlPluginInstanceManager
-	// Enable TTL plugin instance manager
-	FlagTtlPluginInstanceManager = "ttlPluginInstanceManager"
-
-	// FlagLokiQueryLimitsContext
-	// Send X-Loki-Query-Limits-Context header to Loki on first split request
-	FlagLokiQueryLimitsContext = "lokiQueryLimitsContext"
-
-	// FlagRudderstackUpgrade
-	// Enables the new version of rudderstack
-	FlagRudderstackUpgrade = "rudderstackUpgrade"
-=======
->>>>>>> 7d179120
 )