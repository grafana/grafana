--- conflicted
+++ resolved
@@ -55,17 +55,10 @@
 	// show service
 	FlagTempoServiceGraph = "tempoServiceGraph"
 
-<<<<<<< HEAD
 	// FlagTempoApmTable
 	// Show APM table
 	FlagTempoApmTable = "tempoApmTable"
 
-	// FlagLokiBackendMode
-	// Loki datasource works as backend datasource
-	FlagLokiBackendMode = "lokiBackendMode"
-
-=======
->>>>>>> 9703c921
 	// FlagPrometheusAzureAuth
 	// Experimental. Azure authentication for Prometheus datasource
 	FlagPrometheusAzureAuth = "prometheus_azure_auth"
