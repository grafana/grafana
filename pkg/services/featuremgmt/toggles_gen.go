--- conflicted
+++ resolved
@@ -199,7 +199,6 @@
 	// Replaces whitelabeling with the new custom branding feature
 	FlagCustomBranding = "customBranding"
 
-<<<<<<< HEAD
 	// FlagGrpcServer
 	// Run GRPC server
 	FlagGrpcServer = "grpcServer"
@@ -219,9 +218,8 @@
 	// FlagIncreaseInMemDatabaseQueryCache
 	// Enable more in memory caching for database queries
 	FlagIncreaseInMemDatabaseQueryCache = "increaseInMemDatabaseQueryCache"
-=======
-	// FlagSavedQueries
+
+	// FlagQueryLibrary
 	// Datasource queries as a first-class object
-	FlagSavedQueries = "savedQueries"
->>>>>>> cac8023e
+	FlagQueryLibrary = "queryLibrary"
 )