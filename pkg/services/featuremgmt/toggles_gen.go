// NOTE: This file was auto generated.  DO NOT EDIT DIRECTLY!
// To change feature flags, edit:
//  pkg/services/featuremgmt/registry.go
// Then run tests in:
//  pkg/services/featuremgmt/toggles_gen_test.go

package featuremgmt

const (
	// FlagTrimDefaults
	// Use cue schema to remove values that will be applied automatically
	FlagTrimDefaults = "trimDefaults"

	// FlagDisableEnvelopeEncryption
	// Disable envelope encryption (emergency only)
	FlagDisableEnvelopeEncryption = "disableEnvelopeEncryption"

	// FlagLiveServiceWebWorker
	// This will use a webworker thread to processes events rather than the main thread
	FlagLiveServiceWebWorker = "live-service-web-worker"

	// FlagQueryOverLive
	// Use Grafana Live WebSocket to execute backend queries
	FlagQueryOverLive = "queryOverLive"

	// FlagPanelTitleSearch
	// Search for dashboards using panel title
	FlagPanelTitleSearch = "panelTitleSearch"

	// FlagPublicDashboards
	// Enables public access to dashboards
	FlagPublicDashboards = "publicDashboards"

	// FlagPublicDashboardsEmailSharing
	// Enables public dashboard sharing to be restricted to only allowed emails
	FlagPublicDashboardsEmailSharing = "publicDashboardsEmailSharing"

	// FlagLokiExperimentalStreaming
	// Support new streaming approach for loki (prototype, needs special loki build)
	FlagLokiExperimentalStreaming = "lokiExperimentalStreaming"

	// FlagFeatureHighlights
	// Highlight Grafana Enterprise features
	FlagFeatureHighlights = "featureHighlights"

	// FlagMigrationLocking
	// Lock database during migrations
	FlagMigrationLocking = "migrationLocking"

	// FlagStorage
	// Configurable storage for dashboards, datasources, and resources
	FlagStorage = "storage"

	// FlagCorrelations
	// Correlations page
	FlagCorrelations = "correlations"

	// FlagExploreContentOutline
	// Content outline sidebar
	FlagExploreContentOutline = "exploreContentOutline"

	// FlagDatasourceQueryMultiStatus
	// Introduce HTTP 207 Multi Status for api/ds/query
	FlagDatasourceQueryMultiStatus = "datasourceQueryMultiStatus"

	// FlagTraceToMetrics
	// Enable trace to metrics links
	FlagTraceToMetrics = "traceToMetrics"

	// FlagNewDBLibrary
	// Use jmoiron/sqlx rather than xorm for a few backend services
	FlagNewDBLibrary = "newDBLibrary"

	// FlagAutoMigrateOldPanels
	// Migrate old angular panels to supported versions (graph, table-old, worldmap, etc)
	FlagAutoMigrateOldPanels = "autoMigrateOldPanels"

	// FlagDisableAngular
	// Dynamic flag to disable angular at runtime. The preferred method is to set `angular_support_enabled` to `false` in the [security] settings, which allows you to change the state at runtime.
	FlagDisableAngular = "disableAngular"

	// FlagCanvasPanelNesting
	// Allow elements nesting
	FlagCanvasPanelNesting = "canvasPanelNesting"

	// FlagScenes
	// Experimental framework to build interactive dashboards
	FlagScenes = "scenes"

	// FlagDisableSecretsCompatibility
	// Disable duplicated secret storage in legacy tables
	FlagDisableSecretsCompatibility = "disableSecretsCompatibility"

	// FlagLogRequestsInstrumentedAsUnknown
	// Logs the path for requests that are instrumented as unknown
	FlagLogRequestsInstrumentedAsUnknown = "logRequestsInstrumentedAsUnknown"

	// FlagDataConnectionsConsole
	// Enables a new top-level page called Connections. This page is an experiment that provides a better experience when you install and configure data sources and other plugins.
	FlagDataConnectionsConsole = "dataConnectionsConsole"

	// FlagTopnav
	// Enables topnav support in external plugins. The new Grafana navigation cannot be disabled.
	FlagTopnav = "topnav"

	// FlagDockedMegaMenu
	// Enable support for a persistent (docked) navigation menu
	FlagDockedMegaMenu = "dockedMegaMenu"

	// FlagGrpcServer
	// Run the GRPC server
	FlagGrpcServer = "grpcServer"

	// FlagEntityStore
	// SQL-based entity store (requires storage flag also)
	FlagEntityStore = "entityStore"

	// FlagCloudWatchCrossAccountQuerying
	// Enables cross-account querying in CloudWatch datasources
	FlagCloudWatchCrossAccountQuerying = "cloudWatchCrossAccountQuerying"

	// FlagRedshiftAsyncQueryDataSupport
	// Enable async query data support for Redshift
	FlagRedshiftAsyncQueryDataSupport = "redshiftAsyncQueryDataSupport"

	// FlagAthenaAsyncQueryDataSupport
	// Enable async query data support for Athena
	FlagAthenaAsyncQueryDataSupport = "athenaAsyncQueryDataSupport"

	// FlagCloudwatchNewRegionsHandler
	// Refactor of /regions endpoint, no user-facing changes
	FlagCloudwatchNewRegionsHandler = "cloudwatchNewRegionsHandler"

	// FlagShowDashboardValidationWarnings
	// Show warnings when dashboards do not validate against the schema
	FlagShowDashboardValidationWarnings = "showDashboardValidationWarnings"

	// FlagMysqlAnsiQuotes
	// Use double quotes to escape keyword in a MySQL query
	FlagMysqlAnsiQuotes = "mysqlAnsiQuotes"

	// FlagAccessControlOnCall
	// Access control primitives for OnCall
	FlagAccessControlOnCall = "accessControlOnCall"

	// FlagNestedFolders
	// Enable folder nesting
	FlagNestedFolders = "nestedFolders"

	// FlagNestedFolderPicker
	// Enables the new folder picker to work with nested folders. Requires the nestedFolders feature toggle
	FlagNestedFolderPicker = "nestedFolderPicker"

	// FlagAccessTokenExpirationCheck
	// Enable OAuth access_token expiration check and token refresh using the refresh_token
	FlagAccessTokenExpirationCheck = "accessTokenExpirationCheck"

	// FlagEmptyDashboardPage
	// Enable the redesigned user interface of a dashboard page that includes no panels
	FlagEmptyDashboardPage = "emptyDashboardPage"

	// FlagDisablePrometheusExemplarSampling
	// Disable Prometheus exemplar sampling
	FlagDisablePrometheusExemplarSampling = "disablePrometheusExemplarSampling"

	// FlagAlertingBacktesting
	// Rule backtesting API for alerting
	FlagAlertingBacktesting = "alertingBacktesting"

	// FlagEditPanelCSVDragAndDrop
	// Enables drag and drop for CSV and Excel files
	FlagEditPanelCSVDragAndDrop = "editPanelCSVDragAndDrop"

	// FlagAlertingNoNormalState
	// Stop maintaining state of alerts that are not firing
	FlagAlertingNoNormalState = "alertingNoNormalState"

	// FlagLogsContextDatasourceUi
	// Allow datasource to provide custom UI for context view
	FlagLogsContextDatasourceUi = "logsContextDatasourceUi"

	// FlagLokiQuerySplitting
	// Split large interval queries into subqueries with smaller time intervals
	FlagLokiQuerySplitting = "lokiQuerySplitting"

	// FlagLokiQuerySplittingConfig
	// Give users the option to configure split durations for Loki queries
	FlagLokiQuerySplittingConfig = "lokiQuerySplittingConfig"

	// FlagIndividualCookiePreferences
	// Support overriding cookie preferences per user
	FlagIndividualCookiePreferences = "individualCookiePreferences"

	// FlagGcomOnlyExternalOrgRoleSync
	// Prohibits a user from changing organization roles synced with Grafana Cloud auth provider
	FlagGcomOnlyExternalOrgRoleSync = "gcomOnlyExternalOrgRoleSync"

	// FlagPrometheusMetricEncyclopedia
	// Adds the metrics explorer component to the Prometheus query builder as an option in metric select
	FlagPrometheusMetricEncyclopedia = "prometheusMetricEncyclopedia"

	// FlagInfluxdbBackendMigration
	// Query InfluxDB InfluxQL without the proxy
	FlagInfluxdbBackendMigration = "influxdbBackendMigration"

	// FlagClientTokenRotation
	// Replaces the current in-request token rotation so that the client initiates the rotation
	FlagClientTokenRotation = "clientTokenRotation"

	// FlagPrometheusDataplane
	// Changes responses to from Prometheus to be compliant with the dataplane specification. In particular, when this feature toggle is active, the numeric `Field.Name` is set from &#39;Value&#39; to the value of the `__name__` label.
	FlagPrometheusDataplane = "prometheusDataplane"

	// FlagLokiMetricDataplane
	// Changes metric responses from Loki to be compliant with the dataplane specification.
	FlagLokiMetricDataplane = "lokiMetricDataplane"

	// FlagLokiLogsDataplane
	// Changes logs responses from Loki to be compliant with the dataplane specification.
	FlagLokiLogsDataplane = "lokiLogsDataplane"

	// FlagDataplaneFrontendFallback
	// Support dataplane contract field name change for transformations and field name matchers where the name is different
	FlagDataplaneFrontendFallback = "dataplaneFrontendFallback"

	// FlagDisableSSEDataplane
	// Disables dataplane specific processing in server side expressions.
	FlagDisableSSEDataplane = "disableSSEDataplane"

	// FlagAlertStateHistoryLokiSecondary
	// Enable Grafana to write alert state history to an external Loki instance in addition to Grafana annotations.
	FlagAlertStateHistoryLokiSecondary = "alertStateHistoryLokiSecondary"

	// FlagAlertingNotificationsPoliciesMatchingInstances
	// Enables the preview of matching instances for notification policies
	FlagAlertingNotificationsPoliciesMatchingInstances = "alertingNotificationsPoliciesMatchingInstances"

	// FlagAlertStateHistoryLokiPrimary
	// Enable a remote Loki instance as the primary source for state history reads.
	FlagAlertStateHistoryLokiPrimary = "alertStateHistoryLokiPrimary"

	// FlagAlertStateHistoryLokiOnly
	// Disable Grafana alerts from emitting annotations when a remote Loki instance is available.
	FlagAlertStateHistoryLokiOnly = "alertStateHistoryLokiOnly"

	// FlagUnifiedRequestLog
	// Writes error logs to the request logger
	FlagUnifiedRequestLog = "unifiedRequestLog"

	// FlagRenderAuthJWT
	// Uses JWT-based auth for rendering instead of relying on remote cache
	FlagRenderAuthJWT = "renderAuthJWT"

	// FlagExternalServiceAuth
	// Starts an OAuth2 authentication provider for external services
	FlagExternalServiceAuth = "externalServiceAuth"

	// FlagRefactorVariablesTimeRange
	// Refactor time range variables flow to reduce number of API calls made when query variables are chained
	FlagRefactorVariablesTimeRange = "refactorVariablesTimeRange"

	// FlagUseCachingService
	// When active, the new query and resource caching implementation using a wire service inject replaces the previous middleware implementation.
	FlagUseCachingService = "useCachingService"

	// FlagEnableElasticsearchBackendQuerying
	// Enable the processing of queries and responses in the Elasticsearch data source through backend
	FlagEnableElasticsearchBackendQuerying = "enableElasticsearchBackendQuerying"

	// FlagAdvancedDataSourcePicker
	// Enable a new data source picker with contextual information, recently used order and advanced mode
	FlagAdvancedDataSourcePicker = "advancedDataSourcePicker"

	// FlagFaroDatasourceSelector
	// Enable the data source selector within the Frontend Apps section of the Frontend Observability
	FlagFaroDatasourceSelector = "faroDatasourceSelector"

	// FlagEnableDatagridEditing
	// Enables the edit functionality in the datagrid panel
	FlagEnableDatagridEditing = "enableDatagridEditing"

	// FlagDataSourcePageHeader
	// Apply new pageHeader UI in data source edit page
	FlagDataSourcePageHeader = "dataSourcePageHeader"

	// FlagExtraThemes
	// Enables extra themes
	FlagExtraThemes = "extraThemes"

	// FlagLokiPredefinedOperations
	// Adds predefined query operations to Loki query editor
	FlagLokiPredefinedOperations = "lokiPredefinedOperations"

	// FlagPluginsFrontendSandbox
	// Enables the plugins frontend sandbox
	FlagPluginsFrontendSandbox = "pluginsFrontendSandbox"

	// FlagDashboardEmbed
	// Allow embedding dashboard for external use in Code editors
	FlagDashboardEmbed = "dashboardEmbed"

	// FlagFrontendSandboxMonitorOnly
	// Enables monitor only in the plugin frontend sandbox (if enabled)
	FlagFrontendSandboxMonitorOnly = "frontendSandboxMonitorOnly"

	// FlagSqlDatasourceDatabaseSelection
	// Enables previous SQL data source dataset dropdown behavior
	FlagSqlDatasourceDatabaseSelection = "sqlDatasourceDatabaseSelection"

	// FlagLokiFormatQuery
	// Enables the ability to format Loki queries
	FlagLokiFormatQuery = "lokiFormatQuery"

	// FlagCloudWatchLogsMonacoEditor
	// Enables the Monaco editor for CloudWatch Logs queries
	FlagCloudWatchLogsMonacoEditor = "cloudWatchLogsMonacoEditor"

	// FlagExploreScrollableLogsContainer
	// Improves the scrolling behavior of logs in Explore
	FlagExploreScrollableLogsContainer = "exploreScrollableLogsContainer"

	// FlagRecordedQueriesMulti
	// Enables writing multiple items from a single query within Recorded Queries
	FlagRecordedQueriesMulti = "recordedQueriesMulti"

	// FlagPluginsDynamicAngularDetectionPatterns
	// Enables fetching Angular detection patterns for plugins from GCOM and fallback to hardcoded ones
	FlagPluginsDynamicAngularDetectionPatterns = "pluginsDynamicAngularDetectionPatterns"

	// FlagVizAndWidgetSplit
	// Split panels between visualizations and widgets
	FlagVizAndWidgetSplit = "vizAndWidgetSplit"

	// FlagPrometheusIncrementalQueryInstrumentation
	// Adds RudderStack events to incremental queries
	FlagPrometheusIncrementalQueryInstrumentation = "prometheusIncrementalQueryInstrumentation"

	// FlagLogsExploreTableVisualisation
	// A table visualisation for logs in Explore
	FlagLogsExploreTableVisualisation = "logsExploreTableVisualisation"

	// FlagAwsDatasourcesTempCredentials
	// Support temporary security credentials in AWS plugins for Grafana Cloud customers
	FlagAwsDatasourcesTempCredentials = "awsDatasourcesTempCredentials"

	// FlagTransformationsRedesign
	// Enables the transformations redesign
	FlagTransformationsRedesign = "transformationsRedesign"

	// FlagToggleLabelsInLogsUI
	// Enable toggleable filters in log details view
	FlagToggleLabelsInLogsUI = "toggleLabelsInLogsUI"

	// FlagMlExpressions
	// Enable support for Machine Learning in server-side expressions
	FlagMlExpressions = "mlExpressions"

	// FlagTraceQLStreaming
	// Enables response streaming of TraceQL queries of the Tempo data source
	FlagTraceQLStreaming = "traceQLStreaming"

	// FlagMetricsSummary
	// Enables metrics summary queries in the Tempo data source
	FlagMetricsSummary = "metricsSummary"

	// FlagGrafanaAPIServer
	// Enable Kubernetes API Server for Grafana resources
	FlagGrafanaAPIServer = "grafanaAPIServer"

	// FlagGrafanaAPIServerWithExperimentalAPIs
	// Register experimental APIs with the k8s API server
	FlagGrafanaAPIServerWithExperimentalAPIs = "grafanaAPIServerWithExperimentalAPIs"

	// FlagFeatureToggleAdminPage
	// Enable admin page for managing feature toggles from the Grafana front-end
	FlagFeatureToggleAdminPage = "featureToggleAdminPage"

	// FlagAwsAsyncQueryCaching
	// Enable caching for async queries for Redshift and Athena. Requires that the `useCachingService` feature toggle is enabled and the datasource has caching and async query support enabled
	FlagAwsAsyncQueryCaching = "awsAsyncQueryCaching"

	// FlagSplitScopes
	// Support faster dashboard and folder search by splitting permission scopes into parts
	FlagSplitScopes = "splitScopes"

	// FlagAzureMonitorDataplane
	// Adds dataplane compliant frame metadata in the Azure Monitor datasource
	FlagAzureMonitorDataplane = "azureMonitorDataplane"

	// FlagPermissionsFilterRemoveSubquery
	// Alternative permission filter implementation that does not use subqueries for fetching the dashboard folder
	FlagPermissionsFilterRemoveSubquery = "permissionsFilterRemoveSubquery"

	// FlagPrometheusConfigOverhaulAuth
	// Update the Prometheus configuration page with the new auth component
	FlagPrometheusConfigOverhaulAuth = "prometheusConfigOverhaulAuth"

	// FlagConfigurableSchedulerTick
	// Enable changing the scheduler base interval via configuration option unified_alerting.scheduler_tick_interval
	FlagConfigurableSchedulerTick = "configurableSchedulerTick"

	// FlagInfluxdbSqlSupport
	// Enable InfluxDB SQL query language support with new querying UI
	FlagInfluxdbSqlSupport = "influxdbSqlSupport"

	// FlagAlertingNoDataErrorExecution
	// Changes how Alerting state manager handles execution of NoData/Error
	FlagAlertingNoDataErrorExecution = "alertingNoDataErrorExecution"

	// FlagAngularDeprecationUI
	// Display new Angular deprecation-related UI features
	FlagAngularDeprecationUI = "angularDeprecationUI"

	// FlagDashgpt
	// Enable AI powered features in dashboards
	FlagDashgpt = "dashgpt"

	// FlagReportingRetries
	// Enables rendering retries for the reporting feature
	FlagReportingRetries = "reportingRetries"

	// FlagNewBrowseDashboards
	// New browse/manage dashboards UI
	FlagNewBrowseDashboards = "newBrowseDashboards"

	// FlagSseGroupByDatasource
	// Send query to the same datasource in a single request when using server side expressions
	FlagSseGroupByDatasource = "sseGroupByDatasource"

	// FlagRequestInstrumentationStatusSource
	// Include a status source label for request metrics and logs
	FlagRequestInstrumentationStatusSource = "requestInstrumentationStatusSource"

	// FlagLibraryPanelRBAC
	// Enables RBAC support for library panels
	FlagLibraryPanelRBAC = "libraryPanelRBAC"

	// FlagLokiRunQueriesInParallel
	// Enables running Loki queries in parallel
	FlagLokiRunQueriesInParallel = "lokiRunQueriesInParallel"

	// FlagWargamesTesting
	// Placeholder feature flag for internal testing
	FlagWargamesTesting = "wargamesTesting"

	// FlagAlertingInsights
	// Show the new alerting insights landing page
	FlagAlertingInsights = "alertingInsights"

	// FlagExternalCorePlugins
	// Allow core plugins to be loaded as external
	FlagExternalCorePlugins = "externalCorePlugins"

	// FlagPluginsAPIMetrics
	// Sends metrics of public grafana packages usage by plugins
	FlagPluginsAPIMetrics = "pluginsAPIMetrics"

	// FlagHttpSLOLevels
	// Adds SLO level to http request metrics
	FlagHttpSLOLevels = "httpSLOLevels"

	// FlagIdForwarding
	// Generate signed id token for identity that can be forwarded to plugins and external services
	FlagIdForwarding = "idForwarding"

	// FlagCloudWatchWildCardDimensionValues
	// Fetches dimension values from CloudWatch to correctly label wildcard dimensions
	FlagCloudWatchWildCardDimensionValues = "cloudWatchWildCardDimensionValues"

	// FlagExternalServiceAccounts
	// Automatic service account and token setup for plugins
	FlagExternalServiceAccounts = "externalServiceAccounts"

	// FlagPanelMonitoring
	// Enables panel monitoring through logs and measurements
	FlagPanelMonitoring = "panelMonitoring"

	// FlagEnableNativeHTTPHistogram
	// Enables native HTTP Histograms
	FlagEnableNativeHTTPHistogram = "enableNativeHTTPHistogram"

	// FlagFormatString
	// Enable format string transformer
	FlagFormatString = "formatString"

	// FlagTransformationsVariableSupport
	// Allows using variables in transformations
	FlagTransformationsVariableSupport = "transformationsVariableSupport"

	// FlagKubernetesPlaylists
	// Use the kubernetes API in the frontend for playlists
	FlagKubernetesPlaylists = "kubernetesPlaylists"

	// FlagNavAdminSubsections
	// Splits the administration section of the nav tree into subsections
	FlagNavAdminSubsections = "navAdminSubsections"

	// FlagRecoveryThreshold
	// Enables feature recovery threshold (aka hysteresis) for threshold server-side expression
	FlagRecoveryThreshold = "recoveryThreshold"

	// FlagTeamHttpHeaders
	// Enables datasources to apply team headers to the client requests
	FlagTeamHttpHeaders = "teamHttpHeaders"

	// FlagAwsDatasourcesNewFormStyling
	// Applies new form styling for configuration and query editors in AWS plugins
	FlagAwsDatasourcesNewFormStyling = "awsDatasourcesNewFormStyling"

	// FlagCachingOptimizeSerializationMemoryUsage
	// If enabled, the caching backend gradually serializes query responses for the cache, comparing against the configured `[caching]max_value_mb` value as it goes. This can can help prevent Grafana from running out of memory while attempting to cache very large query responses.
	FlagCachingOptimizeSerializationMemoryUsage = "cachingOptimizeSerializationMemoryUsage"

	// FlagPanelTitleSearchInV1
	// Enable searching for dashboards using panel title in search v1
	FlagPanelTitleSearchInV1 = "panelTitleSearchInV1"

	// FlagPluginsInstrumentationStatusSource
	// Include a status source label for plugin request metrics and logs
	FlagPluginsInstrumentationStatusSource = "pluginsInstrumentationStatusSource"

<<<<<<< HEAD
	// FlagDashboardSceneForViewers
	// Enables dashboard rendering using Scenes for viewer roles
	FlagDashboardSceneForViewers = "dashboardSceneForViewers"
=======
	// FlagCostManagementUi
	// Toggles the display of the cost management ui plugin
	FlagCostManagementUi = "costManagementUi"

	// FlagManagedPluginsInstall
	// Install managed plugins directly from plugins catalog
	FlagManagedPluginsInstall = "managedPluginsInstall"

	// FlagPrometheusPromQAIL
	// Prometheus and AI/ML to assist users in creating a query
	FlagPrometheusPromQAIL = "prometheusPromQAIL"
>>>>>>> a0ec0bae
)<|MERGE_RESOLUTION|>--- conflicted
+++ resolved
@@ -519,21 +519,19 @@
 	// Include a status source label for plugin request metrics and logs
 	FlagPluginsInstrumentationStatusSource = "pluginsInstrumentationStatusSource"
 
-<<<<<<< HEAD
+	// FlagCostManagementUi
+	// Toggles the display of the cost management ui plugin
+	FlagCostManagementUi = "costManagementUi"
+
+	// FlagManagedPluginsInstall
+	// Install managed plugins directly from plugins catalog
+	FlagManagedPluginsInstall = "managedPluginsInstall"
+
+	// FlagPrometheusPromQAIL
+	// Prometheus and AI/ML to assist users in creating a query
+	FlagPrometheusPromQAIL = "prometheusPromQAIL"
+
 	// FlagDashboardSceneForViewers
 	// Enables dashboard rendering using Scenes for viewer roles
 	FlagDashboardSceneForViewers = "dashboardSceneForViewers"
-=======
-	// FlagCostManagementUi
-	// Toggles the display of the cost management ui plugin
-	FlagCostManagementUi = "costManagementUi"
-
-	// FlagManagedPluginsInstall
-	// Install managed plugins directly from plugins catalog
-	FlagManagedPluginsInstall = "managedPluginsInstall"
-
-	// FlagPrometheusPromQAIL
-	// Prometheus and AI/ML to assist users in creating a query
-	FlagPrometheusPromQAIL = "prometheusPromQAIL"
->>>>>>> a0ec0bae
 )