--- conflicted
+++ resolved
@@ -423,13 +423,11 @@
 	// Enables rendering retries for the reporting feature
 	FlagReportingRetries = "reportingRetries"
 
-<<<<<<< HEAD
+	// FlagNewBrowseDashboards
+	// New browse/manage dashboards UI
+	FlagNewBrowseDashboards = "newBrowseDashboards"
+
 	// FlagRequestInstrumentationStatusSource
 	// Include a status source label for request metrics and logs
 	FlagRequestInstrumentationStatusSource = "requestInstrumentationStatusSource"
-=======
-	// FlagNewBrowseDashboards
-	// New browse/manage dashboards UI
-	FlagNewBrowseDashboards = "newBrowseDashboards"
->>>>>>> ebe13a53
 )