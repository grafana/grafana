--- conflicted
+++ resolved
@@ -903,13 +903,11 @@
 	// Enables a button to send feedback from the Grafana UI
 	FlagFeedbackButton = "feedbackButton"
 
-<<<<<<< HEAD
+	// FlagElasticsearchCrossClusterSearch
+	// Enables cross cluster search in the Elasticsearch datasource
+	FlagElasticsearchCrossClusterSearch = "elasticsearchCrossClusterSearch"
+
 	// FlagUnifiedHistory
 	// Displays the navigation history so the user can navigate back to previous pages
 	FlagUnifiedHistory = "unifiedHistory"
-=======
-	// FlagElasticsearchCrossClusterSearch
-	// Enables cross cluster search in the Elasticsearch datasource
-	FlagElasticsearchCrossClusterSearch = "elasticsearchCrossClusterSearch"
->>>>>>> af247541
 )