// NOTE: This file was auto generated.  DO NOT EDIT DIRECTLY!
// To change feature flags, edit:
//  pkg/services/featuremgmt/registry.go
// Then run tests in:
//  pkg/services/featuremgmt/toggles_gen_test.go

package featuremgmt

const (
	// FlagTrimDefaults
	// Use cue schema to remove values that will be applied automatically
	FlagTrimDefaults = "trimDefaults"

	// FlagDisableEnvelopeEncryption
	// Disable envelope encryption (emergency only)
	FlagDisableEnvelopeEncryption = "disableEnvelopeEncryption"

	// FlagLiveServiceWebWorker
	// This will use a webworker thread to processes events rather than the main thread
	FlagLiveServiceWebWorker = "live-service-web-worker"

	// FlagQueryOverLive
	// Use Grafana Live WebSocket to execute backend queries
	FlagQueryOverLive = "queryOverLive"

	// FlagPanelTitleSearch
	// Search for dashboards using panel title
	FlagPanelTitleSearch = "panelTitleSearch"

	// FlagPrometheusAzureOverrideAudience
	// Experimental. Allow override default AAD audience for Azure Prometheus endpoint
	FlagPrometheusAzureOverrideAudience = "prometheusAzureOverrideAudience"

	// FlagPublicDashboards
	// Enables public access to dashboards
	FlagPublicDashboards = "publicDashboards"

	// FlagPublicDashboardsEmailSharing
	// Enables public dashboard sharing to be restricted to only allowed emails
	FlagPublicDashboardsEmailSharing = "publicDashboardsEmailSharing"

	// FlagLokiExperimentalStreaming
	// Support new streaming approach for loki (prototype, needs special loki build)
	FlagLokiExperimentalStreaming = "lokiExperimentalStreaming"

	// FlagFeatureHighlights
	// Highlight Grafana Enterprise features
	FlagFeatureHighlights = "featureHighlights"

	// FlagMigrationLocking
	// Lock database during migrations
	FlagMigrationLocking = "migrationLocking"

	// FlagStorage
	// Configurable storage for dashboards, datasources, and resources
	FlagStorage = "storage"

	// FlagExploreMixedDatasource
	// Enable mixed datasource in Explore
	FlagExploreMixedDatasource = "exploreMixedDatasource"

	// FlagNewTraceViewHeader
	// Shows the new trace view header
	FlagNewTraceViewHeader = "newTraceViewHeader"

	// FlagCorrelations
	// Correlations page
	FlagCorrelations = "correlations"

	// FlagDatasourceQueryMultiStatus
	// Introduce HTTP 207 Multi Status for api/ds/query
	FlagDatasourceQueryMultiStatus = "datasourceQueryMultiStatus"

	// FlagTraceToMetrics
	// Enable trace to metrics links
	FlagTraceToMetrics = "traceToMetrics"

	// FlagNewDBLibrary
	// Use jmoiron/sqlx rather than xorm for a few backend services
	FlagNewDBLibrary = "newDBLibrary"

	// FlagValidateDashboardsOnSave
	// Validate dashboard JSON POSTed to api/dashboards/db
	FlagValidateDashboardsOnSave = "validateDashboardsOnSave"

	// FlagAutoMigrateOldPanels
	// Migrate old angular panels to supported versions (graph, table-old, worldmap, etc)
	FlagAutoMigrateOldPanels = "autoMigrateOldPanels"

	// FlagDisableAngular
	// Dynamic flag to disable angular at runtime. The preferred method is to set `angular_support_enabled` to `false` in the [security] settings, which allows you to change the state at runtime.
	FlagDisableAngular = "disableAngular"

	// FlagPrometheusWideSeries
	// Enable wide series responses in the Prometheus datasource
	FlagPrometheusWideSeries = "prometheusWideSeries"

	// FlagCanvasPanelNesting
	// Allow elements nesting
	FlagCanvasPanelNesting = "canvasPanelNesting"

	// FlagScenes
	// Experimental framework to build interactive dashboards
	FlagScenes = "scenes"

	// FlagDisableSecretsCompatibility
	// Disable duplicated secret storage in legacy tables
	FlagDisableSecretsCompatibility = "disableSecretsCompatibility"

	// FlagLogRequestsInstrumentedAsUnknown
	// Logs the path for requests that are instrumented as unknown
	FlagLogRequestsInstrumentedAsUnknown = "logRequestsInstrumentedAsUnknown"

	// FlagDataConnectionsConsole
	// Enables a new top-level page called Connections. This page is an experiment that provides a better experience when you install and configure data sources and other plugins.
	FlagDataConnectionsConsole = "dataConnectionsConsole"

	// FlagTopnav
	// Enables new top navigation and page layouts
	FlagTopnav = "topnav"

	// FlagGrpcServer
	// Run the GRPC server
	FlagGrpcServer = "grpcServer"

	// FlagEntityStore
	// SQL-based entity store (requires storage flag also)
	FlagEntityStore = "entityStore"

	// FlagCloudWatchCrossAccountQuerying
	// Enables cross-account querying in CloudWatch datasources
	FlagCloudWatchCrossAccountQuerying = "cloudWatchCrossAccountQuerying"

	// FlagRedshiftAsyncQueryDataSupport
	// Enable async query data support for Redshift
	FlagRedshiftAsyncQueryDataSupport = "redshiftAsyncQueryDataSupport"

	// FlagAthenaAsyncQueryDataSupport
	// Enable async query data support for Athena
	FlagAthenaAsyncQueryDataSupport = "athenaAsyncQueryDataSupport"

	// FlagNewPanelChromeUI
	// Show updated look and feel of grafana-ui PanelChrome: panel header, icons, and menu
	FlagNewPanelChromeUI = "newPanelChromeUI"

	// FlagShowDashboardValidationWarnings
	// Show warnings when dashboards do not validate against the schema
	FlagShowDashboardValidationWarnings = "showDashboardValidationWarnings"

	// FlagMysqlAnsiQuotes
	// Use double quotes to escape keyword in a MySQL query
	FlagMysqlAnsiQuotes = "mysqlAnsiQuotes"

	// FlagAccessControlOnCall
	// Access control primitives for OnCall
	FlagAccessControlOnCall = "accessControlOnCall"

	// FlagNestedFolders
	// Enable folder nesting
	FlagNestedFolders = "nestedFolders"

	// FlagNestedFolderPicker
	// Enables the still in-development new folder picker to support nested folders
	FlagNestedFolderPicker = "nestedFolderPicker"

	// FlagAccessTokenExpirationCheck
	// Enable OAuth access_token expiration check and token refresh using the refresh_token
	FlagAccessTokenExpirationCheck = "accessTokenExpirationCheck"

	// FlagShowTraceId
	// Show trace ids for requests
	FlagShowTraceId = "showTraceId"

	// FlagEmptyDashboardPage
	// Enable the redesigned user interface of a dashboard page that includes no panels
	FlagEmptyDashboardPage = "emptyDashboardPage"

	// FlagDisablePrometheusExemplarSampling
	// Disable Prometheus exemplar sampling
	FlagDisablePrometheusExemplarSampling = "disablePrometheusExemplarSampling"

	// FlagAlertingBacktesting
	// Rule backtesting API for alerting
	FlagAlertingBacktesting = "alertingBacktesting"

	// FlagEditPanelCSVDragAndDrop
	// Enables drag and drop for CSV and Excel files
	FlagEditPanelCSVDragAndDrop = "editPanelCSVDragAndDrop"

	// FlagAlertingNoNormalState
	// Stop maintaining state of alerts that are not firing
	FlagAlertingNoNormalState = "alertingNoNormalState"

	// FlagLogsSampleInExplore
	// Enables access to the logs sample feature in Explore
	FlagLogsSampleInExplore = "logsSampleInExplore"

	// FlagLogsContextDatasourceUi
	// Allow datasource to provide custom UI for context view
	FlagLogsContextDatasourceUi = "logsContextDatasourceUi"

	// FlagLokiQuerySplitting
	// Split large interval queries into subqueries with smaller time intervals
	FlagLokiQuerySplitting = "lokiQuerySplitting"

	// FlagLokiQuerySplittingConfig
	// Give users the option to configure split durations for Loki queries
	FlagLokiQuerySplittingConfig = "lokiQuerySplittingConfig"

	// FlagIndividualCookiePreferences
	// Support overriding cookie preferences per user
	FlagIndividualCookiePreferences = "individualCookiePreferences"

	// FlagOnlyExternalOrgRoleSync
	// Prohibits a user from changing organization roles synced with external auth providers
	FlagOnlyExternalOrgRoleSync = "onlyExternalOrgRoleSync"

	// FlagTraceqlSearch
	// Enables the &#39;TraceQL Search&#39; tab for the Tempo datasource which provides a UI to generate TraceQL queries
	FlagTraceqlSearch = "traceqlSearch"

	// FlagPrometheusMetricEncyclopedia
	// Adds the metrics explorer component to the Prometheus query builder as an option in metric select
	FlagPrometheusMetricEncyclopedia = "prometheusMetricEncyclopedia"

	// FlagTimeSeriesTable
	// Enable time series table transformer &amp; sparkline cell type
	FlagTimeSeriesTable = "timeSeriesTable"

	// FlagPrometheusResourceBrowserCache
	// Displays browser caching options in Prometheus data source configuration
	FlagPrometheusResourceBrowserCache = "prometheusResourceBrowserCache"

	// FlagInfluxdbBackendMigration
	// Query InfluxDB InfluxQL without the proxy
	FlagInfluxdbBackendMigration = "influxdbBackendMigration"

	// FlagClientTokenRotation
	// Replaces the current in-request token rotation so that the client initiates the rotation
	FlagClientTokenRotation = "clientTokenRotation"

	// FlagPrometheusDataplane
	// Changes responses to from Prometheus to be compliant with the dataplane specification. In particular it sets the numeric Field.Name from &#39;Value&#39; to the value of the `__name__` label when present.
	FlagPrometheusDataplane = "prometheusDataplane"

	// FlagLokiMetricDataplane
	// Changes metric responses from Loki to be compliant with the dataplane specification.
	FlagLokiMetricDataplane = "lokiMetricDataplane"

	// FlagDataplaneFrontendFallback
	// Support dataplane contract field name change for transformations and field name matchers where the name is different
	FlagDataplaneFrontendFallback = "dataplaneFrontendFallback"

	// FlagDisableSSEDataplane
	// Disables dataplane specific processing in server side expressions.
	FlagDisableSSEDataplane = "disableSSEDataplane"

	// FlagAlertStateHistoryLokiSecondary
	// Enable Grafana to write alert state history to an external Loki instance in addition to Grafana annotations.
	FlagAlertStateHistoryLokiSecondary = "alertStateHistoryLokiSecondary"

	// FlagAlertingNotificationsPoliciesMatchingInstances
	// Enables the preview of matching instances for notification policies
	FlagAlertingNotificationsPoliciesMatchingInstances = "alertingNotificationsPoliciesMatchingInstances"

	// FlagAlertStateHistoryLokiPrimary
	// Enable a remote Loki instance as the primary source for state history reads.
	FlagAlertStateHistoryLokiPrimary = "alertStateHistoryLokiPrimary"

	// FlagAlertStateHistoryLokiOnly
	// Disable Grafana alerts from emitting annotations when a remote Loki instance is available.
	FlagAlertStateHistoryLokiOnly = "alertStateHistoryLokiOnly"

	// FlagUnifiedRequestLog
	// Writes error logs to the request logger
	FlagUnifiedRequestLog = "unifiedRequestLog"

	// FlagRenderAuthJWT
	// Uses JWT-based auth for rendering instead of relying on remote cache
	FlagRenderAuthJWT = "renderAuthJWT"

	// FlagPyroscopeFlameGraph
	// Changes flame graph to pyroscope one
	FlagPyroscopeFlameGraph = "pyroscopeFlameGraph"

	// FlagExternalServiceAuth
	// Starts an OAuth2 authentication provider for external services
	FlagExternalServiceAuth = "externalServiceAuth"

	// FlagRefactorVariablesTimeRange
	// Refactor time range variables flow to reduce number of API calls made when query variables are chained
	FlagRefactorVariablesTimeRange = "refactorVariablesTimeRange"

	// FlagUseCachingService
	// When turned on, the new query and resource caching implementation using a wire service inject will be used in place of the previous middleware implementation
	FlagUseCachingService = "useCachingService"

	// FlagEnableElasticsearchBackendQuerying
	// Enable the processing of queries and responses in the Elasticsearch data source through backend
	FlagEnableElasticsearchBackendQuerying = "enableElasticsearchBackendQuerying"

	// FlagAdvancedDataSourcePicker
	// Enable a new data source picker with contextual information, recently used order and advanced mode
	FlagAdvancedDataSourcePicker = "advancedDataSourcePicker"

	// FlagFaroDatasourceSelector
	// Enable the data source selector within the Frontend Apps section of the Frontend Observability
	FlagFaroDatasourceSelector = "faroDatasourceSelector"

	// FlagEnableDatagridEditing
	// Enables the edit functionality in the datagrid panel
	FlagEnableDatagridEditing = "enableDatagridEditing"

	// FlagDataSourcePageHeader
	// Apply new pageHeader UI in data source edit page
	FlagDataSourcePageHeader = "dataSourcePageHeader"

	// FlagExtraThemes
	// Enables extra themes
	FlagExtraThemes = "extraThemes"

	// FlagLokiPredefinedOperations
	// Adds predefined query operations to Loki query editor
	FlagLokiPredefinedOperations = "lokiPredefinedOperations"

	// FlagPluginsFrontendSandbox
	// Enables the plugins frontend sandbox
	FlagPluginsFrontendSandbox = "pluginsFrontendSandbox"

	// FlagFrontendSandboxMonitorOnly
	// Enables monitor only in the plugin frontend sandbox (if enabled)
	FlagFrontendSandboxMonitorOnly = "frontendSandboxMonitorOnly"

	// FlagSqlDatasourceDatabaseSelection
	// Enables previous SQL data source dataset dropdown behavior
	FlagSqlDatasourceDatabaseSelection = "sqlDatasourceDatabaseSelection"

	// FlagCloudWatchLogsMonacoEditor
	// Enables the Monaco editor for CloudWatch Logs queries
	FlagCloudWatchLogsMonacoEditor = "cloudWatchLogsMonacoEditor"

	// FlagExploreScrollableLogsContainer
	// Improves the scrolling behavior of logs in Explore
	FlagExploreScrollableLogsContainer = "exploreScrollableLogsContainer"

	// FlagRecordedQueriesMulti
	// Enables writing multiple items from a single query within Recorded Queries
	FlagRecordedQueriesMulti = "recordedQueriesMulti"

	// FlagPluginsDynamicAngularDetectionPatterns
	// Enables fetching Angular detection patterns for plugins from GCOM and fallback to hardcoded ones
	FlagPluginsDynamicAngularDetectionPatterns = "pluginsDynamicAngularDetectionPatterns"

	// FlagAlertingLokiRangeToInstant
	// Rewrites eligible loki range queries to instant queries
	FlagAlertingLokiRangeToInstant = "alertingLokiRangeToInstant"

	// FlagFlameGraphV2
	// New version of flame graph with new features
	FlagFlameGraphV2 = "flameGraphV2"

	// FlagElasticToggleableFilters
	// Enable support to toggle filters off from the query through the Logs Details component
	FlagElasticToggleableFilters = "elasticToggleableFilters"

	// FlagVizAndWidgetSplit
	// Split panels between vizualizations and widgets
	FlagVizAndWidgetSplit = "vizAndWidgetSplit"

<<<<<<< HEAD
	// FlagMlExpressions
	// Enable support for Machine Learning in server-side expressions
	FlagMlExpressions = "mlExpressions"
=======
	// FlagPrometheusIncrementalQueryInstrumentation
	// Adds RudderStack events to incremental queries
	FlagPrometheusIncrementalQueryInstrumentation = "prometheusIncrementalQueryInstrumentation"
>>>>>>> 901495a5
)<|MERGE_RESOLUTION|>--- conflicted
+++ resolved
@@ -367,13 +367,11 @@
 	// Split panels between vizualizations and widgets
 	FlagVizAndWidgetSplit = "vizAndWidgetSplit"
 
-<<<<<<< HEAD
+	// FlagPrometheusIncrementalQueryInstrumentation
+	// Adds RudderStack events to incremental queries
+	FlagPrometheusIncrementalQueryInstrumentation = "prometheusIncrementalQueryInstrumentation"
+
 	// FlagMlExpressions
 	// Enable support for Machine Learning in server-side expressions
 	FlagMlExpressions = "mlExpressions"
-=======
-	// FlagPrometheusIncrementalQueryInstrumentation
-	// Adds RudderStack events to incremental queries
-	FlagPrometheusIncrementalQueryInstrumentation = "prometheusIncrementalQueryInstrumentation"
->>>>>>> 901495a5
 )