--- conflicted
+++ resolved
@@ -443,13 +443,11 @@
 	// Show the new alerting insights landing page
 	FlagAlertingInsights = "alertingInsights"
 
-<<<<<<< HEAD
 	// FlagExternalCorePlugins
 	// Allow core plugins to be loaded as external
 	FlagExternalCorePlugins = "externalCorePlugins"
-=======
+
 	// FlagPluginsAPIMetrics
 	// Sends metrics of public grafana packages usage by plugins
 	FlagPluginsAPIMetrics = "pluginsAPIMetrics"
->>>>>>> e0659c05
 )