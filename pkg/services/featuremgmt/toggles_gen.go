// NOTE: This file was auto generated.  DO NOT EDIT DIRECTLY!
// To change feature flags, edit:
//  pkg/services/featuremgmt/registry.go
// Then run tests in:
//  pkg/services/featuremgmt/toggles_gen_test.go

package featuremgmt

const (
	// FlagDisableEnvelopeEncryption
	// Disable envelope encryption (emergency only)
	FlagDisableEnvelopeEncryption = "disableEnvelopeEncryption"

	// FlagPanelTitleSearch
	// Search for dashboards using panel title
	FlagPanelTitleSearch = "panelTitleSearch"

	// FlagPublicDashboardsEmailSharing
	// Enables public dashboard sharing to be restricted to only allowed emails
	FlagPublicDashboardsEmailSharing = "publicDashboardsEmailSharing"

	// FlagPublicDashboardsScene
	// Enables public dashboard rendering using scenes
	FlagPublicDashboardsScene = "publicDashboardsScene"

	// FlagLokiExperimentalStreaming
	// Support new streaming approach for loki (prototype, needs special loki build)
	FlagLokiExperimentalStreaming = "lokiExperimentalStreaming"

	// FlagFeatureHighlights
	// Highlight Grafana Enterprise features
	FlagFeatureHighlights = "featureHighlights"

	// FlagStorage
	// Configurable storage for dashboards, datasources, and resources
	FlagStorage = "storage"

	// FlagCorrelations
	// Correlations page
	FlagCorrelations = "correlations"

	// FlagCanvasPanelNesting
	// Allow elements nesting
	FlagCanvasPanelNesting = "canvasPanelNesting"

	// FlagLogRequestsInstrumentedAsUnknown
	// Logs the path for requests that are instrumented as unknown
	FlagLogRequestsInstrumentedAsUnknown = "logRequestsInstrumentedAsUnknown"

	// FlagGrpcServer
	// Run the GRPC server
	FlagGrpcServer = "grpcServer"

	// FlagCloudWatchCrossAccountQuerying
	// Enables cross-account querying in CloudWatch datasources
	FlagCloudWatchCrossAccountQuerying = "cloudWatchCrossAccountQuerying"

	// FlagShowDashboardValidationWarnings
	// Show warnings when dashboards do not validate against the schema
	FlagShowDashboardValidationWarnings = "showDashboardValidationWarnings"

	// FlagMysqlAnsiQuotes
	// Use double quotes to escape keyword in a MySQL query
	FlagMysqlAnsiQuotes = "mysqlAnsiQuotes"

	// FlagNestedFolders
	// Enable folder nesting
	FlagNestedFolders = "nestedFolders"

	// FlagAlertingBacktesting
	// Rule backtesting API for alerting
	FlagAlertingBacktesting = "alertingBacktesting"

	// FlagEditPanelCSVDragAndDrop
	// Enables drag and drop for CSV and Excel files
	FlagEditPanelCSVDragAndDrop = "editPanelCSVDragAndDrop"

	// FlagLogsContextDatasourceUi
	// Allow datasource to provide custom UI for context view
	FlagLogsContextDatasourceUi = "logsContextDatasourceUi"

	// FlagLokiShardSplitting
	// Use stream shards to split queries into smaller subqueries
	FlagLokiShardSplitting = "lokiShardSplitting"

	// FlagLokiQuerySplitting
	// Split large interval queries into subqueries with smaller time intervals
	FlagLokiQuerySplitting = "lokiQuerySplitting"

	// FlagIndividualCookiePreferences
	// Support overriding cookie preferences per user
	FlagIndividualCookiePreferences = "individualCookiePreferences"

	// FlagInfluxdbBackendMigration
	// Query InfluxDB InfluxQL without the proxy
	FlagInfluxdbBackendMigration = "influxdbBackendMigration"

	// FlagInfluxqlStreamingParser
	// Enable streaming JSON parser for InfluxDB datasource InfluxQL query language
	FlagInfluxqlStreamingParser = "influxqlStreamingParser"

	// FlagInfluxdbRunQueriesInParallel
	// Enables running InfluxDB Influxql queries in parallel
	FlagInfluxdbRunQueriesInParallel = "influxdbRunQueriesInParallel"

	// FlagLokiLogsDataplane
	// Changes logs responses from Loki to be compliant with the dataplane specification.
	FlagLokiLogsDataplane = "lokiLogsDataplane"

	// FlagDataplaneFrontendFallback
	// Support dataplane contract field name change for transformations and field name matchers where the name is different
	FlagDataplaneFrontendFallback = "dataplaneFrontendFallback"

	// FlagDisableSSEDataplane
	// Disables dataplane specific processing in server side expressions.
	FlagDisableSSEDataplane = "disableSSEDataplane"

	// FlagUnifiedRequestLog
	// Writes error logs to the request logger
	FlagUnifiedRequestLog = "unifiedRequestLog"

	// FlagRenderAuthJWT
	// Uses JWT-based auth for rendering instead of relying on remote cache
	FlagRenderAuthJWT = "renderAuthJWT"

	// FlagRefactorVariablesTimeRange
	// Refactor time range variables flow to reduce number of API calls made when query variables are chained
	FlagRefactorVariablesTimeRange = "refactorVariablesTimeRange"

	// FlagFaroDatasourceSelector
	// Enable the data source selector within the Frontend Apps section of the Frontend Observability
	FlagFaroDatasourceSelector = "faroDatasourceSelector"

	// FlagEnableDatagridEditing
	// Enables the edit functionality in the datagrid panel
	FlagEnableDatagridEditing = "enableDatagridEditing"

	// FlagExtraThemes
	// Enables extra themes
	FlagExtraThemes = "extraThemes"

	// FlagPluginsFrontendSandbox
	// Enables the plugins frontend sandbox
	FlagPluginsFrontendSandbox = "pluginsFrontendSandbox"

	// FlagSqlDatasourceDatabaseSelection
	// Enables previous SQL data source dataset dropdown behavior
	FlagSqlDatasourceDatabaseSelection = "sqlDatasourceDatabaseSelection"

	// FlagRecordedQueriesMulti
	// Enables writing multiple items from a single query within Recorded Queries
	FlagRecordedQueriesMulti = "recordedQueriesMulti"

	// FlagLogsExploreTableVisualisation
	// A table visualisation for logs in Explore
	FlagLogsExploreTableVisualisation = "logsExploreTableVisualisation"

	// FlagAwsDatasourcesTempCredentials
	// Support temporary security credentials in AWS plugins for Grafana Cloud customers
	FlagAwsDatasourcesTempCredentials = "awsDatasourcesTempCredentials"

	// FlagTransformationsRedesign
	// Enables the transformations redesign
	FlagTransformationsRedesign = "transformationsRedesign"

	// FlagMlExpressions
	// Enable support for Machine Learning in server-side expressions
	FlagMlExpressions = "mlExpressions"

	// FlagDatasourceAPIServers
	// Expose some datasources as apiservers.
	FlagDatasourceAPIServers = "datasourceAPIServers"

	// FlagGrafanaAPIServerWithExperimentalAPIs
	// Register experimental APIs with the k8s API server, including all datasources
	FlagGrafanaAPIServerWithExperimentalAPIs = "grafanaAPIServerWithExperimentalAPIs"

	// FlagProvisioning
	// Next generation provisioning... and git
	FlagProvisioning = "provisioning"

	// FlagProvisioningSecretsService
	// Experimental feature to use the secrets service for provisioning instead of the legacy secrets
	FlagProvisioningSecretsService = "provisioningSecretsService"

	// FlagGrafanaAPIServerEnsureKubectlAccess
	// Start an additional https handler and write kubectl options
	FlagGrafanaAPIServerEnsureKubectlAccess = "grafanaAPIServerEnsureKubectlAccess"

	// FlagFeatureToggleAdminPage
	// Enable admin page for managing feature toggles from the Grafana front-end. Grafana Cloud only.
	FlagFeatureToggleAdminPage = "featureToggleAdminPage"

	// FlagAwsAsyncQueryCaching
	// Enable caching for async queries for Redshift and Athena. Requires that the datasource has caching and async query support enabled
	FlagAwsAsyncQueryCaching = "awsAsyncQueryCaching"

	// FlagPermissionsFilterRemoveSubquery
	// Alternative permission filter implementation that does not use subqueries for fetching the dashboard folder
	FlagPermissionsFilterRemoveSubquery = "permissionsFilterRemoveSubquery"

	// FlagConfigurableSchedulerTick
	// Enable changing the scheduler base interval via configuration option unified_alerting.scheduler_tick_interval
	FlagConfigurableSchedulerTick = "configurableSchedulerTick"

	// FlagDashgpt
	// Enable AI powered features in dashboards
	FlagDashgpt = "dashgpt"

	// FlagAiGeneratedDashboardChanges
	// Enable AI powered features for dashboards to auto-summary changes when saving
	FlagAiGeneratedDashboardChanges = "aiGeneratedDashboardChanges"

	// FlagReportingRetries
	// Enables rendering retries for the reporting feature
	FlagReportingRetries = "reportingRetries"

	// FlagSseGroupByDatasource
	// Send query to the same datasource in a single request when using server side expressions. The `cloudWatchBatchQueries` feature toggle should be enabled if this used with CloudWatch.
	FlagSseGroupByDatasource = "sseGroupByDatasource"

	// FlagLokiRunQueriesInParallel
	// Enables running Loki queries in parallel
	FlagLokiRunQueriesInParallel = "lokiRunQueriesInParallel"

	// FlagExternalServiceAccounts
	// Automatic service account and token setup for plugins
	FlagExternalServiceAccounts = "externalServiceAccounts"

	// FlagPanelMonitoring
	// Enables panel monitoring through logs and measurements
	FlagPanelMonitoring = "panelMonitoring"

	// FlagEnableNativeHTTPHistogram
	// Enables native HTTP Histograms
	FlagEnableNativeHTTPHistogram = "enableNativeHTTPHistogram"

	// FlagDisableClassicHTTPHistogram
	// Disables classic HTTP Histogram (use with enableNativeHTTPHistogram)
	FlagDisableClassicHTTPHistogram = "disableClassicHTTPHistogram"

	// FlagFormatString
	// Enable format string transformer
	FlagFormatString = "formatString"

	// FlagKubernetesSnapshots
	// Routes snapshot requests from /api to the /apis endpoint
	FlagKubernetesSnapshots = "kubernetesSnapshots"

	// FlagKubernetesLibraryPanels
	// Routes library panel requests from /api to the /apis endpoint
	FlagKubernetesLibraryPanels = "kubernetesLibraryPanels"

	// FlagKubernetesDashboards
	// Use the kubernetes API in the frontend for dashboards
	FlagKubernetesDashboards = "kubernetesDashboards"

	// FlagDashboardDisableSchemaValidationV1
	// Disable schema validation for dashboards/v1
	FlagDashboardDisableSchemaValidationV1 = "dashboardDisableSchemaValidationV1"

	// FlagDashboardDisableSchemaValidationV2
	// Disable schema validation for dashboards/v2
	FlagDashboardDisableSchemaValidationV2 = "dashboardDisableSchemaValidationV2"

	// FlagDashboardSchemaValidationLogging
	// Log schema validation errors so they can be analyzed later
	FlagDashboardSchemaValidationLogging = "dashboardSchemaValidationLogging"

	// FlagScanRowInvalidDashboardParseFallbackEnabled
	// Enable fallback parsing behavior when scan row encounters invalid dashboard JSON
	FlagScanRowInvalidDashboardParseFallbackEnabled = "scanRowInvalidDashboardParseFallbackEnabled"

	// FlagDatasourceQueryTypes
	// Show query type endpoints in datasource API servers (currently hardcoded for testdata, expressions, and prometheus)
	FlagDatasourceQueryTypes = "datasourceQueryTypes"

	// FlagQueryService
	// Register /apis/query.grafana.app/ -- will eventually replace /api/ds/query
	FlagQueryService = "queryService"

	// FlagQueryServiceRewrite
	// Rewrite requests targeting /ds/query to the query service
	FlagQueryServiceRewrite = "queryServiceRewrite"

	// FlagQueryServiceFromUI
	// Routes requests to the new query service
	FlagQueryServiceFromUI = "queryServiceFromUI"

	// FlagQueryServiceFromExplore
	// Routes explore requests to the new query service
	FlagQueryServiceFromExplore = "queryServiceFromExplore"

	// FlagCloudWatchBatchQueries
	// Runs CloudWatch metrics queries as separate batches
	FlagCloudWatchBatchQueries = "cloudWatchBatchQueries"

	// FlagCachingOptimizeSerializationMemoryUsage
	// If enabled, the caching backend gradually serializes query responses for the cache, comparing against the configured `[caching]max_value_mb` value as it goes. This can can help prevent Grafana from running out of memory while attempting to cache very large query responses.
	FlagCachingOptimizeSerializationMemoryUsage = "cachingOptimizeSerializationMemoryUsage"

	// FlagPrometheusCodeModeMetricNamesSearch
	// Enables search for metric names in Code Mode, to improve performance when working with an enormous number of metric names
	FlagPrometheusCodeModeMetricNamesSearch = "prometheusCodeModeMetricNamesSearch"

	// FlagAddFieldFromCalculationStatFunctions
	// Add cumulative and window functions to the add field from calculation transformation
	FlagAddFieldFromCalculationStatFunctions = "addFieldFromCalculationStatFunctions"

	// FlagAlertmanagerRemoteSecondary
	// Enable Grafana to sync configuration and state with a remote Alertmanager.
	FlagAlertmanagerRemoteSecondary = "alertmanagerRemoteSecondary"

	// FlagAlertingProvenanceLockWrites
	// Enables a feature to avoid issues with concurrent writes to the alerting provenance table in MySQL
	FlagAlertingProvenanceLockWrites = "alertingProvenanceLockWrites"

	// FlagAlertmanagerRemotePrimary
	// Enable Grafana to have a remote Alertmanager instance as the primary Alertmanager.
	FlagAlertmanagerRemotePrimary = "alertmanagerRemotePrimary"

	// FlagAnnotationPermissionUpdate
	// Change the way annotation permissions work by scoping them to folders and dashboards.
	FlagAnnotationPermissionUpdate = "annotationPermissionUpdate"

	// FlagExtractFieldsNameDeduplication
	// Make sure extracted field names are unique in the dataframe
	FlagExtractFieldsNameDeduplication = "extractFieldsNameDeduplication"

	// FlagDashboardSceneForViewers
	// Enables dashboard rendering using Scenes for viewer roles
	FlagDashboardSceneForViewers = "dashboardSceneForViewers"

	// FlagDashboardSceneSolo
	// Enables rendering dashboards using scenes for solo panels
	FlagDashboardSceneSolo = "dashboardSceneSolo"

	// FlagDashboardScene
	// Enables dashboard rendering using scenes for all roles
	FlagDashboardScene = "dashboardScene"

	// FlagDashboardNewLayouts
	// Enables experimental new dashboard layouts
	FlagDashboardNewLayouts = "dashboardNewLayouts"

	// FlagPanelFilterVariable
	// Enables use of the `systemPanelFilterVar` variable to filter panels in a dashboard
	FlagPanelFilterVariable = "panelFilterVariable"

	// FlagPdfTables
	// Enables generating table data as PDF in reporting
	FlagPdfTables = "pdfTables"

	// FlagCanvasPanelPanZoom
	// Allow pan and zoom in canvas panel
	FlagCanvasPanelPanZoom = "canvasPanelPanZoom"

	// FlagTimeComparison
	// Enables time comparison option in supported panels
	FlagTimeComparison = "timeComparison"

	// FlagLogsInfiniteScrolling
	// Enables infinite scrolling for the Logs panel in Explore and Dashboards
	FlagLogsInfiniteScrolling = "logsInfiniteScrolling"

	// FlagLogRowsPopoverMenu
	// Enable filtering menu displayed when text of a log line is selected
	FlagLogRowsPopoverMenu = "logRowsPopoverMenu"

	// FlagPluginsSkipHostEnvVars
	// Disables passing host environment variable to plugin processes
	FlagPluginsSkipHostEnvVars = "pluginsSkipHostEnvVars"

	// FlagTableSharedCrosshair
	// Enables shared crosshair in table panel
	FlagTableSharedCrosshair = "tableSharedCrosshair"

	// FlagRegressionTransformation
	// Enables regression analysis transformation
	FlagRegressionTransformation = "regressionTransformation"

	// FlagKubernetesFeatureToggles
	// Use the kubernetes API for feature toggle management in the frontend
	FlagKubernetesFeatureToggles = "kubernetesFeatureToggles"

	// FlagCloudRBACRoles
	// Enabled grafana cloud specific RBAC roles
	FlagCloudRBACRoles = "cloudRBACRoles"

	// FlagAlertingQueryOptimization
	// Optimizes eligible queries in order to reduce load on datasources
	FlagAlertingQueryOptimization = "alertingQueryOptimization"

	// FlagJitterAlertRulesWithinGroups
	// Distributes alert rule evaluations more evenly over time, including spreading out rules within the same group. Disables sequential evaluation if enabled.
	FlagJitterAlertRulesWithinGroups = "jitterAlertRulesWithinGroups"

	// FlagOnPremToCloudMigrations
	// Enable the Grafana Migration Assistant, which helps you easily migrate various on-prem resources to your Grafana Cloud stack.
	FlagOnPremToCloudMigrations = "onPremToCloudMigrations"

	// FlagSecretsManagementAppPlatform
	// Enable the secrets management API and services under app platform
	FlagSecretsManagementAppPlatform = "secretsManagementAppPlatform"

	// FlagAlertingSaveStatePeriodic
	// Writes the state periodically to the database, asynchronous to rule evaluation
	FlagAlertingSaveStatePeriodic = "alertingSaveStatePeriodic"

	// FlagAlertingSaveStateCompressed
	// Enables the compressed protobuf-based alert state storage
	FlagAlertingSaveStateCompressed = "alertingSaveStateCompressed"

	// FlagScopeApi
	// In-development feature flag for the scope api using the app platform.
	FlagScopeApi = "scopeApi"

	// FlagPromQLScope
	// In-development feature that will allow injection of labels into prometheus queries.
	FlagPromQLScope = "promQLScope"

	// FlagLogQLScope
	// In-development feature that will allow injection of labels into loki queries.
	FlagLogQLScope = "logQLScope"

	// FlagSqlExpressions
	// Enables SQL Expressions, which can execute SQL queries against data source results.
	FlagSqlExpressions = "sqlExpressions"

	// FlagSqlExpressionsColumnAutoComplete
	// Enables column autocomplete for SQL Expressions
	FlagSqlExpressionsColumnAutoComplete = "sqlExpressionsColumnAutoComplete"

	// FlagGroupToNestedTableTransformation
	// Enables the group to nested table transformation
	FlagGroupToNestedTableTransformation = "groupToNestedTableTransformation"

	// FlagNewPDFRendering
	// New implementation for the dashboard-to-PDF rendering
	FlagNewPDFRendering = "newPDFRendering"

	// FlagTlsMemcached
	// Use TLS-enabled memcached in the enterprise caching feature
	FlagTlsMemcached = "tlsMemcached"

	// FlagKubernetesAggregator
	// Enable grafana&#39;s embedded kube-aggregator
	FlagKubernetesAggregator = "kubernetesAggregator"

	// FlagKubernetesAggregatorCapTokenAuth
	// Enable CAP token based authentication in grafana&#39;s embedded kube-aggregator
	FlagKubernetesAggregatorCapTokenAuth = "kubernetesAggregatorCapTokenAuth"

	// FlagExpressionParser
	// Enable new expression parser
	FlagExpressionParser = "expressionParser"

	// FlagGroupByVariable
	// Enable groupBy variable support in scenes dashboards
	FlagGroupByVariable = "groupByVariable"

	// FlagScopeFilters
	// Enables the use of scope filters in Grafana
	FlagScopeFilters = "scopeFilters"

	// FlagOauthRequireSubClaim
	// Require that sub claims is present in oauth tokens.
	FlagOauthRequireSubClaim = "oauthRequireSubClaim"

	// FlagNewDashboardWithFiltersAndGroupBy
	// Enables filters and group by variables on all new dashboards. Variables are added only if default data source supports filtering.
	FlagNewDashboardWithFiltersAndGroupBy = "newDashboardWithFiltersAndGroupBy"

	// FlagCloudWatchNewLabelParsing
	// Updates CloudWatch label parsing to be more accurate
	FlagCloudWatchNewLabelParsing = "cloudWatchNewLabelParsing"

	// FlagDisableNumericMetricsSortingInExpressions
	// In server-side expressions, disable the sorting of numeric-kind metrics by their metric name or labels.
	FlagDisableNumericMetricsSortingInExpressions = "disableNumericMetricsSortingInExpressions"

	// FlagGrafanaManagedRecordingRules
	// Enables Grafana-managed recording rules.
	FlagGrafanaManagedRecordingRules = "grafanaManagedRecordingRules"

	// FlagQueryLibrary
	// Enables Query Library feature in Explore
	FlagQueryLibrary = "queryLibrary"

	// FlagLogsExploreTableDefaultVisualization
	// Sets the logs table as default visualisation in logs explore
	FlagLogsExploreTableDefaultVisualization = "logsExploreTableDefaultVisualization"

	// FlagNewDashboardSharingComponent
	// Enables the new sharing drawer design
	FlagNewDashboardSharingComponent = "newDashboardSharingComponent"

	// FlagAlertingListViewV2
	// Enables the new alert list view design
	FlagAlertingListViewV2 = "alertingListViewV2"

	// FlagAlertingDisableSendAlertsExternal
	// Disables the ability to send alerts to an external Alertmanager datasource.
	FlagAlertingDisableSendAlertsExternal = "alertingDisableSendAlertsExternal"

	// FlagPreserveDashboardStateWhenNavigating
	// Enables possibility to preserve dashboard variables and time range when navigating between dashboards
	FlagPreserveDashboardStateWhenNavigating = "preserveDashboardStateWhenNavigating"

	// FlagAlertingCentralAlertHistory
	// Enables the new central alert history.
	FlagAlertingCentralAlertHistory = "alertingCentralAlertHistory"

	// FlagPluginProxyPreserveTrailingSlash
	// Preserve plugin proxy trailing slash.
	FlagPluginProxyPreserveTrailingSlash = "pluginProxyPreserveTrailingSlash"

	// FlagAzureMonitorPrometheusExemplars
	// Allows configuration of Azure Monitor as a data source that can provide Prometheus exemplars
	FlagAzureMonitorPrometheusExemplars = "azureMonitorPrometheusExemplars"

	// FlagPinNavItems
	// Enables pinning of nav items
	FlagPinNavItems = "pinNavItems"

	// FlagAuthZGRPCServer
	// Enables the gRPC server for authorization
	FlagAuthZGRPCServer = "authZGRPCServer"

	// FlagSsoSettingsLDAP
	// Use the new SSO Settings API to configure LDAP
	FlagSsoSettingsLDAP = "ssoSettingsLDAP"

	// FlagZanzana
	// Use openFGA as authorization engine.
	FlagZanzana = "zanzana"

	// FlagReloadDashboardsOnParamsChange
	// Enables reload of dashboards on scopes, time range and variables changes
	FlagReloadDashboardsOnParamsChange = "reloadDashboardsOnParamsChange"

	// FlagEnableScopesInMetricsExplore
	// Enables the scopes usage in Metrics Explore
	FlagEnableScopesInMetricsExplore = "enableScopesInMetricsExplore"

	// FlagCloudWatchRoundUpEndTime
	// Round up end time for metric queries to the next minute to avoid missing data
	FlagCloudWatchRoundUpEndTime = "cloudWatchRoundUpEndTime"

	// FlagPrometheusAzureOverrideAudience
	// Deprecated. Allow override default AAD audience for Azure Prometheus endpoint. Enabled by default. This feature should no longer be used and will be removed in the future.
	FlagPrometheusAzureOverrideAudience = "prometheusAzureOverrideAudience"

	// FlagAlertingFilterV2
	// Enable the new alerting search experience
	FlagAlertingFilterV2 = "alertingFilterV2"

	// FlagDataplaneAggregator
	// Enable grafana dataplane aggregator
	FlagDataplaneAggregator = "dataplaneAggregator"

	// FlagNewFiltersUI
	// Enables new combobox style UI for the Ad hoc filters variable in scenes architecture
	FlagNewFiltersUI = "newFiltersUI"

	// FlagTableNextGen
	// Allows access to the new react-data-grid based table component.
	FlagTableNextGen = "tableNextGen"

	// FlagAlertingPrometheusRulesPrimary
	// Uses Prometheus rules as the primary source of truth for ruler-enabled data sources
	FlagAlertingPrometheusRulesPrimary = "alertingPrometheusRulesPrimary"

	// FlagExploreLogsShardSplitting
	// Used in Logs Drilldown to split queries into multiple queries based on the number of shards
	FlagExploreLogsShardSplitting = "exploreLogsShardSplitting"

	// FlagExploreLogsAggregatedMetrics
	// Used in Logs Drilldown to query by aggregated metrics
	FlagExploreLogsAggregatedMetrics = "exploreLogsAggregatedMetrics"

	// FlagExploreLogsLimitedTimeRange
	// Used in Logs Drilldown to limit the time range
	FlagExploreLogsLimitedTimeRange = "exploreLogsLimitedTimeRange"

	// FlagAppPlatformGrpcClientAuth
	// Enables the gRPC client to authenticate with the App Platform by using ID &amp; access tokens
	FlagAppPlatformGrpcClientAuth = "appPlatformGrpcClientAuth"

	// FlagGroupAttributeSync
	// Enable the groupsync extension for managing Group Attribute Sync feature
	FlagGroupAttributeSync = "groupAttributeSync"

	// FlagAlertingQueryAndExpressionsStepMode
	// Enables step mode for alerting queries and expressions
	FlagAlertingQueryAndExpressionsStepMode = "alertingQueryAndExpressionsStepMode"

	// FlagImprovedExternalSessionHandling
	// Enables improved support for OAuth external sessions. After enabling this feature, users might need to re-authenticate themselves.
	FlagImprovedExternalSessionHandling = "improvedExternalSessionHandling"

	// FlagUseSessionStorageForRedirection
	// Use session storage for handling the redirection after login
	FlagUseSessionStorageForRedirection = "useSessionStorageForRedirection"

	// FlagRolePickerDrawer
	// Enables the new role picker drawer design
	FlagRolePickerDrawer = "rolePickerDrawer"

	// FlagUnifiedStorageSearch
	// Enable unified storage search
	FlagUnifiedStorageSearch = "unifiedStorageSearch"

	// FlagUnifiedStorageSearchSprinkles
	// Enable sprinkles on unified storage search
	FlagUnifiedStorageSearchSprinkles = "unifiedStorageSearchSprinkles"

	// FlagUnifiedStorageSearchPermissionFiltering
	// Enable permission filtering on unified storage search
	FlagUnifiedStorageSearchPermissionFiltering = "unifiedStorageSearchPermissionFiltering"

	// FlagManagedDualWriter
	// Pick the dual write mode from database configs
	FlagManagedDualWriter = "managedDualWriter"

	// FlagPluginsSriChecks
	// Enables SRI checks for plugin assets
	FlagPluginsSriChecks = "pluginsSriChecks"

	// FlagUnifiedStorageBigObjectsSupport
	// Enables to save big objects in blob storage
	FlagUnifiedStorageBigObjectsSupport = "unifiedStorageBigObjectsSupport"

	// FlagTimeRangeProvider
	// Enables time pickers sync
	FlagTimeRangeProvider = "timeRangeProvider"

	// FlagAzureMonitorDisableLogLimit
	// Disables the log limit restriction for Azure Monitor when true. The limit is enabled by default.
	FlagAzureMonitorDisableLogLimit = "azureMonitorDisableLogLimit"

	// FlagPreinstallAutoUpdate
	// Enables automatic updates for pre-installed plugins
	FlagPreinstallAutoUpdate = "preinstallAutoUpdate"

	// FlagPlaylistsReconciler
	// Enables experimental reconciler for playlists
	FlagPlaylistsReconciler = "playlistsReconciler"

	// FlagPasswordlessMagicLinkAuthentication
	// Enable passwordless login via magic link authentication
	FlagPasswordlessMagicLinkAuthentication = "passwordlessMagicLinkAuthentication"

	// FlagExploreMetricsRelatedLogs
	// Display Related Logs in Grafana Metrics Drilldown
	FlagExploreMetricsRelatedLogs = "exploreMetricsRelatedLogs"

	// FlagPrometheusSpecialCharsInLabelValues
	// Adds support for quotes and special characters in label values for Prometheus queries
	FlagPrometheusSpecialCharsInLabelValues = "prometheusSpecialCharsInLabelValues"

	// FlagEnableExtensionsAdminPage
	// Enables the extension admin page regardless of development mode
	FlagEnableExtensionsAdminPage = "enableExtensionsAdminPage"

	// FlagEnableSCIM
	// Enables SCIM support for user and group management
	FlagEnableSCIM = "enableSCIM"

	// FlagCrashDetection
	// Enables browser crash detection reporting to Faro.
	FlagCrashDetection = "crashDetection"

	// FlagAlertingUIOptimizeReducer
	// Enables removing the reducer from the alerting UI when creating a new alert rule and using instant query
	FlagAlertingUIOptimizeReducer = "alertingUIOptimizeReducer"

	// FlagAzureMonitorEnableUserAuth
	// Enables user auth for Azure Monitor datasource only
	FlagAzureMonitorEnableUserAuth = "azureMonitorEnableUserAuth"

	// FlagAlertingAIGenAlertRules
	// Enable AI-generated alert rules.
	FlagAlertingAIGenAlertRules = "alertingAIGenAlertRules"

	// FlagAlertingAIFeedback
	// Enable AI-generated feedback from the Grafana UI.
	FlagAlertingAIFeedback = "alertingAIFeedback"

	// FlagAlertingAIImproveAlertRules
	// Enable AI-improve alert rules labels and annotations.
	FlagAlertingAIImproveAlertRules = "alertingAIImproveAlertRules"

	// FlagAlertingAIGenTemplates
	// Enable AI-generated alerting templates.
	FlagAlertingAIGenTemplates = "alertingAIGenTemplates"

	// FlagAlertingAIAnalyzeCentralStateHistory
	// Enable AI-analyze central state history.
	FlagAlertingAIAnalyzeCentralStateHistory = "alertingAIAnalyzeCentralStateHistory"

	// FlagAlertingNotificationsStepMode
	// Enables simplified step mode in the notifications section
	FlagAlertingNotificationsStepMode = "alertingNotificationsStepMode"

	// FlagFeedbackButton
	// Enables a button to send feedback from the Grafana UI
	FlagFeedbackButton = "feedbackButton"

	// FlagUnifiedStorageSearchUI
	// Enable unified storage search UI
	FlagUnifiedStorageSearchUI = "unifiedStorageSearchUI"

	// FlagElasticsearchCrossClusterSearch
	// Enables cross cluster search in the Elasticsearch datasource
	FlagElasticsearchCrossClusterSearch = "elasticsearchCrossClusterSearch"

	// FlagUnifiedHistory
	// Displays the navigation history so the user can navigate back to previous pages
	FlagUnifiedHistory = "unifiedHistory"

	// FlagLokiLabelNamesQueryApi
	// Defaults to using the Loki `/labels` API instead of `/series`
	FlagLokiLabelNamesQueryApi = "lokiLabelNamesQueryApi"

	// FlagInvestigationsBackend
	// Enable the investigations backend API
	FlagInvestigationsBackend = "investigationsBackend"

	// FlagK8SFolderCounts
	// Enable folder&#39;s api server counts
	FlagK8SFolderCounts = "k8SFolderCounts"

	// FlagK8SFolderMove
	// Enable folder&#39;s api server move
	FlagK8SFolderMove = "k8SFolderMove"

	// FlagImprovedExternalSessionHandlingSAML
	// Enables improved support for SAML external sessions. Ensure the NameID format is correctly configured in Grafana for SAML Single Logout to function properly.
	FlagImprovedExternalSessionHandlingSAML = "improvedExternalSessionHandlingSAML"

	// FlagTeamHttpHeadersMimir
	// Enables LBAC for datasources for Mimir to apply LBAC filtering of metrics to the client requests for users in teams
	FlagTeamHttpHeadersMimir = "teamHttpHeadersMimir"

	// FlagTeamHttpHeadersTempo
	// Enables LBAC for datasources for Tempo to apply LBAC filtering of traces to the client requests for users in teams
	FlagTeamHttpHeadersTempo = "teamHttpHeadersTempo"

	// FlagTemplateVariablesUsesCombobox
	// Use new **Combobox** component for template variables
	FlagTemplateVariablesUsesCombobox = "templateVariablesUsesCombobox"

	// FlagGrafanaAdvisor
	// Enables Advisor app
	FlagGrafanaAdvisor = "grafanaAdvisor"

	// FlagElasticsearchImprovedParsing
	// Enables less memory intensive Elasticsearch result parsing
	FlagElasticsearchImprovedParsing = "elasticsearchImprovedParsing"

	// FlagDatasourceConnectionsTab
	// Shows defined connections for a data source in the plugins detail page
	FlagDatasourceConnectionsTab = "datasourceConnectionsTab"

	// FlagFetchRulesUsingPost
	// Use a POST request to list rules by passing down the namespaces user has access to
	FlagFetchRulesUsingPost = "fetchRulesUsingPost"

	// FlagNewLogsPanel
	// Enables the new logs panel in Explore
	FlagNewLogsPanel = "newLogsPanel"

	// FlagGrafanaconThemes
	// Enables the temporary themes for GrafanaCon
	FlagGrafanaconThemes = "grafanaconThemes"

	// FlagAlertingJiraIntegration
	// Enables the new Jira integration for contact points in cloud alert managers.
	FlagAlertingJiraIntegration = "alertingJiraIntegration"

	// FlagUseScopesNavigationEndpoint
	// Use the scopes navigation endpoint instead of the dashboardbindings endpoint
	FlagUseScopesNavigationEndpoint = "useScopesNavigationEndpoint"

	// FlagScopeSearchAllLevels
	// Enable scope search to include all levels of the scope node tree
	FlagScopeSearchAllLevels = "scopeSearchAllLevels"

	// FlagAlertingRuleVersionHistoryRestore
	// Enables the alert rule version history restore feature
	FlagAlertingRuleVersionHistoryRestore = "alertingRuleVersionHistoryRestore"

	// FlagNewShareReportDrawer
	// Enables the report creation drawer in a dashboard
	FlagNewShareReportDrawer = "newShareReportDrawer"

	// FlagRendererDisableAppPluginsPreload
	// Disable pre-loading app plugins when the request is coming from the renderer
	FlagRendererDisableAppPluginsPreload = "rendererDisableAppPluginsPreload"

	// FlagAssetSriChecks
	// Enables SRI checks for Grafana JavaScript assets
	FlagAssetSriChecks = "assetSriChecks"

	// FlagAlertRuleRestore
	// Enables the alert rule restore feature
	FlagAlertRuleRestore = "alertRuleRestore"

	// FlagInfinityRunQueriesInParallel
	// Enables running Infinity queries in parallel
	FlagInfinityRunQueriesInParallel = "infinityRunQueriesInParallel"

	// FlagInviteUserExperimental
	// Renders invite user button along the app
	FlagInviteUserExperimental = "inviteUserExperimental"

	// FlagAlertingMigrationUI
	// Enables the alerting migration UI, to migrate data source-managed rules to Grafana-managed rules
	FlagAlertingMigrationUI = "alertingMigrationUI"

	// FlagAlertingImportYAMLUI
	// Enables a UI feature for importing rules from a Prometheus file to Grafana-managed rules
	FlagAlertingImportYAMLUI = "alertingImportYAMLUI"

	// FlagUnifiedStorageHistoryPruner
	// Enables the unified storage history pruner
	FlagUnifiedStorageHistoryPruner = "unifiedStorageHistoryPruner"

	// FlagAzureMonitorLogsBuilderEditor
	// Enables the logs builder mode for the Azure Monitor data source
	FlagAzureMonitorLogsBuilderEditor = "azureMonitorLogsBuilderEditor"

	// FlagLocaleFormatPreference
	// Specifies the locale so the correct format for numbers and dates can be shown
	FlagLocaleFormatPreference = "localeFormatPreference"

	// FlagUnifiedStorageGrpcConnectionPool
	// Enables the unified storage grpc connection pool
	FlagUnifiedStorageGrpcConnectionPool = "unifiedStorageGrpcConnectionPool"

	// FlagExtensionSidebar
	// Enables the extension sidebar
	FlagExtensionSidebar = "extensionSidebar"

	// FlagAlertingRulePermanentlyDelete
	// Enables UI functionality to permanently delete alert rules
	FlagAlertingRulePermanentlyDelete = "alertingRulePermanentlyDelete"

	// FlagAlertingRuleRecoverDeleted
	// Enables the UI functionality to recover and view deleted alert rules
	FlagAlertingRuleRecoverDeleted = "alertingRuleRecoverDeleted"

	// FlagMultiTenantTempCredentials
	// use multi-tenant path for awsTempCredentials
	FlagMultiTenantTempCredentials = "multiTenantTempCredentials"

	// FlagLocalizationForPlugins
	// Enables localization for plugins
	FlagLocalizationForPlugins = "localizationForPlugins"

	// FlagUnifiedNavbars
	// Enables unified navbars
	FlagUnifiedNavbars = "unifiedNavbars"

	// FlagLogsPanelControls
	// Enables a control component for the logs panel in Explore
	FlagLogsPanelControls = "logsPanelControls"

	// FlagMetricsFromProfiles
	// Enables creating metrics from profiles and storing them as recording rules
	FlagMetricsFromProfiles = "metricsFromProfiles"

	// FlagPostgresDSUsePGX
	// Enables using PGX instead of libpq for PostgreSQL datasource
	FlagPostgresDSUsePGX = "postgresDSUsePGX"

	// FlagTempoAlerting
	// Enables creating alerts from Tempo data source
	FlagTempoAlerting = "tempoAlerting"

	// FlagPluginsAutoUpdate
	// Enables auto-updating of users installed plugins
	FlagPluginsAutoUpdate = "pluginsAutoUpdate"

	// FlagMultiTenantFrontend
	// Register MT frontend
	FlagMultiTenantFrontend = "multiTenantFrontend"

	// FlagAlertingListViewV2PreviewToggle
	// Enables the alerting list view v2 preview toggle
	FlagAlertingListViewV2PreviewToggle = "alertingListViewV2PreviewToggle"

	// FlagAlertRuleUseFiredAtForStartsAt
	// Use FiredAt for StartsAt when sending alerts to Alertmaanger
	FlagAlertRuleUseFiredAtForStartsAt = "alertRuleUseFiredAtForStartsAt"

	// FlagAlertingBulkActionsInUI
	// Enables the alerting bulk actions in the UI
	FlagAlertingBulkActionsInUI = "alertingBulkActionsInUI"

	// FlagKubernetesAuthzApis
	// Registers AuthZ /apis endpoint
	FlagKubernetesAuthzApis = "kubernetesAuthzApis"

	// FlagKubernetesAuthnMutation
	// Enables create, delete, and update mutations for resources owned by IAM identity
	FlagKubernetesAuthnMutation = "kubernetesAuthnMutation"

	// FlagRestoreDashboards
	// Enables restore deleted dashboards feature
	FlagRestoreDashboards = "restoreDashboards"

	// FlagSkipTokenRotationIfRecent
	// Skip token rotation if it was already rotated less than 5 seconds ago
	FlagSkipTokenRotationIfRecent = "skipTokenRotationIfRecent"

	// FlagAlertEnrichment
	// Enable configuration of alert enrichments in Grafana Cloud.
	FlagAlertEnrichment = "alertEnrichment"

	// FlagAlertingImportAlertmanagerAPI
	// Enables the API to import Alertmanager configuration
	FlagAlertingImportAlertmanagerAPI = "alertingImportAlertmanagerAPI"

	// FlagSharingDashboardImage
	// Enables image sharing functionality for dashboards
	FlagSharingDashboardImage = "sharingDashboardImage"

	// FlagPreferLibraryPanelTitle
	// Prefer library panel title over viz panel title.
	FlagPreferLibraryPanelTitle = "preferLibraryPanelTitle"

	// FlagTabularNumbers
	// Use fixed-width numbers globally in the UI
	FlagTabularNumbers = "tabularNumbers"

	// FlagNewInfluxDSConfigPageDesign
	// Enables new design for the InfluxDB data source configuration page
	FlagNewInfluxDSConfigPageDesign = "newInfluxDSConfigPageDesign"

	// FlagEnableAppChromeExtensions
	// Set this to true to enable all app chrome extensions registered by plugins.
	FlagEnableAppChromeExtensions = "enableAppChromeExtensions"

	// FlagFoldersAppPlatformAPI
	// Enables use of app platform API for folders
	FlagFoldersAppPlatformAPI = "foldersAppPlatformAPI"

	// FlagEnablePluginImporter
	// Set this to true to use the new PluginImporter functionality
	FlagEnablePluginImporter = "enablePluginImporter"

	// FlagOtelLogsFormatting
	// Applies OTel formatting templates to displayed logs
	FlagOtelLogsFormatting = "otelLogsFormatting"

	// FlagAlertingNotificationHistory
	// Enables the notification history feature
	FlagAlertingNotificationHistory = "alertingNotificationHistory"

	// FlagPluginAssetProvider
	// Allows decoupled core plugins to load from the Grafana CDN
	FlagPluginAssetProvider = "pluginAssetProvider"

	// FlagUnifiedStorageSearchDualReaderEnabled
	// Enable dual reader for unified storage search
	FlagUnifiedStorageSearchDualReaderEnabled = "unifiedStorageSearchDualReaderEnabled"

	// FlagDashboardDsAdHocFiltering
	// Enables adhoc filtering support for the dashboard datasource
	FlagDashboardDsAdHocFiltering = "dashboardDsAdHocFiltering"

<<<<<<< HEAD
	// FlagDashboardLevelTimeMacros
	// Supports __from and __to macros that always use the dashboard level time range
	FlagDashboardLevelTimeMacros = "dashboardLevelTimeMacros"
=======
	// FlagAlertmanagerRemoteSecondaryWithRemoteState
	// Starts Grafana in remote secondary mode pulling the latest state from the remote Alertmanager to avoid duplicate notifications.
	FlagAlertmanagerRemoteSecondaryWithRemoteState = "alertmanagerRemoteSecondaryWithRemoteState"

	// FlagAdhocFiltersInTooltips
	// Enable adhoc filter buttons in visualization tooltips
	FlagAdhocFiltersInTooltips = "adhocFiltersInTooltips"
>>>>>>> 34019e5e
)<|MERGE_RESOLUTION|>--- conflicted
+++ resolved
@@ -971,11 +971,10 @@
 	// Enables adhoc filtering support for the dashboard datasource
 	FlagDashboardDsAdHocFiltering = "dashboardDsAdHocFiltering"
 
-<<<<<<< HEAD
 	// FlagDashboardLevelTimeMacros
 	// Supports __from and __to macros that always use the dashboard level time range
 	FlagDashboardLevelTimeMacros = "dashboardLevelTimeMacros"
-=======
+
 	// FlagAlertmanagerRemoteSecondaryWithRemoteState
 	// Starts Grafana in remote secondary mode pulling the latest state from the remote Alertmanager to avoid duplicate notifications.
 	FlagAlertmanagerRemoteSecondaryWithRemoteState = "alertmanagerRemoteSecondaryWithRemoteState"
@@ -983,5 +982,4 @@
 	// FlagAdhocFiltersInTooltips
 	// Enable adhoc filter buttons in visualization tooltips
 	FlagAdhocFiltersInTooltips = "adhocFiltersInTooltips"
->>>>>>> 34019e5e
 )