--- conflicted
+++ resolved
@@ -955,13 +955,11 @@
 	// Enables localization for plugins
 	FlagLocalizationForPlugins = "localizationForPlugins"
 
-<<<<<<< HEAD
+	// FlagLogsPanelControls
+	// Enables a control component for the logs panel in Explore
+	FlagLogsPanelControls = "logsPanelControls"
+
 	// FlagMetricsFromProfiles
 	// Enables creating metrics from profiles and storing them as recording rules
 	FlagMetricsFromProfiles = "metricsFromProfiles"
-=======
-	// FlagLogsPanelControls
-	// Enables a control component for the logs panel in Explore
-	FlagLogsPanelControls = "logsPanelControls"
->>>>>>> 577ea8f6
 )