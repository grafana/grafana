--- conflicted
+++ resolved
@@ -483,109 +483,107 @@
 	// Use the kubernetes API in the frontend for playlists, and route /api/playlist requests to k8s
 	FlagKubernetesPlaylists = "kubernetesPlaylists"
 
-<<<<<<< HEAD
+	// FlagCloudWatchBatchQueries
+	// Runs CloudWatch metrics queries as separate batches
+	FlagCloudWatchBatchQueries = "cloudWatchBatchQueries"
+
+	// FlagNavAdminSubsections
+	// Splits the administration section of the nav tree into subsections
+	FlagNavAdminSubsections = "navAdminSubsections"
+
+	// FlagRecoveryThreshold
+	// Enables feature recovery threshold (aka hysteresis) for threshold server-side expression
+	FlagRecoveryThreshold = "recoveryThreshold"
+
+	// FlagTeamHttpHeaders
+	// Enables datasources to apply team headers to the client requests
+	FlagTeamHttpHeaders = "teamHttpHeaders"
+
+	// FlagAwsDatasourcesNewFormStyling
+	// Applies new form styling for configuration and query editors in AWS plugins
+	FlagAwsDatasourcesNewFormStyling = "awsDatasourcesNewFormStyling"
+
+	// FlagCachingOptimizeSerializationMemoryUsage
+	// If enabled, the caching backend gradually serializes query responses for the cache, comparing against the configured `[caching]max_value_mb` value as it goes. This can can help prevent Grafana from running out of memory while attempting to cache very large query responses.
+	FlagCachingOptimizeSerializationMemoryUsage = "cachingOptimizeSerializationMemoryUsage"
+
+	// FlagPanelTitleSearchInV1
+	// Enable searching for dashboards using panel title in search v1
+	FlagPanelTitleSearchInV1 = "panelTitleSearchInV1"
+
+	// FlagPluginsInstrumentationStatusSource
+	// Include a status source label for plugin request metrics and logs
+	FlagPluginsInstrumentationStatusSource = "pluginsInstrumentationStatusSource"
+
+	// FlagCostManagementUi
+	// Toggles the display of the cost management ui plugin
+	FlagCostManagementUi = "costManagementUi"
+
+	// FlagManagedPluginsInstall
+	// Install managed plugins directly from plugins catalog
+	FlagManagedPluginsInstall = "managedPluginsInstall"
+
+	// FlagPrometheusPromQAIL
+	// Prometheus and AI/ML to assist users in creating a query
+	FlagPrometheusPromQAIL = "prometheusPromQAIL"
+
+	// FlagAddFieldFromCalculationStatFunctions
+	// Add cumulative and window functions to the add field from calculation transformation
+	FlagAddFieldFromCalculationStatFunctions = "addFieldFromCalculationStatFunctions"
+
+	// FlagAlertmanagerRemoteSecondary
+	// Enable Grafana to sync configuration and state with a remote Alertmanager.
+	FlagAlertmanagerRemoteSecondary = "alertmanagerRemoteSecondary"
+
+	// FlagAlertmanagerRemotePrimary
+	// Enable Grafana to have a remote Alertmanager instance as the primary Alertmanager.
+	FlagAlertmanagerRemotePrimary = "alertmanagerRemotePrimary"
+
+	// FlagAlertmanagerRemoteOnly
+	// Disable the internal Alertmanager and only use the external one defined.
+	FlagAlertmanagerRemoteOnly = "alertmanagerRemoteOnly"
+
+	// FlagAnnotationPermissionUpdate
+	// Separate annotation permissions from dashboard permissions to allow for more granular control.
+	FlagAnnotationPermissionUpdate = "annotationPermissionUpdate"
+
+	// FlagExtractFieldsNameDeduplication
+	// Make sure extracted field names are unique in the dataframe
+	FlagExtractFieldsNameDeduplication = "extractFieldsNameDeduplication"
+
+	// FlagDashboardSceneForViewers
+	// Enables dashboard rendering using Scenes for viewer roles
+	FlagDashboardSceneForViewers = "dashboardSceneForViewers"
+
+	// FlagPanelFilterVariable
+	// Enables use of the `systemPanelFilterVar` variable to filter panels in a dashboard
+	FlagPanelFilterVariable = "panelFilterVariable"
+
+	// FlagPdfTables
+	// Enables generating table data as PDF in reporting
+	FlagPdfTables = "pdfTables"
+
+	// FlagSsoSettingsApi
+	// Enables the SSO settings API
+	FlagSsoSettingsApi = "ssoSettingsApi"
+
+	// FlagLogsInfiniteScrolling
+	// Enables infinite scrolling for the Logs panel in Explore and Dashboards
+	FlagLogsInfiniteScrolling = "logsInfiniteScrolling"
+
+	// FlagFlameGraphItemCollapsing
+	// Allow collapsing of flame graph items
+	FlagFlameGraphItemCollapsing = "flameGraphItemCollapsing"
+
+	// FlagAlertingDetailsViewV2
+	// Enables the preview of the new alert details view
+	FlagAlertingDetailsViewV2 = "alertingDetailsViewV2"
+
+	// FlagAlertingSimplifiedRouting
+	// Enables the simplified routing for alerting
+	FlagAlertingSimplifiedRouting = "alertingSimplifiedRouting"
+
 	// FlagLokiEnableNameMatcherOption
 	// Provide an option to match Loki&#39;s derived fields using the field names from parsed logs
 	FlagLokiEnableNameMatcherOption = "lokiEnableNameMatcherOption"
-=======
-	// FlagCloudWatchBatchQueries
-	// Runs CloudWatch metrics queries as separate batches
-	FlagCloudWatchBatchQueries = "cloudWatchBatchQueries"
-
-	// FlagNavAdminSubsections
-	// Splits the administration section of the nav tree into subsections
-	FlagNavAdminSubsections = "navAdminSubsections"
-
-	// FlagRecoveryThreshold
-	// Enables feature recovery threshold (aka hysteresis) for threshold server-side expression
-	FlagRecoveryThreshold = "recoveryThreshold"
-
-	// FlagTeamHttpHeaders
-	// Enables datasources to apply team headers to the client requests
-	FlagTeamHttpHeaders = "teamHttpHeaders"
-
-	// FlagAwsDatasourcesNewFormStyling
-	// Applies new form styling for configuration and query editors in AWS plugins
-	FlagAwsDatasourcesNewFormStyling = "awsDatasourcesNewFormStyling"
-
-	// FlagCachingOptimizeSerializationMemoryUsage
-	// If enabled, the caching backend gradually serializes query responses for the cache, comparing against the configured `[caching]max_value_mb` value as it goes. This can can help prevent Grafana from running out of memory while attempting to cache very large query responses.
-	FlagCachingOptimizeSerializationMemoryUsage = "cachingOptimizeSerializationMemoryUsage"
-
-	// FlagPanelTitleSearchInV1
-	// Enable searching for dashboards using panel title in search v1
-	FlagPanelTitleSearchInV1 = "panelTitleSearchInV1"
-
-	// FlagPluginsInstrumentationStatusSource
-	// Include a status source label for plugin request metrics and logs
-	FlagPluginsInstrumentationStatusSource = "pluginsInstrumentationStatusSource"
-
-	// FlagCostManagementUi
-	// Toggles the display of the cost management ui plugin
-	FlagCostManagementUi = "costManagementUi"
-
-	// FlagManagedPluginsInstall
-	// Install managed plugins directly from plugins catalog
-	FlagManagedPluginsInstall = "managedPluginsInstall"
-
-	// FlagPrometheusPromQAIL
-	// Prometheus and AI/ML to assist users in creating a query
-	FlagPrometheusPromQAIL = "prometheusPromQAIL"
-
-	// FlagAddFieldFromCalculationStatFunctions
-	// Add cumulative and window functions to the add field from calculation transformation
-	FlagAddFieldFromCalculationStatFunctions = "addFieldFromCalculationStatFunctions"
-
-	// FlagAlertmanagerRemoteSecondary
-	// Enable Grafana to sync configuration and state with a remote Alertmanager.
-	FlagAlertmanagerRemoteSecondary = "alertmanagerRemoteSecondary"
-
-	// FlagAlertmanagerRemotePrimary
-	// Enable Grafana to have a remote Alertmanager instance as the primary Alertmanager.
-	FlagAlertmanagerRemotePrimary = "alertmanagerRemotePrimary"
-
-	// FlagAlertmanagerRemoteOnly
-	// Disable the internal Alertmanager and only use the external one defined.
-	FlagAlertmanagerRemoteOnly = "alertmanagerRemoteOnly"
-
-	// FlagAnnotationPermissionUpdate
-	// Separate annotation permissions from dashboard permissions to allow for more granular control.
-	FlagAnnotationPermissionUpdate = "annotationPermissionUpdate"
-
-	// FlagExtractFieldsNameDeduplication
-	// Make sure extracted field names are unique in the dataframe
-	FlagExtractFieldsNameDeduplication = "extractFieldsNameDeduplication"
-
-	// FlagDashboardSceneForViewers
-	// Enables dashboard rendering using Scenes for viewer roles
-	FlagDashboardSceneForViewers = "dashboardSceneForViewers"
-
-	// FlagPanelFilterVariable
-	// Enables use of the `systemPanelFilterVar` variable to filter panels in a dashboard
-	FlagPanelFilterVariable = "panelFilterVariable"
-
-	// FlagPdfTables
-	// Enables generating table data as PDF in reporting
-	FlagPdfTables = "pdfTables"
-
-	// FlagSsoSettingsApi
-	// Enables the SSO settings API
-	FlagSsoSettingsApi = "ssoSettingsApi"
-
-	// FlagLogsInfiniteScrolling
-	// Enables infinite scrolling for the Logs panel in Explore and Dashboards
-	FlagLogsInfiniteScrolling = "logsInfiniteScrolling"
-
-	// FlagFlameGraphItemCollapsing
-	// Allow collapsing of flame graph items
-	FlagFlameGraphItemCollapsing = "flameGraphItemCollapsing"
-
-	// FlagAlertingDetailsViewV2
-	// Enables the preview of the new alert details view
-	FlagAlertingDetailsViewV2 = "alertingDetailsViewV2"
-
-	// FlagAlertingSimplifiedRouting
-	// Enables the simplified routing for alerting
-	FlagAlertingSimplifiedRouting = "alertingSimplifiedRouting"
->>>>>>> 225614a5
 )