--- conflicted
+++ resolved
@@ -935,13 +935,11 @@
 	// Enables creating metrics from profiles and storing them as recording rules
 	FlagMetricsFromProfiles = "metricsFromProfiles"
 
-<<<<<<< HEAD
+	// FlagPluginsAutoUpdate
+	// Enables auto-updating of users installed plugins
+	FlagPluginsAutoUpdate = "pluginsAutoUpdate"
+
 	// FlagAlertingListViewV2PreviewToggle
 	// Enables the alerting list view v2 preview toggle
 	FlagAlertingListViewV2PreviewToggle = "alertingListViewV2PreviewToggle"
-=======
-	// FlagPluginsAutoUpdate
-	// Enables auto-updating of users installed plugins
-	FlagPluginsAutoUpdate = "pluginsAutoUpdate"
->>>>>>> 98e737cb
 )