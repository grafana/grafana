--- conflicted
+++ resolved
@@ -255,25 +255,6 @@
 	// Enables experimental new dashboard layouts
 	FlagDashboardNewLayouts = "dashboardNewLayouts"
 
-<<<<<<< HEAD
-	// FlagDashboardUndoRedo
-	// Enables undo/redo in dynamic dashboards
-	FlagDashboardUndoRedo = "dashboardUndoRedo"
-
-	// FlagUnlimitedLayoutsNesting
-	// Enables unlimited dashboard panel grouping
-	FlagUnlimitedLayoutsNesting = "unlimitedLayoutsNesting"
-
-	// FlagPanelGroupBy
-	// Enabled a group by action per panel
-	FlagPanelGroupBy = "panelGroupBy"
-
-	// FlagPanelFilterVariable
-	// Enables use of the `systemPanelFilterVar` variable to filter panels in a dashboard
-	FlagPanelFilterVariable = "panelFilterVariable"
-
-=======
->>>>>>> 133677d1
 	// FlagPdfTables
 	// Enables generating table data as PDF in reporting
 	FlagPdfTables = "pdfTables"
