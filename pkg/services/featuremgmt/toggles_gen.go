// NOTE: This file was auto generated.  DO NOT EDIT DIRECTLY!
// To change feature flags, edit:
//  pkg/services/featuremgmt/registry.go
// Then run tests in:
//  pkg/services/featuremgmt/toggles_gen_test.go

package featuremgmt

const (
	// FlagDisableEnvelopeEncryption
	// Disable envelope encryption (emergency only)
	FlagDisableEnvelopeEncryption = "disableEnvelopeEncryption"

	// FlagPanelTitleSearch
	// Search for dashboards using panel title
	FlagPanelTitleSearch = "panelTitleSearch"

	// FlagPublicDashboardsEmailSharing
	// Enables public dashboard sharing to be restricted to only allowed emails
	FlagPublicDashboardsEmailSharing = "publicDashboardsEmailSharing"

	// FlagLokiExperimentalStreaming
	// Support new streaming approach for loki (prototype, needs special loki build)
	FlagLokiExperimentalStreaming = "lokiExperimentalStreaming"

	// FlagFeatureHighlights
	// Highlight Grafana Enterprise features
	FlagFeatureHighlights = "featureHighlights"

	// FlagStorage
	// Configurable storage for dashboards, datasources, and resources
	FlagStorage = "storage"

	// FlagLogRequestsInstrumentedAsUnknown
	// Logs the path for requests that are instrumented as unknown
	FlagLogRequestsInstrumentedAsUnknown = "logRequestsInstrumentedAsUnknown"

	// FlagGrpcServer
	// Run the GRPC server
	FlagGrpcServer = "grpcServer"

	// FlagCloudWatchCrossAccountQuerying
	// Enables cross-account querying in CloudWatch datasources
	FlagCloudWatchCrossAccountQuerying = "cloudWatchCrossAccountQuerying"

	// FlagShowDashboardValidationWarnings
	// Show warnings when dashboards do not validate against the schema
	FlagShowDashboardValidationWarnings = "showDashboardValidationWarnings"

	// FlagMysqlAnsiQuotes
	// Use double quotes to escape keyword in a MySQL query
	FlagMysqlAnsiQuotes = "mysqlAnsiQuotes"

	// FlagAlertingBacktesting
	// Rule backtesting API for alerting
	FlagAlertingBacktesting = "alertingBacktesting"

	// FlagIndividualCookiePreferences
	// Support overriding cookie preferences per user
	FlagIndividualCookiePreferences = "individualCookiePreferences"

	// FlagKubernetesStars
	// Routes stars requests from /api to the /apis endpoint
	FlagKubernetesStars = "kubernetesStars"

	// FlagInfluxqlStreamingParser
	// Enable streaming JSON parser for InfluxDB datasource InfluxQL query language
	FlagInfluxqlStreamingParser = "influxqlStreamingParser"

	// FlagInfluxdbRunQueriesInParallel
	// Enables running InfluxDB Influxql queries in parallel
	FlagInfluxdbRunQueriesInParallel = "influxdbRunQueriesInParallel"

	// FlagLokiLogsDataplane
	// Changes logs responses from Loki to be compliant with the dataplane specification.
	FlagLokiLogsDataplane = "lokiLogsDataplane"

	// FlagDisableSSEDataplane
	// Disables dataplane specific processing in server side expressions.
	FlagDisableSSEDataplane = "disableSSEDataplane"

	// FlagUnifiedRequestLog
	// Writes error logs to the request logger
	FlagUnifiedRequestLog = "unifiedRequestLog"

	// FlagRenderAuthJWT
	// Uses JWT-based auth for rendering instead of relying on remote cache
	FlagRenderAuthJWT = "renderAuthJWT"

	// FlagRefactorVariablesTimeRange
	// Refactor time range variables flow to reduce number of API calls made when query variables are chained
	FlagRefactorVariablesTimeRange = "refactorVariablesTimeRange"

	// FlagEnableDatagridEditing
	// Enables the edit functionality in the datagrid panel
	FlagEnableDatagridEditing = "enableDatagridEditing"

	// FlagAwsDatasourcesTempCredentials
	// Support temporary security credentials in AWS plugins for Grafana Cloud customers
	FlagAwsDatasourcesTempCredentials = "awsDatasourcesTempCredentials"

	// FlagMlExpressions
	// Enable support for Machine Learning in server-side expressions
	FlagMlExpressions = "mlExpressions"

	// FlagDatasourceAPIServers
	// Expose some datasources as apiservers.
	FlagDatasourceAPIServers = "datasourceAPIServers"

	// FlagGrafanaAPIServerWithExperimentalAPIs
	// Register experimental APIs with the k8s API server, including all datasources
	FlagGrafanaAPIServerWithExperimentalAPIs = "grafanaAPIServerWithExperimentalAPIs"

	// FlagProvisioning
	// Next generation provisioning... and git
	FlagProvisioning = "provisioning"

	// FlagGrafanaAPIServerEnsureKubectlAccess
	// Start an additional https handler and write kubectl options
	FlagGrafanaAPIServerEnsureKubectlAccess = "grafanaAPIServerEnsureKubectlAccess"

	// FlagAwsAsyncQueryCaching
	// Enable caching for async queries for Redshift and Athena. Requires that the datasource has caching and async query support enabled
	FlagAwsAsyncQueryCaching = "awsAsyncQueryCaching"

	// FlagQueryCacheRequestDeduplication
	// Enable request deduplication when query caching is enabled. Requests issuing the same query will be deduplicated, only the first request to arrive will be executed and the response will be shared with requests arriving while there is a request in-flight
	FlagQueryCacheRequestDeduplication = "queryCacheRequestDeduplication"

	// FlagPermissionsFilterRemoveSubquery
	// Alternative permission filter implementation that does not use subqueries for fetching the dashboard folder
	FlagPermissionsFilterRemoveSubquery = "permissionsFilterRemoveSubquery"

	// FlagConfigurableSchedulerTick
	// Enable changing the scheduler base interval via configuration option unified_alerting.scheduler_tick_interval
	FlagConfigurableSchedulerTick = "configurableSchedulerTick"

	// FlagReportingRetries
	// Enables rendering retries for the reporting feature
	FlagReportingRetries = "reportingRetries"

	// FlagSseGroupByDatasource
	// Send query to the same datasource in a single request when using server side expressions. The `cloudWatchBatchQueries` feature toggle should be enabled if this used with CloudWatch.
	FlagSseGroupByDatasource = "sseGroupByDatasource"

	// FlagLokiRunQueriesInParallel
	// Enables running Loki queries in parallel
	FlagLokiRunQueriesInParallel = "lokiRunQueriesInParallel"

	// FlagExternalServiceAccounts
	// Automatic service account and token setup for plugins
	FlagExternalServiceAccounts = "externalServiceAccounts"

	// FlagEnableNativeHTTPHistogram
	// Enables native HTTP Histograms
	FlagEnableNativeHTTPHistogram = "enableNativeHTTPHistogram"

	// FlagDisableClassicHTTPHistogram
	// Disables classic HTTP Histogram (use with enableNativeHTTPHistogram)
	FlagDisableClassicHTTPHistogram = "disableClassicHTTPHistogram"

	// FlagKubernetesSnapshots
	// Routes snapshot requests from /api to the /apis endpoint
	FlagKubernetesSnapshots = "kubernetesSnapshots"

	// FlagKubernetesLibraryPanels
	// Routes library panel requests from /api to the /apis endpoint
	FlagKubernetesLibraryPanels = "kubernetesLibraryPanels"

	// FlagKubernetesDashboards
	// Use the kubernetes API in the frontend for dashboards
	FlagKubernetesDashboards = "kubernetesDashboards"

	// FlagKubernetesShortURLs
	// Enables k8s short url api and uses it under the hood when handling legacy /api
	FlagKubernetesShortURLs = "kubernetesShortURLs"

	// FlagKubernetesAlertingRules
	// Adds support for Kubernetes alerting and recording rules
	FlagKubernetesAlertingRules = "kubernetesAlertingRules"

	// FlagKubernetesCorrelations
	// Adds support for Kubernetes correlations
	FlagKubernetesCorrelations = "kubernetesCorrelations"

	// FlagKubernetesLogsDrilldown
	// Adds support for Kubernetes logs drilldown
	FlagKubernetesLogsDrilldown = "kubernetesLogsDrilldown"

	// FlagKubernetesQueryCaching
	// Adds support for Kubernetes querycaching
	FlagKubernetesQueryCaching = "kubernetesQueryCaching"

	// FlagDashboardDisableSchemaValidationV1
	// Disable schema validation for dashboards/v1
	FlagDashboardDisableSchemaValidationV1 = "dashboardDisableSchemaValidationV1"

	// FlagDashboardDisableSchemaValidationV2
	// Disable schema validation for dashboards/v2
	FlagDashboardDisableSchemaValidationV2 = "dashboardDisableSchemaValidationV2"

	// FlagDashboardSchemaValidationLogging
	// Log schema validation errors so they can be analyzed later
	FlagDashboardSchemaValidationLogging = "dashboardSchemaValidationLogging"

	// FlagScanRowInvalidDashboardParseFallbackEnabled
	// Enable fallback parsing behavior when scan row encounters invalid dashboard JSON
	FlagScanRowInvalidDashboardParseFallbackEnabled = "scanRowInvalidDashboardParseFallbackEnabled"

	// FlagDatasourceQueryTypes
	// Show query type endpoints in datasource API servers (currently hardcoded for testdata, expressions, and prometheus)
	FlagDatasourceQueryTypes = "datasourceQueryTypes"

	// FlagQueryService
	// Register /apis/query.grafana.app/ -- will eventually replace /api/ds/query
	FlagQueryService = "queryService"

	// FlagQueryServiceWithConnections
	// Adds datasource connections to the query service
	FlagQueryServiceWithConnections = "queryServiceWithConnections"

	// FlagQueryServiceRewrite
	// Rewrite requests targeting /ds/query to the query service
	FlagQueryServiceRewrite = "queryServiceRewrite"

	// FlagCloudWatchBatchQueries
	// Runs CloudWatch metrics queries as separate batches
	FlagCloudWatchBatchQueries = "cloudWatchBatchQueries"

	// FlagCachingOptimizeSerializationMemoryUsage
	// If enabled, the caching backend gradually serializes query responses for the cache, comparing against the configured `[caching]max_value_mb` value as it goes. This can can help prevent Grafana from running out of memory while attempting to cache very large query responses.
	FlagCachingOptimizeSerializationMemoryUsage = "cachingOptimizeSerializationMemoryUsage"

	// FlagAlertmanagerRemoteSecondary
	// Enable Grafana to sync configuration and state with a remote Alertmanager.
	FlagAlertmanagerRemoteSecondary = "alertmanagerRemoteSecondary"

	// FlagAlertingProvenanceLockWrites
	// Enables a feature to avoid issues with concurrent writes to the alerting provenance table in MySQL
	FlagAlertingProvenanceLockWrites = "alertingProvenanceLockWrites"

	// FlagAlertingUIUseBackendFilters
	// Enables the UI to use certain backend-side filters
	FlagAlertingUIUseBackendFilters = "alertingUIUseBackendFilters"

	// FlagAlertingUIUseFullyCompatBackendFilters
	// Enables the UI to use rules backend-side filters 100% compatible with the frontend filters
	FlagAlertingUIUseFullyCompatBackendFilters = "alertingUIUseFullyCompatBackendFilters"

	// FlagAlertmanagerRemotePrimary
	// Enable Grafana to have a remote Alertmanager instance as the primary Alertmanager.
	FlagAlertmanagerRemotePrimary = "alertmanagerRemotePrimary"

	// FlagAnnotationPermissionUpdate
	// Change the way annotation permissions work by scoping them to folders and dashboards.
	FlagAnnotationPermissionUpdate = "annotationPermissionUpdate"

	// FlagDashboardNewLayouts
	// Enables experimental new dashboard layouts
	FlagDashboardNewLayouts = "dashboardNewLayouts"

	// FlagPdfTables
	// Enables generating table data as PDF in reporting
	FlagPdfTables = "pdfTables"

	// FlagCloudRBACRoles
	// Enabled grafana cloud specific RBAC roles
	FlagCloudRBACRoles = "cloudRBACRoles"

	// FlagAlertingQueryOptimization
	// Optimizes eligible queries in order to reduce load on datasources
	FlagAlertingQueryOptimization = "alertingQueryOptimization"

	// FlagJitterAlertRulesWithinGroups
	// Distributes alert rule evaluations more evenly over time, including spreading out rules within the same group. Disables sequential evaluation if enabled.
	FlagJitterAlertRulesWithinGroups = "jitterAlertRulesWithinGroups"

	// FlagSecretsManagementAppPlatform
	// Enable the secrets management API and services under app platform
	FlagSecretsManagementAppPlatform = "secretsManagementAppPlatform"

	// FlagSecretsManagementAppPlatformUI
	// Enable the secrets management app platform UI
	FlagSecretsManagementAppPlatformUI = "secretsManagementAppPlatformUI"

	// FlagAlertingSaveStatePeriodic
	// Writes the state periodically to the database, asynchronous to rule evaluation
	FlagAlertingSaveStatePeriodic = "alertingSaveStatePeriodic"

	// FlagAlertingSaveStateCompressed
	// Enables the compressed protobuf-based alert state storage. Default is enabled.
	FlagAlertingSaveStateCompressed = "alertingSaveStateCompressed"

	// FlagScopeApi
	// In-development feature flag for the scope api using the app platform.
	FlagScopeApi = "scopeApi"

	// FlagLogQLScope
	// In-development feature that will allow injection of labels into loki queries.
	FlagLogQLScope = "logQLScope"

	// FlagSqlExpressions
	// Enables SQL Expressions, which can execute SQL queries against data source results.
	FlagSqlExpressions = "sqlExpressions"

	// FlagKubernetesAggregator
	// Enable grafana&#39;s embedded kube-aggregator
	FlagKubernetesAggregator = "kubernetesAggregator"

	// FlagKubernetesAggregatorCapTokenAuth
	// Enable CAP token based authentication in grafana&#39;s embedded kube-aggregator
	FlagKubernetesAggregatorCapTokenAuth = "kubernetesAggregatorCapTokenAuth"

	// FlagGroupByVariable
	// Enable groupBy variable support in scenes dashboards
	FlagGroupByVariable = "groupByVariable"

	// FlagScopeFilters
	// Enables the use of scope filters in Grafana
	FlagScopeFilters = "scopeFilters"

	// FlagOauthRequireSubClaim
	// Require that sub claims is present in oauth tokens.
	FlagOauthRequireSubClaim = "oauthRequireSubClaim"

	// FlagRefreshTokenRequired
	// Require that refresh tokens are present in oauth tokens.
	FlagRefreshTokenRequired = "refreshTokenRequired"

	// FlagNewDashboardWithFiltersAndGroupBy
	// Enables filters and group by variables on all new dashboards. Variables are added only if default data source supports filtering.
	FlagNewDashboardWithFiltersAndGroupBy = "newDashboardWithFiltersAndGroupBy"

	// FlagCloudWatchNewLabelParsing
	// Updates CloudWatch label parsing to be more accurate
	FlagCloudWatchNewLabelParsing = "cloudWatchNewLabelParsing"

	// FlagDisableNumericMetricsSortingInExpressions
	// In server-side expressions, disable the sorting of numeric-kind metrics by their metric name or labels.
	FlagDisableNumericMetricsSortingInExpressions = "disableNumericMetricsSortingInExpressions"

	// FlagGrafanaManagedRecordingRules
	// Enables Grafana-managed recording rules.
	FlagGrafanaManagedRecordingRules = "grafanaManagedRecordingRules"

	// FlagQueryLibrary
	// Enables Saved queries (query library) feature
	FlagQueryLibrary = "queryLibrary"

	// FlagDashboardLibrary
	// Displays datasource provisioned dashboards in dashboard empty page, only when coming from datasource configuration page
	FlagDashboardLibrary = "dashboardLibrary"

	// FlagSuggestedDashboards
	// Displays datasource provisioned and community dashboards in dashboard empty page, only when coming from datasource configuration page
	FlagSuggestedDashboards = "suggestedDashboards"

	// FlagDashboardTemplates
	// Enables a flow to get started with a new dashboard from a template
	FlagDashboardTemplates = "dashboardTemplates"

	// FlagAlertingDisableSendAlertsExternal
	// Disables the ability to send alerts to an external Alertmanager datasource.
	FlagAlertingDisableSendAlertsExternal = "alertingDisableSendAlertsExternal"

	// FlagPreserveDashboardStateWhenNavigating
	// Enables possibility to preserve dashboard variables and time range when navigating between dashboards
	FlagPreserveDashboardStateWhenNavigating = "preserveDashboardStateWhenNavigating"

	// FlagAlertingCentralAlertHistory
	// Enables the new central alert history.
	FlagAlertingCentralAlertHistory = "alertingCentralAlertHistory"

	// FlagPluginProxyPreserveTrailingSlash
	// Preserve plugin proxy trailing slash.
	FlagPluginProxyPreserveTrailingSlash = "pluginProxyPreserveTrailingSlash"

	// FlagAzureMonitorPrometheusExemplars
	// Allows configuration of Azure Monitor as a data source that can provide Prometheus exemplars
	FlagAzureMonitorPrometheusExemplars = "azureMonitorPrometheusExemplars"

	// FlagAuthZGRPCServer
	// Enables the gRPC server for authorization
	FlagAuthZGRPCServer = "authZGRPCServer"

	// FlagSsoSettingsLDAP
	// Use the new SSO Settings API to configure LDAP
	FlagSsoSettingsLDAP = "ssoSettingsLDAP"

	// FlagZanzana
	// Use openFGA as authorization engine.
	FlagZanzana = "zanzana"

	// FlagZanzanaNoLegacyClient
	// Use openFGA as main authorization engine and disable legacy RBAC clietn.
	FlagZanzanaNoLegacyClient = "zanzanaNoLegacyClient"

	// FlagReloadDashboardsOnParamsChange
	// Enables reload of dashboards on scopes, time range and variables changes
	FlagReloadDashboardsOnParamsChange = "reloadDashboardsOnParamsChange"

	// FlagEnableScopesInMetricsExplore
	// Enables the scopes usage in Metrics Explore
	FlagEnableScopesInMetricsExplore = "enableScopesInMetricsExplore"

	// FlagCloudWatchRoundUpEndTime
	// Round up end time for metric queries to the next minute to avoid missing data
	FlagCloudWatchRoundUpEndTime = "cloudWatchRoundUpEndTime"

	// FlagPrometheusAzureOverrideAudience
	// Deprecated. Allow override default AAD audience for Azure Prometheus endpoint. Enabled by default. This feature should no longer be used and will be removed in the future.
	FlagPrometheusAzureOverrideAudience = "prometheusAzureOverrideAudience"

	// FlagAlertingFilterV2
	// Enable the new alerting search experience
	FlagAlertingFilterV2 = "alertingFilterV2"

	// FlagDataplaneAggregator
	// Enable grafana dataplane aggregator
	FlagDataplaneAggregator = "dataplaneAggregator"

	// FlagNewFiltersUI
	// Enables new combobox style UI for the Ad hoc filters variable in scenes architecture
	FlagNewFiltersUI = "newFiltersUI"

	// FlagAppPlatformGrpcClientAuth
	// Enables the gRPC client to authenticate with the App Platform by using ID &amp; access tokens
	FlagAppPlatformGrpcClientAuth = "appPlatformGrpcClientAuth"

	// FlagGroupAttributeSync
	// Enable the groupsync extension for managing Group Attribute Sync feature
	FlagGroupAttributeSync = "groupAttributeSync"

	// FlagImprovedExternalSessionHandling
	// Enables improved support for OAuth external sessions. After enabling this feature, users might need to re-authenticate themselves.
	FlagImprovedExternalSessionHandling = "improvedExternalSessionHandling"

	// FlagUseSessionStorageForRedirection
	// Use session storage for handling the redirection after login
	FlagUseSessionStorageForRedirection = "useSessionStorageForRedirection"

	// FlagRolePickerDrawer
	// Enables the new role picker drawer design
	FlagRolePickerDrawer = "rolePickerDrawer"

	// FlagUnifiedStorageSearch
	// Enable unified storage search
	FlagUnifiedStorageSearch = "unifiedStorageSearch"

	// FlagUnifiedStorageSearchSprinkles
	// Enable sprinkles on unified storage search
	FlagUnifiedStorageSearchSprinkles = "unifiedStorageSearchSprinkles"

	// FlagManagedDualWriter
	// Pick the dual write mode from database configs
	FlagManagedDualWriter = "managedDualWriter"

	// FlagPluginsSriChecks
	// Enables SRI checks for plugin assets
	FlagPluginsSriChecks = "pluginsSriChecks"

	// FlagUnifiedStorageBigObjectsSupport
	// Enables to save big objects in blob storage
	FlagUnifiedStorageBigObjectsSupport = "unifiedStorageBigObjectsSupport"

	// FlagTimeRangeProvider
	// Enables time pickers sync
	FlagTimeRangeProvider = "timeRangeProvider"

	// FlagAzureMonitorDisableLogLimit
	// Disables the log limit restriction for Azure Monitor when true. The limit is enabled by default.
	FlagAzureMonitorDisableLogLimit = "azureMonitorDisableLogLimit"

	// FlagPlaylistsReconciler
	// Enables experimental reconciler for playlists
	FlagPlaylistsReconciler = "playlistsReconciler"

	// FlagPasswordlessMagicLinkAuthentication
	// Enable passwordless login via magic link authentication
	FlagPasswordlessMagicLinkAuthentication = "passwordlessMagicLinkAuthentication"

	// FlagEnableExtensionsAdminPage
	// Enables the extension admin page regardless of development mode
	FlagEnableExtensionsAdminPage = "enableExtensionsAdminPage"

	// FlagEnableSCIM
	// Enables SCIM support for user and group management
	FlagEnableSCIM = "enableSCIM"

	// FlagAzureMonitorEnableUserAuth
	// Enables user auth for Azure Monitor datasource only
	FlagAzureMonitorEnableUserAuth = "azureMonitorEnableUserAuth"

	// FlagAlertingAIGenAlertRules
	// Enable AI-generated alert rules.
	FlagAlertingAIGenAlertRules = "alertingAIGenAlertRules"

	// FlagAlertingAIFeedback
	// Enable AI-generated feedback from the Grafana UI.
	FlagAlertingAIFeedback = "alertingAIFeedback"

	// FlagAlertingAIImproveAlertRules
	// Enable AI-improve alert rules labels and annotations.
	FlagAlertingAIImproveAlertRules = "alertingAIImproveAlertRules"

	// FlagAlertingAIGenTemplates
	// Enable AI-generated alerting templates.
	FlagAlertingAIGenTemplates = "alertingAIGenTemplates"

	// FlagAlertingEnrichmentPerRule
	// Enable enrichment per rule in the alerting UI.
	FlagAlertingEnrichmentPerRule = "alertingEnrichmentPerRule"

	// FlagAlertingEnrichmentAssistantInvestigations
	// Enable Assistant Investigations enrichment type.
	FlagAlertingEnrichmentAssistantInvestigations = "alertingEnrichmentAssistantInvestigations"

	// FlagAlertingAIAnalyzeCentralStateHistory
	// Enable AI-analyze central state history.
	FlagAlertingAIAnalyzeCentralStateHistory = "alertingAIAnalyzeCentralStateHistory"

	// FlagUnifiedStorageSearchUI
	// Enable unified storage search UI
	FlagUnifiedStorageSearchUI = "unifiedStorageSearchUI"

	// FlagElasticsearchCrossClusterSearch
	// Enables cross cluster search in the Elasticsearch data source
	FlagElasticsearchCrossClusterSearch = "elasticsearchCrossClusterSearch"

	// FlagLokiLabelNamesQueryApi
	// Defaults to using the Loki `/labels` API instead of `/series`
	FlagLokiLabelNamesQueryApi = "lokiLabelNamesQueryApi"

	// FlagInvestigationsBackend
	// Enable the investigations backend API
	FlagInvestigationsBackend = "investigationsBackend"

	// FlagK8SFolderCounts
	// Enable folder&#39;s api server counts
	FlagK8SFolderCounts = "k8SFolderCounts"

	// FlagK8SFolderMove
	// Enable folder&#39;s api server move
	FlagK8SFolderMove = "k8SFolderMove"

	// FlagImprovedExternalSessionHandlingSAML
	// Enables improved support for SAML external sessions. Ensure the NameID format is correctly configured in Grafana for SAML Single Logout to function properly.
	FlagImprovedExternalSessionHandlingSAML = "improvedExternalSessionHandlingSAML"

	// FlagTeamHttpHeadersTempo
	// Enables LBAC for datasources for Tempo to apply LBAC filtering of traces to the client requests for users in teams
	FlagTeamHttpHeadersTempo = "teamHttpHeadersTempo"

	// FlagGrafanaAdvisor
	// Enables Advisor app
	FlagGrafanaAdvisor = "grafanaAdvisor"

	// FlagElasticsearchImprovedParsing
	// Enables less memory intensive Elasticsearch result parsing
	FlagElasticsearchImprovedParsing = "elasticsearchImprovedParsing"

	// FlagFetchRulesUsingPost
	// Use a POST request to list rules by passing down the namespaces user has access to
	FlagFetchRulesUsingPost = "fetchRulesUsingPost"

	// FlagGrafanaconThemes
	// Enables the temporary themes for GrafanaCon
	FlagGrafanaconThemes = "grafanaconThemes"

	// FlagAlertingUseNewSimplifiedRoutingHashAlgorithm
	FlagAlertingUseNewSimplifiedRoutingHashAlgorithm = "alertingUseNewSimplifiedRoutingHashAlgorithm"

	// FlagScopeSearchAllLevels
	// Enable scope search to include all levels of the scope node tree
	FlagScopeSearchAllLevels = "scopeSearchAllLevels"

	// FlagNewShareReportDrawer
	// Enables the report creation drawer in a dashboard
	FlagNewShareReportDrawer = "newShareReportDrawer"

	// FlagAlertRuleRestore
	// Enables the alert rule restore feature
	FlagAlertRuleRestore = "alertRuleRestore"

	// FlagInfinityRunQueriesInParallel
	// Enables running Infinity queries in parallel
	FlagInfinityRunQueriesInParallel = "infinityRunQueriesInParallel"

	// FlagAzureMonitorLogsBuilderEditor
	// Enables the logs builder mode for the Azure Monitor data source
	FlagAzureMonitorLogsBuilderEditor = "azureMonitorLogsBuilderEditor"

	// FlagLocaleFormatPreference
	// Specifies the locale so the correct format for numbers and dates can be shown
	FlagLocaleFormatPreference = "localeFormatPreference"

	// FlagUnifiedStorageGrpcConnectionPool
	// Enables the unified storage grpc connection pool
	FlagUnifiedStorageGrpcConnectionPool = "unifiedStorageGrpcConnectionPool"

	// FlagAlertingRuleRecoverDeleted
	// Enables the UI functionality to recover and view deleted alert rules
	FlagAlertingRuleRecoverDeleted = "alertingRuleRecoverDeleted"

	// FlagMultiTenantTempCredentials
	// use multi-tenant path for awsTempCredentials
	FlagMultiTenantTempCredentials = "multiTenantTempCredentials"

	// FlagTempoAlerting
	// Enables creating alerts from Tempo data source
	FlagTempoAlerting = "tempoAlerting"

	// FlagPluginsAutoUpdate
	// Enables auto-updating of users installed plugins
	FlagPluginsAutoUpdate = "pluginsAutoUpdate"

	// FlagAlertRuleUseFiredAtForStartsAt
	// Use FiredAt for StartsAt when sending alerts to Alertmaanger
	FlagAlertRuleUseFiredAtForStartsAt = "alertRuleUseFiredAtForStartsAt"

	// FlagKubernetesAuthzApis
	// Registers AuthZ /apis endpoint
	FlagKubernetesAuthzApis = "kubernetesAuthzApis"

	// FlagKubernetesAuthZHandlerRedirect
	// Redirects the traffic from the legacy access control endpoints to the new K8s AuthZ endpoints
	FlagKubernetesAuthZHandlerRedirect = "kubernetesAuthZHandlerRedirect"

	// FlagKubernetesAuthzResourcePermissionApis
	// Registers AuthZ resource permission /apis endpoints
	FlagKubernetesAuthzResourcePermissionApis = "kubernetesAuthzResourcePermissionApis"

	// FlagKubernetesAuthzZanzanaSync
	// Enable sync of Zanzana authorization store on AuthZ CRD mutations
	FlagKubernetesAuthzZanzanaSync = "kubernetesAuthzZanzanaSync"

	// FlagKubernetesAuthnMutation
	// Enables create, delete, and update mutations for resources owned by IAM identity
	FlagKubernetesAuthnMutation = "kubernetesAuthnMutation"

	// FlagKubernetesExternalGroupMapping
	// Routes external group mapping requests from /api to the /apis endpoint
	FlagKubernetesExternalGroupMapping = "kubernetesExternalGroupMapping"

	// FlagRestoreDashboards
	// Enables restore deleted dashboards feature
	FlagRestoreDashboards = "restoreDashboards"

	// FlagAlertEnrichment
	// Enable configuration of alert enrichments in Grafana Cloud.
	FlagAlertEnrichment = "alertEnrichment"

	// FlagAlertEnrichmentMultiStep
	// Allow multiple steps per enrichment.
	FlagAlertEnrichmentMultiStep = "alertEnrichmentMultiStep"

	// FlagAlertEnrichmentConditional
	// Enable conditional alert enrichment steps.
	FlagAlertEnrichmentConditional = "alertEnrichmentConditional"

	// FlagAlertingImportAlertmanagerAPI
	// Enables the API to import Alertmanager configuration
	FlagAlertingImportAlertmanagerAPI = "alertingImportAlertmanagerAPI"

	// FlagAlertingImportAlertmanagerUI
	// Enables the UI to see imported Alertmanager configuration
	FlagAlertingImportAlertmanagerUI = "alertingImportAlertmanagerUI"

	// FlagPreferLibraryPanelTitle
	// Prefer library panel title over viz panel title.
	FlagPreferLibraryPanelTitle = "preferLibraryPanelTitle"

	// FlagTabularNumbers
	// Use fixed-width numbers globally in the UI
	FlagTabularNumbers = "tabularNumbers"

	// FlagNewInfluxDSConfigPageDesign
	// Enables new design for the InfluxDB data source configuration page
	FlagNewInfluxDSConfigPageDesign = "newInfluxDSConfigPageDesign"

	// FlagAlertingNotificationHistory
	// Enables the notification history feature
	FlagAlertingNotificationHistory = "alertingNotificationHistory"

	// FlagUnifiedStorageSearchDualReaderEnabled
	// Enable dual reader for unified storage search
	FlagUnifiedStorageSearchDualReaderEnabled = "unifiedStorageSearchDualReaderEnabled"

	// FlagAlertmanagerRemoteSecondaryWithRemoteState
	// Starts Grafana in remote secondary mode pulling the latest state from the remote Alertmanager to avoid duplicate notifications.
	FlagAlertmanagerRemoteSecondaryWithRemoteState = "alertmanagerRemoteSecondaryWithRemoteState"

	// FlagNewClickhouseConfigPageDesign
	// Enables new design for the Clickhouse data source configuration page
	FlagNewClickhouseConfigPageDesign = "newClickhouseConfigPageDesign"

	// FlagTeamFolders
	// Enables team folders functionality
	FlagTeamFolders = "teamFolders"

	// FlagInteractiveLearning
	// Enables the interactive learning app
	FlagInteractiveLearning = "interactiveLearning"

	// FlagAlertingTriage
	// Enables the alerting triage feature
	FlagAlertingTriage = "alertingTriage"

	// FlagGraphiteBackendMode
	// Enables the Graphite data source full backend mode
	FlagGraphiteBackendMode = "graphiteBackendMode"

	// FlagPrometheusTypeMigration
	// Checks for deprecated Prometheus authentication methods (SigV4 and Azure), installs the relevant data source, and migrates the Prometheus data sources
	FlagPrometheusTypeMigration = "prometheusTypeMigration"

	// FlagPluginContainers
	// Enables running plugins in containers
	FlagPluginContainers = "pluginContainers"

	// FlagTempoSearchBackendMigration
	// Run search queries through the tempo backend
	FlagTempoSearchBackendMigration = "tempoSearchBackendMigration"

	// FlagCdnPluginsLoadFirst
	// Prioritize loading plugins from the CDN before other sources
	FlagCdnPluginsLoadFirst = "cdnPluginsLoadFirst"

	// FlagCdnPluginsUrls
	// Enable loading plugins via declarative URLs
	FlagCdnPluginsUrls = "cdnPluginsUrls"

	// FlagPluginInstallAPISync
	// Enable syncing plugin installations to the installs API
	FlagPluginInstallAPISync = "pluginInstallAPISync"

	// FlagJaegerEnableGrpcEndpoint
	// Enable querying trace data through Jaeger&#39;s gRPC endpoint (HTTP)
	FlagJaegerEnableGrpcEndpoint = "jaegerEnableGrpcEndpoint"

	// FlagPluginStoreServiceLoading
	// Load plugins on store service startup instead of wire provider, and call RegisterFixedRoles after all plugins are loaded
	FlagPluginStoreServiceLoading = "pluginStoreServiceLoading"

	// FlagOnlyStoreActionSets
	// When storing dashboard and folder resource permissions, only store action sets and not the full list of underlying permission
	FlagOnlyStoreActionSets = "onlyStoreActionSets"

	// FlagPanelTimeSettings
	// Enables a new panel time settings drawer
	FlagPanelTimeSettings = "panelTimeSettings"

	// FlagKubernetesAnnotations
	// Enables app platform API for annotations
	FlagKubernetesAnnotations = "kubernetesAnnotations"

<<<<<<< HEAD
	// FlagCorrelationsExploreEditor
	// Enables the new correlations editor in Explore
	FlagCorrelationsExploreEditor = "correlationsExploreEditor"
=======
	// FlagAwsDatasourcesHttpProxy
	// Enables http proxy settings for aws datasources
	FlagAwsDatasourcesHttpProxy = "awsDatasourcesHttpProxy"
>>>>>>> 399370bc
)<|MERGE_RESOLUTION|>--- conflicted
+++ resolved
@@ -754,13 +754,7 @@
 	// Enables app platform API for annotations
 	FlagKubernetesAnnotations = "kubernetesAnnotations"
 
-<<<<<<< HEAD
-	// FlagCorrelationsExploreEditor
-	// Enables the new correlations editor in Explore
-	FlagCorrelationsExploreEditor = "correlationsExploreEditor"
-=======
 	// FlagAwsDatasourcesHttpProxy
 	// Enables http proxy settings for aws datasources
 	FlagAwsDatasourcesHttpProxy = "awsDatasourcesHttpProxy"
->>>>>>> 399370bc
 )