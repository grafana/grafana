// NOTE: This file was auto generated.  DO NOT EDIT DIRECTLY!
// To change feature flags, edit:
//  pkg/services/featuremgmt/registry.go
// Then run tests in:
//  pkg/services/featuremgmt/toggles_gen_test.go

package featuremgmt

const (
	// FlagDisableEnvelopeEncryption
	// Disable envelope encryption (emergency only)
	FlagDisableEnvelopeEncryption = "disableEnvelopeEncryption"

	// FlagLiveServiceWebWorker
	// This will use a webworker thread to processes events rather than the main thread
	FlagLiveServiceWebWorker = "live-service-web-worker"

	// FlagQueryOverLive
	// Use Grafana Live WebSocket to execute backend queries
	FlagQueryOverLive = "queryOverLive"

	// FlagPanelTitleSearch
	// Search for dashboards using panel title
	FlagPanelTitleSearch = "panelTitleSearch"

	// FlagPublicDashboards
	// [Deprecated] Public dashboards are now enabled by default; to disable them, use the configuration setting. This feature toggle will be removed in the next major version.
	FlagPublicDashboards = "publicDashboards"

	// FlagPublicDashboardsEmailSharing
	// Enables public dashboard sharing to be restricted to only allowed emails
	FlagPublicDashboardsEmailSharing = "publicDashboardsEmailSharing"

	// FlagLokiExperimentalStreaming
	// Support new streaming approach for loki (prototype, needs special loki build)
	FlagLokiExperimentalStreaming = "lokiExperimentalStreaming"

	// FlagFeatureHighlights
	// Highlight Grafana Enterprise features
	FlagFeatureHighlights = "featureHighlights"

	// FlagMigrationLocking
	// Lock database during migrations
	FlagMigrationLocking = "migrationLocking"

	// FlagStorage
	// Configurable storage for dashboards, datasources, and resources
	FlagStorage = "storage"

	// FlagCorrelations
	// Correlations page
	FlagCorrelations = "correlations"

	// FlagExploreContentOutline
	// Content outline sidebar
	FlagExploreContentOutline = "exploreContentOutline"

	// FlagDatasourceQueryMultiStatus
	// Introduce HTTP 207 Multi Status for api/ds/query
	FlagDatasourceQueryMultiStatus = "datasourceQueryMultiStatus"

	// FlagTraceToMetrics
	// Enable trace to metrics links
	FlagTraceToMetrics = "traceToMetrics"

	// FlagAutoMigrateOldPanels
	// Migrate old angular panels to supported versions (graph, table-old, worldmap, etc)
	FlagAutoMigrateOldPanels = "autoMigrateOldPanels"

	// FlagDisableAngular
	// Dynamic flag to disable angular at runtime. The preferred method is to set `angular_support_enabled` to `false` in the [security] settings, which allows you to change the state at runtime.
	FlagDisableAngular = "disableAngular"

	// FlagCanvasPanelNesting
	// Allow elements nesting
	FlagCanvasPanelNesting = "canvasPanelNesting"

	// FlagNewVizTooltips
	// New visualizations tooltips UX
	FlagNewVizTooltips = "newVizTooltips"

	// FlagScenes
	// Experimental framework to build interactive dashboards
	FlagScenes = "scenes"

	// FlagDisableSecretsCompatibility
	// Disable duplicated secret storage in legacy tables
	FlagDisableSecretsCompatibility = "disableSecretsCompatibility"

	// FlagLogRequestsInstrumentedAsUnknown
	// Logs the path for requests that are instrumented as unknown
	FlagLogRequestsInstrumentedAsUnknown = "logRequestsInstrumentedAsUnknown"

	// FlagDataConnectionsConsole
	// Enables a new top-level page called Connections. This page is an experiment that provides a better experience when you install and configure data sources and other plugins.
	FlagDataConnectionsConsole = "dataConnectionsConsole"

	// FlagTopnav
	// Enables topnav support in external plugins. The new Grafana navigation cannot be disabled.
	FlagTopnav = "topnav"

	// FlagReturnToPrevious
	// Enables the return to previous context functionality
	FlagReturnToPrevious = "returnToPrevious"

	// FlagGrpcServer
	// Run the GRPC server
	FlagGrpcServer = "grpcServer"

	// FlagUnifiedStorage
	// SQL-based k8s storage
	FlagUnifiedStorage = "unifiedStorage"

	// FlagCloudWatchCrossAccountQuerying
	// Enables cross-account querying in CloudWatch datasources
	FlagCloudWatchCrossAccountQuerying = "cloudWatchCrossAccountQuerying"

	// FlagRedshiftAsyncQueryDataSupport
	// Enable async query data support for Redshift
	FlagRedshiftAsyncQueryDataSupport = "redshiftAsyncQueryDataSupport"

	// FlagAthenaAsyncQueryDataSupport
	// Enable async query data support for Athena
	FlagAthenaAsyncQueryDataSupport = "athenaAsyncQueryDataSupport"

	// FlagShowDashboardValidationWarnings
	// Show warnings when dashboards do not validate against the schema
	FlagShowDashboardValidationWarnings = "showDashboardValidationWarnings"

	// FlagMysqlAnsiQuotes
	// Use double quotes to escape keyword in a MySQL query
	FlagMysqlAnsiQuotes = "mysqlAnsiQuotes"

	// FlagAccessControlOnCall
	// Access control primitives for OnCall
	FlagAccessControlOnCall = "accessControlOnCall"

	// FlagNestedFolders
	// Enable folder nesting
	FlagNestedFolders = "nestedFolders"

	// FlagNestedFolderPicker
	// Enables the new folder picker to work with nested folders. Requires the nestedFolders feature toggle
	FlagNestedFolderPicker = "nestedFolderPicker"

	// FlagAlertingBacktesting
	// Rule backtesting API for alerting
	FlagAlertingBacktesting = "alertingBacktesting"

	// FlagEditPanelCSVDragAndDrop
	// Enables drag and drop for CSV and Excel files
	FlagEditPanelCSVDragAndDrop = "editPanelCSVDragAndDrop"

	// FlagAlertingNoNormalState
	// Stop maintaining state of alerts that are not firing
	FlagAlertingNoNormalState = "alertingNoNormalState"

	// FlagLogsContextDatasourceUi
	// Allow datasource to provide custom UI for context view
	FlagLogsContextDatasourceUi = "logsContextDatasourceUi"

	// FlagLokiQuerySplitting
	// Split large interval queries into subqueries with smaller time intervals
	FlagLokiQuerySplitting = "lokiQuerySplitting"

	// FlagLokiQuerySplittingConfig
	// Give users the option to configure split durations for Loki queries
	FlagLokiQuerySplittingConfig = "lokiQuerySplittingConfig"

	// FlagIndividualCookiePreferences
	// Support overriding cookie preferences per user
	FlagIndividualCookiePreferences = "individualCookiePreferences"

	// FlagPrometheusMetricEncyclopedia
	// Adds the metrics explorer component to the Prometheus query builder as an option in metric select
	FlagPrometheusMetricEncyclopedia = "prometheusMetricEncyclopedia"

	// FlagInfluxdbBackendMigration
	// Query InfluxDB InfluxQL without the proxy
	FlagInfluxdbBackendMigration = "influxdbBackendMigration"

	// FlagInfluxqlStreamingParser
	// Enable streaming JSON parser for InfluxDB datasource InfluxQL query language
	FlagInfluxqlStreamingParser = "influxqlStreamingParser"

	// FlagInfluxdbRunQueriesInParallel
	// Enables running InfluxDB Influxql queries in parallel
	FlagInfluxdbRunQueriesInParallel = "influxdbRunQueriesInParallel"

	// FlagClientTokenRotation
	// Replaces the current in-request token rotation so that the client initiates the rotation
	FlagClientTokenRotation = "clientTokenRotation"

	// FlagPrometheusDataplane
	// Changes responses to from Prometheus to be compliant with the dataplane specification. In particular, when this feature toggle is active, the numeric `Field.Name` is set from &#39;Value&#39; to the value of the `__name__` label.
	FlagPrometheusDataplane = "prometheusDataplane"

	// FlagLokiMetricDataplane
	// Changes metric responses from Loki to be compliant with the dataplane specification.
	FlagLokiMetricDataplane = "lokiMetricDataplane"

	// FlagLokiLogsDataplane
	// Changes logs responses from Loki to be compliant with the dataplane specification.
	FlagLokiLogsDataplane = "lokiLogsDataplane"

	// FlagDataplaneFrontendFallback
	// Support dataplane contract field name change for transformations and field name matchers where the name is different
	FlagDataplaneFrontendFallback = "dataplaneFrontendFallback"

	// FlagDisableSSEDataplane
	// Disables dataplane specific processing in server side expressions.
	FlagDisableSSEDataplane = "disableSSEDataplane"

	// FlagAlertStateHistoryLokiSecondary
	// Enable Grafana to write alert state history to an external Loki instance in addition to Grafana annotations.
	FlagAlertStateHistoryLokiSecondary = "alertStateHistoryLokiSecondary"

	// FlagAlertStateHistoryLokiPrimary
	// Enable a remote Loki instance as the primary source for state history reads.
	FlagAlertStateHistoryLokiPrimary = "alertStateHistoryLokiPrimary"

	// FlagAlertStateHistoryLokiOnly
	// Disable Grafana alerts from emitting annotations when a remote Loki instance is available.
	FlagAlertStateHistoryLokiOnly = "alertStateHistoryLokiOnly"

	// FlagUnifiedRequestLog
	// Writes error logs to the request logger
	FlagUnifiedRequestLog = "unifiedRequestLog"

	// FlagRenderAuthJWT
	// Uses JWT-based auth for rendering instead of relying on remote cache
	FlagRenderAuthJWT = "renderAuthJWT"

	// FlagExternalServiceAuth
	// Starts an OAuth2 authentication provider for external services
	FlagExternalServiceAuth = "externalServiceAuth"

	// FlagRefactorVariablesTimeRange
	// Refactor time range variables flow to reduce number of API calls made when query variables are chained
	FlagRefactorVariablesTimeRange = "refactorVariablesTimeRange"

	// FlagEnableElasticsearchBackendQuerying
	// Enable the processing of queries and responses in the Elasticsearch data source through backend
	FlagEnableElasticsearchBackendQuerying = "enableElasticsearchBackendQuerying"

	// FlagFaroDatasourceSelector
	// Enable the data source selector within the Frontend Apps section of the Frontend Observability
	FlagFaroDatasourceSelector = "faroDatasourceSelector"

	// FlagEnableDatagridEditing
	// Enables the edit functionality in the datagrid panel
	FlagEnableDatagridEditing = "enableDatagridEditing"

	// FlagExtraThemes
	// Enables extra themes
	FlagExtraThemes = "extraThemes"

	// FlagLokiPredefinedOperations
	// Adds predefined query operations to Loki query editor
	FlagLokiPredefinedOperations = "lokiPredefinedOperations"

	// FlagPluginsFrontendSandbox
	// Enables the plugins frontend sandbox
	FlagPluginsFrontendSandbox = "pluginsFrontendSandbox"

	// FlagDashboardEmbed
	// Allow embedding dashboard for external use in Code editors
	FlagDashboardEmbed = "dashboardEmbed"

	// FlagFrontendSandboxMonitorOnly
	// Enables monitor only in the plugin frontend sandbox (if enabled)
	FlagFrontendSandboxMonitorOnly = "frontendSandboxMonitorOnly"

	// FlagSqlDatasourceDatabaseSelection
	// Enables previous SQL data source dataset dropdown behavior
	FlagSqlDatasourceDatabaseSelection = "sqlDatasourceDatabaseSelection"

	// FlagLokiFormatQuery
	// Enables the ability to format Loki queries
	FlagLokiFormatQuery = "lokiFormatQuery"

	// FlagCloudWatchLogsMonacoEditor
	// Enables the Monaco editor for CloudWatch Logs queries
	FlagCloudWatchLogsMonacoEditor = "cloudWatchLogsMonacoEditor"

	// FlagExploreScrollableLogsContainer
	// Improves the scrolling behavior of logs in Explore
	FlagExploreScrollableLogsContainer = "exploreScrollableLogsContainer"

	// FlagRecordedQueriesMulti
	// Enables writing multiple items from a single query within Recorded Queries
	FlagRecordedQueriesMulti = "recordedQueriesMulti"

	// FlagPluginsDynamicAngularDetectionPatterns
	// Enables fetching Angular detection patterns for plugins from GCOM and fallback to hardcoded ones
	FlagPluginsDynamicAngularDetectionPatterns = "pluginsDynamicAngularDetectionPatterns"

	// FlagVizAndWidgetSplit
	// Split panels between visualizations and widgets
	FlagVizAndWidgetSplit = "vizAndWidgetSplit"

	// FlagPrometheusIncrementalQueryInstrumentation
	// Adds RudderStack events to incremental queries
	FlagPrometheusIncrementalQueryInstrumentation = "prometheusIncrementalQueryInstrumentation"

	// FlagLogsExploreTableVisualisation
	// A table visualisation for logs in Explore
	FlagLogsExploreTableVisualisation = "logsExploreTableVisualisation"

	// FlagAwsDatasourcesTempCredentials
	// Support temporary security credentials in AWS plugins for Grafana Cloud customers
	FlagAwsDatasourcesTempCredentials = "awsDatasourcesTempCredentials"

	// FlagTransformationsRedesign
	// Enables the transformations redesign
	FlagTransformationsRedesign = "transformationsRedesign"

	// FlagMlExpressions
	// Enable support for Machine Learning in server-side expressions
	FlagMlExpressions = "mlExpressions"

	// FlagTraceQLStreaming
	// Enables response streaming of TraceQL queries of the Tempo data source
	FlagTraceQLStreaming = "traceQLStreaming"

	// FlagMetricsSummary
	// Enables metrics summary queries in the Tempo data source
	FlagMetricsSummary = "metricsSummary"

	// FlagGrafanaAPIServerWithExperimentalAPIs
	// Register experimental APIs with the k8s API server
	FlagGrafanaAPIServerWithExperimentalAPIs = "grafanaAPIServerWithExperimentalAPIs"

	// FlagGrafanaAPIServerEnsureKubectlAccess
	// Start an additional https handler and write kubectl options
	FlagGrafanaAPIServerEnsureKubectlAccess = "grafanaAPIServerEnsureKubectlAccess"

	// FlagFeatureToggleAdminPage
	// Enable admin page for managing feature toggles from the Grafana front-end
	FlagFeatureToggleAdminPage = "featureToggleAdminPage"

	// FlagAwsAsyncQueryCaching
	// Enable caching for async queries for Redshift and Athena. Requires that the datasource has caching and async query support enabled
	FlagAwsAsyncQueryCaching = "awsAsyncQueryCaching"

	// FlagSplitScopes
	// Support faster dashboard and folder search by splitting permission scopes into parts
	FlagSplitScopes = "splitScopes"

	// FlagPermissionsFilterRemoveSubquery
	// Alternative permission filter implementation that does not use subqueries for fetching the dashboard folder
	FlagPermissionsFilterRemoveSubquery = "permissionsFilterRemoveSubquery"

	// FlagPrometheusConfigOverhaulAuth
	// Update the Prometheus configuration page with the new auth component
	FlagPrometheusConfigOverhaulAuth = "prometheusConfigOverhaulAuth"

	// FlagConfigurableSchedulerTick
	// Enable changing the scheduler base interval via configuration option unified_alerting.scheduler_tick_interval
	FlagConfigurableSchedulerTick = "configurableSchedulerTick"

	// FlagInfluxdbSqlSupport
	// Enable InfluxDB SQL query language support with new querying UI
	FlagInfluxdbSqlSupport = "influxdbSqlSupport"

	// FlagAlertingNoDataErrorExecution
	// Changes how Alerting state manager handles execution of NoData/Error
	FlagAlertingNoDataErrorExecution = "alertingNoDataErrorExecution"

	// FlagAngularDeprecationUI
	// Display new Angular deprecation-related UI features
	FlagAngularDeprecationUI = "angularDeprecationUI"

	// FlagDashgpt
	// Enable AI powered features in dashboards
	FlagDashgpt = "dashgpt"

	// FlagReportingRetries
	// Enables rendering retries for the reporting feature
	FlagReportingRetries = "reportingRetries"

	// FlagSseGroupByDatasource
	// Send query to the same datasource in a single request when using server side expressions. The `cloudWatchBatchQueries` feature toggle should be enabled if this used with CloudWatch.
	FlagSseGroupByDatasource = "sseGroupByDatasource"

	// FlagLibraryPanelRBAC
	// Enables RBAC support for library panels
	FlagLibraryPanelRBAC = "libraryPanelRBAC"

	// FlagLokiRunQueriesInParallel
	// Enables running Loki queries in parallel
	FlagLokiRunQueriesInParallel = "lokiRunQueriesInParallel"

	// FlagWargamesTesting
	// Placeholder feature flag for internal testing
	FlagWargamesTesting = "wargamesTesting"

	// FlagAlertingInsights
	// Show the new alerting insights landing page
	FlagAlertingInsights = "alertingInsights"

	// FlagExternalCorePlugins
	// Allow core plugins to be loaded as external
	FlagExternalCorePlugins = "externalCorePlugins"

	// FlagPluginsAPIMetrics
	// Sends metrics of public grafana packages usage by plugins
	FlagPluginsAPIMetrics = "pluginsAPIMetrics"

	// FlagIdForwarding
	// Generate signed id token for identity that can be forwarded to plugins and external services
	FlagIdForwarding = "idForwarding"

	// FlagCloudWatchWildCardDimensionValues
	// Fetches dimension values from CloudWatch to correctly label wildcard dimensions
	FlagCloudWatchWildCardDimensionValues = "cloudWatchWildCardDimensionValues"

	// FlagExternalServiceAccounts
	// Automatic service account and token setup for plugins
	FlagExternalServiceAccounts = "externalServiceAccounts"

	// FlagPanelMonitoring
	// Enables panel monitoring through logs and measurements
	FlagPanelMonitoring = "panelMonitoring"

	// FlagEnableNativeHTTPHistogram
	// Enables native HTTP Histograms
	FlagEnableNativeHTTPHistogram = "enableNativeHTTPHistogram"

	// FlagFormatString
	// Enable format string transformer
	FlagFormatString = "formatString"

	// FlagTransformationsVariableSupport
	// Allows using variables in transformations
	FlagTransformationsVariableSupport = "transformationsVariableSupport"

	// FlagKubernetesPlaylists
	// Use the kubernetes API in the frontend for playlists, and route /api/playlist requests to k8s
	FlagKubernetesPlaylists = "kubernetesPlaylists"

	// FlagKubernetesSnapshots
	// Routes snapshot requests from /api to the /apis endpoint
	FlagKubernetesSnapshots = "kubernetesSnapshots"

	// FlagKubernetesQueryServiceRewrite
	// Rewrite requests targeting /ds/query to the query service
	FlagKubernetesQueryServiceRewrite = "kubernetesQueryServiceRewrite"

	// FlagCloudWatchBatchQueries
	// Runs CloudWatch metrics queries as separate batches
	FlagCloudWatchBatchQueries = "cloudWatchBatchQueries"

	// FlagRecoveryThreshold
	// Enables feature recovery threshold (aka hysteresis) for threshold server-side expression
	FlagRecoveryThreshold = "recoveryThreshold"

	// FlagLokiStructuredMetadata
	// Enables the loki data source to request structured metadata from the Loki server
	FlagLokiStructuredMetadata = "lokiStructuredMetadata"

	// FlagTeamHttpHeaders
	// Enables datasources to apply team headers to the client requests
	FlagTeamHttpHeaders = "teamHttpHeaders"

	// FlagAwsDatasourcesNewFormStyling
	// Applies new form styling for configuration and query editors in AWS plugins
	FlagAwsDatasourcesNewFormStyling = "awsDatasourcesNewFormStyling"

	// FlagCachingOptimizeSerializationMemoryUsage
	// If enabled, the caching backend gradually serializes query responses for the cache, comparing against the configured `[caching]max_value_mb` value as it goes. This can can help prevent Grafana from running out of memory while attempting to cache very large query responses.
	FlagCachingOptimizeSerializationMemoryUsage = "cachingOptimizeSerializationMemoryUsage"

	// FlagPanelTitleSearchInV1
	// Enable searching for dashboards using panel title in search v1
	FlagPanelTitleSearchInV1 = "panelTitleSearchInV1"

	// FlagPluginsInstrumentationStatusSource
	// Include a status source label for plugin request metrics and logs
	FlagPluginsInstrumentationStatusSource = "pluginsInstrumentationStatusSource"

	// FlagManagedPluginsInstall
	// Install managed plugins directly from plugins catalog
	FlagManagedPluginsInstall = "managedPluginsInstall"

	// FlagPrometheusPromQAIL
	// Prometheus and AI/ML to assist users in creating a query
	FlagPrometheusPromQAIL = "prometheusPromQAIL"

	// FlagAddFieldFromCalculationStatFunctions
	// Add cumulative and window functions to the add field from calculation transformation
	FlagAddFieldFromCalculationStatFunctions = "addFieldFromCalculationStatFunctions"

	// FlagAlertmanagerRemoteSecondary
	// Enable Grafana to sync configuration and state with a remote Alertmanager.
	FlagAlertmanagerRemoteSecondary = "alertmanagerRemoteSecondary"

	// FlagAlertmanagerRemotePrimary
	// Enable Grafana to have a remote Alertmanager instance as the primary Alertmanager.
	FlagAlertmanagerRemotePrimary = "alertmanagerRemotePrimary"

	// FlagAlertmanagerRemoteOnly
	// Disable the internal Alertmanager and only use the external one defined.
	FlagAlertmanagerRemoteOnly = "alertmanagerRemoteOnly"

	// FlagAnnotationPermissionUpdate
	// Separate annotation permissions from dashboard permissions to allow for more granular control.
	FlagAnnotationPermissionUpdate = "annotationPermissionUpdate"

	// FlagExtractFieldsNameDeduplication
	// Make sure extracted field names are unique in the dataframe
	FlagExtractFieldsNameDeduplication = "extractFieldsNameDeduplication"

	// FlagDashboardSceneForViewers
	// Enables dashboard rendering using Scenes for viewer roles
	FlagDashboardSceneForViewers = "dashboardSceneForViewers"

	// FlagDashboardScene
	// Enables dashboard rendering using scenes for all roles
	FlagDashboardScene = "dashboardScene"

	// FlagPanelFilterVariable
	// Enables use of the `systemPanelFilterVar` variable to filter panels in a dashboard
	FlagPanelFilterVariable = "panelFilterVariable"

	// FlagPdfTables
	// Enables generating table data as PDF in reporting
	FlagPdfTables = "pdfTables"

	// FlagSsoSettingsApi
	// Enables the SSO settings API
	FlagSsoSettingsApi = "ssoSettingsApi"

	// FlagCanvasPanelPanZoom
	// Allow pan and zoom in canvas panel
	FlagCanvasPanelPanZoom = "canvasPanelPanZoom"

	// FlagLogsInfiniteScrolling
	// Enables infinite scrolling for the Logs panel in Explore and Dashboards
	FlagLogsInfiniteScrolling = "logsInfiniteScrolling"

	// FlagFlameGraphItemCollapsing
	// Allow collapsing of flame graph items
	FlagFlameGraphItemCollapsing = "flameGraphItemCollapsing"

	// FlagAlertingDetailsViewV2
	// Enables the preview of the new alert details view
	FlagAlertingDetailsViewV2 = "alertingDetailsViewV2"

	// FlagDatatrails
	// Enables the new core app datatrails
	FlagDatatrails = "datatrails"

	// FlagAlertingSimplifiedRouting
	// Enables the simplified routing for alerting
	FlagAlertingSimplifiedRouting = "alertingSimplifiedRouting"

	// FlagLogRowsPopoverMenu
	// Enable filtering menu displayed when text of a log line is selected
	FlagLogRowsPopoverMenu = "logRowsPopoverMenu"

	// FlagPluginsSkipHostEnvVars
	// Disables passing host environment variable to plugin processes
	FlagPluginsSkipHostEnvVars = "pluginsSkipHostEnvVars"

	// FlagTableSharedCrosshair
	// Enables shared crosshair in table panel
	FlagTableSharedCrosshair = "tableSharedCrosshair"

	// FlagRegressionTransformation
	// Enables regression analysis transformation
	FlagRegressionTransformation = "regressionTransformation"

	// FlagDisplayAnonymousStats
	// Enables anonymous stats to be shown in the UI for Grafana
	FlagDisplayAnonymousStats = "displayAnonymousStats"

	// FlagLokiQueryHints
	// Enables query hints for Loki
	FlagLokiQueryHints = "lokiQueryHints"

	// FlagKubernetesFeatureToggles
	// Use the kubernetes API for feature toggle management in the frontend
	FlagKubernetesFeatureToggles = "kubernetesFeatureToggles"

	// FlagAlertingPreviewUpgrade
	// Show Unified Alerting preview and upgrade page in legacy alerting
	FlagAlertingPreviewUpgrade = "alertingPreviewUpgrade"

	// FlagEnablePluginsTracingByDefault
	// Enable plugin tracing for all external plugins
	FlagEnablePluginsTracingByDefault = "enablePluginsTracingByDefault"

	// FlagCloudRBACRoles
	// Enabled grafana cloud specific RBAC roles
	FlagCloudRBACRoles = "cloudRBACRoles"

	// FlagAlertingQueryOptimization
	// Optimizes eligible queries in order to reduce load on datasources
	FlagAlertingQueryOptimization = "alertingQueryOptimization"

	// FlagNewFolderPicker
	// Enables the nested folder picker without having nested folders enabled
	FlagNewFolderPicker = "newFolderPicker"

	// FlagJitterAlertRules
	// Distributes alert rule evaluations more evenly over time, by rule group
	FlagJitterAlertRules = "jitterAlertRules"

	// FlagJitterAlertRulesWithinGroups
	// Distributes alert rule evaluations more evenly over time, including spreading out rules within the same group
	FlagJitterAlertRulesWithinGroups = "jitterAlertRulesWithinGroups"

	// FlagOnPremToCloudMigrations
	// In-development feature that will allow users to easily migrate their on-prem Grafana instances to Grafana Cloud.
	FlagOnPremToCloudMigrations = "onPremToCloudMigrations"

	// FlagAlertingSaveStatePeriodic
	// Writes the state periodically to the database, asynchronous to rule evaluation
	FlagAlertingSaveStatePeriodic = "alertingSaveStatePeriodic"

	// FlagPromQLScope
	// In-development feature that will allow injection of labels into prometheus queries.
	FlagPromQLScope = "promQLScope"

	// FlagNodeGraphDotLayout
	// Changed the layout algorithm for the node graph
	FlagNodeGraphDotLayout = "nodeGraphDotLayout"

<<<<<<< HEAD
	// FlagNewPDFRendering
	// New implementation for the dashboard to PDF rendering
	FlagNewPDFRendering = "newPDFRendering"
=======
	// FlagGroupToNestedTableTransformation
	// Enables the group to nested table transformation
	FlagGroupToNestedTableTransformation = "groupToNestedTableTransformation"
>>>>>>> ea96c83a
)<|MERGE_RESOLUTION|>--- conflicted
+++ resolved
@@ -627,13 +627,11 @@
 	// Changed the layout algorithm for the node graph
 	FlagNodeGraphDotLayout = "nodeGraphDotLayout"
 
-<<<<<<< HEAD
+	// FlagGroupToNestedTableTransformation
+	// Enables the group to nested table transformation
+	FlagGroupToNestedTableTransformation = "groupToNestedTableTransformation"
+
 	// FlagNewPDFRendering
 	// New implementation for the dashboard to PDF rendering
 	FlagNewPDFRendering = "newPDFRendering"
-=======
-	// FlagGroupToNestedTableTransformation
-	// Enables the group to nested table transformation
-	FlagGroupToNestedTableTransformation = "groupToNestedTableTransformation"
->>>>>>> ea96c83a
 )