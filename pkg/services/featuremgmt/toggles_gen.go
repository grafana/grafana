// NOTE: This file was auto generated.  DO NOT EDIT DIRECTLY!
// To change feature flags, edit:
//  pkg/services/featuremgmt/registry.go
// Then run tests in:
//  pkg/services/featuremgmt/toggles_gen_test.go

package featuremgmt

const (
	// FlagReturnUnameHeader
	// Return user login as header for authenticated requests
	FlagReturnUnameHeader = "returnUnameHeader"

	// FlagAlertingBigTransactions
	// Use big transactions for alerting database writes
	FlagAlertingBigTransactions = "alertingBigTransactions"

	// FlagTrimDefaults
	// Use cue schema to remove values that will be applied automatically
	FlagTrimDefaults = "trimDefaults"

	// FlagDisableEnvelopeEncryption
	// Disable envelope encryption (emergency only)
	FlagDisableEnvelopeEncryption = "disableEnvelopeEncryption"

	// FlagDatabaseMetrics
	// Add Prometheus metrics for database tables
	FlagDatabaseMetrics = "database_metrics"

	// FlagDashboardPreviews
	// Create and show thumbnails for dashboard search results
	FlagDashboardPreviews = "dashboardPreviews"

	// FlagDashboardPreviewsAdmin
	// Manage the dashboard previews crawler process from the UI
	FlagDashboardPreviewsAdmin = "dashboardPreviewsAdmin"

	// FlagLiveConfig
	// Save Grafana Live configuration in SQL tables
	FlagLiveConfig = "live-config"

	// FlagLivePipeline
	// Enable a generic live processing pipeline
	FlagLivePipeline = "live-pipeline"

	// FlagLiveServiceWebWorker
	// This will use a webworker thread to processes events rather than the main thread
	FlagLiveServiceWebWorker = "live-service-web-worker"

	// FlagQueryOverLive
	// Use Grafana Live WebSocket to execute backend queries
	FlagQueryOverLive = "queryOverLive"

	// FlagPanelTitleSearch
	// Search for dashboards using panel title
	FlagPanelTitleSearch = "panelTitleSearch"

	// FlagTempoApmTable
	// Show APM table
	FlagTempoApmTable = "tempoApmTable"

	// FlagPrometheusAzureOverrideAudience
	// Experimental. Allow override default AAD audience for Azure Prometheus endpoint
	FlagPrometheusAzureOverrideAudience = "prometheusAzureOverrideAudience"

	// FlagShowFeatureFlagsInUI
	// Show feature flags in the settings UI
	FlagShowFeatureFlagsInUI = "showFeatureFlagsInUI"

	// FlagPublicDashboards
	// Enables public access to dashboards
	FlagPublicDashboards = "publicDashboards"

	// FlagPublicDashboardsEmailSharing
	// Allows public dashboard sharing to be restricted to only allowed emails
	FlagPublicDashboardsEmailSharing = "publicDashboardsEmailSharing"

	// FlagLokiLive
	// Support WebSocket streaming for loki (early prototype)
	FlagLokiLive = "lokiLive"

	// FlagLokiDataframeApi
	// Use experimental loki api for WebSocket streaming (early prototype)
	FlagLokiDataframeApi = "lokiDataframeApi"

	// FlagLokiMonacoEditor
	// Access to Monaco query editor for Loki
	FlagLokiMonacoEditor = "lokiMonacoEditor"

	// FlagSwaggerUi
	// Serves swagger UI
	FlagSwaggerUi = "swaggerUi"

	// FlagFeatureHighlights
	// Highlight Grafana Enterprise features
	FlagFeatureHighlights = "featureHighlights"

	// FlagDashboardComments
	// Enable dashboard-wide comments
	FlagDashboardComments = "dashboardComments"

	// FlagAnnotationComments
	// Enable annotation comments
	FlagAnnotationComments = "annotationComments"

	// FlagMigrationLocking
	// Lock database during migrations
	FlagMigrationLocking = "migrationLocking"

	// FlagStorage
	// Configurable storage for dashboards, datasources, and resources
	FlagStorage = "storage"

	// FlagK8s
	// Explore native k8s integrations
	FlagK8s = "k8s"

	// FlagK8sDashboards
	// Save dashboards via k8s
	FlagK8sDashboards = "k8sDashboards"

	// FlagSupportBundles
	// Support bundles for troubleshooting
	FlagSupportBundles = "supportBundles"

	// FlagDashboardsFromStorage
	// Load dashboards from the generic storage interface
	FlagDashboardsFromStorage = "dashboardsFromStorage"

	// FlagExport
	// Export grafana instance (to git, etc)
	FlagExport = "export"

	// FlagExploreMixedDatasource
	// Enable mixed datasource in Explore
	FlagExploreMixedDatasource = "exploreMixedDatasource"

	// FlagTracing
	// Adds trace ID to error notifications
	FlagTracing = "tracing"

	// FlagCommandPalette
	// Enable command palette
	FlagCommandPalette = "commandPalette"

	// FlagCorrelations
	// Correlations page
	FlagCorrelations = "correlations"

	// FlagCloudWatchDynamicLabels
	// Use dynamic labels instead of alias patterns in CloudWatch datasource
	FlagCloudWatchDynamicLabels = "cloudWatchDynamicLabels"

	// FlagDatasourceQueryMultiStatus
	// Introduce HTTP 207 Multi Status for api/ds/query
	FlagDatasourceQueryMultiStatus = "datasourceQueryMultiStatus"

	// FlagTraceToMetrics
	// Enable trace to metrics links
	FlagTraceToMetrics = "traceToMetrics"

	// FlagNewDBLibrary
	// Use jmoiron/sqlx rather than xorm for a few backend services
	FlagNewDBLibrary = "newDBLibrary"

	// FlagValidateDashboardsOnSave
	// Validate dashboard JSON POSTed to api/dashboards/db
	FlagValidateDashboardsOnSave = "validateDashboardsOnSave"

	// FlagAutoMigrateGraphPanels
	// Replace the angular graph panel with timeseries
	FlagAutoMigrateGraphPanels = "autoMigrateGraphPanels"

	// FlagPrometheusWideSeries
	// Enable wide series responses in the Prometheus datasource
	FlagPrometheusWideSeries = "prometheusWideSeries"

	// FlagCanvasPanelNesting
	// Allow elements nesting
	FlagCanvasPanelNesting = "canvasPanelNesting"

	// FlagScenes
	// Experimental framework to build interactive dashboards
	FlagScenes = "scenes"

	// FlagDisableSecretsCompatibility
	// Disable duplicated secret storage in legacy tables
	FlagDisableSecretsCompatibility = "disableSecretsCompatibility"

	// FlagLogRequestsInstrumentedAsUnknown
	// Logs the path for requests that are instrumented as unknown
	FlagLogRequestsInstrumentedAsUnknown = "logRequestsInstrumentedAsUnknown"

	// FlagDataConnectionsConsole
	// Enables a new top-level page called Connections. This page is an experiment that provides a better experience when you install and configure data sources and other plugins.
	FlagDataConnectionsConsole = "dataConnectionsConsole"

	// FlagInternationalization
	// Enables internationalization
	FlagInternationalization = "internationalization"

	// FlagTopnav
	// New top nav and page layouts
	FlagTopnav = "topnav"

	// FlagGrpcServer
	// Run GRPC server
	FlagGrpcServer = "grpcServer"

	// FlagEntityStore
	// SQL-based entity store (requires storage flag also)
	FlagEntityStore = "entityStore"

	// FlagFlameGraph
	// Show the flame graph
	FlagFlameGraph = "flameGraph"

	// FlagCloudWatchCrossAccountQuerying
	// Enables cross-account querying in CloudWatch datasources
	FlagCloudWatchCrossAccountQuerying = "cloudWatchCrossAccountQuerying"

	// FlagRedshiftAsyncQueryDataSupport
	// Enable async query data support for Redshift
	FlagRedshiftAsyncQueryDataSupport = "redshiftAsyncQueryDataSupport"

	// FlagAthenaAsyncQueryDataSupport
	// Enable async query data support for Athena
	FlagAthenaAsyncQueryDataSupport = "athenaAsyncQueryDataSupport"

	// FlagIncreaseInMemDatabaseQueryCache
	// Enable more in memory caching for database queries
	FlagIncreaseInMemDatabaseQueryCache = "increaseInMemDatabaseQueryCache"

	// FlagNewPanelChromeUI
	// Show updated look and feel of grafana-ui PanelChrome: panel header, icons, and menu
	FlagNewPanelChromeUI = "newPanelChromeUI"

	// FlagQueryLibrary
	// Reusable query library
	FlagQueryLibrary = "queryLibrary"

	// FlagShowDashboardValidationWarnings
	// Show warnings when dashboards do not validate against the schema
	FlagShowDashboardValidationWarnings = "showDashboardValidationWarnings"

	// FlagMysqlAnsiQuotes
	// Use double quotes to escape keyword in a MySQL query
	FlagMysqlAnsiQuotes = "mysqlAnsiQuotes"

	// FlagDatasourceLogger
	// Logs all datasource requests
	FlagDatasourceLogger = "datasourceLogger"

	// FlagAccessControlOnCall
	// Access control primitives for OnCall
	FlagAccessControlOnCall = "accessControlOnCall"

	// FlagNestedFolders
	// Enable folder nesting
	FlagNestedFolders = "nestedFolders"

	// FlagAccessTokenExpirationCheck
	// Enable OAuth access_token expiration check and token refresh using the refresh_token
	FlagAccessTokenExpirationCheck = "accessTokenExpirationCheck"

	// FlagElasticsearchBackendMigration
	// Use Elasticsearch as backend data source
	FlagElasticsearchBackendMigration = "elasticsearchBackendMigration"

	// FlagDatasourceOnboarding
	// Enable data source onboarding page
	FlagDatasourceOnboarding = "datasourceOnboarding"

	// FlagSecureSocksDatasourceProxy
	// Enable secure socks tunneling for supported core datasources
	FlagSecureSocksDatasourceProxy = "secureSocksDatasourceProxy"

	// FlagAuthnService
	// Use new auth service to perform authentication
	FlagAuthnService = "authnService"

	// FlagSessionRemoteCache
	// Enable using remote cache for user sessions
	FlagSessionRemoteCache = "sessionRemoteCache"

	// FlagDisablePrometheusExemplarSampling
	// Disable Prometheus examplar sampling
	FlagDisablePrometheusExemplarSampling = "disablePrometheusExemplarSampling"

	// FlagAlertingBacktesting
	// Rule backtesting API for alerting
	FlagAlertingBacktesting = "alertingBacktesting"

	// FlagEditPanelCSVDragAndDrop
	// Enables drag and drop for CSV and Excel files
	FlagEditPanelCSVDragAndDrop = "editPanelCSVDragAndDrop"

	// FlagAlertingNoNormalState
	// Stop maintaining state of alerts that are not firing
	FlagAlertingNoNormalState = "alertingNoNormalState"

<<<<<<< HEAD
	// FlagAzureMultipleResourcePicker
	// Azure multiple resource picker
	FlagAzureMultipleResourcePicker = "azureMultipleResourcePicker"

	// FlagApiserver
	// Enable the embedded Grafana K8S apiserver
	FlagApiserver = "apiserver"

=======
>>>>>>> 03f3fbec
	// FlagTopNavCommandPalette
	// Launch the Command Palette from the top navigation search box
	FlagTopNavCommandPalette = "topNavCommandPalette"

	// FlagLogsSampleInExplore
	// Enables access to the logs sample feature in Explore
	FlagLogsSampleInExplore = "logsSampleInExplore"

	// FlagLogsContextDatasourceUi
	// Allow datasource to provide custom UI for context view
	FlagLogsContextDatasourceUi = "logsContextDatasourceUi"
)<|MERGE_RESOLUTION|>--- conflicted
+++ resolved
@@ -299,17 +299,6 @@
 	// Stop maintaining state of alerts that are not firing
 	FlagAlertingNoNormalState = "alertingNoNormalState"
 
-<<<<<<< HEAD
-	// FlagAzureMultipleResourcePicker
-	// Azure multiple resource picker
-	FlagAzureMultipleResourcePicker = "azureMultipleResourcePicker"
-
-	// FlagApiserver
-	// Enable the embedded Grafana K8S apiserver
-	FlagApiserver = "apiserver"
-
-=======
->>>>>>> 03f3fbec
 	// FlagTopNavCommandPalette
 	// Launch the Command Palette from the top navigation search box
 	FlagTopNavCommandPalette = "topNavCommandPalette"
