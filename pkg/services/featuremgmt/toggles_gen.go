--- conflicted
+++ resolved
@@ -555,11 +555,6 @@
 	// Separate annotation permissions from dashboard permissions to allow for more granular control.
 	FlagAnnotationPermissionUpdate = "annotationPermissionUpdate"
 
-<<<<<<< HEAD
-  // FlagPanelFilterVariable
-	// Enables use of the `systemPanelFilterVar` variable to filter panels in a dashboard
-	FlagPanelFilterVariable = "panelFilterVariable"
-=======
 	// FlagExtractFieldsNameDeduplication
 	// Make sure extracted field names are unique in the dataframe
 	FlagExtractFieldsNameDeduplication = "extractFieldsNameDeduplication"
@@ -567,5 +562,8 @@
 	// FlagDashboardSceneForViewers
 	// Enables dashboard rendering using Scenes for viewer roles
 	FlagDashboardSceneForViewers = "dashboardSceneForViewers"
->>>>>>> 577b3f2f
+
+	// FlagPanelFilterVariable
+	// Enables use of the `systemPanelFilterVar` variable to filter panels in a dashboard
+	FlagPanelFilterVariable = "panelFilterVariable"
 )