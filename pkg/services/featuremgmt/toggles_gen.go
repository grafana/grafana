--- conflicted
+++ resolved
@@ -551,15 +551,13 @@
 	// Enables dashboard rendering using Scenes for viewer roles
 	FlagDashboardSceneForViewers = "dashboardSceneForViewers"
 
-<<<<<<< HEAD
 	// FlagDashboardSceneSolo
 	// Enables rendering dashboards using scenes for solo panels
 	FlagDashboardSceneSolo = "dashboardSceneSolo"
-=======
+
 	// FlagDashboardScene
 	// Enables dashboard rendering using scenes for all roles
 	FlagDashboardScene = "dashboardScene"
->>>>>>> ad441649
 
 	// FlagPanelFilterVariable
 	// Enables use of the `systemPanelFilterVar` variable to filter panels in a dashboard
