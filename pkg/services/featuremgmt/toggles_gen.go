--- conflicted
+++ resolved
@@ -715,11 +715,10 @@
 	// Enables the frontend to be able to restore a recently deleted dashboard
 	FlagDashboardRestoreUI = "dashboardRestoreUI"
 
-<<<<<<< HEAD
 	// FlagNewVizLegend
 	// Enchanced legend for visualizations
 	FlagNewVizLegend = "newVizLegend"
-=======
+
 	// FlagCloudWatchRoundUpEndTime
 	// Round up end time for metric queries to the next minute to avoid missing data
 	FlagCloudWatchRoundUpEndTime = "cloudWatchRoundUpEndTime"
@@ -735,5 +734,4 @@
 	// FlagPrometheusAzureOverrideAudience
 	// Deprecated. Allow override default AAD audience for Azure Prometheus endpoint. Enabled by default. This feature should no longer be used and will be removed in the future.
 	FlagPrometheusAzureOverrideAudience = "prometheusAzureOverrideAudience"
->>>>>>> 190256ee
 )