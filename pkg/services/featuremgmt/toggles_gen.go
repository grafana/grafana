// NOTE: This file was auto generated.  DO NOT EDIT DIRECTLY!
// To change feature flags, edit:
//  pkg/services/featuremgmt/registry.go
// Then run tests in:
//  pkg/services/featuremgmt/toggles_gen_test.go

package featuremgmt

const (
	// FlagDisableEnvelopeEncryption
	// Disable envelope encryption (emergency only)
	FlagDisableEnvelopeEncryption = "disableEnvelopeEncryption"

	// FlagLiveServiceWebWorker
	// This will use a webworker thread to processes events rather than the main thread
	FlagLiveServiceWebWorker = "live-service-web-worker"

	// FlagQueryOverLive
	// Use Grafana Live WebSocket to execute backend queries
	FlagQueryOverLive = "queryOverLive"

	// FlagPanelTitleSearch
	// Search for dashboards using panel title
	FlagPanelTitleSearch = "panelTitleSearch"

	// FlagPublicDashboards
	// [Deprecated] Public dashboards are now enabled by default; to disable them, use the configuration setting. This feature toggle will be removed in the next major version.
	FlagPublicDashboards = "publicDashboards"

	// FlagPublicDashboardsEmailSharing
	// Enables public dashboard sharing to be restricted to only allowed emails
	FlagPublicDashboardsEmailSharing = "publicDashboardsEmailSharing"

	// FlagPublicDashboardsScene
	// Enables public dashboard rendering using scenes
	FlagPublicDashboardsScene = "publicDashboardsScene"

	// FlagLokiExperimentalStreaming
	// Support new streaming approach for loki (prototype, needs special loki build)
	FlagLokiExperimentalStreaming = "lokiExperimentalStreaming"

	// FlagFeatureHighlights
	// Highlight Grafana Enterprise features
	FlagFeatureHighlights = "featureHighlights"

	// FlagStorage
	// Configurable storage for dashboards, datasources, and resources
	FlagStorage = "storage"

	// FlagCorrelations
	// Correlations page
	FlagCorrelations = "correlations"

	// FlagAutoMigrateOldPanels
	// Migrate old angular panels to supported versions (graph, table-old, worldmap, etc)
	FlagAutoMigrateOldPanels = "autoMigrateOldPanels"

	// FlagAutoMigrateGraphPanel
	// Migrate old graph panel to supported time series panel - broken out from autoMigrateOldPanels to enable granular tracking
	FlagAutoMigrateGraphPanel = "autoMigrateGraphPanel"

	// FlagAutoMigrateTablePanel
	// Migrate old table panel to supported table panel - broken out from autoMigrateOldPanels to enable granular tracking
	FlagAutoMigrateTablePanel = "autoMigrateTablePanel"

	// FlagAutoMigratePiechartPanel
	// Migrate old piechart panel to supported piechart panel - broken out from autoMigrateOldPanels to enable granular tracking
	FlagAutoMigratePiechartPanel = "autoMigratePiechartPanel"

	// FlagAutoMigrateWorldmapPanel
	// Migrate old worldmap panel to supported geomap panel - broken out from autoMigrateOldPanels to enable granular tracking
	FlagAutoMigrateWorldmapPanel = "autoMigrateWorldmapPanel"

	// FlagAutoMigrateStatPanel
	// Migrate old stat panel to supported stat panel - broken out from autoMigrateOldPanels to enable granular tracking
	FlagAutoMigrateStatPanel = "autoMigrateStatPanel"

	// FlagAutoMigrateXYChartPanel
	// Migrate old XYChart panel to new XYChart2 model
	FlagAutoMigrateXYChartPanel = "autoMigrateXYChartPanel"

	// FlagDisableAngular
	// Dynamic flag to disable angular at runtime. The preferred method is to set `angular_support_enabled` to `false` in the [security] settings, which allows you to change the state at runtime.
	FlagDisableAngular = "disableAngular"

	// FlagCanvasPanelNesting
	// Allow elements nesting
	FlagCanvasPanelNesting = "canvasPanelNesting"

	// FlagVizActions
	// Allow actions in visualizations
	FlagVizActions = "vizActions"

	// FlagDisableSecretsCompatibility
	// Disable duplicated secret storage in legacy tables
	FlagDisableSecretsCompatibility = "disableSecretsCompatibility"

	// FlagLogRequestsInstrumentedAsUnknown
	// Logs the path for requests that are instrumented as unknown
	FlagLogRequestsInstrumentedAsUnknown = "logRequestsInstrumentedAsUnknown"

	// FlagGrpcServer
	// Run the GRPC server
	FlagGrpcServer = "grpcServer"

	// FlagCloudWatchCrossAccountQuerying
	// Enables cross-account querying in CloudWatch datasources
	FlagCloudWatchCrossAccountQuerying = "cloudWatchCrossAccountQuerying"

	// FlagShowDashboardValidationWarnings
	// Show warnings when dashboards do not validate against the schema
	FlagShowDashboardValidationWarnings = "showDashboardValidationWarnings"

	// FlagMysqlAnsiQuotes
	// Use double quotes to escape keyword in a MySQL query
	FlagMysqlAnsiQuotes = "mysqlAnsiQuotes"

	// FlagMysqlParseTime
	// Ensure the parseTime flag is set for MySQL driver
	FlagMysqlParseTime = "mysqlParseTime"

	// FlagAccessControlOnCall
	// Access control primitives for OnCall
	FlagAccessControlOnCall = "accessControlOnCall"

	// FlagNestedFolders
	// Enable folder nesting
	FlagNestedFolders = "nestedFolders"

	// FlagAlertingBacktesting
	// Rule backtesting API for alerting
	FlagAlertingBacktesting = "alertingBacktesting"

	// FlagEditPanelCSVDragAndDrop
	// Enables drag and drop for CSV and Excel files
	FlagEditPanelCSVDragAndDrop = "editPanelCSVDragAndDrop"

	// FlagAlertingNoNormalState
	// Stop maintaining state of alerts that are not firing
	FlagAlertingNoNormalState = "alertingNoNormalState"

	// FlagLogsContextDatasourceUi
	// Allow datasource to provide custom UI for context view
	FlagLogsContextDatasourceUi = "logsContextDatasourceUi"

	// FlagLokiShardSplitting
	// Use stream shards to split queries into smaller subqueries
	FlagLokiShardSplitting = "lokiShardSplitting"

	// FlagLokiQuerySplitting
	// Split large interval queries into subqueries with smaller time intervals
	FlagLokiQuerySplitting = "lokiQuerySplitting"

	// FlagLokiQuerySplittingConfig
	// Give users the option to configure split durations for Loki queries
	FlagLokiQuerySplittingConfig = "lokiQuerySplittingConfig"

	// FlagIndividualCookiePreferences
	// Support overriding cookie preferences per user
	FlagIndividualCookiePreferences = "individualCookiePreferences"

	// FlagPrometheusMetricEncyclopedia
	// Adds the metrics explorer component to the Prometheus query builder as an option in metric select
	FlagPrometheusMetricEncyclopedia = "prometheusMetricEncyclopedia"

	// FlagInfluxdbBackendMigration
	// Query InfluxDB InfluxQL without the proxy
	FlagInfluxdbBackendMigration = "influxdbBackendMigration"

	// FlagInfluxqlStreamingParser
	// Enable streaming JSON parser for InfluxDB datasource InfluxQL query language
	FlagInfluxqlStreamingParser = "influxqlStreamingParser"

	// FlagInfluxdbRunQueriesInParallel
	// Enables running InfluxDB Influxql queries in parallel
	FlagInfluxdbRunQueriesInParallel = "influxdbRunQueriesInParallel"

	// FlagPrometheusRunQueriesInParallel
	// Enables running Prometheus queries in parallel
	FlagPrometheusRunQueriesInParallel = "prometheusRunQueriesInParallel"

	// FlagLokiMetricDataplane
	// Changes metric responses from Loki to be compliant with the dataplane specification.
	FlagLokiMetricDataplane = "lokiMetricDataplane"

	// FlagLokiLogsDataplane
	// Changes logs responses from Loki to be compliant with the dataplane specification.
	FlagLokiLogsDataplane = "lokiLogsDataplane"

	// FlagDataplaneFrontendFallback
	// Support dataplane contract field name change for transformations and field name matchers where the name is different
	FlagDataplaneFrontendFallback = "dataplaneFrontendFallback"

	// FlagDisableSSEDataplane
	// Disables dataplane specific processing in server side expressions.
	FlagDisableSSEDataplane = "disableSSEDataplane"

	// FlagAlertStateHistoryLokiSecondary
	// Enable Grafana to write alert state history to an external Loki instance in addition to Grafana annotations.
	FlagAlertStateHistoryLokiSecondary = "alertStateHistoryLokiSecondary"

	// FlagAlertStateHistoryLokiPrimary
	// Enable a remote Loki instance as the primary source for state history reads.
	FlagAlertStateHistoryLokiPrimary = "alertStateHistoryLokiPrimary"

	// FlagAlertStateHistoryLokiOnly
	// Disable Grafana alerts from emitting annotations when a remote Loki instance is available.
	FlagAlertStateHistoryLokiOnly = "alertStateHistoryLokiOnly"

	// FlagUnifiedRequestLog
	// Writes error logs to the request logger
	FlagUnifiedRequestLog = "unifiedRequestLog"

	// FlagRenderAuthJWT
	// Uses JWT-based auth for rendering instead of relying on remote cache
	FlagRenderAuthJWT = "renderAuthJWT"

	// FlagRefactorVariablesTimeRange
	// Refactor time range variables flow to reduce number of API calls made when query variables are chained
	FlagRefactorVariablesTimeRange = "refactorVariablesTimeRange"

	// FlagFaroDatasourceSelector
	// Enable the data source selector within the Frontend Apps section of the Frontend Observability
	FlagFaroDatasourceSelector = "faroDatasourceSelector"

	// FlagEnableDatagridEditing
	// Enables the edit functionality in the datagrid panel
	FlagEnableDatagridEditing = "enableDatagridEditing"

	// FlagExtraThemes
	// Enables extra themes
	FlagExtraThemes = "extraThemes"

	// FlagLokiPredefinedOperations
	// Adds predefined query operations to Loki query editor
	FlagLokiPredefinedOperations = "lokiPredefinedOperations"

	// FlagPluginsFrontendSandbox
	// Enables the plugins frontend sandbox
	FlagPluginsFrontendSandbox = "pluginsFrontendSandbox"

	// FlagFrontendSandboxMonitorOnly
	// Enables monitor only in the plugin frontend sandbox (if enabled)
	FlagFrontendSandboxMonitorOnly = "frontendSandboxMonitorOnly"

	// FlagPluginsDetailsRightPanel
	// Enables right panel for the plugins details page
	FlagPluginsDetailsRightPanel = "pluginsDetailsRightPanel"

	// FlagSqlDatasourceDatabaseSelection
	// Enables previous SQL data source dataset dropdown behavior
	FlagSqlDatasourceDatabaseSelection = "sqlDatasourceDatabaseSelection"

	// FlagRecordedQueriesMulti
	// Enables writing multiple items from a single query within Recorded Queries
	FlagRecordedQueriesMulti = "recordedQueriesMulti"

	// FlagLogsExploreTableVisualisation
	// A table visualisation for logs in Explore
	FlagLogsExploreTableVisualisation = "logsExploreTableVisualisation"

	// FlagAwsDatasourcesTempCredentials
	// Support temporary security credentials in AWS plugins for Grafana Cloud customers
	FlagAwsDatasourcesTempCredentials = "awsDatasourcesTempCredentials"

	// FlagTransformationsRedesign
	// Enables the transformations redesign
	FlagTransformationsRedesign = "transformationsRedesign"

	// FlagMlExpressions
	// Enable support for Machine Learning in server-side expressions
	FlagMlExpressions = "mlExpressions"

	// FlagTraceQLStreaming
	// Enables response streaming of TraceQL queries of the Tempo data source
	FlagTraceQLStreaming = "traceQLStreaming"

	// FlagMetricsSummary
	// Enables metrics summary queries in the Tempo data source
	FlagMetricsSummary = "metricsSummary"

	// FlagDatasourceAPIServers
	// Expose some datasources as apiservers.
	FlagDatasourceAPIServers = "datasourceAPIServers"

	// FlagGrafanaAPIServerWithExperimentalAPIs
	// Register experimental APIs with the k8s API server, including all datasources
	FlagGrafanaAPIServerWithExperimentalAPIs = "grafanaAPIServerWithExperimentalAPIs"

	// FlagGrafanaAPIServerEnsureKubectlAccess
	// Start an additional https handler and write kubectl options
	FlagGrafanaAPIServerEnsureKubectlAccess = "grafanaAPIServerEnsureKubectlAccess"

	// FlagFeatureToggleAdminPage
	// Enable admin page for managing feature toggles from the Grafana front-end. Grafana Cloud only.
	FlagFeatureToggleAdminPage = "featureToggleAdminPage"

	// FlagAwsAsyncQueryCaching
	// Enable caching for async queries for Redshift and Athena. Requires that the datasource has caching and async query support enabled
	FlagAwsAsyncQueryCaching = "awsAsyncQueryCaching"

	// FlagPermissionsFilterRemoveSubquery
	// Alternative permission filter implementation that does not use subqueries for fetching the dashboard folder
	FlagPermissionsFilterRemoveSubquery = "permissionsFilterRemoveSubquery"

	// FlagPrometheusConfigOverhaulAuth
	// Update the Prometheus configuration page with the new auth component
	FlagPrometheusConfigOverhaulAuth = "prometheusConfigOverhaulAuth"

	// FlagConfigurableSchedulerTick
	// Enable changing the scheduler base interval via configuration option unified_alerting.scheduler_tick_interval
	FlagConfigurableSchedulerTick = "configurableSchedulerTick"

	// FlagAlertingNoDataErrorExecution
	// Changes how Alerting state manager handles execution of NoData/Error
	FlagAlertingNoDataErrorExecution = "alertingNoDataErrorExecution"

	// FlagAngularDeprecationUI
	// Display Angular warnings in dashboards and panels
	FlagAngularDeprecationUI = "angularDeprecationUI"

	// FlagDashgpt
	// Enable AI powered features in dashboards
	FlagDashgpt = "dashgpt"

	// FlagAiGeneratedDashboardChanges
	// Enable AI powered features for dashboards to auto-summary changes when saving
	FlagAiGeneratedDashboardChanges = "aiGeneratedDashboardChanges"

	// FlagReportingRetries
	// Enables rendering retries for the reporting feature
	FlagReportingRetries = "reportingRetries"

	// FlagSseGroupByDatasource
	// Send query to the same datasource in a single request when using server side expressions. The `cloudWatchBatchQueries` feature toggle should be enabled if this used with CloudWatch.
	FlagSseGroupByDatasource = "sseGroupByDatasource"

	// FlagLibraryPanelRBAC
	// Enables RBAC support for library panels
	FlagLibraryPanelRBAC = "libraryPanelRBAC"

	// FlagLokiRunQueriesInParallel
	// Enables running Loki queries in parallel
	FlagLokiRunQueriesInParallel = "lokiRunQueriesInParallel"

	// FlagWargamesTesting
	// Placeholder feature flag for internal testing
	FlagWargamesTesting = "wargamesTesting"

	// FlagAlertingInsights
	// Show the new alerting insights landing page
	FlagAlertingInsights = "alertingInsights"

	// FlagExternalCorePlugins
	// Allow core plugins to be loaded as external
	FlagExternalCorePlugins = "externalCorePlugins"

	// FlagPluginsAPIMetrics
	// Sends metrics of public grafana packages usage by plugins
	FlagPluginsAPIMetrics = "pluginsAPIMetrics"

	// FlagExternalServiceAccounts
	// Automatic service account and token setup for plugins
	FlagExternalServiceAccounts = "externalServiceAccounts"

	// FlagPanelMonitoring
	// Enables panel monitoring through logs and measurements
	FlagPanelMonitoring = "panelMonitoring"

	// FlagEnableNativeHTTPHistogram
	// Enables native HTTP Histograms
	FlagEnableNativeHTTPHistogram = "enableNativeHTTPHistogram"

	// FlagDisableClassicHTTPHistogram
	// Disables classic HTTP Histogram (use with enableNativeHTTPHistogram)
	FlagDisableClassicHTTPHistogram = "disableClassicHTTPHistogram"

	// FlagFormatString
	// Enable format string transformer
	FlagFormatString = "formatString"

	// FlagTransformationsVariableSupport
	// Allows using variables in transformations
	FlagTransformationsVariableSupport = "transformationsVariableSupport"

	// FlagKubernetesPlaylists
	// Use the kubernetes API in the frontend for playlists, and route /api/playlist requests to k8s
	FlagKubernetesPlaylists = "kubernetesPlaylists"

	// FlagKubernetesSnapshots
	// Routes snapshot requests from /api to the /apis endpoint
	FlagKubernetesSnapshots = "kubernetesSnapshots"

	// FlagKubernetesDashboards
	// Use the kubernetes API in the frontend for dashboards
	FlagKubernetesDashboards = "kubernetesDashboards"

	// FlagKubernetesDashboardsAPI
	// Use the kubernetes API in the backend for dashboards
	FlagKubernetesDashboardsAPI = "kubernetesDashboardsAPI"

	// FlagKubernetesFolders
	// Use the kubernetes API in the frontend for folders, and route /api/folders requests to k8s
	FlagKubernetesFolders = "kubernetesFolders"

	// FlagGrafanaAPIServerTestingWithExperimentalAPIs
	// Facilitate integration testing of experimental APIs
	FlagGrafanaAPIServerTestingWithExperimentalAPIs = "grafanaAPIServerTestingWithExperimentalAPIs"

	// FlagDatasourceQueryTypes
	// Show query type endpoints in datasource API servers (currently hardcoded for testdata, expressions, and prometheus)
	FlagDatasourceQueryTypes = "datasourceQueryTypes"

	// FlagQueryService
	// Register /apis/query.grafana.app/ -- will eventually replace /api/ds/query
	FlagQueryService = "queryService"

	// FlagQueryServiceRewrite
	// Rewrite requests targeting /ds/query to the query service
	FlagQueryServiceRewrite = "queryServiceRewrite"

	// FlagQueryServiceFromUI
	// Routes requests to the new query service
	FlagQueryServiceFromUI = "queryServiceFromUI"

	// FlagCloudWatchBatchQueries
	// Runs CloudWatch metrics queries as separate batches
	FlagCloudWatchBatchQueries = "cloudWatchBatchQueries"

	// FlagRecoveryThreshold
	// Enables feature recovery threshold (aka hysteresis) for threshold server-side expression
	FlagRecoveryThreshold = "recoveryThreshold"

	// FlagLokiStructuredMetadata
	// Enables the loki data source to request structured metadata from the Loki server
	FlagLokiStructuredMetadata = "lokiStructuredMetadata"

	// FlagTeamHttpHeaders
	// Enables LBAC for datasources to apply LogQL filtering of logs to the client requests for users in teams
	FlagTeamHttpHeaders = "teamHttpHeaders"

	// FlagCachingOptimizeSerializationMemoryUsage
	// If enabled, the caching backend gradually serializes query responses for the cache, comparing against the configured `[caching]max_value_mb` value as it goes. This can can help prevent Grafana from running out of memory while attempting to cache very large query responses.
	FlagCachingOptimizeSerializationMemoryUsage = "cachingOptimizeSerializationMemoryUsage"

	// FlagPanelTitleSearchInV1
	// Enable searching for dashboards using panel title in search v1
	FlagPanelTitleSearchInV1 = "panelTitleSearchInV1"

	// FlagManagedPluginsInstall
	// Install managed plugins directly from plugins catalog
	FlagManagedPluginsInstall = "managedPluginsInstall"

	// FlagPrometheusPromQAIL
	// Prometheus and AI/ML to assist users in creating a query
	FlagPrometheusPromQAIL = "prometheusPromQAIL"

	// FlagPrometheusCodeModeMetricNamesSearch
	// Enables search for metric names in Code Mode, to improve performance when working with an enormous number of metric names
	FlagPrometheusCodeModeMetricNamesSearch = "prometheusCodeModeMetricNamesSearch"

	// FlagAddFieldFromCalculationStatFunctions
	// Add cumulative and window functions to the add field from calculation transformation
	FlagAddFieldFromCalculationStatFunctions = "addFieldFromCalculationStatFunctions"

	// FlagAlertmanagerRemoteSecondary
	// Enable Grafana to sync configuration and state with a remote Alertmanager.
	FlagAlertmanagerRemoteSecondary = "alertmanagerRemoteSecondary"

	// FlagAlertmanagerRemotePrimary
	// Enable Grafana to have a remote Alertmanager instance as the primary Alertmanager.
	FlagAlertmanagerRemotePrimary = "alertmanagerRemotePrimary"

	// FlagAlertmanagerRemoteOnly
	// Disable the internal Alertmanager and only use the external one defined.
	FlagAlertmanagerRemoteOnly = "alertmanagerRemoteOnly"

	// FlagAnnotationPermissionUpdate
	// Change the way annotation permissions work by scoping them to folders and dashboards.
	FlagAnnotationPermissionUpdate = "annotationPermissionUpdate"

	// FlagExtractFieldsNameDeduplication
	// Make sure extracted field names are unique in the dataframe
	FlagExtractFieldsNameDeduplication = "extractFieldsNameDeduplication"

	// FlagDashboardSceneForViewers
	// Enables dashboard rendering using Scenes for viewer roles
	FlagDashboardSceneForViewers = "dashboardSceneForViewers"

	// FlagDashboardSceneSolo
	// Enables rendering dashboards using scenes for solo panels
	FlagDashboardSceneSolo = "dashboardSceneSolo"

	// FlagDashboardScene
	// Enables dashboard rendering using scenes for all roles
	FlagDashboardScene = "dashboardScene"

	// FlagDashboardNewLayouts
	// Enables experimental new dashboard layouts
	FlagDashboardNewLayouts = "dashboardNewLayouts"

	// FlagPanelFilterVariable
	// Enables use of the `systemPanelFilterVar` variable to filter panels in a dashboard
	FlagPanelFilterVariable = "panelFilterVariable"

	// FlagPdfTables
	// Enables generating table data as PDF in reporting
	FlagPdfTables = "pdfTables"

	// FlagSsoSettingsApi
	// Enables the SSO settings API and the OAuth configuration UIs in Grafana
	FlagSsoSettingsApi = "ssoSettingsApi"

	// FlagCanvasPanelPanZoom
	// Allow pan and zoom in canvas panel
	FlagCanvasPanelPanZoom = "canvasPanelPanZoom"

	// FlagLogsInfiniteScrolling
	// Enables infinite scrolling for the Logs panel in Explore and Dashboards
	FlagLogsInfiniteScrolling = "logsInfiniteScrolling"

	// FlagExploreMetrics
	// Enables the new Explore Metrics core app
	FlagExploreMetrics = "exploreMetrics"

	// FlagAlertingSimplifiedRouting
	// Enables users to easily configure alert notifications by specifying a contact point directly when editing or creating an alert rule
	FlagAlertingSimplifiedRouting = "alertingSimplifiedRouting"

	// FlagLogRowsPopoverMenu
	// Enable filtering menu displayed when text of a log line is selected
	FlagLogRowsPopoverMenu = "logRowsPopoverMenu"

	// FlagPluginsSkipHostEnvVars
	// Disables passing host environment variable to plugin processes
	FlagPluginsSkipHostEnvVars = "pluginsSkipHostEnvVars"

	// FlagTableSharedCrosshair
	// Enables shared crosshair in table panel
	FlagTableSharedCrosshair = "tableSharedCrosshair"

	// FlagRegressionTransformation
	// Enables regression analysis transformation
	FlagRegressionTransformation = "regressionTransformation"

	// FlagLokiQueryHints
	// Enables query hints for Loki
	FlagLokiQueryHints = "lokiQueryHints"

	// FlagKubernetesFeatureToggles
	// Use the kubernetes API for feature toggle management in the frontend
	FlagKubernetesFeatureToggles = "kubernetesFeatureToggles"

	// FlagCloudRBACRoles
	// Enabled grafana cloud specific RBAC roles
	FlagCloudRBACRoles = "cloudRBACRoles"

	// FlagAlertingQueryOptimization
	// Optimizes eligible queries in order to reduce load on datasources
	FlagAlertingQueryOptimization = "alertingQueryOptimization"

	// FlagNewFolderPicker
	// Enables the nested folder picker without having nested folders enabled
	FlagNewFolderPicker = "newFolderPicker"

	// FlagJitterAlertRulesWithinGroups
	// Distributes alert rule evaluations more evenly over time, including spreading out rules within the same group
	FlagJitterAlertRulesWithinGroups = "jitterAlertRulesWithinGroups"

	// FlagOnPremToCloudMigrations
	// Enable the Grafana Migration Assistant, which helps you easily migrate on-prem dashboards, folders, and data source configurations to your Grafana Cloud stack.
	FlagOnPremToCloudMigrations = "onPremToCloudMigrations"

	// FlagOnPremToCloudMigrationsAlerts
	// Enables the migration of alerts and its child resources to your Grafana Cloud stack. Requires `onPremToCloudMigrations` to be enabled in conjunction.
	FlagOnPremToCloudMigrationsAlerts = "onPremToCloudMigrationsAlerts"

	// FlagAlertingSaveStatePeriodic
	// Writes the state periodically to the database, asynchronous to rule evaluation
	FlagAlertingSaveStatePeriodic = "alertingSaveStatePeriodic"

	// FlagPromQLScope
	// In-development feature that will allow injection of labels into prometheus queries.
	FlagPromQLScope = "promQLScope"

	// FlagSqlExpressions
	// Enables using SQL and DuckDB functions as Expressions.
	FlagSqlExpressions = "sqlExpressions"

	// FlagNodeGraphDotLayout
	// Changed the layout algorithm for the node graph
	FlagNodeGraphDotLayout = "nodeGraphDotLayout"

	// FlagGroupToNestedTableTransformation
	// Enables the group to nested table transformation
	FlagGroupToNestedTableTransformation = "groupToNestedTableTransformation"

	// FlagNewPDFRendering
	// New implementation for the dashboard-to-PDF rendering
	FlagNewPDFRendering = "newPDFRendering"

	// FlagTlsMemcached
	// Use TLS-enabled memcached in the enterprise caching feature
	FlagTlsMemcached = "tlsMemcached"

	// FlagKubernetesAggregator
	// Enable grafana&#39;s embedded kube-aggregator
	FlagKubernetesAggregator = "kubernetesAggregator"

	// FlagExpressionParser
	// Enable new expression parser
	FlagExpressionParser = "expressionParser"

	// FlagGroupByVariable
	// Enable groupBy variable support in scenes dashboards
	FlagGroupByVariable = "groupByVariable"

	// FlagAuthAPIAccessTokenAuth
	// Enables the use of Auth API access tokens for authentication
	FlagAuthAPIAccessTokenAuth = "authAPIAccessTokenAuth"

	// FlagScopeFilters
	// Enables the use of scope filters in Grafana
	FlagScopeFilters = "scopeFilters"

	// FlagSsoSettingsSAML
	// Use the new SSO Settings API to configure the SAML connector
	FlagSsoSettingsSAML = "ssoSettingsSAML"

	// FlagOauthRequireSubClaim
	// Require that sub claims is present in oauth tokens.
	FlagOauthRequireSubClaim = "oauthRequireSubClaim"

	// FlagNewDashboardWithFiltersAndGroupBy
	// Enables filters and group by variables on all new dashboards. Variables are added only if default data source supports filtering.
	FlagNewDashboardWithFiltersAndGroupBy = "newDashboardWithFiltersAndGroupBy"

	// FlagCloudWatchNewLabelParsing
	// Updates CloudWatch label parsing to be more accurate
	FlagCloudWatchNewLabelParsing = "cloudWatchNewLabelParsing"

	// FlagAccessActionSets
	// Introduces action sets for resource permissions. Also ensures that all folder editors and admins can create subfolders without needing any additional permissions.
	FlagAccessActionSets = "accessActionSets"

	// FlagDisableNumericMetricsSortingInExpressions
	// In server-side expressions, disable the sorting of numeric-kind metrics by their metric name or labels.
	FlagDisableNumericMetricsSortingInExpressions = "disableNumericMetricsSortingInExpressions"

	// FlagGrafanaManagedRecordingRules
	// Enables Grafana-managed recording rules.
	FlagGrafanaManagedRecordingRules = "grafanaManagedRecordingRules"

	// FlagQueryLibrary
	// Enables Query Library feature in Explore
	FlagQueryLibrary = "queryLibrary"

	// FlagLogsExploreTableDefaultVisualization
	// Sets the logs table as default visualisation in logs explore
	FlagLogsExploreTableDefaultVisualization = "logsExploreTableDefaultVisualization"

	// FlagNewDashboardSharingComponent
	// Enables the new sharing drawer design
	FlagNewDashboardSharingComponent = "newDashboardSharingComponent"

	// FlagAlertingListViewV2
	// Enables the new alert list view design
	FlagAlertingListViewV2 = "alertingListViewV2"

	// FlagNotificationBanner
	// Enables the notification banner UI and API
	FlagNotificationBanner = "notificationBanner"

	// FlagDashboardRestore
	// Enables deleted dashboard restore feature
	FlagDashboardRestore = "dashboardRestore"

	// FlagDatasourceProxyDisableRBAC
	// Disables applying a plugin route&#39;s ReqAction field to authorization
	FlagDatasourceProxyDisableRBAC = "datasourceProxyDisableRBAC"

	// FlagAlertingDisableSendAlertsExternal
	// Disables the ability to send alerts to an external Alertmanager datasource.
	FlagAlertingDisableSendAlertsExternal = "alertingDisableSendAlertsExternal"

	// FlagPreserveDashboardStateWhenNavigating
	// Enables possibility to preserve dashboard variables and time range when navigating between dashboards
	FlagPreserveDashboardStateWhenNavigating = "preserveDashboardStateWhenNavigating"

	// FlagAlertingCentralAlertHistory
	// Enables the new central alert history.
	FlagAlertingCentralAlertHistory = "alertingCentralAlertHistory"

	// FlagPluginProxyPreserveTrailingSlash
	// Preserve plugin proxy trailing slash.
	FlagPluginProxyPreserveTrailingSlash = "pluginProxyPreserveTrailingSlash"

	// FlagSqlQuerybuilderFunctionParameters
	// Enables SQL query builder function parameters
	FlagSqlQuerybuilderFunctionParameters = "sqlQuerybuilderFunctionParameters"

	// FlagAzureMonitorPrometheusExemplars
	// Allows configuration of Azure Monitor as a data source that can provide Prometheus exemplars
	FlagAzureMonitorPrometheusExemplars = "azureMonitorPrometheusExemplars"

	// FlagPinNavItems
	// Enables pinning of nav items
	FlagPinNavItems = "pinNavItems"

	// FlagAuthZGRPCServer
	// Enables the gRPC server for authorization
	FlagAuthZGRPCServer = "authZGRPCServer"

	// FlagOpenSearchBackendFlowEnabled
	// Enables the backend query flow for Open Search datasource plugin
	FlagOpenSearchBackendFlowEnabled = "openSearchBackendFlowEnabled"

	// FlagSsoSettingsLDAP
	// Use the new SSO Settings API to configure LDAP
	FlagSsoSettingsLDAP = "ssoSettingsLDAP"

	// FlagFailWrongDSUID
	// Throws an error if a datasource has an invalid UIDs
	FlagFailWrongDSUID = "failWrongDSUID"

	// FlagZanzana
	// Use openFGA as authorization engine.
	FlagZanzana = "zanzana"

	// FlagReloadDashboardsOnParamsChange
	// Enables reload of dashboards on scopes, time range and variables changes
	FlagReloadDashboardsOnParamsChange = "reloadDashboardsOnParamsChange"

	// FlagEnableScopesInMetricsExplore
	// Enables the scopes usage in Metrics Explore
	FlagEnableScopesInMetricsExplore = "enableScopesInMetricsExplore"

	// FlagAlertingApiServer
	// Register Alerting APIs with the K8s API server
	FlagAlertingApiServer = "alertingApiServer"

	// FlagCloudWatchRoundUpEndTime
	// Round up end time for metric queries to the next minute to avoid missing data
	FlagCloudWatchRoundUpEndTime = "cloudWatchRoundUpEndTime"

	// FlagCloudwatchMetricInsightsCrossAccount
	// Enables cross account observability for Cloudwatch Metric Insights query builder
	FlagCloudwatchMetricInsightsCrossAccount = "cloudwatchMetricInsightsCrossAccount"

	// FlagPrometheusAzureOverrideAudience
	// Deprecated. Allow override default AAD audience for Azure Prometheus endpoint. Enabled by default. This feature should no longer be used and will be removed in the future.
	FlagPrometheusAzureOverrideAudience = "prometheusAzureOverrideAudience"

	// FlagAlertingFilterV2
	// Enable the new alerting search experience
	FlagAlertingFilterV2 = "alertingFilterV2"

	// FlagDataplaneAggregator
	// Enable grafana dataplane aggregator
	FlagDataplaneAggregator = "dataplaneAggregator"

	// FlagNewFiltersUI
	// Enables new combobox style UI for the Ad hoc filters variable in scenes architecture
	FlagNewFiltersUI = "newFiltersUI"

	// FlagLokiSendDashboardPanelNames
	// Send dashboard and panel names to Loki when querying
	FlagLokiSendDashboardPanelNames = "lokiSendDashboardPanelNames"

	// FlagAlertingPrometheusRulesPrimary
	// Uses Prometheus rules as the primary source of truth for ruler-enabled data sources
	FlagAlertingPrometheusRulesPrimary = "alertingPrometheusRulesPrimary"

	// FlagSingleTopNav
	// Unifies the top search bar and breadcrumb bar into one
	FlagSingleTopNav = "singleTopNav"

	// FlagExploreLogsShardSplitting
	// Used in Explore Logs to split queries into multiple queries based on the number of shards
	FlagExploreLogsShardSplitting = "exploreLogsShardSplitting"

	// FlagExploreLogsAggregatedMetrics
	// Used in Explore Logs to query by aggregated metrics
	FlagExploreLogsAggregatedMetrics = "exploreLogsAggregatedMetrics"

	// FlagExploreLogsLimitedTimeRange
	// Used in Explore Logs to limit the time range
	FlagExploreLogsLimitedTimeRange = "exploreLogsLimitedTimeRange"

	// FlagHomeSetupGuide
	// Used in Home for users who want to return to the onboarding flow or quickly find popular config pages
	FlagHomeSetupGuide = "homeSetupGuide"

	// FlagAppPlatformGrpcClientAuth
	// Enables the gRPC client to authenticate with the App Platform by using ID &amp; access tokens
	FlagAppPlatformGrpcClientAuth = "appPlatformGrpcClientAuth"

	// FlagAppSidecar
	// Enable the app sidecar feature that allows rendering 2 apps at the same time
	FlagAppSidecar = "appSidecar"

	// FlagGroupAttributeSync
	// Enable the groupsync extension for managing Group Attribute Sync feature
	FlagGroupAttributeSync = "groupAttributeSync"

	// FlagAlertingQueryAndExpressionsStepMode
	// Enables step mode for alerting queries and expressions
	FlagAlertingQueryAndExpressionsStepMode = "alertingQueryAndExpressionsStepMode"

	// FlagImprovedExternalSessionHandling
	// Enable improved support for external sessions in Grafana
	FlagImprovedExternalSessionHandling = "improvedExternalSessionHandling"

	// FlagUseSessionStorageForRedirection
	// Use session storage for handling the redirection after login
	FlagUseSessionStorageForRedirection = "useSessionStorageForRedirection"

	// FlagRolePickerDrawer
	// Enables the new role picker drawer design
	FlagRolePickerDrawer = "rolePickerDrawer"

	// FlagUnifiedStorageSearch
	// Enable unified storage search
	FlagUnifiedStorageSearch = "unifiedStorageSearch"

	// FlagPluginsSriChecks
	// Enables SRI checks for plugin assets
	FlagPluginsSriChecks = "pluginsSriChecks"

	// FlagUnifiedStorageBigObjectsSupport
	// Enables to save big objects in blob storage
	FlagUnifiedStorageBigObjectsSupport = "unifiedStorageBigObjectsSupport"

	// FlagTimeRangeProvider
	// Enables time pickers sync
	FlagTimeRangeProvider = "timeRangeProvider"

	// FlagPrometheusUsesCombobox
	// Use new combobox component for Prometheus query editor
	FlagPrometheusUsesCombobox = "prometheusUsesCombobox"

	// FlagAzureMonitorDisableLogLimit
	// Disables the log limit restriction for Azure Monitor when true. The limit is enabled by default.
	FlagAzureMonitorDisableLogLimit = "azureMonitorDisableLogLimit"

<<<<<<< HEAD
	// FlagAlertingNotificationsStepMode
	// Enables simplified step mode in the nottifications section
	FlagAlertingNotificationsStepMode = "alertingNotificationsStepMode"
=======
	// FlagDashboardSchemaV2
	// Enables the new dashboard schema version 2, implementing changes necessary for dynamic dashboards and dashboards as code.
	FlagDashboardSchemaV2 = "dashboardSchemaV2"

	// FlagPlaylistsWatcher
	// Enables experimental watcher for playlists
	FlagPlaylistsWatcher = "playlistsWatcher"

	// FlagExploreMetricsRelatedLogs
	// Display Related Logs in Explore Metrics
	FlagExploreMetricsRelatedLogs = "exploreMetricsRelatedLogs"

	// FlagEnableExtensionsAdminPage
	// Enables the extension admin page regardless of development mode
	FlagEnableExtensionsAdminPage = "enableExtensionsAdminPage"
>>>>>>> 08565173
)<|MERGE_RESOLUTION|>--- conflicted
+++ resolved
@@ -843,25 +843,23 @@
 	// Disables the log limit restriction for Azure Monitor when true. The limit is enabled by default.
 	FlagAzureMonitorDisableLogLimit = "azureMonitorDisableLogLimit"
 
-<<<<<<< HEAD
+	// FlagDashboardSchemaV2
+	// Enables the new dashboard schema version 2, implementing changes necessary for dynamic dashboards and dashboards as code.
+	FlagDashboardSchemaV2 = "dashboardSchemaV2"
+
+	// FlagPlaylistsWatcher
+	// Enables experimental watcher for playlists
+	FlagPlaylistsWatcher = "playlistsWatcher"
+
+	// FlagExploreMetricsRelatedLogs
+	// Display Related Logs in Explore Metrics
+	FlagExploreMetricsRelatedLogs = "exploreMetricsRelatedLogs"
+
+	// FlagEnableExtensionsAdminPage
+	// Enables the extension admin page regardless of development mode
+	FlagEnableExtensionsAdminPage = "enableExtensionsAdminPage"
+
 	// FlagAlertingNotificationsStepMode
 	// Enables simplified step mode in the nottifications section
 	FlagAlertingNotificationsStepMode = "alertingNotificationsStepMode"
-=======
-	// FlagDashboardSchemaV2
-	// Enables the new dashboard schema version 2, implementing changes necessary for dynamic dashboards and dashboards as code.
-	FlagDashboardSchemaV2 = "dashboardSchemaV2"
-
-	// FlagPlaylistsWatcher
-	// Enables experimental watcher for playlists
-	FlagPlaylistsWatcher = "playlistsWatcher"
-
-	// FlagExploreMetricsRelatedLogs
-	// Display Related Logs in Explore Metrics
-	FlagExploreMetricsRelatedLogs = "exploreMetricsRelatedLogs"
-
-	// FlagEnableExtensionsAdminPage
-	// Enables the extension admin page regardless of development mode
-	FlagEnableExtensionsAdminPage = "enableExtensionsAdminPage"
->>>>>>> 08565173
 )