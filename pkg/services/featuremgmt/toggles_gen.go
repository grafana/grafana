--- conflicted
+++ resolved
@@ -435,16 +435,6 @@
 	// Enables column autocomplete for SQL Expressions
 	FlagSqlExpressionsColumnAutoComplete = "sqlExpressionsColumnAutoComplete"
 
-<<<<<<< HEAD
-	// FlagGroupToNestedTableTransformation
-	// Enables the group to nested table transformation
-	FlagGroupToNestedTableTransformation = "groupToNestedTableTransformation"
-=======
-	// FlagNewPDFRendering
-	// New implementation for the dashboard-to-PDF rendering
-	FlagNewPDFRendering = "newPDFRendering"
->>>>>>> 10a699fb
-
 	// FlagKubernetesAggregator
 	// Enable grafana&#39;s embedded kube-aggregator
 	FlagKubernetesAggregator = "kubernetesAggregator"
