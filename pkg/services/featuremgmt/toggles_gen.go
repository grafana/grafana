// NOTE: This file was auto generated.  DO NOT EDIT DIRECTLY!
// To change feature flags, edit:
//  pkg/services/featuremgmt/registry.go
// Then run tests in:
//  pkg/services/featuremgmt/toggles_gen_test.go

package featuremgmt

const (
	// FlagDisableEnvelopeEncryption
	// Disable envelope encryption (emergency only)
	FlagDisableEnvelopeEncryption = "disableEnvelopeEncryption"

	// FlagPanelTitleSearch
	// Search for dashboards using panel title
	FlagPanelTitleSearch = "panelTitleSearch"

	// FlagPublicDashboardsEmailSharing
	// Enables public dashboard sharing to be restricted to only allowed emails
	FlagPublicDashboardsEmailSharing = "publicDashboardsEmailSharing"

	// FlagPublicDashboardsScene
	// Enables public dashboard rendering using scenes
	FlagPublicDashboardsScene = "publicDashboardsScene"

	// FlagLokiExperimentalStreaming
	// Support new streaming approach for loki (prototype, needs special loki build)
	FlagLokiExperimentalStreaming = "lokiExperimentalStreaming"

	// FlagFeatureHighlights
	// Highlight Grafana Enterprise features
	FlagFeatureHighlights = "featureHighlights"

	// FlagStorage
	// Configurable storage for dashboards, datasources, and resources
	FlagStorage = "storage"

	// FlagCanvasPanelNesting
	// Allow elements nesting
	FlagCanvasPanelNesting = "canvasPanelNesting"

	// FlagLogRequestsInstrumentedAsUnknown
	// Logs the path for requests that are instrumented as unknown
	FlagLogRequestsInstrumentedAsUnknown = "logRequestsInstrumentedAsUnknown"

	// FlagGrpcServer
	// Run the GRPC server
	FlagGrpcServer = "grpcServer"

	// FlagCloudWatchCrossAccountQuerying
	// Enables cross-account querying in CloudWatch datasources
	FlagCloudWatchCrossAccountQuerying = "cloudWatchCrossAccountQuerying"

	// FlagShowDashboardValidationWarnings
	// Show warnings when dashboards do not validate against the schema
	FlagShowDashboardValidationWarnings = "showDashboardValidationWarnings"

	// FlagMysqlAnsiQuotes
	// Use double quotes to escape keyword in a MySQL query
	FlagMysqlAnsiQuotes = "mysqlAnsiQuotes"

	// FlagAlertingBacktesting
	// Rule backtesting API for alerting
	FlagAlertingBacktesting = "alertingBacktesting"

	// FlagLogsContextDatasourceUi
	// Allow datasource to provide custom UI for context view
	FlagLogsContextDatasourceUi = "logsContextDatasourceUi"

	// FlagLokiShardSplitting
	// Use stream shards to split queries into smaller subqueries
	FlagLokiShardSplitting = "lokiShardSplitting"

	// FlagLokiQuerySplitting
	// Split large interval queries into subqueries with smaller time intervals
	FlagLokiQuerySplitting = "lokiQuerySplitting"

	// FlagIndividualCookiePreferences
	// Support overriding cookie preferences per user
	FlagIndividualCookiePreferences = "individualCookiePreferences"

	// FlagInfluxdbBackendMigration
	// Query InfluxDB InfluxQL without the proxy
	FlagInfluxdbBackendMigration = "influxdbBackendMigration"

	// FlagStarsFromAPIServer
	// populate star status from apiserver
	FlagStarsFromAPIServer = "starsFromAPIServer"

	// FlagKubernetesStars
	// Routes stars requests from /api to the /apis endpoint
	FlagKubernetesStars = "kubernetesStars"

	// FlagInfluxqlStreamingParser
	// Enable streaming JSON parser for InfluxDB datasource InfluxQL query language
	FlagInfluxqlStreamingParser = "influxqlStreamingParser"

	// FlagInfluxdbRunQueriesInParallel
	// Enables running InfluxDB Influxql queries in parallel
	FlagInfluxdbRunQueriesInParallel = "influxdbRunQueriesInParallel"

	// FlagLokiLogsDataplane
	// Changes logs responses from Loki to be compliant with the dataplane specification.
	FlagLokiLogsDataplane = "lokiLogsDataplane"

	// FlagDataplaneFrontendFallback
	// Support dataplane contract field name change for transformations and field name matchers where the name is different
	FlagDataplaneFrontendFallback = "dataplaneFrontendFallback"

	// FlagDisableSSEDataplane
	// Disables dataplane specific processing in server side expressions.
	FlagDisableSSEDataplane = "disableSSEDataplane"

	// FlagUnifiedRequestLog
	// Writes error logs to the request logger
	FlagUnifiedRequestLog = "unifiedRequestLog"

	// FlagRenderAuthJWT
	// Uses JWT-based auth for rendering instead of relying on remote cache
	FlagRenderAuthJWT = "renderAuthJWT"

	// FlagRefactorVariablesTimeRange
	// Refactor time range variables flow to reduce number of API calls made when query variables are chained
	FlagRefactorVariablesTimeRange = "refactorVariablesTimeRange"

	// FlagFaroDatasourceSelector
	// Enable the data source selector within the Frontend Apps section of the Frontend Observability
	FlagFaroDatasourceSelector = "faroDatasourceSelector"

	// FlagEnableDatagridEditing
	// Enables the edit functionality in the datagrid panel
	FlagEnableDatagridEditing = "enableDatagridEditing"

	// FlagExtraThemes
	// Enables extra themes
	FlagExtraThemes = "extraThemes"

	// FlagLogsExploreTableVisualisation
	// A table visualisation for logs in Explore
	FlagLogsExploreTableVisualisation = "logsExploreTableVisualisation"

	// FlagAwsDatasourcesTempCredentials
	// Support temporary security credentials in AWS plugins for Grafana Cloud customers
	FlagAwsDatasourcesTempCredentials = "awsDatasourcesTempCredentials"

	// FlagTransformationsRedesign
	// Enables the transformations redesign
	FlagTransformationsRedesign = "transformationsRedesign"

	// FlagMlExpressions
	// Enable support for Machine Learning in server-side expressions
	FlagMlExpressions = "mlExpressions"

	// FlagDatasourceAPIServers
	// Expose some datasources as apiservers.
	FlagDatasourceAPIServers = "datasourceAPIServers"

	// FlagGrafanaAPIServerWithExperimentalAPIs
	// Register experimental APIs with the k8s API server, including all datasources
	FlagGrafanaAPIServerWithExperimentalAPIs = "grafanaAPIServerWithExperimentalAPIs"

	// FlagProvisioning
	// Next generation provisioning... and git
	FlagProvisioning = "provisioning"

	// FlagGrafanaAPIServerEnsureKubectlAccess
	// Start an additional https handler and write kubectl options
	FlagGrafanaAPIServerEnsureKubectlAccess = "grafanaAPIServerEnsureKubectlAccess"

	// FlagAwsAsyncQueryCaching
	// Enable caching for async queries for Redshift and Athena. Requires that the datasource has caching and async query support enabled
	FlagAwsAsyncQueryCaching = "awsAsyncQueryCaching"

	// FlagQueryCacheRequestDeduplication
	// Enable request deduplication when query caching is enabled. Requests issuing the same query will be deduplicated, only the first request to arrive will be executed and the response will be shared with requests arriving while there is a request in-flight
	FlagQueryCacheRequestDeduplication = "queryCacheRequestDeduplication"

	// FlagPermissionsFilterRemoveSubquery
	// Alternative permission filter implementation that does not use subqueries for fetching the dashboard folder
	FlagPermissionsFilterRemoveSubquery = "permissionsFilterRemoveSubquery"

	// FlagConfigurableSchedulerTick
	// Enable changing the scheduler base interval via configuration option unified_alerting.scheduler_tick_interval
	FlagConfigurableSchedulerTick = "configurableSchedulerTick"

	// FlagDashgpt
	// Enable AI powered features in dashboards
	FlagDashgpt = "dashgpt"

	// FlagAiGeneratedDashboardChanges
	// Enable AI powered features for dashboards to auto-summary changes when saving
	FlagAiGeneratedDashboardChanges = "aiGeneratedDashboardChanges"

	// FlagReportingRetries
	// Enables rendering retries for the reporting feature
	FlagReportingRetries = "reportingRetries"

	// FlagSseGroupByDatasource
	// Send query to the same datasource in a single request when using server side expressions. The `cloudWatchBatchQueries` feature toggle should be enabled if this used with CloudWatch.
	FlagSseGroupByDatasource = "sseGroupByDatasource"

	// FlagLokiRunQueriesInParallel
	// Enables running Loki queries in parallel
	FlagLokiRunQueriesInParallel = "lokiRunQueriesInParallel"

	// FlagExternalServiceAccounts
	// Automatic service account and token setup for plugins
	FlagExternalServiceAccounts = "externalServiceAccounts"

	// FlagEnableNativeHTTPHistogram
	// Enables native HTTP Histograms
	FlagEnableNativeHTTPHistogram = "enableNativeHTTPHistogram"

	// FlagDisableClassicHTTPHistogram
	// Disables classic HTTP Histogram (use with enableNativeHTTPHistogram)
	FlagDisableClassicHTTPHistogram = "disableClassicHTTPHistogram"

	// FlagKubernetesSnapshots
	// Routes snapshot requests from /api to the /apis endpoint
	FlagKubernetesSnapshots = "kubernetesSnapshots"

	// FlagKubernetesLibraryPanels
	// Routes library panel requests from /api to the /apis endpoint
	FlagKubernetesLibraryPanels = "kubernetesLibraryPanels"

	// FlagKubernetesDashboards
	// Use the kubernetes API in the frontend for dashboards
	FlagKubernetesDashboards = "kubernetesDashboards"

	// FlagKubernetesShortURLs
	// Enables k8s short url api and uses it under the hood when handling legacy /api
	FlagKubernetesShortURLs = "kubernetesShortURLs"

	// FlagUseKubernetesShortURLsAPI
	// Routes short url requests from /api to the /apis endpoint in the frontend. Depends on kubernetesShortURLs
	FlagUseKubernetesShortURLsAPI = "useKubernetesShortURLsAPI"

	// FlagKubernetesAlertingRules
	// Adds support for Kubernetes alerting and recording rules
	FlagKubernetesAlertingRules = "kubernetesAlertingRules"

	// FlagKubernetesCorrelations
	// Adds support for Kubernetes correlations
	FlagKubernetesCorrelations = "kubernetesCorrelations"

	// FlagKubernetesLogsDrilldown
	// Adds support for Kubernetes logs drilldown
	FlagKubernetesLogsDrilldown = "kubernetesLogsDrilldown"

	// FlagKubernetesQueryCaching
	// Adds support for Kubernetes querycaching
	FlagKubernetesQueryCaching = "kubernetesQueryCaching"

	// FlagDashboardDisableSchemaValidationV1
	// Disable schema validation for dashboards/v1
	FlagDashboardDisableSchemaValidationV1 = "dashboardDisableSchemaValidationV1"

	// FlagDashboardDisableSchemaValidationV2
	// Disable schema validation for dashboards/v2
	FlagDashboardDisableSchemaValidationV2 = "dashboardDisableSchemaValidationV2"

	// FlagDashboardSchemaValidationLogging
	// Log schema validation errors so they can be analyzed later
	FlagDashboardSchemaValidationLogging = "dashboardSchemaValidationLogging"

	// FlagScanRowInvalidDashboardParseFallbackEnabled
	// Enable fallback parsing behavior when scan row encounters invalid dashboard JSON
	FlagScanRowInvalidDashboardParseFallbackEnabled = "scanRowInvalidDashboardParseFallbackEnabled"

	// FlagDatasourceQueryTypes
	// Show query type endpoints in datasource API servers (currently hardcoded for testdata, expressions, and prometheus)
	FlagDatasourceQueryTypes = "datasourceQueryTypes"

	// FlagQueryService
	// Register /apis/query.grafana.app/ -- will eventually replace /api/ds/query
	FlagQueryService = "queryService"

	// FlagQueryServiceWithConnections
	// Adds datasource connections to the query service
	FlagQueryServiceWithConnections = "queryServiceWithConnections"

	// FlagQueryServiceRewrite
	// Rewrite requests targeting /ds/query to the query service
	FlagQueryServiceRewrite = "queryServiceRewrite"

	// FlagQueryServiceFromUI
	// Routes requests to the new query service
	FlagQueryServiceFromUI = "queryServiceFromUI"

	// FlagQueryServiceFromExplore
	// Routes explore requests to the new query service
	FlagQueryServiceFromExplore = "queryServiceFromExplore"

	// FlagCloudWatchBatchQueries
	// Runs CloudWatch metrics queries as separate batches
	FlagCloudWatchBatchQueries = "cloudWatchBatchQueries"

	// FlagCachingOptimizeSerializationMemoryUsage
	// If enabled, the caching backend gradually serializes query responses for the cache, comparing against the configured `[caching]max_value_mb` value as it goes. This can can help prevent Grafana from running out of memory while attempting to cache very large query responses.
	FlagCachingOptimizeSerializationMemoryUsage = "cachingOptimizeSerializationMemoryUsage"

	// FlagAlertmanagerRemoteSecondary
	// Enable Grafana to sync configuration and state with a remote Alertmanager.
	FlagAlertmanagerRemoteSecondary = "alertmanagerRemoteSecondary"

	// FlagAlertingProvenanceLockWrites
	// Enables a feature to avoid issues with concurrent writes to the alerting provenance table in MySQL
	FlagAlertingProvenanceLockWrites = "alertingProvenanceLockWrites"

	// FlagAlertingUIUseBackendFilters
	// Enables the UI to use certain backend-side filters
	FlagAlertingUIUseBackendFilters = "alertingUIUseBackendFilters"

	// FlagAlertmanagerRemotePrimary
	// Enable Grafana to have a remote Alertmanager instance as the primary Alertmanager.
	FlagAlertmanagerRemotePrimary = "alertmanagerRemotePrimary"

	// FlagAnnotationPermissionUpdate
	// Change the way annotation permissions work by scoping them to folders and dashboards.
	FlagAnnotationPermissionUpdate = "annotationPermissionUpdate"

	// FlagDashboardSceneForViewers
	// Enables dashboard rendering using Scenes for viewer roles
	FlagDashboardSceneForViewers = "dashboardSceneForViewers"

	// FlagDashboardSceneSolo
	// Enables rendering dashboards using scenes for solo panels
	FlagDashboardSceneSolo = "dashboardSceneSolo"

	// FlagDashboardScene
	// Enables dashboard rendering using scenes for all roles
	FlagDashboardScene = "dashboardScene"

	// FlagDashboardNewLayouts
	// Enables experimental new dashboard layouts
	FlagDashboardNewLayouts = "dashboardNewLayouts"

	// FlagDashboardUndoRedo
	// Enables undo/redo in dynamic dashboards
	FlagDashboardUndoRedo = "dashboardUndoRedo"

	// FlagUnlimitedLayoutsNesting
	// Enables unlimited dashboard panel grouping
	FlagUnlimitedLayoutsNesting = "unlimitedLayoutsNesting"

	// FlagPanelFilterVariable
	// Enables use of the `systemPanelFilterVar` variable to filter panels in a dashboard
	FlagPanelFilterVariable = "panelFilterVariable"

	// FlagPdfTables
	// Enables generating table data as PDF in reporting
	FlagPdfTables = "pdfTables"

	// FlagCanvasPanelPanZoom
	// Allow pan and zoom in canvas panel
	FlagCanvasPanelPanZoom = "canvasPanelPanZoom"

	// FlagTimeComparison
	// Enables time comparison option in supported panels
	FlagTimeComparison = "timeComparison"

	// FlagLogsInfiniteScrolling
	// Enables infinite scrolling for the Logs panel in Explore and Dashboards
	FlagLogsInfiniteScrolling = "logsInfiniteScrolling"

	// FlagTableSharedCrosshair
	// Enables shared crosshair in table panel
	FlagTableSharedCrosshair = "tableSharedCrosshair"

	// FlagKubernetesFeatureToggles
	// Use the kubernetes API for feature toggle management in the frontend
	FlagKubernetesFeatureToggles = "kubernetesFeatureToggles"

	// FlagCloudRBACRoles
	// Enabled grafana cloud specific RBAC roles
	FlagCloudRBACRoles = "cloudRBACRoles"

	// FlagAlertingQueryOptimization
	// Optimizes eligible queries in order to reduce load on datasources
	FlagAlertingQueryOptimization = "alertingQueryOptimization"

	// FlagJitterAlertRulesWithinGroups
	// Distributes alert rule evaluations more evenly over time, including spreading out rules within the same group. Disables sequential evaluation if enabled.
	FlagJitterAlertRulesWithinGroups = "jitterAlertRulesWithinGroups"

	// FlagOnPremToCloudMigrations
	// Enable the Grafana Migration Assistant, which helps you easily migrate various on-prem resources to your Grafana Cloud stack.
	FlagOnPremToCloudMigrations = "onPremToCloudMigrations"

	// FlagSecretsManagementAppPlatform
	// Enable the secrets management API and services under app platform
	FlagSecretsManagementAppPlatform = "secretsManagementAppPlatform"

	// FlagSecretsManagementAppPlatformUI
	// Enable the secrets management app platform UI
	FlagSecretsManagementAppPlatformUI = "secretsManagementAppPlatformUI"

	// FlagAlertingSaveStatePeriodic
	// Writes the state periodically to the database, asynchronous to rule evaluation
	FlagAlertingSaveStatePeriodic = "alertingSaveStatePeriodic"

	// FlagAlertingSaveStateCompressed
	// Enables the compressed protobuf-based alert state storage. Default is enabled.
	FlagAlertingSaveStateCompressed = "alertingSaveStateCompressed"

	// FlagScopeApi
	// In-development feature flag for the scope api using the app platform.
	FlagScopeApi = "scopeApi"

	// FlagUseScopeSingleNodeEndpoint
	// Use the single node endpoint for the scope api. This is used to fetch the scope parent node.
	FlagUseScopeSingleNodeEndpoint = "useScopeSingleNodeEndpoint"

	// FlagUseMultipleScopeNodesEndpoint
	// Makes the frontend use the &#39;names&#39; param for fetching multiple scope nodes at once
	FlagUseMultipleScopeNodesEndpoint = "useMultipleScopeNodesEndpoint"

	// FlagLogQLScope
	// In-development feature that will allow injection of labels into loki queries.
	FlagLogQLScope = "logQLScope"

	// FlagSqlExpressions
	// Enables SQL Expressions, which can execute SQL queries against data source results.
	FlagSqlExpressions = "sqlExpressions"

	// FlagSqlExpressionsColumnAutoComplete
	// Enables column autocomplete for SQL Expressions
	FlagSqlExpressionsColumnAutoComplete = "sqlExpressionsColumnAutoComplete"

	// FlagKubernetesAggregator
	// Enable grafana&#39;s embedded kube-aggregator
	FlagKubernetesAggregator = "kubernetesAggregator"

	// FlagKubernetesAggregatorCapTokenAuth
	// Enable CAP token based authentication in grafana&#39;s embedded kube-aggregator
	FlagKubernetesAggregatorCapTokenAuth = "kubernetesAggregatorCapTokenAuth"

	// FlagGroupByVariable
	// Enable groupBy variable support in scenes dashboards
	FlagGroupByVariable = "groupByVariable"

	// FlagScopeFilters
	// Enables the use of scope filters in Grafana
	FlagScopeFilters = "scopeFilters"

	// FlagOauthRequireSubClaim
	// Require that sub claims is present in oauth tokens.
	FlagOauthRequireSubClaim = "oauthRequireSubClaim"

	// FlagNewDashboardWithFiltersAndGroupBy
	// Enables filters and group by variables on all new dashboards. Variables are added only if default data source supports filtering.
	FlagNewDashboardWithFiltersAndGroupBy = "newDashboardWithFiltersAndGroupBy"

	// FlagCloudWatchNewLabelParsing
	// Updates CloudWatch label parsing to be more accurate
	FlagCloudWatchNewLabelParsing = "cloudWatchNewLabelParsing"

	// FlagDisableNumericMetricsSortingInExpressions
	// In server-side expressions, disable the sorting of numeric-kind metrics by their metric name or labels.
	FlagDisableNumericMetricsSortingInExpressions = "disableNumericMetricsSortingInExpressions"

	// FlagGrafanaManagedRecordingRules
	// Enables Grafana-managed recording rules.
	FlagGrafanaManagedRecordingRules = "grafanaManagedRecordingRules"

	// FlagQueryLibrary
	// Enables Saved queries (query library) feature
	FlagQueryLibrary = "queryLibrary"

	// FlagDashboardLibrary
	// Enable dashboard library experiments that are production ready
	FlagDashboardLibrary = "dashboardLibrary"

	// FlagSuggestedDashboards
	// Enable suggested dashboards when creating new dashboards
	FlagSuggestedDashboards = "suggestedDashboards"

	// FlagLogsExploreTableDefaultVisualization
	// Sets the logs table as default visualisation in logs explore
	FlagLogsExploreTableDefaultVisualization = "logsExploreTableDefaultVisualization"

	// FlagAlertingListViewV2
	// Enables the new alert list view design
	FlagAlertingListViewV2 = "alertingListViewV2"

	// FlagAlertingDisableSendAlertsExternal
	// Disables the ability to send alerts to an external Alertmanager datasource.
	FlagAlertingDisableSendAlertsExternal = "alertingDisableSendAlertsExternal"

	// FlagPreserveDashboardStateWhenNavigating
	// Enables possibility to preserve dashboard variables and time range when navigating between dashboards
	FlagPreserveDashboardStateWhenNavigating = "preserveDashboardStateWhenNavigating"

	// FlagAlertingCentralAlertHistory
	// Enables the new central alert history.
	FlagAlertingCentralAlertHistory = "alertingCentralAlertHistory"

	// FlagPluginProxyPreserveTrailingSlash
	// Preserve plugin proxy trailing slash.
	FlagPluginProxyPreserveTrailingSlash = "pluginProxyPreserveTrailingSlash"

	// FlagAzureMonitorPrometheusExemplars
	// Allows configuration of Azure Monitor as a data source that can provide Prometheus exemplars
	FlagAzureMonitorPrometheusExemplars = "azureMonitorPrometheusExemplars"

	// FlagAuthZGRPCServer
	// Enables the gRPC server for authorization
	FlagAuthZGRPCServer = "authZGRPCServer"

	// FlagSsoSettingsLDAP
	// Use the new SSO Settings API to configure LDAP
	FlagSsoSettingsLDAP = "ssoSettingsLDAP"

	// FlagZanzana
	// Use openFGA as authorization engine.
	FlagZanzana = "zanzana"

	// FlagZanzanaNoLegacyClient
	// Use openFGA as main authorization engine and disable legacy RBAC clietn.
	FlagZanzanaNoLegacyClient = "zanzanaNoLegacyClient"

	// FlagReloadDashboardsOnParamsChange
	// Enables reload of dashboards on scopes, time range and variables changes
	FlagReloadDashboardsOnParamsChange = "reloadDashboardsOnParamsChange"

	// FlagEnableScopesInMetricsExplore
	// Enables the scopes usage in Metrics Explore
	FlagEnableScopesInMetricsExplore = "enableScopesInMetricsExplore"

	// FlagCloudWatchRoundUpEndTime
	// Round up end time for metric queries to the next minute to avoid missing data
	FlagCloudWatchRoundUpEndTime = "cloudWatchRoundUpEndTime"

	// FlagPrometheusAzureOverrideAudience
	// Deprecated. Allow override default AAD audience for Azure Prometheus endpoint. Enabled by default. This feature should no longer be used and will be removed in the future.
	FlagPrometheusAzureOverrideAudience = "prometheusAzureOverrideAudience"

	// FlagAlertingFilterV2
	// Enable the new alerting search experience
	FlagAlertingFilterV2 = "alertingFilterV2"

	// FlagDataplaneAggregator
	// Enable grafana dataplane aggregator
	FlagDataplaneAggregator = "dataplaneAggregator"

	// FlagNewFiltersUI
	// Enables new combobox style UI for the Ad hoc filters variable in scenes architecture
	FlagNewFiltersUI = "newFiltersUI"

	// FlagVizActionsAuth
	// Allows authenticated API calls in actions
	FlagVizActionsAuth = "vizActionsAuth"

	// FlagAlertingPrometheusRulesPrimary
	// Uses Prometheus rules as the primary source of truth for ruler-enabled data sources
	FlagAlertingPrometheusRulesPrimary = "alertingPrometheusRulesPrimary"

	// FlagExploreLogsShardSplitting
	// Used in Logs Drilldown to split queries into multiple queries based on the number of shards
	FlagExploreLogsShardSplitting = "exploreLogsShardSplitting"

	// FlagExploreLogsAggregatedMetrics
	// Used in Logs Drilldown to query by aggregated metrics
	FlagExploreLogsAggregatedMetrics = "exploreLogsAggregatedMetrics"

	// FlagExploreLogsLimitedTimeRange
	// Used in Logs Drilldown to limit the time range
	FlagExploreLogsLimitedTimeRange = "exploreLogsLimitedTimeRange"

	// FlagAppPlatformGrpcClientAuth
	// Enables the gRPC client to authenticate with the App Platform by using ID &amp; access tokens
	FlagAppPlatformGrpcClientAuth = "appPlatformGrpcClientAuth"

	// FlagGroupAttributeSync
	// Enable the groupsync extension for managing Group Attribute Sync feature
	FlagGroupAttributeSync = "groupAttributeSync"

	// FlagAlertingQueryAndExpressionsStepMode
	// Enables step mode for alerting queries and expressions
	FlagAlertingQueryAndExpressionsStepMode = "alertingQueryAndExpressionsStepMode"

	// FlagImprovedExternalSessionHandling
	// Enables improved support for OAuth external sessions. After enabling this feature, users might need to re-authenticate themselves.
	FlagImprovedExternalSessionHandling = "improvedExternalSessionHandling"

	// FlagUseSessionStorageForRedirection
	// Use session storage for handling the redirection after login
	FlagUseSessionStorageForRedirection = "useSessionStorageForRedirection"

	// FlagRolePickerDrawer
	// Enables the new role picker drawer design
	FlagRolePickerDrawer = "rolePickerDrawer"

	// FlagUnifiedStorageSearch
	// Enable unified storage search
	FlagUnifiedStorageSearch = "unifiedStorageSearch"

	// FlagUnifiedStorageSearchSprinkles
	// Enable sprinkles on unified storage search
	FlagUnifiedStorageSearchSprinkles = "unifiedStorageSearchSprinkles"

	// FlagManagedDualWriter
	// Pick the dual write mode from database configs
	FlagManagedDualWriter = "managedDualWriter"

	// FlagPluginsSriChecks
	// Enables SRI checks for plugin assets
	FlagPluginsSriChecks = "pluginsSriChecks"

	// FlagUnifiedStorageBigObjectsSupport
	// Enables to save big objects in blob storage
	FlagUnifiedStorageBigObjectsSupport = "unifiedStorageBigObjectsSupport"

	// FlagTimeRangeProvider
	// Enables time pickers sync
	FlagTimeRangeProvider = "timeRangeProvider"

	// FlagTimeRangePan
	// Enables time range panning functionality
	FlagTimeRangePan = "timeRangePan"

	// FlagAzureMonitorDisableLogLimit
	// Disables the log limit restriction for Azure Monitor when true. The limit is enabled by default.
	FlagAzureMonitorDisableLogLimit = "azureMonitorDisableLogLimit"

	// FlagPlaylistsReconciler
	// Enables experimental reconciler for playlists
	FlagPlaylistsReconciler = "playlistsReconciler"

	// FlagPasswordlessMagicLinkAuthentication
	// Enable passwordless login via magic link authentication
	FlagPasswordlessMagicLinkAuthentication = "passwordlessMagicLinkAuthentication"

	// FlagExploreMetricsRelatedLogs
	// Display Related Logs in Grafana Metrics Drilldown
	FlagExploreMetricsRelatedLogs = "exploreMetricsRelatedLogs"

	// FlagPrometheusSpecialCharsInLabelValues
	// Adds support for quotes and special characters in label values for Prometheus queries
	FlagPrometheusSpecialCharsInLabelValues = "prometheusSpecialCharsInLabelValues"

	// FlagEnableExtensionsAdminPage
	// Enables the extension admin page regardless of development mode
	FlagEnableExtensionsAdminPage = "enableExtensionsAdminPage"

	// FlagEnableSCIM
	// Enables SCIM support for user and group management
	FlagEnableSCIM = "enableSCIM"

	// FlagCrashDetection
	// Enables browser crash detection reporting to Faro.
	FlagCrashDetection = "crashDetection"

	// FlagAlertingUIOptimizeReducer
	// Enables removing the reducer from the alerting UI when creating a new alert rule and using instant query
	FlagAlertingUIOptimizeReducer = "alertingUIOptimizeReducer"

	// FlagAzureMonitorEnableUserAuth
	// Enables user auth for Azure Monitor datasource only
	FlagAzureMonitorEnableUserAuth = "azureMonitorEnableUserAuth"

	// FlagAlertingAIGenAlertRules
	// Enable AI-generated alert rules.
	FlagAlertingAIGenAlertRules = "alertingAIGenAlertRules"

	// FlagAlertingAIFeedback
	// Enable AI-generated feedback from the Grafana UI.
	FlagAlertingAIFeedback = "alertingAIFeedback"

	// FlagAlertingAIImproveAlertRules
	// Enable AI-improve alert rules labels and annotations.
	FlagAlertingAIImproveAlertRules = "alertingAIImproveAlertRules"

	// FlagAlertingAIGenTemplates
	// Enable AI-generated alerting templates.
	FlagAlertingAIGenTemplates = "alertingAIGenTemplates"

	// FlagAlertingEnrichmentPerRule
	// Enable enrichment per rule in the alerting UI.
	FlagAlertingEnrichmentPerRule = "alertingEnrichmentPerRule"

	// FlagAlertingEnrichmentAssistantInvestigations
	// Enable Assistant Investigations enrichment type.
	FlagAlertingEnrichmentAssistantInvestigations = "alertingEnrichmentAssistantInvestigations"

	// FlagAlertingAIAnalyzeCentralStateHistory
	// Enable AI-analyze central state history.
	FlagAlertingAIAnalyzeCentralStateHistory = "alertingAIAnalyzeCentralStateHistory"

	// FlagAlertingNotificationsStepMode
	// Enables simplified step mode in the notifications section
	FlagAlertingNotificationsStepMode = "alertingNotificationsStepMode"

	// FlagFeedbackButton
	// Enables a button to send feedback from the Grafana UI
	FlagFeedbackButton = "feedbackButton"

	// FlagUnifiedStorageSearchUI
	// Enable unified storage search UI
	FlagUnifiedStorageSearchUI = "unifiedStorageSearchUI"

	// FlagElasticsearchCrossClusterSearch
	// Enables cross cluster search in the Elasticsearch data source
	FlagElasticsearchCrossClusterSearch = "elasticsearchCrossClusterSearch"

	// FlagUnifiedHistory
	// Displays the navigation history so the user can navigate back to previous pages
	FlagUnifiedHistory = "unifiedHistory"

	// FlagLokiLabelNamesQueryApi
	// Defaults to using the Loki `/labels` API instead of `/series`
	FlagLokiLabelNamesQueryApi = "lokiLabelNamesQueryApi"

	// FlagInvestigationsBackend
	// Enable the investigations backend API
	FlagInvestigationsBackend = "investigationsBackend"

	// FlagK8SFolderCounts
	// Enable folder&#39;s api server counts
	FlagK8SFolderCounts = "k8SFolderCounts"

	// FlagK8SFolderMove
	// Enable folder&#39;s api server move
	FlagK8SFolderMove = "k8SFolderMove"

	// FlagImprovedExternalSessionHandlingSAML
	// Enables improved support for SAML external sessions. Ensure the NameID format is correctly configured in Grafana for SAML Single Logout to function properly.
	FlagImprovedExternalSessionHandlingSAML = "improvedExternalSessionHandlingSAML"

	// FlagTeamHttpHeadersTempo
	// Enables LBAC for datasources for Tempo to apply LBAC filtering of traces to the client requests for users in teams
	FlagTeamHttpHeadersTempo = "teamHttpHeadersTempo"

	// FlagGrafanaAdvisor
	// Enables Advisor app
	FlagGrafanaAdvisor = "grafanaAdvisor"

	// FlagElasticsearchImprovedParsing
	// Enables less memory intensive Elasticsearch result parsing
	FlagElasticsearchImprovedParsing = "elasticsearchImprovedParsing"

	// FlagDatasourceConnectionsTab
	// Shows defined connections for a data source in the plugins detail page
	FlagDatasourceConnectionsTab = "datasourceConnectionsTab"

	// FlagFetchRulesUsingPost
	// Use a POST request to list rules by passing down the namespaces user has access to
	FlagFetchRulesUsingPost = "fetchRulesUsingPost"

	// FlagNewLogsPanel
	// Enables the new logs panel
	FlagNewLogsPanel = "newLogsPanel"

	// FlagGrafanaconThemes
	// Enables the temporary themes for GrafanaCon
	FlagGrafanaconThemes = "grafanaconThemes"

	// FlagAlertingJiraIntegration
	// Enables the new Jira integration for contact points in cloud alert managers.
	FlagAlertingJiraIntegration = "alertingJiraIntegration"

	// FlagAlertingUseNewSimplifiedRoutingHashAlgorithm
	FlagAlertingUseNewSimplifiedRoutingHashAlgorithm = "alertingUseNewSimplifiedRoutingHashAlgorithm"

	// FlagUseScopesNavigationEndpoint
	// Use the scopes navigation endpoint instead of the dashboardbindings endpoint
	FlagUseScopesNavigationEndpoint = "useScopesNavigationEndpoint"

	// FlagScopeSearchAllLevels
	// Enable scope search to include all levels of the scope node tree
	FlagScopeSearchAllLevels = "scopeSearchAllLevels"

	// FlagAlertingRuleVersionHistoryRestore
	// Enables the alert rule version history restore feature
	FlagAlertingRuleVersionHistoryRestore = "alertingRuleVersionHistoryRestore"

	// FlagNewShareReportDrawer
	// Enables the report creation drawer in a dashboard
	FlagNewShareReportDrawer = "newShareReportDrawer"

	// FlagRendererDisableAppPluginsPreload
	// Disable pre-loading app plugins when the request is coming from the renderer
	FlagRendererDisableAppPluginsPreload = "rendererDisableAppPluginsPreload"

	// FlagAssetSriChecks
	// Enables SRI checks for Grafana JavaScript assets
	FlagAssetSriChecks = "assetSriChecks"

	// FlagAlertRuleRestore
	// Enables the alert rule restore feature
	FlagAlertRuleRestore = "alertRuleRestore"

	// FlagInfinityRunQueriesInParallel
	// Enables running Infinity queries in parallel
	FlagInfinityRunQueriesInParallel = "infinityRunQueriesInParallel"

	// FlagAlertingMigrationUI
	// Enables the alerting migration UI, to migrate data source-managed rules to Grafana-managed rules
	FlagAlertingMigrationUI = "alertingMigrationUI"

	// FlagAlertingImportYAMLUI
	// Enables a UI feature for importing rules from a Prometheus file to Grafana-managed rules
	FlagAlertingImportYAMLUI = "alertingImportYAMLUI"

	// FlagAzureMonitorLogsBuilderEditor
	// Enables the logs builder mode for the Azure Monitor data source
	FlagAzureMonitorLogsBuilderEditor = "azureMonitorLogsBuilderEditor"

	// FlagLocaleFormatPreference
	// Specifies the locale so the correct format for numbers and dates can be shown
	FlagLocaleFormatPreference = "localeFormatPreference"

	// FlagUnifiedStorageGrpcConnectionPool
	// Enables the unified storage grpc connection pool
	FlagUnifiedStorageGrpcConnectionPool = "unifiedStorageGrpcConnectionPool"

	// FlagAlertingRulePermanentlyDelete
	// Enables UI functionality to permanently delete alert rules
	FlagAlertingRulePermanentlyDelete = "alertingRulePermanentlyDelete"

	// FlagAlertingRuleRecoverDeleted
	// Enables the UI functionality to recover and view deleted alert rules
	FlagAlertingRuleRecoverDeleted = "alertingRuleRecoverDeleted"

	// FlagMultiTenantTempCredentials
	// use multi-tenant path for awsTempCredentials
	FlagMultiTenantTempCredentials = "multiTenantTempCredentials"

	// FlagUnifiedNavbars
	// Enables unified navbars
	FlagUnifiedNavbars = "unifiedNavbars"

	// FlagLogsPanelControls
	// Enables a control component for the logs panel in Explore
	FlagLogsPanelControls = "logsPanelControls"

	// FlagMetricsFromProfiles
	// Enables creating metrics from profiles and storing them as recording rules
	FlagMetricsFromProfiles = "metricsFromProfiles"

	// FlagGrafanaAssistantInProfilesDrilldown
	// Enables integration with Grafana Assistant in Profiles Drilldown
	FlagGrafanaAssistantInProfilesDrilldown = "grafanaAssistantInProfilesDrilldown"

	// FlagPostgresDSUsePGX
	// Enables using PGX instead of libpq for PostgreSQL datasource
	FlagPostgresDSUsePGX = "postgresDSUsePGX"

	// FlagTempoAlerting
	// Enables creating alerts from Tempo data source
	FlagTempoAlerting = "tempoAlerting"

	// FlagPluginsAutoUpdate
	// Enables auto-updating of users installed plugins
	FlagPluginsAutoUpdate = "pluginsAutoUpdate"

	// FlagAlertingListViewV2PreviewToggle
	// Enables the alerting list view v2 preview toggle
	FlagAlertingListViewV2PreviewToggle = "alertingListViewV2PreviewToggle"

	// FlagAlertRuleUseFiredAtForStartsAt
	// Use FiredAt for StartsAt when sending alerts to Alertmaanger
	FlagAlertRuleUseFiredAtForStartsAt = "alertRuleUseFiredAtForStartsAt"

	// FlagAlertingBulkActionsInUI
	// Enables the alerting bulk actions in the UI
	FlagAlertingBulkActionsInUI = "alertingBulkActionsInUI"

	// FlagKubernetesAuthzApis
	// Registers AuthZ /apis endpoint
	FlagKubernetesAuthzApis = "kubernetesAuthzApis"

	// FlagKubernetesAuthZHandlerRedirect
	// Redirects the traffic from the legacy access control endpoints to the new K8s AuthZ endpoints
	FlagKubernetesAuthZHandlerRedirect = "kubernetesAuthZHandlerRedirect"

	// FlagKubernetesAuthzResourcePermissionApis
	// Registers AuthZ resource permission /apis endpoints
	FlagKubernetesAuthzResourcePermissionApis = "kubernetesAuthzResourcePermissionApis"

	// FlagKubernetesAuthzZanzanaSync
	// Enable sync of Zanzana authorization store on AuthZ CRD mutations
	FlagKubernetesAuthzZanzanaSync = "kubernetesAuthzZanzanaSync"

	// FlagKubernetesAuthnMutation
	// Enables create, delete, and update mutations for resources owned by IAM identity
	FlagKubernetesAuthnMutation = "kubernetesAuthnMutation"

	// FlagRestoreDashboards
	// Enables restore deleted dashboards feature
	FlagRestoreDashboards = "restoreDashboards"

	// FlagAlertEnrichment
	// Enable configuration of alert enrichments in Grafana Cloud.
	FlagAlertEnrichment = "alertEnrichment"

	// FlagAlertEnrichmentMultiStep
	// Allow multiple steps per enrichment.
	FlagAlertEnrichmentMultiStep = "alertEnrichmentMultiStep"

	// FlagAlertEnrichmentConditional
	// Enable conditional alert enrichment steps.
	FlagAlertEnrichmentConditional = "alertEnrichmentConditional"

	// FlagAlertingImportAlertmanagerAPI
	// Enables the API to import Alertmanager configuration
	FlagAlertingImportAlertmanagerAPI = "alertingImportAlertmanagerAPI"

	// FlagAlertingImportAlertmanagerUI
	// Enables the UI to see imported Alertmanager configuration
	FlagAlertingImportAlertmanagerUI = "alertingImportAlertmanagerUI"

	// FlagSharingDashboardImage
	// Enables image sharing functionality for dashboards
	FlagSharingDashboardImage = "sharingDashboardImage"

	// FlagPreferLibraryPanelTitle
	// Prefer library panel title over viz panel title.
	FlagPreferLibraryPanelTitle = "preferLibraryPanelTitle"

	// FlagTabularNumbers
	// Use fixed-width numbers globally in the UI
	FlagTabularNumbers = "tabularNumbers"

	// FlagNewInfluxDSConfigPageDesign
	// Enables new design for the InfluxDB data source configuration page
	FlagNewInfluxDSConfigPageDesign = "newInfluxDSConfigPageDesign"

	// FlagEnableAppChromeExtensions
	// Set this to true to enable all app chrome extensions registered by plugins.
	FlagEnableAppChromeExtensions = "enableAppChromeExtensions"

	// FlagEnableDashboardEmptyExtensions
	// Set this to true to enable all dashboard empty state extensions registered by plugins.
	FlagEnableDashboardEmptyExtensions = "enableDashboardEmptyExtensions"

	// FlagFoldersAppPlatformAPI
	// Enables use of app platform API for folders
	FlagFoldersAppPlatformAPI = "foldersAppPlatformAPI"

	// FlagOtelLogsFormatting
	// Applies OTel formatting templates to displayed logs
	FlagOtelLogsFormatting = "otelLogsFormatting"

	// FlagAlertingNotificationHistory
	// Enables the notification history feature
	FlagAlertingNotificationHistory = "alertingNotificationHistory"

	// FlagUnifiedStorageSearchDualReaderEnabled
	// Enable dual reader for unified storage search
	FlagUnifiedStorageSearchDualReaderEnabled = "unifiedStorageSearchDualReaderEnabled"

	// FlagDashboardLevelTimeMacros
	// Supports __from and __to macros that always use the dashboard level time range
	FlagDashboardLevelTimeMacros = "dashboardLevelTimeMacros"

	// FlagAlertmanagerRemoteSecondaryWithRemoteState
	// Starts Grafana in remote secondary mode pulling the latest state from the remote Alertmanager to avoid duplicate notifications.
	FlagAlertmanagerRemoteSecondaryWithRemoteState = "alertmanagerRemoteSecondaryWithRemoteState"

	// FlagRestrictedPluginApis
	// Enables sharing a list of APIs with a list of plugins
	FlagRestrictedPluginApis = "restrictedPluginApis"

	// FlagFavoriteDatasources
	// Enable favorite datasources
	FlagFavoriteDatasources = "favoriteDatasources"

	// FlagNewLogContext
	// New Log Context component
	FlagNewLogContext = "newLogContext"

	// FlagNewClickhouseConfigPageDesign
	// Enables new design for the Clickhouse data source configuration page
	FlagNewClickhouseConfigPageDesign = "newClickhouseConfigPageDesign"

	// FlagTeamFolders
	// Enables team folders functionality
	FlagTeamFolders = "teamFolders"

	// FlagInteractiveLearning
	// Enables the interactive learning app
	FlagInteractiveLearning = "interactiveLearning"

	// FlagAlertingTriage
	// Enables the alerting triage feature
	FlagAlertingTriage = "alertingTriage"

	// FlagGraphiteBackendMode
	// Enables the Graphite data source full backend mode
	FlagGraphiteBackendMode = "graphiteBackendMode"

	// FlagAzureResourcePickerUpdates
	// Enables the updated Azure Monitor resource picker
	FlagAzureResourcePickerUpdates = "azureResourcePickerUpdates"

	// FlagPrometheusTypeMigration
	// Checks for deprecated Prometheus authentication methods (SigV4 and Azure), installs the relevant data source, and migrates the Prometheus data sources
	FlagPrometheusTypeMigration = "prometheusTypeMigration"

	// FlagPluginContainers
	// Enables running plugins in containers
	FlagPluginContainers = "pluginContainers"

	// FlagTempoSearchBackendMigration
	// Run search queries through the tempo backend
	FlagTempoSearchBackendMigration = "tempoSearchBackendMigration"

	// FlagCdnPluginsLoadFirst
	// Prioritize loading plugins from the CDN before other sources
	FlagCdnPluginsLoadFirst = "cdnPluginsLoadFirst"

	// FlagCdnPluginsUrls
	// Enable loading plugins via declarative URLs
	FlagCdnPluginsUrls = "cdnPluginsUrls"

	// FlagPluginInstallAPISync
	// Enable syncing plugin installations to the installs API
	FlagPluginInstallAPISync = "pluginInstallAPISync"

	// FlagNewGauge
	// Enable new gauge visualization
	FlagNewGauge = "newGauge"

	// FlagNewVizSuggestions
	// Enable new visualization suggestions
	FlagNewVizSuggestions = "newVizSuggestions"

	// FlagPreventPanelChromeOverflow
	// Restrict PanelChrome contents with overflow: hidden;
	FlagPreventPanelChromeOverflow = "preventPanelChromeOverflow"

	// FlagJaegerEnableGrpcEndpoint
	// Enable querying trace data through Jaeger&#39;s gRPC endpoint (HTTP)
	FlagJaegerEnableGrpcEndpoint = "jaegerEnableGrpcEndpoint"

	// FlagPluginStoreServiceLoading
	// Load plugins on store service startup instead of wire provider, and call RegisterFixedRoles after all plugins are loaded
	FlagPluginStoreServiceLoading = "pluginStoreServiceLoading"

	// FlagNewPanelPadding
	// Increases panel padding globally
	FlagNewPanelPadding = "newPanelPadding"

	// FlagOnlyStoreActionSets
	// When storing dashboard and folder resource permissions, only store action sets and not the full list of underlying permission
	FlagOnlyStoreActionSets = "onlyStoreActionSets"

	// FlagPanelTimeSettings
	// Enables a new panel time settings drawer
	FlagPanelTimeSettings = "panelTimeSettings"

	// FlagDashboardTemplates
	// Enable template dashboards
	FlagDashboardTemplates = "dashboardTemplates"

<<<<<<< HEAD
	// FlagElasticsearchRawDSLQuery
	// Enables the raw DSL query editor in the Elasticsearch data source
	FlagElasticsearchRawDSLQuery = "elasticsearchRawDSLQuery"
=======
	// FlagKubernetesAnnotations
	// Enables app platform API for annotations
	FlagKubernetesAnnotations = "kubernetesAnnotations"

	// FlagAwsDatasourcesHttpProxy
	// Enables http proxy settings for aws datasources
	FlagAwsDatasourcesHttpProxy = "awsDatasourcesHttpProxy"

	// FlagTransformationsEmptyPlaceholder
	// Show transformation quick-start cards in empty transformations state
	FlagTransformationsEmptyPlaceholder = "transformationsEmptyPlaceholder"

	// FlagTtlPluginInstanceManager
	// Enable TTL plugin instance manager
	FlagTtlPluginInstanceManager = "ttlPluginInstanceManager"
>>>>>>> a327fec8
)<|MERGE_RESOLUTION|>--- conflicted
+++ resolved
@@ -1054,11 +1054,10 @@
 	// Enable template dashboards
 	FlagDashboardTemplates = "dashboardTemplates"
 
-<<<<<<< HEAD
 	// FlagElasticsearchRawDSLQuery
 	// Enables the raw DSL query editor in the Elasticsearch data source
 	FlagElasticsearchRawDSLQuery = "elasticsearchRawDSLQuery"
-=======
+
 	// FlagKubernetesAnnotations
 	// Enables app platform API for annotations
 	FlagKubernetesAnnotations = "kubernetesAnnotations"
@@ -1074,5 +1073,4 @@
 	// FlagTtlPluginInstanceManager
 	// Enable TTL plugin instance manager
 	FlagTtlPluginInstanceManager = "ttlPluginInstanceManager"
->>>>>>> a327fec8
 )