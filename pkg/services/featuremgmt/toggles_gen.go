--- conflicted
+++ resolved
@@ -967,13 +967,11 @@
 	// Enables the new Jira integration for contact points in cloud alert managers.
 	FlagAlertingJiraIntegration = "alertingJiraIntegration"
 
-<<<<<<< HEAD
+	// FlagAlertingRuleVersionHistoryRestore
+	// Enables the alert rule version history restore feature
+	FlagAlertingRuleVersionHistoryRestore = "alertingRuleVersionHistoryRestore"
+
 	// FlagNewShareReportDrawer
 	// Enables the report creation drawer in a dashboard
 	FlagNewShareReportDrawer = "newShareReportDrawer"
-=======
-	// FlagAlertingRuleVersionHistoryRestore
-	// Enables the alert rule version history restore feature
-	FlagAlertingRuleVersionHistoryRestore = "alertingRuleVersionHistoryRestore"
->>>>>>> 2014d27d
 )