--- conflicted
+++ resolved
@@ -923,13 +923,11 @@
 	// Enables the alerting bulk actions in the UI
 	FlagAlertingBulkActionsInUI = "alertingBulkActionsInUI"
 
-<<<<<<< HEAD
-	// FlagDashboardImageSharing
-	// Enables image sharing functionality for dashboards and their panels
-	FlagDashboardImageSharing = "dashboardImageSharing"
-=======
 	// FlagExtensionsReadOnlyProxy
 	// Use proxy-based read-only objects for plugin extensions instead of deep cloning
 	FlagExtensionsReadOnlyProxy = "extensionsReadOnlyProxy"
->>>>>>> 50d1b2e7
+
+	// FlagSharingDashboardImage
+	// Enables image sharing functionality for dashboards
+	FlagSharingDashboardImage = "sharingDashboardImage"
 )