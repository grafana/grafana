// NOTE: This file was auto generated.  DO NOT EDIT DIRECTLY!
// To change feature flags, edit:
//  pkg/services/featuremgmt/registry.go
// Then run tests in:
//  pkg/services/featuremgmt/toggles_gen_test.go

package featuremgmt

const (
	// FlagDisableEnvelopeEncryption
	// Disable envelope encryption (emergency only)
	FlagDisableEnvelopeEncryption = "disableEnvelopeEncryption"

	// FlagPanelTitleSearch
	// Search for dashboards using panel title
	FlagPanelTitleSearch = "panelTitleSearch"

	// FlagPublicDashboardsEmailSharing
	// Enables public dashboard sharing to be restricted to only allowed emails
	FlagPublicDashboardsEmailSharing = "publicDashboardsEmailSharing"

	// FlagPublicDashboardsScene
	// Enables public dashboard rendering using scenes
	FlagPublicDashboardsScene = "publicDashboardsScene"

	// FlagLokiExperimentalStreaming
	// Support new streaming approach for loki (prototype, needs special loki build)
	FlagLokiExperimentalStreaming = "lokiExperimentalStreaming"

	// FlagFeatureHighlights
	// Highlight Grafana Enterprise features
	FlagFeatureHighlights = "featureHighlights"

	// FlagStorage
	// Configurable storage for dashboards, datasources, and resources
	FlagStorage = "storage"

	// FlagCorrelations
	// Correlations page
	FlagCorrelations = "correlations"

	// FlagCanvasPanelNesting
	// Allow elements nesting
	FlagCanvasPanelNesting = "canvasPanelNesting"

	// FlagLogRequestsInstrumentedAsUnknown
	// Logs the path for requests that are instrumented as unknown
	FlagLogRequestsInstrumentedAsUnknown = "logRequestsInstrumentedAsUnknown"

	// FlagGrpcServer
	// Run the GRPC server
	FlagGrpcServer = "grpcServer"

	// FlagCloudWatchCrossAccountQuerying
	// Enables cross-account querying in CloudWatch datasources
	FlagCloudWatchCrossAccountQuerying = "cloudWatchCrossAccountQuerying"

	// FlagShowDashboardValidationWarnings
	// Show warnings when dashboards do not validate against the schema
	FlagShowDashboardValidationWarnings = "showDashboardValidationWarnings"

	// FlagMysqlAnsiQuotes
	// Use double quotes to escape keyword in a MySQL query
	FlagMysqlAnsiQuotes = "mysqlAnsiQuotes"

	// FlagAlertingBacktesting
	// Rule backtesting API for alerting
	FlagAlertingBacktesting = "alertingBacktesting"

	// FlagEditPanelCSVDragAndDrop
	// Enables drag and drop for CSV and Excel files
	FlagEditPanelCSVDragAndDrop = "editPanelCSVDragAndDrop"

	// FlagLogsContextDatasourceUi
	// Allow datasource to provide custom UI for context view
	FlagLogsContextDatasourceUi = "logsContextDatasourceUi"

	// FlagLokiShardSplitting
	// Use stream shards to split queries into smaller subqueries
	FlagLokiShardSplitting = "lokiShardSplitting"

	// FlagLokiQuerySplitting
	// Split large interval queries into subqueries with smaller time intervals
	FlagLokiQuerySplitting = "lokiQuerySplitting"

	// FlagIndividualCookiePreferences
	// Support overriding cookie preferences per user
	FlagIndividualCookiePreferences = "individualCookiePreferences"

	// FlagInfluxdbBackendMigration
	// Query InfluxDB InfluxQL without the proxy
	FlagInfluxdbBackendMigration = "influxdbBackendMigration"

	// FlagInfluxqlStreamingParser
	// Enable streaming JSON parser for InfluxDB datasource InfluxQL query language
	FlagInfluxqlStreamingParser = "influxqlStreamingParser"

	// FlagInfluxdbRunQueriesInParallel
	// Enables running InfluxDB Influxql queries in parallel
	FlagInfluxdbRunQueriesInParallel = "influxdbRunQueriesInParallel"

	// FlagLokiLogsDataplane
	// Changes logs responses from Loki to be compliant with the dataplane specification.
	FlagLokiLogsDataplane = "lokiLogsDataplane"

	// FlagDataplaneFrontendFallback
	// Support dataplane contract field name change for transformations and field name matchers where the name is different
	FlagDataplaneFrontendFallback = "dataplaneFrontendFallback"

	// FlagDisableSSEDataplane
	// Disables dataplane specific processing in server side expressions.
	FlagDisableSSEDataplane = "disableSSEDataplane"

	// FlagUnifiedRequestLog
	// Writes error logs to the request logger
	FlagUnifiedRequestLog = "unifiedRequestLog"

	// FlagRenderAuthJWT
	// Uses JWT-based auth for rendering instead of relying on remote cache
	FlagRenderAuthJWT = "renderAuthJWT"

	// FlagRefactorVariablesTimeRange
	// Refactor time range variables flow to reduce number of API calls made when query variables are chained
	FlagRefactorVariablesTimeRange = "refactorVariablesTimeRange"

	// FlagFaroDatasourceSelector
	// Enable the data source selector within the Frontend Apps section of the Frontend Observability
	FlagFaroDatasourceSelector = "faroDatasourceSelector"

	// FlagEnableDatagridEditing
	// Enables the edit functionality in the datagrid panel
	FlagEnableDatagridEditing = "enableDatagridEditing"

	// FlagExtraThemes
	// Enables extra themes
	FlagExtraThemes = "extraThemes"

	// FlagPluginsFrontendSandbox
	// Enables the plugins frontend sandbox
	FlagPluginsFrontendSandbox = "pluginsFrontendSandbox"

	// FlagRecordedQueriesMulti
	// Enables writing multiple items from a single query within Recorded Queries
	FlagRecordedQueriesMulti = "recordedQueriesMulti"

	// FlagLogsExploreTableVisualisation
	// A table visualisation for logs in Explore
	FlagLogsExploreTableVisualisation = "logsExploreTableVisualisation"

	// FlagAwsDatasourcesTempCredentials
	// Support temporary security credentials in AWS plugins for Grafana Cloud customers
	FlagAwsDatasourcesTempCredentials = "awsDatasourcesTempCredentials"

	// FlagTransformationsRedesign
	// Enables the transformations redesign
	FlagTransformationsRedesign = "transformationsRedesign"

	// FlagMlExpressions
	// Enable support for Machine Learning in server-side expressions
	FlagMlExpressions = "mlExpressions"

	// FlagDatasourceAPIServers
	// Expose some datasources as apiservers.
	FlagDatasourceAPIServers = "datasourceAPIServers"

	// FlagGrafanaAPIServerWithExperimentalAPIs
	// Register experimental APIs with the k8s API server, including all datasources
	FlagGrafanaAPIServerWithExperimentalAPIs = "grafanaAPIServerWithExperimentalAPIs"

	// FlagProvisioning
	// Next generation provisioning... and git
	FlagProvisioning = "provisioning"

	// FlagGrafanaAPIServerEnsureKubectlAccess
	// Start an additional https handler and write kubectl options
	FlagGrafanaAPIServerEnsureKubectlAccess = "grafanaAPIServerEnsureKubectlAccess"

	// FlagFeatureToggleAdminPage
	// Enable admin page for managing feature toggles from the Grafana front-end. Grafana Cloud only.
	FlagFeatureToggleAdminPage = "featureToggleAdminPage"

	// FlagAwsAsyncQueryCaching
	// Enable caching for async queries for Redshift and Athena. Requires that the datasource has caching and async query support enabled
	FlagAwsAsyncQueryCaching = "awsAsyncQueryCaching"

	// FlagPermissionsFilterRemoveSubquery
	// Alternative permission filter implementation that does not use subqueries for fetching the dashboard folder
	FlagPermissionsFilterRemoveSubquery = "permissionsFilterRemoveSubquery"

	// FlagConfigurableSchedulerTick
	// Enable changing the scheduler base interval via configuration option unified_alerting.scheduler_tick_interval
	FlagConfigurableSchedulerTick = "configurableSchedulerTick"

	// FlagDashgpt
	// Enable AI powered features in dashboards
	FlagDashgpt = "dashgpt"

	// FlagAiGeneratedDashboardChanges
	// Enable AI powered features for dashboards to auto-summary changes when saving
	FlagAiGeneratedDashboardChanges = "aiGeneratedDashboardChanges"

	// FlagReportingRetries
	// Enables rendering retries for the reporting feature
	FlagReportingRetries = "reportingRetries"

	// FlagSseGroupByDatasource
	// Send query to the same datasource in a single request when using server side expressions. The `cloudWatchBatchQueries` feature toggle should be enabled if this used with CloudWatch.
	FlagSseGroupByDatasource = "sseGroupByDatasource"

	// FlagLokiRunQueriesInParallel
	// Enables running Loki queries in parallel
	FlagLokiRunQueriesInParallel = "lokiRunQueriesInParallel"

	// FlagExternalServiceAccounts
	// Automatic service account and token setup for plugins
	FlagExternalServiceAccounts = "externalServiceAccounts"

	// FlagPanelMonitoring
	// Enables panel monitoring through logs and measurements
	FlagPanelMonitoring = "panelMonitoring"

	// FlagEnableNativeHTTPHistogram
	// Enables native HTTP Histograms
	FlagEnableNativeHTTPHistogram = "enableNativeHTTPHistogram"

	// FlagDisableClassicHTTPHistogram
	// Disables classic HTTP Histogram (use with enableNativeHTTPHistogram)
	FlagDisableClassicHTTPHistogram = "disableClassicHTTPHistogram"

	// FlagFormatString
	// Enable format string transformer
	FlagFormatString = "formatString"

	// FlagKubernetesSnapshots
	// Routes snapshot requests from /api to the /apis endpoint
	FlagKubernetesSnapshots = "kubernetesSnapshots"

	// FlagKubernetesLibraryPanels
	// Routes library panel requests from /api to the /apis endpoint
	FlagKubernetesLibraryPanels = "kubernetesLibraryPanels"

	// FlagKubernetesDashboards
	// Use the kubernetes API in the frontend for dashboards
	FlagKubernetesDashboards = "kubernetesDashboards"

	// FlagKubernetesShortURLs
	// Routes short url requests from /api to the /apis endpoint
	FlagKubernetesShortURLs = "kubernetesShortURLs"

	// FlagDashboardDisableSchemaValidationV1
	// Disable schema validation for dashboards/v1
	FlagDashboardDisableSchemaValidationV1 = "dashboardDisableSchemaValidationV1"

	// FlagDashboardDisableSchemaValidationV2
	// Disable schema validation for dashboards/v2
	FlagDashboardDisableSchemaValidationV2 = "dashboardDisableSchemaValidationV2"

	// FlagDashboardSchemaValidationLogging
	// Log schema validation errors so they can be analyzed later
	FlagDashboardSchemaValidationLogging = "dashboardSchemaValidationLogging"

	// FlagScanRowInvalidDashboardParseFallbackEnabled
	// Enable fallback parsing behavior when scan row encounters invalid dashboard JSON
	FlagScanRowInvalidDashboardParseFallbackEnabled = "scanRowInvalidDashboardParseFallbackEnabled"

	// FlagDatasourceQueryTypes
	// Show query type endpoints in datasource API servers (currently hardcoded for testdata, expressions, and prometheus)
	FlagDatasourceQueryTypes = "datasourceQueryTypes"

	// FlagQueryService
	// Register /apis/query.grafana.app/ -- will eventually replace /api/ds/query
	FlagQueryService = "queryService"

	// FlagQueryServiceRewrite
	// Rewrite requests targeting /ds/query to the query service
	FlagQueryServiceRewrite = "queryServiceRewrite"

	// FlagQueryServiceFromUI
	// Routes requests to the new query service
	FlagQueryServiceFromUI = "queryServiceFromUI"

	// FlagQueryServiceFromExplore
	// Routes explore requests to the new query service
	FlagQueryServiceFromExplore = "queryServiceFromExplore"

	// FlagCloudWatchBatchQueries
	// Runs CloudWatch metrics queries as separate batches
	FlagCloudWatchBatchQueries = "cloudWatchBatchQueries"

	// FlagCachingOptimizeSerializationMemoryUsage
	// If enabled, the caching backend gradually serializes query responses for the cache, comparing against the configured `[caching]max_value_mb` value as it goes. This can can help prevent Grafana from running out of memory while attempting to cache very large query responses.
	FlagCachingOptimizeSerializationMemoryUsage = "cachingOptimizeSerializationMemoryUsage"

	// FlagAddFieldFromCalculationStatFunctions
	// Add cumulative and window functions to the add field from calculation transformation
	FlagAddFieldFromCalculationStatFunctions = "addFieldFromCalculationStatFunctions"

	// FlagAlertmanagerRemoteSecondary
	// Enable Grafana to sync configuration and state with a remote Alertmanager.
	FlagAlertmanagerRemoteSecondary = "alertmanagerRemoteSecondary"

	// FlagAlertingProvenanceLockWrites
	// Enables a feature to avoid issues with concurrent writes to the alerting provenance table in MySQL
	FlagAlertingProvenanceLockWrites = "alertingProvenanceLockWrites"

	// FlagAlertmanagerRemotePrimary
	// Enable Grafana to have a remote Alertmanager instance as the primary Alertmanager.
	FlagAlertmanagerRemotePrimary = "alertmanagerRemotePrimary"

	// FlagAnnotationPermissionUpdate
	// Change the way annotation permissions work by scoping them to folders and dashboards.
	FlagAnnotationPermissionUpdate = "annotationPermissionUpdate"

	// FlagExtractFieldsNameDeduplication
	// Make sure extracted field names are unique in the dataframe
	FlagExtractFieldsNameDeduplication = "extractFieldsNameDeduplication"

	// FlagDashboardSceneForViewers
	// Enables dashboard rendering using Scenes for viewer roles
	FlagDashboardSceneForViewers = "dashboardSceneForViewers"

	// FlagDashboardSceneSolo
	// Enables rendering dashboards using scenes for solo panels
	FlagDashboardSceneSolo = "dashboardSceneSolo"

	// FlagDashboardScene
	// Enables dashboard rendering using scenes for all roles
	FlagDashboardScene = "dashboardScene"

	// FlagDashboardNewLayouts
	// Enables experimental new dashboard layouts
	FlagDashboardNewLayouts = "dashboardNewLayouts"

	// FlagPanelFilterVariable
	// Enables use of the `systemPanelFilterVar` variable to filter panels in a dashboard
	FlagPanelFilterVariable = "panelFilterVariable"

	// FlagPdfTables
	// Enables generating table data as PDF in reporting
	FlagPdfTables = "pdfTables"

	// FlagCanvasPanelPanZoom
	// Allow pan and zoom in canvas panel
	FlagCanvasPanelPanZoom = "canvasPanelPanZoom"

	// FlagTimeComparison
	// Enables time comparison option in supported panels
	FlagTimeComparison = "timeComparison"

	// FlagLogsInfiniteScrolling
	// Enables infinite scrolling for the Logs panel in Explore and Dashboards
	FlagLogsInfiniteScrolling = "logsInfiniteScrolling"

	// FlagLogRowsPopoverMenu
	// Enable filtering menu displayed when text of a log line is selected
	FlagLogRowsPopoverMenu = "logRowsPopoverMenu"

	// FlagPluginsSkipHostEnvVars
	// Disables passing host environment variable to plugin processes
	FlagPluginsSkipHostEnvVars = "pluginsSkipHostEnvVars"

	// FlagTableSharedCrosshair
	// Enables shared crosshair in table panel
	FlagTableSharedCrosshair = "tableSharedCrosshair"

	// FlagRegressionTransformation
	// Enables regression analysis transformation
	FlagRegressionTransformation = "regressionTransformation"

	// FlagKubernetesFeatureToggles
	// Use the kubernetes API for feature toggle management in the frontend
	FlagKubernetesFeatureToggles = "kubernetesFeatureToggles"

	// FlagCloudRBACRoles
	// Enabled grafana cloud specific RBAC roles
	FlagCloudRBACRoles = "cloudRBACRoles"

	// FlagAlertingQueryOptimization
	// Optimizes eligible queries in order to reduce load on datasources
	FlagAlertingQueryOptimization = "alertingQueryOptimization"

	// FlagJitterAlertRulesWithinGroups
	// Distributes alert rule evaluations more evenly over time, including spreading out rules within the same group. Disables sequential evaluation if enabled.
	FlagJitterAlertRulesWithinGroups = "jitterAlertRulesWithinGroups"

	// FlagOnPremToCloudMigrations
	// Enable the Grafana Migration Assistant, which helps you easily migrate various on-prem resources to your Grafana Cloud stack.
	FlagOnPremToCloudMigrations = "onPremToCloudMigrations"

	// FlagSecretsManagementAppPlatform
	// Enable the secrets management API and services under app platform
	FlagSecretsManagementAppPlatform = "secretsManagementAppPlatform"

	// FlagAlertingSaveStatePeriodic
	// Writes the state periodically to the database, asynchronous to rule evaluation
	FlagAlertingSaveStatePeriodic = "alertingSaveStatePeriodic"

	// FlagAlertingSaveStateCompressed
	// Enables the compressed protobuf-based alert state storage
	FlagAlertingSaveStateCompressed = "alertingSaveStateCompressed"

	// FlagScopeApi
	// In-development feature flag for the scope api using the app platform.
	FlagScopeApi = "scopeApi"

	// FlagUseScopeSingleNodeEndpoint
	// Use the single node endpoint for the scope api. This is used to fetch the scope parent node.
	FlagUseScopeSingleNodeEndpoint = "useScopeSingleNodeEndpoint"

	// FlagPromQLScope
	// In-development feature that will allow injection of labels into prometheus queries.
	FlagPromQLScope = "promQLScope"

	// FlagLogQLScope
	// In-development feature that will allow injection of labels into loki queries.
	FlagLogQLScope = "logQLScope"

	// FlagSqlExpressions
	// Enables SQL Expressions, which can execute SQL queries against data source results.
	FlagSqlExpressions = "sqlExpressions"

	// FlagSqlExpressionsColumnAutoComplete
	// Enables column autocomplete for SQL Expressions
	FlagSqlExpressionsColumnAutoComplete = "sqlExpressionsColumnAutoComplete"

	// FlagGroupToNestedTableTransformation
	// Enables the group to nested table transformation
	FlagGroupToNestedTableTransformation = "groupToNestedTableTransformation"

	// FlagNewPDFRendering
	// New implementation for the dashboard-to-PDF rendering
	FlagNewPDFRendering = "newPDFRendering"

	// FlagTlsMemcached
	// Use TLS-enabled memcached in the enterprise caching feature
	FlagTlsMemcached = "tlsMemcached"

	// FlagKubernetesAggregator
	// Enable grafana&#39;s embedded kube-aggregator
	FlagKubernetesAggregator = "kubernetesAggregator"

	// FlagKubernetesAggregatorCapTokenAuth
	// Enable CAP token based authentication in grafana&#39;s embedded kube-aggregator
	FlagKubernetesAggregatorCapTokenAuth = "kubernetesAggregatorCapTokenAuth"

	// FlagGroupByVariable
	// Enable groupBy variable support in scenes dashboards
	FlagGroupByVariable = "groupByVariable"

	// FlagScopeFilters
	// Enables the use of scope filters in Grafana
	FlagScopeFilters = "scopeFilters"

	// FlagOauthRequireSubClaim
	// Require that sub claims is present in oauth tokens.
	FlagOauthRequireSubClaim = "oauthRequireSubClaim"

	// FlagNewDashboardWithFiltersAndGroupBy
	// Enables filters and group by variables on all new dashboards. Variables are added only if default data source supports filtering.
	FlagNewDashboardWithFiltersAndGroupBy = "newDashboardWithFiltersAndGroupBy"

	// FlagCloudWatchNewLabelParsing
	// Updates CloudWatch label parsing to be more accurate
	FlagCloudWatchNewLabelParsing = "cloudWatchNewLabelParsing"

	// FlagDisableNumericMetricsSortingInExpressions
	// In server-side expressions, disable the sorting of numeric-kind metrics by their metric name or labels.
	FlagDisableNumericMetricsSortingInExpressions = "disableNumericMetricsSortingInExpressions"

	// FlagGrafanaManagedRecordingRules
	// Enables Grafana-managed recording rules.
	FlagGrafanaManagedRecordingRules = "grafanaManagedRecordingRules"

	// FlagQueryLibrary
	// Renamed feature toggle, enables Saved queries feature
	FlagQueryLibrary = "queryLibrary"

	// FlagSavedQueries
	// Enables Saved Queries feature
	FlagSavedQueries = "savedQueries"

	// FlagLogsExploreTableDefaultVisualization
	// Sets the logs table as default visualisation in logs explore
	FlagLogsExploreTableDefaultVisualization = "logsExploreTableDefaultVisualization"

	// FlagNewDashboardSharingComponent
	// Enables the new sharing drawer design
	FlagNewDashboardSharingComponent = "newDashboardSharingComponent"

	// FlagAlertingListViewV2
	// Enables the new alert list view design
	FlagAlertingListViewV2 = "alertingListViewV2"

	// FlagAlertingDisableSendAlertsExternal
	// Disables the ability to send alerts to an external Alertmanager datasource.
	FlagAlertingDisableSendAlertsExternal = "alertingDisableSendAlertsExternal"

	// FlagPreserveDashboardStateWhenNavigating
	// Enables possibility to preserve dashboard variables and time range when navigating between dashboards
	FlagPreserveDashboardStateWhenNavigating = "preserveDashboardStateWhenNavigating"

	// FlagAlertingCentralAlertHistory
	// Enables the new central alert history.
	FlagAlertingCentralAlertHistory = "alertingCentralAlertHistory"

	// FlagPluginProxyPreserveTrailingSlash
	// Preserve plugin proxy trailing slash.
	FlagPluginProxyPreserveTrailingSlash = "pluginProxyPreserveTrailingSlash"

	// FlagAzureMonitorPrometheusExemplars
	// Allows configuration of Azure Monitor as a data source that can provide Prometheus exemplars
	FlagAzureMonitorPrometheusExemplars = "azureMonitorPrometheusExemplars"

	// FlagPinNavItems
	// Enables pinning of nav items
	FlagPinNavItems = "pinNavItems"

	// FlagAuthZGRPCServer
	// Enables the gRPC server for authorization
	FlagAuthZGRPCServer = "authZGRPCServer"

	// FlagSsoSettingsLDAP
	// Use the new SSO Settings API to configure LDAP
	FlagSsoSettingsLDAP = "ssoSettingsLDAP"

	// FlagZanzana
	// Use openFGA as authorization engine.
	FlagZanzana = "zanzana"

	// FlagReloadDashboardsOnParamsChange
	// Enables reload of dashboards on scopes, time range and variables changes
	FlagReloadDashboardsOnParamsChange = "reloadDashboardsOnParamsChange"

	// FlagEnableScopesInMetricsExplore
	// Enables the scopes usage in Metrics Explore
	FlagEnableScopesInMetricsExplore = "enableScopesInMetricsExplore"

	// FlagCloudWatchRoundUpEndTime
	// Round up end time for metric queries to the next minute to avoid missing data
	FlagCloudWatchRoundUpEndTime = "cloudWatchRoundUpEndTime"

	// FlagPrometheusAzureOverrideAudience
	// Deprecated. Allow override default AAD audience for Azure Prometheus endpoint. Enabled by default. This feature should no longer be used and will be removed in the future.
	FlagPrometheusAzureOverrideAudience = "prometheusAzureOverrideAudience"

	// FlagAlertingFilterV2
	// Enable the new alerting search experience
	FlagAlertingFilterV2 = "alertingFilterV2"

	// FlagDataplaneAggregator
	// Enable grafana dataplane aggregator
	FlagDataplaneAggregator = "dataplaneAggregator"

	// FlagNewFiltersUI
	// Enables new combobox style UI for the Ad hoc filters variable in scenes architecture
	FlagNewFiltersUI = "newFiltersUI"

<<<<<<< HEAD
	// FlagTableNextGen
	// Allows access to the new react-data-grid based table component.
	FlagTableNextGen = "tableNextGen"

	// FlagVizActionsAuth
	// Allows authenticated API calls in actions
	FlagVizActionsAuth = "vizActionsAuth"

=======
>>>>>>> 541e3788
	// FlagAlertingPrometheusRulesPrimary
	// Uses Prometheus rules as the primary source of truth for ruler-enabled data sources
	FlagAlertingPrometheusRulesPrimary = "alertingPrometheusRulesPrimary"

	// FlagExploreLogsShardSplitting
	// Used in Logs Drilldown to split queries into multiple queries based on the number of shards
	FlagExploreLogsShardSplitting = "exploreLogsShardSplitting"

	// FlagExploreLogsAggregatedMetrics
	// Used in Logs Drilldown to query by aggregated metrics
	FlagExploreLogsAggregatedMetrics = "exploreLogsAggregatedMetrics"

	// FlagExploreLogsLimitedTimeRange
	// Used in Logs Drilldown to limit the time range
	FlagExploreLogsLimitedTimeRange = "exploreLogsLimitedTimeRange"

	// FlagAppPlatformGrpcClientAuth
	// Enables the gRPC client to authenticate with the App Platform by using ID &amp; access tokens
	FlagAppPlatformGrpcClientAuth = "appPlatformGrpcClientAuth"

	// FlagGroupAttributeSync
	// Enable the groupsync extension for managing Group Attribute Sync feature
	FlagGroupAttributeSync = "groupAttributeSync"

	// FlagAlertingQueryAndExpressionsStepMode
	// Enables step mode for alerting queries and expressions
	FlagAlertingQueryAndExpressionsStepMode = "alertingQueryAndExpressionsStepMode"

	// FlagImprovedExternalSessionHandling
	// Enables improved support for OAuth external sessions. After enabling this feature, users might need to re-authenticate themselves.
	FlagImprovedExternalSessionHandling = "improvedExternalSessionHandling"

	// FlagUseSessionStorageForRedirection
	// Use session storage for handling the redirection after login
	FlagUseSessionStorageForRedirection = "useSessionStorageForRedirection"

	// FlagRolePickerDrawer
	// Enables the new role picker drawer design
	FlagRolePickerDrawer = "rolePickerDrawer"

	// FlagUnifiedStorageSearch
	// Enable unified storage search
	FlagUnifiedStorageSearch = "unifiedStorageSearch"

	// FlagUnifiedStorageSearchSprinkles
	// Enable sprinkles on unified storage search
	FlagUnifiedStorageSearchSprinkles = "unifiedStorageSearchSprinkles"

	// FlagManagedDualWriter
	// Pick the dual write mode from database configs
	FlagManagedDualWriter = "managedDualWriter"

	// FlagPluginsSriChecks
	// Enables SRI checks for plugin assets
	FlagPluginsSriChecks = "pluginsSriChecks"

	// FlagUnifiedStorageBigObjectsSupport
	// Enables to save big objects in blob storage
	FlagUnifiedStorageBigObjectsSupport = "unifiedStorageBigObjectsSupport"

	// FlagTimeRangeProvider
	// Enables time pickers sync
	FlagTimeRangeProvider = "timeRangeProvider"

	// FlagAzureMonitorDisableLogLimit
	// Disables the log limit restriction for Azure Monitor when true. The limit is enabled by default.
	FlagAzureMonitorDisableLogLimit = "azureMonitorDisableLogLimit"

	// FlagPreinstallAutoUpdate
	// Enables automatic updates for pre-installed plugins
	FlagPreinstallAutoUpdate = "preinstallAutoUpdate"

	// FlagPlaylistsReconciler
	// Enables experimental reconciler for playlists
	FlagPlaylistsReconciler = "playlistsReconciler"

	// FlagPasswordlessMagicLinkAuthentication
	// Enable passwordless login via magic link authentication
	FlagPasswordlessMagicLinkAuthentication = "passwordlessMagicLinkAuthentication"

	// FlagExploreMetricsRelatedLogs
	// Display Related Logs in Grafana Metrics Drilldown
	FlagExploreMetricsRelatedLogs = "exploreMetricsRelatedLogs"

	// FlagPrometheusSpecialCharsInLabelValues
	// Adds support for quotes and special characters in label values for Prometheus queries
	FlagPrometheusSpecialCharsInLabelValues = "prometheusSpecialCharsInLabelValues"

	// FlagEnableExtensionsAdminPage
	// Enables the extension admin page regardless of development mode
	FlagEnableExtensionsAdminPage = "enableExtensionsAdminPage"

	// FlagEnableSCIM
	// Enables SCIM support for user and group management
	FlagEnableSCIM = "enableSCIM"

	// FlagCrashDetection
	// Enables browser crash detection reporting to Faro.
	FlagCrashDetection = "crashDetection"

	// FlagAlertingUIOptimizeReducer
	// Enables removing the reducer from the alerting UI when creating a new alert rule and using instant query
	FlagAlertingUIOptimizeReducer = "alertingUIOptimizeReducer"

	// FlagAzureMonitorEnableUserAuth
	// Enables user auth for Azure Monitor datasource only
	FlagAzureMonitorEnableUserAuth = "azureMonitorEnableUserAuth"

	// FlagAlertingAIGenAlertRules
	// Enable AI-generated alert rules.
	FlagAlertingAIGenAlertRules = "alertingAIGenAlertRules"

	// FlagAlertingAIFeedback
	// Enable AI-generated feedback from the Grafana UI.
	FlagAlertingAIFeedback = "alertingAIFeedback"

	// FlagAlertingAIImproveAlertRules
	// Enable AI-improve alert rules labels and annotations.
	FlagAlertingAIImproveAlertRules = "alertingAIImproveAlertRules"

	// FlagAlertingAIGenTemplates
	// Enable AI-generated alerting templates.
	FlagAlertingAIGenTemplates = "alertingAIGenTemplates"

	// FlagAlertingAIAnalyzeCentralStateHistory
	// Enable AI-analyze central state history.
	FlagAlertingAIAnalyzeCentralStateHistory = "alertingAIAnalyzeCentralStateHistory"

	// FlagAlertingNotificationsStepMode
	// Enables simplified step mode in the notifications section
	FlagAlertingNotificationsStepMode = "alertingNotificationsStepMode"

	// FlagFeedbackButton
	// Enables a button to send feedback from the Grafana UI
	FlagFeedbackButton = "feedbackButton"

	// FlagUnifiedStorageSearchUI
	// Enable unified storage search UI
	FlagUnifiedStorageSearchUI = "unifiedStorageSearchUI"

	// FlagElasticsearchCrossClusterSearch
	// Enables cross cluster search in the Elasticsearch datasource
	FlagElasticsearchCrossClusterSearch = "elasticsearchCrossClusterSearch"

	// FlagUnifiedHistory
	// Displays the navigation history so the user can navigate back to previous pages
	FlagUnifiedHistory = "unifiedHistory"

	// FlagLokiLabelNamesQueryApi
	// Defaults to using the Loki `/labels` API instead of `/series`
	FlagLokiLabelNamesQueryApi = "lokiLabelNamesQueryApi"

	// FlagInvestigationsBackend
	// Enable the investigations backend API
	FlagInvestigationsBackend = "investigationsBackend"

	// FlagK8SFolderCounts
	// Enable folder&#39;s api server counts
	FlagK8SFolderCounts = "k8SFolderCounts"

	// FlagK8SFolderMove
	// Enable folder&#39;s api server move
	FlagK8SFolderMove = "k8SFolderMove"

	// FlagImprovedExternalSessionHandlingSAML
	// Enables improved support for SAML external sessions. Ensure the NameID format is correctly configured in Grafana for SAML Single Logout to function properly.
	FlagImprovedExternalSessionHandlingSAML = "improvedExternalSessionHandlingSAML"

	// FlagTeamHttpHeadersTempo
	// Enables LBAC for datasources for Tempo to apply LBAC filtering of traces to the client requests for users in teams
	FlagTeamHttpHeadersTempo = "teamHttpHeadersTempo"

	// FlagTemplateVariablesUsesCombobox
	// Use new **Combobox** component for template variables
	FlagTemplateVariablesUsesCombobox = "templateVariablesUsesCombobox"

	// FlagGrafanaAdvisor
	// Enables Advisor app
	FlagGrafanaAdvisor = "grafanaAdvisor"

	// FlagElasticsearchImprovedParsing
	// Enables less memory intensive Elasticsearch result parsing
	FlagElasticsearchImprovedParsing = "elasticsearchImprovedParsing"

	// FlagDatasourceConnectionsTab
	// Shows defined connections for a data source in the plugins detail page
	FlagDatasourceConnectionsTab = "datasourceConnectionsTab"

	// FlagFetchRulesUsingPost
	// Use a POST request to list rules by passing down the namespaces user has access to
	FlagFetchRulesUsingPost = "fetchRulesUsingPost"

	// FlagNewLogsPanel
	// Enables the new logs panel in Explore
	FlagNewLogsPanel = "newLogsPanel"

	// FlagGrafanaconThemes
	// Enables the temporary themes for GrafanaCon
	FlagGrafanaconThemes = "grafanaconThemes"

	// FlagAlertingJiraIntegration
	// Enables the new Jira integration for contact points in cloud alert managers.
	FlagAlertingJiraIntegration = "alertingJiraIntegration"

	// FlagUseScopesNavigationEndpoint
	// Use the scopes navigation endpoint instead of the dashboardbindings endpoint
	FlagUseScopesNavigationEndpoint = "useScopesNavigationEndpoint"

	// FlagScopeSearchAllLevels
	// Enable scope search to include all levels of the scope node tree
	FlagScopeSearchAllLevels = "scopeSearchAllLevels"

	// FlagAlertingRuleVersionHistoryRestore
	// Enables the alert rule version history restore feature
	FlagAlertingRuleVersionHistoryRestore = "alertingRuleVersionHistoryRestore"

	// FlagNewShareReportDrawer
	// Enables the report creation drawer in a dashboard
	FlagNewShareReportDrawer = "newShareReportDrawer"

	// FlagRendererDisableAppPluginsPreload
	// Disable pre-loading app plugins when the request is coming from the renderer
	FlagRendererDisableAppPluginsPreload = "rendererDisableAppPluginsPreload"

	// FlagAssetSriChecks
	// Enables SRI checks for Grafana JavaScript assets
	FlagAssetSriChecks = "assetSriChecks"

	// FlagAlertRuleRestore
	// Enables the alert rule restore feature
	FlagAlertRuleRestore = "alertRuleRestore"

	// FlagInfinityRunQueriesInParallel
	// Enables running Infinity queries in parallel
	FlagInfinityRunQueriesInParallel = "infinityRunQueriesInParallel"

	// FlagInviteUserExperimental
	// Renders invite user button along the app
	FlagInviteUserExperimental = "inviteUserExperimental"

	// FlagAlertingMigrationUI
	// Enables the alerting migration UI, to migrate data source-managed rules to Grafana-managed rules
	FlagAlertingMigrationUI = "alertingMigrationUI"

	// FlagAlertingImportYAMLUI
	// Enables a UI feature for importing rules from a Prometheus file to Grafana-managed rules
	FlagAlertingImportYAMLUI = "alertingImportYAMLUI"

	// FlagUnifiedStorageHistoryPruner
	// Enables the unified storage history pruner
	FlagUnifiedStorageHistoryPruner = "unifiedStorageHistoryPruner"

	// FlagAzureMonitorLogsBuilderEditor
	// Enables the logs builder mode for the Azure Monitor data source
	FlagAzureMonitorLogsBuilderEditor = "azureMonitorLogsBuilderEditor"

	// FlagLocaleFormatPreference
	// Specifies the locale so the correct format for numbers and dates can be shown
	FlagLocaleFormatPreference = "localeFormatPreference"

	// FlagUnifiedStorageGrpcConnectionPool
	// Enables the unified storage grpc connection pool
	FlagUnifiedStorageGrpcConnectionPool = "unifiedStorageGrpcConnectionPool"

	// FlagExtensionSidebar
	// Enables the extension sidebar
	FlagExtensionSidebar = "extensionSidebar"

	// FlagAlertingRulePermanentlyDelete
	// Enables UI functionality to permanently delete alert rules
	FlagAlertingRulePermanentlyDelete = "alertingRulePermanentlyDelete"

	// FlagAlertingRuleRecoverDeleted
	// Enables the UI functionality to recover and view deleted alert rules
	FlagAlertingRuleRecoverDeleted = "alertingRuleRecoverDeleted"

	// FlagMultiTenantTempCredentials
	// use multi-tenant path for awsTempCredentials
	FlagMultiTenantTempCredentials = "multiTenantTempCredentials"

	// FlagLocalizationForPlugins
	// Enables localization for plugins
	FlagLocalizationForPlugins = "localizationForPlugins"

	// FlagUnifiedNavbars
	// Enables unified navbars
	FlagUnifiedNavbars = "unifiedNavbars"

	// FlagLogsPanelControls
	// Enables a control component for the logs panel in Explore
	FlagLogsPanelControls = "logsPanelControls"

	// FlagMetricsFromProfiles
	// Enables creating metrics from profiles and storing them as recording rules
	FlagMetricsFromProfiles = "metricsFromProfiles"

	// FlagGrafanaAssistantInProfilesDrilldown
	// Enables integration with Grafana Assistant in Profiles Drilldown
	FlagGrafanaAssistantInProfilesDrilldown = "grafanaAssistantInProfilesDrilldown"

	// FlagPostgresDSUsePGX
	// Enables using PGX instead of libpq for PostgreSQL datasource
	FlagPostgresDSUsePGX = "postgresDSUsePGX"

	// FlagTempoAlerting
	// Enables creating alerts from Tempo data source
	FlagTempoAlerting = "tempoAlerting"

	// FlagPluginsAutoUpdate
	// Enables auto-updating of users installed plugins
	FlagPluginsAutoUpdate = "pluginsAutoUpdate"

	// FlagMultiTenantFrontend
	// Register MT frontend
	FlagMultiTenantFrontend = "multiTenantFrontend"

	// FlagAlertingListViewV2PreviewToggle
	// Enables the alerting list view v2 preview toggle
	FlagAlertingListViewV2PreviewToggle = "alertingListViewV2PreviewToggle"

	// FlagAlertRuleUseFiredAtForStartsAt
	// Use FiredAt for StartsAt when sending alerts to Alertmaanger
	FlagAlertRuleUseFiredAtForStartsAt = "alertRuleUseFiredAtForStartsAt"

	// FlagAlertingBulkActionsInUI
	// Enables the alerting bulk actions in the UI
	FlagAlertingBulkActionsInUI = "alertingBulkActionsInUI"

	// FlagKubernetesAuthzApis
	// Registers AuthZ /apis endpoint
	FlagKubernetesAuthzApis = "kubernetesAuthzApis"

	// FlagKubernetesAuthzResourcePermissionApis
	// Registers AuthZ resource permission /apis endpoints
	FlagKubernetesAuthzResourcePermissionApis = "kubernetesAuthzResourcePermissionApis"

	// FlagKubernetesAuthnMutation
	// Enables create, delete, and update mutations for resources owned by IAM identity
	FlagKubernetesAuthnMutation = "kubernetesAuthnMutation"

	// FlagRestoreDashboards
	// Enables restore deleted dashboards feature
	FlagRestoreDashboards = "restoreDashboards"

	// FlagSkipTokenRotationIfRecent
	// Skip token rotation if it was already rotated less than 5 seconds ago
	FlagSkipTokenRotationIfRecent = "skipTokenRotationIfRecent"

	// FlagAlertEnrichment
	// Enable configuration of alert enrichments in Grafana Cloud.
	FlagAlertEnrichment = "alertEnrichment"

	// FlagAlertingImportAlertmanagerAPI
	// Enables the API to import Alertmanager configuration
	FlagAlertingImportAlertmanagerAPI = "alertingImportAlertmanagerAPI"

	// FlagAlertingImportAlertmanagerUI
	// Enables the UI to see imported Alertmanager configuration
	FlagAlertingImportAlertmanagerUI = "alertingImportAlertmanagerUI"

	// FlagSharingDashboardImage
	// Enables image sharing functionality for dashboards
	FlagSharingDashboardImage = "sharingDashboardImage"

	// FlagPreferLibraryPanelTitle
	// Prefer library panel title over viz panel title.
	FlagPreferLibraryPanelTitle = "preferLibraryPanelTitle"

	// FlagTabularNumbers
	// Use fixed-width numbers globally in the UI
	FlagTabularNumbers = "tabularNumbers"

	// FlagNewInfluxDSConfigPageDesign
	// Enables new design for the InfluxDB data source configuration page
	FlagNewInfluxDSConfigPageDesign = "newInfluxDSConfigPageDesign"

	// FlagEnableAppChromeExtensions
	// Set this to true to enable all app chrome extensions registered by plugins.
	FlagEnableAppChromeExtensions = "enableAppChromeExtensions"

	// FlagFoldersAppPlatformAPI
	// Enables use of app platform API for folders
	FlagFoldersAppPlatformAPI = "foldersAppPlatformAPI"

	// FlagEnablePluginImporter
	// Set this to true to use the new PluginImporter functionality
	FlagEnablePluginImporter = "enablePluginImporter"

	// FlagOtelLogsFormatting
	// Applies OTel formatting templates to displayed logs
	FlagOtelLogsFormatting = "otelLogsFormatting"

	// FlagAlertingNotificationHistory
	// Enables the notification history feature
	FlagAlertingNotificationHistory = "alertingNotificationHistory"

	// FlagPluginAssetProvider
	// Allows decoupled core plugins to load from the Grafana CDN
	FlagPluginAssetProvider = "pluginAssetProvider"

	// FlagUnifiedStorageSearchDualReaderEnabled
	// Enable dual reader for unified storage search
	FlagUnifiedStorageSearchDualReaderEnabled = "unifiedStorageSearchDualReaderEnabled"

	// FlagDashboardDsAdHocFiltering
	// Enables adhoc filtering support for the dashboard datasource
	FlagDashboardDsAdHocFiltering = "dashboardDsAdHocFiltering"

	// FlagDashboardLevelTimeMacros
	// Supports __from and __to macros that always use the dashboard level time range
	FlagDashboardLevelTimeMacros = "dashboardLevelTimeMacros"

	// FlagAlertmanagerRemoteSecondaryWithRemoteState
	// Starts Grafana in remote secondary mode pulling the latest state from the remote Alertmanager to avoid duplicate notifications.
	FlagAlertmanagerRemoteSecondaryWithRemoteState = "alertmanagerRemoteSecondaryWithRemoteState"

	// FlagAdhocFiltersInTooltips
	// Enable adhoc filter buttons in visualization tooltips
	FlagAdhocFiltersInTooltips = "adhocFiltersInTooltips"

	// FlagFavoriteDatasources
	// Enable favorite datasources
	FlagFavoriteDatasources = "favoriteDatasources"

	// FlagNewLogContext
	// New Log Context component
	FlagNewLogContext = "newLogContext"

	// FlagNewClickhouseConfigPageDesign
	// Enables new design for the Clickhouse data source configuration page
	FlagNewClickhouseConfigPageDesign = "newClickhouseConfigPageDesign"

	// FlagUnifiedStorageSearchAfterWriteExperimentalAPI
	// Enable experimental search-after-write guarantees to unified-storage search endpoints
	FlagUnifiedStorageSearchAfterWriteExperimentalAPI = "unifiedStorageSearchAfterWriteExperimentalAPI"

	// FlagTeamFolders
	// Enables team folders functionality
	FlagTeamFolders = "teamFolders"
)<|MERGE_RESOLUTION|>--- conflicted
+++ resolved
@@ -555,17 +555,10 @@
 	// Enables new combobox style UI for the Ad hoc filters variable in scenes architecture
 	FlagNewFiltersUI = "newFiltersUI"
 
-<<<<<<< HEAD
-	// FlagTableNextGen
-	// Allows access to the new react-data-grid based table component.
-	FlagTableNextGen = "tableNextGen"
-
 	// FlagVizActionsAuth
 	// Allows authenticated API calls in actions
 	FlagVizActionsAuth = "vizActionsAuth"
 
-=======
->>>>>>> 541e3788
 	// FlagAlertingPrometheusRulesPrimary
 	// Uses Prometheus rules as the primary source of truth for ruler-enabled data sources
 	FlagAlertingPrometheusRulesPrimary = "alertingPrometheusRulesPrimary"
