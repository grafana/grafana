--- conflicted
+++ resolved
@@ -627,13 +627,11 @@
 	// Writes the state periodically to the database, asynchronous to rule evaluation
 	FlagAlertingSaveStatePeriodic = "alertingSaveStatePeriodic"
 
-<<<<<<< HEAD
+	// FlagPromQLScope
+	// In-development feature that will allow injection of labels into prometheus queries.
+	FlagPromQLScope = "promQLScope"
+
 	// FlagSlateAutocomplete
 	// Adjusts the behaviour of the slate editor to properly handle autocomplete. Feature toggled for safety.
 	FlagSlateAutocomplete = "slateAutocomplete"
-=======
-	// FlagPromQLScope
-	// In-development feature that will allow injection of labels into prometheus queries.
-	FlagPromQLScope = "promQLScope"
->>>>>>> 612bcada
 )