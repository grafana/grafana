--- conflicted
+++ resolved
@@ -975,13 +975,11 @@
 	// Enables the unified storage history pruner
 	FlagUnifiedStorageHistoryPruner = "unifiedStorageHistoryPruner"
 
-<<<<<<< HEAD
 	// FlagLocaleFormatPreference
 	// Specify the locale so we can show the correct format for numbers and dates
 	FlagLocaleFormatPreference = "localeFormatPreference"
-=======
+
 	// FlagUnifiedStorageGrpcConnectionPool
 	// Enables the unified storage grpc connection pool
 	FlagUnifiedStorageGrpcConnectionPool = "unifiedStorageGrpcConnectionPool"
->>>>>>> cb532caf
 )