// NOTE: This file was auto generated.  DO NOT EDIT DIRECTLY!
// To change feature flags, edit:
//  pkg/services/featuremgmt/registry.go
// Then run tests in:
//  pkg/services/featuremgmt/toggles_gen_test.go

package featuremgmt

const (
	// FlagDisableEnvelopeEncryption
	// Disable envelope encryption (emergency only)
	FlagDisableEnvelopeEncryption = "disableEnvelopeEncryption"

	// FlagLiveServiceWebWorker
	// This will use a webworker thread to processes events rather than the main thread
	FlagLiveServiceWebWorker = "live-service-web-worker"

	// FlagQueryOverLive
	// Use Grafana Live WebSocket to execute backend queries
	FlagQueryOverLive = "queryOverLive"

	// FlagPanelTitleSearch
	// Search for dashboards using panel title
	FlagPanelTitleSearch = "panelTitleSearch"

	// FlagPublicDashboards
	// [Deprecated] Public dashboards are now enabled by default; to disable them, use the configuration setting. This feature toggle will be removed in the next major version.
	FlagPublicDashboards = "publicDashboards"

	// FlagPublicDashboardsEmailSharing
	// Enables public dashboard sharing to be restricted to only allowed emails
	FlagPublicDashboardsEmailSharing = "publicDashboardsEmailSharing"

	// FlagPublicDashboardsScene
	// Enables public dashboard rendering using scenes
	FlagPublicDashboardsScene = "publicDashboardsScene"

	// FlagLokiExperimentalStreaming
	// Support new streaming approach for loki (prototype, needs special loki build)
	FlagLokiExperimentalStreaming = "lokiExperimentalStreaming"

	// FlagFeatureHighlights
	// Highlight Grafana Enterprise features
	FlagFeatureHighlights = "featureHighlights"

	// FlagStorage
	// Configurable storage for dashboards, datasources, and resources
	FlagStorage = "storage"

	// FlagCorrelations
	// Correlations page
	FlagCorrelations = "correlations"

	// FlagAutoMigrateOldPanels
	// Migrate old angular panels to supported versions (graph, table-old, worldmap, etc)
	FlagAutoMigrateOldPanels = "autoMigrateOldPanels"

	// FlagAutoMigrateGraphPanel
	// Migrate old graph panel to supported time series panel - broken out from autoMigrateOldPanels to enable granular tracking
	FlagAutoMigrateGraphPanel = "autoMigrateGraphPanel"

	// FlagAutoMigrateTablePanel
	// Migrate old table panel to supported table panel - broken out from autoMigrateOldPanels to enable granular tracking
	FlagAutoMigrateTablePanel = "autoMigrateTablePanel"

	// FlagAutoMigratePiechartPanel
	// Migrate old piechart panel to supported piechart panel - broken out from autoMigrateOldPanels to enable granular tracking
	FlagAutoMigratePiechartPanel = "autoMigratePiechartPanel"

	// FlagAutoMigrateWorldmapPanel
	// Migrate old worldmap panel to supported geomap panel - broken out from autoMigrateOldPanels to enable granular tracking
	FlagAutoMigrateWorldmapPanel = "autoMigrateWorldmapPanel"

	// FlagAutoMigrateStatPanel
	// Migrate old stat panel to supported stat panel - broken out from autoMigrateOldPanels to enable granular tracking
	FlagAutoMigrateStatPanel = "autoMigrateStatPanel"

	// FlagAutoMigrateXYChartPanel
	// Migrate old XYChart panel to new XYChart2 model
	FlagAutoMigrateXYChartPanel = "autoMigrateXYChartPanel"

	// FlagDisableAngular
	// Dynamic flag to disable angular at runtime. The preferred method is to set `angular_support_enabled` to `false` in the [security] settings, which allows you to change the state at runtime.
	FlagDisableAngular = "disableAngular"

	// FlagCanvasPanelNesting
	// Allow elements nesting
	FlagCanvasPanelNesting = "canvasPanelNesting"

	// FlagVizActions
	// Allow actions in visualizations
	FlagVizActions = "vizActions"

	// FlagDisableSecretsCompatibility
	// Disable duplicated secret storage in legacy tables
	FlagDisableSecretsCompatibility = "disableSecretsCompatibility"

	// FlagLogRequestsInstrumentedAsUnknown
	// Logs the path for requests that are instrumented as unknown
	FlagLogRequestsInstrumentedAsUnknown = "logRequestsInstrumentedAsUnknown"

	// FlagGrpcServer
	// Run the GRPC server
	FlagGrpcServer = "grpcServer"

	// FlagCloudWatchCrossAccountQuerying
	// Enables cross-account querying in CloudWatch datasources
	FlagCloudWatchCrossAccountQuerying = "cloudWatchCrossAccountQuerying"

	// FlagShowDashboardValidationWarnings
	// Show warnings when dashboards do not validate against the schema
	FlagShowDashboardValidationWarnings = "showDashboardValidationWarnings"

	// FlagMysqlAnsiQuotes
	// Use double quotes to escape keyword in a MySQL query
	FlagMysqlAnsiQuotes = "mysqlAnsiQuotes"

	// FlagMysqlParseTime
	// Ensure the parseTime flag is set for MySQL driver
	FlagMysqlParseTime = "mysqlParseTime"

	// FlagAccessControlOnCall
	// Access control primitives for OnCall
	FlagAccessControlOnCall = "accessControlOnCall"

	// FlagNestedFolders
	// Enable folder nesting
	FlagNestedFolders = "nestedFolders"

	// FlagAlertingBacktesting
	// Rule backtesting API for alerting
	FlagAlertingBacktesting = "alertingBacktesting"

	// FlagEditPanelCSVDragAndDrop
	// Enables drag and drop for CSV and Excel files
	FlagEditPanelCSVDragAndDrop = "editPanelCSVDragAndDrop"

	// FlagAlertingNoNormalState
	// Stop maintaining state of alerts that are not firing
	FlagAlertingNoNormalState = "alertingNoNormalState"

	// FlagLogsContextDatasourceUi
	// Allow datasource to provide custom UI for context view
	FlagLogsContextDatasourceUi = "logsContextDatasourceUi"

	// FlagLokiShardSplitting
	// Use stream shards to split queries into smaller subqueries
	FlagLokiShardSplitting = "lokiShardSplitting"

	// FlagLokiQuerySplitting
	// Split large interval queries into subqueries with smaller time intervals
	FlagLokiQuerySplitting = "lokiQuerySplitting"

	// FlagLokiQuerySplittingConfig
	// Give users the option to configure split durations for Loki queries
	FlagLokiQuerySplittingConfig = "lokiQuerySplittingConfig"

	// FlagIndividualCookiePreferences
	// Support overriding cookie preferences per user
	FlagIndividualCookiePreferences = "individualCookiePreferences"

	// FlagPrometheusMetricEncyclopedia
	// Adds the metrics explorer component to the Prometheus query builder as an option in metric select
	FlagPrometheusMetricEncyclopedia = "prometheusMetricEncyclopedia"

	// FlagInfluxdbBackendMigration
	// Query InfluxDB InfluxQL without the proxy
	FlagInfluxdbBackendMigration = "influxdbBackendMigration"

	// FlagInfluxqlStreamingParser
	// Enable streaming JSON parser for InfluxDB datasource InfluxQL query language
	FlagInfluxqlStreamingParser = "influxqlStreamingParser"

	// FlagInfluxdbRunQueriesInParallel
	// Enables running InfluxDB Influxql queries in parallel
	FlagInfluxdbRunQueriesInParallel = "influxdbRunQueriesInParallel"

	// FlagPrometheusRunQueriesInParallel
	// Enables running Prometheus queries in parallel
	FlagPrometheusRunQueriesInParallel = "prometheusRunQueriesInParallel"

	// FlagLokiMetricDataplane
	// Changes metric responses from Loki to be compliant with the dataplane specification.
	FlagLokiMetricDataplane = "lokiMetricDataplane"

	// FlagLokiLogsDataplane
	// Changes logs responses from Loki to be compliant with the dataplane specification.
	FlagLokiLogsDataplane = "lokiLogsDataplane"

	// FlagDataplaneFrontendFallback
	// Support dataplane contract field name change for transformations and field name matchers where the name is different
	FlagDataplaneFrontendFallback = "dataplaneFrontendFallback"

	// FlagDisableSSEDataplane
	// Disables dataplane specific processing in server side expressions.
	FlagDisableSSEDataplane = "disableSSEDataplane"

	// FlagAlertStateHistoryLokiSecondary
	// Enable Grafana to write alert state history to an external Loki instance in addition to Grafana annotations.
	FlagAlertStateHistoryLokiSecondary = "alertStateHistoryLokiSecondary"

	// FlagAlertStateHistoryLokiPrimary
	// Enable a remote Loki instance as the primary source for state history reads.
	FlagAlertStateHistoryLokiPrimary = "alertStateHistoryLokiPrimary"

	// FlagAlertStateHistoryLokiOnly
	// Disable Grafana alerts from emitting annotations when a remote Loki instance is available.
	FlagAlertStateHistoryLokiOnly = "alertStateHistoryLokiOnly"

	// FlagUnifiedRequestLog
	// Writes error logs to the request logger
	FlagUnifiedRequestLog = "unifiedRequestLog"

	// FlagRenderAuthJWT
	// Uses JWT-based auth for rendering instead of relying on remote cache
	FlagRenderAuthJWT = "renderAuthJWT"

	// FlagRefactorVariablesTimeRange
	// Refactor time range variables flow to reduce number of API calls made when query variables are chained
	FlagRefactorVariablesTimeRange = "refactorVariablesTimeRange"

	// FlagFaroDatasourceSelector
	// Enable the data source selector within the Frontend Apps section of the Frontend Observability
	FlagFaroDatasourceSelector = "faroDatasourceSelector"

	// FlagEnableDatagridEditing
	// Enables the edit functionality in the datagrid panel
	FlagEnableDatagridEditing = "enableDatagridEditing"

	// FlagExtraThemes
	// Enables extra themes
	FlagExtraThemes = "extraThemes"

	// FlagLokiPredefinedOperations
	// Adds predefined query operations to Loki query editor
	FlagLokiPredefinedOperations = "lokiPredefinedOperations"

	// FlagPluginsFrontendSandbox
	// Enables the plugins frontend sandbox
	FlagPluginsFrontendSandbox = "pluginsFrontendSandbox"

	// FlagFrontendSandboxMonitorOnly
	// Enables monitor only in the plugin frontend sandbox (if enabled)
	FlagFrontendSandboxMonitorOnly = "frontendSandboxMonitorOnly"

	// FlagPluginsDetailsRightPanel
	// Enables right panel for the plugins details page
	FlagPluginsDetailsRightPanel = "pluginsDetailsRightPanel"

	// FlagSqlDatasourceDatabaseSelection
	// Enables previous SQL data source dataset dropdown behavior
	FlagSqlDatasourceDatabaseSelection = "sqlDatasourceDatabaseSelection"

	// FlagRecordedQueriesMulti
	// Enables writing multiple items from a single query within Recorded Queries
	FlagRecordedQueriesMulti = "recordedQueriesMulti"

	// FlagVizAndWidgetSplit
	// Split panels between visualizations and widgets
	FlagVizAndWidgetSplit = "vizAndWidgetSplit"

	// FlagLogsExploreTableVisualisation
	// A table visualisation for logs in Explore
	FlagLogsExploreTableVisualisation = "logsExploreTableVisualisation"

	// FlagAwsDatasourcesTempCredentials
	// Support temporary security credentials in AWS plugins for Grafana Cloud customers
	FlagAwsDatasourcesTempCredentials = "awsDatasourcesTempCredentials"

	// FlagTransformationsRedesign
	// Enables the transformations redesign
	FlagTransformationsRedesign = "transformationsRedesign"

	// FlagMlExpressions
	// Enable support for Machine Learning in server-side expressions
	FlagMlExpressions = "mlExpressions"

	// FlagTraceQLStreaming
	// Enables response streaming of TraceQL queries of the Tempo data source
	FlagTraceQLStreaming = "traceQLStreaming"

	// FlagMetricsSummary
	// Enables metrics summary queries in the Tempo data source
	FlagMetricsSummary = "metricsSummary"

	// FlagDatasourceAPIServers
	// Expose some datasources as apiservers.
	FlagDatasourceAPIServers = "datasourceAPIServers"

	// FlagGrafanaAPIServerWithExperimentalAPIs
	// Register experimental APIs with the k8s API server, including all datasources
	FlagGrafanaAPIServerWithExperimentalAPIs = "grafanaAPIServerWithExperimentalAPIs"

	// FlagGrafanaAPIServerEnsureKubectlAccess
	// Start an additional https handler and write kubectl options
	FlagGrafanaAPIServerEnsureKubectlAccess = "grafanaAPIServerEnsureKubectlAccess"

	// FlagFeatureToggleAdminPage
	// Enable admin page for managing feature toggles from the Grafana front-end. Grafana Cloud only.
	FlagFeatureToggleAdminPage = "featureToggleAdminPage"

	// FlagAwsAsyncQueryCaching
	// Enable caching for async queries for Redshift and Athena. Requires that the datasource has caching and async query support enabled
	FlagAwsAsyncQueryCaching = "awsAsyncQueryCaching"

	// FlagPermissionsFilterRemoveSubquery
	// Alternative permission filter implementation that does not use subqueries for fetching the dashboard folder
	FlagPermissionsFilterRemoveSubquery = "permissionsFilterRemoveSubquery"

	// FlagPrometheusConfigOverhaulAuth
	// Update the Prometheus configuration page with the new auth component
	FlagPrometheusConfigOverhaulAuth = "prometheusConfigOverhaulAuth"

	// FlagConfigurableSchedulerTick
	// Enable changing the scheduler base interval via configuration option unified_alerting.scheduler_tick_interval
	FlagConfigurableSchedulerTick = "configurableSchedulerTick"

	// FlagAlertingNoDataErrorExecution
	// Changes how Alerting state manager handles execution of NoData/Error
	FlagAlertingNoDataErrorExecution = "alertingNoDataErrorExecution"

	// FlagAngularDeprecationUI
	// Display Angular warnings in dashboards and panels
	FlagAngularDeprecationUI = "angularDeprecationUI"

	// FlagDashgpt
	// Enable AI powered features in dashboards
	FlagDashgpt = "dashgpt"

	// FlagAiGeneratedDashboardChanges
	// Enable AI powered features for dashboards to auto-summary changes when saving
	FlagAiGeneratedDashboardChanges = "aiGeneratedDashboardChanges"

	// FlagReportingRetries
	// Enables rendering retries for the reporting feature
	FlagReportingRetries = "reportingRetries"

	// FlagSseGroupByDatasource
	// Send query to the same datasource in a single request when using server side expressions. The `cloudWatchBatchQueries` feature toggle should be enabled if this used with CloudWatch.
	FlagSseGroupByDatasource = "sseGroupByDatasource"

	// FlagLibraryPanelRBAC
	// Enables RBAC support for library panels
	FlagLibraryPanelRBAC = "libraryPanelRBAC"

	// FlagLokiRunQueriesInParallel
	// Enables running Loki queries in parallel
	FlagLokiRunQueriesInParallel = "lokiRunQueriesInParallel"

	// FlagWargamesTesting
	// Placeholder feature flag for internal testing
	FlagWargamesTesting = "wargamesTesting"

	// FlagAlertingInsights
	// Show the new alerting insights landing page
	FlagAlertingInsights = "alertingInsights"

	// FlagExternalCorePlugins
	// Allow core plugins to be loaded as external
	FlagExternalCorePlugins = "externalCorePlugins"

	// FlagPluginsAPIMetrics
	// Sends metrics of public grafana packages usage by plugins
	FlagPluginsAPIMetrics = "pluginsAPIMetrics"

	// FlagExternalServiceAccounts
	// Automatic service account and token setup for plugins
	FlagExternalServiceAccounts = "externalServiceAccounts"

	// FlagPanelMonitoring
	// Enables panel monitoring through logs and measurements
	FlagPanelMonitoring = "panelMonitoring"

	// FlagEnableNativeHTTPHistogram
	// Enables native HTTP Histograms
	FlagEnableNativeHTTPHistogram = "enableNativeHTTPHistogram"

	// FlagDisableClassicHTTPHistogram
	// Disables classic HTTP Histogram (use with enableNativeHTTPHistogram)
	FlagDisableClassicHTTPHistogram = "disableClassicHTTPHistogram"

	// FlagFormatString
	// Enable format string transformer
	FlagFormatString = "formatString"

	// FlagTransformationsVariableSupport
	// Allows using variables in transformations
	FlagTransformationsVariableSupport = "transformationsVariableSupport"

	// FlagKubernetesPlaylists
	// Use the kubernetes API in the frontend for playlists, and route /api/playlist requests to k8s
	FlagKubernetesPlaylists = "kubernetesPlaylists"

	// FlagKubernetesSnapshots
	// Routes snapshot requests from /api to the /apis endpoint
	FlagKubernetesSnapshots = "kubernetesSnapshots"

	// FlagKubernetesDashboards
	// Use the kubernetes API in the frontend for dashboards
	FlagKubernetesDashboards = "kubernetesDashboards"

	// FlagKubernetesDashboardsAPI
	// Use the kubernetes API in the backend for dashboards
	FlagKubernetesDashboardsAPI = "kubernetesDashboardsAPI"

	// FlagKubernetesFolders
	// Use the kubernetes API in the frontend for folders, and route /api/folders requests to k8s
	FlagKubernetesFolders = "kubernetesFolders"

	// FlagGrafanaAPIServerTestingWithExperimentalAPIs
	// Facilitate integration testing of experimental APIs
	FlagGrafanaAPIServerTestingWithExperimentalAPIs = "grafanaAPIServerTestingWithExperimentalAPIs"

	// FlagDatasourceQueryTypes
	// Show query type endpoints in datasource API servers (currently hardcoded for testdata, expressions, and prometheus)
	FlagDatasourceQueryTypes = "datasourceQueryTypes"

	// FlagQueryService
	// Register /apis/query.grafana.app/ -- will eventually replace /api/ds/query
	FlagQueryService = "queryService"

	// FlagQueryServiceRewrite
	// Rewrite requests targeting /ds/query to the query service
	FlagQueryServiceRewrite = "queryServiceRewrite"

	// FlagQueryServiceFromUI
	// Routes requests to the new query service
	FlagQueryServiceFromUI = "queryServiceFromUI"

	// FlagCloudWatchBatchQueries
	// Runs CloudWatch metrics queries as separate batches
	FlagCloudWatchBatchQueries = "cloudWatchBatchQueries"

	// FlagRecoveryThreshold
	// Enables feature recovery threshold (aka hysteresis) for threshold server-side expression
	FlagRecoveryThreshold = "recoveryThreshold"

	// FlagLokiStructuredMetadata
	// Enables the loki data source to request structured metadata from the Loki server
	FlagLokiStructuredMetadata = "lokiStructuredMetadata"

	// FlagTeamHttpHeaders
	// Enables LBAC for datasources to apply LogQL filtering of logs to the client requests for users in teams
	FlagTeamHttpHeaders = "teamHttpHeaders"

	// FlagCachingOptimizeSerializationMemoryUsage
	// If enabled, the caching backend gradually serializes query responses for the cache, comparing against the configured `[caching]max_value_mb` value as it goes. This can can help prevent Grafana from running out of memory while attempting to cache very large query responses.
	FlagCachingOptimizeSerializationMemoryUsage = "cachingOptimizeSerializationMemoryUsage"

	// FlagPanelTitleSearchInV1
	// Enable searching for dashboards using panel title in search v1
	FlagPanelTitleSearchInV1 = "panelTitleSearchInV1"

	// FlagManagedPluginsInstall
	// Install managed plugins directly from plugins catalog
	FlagManagedPluginsInstall = "managedPluginsInstall"

	// FlagPrometheusPromQAIL
	// Prometheus and AI/ML to assist users in creating a query
	FlagPrometheusPromQAIL = "prometheusPromQAIL"

	// FlagPrometheusCodeModeMetricNamesSearch
	// Enables search for metric names in Code Mode, to improve performance when working with an enormous number of metric names
	FlagPrometheusCodeModeMetricNamesSearch = "prometheusCodeModeMetricNamesSearch"

	// FlagAddFieldFromCalculationStatFunctions
	// Add cumulative and window functions to the add field from calculation transformation
	FlagAddFieldFromCalculationStatFunctions = "addFieldFromCalculationStatFunctions"

	// FlagAlertmanagerRemoteSecondary
	// Enable Grafana to sync configuration and state with a remote Alertmanager.
	FlagAlertmanagerRemoteSecondary = "alertmanagerRemoteSecondary"

	// FlagAlertmanagerRemotePrimary
	// Enable Grafana to have a remote Alertmanager instance as the primary Alertmanager.
	FlagAlertmanagerRemotePrimary = "alertmanagerRemotePrimary"

	// FlagAlertmanagerRemoteOnly
	// Disable the internal Alertmanager and only use the external one defined.
	FlagAlertmanagerRemoteOnly = "alertmanagerRemoteOnly"

	// FlagAnnotationPermissionUpdate
	// Change the way annotation permissions work by scoping them to folders and dashboards.
	FlagAnnotationPermissionUpdate = "annotationPermissionUpdate"

	// FlagExtractFieldsNameDeduplication
	// Make sure extracted field names are unique in the dataframe
	FlagExtractFieldsNameDeduplication = "extractFieldsNameDeduplication"

	// FlagDashboardSceneForViewers
	// Enables dashboard rendering using Scenes for viewer roles
	FlagDashboardSceneForViewers = "dashboardSceneForViewers"

	// FlagDashboardSceneSolo
	// Enables rendering dashboards using scenes for solo panels
	FlagDashboardSceneSolo = "dashboardSceneSolo"

	// FlagDashboardScene
	// Enables dashboard rendering using scenes for all roles
	FlagDashboardScene = "dashboardScene"

	// FlagDashboardNewLayouts
	// Enables experimental new dashboard layouts
	FlagDashboardNewLayouts = "dashboardNewLayouts"

	// FlagPanelFilterVariable
	// Enables use of the `systemPanelFilterVar` variable to filter panels in a dashboard
	FlagPanelFilterVariable = "panelFilterVariable"

	// FlagPdfTables
	// Enables generating table data as PDF in reporting
	FlagPdfTables = "pdfTables"

	// FlagSsoSettingsApi
	// Enables the SSO settings API and the OAuth configuration UIs in Grafana
	FlagSsoSettingsApi = "ssoSettingsApi"

	// FlagCanvasPanelPanZoom
	// Allow pan and zoom in canvas panel
	FlagCanvasPanelPanZoom = "canvasPanelPanZoom"

	// FlagLogsInfiniteScrolling
	// Enables infinite scrolling for the Logs panel in Explore and Dashboards
	FlagLogsInfiniteScrolling = "logsInfiniteScrolling"

	// FlagExploreMetrics
	// Enables the new Explore Metrics core app
	FlagExploreMetrics = "exploreMetrics"

	// FlagAlertingSimplifiedRouting
	// Enables users to easily configure alert notifications by specifying a contact point directly when editing or creating an alert rule
	FlagAlertingSimplifiedRouting = "alertingSimplifiedRouting"

	// FlagLogRowsPopoverMenu
	// Enable filtering menu displayed when text of a log line is selected
	FlagLogRowsPopoverMenu = "logRowsPopoverMenu"

	// FlagPluginsSkipHostEnvVars
	// Disables passing host environment variable to plugin processes
	FlagPluginsSkipHostEnvVars = "pluginsSkipHostEnvVars"

	// FlagTableSharedCrosshair
	// Enables shared crosshair in table panel
	FlagTableSharedCrosshair = "tableSharedCrosshair"

	// FlagRegressionTransformation
	// Enables regression analysis transformation
	FlagRegressionTransformation = "regressionTransformation"

	// FlagLokiQueryHints
	// Enables query hints for Loki
	FlagLokiQueryHints = "lokiQueryHints"

	// FlagKubernetesFeatureToggles
	// Use the kubernetes API for feature toggle management in the frontend
	FlagKubernetesFeatureToggles = "kubernetesFeatureToggles"

	// FlagCloudRBACRoles
	// Enabled grafana cloud specific RBAC roles
	FlagCloudRBACRoles = "cloudRBACRoles"

	// FlagAlertingQueryOptimization
	// Optimizes eligible queries in order to reduce load on datasources
	FlagAlertingQueryOptimization = "alertingQueryOptimization"

	// FlagNewFolderPicker
	// Enables the nested folder picker without having nested folders enabled
	FlagNewFolderPicker = "newFolderPicker"

	// FlagJitterAlertRulesWithinGroups
	// Distributes alert rule evaluations more evenly over time, including spreading out rules within the same group
	FlagJitterAlertRulesWithinGroups = "jitterAlertRulesWithinGroups"

	// FlagOnPremToCloudMigrations
	// Enable the Grafana Migration Assistant, which helps you easily migrate on-prem dashboards, folders, and data source configurations to your Grafana Cloud stack.
	FlagOnPremToCloudMigrations = "onPremToCloudMigrations"

	// FlagOnPremToCloudMigrationsAlerts
	// Enables the migration of alerts and its child resources to your Grafana Cloud stack. Requires `onPremToCloudMigrations` to be enabled in conjunction.
	FlagOnPremToCloudMigrationsAlerts = "onPremToCloudMigrationsAlerts"

	// FlagAlertingSaveStatePeriodic
	// Writes the state periodically to the database, asynchronous to rule evaluation
	FlagAlertingSaveStatePeriodic = "alertingSaveStatePeriodic"

	// FlagPromQLScope
	// In-development feature that will allow injection of labels into prometheus queries.
	FlagPromQLScope = "promQLScope"

	// FlagSqlExpressions
	// Enables using SQL and DuckDB functions as Expressions.
	FlagSqlExpressions = "sqlExpressions"

	// FlagNodeGraphDotLayout
	// Changed the layout algorithm for the node graph
	FlagNodeGraphDotLayout = "nodeGraphDotLayout"

	// FlagGroupToNestedTableTransformation
	// Enables the group to nested table transformation
	FlagGroupToNestedTableTransformation = "groupToNestedTableTransformation"

	// FlagNewPDFRendering
	// New implementation for the dashboard-to-PDF rendering
	FlagNewPDFRendering = "newPDFRendering"

	// FlagTlsMemcached
	// Use TLS-enabled memcached in the enterprise caching feature
	FlagTlsMemcached = "tlsMemcached"

	// FlagKubernetesAggregator
	// Enable grafana&#39;s embedded kube-aggregator
	FlagKubernetesAggregator = "kubernetesAggregator"

	// FlagExpressionParser
	// Enable new expression parser
	FlagExpressionParser = "expressionParser"

	// FlagGroupByVariable
	// Enable groupBy variable support in scenes dashboards
	FlagGroupByVariable = "groupByVariable"

	// FlagAuthAPIAccessTokenAuth
	// Enables the use of Auth API access tokens for authentication
	FlagAuthAPIAccessTokenAuth = "authAPIAccessTokenAuth"

	// FlagScopeFilters
	// Enables the use of scope filters in Grafana
	FlagScopeFilters = "scopeFilters"

	// FlagSsoSettingsSAML
	// Use the new SSO Settings API to configure the SAML connector
	FlagSsoSettingsSAML = "ssoSettingsSAML"

	// FlagOauthRequireSubClaim
	// Require that sub claims is present in oauth tokens.
	FlagOauthRequireSubClaim = "oauthRequireSubClaim"

	// FlagNewDashboardWithFiltersAndGroupBy
	// Enables filters and group by variables on all new dashboards. Variables are added only if default data source supports filtering.
	FlagNewDashboardWithFiltersAndGroupBy = "newDashboardWithFiltersAndGroupBy"

	// FlagCloudWatchNewLabelParsing
	// Updates CloudWatch label parsing to be more accurate
	FlagCloudWatchNewLabelParsing = "cloudWatchNewLabelParsing"

	// FlagAccessActionSets
	// Introduces action sets for resource permissions. Also ensures that all folder editors and admins can create subfolders without needing any additional permissions.
	FlagAccessActionSets = "accessActionSets"

	// FlagDisableNumericMetricsSortingInExpressions
	// In server-side expressions, disable the sorting of numeric-kind metrics by their metric name or labels.
	FlagDisableNumericMetricsSortingInExpressions = "disableNumericMetricsSortingInExpressions"

	// FlagGrafanaManagedRecordingRules
	// Enables Grafana-managed recording rules.
	FlagGrafanaManagedRecordingRules = "grafanaManagedRecordingRules"

	// FlagQueryLibrary
	// Enables Query Library feature in Explore
	FlagQueryLibrary = "queryLibrary"

	// FlagLogsExploreTableDefaultVisualization
	// Sets the logs table as default visualisation in logs explore
	FlagLogsExploreTableDefaultVisualization = "logsExploreTableDefaultVisualization"

	// FlagNewDashboardSharingComponent
	// Enables the new sharing drawer design
	FlagNewDashboardSharingComponent = "newDashboardSharingComponent"

	// FlagAlertingListViewV2
	// Enables the new alert list view design
	FlagAlertingListViewV2 = "alertingListViewV2"

	// FlagNotificationBanner
	// Enables the notification banner UI and API
	FlagNotificationBanner = "notificationBanner"

	// FlagDashboardRestore
	// Enables deleted dashboard restore feature
	FlagDashboardRestore = "dashboardRestore"

	// FlagDatasourceProxyDisableRBAC
	// Disables applying a plugin route&#39;s ReqAction field to authorization
	FlagDatasourceProxyDisableRBAC = "datasourceProxyDisableRBAC"

	// FlagAlertingDisableSendAlertsExternal
	// Disables the ability to send alerts to an external Alertmanager datasource.
	FlagAlertingDisableSendAlertsExternal = "alertingDisableSendAlertsExternal"

	// FlagPreserveDashboardStateWhenNavigating
	// Enables possibility to preserve dashboard variables and time range when navigating between dashboards
	FlagPreserveDashboardStateWhenNavigating = "preserveDashboardStateWhenNavigating"

	// FlagAlertingCentralAlertHistory
	// Enables the new central alert history.
	FlagAlertingCentralAlertHistory = "alertingCentralAlertHistory"

	// FlagPluginProxyPreserveTrailingSlash
	// Preserve plugin proxy trailing slash.
	FlagPluginProxyPreserveTrailingSlash = "pluginProxyPreserveTrailingSlash"

	// FlagAzureMonitorPrometheusExemplars
	// Allows configuration of Azure Monitor as a data source that can provide Prometheus exemplars
	FlagAzureMonitorPrometheusExemplars = "azureMonitorPrometheusExemplars"

	// FlagPinNavItems
	// Enables pinning of nav items
	FlagPinNavItems = "pinNavItems"

	// FlagAuthZGRPCServer
	// Enables the gRPC server for authorization
	FlagAuthZGRPCServer = "authZGRPCServer"

	// FlagOpenSearchBackendFlowEnabled
	// Enables the backend query flow for Open Search datasource plugin
	FlagOpenSearchBackendFlowEnabled = "openSearchBackendFlowEnabled"

	// FlagSsoSettingsLDAP
	// Use the new SSO Settings API to configure LDAP
	FlagSsoSettingsLDAP = "ssoSettingsLDAP"

	// FlagFailWrongDSUID
	// Throws an error if a datasource has an invalid UIDs
	FlagFailWrongDSUID = "failWrongDSUID"

	// FlagZanzana
	// Use openFGA as authorization engine.
	FlagZanzana = "zanzana"

	// FlagReloadDashboardsOnParamsChange
	// Enables reload of dashboards on scopes, time range and variables changes
	FlagReloadDashboardsOnParamsChange = "reloadDashboardsOnParamsChange"

	// FlagAlertingApiServer
	// Register Alerting APIs with the K8s API server
	FlagAlertingApiServer = "alertingApiServer"

	// FlagCloudWatchRoundUpEndTime
	// Round up end time for metric queries to the next minute to avoid missing data
	FlagCloudWatchRoundUpEndTime = "cloudWatchRoundUpEndTime"

	// FlagCloudwatchMetricInsightsCrossAccount
	// Enables cross account observability for Cloudwatch Metric Insights query builder
	FlagCloudwatchMetricInsightsCrossAccount = "cloudwatchMetricInsightsCrossAccount"

	// FlagPrometheusAzureOverrideAudience
	// Deprecated. Allow override default AAD audience for Azure Prometheus endpoint. Enabled by default. This feature should no longer be used and will be removed in the future.
	FlagPrometheusAzureOverrideAudience = "prometheusAzureOverrideAudience"

	// FlagAlertingFilterV2
	// Enable the new alerting search experience
	FlagAlertingFilterV2 = "alertingFilterV2"

	// FlagDataplaneAggregator
	// Enable grafana dataplane aggregator
	FlagDataplaneAggregator = "dataplaneAggregator"

	// FlagNewFiltersUI
	// Enables new combobox style UI for the Ad hoc filters variable in scenes architecture
	FlagNewFiltersUI = "newFiltersUI"

	// FlagLokiSendDashboardPanelNames
	// Send dashboard and panel names to Loki when querying
	FlagLokiSendDashboardPanelNames = "lokiSendDashboardPanelNames"

	// FlagAlertingPrometheusRulesPrimary
	// Uses Prometheus rules as the primary source of truth for ruler-enabled data sources
	FlagAlertingPrometheusRulesPrimary = "alertingPrometheusRulesPrimary"

	// FlagSingleTopNav
	// Unifies the top search bar and breadcrumb bar into one
	FlagSingleTopNav = "singleTopNav"

	// FlagExploreLogsShardSplitting
	// Used in Explore Logs to split queries into multiple queries based on the number of shards
	FlagExploreLogsShardSplitting = "exploreLogsShardSplitting"

	// FlagExploreLogsAggregatedMetrics
	// Used in Explore Logs to query by aggregated metrics
	FlagExploreLogsAggregatedMetrics = "exploreLogsAggregatedMetrics"

	// FlagExploreLogsLimitedTimeRange
	// Used in Explore Logs to limit the time range
	FlagExploreLogsLimitedTimeRange = "exploreLogsLimitedTimeRange"

	// FlagHomeSetupGuide
	// Used in Home for users who want to return to the onboarding flow or quickly find popular config pages
	FlagHomeSetupGuide = "homeSetupGuide"

	// FlagAppPlatformGrpcClientAuth
	// Enables the gRPC client to authenticate with the App Platform by using ID &amp; access tokens
	FlagAppPlatformGrpcClientAuth = "appPlatformGrpcClientAuth"

	// FlagAppSidecar
	// Enable the app sidecar feature that allows rendering 2 apps at the same time
	FlagAppSidecar = "appSidecar"

	// FlagGroupAttributeSync
	// Enable the groupsync extension for managing Group Attribute Sync feature
	FlagGroupAttributeSync = "groupAttributeSync"

	// FlagAlertingQueryAndExpressionsStepMode
	// Enables step mode for alerting queries and expressions
	FlagAlertingQueryAndExpressionsStepMode = "alertingQueryAndExpressionsStepMode"

	// FlagImprovedExternalSessionHandling
	// Enable improved support for external sessions in Grafana
	FlagImprovedExternalSessionHandling = "improvedExternalSessionHandling"

	// FlagUseSessionStorageForRedirection
	// Use session storage for handling the redirection after login
	FlagUseSessionStorageForRedirection = "useSessionStorageForRedirection"

	// FlagRolePickerDrawer
	// Enables the new role picker drawer design
	FlagRolePickerDrawer = "rolePickerDrawer"

	// FlagUnifiedStorageSearch
	// Enable unified storage search
	FlagUnifiedStorageSearch = "unifiedStorageSearch"

	// FlagPluginsSriChecks
	// Enables SRI checks for plugin assets
	FlagPluginsSriChecks = "pluginsSriChecks"

	// FlagUnifiedStorageBigObjectsSupport
	// Enables to save big objects in blob storage
	FlagUnifiedStorageBigObjectsSupport = "unifiedStorageBigObjectsSupport"

	// FlagTimeRangeProvider
	// Enables time pickers sync
	FlagTimeRangeProvider = "timeRangeProvider"

<<<<<<< HEAD
	// FlagPasswordlessMagicLinkAuthentication
	// Enable passwordless login via magic link authentication
	FlagPasswordlessMagicLinkAuthentication = "passwordlessMagicLinkAuthentication"
=======
	// FlagPrometheusUsesCombobox
	// Use new combobox component for Prometheus query editor
	FlagPrometheusUsesCombobox = "prometheusUsesCombobox"

	// FlagAzureMonitorDisableLogLimit
	// Disables the log limit restriction for Azure Monitor when true. The limit is enabled by default.
	FlagAzureMonitorDisableLogLimit = "azureMonitorDisableLogLimit"

	// FlagDashboardSchemaV2
	// Enables the new dashboard schema version 2, implementing changes necessary for dynamic dashboards and dashboards as code.
	FlagDashboardSchemaV2 = "dashboardSchemaV2"
>>>>>>> a115d5db
)<|MERGE_RESOLUTION|>--- conflicted
+++ resolved
@@ -831,21 +831,19 @@
 	// Enables time pickers sync
 	FlagTimeRangeProvider = "timeRangeProvider"
 
-<<<<<<< HEAD
+	// FlagPrometheusUsesCombobox
+	// Use new combobox component for Prometheus query editor
+	FlagPrometheusUsesCombobox = "prometheusUsesCombobox"
+
+	// FlagAzureMonitorDisableLogLimit
+	// Disables the log limit restriction for Azure Monitor when true. The limit is enabled by default.
+	FlagAzureMonitorDisableLogLimit = "azureMonitorDisableLogLimit"
+
+	// FlagDashboardSchemaV2
+	// Enables the new dashboard schema version 2, implementing changes necessary for dynamic dashboards and dashboards as code.
+	FlagDashboardSchemaV2 = "dashboardSchemaV2"
+
 	// FlagPasswordlessMagicLinkAuthentication
 	// Enable passwordless login via magic link authentication
 	FlagPasswordlessMagicLinkAuthentication = "passwordlessMagicLinkAuthentication"
-=======
-	// FlagPrometheusUsesCombobox
-	// Use new combobox component for Prometheus query editor
-	FlagPrometheusUsesCombobox = "prometheusUsesCombobox"
-
-	// FlagAzureMonitorDisableLogLimit
-	// Disables the log limit restriction for Azure Monitor when true. The limit is enabled by default.
-	FlagAzureMonitorDisableLogLimit = "azureMonitorDisableLogLimit"
-
-	// FlagDashboardSchemaV2
-	// Enables the new dashboard schema version 2, implementing changes necessary for dynamic dashboards and dashboards as code.
-	FlagDashboardSchemaV2 = "dashboardSchemaV2"
->>>>>>> a115d5db
 )