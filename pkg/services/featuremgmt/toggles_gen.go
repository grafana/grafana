// NOTE: This file was auto generated.  DO NOT EDIT DIRECTLY!
// To change feature flags, edit:
//  pkg/services/featuremgmt/registry.go
// Then run tests in:
//  pkg/services/featuremgmt/toggles_gen_test.go

package featuremgmt

const (
	// FlagDisableEnvelopeEncryption
	// Disable envelope encryption (emergency only)
	FlagDisableEnvelopeEncryption = "disableEnvelopeEncryption"

	// FlagPanelTitleSearch
	// Search for dashboards using panel title
	FlagPanelTitleSearch = "panelTitleSearch"

	// FlagPublicDashboardsEmailSharing
	// Enables public dashboard sharing to be restricted to only allowed emails
	FlagPublicDashboardsEmailSharing = "publicDashboardsEmailSharing"

	// FlagPublicDashboardsScene
	// Enables public dashboard rendering using scenes
	FlagPublicDashboardsScene = "publicDashboardsScene"

	// FlagLokiExperimentalStreaming
	// Support new streaming approach for loki (prototype, needs special loki build)
	FlagLokiExperimentalStreaming = "lokiExperimentalStreaming"

	// FlagFeatureHighlights
	// Highlight Grafana Enterprise features
	FlagFeatureHighlights = "featureHighlights"

	// FlagStorage
	// Configurable storage for dashboards, datasources, and resources
	FlagStorage = "storage"

	// FlagCorrelations
	// Correlations page
	FlagCorrelations = "correlations"

	// FlagCanvasPanelNesting
	// Allow elements nesting
	FlagCanvasPanelNesting = "canvasPanelNesting"

	// FlagLogRequestsInstrumentedAsUnknown
	// Logs the path for requests that are instrumented as unknown
	FlagLogRequestsInstrumentedAsUnknown = "logRequestsInstrumentedAsUnknown"

	// FlagGrpcServer
	// Run the GRPC server
	FlagGrpcServer = "grpcServer"

	// FlagCloudWatchCrossAccountQuerying
	// Enables cross-account querying in CloudWatch datasources
	FlagCloudWatchCrossAccountQuerying = "cloudWatchCrossAccountQuerying"

	// FlagShowDashboardValidationWarnings
	// Show warnings when dashboards do not validate against the schema
	FlagShowDashboardValidationWarnings = "showDashboardValidationWarnings"

	// FlagMysqlAnsiQuotes
	// Use double quotes to escape keyword in a MySQL query
	FlagMysqlAnsiQuotes = "mysqlAnsiQuotes"

	// FlagAlertingBacktesting
	// Rule backtesting API for alerting
	FlagAlertingBacktesting = "alertingBacktesting"

	// FlagEditPanelCSVDragAndDrop
	// Enables drag and drop for CSV and Excel files
	FlagEditPanelCSVDragAndDrop = "editPanelCSVDragAndDrop"

	// FlagLogsContextDatasourceUi
	// Allow datasource to provide custom UI for context view
	FlagLogsContextDatasourceUi = "logsContextDatasourceUi"

	// FlagLokiShardSplitting
	// Use stream shards to split queries into smaller subqueries
	FlagLokiShardSplitting = "lokiShardSplitting"

	// FlagLokiQuerySplitting
	// Split large interval queries into subqueries with smaller time intervals
	FlagLokiQuerySplitting = "lokiQuerySplitting"

	// FlagIndividualCookiePreferences
	// Support overriding cookie preferences per user
	FlagIndividualCookiePreferences = "individualCookiePreferences"

	// FlagInfluxdbBackendMigration
	// Query InfluxDB InfluxQL without the proxy
	FlagInfluxdbBackendMigration = "influxdbBackendMigration"

	// FlagStarsFromAPIServer
	// populate star status from apiserver
	FlagStarsFromAPIServer = "starsFromAPIServer"

	// FlagKubernetesStars
	// Routes stars requests from /api to the /apis endpoint
	FlagKubernetesStars = "kubernetesStars"

	// FlagInfluxqlStreamingParser
	// Enable streaming JSON parser for InfluxDB datasource InfluxQL query language
	FlagInfluxqlStreamingParser = "influxqlStreamingParser"

	// FlagInfluxdbRunQueriesInParallel
	// Enables running InfluxDB Influxql queries in parallel
	FlagInfluxdbRunQueriesInParallel = "influxdbRunQueriesInParallel"

	// FlagLokiLogsDataplane
	// Changes logs responses from Loki to be compliant with the dataplane specification.
	FlagLokiLogsDataplane = "lokiLogsDataplane"

	// FlagDataplaneFrontendFallback
	// Support dataplane contract field name change for transformations and field name matchers where the name is different
	FlagDataplaneFrontendFallback = "dataplaneFrontendFallback"

	// FlagDisableSSEDataplane
	// Disables dataplane specific processing in server side expressions.
	FlagDisableSSEDataplane = "disableSSEDataplane"

	// FlagUnifiedRequestLog
	// Writes error logs to the request logger
	FlagUnifiedRequestLog = "unifiedRequestLog"

	// FlagRenderAuthJWT
	// Uses JWT-based auth for rendering instead of relying on remote cache
	FlagRenderAuthJWT = "renderAuthJWT"

	// FlagRefactorVariablesTimeRange
	// Refactor time range variables flow to reduce number of API calls made when query variables are chained
	FlagRefactorVariablesTimeRange = "refactorVariablesTimeRange"

	// FlagFaroDatasourceSelector
	// Enable the data source selector within the Frontend Apps section of the Frontend Observability
	FlagFaroDatasourceSelector = "faroDatasourceSelector"

	// FlagEnableDatagridEditing
	// Enables the edit functionality in the datagrid panel
	FlagEnableDatagridEditing = "enableDatagridEditing"

	// FlagExtraThemes
	// Enables extra themes
	FlagExtraThemes = "extraThemes"

	// FlagLogsExploreTableVisualisation
	// A table visualisation for logs in Explore
	FlagLogsExploreTableVisualisation = "logsExploreTableVisualisation"

	// FlagAwsDatasourcesTempCredentials
	// Support temporary security credentials in AWS plugins for Grafana Cloud customers
	FlagAwsDatasourcesTempCredentials = "awsDatasourcesTempCredentials"

	// FlagTransformationsRedesign
	// Enables the transformations redesign
	FlagTransformationsRedesign = "transformationsRedesign"

	// FlagMlExpressions
	// Enable support for Machine Learning in server-side expressions
	FlagMlExpressions = "mlExpressions"

	// FlagDatasourceAPIServers
	// Expose some datasources as apiservers.
	FlagDatasourceAPIServers = "datasourceAPIServers"

	// FlagGrafanaAPIServerWithExperimentalAPIs
	// Register experimental APIs with the k8s API server, including all datasources
	FlagGrafanaAPIServerWithExperimentalAPIs = "grafanaAPIServerWithExperimentalAPIs"

	// FlagProvisioning
	// Next generation provisioning... and git
	FlagProvisioning = "provisioning"

	// FlagGrafanaAPIServerEnsureKubectlAccess
	// Start an additional https handler and write kubectl options
	FlagGrafanaAPIServerEnsureKubectlAccess = "grafanaAPIServerEnsureKubectlAccess"

	// FlagAwsAsyncQueryCaching
	// Enable caching for async queries for Redshift and Athena. Requires that the datasource has caching and async query support enabled
	FlagAwsAsyncQueryCaching = "awsAsyncQueryCaching"

	// FlagQueryCacheRequestDeduplication
	// Enable request deduplication when query caching is enabled. Requests issuing the same query will be deduplicated, only the first request to arrive will be executed and the response will be shared with requests arriving while there is a request in-flight
	FlagQueryCacheRequestDeduplication = "queryCacheRequestDeduplication"

	// FlagPermissionsFilterRemoveSubquery
	// Alternative permission filter implementation that does not use subqueries for fetching the dashboard folder
	FlagPermissionsFilterRemoveSubquery = "permissionsFilterRemoveSubquery"

	// FlagConfigurableSchedulerTick
	// Enable changing the scheduler base interval via configuration option unified_alerting.scheduler_tick_interval
	FlagConfigurableSchedulerTick = "configurableSchedulerTick"

	// FlagDashgpt
	// Enable AI powered features in dashboards
	FlagDashgpt = "dashgpt"

	// FlagAiGeneratedDashboardChanges
	// Enable AI powered features for dashboards to auto-summary changes when saving
	FlagAiGeneratedDashboardChanges = "aiGeneratedDashboardChanges"

	// FlagReportingRetries
	// Enables rendering retries for the reporting feature
	FlagReportingRetries = "reportingRetries"

	// FlagSseGroupByDatasource
	// Send query to the same datasource in a single request when using server side expressions. The `cloudWatchBatchQueries` feature toggle should be enabled if this used with CloudWatch.
	FlagSseGroupByDatasource = "sseGroupByDatasource"

	// FlagLokiRunQueriesInParallel
	// Enables running Loki queries in parallel
	FlagLokiRunQueriesInParallel = "lokiRunQueriesInParallel"

	// FlagExternalServiceAccounts
	// Automatic service account and token setup for plugins
	FlagExternalServiceAccounts = "externalServiceAccounts"

	// FlagEnableNativeHTTPHistogram
	// Enables native HTTP Histograms
	FlagEnableNativeHTTPHistogram = "enableNativeHTTPHistogram"

	// FlagDisableClassicHTTPHistogram
	// Disables classic HTTP Histogram (use with enableNativeHTTPHistogram)
	FlagDisableClassicHTTPHistogram = "disableClassicHTTPHistogram"

	// FlagFormatString
	// Enable format string transformer
	FlagFormatString = "formatString"

	// FlagKubernetesSnapshots
	// Routes snapshot requests from /api to the /apis endpoint
	FlagKubernetesSnapshots = "kubernetesSnapshots"

	// FlagKubernetesLibraryPanels
	// Routes library panel requests from /api to the /apis endpoint
	FlagKubernetesLibraryPanels = "kubernetesLibraryPanels"

	// FlagKubernetesDashboards
	// Use the kubernetes API in the frontend for dashboards
	FlagKubernetesDashboards = "kubernetesDashboards"

	// FlagKubernetesShortURLs
	// Enables k8s short url api and uses it under the hood when handling legacy /api
	FlagKubernetesShortURLs = "kubernetesShortURLs"

	// FlagUseKubernetesShortURLsAPI
	// Routes short url requests from /api to the /apis endpoint in the frontend. Depends on kubernetesShortURLs
	FlagUseKubernetesShortURLsAPI = "useKubernetesShortURLsAPI"

	// FlagKubernetesAlertingRules
	// Adds support for Kubernetes alerting and recording rules
	FlagKubernetesAlertingRules = "kubernetesAlertingRules"

	// FlagKubernetesCorrelations
	// Adds support for Kubernetes correlations
	FlagKubernetesCorrelations = "kubernetesCorrelations"

	// FlagKubernetesLogsDrilldown
	// Adds support for Kubernetes logs drilldown
	FlagKubernetesLogsDrilldown = "kubernetesLogsDrilldown"

	// FlagKubernetesQueryCaching
	// Adds support for Kubernetes querycaching
	FlagKubernetesQueryCaching = "kubernetesQueryCaching"

	// FlagDashboardDisableSchemaValidationV1
	// Disable schema validation for dashboards/v1
	FlagDashboardDisableSchemaValidationV1 = "dashboardDisableSchemaValidationV1"

	// FlagDashboardDisableSchemaValidationV2
	// Disable schema validation for dashboards/v2
	FlagDashboardDisableSchemaValidationV2 = "dashboardDisableSchemaValidationV2"

	// FlagDashboardSchemaValidationLogging
	// Log schema validation errors so they can be analyzed later
	FlagDashboardSchemaValidationLogging = "dashboardSchemaValidationLogging"

	// FlagScanRowInvalidDashboardParseFallbackEnabled
	// Enable fallback parsing behavior when scan row encounters invalid dashboard JSON
	FlagScanRowInvalidDashboardParseFallbackEnabled = "scanRowInvalidDashboardParseFallbackEnabled"

	// FlagDatasourceQueryTypes
	// Show query type endpoints in datasource API servers (currently hardcoded for testdata, expressions, and prometheus)
	FlagDatasourceQueryTypes = "datasourceQueryTypes"

	// FlagQueryService
	// Register /apis/query.grafana.app/ -- will eventually replace /api/ds/query
	FlagQueryService = "queryService"

	// FlagQueryServiceWithConnections
	// Adds datasource connections to the query service
	FlagQueryServiceWithConnections = "queryServiceWithConnections"

	// FlagQueryServiceRewrite
	// Rewrite requests targeting /ds/query to the query service
	FlagQueryServiceRewrite = "queryServiceRewrite"

	// FlagQueryServiceFromUI
	// Routes requests to the new query service
	FlagQueryServiceFromUI = "queryServiceFromUI"

	// FlagQueryServiceFromExplore
	// Routes explore requests to the new query service
	FlagQueryServiceFromExplore = "queryServiceFromExplore"

	// FlagCloudWatchBatchQueries
	// Runs CloudWatch metrics queries as separate batches
	FlagCloudWatchBatchQueries = "cloudWatchBatchQueries"

	// FlagCachingOptimizeSerializationMemoryUsage
	// If enabled, the caching backend gradually serializes query responses for the cache, comparing against the configured `[caching]max_value_mb` value as it goes. This can can help prevent Grafana from running out of memory while attempting to cache very large query responses.
	FlagCachingOptimizeSerializationMemoryUsage = "cachingOptimizeSerializationMemoryUsage"

	// FlagAddFieldFromCalculationStatFunctions
	// Add cumulative and window functions to the add field from calculation transformation
	FlagAddFieldFromCalculationStatFunctions = "addFieldFromCalculationStatFunctions"

	// FlagAlertmanagerRemoteSecondary
	// Enable Grafana to sync configuration and state with a remote Alertmanager.
	FlagAlertmanagerRemoteSecondary = "alertmanagerRemoteSecondary"

	// FlagAlertingProvenanceLockWrites
	// Enables a feature to avoid issues with concurrent writes to the alerting provenance table in MySQL
	FlagAlertingProvenanceLockWrites = "alertingProvenanceLockWrites"

	// FlagAlertmanagerRemotePrimary
	// Enable Grafana to have a remote Alertmanager instance as the primary Alertmanager.
	FlagAlertmanagerRemotePrimary = "alertmanagerRemotePrimary"

	// FlagAnnotationPermissionUpdate
	// Change the way annotation permissions work by scoping them to folders and dashboards.
	FlagAnnotationPermissionUpdate = "annotationPermissionUpdate"

	// FlagExtractFieldsNameDeduplication
	// Make sure extracted field names are unique in the dataframe
	FlagExtractFieldsNameDeduplication = "extractFieldsNameDeduplication"

	// FlagDashboardSceneForViewers
	// Enables dashboard rendering using Scenes for viewer roles
	FlagDashboardSceneForViewers = "dashboardSceneForViewers"

	// FlagDashboardSceneSolo
	// Enables rendering dashboards using scenes for solo panels
	FlagDashboardSceneSolo = "dashboardSceneSolo"

	// FlagDashboardScene
	// Enables dashboard rendering using scenes for all roles
	FlagDashboardScene = "dashboardScene"

	// FlagDashboardNewLayouts
	// Enables experimental new dashboard layouts
	FlagDashboardNewLayouts = "dashboardNewLayouts"

	// FlagDashboardUndoRedo
	// Enables undo/redo in dynamic dashboards
	FlagDashboardUndoRedo = "dashboardUndoRedo"

	// FlagUnlimitedLayoutsNesting
	// Enables unlimited dashboard panel grouping
	FlagUnlimitedLayoutsNesting = "unlimitedLayoutsNesting"

	// FlagPanelFilterVariable
	// Enables use of the `systemPanelFilterVar` variable to filter panels in a dashboard
	FlagPanelFilterVariable = "panelFilterVariable"

	// FlagPdfTables
	// Enables generating table data as PDF in reporting
	FlagPdfTables = "pdfTables"

	// FlagCanvasPanelPanZoom
	// Allow pan and zoom in canvas panel
	FlagCanvasPanelPanZoom = "canvasPanelPanZoom"

	// FlagTimeComparison
	// Enables time comparison option in supported panels
	FlagTimeComparison = "timeComparison"

	// FlagLogsInfiniteScrolling
	// Enables infinite scrolling for the Logs panel in Explore and Dashboards
	FlagLogsInfiniteScrolling = "logsInfiniteScrolling"

	// FlagLogRowsPopoverMenu
	// Enable filtering menu displayed when text of a log line is selected
	FlagLogRowsPopoverMenu = "logRowsPopoverMenu"

	// FlagPluginsSkipHostEnvVars
	// Disables passing host environment variable to plugin processes
	FlagPluginsSkipHostEnvVars = "pluginsSkipHostEnvVars"

	// FlagTableSharedCrosshair
	// Enables shared crosshair in table panel
	FlagTableSharedCrosshair = "tableSharedCrosshair"

	// FlagRegressionTransformation
	// Enables regression analysis transformation
	FlagRegressionTransformation = "regressionTransformation"

	// FlagKubernetesFeatureToggles
	// Use the kubernetes API for feature toggle management in the frontend
	FlagKubernetesFeatureToggles = "kubernetesFeatureToggles"

	// FlagCloudRBACRoles
	// Enabled grafana cloud specific RBAC roles
	FlagCloudRBACRoles = "cloudRBACRoles"

	// FlagAlertingQueryOptimization
	// Optimizes eligible queries in order to reduce load on datasources
	FlagAlertingQueryOptimization = "alertingQueryOptimization"

	// FlagJitterAlertRulesWithinGroups
	// Distributes alert rule evaluations more evenly over time, including spreading out rules within the same group. Disables sequential evaluation if enabled.
	FlagJitterAlertRulesWithinGroups = "jitterAlertRulesWithinGroups"

	// FlagOnPremToCloudMigrations
	// Enable the Grafana Migration Assistant, which helps you easily migrate various on-prem resources to your Grafana Cloud stack.
	FlagOnPremToCloudMigrations = "onPremToCloudMigrations"

	// FlagSecretsManagementAppPlatform
	// Enable the secrets management API and services under app platform
	FlagSecretsManagementAppPlatform = "secretsManagementAppPlatform"

	// FlagSecretsManagementAppPlatformUI
	// Enable the secrets management app platform UI
	FlagSecretsManagementAppPlatformUI = "secretsManagementAppPlatformUI"

	// FlagAlertingSaveStatePeriodic
	// Writes the state periodically to the database, asynchronous to rule evaluation
	FlagAlertingSaveStatePeriodic = "alertingSaveStatePeriodic"

	// FlagAlertingSaveStateCompressed
	// Enables the compressed protobuf-based alert state storage. Default is enabled.
	FlagAlertingSaveStateCompressed = "alertingSaveStateCompressed"

	// FlagScopeApi
	// In-development feature flag for the scope api using the app platform.
	FlagScopeApi = "scopeApi"

	// FlagUseScopeSingleNodeEndpoint
	// Use the single node endpoint for the scope api. This is used to fetch the scope parent node.
	FlagUseScopeSingleNodeEndpoint = "useScopeSingleNodeEndpoint"

	// FlagUseMultipleScopeNodesEndpoint
	// Makes the frontend use the &#39;names&#39; param for fetching multiple scope nodes at once
	FlagUseMultipleScopeNodesEndpoint = "useMultipleScopeNodesEndpoint"

	// FlagLogQLScope
	// In-development feature that will allow injection of labels into loki queries.
	FlagLogQLScope = "logQLScope"

	// FlagSqlExpressions
	// Enables SQL Expressions, which can execute SQL queries against data source results.
	FlagSqlExpressions = "sqlExpressions"

	// FlagSqlExpressionsColumnAutoComplete
	// Enables column autocomplete for SQL Expressions
	FlagSqlExpressionsColumnAutoComplete = "sqlExpressionsColumnAutoComplete"

	// FlagGroupToNestedTableTransformation
	// Enables the group to nested table transformation
	FlagGroupToNestedTableTransformation = "groupToNestedTableTransformation"

	// FlagNewPDFRendering
	// New implementation for the dashboard-to-PDF rendering
	FlagNewPDFRendering = "newPDFRendering"

	// FlagTlsMemcached
	// Use TLS-enabled memcached in the enterprise caching feature
	FlagTlsMemcached = "tlsMemcached"

	// FlagKubernetesAggregator
	// Enable grafana&#39;s embedded kube-aggregator
	FlagKubernetesAggregator = "kubernetesAggregator"

	// FlagKubernetesAggregatorCapTokenAuth
	// Enable CAP token based authentication in grafana&#39;s embedded kube-aggregator
	FlagKubernetesAggregatorCapTokenAuth = "kubernetesAggregatorCapTokenAuth"

	// FlagGroupByVariable
	// Enable groupBy variable support in scenes dashboards
	FlagGroupByVariable = "groupByVariable"

	// FlagScopeFilters
	// Enables the use of scope filters in Grafana
	FlagScopeFilters = "scopeFilters"

	// FlagOauthRequireSubClaim
	// Require that sub claims is present in oauth tokens.
	FlagOauthRequireSubClaim = "oauthRequireSubClaim"

	// FlagNewDashboardWithFiltersAndGroupBy
	// Enables filters and group by variables on all new dashboards. Variables are added only if default data source supports filtering.
	FlagNewDashboardWithFiltersAndGroupBy = "newDashboardWithFiltersAndGroupBy"

	// FlagCloudWatchNewLabelParsing
	// Updates CloudWatch label parsing to be more accurate
	FlagCloudWatchNewLabelParsing = "cloudWatchNewLabelParsing"

	// FlagDisableNumericMetricsSortingInExpressions
	// In server-side expressions, disable the sorting of numeric-kind metrics by their metric name or labels.
	FlagDisableNumericMetricsSortingInExpressions = "disableNumericMetricsSortingInExpressions"

	// FlagGrafanaManagedRecordingRules
	// Enables Grafana-managed recording rules.
	FlagGrafanaManagedRecordingRules = "grafanaManagedRecordingRules"

	// FlagQueryLibrary
	// Enables Saved queries (query library) feature
	FlagQueryLibrary = "queryLibrary"

	// FlagDashboardLibrary
	// Enable dashboard library experiments that are production ready
	FlagDashboardLibrary = "dashboardLibrary"

	// FlagSuggestedDashboards
	// Enable suggested dashboards when creating new dashboards
	FlagSuggestedDashboards = "suggestedDashboards"

	// FlagLogsExploreTableDefaultVisualization
	// Sets the logs table as default visualisation in logs explore
	FlagLogsExploreTableDefaultVisualization = "logsExploreTableDefaultVisualization"

	// FlagAlertingListViewV2
	// Enables the new alert list view design
	FlagAlertingListViewV2 = "alertingListViewV2"

	// FlagAlertingDisableSendAlertsExternal
	// Disables the ability to send alerts to an external Alertmanager datasource.
	FlagAlertingDisableSendAlertsExternal = "alertingDisableSendAlertsExternal"

	// FlagPreserveDashboardStateWhenNavigating
	// Enables possibility to preserve dashboard variables and time range when navigating between dashboards
	FlagPreserveDashboardStateWhenNavigating = "preserveDashboardStateWhenNavigating"

	// FlagAlertingCentralAlertHistory
	// Enables the new central alert history.
	FlagAlertingCentralAlertHistory = "alertingCentralAlertHistory"

	// FlagPluginProxyPreserveTrailingSlash
	// Preserve plugin proxy trailing slash.
	FlagPluginProxyPreserveTrailingSlash = "pluginProxyPreserveTrailingSlash"

	// FlagAzureMonitorPrometheusExemplars
	// Allows configuration of Azure Monitor as a data source that can provide Prometheus exemplars
	FlagAzureMonitorPrometheusExemplars = "azureMonitorPrometheusExemplars"

	// FlagPinNavItems
	// Enables pinning of nav items
	FlagPinNavItems = "pinNavItems"

	// FlagAuthZGRPCServer
	// Enables the gRPC server for authorization
	FlagAuthZGRPCServer = "authZGRPCServer"

	// FlagSsoSettingsLDAP
	// Use the new SSO Settings API to configure LDAP
	FlagSsoSettingsLDAP = "ssoSettingsLDAP"

	// FlagZanzana
	// Use openFGA as authorization engine.
	FlagZanzana = "zanzana"

	// FlagZanzanaNoLegacyClient
	// Use openFGA as main authorization engine and disable legacy RBAC clietn.
	FlagZanzanaNoLegacyClient = "zanzanaNoLegacyClient"

	// FlagReloadDashboardsOnParamsChange
	// Enables reload of dashboards on scopes, time range and variables changes
	FlagReloadDashboardsOnParamsChange = "reloadDashboardsOnParamsChange"

	// FlagEnableScopesInMetricsExplore
	// Enables the scopes usage in Metrics Explore
	FlagEnableScopesInMetricsExplore = "enableScopesInMetricsExplore"

	// FlagCloudWatchRoundUpEndTime
	// Round up end time for metric queries to the next minute to avoid missing data
	FlagCloudWatchRoundUpEndTime = "cloudWatchRoundUpEndTime"

	// FlagPrometheusAzureOverrideAudience
	// Deprecated. Allow override default AAD audience for Azure Prometheus endpoint. Enabled by default. This feature should no longer be used and will be removed in the future.
	FlagPrometheusAzureOverrideAudience = "prometheusAzureOverrideAudience"

	// FlagAlertingFilterV2
	// Enable the new alerting search experience
	FlagAlertingFilterV2 = "alertingFilterV2"

	// FlagDataplaneAggregator
	// Enable grafana dataplane aggregator
	FlagDataplaneAggregator = "dataplaneAggregator"

	// FlagNewFiltersUI
	// Enables new combobox style UI for the Ad hoc filters variable in scenes architecture
	FlagNewFiltersUI = "newFiltersUI"

	// FlagVizActionsAuth
	// Allows authenticated API calls in actions
	FlagVizActionsAuth = "vizActionsAuth"

	// FlagAlertingPrometheusRulesPrimary
	// Uses Prometheus rules as the primary source of truth for ruler-enabled data sources
	FlagAlertingPrometheusRulesPrimary = "alertingPrometheusRulesPrimary"

	// FlagExploreLogsShardSplitting
	// Used in Logs Drilldown to split queries into multiple queries based on the number of shards
	FlagExploreLogsShardSplitting = "exploreLogsShardSplitting"

	// FlagExploreLogsAggregatedMetrics
	// Used in Logs Drilldown to query by aggregated metrics
	FlagExploreLogsAggregatedMetrics = "exploreLogsAggregatedMetrics"

	// FlagExploreLogsLimitedTimeRange
	// Used in Logs Drilldown to limit the time range
	FlagExploreLogsLimitedTimeRange = "exploreLogsLimitedTimeRange"

	// FlagAppPlatformGrpcClientAuth
	// Enables the gRPC client to authenticate with the App Platform by using ID &amp; access tokens
	FlagAppPlatformGrpcClientAuth = "appPlatformGrpcClientAuth"

	// FlagGroupAttributeSync
	// Enable the groupsync extension for managing Group Attribute Sync feature
	FlagGroupAttributeSync = "groupAttributeSync"

	// FlagAlertingQueryAndExpressionsStepMode
	// Enables step mode for alerting queries and expressions
	FlagAlertingQueryAndExpressionsStepMode = "alertingQueryAndExpressionsStepMode"

	// FlagImprovedExternalSessionHandling
	// Enables improved support for OAuth external sessions. After enabling this feature, users might need to re-authenticate themselves.
	FlagImprovedExternalSessionHandling = "improvedExternalSessionHandling"

	// FlagUseSessionStorageForRedirection
	// Use session storage for handling the redirection after login
	FlagUseSessionStorageForRedirection = "useSessionStorageForRedirection"

	// FlagRolePickerDrawer
	// Enables the new role picker drawer design
	FlagRolePickerDrawer = "rolePickerDrawer"

	// FlagUnifiedStorageSearch
	// Enable unified storage search
	FlagUnifiedStorageSearch = "unifiedStorageSearch"

	// FlagUnifiedStorageSearchSprinkles
	// Enable sprinkles on unified storage search
	FlagUnifiedStorageSearchSprinkles = "unifiedStorageSearchSprinkles"

	// FlagManagedDualWriter
	// Pick the dual write mode from database configs
	FlagManagedDualWriter = "managedDualWriter"

	// FlagPluginsSriChecks
	// Enables SRI checks for plugin assets
	FlagPluginsSriChecks = "pluginsSriChecks"

	// FlagUnifiedStorageBigObjectsSupport
	// Enables to save big objects in blob storage
	FlagUnifiedStorageBigObjectsSupport = "unifiedStorageBigObjectsSupport"

	// FlagTimeRangeProvider
	// Enables time pickers sync
	FlagTimeRangeProvider = "timeRangeProvider"

	// FlagTimeRangePan
	// Enables time range panning functionality
	FlagTimeRangePan = "timeRangePan"

	// FlagAzureMonitorDisableLogLimit
	// Disables the log limit restriction for Azure Monitor when true. The limit is enabled by default.
	FlagAzureMonitorDisableLogLimit = "azureMonitorDisableLogLimit"

	// FlagPlaylistsReconciler
	// Enables experimental reconciler for playlists
	FlagPlaylistsReconciler = "playlistsReconciler"

	// FlagPasswordlessMagicLinkAuthentication
	// Enable passwordless login via magic link authentication
	FlagPasswordlessMagicLinkAuthentication = "passwordlessMagicLinkAuthentication"

	// FlagExploreMetricsRelatedLogs
	// Display Related Logs in Grafana Metrics Drilldown
	FlagExploreMetricsRelatedLogs = "exploreMetricsRelatedLogs"

	// FlagPrometheusSpecialCharsInLabelValues
	// Adds support for quotes and special characters in label values for Prometheus queries
	FlagPrometheusSpecialCharsInLabelValues = "prometheusSpecialCharsInLabelValues"

	// FlagEnableExtensionsAdminPage
	// Enables the extension admin page regardless of development mode
	FlagEnableExtensionsAdminPage = "enableExtensionsAdminPage"

	// FlagEnableSCIM
	// Enables SCIM support for user and group management
	FlagEnableSCIM = "enableSCIM"

	// FlagCrashDetection
	// Enables browser crash detection reporting to Faro.
	FlagCrashDetection = "crashDetection"

	// FlagAlertingUIOptimizeReducer
	// Enables removing the reducer from the alerting UI when creating a new alert rule and using instant query
	FlagAlertingUIOptimizeReducer = "alertingUIOptimizeReducer"

	// FlagAzureMonitorEnableUserAuth
	// Enables user auth for Azure Monitor datasource only
	FlagAzureMonitorEnableUserAuth = "azureMonitorEnableUserAuth"

	// FlagAlertingAIGenAlertRules
	// Enable AI-generated alert rules.
	FlagAlertingAIGenAlertRules = "alertingAIGenAlertRules"

	// FlagAlertingAIFeedback
	// Enable AI-generated feedback from the Grafana UI.
	FlagAlertingAIFeedback = "alertingAIFeedback"

	// FlagAlertingAIImproveAlertRules
	// Enable AI-improve alert rules labels and annotations.
	FlagAlertingAIImproveAlertRules = "alertingAIImproveAlertRules"

	// FlagAlertingAIGenTemplates
	// Enable AI-generated alerting templates.
	FlagAlertingAIGenTemplates = "alertingAIGenTemplates"

	// FlagAlertingEnrichmentPerRule
	// Enable enrichment per rule in the alerting UI.
	FlagAlertingEnrichmentPerRule = "alertingEnrichmentPerRule"

	// FlagAlertingEnrichmentAssistantInvestigations
	// Enable Assistant Investigations enrichment type.
	FlagAlertingEnrichmentAssistantInvestigations = "alertingEnrichmentAssistantInvestigations"

	// FlagAlertingAIAnalyzeCentralStateHistory
	// Enable AI-analyze central state history.
	FlagAlertingAIAnalyzeCentralStateHistory = "alertingAIAnalyzeCentralStateHistory"

	// FlagAlertingNotificationsStepMode
	// Enables simplified step mode in the notifications section
	FlagAlertingNotificationsStepMode = "alertingNotificationsStepMode"

	// FlagFeedbackButton
	// Enables a button to send feedback from the Grafana UI
	FlagFeedbackButton = "feedbackButton"

	// FlagUnifiedStorageSearchUI
	// Enable unified storage search UI
	FlagUnifiedStorageSearchUI = "unifiedStorageSearchUI"

	// FlagElasticsearchCrossClusterSearch
	// Enables cross cluster search in the Elasticsearch data source
	FlagElasticsearchCrossClusterSearch = "elasticsearchCrossClusterSearch"

	// FlagUnifiedHistory
	// Displays the navigation history so the user can navigate back to previous pages
	FlagUnifiedHistory = "unifiedHistory"

	// FlagLokiLabelNamesQueryApi
	// Defaults to using the Loki `/labels` API instead of `/series`
	FlagLokiLabelNamesQueryApi = "lokiLabelNamesQueryApi"

	// FlagInvestigationsBackend
	// Enable the investigations backend API
	FlagInvestigationsBackend = "investigationsBackend"

	// FlagK8SFolderCounts
	// Enable folder&#39;s api server counts
	FlagK8SFolderCounts = "k8SFolderCounts"

	// FlagK8SFolderMove
	// Enable folder&#39;s api server move
	FlagK8SFolderMove = "k8SFolderMove"

	// FlagImprovedExternalSessionHandlingSAML
	// Enables improved support for SAML external sessions. Ensure the NameID format is correctly configured in Grafana for SAML Single Logout to function properly.
	FlagImprovedExternalSessionHandlingSAML = "improvedExternalSessionHandlingSAML"

	// FlagTeamHttpHeadersTempo
	// Enables LBAC for datasources for Tempo to apply LBAC filtering of traces to the client requests for users in teams
	FlagTeamHttpHeadersTempo = "teamHttpHeadersTempo"

	// FlagTemplateVariablesUsesCombobox
	// Use new **Combobox** component for template variables
	FlagTemplateVariablesUsesCombobox = "templateVariablesUsesCombobox"

	// FlagGrafanaAdvisor
	// Enables Advisor app
	FlagGrafanaAdvisor = "grafanaAdvisor"

	// FlagElasticsearchImprovedParsing
	// Enables less memory intensive Elasticsearch result parsing
	FlagElasticsearchImprovedParsing = "elasticsearchImprovedParsing"

	// FlagDatasourceConnectionsTab
	// Shows defined connections for a data source in the plugins detail page
	FlagDatasourceConnectionsTab = "datasourceConnectionsTab"

	// FlagFetchRulesUsingPost
	// Use a POST request to list rules by passing down the namespaces user has access to
	FlagFetchRulesUsingPost = "fetchRulesUsingPost"

	// FlagNewLogsPanel
	// Enables the new logs panel
	FlagNewLogsPanel = "newLogsPanel"

	// FlagGrafanaconThemes
	// Enables the temporary themes for GrafanaCon
	FlagGrafanaconThemes = "grafanaconThemes"

	// FlagAlertingJiraIntegration
	// Enables the new Jira integration for contact points in cloud alert managers.
	FlagAlertingJiraIntegration = "alertingJiraIntegration"

	// FlagAlertingUseNewSimplifiedRoutingHashAlgorithm
	FlagAlertingUseNewSimplifiedRoutingHashAlgorithm = "alertingUseNewSimplifiedRoutingHashAlgorithm"

	// FlagUseScopesNavigationEndpoint
	// Use the scopes navigation endpoint instead of the dashboardbindings endpoint
	FlagUseScopesNavigationEndpoint = "useScopesNavigationEndpoint"

	// FlagScopeSearchAllLevels
	// Enable scope search to include all levels of the scope node tree
	FlagScopeSearchAllLevels = "scopeSearchAllLevels"

	// FlagAlertingRuleVersionHistoryRestore
	// Enables the alert rule version history restore feature
	FlagAlertingRuleVersionHistoryRestore = "alertingRuleVersionHistoryRestore"

	// FlagNewShareReportDrawer
	// Enables the report creation drawer in a dashboard
	FlagNewShareReportDrawer = "newShareReportDrawer"

	// FlagRendererDisableAppPluginsPreload
	// Disable pre-loading app plugins when the request is coming from the renderer
	FlagRendererDisableAppPluginsPreload = "rendererDisableAppPluginsPreload"

	// FlagAssetSriChecks
	// Enables SRI checks for Grafana JavaScript assets
	FlagAssetSriChecks = "assetSriChecks"

	// FlagAlertRuleRestore
	// Enables the alert rule restore feature
	FlagAlertRuleRestore = "alertRuleRestore"

	// FlagInfinityRunQueriesInParallel
	// Enables running Infinity queries in parallel
	FlagInfinityRunQueriesInParallel = "infinityRunQueriesInParallel"

	// FlagInviteUserExperimental
	// Renders invite user button along the app
	FlagInviteUserExperimental = "inviteUserExperimental"

	// FlagAlertingMigrationUI
	// Enables the alerting migration UI, to migrate data source-managed rules to Grafana-managed rules
	FlagAlertingMigrationUI = "alertingMigrationUI"

	// FlagAlertingImportYAMLUI
	// Enables a UI feature for importing rules from a Prometheus file to Grafana-managed rules
	FlagAlertingImportYAMLUI = "alertingImportYAMLUI"

	// FlagUnifiedStorageHistoryPruner
	// Enables the unified storage history pruner
	FlagUnifiedStorageHistoryPruner = "unifiedStorageHistoryPruner"

	// FlagAzureMonitorLogsBuilderEditor
	// Enables the logs builder mode for the Azure Monitor data source
	FlagAzureMonitorLogsBuilderEditor = "azureMonitorLogsBuilderEditor"

	// FlagLocaleFormatPreference
	// Specifies the locale so the correct format for numbers and dates can be shown
	FlagLocaleFormatPreference = "localeFormatPreference"

	// FlagUnifiedStorageGrpcConnectionPool
	// Enables the unified storage grpc connection pool
	FlagUnifiedStorageGrpcConnectionPool = "unifiedStorageGrpcConnectionPool"

	// FlagAlertingRulePermanentlyDelete
	// Enables UI functionality to permanently delete alert rules
	FlagAlertingRulePermanentlyDelete = "alertingRulePermanentlyDelete"

	// FlagAlertingRuleRecoverDeleted
	// Enables the UI functionality to recover and view deleted alert rules
	FlagAlertingRuleRecoverDeleted = "alertingRuleRecoverDeleted"

	// FlagMultiTenantTempCredentials
	// use multi-tenant path for awsTempCredentials
	FlagMultiTenantTempCredentials = "multiTenantTempCredentials"

	// FlagUnifiedNavbars
	// Enables unified navbars
	FlagUnifiedNavbars = "unifiedNavbars"

	// FlagLogsPanelControls
	// Enables a control component for the logs panel in Explore
	FlagLogsPanelControls = "logsPanelControls"

	// FlagMetricsFromProfiles
	// Enables creating metrics from profiles and storing them as recording rules
	FlagMetricsFromProfiles = "metricsFromProfiles"

	// FlagGrafanaAssistantInProfilesDrilldown
	// Enables integration with Grafana Assistant in Profiles Drilldown
	FlagGrafanaAssistantInProfilesDrilldown = "grafanaAssistantInProfilesDrilldown"

	// FlagPostgresDSUsePGX
	// Enables using PGX instead of libpq for PostgreSQL datasource
	FlagPostgresDSUsePGX = "postgresDSUsePGX"

	// FlagTempoAlerting
	// Enables creating alerts from Tempo data source
	FlagTempoAlerting = "tempoAlerting"

	// FlagPluginsAutoUpdate
	// Enables auto-updating of users installed plugins
	FlagPluginsAutoUpdate = "pluginsAutoUpdate"

	// FlagAlertingListViewV2PreviewToggle
	// Enables the alerting list view v2 preview toggle
	FlagAlertingListViewV2PreviewToggle = "alertingListViewV2PreviewToggle"

	// FlagAlertRuleUseFiredAtForStartsAt
	// Use FiredAt for StartsAt when sending alerts to Alertmaanger
	FlagAlertRuleUseFiredAtForStartsAt = "alertRuleUseFiredAtForStartsAt"

	// FlagAlertingBulkActionsInUI
	// Enables the alerting bulk actions in the UI
	FlagAlertingBulkActionsInUI = "alertingBulkActionsInUI"

	// FlagKubernetesAuthzApis
	// Registers AuthZ /apis endpoint
	FlagKubernetesAuthzApis = "kubernetesAuthzApis"

	// FlagKubernetesAuthZHandlerRedirect
	// Redirects the traffic from the legacy access control endpoints to the new K8s AuthZ endpoints
	FlagKubernetesAuthZHandlerRedirect = "kubernetesAuthZHandlerRedirect"

	// FlagKubernetesAuthzResourcePermissionApis
	// Registers AuthZ resource permission /apis endpoints
	FlagKubernetesAuthzResourcePermissionApis = "kubernetesAuthzResourcePermissionApis"

	// FlagKubernetesAuthzZanzanaSync
	// Enable sync of Zanzana authorization store on AuthZ CRD mutations
	FlagKubernetesAuthzZanzanaSync = "kubernetesAuthzZanzanaSync"

	// FlagKubernetesAuthnMutation
	// Enables create, delete, and update mutations for resources owned by IAM identity
	FlagKubernetesAuthnMutation = "kubernetesAuthnMutation"

	// FlagRestoreDashboards
	// Enables restore deleted dashboards feature
	FlagRestoreDashboards = "restoreDashboards"

	// FlagAlertEnrichment
	// Enable configuration of alert enrichments in Grafana Cloud.
	FlagAlertEnrichment = "alertEnrichment"

	// FlagAlertEnrichmentMultiStep
	// Allow multiple steps per enrichment.
	FlagAlertEnrichmentMultiStep = "alertEnrichmentMultiStep"

	// FlagAlertEnrichmentConditional
	// Enable conditional alert enrichment steps.
	FlagAlertEnrichmentConditional = "alertEnrichmentConditional"

	// FlagAlertingImportAlertmanagerAPI
	// Enables the API to import Alertmanager configuration
	FlagAlertingImportAlertmanagerAPI = "alertingImportAlertmanagerAPI"

	// FlagAlertingImportAlertmanagerUI
	// Enables the UI to see imported Alertmanager configuration
	FlagAlertingImportAlertmanagerUI = "alertingImportAlertmanagerUI"

	// FlagSharingDashboardImage
	// Enables image sharing functionality for dashboards
	FlagSharingDashboardImage = "sharingDashboardImage"

	// FlagPreferLibraryPanelTitle
	// Prefer library panel title over viz panel title.
	FlagPreferLibraryPanelTitle = "preferLibraryPanelTitle"

	// FlagTabularNumbers
	// Use fixed-width numbers globally in the UI
	FlagTabularNumbers = "tabularNumbers"

	// FlagNewInfluxDSConfigPageDesign
	// Enables new design for the InfluxDB data source configuration page
	FlagNewInfluxDSConfigPageDesign = "newInfluxDSConfigPageDesign"

	// FlagEnableAppChromeExtensions
	// Set this to true to enable all app chrome extensions registered by plugins.
	FlagEnableAppChromeExtensions = "enableAppChromeExtensions"

	// FlagEnableDashboardEmptyExtensions
	// Set this to true to enable all dashboard empty state extensions registered by plugins.
	FlagEnableDashboardEmptyExtensions = "enableDashboardEmptyExtensions"

	// FlagFoldersAppPlatformAPI
	// Enables use of app platform API for folders
	FlagFoldersAppPlatformAPI = "foldersAppPlatformAPI"

	// FlagOtelLogsFormatting
	// Applies OTel formatting templates to displayed logs
	FlagOtelLogsFormatting = "otelLogsFormatting"

	// FlagAlertingNotificationHistory
	// Enables the notification history feature
	FlagAlertingNotificationHistory = "alertingNotificationHistory"

	// FlagUnifiedStorageSearchDualReaderEnabled
	// Enable dual reader for unified storage search
	FlagUnifiedStorageSearchDualReaderEnabled = "unifiedStorageSearchDualReaderEnabled"

	// FlagDashboardLevelTimeMacros
	// Supports __from and __to macros that always use the dashboard level time range
	FlagDashboardLevelTimeMacros = "dashboardLevelTimeMacros"

	// FlagAlertmanagerRemoteSecondaryWithRemoteState
	// Starts Grafana in remote secondary mode pulling the latest state from the remote Alertmanager to avoid duplicate notifications.
	FlagAlertmanagerRemoteSecondaryWithRemoteState = "alertmanagerRemoteSecondaryWithRemoteState"

	// FlagRestrictedPluginApis
	// Enables sharing a list of APIs with a list of plugins
	FlagRestrictedPluginApis = "restrictedPluginApis"

	// FlagAdhocFiltersInTooltips
	// Enable adhoc filter buttons in visualization tooltips
	FlagAdhocFiltersInTooltips = "adhocFiltersInTooltips"

	// FlagFavoriteDatasources
	// Enable favorite datasources
	FlagFavoriteDatasources = "favoriteDatasources"

	// FlagNewLogContext
	// New Log Context component
	FlagNewLogContext = "newLogContext"

	// FlagNewClickhouseConfigPageDesign
	// Enables new design for the Clickhouse data source configuration page
	FlagNewClickhouseConfigPageDesign = "newClickhouseConfigPageDesign"

	// FlagTeamFolders
	// Enables team folders functionality
	FlagTeamFolders = "teamFolders"

	// FlagInteractiveLearning
	// Enables the interactive learning app
	FlagInteractiveLearning = "interactiveLearning"

	// FlagAlertingTriage
	// Enables the alerting triage feature
	FlagAlertingTriage = "alertingTriage"

	// FlagGraphiteBackendMode
	// Enables the Graphite data source full backend mode
	FlagGraphiteBackendMode = "graphiteBackendMode"

<<<<<<< HEAD
	// FlagTransformationsEmptyPlaceholder
	// Show transformation quick-start cards in empty transformations state
	FlagTransformationsEmptyPlaceholder = "transformationsEmptyPlaceholder"
=======
	// FlagAzureResourcePickerUpdates
	// Enables the updated Azure Monitor resource picker
	FlagAzureResourcePickerUpdates = "azureResourcePickerUpdates"

	// FlagPrometheusTypeMigration
	// Checks for deprecated Prometheus authentication methods (SigV4 and Azure), installs the relevant data source, and migrates the Prometheus data sources
	FlagPrometheusTypeMigration = "prometheusTypeMigration"

	// FlagPluginContainers
	// Enables running plugins in containers
	FlagPluginContainers = "pluginContainers"

	// FlagTempoSearchBackendMigration
	// Run search queries through the tempo backend
	FlagTempoSearchBackendMigration = "tempoSearchBackendMigration"

	// FlagCdnPluginsLoadFirst
	// Prioritize loading plugins from the CDN before other sources
	FlagCdnPluginsLoadFirst = "cdnPluginsLoadFirst"

	// FlagCdnPluginsUrls
	// Enable loading plugins via declarative URLs
	FlagCdnPluginsUrls = "cdnPluginsUrls"

	// FlagPluginInstallAPISync
	// Enable syncing plugin installations to the installs API
	FlagPluginInstallAPISync = "pluginInstallAPISync"

	// FlagNewGauge
	// Enable new gauge visualization
	FlagNewGauge = "newGauge"

	// FlagPreventPanelChromeOverflow
	// Restrict PanelChrome contents with overflow: hidden;
	FlagPreventPanelChromeOverflow = "preventPanelChromeOverflow"

	// FlagJaegerEnableGrpcEndpoint
	// Enable querying trace data through Jaeger&#39;s gRPC endpoint (HTTP)
	FlagJaegerEnableGrpcEndpoint = "jaegerEnableGrpcEndpoint"

	// FlagPluginStoreServiceLoading
	// Load plugins on store service startup instead of wire provider, and call RegisterFixedRoles after all plugins are loaded
	FlagPluginStoreServiceLoading = "pluginStoreServiceLoading"

	// FlagOnlyStoreActionSets
	// When storing dashboard and folder resource permissions, only store action sets and not the full list of underlying permission
	FlagOnlyStoreActionSets = "onlyStoreActionSets"

	// FlagPanelTimeSettings
	// Enables a new panel time settings drawer
	FlagPanelTimeSettings = "panelTimeSettings"

	// FlagDashboardTemplates
	// Enable template dashboards
	FlagDashboardTemplates = "dashboardTemplates"

	// FlagKubernetesAnnotations
	// Enables app platform API for annotations
	FlagKubernetesAnnotations = "kubernetesAnnotations"
>>>>>>> 194f7cb4
)<|MERGE_RESOLUTION|>--- conflicted
+++ resolved
@@ -1050,69 +1050,67 @@
 	// Enables the Graphite data source full backend mode
 	FlagGraphiteBackendMode = "graphiteBackendMode"
 
-<<<<<<< HEAD
+	// FlagAzureResourcePickerUpdates
+	// Enables the updated Azure Monitor resource picker
+	FlagAzureResourcePickerUpdates = "azureResourcePickerUpdates"
+
+	// FlagPrometheusTypeMigration
+	// Checks for deprecated Prometheus authentication methods (SigV4 and Azure), installs the relevant data source, and migrates the Prometheus data sources
+	FlagPrometheusTypeMigration = "prometheusTypeMigration"
+
+	// FlagPluginContainers
+	// Enables running plugins in containers
+	FlagPluginContainers = "pluginContainers"
+
+	// FlagTempoSearchBackendMigration
+	// Run search queries through the tempo backend
+	FlagTempoSearchBackendMigration = "tempoSearchBackendMigration"
+
+	// FlagCdnPluginsLoadFirst
+	// Prioritize loading plugins from the CDN before other sources
+	FlagCdnPluginsLoadFirst = "cdnPluginsLoadFirst"
+
+	// FlagCdnPluginsUrls
+	// Enable loading plugins via declarative URLs
+	FlagCdnPluginsUrls = "cdnPluginsUrls"
+
+	// FlagPluginInstallAPISync
+	// Enable syncing plugin installations to the installs API
+	FlagPluginInstallAPISync = "pluginInstallAPISync"
+
+	// FlagNewGauge
+	// Enable new gauge visualization
+	FlagNewGauge = "newGauge"
+
+	// FlagPreventPanelChromeOverflow
+	// Restrict PanelChrome contents with overflow: hidden;
+	FlagPreventPanelChromeOverflow = "preventPanelChromeOverflow"
+
+	// FlagJaegerEnableGrpcEndpoint
+	// Enable querying trace data through Jaeger&#39;s gRPC endpoint (HTTP)
+	FlagJaegerEnableGrpcEndpoint = "jaegerEnableGrpcEndpoint"
+
+	// FlagPluginStoreServiceLoading
+	// Load plugins on store service startup instead of wire provider, and call RegisterFixedRoles after all plugins are loaded
+	FlagPluginStoreServiceLoading = "pluginStoreServiceLoading"
+
+	// FlagOnlyStoreActionSets
+	// When storing dashboard and folder resource permissions, only store action sets and not the full list of underlying permission
+	FlagOnlyStoreActionSets = "onlyStoreActionSets"
+
+	// FlagPanelTimeSettings
+	// Enables a new panel time settings drawer
+	FlagPanelTimeSettings = "panelTimeSettings"
+
+	// FlagDashboardTemplates
+	// Enable template dashboards
+	FlagDashboardTemplates = "dashboardTemplates"
+
+	// FlagKubernetesAnnotations
+	// Enables app platform API for annotations
+	FlagKubernetesAnnotations = "kubernetesAnnotations"
+
 	// FlagTransformationsEmptyPlaceholder
 	// Show transformation quick-start cards in empty transformations state
 	FlagTransformationsEmptyPlaceholder = "transformationsEmptyPlaceholder"
-=======
-	// FlagAzureResourcePickerUpdates
-	// Enables the updated Azure Monitor resource picker
-	FlagAzureResourcePickerUpdates = "azureResourcePickerUpdates"
-
-	// FlagPrometheusTypeMigration
-	// Checks for deprecated Prometheus authentication methods (SigV4 and Azure), installs the relevant data source, and migrates the Prometheus data sources
-	FlagPrometheusTypeMigration = "prometheusTypeMigration"
-
-	// FlagPluginContainers
-	// Enables running plugins in containers
-	FlagPluginContainers = "pluginContainers"
-
-	// FlagTempoSearchBackendMigration
-	// Run search queries through the tempo backend
-	FlagTempoSearchBackendMigration = "tempoSearchBackendMigration"
-
-	// FlagCdnPluginsLoadFirst
-	// Prioritize loading plugins from the CDN before other sources
-	FlagCdnPluginsLoadFirst = "cdnPluginsLoadFirst"
-
-	// FlagCdnPluginsUrls
-	// Enable loading plugins via declarative URLs
-	FlagCdnPluginsUrls = "cdnPluginsUrls"
-
-	// FlagPluginInstallAPISync
-	// Enable syncing plugin installations to the installs API
-	FlagPluginInstallAPISync = "pluginInstallAPISync"
-
-	// FlagNewGauge
-	// Enable new gauge visualization
-	FlagNewGauge = "newGauge"
-
-	// FlagPreventPanelChromeOverflow
-	// Restrict PanelChrome contents with overflow: hidden;
-	FlagPreventPanelChromeOverflow = "preventPanelChromeOverflow"
-
-	// FlagJaegerEnableGrpcEndpoint
-	// Enable querying trace data through Jaeger&#39;s gRPC endpoint (HTTP)
-	FlagJaegerEnableGrpcEndpoint = "jaegerEnableGrpcEndpoint"
-
-	// FlagPluginStoreServiceLoading
-	// Load plugins on store service startup instead of wire provider, and call RegisterFixedRoles after all plugins are loaded
-	FlagPluginStoreServiceLoading = "pluginStoreServiceLoading"
-
-	// FlagOnlyStoreActionSets
-	// When storing dashboard and folder resource permissions, only store action sets and not the full list of underlying permission
-	FlagOnlyStoreActionSets = "onlyStoreActionSets"
-
-	// FlagPanelTimeSettings
-	// Enables a new panel time settings drawer
-	FlagPanelTimeSettings = "panelTimeSettings"
-
-	// FlagDashboardTemplates
-	// Enable template dashboards
-	FlagDashboardTemplates = "dashboardTemplates"
-
-	// FlagKubernetesAnnotations
-	// Enables app platform API for annotations
-	FlagKubernetesAnnotations = "kubernetesAnnotations"
->>>>>>> 194f7cb4
 )