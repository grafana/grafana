// NOTE: This file was auto generated.  DO NOT EDIT DIRECTLY!
// To change feature flags, edit:
//  pkg/services/featuremgmt/registry.go
// Then run tests in:
//  pkg/services/featuremgmt/toggles_gen_test.go

package featuremgmt

const (
	// FlagDisableEnvelopeEncryption
	// Disable envelope encryption (emergency only)
	FlagDisableEnvelopeEncryption = "disableEnvelopeEncryption"

	// FlagLiveServiceWebWorker
	// This will use a webworker thread to processes events rather than the main thread
	FlagLiveServiceWebWorker = "live-service-web-worker"

	// FlagQueryOverLive
	// Use Grafana Live WebSocket to execute backend queries
	FlagQueryOverLive = "queryOverLive"

	// FlagPanelTitleSearch
	// Search for dashboards using panel title
	FlagPanelTitleSearch = "panelTitleSearch"

	// FlagPublicDashboards
	// Enables public access to dashboards
	FlagPublicDashboards = "publicDashboards"

	// FlagPublicDashboardsEmailSharing
	// Enables public dashboard sharing to be restricted to only allowed emails
	FlagPublicDashboardsEmailSharing = "publicDashboardsEmailSharing"

	// FlagLokiExperimentalStreaming
	// Support new streaming approach for loki (prototype, needs special loki build)
	FlagLokiExperimentalStreaming = "lokiExperimentalStreaming"

	// FlagFeatureHighlights
	// Highlight Grafana Enterprise features
	FlagFeatureHighlights = "featureHighlights"

	// FlagMigrationLocking
	// Lock database during migrations
	FlagMigrationLocking = "migrationLocking"

	// FlagStorage
	// Configurable storage for dashboards, datasources, and resources
	FlagStorage = "storage"

	// FlagCorrelations
	// Correlations page
	FlagCorrelations = "correlations"

	// FlagExploreContentOutline
	// Content outline sidebar
	FlagExploreContentOutline = "exploreContentOutline"

	// FlagDatasourceQueryMultiStatus
	// Introduce HTTP 207 Multi Status for api/ds/query
	FlagDatasourceQueryMultiStatus = "datasourceQueryMultiStatus"

	// FlagTraceToMetrics
	// Enable trace to metrics links
	FlagTraceToMetrics = "traceToMetrics"

	// FlagNewDBLibrary
	// Use jmoiron/sqlx rather than xorm for a few backend services
	FlagNewDBLibrary = "newDBLibrary"

	// FlagAutoMigrateOldPanels
	// Migrate old angular panels to supported versions (graph, table-old, worldmap, etc)
	FlagAutoMigrateOldPanels = "autoMigrateOldPanels"

	// FlagDisableAngular
	// Dynamic flag to disable angular at runtime. The preferred method is to set `angular_support_enabled` to `false` in the [security] settings, which allows you to change the state at runtime.
	FlagDisableAngular = "disableAngular"

	// FlagCanvasPanelNesting
	// Allow elements nesting
	FlagCanvasPanelNesting = "canvasPanelNesting"

	// FlagScenes
	// Experimental framework to build interactive dashboards
	FlagScenes = "scenes"

	// FlagDisableSecretsCompatibility
	// Disable duplicated secret storage in legacy tables
	FlagDisableSecretsCompatibility = "disableSecretsCompatibility"

	// FlagLogRequestsInstrumentedAsUnknown
	// Logs the path for requests that are instrumented as unknown
	FlagLogRequestsInstrumentedAsUnknown = "logRequestsInstrumentedAsUnknown"

	// FlagDataConnectionsConsole
	// Enables a new top-level page called Connections. This page is an experiment that provides a better experience when you install and configure data sources and other plugins.
	FlagDataConnectionsConsole = "dataConnectionsConsole"

	// FlagTopnav
	// Enables topnav support in external plugins. The new Grafana navigation cannot be disabled.
	FlagTopnav = "topnav"

	// FlagDockedMegaMenu
	// Enable support for a persistent (docked) navigation menu
	FlagDockedMegaMenu = "dockedMegaMenu"

	// FlagGrpcServer
	// Run the GRPC server
	FlagGrpcServer = "grpcServer"

	// FlagEntityStore
	// SQL-based entity store (requires storage flag also)
	FlagEntityStore = "entityStore"

	// FlagCloudWatchCrossAccountQuerying
	// Enables cross-account querying in CloudWatch datasources
	FlagCloudWatchCrossAccountQuerying = "cloudWatchCrossAccountQuerying"

	// FlagRedshiftAsyncQueryDataSupport
	// Enable async query data support for Redshift
	FlagRedshiftAsyncQueryDataSupport = "redshiftAsyncQueryDataSupport"

	// FlagAthenaAsyncQueryDataSupport
	// Enable async query data support for Athena
	FlagAthenaAsyncQueryDataSupport = "athenaAsyncQueryDataSupport"

	// FlagCloudwatchNewRegionsHandler
	// Refactor of /regions endpoint, no user-facing changes
	FlagCloudwatchNewRegionsHandler = "cloudwatchNewRegionsHandler"

	// FlagShowDashboardValidationWarnings
	// Show warnings when dashboards do not validate against the schema
	FlagShowDashboardValidationWarnings = "showDashboardValidationWarnings"

	// FlagMysqlAnsiQuotes
	// Use double quotes to escape keyword in a MySQL query
	FlagMysqlAnsiQuotes = "mysqlAnsiQuotes"

	// FlagAccessControlOnCall
	// Access control primitives for OnCall
	FlagAccessControlOnCall = "accessControlOnCall"

	// FlagNestedFolders
	// Enable folder nesting
	FlagNestedFolders = "nestedFolders"

	// FlagNestedFolderPicker
	// Enables the new folder picker to work with nested folders. Requires the nestedFolders feature toggle
	FlagNestedFolderPicker = "nestedFolderPicker"

	// FlagAccessTokenExpirationCheck
	// Enable OAuth access_token expiration check and token refresh using the refresh_token
	FlagAccessTokenExpirationCheck = "accessTokenExpirationCheck"

	// FlagEmptyDashboardPage
	// Enable the redesigned user interface of a dashboard page that includes no panels
	FlagEmptyDashboardPage = "emptyDashboardPage"

	// FlagDisablePrometheusExemplarSampling
	// Disable Prometheus exemplar sampling
	FlagDisablePrometheusExemplarSampling = "disablePrometheusExemplarSampling"

	// FlagAlertingBacktesting
	// Rule backtesting API for alerting
	FlagAlertingBacktesting = "alertingBacktesting"

	// FlagEditPanelCSVDragAndDrop
	// Enables drag and drop for CSV and Excel files
	FlagEditPanelCSVDragAndDrop = "editPanelCSVDragAndDrop"

	// FlagAlertingNoNormalState
	// Stop maintaining state of alerts that are not firing
	FlagAlertingNoNormalState = "alertingNoNormalState"

	// FlagLogsContextDatasourceUi
	// Allow datasource to provide custom UI for context view
	FlagLogsContextDatasourceUi = "logsContextDatasourceUi"

	// FlagLokiQuerySplitting
	// Split large interval queries into subqueries with smaller time intervals
	FlagLokiQuerySplitting = "lokiQuerySplitting"

	// FlagLokiQuerySplittingConfig
	// Give users the option to configure split durations for Loki queries
	FlagLokiQuerySplittingConfig = "lokiQuerySplittingConfig"

	// FlagIndividualCookiePreferences
	// Support overriding cookie preferences per user
	FlagIndividualCookiePreferences = "individualCookiePreferences"

	// FlagGcomOnlyExternalOrgRoleSync
	// Prohibits a user from changing organization roles synced with Grafana Cloud auth provider
	FlagGcomOnlyExternalOrgRoleSync = "gcomOnlyExternalOrgRoleSync"

	// FlagPrometheusMetricEncyclopedia
	// Adds the metrics explorer component to the Prometheus query builder as an option in metric select
	FlagPrometheusMetricEncyclopedia = "prometheusMetricEncyclopedia"

	// FlagInfluxdbBackendMigration
	// Query InfluxDB InfluxQL without the proxy
	FlagInfluxdbBackendMigration = "influxdbBackendMigration"

	// FlagClientTokenRotation
	// Replaces the current in-request token rotation so that the client initiates the rotation
	FlagClientTokenRotation = "clientTokenRotation"

	// FlagPrometheusDataplane
	// Changes responses to from Prometheus to be compliant with the dataplane specification. In particular, when this feature toggle is active, the numeric `Field.Name` is set from &#39;Value&#39; to the value of the `__name__` label.
	FlagPrometheusDataplane = "prometheusDataplane"

	// FlagLokiMetricDataplane
	// Changes metric responses from Loki to be compliant with the dataplane specification.
	FlagLokiMetricDataplane = "lokiMetricDataplane"

	// FlagLokiLogsDataplane
	// Changes logs responses from Loki to be compliant with the dataplane specification.
	FlagLokiLogsDataplane = "lokiLogsDataplane"

	// FlagDataplaneFrontendFallback
	// Support dataplane contract field name change for transformations and field name matchers where the name is different
	FlagDataplaneFrontendFallback = "dataplaneFrontendFallback"

	// FlagDisableSSEDataplane
	// Disables dataplane specific processing in server side expressions.
	FlagDisableSSEDataplane = "disableSSEDataplane"

	// FlagAlertStateHistoryLokiSecondary
	// Enable Grafana to write alert state history to an external Loki instance in addition to Grafana annotations.
	FlagAlertStateHistoryLokiSecondary = "alertStateHistoryLokiSecondary"

	// FlagAlertingNotificationsPoliciesMatchingInstances
	// Enables the preview of matching instances for notification policies
	FlagAlertingNotificationsPoliciesMatchingInstances = "alertingNotificationsPoliciesMatchingInstances"

	// FlagAlertStateHistoryLokiPrimary
	// Enable a remote Loki instance as the primary source for state history reads.
	FlagAlertStateHistoryLokiPrimary = "alertStateHistoryLokiPrimary"

	// FlagAlertStateHistoryLokiOnly
	// Disable Grafana alerts from emitting annotations when a remote Loki instance is available.
	FlagAlertStateHistoryLokiOnly = "alertStateHistoryLokiOnly"

	// FlagUnifiedRequestLog
	// Writes error logs to the request logger
	FlagUnifiedRequestLog = "unifiedRequestLog"

	// FlagRenderAuthJWT
	// Uses JWT-based auth for rendering instead of relying on remote cache
	FlagRenderAuthJWT = "renderAuthJWT"

	// FlagExternalServiceAuth
	// Starts an OAuth2 authentication provider for external services
	FlagExternalServiceAuth = "externalServiceAuth"

	// FlagRefactorVariablesTimeRange
	// Refactor time range variables flow to reduce number of API calls made when query variables are chained
	FlagRefactorVariablesTimeRange = "refactorVariablesTimeRange"

	// FlagUseCachingService
	// When active, the new query and resource caching implementation using a wire service inject replaces the previous middleware implementation.
	FlagUseCachingService = "useCachingService"

	// FlagEnableElasticsearchBackendQuerying
	// Enable the processing of queries and responses in the Elasticsearch data source through backend
	FlagEnableElasticsearchBackendQuerying = "enableElasticsearchBackendQuerying"

	// FlagAdvancedDataSourcePicker
	// Enable a new data source picker with contextual information, recently used order and advanced mode
	FlagAdvancedDataSourcePicker = "advancedDataSourcePicker"

	// FlagFaroDatasourceSelector
	// Enable the data source selector within the Frontend Apps section of the Frontend Observability
	FlagFaroDatasourceSelector = "faroDatasourceSelector"

	// FlagEnableDatagridEditing
	// Enables the edit functionality in the datagrid panel
	FlagEnableDatagridEditing = "enableDatagridEditing"

	// FlagDataSourcePageHeader
	// Apply new pageHeader UI in data source edit page
	FlagDataSourcePageHeader = "dataSourcePageHeader"

	// FlagExtraThemes
	// Enables extra themes
	FlagExtraThemes = "extraThemes"

	// FlagLokiPredefinedOperations
	// Adds predefined query operations to Loki query editor
	FlagLokiPredefinedOperations = "lokiPredefinedOperations"

	// FlagPluginsFrontendSandbox
	// Enables the plugins frontend sandbox
	FlagPluginsFrontendSandbox = "pluginsFrontendSandbox"

	// FlagDashboardEmbed
	// Allow embedding dashboard for external use in Code editors
	FlagDashboardEmbed = "dashboardEmbed"

	// FlagFrontendSandboxMonitorOnly
	// Enables monitor only in the plugin frontend sandbox (if enabled)
	FlagFrontendSandboxMonitorOnly = "frontendSandboxMonitorOnly"

	// FlagSqlDatasourceDatabaseSelection
	// Enables previous SQL data source dataset dropdown behavior
	FlagSqlDatasourceDatabaseSelection = "sqlDatasourceDatabaseSelection"

	// FlagLokiFormatQuery
	// Enables the ability to format Loki queries
	FlagLokiFormatQuery = "lokiFormatQuery"

	// FlagCloudWatchLogsMonacoEditor
	// Enables the Monaco editor for CloudWatch Logs queries
	FlagCloudWatchLogsMonacoEditor = "cloudWatchLogsMonacoEditor"

	// FlagExploreScrollableLogsContainer
	// Improves the scrolling behavior of logs in Explore
	FlagExploreScrollableLogsContainer = "exploreScrollableLogsContainer"

	// FlagRecordedQueriesMulti
	// Enables writing multiple items from a single query within Recorded Queries
	FlagRecordedQueriesMulti = "recordedQueriesMulti"

	// FlagPluginsDynamicAngularDetectionPatterns
	// Enables fetching Angular detection patterns for plugins from GCOM and fallback to hardcoded ones
	FlagPluginsDynamicAngularDetectionPatterns = "pluginsDynamicAngularDetectionPatterns"

	// FlagVizAndWidgetSplit
	// Split panels between visualizations and widgets
	FlagVizAndWidgetSplit = "vizAndWidgetSplit"

	// FlagPrometheusIncrementalQueryInstrumentation
	// Adds RudderStack events to incremental queries
	FlagPrometheusIncrementalQueryInstrumentation = "prometheusIncrementalQueryInstrumentation"

	// FlagLogsExploreTableVisualisation
	// A table visualisation for logs in Explore
	FlagLogsExploreTableVisualisation = "logsExploreTableVisualisation"

	// FlagAwsDatasourcesTempCredentials
	// Support temporary security credentials in AWS plugins for Grafana Cloud customers
	FlagAwsDatasourcesTempCredentials = "awsDatasourcesTempCredentials"

	// FlagTransformationsRedesign
	// Enables the transformations redesign
	FlagTransformationsRedesign = "transformationsRedesign"

	// FlagMlExpressions
	// Enable support for Machine Learning in server-side expressions
	FlagMlExpressions = "mlExpressions"

	// FlagTraceQLStreaming
	// Enables response streaming of TraceQL queries of the Tempo data source
	FlagTraceQLStreaming = "traceQLStreaming"

	// FlagMetricsSummary
	// Enables metrics summary queries in the Tempo data source
	FlagMetricsSummary = "metricsSummary"

	// FlagGrafanaAPIServer
	// Enable Kubernetes API Server for Grafana resources
	FlagGrafanaAPIServer = "grafanaAPIServer"

	// FlagGrafanaAPIServerWithExperimentalAPIs
	// Register experimental APIs with the k8s API server
	FlagGrafanaAPIServerWithExperimentalAPIs = "grafanaAPIServerWithExperimentalAPIs"

	// FlagFeatureToggleAdminPage
	// Enable admin page for managing feature toggles from the Grafana front-end
	FlagFeatureToggleAdminPage = "featureToggleAdminPage"

	// FlagAwsAsyncQueryCaching
	// Enable caching for async queries for Redshift and Athena. Requires that the `useCachingService` feature toggle is enabled and the datasource has caching and async query support enabled
	FlagAwsAsyncQueryCaching = "awsAsyncQueryCaching"

	// FlagSplitScopes
	// Support faster dashboard and folder search by splitting permission scopes into parts
	FlagSplitScopes = "splitScopes"

	// FlagAzureMonitorDataplane
	// Adds dataplane compliant frame metadata in the Azure Monitor datasource
	FlagAzureMonitorDataplane = "azureMonitorDataplane"

	// FlagTraceToProfiles
	// Enables linking between traces and profiles
	FlagTraceToProfiles = "traceToProfiles"

	// FlagPermissionsFilterRemoveSubquery
	// Alternative permission filter implementation that does not use subqueries for fetching the dashboard folder
	FlagPermissionsFilterRemoveSubquery = "permissionsFilterRemoveSubquery"

	// FlagPrometheusConfigOverhaulAuth
	// Update the Prometheus configuration page with the new auth component
	FlagPrometheusConfigOverhaulAuth = "prometheusConfigOverhaulAuth"

	// FlagConfigurableSchedulerTick
	// Enable changing the scheduler base interval via configuration option unified_alerting.scheduler_tick_interval
	FlagConfigurableSchedulerTick = "configurableSchedulerTick"

	// FlagInfluxdbSqlSupport
	// Enable InfluxDB SQL query language support with new querying UI
	FlagInfluxdbSqlSupport = "influxdbSqlSupport"

	// FlagAlertingNoDataErrorExecution
	// Changes how Alerting state manager handles execution of NoData/Error
	FlagAlertingNoDataErrorExecution = "alertingNoDataErrorExecution"

	// FlagAngularDeprecationUI
	// Display new Angular deprecation-related UI features
	FlagAngularDeprecationUI = "angularDeprecationUI"

	// FlagDashgpt
	// Enable AI powered features in dashboards
	FlagDashgpt = "dashgpt"

	// FlagReportingRetries
	// Enables rendering retries for the reporting feature
	FlagReportingRetries = "reportingRetries"

	// FlagNewBrowseDashboards
	// New browse/manage dashboards UI
	FlagNewBrowseDashboards = "newBrowseDashboards"

	// FlagSseGroupByDatasource
	// Send query to the same datasource in a single request when using server side expressions
	FlagSseGroupByDatasource = "sseGroupByDatasource"

	// FlagRequestInstrumentationStatusSource
	// Include a status source label for request metrics and logs
	FlagRequestInstrumentationStatusSource = "requestInstrumentationStatusSource"

	// FlagLibraryPanelRBAC
	// Enables RBAC support for library panels
	FlagLibraryPanelRBAC = "libraryPanelRBAC"

	// FlagLokiRunQueriesInParallel
	// Enables running Loki queries in parallel
	FlagLokiRunQueriesInParallel = "lokiRunQueriesInParallel"

	// FlagWargamesTesting
	// Placeholder feature flag for internal testing
	FlagWargamesTesting = "wargamesTesting"

	// FlagAlertingInsights
	// Show the new alerting insights landing page
	FlagAlertingInsights = "alertingInsights"

	// FlagAlertingContactPointsV2
	// Show the new contacpoints list view
	FlagAlertingContactPointsV2 = "alertingContactPointsV2"

	// FlagExternalCorePlugins
	// Allow core plugins to be loaded as external
	FlagExternalCorePlugins = "externalCorePlugins"

	// FlagPluginsAPIMetrics
	// Sends metrics of public grafana packages usage by plugins
	FlagPluginsAPIMetrics = "pluginsAPIMetrics"

	// FlagHttpSLOLevels
	// Adds SLO level to http request metrics
	FlagHttpSLOLevels = "httpSLOLevels"

	// FlagIdForwarding
	// Generate signed id token for identity that can be forwarded to plugins and external services
	FlagIdForwarding = "idForwarding"

	// FlagCloudWatchWildCardDimensionValues
	// Fetches dimension values from CloudWatch to correctly label wildcard dimensions
	FlagCloudWatchWildCardDimensionValues = "cloudWatchWildCardDimensionValues"

	// FlagExternalServiceAccounts
	// Automatic service account and token setup for plugins
	FlagExternalServiceAccounts = "externalServiceAccounts"

	// FlagPanelMonitoring
	// Enables panel monitoring through logs and measurements
	FlagPanelMonitoring = "panelMonitoring"

	// FlagEnableNativeHTTPHistogram
	// Enables native HTTP Histograms
	FlagEnableNativeHTTPHistogram = "enableNativeHTTPHistogram"

	// FlagFormatString
	// Enable format string transformer
	FlagFormatString = "formatString"

	// FlagTransformationsVariableSupport
	// Allows using variables in transformations
	FlagTransformationsVariableSupport = "transformationsVariableSupport"

	// FlagKubernetesPlaylists
	// Use the kubernetes API in the frontend for playlists
	FlagKubernetesPlaylists = "kubernetesPlaylists"

	// FlagKubernetesPlaylistsAPI
	// Route /api/playlist API to k8s handlers
	FlagKubernetesPlaylistsAPI = "kubernetesPlaylistsAPI"

	// FlagCloudWatchBatchQueries
	// Runs CloudWatch metrics queries as separate batches
	FlagCloudWatchBatchQueries = "cloudWatchBatchQueries"

	// FlagNavAdminSubsections
	// Splits the administration section of the nav tree into subsections
	FlagNavAdminSubsections = "navAdminSubsections"

	// FlagRecoveryThreshold
	// Enables feature recovery threshold (aka hysteresis) for threshold server-side expression
	FlagRecoveryThreshold = "recoveryThreshold"

	// FlagTeamHttpHeaders
	// Enables datasources to apply team headers to the client requests
	FlagTeamHttpHeaders = "teamHttpHeaders"

	// FlagAwsDatasourcesNewFormStyling
	// Applies new form styling for configuration and query editors in AWS plugins
	FlagAwsDatasourcesNewFormStyling = "awsDatasourcesNewFormStyling"

	// FlagCachingOptimizeSerializationMemoryUsage
	// If enabled, the caching backend gradually serializes query responses for the cache, comparing against the configured `[caching]max_value_mb` value as it goes. This can can help prevent Grafana from running out of memory while attempting to cache very large query responses.
	FlagCachingOptimizeSerializationMemoryUsage = "cachingOptimizeSerializationMemoryUsage"

	// FlagPanelTitleSearchInV1
	// Enable searching for dashboards using panel title in search v1
	FlagPanelTitleSearchInV1 = "panelTitleSearchInV1"

	// FlagPluginsInstrumentationStatusSource
	// Include a status source label for plugin request metrics and logs
	FlagPluginsInstrumentationStatusSource = "pluginsInstrumentationStatusSource"

	// FlagCostManagementUi
	// Toggles the display of the cost management ui plugin
	FlagCostManagementUi = "costManagementUi"

	// FlagManagedPluginsInstall
	// Install managed plugins directly from plugins catalog
	FlagManagedPluginsInstall = "managedPluginsInstall"

	// FlagPrometheusPromQAIL
	// Prometheus and AI/ML to assist users in creating a query
	FlagPrometheusPromQAIL = "prometheusPromQAIL"

	// FlagAddFieldFromCalculationStatFunctions
	// Add cumulative and window functions to the add field from calculation transformation
	FlagAddFieldFromCalculationStatFunctions = "addFieldFromCalculationStatFunctions"

	// FlagAlertmanagerRemoteSecondary
	// Enable Grafana to sync configuration and state with a remote Alertmanager.
	FlagAlertmanagerRemoteSecondary = "alertmanagerRemoteSecondary"

	// FlagAlertmanagerRemotePrimary
	// Enable Grafana to have a remote Alertmanager instance as the primary Alertmanager.
	FlagAlertmanagerRemotePrimary = "alertmanagerRemotePrimary"

	// FlagAlertmanagerRemoteOnly
	// Disable the internal Alertmanager and only use the external one defined.
	FlagAlertmanagerRemoteOnly = "alertmanagerRemoteOnly"

	// FlagAnnotationPermissionUpdate
	// Separate annotation permissions from dashboard permissions to allow for more granular control.
	FlagAnnotationPermissionUpdate = "annotationPermissionUpdate"

	// FlagExtractFieldsNameDeduplication
	// Make sure extracted field names are unique in the dataframe
	FlagExtractFieldsNameDeduplication = "extractFieldsNameDeduplication"

	// FlagDashboardSceneForViewers
	// Enables dashboard rendering using Scenes for viewer roles
	FlagDashboardSceneForViewers = "dashboardSceneForViewers"

	// FlagPanelFilterVariable
	// Enables use of the `systemPanelFilterVar` variable to filter panels in a dashboard
	FlagPanelFilterVariable = "panelFilterVariable"

<<<<<<< HEAD
	// FlagEnableSSOSettingsAPI
	// Enables the SSO settings API
	FlagEnableSSOSettingsAPI = "enableSSOSettingsAPI"
=======
	// FlagPdfTables
	// Enables generating table data as PDF in reporting
	FlagPdfTables = "pdfTables"
>>>>>>> df7b760f
)<|MERGE_RESOLUTION|>--- conflicted
+++ resolved
@@ -571,13 +571,11 @@
 	// Enables use of the `systemPanelFilterVar` variable to filter panels in a dashboard
 	FlagPanelFilterVariable = "panelFilterVariable"
 
-<<<<<<< HEAD
+	// FlagPdfTables
+	// Enables generating table data as PDF in reporting
+	FlagPdfTables = "pdfTables"
+
 	// FlagEnableSSOSettingsAPI
 	// Enables the SSO settings API
 	FlagEnableSSOSettingsAPI = "enableSSOSettingsAPI"
-=======
-	// FlagPdfTables
-	// Enables generating table data as PDF in reporting
-	FlagPdfTables = "pdfTables"
->>>>>>> df7b760f
 )