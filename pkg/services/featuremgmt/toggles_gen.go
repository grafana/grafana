--- conflicted
+++ resolved
@@ -863,17 +863,15 @@
 	// Enables the extension admin page regardless of development mode
 	FlagEnableExtensionsAdminPage = "enableExtensionsAdminPage"
 
-<<<<<<< HEAD
+	// FlagZipkinBackendMigration
+	// Enables querying Zipkin data source without the proxy
+	FlagZipkinBackendMigration = "zipkinBackendMigration"
+
+	// FlagEnableSCIM
+	// Enables SCIM support for user and group management
+	FlagEnableSCIM = "enableSCIM"
+
 	// FlagCrashDetection
 	// Enables browser crash detection reporting to Faro.
 	FlagCrashDetection = "crashDetection"
-=======
-	// FlagZipkinBackendMigration
-	// Enables querying Zipkin data source without the proxy
-	FlagZipkinBackendMigration = "zipkinBackendMigration"
-
-	// FlagEnableSCIM
-	// Enables SCIM support for user and group management
-	FlagEnableSCIM = "enableSCIM"
->>>>>>> 86bc0872
 )