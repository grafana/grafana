// NOTE: This file was auto generated.  DO NOT EDIT DIRECTLY!
// To change feature flags, edit:
//  pkg/services/featuremgmt/registry.go
// Then run tests in:
//  pkg/services/featuremgmt/toggles_gen_test.go

package featuremgmt

const (
	// FlagDisableEnvelopeEncryption
	// Disable envelope encryption (emergency only)
	FlagDisableEnvelopeEncryption = "disableEnvelopeEncryption"

	// FlagPanelTitleSearch
	// Search for dashboards using panel title
	FlagPanelTitleSearch = "panelTitleSearch"

	// FlagPublicDashboardsEmailSharing
	// Enables public dashboard sharing to be restricted to only allowed emails
	FlagPublicDashboardsEmailSharing = "publicDashboardsEmailSharing"

	// FlagPublicDashboardsScene
	// Enables public dashboard rendering using scenes
	FlagPublicDashboardsScene = "publicDashboardsScene"

	// FlagLokiExperimentalStreaming
	// Support new streaming approach for loki (prototype, needs special loki build)
	FlagLokiExperimentalStreaming = "lokiExperimentalStreaming"

	// FlagFeatureHighlights
	// Highlight Grafana Enterprise features
	FlagFeatureHighlights = "featureHighlights"

	// FlagStorage
	// Configurable storage for dashboards, datasources, and resources
	FlagStorage = "storage"

	// FlagCanvasPanelNesting
	// Allow elements nesting
	FlagCanvasPanelNesting = "canvasPanelNesting"

	// FlagLogRequestsInstrumentedAsUnknown
	// Logs the path for requests that are instrumented as unknown
	FlagLogRequestsInstrumentedAsUnknown = "logRequestsInstrumentedAsUnknown"

	// FlagGrpcServer
	// Run the GRPC server
	FlagGrpcServer = "grpcServer"

	// FlagCloudWatchCrossAccountQuerying
	// Enables cross-account querying in CloudWatch datasources
	FlagCloudWatchCrossAccountQuerying = "cloudWatchCrossAccountQuerying"

	// FlagShowDashboardValidationWarnings
	// Show warnings when dashboards do not validate against the schema
	FlagShowDashboardValidationWarnings = "showDashboardValidationWarnings"

	// FlagMysqlAnsiQuotes
	// Use double quotes to escape keyword in a MySQL query
	FlagMysqlAnsiQuotes = "mysqlAnsiQuotes"

	// FlagAlertingBacktesting
	// Rule backtesting API for alerting
	FlagAlertingBacktesting = "alertingBacktesting"

	// FlagLogsContextDatasourceUi
	// Allow datasource to provide custom UI for context view
	FlagLogsContextDatasourceUi = "logsContextDatasourceUi"

	// FlagLokiShardSplitting
	// Use stream shards to split queries into smaller subqueries
	FlagLokiShardSplitting = "lokiShardSplitting"

	// FlagLokiQuerySplitting
	// Split large interval queries into subqueries with smaller time intervals
	FlagLokiQuerySplitting = "lokiQuerySplitting"

	// FlagIndividualCookiePreferences
	// Support overriding cookie preferences per user
	FlagIndividualCookiePreferences = "individualCookiePreferences"

	// FlagInfluxdbBackendMigration
	// Query InfluxDB InfluxQL without the proxy
	FlagInfluxdbBackendMigration = "influxdbBackendMigration"

	// FlagStarsFromAPIServer
	// populate star status from apiserver
	FlagStarsFromAPIServer = "starsFromAPIServer"

	// FlagKubernetesStars
	// Routes stars requests from /api to the /apis endpoint
	FlagKubernetesStars = "kubernetesStars"

	// FlagInfluxqlStreamingParser
	// Enable streaming JSON parser for InfluxDB datasource InfluxQL query language
	FlagInfluxqlStreamingParser = "influxqlStreamingParser"

	// FlagInfluxdbRunQueriesInParallel
	// Enables running InfluxDB Influxql queries in parallel
	FlagInfluxdbRunQueriesInParallel = "influxdbRunQueriesInParallel"

	// FlagLokiLogsDataplane
	// Changes logs responses from Loki to be compliant with the dataplane specification.
	FlagLokiLogsDataplane = "lokiLogsDataplane"

	// FlagDisableSSEDataplane
	// Disables dataplane specific processing in server side expressions.
	FlagDisableSSEDataplane = "disableSSEDataplane"

	// FlagUnifiedRequestLog
	// Writes error logs to the request logger
	FlagUnifiedRequestLog = "unifiedRequestLog"

	// FlagRenderAuthJWT
	// Uses JWT-based auth for rendering instead of relying on remote cache
	FlagRenderAuthJWT = "renderAuthJWT"

	// FlagRefactorVariablesTimeRange
	// Refactor time range variables flow to reduce number of API calls made when query variables are chained
	FlagRefactorVariablesTimeRange = "refactorVariablesTimeRange"

	// FlagFaroDatasourceSelector
	// Enable the data source selector within the Frontend Apps section of the Frontend Observability
	FlagFaroDatasourceSelector = "faroDatasourceSelector"

	// FlagEnableDatagridEditing
	// Enables the edit functionality in the datagrid panel
	FlagEnableDatagridEditing = "enableDatagridEditing"

	// FlagExtraThemes
	// Enables extra themes
	FlagExtraThemes = "extraThemes"

	// FlagLogsExploreTableVisualisation
	// A table visualisation for logs in Explore
	FlagLogsExploreTableVisualisation = "logsExploreTableVisualisation"

	// FlagAwsDatasourcesTempCredentials
	// Support temporary security credentials in AWS plugins for Grafana Cloud customers
	FlagAwsDatasourcesTempCredentials = "awsDatasourcesTempCredentials"

	// FlagMlExpressions
	// Enable support for Machine Learning in server-side expressions
	FlagMlExpressions = "mlExpressions"

	// FlagDatasourceAPIServers
	// Expose some datasources as apiservers.
	FlagDatasourceAPIServers = "datasourceAPIServers"

	// FlagGrafanaAPIServerWithExperimentalAPIs
	// Register experimental APIs with the k8s API server, including all datasources
	FlagGrafanaAPIServerWithExperimentalAPIs = "grafanaAPIServerWithExperimentalAPIs"

	// FlagProvisioning
	// Next generation provisioning... and git
	FlagProvisioning = "provisioning"

	// FlagGrafanaAPIServerEnsureKubectlAccess
	// Start an additional https handler and write kubectl options
	FlagGrafanaAPIServerEnsureKubectlAccess = "grafanaAPIServerEnsureKubectlAccess"

	// FlagAwsAsyncQueryCaching
	// Enable caching for async queries for Redshift and Athena. Requires that the datasource has caching and async query support enabled
	FlagAwsAsyncQueryCaching = "awsAsyncQueryCaching"

	// FlagQueryCacheRequestDeduplication
	// Enable request deduplication when query caching is enabled. Requests issuing the same query will be deduplicated, only the first request to arrive will be executed and the response will be shared with requests arriving while there is a request in-flight
	FlagQueryCacheRequestDeduplication = "queryCacheRequestDeduplication"

	// FlagPermissionsFilterRemoveSubquery
	// Alternative permission filter implementation that does not use subqueries for fetching the dashboard folder
	FlagPermissionsFilterRemoveSubquery = "permissionsFilterRemoveSubquery"

	// FlagConfigurableSchedulerTick
	// Enable changing the scheduler base interval via configuration option unified_alerting.scheduler_tick_interval
	FlagConfigurableSchedulerTick = "configurableSchedulerTick"

	// FlagDashgpt
	// Enable AI powered features in dashboards
	FlagDashgpt = "dashgpt"

	// FlagAiGeneratedDashboardChanges
	// Enable AI powered features for dashboards to auto-summary changes when saving
	FlagAiGeneratedDashboardChanges = "aiGeneratedDashboardChanges"

	// FlagReportingRetries
	// Enables rendering retries for the reporting feature
	FlagReportingRetries = "reportingRetries"

	// FlagSseGroupByDatasource
	// Send query to the same datasource in a single request when using server side expressions. The `cloudWatchBatchQueries` feature toggle should be enabled if this used with CloudWatch.
	FlagSseGroupByDatasource = "sseGroupByDatasource"

	// FlagLokiRunQueriesInParallel
	// Enables running Loki queries in parallel
	FlagLokiRunQueriesInParallel = "lokiRunQueriesInParallel"

	// FlagExternalServiceAccounts
	// Automatic service account and token setup for plugins
	FlagExternalServiceAccounts = "externalServiceAccounts"

	// FlagEnableNativeHTTPHistogram
	// Enables native HTTP Histograms
	FlagEnableNativeHTTPHistogram = "enableNativeHTTPHistogram"

	// FlagDisableClassicHTTPHistogram
	// Disables classic HTTP Histogram (use with enableNativeHTTPHistogram)
	FlagDisableClassicHTTPHistogram = "disableClassicHTTPHistogram"

	// FlagKubernetesSnapshots
	// Routes snapshot requests from /api to the /apis endpoint
	FlagKubernetesSnapshots = "kubernetesSnapshots"

	// FlagKubernetesLibraryPanels
	// Routes library panel requests from /api to the /apis endpoint
	FlagKubernetesLibraryPanels = "kubernetesLibraryPanels"

	// FlagKubernetesDashboards
	// Use the kubernetes API in the frontend for dashboards
	FlagKubernetesDashboards = "kubernetesDashboards"

	// FlagKubernetesShortURLs
	// Enables k8s short url api and uses it under the hood when handling legacy /api
	FlagKubernetesShortURLs = "kubernetesShortURLs"

	// FlagUseKubernetesShortURLsAPI
	// Routes short url requests from /api to the /apis endpoint in the frontend. Depends on kubernetesShortURLs
	FlagUseKubernetesShortURLsAPI = "useKubernetesShortURLsAPI"

	// FlagKubernetesAlertingRules
	// Adds support for Kubernetes alerting and recording rules
	FlagKubernetesAlertingRules = "kubernetesAlertingRules"

	// FlagKubernetesCorrelations
	// Adds support for Kubernetes correlations
	FlagKubernetesCorrelations = "kubernetesCorrelations"

	// FlagKubernetesLogsDrilldown
	// Adds support for Kubernetes logs drilldown
	FlagKubernetesLogsDrilldown = "kubernetesLogsDrilldown"

	// FlagKubernetesQueryCaching
	// Adds support for Kubernetes querycaching
	FlagKubernetesQueryCaching = "kubernetesQueryCaching"

	// FlagDashboardDisableSchemaValidationV1
	// Disable schema validation for dashboards/v1
	FlagDashboardDisableSchemaValidationV1 = "dashboardDisableSchemaValidationV1"

	// FlagDashboardDisableSchemaValidationV2
	// Disable schema validation for dashboards/v2
	FlagDashboardDisableSchemaValidationV2 = "dashboardDisableSchemaValidationV2"

	// FlagDashboardSchemaValidationLogging
	// Log schema validation errors so they can be analyzed later
	FlagDashboardSchemaValidationLogging = "dashboardSchemaValidationLogging"

	// FlagScanRowInvalidDashboardParseFallbackEnabled
	// Enable fallback parsing behavior when scan row encounters invalid dashboard JSON
	FlagScanRowInvalidDashboardParseFallbackEnabled = "scanRowInvalidDashboardParseFallbackEnabled"

	// FlagDatasourceQueryTypes
	// Show query type endpoints in datasource API servers (currently hardcoded for testdata, expressions, and prometheus)
	FlagDatasourceQueryTypes = "datasourceQueryTypes"

	// FlagQueryService
	// Register /apis/query.grafana.app/ -- will eventually replace /api/ds/query
	FlagQueryService = "queryService"

	// FlagQueryServiceWithConnections
	// Adds datasource connections to the query service
	FlagQueryServiceWithConnections = "queryServiceWithConnections"

	// FlagQueryServiceRewrite
	// Rewrite requests targeting /ds/query to the query service
	FlagQueryServiceRewrite = "queryServiceRewrite"

	// FlagQueryServiceFromUI
	// Routes requests to the new query service
	FlagQueryServiceFromUI = "queryServiceFromUI"

	// FlagQueryServiceFromExplore
	// Routes explore requests to the new query service
	FlagQueryServiceFromExplore = "queryServiceFromExplore"

	// FlagCloudWatchBatchQueries
	// Runs CloudWatch metrics queries as separate batches
	FlagCloudWatchBatchQueries = "cloudWatchBatchQueries"

	// FlagCachingOptimizeSerializationMemoryUsage
	// If enabled, the caching backend gradually serializes query responses for the cache, comparing against the configured `[caching]max_value_mb` value as it goes. This can can help prevent Grafana from running out of memory while attempting to cache very large query responses.
	FlagCachingOptimizeSerializationMemoryUsage = "cachingOptimizeSerializationMemoryUsage"

	// FlagAlertmanagerRemoteSecondary
	// Enable Grafana to sync configuration and state with a remote Alertmanager.
	FlagAlertmanagerRemoteSecondary = "alertmanagerRemoteSecondary"

	// FlagAlertingProvenanceLockWrites
	// Enables a feature to avoid issues with concurrent writes to the alerting provenance table in MySQL
	FlagAlertingProvenanceLockWrites = "alertingProvenanceLockWrites"

	// FlagAlertingUIUseBackendFilters
	// Enables the UI to use certain backend-side filters
	FlagAlertingUIUseBackendFilters = "alertingUIUseBackendFilters"

	// FlagAlertmanagerRemotePrimary
	// Enable Grafana to have a remote Alertmanager instance as the primary Alertmanager.
	FlagAlertmanagerRemotePrimary = "alertmanagerRemotePrimary"

	// FlagAnnotationPermissionUpdate
	// Change the way annotation permissions work by scoping them to folders and dashboards.
	FlagAnnotationPermissionUpdate = "annotationPermissionUpdate"

	// FlagDashboardSceneForViewers
	// Enables dashboard rendering using Scenes for viewer roles
	FlagDashboardSceneForViewers = "dashboardSceneForViewers"

	// FlagDashboardSceneSolo
	// Enables rendering dashboards using scenes for solo panels
	FlagDashboardSceneSolo = "dashboardSceneSolo"

	// FlagDashboardScene
	// Enables dashboard rendering using scenes for all roles
	FlagDashboardScene = "dashboardScene"

	// FlagDashboardNewLayouts
	// Enables experimental new dashboard layouts
	FlagDashboardNewLayouts = "dashboardNewLayouts"

	// FlagDashboardUndoRedo
	// Enables undo/redo in dynamic dashboards
	FlagDashboardUndoRedo = "dashboardUndoRedo"

	// FlagUnlimitedLayoutsNesting
	// Enables unlimited dashboard panel grouping
	FlagUnlimitedLayoutsNesting = "unlimitedLayoutsNesting"

	// FlagPanelFilterVariable
	// Enables use of the `systemPanelFilterVar` variable to filter panels in a dashboard
	FlagPanelFilterVariable = "panelFilterVariable"

	// FlagPdfTables
	// Enables generating table data as PDF in reporting
	FlagPdfTables = "pdfTables"

	// FlagCanvasPanelPanZoom
	// Allow pan and zoom in canvas panel
	FlagCanvasPanelPanZoom = "canvasPanelPanZoom"

	// FlagTimeComparison
	// Enables time comparison option in supported panels
	FlagTimeComparison = "timeComparison"

	// FlagLogsInfiniteScrolling
	// Enables infinite scrolling for the Logs panel in Explore and Dashboards
	FlagLogsInfiniteScrolling = "logsInfiniteScrolling"

	// FlagTableSharedCrosshair
	// Enables shared crosshair in table panel
	FlagTableSharedCrosshair = "tableSharedCrosshair"

	// FlagKubernetesFeatureToggles
	// Use the kubernetes API for feature toggle management in the frontend
	FlagKubernetesFeatureToggles = "kubernetesFeatureToggles"

	// FlagCloudRBACRoles
	// Enabled grafana cloud specific RBAC roles
	FlagCloudRBACRoles = "cloudRBACRoles"

	// FlagAlertingQueryOptimization
	// Optimizes eligible queries in order to reduce load on datasources
	FlagAlertingQueryOptimization = "alertingQueryOptimization"

	// FlagJitterAlertRulesWithinGroups
	// Distributes alert rule evaluations more evenly over time, including spreading out rules within the same group. Disables sequential evaluation if enabled.
	FlagJitterAlertRulesWithinGroups = "jitterAlertRulesWithinGroups"

	// FlagOnPremToCloudMigrations
	// Enable the Grafana Migration Assistant, which helps you easily migrate various on-prem resources to your Grafana Cloud stack.
	FlagOnPremToCloudMigrations = "onPremToCloudMigrations"

	// FlagSecretsManagementAppPlatform
	// Enable the secrets management API and services under app platform
	FlagSecretsManagementAppPlatform = "secretsManagementAppPlatform"

	// FlagSecretsManagementAppPlatformUI
	// Enable the secrets management app platform UI
	FlagSecretsManagementAppPlatformUI = "secretsManagementAppPlatformUI"

	// FlagAlertingSaveStatePeriodic
	// Writes the state periodically to the database, asynchronous to rule evaluation
	FlagAlertingSaveStatePeriodic = "alertingSaveStatePeriodic"

	// FlagAlertingSaveStateCompressed
	// Enables the compressed protobuf-based alert state storage. Default is enabled.
	FlagAlertingSaveStateCompressed = "alertingSaveStateCompressed"

	// FlagScopeApi
	// In-development feature flag for the scope api using the app platform.
	FlagScopeApi = "scopeApi"

	// FlagUseScopeSingleNodeEndpoint
	// Use the single node endpoint for the scope api. This is used to fetch the scope parent node.
	FlagUseScopeSingleNodeEndpoint = "useScopeSingleNodeEndpoint"

	// FlagUseMultipleScopeNodesEndpoint
	// Makes the frontend use the &#39;names&#39; param for fetching multiple scope nodes at once
	FlagUseMultipleScopeNodesEndpoint = "useMultipleScopeNodesEndpoint"

	// FlagLogQLScope
	// In-development feature that will allow injection of labels into loki queries.
	FlagLogQLScope = "logQLScope"

	// FlagSqlExpressions
	// Enables SQL Expressions, which can execute SQL queries against data source results.
	FlagSqlExpressions = "sqlExpressions"

	// FlagSqlExpressionsColumnAutoComplete
	// Enables column autocomplete for SQL Expressions
	FlagSqlExpressionsColumnAutoComplete = "sqlExpressionsColumnAutoComplete"

	// FlagKubernetesAggregator
	// Enable grafana&#39;s embedded kube-aggregator
	FlagKubernetesAggregator = "kubernetesAggregator"

	// FlagKubernetesAggregatorCapTokenAuth
	// Enable CAP token based authentication in grafana&#39;s embedded kube-aggregator
	FlagKubernetesAggregatorCapTokenAuth = "kubernetesAggregatorCapTokenAuth"

	// FlagGroupByVariable
	// Enable groupBy variable support in scenes dashboards
	FlagGroupByVariable = "groupByVariable"

	// FlagScopeFilters
	// Enables the use of scope filters in Grafana
	FlagScopeFilters = "scopeFilters"

	// FlagOauthRequireSubClaim
	// Require that sub claims is present in oauth tokens.
	FlagOauthRequireSubClaim = "oauthRequireSubClaim"

	// FlagNewDashboardWithFiltersAndGroupBy
	// Enables filters and group by variables on all new dashboards. Variables are added only if default data source supports filtering.
	FlagNewDashboardWithFiltersAndGroupBy = "newDashboardWithFiltersAndGroupBy"

	// FlagCloudWatchNewLabelParsing
	// Updates CloudWatch label parsing to be more accurate
	FlagCloudWatchNewLabelParsing = "cloudWatchNewLabelParsing"

	// FlagDisableNumericMetricsSortingInExpressions
	// In server-side expressions, disable the sorting of numeric-kind metrics by their metric name or labels.
	FlagDisableNumericMetricsSortingInExpressions = "disableNumericMetricsSortingInExpressions"

	// FlagGrafanaManagedRecordingRules
	// Enables Grafana-managed recording rules.
	FlagGrafanaManagedRecordingRules = "grafanaManagedRecordingRules"

	// FlagQueryLibrary
	// Enables Saved queries (query library) feature
	FlagQueryLibrary = "queryLibrary"

	// FlagDashboardLibrary
	// Enable dashboard library experiments that are production ready
	FlagDashboardLibrary = "dashboardLibrary"

	// FlagSuggestedDashboards
	// Enable suggested dashboards when creating new dashboards
	FlagSuggestedDashboards = "suggestedDashboards"

	// FlagLogsExploreTableDefaultVisualization
	// Sets the logs table as default visualisation in logs explore
	FlagLogsExploreTableDefaultVisualization = "logsExploreTableDefaultVisualization"

	// FlagAlertingListViewV2
	// Enables the new alert list view design
	FlagAlertingListViewV2 = "alertingListViewV2"

	// FlagAlertingDisableSendAlertsExternal
	// Disables the ability to send alerts to an external Alertmanager datasource.
	FlagAlertingDisableSendAlertsExternal = "alertingDisableSendAlertsExternal"

	// FlagPreserveDashboardStateWhenNavigating
	// Enables possibility to preserve dashboard variables and time range when navigating between dashboards
	FlagPreserveDashboardStateWhenNavigating = "preserveDashboardStateWhenNavigating"

	// FlagAlertingCentralAlertHistory
	// Enables the new central alert history.
	FlagAlertingCentralAlertHistory = "alertingCentralAlertHistory"

	// FlagPluginProxyPreserveTrailingSlash
	// Preserve plugin proxy trailing slash.
	FlagPluginProxyPreserveTrailingSlash = "pluginProxyPreserveTrailingSlash"

	// FlagAzureMonitorPrometheusExemplars
	// Allows configuration of Azure Monitor as a data source that can provide Prometheus exemplars
	FlagAzureMonitorPrometheusExemplars = "azureMonitorPrometheusExemplars"

	// FlagAuthZGRPCServer
	// Enables the gRPC server for authorization
	FlagAuthZGRPCServer = "authZGRPCServer"

	// FlagSsoSettingsLDAP
	// Use the new SSO Settings API to configure LDAP
	FlagSsoSettingsLDAP = "ssoSettingsLDAP"

	// FlagZanzana
	// Use openFGA as authorization engine.
	FlagZanzana = "zanzana"

	// FlagZanzanaNoLegacyClient
	// Use openFGA as main authorization engine and disable legacy RBAC clietn.
	FlagZanzanaNoLegacyClient = "zanzanaNoLegacyClient"

	// FlagReloadDashboardsOnParamsChange
	// Enables reload of dashboards on scopes, time range and variables changes
	FlagReloadDashboardsOnParamsChange = "reloadDashboardsOnParamsChange"

	// FlagEnableScopesInMetricsExplore
	// Enables the scopes usage in Metrics Explore
	FlagEnableScopesInMetricsExplore = "enableScopesInMetricsExplore"

	// FlagCloudWatchRoundUpEndTime
	// Round up end time for metric queries to the next minute to avoid missing data
	FlagCloudWatchRoundUpEndTime = "cloudWatchRoundUpEndTime"

	// FlagPrometheusAzureOverrideAudience
	// Deprecated. Allow override default AAD audience for Azure Prometheus endpoint. Enabled by default. This feature should no longer be used and will be removed in the future.
	FlagPrometheusAzureOverrideAudience = "prometheusAzureOverrideAudience"

	// FlagAlertingFilterV2
	// Enable the new alerting search experience
	FlagAlertingFilterV2 = "alertingFilterV2"

	// FlagDataplaneAggregator
	// Enable grafana dataplane aggregator
	FlagDataplaneAggregator = "dataplaneAggregator"

	// FlagNewFiltersUI
	// Enables new combobox style UI for the Ad hoc filters variable in scenes architecture
	FlagNewFiltersUI = "newFiltersUI"

	// FlagVizActionsAuth
	// Allows authenticated API calls in actions
	FlagVizActionsAuth = "vizActionsAuth"

	// FlagAlertingPrometheusRulesPrimary
	// Uses Prometheus rules as the primary source of truth for ruler-enabled data sources
	FlagAlertingPrometheusRulesPrimary = "alertingPrometheusRulesPrimary"

	// FlagExploreLogsShardSplitting
	// Used in Logs Drilldown to split queries into multiple queries based on the number of shards
	FlagExploreLogsShardSplitting = "exploreLogsShardSplitting"

	// FlagExploreLogsAggregatedMetrics
	// Used in Logs Drilldown to query by aggregated metrics
	FlagExploreLogsAggregatedMetrics = "exploreLogsAggregatedMetrics"

	// FlagExploreLogsLimitedTimeRange
	// Used in Logs Drilldown to limit the time range
	FlagExploreLogsLimitedTimeRange = "exploreLogsLimitedTimeRange"

	// FlagAppPlatformGrpcClientAuth
	// Enables the gRPC client to authenticate with the App Platform by using ID &amp; access tokens
	FlagAppPlatformGrpcClientAuth = "appPlatformGrpcClientAuth"

	// FlagGroupAttributeSync
	// Enable the groupsync extension for managing Group Attribute Sync feature
	FlagGroupAttributeSync = "groupAttributeSync"

	// FlagAlertingQueryAndExpressionsStepMode
	// Enables step mode for alerting queries and expressions
	FlagAlertingQueryAndExpressionsStepMode = "alertingQueryAndExpressionsStepMode"

	// FlagImprovedExternalSessionHandling
	// Enables improved support for OAuth external sessions. After enabling this feature, users might need to re-authenticate themselves.
	FlagImprovedExternalSessionHandling = "improvedExternalSessionHandling"

	// FlagUseSessionStorageForRedirection
	// Use session storage for handling the redirection after login
	FlagUseSessionStorageForRedirection = "useSessionStorageForRedirection"

	// FlagRolePickerDrawer
	// Enables the new role picker drawer design
	FlagRolePickerDrawer = "rolePickerDrawer"

	// FlagUnifiedStorageSearch
	// Enable unified storage search
	FlagUnifiedStorageSearch = "unifiedStorageSearch"

	// FlagUnifiedStorageSearchSprinkles
	// Enable sprinkles on unified storage search
	FlagUnifiedStorageSearchSprinkles = "unifiedStorageSearchSprinkles"

	// FlagManagedDualWriter
	// Pick the dual write mode from database configs
	FlagManagedDualWriter = "managedDualWriter"

	// FlagPluginsSriChecks
	// Enables SRI checks for plugin assets
	FlagPluginsSriChecks = "pluginsSriChecks"

	// FlagUnifiedStorageBigObjectsSupport
	// Enables to save big objects in blob storage
	FlagUnifiedStorageBigObjectsSupport = "unifiedStorageBigObjectsSupport"

	// FlagTimeRangeProvider
	// Enables time pickers sync
	FlagTimeRangeProvider = "timeRangeProvider"

	// FlagTimeRangePan
	// Enables time range panning functionality
	FlagTimeRangePan = "timeRangePan"

	// FlagAzureMonitorDisableLogLimit
	// Disables the log limit restriction for Azure Monitor when true. The limit is enabled by default.
	FlagAzureMonitorDisableLogLimit = "azureMonitorDisableLogLimit"

	// FlagPlaylistsReconciler
	// Enables experimental reconciler for playlists
	FlagPlaylistsReconciler = "playlistsReconciler"

	// FlagPasswordlessMagicLinkAuthentication
	// Enable passwordless login via magic link authentication
	FlagPasswordlessMagicLinkAuthentication = "passwordlessMagicLinkAuthentication"

	// FlagExploreMetricsRelatedLogs
	// Display Related Logs in Grafana Metrics Drilldown
	FlagExploreMetricsRelatedLogs = "exploreMetricsRelatedLogs"

	// FlagPrometheusSpecialCharsInLabelValues
	// Adds support for quotes and special characters in label values for Prometheus queries
	FlagPrometheusSpecialCharsInLabelValues = "prometheusSpecialCharsInLabelValues"

	// FlagEnableExtensionsAdminPage
	// Enables the extension admin page regardless of development mode
	FlagEnableExtensionsAdminPage = "enableExtensionsAdminPage"

	// FlagEnableSCIM
	// Enables SCIM support for user and group management
	FlagEnableSCIM = "enableSCIM"

	// FlagCrashDetection
	// Enables browser crash detection reporting to Faro.
	FlagCrashDetection = "crashDetection"

	// FlagAlertingUIOptimizeReducer
	// Enables removing the reducer from the alerting UI when creating a new alert rule and using instant query
	FlagAlertingUIOptimizeReducer = "alertingUIOptimizeReducer"

	// FlagAzureMonitorEnableUserAuth
	// Enables user auth for Azure Monitor datasource only
	FlagAzureMonitorEnableUserAuth = "azureMonitorEnableUserAuth"

	// FlagAlertingAIGenAlertRules
	// Enable AI-generated alert rules.
	FlagAlertingAIGenAlertRules = "alertingAIGenAlertRules"

	// FlagAlertingAIFeedback
	// Enable AI-generated feedback from the Grafana UI.
	FlagAlertingAIFeedback = "alertingAIFeedback"

	// FlagAlertingAIImproveAlertRules
	// Enable AI-improve alert rules labels and annotations.
	FlagAlertingAIImproveAlertRules = "alertingAIImproveAlertRules"

	// FlagAlertingAIGenTemplates
	// Enable AI-generated alerting templates.
	FlagAlertingAIGenTemplates = "alertingAIGenTemplates"

	// FlagAlertingEnrichmentPerRule
	// Enable enrichment per rule in the alerting UI.
	FlagAlertingEnrichmentPerRule = "alertingEnrichmentPerRule"

	// FlagAlertingEnrichmentAssistantInvestigations
	// Enable Assistant Investigations enrichment type.
	FlagAlertingEnrichmentAssistantInvestigations = "alertingEnrichmentAssistantInvestigations"

	// FlagAlertingAIAnalyzeCentralStateHistory
	// Enable AI-analyze central state history.
	FlagAlertingAIAnalyzeCentralStateHistory = "alertingAIAnalyzeCentralStateHistory"

	// FlagAlertingNotificationsStepMode
	// Enables simplified step mode in the notifications section
	FlagAlertingNotificationsStepMode = "alertingNotificationsStepMode"

	// FlagFeedbackButton
	// Enables a button to send feedback from the Grafana UI
	FlagFeedbackButton = "feedbackButton"

	// FlagUnifiedStorageSearchUI
	// Enable unified storage search UI
	FlagUnifiedStorageSearchUI = "unifiedStorageSearchUI"

	// FlagElasticsearchCrossClusterSearch
	// Enables cross cluster search in the Elasticsearch data source
	FlagElasticsearchCrossClusterSearch = "elasticsearchCrossClusterSearch"

	// FlagUnifiedHistory
	// Displays the navigation history so the user can navigate back to previous pages
	FlagUnifiedHistory = "unifiedHistory"

	// FlagLokiLabelNamesQueryApi
	// Defaults to using the Loki `/labels` API instead of `/series`
	FlagLokiLabelNamesQueryApi = "lokiLabelNamesQueryApi"

	// FlagInvestigationsBackend
	// Enable the investigations backend API
	FlagInvestigationsBackend = "investigationsBackend"

	// FlagK8SFolderCounts
	// Enable folder&#39;s api server counts
	FlagK8SFolderCounts = "k8SFolderCounts"

	// FlagK8SFolderMove
	// Enable folder&#39;s api server move
	FlagK8SFolderMove = "k8SFolderMove"

	// FlagImprovedExternalSessionHandlingSAML
	// Enables improved support for SAML external sessions. Ensure the NameID format is correctly configured in Grafana for SAML Single Logout to function properly.
	FlagImprovedExternalSessionHandlingSAML = "improvedExternalSessionHandlingSAML"

	// FlagTeamHttpHeadersTempo
	// Enables LBAC for datasources for Tempo to apply LBAC filtering of traces to the client requests for users in teams
	FlagTeamHttpHeadersTempo = "teamHttpHeadersTempo"

	// FlagGrafanaAdvisor
	// Enables Advisor app
	FlagGrafanaAdvisor = "grafanaAdvisor"

	// FlagElasticsearchImprovedParsing
	// Enables less memory intensive Elasticsearch result parsing
	FlagElasticsearchImprovedParsing = "elasticsearchImprovedParsing"

	// FlagDatasourceConnectionsTab
	// Shows defined connections for a data source in the plugins detail page
	FlagDatasourceConnectionsTab = "datasourceConnectionsTab"

	// FlagFetchRulesUsingPost
	// Use a POST request to list rules by passing down the namespaces user has access to
	FlagFetchRulesUsingPost = "fetchRulesUsingPost"

	// FlagNewLogsPanel
	// Enables the new logs panel
	FlagNewLogsPanel = "newLogsPanel"

	// FlagGrafanaconThemes
	// Enables the temporary themes for GrafanaCon
	FlagGrafanaconThemes = "grafanaconThemes"

	// FlagAlertingJiraIntegration
	// Enables the new Jira integration for contact points in cloud alert managers.
	FlagAlertingJiraIntegration = "alertingJiraIntegration"

	// FlagAlertingUseNewSimplifiedRoutingHashAlgorithm
	FlagAlertingUseNewSimplifiedRoutingHashAlgorithm = "alertingUseNewSimplifiedRoutingHashAlgorithm"

	// FlagUseScopesNavigationEndpoint
	// Use the scopes navigation endpoint instead of the dashboardbindings endpoint
	FlagUseScopesNavigationEndpoint = "useScopesNavigationEndpoint"

	// FlagScopeSearchAllLevels
	// Enable scope search to include all levels of the scope node tree
	FlagScopeSearchAllLevels = "scopeSearchAllLevels"

	// FlagAlertingRuleVersionHistoryRestore
	// Enables the alert rule version history restore feature
	FlagAlertingRuleVersionHistoryRestore = "alertingRuleVersionHistoryRestore"

	// FlagNewShareReportDrawer
	// Enables the report creation drawer in a dashboard
	FlagNewShareReportDrawer = "newShareReportDrawer"

	// FlagRendererDisableAppPluginsPreload
	// Disable pre-loading app plugins when the request is coming from the renderer
	FlagRendererDisableAppPluginsPreload = "rendererDisableAppPluginsPreload"

	// FlagAssetSriChecks
	// Enables SRI checks for Grafana JavaScript assets
	FlagAssetSriChecks = "assetSriChecks"

	// FlagAlertRuleRestore
	// Enables the alert rule restore feature
	FlagAlertRuleRestore = "alertRuleRestore"

	// FlagInfinityRunQueriesInParallel
	// Enables running Infinity queries in parallel
	FlagInfinityRunQueriesInParallel = "infinityRunQueriesInParallel"

	// FlagAlertingMigrationUI
	// Enables the alerting migration UI, to migrate data source-managed rules to Grafana-managed rules
	FlagAlertingMigrationUI = "alertingMigrationUI"

	// FlagAlertingImportYAMLUI
	// Enables a UI feature for importing rules from a Prometheus file to Grafana-managed rules
	FlagAlertingImportYAMLUI = "alertingImportYAMLUI"

	// FlagAzureMonitorLogsBuilderEditor
	// Enables the logs builder mode for the Azure Monitor data source
	FlagAzureMonitorLogsBuilderEditor = "azureMonitorLogsBuilderEditor"

	// FlagLocaleFormatPreference
	// Specifies the locale so the correct format for numbers and dates can be shown
	FlagLocaleFormatPreference = "localeFormatPreference"

	// FlagUnifiedStorageGrpcConnectionPool
	// Enables the unified storage grpc connection pool
	FlagUnifiedStorageGrpcConnectionPool = "unifiedStorageGrpcConnectionPool"

	// FlagAlertingRulePermanentlyDelete
	// Enables UI functionality to permanently delete alert rules
	FlagAlertingRulePermanentlyDelete = "alertingRulePermanentlyDelete"

	// FlagAlertingRuleRecoverDeleted
	// Enables the UI functionality to recover and view deleted alert rules
	FlagAlertingRuleRecoverDeleted = "alertingRuleRecoverDeleted"

	// FlagMultiTenantTempCredentials
	// use multi-tenant path for awsTempCredentials
	FlagMultiTenantTempCredentials = "multiTenantTempCredentials"

	// FlagUnifiedNavbars
	// Enables unified navbars
	FlagUnifiedNavbars = "unifiedNavbars"

	// FlagLogsPanelControls
	// Enables a control component for the logs panel in Explore
	FlagLogsPanelControls = "logsPanelControls"

	// FlagMetricsFromProfiles
	// Enables creating metrics from profiles and storing them as recording rules
	FlagMetricsFromProfiles = "metricsFromProfiles"

	// FlagGrafanaAssistantInProfilesDrilldown
	// Enables integration with Grafana Assistant in Profiles Drilldown
	FlagGrafanaAssistantInProfilesDrilldown = "grafanaAssistantInProfilesDrilldown"

	// FlagPostgresDSUsePGX
	// Enables using PGX instead of libpq for PostgreSQL datasource
	FlagPostgresDSUsePGX = "postgresDSUsePGX"

	// FlagTempoAlerting
	// Enables creating alerts from Tempo data source
	FlagTempoAlerting = "tempoAlerting"

	// FlagPluginsAutoUpdate
	// Enables auto-updating of users installed plugins
	FlagPluginsAutoUpdate = "pluginsAutoUpdate"

	// FlagAlertingListViewV2PreviewToggle
	// Enables the alerting list view v2 preview toggle
	FlagAlertingListViewV2PreviewToggle = "alertingListViewV2PreviewToggle"

	// FlagAlertRuleUseFiredAtForStartsAt
	// Use FiredAt for StartsAt when sending alerts to Alertmaanger
	FlagAlertRuleUseFiredAtForStartsAt = "alertRuleUseFiredAtForStartsAt"

	// FlagAlertingBulkActionsInUI
	// Enables the alerting bulk actions in the UI
	FlagAlertingBulkActionsInUI = "alertingBulkActionsInUI"

	// FlagKubernetesAuthzApis
	// Registers AuthZ /apis endpoint
	FlagKubernetesAuthzApis = "kubernetesAuthzApis"

	// FlagKubernetesAuthZHandlerRedirect
	// Redirects the traffic from the legacy access control endpoints to the new K8s AuthZ endpoints
	FlagKubernetesAuthZHandlerRedirect = "kubernetesAuthZHandlerRedirect"

	// FlagKubernetesAuthzResourcePermissionApis
	// Registers AuthZ resource permission /apis endpoints
	FlagKubernetesAuthzResourcePermissionApis = "kubernetesAuthzResourcePermissionApis"

	// FlagKubernetesAuthzZanzanaSync
	// Enable sync of Zanzana authorization store on AuthZ CRD mutations
	FlagKubernetesAuthzZanzanaSync = "kubernetesAuthzZanzanaSync"

	// FlagKubernetesAuthnMutation
	// Enables create, delete, and update mutations for resources owned by IAM identity
	FlagKubernetesAuthnMutation = "kubernetesAuthnMutation"

	// FlagRestoreDashboards
	// Enables restore deleted dashboards feature
	FlagRestoreDashboards = "restoreDashboards"

	// FlagAlertEnrichment
	// Enable configuration of alert enrichments in Grafana Cloud.
	FlagAlertEnrichment = "alertEnrichment"

	// FlagAlertEnrichmentMultiStep
	// Allow multiple steps per enrichment.
	FlagAlertEnrichmentMultiStep = "alertEnrichmentMultiStep"

	// FlagAlertEnrichmentConditional
	// Enable conditional alert enrichment steps.
	FlagAlertEnrichmentConditional = "alertEnrichmentConditional"

	// FlagAlertingImportAlertmanagerAPI
	// Enables the API to import Alertmanager configuration
	FlagAlertingImportAlertmanagerAPI = "alertingImportAlertmanagerAPI"

	// FlagAlertingImportAlertmanagerUI
	// Enables the UI to see imported Alertmanager configuration
	FlagAlertingImportAlertmanagerUI = "alertingImportAlertmanagerUI"

	// FlagSharingDashboardImage
	// Enables image sharing functionality for dashboards
	FlagSharingDashboardImage = "sharingDashboardImage"

	// FlagPreferLibraryPanelTitle
	// Prefer library panel title over viz panel title.
	FlagPreferLibraryPanelTitle = "preferLibraryPanelTitle"

	// FlagTabularNumbers
	// Use fixed-width numbers globally in the UI
	FlagTabularNumbers = "tabularNumbers"

	// FlagNewInfluxDSConfigPageDesign
	// Enables new design for the InfluxDB data source configuration page
	FlagNewInfluxDSConfigPageDesign = "newInfluxDSConfigPageDesign"

	// FlagEnableAppChromeExtensions
	// Set this to true to enable all app chrome extensions registered by plugins.
	FlagEnableAppChromeExtensions = "enableAppChromeExtensions"

	// FlagEnableDashboardEmptyExtensions
	// Set this to true to enable all dashboard empty state extensions registered by plugins.
	FlagEnableDashboardEmptyExtensions = "enableDashboardEmptyExtensions"

	// FlagFoldersAppPlatformAPI
	// Enables use of app platform API for folders
	FlagFoldersAppPlatformAPI = "foldersAppPlatformAPI"

	// FlagOtelLogsFormatting
	// Applies OTel formatting templates to displayed logs
	FlagOtelLogsFormatting = "otelLogsFormatting"

	// FlagAlertingNotificationHistory
	// Enables the notification history feature
	FlagAlertingNotificationHistory = "alertingNotificationHistory"

	// FlagUnifiedStorageSearchDualReaderEnabled
	// Enable dual reader for unified storage search
	FlagUnifiedStorageSearchDualReaderEnabled = "unifiedStorageSearchDualReaderEnabled"

	// FlagDashboardLevelTimeMacros
	// Supports __from and __to macros that always use the dashboard level time range
	FlagDashboardLevelTimeMacros = "dashboardLevelTimeMacros"

	// FlagAlertmanagerRemoteSecondaryWithRemoteState
	// Starts Grafana in remote secondary mode pulling the latest state from the remote Alertmanager to avoid duplicate notifications.
	FlagAlertmanagerRemoteSecondaryWithRemoteState = "alertmanagerRemoteSecondaryWithRemoteState"

	// FlagRestrictedPluginApis
	// Enables sharing a list of APIs with a list of plugins
	FlagRestrictedPluginApis = "restrictedPluginApis"

	// FlagFavoriteDatasources
	// Enable favorite datasources
	FlagFavoriteDatasources = "favoriteDatasources"

	// FlagNewLogContext
	// New Log Context component
	FlagNewLogContext = "newLogContext"

	// FlagNewClickhouseConfigPageDesign
	// Enables new design for the Clickhouse data source configuration page
	FlagNewClickhouseConfigPageDesign = "newClickhouseConfigPageDesign"

	// FlagTeamFolders
	// Enables team folders functionality
	FlagTeamFolders = "teamFolders"

	// FlagInteractiveLearning
	// Enables the interactive learning app
	FlagInteractiveLearning = "interactiveLearning"

	// FlagAlertingTriage
	// Enables the alerting triage feature
	FlagAlertingTriage = "alertingTriage"

	// FlagGraphiteBackendMode
	// Enables the Graphite data source full backend mode
	FlagGraphiteBackendMode = "graphiteBackendMode"

	// FlagAzureResourcePickerUpdates
	// Enables the updated Azure Monitor resource picker
	FlagAzureResourcePickerUpdates = "azureResourcePickerUpdates"

	// FlagPrometheusTypeMigration
	// Checks for deprecated Prometheus authentication methods (SigV4 and Azure), installs the relevant data source, and migrates the Prometheus data sources
	FlagPrometheusTypeMigration = "prometheusTypeMigration"

	// FlagPluginContainers
	// Enables running plugins in containers
	FlagPluginContainers = "pluginContainers"

	// FlagTempoSearchBackendMigration
	// Run search queries through the tempo backend
	FlagTempoSearchBackendMigration = "tempoSearchBackendMigration"

	// FlagCdnPluginsLoadFirst
	// Prioritize loading plugins from the CDN before other sources
	FlagCdnPluginsLoadFirst = "cdnPluginsLoadFirst"

	// FlagCdnPluginsUrls
	// Enable loading plugins via declarative URLs
	FlagCdnPluginsUrls = "cdnPluginsUrls"

	// FlagPluginInstallAPISync
	// Enable syncing plugin installations to the installs API
	FlagPluginInstallAPISync = "pluginInstallAPISync"

	// FlagNewGauge
	// Enable new gauge visualization
	FlagNewGauge = "newGauge"

	// FlagNewVizSuggestions
	// Enable new visualization suggestions
	FlagNewVizSuggestions = "newVizSuggestions"

	// FlagPreventPanelChromeOverflow
	// Restrict PanelChrome contents with overflow: hidden;
	FlagPreventPanelChromeOverflow = "preventPanelChromeOverflow"

	// FlagJaegerEnableGrpcEndpoint
	// Enable querying trace data through Jaeger&#39;s gRPC endpoint (HTTP)
	FlagJaegerEnableGrpcEndpoint = "jaegerEnableGrpcEndpoint"

	// FlagPluginStoreServiceLoading
	// Load plugins on store service startup instead of wire provider, and call RegisterFixedRoles after all plugins are loaded
	FlagPluginStoreServiceLoading = "pluginStoreServiceLoading"

	// FlagNewPanelPadding
	// Increases panel padding globally
	FlagNewPanelPadding = "newPanelPadding"

	// FlagOnlyStoreActionSets
	// When storing dashboard and folder resource permissions, only store action sets and not the full list of underlying permission
	FlagOnlyStoreActionSets = "onlyStoreActionSets"

	// FlagPanelTimeSettings
	// Enables a new panel time settings drawer
	FlagPanelTimeSettings = "panelTimeSettings"

	// FlagDashboardTemplates
	// Enable template dashboards
	FlagDashboardTemplates = "dashboardTemplates"

	// FlagKubernetesAnnotations
	// Enables app platform API for annotations
	FlagKubernetesAnnotations = "kubernetesAnnotations"

	// FlagAwsDatasourcesHttpProxy
	// Enables http proxy settings for aws datasources
	FlagAwsDatasourcesHttpProxy = "awsDatasourcesHttpProxy"

	// FlagTransformationsEmptyPlaceholder
	// Show transformation quick-start cards in empty transformations state
	FlagTransformationsEmptyPlaceholder = "transformationsEmptyPlaceholder"

	// FlagTtlPluginInstanceManager
	// Enable TTL plugin instance manager
	FlagTtlPluginInstanceManager = "ttlPluginInstanceManager"

<<<<<<< HEAD
	// FlagLokiQueryLimitsContext
	// Send X-Loki-Query-Limits-Context header to Loki on first split request
	FlagLokiQueryLimitsContext = "lokiQueryLimitsContext"
=======
	// FlagRudderstackUpgrade
	// Enables the new version of rudderstack
	FlagRudderstackUpgrade = "rudderstackUpgrade"
>>>>>>> 043b1a70
)<|MERGE_RESOLUTION|>--- conflicted
+++ resolved
@@ -1062,13 +1062,11 @@
 	// Enable TTL plugin instance manager
 	FlagTtlPluginInstanceManager = "ttlPluginInstanceManager"
 
-<<<<<<< HEAD
 	// FlagLokiQueryLimitsContext
 	// Send X-Loki-Query-Limits-Context header to Loki on first split request
 	FlagLokiQueryLimitsContext = "lokiQueryLimitsContext"
-=======
+
 	// FlagRudderstackUpgrade
 	// Enables the new version of rudderstack
 	FlagRudderstackUpgrade = "rudderstackUpgrade"
->>>>>>> 043b1a70
 )