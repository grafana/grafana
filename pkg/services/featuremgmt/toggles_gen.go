// NOTE: This file was auto generated.  DO NOT EDIT DIRECTLY!
// To change feature flags, edit:
//  pkg/services/featuremgmt/registry.go
// Then run tests in:
//  pkg/services/featuremgmt/toggles_gen_test.go

package featuremgmt

const (
	// FlagTrimDefaults
	// Use cue schema to remove values that will be applied automatically
	FlagTrimDefaults = "trimDefaults"

	// FlagDisableEnvelopeEncryption
	// Disable envelope encryption (emergency only)
	FlagDisableEnvelopeEncryption = "disableEnvelopeEncryption"

	// FlagLiveServiceWebWorker
	// This will use a webworker thread to processes events rather than the main thread
	FlagLiveServiceWebWorker = "live-service-web-worker"

	// FlagQueryOverLive
	// Use Grafana Live WebSocket to execute backend queries
	FlagQueryOverLive = "queryOverLive"

	// FlagPanelTitleSearch
	// Search for dashboards using panel title
	FlagPanelTitleSearch = "panelTitleSearch"

	// FlagPrometheusAzureOverrideAudience
	// Experimental. Allow override default AAD audience for Azure Prometheus endpoint
	FlagPrometheusAzureOverrideAudience = "prometheusAzureOverrideAudience"

	// FlagPublicDashboards
	// Enables public access to dashboards
	FlagPublicDashboards = "publicDashboards"

	// FlagPublicDashboardsEmailSharing
	// Enables public dashboard sharing to be restricted to only allowed emails
	FlagPublicDashboardsEmailSharing = "publicDashboardsEmailSharing"

	// FlagLokiExperimentalStreaming
	// Support new streaming approach for loki (prototype, needs special loki build)
	FlagLokiExperimentalStreaming = "lokiExperimentalStreaming"

	// FlagFeatureHighlights
	// Highlight Grafana Enterprise features
	FlagFeatureHighlights = "featureHighlights"

	// FlagMigrationLocking
	// Lock database during migrations
	FlagMigrationLocking = "migrationLocking"

	// FlagStorage
	// Configurable storage for dashboards, datasources, and resources
	FlagStorage = "storage"

	// FlagExploreMixedDatasource
	// Enable mixed datasource in Explore
	FlagExploreMixedDatasource = "exploreMixedDatasource"

	// FlagNewTraceViewHeader
	// Shows the new trace view header
	FlagNewTraceViewHeader = "newTraceViewHeader"

	// FlagCorrelations
	// Correlations page
	FlagCorrelations = "correlations"

	// FlagDatasourceQueryMultiStatus
	// Introduce HTTP 207 Multi Status for api/ds/query
	FlagDatasourceQueryMultiStatus = "datasourceQueryMultiStatus"

	// FlagTraceToMetrics
	// Enable trace to metrics links
	FlagTraceToMetrics = "traceToMetrics"

	// FlagNewDBLibrary
	// Use jmoiron/sqlx rather than xorm for a few backend services
	FlagNewDBLibrary = "newDBLibrary"

	// FlagValidateDashboardsOnSave
	// Validate dashboard JSON POSTed to api/dashboards/db
	FlagValidateDashboardsOnSave = "validateDashboardsOnSave"

	// FlagAutoMigrateOldPanels
	// Migrate old angular panels to supported versions (graph, table-old, worldmap, etc)
	FlagAutoMigrateOldPanels = "autoMigrateOldPanels"

	// FlagDisableAngular
	// Dynamic flag to disable angular at runtime. The preferred method is to set `angular_support_enabled` to `false` in the [security] settings, which allows you to change the state at runtime.
	FlagDisableAngular = "disableAngular"

	// FlagPrometheusWideSeries
	// Enable wide series responses in the Prometheus datasource
	FlagPrometheusWideSeries = "prometheusWideSeries"

	// FlagCanvasPanelNesting
	// Allow elements nesting
	FlagCanvasPanelNesting = "canvasPanelNesting"

	// FlagScenes
	// Experimental framework to build interactive dashboards
	FlagScenes = "scenes"

	// FlagDisableSecretsCompatibility
	// Disable duplicated secret storage in legacy tables
	FlagDisableSecretsCompatibility = "disableSecretsCompatibility"

	// FlagLogRequestsInstrumentedAsUnknown
	// Logs the path for requests that are instrumented as unknown
	FlagLogRequestsInstrumentedAsUnknown = "logRequestsInstrumentedAsUnknown"

	// FlagDataConnectionsConsole
	// Enables a new top-level page called Connections. This page is an experiment that provides a better experience when you install and configure data sources and other plugins.
	FlagDataConnectionsConsole = "dataConnectionsConsole"

	// FlagTopnav
	// Enables new top navigation and page layouts
	FlagTopnav = "topnav"

	// FlagGrpcServer
	// Run the GRPC server
	FlagGrpcServer = "grpcServer"

	// FlagEntityStore
	// SQL-based entity store (requires storage flag also)
	FlagEntityStore = "entityStore"

	// FlagCloudWatchCrossAccountQuerying
	// Enables cross-account querying in CloudWatch datasources
	FlagCloudWatchCrossAccountQuerying = "cloudWatchCrossAccountQuerying"

	// FlagRedshiftAsyncQueryDataSupport
	// Enable async query data support for Redshift
	FlagRedshiftAsyncQueryDataSupport = "redshiftAsyncQueryDataSupport"

	// FlagAthenaAsyncQueryDataSupport
	// Enable async query data support for Athena
	FlagAthenaAsyncQueryDataSupport = "athenaAsyncQueryDataSupport"

	// FlagNewPanelChromeUI
	// Show updated look and feel of grafana-ui PanelChrome: panel header, icons, and menu
	FlagNewPanelChromeUI = "newPanelChromeUI"

	// FlagShowDashboardValidationWarnings
	// Show warnings when dashboards do not validate against the schema
	FlagShowDashboardValidationWarnings = "showDashboardValidationWarnings"

	// FlagMysqlAnsiQuotes
	// Use double quotes to escape keyword in a MySQL query
	FlagMysqlAnsiQuotes = "mysqlAnsiQuotes"

	// FlagAccessControlOnCall
	// Access control primitives for OnCall
	FlagAccessControlOnCall = "accessControlOnCall"

	// FlagNestedFolders
	// Enable folder nesting
	FlagNestedFolders = "nestedFolders"

	// FlagAccessTokenExpirationCheck
	// Enable OAuth access_token expiration check and token refresh using the refresh_token
	FlagAccessTokenExpirationCheck = "accessTokenExpirationCheck"

	// FlagShowTraceId
	// Show trace ids for requests
	FlagShowTraceId = "showTraceId"

	// FlagEmptyDashboardPage
	// Enable the redesigned user interface of a dashboard page that includes no panels
	FlagEmptyDashboardPage = "emptyDashboardPage"

	// FlagDisablePrometheusExemplarSampling
	// Disable Prometheus exemplar sampling
	FlagDisablePrometheusExemplarSampling = "disablePrometheusExemplarSampling"

	// FlagAlertingBacktesting
	// Rule backtesting API for alerting
	FlagAlertingBacktesting = "alertingBacktesting"

	// FlagEditPanelCSVDragAndDrop
	// Enables drag and drop for CSV and Excel files
	FlagEditPanelCSVDragAndDrop = "editPanelCSVDragAndDrop"

	// FlagAlertingNoNormalState
	// Stop maintaining state of alerts that are not firing
	FlagAlertingNoNormalState = "alertingNoNormalState"

	// FlagLogsSampleInExplore
	// Enables access to the logs sample feature in Explore
	FlagLogsSampleInExplore = "logsSampleInExplore"

	// FlagLogsContextDatasourceUi
	// Allow datasource to provide custom UI for context view
	FlagLogsContextDatasourceUi = "logsContextDatasourceUi"

	// FlagLokiQuerySplitting
	// Split large interval queries into subqueries with smaller time intervals
	FlagLokiQuerySplitting = "lokiQuerySplitting"

	// FlagLokiQuerySplittingConfig
	// Give users the option to configure split durations for Loki queries
	FlagLokiQuerySplittingConfig = "lokiQuerySplittingConfig"

	// FlagIndividualCookiePreferences
	// Support overriding cookie preferences per user
	FlagIndividualCookiePreferences = "individualCookiePreferences"

	// FlagOnlyExternalOrgRoleSync
	// Prohibits a user from changing organization roles synced with external auth providers
	FlagOnlyExternalOrgRoleSync = "onlyExternalOrgRoleSync"

	// FlagTraceqlSearch
	// Enables the &#39;TraceQL Search&#39; tab for the Tempo datasource which provides a UI to generate TraceQL queries
	FlagTraceqlSearch = "traceqlSearch"

	// FlagPrometheusMetricEncyclopedia
	// Replaces the Prometheus query builder metric select option with a paginated and filterable component
	FlagPrometheusMetricEncyclopedia = "prometheusMetricEncyclopedia"

	// FlagTimeSeriesTable
	// Enable time series table transformer &amp; sparkline cell type
	FlagTimeSeriesTable = "timeSeriesTable"

	// FlagPrometheusResourceBrowserCache
	// Displays browser caching options in Prometheus data source configuration
	FlagPrometheusResourceBrowserCache = "prometheusResourceBrowserCache"

	// FlagInfluxdbBackendMigration
	// Query InfluxDB InfluxQL without the proxy
	FlagInfluxdbBackendMigration = "influxdbBackendMigration"

	// FlagClientTokenRotation
	// Replaces the current in-request token rotation so that the client initiates the rotation
	FlagClientTokenRotation = "clientTokenRotation"

	// FlagPrometheusDataplane
	// Changes responses to from Prometheus to be compliant with the dataplane specification. In particular it sets the numeric Field.Name from &#39;Value&#39; to the value of the `__name__` label when present.
	FlagPrometheusDataplane = "prometheusDataplane"

	// FlagLokiMetricDataplane
	// Changes metric responses from Loki to be compliant with the dataplane specification.
	FlagLokiMetricDataplane = "lokiMetricDataplane"

	// FlagDataplaneFrontendFallback
	// Support dataplane contract field name change for transformations and field name matchers where the name is different
	FlagDataplaneFrontendFallback = "dataplaneFrontendFallback"

	// FlagDisableSSEDataplane
	// Disables dataplane specific processing in server side expressions.
	FlagDisableSSEDataplane = "disableSSEDataplane"

	// FlagAlertStateHistoryLokiSecondary
	// Enable Grafana to write alert state history to an external Loki instance in addition to Grafana annotations.
	FlagAlertStateHistoryLokiSecondary = "alertStateHistoryLokiSecondary"

	// FlagAlertingNotificationsPoliciesMatchingInstances
	// Enables the preview of matching instances for notification policies
	FlagAlertingNotificationsPoliciesMatchingInstances = "alertingNotificationsPoliciesMatchingInstances"

	// FlagAlertStateHistoryLokiPrimary
	// Enable a remote Loki instance as the primary source for state history reads.
	FlagAlertStateHistoryLokiPrimary = "alertStateHistoryLokiPrimary"

	// FlagAlertStateHistoryLokiOnly
	// Disable Grafana alerts from emitting annotations when a remote Loki instance is available.
	FlagAlertStateHistoryLokiOnly = "alertStateHistoryLokiOnly"

	// FlagUnifiedRequestLog
	// Writes error logs to the request logger
	FlagUnifiedRequestLog = "unifiedRequestLog"

	// FlagRenderAuthJWT
	// Uses JWT-based auth for rendering instead of relying on remote cache
	FlagRenderAuthJWT = "renderAuthJWT"

	// FlagPyroscopeFlameGraph
	// Changes flame graph to pyroscope one
	FlagPyroscopeFlameGraph = "pyroscopeFlameGraph"

	// FlagExternalServiceAuth
	// Starts an OAuth2 authentication provider for external services
	FlagExternalServiceAuth = "externalServiceAuth"

	// FlagRefactorVariablesTimeRange
	// Refactor time range variables flow to reduce number of API calls made when query variables are chained
	FlagRefactorVariablesTimeRange = "refactorVariablesTimeRange"

	// FlagUseCachingService
	// When turned on, the new query and resource caching implementation using a wire service inject will be used in place of the previous middleware implementation
	FlagUseCachingService = "useCachingService"

	// FlagEnableElasticsearchBackendQuerying
	// Enable the processing of queries and responses in the Elasticsearch data source through backend
	FlagEnableElasticsearchBackendQuerying = "enableElasticsearchBackendQuerying"

	// FlagAdvancedDataSourcePicker
	// Enable a new data source picker with contextual information, recently used order and advanced mode
	FlagAdvancedDataSourcePicker = "advancedDataSourcePicker"

	// FlagFaroDatasourceSelector
	// Enable the data source selector within the Frontend Apps section of the Frontend Observability
	FlagFaroDatasourceSelector = "faroDatasourceSelector"

	// FlagEnableDatagridEditing
	// Enables the edit functionality in the datagrid panel
	FlagEnableDatagridEditing = "enableDatagridEditing"

	// FlagDataSourcePageHeader
	// Apply new pageHeader UI in data source edit page
	FlagDataSourcePageHeader = "dataSourcePageHeader"

	// FlagExtraThemes
	// Enables extra themes
	FlagExtraThemes = "extraThemes"

	// FlagLokiPredefinedOperations
	// Adds predefined query operations to Loki query editor
	FlagLokiPredefinedOperations = "lokiPredefinedOperations"

	// FlagPluginsFrontendSandbox
	// Enables the plugins frontend sandbox
	FlagPluginsFrontendSandbox = "pluginsFrontendSandbox"

	// FlagSqlDatasourceDatabaseSelection
	// Enables previous SQL data source dataset dropdown behavior
	FlagSqlDatasourceDatabaseSelection = "sqlDatasourceDatabaseSelection"

	// FlagCloudWatchLogsMonacoEditor
	// Enables the Monaco editor for CloudWatch Logs queries
	FlagCloudWatchLogsMonacoEditor = "cloudWatchLogsMonacoEditor"

	// FlagExploreScrollableLogsContainer
	// Improves the scrolling behavior of logs in Explore
	FlagExploreScrollableLogsContainer = "exploreScrollableLogsContainer"

	// FlagRecordedQueriesMulti
	// Enables writing multiple items from a single query within Recorded Queries
	FlagRecordedQueriesMulti = "recordedQueriesMulti"

<<<<<<< HEAD
	// FlagFlameGraphV2
	// New version of flame graph with new features
	FlagFlameGraphV2 = "flameGraphV2"
=======
	// FlagAlertingLokiRangeToInstant
	// Rewrites eligible loki range queries to instant queries
	FlagAlertingLokiRangeToInstant = "alertingLokiRangeToInstant"
>>>>>>> db44ba30
)<|MERGE_RESOLUTION|>--- conflicted
+++ resolved
@@ -339,13 +339,11 @@
 	// Enables writing multiple items from a single query within Recorded Queries
 	FlagRecordedQueriesMulti = "recordedQueriesMulti"
 
-<<<<<<< HEAD
+	// FlagAlertingLokiRangeToInstant
+	// Rewrites eligible loki range queries to instant queries
+	FlagAlertingLokiRangeToInstant = "alertingLokiRangeToInstant"
+
 	// FlagFlameGraphV2
 	// New version of flame graph with new features
 	FlagFlameGraphV2 = "flameGraphV2"
-=======
-	// FlagAlertingLokiRangeToInstant
-	// Rewrites eligible loki range queries to instant queries
-	FlagAlertingLokiRangeToInstant = "alertingLokiRangeToInstant"
->>>>>>> db44ba30
 )