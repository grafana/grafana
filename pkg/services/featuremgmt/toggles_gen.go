// NOTE: This file was auto generated.  DO NOT EDIT DIRECTLY!
// To change feature flags, edit:
//  pkg/services/featuremgmt/registry.go
// Then run tests in:
//  pkg/services/featuremgmt/toggles_gen_test.go

package featuremgmt

const (
	// FlagDisableEnvelopeEncryption
	// Disable envelope encryption (emergency only)
	FlagDisableEnvelopeEncryption = "disableEnvelopeEncryption"

	// FlagLiveServiceWebWorker
	// This will use a webworker thread to processes events rather than the main thread
	FlagLiveServiceWebWorker = "live-service-web-worker"

	// FlagQueryOverLive
	// Use Grafana Live WebSocket to execute backend queries
	FlagQueryOverLive = "queryOverLive"

	// FlagPanelTitleSearch
	// Search for dashboards using panel title
	FlagPanelTitleSearch = "panelTitleSearch"

	// FlagPublicDashboards
	// [Deprecated] Public dashboards are now enabled by default; to disable them, use the configuration setting. This feature toggle will be removed in the next major version.
	FlagPublicDashboards = "publicDashboards"

	// FlagPublicDashboardsEmailSharing
	// Enables public dashboard sharing to be restricted to only allowed emails
	FlagPublicDashboardsEmailSharing = "publicDashboardsEmailSharing"

	// FlagPublicDashboardsScene
	// Enables public dashboard rendering using scenes
	FlagPublicDashboardsScene = "publicDashboardsScene"

	// FlagLokiExperimentalStreaming
	// Support new streaming approach for loki (prototype, needs special loki build)
	FlagLokiExperimentalStreaming = "lokiExperimentalStreaming"

	// FlagFeatureHighlights
	// Highlight Grafana Enterprise features
	FlagFeatureHighlights = "featureHighlights"

	// FlagStorage
	// Configurable storage for dashboards, datasources, and resources
	FlagStorage = "storage"

	// FlagCorrelations
	// Correlations page
	FlagCorrelations = "correlations"

	// FlagExploreContentOutline
	// Content outline sidebar
	FlagExploreContentOutline = "exploreContentOutline"

	// FlagDatasourceQueryMultiStatus
	// Introduce HTTP 207 Multi Status for api/ds/query
	FlagDatasourceQueryMultiStatus = "datasourceQueryMultiStatus"

	// FlagAutoMigrateOldPanels
	// Migrate old angular panels to supported versions (graph, table-old, worldmap, etc)
	FlagAutoMigrateOldPanels = "autoMigrateOldPanels"

	// FlagAutoMigrateGraphPanel
	// Migrate old graph panel to supported time series panel - broken out from autoMigrateOldPanels to enable granular tracking
	FlagAutoMigrateGraphPanel = "autoMigrateGraphPanel"

	// FlagAutoMigrateTablePanel
	// Migrate old table panel to supported table panel - broken out from autoMigrateOldPanels to enable granular tracking
	FlagAutoMigrateTablePanel = "autoMigrateTablePanel"

	// FlagAutoMigratePiechartPanel
	// Migrate old piechart panel to supported piechart panel - broken out from autoMigrateOldPanels to enable granular tracking
	FlagAutoMigratePiechartPanel = "autoMigratePiechartPanel"

	// FlagAutoMigrateWorldmapPanel
	// Migrate old worldmap panel to supported geomap panel - broken out from autoMigrateOldPanels to enable granular tracking
	FlagAutoMigrateWorldmapPanel = "autoMigrateWorldmapPanel"

	// FlagAutoMigrateStatPanel
	// Migrate old stat panel to supported stat panel - broken out from autoMigrateOldPanels to enable granular tracking
	FlagAutoMigrateStatPanel = "autoMigrateStatPanel"

	// FlagAutoMigrateXYChartPanel
	// Migrate old XYChart panel to new XYChart2 model
	FlagAutoMigrateXYChartPanel = "autoMigrateXYChartPanel"

	// FlagDisableAngular
	// Dynamic flag to disable angular at runtime. The preferred method is to set `angular_support_enabled` to `false` in the [security] settings, which allows you to change the state at runtime.
	FlagDisableAngular = "disableAngular"

	// FlagCanvasPanelNesting
	// Allow elements nesting
	FlagCanvasPanelNesting = "canvasPanelNesting"

	// FlagScenes
	// Experimental framework to build interactive dashboards
	FlagScenes = "scenes"

	// FlagDisableSecretsCompatibility
	// Disable duplicated secret storage in legacy tables
	FlagDisableSecretsCompatibility = "disableSecretsCompatibility"

	// FlagLogRequestsInstrumentedAsUnknown
	// Logs the path for requests that are instrumented as unknown
	FlagLogRequestsInstrumentedAsUnknown = "logRequestsInstrumentedAsUnknown"

	// FlagTopnav
	// Enables topnav support in external plugins. The new Grafana navigation cannot be disabled.
	FlagTopnav = "topnav"

	// FlagReturnToPrevious
	// Enables the return to previous context functionality
	FlagReturnToPrevious = "returnToPrevious"

	// FlagGrpcServer
	// Run the GRPC server
	FlagGrpcServer = "grpcServer"

	// FlagUnifiedStorage
	// SQL-based k8s storage
	FlagUnifiedStorage = "unifiedStorage"

	// FlagDualWritePlaylistsMode2
	// Enables dual writing of playlists to both legacy and k8s storage in mode 2
	FlagDualWritePlaylistsMode2 = "dualWritePlaylistsMode2"

	// FlagDualWritePlaylistsMode3
	// Enables dual writing of playlists to both legacy and k8s storage in mode 3
	FlagDualWritePlaylistsMode3 = "dualWritePlaylistsMode3"

	// FlagCloudWatchCrossAccountQuerying
	// Enables cross-account querying in CloudWatch datasources
	FlagCloudWatchCrossAccountQuerying = "cloudWatchCrossAccountQuerying"

	// FlagShowDashboardValidationWarnings
	// Show warnings when dashboards do not validate against the schema
	FlagShowDashboardValidationWarnings = "showDashboardValidationWarnings"

	// FlagMysqlAnsiQuotes
	// Use double quotes to escape keyword in a MySQL query
	FlagMysqlAnsiQuotes = "mysqlAnsiQuotes"

	// FlagAccessControlOnCall
	// Access control primitives for OnCall
	FlagAccessControlOnCall = "accessControlOnCall"

	// FlagNestedFolders
	// Enable folder nesting
	FlagNestedFolders = "nestedFolders"

	// FlagNestedFolderPicker
	// Enables the new folder picker to work with nested folders. Requires the nestedFolders feature toggle
	FlagNestedFolderPicker = "nestedFolderPicker"

	// FlagAlertingBacktesting
	// Rule backtesting API for alerting
	FlagAlertingBacktesting = "alertingBacktesting"

	// FlagEditPanelCSVDragAndDrop
	// Enables drag and drop for CSV and Excel files
	FlagEditPanelCSVDragAndDrop = "editPanelCSVDragAndDrop"

	// FlagAlertingNoNormalState
	// Stop maintaining state of alerts that are not firing
	FlagAlertingNoNormalState = "alertingNoNormalState"

	// FlagLogsContextDatasourceUi
	// Allow datasource to provide custom UI for context view
	FlagLogsContextDatasourceUi = "logsContextDatasourceUi"

	// FlagLokiQuerySplitting
	// Split large interval queries into subqueries with smaller time intervals
	FlagLokiQuerySplitting = "lokiQuerySplitting"

	// FlagLokiQuerySplittingConfig
	// Give users the option to configure split durations for Loki queries
	FlagLokiQuerySplittingConfig = "lokiQuerySplittingConfig"

	// FlagIndividualCookiePreferences
	// Support overriding cookie preferences per user
	FlagIndividualCookiePreferences = "individualCookiePreferences"

	// FlagPrometheusMetricEncyclopedia
	// Adds the metrics explorer component to the Prometheus query builder as an option in metric select
	FlagPrometheusMetricEncyclopedia = "prometheusMetricEncyclopedia"

	// FlagInfluxdbBackendMigration
	// Query InfluxDB InfluxQL without the proxy
	FlagInfluxdbBackendMigration = "influxdbBackendMigration"

	// FlagInfluxqlStreamingParser
	// Enable streaming JSON parser for InfluxDB datasource InfluxQL query language
	FlagInfluxqlStreamingParser = "influxqlStreamingParser"

	// FlagInfluxdbRunQueriesInParallel
	// Enables running InfluxDB Influxql queries in parallel
	FlagInfluxdbRunQueriesInParallel = "influxdbRunQueriesInParallel"

	// FlagPrometheusDataplane
	// Changes responses to from Prometheus to be compliant with the dataplane specification. In particular, when this feature toggle is active, the numeric `Field.Name` is set from &#39;Value&#39; to the value of the `__name__` label.
	FlagPrometheusDataplane = "prometheusDataplane"

	// FlagLokiMetricDataplane
	// Changes metric responses from Loki to be compliant with the dataplane specification.
	FlagLokiMetricDataplane = "lokiMetricDataplane"

	// FlagLokiLogsDataplane
	// Changes logs responses from Loki to be compliant with the dataplane specification.
	FlagLokiLogsDataplane = "lokiLogsDataplane"

	// FlagDataplaneFrontendFallback
	// Support dataplane contract field name change for transformations and field name matchers where the name is different
	FlagDataplaneFrontendFallback = "dataplaneFrontendFallback"

	// FlagDisableSSEDataplane
	// Disables dataplane specific processing in server side expressions.
	FlagDisableSSEDataplane = "disableSSEDataplane"

	// FlagAlertStateHistoryLokiSecondary
	// Enable Grafana to write alert state history to an external Loki instance in addition to Grafana annotations.
	FlagAlertStateHistoryLokiSecondary = "alertStateHistoryLokiSecondary"

	// FlagAlertStateHistoryLokiPrimary
	// Enable a remote Loki instance as the primary source for state history reads.
	FlagAlertStateHistoryLokiPrimary = "alertStateHistoryLokiPrimary"

	// FlagAlertStateHistoryLokiOnly
	// Disable Grafana alerts from emitting annotations when a remote Loki instance is available.
	FlagAlertStateHistoryLokiOnly = "alertStateHistoryLokiOnly"

	// FlagUnifiedRequestLog
	// Writes error logs to the request logger
	FlagUnifiedRequestLog = "unifiedRequestLog"

	// FlagRenderAuthJWT
	// Uses JWT-based auth for rendering instead of relying on remote cache
	FlagRenderAuthJWT = "renderAuthJWT"

	// FlagRefactorVariablesTimeRange
	// Refactor time range variables flow to reduce number of API calls made when query variables are chained
	FlagRefactorVariablesTimeRange = "refactorVariablesTimeRange"

	// FlagEnableElasticsearchBackendQuerying
	// Enable the processing of queries and responses in the Elasticsearch data source through backend
	FlagEnableElasticsearchBackendQuerying = "enableElasticsearchBackendQuerying"

	// FlagFaroDatasourceSelector
	// Enable the data source selector within the Frontend Apps section of the Frontend Observability
	FlagFaroDatasourceSelector = "faroDatasourceSelector"

	// FlagEnableDatagridEditing
	// Enables the edit functionality in the datagrid panel
	FlagEnableDatagridEditing = "enableDatagridEditing"

	// FlagExtraThemes
	// Enables extra themes
	FlagExtraThemes = "extraThemes"

	// FlagLokiPredefinedOperations
	// Adds predefined query operations to Loki query editor
	FlagLokiPredefinedOperations = "lokiPredefinedOperations"

	// FlagPluginsFrontendSandbox
	// Enables the plugins frontend sandbox
	FlagPluginsFrontendSandbox = "pluginsFrontendSandbox"

	// FlagFrontendSandboxMonitorOnly
	// Enables monitor only in the plugin frontend sandbox (if enabled)
	FlagFrontendSandboxMonitorOnly = "frontendSandboxMonitorOnly"

	// FlagSqlDatasourceDatabaseSelection
	// Enables previous SQL data source dataset dropdown behavior
	FlagSqlDatasourceDatabaseSelection = "sqlDatasourceDatabaseSelection"

	// FlagLokiFormatQuery
	// Enables the ability to format Loki queries
	FlagLokiFormatQuery = "lokiFormatQuery"

	// FlagRecordedQueriesMulti
	// Enables writing multiple items from a single query within Recorded Queries
	FlagRecordedQueriesMulti = "recordedQueriesMulti"

	// FlagVizAndWidgetSplit
	// Split panels between visualizations and widgets
	FlagVizAndWidgetSplit = "vizAndWidgetSplit"

	// FlagPrometheusIncrementalQueryInstrumentation
	// Adds RudderStack events to incremental queries
	FlagPrometheusIncrementalQueryInstrumentation = "prometheusIncrementalQueryInstrumentation"

	// FlagLogsExploreTableVisualisation
	// A table visualisation for logs in Explore
	FlagLogsExploreTableVisualisation = "logsExploreTableVisualisation"

	// FlagAwsDatasourcesTempCredentials
	// Support temporary security credentials in AWS plugins for Grafana Cloud customers
	FlagAwsDatasourcesTempCredentials = "awsDatasourcesTempCredentials"

	// FlagTransformationsRedesign
	// Enables the transformations redesign
	FlagTransformationsRedesign = "transformationsRedesign"

	// FlagMlExpressions
	// Enable support for Machine Learning in server-side expressions
	FlagMlExpressions = "mlExpressions"

	// FlagTraceQLStreaming
	// Enables response streaming of TraceQL queries of the Tempo data source
	FlagTraceQLStreaming = "traceQLStreaming"

	// FlagMetricsSummary
	// Enables metrics summary queries in the Tempo data source
	FlagMetricsSummary = "metricsSummary"

	// FlagGrafanaAPIServerWithExperimentalAPIs
	// Register experimental APIs with the k8s API server
	FlagGrafanaAPIServerWithExperimentalAPIs = "grafanaAPIServerWithExperimentalAPIs"

	// FlagGrafanaAPIServerEnsureKubectlAccess
	// Start an additional https handler and write kubectl options
	FlagGrafanaAPIServerEnsureKubectlAccess = "grafanaAPIServerEnsureKubectlAccess"

	// FlagFeatureToggleAdminPage
	// Enable admin page for managing feature toggles from the Grafana front-end. Grafana Cloud only.
	FlagFeatureToggleAdminPage = "featureToggleAdminPage"

	// FlagAwsAsyncQueryCaching
	// Enable caching for async queries for Redshift and Athena. Requires that the datasource has caching and async query support enabled
	FlagAwsAsyncQueryCaching = "awsAsyncQueryCaching"

	// FlagPermissionsFilterRemoveSubquery
	// Alternative permission filter implementation that does not use subqueries for fetching the dashboard folder
	FlagPermissionsFilterRemoveSubquery = "permissionsFilterRemoveSubquery"

	// FlagPrometheusConfigOverhaulAuth
	// Update the Prometheus configuration page with the new auth component
	FlagPrometheusConfigOverhaulAuth = "prometheusConfigOverhaulAuth"

	// FlagConfigurableSchedulerTick
	// Enable changing the scheduler base interval via configuration option unified_alerting.scheduler_tick_interval
	FlagConfigurableSchedulerTick = "configurableSchedulerTick"

	// FlagAlertingNoDataErrorExecution
	// Changes how Alerting state manager handles execution of NoData/Error
	FlagAlertingNoDataErrorExecution = "alertingNoDataErrorExecution"

	// FlagAngularDeprecationUI
	// Display Angular warnings in dashboards and panels
	FlagAngularDeprecationUI = "angularDeprecationUI"

	// FlagDashgpt
	// Enable AI powered features in dashboards
	FlagDashgpt = "dashgpt"

	// FlagAiGeneratedDashboardChanges
	// Enable AI powered features for dashboards to auto-summary changes when saving
	FlagAiGeneratedDashboardChanges = "aiGeneratedDashboardChanges"

	// FlagReportingRetries
	// Enables rendering retries for the reporting feature
	FlagReportingRetries = "reportingRetries"

	// FlagSseGroupByDatasource
	// Send query to the same datasource in a single request when using server side expressions. The `cloudWatchBatchQueries` feature toggle should be enabled if this used with CloudWatch.
	FlagSseGroupByDatasource = "sseGroupByDatasource"

	// FlagLibraryPanelRBAC
	// Enables RBAC support for library panels
	FlagLibraryPanelRBAC = "libraryPanelRBAC"

	// FlagLokiRunQueriesInParallel
	// Enables running Loki queries in parallel
	FlagLokiRunQueriesInParallel = "lokiRunQueriesInParallel"

	// FlagWargamesTesting
	// Placeholder feature flag for internal testing
	FlagWargamesTesting = "wargamesTesting"

	// FlagAlertingInsights
	// Show the new alerting insights landing page
	FlagAlertingInsights = "alertingInsights"

	// FlagExternalCorePlugins
	// Allow core plugins to be loaded as external
	FlagExternalCorePlugins = "externalCorePlugins"

	// FlagPluginsAPIMetrics
	// Sends metrics of public grafana packages usage by plugins
	FlagPluginsAPIMetrics = "pluginsAPIMetrics"

	// FlagIdForwarding
	// Generate signed id token for identity that can be forwarded to plugins and external services
	FlagIdForwarding = "idForwarding"

	// FlagExternalServiceAccounts
	// Automatic service account and token setup for plugins
	FlagExternalServiceAccounts = "externalServiceAccounts"

	// FlagPanelMonitoring
	// Enables panel monitoring through logs and measurements
	FlagPanelMonitoring = "panelMonitoring"

	// FlagEnableNativeHTTPHistogram
	// Enables native HTTP Histograms
	FlagEnableNativeHTTPHistogram = "enableNativeHTTPHistogram"

	// FlagFormatString
	// Enable format string transformer
	FlagFormatString = "formatString"

	// FlagTransformationsVariableSupport
	// Allows using variables in transformations
	FlagTransformationsVariableSupport = "transformationsVariableSupport"

	// FlagKubernetesPlaylists
	// Use the kubernetes API in the frontend for playlists, and route /api/playlist requests to k8s
	FlagKubernetesPlaylists = "kubernetesPlaylists"

	// FlagKubernetesSnapshots
	// Routes snapshot requests from /api to the /apis endpoint
	FlagKubernetesSnapshots = "kubernetesSnapshots"

	// FlagQueryService
	// Register /apis/query.grafana.app/ -- will eventually replace /api/ds/query
	FlagQueryService = "queryService"

	// FlagQueryServiceRewrite
	// Rewrite requests targeting /ds/query to the query service
	FlagQueryServiceRewrite = "queryServiceRewrite"

	// FlagQueryServiceFromUI
	// Routes requests to the new query service
	FlagQueryServiceFromUI = "queryServiceFromUI"

	// FlagCloudWatchBatchQueries
	// Runs CloudWatch metrics queries as separate batches
	FlagCloudWatchBatchQueries = "cloudWatchBatchQueries"

	// FlagRecoveryThreshold
	// Enables feature recovery threshold (aka hysteresis) for threshold server-side expression
	FlagRecoveryThreshold = "recoveryThreshold"

	// FlagLokiStructuredMetadata
	// Enables the loki data source to request structured metadata from the Loki server
	FlagLokiStructuredMetadata = "lokiStructuredMetadata"

	// FlagTeamHttpHeaders
	// Enables Team LBAC for datasources to apply team headers to the client requests
	FlagTeamHttpHeaders = "teamHttpHeaders"

	// FlagAwsDatasourcesNewFormStyling
	// Applies new form styling for configuration and query editors in AWS plugins
	FlagAwsDatasourcesNewFormStyling = "awsDatasourcesNewFormStyling"

	// FlagCachingOptimizeSerializationMemoryUsage
	// If enabled, the caching backend gradually serializes query responses for the cache, comparing against the configured `[caching]max_value_mb` value as it goes. This can can help prevent Grafana from running out of memory while attempting to cache very large query responses.
	FlagCachingOptimizeSerializationMemoryUsage = "cachingOptimizeSerializationMemoryUsage"

	// FlagPanelTitleSearchInV1
	// Enable searching for dashboards using panel title in search v1
	FlagPanelTitleSearchInV1 = "panelTitleSearchInV1"

	// FlagManagedPluginsInstall
	// Install managed plugins directly from plugins catalog
	FlagManagedPluginsInstall = "managedPluginsInstall"

	// FlagPrometheusPromQAIL
	// Prometheus and AI/ML to assist users in creating a query
	FlagPrometheusPromQAIL = "prometheusPromQAIL"

	// FlagPrometheusCodeModeMetricNamesSearch
	// Enables search for metric names in Code Mode, to improve performance when working with an enormous number of metric names
	FlagPrometheusCodeModeMetricNamesSearch = "prometheusCodeModeMetricNamesSearch"

	// FlagAddFieldFromCalculationStatFunctions
	// Add cumulative and window functions to the add field from calculation transformation
	FlagAddFieldFromCalculationStatFunctions = "addFieldFromCalculationStatFunctions"

	// FlagAlertmanagerRemoteSecondary
	// Enable Grafana to sync configuration and state with a remote Alertmanager.
	FlagAlertmanagerRemoteSecondary = "alertmanagerRemoteSecondary"

	// FlagAlertmanagerRemotePrimary
	// Enable Grafana to have a remote Alertmanager instance as the primary Alertmanager.
	FlagAlertmanagerRemotePrimary = "alertmanagerRemotePrimary"

	// FlagAlertmanagerRemoteOnly
	// Disable the internal Alertmanager and only use the external one defined.
	FlagAlertmanagerRemoteOnly = "alertmanagerRemoteOnly"

	// FlagAnnotationPermissionUpdate
	// Change the way annotation permissions work by scoping them to folders and dashboards.
	FlagAnnotationPermissionUpdate = "annotationPermissionUpdate"

	// FlagExtractFieldsNameDeduplication
	// Make sure extracted field names are unique in the dataframe
	FlagExtractFieldsNameDeduplication = "extractFieldsNameDeduplication"

	// FlagDashboardSceneForViewers
	// Enables dashboard rendering using Scenes for viewer roles
	FlagDashboardSceneForViewers = "dashboardSceneForViewers"

	// FlagDashboardSceneSolo
	// Enables rendering dashboards using scenes for solo panels
	FlagDashboardSceneSolo = "dashboardSceneSolo"

	// FlagDashboardScene
	// Enables dashboard rendering using scenes for all roles
	FlagDashboardScene = "dashboardScene"

	// FlagPanelFilterVariable
	// Enables use of the `systemPanelFilterVar` variable to filter panels in a dashboard
	FlagPanelFilterVariable = "panelFilterVariable"

	// FlagPdfTables
	// Enables generating table data as PDF in reporting
	FlagPdfTables = "pdfTables"

	// FlagSsoSettingsApi
	// Enables the SSO settings API and the OAuth configuration UIs in Grafana
	FlagSsoSettingsApi = "ssoSettingsApi"

	// FlagCanvasPanelPanZoom
	// Allow pan and zoom in canvas panel
	FlagCanvasPanelPanZoom = "canvasPanelPanZoom"

	// FlagLogsInfiniteScrolling
	// Enables infinite scrolling for the Logs panel in Explore and Dashboards
	FlagLogsInfiniteScrolling = "logsInfiniteScrolling"

	// FlagFlameGraphItemCollapsing
	// Allow collapsing of flame graph items
	FlagFlameGraphItemCollapsing = "flameGraphItemCollapsing"

	// FlagExploreMetrics
	// Enables the new Explore Metrics core app
	FlagExploreMetrics = "exploreMetrics"

	// FlagAlertingSimplifiedRouting
	// Enables users to easily configure alert notifications by specifying a contact point directly when editing or creating an alert rule
	FlagAlertingSimplifiedRouting = "alertingSimplifiedRouting"

	// FlagLogRowsPopoverMenu
	// Enable filtering menu displayed when text of a log line is selected
	FlagLogRowsPopoverMenu = "logRowsPopoverMenu"

	// FlagPluginsSkipHostEnvVars
	// Disables passing host environment variable to plugin processes
	FlagPluginsSkipHostEnvVars = "pluginsSkipHostEnvVars"

	// FlagTableSharedCrosshair
	// Enables shared crosshair in table panel
	FlagTableSharedCrosshair = "tableSharedCrosshair"

	// FlagRegressionTransformation
	// Enables regression analysis transformation
	FlagRegressionTransformation = "regressionTransformation"

	// FlagLokiQueryHints
	// Enables query hints for Loki
	FlagLokiQueryHints = "lokiQueryHints"

	// FlagKubernetesFeatureToggles
	// Use the kubernetes API for feature toggle management in the frontend
	FlagKubernetesFeatureToggles = "kubernetesFeatureToggles"

	// FlagCloudRBACRoles
	// Enabled grafana cloud specific RBAC roles
	FlagCloudRBACRoles = "cloudRBACRoles"

	// FlagAlertingQueryOptimization
	// Optimizes eligible queries in order to reduce load on datasources
	FlagAlertingQueryOptimization = "alertingQueryOptimization"

	// FlagNewFolderPicker
	// Enables the nested folder picker without having nested folders enabled
	FlagNewFolderPicker = "newFolderPicker"

	// FlagJitterAlertRulesWithinGroups
	// Distributes alert rule evaluations more evenly over time, including spreading out rules within the same group
	FlagJitterAlertRulesWithinGroups = "jitterAlertRulesWithinGroups"

	// FlagOnPremToCloudMigrations
	// In-development feature that will allow users to easily migrate their on-prem Grafana instances to Grafana Cloud.
	FlagOnPremToCloudMigrations = "onPremToCloudMigrations"

	// FlagAlertingSaveStatePeriodic
	// Writes the state periodically to the database, asynchronous to rule evaluation
	FlagAlertingSaveStatePeriodic = "alertingSaveStatePeriodic"

	// FlagPromQLScope
	// In-development feature that will allow injection of labels into prometheus queries.
	FlagPromQLScope = "promQLScope"

	// FlagSqlExpressions
	// Enables using SQL and DuckDB functions as Expressions.
	FlagSqlExpressions = "sqlExpressions"

	// FlagNodeGraphDotLayout
	// Changed the layout algorithm for the node graph
	FlagNodeGraphDotLayout = "nodeGraphDotLayout"

	// FlagGroupToNestedTableTransformation
	// Enables the group to nested table transformation
	FlagGroupToNestedTableTransformation = "groupToNestedTableTransformation"

	// FlagNewPDFRendering
	// New implementation for the dashboard-to-PDF rendering
	FlagNewPDFRendering = "newPDFRendering"

	// FlagTlsMemcached
	// Use TLS-enabled memcached in the enterprise caching feature
	FlagTlsMemcached = "tlsMemcached"

	// FlagKubernetesAggregator
	// Enable grafana aggregator
	FlagKubernetesAggregator = "kubernetesAggregator"

	// FlagExpressionParser
	// Enable new expression parser
	FlagExpressionParser = "expressionParser"

	// FlagGroupByVariable
	// Enable groupBy variable support in scenes dashboards
	FlagGroupByVariable = "groupByVariable"

	// FlagBetterPageScrolling
	// Removes CustomScrollbar from the UI, relying on native browser scrollbars
	FlagBetterPageScrolling = "betterPageScrolling"

	// FlagAuthAPIAccessTokenAuth
	// Enables the use of Auth API access tokens for authentication
	FlagAuthAPIAccessTokenAuth = "authAPIAccessTokenAuth"

	// FlagScopeFilters
	// Enables the use of scope filters in Grafana
	FlagScopeFilters = "scopeFilters"

	// FlagSsoSettingsSAML
	// Use the new SSO Settings API to configure the SAML connector
	FlagSsoSettingsSAML = "ssoSettingsSAML"

	// FlagOauthRequireSubClaim
	// Require that sub claims is present in oauth tokens.
	FlagOauthRequireSubClaim = "oauthRequireSubClaim"

	// FlagNewDashboardWithFiltersAndGroupBy
	// Enables filters and group by variables on all new dashboards. Variables are added only if default data source supports filtering.
	FlagNewDashboardWithFiltersAndGroupBy = "newDashboardWithFiltersAndGroupBy"

	// FlagCloudWatchNewLabelParsing
	// Updates CloudWatch label parsing to be more accurate
	FlagCloudWatchNewLabelParsing = "cloudWatchNewLabelParsing"

	// FlagAccessActionSets
	// Introduces action sets for resource permissions
	FlagAccessActionSets = "accessActionSets"

	// FlagDisableNumericMetricsSortingInExpressions
	// In server-side expressions, disable the sorting of numeric-kind metrics by their metric name or labels.
	FlagDisableNumericMetricsSortingInExpressions = "disableNumericMetricsSortingInExpressions"

	// FlagGrafanaManagedRecordingRules
	// Enables Grafana-managed recording rules.
	FlagGrafanaManagedRecordingRules = "grafanaManagedRecordingRules"

	// FlagQueryLibrary
	// Enables Query Library feature in Explore
	FlagQueryLibrary = "queryLibrary"

	// FlagAutofixDSUID
	// Automatically migrates invalid datasource UIDs
	FlagAutofixDSUID = "autofixDSUID"

	// FlagLogsExploreTableDefaultVisualization
	// Sets the logs table as default visualisation in logs explore
	FlagLogsExploreTableDefaultVisualization = "logsExploreTableDefaultVisualization"

	// FlagNewDashboardSharingComponent
	// Enables the new sharing drawer design
	FlagNewDashboardSharingComponent = "newDashboardSharingComponent"

<<<<<<< HEAD
	// FlagDashboardRestore
	// Enables deleted dashboard restore feature
	FlagDashboardRestore = "dashboardRestore"
=======
	// FlagNotificationBanner
	// Enables the notification banner UI and API
	FlagNotificationBanner = "notificationBanner"
>>>>>>> 4c2c717f
)<|MERGE_RESOLUTION|>--- conflicted
+++ resolved
@@ -683,13 +683,11 @@
 	// Enables the new sharing drawer design
 	FlagNewDashboardSharingComponent = "newDashboardSharingComponent"
 
-<<<<<<< HEAD
+	// FlagNotificationBanner
+	// Enables the notification banner UI and API
+	FlagNotificationBanner = "notificationBanner"
+
 	// FlagDashboardRestore
 	// Enables deleted dashboard restore feature
 	FlagDashboardRestore = "dashboardRestore"
-=======
-	// FlagNotificationBanner
-	// Enables the notification banner UI and API
-	FlagNotificationBanner = "notificationBanner"
->>>>>>> 4c2c717f
 )