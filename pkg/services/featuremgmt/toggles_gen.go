// NOTE: This file was auto generated.  DO NOT EDIT DIRECTLY!
// To change feature flags, edit:
//  pkg/services/featuremgmt/registry.go
// Then run tests in:
//  pkg/services/featuremgmt/toggles_gen_test.go

package featuremgmt

const (
	// FlagDisableEnvelopeEncryption
	// Disable envelope encryption (emergency only)
	FlagDisableEnvelopeEncryption = "disableEnvelopeEncryption"

	// FlagLiveServiceWebWorker
	// This will use a webworker thread to processes events rather than the main thread
	FlagLiveServiceWebWorker = "live-service-web-worker"

	// FlagQueryOverLive
	// Use Grafana Live WebSocket to execute backend queries
	FlagQueryOverLive = "queryOverLive"

	// FlagPanelTitleSearch
	// Search for dashboards using panel title
	FlagPanelTitleSearch = "panelTitleSearch"

	// FlagPublicDashboards
	// [Deprecated] Public dashboards are now enabled by default; to disable them, use the configuration setting. This feature toggle will be removed in the next major version.
	FlagPublicDashboards = "publicDashboards"

	// FlagPublicDashboardsEmailSharing
	// Enables public dashboard sharing to be restricted to only allowed emails
	FlagPublicDashboardsEmailSharing = "publicDashboardsEmailSharing"

	// FlagPublicDashboardsScene
	// Enables public dashboard rendering using scenes
	FlagPublicDashboardsScene = "publicDashboardsScene"

	// FlagLokiExperimentalStreaming
	// Support new streaming approach for loki (prototype, needs special loki build)
	FlagLokiExperimentalStreaming = "lokiExperimentalStreaming"

	// FlagFeatureHighlights
	// Highlight Grafana Enterprise features
	FlagFeatureHighlights = "featureHighlights"

	// FlagStorage
	// Configurable storage for dashboards, datasources, and resources
	FlagStorage = "storage"

	// FlagCorrelations
	// Correlations page
	FlagCorrelations = "correlations"

	// FlagAutoMigrateOldPanels
	// Migrate old angular panels to supported versions (graph, table-old, worldmap, etc)
	FlagAutoMigrateOldPanels = "autoMigrateOldPanels"

	// FlagAutoMigrateGraphPanel
	// Migrate old graph panel to supported time series panel - broken out from autoMigrateOldPanels to enable granular tracking
	FlagAutoMigrateGraphPanel = "autoMigrateGraphPanel"

	// FlagAutoMigrateTablePanel
	// Migrate old table panel to supported table panel - broken out from autoMigrateOldPanels to enable granular tracking
	FlagAutoMigrateTablePanel = "autoMigrateTablePanel"

	// FlagAutoMigratePiechartPanel
	// Migrate old piechart panel to supported piechart panel - broken out from autoMigrateOldPanels to enable granular tracking
	FlagAutoMigratePiechartPanel = "autoMigratePiechartPanel"

	// FlagAutoMigrateWorldmapPanel
	// Migrate old worldmap panel to supported geomap panel - broken out from autoMigrateOldPanels to enable granular tracking
	FlagAutoMigrateWorldmapPanel = "autoMigrateWorldmapPanel"

	// FlagAutoMigrateStatPanel
	// Migrate old stat panel to supported stat panel - broken out from autoMigrateOldPanels to enable granular tracking
	FlagAutoMigrateStatPanel = "autoMigrateStatPanel"

	// FlagAutoMigrateXYChartPanel
	// Migrate old XYChart panel to new XYChart2 model
	FlagAutoMigrateXYChartPanel = "autoMigrateXYChartPanel"

	// FlagDisableAngular
	// Dynamic flag to disable angular at runtime. The preferred method is to set `angular_support_enabled` to `false` in the [security] settings, which allows you to change the state at runtime.
	FlagDisableAngular = "disableAngular"

	// FlagCanvasPanelNesting
	// Allow elements nesting
	FlagCanvasPanelNesting = "canvasPanelNesting"

	// FlagVizActions
	// Allow actions in visualizations
	FlagVizActions = "vizActions"

	// FlagDisableSecretsCompatibility
	// Disable duplicated secret storage in legacy tables
	FlagDisableSecretsCompatibility = "disableSecretsCompatibility"

	// FlagLogRequestsInstrumentedAsUnknown
	// Logs the path for requests that are instrumented as unknown
	FlagLogRequestsInstrumentedAsUnknown = "logRequestsInstrumentedAsUnknown"

	// FlagGrpcServer
	// Run the GRPC server
	FlagGrpcServer = "grpcServer"

	// FlagCloudWatchCrossAccountQuerying
	// Enables cross-account querying in CloudWatch datasources
	FlagCloudWatchCrossAccountQuerying = "cloudWatchCrossAccountQuerying"

	// FlagShowDashboardValidationWarnings
	// Show warnings when dashboards do not validate against the schema
	FlagShowDashboardValidationWarnings = "showDashboardValidationWarnings"

	// FlagMysqlAnsiQuotes
	// Use double quotes to escape keyword in a MySQL query
	FlagMysqlAnsiQuotes = "mysqlAnsiQuotes"

	// FlagMysqlParseTime
	// Ensure the parseTime flag is set for MySQL driver
	FlagMysqlParseTime = "mysqlParseTime"

	// FlagAccessControlOnCall
	// Access control primitives for OnCall
	FlagAccessControlOnCall = "accessControlOnCall"

	// FlagNestedFolders
	// Enable folder nesting
	FlagNestedFolders = "nestedFolders"

	// FlagAlertingBacktesting
	// Rule backtesting API for alerting
	FlagAlertingBacktesting = "alertingBacktesting"

	// FlagEditPanelCSVDragAndDrop
	// Enables drag and drop for CSV and Excel files
	FlagEditPanelCSVDragAndDrop = "editPanelCSVDragAndDrop"

	// FlagAlertingNoNormalState
	// Stop maintaining state of alerts that are not firing
	FlagAlertingNoNormalState = "alertingNoNormalState"

	// FlagLogsContextDatasourceUi
	// Allow datasource to provide custom UI for context view
	FlagLogsContextDatasourceUi = "logsContextDatasourceUi"

	// FlagLokiShardSplitting
	// Use stream shards to split queries into smaller subqueries
	FlagLokiShardSplitting = "lokiShardSplitting"

	// FlagLokiQuerySplitting
	// Split large interval queries into subqueries with smaller time intervals
	FlagLokiQuerySplitting = "lokiQuerySplitting"

	// FlagLokiQuerySplittingConfig
	// Give users the option to configure split durations for Loki queries
	FlagLokiQuerySplittingConfig = "lokiQuerySplittingConfig"

	// FlagIndividualCookiePreferences
	// Support overriding cookie preferences per user
	FlagIndividualCookiePreferences = "individualCookiePreferences"

	// FlagPrometheusMetricEncyclopedia
	// Adds the metrics explorer component to the Prometheus query builder as an option in metric select
	FlagPrometheusMetricEncyclopedia = "prometheusMetricEncyclopedia"

	// FlagInfluxdbBackendMigration
	// Query InfluxDB InfluxQL without the proxy
	FlagInfluxdbBackendMigration = "influxdbBackendMigration"

	// FlagInfluxqlStreamingParser
	// Enable streaming JSON parser for InfluxDB datasource InfluxQL query language
	FlagInfluxqlStreamingParser = "influxqlStreamingParser"

	// FlagInfluxdbRunQueriesInParallel
	// Enables running InfluxDB Influxql queries in parallel
	FlagInfluxdbRunQueriesInParallel = "influxdbRunQueriesInParallel"

	// FlagPrometheusRunQueriesInParallel
	// Enables running Prometheus queries in parallel
	FlagPrometheusRunQueriesInParallel = "prometheusRunQueriesInParallel"

	// FlagLokiMetricDataplane
	// Changes metric responses from Loki to be compliant with the dataplane specification.
	FlagLokiMetricDataplane = "lokiMetricDataplane"

	// FlagLokiLogsDataplane
	// Changes logs responses from Loki to be compliant with the dataplane specification.
	FlagLokiLogsDataplane = "lokiLogsDataplane"

	// FlagDataplaneFrontendFallback
	// Support dataplane contract field name change for transformations and field name matchers where the name is different
	FlagDataplaneFrontendFallback = "dataplaneFrontendFallback"

	// FlagDisableSSEDataplane
	// Disables dataplane specific processing in server side expressions.
	FlagDisableSSEDataplane = "disableSSEDataplane"

	// FlagAlertStateHistoryLokiSecondary
	// Enable Grafana to write alert state history to an external Loki instance in addition to Grafana annotations.
	FlagAlertStateHistoryLokiSecondary = "alertStateHistoryLokiSecondary"

	// FlagAlertStateHistoryLokiPrimary
	// Enable a remote Loki instance as the primary source for state history reads.
	FlagAlertStateHistoryLokiPrimary = "alertStateHistoryLokiPrimary"

	// FlagAlertStateHistoryLokiOnly
	// Disable Grafana alerts from emitting annotations when a remote Loki instance is available.
	FlagAlertStateHistoryLokiOnly = "alertStateHistoryLokiOnly"

	// FlagUnifiedRequestLog
	// Writes error logs to the request logger
	FlagUnifiedRequestLog = "unifiedRequestLog"

	// FlagRenderAuthJWT
	// Uses JWT-based auth for rendering instead of relying on remote cache
	FlagRenderAuthJWT = "renderAuthJWT"

	// FlagRefactorVariablesTimeRange
	// Refactor time range variables flow to reduce number of API calls made when query variables are chained
	FlagRefactorVariablesTimeRange = "refactorVariablesTimeRange"

	// FlagFaroDatasourceSelector
	// Enable the data source selector within the Frontend Apps section of the Frontend Observability
	FlagFaroDatasourceSelector = "faroDatasourceSelector"

	// FlagEnableDatagridEditing
	// Enables the edit functionality in the datagrid panel
	FlagEnableDatagridEditing = "enableDatagridEditing"

	// FlagExtraThemes
	// Enables extra themes
	FlagExtraThemes = "extraThemes"

	// FlagLokiPredefinedOperations
	// Adds predefined query operations to Loki query editor
	FlagLokiPredefinedOperations = "lokiPredefinedOperations"

	// FlagPluginsFrontendSandbox
	// Enables the plugins frontend sandbox
	FlagPluginsFrontendSandbox = "pluginsFrontendSandbox"

	// FlagFrontendSandboxMonitorOnly
	// Enables monitor only in the plugin frontend sandbox (if enabled)
	FlagFrontendSandboxMonitorOnly = "frontendSandboxMonitorOnly"

	// FlagPluginsDetailsRightPanel
	// Enables right panel for the plugins details page
	FlagPluginsDetailsRightPanel = "pluginsDetailsRightPanel"

	// FlagSqlDatasourceDatabaseSelection
	// Enables previous SQL data source dataset dropdown behavior
	FlagSqlDatasourceDatabaseSelection = "sqlDatasourceDatabaseSelection"

	// FlagRecordedQueriesMulti
	// Enables writing multiple items from a single query within Recorded Queries
	FlagRecordedQueriesMulti = "recordedQueriesMulti"

	// FlagLogsExploreTableVisualisation
	// A table visualisation for logs in Explore
	FlagLogsExploreTableVisualisation = "logsExploreTableVisualisation"

	// FlagAwsDatasourcesTempCredentials
	// Support temporary security credentials in AWS plugins for Grafana Cloud customers
	FlagAwsDatasourcesTempCredentials = "awsDatasourcesTempCredentials"

	// FlagTransformationsRedesign
	// Enables the transformations redesign
	FlagTransformationsRedesign = "transformationsRedesign"

	// FlagMlExpressions
	// Enable support for Machine Learning in server-side expressions
	FlagMlExpressions = "mlExpressions"

	// FlagTraceQLStreaming
	// Enables response streaming of TraceQL queries of the Tempo data source
	FlagTraceQLStreaming = "traceQLStreaming"

	// FlagMetricsSummary
	// Enables metrics summary queries in the Tempo data source
	FlagMetricsSummary = "metricsSummary"

	// FlagDatasourceAPIServers
	// Expose some datasources as apiservers.
	FlagDatasourceAPIServers = "datasourceAPIServers"

	// FlagGrafanaAPIServerWithExperimentalAPIs
	// Register experimental APIs with the k8s API server, including all datasources
	FlagGrafanaAPIServerWithExperimentalAPIs = "grafanaAPIServerWithExperimentalAPIs"

	// FlagGrafanaAPIServerEnsureKubectlAccess
	// Start an additional https handler and write kubectl options
	FlagGrafanaAPIServerEnsureKubectlAccess = "grafanaAPIServerEnsureKubectlAccess"

	// FlagFeatureToggleAdminPage
	// Enable admin page for managing feature toggles from the Grafana front-end. Grafana Cloud only.
	FlagFeatureToggleAdminPage = "featureToggleAdminPage"

	// FlagAwsAsyncQueryCaching
	// Enable caching for async queries for Redshift and Athena. Requires that the datasource has caching and async query support enabled
	FlagAwsAsyncQueryCaching = "awsAsyncQueryCaching"

	// FlagPermissionsFilterRemoveSubquery
	// Alternative permission filter implementation that does not use subqueries for fetching the dashboard folder
	FlagPermissionsFilterRemoveSubquery = "permissionsFilterRemoveSubquery"

	// FlagPrometheusConfigOverhaulAuth
	// Update the Prometheus configuration page with the new auth component
	FlagPrometheusConfigOverhaulAuth = "prometheusConfigOverhaulAuth"

	// FlagConfigurableSchedulerTick
	// Enable changing the scheduler base interval via configuration option unified_alerting.scheduler_tick_interval
	FlagConfigurableSchedulerTick = "configurableSchedulerTick"

	// FlagAlertingNoDataErrorExecution
	// Changes how Alerting state manager handles execution of NoData/Error
	FlagAlertingNoDataErrorExecution = "alertingNoDataErrorExecution"

	// FlagAngularDeprecationUI
	// Display Angular warnings in dashboards and panels
	FlagAngularDeprecationUI = "angularDeprecationUI"

	// FlagDashgpt
	// Enable AI powered features in dashboards
	FlagDashgpt = "dashgpt"

	// FlagAiGeneratedDashboardChanges
	// Enable AI powered features for dashboards to auto-summary changes when saving
	FlagAiGeneratedDashboardChanges = "aiGeneratedDashboardChanges"

	// FlagReportingRetries
	// Enables rendering retries for the reporting feature
	FlagReportingRetries = "reportingRetries"

	// FlagSseGroupByDatasource
	// Send query to the same datasource in a single request when using server side expressions. The `cloudWatchBatchQueries` feature toggle should be enabled if this used with CloudWatch.
	FlagSseGroupByDatasource = "sseGroupByDatasource"

	// FlagLibraryPanelRBAC
	// Enables RBAC support for library panels
	FlagLibraryPanelRBAC = "libraryPanelRBAC"

	// FlagLokiRunQueriesInParallel
	// Enables running Loki queries in parallel
	FlagLokiRunQueriesInParallel = "lokiRunQueriesInParallel"

	// FlagWargamesTesting
	// Placeholder feature flag for internal testing
	FlagWargamesTesting = "wargamesTesting"

	// FlagAlertingInsights
	// Show the new alerting insights landing page
	FlagAlertingInsights = "alertingInsights"

	// FlagExternalCorePlugins
	// Allow core plugins to be loaded as external
	FlagExternalCorePlugins = "externalCorePlugins"

	// FlagPluginsAPIMetrics
	// Sends metrics of public grafana packages usage by plugins
	FlagPluginsAPIMetrics = "pluginsAPIMetrics"

	// FlagExternalServiceAccounts
	// Automatic service account and token setup for plugins
	FlagExternalServiceAccounts = "externalServiceAccounts"

	// FlagPanelMonitoring
	// Enables panel monitoring through logs and measurements
	FlagPanelMonitoring = "panelMonitoring"

	// FlagEnableNativeHTTPHistogram
	// Enables native HTTP Histograms
	FlagEnableNativeHTTPHistogram = "enableNativeHTTPHistogram"

	// FlagDisableClassicHTTPHistogram
	// Disables classic HTTP Histogram (use with enableNativeHTTPHistogram)
	FlagDisableClassicHTTPHistogram = "disableClassicHTTPHistogram"

	// FlagFormatString
	// Enable format string transformer
	FlagFormatString = "formatString"

	// FlagTransformationsVariableSupport
	// Allows using variables in transformations
	FlagTransformationsVariableSupport = "transformationsVariableSupport"

	// FlagKubernetesPlaylists
	// Use the kubernetes API in the frontend for playlists, and route /api/playlist requests to k8s
	FlagKubernetesPlaylists = "kubernetesPlaylists"

	// FlagKubernetesSnapshots
	// Routes snapshot requests from /api to the /apis endpoint
	FlagKubernetesSnapshots = "kubernetesSnapshots"

	// FlagKubernetesDashboards
	// Use the kubernetes API in the frontend for dashboards
	FlagKubernetesDashboards = "kubernetesDashboards"

	// FlagKubernetesDashboardsAPI
	// Use the kubernetes API in the backend for dashboards
	FlagKubernetesDashboardsAPI = "kubernetesDashboardsAPI"

	// FlagKubernetesFolders
	// Use the kubernetes API in the frontend for folders, and route /api/folders requests to k8s
	FlagKubernetesFolders = "kubernetesFolders"

	// FlagGrafanaAPIServerTestingWithExperimentalAPIs
	// Facilitate integration testing of experimental APIs
	FlagGrafanaAPIServerTestingWithExperimentalAPIs = "grafanaAPIServerTestingWithExperimentalAPIs"

	// FlagDatasourceQueryTypes
	// Show query type endpoints in datasource API servers (currently hardcoded for testdata, expressions, and prometheus)
	FlagDatasourceQueryTypes = "datasourceQueryTypes"

	// FlagQueryService
	// Register /apis/query.grafana.app/ -- will eventually replace /api/ds/query
	FlagQueryService = "queryService"

	// FlagQueryServiceRewrite
	// Rewrite requests targeting /ds/query to the query service
	FlagQueryServiceRewrite = "queryServiceRewrite"

	// FlagQueryServiceFromUI
	// Routes requests to the new query service
	FlagQueryServiceFromUI = "queryServiceFromUI"

	// FlagCloudWatchBatchQueries
	// Runs CloudWatch metrics queries as separate batches
	FlagCloudWatchBatchQueries = "cloudWatchBatchQueries"

	// FlagRecoveryThreshold
	// Enables feature recovery threshold (aka hysteresis) for threshold server-side expression
	FlagRecoveryThreshold = "recoveryThreshold"

	// FlagLokiStructuredMetadata
	// Enables the loki data source to request structured metadata from the Loki server
	FlagLokiStructuredMetadata = "lokiStructuredMetadata"

	// FlagTeamHttpHeaders
	// Enables LBAC for datasources to apply LogQL filtering of logs to the client requests for users in teams
	FlagTeamHttpHeaders = "teamHttpHeaders"

	// FlagCachingOptimizeSerializationMemoryUsage
	// If enabled, the caching backend gradually serializes query responses for the cache, comparing against the configured `[caching]max_value_mb` value as it goes. This can can help prevent Grafana from running out of memory while attempting to cache very large query responses.
	FlagCachingOptimizeSerializationMemoryUsage = "cachingOptimizeSerializationMemoryUsage"

	// FlagPanelTitleSearchInV1
	// Enable searching for dashboards using panel title in search v1
	FlagPanelTitleSearchInV1 = "panelTitleSearchInV1"

	// FlagManagedPluginsInstall
	// Install managed plugins directly from plugins catalog
	FlagManagedPluginsInstall = "managedPluginsInstall"

	// FlagPrometheusPromQAIL
	// Prometheus and AI/ML to assist users in creating a query
	FlagPrometheusPromQAIL = "prometheusPromQAIL"

	// FlagPrometheusCodeModeMetricNamesSearch
	// Enables search for metric names in Code Mode, to improve performance when working with an enormous number of metric names
	FlagPrometheusCodeModeMetricNamesSearch = "prometheusCodeModeMetricNamesSearch"

	// FlagAddFieldFromCalculationStatFunctions
	// Add cumulative and window functions to the add field from calculation transformation
	FlagAddFieldFromCalculationStatFunctions = "addFieldFromCalculationStatFunctions"

	// FlagAlertmanagerRemoteSecondary
	// Enable Grafana to sync configuration and state with a remote Alertmanager.
	FlagAlertmanagerRemoteSecondary = "alertmanagerRemoteSecondary"

	// FlagAlertmanagerRemotePrimary
	// Enable Grafana to have a remote Alertmanager instance as the primary Alertmanager.
	FlagAlertmanagerRemotePrimary = "alertmanagerRemotePrimary"

	// FlagAlertmanagerRemoteOnly
	// Disable the internal Alertmanager and only use the external one defined.
	FlagAlertmanagerRemoteOnly = "alertmanagerRemoteOnly"

	// FlagAnnotationPermissionUpdate
	// Change the way annotation permissions work by scoping them to folders and dashboards.
	FlagAnnotationPermissionUpdate = "annotationPermissionUpdate"

	// FlagExtractFieldsNameDeduplication
	// Make sure extracted field names are unique in the dataframe
	FlagExtractFieldsNameDeduplication = "extractFieldsNameDeduplication"

	// FlagDashboardSceneForViewers
	// Enables dashboard rendering using Scenes for viewer roles
	FlagDashboardSceneForViewers = "dashboardSceneForViewers"

	// FlagDashboardSceneSolo
	// Enables rendering dashboards using scenes for solo panels
	FlagDashboardSceneSolo = "dashboardSceneSolo"

	// FlagDashboardScene
	// Enables dashboard rendering using scenes for all roles
	FlagDashboardScene = "dashboardScene"

	// FlagDashboardNewLayouts
	// Enables experimental new dashboard layouts
	FlagDashboardNewLayouts = "dashboardNewLayouts"

	// FlagPanelFilterVariable
	// Enables use of the `systemPanelFilterVar` variable to filter panels in a dashboard
	FlagPanelFilterVariable = "panelFilterVariable"

	// FlagPdfTables
	// Enables generating table data as PDF in reporting
	FlagPdfTables = "pdfTables"

	// FlagSsoSettingsApi
	// Enables the SSO settings API and the OAuth configuration UIs in Grafana
	FlagSsoSettingsApi = "ssoSettingsApi"

	// FlagCanvasPanelPanZoom
	// Allow pan and zoom in canvas panel
	FlagCanvasPanelPanZoom = "canvasPanelPanZoom"

	// FlagLogsInfiniteScrolling
	// Enables infinite scrolling for the Logs panel in Explore and Dashboards
	FlagLogsInfiniteScrolling = "logsInfiniteScrolling"

	// FlagExploreMetrics
	// Enables the new Explore Metrics core app
	FlagExploreMetrics = "exploreMetrics"

	// FlagAlertingSimplifiedRouting
	// Enables users to easily configure alert notifications by specifying a contact point directly when editing or creating an alert rule
	FlagAlertingSimplifiedRouting = "alertingSimplifiedRouting"

	// FlagLogRowsPopoverMenu
	// Enable filtering menu displayed when text of a log line is selected
	FlagLogRowsPopoverMenu = "logRowsPopoverMenu"

	// FlagPluginsSkipHostEnvVars
	// Disables passing host environment variable to plugin processes
	FlagPluginsSkipHostEnvVars = "pluginsSkipHostEnvVars"

	// FlagTableSharedCrosshair
	// Enables shared crosshair in table panel
	FlagTableSharedCrosshair = "tableSharedCrosshair"

	// FlagRegressionTransformation
	// Enables regression analysis transformation
	FlagRegressionTransformation = "regressionTransformation"

	// FlagLokiQueryHints
	// Enables query hints for Loki
	FlagLokiQueryHints = "lokiQueryHints"

	// FlagKubernetesFeatureToggles
	// Use the kubernetes API for feature toggle management in the frontend
	FlagKubernetesFeatureToggles = "kubernetesFeatureToggles"

	// FlagCloudRBACRoles
	// Enabled grafana cloud specific RBAC roles
	FlagCloudRBACRoles = "cloudRBACRoles"

	// FlagAlertingQueryOptimization
	// Optimizes eligible queries in order to reduce load on datasources
	FlagAlertingQueryOptimization = "alertingQueryOptimization"

	// FlagNewFolderPicker
	// Enables the nested folder picker without having nested folders enabled
	FlagNewFolderPicker = "newFolderPicker"

	// FlagJitterAlertRulesWithinGroups
	// Distributes alert rule evaluations more evenly over time, including spreading out rules within the same group
	FlagJitterAlertRulesWithinGroups = "jitterAlertRulesWithinGroups"

	// FlagOnPremToCloudMigrations
	// Enable the Grafana Migration Assistant, which helps you easily migrate on-prem dashboards, folders, and data source configurations to your Grafana Cloud stack.
	FlagOnPremToCloudMigrations = "onPremToCloudMigrations"

	// FlagOnPremToCloudMigrationsAlerts
	// Enables the migration of alerts and its child resources to your Grafana Cloud stack. Requires `onPremToCloudMigrations` to be enabled in conjunction.
	FlagOnPremToCloudMigrationsAlerts = "onPremToCloudMigrationsAlerts"

	// FlagAlertingSaveStatePeriodic
	// Writes the state periodically to the database, asynchronous to rule evaluation
	FlagAlertingSaveStatePeriodic = "alertingSaveStatePeriodic"

	// FlagPromQLScope
	// In-development feature that will allow injection of labels into prometheus queries.
	FlagPromQLScope = "promQLScope"

	// FlagSqlExpressions
	// Enables using SQL and DuckDB functions as Expressions.
	FlagSqlExpressions = "sqlExpressions"

	// FlagNodeGraphDotLayout
	// Changed the layout algorithm for the node graph
	FlagNodeGraphDotLayout = "nodeGraphDotLayout"

	// FlagGroupToNestedTableTransformation
	// Enables the group to nested table transformation
	FlagGroupToNestedTableTransformation = "groupToNestedTableTransformation"

	// FlagNewPDFRendering
	// New implementation for the dashboard-to-PDF rendering
	FlagNewPDFRendering = "newPDFRendering"

	// FlagTlsMemcached
	// Use TLS-enabled memcached in the enterprise caching feature
	FlagTlsMemcached = "tlsMemcached"

	// FlagKubernetesAggregator
	// Enable grafana&#39;s embedded kube-aggregator
	FlagKubernetesAggregator = "kubernetesAggregator"

	// FlagExpressionParser
	// Enable new expression parser
	FlagExpressionParser = "expressionParser"

	// FlagGroupByVariable
	// Enable groupBy variable support in scenes dashboards
	FlagGroupByVariable = "groupByVariable"

	// FlagAuthAPIAccessTokenAuth
	// Enables the use of Auth API access tokens for authentication
	FlagAuthAPIAccessTokenAuth = "authAPIAccessTokenAuth"

	// FlagScopeFilters
	// Enables the use of scope filters in Grafana
	FlagScopeFilters = "scopeFilters"

	// FlagSsoSettingsSAML
	// Use the new SSO Settings API to configure the SAML connector
	FlagSsoSettingsSAML = "ssoSettingsSAML"

	// FlagOauthRequireSubClaim
	// Require that sub claims is present in oauth tokens.
	FlagOauthRequireSubClaim = "oauthRequireSubClaim"

	// FlagNewDashboardWithFiltersAndGroupBy
	// Enables filters and group by variables on all new dashboards. Variables are added only if default data source supports filtering.
	FlagNewDashboardWithFiltersAndGroupBy = "newDashboardWithFiltersAndGroupBy"

	// FlagCloudWatchNewLabelParsing
	// Updates CloudWatch label parsing to be more accurate
	FlagCloudWatchNewLabelParsing = "cloudWatchNewLabelParsing"

	// FlagAccessActionSets
	// Introduces action sets for resource permissions. Also ensures that all folder editors and admins can create subfolders without needing any additional permissions.
	FlagAccessActionSets = "accessActionSets"

	// FlagDisableNumericMetricsSortingInExpressions
	// In server-side expressions, disable the sorting of numeric-kind metrics by their metric name or labels.
	FlagDisableNumericMetricsSortingInExpressions = "disableNumericMetricsSortingInExpressions"

	// FlagGrafanaManagedRecordingRules
	// Enables Grafana-managed recording rules.
	FlagGrafanaManagedRecordingRules = "grafanaManagedRecordingRules"

	// FlagQueryLibrary
	// Enables Query Library feature in Explore
	FlagQueryLibrary = "queryLibrary"

	// FlagLogsExploreTableDefaultVisualization
	// Sets the logs table as default visualisation in logs explore
	FlagLogsExploreTableDefaultVisualization = "logsExploreTableDefaultVisualization"

	// FlagNewDashboardSharingComponent
	// Enables the new sharing drawer design
	FlagNewDashboardSharingComponent = "newDashboardSharingComponent"

	// FlagAlertingListViewV2
	// Enables the new alert list view design
	FlagAlertingListViewV2 = "alertingListViewV2"

	// FlagNotificationBanner
	// Enables the notification banner UI and API
	FlagNotificationBanner = "notificationBanner"

	// FlagDashboardRestore
	// Enables deleted dashboard restore feature
	FlagDashboardRestore = "dashboardRestore"

	// FlagDatasourceProxyDisableRBAC
	// Disables applying a plugin route&#39;s ReqAction field to authorization
	FlagDatasourceProxyDisableRBAC = "datasourceProxyDisableRBAC"

	// FlagAlertingDisableSendAlertsExternal
	// Disables the ability to send alerts to an external Alertmanager datasource.
	FlagAlertingDisableSendAlertsExternal = "alertingDisableSendAlertsExternal"

	// FlagPreserveDashboardStateWhenNavigating
	// Enables possibility to preserve dashboard variables and time range when navigating between dashboards
	FlagPreserveDashboardStateWhenNavigating = "preserveDashboardStateWhenNavigating"

	// FlagAlertingCentralAlertHistory
	// Enables the new central alert history.
	FlagAlertingCentralAlertHistory = "alertingCentralAlertHistory"

	// FlagPluginProxyPreserveTrailingSlash
	// Preserve plugin proxy trailing slash.
	FlagPluginProxyPreserveTrailingSlash = "pluginProxyPreserveTrailingSlash"

	// FlagSqlQuerybuilderFunctionParameters
	// Enables SQL query builder function parameters
	FlagSqlQuerybuilderFunctionParameters = "sqlQuerybuilderFunctionParameters"

	// FlagAzureMonitorPrometheusExemplars
	// Allows configuration of Azure Monitor as a data source that can provide Prometheus exemplars
	FlagAzureMonitorPrometheusExemplars = "azureMonitorPrometheusExemplars"

	// FlagPinNavItems
	// Enables pinning of nav items
	FlagPinNavItems = "pinNavItems"

	// FlagAuthZGRPCServer
	// Enables the gRPC server for authorization
	FlagAuthZGRPCServer = "authZGRPCServer"

	// FlagOpenSearchBackendFlowEnabled
	// Enables the backend query flow for Open Search datasource plugin
	FlagOpenSearchBackendFlowEnabled = "openSearchBackendFlowEnabled"

	// FlagSsoSettingsLDAP
	// Use the new SSO Settings API to configure LDAP
	FlagSsoSettingsLDAP = "ssoSettingsLDAP"

	// FlagFailWrongDSUID
	// Throws an error if a datasource has an invalid UIDs
	FlagFailWrongDSUID = "failWrongDSUID"

	// FlagZanzana
	// Use openFGA as authorization engine.
	FlagZanzana = "zanzana"

	// FlagReloadDashboardsOnParamsChange
	// Enables reload of dashboards on scopes, time range and variables changes
	FlagReloadDashboardsOnParamsChange = "reloadDashboardsOnParamsChange"

	// FlagAlertingApiServer
	// Register Alerting APIs with the K8s API server
	FlagAlertingApiServer = "alertingApiServer"

	// FlagCloudWatchRoundUpEndTime
	// Round up end time for metric queries to the next minute to avoid missing data
	FlagCloudWatchRoundUpEndTime = "cloudWatchRoundUpEndTime"

	// FlagCloudwatchMetricInsightsCrossAccount
	// Enables cross account observability for Cloudwatch Metric Insights query builder
	FlagCloudwatchMetricInsightsCrossAccount = "cloudwatchMetricInsightsCrossAccount"

	// FlagPrometheusAzureOverrideAudience
	// Deprecated. Allow override default AAD audience for Azure Prometheus endpoint. Enabled by default. This feature should no longer be used and will be removed in the future.
	FlagPrometheusAzureOverrideAudience = "prometheusAzureOverrideAudience"

	// FlagAlertingFilterV2
	// Enable the new alerting search experience
	FlagAlertingFilterV2 = "alertingFilterV2"

	// FlagDataplaneAggregator
	// Enable grafana dataplane aggregator
	FlagDataplaneAggregator = "dataplaneAggregator"

	// FlagNewFiltersUI
	// Enables new combobox style UI for the Ad hoc filters variable in scenes architecture
	FlagNewFiltersUI = "newFiltersUI"

	// FlagLokiSendDashboardPanelNames
	// Send dashboard and panel names to Loki when querying
	FlagLokiSendDashboardPanelNames = "lokiSendDashboardPanelNames"

	// FlagAlertingPrometheusRulesPrimary
	// Uses Prometheus rules as the primary source of truth for ruler-enabled data sources
	FlagAlertingPrometheusRulesPrimary = "alertingPrometheusRulesPrimary"

	// FlagSingleTopNav
	// Unifies the top search bar and breadcrumb bar into one
	FlagSingleTopNav = "singleTopNav"

	// FlagExploreLogsShardSplitting
	// Used in Explore Logs to split queries into multiple queries based on the number of shards
	FlagExploreLogsShardSplitting = "exploreLogsShardSplitting"

	// FlagExploreLogsAggregatedMetrics
	// Used in Explore Logs to query by aggregated metrics
	FlagExploreLogsAggregatedMetrics = "exploreLogsAggregatedMetrics"

	// FlagExploreLogsLimitedTimeRange
	// Used in Explore Logs to limit the time range
	FlagExploreLogsLimitedTimeRange = "exploreLogsLimitedTimeRange"

	// FlagHomeSetupGuide
	// Used in Home for users who want to return to the onboarding flow or quickly find popular config pages
	FlagHomeSetupGuide = "homeSetupGuide"

	// FlagAppPlatformGrpcClientAuth
	// Enables the gRPC client to authenticate with the App Platform by using ID &amp; access tokens
	FlagAppPlatformGrpcClientAuth = "appPlatformGrpcClientAuth"

	// FlagAppSidecar
	// Enable the app sidecar feature that allows rendering 2 apps at the same time
	FlagAppSidecar = "appSidecar"

	// FlagGroupAttributeSync
	// Enable the groupsync extension for managing Group Attribute Sync feature
	FlagGroupAttributeSync = "groupAttributeSync"

	// FlagAlertingQueryAndExpressionsStepMode
	// Enables step mode for alerting queries and expressions
	FlagAlertingQueryAndExpressionsStepMode = "alertingQueryAndExpressionsStepMode"

	// FlagImprovedExternalSessionHandling
	// Enable improved support for external sessions in Grafana
	FlagImprovedExternalSessionHandling = "improvedExternalSessionHandling"

	// FlagUseSessionStorageForRedirection
	// Use session storage for handling the redirection after login
	FlagUseSessionStorageForRedirection = "useSessionStorageForRedirection"

	// FlagRolePickerDrawer
	// Enables the new role picker drawer design
	FlagRolePickerDrawer = "rolePickerDrawer"

	// FlagUnifiedStorageSearch
	// Enable unified storage search
	FlagUnifiedStorageSearch = "unifiedStorageSearch"

	// FlagPluginsSriChecks
	// Enables SRI checks for plugin assets
	FlagPluginsSriChecks = "pluginsSriChecks"

	// FlagUnifiedStorageBigObjectsSupport
	// Enables to save big objects in blob storage
	FlagUnifiedStorageBigObjectsSupport = "unifiedStorageBigObjectsSupport"

	// FlagTimeRangeProvider
	// Enables time pickers sync
	FlagTimeRangeProvider = "timeRangeProvider"

	// FlagPrometheusUsesCombobox
	// Use new combobox component for Prometheus query editor
	FlagPrometheusUsesCombobox = "prometheusUsesCombobox"

	// FlagAzureMonitorDisableLogLimit
	// Disables the log limit restriction for Azure Monitor when true. The limit is enabled by default.
	FlagAzureMonitorDisableLogLimit = "azureMonitorDisableLogLimit"

	// FlagDashboardSchemaV2
	// Enables the new dashboard schema version 2, implementing changes necessary for dynamic dashboards and dashboards as code.
	FlagDashboardSchemaV2 = "dashboardSchemaV2"

	// FlagPlaylistsWatcher
	// Enables experimental watcher for playlists
	FlagPlaylistsWatcher = "playlistsWatcher"

<<<<<<< HEAD
	// FlagPasswordlessMagicLinkAuthentication
	// Enable passwordless login via magic link authentication
	FlagPasswordlessMagicLinkAuthentication = "passwordlessMagicLinkAuthentication"
=======
	// FlagExploreMetricsRelatedLogs
	// Display Related Logs in Explore Metrics
	FlagExploreMetricsRelatedLogs = "exploreMetricsRelatedLogs"

	// FlagEnableExtensionsAdminPage
	// Enables the extension admin page regardless of development mode
	FlagEnableExtensionsAdminPage = "enableExtensionsAdminPage"
>>>>>>> 6d8ee5fd
)<|MERGE_RESOLUTION|>--- conflicted
+++ resolved
@@ -847,17 +847,15 @@
 	// Enables experimental watcher for playlists
 	FlagPlaylistsWatcher = "playlistsWatcher"
 
-<<<<<<< HEAD
+	// FlagExploreMetricsRelatedLogs
+	// Display Related Logs in Explore Metrics
+	FlagExploreMetricsRelatedLogs = "exploreMetricsRelatedLogs"
+
+	// FlagEnableExtensionsAdminPage
+	// Enables the extension admin page regardless of development mode
+	FlagEnableExtensionsAdminPage = "enableExtensionsAdminPage"
+
 	// FlagPasswordlessMagicLinkAuthentication
 	// Enable passwordless login via magic link authentication
 	FlagPasswordlessMagicLinkAuthentication = "passwordlessMagicLinkAuthentication"
-=======
-	// FlagExploreMetricsRelatedLogs
-	// Display Related Logs in Explore Metrics
-	FlagExploreMetricsRelatedLogs = "exploreMetricsRelatedLogs"
-
-	// FlagEnableExtensionsAdminPage
-	// Enables the extension admin page regardless of development mode
-	FlagEnableExtensionsAdminPage = "enableExtensionsAdminPage"
->>>>>>> 6d8ee5fd
 )