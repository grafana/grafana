--- conflicted
+++ resolved
@@ -583,13 +583,11 @@
 	// Enables the simplified routing for alerting
 	FlagAlertingSimplifiedRouting = "alertingSimplifiedRouting"
 
-<<<<<<< HEAD
 	// FlagLogRowsPopoverMenu
 	// Enable filtering menu displayed when text of a log line is selected
 	FlagLogRowsPopoverMenu = "logRowsPopoverMenu"
-=======
+
 	// FlagPluginsSkipHostEnvVars
 	// Disables passing host environment variable to plugin processes
 	FlagPluginsSkipHostEnvVars = "pluginsSkipHostEnvVars"
->>>>>>> 9452a6fc
 )