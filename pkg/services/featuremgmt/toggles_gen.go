--- conflicted
+++ resolved
@@ -879,13 +879,11 @@
 	// Enables SCIM support for user and group management
 	FlagEnableSCIM = "enableSCIM"
 
-<<<<<<< HEAD
+	// FlagCrashDetection
+	// Enables browser crash detection reporting to Faro.
+	FlagCrashDetection = "crashDetection"
+
 	// FlagUseReportRawTimeRange
 	// Uses the original report time range instead of making an absolute transformation
 	FlagUseReportRawTimeRange = "useReportRawTimeRange"
-=======
-	// FlagCrashDetection
-	// Enables browser crash detection reporting to Faro.
-	FlagCrashDetection = "crashDetection"
->>>>>>> 9e408f84
 )