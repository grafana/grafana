--- conflicted
+++ resolved
@@ -243,11 +243,6 @@
 	// Stop maintaining state of alerts that are not firing
 	FlagAlertingNoNormalState = "alertingNoNormalState"
 
-<<<<<<< HEAD
-	// FlagRenderingOverJWT
-	// Uses JWT-based auth for rendering instead of relying on remote cache
-	FlagRenderingOverJWT = "renderingOverJWT"
-=======
 	// FlagLogsSampleInExplore
 	// Enables access to the logs sample feature in Explore
 	FlagLogsSampleInExplore = "logsSampleInExplore"
@@ -275,5 +270,8 @@
 	// FlagPrometheusMetricEncyclopedia
 	// Replaces the Prometheus query builder metric select option with a paginated and filterable component
 	FlagPrometheusMetricEncyclopedia = "prometheusMetricEncyclopedia"
->>>>>>> 4c304039
+
+	// FlagRenderAuthJWT
+	// Uses JWT-based auth for rendering instead of relying on remote cache
+	FlagRenderAuthJWT = "renderAuthJWT"
 )