// NOTE: This file was auto generated.  DO NOT EDIT DIRECTLY!
// To change feature flags, edit:
//  pkg/services/featuremgmt/registry.go
// Then run tests in:
//  pkg/services/featuremgmt/toggles_gen_test.go

package featuremgmt

const (
	// FlagDisableEnvelopeEncryption
	// Disable envelope encryption (emergency only)
	FlagDisableEnvelopeEncryption = "disableEnvelopeEncryption"

	// FlagLiveServiceWebWorker
	// This will use a webworker thread to processes events rather than the main thread
	FlagLiveServiceWebWorker = "live-service-web-worker"

	// FlagQueryOverLive
	// Use Grafana Live WebSocket to execute backend queries
	FlagQueryOverLive = "queryOverLive"

	// FlagPanelTitleSearch
	// Search for dashboards using panel title
	FlagPanelTitleSearch = "panelTitleSearch"

	// FlagPublicDashboards
	// Enables public access to dashboards
	FlagPublicDashboards = "publicDashboards"

	// FlagPublicDashboardsEmailSharing
	// Enables public dashboard sharing to be restricted to only allowed emails
	FlagPublicDashboardsEmailSharing = "publicDashboardsEmailSharing"

	// FlagLokiExperimentalStreaming
	// Support new streaming approach for loki (prototype, needs special loki build)
	FlagLokiExperimentalStreaming = "lokiExperimentalStreaming"

	// FlagFeatureHighlights
	// Highlight Grafana Enterprise features
	FlagFeatureHighlights = "featureHighlights"

	// FlagMigrationLocking
	// Lock database during migrations
	FlagMigrationLocking = "migrationLocking"

	// FlagStorage
	// Configurable storage for dashboards, datasources, and resources
	FlagStorage = "storage"

	// FlagCorrelations
	// Correlations page
	FlagCorrelations = "correlations"

	// FlagExploreContentOutline
	// Content outline sidebar
	FlagExploreContentOutline = "exploreContentOutline"

	// FlagDatasourceQueryMultiStatus
	// Introduce HTTP 207 Multi Status for api/ds/query
	FlagDatasourceQueryMultiStatus = "datasourceQueryMultiStatus"

	// FlagTraceToMetrics
	// Enable trace to metrics links
	FlagTraceToMetrics = "traceToMetrics"

	// FlagAutoMigrateOldPanels
	// Migrate old angular panels to supported versions (graph, table-old, worldmap, etc)
	FlagAutoMigrateOldPanels = "autoMigrateOldPanels"

	// FlagDisableAngular
	// Dynamic flag to disable angular at runtime. The preferred method is to set `angular_support_enabled` to `false` in the [security] settings, which allows you to change the state at runtime.
	FlagDisableAngular = "disableAngular"

	// FlagCanvasPanelNesting
	// Allow elements nesting
	FlagCanvasPanelNesting = "canvasPanelNesting"

	// FlagNewVizTooltips
	// New visualizations tooltips UX
	FlagNewVizTooltips = "newVizTooltips"

	// FlagScenes
	// Experimental framework to build interactive dashboards
	FlagScenes = "scenes"

	// FlagDisableSecretsCompatibility
	// Disable duplicated secret storage in legacy tables
	FlagDisableSecretsCompatibility = "disableSecretsCompatibility"

	// FlagLogRequestsInstrumentedAsUnknown
	// Logs the path for requests that are instrumented as unknown
	FlagLogRequestsInstrumentedAsUnknown = "logRequestsInstrumentedAsUnknown"

	// FlagDataConnectionsConsole
	// Enables a new top-level page called Connections. This page is an experiment that provides a better experience when you install and configure data sources and other plugins.
	FlagDataConnectionsConsole = "dataConnectionsConsole"

	// FlagTopnav
	// Enables topnav support in external plugins. The new Grafana navigation cannot be disabled.
	FlagTopnav = "topnav"

	// FlagDockedMegaMenu
	// Enable support for a persistent (docked) navigation menu
	FlagDockedMegaMenu = "dockedMegaMenu"

	// FlagGrpcServer
	// Run the GRPC server
	FlagGrpcServer = "grpcServer"

	// FlagEntityStore
	// SQL-based entity store (requires storage flag also)
	FlagEntityStore = "entityStore"

	// FlagCloudWatchCrossAccountQuerying
	// Enables cross-account querying in CloudWatch datasources
	FlagCloudWatchCrossAccountQuerying = "cloudWatchCrossAccountQuerying"

	// FlagRedshiftAsyncQueryDataSupport
	// Enable async query data support for Redshift
	FlagRedshiftAsyncQueryDataSupport = "redshiftAsyncQueryDataSupport"

	// FlagAthenaAsyncQueryDataSupport
	// Enable async query data support for Athena
	FlagAthenaAsyncQueryDataSupport = "athenaAsyncQueryDataSupport"

	// FlagCloudwatchNewRegionsHandler
	// Refactor of /regions endpoint, no user-facing changes
	FlagCloudwatchNewRegionsHandler = "cloudwatchNewRegionsHandler"

	// FlagShowDashboardValidationWarnings
	// Show warnings when dashboards do not validate against the schema
	FlagShowDashboardValidationWarnings = "showDashboardValidationWarnings"

	// FlagMysqlAnsiQuotes
	// Use double quotes to escape keyword in a MySQL query
	FlagMysqlAnsiQuotes = "mysqlAnsiQuotes"

	// FlagAccessControlOnCall
	// Access control primitives for OnCall
	FlagAccessControlOnCall = "accessControlOnCall"

	// FlagNestedFolders
	// Enable folder nesting
	FlagNestedFolders = "nestedFolders"

	// FlagNestedFolderPicker
	// Enables the new folder picker to work with nested folders. Requires the nestedFolders feature toggle
	FlagNestedFolderPicker = "nestedFolderPicker"

	// FlagAccessTokenExpirationCheck
	// Enable OAuth access_token expiration check and token refresh using the refresh_token
	FlagAccessTokenExpirationCheck = "accessTokenExpirationCheck"

	// FlagEmptyDashboardPage
	// Enable the redesigned user interface of a dashboard page that includes no panels
	FlagEmptyDashboardPage = "emptyDashboardPage"

	// FlagDisablePrometheusExemplarSampling
	// Disable Prometheus exemplar sampling
	FlagDisablePrometheusExemplarSampling = "disablePrometheusExemplarSampling"

	// FlagAlertingBacktesting
	// Rule backtesting API for alerting
	FlagAlertingBacktesting = "alertingBacktesting"

	// FlagEditPanelCSVDragAndDrop
	// Enables drag and drop for CSV and Excel files
	FlagEditPanelCSVDragAndDrop = "editPanelCSVDragAndDrop"

	// FlagAlertingNoNormalState
	// Stop maintaining state of alerts that are not firing
	FlagAlertingNoNormalState = "alertingNoNormalState"

	// FlagLogsContextDatasourceUi
	// Allow datasource to provide custom UI for context view
	FlagLogsContextDatasourceUi = "logsContextDatasourceUi"

	// FlagLokiQuerySplitting
	// Split large interval queries into subqueries with smaller time intervals
	FlagLokiQuerySplitting = "lokiQuerySplitting"

	// FlagLokiQuerySplittingConfig
	// Give users the option to configure split durations for Loki queries
	FlagLokiQuerySplittingConfig = "lokiQuerySplittingConfig"

	// FlagIndividualCookiePreferences
	// Support overriding cookie preferences per user
	FlagIndividualCookiePreferences = "individualCookiePreferences"

	// FlagPrometheusMetricEncyclopedia
	// Adds the metrics explorer component to the Prometheus query builder as an option in metric select
	FlagPrometheusMetricEncyclopedia = "prometheusMetricEncyclopedia"

	// FlagInfluxdbBackendMigration
	// Query InfluxDB InfluxQL without the proxy
	FlagInfluxdbBackendMigration = "influxdbBackendMigration"

	// FlagInfluxqlStreamingParser
	// Enable streaming JSON parser for InfluxDB datasource InfluxQL query language
	FlagInfluxqlStreamingParser = "influxqlStreamingParser"

	// FlagClientTokenRotation
	// Replaces the current in-request token rotation so that the client initiates the rotation
	FlagClientTokenRotation = "clientTokenRotation"

	// FlagPrometheusDataplane
	// Changes responses to from Prometheus to be compliant with the dataplane specification. In particular, when this feature toggle is active, the numeric `Field.Name` is set from &#39;Value&#39; to the value of the `__name__` label.
	FlagPrometheusDataplane = "prometheusDataplane"

	// FlagLokiMetricDataplane
	// Changes metric responses from Loki to be compliant with the dataplane specification.
	FlagLokiMetricDataplane = "lokiMetricDataplane"

	// FlagLokiLogsDataplane
	// Changes logs responses from Loki to be compliant with the dataplane specification.
	FlagLokiLogsDataplane = "lokiLogsDataplane"

	// FlagDataplaneFrontendFallback
	// Support dataplane contract field name change for transformations and field name matchers where the name is different
	FlagDataplaneFrontendFallback = "dataplaneFrontendFallback"

	// FlagDisableSSEDataplane
	// Disables dataplane specific processing in server side expressions.
	FlagDisableSSEDataplane = "disableSSEDataplane"

	// FlagAlertStateHistoryLokiSecondary
	// Enable Grafana to write alert state history to an external Loki instance in addition to Grafana annotations.
	FlagAlertStateHistoryLokiSecondary = "alertStateHistoryLokiSecondary"

	// FlagAlertStateHistoryLokiPrimary
	// Enable a remote Loki instance as the primary source for state history reads.
	FlagAlertStateHistoryLokiPrimary = "alertStateHistoryLokiPrimary"

	// FlagAlertStateHistoryLokiOnly
	// Disable Grafana alerts from emitting annotations when a remote Loki instance is available.
	FlagAlertStateHistoryLokiOnly = "alertStateHistoryLokiOnly"

	// FlagUnifiedRequestLog
	// Writes error logs to the request logger
	FlagUnifiedRequestLog = "unifiedRequestLog"

	// FlagRenderAuthJWT
	// Uses JWT-based auth for rendering instead of relying on remote cache
	FlagRenderAuthJWT = "renderAuthJWT"

	// FlagExternalServiceAuth
	// Starts an OAuth2 authentication provider for external services
	FlagExternalServiceAuth = "externalServiceAuth"

	// FlagRefactorVariablesTimeRange
	// Refactor time range variables flow to reduce number of API calls made when query variables are chained
	FlagRefactorVariablesTimeRange = "refactorVariablesTimeRange"

	// FlagUseCachingService
	// When active, the new query and resource caching implementation using a wire service inject replaces the previous middleware implementation.
	FlagUseCachingService = "useCachingService"

	// FlagEnableElasticsearchBackendQuerying
	// Enable the processing of queries and responses in the Elasticsearch data source through backend
	FlagEnableElasticsearchBackendQuerying = "enableElasticsearchBackendQuerying"

	// FlagAdvancedDataSourcePicker
	// Enable a new data source picker with contextual information, recently used order and advanced mode
	FlagAdvancedDataSourcePicker = "advancedDataSourcePicker"

	// FlagFaroDatasourceSelector
	// Enable the data source selector within the Frontend Apps section of the Frontend Observability
	FlagFaroDatasourceSelector = "faroDatasourceSelector"

	// FlagEnableDatagridEditing
	// Enables the edit functionality in the datagrid panel
	FlagEnableDatagridEditing = "enableDatagridEditing"

	// FlagExtraThemes
	// Enables extra themes
	FlagExtraThemes = "extraThemes"

	// FlagLokiPredefinedOperations
	// Adds predefined query operations to Loki query editor
	FlagLokiPredefinedOperations = "lokiPredefinedOperations"

	// FlagPluginsFrontendSandbox
	// Enables the plugins frontend sandbox
	FlagPluginsFrontendSandbox = "pluginsFrontendSandbox"

	// FlagDashboardEmbed
	// Allow embedding dashboard for external use in Code editors
	FlagDashboardEmbed = "dashboardEmbed"

	// FlagFrontendSandboxMonitorOnly
	// Enables monitor only in the plugin frontend sandbox (if enabled)
	FlagFrontendSandboxMonitorOnly = "frontendSandboxMonitorOnly"

	// FlagSqlDatasourceDatabaseSelection
	// Enables previous SQL data source dataset dropdown behavior
	FlagSqlDatasourceDatabaseSelection = "sqlDatasourceDatabaseSelection"

	// FlagLokiFormatQuery
	// Enables the ability to format Loki queries
	FlagLokiFormatQuery = "lokiFormatQuery"

	// FlagCloudWatchLogsMonacoEditor
	// Enables the Monaco editor for CloudWatch Logs queries
	FlagCloudWatchLogsMonacoEditor = "cloudWatchLogsMonacoEditor"

	// FlagExploreScrollableLogsContainer
	// Improves the scrolling behavior of logs in Explore
	FlagExploreScrollableLogsContainer = "exploreScrollableLogsContainer"

	// FlagRecordedQueriesMulti
	// Enables writing multiple items from a single query within Recorded Queries
	FlagRecordedQueriesMulti = "recordedQueriesMulti"

	// FlagPluginsDynamicAngularDetectionPatterns
	// Enables fetching Angular detection patterns for plugins from GCOM and fallback to hardcoded ones
	FlagPluginsDynamicAngularDetectionPatterns = "pluginsDynamicAngularDetectionPatterns"

	// FlagVizAndWidgetSplit
	// Split panels between visualizations and widgets
	FlagVizAndWidgetSplit = "vizAndWidgetSplit"

	// FlagPrometheusIncrementalQueryInstrumentation
	// Adds RudderStack events to incremental queries
	FlagPrometheusIncrementalQueryInstrumentation = "prometheusIncrementalQueryInstrumentation"

	// FlagLogsExploreTableVisualisation
	// A table visualisation for logs in Explore
	FlagLogsExploreTableVisualisation = "logsExploreTableVisualisation"

	// FlagAwsDatasourcesTempCredentials
	// Support temporary security credentials in AWS plugins for Grafana Cloud customers
	FlagAwsDatasourcesTempCredentials = "awsDatasourcesTempCredentials"

	// FlagTransformationsRedesign
	// Enables the transformations redesign
	FlagTransformationsRedesign = "transformationsRedesign"

	// FlagMlExpressions
	// Enable support for Machine Learning in server-side expressions
	FlagMlExpressions = "mlExpressions"

	// FlagTraceQLStreaming
	// Enables response streaming of TraceQL queries of the Tempo data source
	FlagTraceQLStreaming = "traceQLStreaming"

	// FlagMetricsSummary
	// Enables metrics summary queries in the Tempo data source
	FlagMetricsSummary = "metricsSummary"

	// FlagGrafanaAPIServer
	// Enable Kubernetes API Server for Grafana resources
	FlagGrafanaAPIServer = "grafanaAPIServer"

	// FlagGrafanaAPIServerWithExperimentalAPIs
	// Register experimental APIs with the k8s API server
	FlagGrafanaAPIServerWithExperimentalAPIs = "grafanaAPIServerWithExperimentalAPIs"

	// FlagFeatureToggleAdminPage
	// Enable admin page for managing feature toggles from the Grafana front-end
	FlagFeatureToggleAdminPage = "featureToggleAdminPage"

	// FlagAwsAsyncQueryCaching
	// Enable caching for async queries for Redshift and Athena. Requires that the `useCachingService` feature toggle is enabled and the datasource has caching and async query support enabled
	FlagAwsAsyncQueryCaching = "awsAsyncQueryCaching"

	// FlagSplitScopes
	// Support faster dashboard and folder search by splitting permission scopes into parts
	FlagSplitScopes = "splitScopes"

	// FlagTraceToProfiles
	// Enables linking between traces and profiles
	FlagTraceToProfiles = "traceToProfiles"

	// FlagTracesEmbeddedFlameGraph
	// Enables embedding a flame graph in traces
	FlagTracesEmbeddedFlameGraph = "tracesEmbeddedFlameGraph"

	// FlagPermissionsFilterRemoveSubquery
	// Alternative permission filter implementation that does not use subqueries for fetching the dashboard folder
	FlagPermissionsFilterRemoveSubquery = "permissionsFilterRemoveSubquery"

	// FlagPrometheusConfigOverhaulAuth
	// Update the Prometheus configuration page with the new auth component
	FlagPrometheusConfigOverhaulAuth = "prometheusConfigOverhaulAuth"

	// FlagConfigurableSchedulerTick
	// Enable changing the scheduler base interval via configuration option unified_alerting.scheduler_tick_interval
	FlagConfigurableSchedulerTick = "configurableSchedulerTick"

	// FlagInfluxdbSqlSupport
	// Enable InfluxDB SQL query language support with new querying UI
	FlagInfluxdbSqlSupport = "influxdbSqlSupport"

	// FlagAlertingNoDataErrorExecution
	// Changes how Alerting state manager handles execution of NoData/Error
	FlagAlertingNoDataErrorExecution = "alertingNoDataErrorExecution"

	// FlagAngularDeprecationUI
	// Display new Angular deprecation-related UI features
	FlagAngularDeprecationUI = "angularDeprecationUI"

	// FlagDashgpt
	// Enable AI powered features in dashboards
	FlagDashgpt = "dashgpt"

	// FlagReportingRetries
	// Enables rendering retries for the reporting feature
	FlagReportingRetries = "reportingRetries"

	// FlagSseGroupByDatasource
	// Send query to the same datasource in a single request when using server side expressions
	FlagSseGroupByDatasource = "sseGroupByDatasource"

	// FlagRequestInstrumentationStatusSource
	// Include a status source label for request metrics and logs
	FlagRequestInstrumentationStatusSource = "requestInstrumentationStatusSource"

	// FlagLibraryPanelRBAC
	// Enables RBAC support for library panels
	FlagLibraryPanelRBAC = "libraryPanelRBAC"

	// FlagLokiRunQueriesInParallel
	// Enables running Loki queries in parallel
	FlagLokiRunQueriesInParallel = "lokiRunQueriesInParallel"

	// FlagWargamesTesting
	// Placeholder feature flag for internal testing
	FlagWargamesTesting = "wargamesTesting"

	// FlagAlertingInsights
	// Show the new alerting insights landing page
	FlagAlertingInsights = "alertingInsights"

	// FlagAlertingContactPointsV2
	// Show the new contacpoints list view
	FlagAlertingContactPointsV2 = "alertingContactPointsV2"

	// FlagExternalCorePlugins
	// Allow core plugins to be loaded as external
	FlagExternalCorePlugins = "externalCorePlugins"

	// FlagPluginsAPIMetrics
	// Sends metrics of public grafana packages usage by plugins
	FlagPluginsAPIMetrics = "pluginsAPIMetrics"

	// FlagHttpSLOLevels
	// Adds SLO level to http request metrics
	FlagHttpSLOLevels = "httpSLOLevels"

	// FlagIdForwarding
	// Generate signed id token for identity that can be forwarded to plugins and external services
	FlagIdForwarding = "idForwarding"

	// FlagCloudWatchWildCardDimensionValues
	// Fetches dimension values from CloudWatch to correctly label wildcard dimensions
	FlagCloudWatchWildCardDimensionValues = "cloudWatchWildCardDimensionValues"

	// FlagExternalServiceAccounts
	// Automatic service account and token setup for plugins
	FlagExternalServiceAccounts = "externalServiceAccounts"

	// FlagPanelMonitoring
	// Enables panel monitoring through logs and measurements
	FlagPanelMonitoring = "panelMonitoring"

	// FlagEnableNativeHTTPHistogram
	// Enables native HTTP Histograms
	FlagEnableNativeHTTPHistogram = "enableNativeHTTPHistogram"

	// FlagFormatString
	// Enable format string transformer
	FlagFormatString = "formatString"

	// FlagTransformationsVariableSupport
	// Allows using variables in transformations
	FlagTransformationsVariableSupport = "transformationsVariableSupport"

	// FlagKubernetesPlaylists
	// Use the kubernetes API in the frontend for playlists, and route /api/playlist requests to k8s
	FlagKubernetesPlaylists = "kubernetesPlaylists"

	// FlagCloudWatchBatchQueries
	// Runs CloudWatch metrics queries as separate batches
	FlagCloudWatchBatchQueries = "cloudWatchBatchQueries"

	// FlagRecoveryThreshold
	// Enables feature recovery threshold (aka hysteresis) for threshold server-side expression
	FlagRecoveryThreshold = "recoveryThreshold"

	// FlagLokiStructuredMetadata
	// Enables the loki data source to request structured metadata from the Loki server
	FlagLokiStructuredMetadata = "lokiStructuredMetadata"

	// FlagTeamHttpHeaders
	// Enables datasources to apply team headers to the client requests
	FlagTeamHttpHeaders = "teamHttpHeaders"

	// FlagAwsDatasourcesNewFormStyling
	// Applies new form styling for configuration and query editors in AWS plugins
	FlagAwsDatasourcesNewFormStyling = "awsDatasourcesNewFormStyling"

	// FlagCachingOptimizeSerializationMemoryUsage
	// If enabled, the caching backend gradually serializes query responses for the cache, comparing against the configured `[caching]max_value_mb` value as it goes. This can can help prevent Grafana from running out of memory while attempting to cache very large query responses.
	FlagCachingOptimizeSerializationMemoryUsage = "cachingOptimizeSerializationMemoryUsage"

	// FlagPanelTitleSearchInV1
	// Enable searching for dashboards using panel title in search v1
	FlagPanelTitleSearchInV1 = "panelTitleSearchInV1"

	// FlagPluginsInstrumentationStatusSource
	// Include a status source label for plugin request metrics and logs
	FlagPluginsInstrumentationStatusSource = "pluginsInstrumentationStatusSource"

	// FlagCostManagementUi
	// Toggles the display of the cost management ui plugin
	FlagCostManagementUi = "costManagementUi"

	// FlagManagedPluginsInstall
	// Install managed plugins directly from plugins catalog
	FlagManagedPluginsInstall = "managedPluginsInstall"

	// FlagPrometheusPromQAIL
	// Prometheus and AI/ML to assist users in creating a query
	FlagPrometheusPromQAIL = "prometheusPromQAIL"

	// FlagAddFieldFromCalculationStatFunctions
	// Add cumulative and window functions to the add field from calculation transformation
	FlagAddFieldFromCalculationStatFunctions = "addFieldFromCalculationStatFunctions"

	// FlagAlertmanagerRemoteSecondary
	// Enable Grafana to sync configuration and state with a remote Alertmanager.
	FlagAlertmanagerRemoteSecondary = "alertmanagerRemoteSecondary"

	// FlagAlertmanagerRemotePrimary
	// Enable Grafana to have a remote Alertmanager instance as the primary Alertmanager.
	FlagAlertmanagerRemotePrimary = "alertmanagerRemotePrimary"

	// FlagAlertmanagerRemoteOnly
	// Disable the internal Alertmanager and only use the external one defined.
	FlagAlertmanagerRemoteOnly = "alertmanagerRemoteOnly"

	// FlagAnnotationPermissionUpdate
	// Separate annotation permissions from dashboard permissions to allow for more granular control.
	FlagAnnotationPermissionUpdate = "annotationPermissionUpdate"

	// FlagExtractFieldsNameDeduplication
	// Make sure extracted field names are unique in the dataframe
	FlagExtractFieldsNameDeduplication = "extractFieldsNameDeduplication"

	// FlagDashboardSceneForViewers
	// Enables dashboard rendering using Scenes for viewer roles
	FlagDashboardSceneForViewers = "dashboardSceneForViewers"

	// FlagDashboardScene
	// Enables dashboard rendering using scenes for all roles
	FlagDashboardScene = "dashboardScene"

	// FlagPanelFilterVariable
	// Enables use of the `systemPanelFilterVar` variable to filter panels in a dashboard
	FlagPanelFilterVariable = "panelFilterVariable"

	// FlagPdfTables
	// Enables generating table data as PDF in reporting
	FlagPdfTables = "pdfTables"

	// FlagSsoSettingsApi
	// Enables the SSO settings API
	FlagSsoSettingsApi = "ssoSettingsApi"

	// FlagLogsInfiniteScrolling
	// Enables infinite scrolling for the Logs panel in Explore and Dashboards
	FlagLogsInfiniteScrolling = "logsInfiniteScrolling"

	// FlagFlameGraphItemCollapsing
	// Allow collapsing of flame graph items
	FlagFlameGraphItemCollapsing = "flameGraphItemCollapsing"

	// FlagAlertingDetailsViewV2
	// Enables the preview of the new alert details view
	FlagAlertingDetailsViewV2 = "alertingDetailsViewV2"

	// FlagDatatrails
	// Enables the new core app datatrails
	FlagDatatrails = "datatrails"

	// FlagAlertingSimplifiedRouting
	// Enables the simplified routing for alerting
	FlagAlertingSimplifiedRouting = "alertingSimplifiedRouting"

	// FlagLogRowsPopoverMenu
	// Enable filtering menu displayed when text of a log line is selected
	FlagLogRowsPopoverMenu = "logRowsPopoverMenu"

	// FlagPluginsSkipHostEnvVars
	// Disables passing host environment variable to plugin processes
	FlagPluginsSkipHostEnvVars = "pluginsSkipHostEnvVars"

	// FlagRegressionTransformation
	// Enables regression analysis transformation
	FlagRegressionTransformation = "regressionTransformation"

<<<<<<< HEAD
	// FlagInfluxqlStreamingParser
	// Enable streaming JSON parser for InfluxDB datasource InfluxQL query language
	FlagInfluxqlStreamingParser = "influxqlStreamingParser"
=======
	// FlagDisplayAnonymousStats
	// Enables anonymous stats to be shown in the UI for Grafana
	FlagDisplayAnonymousStats = "displayAnonymousStats"
>>>>>>> 5845f140
)<|MERGE_RESOLUTION|>--- conflicted
+++ resolved
@@ -599,13 +599,7 @@
 	// Enables regression analysis transformation
 	FlagRegressionTransformation = "regressionTransformation"
 
-<<<<<<< HEAD
-	// FlagInfluxqlStreamingParser
-	// Enable streaming JSON parser for InfluxDB datasource InfluxQL query language
-	FlagInfluxqlStreamingParser = "influxqlStreamingParser"
-=======
 	// FlagDisplayAnonymousStats
 	// Enables anonymous stats to be shown in the UI for Grafana
 	FlagDisplayAnonymousStats = "displayAnonymousStats"
->>>>>>> 5845f140
 )