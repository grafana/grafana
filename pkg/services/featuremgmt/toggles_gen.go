// NOTE: This file was auto generated.  DO NOT EDIT DIRECTLY!
// To change feature flags, edit:
//  pkg/services/featuremgmt/registry.go
// Then run tests in:
//  pkg/services/featuremgmt/toggles_gen_test.go

package featuremgmt

const (
	// FlagDisableEnvelopeEncryption
	// Disable envelope encryption (emergency only)
	FlagDisableEnvelopeEncryption = "disableEnvelopeEncryption"

	// FlagPanelTitleSearch
	// Search for dashboards using panel title
	FlagPanelTitleSearch = "panelTitleSearch"

	// FlagPublicDashboardsEmailSharing
	// Enables public dashboard sharing to be restricted to only allowed emails
	FlagPublicDashboardsEmailSharing = "publicDashboardsEmailSharing"

	// FlagPublicDashboardsScene
	// Enables public dashboard rendering using scenes
	FlagPublicDashboardsScene = "publicDashboardsScene"

	// FlagLokiExperimentalStreaming
	// Support new streaming approach for loki (prototype, needs special loki build)
	FlagLokiExperimentalStreaming = "lokiExperimentalStreaming"

	// FlagFeatureHighlights
	// Highlight Grafana Enterprise features
	FlagFeatureHighlights = "featureHighlights"

	// FlagStorage
	// Configurable storage for dashboards, datasources, and resources
	FlagStorage = "storage"

	// FlagCorrelations
	// Correlations page
	FlagCorrelations = "correlations"

	// FlagCanvasPanelNesting
	// Allow elements nesting
	FlagCanvasPanelNesting = "canvasPanelNesting"

	// FlagLogRequestsInstrumentedAsUnknown
	// Logs the path for requests that are instrumented as unknown
	FlagLogRequestsInstrumentedAsUnknown = "logRequestsInstrumentedAsUnknown"

	// FlagGrpcServer
	// Run the GRPC server
	FlagGrpcServer = "grpcServer"

	// FlagCloudWatchCrossAccountQuerying
	// Enables cross-account querying in CloudWatch datasources
	FlagCloudWatchCrossAccountQuerying = "cloudWatchCrossAccountQuerying"

	// FlagShowDashboardValidationWarnings
	// Show warnings when dashboards do not validate against the schema
	FlagShowDashboardValidationWarnings = "showDashboardValidationWarnings"

	// FlagMysqlAnsiQuotes
	// Use double quotes to escape keyword in a MySQL query
	FlagMysqlAnsiQuotes = "mysqlAnsiQuotes"

	// FlagAlertingBacktesting
	// Rule backtesting API for alerting
	FlagAlertingBacktesting = "alertingBacktesting"

	// FlagEditPanelCSVDragAndDrop
	// Enables drag and drop for CSV and Excel files
	FlagEditPanelCSVDragAndDrop = "editPanelCSVDragAndDrop"

	// FlagLogsContextDatasourceUi
	// Allow datasource to provide custom UI for context view
	FlagLogsContextDatasourceUi = "logsContextDatasourceUi"

	// FlagLokiShardSplitting
	// Use stream shards to split queries into smaller subqueries
	FlagLokiShardSplitting = "lokiShardSplitting"

	// FlagLokiQuerySplitting
	// Split large interval queries into subqueries with smaller time intervals
	FlagLokiQuerySplitting = "lokiQuerySplitting"

	// FlagIndividualCookiePreferences
	// Support overriding cookie preferences per user
	FlagIndividualCookiePreferences = "individualCookiePreferences"

	// FlagInfluxdbBackendMigration
	// Query InfluxDB InfluxQL without the proxy
	FlagInfluxdbBackendMigration = "influxdbBackendMigration"

	// FlagInfluxqlStreamingParser
	// Enable streaming JSON parser for InfluxDB datasource InfluxQL query language
	FlagInfluxqlStreamingParser = "influxqlStreamingParser"

	// FlagInfluxdbRunQueriesInParallel
	// Enables running InfluxDB Influxql queries in parallel
	FlagInfluxdbRunQueriesInParallel = "influxdbRunQueriesInParallel"

	// FlagLokiLogsDataplane
	// Changes logs responses from Loki to be compliant with the dataplane specification.
	FlagLokiLogsDataplane = "lokiLogsDataplane"

	// FlagDataplaneFrontendFallback
	// Support dataplane contract field name change for transformations and field name matchers where the name is different
	FlagDataplaneFrontendFallback = "dataplaneFrontendFallback"

	// FlagDisableSSEDataplane
	// Disables dataplane specific processing in server side expressions.
	FlagDisableSSEDataplane = "disableSSEDataplane"

	// FlagUnifiedRequestLog
	// Writes error logs to the request logger
	FlagUnifiedRequestLog = "unifiedRequestLog"

	// FlagRenderAuthJWT
	// Uses JWT-based auth for rendering instead of relying on remote cache
	FlagRenderAuthJWT = "renderAuthJWT"

	// FlagRefactorVariablesTimeRange
	// Refactor time range variables flow to reduce number of API calls made when query variables are chained
	FlagRefactorVariablesTimeRange = "refactorVariablesTimeRange"

	// FlagFaroDatasourceSelector
	// Enable the data source selector within the Frontend Apps section of the Frontend Observability
	FlagFaroDatasourceSelector = "faroDatasourceSelector"

	// FlagEnableDatagridEditing
	// Enables the edit functionality in the datagrid panel
	FlagEnableDatagridEditing = "enableDatagridEditing"

	// FlagExtraThemes
	// Enables extra themes
	FlagExtraThemes = "extraThemes"

	// FlagPluginsFrontendSandbox
	// Enables the plugins frontend sandbox
	FlagPluginsFrontendSandbox = "pluginsFrontendSandbox"

	// FlagRecordedQueriesMulti
	// Enables writing multiple items from a single query within Recorded Queries
	FlagRecordedQueriesMulti = "recordedQueriesMulti"

	// FlagLogsExploreTableVisualisation
	// A table visualisation for logs in Explore
	FlagLogsExploreTableVisualisation = "logsExploreTableVisualisation"

	// FlagAwsDatasourcesTempCredentials
	// Support temporary security credentials in AWS plugins for Grafana Cloud customers
	FlagAwsDatasourcesTempCredentials = "awsDatasourcesTempCredentials"

	// FlagTransformationsRedesign
	// Enables the transformations redesign
	FlagTransformationsRedesign = "transformationsRedesign"

	// FlagMlExpressions
	// Enable support for Machine Learning in server-side expressions
	FlagMlExpressions = "mlExpressions"

	// FlagDatasourceAPIServers
	// Expose some datasources as apiservers.
	FlagDatasourceAPIServers = "datasourceAPIServers"

	// FlagGrafanaAPIServerWithExperimentalAPIs
	// Register experimental APIs with the k8s API server, including all datasources
	FlagGrafanaAPIServerWithExperimentalAPIs = "grafanaAPIServerWithExperimentalAPIs"

	// FlagProvisioning
	// Next generation provisioning... and git
	FlagProvisioning = "provisioning"

	// FlagGrafanaAPIServerEnsureKubectlAccess
	// Start an additional https handler and write kubectl options
	FlagGrafanaAPIServerEnsureKubectlAccess = "grafanaAPIServerEnsureKubectlAccess"

	// FlagFeatureToggleAdminPage
	// Enable admin page for managing feature toggles from the Grafana front-end. Grafana Cloud only.
	FlagFeatureToggleAdminPage = "featureToggleAdminPage"

	// FlagAwsAsyncQueryCaching
	// Enable caching for async queries for Redshift and Athena. Requires that the datasource has caching and async query support enabled
	FlagAwsAsyncQueryCaching = "awsAsyncQueryCaching"

	// FlagPermissionsFilterRemoveSubquery
	// Alternative permission filter implementation that does not use subqueries for fetching the dashboard folder
	FlagPermissionsFilterRemoveSubquery = "permissionsFilterRemoveSubquery"

	// FlagConfigurableSchedulerTick
	// Enable changing the scheduler base interval via configuration option unified_alerting.scheduler_tick_interval
	FlagConfigurableSchedulerTick = "configurableSchedulerTick"

	// FlagDashgpt
	// Enable AI powered features in dashboards
	FlagDashgpt = "dashgpt"

	// FlagAiGeneratedDashboardChanges
	// Enable AI powered features for dashboards to auto-summary changes when saving
	FlagAiGeneratedDashboardChanges = "aiGeneratedDashboardChanges"

	// FlagReportingRetries
	// Enables rendering retries for the reporting feature
	FlagReportingRetries = "reportingRetries"

	// FlagSseGroupByDatasource
	// Send query to the same datasource in a single request when using server side expressions. The `cloudWatchBatchQueries` feature toggle should be enabled if this used with CloudWatch.
	FlagSseGroupByDatasource = "sseGroupByDatasource"

	// FlagLokiRunQueriesInParallel
	// Enables running Loki queries in parallel
	FlagLokiRunQueriesInParallel = "lokiRunQueriesInParallel"

	// FlagExternalServiceAccounts
	// Automatic service account and token setup for plugins
	FlagExternalServiceAccounts = "externalServiceAccounts"

	// FlagPanelMonitoring
	// Enables panel monitoring through logs and measurements
	FlagPanelMonitoring = "panelMonitoring"

	// FlagEnableNativeHTTPHistogram
	// Enables native HTTP Histograms
	FlagEnableNativeHTTPHistogram = "enableNativeHTTPHistogram"

	// FlagDisableClassicHTTPHistogram
	// Disables classic HTTP Histogram (use with enableNativeHTTPHistogram)
	FlagDisableClassicHTTPHistogram = "disableClassicHTTPHistogram"

	// FlagFormatString
	// Enable format string transformer
	FlagFormatString = "formatString"

	// FlagKubernetesSnapshots
	// Routes snapshot requests from /api to the /apis endpoint
	FlagKubernetesSnapshots = "kubernetesSnapshots"

	// FlagKubernetesLibraryPanels
	// Routes library panel requests from /api to the /apis endpoint
	FlagKubernetesLibraryPanels = "kubernetesLibraryPanels"

	// FlagKubernetesDashboards
	// Use the kubernetes API in the frontend for dashboards
	FlagKubernetesDashboards = "kubernetesDashboards"

	// FlagKubernetesShortURLs
	// Routes short url requests from /api to the /apis endpoint
	FlagKubernetesShortURLs = "kubernetesShortURLs"

	// FlagDashboardDisableSchemaValidationV1
	// Disable schema validation for dashboards/v1
	FlagDashboardDisableSchemaValidationV1 = "dashboardDisableSchemaValidationV1"

	// FlagDashboardDisableSchemaValidationV2
	// Disable schema validation for dashboards/v2
	FlagDashboardDisableSchemaValidationV2 = "dashboardDisableSchemaValidationV2"

	// FlagDashboardSchemaValidationLogging
	// Log schema validation errors so they can be analyzed later
	FlagDashboardSchemaValidationLogging = "dashboardSchemaValidationLogging"

	// FlagScanRowInvalidDashboardParseFallbackEnabled
	// Enable fallback parsing behavior when scan row encounters invalid dashboard JSON
	FlagScanRowInvalidDashboardParseFallbackEnabled = "scanRowInvalidDashboardParseFallbackEnabled"

	// FlagDatasourceQueryTypes
	// Show query type endpoints in datasource API servers (currently hardcoded for testdata, expressions, and prometheus)
	FlagDatasourceQueryTypes = "datasourceQueryTypes"

	// FlagQueryService
	// Register /apis/query.grafana.app/ -- will eventually replace /api/ds/query
	FlagQueryService = "queryService"

	// FlagQueryServiceRewrite
	// Rewrite requests targeting /ds/query to the query service
	FlagQueryServiceRewrite = "queryServiceRewrite"

	// FlagQueryServiceFromUI
	// Routes requests to the new query service
	FlagQueryServiceFromUI = "queryServiceFromUI"

	// FlagQueryServiceFromExplore
	// Routes explore requests to the new query service
	FlagQueryServiceFromExplore = "queryServiceFromExplore"

	// FlagCloudWatchBatchQueries
	// Runs CloudWatch metrics queries as separate batches
	FlagCloudWatchBatchQueries = "cloudWatchBatchQueries"

	// FlagCachingOptimizeSerializationMemoryUsage
	// If enabled, the caching backend gradually serializes query responses for the cache, comparing against the configured `[caching]max_value_mb` value as it goes. This can can help prevent Grafana from running out of memory while attempting to cache very large query responses.
	FlagCachingOptimizeSerializationMemoryUsage = "cachingOptimizeSerializationMemoryUsage"

	// FlagAddFieldFromCalculationStatFunctions
	// Add cumulative and window functions to the add field from calculation transformation
	FlagAddFieldFromCalculationStatFunctions = "addFieldFromCalculationStatFunctions"

	// FlagAlertmanagerRemoteSecondary
	// Enable Grafana to sync configuration and state with a remote Alertmanager.
	FlagAlertmanagerRemoteSecondary = "alertmanagerRemoteSecondary"

	// FlagAlertingProvenanceLockWrites
	// Enables a feature to avoid issues with concurrent writes to the alerting provenance table in MySQL
	FlagAlertingProvenanceLockWrites = "alertingProvenanceLockWrites"

	// FlagAlertmanagerRemotePrimary
	// Enable Grafana to have a remote Alertmanager instance as the primary Alertmanager.
	FlagAlertmanagerRemotePrimary = "alertmanagerRemotePrimary"

	// FlagAnnotationPermissionUpdate
	// Change the way annotation permissions work by scoping them to folders and dashboards.
	FlagAnnotationPermissionUpdate = "annotationPermissionUpdate"

	// FlagExtractFieldsNameDeduplication
	// Make sure extracted field names are unique in the dataframe
	FlagExtractFieldsNameDeduplication = "extractFieldsNameDeduplication"

	// FlagDashboardSceneForViewers
	// Enables dashboard rendering using Scenes for viewer roles
	FlagDashboardSceneForViewers = "dashboardSceneForViewers"

	// FlagDashboardSceneSolo
	// Enables rendering dashboards using scenes for solo panels
	FlagDashboardSceneSolo = "dashboardSceneSolo"

	// FlagDashboardScene
	// Enables dashboard rendering using scenes for all roles
	FlagDashboardScene = "dashboardScene"

	// FlagDashboardNewLayouts
	// Enables experimental new dashboard layouts
	FlagDashboardNewLayouts = "dashboardNewLayouts"

	// FlagPanelFilterVariable
	// Enables use of the `systemPanelFilterVar` variable to filter panels in a dashboard
	FlagPanelFilterVariable = "panelFilterVariable"

	// FlagPdfTables
	// Enables generating table data as PDF in reporting
	FlagPdfTables = "pdfTables"

	// FlagCanvasPanelPanZoom
	// Allow pan and zoom in canvas panel
	FlagCanvasPanelPanZoom = "canvasPanelPanZoom"

	// FlagTimeComparison
	// Enables time comparison option in supported panels
	FlagTimeComparison = "timeComparison"

	// FlagLogsInfiniteScrolling
	// Enables infinite scrolling for the Logs panel in Explore and Dashboards
	FlagLogsInfiniteScrolling = "logsInfiniteScrolling"

	// FlagLogRowsPopoverMenu
	// Enable filtering menu displayed when text of a log line is selected
	FlagLogRowsPopoverMenu = "logRowsPopoverMenu"

	// FlagPluginsSkipHostEnvVars
	// Disables passing host environment variable to plugin processes
	FlagPluginsSkipHostEnvVars = "pluginsSkipHostEnvVars"

	// FlagTableSharedCrosshair
	// Enables shared crosshair in table panel
	FlagTableSharedCrosshair = "tableSharedCrosshair"

	// FlagRegressionTransformation
	// Enables regression analysis transformation
	FlagRegressionTransformation = "regressionTransformation"

	// FlagKubernetesFeatureToggles
	// Use the kubernetes API for feature toggle management in the frontend
	FlagKubernetesFeatureToggles = "kubernetesFeatureToggles"

	// FlagCloudRBACRoles
	// Enabled grafana cloud specific RBAC roles
	FlagCloudRBACRoles = "cloudRBACRoles"

	// FlagAlertingQueryOptimization
	// Optimizes eligible queries in order to reduce load on datasources
	FlagAlertingQueryOptimization = "alertingQueryOptimization"

	// FlagJitterAlertRulesWithinGroups
	// Distributes alert rule evaluations more evenly over time, including spreading out rules within the same group. Disables sequential evaluation if enabled.
	FlagJitterAlertRulesWithinGroups = "jitterAlertRulesWithinGroups"

	// FlagOnPremToCloudMigrations
	// Enable the Grafana Migration Assistant, which helps you easily migrate various on-prem resources to your Grafana Cloud stack.
	FlagOnPremToCloudMigrations = "onPremToCloudMigrations"

	// FlagSecretsManagementAppPlatform
	// Enable the secrets management API and services under app platform
	FlagSecretsManagementAppPlatform = "secretsManagementAppPlatform"

	// FlagAlertingSaveStatePeriodic
	// Writes the state periodically to the database, asynchronous to rule evaluation
	FlagAlertingSaveStatePeriodic = "alertingSaveStatePeriodic"

	// FlagAlertingSaveStateCompressed
	// Enables the compressed protobuf-based alert state storage
	FlagAlertingSaveStateCompressed = "alertingSaveStateCompressed"

	// FlagScopeApi
	// In-development feature flag for the scope api using the app platform.
	FlagScopeApi = "scopeApi"

	// FlagUseScopeSingleNodeEndpoint
	// Use the single node endpoint for the scope api. This is used to fetch the scope parent node.
	FlagUseScopeSingleNodeEndpoint = "useScopeSingleNodeEndpoint"

	// FlagPromQLScope
	// In-development feature that will allow injection of labels into prometheus queries.
	FlagPromQLScope = "promQLScope"

	// FlagLogQLScope
	// In-development feature that will allow injection of labels into loki queries.
	FlagLogQLScope = "logQLScope"

	// FlagSqlExpressions
	// Enables SQL Expressions, which can execute SQL queries against data source results.
	FlagSqlExpressions = "sqlExpressions"

	// FlagSqlExpressionsColumnAutoComplete
	// Enables column autocomplete for SQL Expressions
	FlagSqlExpressionsColumnAutoComplete = "sqlExpressionsColumnAutoComplete"

	// FlagGroupToNestedTableTransformation
	// Enables the group to nested table transformation
	FlagGroupToNestedTableTransformation = "groupToNestedTableTransformation"

	// FlagNewPDFRendering
	// New implementation for the dashboard-to-PDF rendering
	FlagNewPDFRendering = "newPDFRendering"

	// FlagTlsMemcached
	// Use TLS-enabled memcached in the enterprise caching feature
	FlagTlsMemcached = "tlsMemcached"

	// FlagKubernetesAggregator
	// Enable grafana&#39;s embedded kube-aggregator
	FlagKubernetesAggregator = "kubernetesAggregator"

	// FlagKubernetesAggregatorCapTokenAuth
	// Enable CAP token based authentication in grafana&#39;s embedded kube-aggregator
	FlagKubernetesAggregatorCapTokenAuth = "kubernetesAggregatorCapTokenAuth"

	// FlagGroupByVariable
	// Enable groupBy variable support in scenes dashboards
	FlagGroupByVariable = "groupByVariable"

	// FlagScopeFilters
	// Enables the use of scope filters in Grafana
	FlagScopeFilters = "scopeFilters"

	// FlagOauthRequireSubClaim
	// Require that sub claims is present in oauth tokens.
	FlagOauthRequireSubClaim = "oauthRequireSubClaim"

	// FlagNewDashboardWithFiltersAndGroupBy
	// Enables filters and group by variables on all new dashboards. Variables are added only if default data source supports filtering.
	FlagNewDashboardWithFiltersAndGroupBy = "newDashboardWithFiltersAndGroupBy"

	// FlagCloudWatchNewLabelParsing
	// Updates CloudWatch label parsing to be more accurate
	FlagCloudWatchNewLabelParsing = "cloudWatchNewLabelParsing"

	// FlagDisableNumericMetricsSortingInExpressions
	// In server-side expressions, disable the sorting of numeric-kind metrics by their metric name or labels.
	FlagDisableNumericMetricsSortingInExpressions = "disableNumericMetricsSortingInExpressions"

	// FlagGrafanaManagedRecordingRules
	// Enables Grafana-managed recording rules.
	FlagGrafanaManagedRecordingRules = "grafanaManagedRecordingRules"

	// FlagQueryLibrary
	// Renamed feature toggle, enables Saved queries feature
	FlagQueryLibrary = "queryLibrary"

	// FlagSavedQueries
	// Enables Saved Queries feature
	FlagSavedQueries = "savedQueries"

	// FlagLogsExploreTableDefaultVisualization
	// Sets the logs table as default visualisation in logs explore
	FlagLogsExploreTableDefaultVisualization = "logsExploreTableDefaultVisualization"

	// FlagNewDashboardSharingComponent
	// Enables the new sharing drawer design
	FlagNewDashboardSharingComponent = "newDashboardSharingComponent"

	// FlagAlertingListViewV2
	// Enables the new alert list view design
	FlagAlertingListViewV2 = "alertingListViewV2"

	// FlagAlertingDisableSendAlertsExternal
	// Disables the ability to send alerts to an external Alertmanager datasource.
	FlagAlertingDisableSendAlertsExternal = "alertingDisableSendAlertsExternal"

	// FlagPreserveDashboardStateWhenNavigating
	// Enables possibility to preserve dashboard variables and time range when navigating between dashboards
	FlagPreserveDashboardStateWhenNavigating = "preserveDashboardStateWhenNavigating"

	// FlagAlertingCentralAlertHistory
	// Enables the new central alert history.
	FlagAlertingCentralAlertHistory = "alertingCentralAlertHistory"

	// FlagPluginProxyPreserveTrailingSlash
	// Preserve plugin proxy trailing slash.
	FlagPluginProxyPreserveTrailingSlash = "pluginProxyPreserveTrailingSlash"

	// FlagAzureMonitorPrometheusExemplars
	// Allows configuration of Azure Monitor as a data source that can provide Prometheus exemplars
	FlagAzureMonitorPrometheusExemplars = "azureMonitorPrometheusExemplars"

	// FlagPinNavItems
	// Enables pinning of nav items
	FlagPinNavItems = "pinNavItems"

	// FlagAuthZGRPCServer
	// Enables the gRPC server for authorization
	FlagAuthZGRPCServer = "authZGRPCServer"

	// FlagSsoSettingsLDAP
	// Use the new SSO Settings API to configure LDAP
	FlagSsoSettingsLDAP = "ssoSettingsLDAP"

	// FlagZanzana
	// Use openFGA as authorization engine.
	FlagZanzana = "zanzana"

	// FlagReloadDashboardsOnParamsChange
	// Enables reload of dashboards on scopes, time range and variables changes
	FlagReloadDashboardsOnParamsChange = "reloadDashboardsOnParamsChange"

	// FlagEnableScopesInMetricsExplore
	// Enables the scopes usage in Metrics Explore
	FlagEnableScopesInMetricsExplore = "enableScopesInMetricsExplore"

	// FlagCloudWatchRoundUpEndTime
	// Round up end time for metric queries to the next minute to avoid missing data
	FlagCloudWatchRoundUpEndTime = "cloudWatchRoundUpEndTime"

	// FlagPrometheusAzureOverrideAudience
	// Deprecated. Allow override default AAD audience for Azure Prometheus endpoint. Enabled by default. This feature should no longer be used and will be removed in the future.
	FlagPrometheusAzureOverrideAudience = "prometheusAzureOverrideAudience"

	// FlagAlertingFilterV2
	// Enable the new alerting search experience
	FlagAlertingFilterV2 = "alertingFilterV2"

	// FlagDataplaneAggregator
	// Enable grafana dataplane aggregator
	FlagDataplaneAggregator = "dataplaneAggregator"

	// FlagNewFiltersUI
	// Enables new combobox style UI for the Ad hoc filters variable in scenes architecture
	FlagNewFiltersUI = "newFiltersUI"

	// FlagAlertingPrometheusRulesPrimary
	// Uses Prometheus rules as the primary source of truth for ruler-enabled data sources
	FlagAlertingPrometheusRulesPrimary = "alertingPrometheusRulesPrimary"

	// FlagExploreLogsShardSplitting
	// Used in Logs Drilldown to split queries into multiple queries based on the number of shards
	FlagExploreLogsShardSplitting = "exploreLogsShardSplitting"

	// FlagExploreLogsAggregatedMetrics
	// Used in Logs Drilldown to query by aggregated metrics
	FlagExploreLogsAggregatedMetrics = "exploreLogsAggregatedMetrics"

	// FlagExploreLogsLimitedTimeRange
	// Used in Logs Drilldown to limit the time range
	FlagExploreLogsLimitedTimeRange = "exploreLogsLimitedTimeRange"

	// FlagAppPlatformGrpcClientAuth
	// Enables the gRPC client to authenticate with the App Platform by using ID &amp; access tokens
	FlagAppPlatformGrpcClientAuth = "appPlatformGrpcClientAuth"

	// FlagGroupAttributeSync
	// Enable the groupsync extension for managing Group Attribute Sync feature
	FlagGroupAttributeSync = "groupAttributeSync"

	// FlagAlertingQueryAndExpressionsStepMode
	// Enables step mode for alerting queries and expressions
	FlagAlertingQueryAndExpressionsStepMode = "alertingQueryAndExpressionsStepMode"

	// FlagImprovedExternalSessionHandling
	// Enables improved support for OAuth external sessions. After enabling this feature, users might need to re-authenticate themselves.
	FlagImprovedExternalSessionHandling = "improvedExternalSessionHandling"

	// FlagUseSessionStorageForRedirection
	// Use session storage for handling the redirection after login
	FlagUseSessionStorageForRedirection = "useSessionStorageForRedirection"

	// FlagRolePickerDrawer
	// Enables the new role picker drawer design
	FlagRolePickerDrawer = "rolePickerDrawer"

	// FlagUnifiedStorageSearch
	// Enable unified storage search
	FlagUnifiedStorageSearch = "unifiedStorageSearch"

	// FlagUnifiedStorageSearchSprinkles
	// Enable sprinkles on unified storage search
	FlagUnifiedStorageSearchSprinkles = "unifiedStorageSearchSprinkles"

	// FlagManagedDualWriter
	// Pick the dual write mode from database configs
	FlagManagedDualWriter = "managedDualWriter"

	// FlagPluginsSriChecks
	// Enables SRI checks for plugin assets
	FlagPluginsSriChecks = "pluginsSriChecks"

	// FlagUnifiedStorageBigObjectsSupport
	// Enables to save big objects in blob storage
	FlagUnifiedStorageBigObjectsSupport = "unifiedStorageBigObjectsSupport"

	// FlagTimeRangeProvider
	// Enables time pickers sync
	FlagTimeRangeProvider = "timeRangeProvider"

	// FlagAzureMonitorDisableLogLimit
	// Disables the log limit restriction for Azure Monitor when true. The limit is enabled by default.
	FlagAzureMonitorDisableLogLimit = "azureMonitorDisableLogLimit"

	// FlagPreinstallAutoUpdate
	// Enables automatic updates for pre-installed plugins
	FlagPreinstallAutoUpdate = "preinstallAutoUpdate"

	// FlagPlaylistsReconciler
	// Enables experimental reconciler for playlists
	FlagPlaylistsReconciler = "playlistsReconciler"

	// FlagPasswordlessMagicLinkAuthentication
	// Enable passwordless login via magic link authentication
	FlagPasswordlessMagicLinkAuthentication = "passwordlessMagicLinkAuthentication"

	// FlagExploreMetricsRelatedLogs
	// Display Related Logs in Grafana Metrics Drilldown
	FlagExploreMetricsRelatedLogs = "exploreMetricsRelatedLogs"

	// FlagPrometheusSpecialCharsInLabelValues
	// Adds support for quotes and special characters in label values for Prometheus queries
	FlagPrometheusSpecialCharsInLabelValues = "prometheusSpecialCharsInLabelValues"

	// FlagEnableExtensionsAdminPage
	// Enables the extension admin page regardless of development mode
	FlagEnableExtensionsAdminPage = "enableExtensionsAdminPage"

	// FlagEnableSCIM
	// Enables SCIM support for user and group management
	FlagEnableSCIM = "enableSCIM"

	// FlagCrashDetection
	// Enables browser crash detection reporting to Faro.
	FlagCrashDetection = "crashDetection"

	// FlagAlertingUIOptimizeReducer
	// Enables removing the reducer from the alerting UI when creating a new alert rule and using instant query
	FlagAlertingUIOptimizeReducer = "alertingUIOptimizeReducer"

	// FlagAzureMonitorEnableUserAuth
	// Enables user auth for Azure Monitor datasource only
	FlagAzureMonitorEnableUserAuth = "azureMonitorEnableUserAuth"

	// FlagAlertingAIGenAlertRules
	// Enable AI-generated alert rules.
	FlagAlertingAIGenAlertRules = "alertingAIGenAlertRules"

	// FlagAlertingAIFeedback
	// Enable AI-generated feedback from the Grafana UI.
	FlagAlertingAIFeedback = "alertingAIFeedback"

	// FlagAlertingAIImproveAlertRules
	// Enable AI-improve alert rules labels and annotations.
	FlagAlertingAIImproveAlertRules = "alertingAIImproveAlertRules"

	// FlagAlertingAIGenTemplates
	// Enable AI-generated alerting templates.
	FlagAlertingAIGenTemplates = "alertingAIGenTemplates"

	// FlagAlertingEnrichmentPerRule
	// Enable enrichment per rule in the alerting UI.
	FlagAlertingEnrichmentPerRule = "alertingEnrichmentPerRule"

	// FlagAlertingAIAnalyzeCentralStateHistory
	// Enable AI-analyze central state history.
	FlagAlertingAIAnalyzeCentralStateHistory = "alertingAIAnalyzeCentralStateHistory"

	// FlagAlertingNotificationsStepMode
	// Enables simplified step mode in the notifications section
	FlagAlertingNotificationsStepMode = "alertingNotificationsStepMode"

	// FlagFeedbackButton
	// Enables a button to send feedback from the Grafana UI
	FlagFeedbackButton = "feedbackButton"

	// FlagUnifiedStorageSearchUI
	// Enable unified storage search UI
	FlagUnifiedStorageSearchUI = "unifiedStorageSearchUI"

	// FlagElasticsearchCrossClusterSearch
	// Enables cross cluster search in the Elasticsearch datasource
	FlagElasticsearchCrossClusterSearch = "elasticsearchCrossClusterSearch"

	// FlagUnifiedHistory
	// Displays the navigation history so the user can navigate back to previous pages
	FlagUnifiedHistory = "unifiedHistory"

	// FlagLokiLabelNamesQueryApi
	// Defaults to using the Loki `/labels` API instead of `/series`
	FlagLokiLabelNamesQueryApi = "lokiLabelNamesQueryApi"

	// FlagInvestigationsBackend
	// Enable the investigations backend API
	FlagInvestigationsBackend = "investigationsBackend"

	// FlagK8SFolderCounts
	// Enable folder&#39;s api server counts
	FlagK8SFolderCounts = "k8SFolderCounts"

	// FlagK8SFolderMove
	// Enable folder&#39;s api server move
	FlagK8SFolderMove = "k8SFolderMove"

	// FlagImprovedExternalSessionHandlingSAML
	// Enables improved support for SAML external sessions. Ensure the NameID format is correctly configured in Grafana for SAML Single Logout to function properly.
	FlagImprovedExternalSessionHandlingSAML = "improvedExternalSessionHandlingSAML"

	// FlagTeamHttpHeadersTempo
	// Enables LBAC for datasources for Tempo to apply LBAC filtering of traces to the client requests for users in teams
	FlagTeamHttpHeadersTempo = "teamHttpHeadersTempo"

	// FlagTemplateVariablesUsesCombobox
	// Use new **Combobox** component for template variables
	FlagTemplateVariablesUsesCombobox = "templateVariablesUsesCombobox"

	// FlagGrafanaAdvisor
	// Enables Advisor app
	FlagGrafanaAdvisor = "grafanaAdvisor"

	// FlagElasticsearchImprovedParsing
	// Enables less memory intensive Elasticsearch result parsing
	FlagElasticsearchImprovedParsing = "elasticsearchImprovedParsing"

	// FlagDatasourceConnectionsTab
	// Shows defined connections for a data source in the plugins detail page
	FlagDatasourceConnectionsTab = "datasourceConnectionsTab"

	// FlagFetchRulesUsingPost
	// Use a POST request to list rules by passing down the namespaces user has access to
	FlagFetchRulesUsingPost = "fetchRulesUsingPost"

	// FlagNewLogsPanel
	// Enables the new logs panel in Explore
	FlagNewLogsPanel = "newLogsPanel"

	// FlagGrafanaconThemes
	// Enables the temporary themes for GrafanaCon
	FlagGrafanaconThemes = "grafanaconThemes"

	// FlagAlertingJiraIntegration
	// Enables the new Jira integration for contact points in cloud alert managers.
	FlagAlertingJiraIntegration = "alertingJiraIntegration"

	// FlagUseScopesNavigationEndpoint
	// Use the scopes navigation endpoint instead of the dashboardbindings endpoint
	FlagUseScopesNavigationEndpoint = "useScopesNavigationEndpoint"

	// FlagScopeSearchAllLevels
	// Enable scope search to include all levels of the scope node tree
	FlagScopeSearchAllLevels = "scopeSearchAllLevels"

	// FlagAlertingRuleVersionHistoryRestore
	// Enables the alert rule version history restore feature
	FlagAlertingRuleVersionHistoryRestore = "alertingRuleVersionHistoryRestore"

	// FlagNewShareReportDrawer
	// Enables the report creation drawer in a dashboard
	FlagNewShareReportDrawer = "newShareReportDrawer"

	// FlagRendererDisableAppPluginsPreload
	// Disable pre-loading app plugins when the request is coming from the renderer
	FlagRendererDisableAppPluginsPreload = "rendererDisableAppPluginsPreload"

	// FlagAssetSriChecks
	// Enables SRI checks for Grafana JavaScript assets
	FlagAssetSriChecks = "assetSriChecks"

	// FlagAlertRuleRestore
	// Enables the alert rule restore feature
	FlagAlertRuleRestore = "alertRuleRestore"

	// FlagInfinityRunQueriesInParallel
	// Enables running Infinity queries in parallel
	FlagInfinityRunQueriesInParallel = "infinityRunQueriesInParallel"

	// FlagInviteUserExperimental
	// Renders invite user button along the app
	FlagInviteUserExperimental = "inviteUserExperimental"

	// FlagAlertingMigrationUI
	// Enables the alerting migration UI, to migrate data source-managed rules to Grafana-managed rules
	FlagAlertingMigrationUI = "alertingMigrationUI"

	// FlagAlertingImportYAMLUI
	// Enables a UI feature for importing rules from a Prometheus file to Grafana-managed rules
	FlagAlertingImportYAMLUI = "alertingImportYAMLUI"

	// FlagUnifiedStorageHistoryPruner
	// Enables the unified storage history pruner
	FlagUnifiedStorageHistoryPruner = "unifiedStorageHistoryPruner"

	// FlagAzureMonitorLogsBuilderEditor
	// Enables the logs builder mode for the Azure Monitor data source
	FlagAzureMonitorLogsBuilderEditor = "azureMonitorLogsBuilderEditor"

	// FlagLocaleFormatPreference
	// Specifies the locale so the correct format for numbers and dates can be shown
	FlagLocaleFormatPreference = "localeFormatPreference"

	// FlagUnifiedStorageGrpcConnectionPool
	// Enables the unified storage grpc connection pool
	FlagUnifiedStorageGrpcConnectionPool = "unifiedStorageGrpcConnectionPool"

	// FlagAlertingRulePermanentlyDelete
	// Enables UI functionality to permanently delete alert rules
	FlagAlertingRulePermanentlyDelete = "alertingRulePermanentlyDelete"

	// FlagAlertingRuleRecoverDeleted
	// Enables the UI functionality to recover and view deleted alert rules
	FlagAlertingRuleRecoverDeleted = "alertingRuleRecoverDeleted"

	// FlagMultiTenantTempCredentials
	// use multi-tenant path for awsTempCredentials
	FlagMultiTenantTempCredentials = "multiTenantTempCredentials"

	// FlagLocalizationForPlugins
	// Enables localization for plugins
	FlagLocalizationForPlugins = "localizationForPlugins"

	// FlagUnifiedNavbars
	// Enables unified navbars
	FlagUnifiedNavbars = "unifiedNavbars"

	// FlagLogsPanelControls
	// Enables a control component for the logs panel in Explore
	FlagLogsPanelControls = "logsPanelControls"

	// FlagMetricsFromProfiles
	// Enables creating metrics from profiles and storing them as recording rules
	FlagMetricsFromProfiles = "metricsFromProfiles"

	// FlagGrafanaAssistantInProfilesDrilldown
	// Enables integration with Grafana Assistant in Profiles Drilldown
	FlagGrafanaAssistantInProfilesDrilldown = "grafanaAssistantInProfilesDrilldown"

	// FlagPostgresDSUsePGX
	// Enables using PGX instead of libpq for PostgreSQL datasource
	FlagPostgresDSUsePGX = "postgresDSUsePGX"

	// FlagTempoAlerting
	// Enables creating alerts from Tempo data source
	FlagTempoAlerting = "tempoAlerting"

	// FlagPluginsAutoUpdate
	// Enables auto-updating of users installed plugins
	FlagPluginsAutoUpdate = "pluginsAutoUpdate"

	// FlagMultiTenantFrontend
	// Register MT frontend
	FlagMultiTenantFrontend = "multiTenantFrontend"

	// FlagAlertingListViewV2PreviewToggle
	// Enables the alerting list view v2 preview toggle
	FlagAlertingListViewV2PreviewToggle = "alertingListViewV2PreviewToggle"

	// FlagAlertRuleUseFiredAtForStartsAt
	// Use FiredAt for StartsAt when sending alerts to Alertmaanger
	FlagAlertRuleUseFiredAtForStartsAt = "alertRuleUseFiredAtForStartsAt"

	// FlagAlertingBulkActionsInUI
	// Enables the alerting bulk actions in the UI
	FlagAlertingBulkActionsInUI = "alertingBulkActionsInUI"

	// FlagKubernetesAuthzApis
	// Registers AuthZ /apis endpoint
	FlagKubernetesAuthzApis = "kubernetesAuthzApis"

	// FlagKubernetesAuthzResourcePermissionApis
	// Registers AuthZ resource permission /apis endpoints
	FlagKubernetesAuthzResourcePermissionApis = "kubernetesAuthzResourcePermissionApis"

	// FlagKubernetesAuthnMutation
	// Enables create, delete, and update mutations for resources owned by IAM identity
	FlagKubernetesAuthnMutation = "kubernetesAuthnMutation"

	// FlagRestoreDashboards
	// Enables restore deleted dashboards feature
	FlagRestoreDashboards = "restoreDashboards"

	// FlagSkipTokenRotationIfRecent
	// Skip token rotation if it was already rotated less than 5 seconds ago
	FlagSkipTokenRotationIfRecent = "skipTokenRotationIfRecent"

	// FlagAlertEnrichment
	// Enable configuration of alert enrichments in Grafana Cloud.
	FlagAlertEnrichment = "alertEnrichment"

	// FlagAlertingImportAlertmanagerAPI
	// Enables the API to import Alertmanager configuration
	FlagAlertingImportAlertmanagerAPI = "alertingImportAlertmanagerAPI"

	// FlagAlertingImportAlertmanagerUI
	// Enables the UI to see imported Alertmanager configuration
	FlagAlertingImportAlertmanagerUI = "alertingImportAlertmanagerUI"

	// FlagSharingDashboardImage
	// Enables image sharing functionality for dashboards
	FlagSharingDashboardImage = "sharingDashboardImage"

	// FlagPreferLibraryPanelTitle
	// Prefer library panel title over viz panel title.
	FlagPreferLibraryPanelTitle = "preferLibraryPanelTitle"

	// FlagTabularNumbers
	// Use fixed-width numbers globally in the UI
	FlagTabularNumbers = "tabularNumbers"

	// FlagNewInfluxDSConfigPageDesign
	// Enables new design for the InfluxDB data source configuration page
	FlagNewInfluxDSConfigPageDesign = "newInfluxDSConfigPageDesign"

	// FlagEnableAppChromeExtensions
	// Set this to true to enable all app chrome extensions registered by plugins.
	FlagEnableAppChromeExtensions = "enableAppChromeExtensions"

	// FlagFoldersAppPlatformAPI
	// Enables use of app platform API for folders
	FlagFoldersAppPlatformAPI = "foldersAppPlatformAPI"

	// FlagEnablePluginImporter
	// Set this to true to use the new PluginImporter functionality
	FlagEnablePluginImporter = "enablePluginImporter"

	// FlagOtelLogsFormatting
	// Applies OTel formatting templates to displayed logs
	FlagOtelLogsFormatting = "otelLogsFormatting"

	// FlagAlertingNotificationHistory
	// Enables the notification history feature
	FlagAlertingNotificationHistory = "alertingNotificationHistory"

	// FlagPluginAssetProvider
	// Allows decoupled core plugins to load from the Grafana CDN
	FlagPluginAssetProvider = "pluginAssetProvider"

	// FlagUnifiedStorageSearchDualReaderEnabled
	// Enable dual reader for unified storage search
	FlagUnifiedStorageSearchDualReaderEnabled = "unifiedStorageSearchDualReaderEnabled"

	// FlagDashboardDsAdHocFiltering
	// Enables adhoc filtering support for the dashboard datasource
	FlagDashboardDsAdHocFiltering = "dashboardDsAdHocFiltering"

	// FlagDashboardLevelTimeMacros
	// Supports __from and __to macros that always use the dashboard level time range
	FlagDashboardLevelTimeMacros = "dashboardLevelTimeMacros"

	// FlagAlertmanagerRemoteSecondaryWithRemoteState
	// Starts Grafana in remote secondary mode pulling the latest state from the remote Alertmanager to avoid duplicate notifications.
	FlagAlertmanagerRemoteSecondaryWithRemoteState = "alertmanagerRemoteSecondaryWithRemoteState"

	// FlagRestrictedPluginApis
	// Enables sharing a list of APIs with a list of plugins
	FlagRestrictedPluginApis = "restrictedPluginApis"

	// FlagAdhocFiltersInTooltips
	// Enable adhoc filter buttons in visualization tooltips
	FlagAdhocFiltersInTooltips = "adhocFiltersInTooltips"

	// FlagFavoriteDatasources
	// Enable favorite datasources
	FlagFavoriteDatasources = "favoriteDatasources"

	// FlagNewLogContext
	// New Log Context component
	FlagNewLogContext = "newLogContext"

	// FlagNewClickhouseConfigPageDesign
	// Enables new design for the Clickhouse data source configuration page
	FlagNewClickhouseConfigPageDesign = "newClickhouseConfigPageDesign"

	// FlagUnifiedStorageSearchAfterWriteExperimentalAPI
	// Enable experimental search-after-write guarantees to unified-storage search endpoints
	FlagUnifiedStorageSearchAfterWriteExperimentalAPI = "unifiedStorageSearchAfterWriteExperimentalAPI"

	// FlagTeamFolders
	// Enables team folders functionality
	FlagTeamFolders = "teamFolders"

<<<<<<< HEAD
	// FlagAzureResourcePickerUpdates
	// Enables the updated Azure Monitor resource picker
	FlagAzureResourcePickerUpdates = "azureResourcePickerUpdates"
=======
	// FlagAlertingTriage
	// Enables the alerting triage feature
	FlagAlertingTriage = "alertingTriage"

	// FlagGraphiteBackendMode
	// Enables the Graphite data source full backend mode
	FlagGraphiteBackendMode = "graphiteBackendMode"
>>>>>>> 0dc283b3
)<|MERGE_RESOLUTION|>--- conflicted
+++ resolved
@@ -999,17 +999,15 @@
 	// Enables team folders functionality
 	FlagTeamFolders = "teamFolders"
 
-<<<<<<< HEAD
+	// FlagAlertingTriage
+	// Enables the alerting triage feature
+	FlagAlertingTriage = "alertingTriage"
+
+	// FlagGraphiteBackendMode
+	// Enables the Graphite data source full backend mode
+	FlagGraphiteBackendMode = "graphiteBackendMode"
+
 	// FlagAzureResourcePickerUpdates
 	// Enables the updated Azure Monitor resource picker
 	FlagAzureResourcePickerUpdates = "azureResourcePickerUpdates"
-=======
-	// FlagAlertingTriage
-	// Enables the alerting triage feature
-	FlagAlertingTriage = "alertingTriage"
-
-	// FlagGraphiteBackendMode
-	// Enables the Graphite data source full backend mode
-	FlagGraphiteBackendMode = "graphiteBackendMode"
->>>>>>> 0dc283b3
 )