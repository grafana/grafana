// NOTE: This file was auto generated.  DO NOT EDIT DIRECTLY!
// To change feature flags, edit:
//  pkg/services/featuremgmt/registry.go
// Then run tests in:
//  pkg/services/featuremgmt/toggles_gen_test.go

package featuremgmt

const (
	// FlagDisableEnvelopeEncryption
	// Disable envelope encryption (emergency only)
	FlagDisableEnvelopeEncryption = "disableEnvelopeEncryption"

	// FlagLiveServiceWebWorker
	// This will use a webworker thread to processes events rather than the main thread
	FlagLiveServiceWebWorker = "live-service-web-worker"

	// FlagQueryOverLive
	// Use Grafana Live WebSocket to execute backend queries
	FlagQueryOverLive = "queryOverLive"

	// FlagPanelTitleSearch
	// Search for dashboards using panel title
	FlagPanelTitleSearch = "panelTitleSearch"

	// FlagPublicDashboards
	// [Deprecated] Public dashboards are now enabled by default; to disable them, use the configuration setting. This feature toggle will be removed in the next major version.
	FlagPublicDashboards = "publicDashboards"

	// FlagPublicDashboardsEmailSharing
	// Enables public dashboard sharing to be restricted to only allowed emails
	FlagPublicDashboardsEmailSharing = "publicDashboardsEmailSharing"

	// FlagPublicDashboardsScene
	// Enables public dashboard rendering using scenes
	FlagPublicDashboardsScene = "publicDashboardsScene"

	// FlagLokiExperimentalStreaming
	// Support new streaming approach for loki (prototype, needs special loki build)
	FlagLokiExperimentalStreaming = "lokiExperimentalStreaming"

	// FlagFeatureHighlights
	// Highlight Grafana Enterprise features
	FlagFeatureHighlights = "featureHighlights"

	// FlagStorage
	// Configurable storage for dashboards, datasources, and resources
	FlagStorage = "storage"

	// FlagCorrelations
	// Correlations page
	FlagCorrelations = "correlations"

	// FlagExploreContentOutline
	// Content outline sidebar
	FlagExploreContentOutline = "exploreContentOutline"

	// FlagDatasourceQueryMultiStatus
	// Introduce HTTP 207 Multi Status for api/ds/query
	FlagDatasourceQueryMultiStatus = "datasourceQueryMultiStatus"

	// FlagAutoMigrateOldPanels
	// Migrate old angular panels to supported versions (graph, table-old, worldmap, etc)
	FlagAutoMigrateOldPanels = "autoMigrateOldPanels"

	// FlagAutoMigrateGraphPanel
	// Migrate old graph panel to supported time series panel - broken out from autoMigrateOldPanels to enable granular tracking
	FlagAutoMigrateGraphPanel = "autoMigrateGraphPanel"

	// FlagAutoMigrateTablePanel
	// Migrate old table panel to supported table panel - broken out from autoMigrateOldPanels to enable granular tracking
	FlagAutoMigrateTablePanel = "autoMigrateTablePanel"

	// FlagAutoMigratePiechartPanel
	// Migrate old piechart panel to supported piechart panel - broken out from autoMigrateOldPanels to enable granular tracking
	FlagAutoMigratePiechartPanel = "autoMigratePiechartPanel"

	// FlagAutoMigrateWorldmapPanel
	// Migrate old worldmap panel to supported geomap panel - broken out from autoMigrateOldPanels to enable granular tracking
	FlagAutoMigrateWorldmapPanel = "autoMigrateWorldmapPanel"

	// FlagAutoMigrateStatPanel
	// Migrate old stat panel to supported stat panel - broken out from autoMigrateOldPanels to enable granular tracking
	FlagAutoMigrateStatPanel = "autoMigrateStatPanel"

	// FlagAutoMigrateXYChartPanel
	// Migrate old XYChart panel to new XYChart2 model
	FlagAutoMigrateXYChartPanel = "autoMigrateXYChartPanel"

	// FlagDisableAngular
	// Dynamic flag to disable angular at runtime. The preferred method is to set `angular_support_enabled` to `false` in the [security] settings, which allows you to change the state at runtime.
	FlagDisableAngular = "disableAngular"

	// FlagCanvasPanelNesting
	// Allow elements nesting
	FlagCanvasPanelNesting = "canvasPanelNesting"

	// FlagScenes
	// Experimental framework to build interactive dashboards
	FlagScenes = "scenes"

	// FlagDisableSecretsCompatibility
	// Disable duplicated secret storage in legacy tables
	FlagDisableSecretsCompatibility = "disableSecretsCompatibility"

	// FlagLogRequestsInstrumentedAsUnknown
	// Logs the path for requests that are instrumented as unknown
	FlagLogRequestsInstrumentedAsUnknown = "logRequestsInstrumentedAsUnknown"

	// FlagTopnav
	// Enables topnav support in external plugins. The new Grafana navigation cannot be disabled.
	FlagTopnav = "topnav"

	// FlagReturnToPrevious
	// Enables the return to previous context functionality
	FlagReturnToPrevious = "returnToPrevious"

	// FlagGrpcServer
	// Run the GRPC server
	FlagGrpcServer = "grpcServer"

	// FlagUnifiedStorage
	// SQL-based k8s storage
	FlagUnifiedStorage = "unifiedStorage"

	// FlagCloudWatchCrossAccountQuerying
	// Enables cross-account querying in CloudWatch datasources
	FlagCloudWatchCrossAccountQuerying = "cloudWatchCrossAccountQuerying"

	// FlagShowDashboardValidationWarnings
	// Show warnings when dashboards do not validate against the schema
	FlagShowDashboardValidationWarnings = "showDashboardValidationWarnings"

	// FlagMysqlAnsiQuotes
	// Use double quotes to escape keyword in a MySQL query
	FlagMysqlAnsiQuotes = "mysqlAnsiQuotes"

	// FlagAccessControlOnCall
	// Access control primitives for OnCall
	FlagAccessControlOnCall = "accessControlOnCall"

	// FlagNestedFolders
	// Enable folder nesting
	FlagNestedFolders = "nestedFolders"

	// FlagNestedFolderPicker
	// Enables the new folder picker to work with nested folders. Requires the nestedFolders feature toggle
	FlagNestedFolderPicker = "nestedFolderPicker"

	// FlagAlertingBacktesting
	// Rule backtesting API for alerting
	FlagAlertingBacktesting = "alertingBacktesting"

	// FlagEditPanelCSVDragAndDrop
	// Enables drag and drop for CSV and Excel files
	FlagEditPanelCSVDragAndDrop = "editPanelCSVDragAndDrop"

	// FlagAlertingNoNormalState
	// Stop maintaining state of alerts that are not firing
	FlagAlertingNoNormalState = "alertingNoNormalState"

	// FlagLogsContextDatasourceUi
	// Allow datasource to provide custom UI for context view
	FlagLogsContextDatasourceUi = "logsContextDatasourceUi"

	// FlagLokiQuerySplitting
	// Split large interval queries into subqueries with smaller time intervals
	FlagLokiQuerySplitting = "lokiQuerySplitting"

	// FlagLokiQuerySplittingConfig
	// Give users the option to configure split durations for Loki queries
	FlagLokiQuerySplittingConfig = "lokiQuerySplittingConfig"

	// FlagIndividualCookiePreferences
	// Support overriding cookie preferences per user
	FlagIndividualCookiePreferences = "individualCookiePreferences"

	// FlagPrometheusMetricEncyclopedia
	// Adds the metrics explorer component to the Prometheus query builder as an option in metric select
	FlagPrometheusMetricEncyclopedia = "prometheusMetricEncyclopedia"

	// FlagInfluxdbBackendMigration
	// Query InfluxDB InfluxQL without the proxy
	FlagInfluxdbBackendMigration = "influxdbBackendMigration"

	// FlagInfluxqlStreamingParser
	// Enable streaming JSON parser for InfluxDB datasource InfluxQL query language
	FlagInfluxqlStreamingParser = "influxqlStreamingParser"

	// FlagInfluxdbRunQueriesInParallel
	// Enables running InfluxDB Influxql queries in parallel
	FlagInfluxdbRunQueriesInParallel = "influxdbRunQueriesInParallel"

	// FlagPrometheusDataplane
	// Changes responses to from Prometheus to be compliant with the dataplane specification. In particular, when this feature toggle is active, the numeric `Field.Name` is set from &#39;Value&#39; to the value of the `__name__` label.
	FlagPrometheusDataplane = "prometheusDataplane"

	// FlagLokiMetricDataplane
	// Changes metric responses from Loki to be compliant with the dataplane specification.
	FlagLokiMetricDataplane = "lokiMetricDataplane"

	// FlagLokiLogsDataplane
	// Changes logs responses from Loki to be compliant with the dataplane specification.
	FlagLokiLogsDataplane = "lokiLogsDataplane"

	// FlagDataplaneFrontendFallback
	// Support dataplane contract field name change for transformations and field name matchers where the name is different
	FlagDataplaneFrontendFallback = "dataplaneFrontendFallback"

	// FlagDisableSSEDataplane
	// Disables dataplane specific processing in server side expressions.
	FlagDisableSSEDataplane = "disableSSEDataplane"

	// FlagAlertStateHistoryLokiSecondary
	// Enable Grafana to write alert state history to an external Loki instance in addition to Grafana annotations.
	FlagAlertStateHistoryLokiSecondary = "alertStateHistoryLokiSecondary"

	// FlagAlertStateHistoryLokiPrimary
	// Enable a remote Loki instance as the primary source for state history reads.
	FlagAlertStateHistoryLokiPrimary = "alertStateHistoryLokiPrimary"

	// FlagAlertStateHistoryLokiOnly
	// Disable Grafana alerts from emitting annotations when a remote Loki instance is available.
	FlagAlertStateHistoryLokiOnly = "alertStateHistoryLokiOnly"

	// FlagUnifiedRequestLog
	// Writes error logs to the request logger
	FlagUnifiedRequestLog = "unifiedRequestLog"

	// FlagRenderAuthJWT
	// Uses JWT-based auth for rendering instead of relying on remote cache
	FlagRenderAuthJWT = "renderAuthJWT"

	// FlagRefactorVariablesTimeRange
	// Refactor time range variables flow to reduce number of API calls made when query variables are chained
	FlagRefactorVariablesTimeRange = "refactorVariablesTimeRange"

	// FlagEnableElasticsearchBackendQuerying
	// Enable the processing of queries and responses in the Elasticsearch data source through backend
	FlagEnableElasticsearchBackendQuerying = "enableElasticsearchBackendQuerying"

	// FlagFaroDatasourceSelector
	// Enable the data source selector within the Frontend Apps section of the Frontend Observability
	FlagFaroDatasourceSelector = "faroDatasourceSelector"

	// FlagEnableDatagridEditing
	// Enables the edit functionality in the datagrid panel
	FlagEnableDatagridEditing = "enableDatagridEditing"

	// FlagExtraThemes
	// Enables extra themes
	FlagExtraThemes = "extraThemes"

	// FlagLokiPredefinedOperations
	// Adds predefined query operations to Loki query editor
	FlagLokiPredefinedOperations = "lokiPredefinedOperations"

	// FlagPluginsFrontendSandbox
	// Enables the plugins frontend sandbox
	FlagPluginsFrontendSandbox = "pluginsFrontendSandbox"

	// FlagDashboardEmbed
	// Allow embedding dashboard for external use in Code editors
	FlagDashboardEmbed = "dashboardEmbed"

	// FlagFrontendSandboxMonitorOnly
	// Enables monitor only in the plugin frontend sandbox (if enabled)
	FlagFrontendSandboxMonitorOnly = "frontendSandboxMonitorOnly"

	// FlagSqlDatasourceDatabaseSelection
	// Enables previous SQL data source dataset dropdown behavior
	FlagSqlDatasourceDatabaseSelection = "sqlDatasourceDatabaseSelection"

	// FlagLokiFormatQuery
	// Enables the ability to format Loki queries
	FlagLokiFormatQuery = "lokiFormatQuery"

	// FlagRecordedQueriesMulti
	// Enables writing multiple items from a single query within Recorded Queries
	FlagRecordedQueriesMulti = "recordedQueriesMulti"

	// FlagPluginsDynamicAngularDetectionPatterns
	// Enables fetching Angular detection patterns for plugins from GCOM and fallback to hardcoded ones
	FlagPluginsDynamicAngularDetectionPatterns = "pluginsDynamicAngularDetectionPatterns"

	// FlagVizAndWidgetSplit
	// Split panels between visualizations and widgets
	FlagVizAndWidgetSplit = "vizAndWidgetSplit"

	// FlagPrometheusIncrementalQueryInstrumentation
	// Adds RudderStack events to incremental queries
	FlagPrometheusIncrementalQueryInstrumentation = "prometheusIncrementalQueryInstrumentation"

	// FlagLogsExploreTableVisualisation
	// A table visualisation for logs in Explore
	FlagLogsExploreTableVisualisation = "logsExploreTableVisualisation"

	// FlagAwsDatasourcesTempCredentials
	// Support temporary security credentials in AWS plugins for Grafana Cloud customers
	FlagAwsDatasourcesTempCredentials = "awsDatasourcesTempCredentials"

	// FlagTransformationsRedesign
	// Enables the transformations redesign
	FlagTransformationsRedesign = "transformationsRedesign"

	// FlagMlExpressions
	// Enable support for Machine Learning in server-side expressions
	FlagMlExpressions = "mlExpressions"

	// FlagTraceQLStreaming
	// Enables response streaming of TraceQL queries of the Tempo data source
	FlagTraceQLStreaming = "traceQLStreaming"

	// FlagMetricsSummary
	// Enables metrics summary queries in the Tempo data source
	FlagMetricsSummary = "metricsSummary"

	// FlagGrafanaAPIServerWithExperimentalAPIs
	// Register experimental APIs with the k8s API server
	FlagGrafanaAPIServerWithExperimentalAPIs = "grafanaAPIServerWithExperimentalAPIs"

	// FlagGrafanaAPIServerEnsureKubectlAccess
	// Start an additional https handler and write kubectl options
	FlagGrafanaAPIServerEnsureKubectlAccess = "grafanaAPIServerEnsureKubectlAccess"

	// FlagFeatureToggleAdminPage
	// Enable admin page for managing feature toggles from the Grafana front-end
	FlagFeatureToggleAdminPage = "featureToggleAdminPage"

	// FlagAwsAsyncQueryCaching
	// Enable caching for async queries for Redshift and Athena. Requires that the datasource has caching and async query support enabled
	FlagAwsAsyncQueryCaching = "awsAsyncQueryCaching"

	// FlagPermissionsFilterRemoveSubquery
	// Alternative permission filter implementation that does not use subqueries for fetching the dashboard folder
	FlagPermissionsFilterRemoveSubquery = "permissionsFilterRemoveSubquery"

	// FlagPrometheusConfigOverhaulAuth
	// Update the Prometheus configuration page with the new auth component
	FlagPrometheusConfigOverhaulAuth = "prometheusConfigOverhaulAuth"

	// FlagConfigurableSchedulerTick
	// Enable changing the scheduler base interval via configuration option unified_alerting.scheduler_tick_interval
	FlagConfigurableSchedulerTick = "configurableSchedulerTick"

	// FlagInfluxdbSqlSupport
	// Enable InfluxDB SQL query language support with new querying UI
	FlagInfluxdbSqlSupport = "influxdbSqlSupport"

	// FlagAlertingNoDataErrorExecution
	// Changes how Alerting state manager handles execution of NoData/Error
	FlagAlertingNoDataErrorExecution = "alertingNoDataErrorExecution"

	// FlagAngularDeprecationUI
	// Display Angular warnings in dashboards and panels
	FlagAngularDeprecationUI = "angularDeprecationUI"

	// FlagDashgpt
	// Enable AI powered features in dashboards
	FlagDashgpt = "dashgpt"

	// FlagAiGeneratedDashboardChanges
	// Enable AI powered features for dashboards to auto-summary changes when saving
	FlagAiGeneratedDashboardChanges = "aiGeneratedDashboardChanges"

	// FlagReportingRetries
	// Enables rendering retries for the reporting feature
	FlagReportingRetries = "reportingRetries"

	// FlagSseGroupByDatasource
	// Send query to the same datasource in a single request when using server side expressions. The `cloudWatchBatchQueries` feature toggle should be enabled if this used with CloudWatch.
	FlagSseGroupByDatasource = "sseGroupByDatasource"

	// FlagLibraryPanelRBAC
	// Enables RBAC support for library panels
	FlagLibraryPanelRBAC = "libraryPanelRBAC"

	// FlagLokiRunQueriesInParallel
	// Enables running Loki queries in parallel
	FlagLokiRunQueriesInParallel = "lokiRunQueriesInParallel"

	// FlagWargamesTesting
	// Placeholder feature flag for internal testing
	FlagWargamesTesting = "wargamesTesting"

	// FlagAlertingInsights
	// Show the new alerting insights landing page
	FlagAlertingInsights = "alertingInsights"

	// FlagExternalCorePlugins
	// Allow core plugins to be loaded as external
	FlagExternalCorePlugins = "externalCorePlugins"

	// FlagPluginsAPIMetrics
	// Sends metrics of public grafana packages usage by plugins
	FlagPluginsAPIMetrics = "pluginsAPIMetrics"

	// FlagIdForwarding
	// Generate signed id token for identity that can be forwarded to plugins and external services
	FlagIdForwarding = "idForwarding"

	// FlagExternalServiceAccounts
	// Automatic service account and token setup for plugins
	FlagExternalServiceAccounts = "externalServiceAccounts"

	// FlagPanelMonitoring
	// Enables panel monitoring through logs and measurements
	FlagPanelMonitoring = "panelMonitoring"

	// FlagEnableNativeHTTPHistogram
	// Enables native HTTP Histograms
	FlagEnableNativeHTTPHistogram = "enableNativeHTTPHistogram"

	// FlagFormatString
	// Enable format string transformer
	FlagFormatString = "formatString"

	// FlagTransformationsVariableSupport
	// Allows using variables in transformations
	FlagTransformationsVariableSupport = "transformationsVariableSupport"

	// FlagKubernetesPlaylists
	// Use the kubernetes API in the frontend for playlists, and route /api/playlist requests to k8s
	FlagKubernetesPlaylists = "kubernetesPlaylists"

	// FlagKubernetesSnapshots
	// Routes snapshot requests from /api to the /apis endpoint
	FlagKubernetesSnapshots = "kubernetesSnapshots"

	// FlagKubernetesQueryServiceRewrite
	// Rewrite requests targeting /ds/query to the query service
	FlagKubernetesQueryServiceRewrite = "kubernetesQueryServiceRewrite"

	// FlagCloudWatchBatchQueries
	// Runs CloudWatch metrics queries as separate batches
	FlagCloudWatchBatchQueries = "cloudWatchBatchQueries"

	// FlagRecoveryThreshold
	// Enables feature recovery threshold (aka hysteresis) for threshold server-side expression
	FlagRecoveryThreshold = "recoveryThreshold"

	// FlagLokiStructuredMetadata
	// Enables the loki data source to request structured metadata from the Loki server
	FlagLokiStructuredMetadata = "lokiStructuredMetadata"

	// FlagTeamHttpHeaders
	// Enables Team LBAC for datasources to apply team headers to the client requests
	FlagTeamHttpHeaders = "teamHttpHeaders"

	// FlagAwsDatasourcesNewFormStyling
	// Applies new form styling for configuration and query editors in AWS plugins
	FlagAwsDatasourcesNewFormStyling = "awsDatasourcesNewFormStyling"

	// FlagCachingOptimizeSerializationMemoryUsage
	// If enabled, the caching backend gradually serializes query responses for the cache, comparing against the configured `[caching]max_value_mb` value as it goes. This can can help prevent Grafana from running out of memory while attempting to cache very large query responses.
	FlagCachingOptimizeSerializationMemoryUsage = "cachingOptimizeSerializationMemoryUsage"

	// FlagPanelTitleSearchInV1
	// Enable searching for dashboards using panel title in search v1
	FlagPanelTitleSearchInV1 = "panelTitleSearchInV1"

	// FlagManagedPluginsInstall
	// Install managed plugins directly from plugins catalog
	FlagManagedPluginsInstall = "managedPluginsInstall"

	// FlagPrometheusPromQAIL
	// Prometheus and AI/ML to assist users in creating a query
	FlagPrometheusPromQAIL = "prometheusPromQAIL"

	// FlagAddFieldFromCalculationStatFunctions
	// Add cumulative and window functions to the add field from calculation transformation
	FlagAddFieldFromCalculationStatFunctions = "addFieldFromCalculationStatFunctions"

	// FlagAlertmanagerRemoteSecondary
	// Enable Grafana to sync configuration and state with a remote Alertmanager.
	FlagAlertmanagerRemoteSecondary = "alertmanagerRemoteSecondary"

	// FlagAlertmanagerRemotePrimary
	// Enable Grafana to have a remote Alertmanager instance as the primary Alertmanager.
	FlagAlertmanagerRemotePrimary = "alertmanagerRemotePrimary"

	// FlagAlertmanagerRemoteOnly
	// Disable the internal Alertmanager and only use the external one defined.
	FlagAlertmanagerRemoteOnly = "alertmanagerRemoteOnly"

	// FlagAnnotationPermissionUpdate
	// Change the way annotation permissions work by scoping them to folders and dashboards.
	FlagAnnotationPermissionUpdate = "annotationPermissionUpdate"

	// FlagExtractFieldsNameDeduplication
	// Make sure extracted field names are unique in the dataframe
	FlagExtractFieldsNameDeduplication = "extractFieldsNameDeduplication"

	// FlagDashboardSceneForViewers
	// Enables dashboard rendering using Scenes for viewer roles
	FlagDashboardSceneForViewers = "dashboardSceneForViewers"

	// FlagDashboardSceneSolo
	// Enables rendering dashboards using scenes for solo panels
	FlagDashboardSceneSolo = "dashboardSceneSolo"

	// FlagDashboardScene
	// Enables dashboard rendering using scenes for all roles
	FlagDashboardScene = "dashboardScene"

	// FlagPanelFilterVariable
	// Enables use of the `systemPanelFilterVar` variable to filter panels in a dashboard
	FlagPanelFilterVariable = "panelFilterVariable"

	// FlagPdfTables
	// Enables generating table data as PDF in reporting
	FlagPdfTables = "pdfTables"

	// FlagSsoSettingsApi
	// Enables the SSO settings API and the OAuth configuration UIs in Grafana
	FlagSsoSettingsApi = "ssoSettingsApi"

	// FlagCanvasPanelPanZoom
	// Allow pan and zoom in canvas panel
	FlagCanvasPanelPanZoom = "canvasPanelPanZoom"

	// FlagLogsInfiniteScrolling
	// Enables infinite scrolling for the Logs panel in Explore and Dashboards
	FlagLogsInfiniteScrolling = "logsInfiniteScrolling"

	// FlagFlameGraphItemCollapsing
	// Allow collapsing of flame graph items
	FlagFlameGraphItemCollapsing = "flameGraphItemCollapsing"

	// FlagDatatrails
	// Enables the new core app datatrails
	FlagDatatrails = "datatrails"

	// FlagAlertingSimplifiedRouting
	// Enables users to easily configure alert notifications by specifying a contact point directly when editing or creating an alert rule
	FlagAlertingSimplifiedRouting = "alertingSimplifiedRouting"

	// FlagLogRowsPopoverMenu
	// Enable filtering menu displayed when text of a log line is selected
	FlagLogRowsPopoverMenu = "logRowsPopoverMenu"

	// FlagPluginsSkipHostEnvVars
	// Disables passing host environment variable to plugin processes
	FlagPluginsSkipHostEnvVars = "pluginsSkipHostEnvVars"

	// FlagTableSharedCrosshair
	// Enables shared crosshair in table panel
	FlagTableSharedCrosshair = "tableSharedCrosshair"

	// FlagRegressionTransformation
	// Enables regression analysis transformation
	FlagRegressionTransformation = "regressionTransformation"

	// FlagLokiQueryHints
	// Enables query hints for Loki
	FlagLokiQueryHints = "lokiQueryHints"

	// FlagKubernetesFeatureToggles
	// Use the kubernetes API for feature toggle management in the frontend
	FlagKubernetesFeatureToggles = "kubernetesFeatureToggles"

	// FlagEnablePluginsTracingByDefault
	// Enable plugin tracing for all external plugins
	FlagEnablePluginsTracingByDefault = "enablePluginsTracingByDefault"

	// FlagCloudRBACRoles
	// Enabled grafana cloud specific RBAC roles
	FlagCloudRBACRoles = "cloudRBACRoles"

	// FlagAlertingQueryOptimization
	// Optimizes eligible queries in order to reduce load on datasources
	FlagAlertingQueryOptimization = "alertingQueryOptimization"

	// FlagNewFolderPicker
	// Enables the nested folder picker without having nested folders enabled
	FlagNewFolderPicker = "newFolderPicker"

	// FlagJitterAlertRulesWithinGroups
	// Distributes alert rule evaluations more evenly over time, including spreading out rules within the same group
	FlagJitterAlertRulesWithinGroups = "jitterAlertRulesWithinGroups"

	// FlagOnPremToCloudMigrations
	// In-development feature that will allow users to easily migrate their on-prem Grafana instances to Grafana Cloud.
	FlagOnPremToCloudMigrations = "onPremToCloudMigrations"

	// FlagAlertingSaveStatePeriodic
	// Writes the state periodically to the database, asynchronous to rule evaluation
	FlagAlertingSaveStatePeriodic = "alertingSaveStatePeriodic"

	// FlagPromQLScope
	// In-development feature that will allow injection of labels into prometheus queries.
	FlagPromQLScope = "promQLScope"

	// FlagSqlExpressions
	// Enables using SQL and DuckDB functions as Expressions.
	FlagSqlExpressions = "sqlExpressions"

	// FlagNodeGraphDotLayout
	// Changed the layout algorithm for the node graph
	FlagNodeGraphDotLayout = "nodeGraphDotLayout"

	// FlagGroupToNestedTableTransformation
	// Enables the group to nested table transformation
	FlagGroupToNestedTableTransformation = "groupToNestedTableTransformation"

	// FlagNewPDFRendering
	// New implementation for the dashboard-to-PDF rendering
	FlagNewPDFRendering = "newPDFRendering"

	// FlagKubernetesAggregator
	// Enable grafana aggregator
	FlagKubernetesAggregator = "kubernetesAggregator"

	// FlagExpressionParser
	// Enable new expression parser
	FlagExpressionParser = "expressionParser"

	// FlagGroupByVariable
	// Enable groupBy variable support in scenes dashboards
	FlagGroupByVariable = "groupByVariable"

	// FlagBetterPageScrolling
	// Removes CustomScrollbar from the UI, relying on native browser scrollbars
	FlagBetterPageScrolling = "betterPageScrolling"

	// FlagAuthAPIAccessTokenAuth
	// Enables the use of Auth API access tokens for authentication
	FlagAuthAPIAccessTokenAuth = "authAPIAccessTokenAuth"

	// FlagScopeFilters
	// Enables the use of scope filters in Grafana
	FlagScopeFilters = "scopeFilters"

	// FlagSsoSettingsSAML
	// Use the new SSO Settings API to configure the SAML connector
	FlagSsoSettingsSAML = "ssoSettingsSAML"

	// FlagUsePrometheusFrontendPackage
	// Use the @grafana/prometheus frontend package in core Prometheus.
	FlagUsePrometheusFrontendPackage = "usePrometheusFrontendPackage"

	// FlagOauthRequireSubClaim
	// Require that sub claims is present in oauth tokens.
	FlagOauthRequireSubClaim = "oauthRequireSubClaim"

<<<<<<< HEAD
	// FlagDashboardRestore
	// Enables deleted dashboard restore feature
	FlagDashboardRestore = "dashboardRestore"
=======
	// FlagNewDashboardWithFiltersAndGroupBy
	// Enables filters and group by variables on all new dashboards. Variables are added only if default data source supports filtering.
	FlagNewDashboardWithFiltersAndGroupBy = "newDashboardWithFiltersAndGroupBy"
>>>>>>> c41b0a71
)<|MERGE_RESOLUTION|>--- conflicted
+++ resolved
@@ -643,13 +643,11 @@
 	// Require that sub claims is present in oauth tokens.
 	FlagOauthRequireSubClaim = "oauthRequireSubClaim"
 
-<<<<<<< HEAD
+	// FlagNewDashboardWithFiltersAndGroupBy
+	// Enables filters and group by variables on all new dashboards. Variables are added only if default data source supports filtering.
+	FlagNewDashboardWithFiltersAndGroupBy = "newDashboardWithFiltersAndGroupBy"
+
 	// FlagDashboardRestore
 	// Enables deleted dashboard restore feature
 	FlagDashboardRestore = "dashboardRestore"
-=======
-	// FlagNewDashboardWithFiltersAndGroupBy
-	// Enables filters and group by variables on all new dashboards. Variables are added only if default data source supports filtering.
-	FlagNewDashboardWithFiltersAndGroupBy = "newDashboardWithFiltersAndGroupBy"
->>>>>>> c41b0a71
 )