// NOTE: This file was auto generated.  DO NOT EDIT DIRECTLY!
// To change feature flags, edit:
//  pkg/services/featuremgmt/registry.go
// Then run tests in:
//  pkg/services/featuremgmt/toggles_gen_test.go

package featuremgmt

const (
	// FlagDisableEnvelopeEncryption
	// Disable envelope encryption (emergency only)
	FlagDisableEnvelopeEncryption = "disableEnvelopeEncryption"

	// FlagPanelTitleSearch
	// Search for dashboards using panel title
	FlagPanelTitleSearch = "panelTitleSearch"

	// FlagPublicDashboardsEmailSharing
	// Enables public dashboard sharing to be restricted to only allowed emails
	FlagPublicDashboardsEmailSharing = "publicDashboardsEmailSharing"

	// FlagPublicDashboardsScene
	// Enables public dashboard rendering using scenes
	FlagPublicDashboardsScene = "publicDashboardsScene"

	// FlagLokiExperimentalStreaming
	// Support new streaming approach for loki (prototype, needs special loki build)
	FlagLokiExperimentalStreaming = "lokiExperimentalStreaming"

	// FlagFeatureHighlights
	// Highlight Grafana Enterprise features
	FlagFeatureHighlights = "featureHighlights"

	// FlagStorage
	// Configurable storage for dashboards, datasources, and resources
	FlagStorage = "storage"

	// FlagCorrelations
	// Correlations page
	FlagCorrelations = "correlations"

	// FlagCanvasPanelNesting
	// Allow elements nesting
	FlagCanvasPanelNesting = "canvasPanelNesting"

	// FlagLogRequestsInstrumentedAsUnknown
	// Logs the path for requests that are instrumented as unknown
	FlagLogRequestsInstrumentedAsUnknown = "logRequestsInstrumentedAsUnknown"

	// FlagGrpcServer
	// Run the GRPC server
	FlagGrpcServer = "grpcServer"

	// FlagCloudWatchCrossAccountQuerying
	// Enables cross-account querying in CloudWatch datasources
	FlagCloudWatchCrossAccountQuerying = "cloudWatchCrossAccountQuerying"

	// FlagShowDashboardValidationWarnings
	// Show warnings when dashboards do not validate against the schema
	FlagShowDashboardValidationWarnings = "showDashboardValidationWarnings"

	// FlagMysqlAnsiQuotes
	// Use double quotes to escape keyword in a MySQL query
	FlagMysqlAnsiQuotes = "mysqlAnsiQuotes"

	// FlagAlertingBacktesting
	// Rule backtesting API for alerting
	FlagAlertingBacktesting = "alertingBacktesting"

	// FlagEditPanelCSVDragAndDrop
	// Enables drag and drop for CSV and Excel files
	FlagEditPanelCSVDragAndDrop = "editPanelCSVDragAndDrop"

	// FlagLogsContextDatasourceUi
	// Allow datasource to provide custom UI for context view
	FlagLogsContextDatasourceUi = "logsContextDatasourceUi"

	// FlagLokiShardSplitting
	// Use stream shards to split queries into smaller subqueries
	FlagLokiShardSplitting = "lokiShardSplitting"

	// FlagLokiQuerySplitting
	// Split large interval queries into subqueries with smaller time intervals
	FlagLokiQuerySplitting = "lokiQuerySplitting"

	// FlagIndividualCookiePreferences
	// Support overriding cookie preferences per user
	FlagIndividualCookiePreferences = "individualCookiePreferences"

	// FlagInfluxdbBackendMigration
	// Query InfluxDB InfluxQL without the proxy
	FlagInfluxdbBackendMigration = "influxdbBackendMigration"

	// FlagInfluxqlStreamingParser
	// Enable streaming JSON parser for InfluxDB datasource InfluxQL query language
	FlagInfluxqlStreamingParser = "influxqlStreamingParser"

	// FlagInfluxdbRunQueriesInParallel
	// Enables running InfluxDB Influxql queries in parallel
	FlagInfluxdbRunQueriesInParallel = "influxdbRunQueriesInParallel"

	// FlagLokiLogsDataplane
	// Changes logs responses from Loki to be compliant with the dataplane specification.
	FlagLokiLogsDataplane = "lokiLogsDataplane"

	// FlagDataplaneFrontendFallback
	// Support dataplane contract field name change for transformations and field name matchers where the name is different
	FlagDataplaneFrontendFallback = "dataplaneFrontendFallback"

	// FlagDisableSSEDataplane
	// Disables dataplane specific processing in server side expressions.
	FlagDisableSSEDataplane = "disableSSEDataplane"

	// FlagUnifiedRequestLog
	// Writes error logs to the request logger
	FlagUnifiedRequestLog = "unifiedRequestLog"

	// FlagRenderAuthJWT
	// Uses JWT-based auth for rendering instead of relying on remote cache
	FlagRenderAuthJWT = "renderAuthJWT"

	// FlagRefactorVariablesTimeRange
	// Refactor time range variables flow to reduce number of API calls made when query variables are chained
	FlagRefactorVariablesTimeRange = "refactorVariablesTimeRange"

	// FlagFaroDatasourceSelector
	// Enable the data source selector within the Frontend Apps section of the Frontend Observability
	FlagFaroDatasourceSelector = "faroDatasourceSelector"

	// FlagEnableDatagridEditing
	// Enables the edit functionality in the datagrid panel
	FlagEnableDatagridEditing = "enableDatagridEditing"

	// FlagExtraThemes
	// Enables extra themes
	FlagExtraThemes = "extraThemes"

	// FlagPluginsFrontendSandbox
	// Enables the plugins frontend sandbox
	FlagPluginsFrontendSandbox = "pluginsFrontendSandbox"

	// FlagRecordedQueriesMulti
	// Enables writing multiple items from a single query within Recorded Queries
	FlagRecordedQueriesMulti = "recordedQueriesMulti"

	// FlagLogsExploreTableVisualisation
	// A table visualisation for logs in Explore
	FlagLogsExploreTableVisualisation = "logsExploreTableVisualisation"

	// FlagAwsDatasourcesTempCredentials
	// Support temporary security credentials in AWS plugins for Grafana Cloud customers
	FlagAwsDatasourcesTempCredentials = "awsDatasourcesTempCredentials"

	// FlagTransformationsRedesign
	// Enables the transformations redesign
	FlagTransformationsRedesign = "transformationsRedesign"

	// FlagMlExpressions
	// Enable support for Machine Learning in server-side expressions
	FlagMlExpressions = "mlExpressions"

	// FlagDatasourceAPIServers
	// Expose some datasources as apiservers.
	FlagDatasourceAPIServers = "datasourceAPIServers"

	// FlagGrafanaAPIServerWithExperimentalAPIs
	// Register experimental APIs with the k8s API server, including all datasources
	FlagGrafanaAPIServerWithExperimentalAPIs = "grafanaAPIServerWithExperimentalAPIs"

	// FlagProvisioning
	// Next generation provisioning... and git
	FlagProvisioning = "provisioning"

	// FlagGrafanaAPIServerEnsureKubectlAccess
	// Start an additional https handler and write kubectl options
	FlagGrafanaAPIServerEnsureKubectlAccess = "grafanaAPIServerEnsureKubectlAccess"

	// FlagFeatureToggleAdminPage
	// Enable admin page for managing feature toggles from the Grafana front-end. Grafana Cloud only.
	FlagFeatureToggleAdminPage = "featureToggleAdminPage"

	// FlagAwsAsyncQueryCaching
	// Enable caching for async queries for Redshift and Athena. Requires that the datasource has caching and async query support enabled
	FlagAwsAsyncQueryCaching = "awsAsyncQueryCaching"

	// FlagPermissionsFilterRemoveSubquery
	// Alternative permission filter implementation that does not use subqueries for fetching the dashboard folder
	FlagPermissionsFilterRemoveSubquery = "permissionsFilterRemoveSubquery"

	// FlagConfigurableSchedulerTick
	// Enable changing the scheduler base interval via configuration option unified_alerting.scheduler_tick_interval
	FlagConfigurableSchedulerTick = "configurableSchedulerTick"

	// FlagDashgpt
	// Enable AI powered features in dashboards
	FlagDashgpt = "dashgpt"

	// FlagAiGeneratedDashboardChanges
	// Enable AI powered features for dashboards to auto-summary changes when saving
	FlagAiGeneratedDashboardChanges = "aiGeneratedDashboardChanges"

	// FlagReportingRetries
	// Enables rendering retries for the reporting feature
	FlagReportingRetries = "reportingRetries"

	// FlagSseGroupByDatasource
	// Send query to the same datasource in a single request when using server side expressions. The `cloudWatchBatchQueries` feature toggle should be enabled if this used with CloudWatch.
	FlagSseGroupByDatasource = "sseGroupByDatasource"

	// FlagLokiRunQueriesInParallel
	// Enables running Loki queries in parallel
	FlagLokiRunQueriesInParallel = "lokiRunQueriesInParallel"

	// FlagExternalServiceAccounts
	// Automatic service account and token setup for plugins
	FlagExternalServiceAccounts = "externalServiceAccounts"

	// FlagPanelMonitoring
	// Enables panel monitoring through logs and measurements
	FlagPanelMonitoring = "panelMonitoring"

	// FlagEnableNativeHTTPHistogram
	// Enables native HTTP Histograms
	FlagEnableNativeHTTPHistogram = "enableNativeHTTPHistogram"

	// FlagDisableClassicHTTPHistogram
	// Disables classic HTTP Histogram (use with enableNativeHTTPHistogram)
	FlagDisableClassicHTTPHistogram = "disableClassicHTTPHistogram"

	// FlagFormatString
	// Enable format string transformer
	FlagFormatString = "formatString"

	// FlagKubernetesSnapshots
	// Routes snapshot requests from /api to the /apis endpoint
	FlagKubernetesSnapshots = "kubernetesSnapshots"

	// FlagKubernetesLibraryPanels
	// Routes library panel requests from /api to the /apis endpoint
	FlagKubernetesLibraryPanels = "kubernetesLibraryPanels"

	// FlagKubernetesDashboards
	// Use the kubernetes API in the frontend for dashboards
	FlagKubernetesDashboards = "kubernetesDashboards"

	// FlagKubernetesShortURLs
	// Routes short url requests from /api to the /apis endpoint
	FlagKubernetesShortURLs = "kubernetesShortURLs"

	// FlagDashboardDisableSchemaValidationV1
	// Disable schema validation for dashboards/v1
	FlagDashboardDisableSchemaValidationV1 = "dashboardDisableSchemaValidationV1"

	// FlagDashboardDisableSchemaValidationV2
	// Disable schema validation for dashboards/v2
	FlagDashboardDisableSchemaValidationV2 = "dashboardDisableSchemaValidationV2"

	// FlagDashboardSchemaValidationLogging
	// Log schema validation errors so they can be analyzed later
	FlagDashboardSchemaValidationLogging = "dashboardSchemaValidationLogging"

	// FlagScanRowInvalidDashboardParseFallbackEnabled
	// Enable fallback parsing behavior when scan row encounters invalid dashboard JSON
	FlagScanRowInvalidDashboardParseFallbackEnabled = "scanRowInvalidDashboardParseFallbackEnabled"

	// FlagDatasourceQueryTypes
	// Show query type endpoints in datasource API servers (currently hardcoded for testdata, expressions, and prometheus)
	FlagDatasourceQueryTypes = "datasourceQueryTypes"

	// FlagQueryService
	// Register /apis/query.grafana.app/ -- will eventually replace /api/ds/query
	FlagQueryService = "queryService"

	// FlagQueryServiceRewrite
	// Rewrite requests targeting /ds/query to the query service
	FlagQueryServiceRewrite = "queryServiceRewrite"

	// FlagQueryServiceFromUI
	// Routes requests to the new query service
	FlagQueryServiceFromUI = "queryServiceFromUI"

	// FlagQueryServiceFromExplore
	// Routes explore requests to the new query service
	FlagQueryServiceFromExplore = "queryServiceFromExplore"

	// FlagCloudWatchBatchQueries
	// Runs CloudWatch metrics queries as separate batches
	FlagCloudWatchBatchQueries = "cloudWatchBatchQueries"

	// FlagCachingOptimizeSerializationMemoryUsage
	// If enabled, the caching backend gradually serializes query responses for the cache, comparing against the configured `[caching]max_value_mb` value as it goes. This can can help prevent Grafana from running out of memory while attempting to cache very large query responses.
	FlagCachingOptimizeSerializationMemoryUsage = "cachingOptimizeSerializationMemoryUsage"

	// FlagAddFieldFromCalculationStatFunctions
	// Add cumulative and window functions to the add field from calculation transformation
	FlagAddFieldFromCalculationStatFunctions = "addFieldFromCalculationStatFunctions"

	// FlagAlertmanagerRemoteSecondary
	// Enable Grafana to sync configuration and state with a remote Alertmanager.
	FlagAlertmanagerRemoteSecondary = "alertmanagerRemoteSecondary"

	// FlagAlertingProvenanceLockWrites
	// Enables a feature to avoid issues with concurrent writes to the alerting provenance table in MySQL
	FlagAlertingProvenanceLockWrites = "alertingProvenanceLockWrites"

	// FlagAlertmanagerRemotePrimary
	// Enable Grafana to have a remote Alertmanager instance as the primary Alertmanager.
	FlagAlertmanagerRemotePrimary = "alertmanagerRemotePrimary"

	// FlagAnnotationPermissionUpdate
	// Change the way annotation permissions work by scoping them to folders and dashboards.
	FlagAnnotationPermissionUpdate = "annotationPermissionUpdate"

	// FlagExtractFieldsNameDeduplication
	// Make sure extracted field names are unique in the dataframe
	FlagExtractFieldsNameDeduplication = "extractFieldsNameDeduplication"

	// FlagDashboardSceneForViewers
	// Enables dashboard rendering using Scenes for viewer roles
	FlagDashboardSceneForViewers = "dashboardSceneForViewers"

	// FlagDashboardSceneSolo
	// Enables rendering dashboards using scenes for solo panels
	FlagDashboardSceneSolo = "dashboardSceneSolo"

	// FlagDashboardScene
	// Enables dashboard rendering using scenes for all roles
	FlagDashboardScene = "dashboardScene"

	// FlagDashboardNewLayouts
	// Enables experimental new dashboard layouts
	FlagDashboardNewLayouts = "dashboardNewLayouts"

	// FlagPanelFilterVariable
	// Enables use of the `systemPanelFilterVar` variable to filter panels in a dashboard
	FlagPanelFilterVariable = "panelFilterVariable"

	// FlagPdfTables
	// Enables generating table data as PDF in reporting
	FlagPdfTables = "pdfTables"

	// FlagCanvasPanelPanZoom
	// Allow pan and zoom in canvas panel
	FlagCanvasPanelPanZoom = "canvasPanelPanZoom"

	// FlagTimeComparison
	// Enables time comparison option in supported panels
	FlagTimeComparison = "timeComparison"

	// FlagLogsInfiniteScrolling
	// Enables infinite scrolling for the Logs panel in Explore and Dashboards
	FlagLogsInfiniteScrolling = "logsInfiniteScrolling"

	// FlagLogRowsPopoverMenu
	// Enable filtering menu displayed when text of a log line is selected
	FlagLogRowsPopoverMenu = "logRowsPopoverMenu"

	// FlagPluginsSkipHostEnvVars
	// Disables passing host environment variable to plugin processes
	FlagPluginsSkipHostEnvVars = "pluginsSkipHostEnvVars"

	// FlagTableSharedCrosshair
	// Enables shared crosshair in table panel
	FlagTableSharedCrosshair = "tableSharedCrosshair"

	// FlagRegressionTransformation
	// Enables regression analysis transformation
	FlagRegressionTransformation = "regressionTransformation"

	// FlagKubernetesFeatureToggles
	// Use the kubernetes API for feature toggle management in the frontend
	FlagKubernetesFeatureToggles = "kubernetesFeatureToggles"

	// FlagCloudRBACRoles
	// Enabled grafana cloud specific RBAC roles
	FlagCloudRBACRoles = "cloudRBACRoles"

	// FlagAlertingQueryOptimization
	// Optimizes eligible queries in order to reduce load on datasources
	FlagAlertingQueryOptimization = "alertingQueryOptimization"

	// FlagJitterAlertRulesWithinGroups
	// Distributes alert rule evaluations more evenly over time, including spreading out rules within the same group. Disables sequential evaluation if enabled.
	FlagJitterAlertRulesWithinGroups = "jitterAlertRulesWithinGroups"

	// FlagOnPremToCloudMigrations
	// Enable the Grafana Migration Assistant, which helps you easily migrate various on-prem resources to your Grafana Cloud stack.
	FlagOnPremToCloudMigrations = "onPremToCloudMigrations"

	// FlagSecretsManagementAppPlatform
	// Enable the secrets management API and services under app platform
	FlagSecretsManagementAppPlatform = "secretsManagementAppPlatform"

	// FlagSecretsManagementAppPlatformUI
	// Enable the secrets management app platform UI
	FlagSecretsManagementAppPlatformUI = "secretsManagementAppPlatformUI"

	// FlagAlertingSaveStatePeriodic
	// Writes the state periodically to the database, asynchronous to rule evaluation
	FlagAlertingSaveStatePeriodic = "alertingSaveStatePeriodic"

	// FlagAlertingSaveStateCompressed
	// Enables the compressed protobuf-based alert state storage
	FlagAlertingSaveStateCompressed = "alertingSaveStateCompressed"

	// FlagScopeApi
	// In-development feature flag for the scope api using the app platform.
	FlagScopeApi = "scopeApi"

	// FlagUseScopeSingleNodeEndpoint
	// Use the single node endpoint for the scope api. This is used to fetch the scope parent node.
	FlagUseScopeSingleNodeEndpoint = "useScopeSingleNodeEndpoint"

	// FlagPromQLScope
	// In-development feature that will allow injection of labels into prometheus queries.
	FlagPromQLScope = "promQLScope"

	// FlagLogQLScope
	// In-development feature that will allow injection of labels into loki queries.
	FlagLogQLScope = "logQLScope"

	// FlagSqlExpressions
	// Enables SQL Expressions, which can execute SQL queries against data source results.
	FlagSqlExpressions = "sqlExpressions"

	// FlagSqlExpressionsColumnAutoComplete
	// Enables column autocomplete for SQL Expressions
	FlagSqlExpressionsColumnAutoComplete = "sqlExpressionsColumnAutoComplete"

	// FlagGroupToNestedTableTransformation
	// Enables the group to nested table transformation
	FlagGroupToNestedTableTransformation = "groupToNestedTableTransformation"

	// FlagNewPDFRendering
	// New implementation for the dashboard-to-PDF rendering
	FlagNewPDFRendering = "newPDFRendering"

	// FlagTlsMemcached
	// Use TLS-enabled memcached in the enterprise caching feature
	FlagTlsMemcached = "tlsMemcached"

	// FlagKubernetesAggregator
	// Enable grafana&#39;s embedded kube-aggregator
	FlagKubernetesAggregator = "kubernetesAggregator"

	// FlagKubernetesAggregatorCapTokenAuth
	// Enable CAP token based authentication in grafana&#39;s embedded kube-aggregator
	FlagKubernetesAggregatorCapTokenAuth = "kubernetesAggregatorCapTokenAuth"

	// FlagGroupByVariable
	// Enable groupBy variable support in scenes dashboards
	FlagGroupByVariable = "groupByVariable"

	// FlagScopeFilters
	// Enables the use of scope filters in Grafana
	FlagScopeFilters = "scopeFilters"

	// FlagOauthRequireSubClaim
	// Require that sub claims is present in oauth tokens.
	FlagOauthRequireSubClaim = "oauthRequireSubClaim"

	// FlagNewDashboardWithFiltersAndGroupBy
	// Enables filters and group by variables on all new dashboards. Variables are added only if default data source supports filtering.
	FlagNewDashboardWithFiltersAndGroupBy = "newDashboardWithFiltersAndGroupBy"

	// FlagCloudWatchNewLabelParsing
	// Updates CloudWatch label parsing to be more accurate
	FlagCloudWatchNewLabelParsing = "cloudWatchNewLabelParsing"

	// FlagDisableNumericMetricsSortingInExpressions
	// In server-side expressions, disable the sorting of numeric-kind metrics by their metric name or labels.
	FlagDisableNumericMetricsSortingInExpressions = "disableNumericMetricsSortingInExpressions"

	// FlagGrafanaManagedRecordingRules
	// Enables Grafana-managed recording rules.
	FlagGrafanaManagedRecordingRules = "grafanaManagedRecordingRules"

	// FlagQueryLibrary
	// Renamed feature toggle, enables Saved queries feature
	FlagQueryLibrary = "queryLibrary"

	// FlagSavedQueries
	// Enables Saved Queries feature
	FlagSavedQueries = "savedQueries"

	// FlagLogsExploreTableDefaultVisualization
	// Sets the logs table as default visualisation in logs explore
	FlagLogsExploreTableDefaultVisualization = "logsExploreTableDefaultVisualization"

	// FlagNewDashboardSharingComponent
	// Enables the new sharing drawer design
	FlagNewDashboardSharingComponent = "newDashboardSharingComponent"

	// FlagAlertingListViewV2
	// Enables the new alert list view design
	FlagAlertingListViewV2 = "alertingListViewV2"

	// FlagAlertingDisableSendAlertsExternal
	// Disables the ability to send alerts to an external Alertmanager datasource.
	FlagAlertingDisableSendAlertsExternal = "alertingDisableSendAlertsExternal"

	// FlagPreserveDashboardStateWhenNavigating
	// Enables possibility to preserve dashboard variables and time range when navigating between dashboards
	FlagPreserveDashboardStateWhenNavigating = "preserveDashboardStateWhenNavigating"

	// FlagAlertingCentralAlertHistory
	// Enables the new central alert history.
	FlagAlertingCentralAlertHistory = "alertingCentralAlertHistory"

	// FlagPluginProxyPreserveTrailingSlash
	// Preserve plugin proxy trailing slash.
	FlagPluginProxyPreserveTrailingSlash = "pluginProxyPreserveTrailingSlash"

	// FlagAzureMonitorPrometheusExemplars
	// Allows configuration of Azure Monitor as a data source that can provide Prometheus exemplars
	FlagAzureMonitorPrometheusExemplars = "azureMonitorPrometheusExemplars"

	// FlagPinNavItems
	// Enables pinning of nav items
	FlagPinNavItems = "pinNavItems"

	// FlagAuthZGRPCServer
	// Enables the gRPC server for authorization
	FlagAuthZGRPCServer = "authZGRPCServer"

	// FlagSsoSettingsLDAP
	// Use the new SSO Settings API to configure LDAP
	FlagSsoSettingsLDAP = "ssoSettingsLDAP"

	// FlagZanzana
	// Use openFGA as authorization engine.
	FlagZanzana = "zanzana"

	// FlagReloadDashboardsOnParamsChange
	// Enables reload of dashboards on scopes, time range and variables changes
	FlagReloadDashboardsOnParamsChange = "reloadDashboardsOnParamsChange"

	// FlagEnableScopesInMetricsExplore
	// Enables the scopes usage in Metrics Explore
	FlagEnableScopesInMetricsExplore = "enableScopesInMetricsExplore"

	// FlagCloudWatchRoundUpEndTime
	// Round up end time for metric queries to the next minute to avoid missing data
	FlagCloudWatchRoundUpEndTime = "cloudWatchRoundUpEndTime"

	// FlagPrometheusAzureOverrideAudience
	// Deprecated. Allow override default AAD audience for Azure Prometheus endpoint. Enabled by default. This feature should no longer be used and will be removed in the future.
	FlagPrometheusAzureOverrideAudience = "prometheusAzureOverrideAudience"

	// FlagAlertingFilterV2
	// Enable the new alerting search experience
	FlagAlertingFilterV2 = "alertingFilterV2"

	// FlagDataplaneAggregator
	// Enable grafana dataplane aggregator
	FlagDataplaneAggregator = "dataplaneAggregator"

	// FlagNewFiltersUI
	// Enables new combobox style UI for the Ad hoc filters variable in scenes architecture
	FlagNewFiltersUI = "newFiltersUI"

	// FlagVizActionsAuth
	// Allows authenticated API calls in actions
	FlagVizActionsAuth = "vizActionsAuth"

	// FlagAlertingPrometheusRulesPrimary
	// Uses Prometheus rules as the primary source of truth for ruler-enabled data sources
	FlagAlertingPrometheusRulesPrimary = "alertingPrometheusRulesPrimary"

	// FlagExploreLogsShardSplitting
	// Used in Logs Drilldown to split queries into multiple queries based on the number of shards
	FlagExploreLogsShardSplitting = "exploreLogsShardSplitting"

	// FlagExploreLogsAggregatedMetrics
	// Used in Logs Drilldown to query by aggregated metrics
	FlagExploreLogsAggregatedMetrics = "exploreLogsAggregatedMetrics"

	// FlagExploreLogsLimitedTimeRange
	// Used in Logs Drilldown to limit the time range
	FlagExploreLogsLimitedTimeRange = "exploreLogsLimitedTimeRange"

	// FlagAppPlatformGrpcClientAuth
	// Enables the gRPC client to authenticate with the App Platform by using ID &amp; access tokens
	FlagAppPlatformGrpcClientAuth = "appPlatformGrpcClientAuth"

	// FlagGroupAttributeSync
	// Enable the groupsync extension for managing Group Attribute Sync feature
	FlagGroupAttributeSync = "groupAttributeSync"

	// FlagAlertingQueryAndExpressionsStepMode
	// Enables step mode for alerting queries and expressions
	FlagAlertingQueryAndExpressionsStepMode = "alertingQueryAndExpressionsStepMode"

	// FlagImprovedExternalSessionHandling
	// Enables improved support for OAuth external sessions. After enabling this feature, users might need to re-authenticate themselves.
	FlagImprovedExternalSessionHandling = "improvedExternalSessionHandling"

	// FlagUseSessionStorageForRedirection
	// Use session storage for handling the redirection after login
	FlagUseSessionStorageForRedirection = "useSessionStorageForRedirection"

	// FlagRolePickerDrawer
	// Enables the new role picker drawer design
	FlagRolePickerDrawer = "rolePickerDrawer"

	// FlagUnifiedStorageSearch
	// Enable unified storage search
	FlagUnifiedStorageSearch = "unifiedStorageSearch"

	// FlagUnifiedStorageSearchSprinkles
	// Enable sprinkles on unified storage search
	FlagUnifiedStorageSearchSprinkles = "unifiedStorageSearchSprinkles"

	// FlagManagedDualWriter
	// Pick the dual write mode from database configs
	FlagManagedDualWriter = "managedDualWriter"

	// FlagPluginsSriChecks
	// Enables SRI checks for plugin assets
	FlagPluginsSriChecks = "pluginsSriChecks"

	// FlagUnifiedStorageBigObjectsSupport
	// Enables to save big objects in blob storage
	FlagUnifiedStorageBigObjectsSupport = "unifiedStorageBigObjectsSupport"

	// FlagTimeRangeProvider
	// Enables time pickers sync
	FlagTimeRangeProvider = "timeRangeProvider"

	// FlagAzureMonitorDisableLogLimit
	// Disables the log limit restriction for Azure Monitor when true. The limit is enabled by default.
	FlagAzureMonitorDisableLogLimit = "azureMonitorDisableLogLimit"

	// FlagPreinstallAutoUpdate
	// Enables automatic updates for pre-installed plugins
	FlagPreinstallAutoUpdate = "preinstallAutoUpdate"

	// FlagPlaylistsReconciler
	// Enables experimental reconciler for playlists
	FlagPlaylistsReconciler = "playlistsReconciler"

	// FlagPasswordlessMagicLinkAuthentication
	// Enable passwordless login via magic link authentication
	FlagPasswordlessMagicLinkAuthentication = "passwordlessMagicLinkAuthentication"

	// FlagExploreMetricsRelatedLogs
	// Display Related Logs in Grafana Metrics Drilldown
	FlagExploreMetricsRelatedLogs = "exploreMetricsRelatedLogs"

	// FlagPrometheusSpecialCharsInLabelValues
	// Adds support for quotes and special characters in label values for Prometheus queries
	FlagPrometheusSpecialCharsInLabelValues = "prometheusSpecialCharsInLabelValues"

	// FlagEnableExtensionsAdminPage
	// Enables the extension admin page regardless of development mode
	FlagEnableExtensionsAdminPage = "enableExtensionsAdminPage"

	// FlagEnableSCIM
	// Enables SCIM support for user and group management
	FlagEnableSCIM = "enableSCIM"

	// FlagCrashDetection
	// Enables browser crash detection reporting to Faro.
	FlagCrashDetection = "crashDetection"

	// FlagAlertingUIOptimizeReducer
	// Enables removing the reducer from the alerting UI when creating a new alert rule and using instant query
	FlagAlertingUIOptimizeReducer = "alertingUIOptimizeReducer"

	// FlagAzureMonitorEnableUserAuth
	// Enables user auth for Azure Monitor datasource only
	FlagAzureMonitorEnableUserAuth = "azureMonitorEnableUserAuth"

	// FlagAlertingAIGenAlertRules
	// Enable AI-generated alert rules.
	FlagAlertingAIGenAlertRules = "alertingAIGenAlertRules"

	// FlagAlertingAIFeedback
	// Enable AI-generated feedback from the Grafana UI.
	FlagAlertingAIFeedback = "alertingAIFeedback"

	// FlagAlertingAIImproveAlertRules
	// Enable AI-improve alert rules labels and annotations.
	FlagAlertingAIImproveAlertRules = "alertingAIImproveAlertRules"

	// FlagAlertingAIGenTemplates
	// Enable AI-generated alerting templates.
	FlagAlertingAIGenTemplates = "alertingAIGenTemplates"

	// FlagAlertingEnrichmentPerRule
	// Enable enrichment per rule in the alerting UI.
	FlagAlertingEnrichmentPerRule = "alertingEnrichmentPerRule"

	// FlagAlertingAIAnalyzeCentralStateHistory
	// Enable AI-analyze central state history.
	FlagAlertingAIAnalyzeCentralStateHistory = "alertingAIAnalyzeCentralStateHistory"

	// FlagAlertingNotificationsStepMode
	// Enables simplified step mode in the notifications section
	FlagAlertingNotificationsStepMode = "alertingNotificationsStepMode"

	// FlagFeedbackButton
	// Enables a button to send feedback from the Grafana UI
	FlagFeedbackButton = "feedbackButton"

	// FlagUnifiedStorageSearchUI
	// Enable unified storage search UI
	FlagUnifiedStorageSearchUI = "unifiedStorageSearchUI"

	// FlagElasticsearchCrossClusterSearch
	// Enables cross cluster search in the Elasticsearch datasource
	FlagElasticsearchCrossClusterSearch = "elasticsearchCrossClusterSearch"

	// FlagUnifiedHistory
	// Displays the navigation history so the user can navigate back to previous pages
	FlagUnifiedHistory = "unifiedHistory"

	// FlagLokiLabelNamesQueryApi
	// Defaults to using the Loki `/labels` API instead of `/series`
	FlagLokiLabelNamesQueryApi = "lokiLabelNamesQueryApi"

	// FlagInvestigationsBackend
	// Enable the investigations backend API
	FlagInvestigationsBackend = "investigationsBackend"

	// FlagK8SFolderCounts
	// Enable folder&#39;s api server counts
	FlagK8SFolderCounts = "k8SFolderCounts"

	// FlagK8SFolderMove
	// Enable folder&#39;s api server move
	FlagK8SFolderMove = "k8SFolderMove"

	// FlagImprovedExternalSessionHandlingSAML
	// Enables improved support for SAML external sessions. Ensure the NameID format is correctly configured in Grafana for SAML Single Logout to function properly.
	FlagImprovedExternalSessionHandlingSAML = "improvedExternalSessionHandlingSAML"

	// FlagTeamHttpHeadersTempo
	// Enables LBAC for datasources for Tempo to apply LBAC filtering of traces to the client requests for users in teams
	FlagTeamHttpHeadersTempo = "teamHttpHeadersTempo"

	// FlagTemplateVariablesUsesCombobox
	// Use new **Combobox** component for template variables
	FlagTemplateVariablesUsesCombobox = "templateVariablesUsesCombobox"

	// FlagGrafanaAdvisor
	// Enables Advisor app
	FlagGrafanaAdvisor = "grafanaAdvisor"

	// FlagElasticsearchImprovedParsing
	// Enables less memory intensive Elasticsearch result parsing
	FlagElasticsearchImprovedParsing = "elasticsearchImprovedParsing"

	// FlagDatasourceConnectionsTab
	// Shows defined connections for a data source in the plugins detail page
	FlagDatasourceConnectionsTab = "datasourceConnectionsTab"

	// FlagFetchRulesUsingPost
	// Use a POST request to list rules by passing down the namespaces user has access to
	FlagFetchRulesUsingPost = "fetchRulesUsingPost"

	// FlagNewLogsPanel
	// Enables the new logs panel in Explore
	FlagNewLogsPanel = "newLogsPanel"

	// FlagGrafanaconThemes
	// Enables the temporary themes for GrafanaCon
	FlagGrafanaconThemes = "grafanaconThemes"

	// FlagAlertingJiraIntegration
	// Enables the new Jira integration for contact points in cloud alert managers.
	FlagAlertingJiraIntegration = "alertingJiraIntegration"

	// FlagUseScopesNavigationEndpoint
	// Use the scopes navigation endpoint instead of the dashboardbindings endpoint
	FlagUseScopesNavigationEndpoint = "useScopesNavigationEndpoint"

	// FlagScopeSearchAllLevels
	// Enable scope search to include all levels of the scope node tree
	FlagScopeSearchAllLevels = "scopeSearchAllLevels"

	// FlagAlertingRuleVersionHistoryRestore
	// Enables the alert rule version history restore feature
	FlagAlertingRuleVersionHistoryRestore = "alertingRuleVersionHistoryRestore"

	// FlagNewShareReportDrawer
	// Enables the report creation drawer in a dashboard
	FlagNewShareReportDrawer = "newShareReportDrawer"

	// FlagRendererDisableAppPluginsPreload
	// Disable pre-loading app plugins when the request is coming from the renderer
	FlagRendererDisableAppPluginsPreload = "rendererDisableAppPluginsPreload"

	// FlagAssetSriChecks
	// Enables SRI checks for Grafana JavaScript assets
	FlagAssetSriChecks = "assetSriChecks"

	// FlagAlertRuleRestore
	// Enables the alert rule restore feature
	FlagAlertRuleRestore = "alertRuleRestore"

	// FlagInfinityRunQueriesInParallel
	// Enables running Infinity queries in parallel
	FlagInfinityRunQueriesInParallel = "infinityRunQueriesInParallel"

	// FlagInviteUserExperimental
	// Renders invite user button along the app
	FlagInviteUserExperimental = "inviteUserExperimental"

	// FlagAlertingMigrationUI
	// Enables the alerting migration UI, to migrate data source-managed rules to Grafana-managed rules
	FlagAlertingMigrationUI = "alertingMigrationUI"

	// FlagAlertingImportYAMLUI
	// Enables a UI feature for importing rules from a Prometheus file to Grafana-managed rules
	FlagAlertingImportYAMLUI = "alertingImportYAMLUI"

	// FlagUnifiedStorageHistoryPruner
	// Enables the unified storage history pruner
	FlagUnifiedStorageHistoryPruner = "unifiedStorageHistoryPruner"

	// FlagAzureMonitorLogsBuilderEditor
	// Enables the logs builder mode for the Azure Monitor data source
	FlagAzureMonitorLogsBuilderEditor = "azureMonitorLogsBuilderEditor"

	// FlagLocaleFormatPreference
	// Specifies the locale so the correct format for numbers and dates can be shown
	FlagLocaleFormatPreference = "localeFormatPreference"

	// FlagUnifiedStorageGrpcConnectionPool
	// Enables the unified storage grpc connection pool
	FlagUnifiedStorageGrpcConnectionPool = "unifiedStorageGrpcConnectionPool"

	// FlagAlertingRulePermanentlyDelete
	// Enables UI functionality to permanently delete alert rules
	FlagAlertingRulePermanentlyDelete = "alertingRulePermanentlyDelete"

	// FlagAlertingRuleRecoverDeleted
	// Enables the UI functionality to recover and view deleted alert rules
	FlagAlertingRuleRecoverDeleted = "alertingRuleRecoverDeleted"

	// FlagMultiTenantTempCredentials
	// use multi-tenant path for awsTempCredentials
	FlagMultiTenantTempCredentials = "multiTenantTempCredentials"

	// FlagLocalizationForPlugins
	// Enables localization for plugins
	FlagLocalizationForPlugins = "localizationForPlugins"

	// FlagUnifiedNavbars
	// Enables unified navbars
	FlagUnifiedNavbars = "unifiedNavbars"

	// FlagLogsPanelControls
	// Enables a control component for the logs panel in Explore
	FlagLogsPanelControls = "logsPanelControls"

	// FlagMetricsFromProfiles
	// Enables creating metrics from profiles and storing them as recording rules
	FlagMetricsFromProfiles = "metricsFromProfiles"

	// FlagGrafanaAssistantInProfilesDrilldown
	// Enables integration with Grafana Assistant in Profiles Drilldown
	FlagGrafanaAssistantInProfilesDrilldown = "grafanaAssistantInProfilesDrilldown"

	// FlagPostgresDSUsePGX
	// Enables using PGX instead of libpq for PostgreSQL datasource
	FlagPostgresDSUsePGX = "postgresDSUsePGX"

	// FlagTempoAlerting
	// Enables creating alerts from Tempo data source
	FlagTempoAlerting = "tempoAlerting"

	// FlagPluginsAutoUpdate
	// Enables auto-updating of users installed plugins
	FlagPluginsAutoUpdate = "pluginsAutoUpdate"

	// FlagAlertingListViewV2PreviewToggle
	// Enables the alerting list view v2 preview toggle
	FlagAlertingListViewV2PreviewToggle = "alertingListViewV2PreviewToggle"

	// FlagAlertRuleUseFiredAtForStartsAt
	// Use FiredAt for StartsAt when sending alerts to Alertmaanger
	FlagAlertRuleUseFiredAtForStartsAt = "alertRuleUseFiredAtForStartsAt"

	// FlagAlertingBulkActionsInUI
	// Enables the alerting bulk actions in the UI
	FlagAlertingBulkActionsInUI = "alertingBulkActionsInUI"

	// FlagKubernetesAuthzApis
	// Registers AuthZ /apis endpoint
	FlagKubernetesAuthzApis = "kubernetesAuthzApis"

	// FlagKubernetesAuthzResourcePermissionApis
	// Registers AuthZ resource permission /apis endpoints
	FlagKubernetesAuthzResourcePermissionApis = "kubernetesAuthzResourcePermissionApis"

	// FlagKubernetesAuthnMutation
	// Enables create, delete, and update mutations for resources owned by IAM identity
	FlagKubernetesAuthnMutation = "kubernetesAuthnMutation"

	// FlagRestoreDashboards
	// Enables restore deleted dashboards feature
	FlagRestoreDashboards = "restoreDashboards"

	// FlagSkipTokenRotationIfRecent
	// Skip token rotation if it was already rotated less than 5 seconds ago
	FlagSkipTokenRotationIfRecent = "skipTokenRotationIfRecent"

	// FlagAlertEnrichment
	// Enable configuration of alert enrichments in Grafana Cloud.
	FlagAlertEnrichment = "alertEnrichment"

	// FlagAlertEnrichmentMultiStep
	// Allow multiple steps per enrichment.
	FlagAlertEnrichmentMultiStep = "alertEnrichmentMultiStep"

	// FlagAlertEnrichmentConditional
	// Enable conditional alert enrichment steps.
	FlagAlertEnrichmentConditional = "alertEnrichmentConditional"

	// FlagAlertingImportAlertmanagerAPI
	// Enables the API to import Alertmanager configuration
	FlagAlertingImportAlertmanagerAPI = "alertingImportAlertmanagerAPI"

	// FlagAlertingImportAlertmanagerUI
	// Enables the UI to see imported Alertmanager configuration
	FlagAlertingImportAlertmanagerUI = "alertingImportAlertmanagerUI"

	// FlagSharingDashboardImage
	// Enables image sharing functionality for dashboards
	FlagSharingDashboardImage = "sharingDashboardImage"

	// FlagPreferLibraryPanelTitle
	// Prefer library panel title over viz panel title.
	FlagPreferLibraryPanelTitle = "preferLibraryPanelTitle"

	// FlagTabularNumbers
	// Use fixed-width numbers globally in the UI
	FlagTabularNumbers = "tabularNumbers"

	// FlagNewInfluxDSConfigPageDesign
	// Enables new design for the InfluxDB data source configuration page
	FlagNewInfluxDSConfigPageDesign = "newInfluxDSConfigPageDesign"

	// FlagEnableAppChromeExtensions
	// Set this to true to enable all app chrome extensions registered by plugins.
	FlagEnableAppChromeExtensions = "enableAppChromeExtensions"

	// FlagFoldersAppPlatformAPI
	// Enables use of app platform API for folders
	FlagFoldersAppPlatformAPI = "foldersAppPlatformAPI"

	// FlagEnablePluginImporter
	// Set this to true to use the new PluginImporter functionality
	FlagEnablePluginImporter = "enablePluginImporter"

	// FlagOtelLogsFormatting
	// Applies OTel formatting templates to displayed logs
	FlagOtelLogsFormatting = "otelLogsFormatting"

	// FlagAlertingNotificationHistory
	// Enables the notification history feature
	FlagAlertingNotificationHistory = "alertingNotificationHistory"

	// FlagPluginAssetProvider
	// Allows decoupled core plugins to load from the Grafana CDN
	FlagPluginAssetProvider = "pluginAssetProvider"

	// FlagUnifiedStorageSearchDualReaderEnabled
	// Enable dual reader for unified storage search
	FlagUnifiedStorageSearchDualReaderEnabled = "unifiedStorageSearchDualReaderEnabled"

	// FlagDashboardDsAdHocFiltering
	// Enables adhoc filtering support for the dashboard datasource
	FlagDashboardDsAdHocFiltering = "dashboardDsAdHocFiltering"

	// FlagDashboardLevelTimeMacros
	// Supports __from and __to macros that always use the dashboard level time range
	FlagDashboardLevelTimeMacros = "dashboardLevelTimeMacros"

	// FlagAlertmanagerRemoteSecondaryWithRemoteState
	// Starts Grafana in remote secondary mode pulling the latest state from the remote Alertmanager to avoid duplicate notifications.
	FlagAlertmanagerRemoteSecondaryWithRemoteState = "alertmanagerRemoteSecondaryWithRemoteState"

	// FlagRestrictedPluginApis
	// Enables sharing a list of APIs with a list of plugins
	FlagRestrictedPluginApis = "restrictedPluginApis"

	// FlagAdhocFiltersInTooltips
	// Enable adhoc filter buttons in visualization tooltips
	FlagAdhocFiltersInTooltips = "adhocFiltersInTooltips"

	// FlagFavoriteDatasources
	// Enable favorite datasources
	FlagFavoriteDatasources = "favoriteDatasources"

	// FlagNewLogContext
	// New Log Context component
	FlagNewLogContext = "newLogContext"

	// FlagNewClickhouseConfigPageDesign
	// Enables new design for the Clickhouse data source configuration page
	FlagNewClickhouseConfigPageDesign = "newClickhouseConfigPageDesign"

	// FlagUnifiedStorageSearchAfterWriteExperimentalAPI
	// Enable experimental search-after-write guarantees to unified-storage search endpoints
	FlagUnifiedStorageSearchAfterWriteExperimentalAPI = "unifiedStorageSearchAfterWriteExperimentalAPI"

	// FlagTeamFolders
	// Enables team folders functionality
	FlagTeamFolders = "teamFolders"

	// FlagAlertingTriage
	// Enables the alerting triage feature
	FlagAlertingTriage = "alertingTriage"

	// FlagGraphiteBackendMode
	// Enables the Graphite data source full backend mode
	FlagGraphiteBackendMode = "graphiteBackendMode"

	// FlagAzureResourcePickerUpdates
	// Enables the updated Azure Monitor resource picker
	FlagAzureResourcePickerUpdates = "azureResourcePickerUpdates"

	// FlagPrometheusTypeMigration
	// Checks for deprecated Prometheus authentication methods (SigV4 and Azure), installs the relevant data source, and migrates the Prometheus data sources
	FlagPrometheusTypeMigration = "prometheusTypeMigration"

<<<<<<< HEAD
	// FlagPluginContainers
	// Enables running plugins in containers
	FlagPluginContainers = "pluginContainers"
=======
	// FlagDskitBackgroundServices
	// Enables dskit background service wrapper
	FlagDskitBackgroundServices = "dskitBackgroundServices"
>>>>>>> 7c242eea
)<|MERGE_RESOLUTION|>--- conflicted
+++ resolved
@@ -1027,13 +1027,11 @@
 	// Checks for deprecated Prometheus authentication methods (SigV4 and Azure), installs the relevant data source, and migrates the Prometheus data sources
 	FlagPrometheusTypeMigration = "prometheusTypeMigration"
 
-<<<<<<< HEAD
+	// FlagDskitBackgroundServices
+	// Enables dskit background service wrapper
+	FlagDskitBackgroundServices = "dskitBackgroundServices"
+
 	// FlagPluginContainers
 	// Enables running plugins in containers
 	FlagPluginContainers = "pluginContainers"
-=======
-	// FlagDskitBackgroundServices
-	// Enables dskit background service wrapper
-	FlagDskitBackgroundServices = "dskitBackgroundServices"
->>>>>>> 7c242eea
 )