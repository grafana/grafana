--- conflicted
+++ resolved
@@ -383,17 +383,10 @@
 	// Use the kubernetes API in the frontend for dashboards
 	FlagKubernetesDashboards = "kubernetesDashboards"
 
-<<<<<<< HEAD
-	// FlagKubernetesDashboardsAPI
-	// Use the kubernetes API in the backend for dashboards
-	FlagKubernetesDashboardsAPI = "kubernetesDashboardsAPI"
-
 	// FlagKubernetesCliDashboards
 	// Use the k8s client to retrieve dashboards internally
 	FlagKubernetesCliDashboards = "kubernetesCliDashboards"
 
-=======
->>>>>>> 3345f860
 	// FlagKubernetesFolders
 	// Use the kubernetes API in the frontend for folders, and route /api/folders requests to k8s
 	FlagKubernetesFolders = "kubernetesFolders"
