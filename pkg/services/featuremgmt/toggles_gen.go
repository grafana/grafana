--- conflicted
+++ resolved
@@ -811,17 +811,15 @@
 	// Enables the new role picker drawer design
 	FlagRolePickerDrawer = "rolePickerDrawer"
 
-<<<<<<< HEAD
+	// FlagUnifiedStorageSearch
+	// Enable unified storage search
+	FlagUnifiedStorageSearch = "unifiedStorageSearch"
+
+	// FlagPluginsSriChecks
+	// Enables SRI checks for plugin assets
+	FlagPluginsSriChecks = "pluginsSriChecks"
+
 	// FlagAzureMonitorDisableLogLimit
 	// Disables the log limit restriction for Azure Monitor when true. The limit is enabled by default.
 	FlagAzureMonitorDisableLogLimit = "azureMonitorDisableLogLimit"
-=======
-	// FlagUnifiedStorageSearch
-	// Enable unified storage search
-	FlagUnifiedStorageSearch = "unifiedStorageSearch"
-
-	// FlagPluginsSriChecks
-	// Enables SRI checks for plugin assets
-	FlagPluginsSriChecks = "pluginsSriChecks"
->>>>>>> 380ce19b
 )