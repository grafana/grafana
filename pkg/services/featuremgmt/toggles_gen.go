// NOTE: This file was auto generated.  DO NOT EDIT DIRECTLY!
// To change feature flags, edit:
//  pkg/services/featuremgmt/registry.go
// Then run tests in:
//  pkg/services/featuremgmt/toggles_gen_test.go

package featuremgmt

const (
	// FlagTrimDefaults
	// Use cue schema to remove values that will be applied automatically
	FlagTrimDefaults = "trimDefaults"

	// FlagDisableEnvelopeEncryption
	// Disable envelope encryption (emergency only)
	FlagDisableEnvelopeEncryption = "disableEnvelopeEncryption"

	// FlagDatabaseMetrics
	// Add Prometheus metrics for database tables
	FlagDatabaseMetrics = "database_metrics"

	// FlagDashboardPreviews
	// Create and show thumbnails for dashboard search results
	FlagDashboardPreviews = "dashboardPreviews"

	// FlagLiveServiceWebWorker
	// This will use a webworker thread to processes events rather than the main thread
	FlagLiveServiceWebWorker = "live-service-web-worker"

	// FlagQueryOverLive
	// Use Grafana Live WebSocket to execute backend queries
	FlagQueryOverLive = "queryOverLive"

	// FlagPanelTitleSearch
	// Search for dashboards using panel title
	FlagPanelTitleSearch = "panelTitleSearch"

	// FlagPrometheusAzureOverrideAudience
	// Experimental. Allow override default AAD audience for Azure Prometheus endpoint
	FlagPrometheusAzureOverrideAudience = "prometheusAzureOverrideAudience"

	// FlagPublicDashboards
	// Enables public access to dashboards
	FlagPublicDashboards = "publicDashboards"

	// FlagPublicDashboardsEmailSharing
	// Enables public dashboard sharing to be restricted to only allowed emails
	FlagPublicDashboardsEmailSharing = "publicDashboardsEmailSharing"

	// FlagLokiLive
	// Support WebSocket streaming for loki (early prototype)
	FlagLokiLive = "lokiLive"

	// FlagLokiDataframeApi
	// Use experimental loki api for WebSocket streaming (early prototype)
	FlagLokiDataframeApi = "lokiDataframeApi"

	// FlagFeatureHighlights
	// Highlight Grafana Enterprise features
	FlagFeatureHighlights = "featureHighlights"

	// FlagMigrationLocking
	// Lock database during migrations
	FlagMigrationLocking = "migrationLocking"

	// FlagStorage
	// Configurable storage for dashboards, datasources, and resources
	FlagStorage = "storage"

	// FlagK8S
	// Explore native k8s integrations
	FlagK8S = "k8s"

	// FlagExploreMixedDatasource
	// Enable mixed datasource in Explore
	FlagExploreMixedDatasource = "exploreMixedDatasource"

	// FlagNewTraceView
	// Shows the new trace view design
	FlagNewTraceView = "newTraceView"

	// FlagCorrelations
	// Correlations page
	FlagCorrelations = "correlations"

	// FlagCloudWatchDynamicLabels
	// Use dynamic labels instead of alias patterns in CloudWatch datasource
	FlagCloudWatchDynamicLabels = "cloudWatchDynamicLabels"

	// FlagDatasourceQueryMultiStatus
	// Introduce HTTP 207 Multi Status for api/ds/query
	FlagDatasourceQueryMultiStatus = "datasourceQueryMultiStatus"

	// FlagTraceToMetrics
	// Enable trace to metrics links
	FlagTraceToMetrics = "traceToMetrics"

	// FlagNewDBLibrary
	// Use jmoiron/sqlx rather than xorm for a few backend services
	FlagNewDBLibrary = "newDBLibrary"

	// FlagValidateDashboardsOnSave
	// Validate dashboard JSON POSTed to api/dashboards/db
	FlagValidateDashboardsOnSave = "validateDashboardsOnSave"

	// FlagAutoMigrateOldPanels
	// Migrate old angular panels to supported versions (graph, table-old, worldmap, etc)
	FlagAutoMigrateOldPanels = "autoMigrateOldPanels"

	// FlagDisableAngular
	// Dynamic flag to disable angular at runtime. The preferred method is to set `angular_support_enabled` to `false` in the [security] settings, which allows you to change the state at runtime.
	FlagDisableAngular = "disableAngular"

	// FlagPrometheusWideSeries
	// Enable wide series responses in the Prometheus datasource
	FlagPrometheusWideSeries = "prometheusWideSeries"

	// FlagCanvasPanelNesting
	// Allow elements nesting
	FlagCanvasPanelNesting = "canvasPanelNesting"

	// FlagScenes
	// Experimental framework to build interactive dashboards
	FlagScenes = "scenes"

	// FlagDisableSecretsCompatibility
	// Disable duplicated secret storage in legacy tables
	FlagDisableSecretsCompatibility = "disableSecretsCompatibility"

	// FlagLogRequestsInstrumentedAsUnknown
	// Logs the path for requests that are instrumented as unknown
	FlagLogRequestsInstrumentedAsUnknown = "logRequestsInstrumentedAsUnknown"

	// FlagDataConnectionsConsole
	// Enables a new top-level page called Connections. This page is an experiment that provides a better experience when you install and configure data sources and other plugins.
	FlagDataConnectionsConsole = "dataConnectionsConsole"

	// FlagInternationalization
	// Enables internationalization
	FlagInternationalization = "internationalization"

	// FlagTopnav
	// Enables new top navigation and page layouts
	FlagTopnav = "topnav"

	// FlagGrpcServer
	// Run the GRPC server
	FlagGrpcServer = "grpcServer"

	// FlagEntityStore
	// SQL-based entity store (requires storage flag also)
	FlagEntityStore = "entityStore"

	// FlagCloudWatchCrossAccountQuerying
	// Enables cross-account querying in CloudWatch datasources
	FlagCloudWatchCrossAccountQuerying = "cloudWatchCrossAccountQuerying"

	// FlagRedshiftAsyncQueryDataSupport
	// Enable async query data support for Redshift
	FlagRedshiftAsyncQueryDataSupport = "redshiftAsyncQueryDataSupport"

	// FlagAthenaAsyncQueryDataSupport
	// Enable async query data support for Athena
	FlagAthenaAsyncQueryDataSupport = "athenaAsyncQueryDataSupport"

	// FlagNewPanelChromeUI
	// Show updated look and feel of grafana-ui PanelChrome: panel header, icons, and menu
	FlagNewPanelChromeUI = "newPanelChromeUI"

	// FlagShowDashboardValidationWarnings
	// Show warnings when dashboards do not validate against the schema
	FlagShowDashboardValidationWarnings = "showDashboardValidationWarnings"

	// FlagMysqlAnsiQuotes
	// Use double quotes to escape keyword in a MySQL query
	FlagMysqlAnsiQuotes = "mysqlAnsiQuotes"

	// FlagAccessControlOnCall
	// Access control primitives for OnCall
	FlagAccessControlOnCall = "accessControlOnCall"

	// FlagNestedFolders
	// Enable folder nesting
	FlagNestedFolders = "nestedFolders"

	// FlagAccessTokenExpirationCheck
	// Enable OAuth access_token expiration check and token refresh using the refresh_token
	FlagAccessTokenExpirationCheck = "accessTokenExpirationCheck"

	// FlagShowTraceId
	// Show trace ids for requests
	FlagShowTraceId = "showTraceId"

	// FlagDatasourceOnboarding
	// Enable data source onboarding page
	FlagDatasourceOnboarding = "datasourceOnboarding"

	// FlagEmptyDashboardPage
	// Enable the redesigned user interface of a dashboard page that includes no panels
	FlagEmptyDashboardPage = "emptyDashboardPage"

	// FlagSecureSocksDatasourceProxy
	// Enable secure socks tunneling for supported core datasources
	FlagSecureSocksDatasourceProxy = "secureSocksDatasourceProxy"

	// FlagAuthnService
	// Use new auth service to perform authentication
	FlagAuthnService = "authnService"

	// FlagDisablePrometheusExemplarSampling
	// Disable Prometheus exemplar sampling
	FlagDisablePrometheusExemplarSampling = "disablePrometheusExemplarSampling"

	// FlagAlertingBacktesting
	// Rule backtesting API for alerting
	FlagAlertingBacktesting = "alertingBacktesting"

	// FlagEditPanelCSVDragAndDrop
	// Enables drag and drop for CSV and Excel files
	FlagEditPanelCSVDragAndDrop = "editPanelCSVDragAndDrop"

	// FlagAlertingNoNormalState
	// Stop maintaining state of alerts that are not firing
	FlagAlertingNoNormalState = "alertingNoNormalState"

	// FlagLogsSampleInExplore
	// Enables access to the logs sample feature in Explore
	FlagLogsSampleInExplore = "logsSampleInExplore"

	// FlagLogsContextDatasourceUi
	// Allow datasource to provide custom UI for context view
	FlagLogsContextDatasourceUi = "logsContextDatasourceUi"

	// FlagLokiQuerySplitting
	// Split large interval queries into subqueries with smaller time intervals
	FlagLokiQuerySplitting = "lokiQuerySplitting"

	// FlagLokiQuerySplittingConfig
	// Give users the option to configure split durations for Loki queries
	FlagLokiQuerySplittingConfig = "lokiQuerySplittingConfig"

	// FlagIndividualCookiePreferences
	// Support overriding cookie preferences per user
	FlagIndividualCookiePreferences = "individualCookiePreferences"

	// FlagOnlyExternalOrgRoleSync
	// Prohibits a user from changing organization roles synced with external auth providers
	FlagOnlyExternalOrgRoleSync = "onlyExternalOrgRoleSync"

	// FlagDrawerDataSourcePicker
	// Changes the user experience for data source selection to a drawer.
	FlagDrawerDataSourcePicker = "drawerDataSourcePicker"

	// FlagTraceqlSearch
	// Enables the &#39;TraceQL Search&#39; tab for the Tempo datasource which provides a UI to generate TraceQL queries
	FlagTraceqlSearch = "traceqlSearch"

	// FlagPrometheusMetricEncyclopedia
	// Replaces the Prometheus query builder metric select option with a paginated and filterable component
	FlagPrometheusMetricEncyclopedia = "prometheusMetricEncyclopedia"

	// FlagTimeSeriesTable
	// Enable time series table transformer &amp; sparkline cell type
	FlagTimeSeriesTable = "timeSeriesTable"

	// FlagPrometheusResourceBrowserCache
	// Displays browser caching options in Prometheus data source configuration
	FlagPrometheusResourceBrowserCache = "prometheusResourceBrowserCache"

	// FlagInfluxdbBackendMigration
	// Query InfluxDB InfluxQL without the proxy
	FlagInfluxdbBackendMigration = "influxdbBackendMigration"

	// FlagClientTokenRotation
	// Replaces the current in-request token rotation so that the client initiates the rotation
	FlagClientTokenRotation = "clientTokenRotation"

	// FlagPrometheusDataplane
	// Changes responses to from Prometheus to be compliant with the dataplane specification. In particular it sets the numeric Field.Name from &#39;Value&#39; to the value of the `__name__` label when present.
	FlagPrometheusDataplane = "prometheusDataplane"

	// FlagAlertStateHistoryLokiSecondary
	// Enable Grafana to write alert state history to an external Loki instance in addition to Grafana annotations.
	FlagAlertStateHistoryLokiSecondary = "alertStateHistoryLokiSecondary"

	// FlagAlertStateHistoryLokiPrimary
	// Enable a remote Loki instance as the primary source for state history reads.
	FlagAlertStateHistoryLokiPrimary = "alertStateHistoryLokiPrimary"

	// FlagAlertStateHistoryLokiOnly
	// Disable Grafana alerts from emitting annotations when a remote Loki instance is available.
	FlagAlertStateHistoryLokiOnly = "alertStateHistoryLokiOnly"

	// FlagUnifiedRequestLog
	// Writes error logs to the request logger
	FlagUnifiedRequestLog = "unifiedRequestLog"

	// FlagRenderAuthJWT
	// Uses JWT-based auth for rendering instead of relying on remote cache
	FlagRenderAuthJWT = "renderAuthJWT"

	// FlagPyroscopeFlameGraph
	// Changes flame graph to pyroscope one
	FlagPyroscopeFlameGraph = "pyroscopeFlameGraph"

	// FlagExternalServiceAuth
	// Starts an OAuth2 authentication provider for external services
	FlagExternalServiceAuth = "externalServiceAuth"

	// FlagDataplaneFrontendFallback
	// Support dataplane contract field name change for transformations and field name matchers where the name is different
	FlagDataplaneFrontendFallback = "dataplaneFrontendFallback"

<<<<<<< HEAD
	// FlagAuthenticationConfigUI
	// Enables authentication configuration UI
	FlagAuthenticationConfigUI = "authenticationConfigUI"
=======
	// FlagDisableElasticsearchBackendQuerying
	// Disable the processing of queries and responses in the Elasticsearch data source through backend
	FlagDisableElasticsearchBackendQuerying = "disableElasticsearchBackendQuerying"
>>>>>>> f48d3117
)<|MERGE_RESOLUTION|>--- conflicted
+++ resolved
@@ -311,13 +311,11 @@
 	// Support dataplane contract field name change for transformations and field name matchers where the name is different
 	FlagDataplaneFrontendFallback = "dataplaneFrontendFallback"
 
-<<<<<<< HEAD
+	// FlagDisableElasticsearchBackendQuerying
+	// Disable the processing of queries and responses in the Elasticsearch data source through backend
+	FlagDisableElasticsearchBackendQuerying = "disableElasticsearchBackendQuerying"
+
 	// FlagAuthenticationConfigUI
 	// Enables authentication configuration UI
 	FlagAuthenticationConfigUI = "authenticationConfigUI"
-=======
-	// FlagDisableElasticsearchBackendQuerying
-	// Disable the processing of queries and responses in the Elasticsearch data source through backend
-	FlagDisableElasticsearchBackendQuerying = "disableElasticsearchBackendQuerying"
->>>>>>> f48d3117
 )