// NOTE: This file was auto generated.  DO NOT EDIT DIRECTLY!
// To change feature flags, edit:
//  pkg/services/featuremgmt/registry.go
// Then run tests in:
//  pkg/services/featuremgmt/toggles_gen_test.go

package featuremgmt

const (
	// FlagTrimDefaults
	// Use cue schema to remove values that will be applied automatically
	FlagTrimDefaults = "trimDefaults"

	// FlagDisableEnvelopeEncryption
	// Disable envelope encryption (emergency only)
	FlagDisableEnvelopeEncryption = "disableEnvelopeEncryption"

	// FlagServiceAccounts
	// support service accounts
	FlagServiceAccounts = "serviceAccounts"

	// FlagDatabaseMetrics
	// Add prometheus metrics for database tables
	FlagDatabaseMetrics = "database_metrics"

	// FlagDashboardPreviews
	// Create and show thumbnails for dashboard search results
	FlagDashboardPreviews = "dashboardPreviews"

	// FlagDashboardPreviewsAdmin
	// Manage the dashboard previews crawler process from the UI
	FlagDashboardPreviewsAdmin = "dashboardPreviewsAdmin"

	// FlagLiveConfig
	// Save grafana live configuration in SQL tables
	FlagLiveConfig = "live-config"

	// FlagLivePipeline
	// enable a generic live processing pipeline
	FlagLivePipeline = "live-pipeline"

	// FlagLiveServiceWebWorker
	// This will use a webworker thread to processes events rather than the main thread
	FlagLiveServiceWebWorker = "live-service-web-worker"

	// FlagQueryOverLive
	// Use grafana live websocket to execute backend queries
	FlagQueryOverLive = "queryOverLive"

	// FlagPanelTitleSearch
	// Search for dashboards using panel title
	FlagPanelTitleSearch = "panelTitleSearch"

	// FlagTempoServiceGraph
	// show service
	FlagTempoServiceGraph = "tempoServiceGraph"

	// FlagTempoApmTable
	// Show APM table
	FlagTempoApmTable = "tempoApmTable"

	// FlagPrometheusAzureAuth
	// Experimental. Azure authentication for Prometheus datasource
	FlagPrometheusAzureAuth = "prometheus_azure_auth"

	// FlagPrometheusAzureOverrideAudience
	// Experimental. Allow override default AAD audience for Azure Prometheus endpoint
	FlagPrometheusAzureOverrideAudience = "prometheusAzureOverrideAudience"

	// FlagInfluxdbBackendMigration
	// Query InfluxDB InfluxQL without the proxy
	FlagInfluxdbBackendMigration = "influxdbBackendMigration"

	// FlagNewNavigation
	// Try the next gen navigation model
	FlagNewNavigation = "newNavigation"

	// FlagShowFeatureFlagsInUI
	// Show feature flags in the settings UI
	FlagShowFeatureFlagsInUI = "showFeatureFlagsInUI"

	// FlagPublicDashboards
	// enables public access to dashboards
	FlagPublicDashboards = "publicDashboards"

	// FlagLokiLive
	// support websocket streaming for loki (early prototype)
	FlagLokiLive = "lokiLive"

	// FlagSwaggerUi
	// Serves swagger UI
	FlagSwaggerUi = "swaggerUi"

	// FlagFeatureHighlights
	// Highlight Enterprise features
	FlagFeatureHighlights = "featureHighlights"

	// FlagDashboardComments
	// Enable dashboard-wide comments
	FlagDashboardComments = "dashboardComments"

	// FlagAnnotationComments
	// Enable annotation comments
	FlagAnnotationComments = "annotationComments"

	// FlagMigrationLocking
	// Lock database during migrations
	FlagMigrationLocking = "migrationLocking"

	// FlagStorage
	// Configurable storage for dashboards, datasources, and resources
	FlagStorage = "storage"

	// FlagExport
	// Export grafana instance (to git, etc)
	FlagExport = "export"

	// FlagStorageLocalUpload
	// allow uploads to local storage
	FlagStorageLocalUpload = "storageLocalUpload"

	// FlagAzureMonitorResourcePickerForMetrics
	// New UI for Azure Monitor Metrics Query
	FlagAzureMonitorResourcePickerForMetrics = "azureMonitorResourcePickerForMetrics"

	// FlagExplore2Dashboard
	// Experimental Explore to Dashboard workflow
	FlagExplore2Dashboard = "explore2Dashboard"

	// FlagTracing
	// Adds trace ID to error notifications
	FlagTracing = "tracing"

	// FlagCommandPalette
	// Enable command palette
	FlagCommandPalette = "commandPalette"

	// FlagSavedItems
	// Enable Saved Items in the navbar.
	FlagSavedItems = "savedItems"

	// FlagCloudWatchDynamicLabels
	// Use dynamic labels instead of alias patterns in CloudWatch datasource
	FlagCloudWatchDynamicLabels = "cloudWatchDynamicLabels"

	// FlagDatasourceQueryMultiStatus
	// Introduce HTTP 207 Multi Status for api/ds/query
	FlagDatasourceQueryMultiStatus = "datasourceQueryMultiStatus"

	// FlagAzureMonitorExperimentalUI
	// Use grafana-experimental UI in Azure Monitor
	FlagAzureMonitorExperimentalUI = "azureMonitorExperimentalUI"

	// FlagTraceToMetrics
	// Enable trace to metrics links
	FlagTraceToMetrics = "traceToMetrics"

	// FlagPrometheusStreamingJSONParser
	// Enable streaming JSON parser for Prometheus datasource
	FlagPrometheusStreamingJSONParser = "prometheusStreamingJSONParser"

	// FlagValidateDashboardsOnSave
	// Validate dashboard JSON POSTed to api/dashboards/db
	FlagValidateDashboardsOnSave = "validateDashboardsOnSave"

	// FlagPrometheusWideSeries
	// Enable wide series responses in the Prometheus datasource
	FlagPrometheusWideSeries = "prometheusWideSeries"

	// FlagCanvasPanelNesting
	// Allow elements nesting
	FlagCanvasPanelNesting = "canvasPanelNesting"

<<<<<<< HEAD
	// FlagUseLegacyHeatmapPanel
	// Continue to use the angular/flot based heatmap panel
	FlagUseLegacyHeatmapPanel = "useLegacyHeatmapPanel"
=======
	// FlagCloudMonitoringExperimentalUI
	// Use grafana-experimental UI in Cloud Monitoring
	FlagCloudMonitoringExperimentalUI = "cloudMonitoringExperimentalUI"
>>>>>>> be7518c9
)<|MERGE_RESOLUTION|>--- conflicted
+++ resolved
@@ -171,13 +171,11 @@
 	// Allow elements nesting
 	FlagCanvasPanelNesting = "canvasPanelNesting"
 
-<<<<<<< HEAD
 	// FlagUseLegacyHeatmapPanel
 	// Continue to use the angular/flot based heatmap panel
 	FlagUseLegacyHeatmapPanel = "useLegacyHeatmapPanel"
-=======
+
 	// FlagCloudMonitoringExperimentalUI
 	// Use grafana-experimental UI in Cloud Monitoring
 	FlagCloudMonitoringExperimentalUI = "cloudMonitoringExperimentalUI"
->>>>>>> be7518c9
 )