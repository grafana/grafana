--- conflicted
+++ resolved
@@ -975,15 +975,13 @@
 	// Enables the unified storage grpc connection pool
 	FlagUnifiedStorageGrpcConnectionPool = "unifiedStorageGrpcConnectionPool"
 
-<<<<<<< HEAD
+	// FlagExtensionSidebar
+	// Enables the extension sidebar
+	FlagExtensionSidebar = "extensionSidebar"
+
 	// FlagAlertingRulePermanentlyDelete
 	// Enables UI functionality to permanently delete alert rules
 	FlagAlertingRulePermanentlyDelete = "alertingRulePermanentlyDelete"
-=======
-	// FlagExtensionSidebar
-	// Enables the extension sidebar
-	FlagExtensionSidebar = "extensionSidebar"
->>>>>>> 50825a82
 
 	// FlagAlertingRuleRecoverDeleted
 	// Enables the UI functionality to recover and view deleted alert rules
