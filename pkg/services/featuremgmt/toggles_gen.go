// NOTE: This file was auto generated.  DO NOT EDIT DIRECTLY!
// To change feature flags, edit:
//  pkg/services/featuremgmt/registry.go
// Then run tests in:
//  pkg/services/featuremgmt/toggles_gen_test.go

package featuremgmt

const (
	// FlagDisableEnvelopeEncryption
	// Disable envelope encryption (emergency only)
	FlagDisableEnvelopeEncryption = "disableEnvelopeEncryption"

	// FlagPanelTitleSearch
	// Search for dashboards using panel title
	FlagPanelTitleSearch = "panelTitleSearch"

	// FlagPublicDashboardsEmailSharing
	// Enables public dashboard sharing to be restricted to only allowed emails
	FlagPublicDashboardsEmailSharing = "publicDashboardsEmailSharing"

	// FlagLokiExperimentalStreaming
	// Support new streaming approach for loki (prototype, needs special loki build)
	FlagLokiExperimentalStreaming = "lokiExperimentalStreaming"

	// FlagFeatureHighlights
	// Highlight Grafana Enterprise features
	FlagFeatureHighlights = "featureHighlights"

	// FlagStorage
	// Configurable storage for dashboards, datasources, and resources
	FlagStorage = "storage"

	// FlagLogRequestsInstrumentedAsUnknown
	// Logs the path for requests that are instrumented as unknown
	FlagLogRequestsInstrumentedAsUnknown = "logRequestsInstrumentedAsUnknown"

	// FlagGrpcServer
	// Run the GRPC server
	FlagGrpcServer = "grpcServer"

	// FlagCloudWatchCrossAccountQuerying
	// Enables cross-account querying in CloudWatch datasources
	FlagCloudWatchCrossAccountQuerying = "cloudWatchCrossAccountQuerying"

	// FlagShowDashboardValidationWarnings
	// Show warnings when dashboards do not validate against the schema
	FlagShowDashboardValidationWarnings = "showDashboardValidationWarnings"

	// FlagMysqlAnsiQuotes
	// Use double quotes to escape keyword in a MySQL query
	FlagMysqlAnsiQuotes = "mysqlAnsiQuotes"

	// FlagAlertingBacktesting
	// Rule backtesting API for alerting
	FlagAlertingBacktesting = "alertingBacktesting"

	// FlagIndividualCookiePreferences
	// Support overriding cookie preferences per user
	FlagIndividualCookiePreferences = "individualCookiePreferences"

	// FlagKubernetesStars
	// Routes stars requests from /api to the /apis endpoint
	FlagKubernetesStars = "kubernetesStars"

	// FlagInfluxqlStreamingParser
	// Enable streaming JSON parser for InfluxDB datasource InfluxQL query language
	FlagInfluxqlStreamingParser = "influxqlStreamingParser"

	// FlagInfluxdbRunQueriesInParallel
	// Enables running InfluxDB Influxql queries in parallel
	FlagInfluxdbRunQueriesInParallel = "influxdbRunQueriesInParallel"

	// FlagLokiLogsDataplane
	// Changes logs responses from Loki to be compliant with the dataplane specification.
	FlagLokiLogsDataplane = "lokiLogsDataplane"

	// FlagDisableSSEDataplane
	// Disables dataplane specific processing in server side expressions.
	FlagDisableSSEDataplane = "disableSSEDataplane"

	// FlagUnifiedRequestLog
	// Writes error logs to the request logger
	FlagUnifiedRequestLog = "unifiedRequestLog"

	// FlagRenderAuthJWT
	// Uses JWT-based auth for rendering instead of relying on remote cache
	FlagRenderAuthJWT = "renderAuthJWT"

	// FlagRefactorVariablesTimeRange
	// Refactor time range variables flow to reduce number of API calls made when query variables are chained
	FlagRefactorVariablesTimeRange = "refactorVariablesTimeRange"

	// FlagEnableDatagridEditing
	// Enables the edit functionality in the datagrid panel
	FlagEnableDatagridEditing = "enableDatagridEditing"

	// FlagAwsDatasourcesTempCredentials
	// Support temporary security credentials in AWS plugins for Grafana Cloud customers
	FlagAwsDatasourcesTempCredentials = "awsDatasourcesTempCredentials"

	// FlagMlExpressions
	// Enable support for Machine Learning in server-side expressions
	FlagMlExpressions = "mlExpressions"

	// FlagDatasourceAPIServers
	// Expose some datasources as apiservers.
	FlagDatasourceAPIServers = "datasourceAPIServers"

	// FlagGrafanaAPIServerWithExperimentalAPIs
	// Register experimental APIs with the k8s API server, including all datasources
	FlagGrafanaAPIServerWithExperimentalAPIs = "grafanaAPIServerWithExperimentalAPIs"

	// FlagProvisioning
	// Next generation provisioning... and git
	FlagProvisioning = "provisioning"

	// FlagGrafanaAPIServerEnsureKubectlAccess
	// Start an additional https handler and write kubectl options
	FlagGrafanaAPIServerEnsureKubectlAccess = "grafanaAPIServerEnsureKubectlAccess"

	// FlagAwsAsyncQueryCaching
	// Enable caching for async queries for Redshift and Athena. Requires that the datasource has caching and async query support enabled
	FlagAwsAsyncQueryCaching = "awsAsyncQueryCaching"

	// FlagQueryCacheRequestDeduplication
	// Enable request deduplication when query caching is enabled. Requests issuing the same query will be deduplicated, only the first request to arrive will be executed and the response will be shared with requests arriving while there is a request in-flight
	FlagQueryCacheRequestDeduplication = "queryCacheRequestDeduplication"

	// FlagPermissionsFilterRemoveSubquery
	// Alternative permission filter implementation that does not use subqueries for fetching the dashboard folder
	FlagPermissionsFilterRemoveSubquery = "permissionsFilterRemoveSubquery"

	// FlagConfigurableSchedulerTick
	// Enable changing the scheduler base interval via configuration option unified_alerting.scheduler_tick_interval
	FlagConfigurableSchedulerTick = "configurableSchedulerTick"

	// FlagReportingRetries
	// Enables rendering retries for the reporting feature
	FlagReportingRetries = "reportingRetries"

	// FlagSseGroupByDatasource
	// Send query to the same datasource in a single request when using server side expressions. The `cloudWatchBatchQueries` feature toggle should be enabled if this used with CloudWatch.
	FlagSseGroupByDatasource = "sseGroupByDatasource"

	// FlagLokiRunQueriesInParallel
	// Enables running Loki queries in parallel
	FlagLokiRunQueriesInParallel = "lokiRunQueriesInParallel"

	// FlagExternalServiceAccounts
	// Automatic service account and token setup for plugins
	FlagExternalServiceAccounts = "externalServiceAccounts"

	// FlagEnableNativeHTTPHistogram
	// Enables native HTTP Histograms
	FlagEnableNativeHTTPHistogram = "enableNativeHTTPHistogram"

	// FlagDisableClassicHTTPHistogram
	// Disables classic HTTP Histogram (use with enableNativeHTTPHistogram)
	FlagDisableClassicHTTPHistogram = "disableClassicHTTPHistogram"

	// FlagKubernetesSnapshots
	// Routes snapshot requests from /api to the /apis endpoint
	FlagKubernetesSnapshots = "kubernetesSnapshots"

	// FlagKubernetesLibraryPanels
	// Routes library panel requests from /api to the /apis endpoint
	FlagKubernetesLibraryPanels = "kubernetesLibraryPanels"

	// FlagKubernetesDashboards
	// Use the kubernetes API in the frontend for dashboards
	FlagKubernetesDashboards = "kubernetesDashboards"

	// FlagKubernetesShortURLs
	// Enables k8s short url api and uses it under the hood when handling legacy /api
	FlagKubernetesShortURLs = "kubernetesShortURLs"

	// FlagKubernetesAlertingRules
	// Adds support for Kubernetes alerting and recording rules
	FlagKubernetesAlertingRules = "kubernetesAlertingRules"

	// FlagKubernetesCorrelations
	// Adds support for Kubernetes correlations
	FlagKubernetesCorrelations = "kubernetesCorrelations"

	// FlagKubernetesLogsDrilldown
	// Adds support for Kubernetes logs drilldown
	FlagKubernetesLogsDrilldown = "kubernetesLogsDrilldown"

	// FlagKubernetesQueryCaching
	// Adds support for Kubernetes querycaching
	FlagKubernetesQueryCaching = "kubernetesQueryCaching"

	// FlagDashboardDisableSchemaValidationV1
	// Disable schema validation for dashboards/v1
	FlagDashboardDisableSchemaValidationV1 = "dashboardDisableSchemaValidationV1"

	// FlagDashboardDisableSchemaValidationV2
	// Disable schema validation for dashboards/v2
	FlagDashboardDisableSchemaValidationV2 = "dashboardDisableSchemaValidationV2"

	// FlagDashboardSchemaValidationLogging
	// Log schema validation errors so they can be analyzed later
	FlagDashboardSchemaValidationLogging = "dashboardSchemaValidationLogging"

	// FlagScanRowInvalidDashboardParseFallbackEnabled
	// Enable fallback parsing behavior when scan row encounters invalid dashboard JSON
	FlagScanRowInvalidDashboardParseFallbackEnabled = "scanRowInvalidDashboardParseFallbackEnabled"

	// FlagDatasourceQueryTypes
	// Show query type endpoints in datasource API servers (currently hardcoded for testdata, expressions, and prometheus)
	FlagDatasourceQueryTypes = "datasourceQueryTypes"

	// FlagQueryService
	// Register /apis/query.grafana.app/ -- will eventually replace /api/ds/query
	FlagQueryService = "queryService"

	// FlagQueryServiceWithConnections
	// Adds datasource connections to the query service
	FlagQueryServiceWithConnections = "queryServiceWithConnections"

	// FlagQueryServiceRewrite
	// Rewrite requests targeting /ds/query to the query service
	FlagQueryServiceRewrite = "queryServiceRewrite"

	// FlagCloudWatchBatchQueries
	// Runs CloudWatch metrics queries as separate batches
	FlagCloudWatchBatchQueries = "cloudWatchBatchQueries"

	// FlagCachingOptimizeSerializationMemoryUsage
	// If enabled, the caching backend gradually serializes query responses for the cache, comparing against the configured `[caching]max_value_mb` value as it goes. This can can help prevent Grafana from running out of memory while attempting to cache very large query responses.
	FlagCachingOptimizeSerializationMemoryUsage = "cachingOptimizeSerializationMemoryUsage"

	// FlagAlertmanagerRemoteSecondary
	// Enable Grafana to sync configuration and state with a remote Alertmanager.
	FlagAlertmanagerRemoteSecondary = "alertmanagerRemoteSecondary"

	// FlagAlertingProvenanceLockWrites
	// Enables a feature to avoid issues with concurrent writes to the alerting provenance table in MySQL
	FlagAlertingProvenanceLockWrites = "alertingProvenanceLockWrites"

	// FlagAlertingUIUseBackendFilters
	// Enables the UI to use certain backend-side filters
	FlagAlertingUIUseBackendFilters = "alertingUIUseBackendFilters"

	// FlagAlertmanagerRemotePrimary
	// Enable Grafana to have a remote Alertmanager instance as the primary Alertmanager.
	FlagAlertmanagerRemotePrimary = "alertmanagerRemotePrimary"

	// FlagAnnotationPermissionUpdate
	// Change the way annotation permissions work by scoping them to folders and dashboards.
	FlagAnnotationPermissionUpdate = "annotationPermissionUpdate"

	// FlagDashboardNewLayouts
	// Enables experimental new dashboard layouts
	FlagDashboardNewLayouts = "dashboardNewLayouts"

	// FlagPdfTables
	// Enables generating table data as PDF in reporting
	FlagPdfTables = "pdfTables"

	// FlagCloudRBACRoles
	// Enabled grafana cloud specific RBAC roles
	FlagCloudRBACRoles = "cloudRBACRoles"

	// FlagAlertingQueryOptimization
	// Optimizes eligible queries in order to reduce load on datasources
	FlagAlertingQueryOptimization = "alertingQueryOptimization"

	// FlagJitterAlertRulesWithinGroups
	// Distributes alert rule evaluations more evenly over time, including spreading out rules within the same group. Disables sequential evaluation if enabled.
	FlagJitterAlertRulesWithinGroups = "jitterAlertRulesWithinGroups"

	// FlagOnPremToCloudMigrations
	// Enable the Grafana Migration Assistant, which helps you easily migrate various on-prem resources to your Grafana Cloud stack.
	FlagOnPremToCloudMigrations = "onPremToCloudMigrations"

	// FlagSecretsManagementAppPlatform
	// Enable the secrets management API and services under app platform
	FlagSecretsManagementAppPlatform = "secretsManagementAppPlatform"

	// FlagSecretsManagementAppPlatformUI
	// Enable the secrets management app platform UI
	FlagSecretsManagementAppPlatformUI = "secretsManagementAppPlatformUI"

	// FlagAlertingSaveStatePeriodic
	// Writes the state periodically to the database, asynchronous to rule evaluation
	FlagAlertingSaveStatePeriodic = "alertingSaveStatePeriodic"

	// FlagAlertingSaveStateCompressed
	// Enables the compressed protobuf-based alert state storage. Default is enabled.
	FlagAlertingSaveStateCompressed = "alertingSaveStateCompressed"

	// FlagScopeApi
	// In-development feature flag for the scope api using the app platform.
	FlagScopeApi = "scopeApi"

	// FlagLogQLScope
	// In-development feature that will allow injection of labels into loki queries.
	FlagLogQLScope = "logQLScope"

	// FlagSqlExpressions
	// Enables SQL Expressions, which can execute SQL queries against data source results.
	FlagSqlExpressions = "sqlExpressions"

	// FlagKubernetesAggregator
	// Enable grafana&#39;s embedded kube-aggregator
	FlagKubernetesAggregator = "kubernetesAggregator"

	// FlagKubernetesAggregatorCapTokenAuth
	// Enable CAP token based authentication in grafana&#39;s embedded kube-aggregator
	FlagKubernetesAggregatorCapTokenAuth = "kubernetesAggregatorCapTokenAuth"

	// FlagGroupByVariable
	// Enable groupBy variable support in scenes dashboards
	FlagGroupByVariable = "groupByVariable"

	// FlagScopeFilters
	// Enables the use of scope filters in Grafana
	FlagScopeFilters = "scopeFilters"

	// FlagOauthRequireSubClaim
	// Require that sub claims is present in oauth tokens.
	FlagOauthRequireSubClaim = "oauthRequireSubClaim"

	// FlagRefreshTokenRequired
	// Require that refresh tokens are present in oauth tokens.
	FlagRefreshTokenRequired = "refreshTokenRequired"

	// FlagNewDashboardWithFiltersAndGroupBy
	// Enables filters and group by variables on all new dashboards. Variables are added only if default data source supports filtering.
	FlagNewDashboardWithFiltersAndGroupBy = "newDashboardWithFiltersAndGroupBy"

	// FlagCloudWatchNewLabelParsing
	// Updates CloudWatch label parsing to be more accurate
	FlagCloudWatchNewLabelParsing = "cloudWatchNewLabelParsing"

	// FlagDisableNumericMetricsSortingInExpressions
	// In server-side expressions, disable the sorting of numeric-kind metrics by their metric name or labels.
	FlagDisableNumericMetricsSortingInExpressions = "disableNumericMetricsSortingInExpressions"

	// FlagGrafanaManagedRecordingRules
	// Enables Grafana-managed recording rules.
	FlagGrafanaManagedRecordingRules = "grafanaManagedRecordingRules"

	// FlagQueryLibrary
	// Enables Saved queries (query library) feature
	FlagQueryLibrary = "queryLibrary"

	// FlagDashboardLibrary
	// Displays datasource provisioned dashboards in dashboard empty page, only when coming from datasource configuration page
	FlagDashboardLibrary = "dashboardLibrary"

	// FlagSuggestedDashboards
	// Displays datasource provisioned and community dashboards in dashboard empty page, only when coming from datasource configuration page
	FlagSuggestedDashboards = "suggestedDashboards"

<<<<<<< HEAD
	// FlagDashboardTemplates
	// Enables a flow to get started with a new dashboard from a template
	FlagDashboardTemplates = "dashboardTemplates"

	// FlagLogsExploreTableDefaultVisualization
	// Sets the logs table as default visualisation in logs explore
	FlagLogsExploreTableDefaultVisualization = "logsExploreTableDefaultVisualization"

	// FlagAlertingListViewV2
	// Enables the new alert list view design
	FlagAlertingListViewV2 = "alertingListViewV2"

=======
>>>>>>> 30c04ab3
	// FlagAlertingDisableSendAlertsExternal
	// Disables the ability to send alerts to an external Alertmanager datasource.
	FlagAlertingDisableSendAlertsExternal = "alertingDisableSendAlertsExternal"

	// FlagPreserveDashboardStateWhenNavigating
	// Enables possibility to preserve dashboard variables and time range when navigating between dashboards
	FlagPreserveDashboardStateWhenNavigating = "preserveDashboardStateWhenNavigating"

	// FlagAlertingCentralAlertHistory
	// Enables the new central alert history.
	FlagAlertingCentralAlertHistory = "alertingCentralAlertHistory"

	// FlagPluginProxyPreserveTrailingSlash
	// Preserve plugin proxy trailing slash.
	FlagPluginProxyPreserveTrailingSlash = "pluginProxyPreserveTrailingSlash"

	// FlagAzureMonitorPrometheusExemplars
	// Allows configuration of Azure Monitor as a data source that can provide Prometheus exemplars
	FlagAzureMonitorPrometheusExemplars = "azureMonitorPrometheusExemplars"

	// FlagAuthZGRPCServer
	// Enables the gRPC server for authorization
	FlagAuthZGRPCServer = "authZGRPCServer"

	// FlagSsoSettingsLDAP
	// Use the new SSO Settings API to configure LDAP
	FlagSsoSettingsLDAP = "ssoSettingsLDAP"

	// FlagZanzana
	// Use openFGA as authorization engine.
	FlagZanzana = "zanzana"

	// FlagZanzanaNoLegacyClient
	// Use openFGA as main authorization engine and disable legacy RBAC clietn.
	FlagZanzanaNoLegacyClient = "zanzanaNoLegacyClient"

	// FlagReloadDashboardsOnParamsChange
	// Enables reload of dashboards on scopes, time range and variables changes
	FlagReloadDashboardsOnParamsChange = "reloadDashboardsOnParamsChange"

	// FlagEnableScopesInMetricsExplore
	// Enables the scopes usage in Metrics Explore
	FlagEnableScopesInMetricsExplore = "enableScopesInMetricsExplore"

	// FlagCloudWatchRoundUpEndTime
	// Round up end time for metric queries to the next minute to avoid missing data
	FlagCloudWatchRoundUpEndTime = "cloudWatchRoundUpEndTime"

	// FlagPrometheusAzureOverrideAudience
	// Deprecated. Allow override default AAD audience for Azure Prometheus endpoint. Enabled by default. This feature should no longer be used and will be removed in the future.
	FlagPrometheusAzureOverrideAudience = "prometheusAzureOverrideAudience"

	// FlagAlertingFilterV2
	// Enable the new alerting search experience
	FlagAlertingFilterV2 = "alertingFilterV2"

	// FlagDataplaneAggregator
	// Enable grafana dataplane aggregator
	FlagDataplaneAggregator = "dataplaneAggregator"

	// FlagNewFiltersUI
	// Enables new combobox style UI for the Ad hoc filters variable in scenes architecture
	FlagNewFiltersUI = "newFiltersUI"

	// FlagAppPlatformGrpcClientAuth
	// Enables the gRPC client to authenticate with the App Platform by using ID &amp; access tokens
	FlagAppPlatformGrpcClientAuth = "appPlatformGrpcClientAuth"

	// FlagGroupAttributeSync
	// Enable the groupsync extension for managing Group Attribute Sync feature
	FlagGroupAttributeSync = "groupAttributeSync"

	// FlagImprovedExternalSessionHandling
	// Enables improved support for OAuth external sessions. After enabling this feature, users might need to re-authenticate themselves.
	FlagImprovedExternalSessionHandling = "improvedExternalSessionHandling"

	// FlagUseSessionStorageForRedirection
	// Use session storage for handling the redirection after login
	FlagUseSessionStorageForRedirection = "useSessionStorageForRedirection"

	// FlagRolePickerDrawer
	// Enables the new role picker drawer design
	FlagRolePickerDrawer = "rolePickerDrawer"

	// FlagUnifiedStorageSearch
	// Enable unified storage search
	FlagUnifiedStorageSearch = "unifiedStorageSearch"

	// FlagUnifiedStorageSearchSprinkles
	// Enable sprinkles on unified storage search
	FlagUnifiedStorageSearchSprinkles = "unifiedStorageSearchSprinkles"

	// FlagManagedDualWriter
	// Pick the dual write mode from database configs
	FlagManagedDualWriter = "managedDualWriter"

	// FlagPluginsSriChecks
	// Enables SRI checks for plugin assets
	FlagPluginsSriChecks = "pluginsSriChecks"

	// FlagUnifiedStorageBigObjectsSupport
	// Enables to save big objects in blob storage
	FlagUnifiedStorageBigObjectsSupport = "unifiedStorageBigObjectsSupport"

	// FlagTimeRangeProvider
	// Enables time pickers sync
	FlagTimeRangeProvider = "timeRangeProvider"

	// FlagAzureMonitorDisableLogLimit
	// Disables the log limit restriction for Azure Monitor when true. The limit is enabled by default.
	FlagAzureMonitorDisableLogLimit = "azureMonitorDisableLogLimit"

	// FlagPlaylistsReconciler
	// Enables experimental reconciler for playlists
	FlagPlaylistsReconciler = "playlistsReconciler"

	// FlagPasswordlessMagicLinkAuthentication
	// Enable passwordless login via magic link authentication
	FlagPasswordlessMagicLinkAuthentication = "passwordlessMagicLinkAuthentication"

	// FlagEnableExtensionsAdminPage
	// Enables the extension admin page regardless of development mode
	FlagEnableExtensionsAdminPage = "enableExtensionsAdminPage"

	// FlagEnableSCIM
	// Enables SCIM support for user and group management
	FlagEnableSCIM = "enableSCIM"

	// FlagAzureMonitorEnableUserAuth
	// Enables user auth for Azure Monitor datasource only
	FlagAzureMonitorEnableUserAuth = "azureMonitorEnableUserAuth"

	// FlagAlertingAIGenAlertRules
	// Enable AI-generated alert rules.
	FlagAlertingAIGenAlertRules = "alertingAIGenAlertRules"

	// FlagAlertingAIFeedback
	// Enable AI-generated feedback from the Grafana UI.
	FlagAlertingAIFeedback = "alertingAIFeedback"

	// FlagAlertingAIImproveAlertRules
	// Enable AI-improve alert rules labels and annotations.
	FlagAlertingAIImproveAlertRules = "alertingAIImproveAlertRules"

	// FlagAlertingAIGenTemplates
	// Enable AI-generated alerting templates.
	FlagAlertingAIGenTemplates = "alertingAIGenTemplates"

	// FlagAlertingEnrichmentPerRule
	// Enable enrichment per rule in the alerting UI.
	FlagAlertingEnrichmentPerRule = "alertingEnrichmentPerRule"

	// FlagAlertingEnrichmentAssistantInvestigations
	// Enable Assistant Investigations enrichment type.
	FlagAlertingEnrichmentAssistantInvestigations = "alertingEnrichmentAssistantInvestigations"

	// FlagAlertingAIAnalyzeCentralStateHistory
	// Enable AI-analyze central state history.
	FlagAlertingAIAnalyzeCentralStateHistory = "alertingAIAnalyzeCentralStateHistory"

	// FlagUnifiedStorageSearchUI
	// Enable unified storage search UI
	FlagUnifiedStorageSearchUI = "unifiedStorageSearchUI"

	// FlagElasticsearchCrossClusterSearch
	// Enables cross cluster search in the Elasticsearch data source
	FlagElasticsearchCrossClusterSearch = "elasticsearchCrossClusterSearch"

	// FlagLokiLabelNamesQueryApi
	// Defaults to using the Loki `/labels` API instead of `/series`
	FlagLokiLabelNamesQueryApi = "lokiLabelNamesQueryApi"

	// FlagInvestigationsBackend
	// Enable the investigations backend API
	FlagInvestigationsBackend = "investigationsBackend"

	// FlagK8SFolderCounts
	// Enable folder&#39;s api server counts
	FlagK8SFolderCounts = "k8SFolderCounts"

	// FlagK8SFolderMove
	// Enable folder&#39;s api server move
	FlagK8SFolderMove = "k8SFolderMove"

	// FlagImprovedExternalSessionHandlingSAML
	// Enables improved support for SAML external sessions. Ensure the NameID format is correctly configured in Grafana for SAML Single Logout to function properly.
	FlagImprovedExternalSessionHandlingSAML = "improvedExternalSessionHandlingSAML"

	// FlagTeamHttpHeadersTempo
	// Enables LBAC for datasources for Tempo to apply LBAC filtering of traces to the client requests for users in teams
	FlagTeamHttpHeadersTempo = "teamHttpHeadersTempo"

	// FlagGrafanaAdvisor
	// Enables Advisor app
	FlagGrafanaAdvisor = "grafanaAdvisor"

	// FlagElasticsearchImprovedParsing
	// Enables less memory intensive Elasticsearch result parsing
	FlagElasticsearchImprovedParsing = "elasticsearchImprovedParsing"

	// FlagFetchRulesUsingPost
	// Use a POST request to list rules by passing down the namespaces user has access to
	FlagFetchRulesUsingPost = "fetchRulesUsingPost"

	// FlagGrafanaconThemes
	// Enables the temporary themes for GrafanaCon
	FlagGrafanaconThemes = "grafanaconThemes"

	// FlagAlertingUseNewSimplifiedRoutingHashAlgorithm
	FlagAlertingUseNewSimplifiedRoutingHashAlgorithm = "alertingUseNewSimplifiedRoutingHashAlgorithm"

	// FlagScopeSearchAllLevels
	// Enable scope search to include all levels of the scope node tree
	FlagScopeSearchAllLevels = "scopeSearchAllLevels"

	// FlagNewShareReportDrawer
	// Enables the report creation drawer in a dashboard
	FlagNewShareReportDrawer = "newShareReportDrawer"

	// FlagAlertRuleRestore
	// Enables the alert rule restore feature
	FlagAlertRuleRestore = "alertRuleRestore"

	// FlagInfinityRunQueriesInParallel
	// Enables running Infinity queries in parallel
	FlagInfinityRunQueriesInParallel = "infinityRunQueriesInParallel"

	// FlagAzureMonitorLogsBuilderEditor
	// Enables the logs builder mode for the Azure Monitor data source
	FlagAzureMonitorLogsBuilderEditor = "azureMonitorLogsBuilderEditor"

	// FlagLocaleFormatPreference
	// Specifies the locale so the correct format for numbers and dates can be shown
	FlagLocaleFormatPreference = "localeFormatPreference"

	// FlagUnifiedStorageGrpcConnectionPool
	// Enables the unified storage grpc connection pool
	FlagUnifiedStorageGrpcConnectionPool = "unifiedStorageGrpcConnectionPool"

	// FlagAlertingRuleRecoverDeleted
	// Enables the UI functionality to recover and view deleted alert rules
	FlagAlertingRuleRecoverDeleted = "alertingRuleRecoverDeleted"

	// FlagMultiTenantTempCredentials
	// use multi-tenant path for awsTempCredentials
	FlagMultiTenantTempCredentials = "multiTenantTempCredentials"

	// FlagPostgresDSUsePGX
	// Enables using PGX instead of libpq for PostgreSQL datasource
	FlagPostgresDSUsePGX = "postgresDSUsePGX"

	// FlagTempoAlerting
	// Enables creating alerts from Tempo data source
	FlagTempoAlerting = "tempoAlerting"

	// FlagPluginsAutoUpdate
	// Enables auto-updating of users installed plugins
	FlagPluginsAutoUpdate = "pluginsAutoUpdate"

	// FlagAlertRuleUseFiredAtForStartsAt
	// Use FiredAt for StartsAt when sending alerts to Alertmaanger
	FlagAlertRuleUseFiredAtForStartsAt = "alertRuleUseFiredAtForStartsAt"

	// FlagKubernetesAuthzApis
	// Registers AuthZ /apis endpoint
	FlagKubernetesAuthzApis = "kubernetesAuthzApis"

	// FlagKubernetesAuthZHandlerRedirect
	// Redirects the traffic from the legacy access control endpoints to the new K8s AuthZ endpoints
	FlagKubernetesAuthZHandlerRedirect = "kubernetesAuthZHandlerRedirect"

	// FlagKubernetesAuthzResourcePermissionApis
	// Registers AuthZ resource permission /apis endpoints
	FlagKubernetesAuthzResourcePermissionApis = "kubernetesAuthzResourcePermissionApis"

	// FlagKubernetesAuthzZanzanaSync
	// Enable sync of Zanzana authorization store on AuthZ CRD mutations
	FlagKubernetesAuthzZanzanaSync = "kubernetesAuthzZanzanaSync"

	// FlagKubernetesAuthnMutation
	// Enables create, delete, and update mutations for resources owned by IAM identity
	FlagKubernetesAuthnMutation = "kubernetesAuthnMutation"

	// FlagRestoreDashboards
	// Enables restore deleted dashboards feature
	FlagRestoreDashboards = "restoreDashboards"

	// FlagAlertEnrichment
	// Enable configuration of alert enrichments in Grafana Cloud.
	FlagAlertEnrichment = "alertEnrichment"

	// FlagAlertEnrichmentMultiStep
	// Allow multiple steps per enrichment.
	FlagAlertEnrichmentMultiStep = "alertEnrichmentMultiStep"

	// FlagAlertEnrichmentConditional
	// Enable conditional alert enrichment steps.
	FlagAlertEnrichmentConditional = "alertEnrichmentConditional"

	// FlagAlertingImportAlertmanagerAPI
	// Enables the API to import Alertmanager configuration
	FlagAlertingImportAlertmanagerAPI = "alertingImportAlertmanagerAPI"

	// FlagAlertingImportAlertmanagerUI
	// Enables the UI to see imported Alertmanager configuration
	FlagAlertingImportAlertmanagerUI = "alertingImportAlertmanagerUI"

	// FlagPreferLibraryPanelTitle
	// Prefer library panel title over viz panel title.
	FlagPreferLibraryPanelTitle = "preferLibraryPanelTitle"

	// FlagTabularNumbers
	// Use fixed-width numbers globally in the UI
	FlagTabularNumbers = "tabularNumbers"

	// FlagNewInfluxDSConfigPageDesign
	// Enables new design for the InfluxDB data source configuration page
	FlagNewInfluxDSConfigPageDesign = "newInfluxDSConfigPageDesign"

	// FlagAlertingNotificationHistory
	// Enables the notification history feature
	FlagAlertingNotificationHistory = "alertingNotificationHistory"

	// FlagUnifiedStorageSearchDualReaderEnabled
	// Enable dual reader for unified storage search
	FlagUnifiedStorageSearchDualReaderEnabled = "unifiedStorageSearchDualReaderEnabled"

	// FlagAlertmanagerRemoteSecondaryWithRemoteState
	// Starts Grafana in remote secondary mode pulling the latest state from the remote Alertmanager to avoid duplicate notifications.
	FlagAlertmanagerRemoteSecondaryWithRemoteState = "alertmanagerRemoteSecondaryWithRemoteState"

	// FlagNewClickhouseConfigPageDesign
	// Enables new design for the Clickhouse data source configuration page
	FlagNewClickhouseConfigPageDesign = "newClickhouseConfigPageDesign"

	// FlagTeamFolders
	// Enables team folders functionality
	FlagTeamFolders = "teamFolders"

	// FlagInteractiveLearning
	// Enables the interactive learning app
	FlagInteractiveLearning = "interactiveLearning"

	// FlagAlertingTriage
	// Enables the alerting triage feature
	FlagAlertingTriage = "alertingTriage"

	// FlagGraphiteBackendMode
	// Enables the Graphite data source full backend mode
	FlagGraphiteBackendMode = "graphiteBackendMode"

	// FlagPrometheusTypeMigration
	// Checks for deprecated Prometheus authentication methods (SigV4 and Azure), installs the relevant data source, and migrates the Prometheus data sources
	FlagPrometheusTypeMigration = "prometheusTypeMigration"

	// FlagPluginContainers
	// Enables running plugins in containers
	FlagPluginContainers = "pluginContainers"

	// FlagTempoSearchBackendMigration
	// Run search queries through the tempo backend
	FlagTempoSearchBackendMigration = "tempoSearchBackendMigration"

	// FlagCdnPluginsLoadFirst
	// Prioritize loading plugins from the CDN before other sources
	FlagCdnPluginsLoadFirst = "cdnPluginsLoadFirst"

	// FlagCdnPluginsUrls
	// Enable loading plugins via declarative URLs
	FlagCdnPluginsUrls = "cdnPluginsUrls"

	// FlagPluginInstallAPISync
	// Enable syncing plugin installations to the installs API
	FlagPluginInstallAPISync = "pluginInstallAPISync"

	// FlagJaegerEnableGrpcEndpoint
	// Enable querying trace data through Jaeger&#39;s gRPC endpoint (HTTP)
	FlagJaegerEnableGrpcEndpoint = "jaegerEnableGrpcEndpoint"

	// FlagPluginStoreServiceLoading
	// Load plugins on store service startup instead of wire provider, and call RegisterFixedRoles after all plugins are loaded
	FlagPluginStoreServiceLoading = "pluginStoreServiceLoading"

	// FlagNewPanelPadding
	// Increases panel padding globally
	FlagNewPanelPadding = "newPanelPadding"

	// FlagOnlyStoreActionSets
	// When storing dashboard and folder resource permissions, only store action sets and not the full list of underlying permission
	FlagOnlyStoreActionSets = "onlyStoreActionSets"

	// FlagPanelTimeSettings
	// Enables a new panel time settings drawer
	FlagPanelTimeSettings = "panelTimeSettings"

	// FlagKubernetesAnnotations
	// Enables app platform API for annotations
	FlagKubernetesAnnotations = "kubernetesAnnotations"

	// FlagAwsDatasourcesHttpProxy
	// Enables http proxy settings for aws datasources
	FlagAwsDatasourcesHttpProxy = "awsDatasourcesHttpProxy"
)<|MERGE_RESOLUTION|>--- conflicted
+++ resolved
@@ -355,7 +355,6 @@
 	// Displays datasource provisioned and community dashboards in dashboard empty page, only when coming from datasource configuration page
 	FlagSuggestedDashboards = "suggestedDashboards"
 
-<<<<<<< HEAD
 	// FlagDashboardTemplates
 	// Enables a flow to get started with a new dashboard from a template
 	FlagDashboardTemplates = "dashboardTemplates"
@@ -368,8 +367,6 @@
 	// Enables the new alert list view design
 	FlagAlertingListViewV2 = "alertingListViewV2"
 
-=======
->>>>>>> 30c04ab3
 	// FlagAlertingDisableSendAlertsExternal
 	// Disables the ability to send alerts to an external Alertmanager datasource.
 	FlagAlertingDisableSendAlertsExternal = "alertingDisableSendAlertsExternal"
