--- conflicted
+++ resolved
@@ -183,13 +183,11 @@
 	// Use grafana-experimental UI in Azure Monitor
 	FlagAzureMonitorExperimentalUI = "azureMonitorExperimentalUI"
 
-<<<<<<< HEAD
+	// FlagTraceToMetrics
+	// Enable trace to metrics links
+	FlagTraceToMetrics = "traceToMetrics"
+
 	// FlagValidateDashboardsOnSave
 	// Validate dashboard JSON POSTed to api/dashboards/db
 	FlagValidateDashboardsOnSave = "validateDashboardsOnSave"
-=======
-	// FlagTraceToMetrics
-	// Enable trace to metrics links
-	FlagTraceToMetrics = "traceToMetrics"
->>>>>>> c1b5ea3e
 )