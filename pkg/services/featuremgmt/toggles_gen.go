--- conflicted
+++ resolved
@@ -467,37 +467,35 @@
 	// Generate signed id token for identity that can be forwarded to plugins and external services
 	FlagIdForwarding = "idForwarding"
 
-<<<<<<< HEAD
+	// FlagCloudWatchWildCardDimensionValues
+	// Fetches dimension values from CloudWatch to correctly label wildcard dimensions
+	FlagCloudWatchWildCardDimensionValues = "cloudWatchWildCardDimensionValues"
+
+	// FlagExternalServiceAccounts
+	// Automatic service account and token setup for plugins
+	FlagExternalServiceAccounts = "externalServiceAccounts"
+
+	// FlagAlertingModifiedExport
+	// Enables using UI for provisioned rules modification and export
+	FlagAlertingModifiedExport = "alertingModifiedExport"
+
+	// FlagPanelMonitoring
+	// Enables panel monitoring through logs and measurements
+	FlagPanelMonitoring = "panelMonitoring"
+
+	// FlagEnableNativeHTTPHistogram
+	// Enables native HTTP Histograms
+	FlagEnableNativeHTTPHistogram = "enableNativeHTTPHistogram"
+
+	// FlagTransformationsVariableSupport
+	// Allows using variables in transformations
+	FlagTransformationsVariableSupport = "transformationsVariableSupport"
+
+	// FlagKubernetesPlaylists
+	// Use the kubernetes API in the frontend for playlists
+	FlagKubernetesPlaylists = "kubernetesPlaylists"
+
 	// FlagPdfTables
 	// Enables generating table data as PDF in reporting
 	FlagPdfTables = "pdfTables"
-=======
-	// FlagCloudWatchWildCardDimensionValues
-	// Fetches dimension values from CloudWatch to correctly label wildcard dimensions
-	FlagCloudWatchWildCardDimensionValues = "cloudWatchWildCardDimensionValues"
-
-	// FlagExternalServiceAccounts
-	// Automatic service account and token setup for plugins
-	FlagExternalServiceAccounts = "externalServiceAccounts"
-
-	// FlagAlertingModifiedExport
-	// Enables using UI for provisioned rules modification and export
-	FlagAlertingModifiedExport = "alertingModifiedExport"
-
-	// FlagPanelMonitoring
-	// Enables panel monitoring through logs and measurements
-	FlagPanelMonitoring = "panelMonitoring"
-
-	// FlagEnableNativeHTTPHistogram
-	// Enables native HTTP Histograms
-	FlagEnableNativeHTTPHistogram = "enableNativeHTTPHistogram"
-
-	// FlagTransformationsVariableSupport
-	// Allows using variables in transformations
-	FlagTransformationsVariableSupport = "transformationsVariableSupport"
-
-	// FlagKubernetesPlaylists
-	// Use the kubernetes API in the frontend for playlists
-	FlagKubernetesPlaylists = "kubernetesPlaylists"
->>>>>>> fc0933d5
 )