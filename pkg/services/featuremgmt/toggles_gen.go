// NOTE: This file was auto generated.  DO NOT EDIT DIRECTLY!
// To change feature flags, edit:
//  pkg/services/featuremgmt/registry.go
// Then run tests in:
//  pkg/services/featuremgmt/toggles_gen_test.go

package featuremgmt

const (
	// FlagTrimDefaults
	// Use cue schema to remove values that will be applied automatically
	FlagTrimDefaults = "trimDefaults"

	// FlagEnvelopeEncryption
	// encrypt secrets
	FlagEnvelopeEncryption = "envelopeEncryption"

	// FlagHttpclientproviderAzureAuth
	// Experimental. Allow datasources to configure Azure authentication directly via JsonData
	FlagHttpclientproviderAzureAuth = "httpclientprovider_azure_auth"

	// FlagServiceAccounts
	// support service accounts
	FlagServiceAccounts = "serviceAccounts"

	// FlagDatabaseMetrics
	// Add prometheus metrics for database tables
	FlagDatabaseMetrics = "database_metrics"

	// FlagDashboardPreviews
	// Create and show thumbnails for dashboard search results
	FlagDashboardPreviews = "dashboardPreviews"

	// FlagDashboardPreviewsAdmin
	// Manage the dashboard previews crawler process from the UI
	FlagDashboardPreviewsAdmin = "dashboardPreviewsAdmin"

	// FlagLiveConfig
	// Save grafana live configuration in SQL tables
	FlagLiveConfig = "live-config"

	// FlagLivePipeline
	// enable a generic live processing pipeline
	FlagLivePipeline = "live-pipeline"

	// FlagLiveServiceWebWorker
	// This will use a webworker thread to processes events rather than the main thread
	FlagLiveServiceWebWorker = "live-service-web-worker"

	// FlagQueryOverLive
	// Use grafana live websocket to execute backend queries
	FlagQueryOverLive = "queryOverLive"

	// FlagPanelTitleSearch
	// Search for dashboards using panel title
	FlagPanelTitleSearch = "panelTitleSearch"

	// FlagTempoSearch
	// Enable searching in tempo datasources
	FlagTempoSearch = "tempoSearch"

	// FlagTempoBackendSearch
	// Use backend for tempo search
	FlagTempoBackendSearch = "tempoBackendSearch"

	// FlagTempoServiceGraph
	// show service
	FlagTempoServiceGraph = "tempoServiceGraph"

	// FlagLokiBackendMode
	// Loki datasource works as backend datasource
	FlagLokiBackendMode = "lokiBackendMode"

	// FlagAccesscontrol
	// Support robust access control
	FlagAccesscontrol = "accesscontrol"

	// FlagAccesscontrolBuiltins
	// Simplify access control builtin roles
	FlagAccesscontrolBuiltins = "accesscontrol-builtins"

	// FlagPrometheusAzureAuth
	// Experimental. Azure authentication for Prometheus datasource
	FlagPrometheusAzureAuth = "prometheus_azure_auth"

	// FlagInfluxdbBackendMigration
	// Query InfluxDB InfluxQL without the proxy
	FlagInfluxdbBackendMigration = "influxdbBackendMigration"

	// FlagNewNavigation
	// Try the next gen navigation model
	FlagNewNavigation = "newNavigation"

	// FlagShowFeatureFlagsInUI
	// Show feature flags in the settings UI
	FlagShowFeatureFlagsInUI = "showFeatureFlagsInUI"

	// FlagDisableHttpRequestHistogram
	// Do not create histograms for http requests
	FlagDisableHttpRequestHistogram = "disable_http_request_histogram"

	// FlagValidatedQueries
	// only execute the query saved in a panel
	FlagValidatedQueries = "validatedQueries"

	// FlagPublicDashboards
	// enables public access to dashboards
	FlagPublicDashboards = "publicDashboards"

	// FlagLokiLive
	// support websocket streaming for loki (early prototype)
	FlagLokiLive = "lokiLive"

	// FlagSwaggerUi
	// Serves swagger UI
	FlagSwaggerUi = "swaggerUi"

	// FlagFeatureHighlights
	// Highlight Enterprise features
	FlagFeatureHighlights = "featureHighlights"

	// FlagDashboardComments
	// Enable dashboard-wide comments
	FlagDashboardComments = "dashboardComments"

	// FlagAnnotationComments
	// Enable annotation comments
	FlagAnnotationComments = "annotationComments"

	// FlagMigrationLocking
	// Lock database during migrations
	FlagMigrationLocking = "migrationLocking"

	// FlagSaveDashboardDrawer
	// Use a drawer to show save dashboard dialog
	FlagSaveDashboardDrawer = "saveDashboardDrawer"

	// FlagStorage
	// Configurable storage for dashboards, datasources, and resources
	FlagStorage = "storage"

	// FlagAlertProvisioning
	// Provisioning-friendly routes for alerting
	FlagAlertProvisioning = "alertProvisioning"

	// FlagExport
	// Export grafana instance (to git, etc)
	FlagExport = "export"

	// FlagStorageLocalUpload
	// allow uploads to local storage
	FlagStorageLocalUpload = "storageLocalUpload"

	// FlagAzureMonitorResourcePickerForMetrics
	// New UI for Azure Monitor Metrics Query
	FlagAzureMonitorResourcePickerForMetrics = "azureMonitorResourcePickerForMetrics"

	// FlagExplore2Dashboard
	// Experimental Explore to Dashboard workflow
	FlagExplore2Dashboard = "explore2Dashboard"

	// FlagTracing
	// Adds trace ID to error notifications
	FlagTracing = "tracing"

	// FlagPersistNotifications
	// PoC Notifications page
	FlagPersistNotifications = "persistNotifications"

	// FlagCommandPalette
	// Enable command palette
	FlagCommandPalette = "commandPalette"

	// FlagSavedItems
	// Enable Saved Items in the navbar.
	FlagSavedItems = "savedItems"

<<<<<<< HEAD
	// FlagCoremodelValidation
	// Validate objects (e.g. dashboards) against coremodel schemas
	FlagCoremodelValidation = "coremodelValidation"
=======
	// FlagCloudWatchDynamicLabels
	// Use dynamic labels instead of alias patterns in CloudWatch datasource
	FlagCloudWatchDynamicLabels = "cloudWatchDynamicLabels"
>>>>>>> 5283a8b1
)<|MERGE_RESOLUTION|>--- conflicted
+++ resolved
@@ -175,13 +175,11 @@
 	// Enable Saved Items in the navbar.
 	FlagSavedItems = "savedItems"
 
-<<<<<<< HEAD
+	// FlagCloudWatchDynamicLabels
+	// Use dynamic labels instead of alias patterns in CloudWatch datasource
+	FlagCloudWatchDynamicLabels = "cloudWatchDynamicLabels"
+  
 	// FlagCoremodelValidation
 	// Validate objects (e.g. dashboards) against coremodel schemas
 	FlagCoremodelValidation = "coremodelValidation"
-=======
-	// FlagCloudWatchDynamicLabels
-	// Use dynamic labels instead of alias patterns in CloudWatch datasource
-	FlagCloudWatchDynamicLabels = "cloudWatchDynamicLabels"
->>>>>>> 5283a8b1
 )