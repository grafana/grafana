--- conflicted
+++ resolved
@@ -1054,11 +1054,10 @@
 	// When storing dashboard and folder resource permissions, only store action sets and not the full list of underlying permission
 	FlagOnlyStoreActionSets = "onlyStoreActionSets"
 
-<<<<<<< HEAD
 	// FlagPluginInsights
 	// Show insights for plugins in the plugin details page
 	FlagPluginInsights = "pluginInsights"
-=======
+
 	// FlagPanelTimeSettings
 	// Enables a new panel time settings drawer
 	FlagPanelTimeSettings = "panelTimeSettings"
@@ -1082,5 +1081,4 @@
 	// FlagTtlPluginInstanceManager
 	// Enable TTL plugin instance manager
 	FlagTtlPluginInstanceManager = "ttlPluginInstanceManager"
->>>>>>> 0d4ad01b
 )