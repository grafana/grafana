// NOTE: This file was auto generated.  DO NOT EDIT DIRECTLY!
// To change feature flags, edit:
//  pkg/services/featuremgmt/registry.go
// Then run tests in:
//  pkg/services/featuremgmt/toggles_gen_test.go

package featuremgmt

const (
	// FlagDisableEnvelopeEncryption
	// Disable envelope encryption (emergency only)
	FlagDisableEnvelopeEncryption = "disableEnvelopeEncryption"

	// FlagPanelTitleSearch
	// Search for dashboards using panel title
	FlagPanelTitleSearch = "panelTitleSearch"

	// FlagPublicDashboardsEmailSharing
	// Enables public dashboard sharing to be restricted to only allowed emails
	FlagPublicDashboardsEmailSharing = "publicDashboardsEmailSharing"

	// FlagPublicDashboardsScene
	// Enables public dashboard rendering using scenes
	FlagPublicDashboardsScene = "publicDashboardsScene"

	// FlagLokiExperimentalStreaming
	// Support new streaming approach for loki (prototype, needs special loki build)
	FlagLokiExperimentalStreaming = "lokiExperimentalStreaming"

	// FlagFeatureHighlights
	// Highlight Grafana Enterprise features
	FlagFeatureHighlights = "featureHighlights"

	// FlagStorage
	// Configurable storage for dashboards, datasources, and resources
	FlagStorage = "storage"

	// FlagCorrelations
	// Correlations page
	FlagCorrelations = "correlations"

	// FlagCanvasPanelNesting
	// Allow elements nesting
	FlagCanvasPanelNesting = "canvasPanelNesting"

	// FlagLogRequestsInstrumentedAsUnknown
	// Logs the path for requests that are instrumented as unknown
	FlagLogRequestsInstrumentedAsUnknown = "logRequestsInstrumentedAsUnknown"

	// FlagGrpcServer
	// Run the GRPC server
	FlagGrpcServer = "grpcServer"

	// FlagCloudWatchCrossAccountQuerying
	// Enables cross-account querying in CloudWatch datasources
	FlagCloudWatchCrossAccountQuerying = "cloudWatchCrossAccountQuerying"

	// FlagShowDashboardValidationWarnings
	// Show warnings when dashboards do not validate against the schema
	FlagShowDashboardValidationWarnings = "showDashboardValidationWarnings"

	// FlagMysqlAnsiQuotes
	// Use double quotes to escape keyword in a MySQL query
	FlagMysqlAnsiQuotes = "mysqlAnsiQuotes"

	// FlagAlertingBacktesting
	// Rule backtesting API for alerting
	FlagAlertingBacktesting = "alertingBacktesting"

	// FlagEditPanelCSVDragAndDrop
	// Enables drag and drop for CSV and Excel files
	FlagEditPanelCSVDragAndDrop = "editPanelCSVDragAndDrop"

	// FlagLogsContextDatasourceUi
	// Allow datasource to provide custom UI for context view
	FlagLogsContextDatasourceUi = "logsContextDatasourceUi"

	// FlagLokiShardSplitting
	// Use stream shards to split queries into smaller subqueries
	FlagLokiShardSplitting = "lokiShardSplitting"

	// FlagLokiQuerySplitting
	// Split large interval queries into subqueries with smaller time intervals
	FlagLokiQuerySplitting = "lokiQuerySplitting"

	// FlagIndividualCookiePreferences
	// Support overriding cookie preferences per user
	FlagIndividualCookiePreferences = "individualCookiePreferences"

	// FlagInfluxdbBackendMigration
	// Query InfluxDB InfluxQL without the proxy
	FlagInfluxdbBackendMigration = "influxdbBackendMigration"

	// FlagStarsFromAPIServer
	// populate star status from apiserver
	FlagStarsFromAPIServer = "starsFromAPIServer"

	// FlagKubernetesStars
	// Routes stars requests from /api to the /apis endpoint
	FlagKubernetesStars = "kubernetesStars"

	// FlagInfluxqlStreamingParser
	// Enable streaming JSON parser for InfluxDB datasource InfluxQL query language
	FlagInfluxqlStreamingParser = "influxqlStreamingParser"

	// FlagInfluxdbRunQueriesInParallel
	// Enables running InfluxDB Influxql queries in parallel
	FlagInfluxdbRunQueriesInParallel = "influxdbRunQueriesInParallel"

	// FlagLokiLogsDataplane
	// Changes logs responses from Loki to be compliant with the dataplane specification.
	FlagLokiLogsDataplane = "lokiLogsDataplane"

	// FlagDataplaneFrontendFallback
	// Support dataplane contract field name change for transformations and field name matchers where the name is different
	FlagDataplaneFrontendFallback = "dataplaneFrontendFallback"

	// FlagDisableSSEDataplane
	// Disables dataplane specific processing in server side expressions.
	FlagDisableSSEDataplane = "disableSSEDataplane"

	// FlagUnifiedRequestLog
	// Writes error logs to the request logger
	FlagUnifiedRequestLog = "unifiedRequestLog"

	// FlagRenderAuthJWT
	// Uses JWT-based auth for rendering instead of relying on remote cache
	FlagRenderAuthJWT = "renderAuthJWT"

	// FlagRefactorVariablesTimeRange
	// Refactor time range variables flow to reduce number of API calls made when query variables are chained
	FlagRefactorVariablesTimeRange = "refactorVariablesTimeRange"

	// FlagFaroDatasourceSelector
	// Enable the data source selector within the Frontend Apps section of the Frontend Observability
	FlagFaroDatasourceSelector = "faroDatasourceSelector"

	// FlagEnableDatagridEditing
	// Enables the edit functionality in the datagrid panel
	FlagEnableDatagridEditing = "enableDatagridEditing"

	// FlagExtraThemes
	// Enables extra themes
	FlagExtraThemes = "extraThemes"

	// FlagPluginsFrontendSandbox
	// Enables the plugins frontend sandbox
	FlagPluginsFrontendSandbox = "pluginsFrontendSandbox"

	// FlagRecordedQueriesMulti
	// Enables writing multiple items from a single query within Recorded Queries
	FlagRecordedQueriesMulti = "recordedQueriesMulti"

	// FlagLogsExploreTableVisualisation
	// A table visualisation for logs in Explore
	FlagLogsExploreTableVisualisation = "logsExploreTableVisualisation"

	// FlagAwsDatasourcesTempCredentials
	// Support temporary security credentials in AWS plugins for Grafana Cloud customers
	FlagAwsDatasourcesTempCredentials = "awsDatasourcesTempCredentials"

	// FlagTransformationsRedesign
	// Enables the transformations redesign
	FlagTransformationsRedesign = "transformationsRedesign"

	// FlagMlExpressions
	// Enable support for Machine Learning in server-side expressions
	FlagMlExpressions = "mlExpressions"

	// FlagDatasourceAPIServers
	// Expose some datasources as apiservers.
	FlagDatasourceAPIServers = "datasourceAPIServers"

	// FlagGrafanaAPIServerWithExperimentalAPIs
	// Register experimental APIs with the k8s API server, including all datasources
	FlagGrafanaAPIServerWithExperimentalAPIs = "grafanaAPIServerWithExperimentalAPIs"

	// FlagProvisioning
	// Next generation provisioning... and git
	FlagProvisioning = "provisioning"

	// FlagGrafanaAPIServerEnsureKubectlAccess
	// Start an additional https handler and write kubectl options
	FlagGrafanaAPIServerEnsureKubectlAccess = "grafanaAPIServerEnsureKubectlAccess"

	// FlagAwsAsyncQueryCaching
	// Enable caching for async queries for Redshift and Athena. Requires that the datasource has caching and async query support enabled
	FlagAwsAsyncQueryCaching = "awsAsyncQueryCaching"

	// FlagQueryCacheRequestDeduplication
	// Enable request deduplication when query caching is enabled. Requests issuing the same query will be deduplicated, only the first request to arrive will be executed and the response will be shared with requests arriving while there is a request in-flight
	FlagQueryCacheRequestDeduplication = "queryCacheRequestDeduplication"

	// FlagPermissionsFilterRemoveSubquery
	// Alternative permission filter implementation that does not use subqueries for fetching the dashboard folder
	FlagPermissionsFilterRemoveSubquery = "permissionsFilterRemoveSubquery"

	// FlagConfigurableSchedulerTick
	// Enable changing the scheduler base interval via configuration option unified_alerting.scheduler_tick_interval
	FlagConfigurableSchedulerTick = "configurableSchedulerTick"

	// FlagDashgpt
	// Enable AI powered features in dashboards
	FlagDashgpt = "dashgpt"

	// FlagAiGeneratedDashboardChanges
	// Enable AI powered features for dashboards to auto-summary changes when saving
	FlagAiGeneratedDashboardChanges = "aiGeneratedDashboardChanges"

	// FlagReportingRetries
	// Enables rendering retries for the reporting feature
	FlagReportingRetries = "reportingRetries"

	// FlagSseGroupByDatasource
	// Send query to the same datasource in a single request when using server side expressions. The `cloudWatchBatchQueries` feature toggle should be enabled if this used with CloudWatch.
	FlagSseGroupByDatasource = "sseGroupByDatasource"

	// FlagLokiRunQueriesInParallel
	// Enables running Loki queries in parallel
	FlagLokiRunQueriesInParallel = "lokiRunQueriesInParallel"

	// FlagExternalServiceAccounts
	// Automatic service account and token setup for plugins
	FlagExternalServiceAccounts = "externalServiceAccounts"

	// FlagPanelMonitoring
	// Enables panel monitoring through logs and measurements
	FlagPanelMonitoring = "panelMonitoring"

	// FlagEnableNativeHTTPHistogram
	// Enables native HTTP Histograms
	FlagEnableNativeHTTPHistogram = "enableNativeHTTPHistogram"

	// FlagDisableClassicHTTPHistogram
	// Disables classic HTTP Histogram (use with enableNativeHTTPHistogram)
	FlagDisableClassicHTTPHistogram = "disableClassicHTTPHistogram"

	// FlagFormatString
	// Enable format string transformer
	FlagFormatString = "formatString"

	// FlagKubernetesSnapshots
	// Routes snapshot requests from /api to the /apis endpoint
	FlagKubernetesSnapshots = "kubernetesSnapshots"

	// FlagKubernetesLibraryPanels
	// Routes library panel requests from /api to the /apis endpoint
	FlagKubernetesLibraryPanels = "kubernetesLibraryPanels"

	// FlagKubernetesDashboards
	// Use the kubernetes API in the frontend for dashboards
	FlagKubernetesDashboards = "kubernetesDashboards"

	// FlagKubernetesShortURLs
	// Enables k8s short url api and uses it under the hood when handling legacy /api
	FlagKubernetesShortURLs = "kubernetesShortURLs"

	// FlagUseKubernetesShortURLsAPI
	// Routes short url requests from /api to the /apis endpoint in the frontend. Depends on kubernetesShortURLs
	FlagUseKubernetesShortURLsAPI = "useKubernetesShortURLsAPI"

	// FlagKubernetesAlertingRules
	// Adds support for Kubernetes alerting and recording rules
	FlagKubernetesAlertingRules = "kubernetesAlertingRules"

	// FlagKubernetesCorrelations
	// Adds support for Kubernetes correlations
	FlagKubernetesCorrelations = "kubernetesCorrelations"

<<<<<<< HEAD
	// FlagKubernetesHistory
	// Adds support for Kubernetes query history
	FlagKubernetesHistory = "kubernetesHistory"
=======
	// FlagKubernetesLogsDrilldown
	// Adds support for Kubernetes logs drilldown
	FlagKubernetesLogsDrilldown = "kubernetesLogsDrilldown"

	// FlagKubernetesQueryCaching
	// Adds support for Kubernetes querycaching
	FlagKubernetesQueryCaching = "kubernetesQueryCaching"
>>>>>>> 2d5713e3

	// FlagDashboardDisableSchemaValidationV1
	// Disable schema validation for dashboards/v1
	FlagDashboardDisableSchemaValidationV1 = "dashboardDisableSchemaValidationV1"

	// FlagDashboardDisableSchemaValidationV2
	// Disable schema validation for dashboards/v2
	FlagDashboardDisableSchemaValidationV2 = "dashboardDisableSchemaValidationV2"

	// FlagDashboardSchemaValidationLogging
	// Log schema validation errors so they can be analyzed later
	FlagDashboardSchemaValidationLogging = "dashboardSchemaValidationLogging"

	// FlagScanRowInvalidDashboardParseFallbackEnabled
	// Enable fallback parsing behavior when scan row encounters invalid dashboard JSON
	FlagScanRowInvalidDashboardParseFallbackEnabled = "scanRowInvalidDashboardParseFallbackEnabled"

	// FlagDatasourceQueryTypes
	// Show query type endpoints in datasource API servers (currently hardcoded for testdata, expressions, and prometheus)
	FlagDatasourceQueryTypes = "datasourceQueryTypes"

	// FlagQueryService
	// Register /apis/query.grafana.app/ -- will eventually replace /api/ds/query
	FlagQueryService = "queryService"

	// FlagQueryServiceWithConnections
	// Adds datasource connections to the query service
	FlagQueryServiceWithConnections = "queryServiceWithConnections"

	// FlagQueryServiceRewrite
	// Rewrite requests targeting /ds/query to the query service
	FlagQueryServiceRewrite = "queryServiceRewrite"

	// FlagQueryServiceFromUI
	// Routes requests to the new query service
	FlagQueryServiceFromUI = "queryServiceFromUI"

	// FlagQueryServiceFromExplore
	// Routes explore requests to the new query service
	FlagQueryServiceFromExplore = "queryServiceFromExplore"

	// FlagCloudWatchBatchQueries
	// Runs CloudWatch metrics queries as separate batches
	FlagCloudWatchBatchQueries = "cloudWatchBatchQueries"

	// FlagCachingOptimizeSerializationMemoryUsage
	// If enabled, the caching backend gradually serializes query responses for the cache, comparing against the configured `[caching]max_value_mb` value as it goes. This can can help prevent Grafana from running out of memory while attempting to cache very large query responses.
	FlagCachingOptimizeSerializationMemoryUsage = "cachingOptimizeSerializationMemoryUsage"

	// FlagAddFieldFromCalculationStatFunctions
	// Add cumulative and window functions to the add field from calculation transformation
	FlagAddFieldFromCalculationStatFunctions = "addFieldFromCalculationStatFunctions"

	// FlagAlertmanagerRemoteSecondary
	// Enable Grafana to sync configuration and state with a remote Alertmanager.
	FlagAlertmanagerRemoteSecondary = "alertmanagerRemoteSecondary"

	// FlagAlertingProvenanceLockWrites
	// Enables a feature to avoid issues with concurrent writes to the alerting provenance table in MySQL
	FlagAlertingProvenanceLockWrites = "alertingProvenanceLockWrites"

	// FlagAlertmanagerRemotePrimary
	// Enable Grafana to have a remote Alertmanager instance as the primary Alertmanager.
	FlagAlertmanagerRemotePrimary = "alertmanagerRemotePrimary"

	// FlagAnnotationPermissionUpdate
	// Change the way annotation permissions work by scoping them to folders and dashboards.
	FlagAnnotationPermissionUpdate = "annotationPermissionUpdate"

	// FlagExtractFieldsNameDeduplication
	// Make sure extracted field names are unique in the dataframe
	FlagExtractFieldsNameDeduplication = "extractFieldsNameDeduplication"

	// FlagDashboardSceneForViewers
	// Enables dashboard rendering using Scenes for viewer roles
	FlagDashboardSceneForViewers = "dashboardSceneForViewers"

	// FlagDashboardSceneSolo
	// Enables rendering dashboards using scenes for solo panels
	FlagDashboardSceneSolo = "dashboardSceneSolo"

	// FlagDashboardScene
	// Enables dashboard rendering using scenes for all roles
	FlagDashboardScene = "dashboardScene"

	// FlagDashboardNewLayouts
	// Enables experimental new dashboard layouts
	FlagDashboardNewLayouts = "dashboardNewLayouts"

	// FlagDashboardUndoRedo
	// Enables undo/redo in dynamic dashboards
	FlagDashboardUndoRedo = "dashboardUndoRedo"

	// FlagUnlimitedLayoutsNesting
	// Enables unlimited dashboard panel grouping
	FlagUnlimitedLayoutsNesting = "unlimitedLayoutsNesting"

	// FlagPanelFilterVariable
	// Enables use of the `systemPanelFilterVar` variable to filter panels in a dashboard
	FlagPanelFilterVariable = "panelFilterVariable"

	// FlagPdfTables
	// Enables generating table data as PDF in reporting
	FlagPdfTables = "pdfTables"

	// FlagCanvasPanelPanZoom
	// Allow pan and zoom in canvas panel
	FlagCanvasPanelPanZoom = "canvasPanelPanZoom"

	// FlagTimeComparison
	// Enables time comparison option in supported panels
	FlagTimeComparison = "timeComparison"

	// FlagLogsInfiniteScrolling
	// Enables infinite scrolling for the Logs panel in Explore and Dashboards
	FlagLogsInfiniteScrolling = "logsInfiniteScrolling"

	// FlagLogRowsPopoverMenu
	// Enable filtering menu displayed when text of a log line is selected
	FlagLogRowsPopoverMenu = "logRowsPopoverMenu"

	// FlagPluginsSkipHostEnvVars
	// Disables passing host environment variable to plugin processes
	FlagPluginsSkipHostEnvVars = "pluginsSkipHostEnvVars"

	// FlagTableSharedCrosshair
	// Enables shared crosshair in table panel
	FlagTableSharedCrosshair = "tableSharedCrosshair"

	// FlagRegressionTransformation
	// Enables regression analysis transformation
	FlagRegressionTransformation = "regressionTransformation"

	// FlagKubernetesFeatureToggles
	// Use the kubernetes API for feature toggle management in the frontend
	FlagKubernetesFeatureToggles = "kubernetesFeatureToggles"

	// FlagCloudRBACRoles
	// Enabled grafana cloud specific RBAC roles
	FlagCloudRBACRoles = "cloudRBACRoles"

	// FlagAlertingQueryOptimization
	// Optimizes eligible queries in order to reduce load on datasources
	FlagAlertingQueryOptimization = "alertingQueryOptimization"

	// FlagJitterAlertRulesWithinGroups
	// Distributes alert rule evaluations more evenly over time, including spreading out rules within the same group. Disables sequential evaluation if enabled.
	FlagJitterAlertRulesWithinGroups = "jitterAlertRulesWithinGroups"

	// FlagOnPremToCloudMigrations
	// Enable the Grafana Migration Assistant, which helps you easily migrate various on-prem resources to your Grafana Cloud stack.
	FlagOnPremToCloudMigrations = "onPremToCloudMigrations"

	// FlagSecretsManagementAppPlatform
	// Enable the secrets management API and services under app platform
	FlagSecretsManagementAppPlatform = "secretsManagementAppPlatform"

	// FlagSecretsManagementAppPlatformUI
	// Enable the secrets management app platform UI
	FlagSecretsManagementAppPlatformUI = "secretsManagementAppPlatformUI"

	// FlagAlertingSaveStatePeriodic
	// Writes the state periodically to the database, asynchronous to rule evaluation
	FlagAlertingSaveStatePeriodic = "alertingSaveStatePeriodic"

	// FlagAlertingSaveStateCompressed
	// Enables the compressed protobuf-based alert state storage. Default is enabled.
	FlagAlertingSaveStateCompressed = "alertingSaveStateCompressed"

	// FlagScopeApi
	// In-development feature flag for the scope api using the app platform.
	FlagScopeApi = "scopeApi"

	// FlagUseScopeSingleNodeEndpoint
	// Use the single node endpoint for the scope api. This is used to fetch the scope parent node.
	FlagUseScopeSingleNodeEndpoint = "useScopeSingleNodeEndpoint"

	// FlagUseMultipleScopeNodesEndpoint
	// Makes the frontend use the &#39;names&#39; param for fetching multiple scope nodes at once
	FlagUseMultipleScopeNodesEndpoint = "useMultipleScopeNodesEndpoint"

	// FlagLogQLScope
	// In-development feature that will allow injection of labels into loki queries.
	FlagLogQLScope = "logQLScope"

	// FlagSqlExpressions
	// Enables SQL Expressions, which can execute SQL queries against data source results.
	FlagSqlExpressions = "sqlExpressions"

	// FlagSqlExpressionsColumnAutoComplete
	// Enables column autocomplete for SQL Expressions
	FlagSqlExpressionsColumnAutoComplete = "sqlExpressionsColumnAutoComplete"

	// FlagGroupToNestedTableTransformation
	// Enables the group to nested table transformation
	FlagGroupToNestedTableTransformation = "groupToNestedTableTransformation"

	// FlagNewPDFRendering
	// New implementation for the dashboard-to-PDF rendering
	FlagNewPDFRendering = "newPDFRendering"

	// FlagTlsMemcached
	// Use TLS-enabled memcached in the enterprise caching feature
	FlagTlsMemcached = "tlsMemcached"

	// FlagKubernetesAggregator
	// Enable grafana&#39;s embedded kube-aggregator
	FlagKubernetesAggregator = "kubernetesAggregator"

	// FlagKubernetesAggregatorCapTokenAuth
	// Enable CAP token based authentication in grafana&#39;s embedded kube-aggregator
	FlagKubernetesAggregatorCapTokenAuth = "kubernetesAggregatorCapTokenAuth"

	// FlagGroupByVariable
	// Enable groupBy variable support in scenes dashboards
	FlagGroupByVariable = "groupByVariable"

	// FlagScopeFilters
	// Enables the use of scope filters in Grafana
	FlagScopeFilters = "scopeFilters"

	// FlagOauthRequireSubClaim
	// Require that sub claims is present in oauth tokens.
	FlagOauthRequireSubClaim = "oauthRequireSubClaim"

	// FlagNewDashboardWithFiltersAndGroupBy
	// Enables filters and group by variables on all new dashboards. Variables are added only if default data source supports filtering.
	FlagNewDashboardWithFiltersAndGroupBy = "newDashboardWithFiltersAndGroupBy"

	// FlagCloudWatchNewLabelParsing
	// Updates CloudWatch label parsing to be more accurate
	FlagCloudWatchNewLabelParsing = "cloudWatchNewLabelParsing"

	// FlagDisableNumericMetricsSortingInExpressions
	// In server-side expressions, disable the sorting of numeric-kind metrics by their metric name or labels.
	FlagDisableNumericMetricsSortingInExpressions = "disableNumericMetricsSortingInExpressions"

	// FlagGrafanaManagedRecordingRules
	// Enables Grafana-managed recording rules.
	FlagGrafanaManagedRecordingRules = "grafanaManagedRecordingRules"

	// FlagQueryLibrary
	// Enables Saved queries (query library) feature
	FlagQueryLibrary = "queryLibrary"

	// FlagDashboardLibrary
	// Enable suggested dashboards when creating new dashboards
	FlagDashboardLibrary = "dashboardLibrary"

	// FlagLogsExploreTableDefaultVisualization
	// Sets the logs table as default visualisation in logs explore
	FlagLogsExploreTableDefaultVisualization = "logsExploreTableDefaultVisualization"

	// FlagAlertingListViewV2
	// Enables the new alert list view design
	FlagAlertingListViewV2 = "alertingListViewV2"

	// FlagAlertingDisableSendAlertsExternal
	// Disables the ability to send alerts to an external Alertmanager datasource.
	FlagAlertingDisableSendAlertsExternal = "alertingDisableSendAlertsExternal"

	// FlagPreserveDashboardStateWhenNavigating
	// Enables possibility to preserve dashboard variables and time range when navigating between dashboards
	FlagPreserveDashboardStateWhenNavigating = "preserveDashboardStateWhenNavigating"

	// FlagAlertingCentralAlertHistory
	// Enables the new central alert history.
	FlagAlertingCentralAlertHistory = "alertingCentralAlertHistory"

	// FlagPluginProxyPreserveTrailingSlash
	// Preserve plugin proxy trailing slash.
	FlagPluginProxyPreserveTrailingSlash = "pluginProxyPreserveTrailingSlash"

	// FlagAzureMonitorPrometheusExemplars
	// Allows configuration of Azure Monitor as a data source that can provide Prometheus exemplars
	FlagAzureMonitorPrometheusExemplars = "azureMonitorPrometheusExemplars"

	// FlagPinNavItems
	// Enables pinning of nav items
	FlagPinNavItems = "pinNavItems"

	// FlagAuthZGRPCServer
	// Enables the gRPC server for authorization
	FlagAuthZGRPCServer = "authZGRPCServer"

	// FlagSsoSettingsLDAP
	// Use the new SSO Settings API to configure LDAP
	FlagSsoSettingsLDAP = "ssoSettingsLDAP"

	// FlagZanzana
	// Use openFGA as authorization engine.
	FlagZanzana = "zanzana"

	// FlagZanzanaNoLegacyClient
	// Use openFGA as main authorization engine and disable legacy RBAC clietn.
	FlagZanzanaNoLegacyClient = "zanzanaNoLegacyClient"

	// FlagReloadDashboardsOnParamsChange
	// Enables reload of dashboards on scopes, time range and variables changes
	FlagReloadDashboardsOnParamsChange = "reloadDashboardsOnParamsChange"

	// FlagEnableScopesInMetricsExplore
	// Enables the scopes usage in Metrics Explore
	FlagEnableScopesInMetricsExplore = "enableScopesInMetricsExplore"

	// FlagCloudWatchRoundUpEndTime
	// Round up end time for metric queries to the next minute to avoid missing data
	FlagCloudWatchRoundUpEndTime = "cloudWatchRoundUpEndTime"

	// FlagPrometheusAzureOverrideAudience
	// Deprecated. Allow override default AAD audience for Azure Prometheus endpoint. Enabled by default. This feature should no longer be used and will be removed in the future.
	FlagPrometheusAzureOverrideAudience = "prometheusAzureOverrideAudience"

	// FlagAlertingFilterV2
	// Enable the new alerting search experience
	FlagAlertingFilterV2 = "alertingFilterV2"

	// FlagDataplaneAggregator
	// Enable grafana dataplane aggregator
	FlagDataplaneAggregator = "dataplaneAggregator"

	// FlagNewFiltersUI
	// Enables new combobox style UI for the Ad hoc filters variable in scenes architecture
	FlagNewFiltersUI = "newFiltersUI"

	// FlagVizActionsAuth
	// Allows authenticated API calls in actions
	FlagVizActionsAuth = "vizActionsAuth"

	// FlagAlertingPrometheusRulesPrimary
	// Uses Prometheus rules as the primary source of truth for ruler-enabled data sources
	FlagAlertingPrometheusRulesPrimary = "alertingPrometheusRulesPrimary"

	// FlagExploreLogsShardSplitting
	// Used in Logs Drilldown to split queries into multiple queries based on the number of shards
	FlagExploreLogsShardSplitting = "exploreLogsShardSplitting"

	// FlagExploreLogsAggregatedMetrics
	// Used in Logs Drilldown to query by aggregated metrics
	FlagExploreLogsAggregatedMetrics = "exploreLogsAggregatedMetrics"

	// FlagExploreLogsLimitedTimeRange
	// Used in Logs Drilldown to limit the time range
	FlagExploreLogsLimitedTimeRange = "exploreLogsLimitedTimeRange"

	// FlagAppPlatformGrpcClientAuth
	// Enables the gRPC client to authenticate with the App Platform by using ID &amp; access tokens
	FlagAppPlatformGrpcClientAuth = "appPlatformGrpcClientAuth"

	// FlagGroupAttributeSync
	// Enable the groupsync extension for managing Group Attribute Sync feature
	FlagGroupAttributeSync = "groupAttributeSync"

	// FlagAlertingQueryAndExpressionsStepMode
	// Enables step mode for alerting queries and expressions
	FlagAlertingQueryAndExpressionsStepMode = "alertingQueryAndExpressionsStepMode"

	// FlagImprovedExternalSessionHandling
	// Enables improved support for OAuth external sessions. After enabling this feature, users might need to re-authenticate themselves.
	FlagImprovedExternalSessionHandling = "improvedExternalSessionHandling"

	// FlagUseSessionStorageForRedirection
	// Use session storage for handling the redirection after login
	FlagUseSessionStorageForRedirection = "useSessionStorageForRedirection"

	// FlagRolePickerDrawer
	// Enables the new role picker drawer design
	FlagRolePickerDrawer = "rolePickerDrawer"

	// FlagUnifiedStorageSearch
	// Enable unified storage search
	FlagUnifiedStorageSearch = "unifiedStorageSearch"

	// FlagUnifiedStorageSearchSprinkles
	// Enable sprinkles on unified storage search
	FlagUnifiedStorageSearchSprinkles = "unifiedStorageSearchSprinkles"

	// FlagManagedDualWriter
	// Pick the dual write mode from database configs
	FlagManagedDualWriter = "managedDualWriter"

	// FlagPluginsSriChecks
	// Enables SRI checks for plugin assets
	FlagPluginsSriChecks = "pluginsSriChecks"

	// FlagUnifiedStorageBigObjectsSupport
	// Enables to save big objects in blob storage
	FlagUnifiedStorageBigObjectsSupport = "unifiedStorageBigObjectsSupport"

	// FlagTimeRangeProvider
	// Enables time pickers sync
	FlagTimeRangeProvider = "timeRangeProvider"

	// FlagAzureMonitorDisableLogLimit
	// Disables the log limit restriction for Azure Monitor when true. The limit is enabled by default.
	FlagAzureMonitorDisableLogLimit = "azureMonitorDisableLogLimit"

	// FlagPreinstallAutoUpdate
	// Enables automatic updates for pre-installed plugins
	FlagPreinstallAutoUpdate = "preinstallAutoUpdate"

	// FlagPlaylistsReconciler
	// Enables experimental reconciler for playlists
	FlagPlaylistsReconciler = "playlistsReconciler"

	// FlagPasswordlessMagicLinkAuthentication
	// Enable passwordless login via magic link authentication
	FlagPasswordlessMagicLinkAuthentication = "passwordlessMagicLinkAuthentication"

	// FlagExploreMetricsRelatedLogs
	// Display Related Logs in Grafana Metrics Drilldown
	FlagExploreMetricsRelatedLogs = "exploreMetricsRelatedLogs"

	// FlagPrometheusSpecialCharsInLabelValues
	// Adds support for quotes and special characters in label values for Prometheus queries
	FlagPrometheusSpecialCharsInLabelValues = "prometheusSpecialCharsInLabelValues"

	// FlagEnableExtensionsAdminPage
	// Enables the extension admin page regardless of development mode
	FlagEnableExtensionsAdminPage = "enableExtensionsAdminPage"

	// FlagEnableSCIM
	// Enables SCIM support for user and group management
	FlagEnableSCIM = "enableSCIM"

	// FlagCrashDetection
	// Enables browser crash detection reporting to Faro.
	FlagCrashDetection = "crashDetection"

	// FlagAlertingUIOptimizeReducer
	// Enables removing the reducer from the alerting UI when creating a new alert rule and using instant query
	FlagAlertingUIOptimizeReducer = "alertingUIOptimizeReducer"

	// FlagAzureMonitorEnableUserAuth
	// Enables user auth for Azure Monitor datasource only
	FlagAzureMonitorEnableUserAuth = "azureMonitorEnableUserAuth"

	// FlagAlertingAIGenAlertRules
	// Enable AI-generated alert rules.
	FlagAlertingAIGenAlertRules = "alertingAIGenAlertRules"

	// FlagAlertingAIFeedback
	// Enable AI-generated feedback from the Grafana UI.
	FlagAlertingAIFeedback = "alertingAIFeedback"

	// FlagAlertingAIImproveAlertRules
	// Enable AI-improve alert rules labels and annotations.
	FlagAlertingAIImproveAlertRules = "alertingAIImproveAlertRules"

	// FlagAlertingAIGenTemplates
	// Enable AI-generated alerting templates.
	FlagAlertingAIGenTemplates = "alertingAIGenTemplates"

	// FlagAlertingEnrichmentPerRule
	// Enable enrichment per rule in the alerting UI.
	FlagAlertingEnrichmentPerRule = "alertingEnrichmentPerRule"

	// FlagAlertingEnrichmentAssistantInvestigations
	// Enable Assistant Investigations enrichment type.
	FlagAlertingEnrichmentAssistantInvestigations = "alertingEnrichmentAssistantInvestigations"

	// FlagAlertingAIAnalyzeCentralStateHistory
	// Enable AI-analyze central state history.
	FlagAlertingAIAnalyzeCentralStateHistory = "alertingAIAnalyzeCentralStateHistory"

	// FlagAlertingNotificationsStepMode
	// Enables simplified step mode in the notifications section
	FlagAlertingNotificationsStepMode = "alertingNotificationsStepMode"

	// FlagFeedbackButton
	// Enables a button to send feedback from the Grafana UI
	FlagFeedbackButton = "feedbackButton"

	// FlagUnifiedStorageSearchUI
	// Enable unified storage search UI
	FlagUnifiedStorageSearchUI = "unifiedStorageSearchUI"

	// FlagElasticsearchCrossClusterSearch
	// Enables cross cluster search in the Elasticsearch data source
	FlagElasticsearchCrossClusterSearch = "elasticsearchCrossClusterSearch"

	// FlagUnifiedHistory
	// Displays the navigation history so the user can navigate back to previous pages
	FlagUnifiedHistory = "unifiedHistory"

	// FlagLokiLabelNamesQueryApi
	// Defaults to using the Loki `/labels` API instead of `/series`
	FlagLokiLabelNamesQueryApi = "lokiLabelNamesQueryApi"

	// FlagInvestigationsBackend
	// Enable the investigations backend API
	FlagInvestigationsBackend = "investigationsBackend"

	// FlagK8SFolderCounts
	// Enable folder&#39;s api server counts
	FlagK8SFolderCounts = "k8SFolderCounts"

	// FlagK8SFolderMove
	// Enable folder&#39;s api server move
	FlagK8SFolderMove = "k8SFolderMove"

	// FlagImprovedExternalSessionHandlingSAML
	// Enables improved support for SAML external sessions. Ensure the NameID format is correctly configured in Grafana for SAML Single Logout to function properly.
	FlagImprovedExternalSessionHandlingSAML = "improvedExternalSessionHandlingSAML"

	// FlagTeamHttpHeadersTempo
	// Enables LBAC for datasources for Tempo to apply LBAC filtering of traces to the client requests for users in teams
	FlagTeamHttpHeadersTempo = "teamHttpHeadersTempo"

	// FlagTemplateVariablesUsesCombobox
	// Use new **Combobox** component for template variables
	FlagTemplateVariablesUsesCombobox = "templateVariablesUsesCombobox"

	// FlagGrafanaAdvisor
	// Enables Advisor app
	FlagGrafanaAdvisor = "grafanaAdvisor"

	// FlagElasticsearchImprovedParsing
	// Enables less memory intensive Elasticsearch result parsing
	FlagElasticsearchImprovedParsing = "elasticsearchImprovedParsing"

	// FlagDatasourceConnectionsTab
	// Shows defined connections for a data source in the plugins detail page
	FlagDatasourceConnectionsTab = "datasourceConnectionsTab"

	// FlagFetchRulesUsingPost
	// Use a POST request to list rules by passing down the namespaces user has access to
	FlagFetchRulesUsingPost = "fetchRulesUsingPost"

	// FlagNewLogsPanel
	// Enables the new logs panel in Explore
	FlagNewLogsPanel = "newLogsPanel"

	// FlagGrafanaconThemes
	// Enables the temporary themes for GrafanaCon
	FlagGrafanaconThemes = "grafanaconThemes"

	// FlagAlertingJiraIntegration
	// Enables the new Jira integration for contact points in cloud alert managers.
	FlagAlertingJiraIntegration = "alertingJiraIntegration"

	// FlagAlertingUseNewSimplifiedRoutingHashAlgorithm
	FlagAlertingUseNewSimplifiedRoutingHashAlgorithm = "alertingUseNewSimplifiedRoutingHashAlgorithm"

	// FlagUseScopesNavigationEndpoint
	// Use the scopes navigation endpoint instead of the dashboardbindings endpoint
	FlagUseScopesNavigationEndpoint = "useScopesNavigationEndpoint"

	// FlagScopeSearchAllLevels
	// Enable scope search to include all levels of the scope node tree
	FlagScopeSearchAllLevels = "scopeSearchAllLevels"

	// FlagAlertingRuleVersionHistoryRestore
	// Enables the alert rule version history restore feature
	FlagAlertingRuleVersionHistoryRestore = "alertingRuleVersionHistoryRestore"

	// FlagNewShareReportDrawer
	// Enables the report creation drawer in a dashboard
	FlagNewShareReportDrawer = "newShareReportDrawer"

	// FlagRendererDisableAppPluginsPreload
	// Disable pre-loading app plugins when the request is coming from the renderer
	FlagRendererDisableAppPluginsPreload = "rendererDisableAppPluginsPreload"

	// FlagAssetSriChecks
	// Enables SRI checks for Grafana JavaScript assets
	FlagAssetSriChecks = "assetSriChecks"

	// FlagAlertRuleRestore
	// Enables the alert rule restore feature
	FlagAlertRuleRestore = "alertRuleRestore"

	// FlagInfinityRunQueriesInParallel
	// Enables running Infinity queries in parallel
	FlagInfinityRunQueriesInParallel = "infinityRunQueriesInParallel"

	// FlagInviteUserExperimental
	// Renders invite user button along the app
	FlagInviteUserExperimental = "inviteUserExperimental"

	// FlagAlertingMigrationUI
	// Enables the alerting migration UI, to migrate data source-managed rules to Grafana-managed rules
	FlagAlertingMigrationUI = "alertingMigrationUI"

	// FlagAlertingImportYAMLUI
	// Enables a UI feature for importing rules from a Prometheus file to Grafana-managed rules
	FlagAlertingImportYAMLUI = "alertingImportYAMLUI"

	// FlagUnifiedStorageHistoryPruner
	// Enables the unified storage history pruner
	FlagUnifiedStorageHistoryPruner = "unifiedStorageHistoryPruner"

	// FlagAzureMonitorLogsBuilderEditor
	// Enables the logs builder mode for the Azure Monitor data source
	FlagAzureMonitorLogsBuilderEditor = "azureMonitorLogsBuilderEditor"

	// FlagLocaleFormatPreference
	// Specifies the locale so the correct format for numbers and dates can be shown
	FlagLocaleFormatPreference = "localeFormatPreference"

	// FlagUnifiedStorageGrpcConnectionPool
	// Enables the unified storage grpc connection pool
	FlagUnifiedStorageGrpcConnectionPool = "unifiedStorageGrpcConnectionPool"

	// FlagAlertingRulePermanentlyDelete
	// Enables UI functionality to permanently delete alert rules
	FlagAlertingRulePermanentlyDelete = "alertingRulePermanentlyDelete"

	// FlagAlertingRuleRecoverDeleted
	// Enables the UI functionality to recover and view deleted alert rules
	FlagAlertingRuleRecoverDeleted = "alertingRuleRecoverDeleted"

	// FlagMultiTenantTempCredentials
	// use multi-tenant path for awsTempCredentials
	FlagMultiTenantTempCredentials = "multiTenantTempCredentials"

	// FlagUnifiedNavbars
	// Enables unified navbars
	FlagUnifiedNavbars = "unifiedNavbars"

	// FlagLogsPanelControls
	// Enables a control component for the logs panel in Explore
	FlagLogsPanelControls = "logsPanelControls"

	// FlagMetricsFromProfiles
	// Enables creating metrics from profiles and storing them as recording rules
	FlagMetricsFromProfiles = "metricsFromProfiles"

	// FlagGrafanaAssistantInProfilesDrilldown
	// Enables integration with Grafana Assistant in Profiles Drilldown
	FlagGrafanaAssistantInProfilesDrilldown = "grafanaAssistantInProfilesDrilldown"

	// FlagPostgresDSUsePGX
	// Enables using PGX instead of libpq for PostgreSQL datasource
	FlagPostgresDSUsePGX = "postgresDSUsePGX"

	// FlagTempoAlerting
	// Enables creating alerts from Tempo data source
	FlagTempoAlerting = "tempoAlerting"

	// FlagPluginsAutoUpdate
	// Enables auto-updating of users installed plugins
	FlagPluginsAutoUpdate = "pluginsAutoUpdate"

	// FlagAlertingListViewV2PreviewToggle
	// Enables the alerting list view v2 preview toggle
	FlagAlertingListViewV2PreviewToggle = "alertingListViewV2PreviewToggle"

	// FlagAlertRuleUseFiredAtForStartsAt
	// Use FiredAt for StartsAt when sending alerts to Alertmaanger
	FlagAlertRuleUseFiredAtForStartsAt = "alertRuleUseFiredAtForStartsAt"

	// FlagAlertingBulkActionsInUI
	// Enables the alerting bulk actions in the UI
	FlagAlertingBulkActionsInUI = "alertingBulkActionsInUI"

	// FlagKubernetesAuthzApis
	// Registers AuthZ /apis endpoint
	FlagKubernetesAuthzApis = "kubernetesAuthzApis"

	// FlagKubernetesAuthZHandlerRedirect
	// Redirects the traffic from the legacy access control endpoints to the new K8s AuthZ endpoints
	FlagKubernetesAuthZHandlerRedirect = "kubernetesAuthZHandlerRedirect"

	// FlagKubernetesAuthzResourcePermissionApis
	// Registers AuthZ resource permission /apis endpoints
	FlagKubernetesAuthzResourcePermissionApis = "kubernetesAuthzResourcePermissionApis"

	// FlagKubernetesAuthzZanzanaSync
	// Enable sync of Zanzana authorization store on AuthZ CRD mutations
	FlagKubernetesAuthzZanzanaSync = "kubernetesAuthzZanzanaSync"

	// FlagKubernetesAuthnMutation
	// Enables create, delete, and update mutations for resources owned by IAM identity
	FlagKubernetesAuthnMutation = "kubernetesAuthnMutation"

	// FlagRestoreDashboards
	// Enables restore deleted dashboards feature
	FlagRestoreDashboards = "restoreDashboards"

	// FlagAlertEnrichment
	// Enable configuration of alert enrichments in Grafana Cloud.
	FlagAlertEnrichment = "alertEnrichment"

	// FlagAlertEnrichmentMultiStep
	// Allow multiple steps per enrichment.
	FlagAlertEnrichmentMultiStep = "alertEnrichmentMultiStep"

	// FlagAlertEnrichmentConditional
	// Enable conditional alert enrichment steps.
	FlagAlertEnrichmentConditional = "alertEnrichmentConditional"

	// FlagAlertingImportAlertmanagerAPI
	// Enables the API to import Alertmanager configuration
	FlagAlertingImportAlertmanagerAPI = "alertingImportAlertmanagerAPI"

	// FlagAlertingImportAlertmanagerUI
	// Enables the UI to see imported Alertmanager configuration
	FlagAlertingImportAlertmanagerUI = "alertingImportAlertmanagerUI"

	// FlagSharingDashboardImage
	// Enables image sharing functionality for dashboards
	FlagSharingDashboardImage = "sharingDashboardImage"

	// FlagPreferLibraryPanelTitle
	// Prefer library panel title over viz panel title.
	FlagPreferLibraryPanelTitle = "preferLibraryPanelTitle"

	// FlagTabularNumbers
	// Use fixed-width numbers globally in the UI
	FlagTabularNumbers = "tabularNumbers"

	// FlagNewInfluxDSConfigPageDesign
	// Enables new design for the InfluxDB data source configuration page
	FlagNewInfluxDSConfigPageDesign = "newInfluxDSConfigPageDesign"

	// FlagEnableAppChromeExtensions
	// Set this to true to enable all app chrome extensions registered by plugins.
	FlagEnableAppChromeExtensions = "enableAppChromeExtensions"

	// FlagEnableDashboardEmptyExtensions
	// Set this to true to enable all dashboard empty state extensions registered by plugins.
	FlagEnableDashboardEmptyExtensions = "enableDashboardEmptyExtensions"

	// FlagFoldersAppPlatformAPI
	// Enables use of app platform API for folders
	FlagFoldersAppPlatformAPI = "foldersAppPlatformAPI"

	// FlagOtelLogsFormatting
	// Applies OTel formatting templates to displayed logs
	FlagOtelLogsFormatting = "otelLogsFormatting"

	// FlagAlertingNotificationHistory
	// Enables the notification history feature
	FlagAlertingNotificationHistory = "alertingNotificationHistory"

	// FlagUnifiedStorageSearchDualReaderEnabled
	// Enable dual reader for unified storage search
	FlagUnifiedStorageSearchDualReaderEnabled = "unifiedStorageSearchDualReaderEnabled"

	// FlagDashboardDsAdHocFiltering
	// Enables adhoc filtering support for the dashboard datasource
	FlagDashboardDsAdHocFiltering = "dashboardDsAdHocFiltering"

	// FlagDashboardLevelTimeMacros
	// Supports __from and __to macros that always use the dashboard level time range
	FlagDashboardLevelTimeMacros = "dashboardLevelTimeMacros"

	// FlagAlertmanagerRemoteSecondaryWithRemoteState
	// Starts Grafana in remote secondary mode pulling the latest state from the remote Alertmanager to avoid duplicate notifications.
	FlagAlertmanagerRemoteSecondaryWithRemoteState = "alertmanagerRemoteSecondaryWithRemoteState"

	// FlagRestrictedPluginApis
	// Enables sharing a list of APIs with a list of plugins
	FlagRestrictedPluginApis = "restrictedPluginApis"

	// FlagAdhocFiltersInTooltips
	// Enable adhoc filter buttons in visualization tooltips
	FlagAdhocFiltersInTooltips = "adhocFiltersInTooltips"

	// FlagFavoriteDatasources
	// Enable favorite datasources
	FlagFavoriteDatasources = "favoriteDatasources"

	// FlagNewLogContext
	// New Log Context component
	FlagNewLogContext = "newLogContext"

	// FlagNewClickhouseConfigPageDesign
	// Enables new design for the Clickhouse data source configuration page
	FlagNewClickhouseConfigPageDesign = "newClickhouseConfigPageDesign"

	// FlagTeamFolders
	// Enables team folders functionality
	FlagTeamFolders = "teamFolders"

	// FlagInteractiveLearning
	// Enables the interactive learning app
	FlagInteractiveLearning = "interactiveLearning"

	// FlagAlertingTriage
	// Enables the alerting triage feature
	FlagAlertingTriage = "alertingTriage"

	// FlagGraphiteBackendMode
	// Enables the Graphite data source full backend mode
	FlagGraphiteBackendMode = "graphiteBackendMode"

	// FlagAzureResourcePickerUpdates
	// Enables the updated Azure Monitor resource picker
	FlagAzureResourcePickerUpdates = "azureResourcePickerUpdates"

	// FlagPrometheusTypeMigration
	// Checks for deprecated Prometheus authentication methods (SigV4 and Azure), installs the relevant data source, and migrates the Prometheus data sources
	FlagPrometheusTypeMigration = "prometheusTypeMigration"

	// FlagPluginContainers
	// Enables running plugins in containers
	FlagPluginContainers = "pluginContainers"

	// FlagTempoSearchBackendMigration
	// Run search queries through the tempo backend
	FlagTempoSearchBackendMigration = "tempoSearchBackendMigration"

	// FlagCdnPluginsLoadFirst
	// Prioritize loading plugins from the CDN before other sources
	FlagCdnPluginsLoadFirst = "cdnPluginsLoadFirst"

	// FlagCdnPluginsUrls
	// Enable loading plugins via declarative URLs
	FlagCdnPluginsUrls = "cdnPluginsUrls"

	// FlagPluginInstallAPISync
	// Enable syncing plugin installations to the installs API
	FlagPluginInstallAPISync = "pluginInstallAPISync"

	// FlagNewGauge
	// Enable new gauge visualization
	FlagNewGauge = "newGauge"

	// FlagPreventPanelChromeOverflow
	// Restrict PanelChrome contents with overflow: hidden;
	FlagPreventPanelChromeOverflow = "preventPanelChromeOverflow"

	// FlagPluginStoreServiceLoading
	// Load plugins on store service startup instead of wire provider, and call RegisterFixedRoles after all plugins are loaded
	FlagPluginStoreServiceLoading = "pluginStoreServiceLoading"

	// FlagOnlyStoreActionSets
	// When storing dashboard and folder resource permissions, only store action sets and not the full list of underlying permission
	FlagOnlyStoreActionSets = "onlyStoreActionSets"

	// FlagPanelTimeSettings
	// Enables a new panel time settings drawer
	FlagPanelTimeSettings = "panelTimeSettings"

	// FlagDashboardTemplates
	// Enable template dashboards
	FlagDashboardTemplates = "dashboardTemplates"
)<|MERGE_RESOLUTION|>--- conflicted
+++ resolved
@@ -267,11 +267,10 @@
 	// Adds support for Kubernetes correlations
 	FlagKubernetesCorrelations = "kubernetesCorrelations"
 
-<<<<<<< HEAD
 	// FlagKubernetesHistory
 	// Adds support for Kubernetes query history
 	FlagKubernetesHistory = "kubernetesHistory"
-=======
+
 	// FlagKubernetesLogsDrilldown
 	// Adds support for Kubernetes logs drilldown
 	FlagKubernetesLogsDrilldown = "kubernetesLogsDrilldown"
@@ -279,7 +278,6 @@
 	// FlagKubernetesQueryCaching
 	// Adds support for Kubernetes querycaching
 	FlagKubernetesQueryCaching = "kubernetesQueryCaching"
->>>>>>> 2d5713e3
 
 	// FlagDashboardDisableSchemaValidationV1
 	// Disable schema validation for dashboards/v1
