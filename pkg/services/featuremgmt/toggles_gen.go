// NOTE: This file was auto generated.  DO NOT EDIT DIRECTLY!
// To change feature flags, edit:
//  pkg/services/featuremgmt/registry.go
// Then run tests in:
//  pkg/services/featuremgmt/toggles_gen_test.go

package featuremgmt

const (
	// FlagTrimDefaults
	// Use cue schema to remove values that will be applied automatically
	FlagTrimDefaults = "trimDefaults"

	// FlagDisableEnvelopeEncryption
	// Disable envelope encryption (emergency only)
	FlagDisableEnvelopeEncryption = "disableEnvelopeEncryption"

	// FlagLiveServiceWebWorker
	// This will use a webworker thread to processes events rather than the main thread
	FlagLiveServiceWebWorker = "live-service-web-worker"

	// FlagQueryOverLive
	// Use Grafana Live WebSocket to execute backend queries
	FlagQueryOverLive = "queryOverLive"

	// FlagPanelTitleSearch
	// Search for dashboards using panel title
	FlagPanelTitleSearch = "panelTitleSearch"

	// FlagPublicDashboards
	// Enables public access to dashboards
	FlagPublicDashboards = "publicDashboards"

	// FlagPublicDashboardsEmailSharing
	// Enables public dashboard sharing to be restricted to only allowed emails
	FlagPublicDashboardsEmailSharing = "publicDashboardsEmailSharing"

	// FlagLokiExperimentalStreaming
	// Support new streaming approach for loki (prototype, needs special loki build)
	FlagLokiExperimentalStreaming = "lokiExperimentalStreaming"

	// FlagFeatureHighlights
	// Highlight Grafana Enterprise features
	FlagFeatureHighlights = "featureHighlights"

	// FlagMigrationLocking
	// Lock database during migrations
	FlagMigrationLocking = "migrationLocking"

	// FlagStorage
	// Configurable storage for dashboards, datasources, and resources
	FlagStorage = "storage"

	// FlagCorrelations
	// Correlations page
	FlagCorrelations = "correlations"

	// FlagDatasourceQueryMultiStatus
	// Introduce HTTP 207 Multi Status for api/ds/query
	FlagDatasourceQueryMultiStatus = "datasourceQueryMultiStatus"

	// FlagTraceToMetrics
	// Enable trace to metrics links
	FlagTraceToMetrics = "traceToMetrics"

	// FlagNewDBLibrary
	// Use jmoiron/sqlx rather than xorm for a few backend services
	FlagNewDBLibrary = "newDBLibrary"

	// FlagAutoMigrateOldPanels
	// Migrate old angular panels to supported versions (graph, table-old, worldmap, etc)
	FlagAutoMigrateOldPanels = "autoMigrateOldPanels"

	// FlagDisableAngular
	// Dynamic flag to disable angular at runtime. The preferred method is to set `angular_support_enabled` to `false` in the [security] settings, which allows you to change the state at runtime.
	FlagDisableAngular = "disableAngular"

	// FlagCanvasPanelNesting
	// Allow elements nesting
	FlagCanvasPanelNesting = "canvasPanelNesting"

	// FlagScenes
	// Experimental framework to build interactive dashboards
	FlagScenes = "scenes"

	// FlagDisableSecretsCompatibility
	// Disable duplicated secret storage in legacy tables
	FlagDisableSecretsCompatibility = "disableSecretsCompatibility"

	// FlagLogRequestsInstrumentedAsUnknown
	// Logs the path for requests that are instrumented as unknown
	FlagLogRequestsInstrumentedAsUnknown = "logRequestsInstrumentedAsUnknown"

	// FlagDataConnectionsConsole
	// Enables a new top-level page called Connections. This page is an experiment that provides a better experience when you install and configure data sources and other plugins.
	FlagDataConnectionsConsole = "dataConnectionsConsole"

	// FlagTopnav
	// Enables topnav support in external plugins. The new Grafana navigation cannot be disabled.
	FlagTopnav = "topnav"

	// FlagDockedMegaMenu
	// Enable support for a persistent (docked) navigation menu
	FlagDockedMegaMenu = "dockedMegaMenu"

	// FlagGrpcServer
	// Run the GRPC server
	FlagGrpcServer = "grpcServer"

	// FlagEntityStore
	// SQL-based entity store (requires storage flag also)
	FlagEntityStore = "entityStore"

	// FlagCloudWatchCrossAccountQuerying
	// Enables cross-account querying in CloudWatch datasources
	FlagCloudWatchCrossAccountQuerying = "cloudWatchCrossAccountQuerying"

	// FlagRedshiftAsyncQueryDataSupport
	// Enable async query data support for Redshift
	FlagRedshiftAsyncQueryDataSupport = "redshiftAsyncQueryDataSupport"

	// FlagAthenaAsyncQueryDataSupport
	// Enable async query data support for Athena
	FlagAthenaAsyncQueryDataSupport = "athenaAsyncQueryDataSupport"

	// FlagCloudwatchNewRegionsHandler
	// Refactor of /regions endpoint, no user-facing changes
	FlagCloudwatchNewRegionsHandler = "cloudwatchNewRegionsHandler"

	// FlagShowDashboardValidationWarnings
	// Show warnings when dashboards do not validate against the schema
	FlagShowDashboardValidationWarnings = "showDashboardValidationWarnings"

	// FlagMysqlAnsiQuotes
	// Use double quotes to escape keyword in a MySQL query
	FlagMysqlAnsiQuotes = "mysqlAnsiQuotes"

	// FlagAccessControlOnCall
	// Access control primitives for OnCall
	FlagAccessControlOnCall = "accessControlOnCall"

	// FlagNestedFolders
	// Enable folder nesting
	FlagNestedFolders = "nestedFolders"

	// FlagNestedFolderPicker
	// Enables the new folder picker to work with nested folders. Requires the nestedFolders feature flag
	FlagNestedFolderPicker = "nestedFolderPicker"

	// FlagAccessTokenExpirationCheck
	// Enable OAuth access_token expiration check and token refresh using the refresh_token
	FlagAccessTokenExpirationCheck = "accessTokenExpirationCheck"

	// FlagEmptyDashboardPage
	// Enable the redesigned user interface of a dashboard page that includes no panels
	FlagEmptyDashboardPage = "emptyDashboardPage"

	// FlagDisablePrometheusExemplarSampling
	// Disable Prometheus exemplar sampling
	FlagDisablePrometheusExemplarSampling = "disablePrometheusExemplarSampling"

	// FlagAlertingBacktesting
	// Rule backtesting API for alerting
	FlagAlertingBacktesting = "alertingBacktesting"

	// FlagEditPanelCSVDragAndDrop
	// Enables drag and drop for CSV and Excel files
	FlagEditPanelCSVDragAndDrop = "editPanelCSVDragAndDrop"

	// FlagAlertingNoNormalState
	// Stop maintaining state of alerts that are not firing
	FlagAlertingNoNormalState = "alertingNoNormalState"

	// FlagLogsContextDatasourceUi
	// Allow datasource to provide custom UI for context view
	FlagLogsContextDatasourceUi = "logsContextDatasourceUi"

	// FlagLokiQuerySplitting
	// Split large interval queries into subqueries with smaller time intervals
	FlagLokiQuerySplitting = "lokiQuerySplitting"

	// FlagLokiQuerySplittingConfig
	// Give users the option to configure split durations for Loki queries
	FlagLokiQuerySplittingConfig = "lokiQuerySplittingConfig"

	// FlagIndividualCookiePreferences
	// Support overriding cookie preferences per user
	FlagIndividualCookiePreferences = "individualCookiePreferences"

	// FlagGcomOnlyExternalOrgRoleSync
	// Prohibits a user from changing organization roles synced with Grafana Cloud auth provider
	FlagGcomOnlyExternalOrgRoleSync = "gcomOnlyExternalOrgRoleSync"

	// FlagPrometheusMetricEncyclopedia
	// Adds the metrics explorer component to the Prometheus query builder as an option in metric select
	FlagPrometheusMetricEncyclopedia = "prometheusMetricEncyclopedia"

	// FlagTimeSeriesTable
	// Enable time series table transformer &amp; sparkline cell type
	FlagTimeSeriesTable = "timeSeriesTable"

	// FlagPrometheusResourceBrowserCache
	// Displays browser caching options in Prometheus data source configuration
	FlagPrometheusResourceBrowserCache = "prometheusResourceBrowserCache"

	// FlagInfluxdbBackendMigration
	// Query InfluxDB InfluxQL without the proxy
	FlagInfluxdbBackendMigration = "influxdbBackendMigration"

	// FlagClientTokenRotation
	// Replaces the current in-request token rotation so that the client initiates the rotation
	FlagClientTokenRotation = "clientTokenRotation"

	// FlagPrometheusDataplane
	// Changes responses to from Prometheus to be compliant with the dataplane specification. In particular it sets the numeric Field.Name from &#39;Value&#39; to the value of the `__name__` label when present.
	FlagPrometheusDataplane = "prometheusDataplane"

	// FlagLokiMetricDataplane
	// Changes metric responses from Loki to be compliant with the dataplane specification.
	FlagLokiMetricDataplane = "lokiMetricDataplane"

	// FlagLokiLogsDataplane
	// Changes logs responses from Loki to be compliant with the dataplane specification.
	FlagLokiLogsDataplane = "lokiLogsDataplane"

	// FlagDataplaneFrontendFallback
	// Support dataplane contract field name change for transformations and field name matchers where the name is different
	FlagDataplaneFrontendFallback = "dataplaneFrontendFallback"

	// FlagDisableSSEDataplane
	// Disables dataplane specific processing in server side expressions.
	FlagDisableSSEDataplane = "disableSSEDataplane"

	// FlagAlertStateHistoryLokiSecondary
	// Enable Grafana to write alert state history to an external Loki instance in addition to Grafana annotations.
	FlagAlertStateHistoryLokiSecondary = "alertStateHistoryLokiSecondary"

	// FlagAlertingNotificationsPoliciesMatchingInstances
	// Enables the preview of matching instances for notification policies
	FlagAlertingNotificationsPoliciesMatchingInstances = "alertingNotificationsPoliciesMatchingInstances"

	// FlagAlertStateHistoryLokiPrimary
	// Enable a remote Loki instance as the primary source for state history reads.
	FlagAlertStateHistoryLokiPrimary = "alertStateHistoryLokiPrimary"

	// FlagAlertStateHistoryLokiOnly
	// Disable Grafana alerts from emitting annotations when a remote Loki instance is available.
	FlagAlertStateHistoryLokiOnly = "alertStateHistoryLokiOnly"

	// FlagUnifiedRequestLog
	// Writes error logs to the request logger
	FlagUnifiedRequestLog = "unifiedRequestLog"

	// FlagRenderAuthJWT
	// Uses JWT-based auth for rendering instead of relying on remote cache
	FlagRenderAuthJWT = "renderAuthJWT"

	// FlagExternalServiceAuth
	// Starts an OAuth2 authentication provider for external services
	FlagExternalServiceAuth = "externalServiceAuth"

	// FlagRefactorVariablesTimeRange
	// Refactor time range variables flow to reduce number of API calls made when query variables are chained
	FlagRefactorVariablesTimeRange = "refactorVariablesTimeRange"

	// FlagUseCachingService
	// When turned on, the new query and resource caching implementation using a wire service inject will be used in place of the previous middleware implementation
	FlagUseCachingService = "useCachingService"

	// FlagEnableElasticsearchBackendQuerying
	// Enable the processing of queries and responses in the Elasticsearch data source through backend
	FlagEnableElasticsearchBackendQuerying = "enableElasticsearchBackendQuerying"

	// FlagAdvancedDataSourcePicker
	// Enable a new data source picker with contextual information, recently used order and advanced mode
	FlagAdvancedDataSourcePicker = "advancedDataSourcePicker"

	// FlagFaroDatasourceSelector
	// Enable the data source selector within the Frontend Apps section of the Frontend Observability
	FlagFaroDatasourceSelector = "faroDatasourceSelector"

	// FlagEnableDatagridEditing
	// Enables the edit functionality in the datagrid panel
	FlagEnableDatagridEditing = "enableDatagridEditing"

	// FlagDataSourcePageHeader
	// Apply new pageHeader UI in data source edit page
	FlagDataSourcePageHeader = "dataSourcePageHeader"

	// FlagExtraThemes
	// Enables extra themes
	FlagExtraThemes = "extraThemes"

	// FlagLokiPredefinedOperations
	// Adds predefined query operations to Loki query editor
	FlagLokiPredefinedOperations = "lokiPredefinedOperations"

	// FlagPluginsFrontendSandbox
	// Enables the plugins frontend sandbox
	FlagPluginsFrontendSandbox = "pluginsFrontendSandbox"

	// FlagDashboardEmbed
	// Allow embedding dashboard for external use in Code editors
	FlagDashboardEmbed = "dashboardEmbed"

	// FlagFrontendSandboxMonitorOnly
	// Enables monitor only in the plugin frontend sandbox (if enabled)
	FlagFrontendSandboxMonitorOnly = "frontendSandboxMonitorOnly"

	// FlagSqlDatasourceDatabaseSelection
	// Enables previous SQL data source dataset dropdown behavior
	FlagSqlDatasourceDatabaseSelection = "sqlDatasourceDatabaseSelection"

	// FlagLokiFormatQuery
	// Enables the ability to format Loki queries
	FlagLokiFormatQuery = "lokiFormatQuery"

	// FlagCloudWatchLogsMonacoEditor
	// Enables the Monaco editor for CloudWatch Logs queries
	FlagCloudWatchLogsMonacoEditor = "cloudWatchLogsMonacoEditor"

	// FlagExploreScrollableLogsContainer
	// Improves the scrolling behavior of logs in Explore
	FlagExploreScrollableLogsContainer = "exploreScrollableLogsContainer"

	// FlagRecordedQueriesMulti
	// Enables writing multiple items from a single query within Recorded Queries
	FlagRecordedQueriesMulti = "recordedQueriesMulti"

	// FlagPluginsDynamicAngularDetectionPatterns
	// Enables fetching Angular detection patterns for plugins from GCOM and fallback to hardcoded ones
	FlagPluginsDynamicAngularDetectionPatterns = "pluginsDynamicAngularDetectionPatterns"

	// FlagVizAndWidgetSplit
	// Split panels between visualizations and widgets
	FlagVizAndWidgetSplit = "vizAndWidgetSplit"

	// FlagPrometheusIncrementalQueryInstrumentation
	// Adds RudderStack events to incremental queries
	FlagPrometheusIncrementalQueryInstrumentation = "prometheusIncrementalQueryInstrumentation"

	// FlagLogsExploreTableVisualisation
	// A table visualisation for logs in Explore
	FlagLogsExploreTableVisualisation = "logsExploreTableVisualisation"

	// FlagAwsDatasourcesTempCredentials
	// Support temporary security credentials in AWS plugins for Grafana Cloud customers
	FlagAwsDatasourcesTempCredentials = "awsDatasourcesTempCredentials"

	// FlagTransformationsRedesign
	// Enables the transformations redesign
	FlagTransformationsRedesign = "transformationsRedesign"

	// FlagToggleLabelsInLogsUI
	// Enable toggleable filters in log details view
	FlagToggleLabelsInLogsUI = "toggleLabelsInLogsUI"

	// FlagMlExpressions
	// Enable support for Machine Learning in server-side expressions
	FlagMlExpressions = "mlExpressions"

	// FlagTraceQLStreaming
	// Enables response streaming of TraceQL queries of the Tempo data source
	FlagTraceQLStreaming = "traceQLStreaming"

	// FlagMetricsSummary
	// Enables metrics summary queries in the Tempo data source
	FlagMetricsSummary = "metricsSummary"

	// FlagGrafanaAPIServer
	// Enable Kubernetes API Server for Grafana resources
	FlagGrafanaAPIServer = "grafanaAPIServer"

	// FlagGrafanaAPIServerWithExperimentalAPIs
	// Register experimental APIs with the k8s API server
	FlagGrafanaAPIServerWithExperimentalAPIs = "grafanaAPIServerWithExperimentalAPIs"

	// FlagFeatureToggleAdminPage
	// Enable admin page for managing feature toggles from the Grafana front-end
	FlagFeatureToggleAdminPage = "featureToggleAdminPage"

	// FlagAwsAsyncQueryCaching
	// Enable caching for async queries for Redshift and Athena. Requires that the `useCachingService` feature toggle is enabled and the datasource has caching and async query support enabled
	FlagAwsAsyncQueryCaching = "awsAsyncQueryCaching"

	// FlagSplitScopes
	// Support faster dashboard and folder search by splitting permission scopes into parts
	FlagSplitScopes = "splitScopes"

	// FlagAzureMonitorDataplane
	// Adds dataplane compliant frame metadata in the Azure Monitor datasource
	FlagAzureMonitorDataplane = "azureMonitorDataplane"

	// FlagPermissionsFilterRemoveSubquery
	// Alternative permission filter implementation that does not use subqueries for fetching the dashboard folder
	FlagPermissionsFilterRemoveSubquery = "permissionsFilterRemoveSubquery"

	// FlagPrometheusConfigOverhaulAuth
	// Update the Prometheus configuration page with the new auth component
	FlagPrometheusConfigOverhaulAuth = "prometheusConfigOverhaulAuth"

	// FlagConfigurableSchedulerTick
	// Enable changing the scheduler base interval via configuration option unified_alerting.scheduler_tick_interval
	FlagConfigurableSchedulerTick = "configurableSchedulerTick"

	// FlagInfluxdbSqlSupport
	// Enable InfluxDB SQL query language support with new querying UI
	FlagInfluxdbSqlSupport = "influxdbSqlSupport"

	// FlagNoBasicRole
	// Enables a new role that has no permissions by default
	FlagNoBasicRole = "noBasicRole"

	// FlagAlertingNoDataErrorExecution
	// Changes how Alerting state manager handles execution of NoData/Error
	FlagAlertingNoDataErrorExecution = "alertingNoDataErrorExecution"

	// FlagAngularDeprecationUI
	// Display new Angular deprecation-related UI features
	FlagAngularDeprecationUI = "angularDeprecationUI"

	// FlagDashgpt
	// Enable AI powered features in dashboards
	FlagDashgpt = "dashgpt"

	// FlagReportingRetries
	// Enables rendering retries for the reporting feature
	FlagReportingRetries = "reportingRetries"

	// FlagNewBrowseDashboards
	// New browse/manage dashboards UI
	FlagNewBrowseDashboards = "newBrowseDashboards"

	// FlagSseGroupByDatasource
	// Send query to the same datasource in a single request when using server side expressions
	FlagSseGroupByDatasource = "sseGroupByDatasource"

	// FlagRequestInstrumentationStatusSource
	// Include a status source label for request metrics and logs
	FlagRequestInstrumentationStatusSource = "requestInstrumentationStatusSource"

	// FlagLokiRunQueriesInParallel
	// Enables running Loki queries in parallel
	FlagLokiRunQueriesInParallel = "lokiRunQueriesInParallel"

	// FlagWargamesTesting
	// Placeholder feature flag for internal testing
	FlagWargamesTesting = "wargamesTesting"

	// FlagAlertingInsights
	// Show the new alerting insights landing page
	FlagAlertingInsights = "alertingInsights"

	// FlagExternalCorePlugins
	// Allow core plugins to be loaded as external
	FlagExternalCorePlugins = "externalCorePlugins"

	// FlagPluginsAPIMetrics
	// Sends metrics of public grafana packages usage by plugins
	FlagPluginsAPIMetrics = "pluginsAPIMetrics"

	// FlagHttpSLOLevels
	// Adds SLO level to http request metrics
	FlagHttpSLOLevels = "httpSLOLevels"

	// FlagIdForwarding
	// Generate signed id token for identity that can be forwarded to plugins and external services
	FlagIdForwarding = "idForwarding"

	// FlagCloudWatchWildCardDimensionValues
	// Fetches dimension values from CloudWatch to correctly label wildcard dimensions
	FlagCloudWatchWildCardDimensionValues = "cloudWatchWildCardDimensionValues"

	// FlagExternalServiceAccounts
	// Automatic service account and token setup for plugins
	FlagExternalServiceAccounts = "externalServiceAccounts"

	// FlagAlertingModifiedExport
	// Enables using UI for provisioned rules modification and export
	FlagAlertingModifiedExport = "alertingModifiedExport"

	// FlagPanelMonitoring
	// Enables panel monitoring through logs and measurements
	FlagPanelMonitoring = "panelMonitoring"

	// FlagEnableNativeHTTPHistogram
	// Enables native HTTP Histograms
	FlagEnableNativeHTTPHistogram = "enableNativeHTTPHistogram"

<<<<<<< HEAD
	// FlagFormatString
	// Enable format string transformer
	FlagFormatString = "formatString"
=======
	// FlagTransformationsVariableSupport
	// Allows using variables in transformations
	FlagTransformationsVariableSupport = "transformationsVariableSupport"

	// FlagKubernetesPlaylists
	// Use the kubernetes API in the frontend for playlists
	FlagKubernetesPlaylists = "kubernetesPlaylists"

	// FlagNavAdminSubsections
	// Splits the administration section of the nav tree into subsections
	FlagNavAdminSubsections = "navAdminSubsections"

	// FlagRecoveryThreshold
	// Enables feature recovery threshold (aka hysteresis) for threshold server-side expression
	FlagRecoveryThreshold = "recoveryThreshold"
>>>>>>> a0ab1e4f
)<|MERGE_RESOLUTION|>--- conflicted
+++ resolved
@@ -487,11 +487,10 @@
 	// Enables native HTTP Histograms
 	FlagEnableNativeHTTPHistogram = "enableNativeHTTPHistogram"
 
-<<<<<<< HEAD
 	// FlagFormatString
 	// Enable format string transformer
 	FlagFormatString = "formatString"
-=======
+
 	// FlagTransformationsVariableSupport
 	// Allows using variables in transformations
 	FlagTransformationsVariableSupport = "transformationsVariableSupport"
@@ -507,5 +506,4 @@
 	// FlagRecoveryThreshold
 	// Enables feature recovery threshold (aka hysteresis) for threshold server-side expression
 	FlagRecoveryThreshold = "recoveryThreshold"
->>>>>>> a0ab1e4f
 )