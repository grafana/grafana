--- conflicted
+++ resolved
@@ -51,16 +51,6 @@
 	// Configurable storage for dashboards, datasources, and resources
 	FlagStorage = "storage"
 
-<<<<<<< HEAD
-	// FlagExploreMixedDatasource
-	// Enable mixed datasource in Explore
-	FlagExploreMixedDatasource = "exploreMixedDatasource"
-=======
-	// FlagNewTraceViewHeader
-	// Shows the new trace view header
-	FlagNewTraceViewHeader = "newTraceViewHeader"
->>>>>>> 7eb17bcc
-
 	// FlagCorrelations
 	// Correlations page
 	FlagCorrelations = "correlations"
