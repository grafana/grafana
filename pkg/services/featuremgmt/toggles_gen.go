// NOTE: This file was auto generated.  DO NOT EDIT DIRECTLY!
// To change feature flags, edit:
//  pkg/services/featuremgmt/registry.go
// Then run tests in:
//  pkg/services/featuremgmt/toggles_gen_test.go

package featuremgmt

const (
	// FlagTrimDefaults
	// Use cue schema to remove values that will be applied automatically
	FlagTrimDefaults = "trimDefaults"

	// FlagDisableEnvelopeEncryption
	// Disable envelope encryption (emergency only)
	FlagDisableEnvelopeEncryption = "disableEnvelopeEncryption"

	// FlagLiveServiceWebWorker
	// This will use a webworker thread to processes events rather than the main thread
	FlagLiveServiceWebWorker = "live-service-web-worker"

	// FlagQueryOverLive
	// Use Grafana Live WebSocket to execute backend queries
	FlagQueryOverLive = "queryOverLive"

	// FlagPanelTitleSearch
	// Search for dashboards using panel title
	FlagPanelTitleSearch = "panelTitleSearch"

	// FlagPrometheusAzureOverrideAudience
	// Experimental. Allow override default AAD audience for Azure Prometheus endpoint
	FlagPrometheusAzureOverrideAudience = "prometheusAzureOverrideAudience"

	// FlagPublicDashboards
	// Enables public access to dashboards
	FlagPublicDashboards = "publicDashboards"

	// FlagPublicDashboardsEmailSharing
	// Enables public dashboard sharing to be restricted to only allowed emails
	FlagPublicDashboardsEmailSharing = "publicDashboardsEmailSharing"

	// FlagLokiLive
	// Support WebSocket streaming for loki (early prototype)
	FlagLokiLive = "lokiLive"

	// FlagFeatureHighlights
	// Highlight Grafana Enterprise features
	FlagFeatureHighlights = "featureHighlights"

	// FlagMigrationLocking
	// Lock database during migrations
	FlagMigrationLocking = "migrationLocking"

	// FlagStorage
	// Configurable storage for dashboards, datasources, and resources
	FlagStorage = "storage"

	// FlagExploreMixedDatasource
	// Enable mixed datasource in Explore
	FlagExploreMixedDatasource = "exploreMixedDatasource"

	// FlagNewTraceViewHeader
	// Shows the new trace view header
	FlagNewTraceViewHeader = "newTraceViewHeader"

	// FlagCorrelations
	// Correlations page
	FlagCorrelations = "correlations"

	// FlagDatasourceQueryMultiStatus
	// Introduce HTTP 207 Multi Status for api/ds/query
	FlagDatasourceQueryMultiStatus = "datasourceQueryMultiStatus"

	// FlagTraceToMetrics
	// Enable trace to metrics links
	FlagTraceToMetrics = "traceToMetrics"

	// FlagNewDBLibrary
	// Use jmoiron/sqlx rather than xorm for a few backend services
	FlagNewDBLibrary = "newDBLibrary"

	// FlagValidateDashboardsOnSave
	// Validate dashboard JSON POSTed to api/dashboards/db
	FlagValidateDashboardsOnSave = "validateDashboardsOnSave"

	// FlagAutoMigrateOldPanels
	// Migrate old angular panels to supported versions (graph, table-old, worldmap, etc)
	FlagAutoMigrateOldPanels = "autoMigrateOldPanels"

	// FlagDisableAngular
	// Dynamic flag to disable angular at runtime. The preferred method is to set `angular_support_enabled` to `false` in the [security] settings, which allows you to change the state at runtime.
	FlagDisableAngular = "disableAngular"

	// FlagPrometheusWideSeries
	// Enable wide series responses in the Prometheus datasource
	FlagPrometheusWideSeries = "prometheusWideSeries"

	// FlagCanvasPanelNesting
	// Allow elements nesting
	FlagCanvasPanelNesting = "canvasPanelNesting"

	// FlagScenes
	// Experimental framework to build interactive dashboards
	FlagScenes = "scenes"

	// FlagDisableSecretsCompatibility
	// Disable duplicated secret storage in legacy tables
	FlagDisableSecretsCompatibility = "disableSecretsCompatibility"

	// FlagLogRequestsInstrumentedAsUnknown
	// Logs the path for requests that are instrumented as unknown
	FlagLogRequestsInstrumentedAsUnknown = "logRequestsInstrumentedAsUnknown"

	// FlagDataConnectionsConsole
	// Enables a new top-level page called Connections. This page is an experiment that provides a better experience when you install and configure data sources and other plugins.
	FlagDataConnectionsConsole = "dataConnectionsConsole"

	// FlagTopnav
	// Enables new top navigation and page layouts
	FlagTopnav = "topnav"

	// FlagGrpcServer
	// Run the GRPC server
	FlagGrpcServer = "grpcServer"

	// FlagEntityStore
	// SQL-based entity store (requires storage flag also)
	FlagEntityStore = "entityStore"

	// FlagCloudWatchCrossAccountQuerying
	// Enables cross-account querying in CloudWatch datasources
	FlagCloudWatchCrossAccountQuerying = "cloudWatchCrossAccountQuerying"

	// FlagRedshiftAsyncQueryDataSupport
	// Enable async query data support for Redshift
	FlagRedshiftAsyncQueryDataSupport = "redshiftAsyncQueryDataSupport"

	// FlagAthenaAsyncQueryDataSupport
	// Enable async query data support for Athena
	FlagAthenaAsyncQueryDataSupport = "athenaAsyncQueryDataSupport"

	// FlagNewPanelChromeUI
	// Show updated look and feel of grafana-ui PanelChrome: panel header, icons, and menu
	FlagNewPanelChromeUI = "newPanelChromeUI"

	// FlagShowDashboardValidationWarnings
	// Show warnings when dashboards do not validate against the schema
	FlagShowDashboardValidationWarnings = "showDashboardValidationWarnings"

	// FlagMysqlAnsiQuotes
	// Use double quotes to escape keyword in a MySQL query
	FlagMysqlAnsiQuotes = "mysqlAnsiQuotes"

	// FlagAccessControlOnCall
	// Access control primitives for OnCall
	FlagAccessControlOnCall = "accessControlOnCall"

	// FlagNestedFolders
	// Enable folder nesting
	FlagNestedFolders = "nestedFolders"

	// FlagAccessTokenExpirationCheck
	// Enable OAuth access_token expiration check and token refresh using the refresh_token
	FlagAccessTokenExpirationCheck = "accessTokenExpirationCheck"

	// FlagShowTraceId
	// Show trace ids for requests
	FlagShowTraceId = "showTraceId"

	// FlagEmptyDashboardPage
	// Enable the redesigned user interface of a dashboard page that includes no panels
	FlagEmptyDashboardPage = "emptyDashboardPage"

	// FlagDisablePrometheusExemplarSampling
	// Disable Prometheus exemplar sampling
	FlagDisablePrometheusExemplarSampling = "disablePrometheusExemplarSampling"

	// FlagAlertingBacktesting
	// Rule backtesting API for alerting
	FlagAlertingBacktesting = "alertingBacktesting"

	// FlagEditPanelCSVDragAndDrop
	// Enables drag and drop for CSV and Excel files
	FlagEditPanelCSVDragAndDrop = "editPanelCSVDragAndDrop"

	// FlagAlertingNoNormalState
	// Stop maintaining state of alerts that are not firing
	FlagAlertingNoNormalState = "alertingNoNormalState"

	// FlagLogsSampleInExplore
	// Enables access to the logs sample feature in Explore
	FlagLogsSampleInExplore = "logsSampleInExplore"

	// FlagLogsContextDatasourceUi
	// Allow datasource to provide custom UI for context view
	FlagLogsContextDatasourceUi = "logsContextDatasourceUi"

	// FlagLokiQuerySplitting
	// Split large interval queries into subqueries with smaller time intervals
	FlagLokiQuerySplitting = "lokiQuerySplitting"

	// FlagLokiQuerySplittingConfig
	// Give users the option to configure split durations for Loki queries
	FlagLokiQuerySplittingConfig = "lokiQuerySplittingConfig"

	// FlagIndividualCookiePreferences
	// Support overriding cookie preferences per user
	FlagIndividualCookiePreferences = "individualCookiePreferences"

	// FlagOnlyExternalOrgRoleSync
	// Prohibits a user from changing organization roles synced with external auth providers
	FlagOnlyExternalOrgRoleSync = "onlyExternalOrgRoleSync"

	// FlagTraceqlSearch
	// Enables the &#39;TraceQL Search&#39; tab for the Tempo datasource which provides a UI to generate TraceQL queries
	FlagTraceqlSearch = "traceqlSearch"

	// FlagPrometheusMetricEncyclopedia
	// Replaces the Prometheus query builder metric select option with a paginated and filterable component
	FlagPrometheusMetricEncyclopedia = "prometheusMetricEncyclopedia"

	// FlagTimeSeriesTable
	// Enable time series table transformer &amp; sparkline cell type
	FlagTimeSeriesTable = "timeSeriesTable"

	// FlagPrometheusResourceBrowserCache
	// Displays browser caching options in Prometheus data source configuration
	FlagPrometheusResourceBrowserCache = "prometheusResourceBrowserCache"

	// FlagInfluxdbBackendMigration
	// Query InfluxDB InfluxQL without the proxy
	FlagInfluxdbBackendMigration = "influxdbBackendMigration"

	// FlagClientTokenRotation
	// Replaces the current in-request token rotation so that the client initiates the rotation
	FlagClientTokenRotation = "clientTokenRotation"

	// FlagPrometheusDataplane
	// Changes responses to from Prometheus to be compliant with the dataplane specification. In particular it sets the numeric Field.Name from &#39;Value&#39; to the value of the `__name__` label when present.
	FlagPrometheusDataplane = "prometheusDataplane"

	// FlagLokiMetricDataplane
	// Changes metric responses from Loki to be compliant with the dataplane specification.
	FlagLokiMetricDataplane = "lokiMetricDataplane"

	// FlagDataplaneFrontendFallback
	// Support dataplane contract field name change for transformations and field name matchers where the name is different
	FlagDataplaneFrontendFallback = "dataplaneFrontendFallback"

	// FlagDisableSSEDataplane
	// Disables dataplane specific processing in server side expressions.
	FlagDisableSSEDataplane = "disableSSEDataplane"

	// FlagAlertStateHistoryLokiSecondary
	// Enable Grafana to write alert state history to an external Loki instance in addition to Grafana annotations.
	FlagAlertStateHistoryLokiSecondary = "alertStateHistoryLokiSecondary"

	// FlagAlertingNotificationsPoliciesMatchingInstances
	// Enables the preview of matching instances for notification policies
	FlagAlertingNotificationsPoliciesMatchingInstances = "alertingNotificationsPoliciesMatchingInstances"

	// FlagAlertStateHistoryLokiPrimary
	// Enable a remote Loki instance as the primary source for state history reads.
	FlagAlertStateHistoryLokiPrimary = "alertStateHistoryLokiPrimary"

	// FlagAlertStateHistoryLokiOnly
	// Disable Grafana alerts from emitting annotations when a remote Loki instance is available.
	FlagAlertStateHistoryLokiOnly = "alertStateHistoryLokiOnly"

	// FlagUnifiedRequestLog
	// Writes error logs to the request logger
	FlagUnifiedRequestLog = "unifiedRequestLog"

	// FlagRenderAuthJWT
	// Uses JWT-based auth for rendering instead of relying on remote cache
	FlagRenderAuthJWT = "renderAuthJWT"

	// FlagPyroscopeFlameGraph
	// Changes flame graph to pyroscope one
	FlagPyroscopeFlameGraph = "pyroscopeFlameGraph"

	// FlagExternalServiceAuth
	// Starts an OAuth2 authentication provider for external services
	FlagExternalServiceAuth = "externalServiceAuth"

	// FlagRefactorVariablesTimeRange
	// Refactor time range variables flow to reduce number of API calls made when query variables are chained
	FlagRefactorVariablesTimeRange = "refactorVariablesTimeRange"

	// FlagUseCachingService
	// When turned on, the new query and resource caching implementation using a wire service inject will be used in place of the previous middleware implementation
	FlagUseCachingService = "useCachingService"

	// FlagEnableElasticsearchBackendQuerying
	// Enable the processing of queries and responses in the Elasticsearch data source through backend
	FlagEnableElasticsearchBackendQuerying = "enableElasticsearchBackendQuerying"

	// FlagAuthenticationConfigUI
	// Enables authentication configuration UI
	FlagAuthenticationConfigUI = "authenticationConfigUI"

	// FlagPluginsAPIManifestKey
	// Use grafana.com API to retrieve the public manifest key
	FlagPluginsAPIManifestKey = "pluginsAPIManifestKey"

	// FlagAdvancedDataSourcePicker
	// Enable a new data source picker with contextual information, recently used order and advanced mode
	FlagAdvancedDataSourcePicker = "advancedDataSourcePicker"

	// FlagFaroDatasourceSelector
	// Enable the data source selector within the Frontend Apps section of the Frontend Observability
	FlagFaroDatasourceSelector = "faroDatasourceSelector"

	// FlagEnableDatagridEditing
	// Enables the edit functionality in the datagrid panel
	FlagEnableDatagridEditing = "enableDatagridEditing"

	// FlagDataSourcePageHeader
	// Apply new pageHeader UI in data source edit page
	FlagDataSourcePageHeader = "dataSourcePageHeader"

	// FlagExtraThemes
	// Enables extra themes
	FlagExtraThemes = "extraThemes"

	// FlagLokiPredefinedOperations
	// Adds predefined query operations to Loki query editor
	FlagLokiPredefinedOperations = "lokiPredefinedOperations"

	// FlagPluginsFrontendSandbox
	// Enables the plugins frontend sandbox
	FlagPluginsFrontendSandbox = "pluginsFrontendSandbox"

	// FlagSqlDatasourceDatabaseSelection
	// Enables previous SQL data source dataset dropdown behavior
	FlagSqlDatasourceDatabaseSelection = "sqlDatasourceDatabaseSelection"

<<<<<<< HEAD
	// FlagPluginsRemoteAngularDetectionPatterns
	// Enables fetching Angular detection patterns for plugins from GCOM and fallback to hardcoded ones
	FlagPluginsRemoteAngularDetectionPatterns = "pluginsRemoteAngularDetectionPatterns"
=======
	// FlagCloudWatchLogsMonacoEditor
	// Enables the Monaco editor for CloudWatch Logs queries
	FlagCloudWatchLogsMonacoEditor = "cloudWatchLogsMonacoEditor"
>>>>>>> 8bb8b9b2
)<|MERGE_RESOLUTION|>--- conflicted
+++ resolved
@@ -335,13 +335,11 @@
 	// Enables previous SQL data source dataset dropdown behavior
 	FlagSqlDatasourceDatabaseSelection = "sqlDatasourceDatabaseSelection"
 
-<<<<<<< HEAD
+	// FlagCloudWatchLogsMonacoEditor
+	// Enables the Monaco editor for CloudWatch Logs queries
+	FlagCloudWatchLogsMonacoEditor = "cloudWatchLogsMonacoEditor"
+
 	// FlagPluginsRemoteAngularDetectionPatterns
 	// Enables fetching Angular detection patterns for plugins from GCOM and fallback to hardcoded ones
 	FlagPluginsRemoteAngularDetectionPatterns = "pluginsRemoteAngularDetectionPatterns"
-=======
-	// FlagCloudWatchLogsMonacoEditor
-	// Enables the Monaco editor for CloudWatch Logs queries
-	FlagCloudWatchLogsMonacoEditor = "cloudWatchLogsMonacoEditor"
->>>>>>> 8bb8b9b2
 )