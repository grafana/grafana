--- conflicted
+++ resolved
@@ -743,13 +743,11 @@
 	// Exposes a new &#39;one of&#39; operator for ad-hoc filters. This operator allows users to filter by multiple values in a single filter.
 	FlagAdhocFilterOneOf = "adhocFilterOneOf"
 
-<<<<<<< HEAD
 	// FlagNewFiltersUI
 	// Enables new combobox style UI for the Ad hoc filters variable in scenes architecture
 	FlagNewFiltersUI = "newFiltersUI"
-=======
+
 	// FlagLokiSendDashboardPanelNames
 	// Send dashboard and panel names to Loki when querying
 	FlagLokiSendDashboardPanelNames = "lokiSendDashboardPanelNames"
->>>>>>> 6a19278f
 )