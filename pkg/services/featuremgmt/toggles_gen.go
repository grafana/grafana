// NOTE: This file was auto generated.  DO NOT EDIT DIRECTLY!
// To change feature flags, edit:
//  pkg/services/featuremgmt/registry.go
// Then run tests in:
//  pkg/services/featuremgmt/toggles_gen_test.go

package featuremgmt

const (
	// FlagDisableEnvelopeEncryption
	// Disable envelope encryption (emergency only)
	FlagDisableEnvelopeEncryption = "disableEnvelopeEncryption"

	// FlagLiveServiceWebWorker
	// This will use a webworker thread to processes events rather than the main thread
	FlagLiveServiceWebWorker = "live-service-web-worker"

	// FlagQueryOverLive
	// Use Grafana Live WebSocket to execute backend queries
	FlagQueryOverLive = "queryOverLive"

	// FlagPanelTitleSearch
	// Search for dashboards using panel title
	FlagPanelTitleSearch = "panelTitleSearch"

	// FlagPublicDashboards
	// Enables public access to dashboards
	FlagPublicDashboards = "publicDashboards"

	// FlagPublicDashboardsEmailSharing
	// Enables public dashboard sharing to be restricted to only allowed emails
	FlagPublicDashboardsEmailSharing = "publicDashboardsEmailSharing"

	// FlagLokiExperimentalStreaming
	// Support new streaming approach for loki (prototype, needs special loki build)
	FlagLokiExperimentalStreaming = "lokiExperimentalStreaming"

	// FlagFeatureHighlights
	// Highlight Grafana Enterprise features
	FlagFeatureHighlights = "featureHighlights"

	// FlagMigrationLocking
	// Lock database during migrations
	FlagMigrationLocking = "migrationLocking"

	// FlagStorage
	// Configurable storage for dashboards, datasources, and resources
	FlagStorage = "storage"

	// FlagCorrelations
	// Correlations page
	FlagCorrelations = "correlations"

	// FlagExploreContentOutline
	// Content outline sidebar
	FlagExploreContentOutline = "exploreContentOutline"

	// FlagDatasourceQueryMultiStatus
	// Introduce HTTP 207 Multi Status for api/ds/query
	FlagDatasourceQueryMultiStatus = "datasourceQueryMultiStatus"

	// FlagTraceToMetrics
	// Enable trace to metrics links
	FlagTraceToMetrics = "traceToMetrics"

	// FlagNewDBLibrary
	// Use jmoiron/sqlx rather than xorm for a few backend services
	FlagNewDBLibrary = "newDBLibrary"

	// FlagAutoMigrateOldPanels
	// Migrate old angular panels to supported versions (graph, table-old, worldmap, etc)
	FlagAutoMigrateOldPanels = "autoMigrateOldPanels"

	// FlagDisableAngular
	// Dynamic flag to disable angular at runtime. The preferred method is to set `angular_support_enabled` to `false` in the [security] settings, which allows you to change the state at runtime.
	FlagDisableAngular = "disableAngular"

	// FlagCanvasPanelNesting
	// Allow elements nesting
	FlagCanvasPanelNesting = "canvasPanelNesting"

	// FlagNewVizTooltips
	// New visualizations tooltips UX
	FlagNewVizTooltips = "newVizTooltips"

	// FlagScenes
	// Experimental framework to build interactive dashboards
	FlagScenes = "scenes"

	// FlagDisableSecretsCompatibility
	// Disable duplicated secret storage in legacy tables
	FlagDisableSecretsCompatibility = "disableSecretsCompatibility"

	// FlagLogRequestsInstrumentedAsUnknown
	// Logs the path for requests that are instrumented as unknown
	FlagLogRequestsInstrumentedAsUnknown = "logRequestsInstrumentedAsUnknown"

	// FlagDataConnectionsConsole
	// Enables a new top-level page called Connections. This page is an experiment that provides a better experience when you install and configure data sources and other plugins.
	FlagDataConnectionsConsole = "dataConnectionsConsole"

	// FlagTopnav
	// Enables topnav support in external plugins. The new Grafana navigation cannot be disabled.
	FlagTopnav = "topnav"

	// FlagDockedMegaMenu
	// Enable support for a persistent (docked) navigation menu
	FlagDockedMegaMenu = "dockedMegaMenu"

	// FlagGrpcServer
	// Run the GRPC server
	FlagGrpcServer = "grpcServer"

	// FlagEntityStore
	// SQL-based entity store (requires storage flag also)
	FlagEntityStore = "entityStore"

	// FlagCloudWatchCrossAccountQuerying
	// Enables cross-account querying in CloudWatch datasources
	FlagCloudWatchCrossAccountQuerying = "cloudWatchCrossAccountQuerying"

	// FlagRedshiftAsyncQueryDataSupport
	// Enable async query data support for Redshift
	FlagRedshiftAsyncQueryDataSupport = "redshiftAsyncQueryDataSupport"

	// FlagAthenaAsyncQueryDataSupport
	// Enable async query data support for Athena
	FlagAthenaAsyncQueryDataSupport = "athenaAsyncQueryDataSupport"

	// FlagCloudwatchNewRegionsHandler
	// Refactor of /regions endpoint, no user-facing changes
	FlagCloudwatchNewRegionsHandler = "cloudwatchNewRegionsHandler"

	// FlagShowDashboardValidationWarnings
	// Show warnings when dashboards do not validate against the schema
	FlagShowDashboardValidationWarnings = "showDashboardValidationWarnings"

	// FlagMysqlAnsiQuotes
	// Use double quotes to escape keyword in a MySQL query
	FlagMysqlAnsiQuotes = "mysqlAnsiQuotes"

	// FlagAccessControlOnCall
	// Access control primitives for OnCall
	FlagAccessControlOnCall = "accessControlOnCall"

	// FlagNestedFolders
	// Enable folder nesting
	FlagNestedFolders = "nestedFolders"

	// FlagNestedFolderPicker
	// Enables the new folder picker to work with nested folders. Requires the nestedFolders feature toggle
	FlagNestedFolderPicker = "nestedFolderPicker"

	// FlagAccessTokenExpirationCheck
	// Enable OAuth access_token expiration check and token refresh using the refresh_token
	FlagAccessTokenExpirationCheck = "accessTokenExpirationCheck"

	// FlagEmptyDashboardPage
	// Enable the redesigned user interface of a dashboard page that includes no panels
	FlagEmptyDashboardPage = "emptyDashboardPage"

	// FlagDisablePrometheusExemplarSampling
	// Disable Prometheus exemplar sampling
	FlagDisablePrometheusExemplarSampling = "disablePrometheusExemplarSampling"

	// FlagAlertingBacktesting
	// Rule backtesting API for alerting
	FlagAlertingBacktesting = "alertingBacktesting"

	// FlagEditPanelCSVDragAndDrop
	// Enables drag and drop for CSV and Excel files
	FlagEditPanelCSVDragAndDrop = "editPanelCSVDragAndDrop"

	// FlagAlertingNoNormalState
	// Stop maintaining state of alerts that are not firing
	FlagAlertingNoNormalState = "alertingNoNormalState"

	// FlagLogsContextDatasourceUi
	// Allow datasource to provide custom UI for context view
	FlagLogsContextDatasourceUi = "logsContextDatasourceUi"

	// FlagLokiQuerySplitting
	// Split large interval queries into subqueries with smaller time intervals
	FlagLokiQuerySplitting = "lokiQuerySplitting"

	// FlagLokiQuerySplittingConfig
	// Give users the option to configure split durations for Loki queries
	FlagLokiQuerySplittingConfig = "lokiQuerySplittingConfig"

	// FlagIndividualCookiePreferences
	// Support overriding cookie preferences per user
	FlagIndividualCookiePreferences = "individualCookiePreferences"

	// FlagGcomOnlyExternalOrgRoleSync
	// Prohibits a user from changing organization roles synced with Grafana Cloud auth provider
	FlagGcomOnlyExternalOrgRoleSync = "gcomOnlyExternalOrgRoleSync"

	// FlagPrometheusMetricEncyclopedia
	// Adds the metrics explorer component to the Prometheus query builder as an option in metric select
	FlagPrometheusMetricEncyclopedia = "prometheusMetricEncyclopedia"

	// FlagInfluxdbBackendMigration
	// Query InfluxDB InfluxQL without the proxy
	FlagInfluxdbBackendMigration = "influxdbBackendMigration"

	// FlagClientTokenRotation
	// Replaces the current in-request token rotation so that the client initiates the rotation
	FlagClientTokenRotation = "clientTokenRotation"

	// FlagPrometheusDataplane
	// Changes responses to from Prometheus to be compliant with the dataplane specification. In particular, when this feature toggle is active, the numeric `Field.Name` is set from &#39;Value&#39; to the value of the `__name__` label.
	FlagPrometheusDataplane = "prometheusDataplane"

	// FlagLokiMetricDataplane
	// Changes metric responses from Loki to be compliant with the dataplane specification.
	FlagLokiMetricDataplane = "lokiMetricDataplane"

	// FlagLokiLogsDataplane
	// Changes logs responses from Loki to be compliant with the dataplane specification.
	FlagLokiLogsDataplane = "lokiLogsDataplane"

	// FlagDataplaneFrontendFallback
	// Support dataplane contract field name change for transformations and field name matchers where the name is different
	FlagDataplaneFrontendFallback = "dataplaneFrontendFallback"

	// FlagDisableSSEDataplane
	// Disables dataplane specific processing in server side expressions.
	FlagDisableSSEDataplane = "disableSSEDataplane"

	// FlagAlertStateHistoryLokiSecondary
	// Enable Grafana to write alert state history to an external Loki instance in addition to Grafana annotations.
	FlagAlertStateHistoryLokiSecondary = "alertStateHistoryLokiSecondary"

	// FlagAlertStateHistoryLokiPrimary
	// Enable a remote Loki instance as the primary source for state history reads.
	FlagAlertStateHistoryLokiPrimary = "alertStateHistoryLokiPrimary"

	// FlagAlertStateHistoryLokiOnly
	// Disable Grafana alerts from emitting annotations when a remote Loki instance is available.
	FlagAlertStateHistoryLokiOnly = "alertStateHistoryLokiOnly"

	// FlagUnifiedRequestLog
	// Writes error logs to the request logger
	FlagUnifiedRequestLog = "unifiedRequestLog"

	// FlagRenderAuthJWT
	// Uses JWT-based auth for rendering instead of relying on remote cache
	FlagRenderAuthJWT = "renderAuthJWT"

	// FlagExternalServiceAuth
	// Starts an OAuth2 authentication provider for external services
	FlagExternalServiceAuth = "externalServiceAuth"

	// FlagRefactorVariablesTimeRange
	// Refactor time range variables flow to reduce number of API calls made when query variables are chained
	FlagRefactorVariablesTimeRange = "refactorVariablesTimeRange"

	// FlagUseCachingService
	// When active, the new query and resource caching implementation using a wire service inject replaces the previous middleware implementation.
	FlagUseCachingService = "useCachingService"

	// FlagEnableElasticsearchBackendQuerying
	// Enable the processing of queries and responses in the Elasticsearch data source through backend
	FlagEnableElasticsearchBackendQuerying = "enableElasticsearchBackendQuerying"

	// FlagAdvancedDataSourcePicker
	// Enable a new data source picker with contextual information, recently used order and advanced mode
	FlagAdvancedDataSourcePicker = "advancedDataSourcePicker"

	// FlagFaroDatasourceSelector
	// Enable the data source selector within the Frontend Apps section of the Frontend Observability
	FlagFaroDatasourceSelector = "faroDatasourceSelector"

	// FlagEnableDatagridEditing
	// Enables the edit functionality in the datagrid panel
	FlagEnableDatagridEditing = "enableDatagridEditing"

	// FlagExtraThemes
	// Enables extra themes
	FlagExtraThemes = "extraThemes"

	// FlagLokiPredefinedOperations
	// Adds predefined query operations to Loki query editor
	FlagLokiPredefinedOperations = "lokiPredefinedOperations"

	// FlagPluginsFrontendSandbox
	// Enables the plugins frontend sandbox
	FlagPluginsFrontendSandbox = "pluginsFrontendSandbox"

	// FlagDashboardEmbed
	// Allow embedding dashboard for external use in Code editors
	FlagDashboardEmbed = "dashboardEmbed"

	// FlagFrontendSandboxMonitorOnly
	// Enables monitor only in the plugin frontend sandbox (if enabled)
	FlagFrontendSandboxMonitorOnly = "frontendSandboxMonitorOnly"

	// FlagSqlDatasourceDatabaseSelection
	// Enables previous SQL data source dataset dropdown behavior
	FlagSqlDatasourceDatabaseSelection = "sqlDatasourceDatabaseSelection"

	// FlagLokiFormatQuery
	// Enables the ability to format Loki queries
	FlagLokiFormatQuery = "lokiFormatQuery"

	// FlagCloudWatchLogsMonacoEditor
	// Enables the Monaco editor for CloudWatch Logs queries
	FlagCloudWatchLogsMonacoEditor = "cloudWatchLogsMonacoEditor"

	// FlagExploreScrollableLogsContainer
	// Improves the scrolling behavior of logs in Explore
	FlagExploreScrollableLogsContainer = "exploreScrollableLogsContainer"

	// FlagRecordedQueriesMulti
	// Enables writing multiple items from a single query within Recorded Queries
	FlagRecordedQueriesMulti = "recordedQueriesMulti"

	// FlagPluginsDynamicAngularDetectionPatterns
	// Enables fetching Angular detection patterns for plugins from GCOM and fallback to hardcoded ones
	FlagPluginsDynamicAngularDetectionPatterns = "pluginsDynamicAngularDetectionPatterns"

	// FlagVizAndWidgetSplit
	// Split panels between visualizations and widgets
	FlagVizAndWidgetSplit = "vizAndWidgetSplit"

	// FlagPrometheusIncrementalQueryInstrumentation
	// Adds RudderStack events to incremental queries
	FlagPrometheusIncrementalQueryInstrumentation = "prometheusIncrementalQueryInstrumentation"

	// FlagLogsExploreTableVisualisation
	// A table visualisation for logs in Explore
	FlagLogsExploreTableVisualisation = "logsExploreTableVisualisation"

	// FlagAwsDatasourcesTempCredentials
	// Support temporary security credentials in AWS plugins for Grafana Cloud customers
	FlagAwsDatasourcesTempCredentials = "awsDatasourcesTempCredentials"

	// FlagTransformationsRedesign
	// Enables the transformations redesign
	FlagTransformationsRedesign = "transformationsRedesign"

	// FlagMlExpressions
	// Enable support for Machine Learning in server-side expressions
	FlagMlExpressions = "mlExpressions"

	// FlagTraceQLStreaming
	// Enables response streaming of TraceQL queries of the Tempo data source
	FlagTraceQLStreaming = "traceQLStreaming"

	// FlagMetricsSummary
	// Enables metrics summary queries in the Tempo data source
	FlagMetricsSummary = "metricsSummary"

	// FlagGrafanaAPIServer
	// Enable Kubernetes API Server for Grafana resources
	FlagGrafanaAPIServer = "grafanaAPIServer"

	// FlagGrafanaAPIServerWithExperimentalAPIs
	// Register experimental APIs with the k8s API server
	FlagGrafanaAPIServerWithExperimentalAPIs = "grafanaAPIServerWithExperimentalAPIs"

	// FlagFeatureToggleAdminPage
	// Enable admin page for managing feature toggles from the Grafana front-end
	FlagFeatureToggleAdminPage = "featureToggleAdminPage"

	// FlagAwsAsyncQueryCaching
	// Enable caching for async queries for Redshift and Athena. Requires that the `useCachingService` feature toggle is enabled and the datasource has caching and async query support enabled
	FlagAwsAsyncQueryCaching = "awsAsyncQueryCaching"

	// FlagSplitScopes
	// Support faster dashboard and folder search by splitting permission scopes into parts
	FlagSplitScopes = "splitScopes"

	// FlagTraceToProfiles
	// Enables linking between traces and profiles
	FlagTraceToProfiles = "traceToProfiles"

	// FlagPermissionsFilterRemoveSubquery
	// Alternative permission filter implementation that does not use subqueries for fetching the dashboard folder
	FlagPermissionsFilterRemoveSubquery = "permissionsFilterRemoveSubquery"

	// FlagPrometheusConfigOverhaulAuth
	// Update the Prometheus configuration page with the new auth component
	FlagPrometheusConfigOverhaulAuth = "prometheusConfigOverhaulAuth"

	// FlagConfigurableSchedulerTick
	// Enable changing the scheduler base interval via configuration option unified_alerting.scheduler_tick_interval
	FlagConfigurableSchedulerTick = "configurableSchedulerTick"

	// FlagInfluxdbSqlSupport
	// Enable InfluxDB SQL query language support with new querying UI
	FlagInfluxdbSqlSupport = "influxdbSqlSupport"

	// FlagAlertingNoDataErrorExecution
	// Changes how Alerting state manager handles execution of NoData/Error
	FlagAlertingNoDataErrorExecution = "alertingNoDataErrorExecution"

	// FlagAngularDeprecationUI
	// Display new Angular deprecation-related UI features
	FlagAngularDeprecationUI = "angularDeprecationUI"

	// FlagDashgpt
	// Enable AI powered features in dashboards
	FlagDashgpt = "dashgpt"

	// FlagReportingRetries
	// Enables rendering retries for the reporting feature
	FlagReportingRetries = "reportingRetries"

	// FlagNewBrowseDashboards
	// New browse/manage dashboards UI
	FlagNewBrowseDashboards = "newBrowseDashboards"

	// FlagSseGroupByDatasource
	// Send query to the same datasource in a single request when using server side expressions
	FlagSseGroupByDatasource = "sseGroupByDatasource"

	// FlagRequestInstrumentationStatusSource
	// Include a status source label for request metrics and logs
	FlagRequestInstrumentationStatusSource = "requestInstrumentationStatusSource"

	// FlagLibraryPanelRBAC
	// Enables RBAC support for library panels
	FlagLibraryPanelRBAC = "libraryPanelRBAC"

	// FlagLokiRunQueriesInParallel
	// Enables running Loki queries in parallel
	FlagLokiRunQueriesInParallel = "lokiRunQueriesInParallel"

	// FlagWargamesTesting
	// Placeholder feature flag for internal testing
	FlagWargamesTesting = "wargamesTesting"

	// FlagAlertingInsights
	// Show the new alerting insights landing page
	FlagAlertingInsights = "alertingInsights"

	// FlagAlertingContactPointsV2
	// Show the new contacpoints list view
	FlagAlertingContactPointsV2 = "alertingContactPointsV2"

	// FlagExternalCorePlugins
	// Allow core plugins to be loaded as external
	FlagExternalCorePlugins = "externalCorePlugins"

	// FlagPluginsAPIMetrics
	// Sends metrics of public grafana packages usage by plugins
	FlagPluginsAPIMetrics = "pluginsAPIMetrics"

	// FlagHttpSLOLevels
	// Adds SLO level to http request metrics
	FlagHttpSLOLevels = "httpSLOLevels"

	// FlagIdForwarding
	// Generate signed id token for identity that can be forwarded to plugins and external services
	FlagIdForwarding = "idForwarding"

	// FlagCloudWatchWildCardDimensionValues
	// Fetches dimension values from CloudWatch to correctly label wildcard dimensions
	FlagCloudWatchWildCardDimensionValues = "cloudWatchWildCardDimensionValues"

	// FlagExternalServiceAccounts
	// Automatic service account and token setup for plugins
	FlagExternalServiceAccounts = "externalServiceAccounts"

	// FlagPanelMonitoring
	// Enables panel monitoring through logs and measurements
	FlagPanelMonitoring = "panelMonitoring"

	// FlagEnableNativeHTTPHistogram
	// Enables native HTTP Histograms
	FlagEnableNativeHTTPHistogram = "enableNativeHTTPHistogram"

	// FlagFormatString
	// Enable format string transformer
	FlagFormatString = "formatString"

	// FlagTransformationsVariableSupport
	// Allows using variables in transformations
	FlagTransformationsVariableSupport = "transformationsVariableSupport"

	// FlagKubernetesPlaylists
	// Use the kubernetes API in the frontend for playlists, and route /api/playlist requests to k8s
	FlagKubernetesPlaylists = "kubernetesPlaylists"

	// FlagCloudWatchBatchQueries
	// Runs CloudWatch metrics queries as separate batches
	FlagCloudWatchBatchQueries = "cloudWatchBatchQueries"

	// FlagNavAdminSubsections
	// Splits the administration section of the nav tree into subsections
	FlagNavAdminSubsections = "navAdminSubsections"

	// FlagRecoveryThreshold
	// Enables feature recovery threshold (aka hysteresis) for threshold server-side expression
	FlagRecoveryThreshold = "recoveryThreshold"

	// FlagTeamHttpHeaders
	// Enables datasources to apply team headers to the client requests
	FlagTeamHttpHeaders = "teamHttpHeaders"

	// FlagAwsDatasourcesNewFormStyling
	// Applies new form styling for configuration and query editors in AWS plugins
	FlagAwsDatasourcesNewFormStyling = "awsDatasourcesNewFormStyling"

	// FlagCachingOptimizeSerializationMemoryUsage
	// If enabled, the caching backend gradually serializes query responses for the cache, comparing against the configured `[caching]max_value_mb` value as it goes. This can can help prevent Grafana from running out of memory while attempting to cache very large query responses.
	FlagCachingOptimizeSerializationMemoryUsage = "cachingOptimizeSerializationMemoryUsage"

	// FlagPanelTitleSearchInV1
	// Enable searching for dashboards using panel title in search v1
	FlagPanelTitleSearchInV1 = "panelTitleSearchInV1"

	// FlagPluginsInstrumentationStatusSource
	// Include a status source label for plugin request metrics and logs
	FlagPluginsInstrumentationStatusSource = "pluginsInstrumentationStatusSource"

	// FlagCostManagementUi
	// Toggles the display of the cost management ui plugin
	FlagCostManagementUi = "costManagementUi"

	// FlagManagedPluginsInstall
	// Install managed plugins directly from plugins catalog
	FlagManagedPluginsInstall = "managedPluginsInstall"

	// FlagPrometheusPromQAIL
	// Prometheus and AI/ML to assist users in creating a query
	FlagPrometheusPromQAIL = "prometheusPromQAIL"

	// FlagAddFieldFromCalculationStatFunctions
	// Add cumulative and window functions to the add field from calculation transformation
	FlagAddFieldFromCalculationStatFunctions = "addFieldFromCalculationStatFunctions"

	// FlagAlertmanagerRemoteSecondary
	// Enable Grafana to sync configuration and state with a remote Alertmanager.
	FlagAlertmanagerRemoteSecondary = "alertmanagerRemoteSecondary"

	// FlagAlertmanagerRemotePrimary
	// Enable Grafana to have a remote Alertmanager instance as the primary Alertmanager.
	FlagAlertmanagerRemotePrimary = "alertmanagerRemotePrimary"

	// FlagAlertmanagerRemoteOnly
	// Disable the internal Alertmanager and only use the external one defined.
	FlagAlertmanagerRemoteOnly = "alertmanagerRemoteOnly"

	// FlagAnnotationPermissionUpdate
	// Separate annotation permissions from dashboard permissions to allow for more granular control.
	FlagAnnotationPermissionUpdate = "annotationPermissionUpdate"

	// FlagExtractFieldsNameDeduplication
	// Make sure extracted field names are unique in the dataframe
	FlagExtractFieldsNameDeduplication = "extractFieldsNameDeduplication"

	// FlagDashboardSceneForViewers
	// Enables dashboard rendering using Scenes for viewer roles
	FlagDashboardSceneForViewers = "dashboardSceneForViewers"

	// FlagDashboardScene
	// Enables dashboard rendering using scenes for all roles
	FlagDashboardScene = "dashboardScene"

	// FlagPanelFilterVariable
	// Enables use of the `systemPanelFilterVar` variable to filter panels in a dashboard
	FlagPanelFilterVariable = "panelFilterVariable"

	// FlagPdfTables
	// Enables generating table data as PDF in reporting
	FlagPdfTables = "pdfTables"

	// FlagSsoSettingsApi
	// Enables the SSO settings API
	FlagSsoSettingsApi = "ssoSettingsApi"

	// FlagLogsInfiniteScrolling
	// Enables infinite scrolling for the Logs panel in Explore and Dashboards
	FlagLogsInfiniteScrolling = "logsInfiniteScrolling"

	// FlagFlameGraphItemCollapsing
	// Allow collapsing of flame graph items
	FlagFlameGraphItemCollapsing = "flameGraphItemCollapsing"

	// FlagAlertingDetailsViewV2
	// Enables the preview of the new alert details view
	FlagAlertingDetailsViewV2 = "alertingDetailsViewV2"

<<<<<<< HEAD
	// FlagDatatrails
	// Enables the new core app datatrails
	FlagDatatrails = "datatrails"
=======
	// FlagAlertingSimplifiedRouting
	// Enables the simplified routing for alerting
	FlagAlertingSimplifiedRouting = "alertingSimplifiedRouting"
>>>>>>> fe18c632
)<|MERGE_RESOLUTION|>--- conflicted
+++ resolved
@@ -583,13 +583,11 @@
 	// Enables the preview of the new alert details view
 	FlagAlertingDetailsViewV2 = "alertingDetailsViewV2"
 
-<<<<<<< HEAD
 	// FlagDatatrails
 	// Enables the new core app datatrails
 	FlagDatatrails = "datatrails"
-=======
+
 	// FlagAlertingSimplifiedRouting
 	// Enables the simplified routing for alerting
 	FlagAlertingSimplifiedRouting = "alertingSimplifiedRouting"
->>>>>>> fe18c632
 )