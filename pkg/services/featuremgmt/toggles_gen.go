// NOTE: This file was auto generated.  DO NOT EDIT DIRECTLY!
// To change feature flags, edit:
//  pkg/services/featuremgmt/registry.go
// Then run tests in:
//  pkg/services/featuremgmt/toggles_gen_test.go

package featuremgmt

const (
	// FlagDisableEnvelopeEncryption
	// Disable envelope encryption (emergency only)
	FlagDisableEnvelopeEncryption = "disableEnvelopeEncryption"

	// FlagLiveServiceWebWorker
	// This will use a webworker thread to processes events rather than the main thread
	FlagLiveServiceWebWorker = "live-service-web-worker"

	// FlagQueryOverLive
	// Use Grafana Live WebSocket to execute backend queries
	FlagQueryOverLive = "queryOverLive"

	// FlagPanelTitleSearch
	// Search for dashboards using panel title
	FlagPanelTitleSearch = "panelTitleSearch"

	// FlagPublicDashboards
	// [Deprecated] Public dashboards are now enabled by default; to disable them, use the configuration setting. This feature toggle will be removed in the next major version.
	FlagPublicDashboards = "publicDashboards"

	// FlagPublicDashboardsEmailSharing
	// Enables public dashboard sharing to be restricted to only allowed emails
	FlagPublicDashboardsEmailSharing = "publicDashboardsEmailSharing"

	// FlagPublicDashboardsScene
	// Enables public dashboard rendering using scenes
	FlagPublicDashboardsScene = "publicDashboardsScene"

	// FlagLokiExperimentalStreaming
	// Support new streaming approach for loki (prototype, needs special loki build)
	FlagLokiExperimentalStreaming = "lokiExperimentalStreaming"

	// FlagFeatureHighlights
	// Highlight Grafana Enterprise features
	FlagFeatureHighlights = "featureHighlights"

	// FlagStorage
	// Configurable storage for dashboards, datasources, and resources
	FlagStorage = "storage"

	// FlagCorrelations
	// Correlations page
	FlagCorrelations = "correlations"

	// FlagExploreContentOutline
	// Content outline sidebar
	FlagExploreContentOutline = "exploreContentOutline"

	// FlagDatasourceQueryMultiStatus
	// Introduce HTTP 207 Multi Status for api/ds/query
	FlagDatasourceQueryMultiStatus = "datasourceQueryMultiStatus"

	// FlagAutoMigrateOldPanels
	// Migrate old angular panels to supported versions (graph, table-old, worldmap, etc)
	FlagAutoMigrateOldPanels = "autoMigrateOldPanels"

	// FlagAutoMigrateGraphPanel
	// Migrate old graph panel to supported time series panel - broken out from autoMigrateOldPanels to enable granular tracking
	FlagAutoMigrateGraphPanel = "autoMigrateGraphPanel"

	// FlagAutoMigrateTablePanel
	// Migrate old table panel to supported table panel - broken out from autoMigrateOldPanels to enable granular tracking
	FlagAutoMigrateTablePanel = "autoMigrateTablePanel"

	// FlagAutoMigratePiechartPanel
	// Migrate old piechart panel to supported piechart panel - broken out from autoMigrateOldPanels to enable granular tracking
	FlagAutoMigratePiechartPanel = "autoMigratePiechartPanel"

	// FlagAutoMigrateWorldmapPanel
	// Migrate old worldmap panel to supported geomap panel - broken out from autoMigrateOldPanels to enable granular tracking
	FlagAutoMigrateWorldmapPanel = "autoMigrateWorldmapPanel"

	// FlagAutoMigrateStatPanel
	// Migrate old stat panel to supported stat panel - broken out from autoMigrateOldPanels to enable granular tracking
	FlagAutoMigrateStatPanel = "autoMigrateStatPanel"

	// FlagAutoMigrateXYChartPanel
	// Migrate old XYChart panel to new XYChart2 model
	FlagAutoMigrateXYChartPanel = "autoMigrateXYChartPanel"

	// FlagDisableAngular
	// Dynamic flag to disable angular at runtime. The preferred method is to set `angular_support_enabled` to `false` in the [security] settings, which allows you to change the state at runtime.
	FlagDisableAngular = "disableAngular"

	// FlagCanvasPanelNesting
	// Allow elements nesting
	FlagCanvasPanelNesting = "canvasPanelNesting"

	// FlagScenes
	// Experimental framework to build interactive dashboards
	FlagScenes = "scenes"

	// FlagDisableSecretsCompatibility
	// Disable duplicated secret storage in legacy tables
	FlagDisableSecretsCompatibility = "disableSecretsCompatibility"

	// FlagLogRequestsInstrumentedAsUnknown
	// Logs the path for requests that are instrumented as unknown
	FlagLogRequestsInstrumentedAsUnknown = "logRequestsInstrumentedAsUnknown"

	// FlagTopnav
	// Enables topnav support in external plugins. The new Grafana navigation cannot be disabled.
	FlagTopnav = "topnav"

	// FlagGrpcServer
	// Run the GRPC server
	FlagGrpcServer = "grpcServer"

	// FlagUnifiedStorage
	// SQL-based k8s storage
	FlagUnifiedStorage = "unifiedStorage"

	// FlagCloudWatchCrossAccountQuerying
	// Enables cross-account querying in CloudWatch datasources
	FlagCloudWatchCrossAccountQuerying = "cloudWatchCrossAccountQuerying"

	// FlagShowDashboardValidationWarnings
	// Show warnings when dashboards do not validate against the schema
	FlagShowDashboardValidationWarnings = "showDashboardValidationWarnings"

	// FlagMysqlAnsiQuotes
	// Use double quotes to escape keyword in a MySQL query
	FlagMysqlAnsiQuotes = "mysqlAnsiQuotes"

	// FlagAccessControlOnCall
	// Access control primitives for OnCall
	FlagAccessControlOnCall = "accessControlOnCall"

	// FlagNestedFolders
	// Enable folder nesting
	FlagNestedFolders = "nestedFolders"

	// FlagAlertingBacktesting
	// Rule backtesting API for alerting
	FlagAlertingBacktesting = "alertingBacktesting"

	// FlagEditPanelCSVDragAndDrop
	// Enables drag and drop for CSV and Excel files
	FlagEditPanelCSVDragAndDrop = "editPanelCSVDragAndDrop"

	// FlagAlertingNoNormalState
	// Stop maintaining state of alerts that are not firing
	FlagAlertingNoNormalState = "alertingNoNormalState"

	// FlagLogsContextDatasourceUi
	// Allow datasource to provide custom UI for context view
	FlagLogsContextDatasourceUi = "logsContextDatasourceUi"

	// FlagLokiQuerySplitting
	// Split large interval queries into subqueries with smaller time intervals
	FlagLokiQuerySplitting = "lokiQuerySplitting"

	// FlagLokiQuerySplittingConfig
	// Give users the option to configure split durations for Loki queries
	FlagLokiQuerySplittingConfig = "lokiQuerySplittingConfig"

	// FlagIndividualCookiePreferences
	// Support overriding cookie preferences per user
	FlagIndividualCookiePreferences = "individualCookiePreferences"

	// FlagPrometheusMetricEncyclopedia
	// Adds the metrics explorer component to the Prometheus query builder as an option in metric select
	FlagPrometheusMetricEncyclopedia = "prometheusMetricEncyclopedia"

	// FlagInfluxdbBackendMigration
	// Query InfluxDB InfluxQL without the proxy
	FlagInfluxdbBackendMigration = "influxdbBackendMigration"

	// FlagInfluxqlStreamingParser
	// Enable streaming JSON parser for InfluxDB datasource InfluxQL query language
	FlagInfluxqlStreamingParser = "influxqlStreamingParser"

	// FlagInfluxdbRunQueriesInParallel
	// Enables running InfluxDB Influxql queries in parallel
	FlagInfluxdbRunQueriesInParallel = "influxdbRunQueriesInParallel"

	// FlagPrometheusDataplane
	// Changes responses to from Prometheus to be compliant with the dataplane specification. In particular, when this feature toggle is active, the numeric `Field.Name` is set from &#39;Value&#39; to the value of the `__name__` label.
	FlagPrometheusDataplane = "prometheusDataplane"

	// FlagLokiMetricDataplane
	// Changes metric responses from Loki to be compliant with the dataplane specification.
	FlagLokiMetricDataplane = "lokiMetricDataplane"

	// FlagLokiLogsDataplane
	// Changes logs responses from Loki to be compliant with the dataplane specification.
	FlagLokiLogsDataplane = "lokiLogsDataplane"

	// FlagDataplaneFrontendFallback
	// Support dataplane contract field name change for transformations and field name matchers where the name is different
	FlagDataplaneFrontendFallback = "dataplaneFrontendFallback"

	// FlagDisableSSEDataplane
	// Disables dataplane specific processing in server side expressions.
	FlagDisableSSEDataplane = "disableSSEDataplane"

	// FlagAlertStateHistoryLokiSecondary
	// Enable Grafana to write alert state history to an external Loki instance in addition to Grafana annotations.
	FlagAlertStateHistoryLokiSecondary = "alertStateHistoryLokiSecondary"

	// FlagAlertStateHistoryLokiPrimary
	// Enable a remote Loki instance as the primary source for state history reads.
	FlagAlertStateHistoryLokiPrimary = "alertStateHistoryLokiPrimary"

	// FlagAlertStateHistoryLokiOnly
	// Disable Grafana alerts from emitting annotations when a remote Loki instance is available.
	FlagAlertStateHistoryLokiOnly = "alertStateHistoryLokiOnly"

	// FlagUnifiedRequestLog
	// Writes error logs to the request logger
	FlagUnifiedRequestLog = "unifiedRequestLog"

	// FlagRenderAuthJWT
	// Uses JWT-based auth for rendering instead of relying on remote cache
	FlagRenderAuthJWT = "renderAuthJWT"

	// FlagRefactorVariablesTimeRange
	// Refactor time range variables flow to reduce number of API calls made when query variables are chained
	FlagRefactorVariablesTimeRange = "refactorVariablesTimeRange"

	// FlagFaroDatasourceSelector
	// Enable the data source selector within the Frontend Apps section of the Frontend Observability
	FlagFaroDatasourceSelector = "faroDatasourceSelector"

	// FlagEnableDatagridEditing
	// Enables the edit functionality in the datagrid panel
	FlagEnableDatagridEditing = "enableDatagridEditing"

	// FlagExtraThemes
	// Enables extra themes
	FlagExtraThemes = "extraThemes"

	// FlagLokiPredefinedOperations
	// Adds predefined query operations to Loki query editor
	FlagLokiPredefinedOperations = "lokiPredefinedOperations"

	// FlagPluginsFrontendSandbox
	// Enables the plugins frontend sandbox
	FlagPluginsFrontendSandbox = "pluginsFrontendSandbox"

	// FlagFrontendSandboxMonitorOnly
	// Enables monitor only in the plugin frontend sandbox (if enabled)
	FlagFrontendSandboxMonitorOnly = "frontendSandboxMonitorOnly"

	// FlagSqlDatasourceDatabaseSelection
	// Enables previous SQL data source dataset dropdown behavior
	FlagSqlDatasourceDatabaseSelection = "sqlDatasourceDatabaseSelection"

	// FlagRecordedQueriesMulti
	// Enables writing multiple items from a single query within Recorded Queries
	FlagRecordedQueriesMulti = "recordedQueriesMulti"

	// FlagVizAndWidgetSplit
	// Split panels between visualizations and widgets
	FlagVizAndWidgetSplit = "vizAndWidgetSplit"

	// FlagPrometheusIncrementalQueryInstrumentation
	// Adds RudderStack events to incremental queries
	FlagPrometheusIncrementalQueryInstrumentation = "prometheusIncrementalQueryInstrumentation"

	// FlagLogsExploreTableVisualisation
	// A table visualisation for logs in Explore
	FlagLogsExploreTableVisualisation = "logsExploreTableVisualisation"

	// FlagAwsDatasourcesTempCredentials
	// Support temporary security credentials in AWS plugins for Grafana Cloud customers
	FlagAwsDatasourcesTempCredentials = "awsDatasourcesTempCredentials"

	// FlagTransformationsRedesign
	// Enables the transformations redesign
	FlagTransformationsRedesign = "transformationsRedesign"

	// FlagMlExpressions
	// Enable support for Machine Learning in server-side expressions
	FlagMlExpressions = "mlExpressions"

	// FlagTraceQLStreaming
	// Enables response streaming of TraceQL queries of the Tempo data source
	FlagTraceQLStreaming = "traceQLStreaming"

	// FlagMetricsSummary
	// Enables metrics summary queries in the Tempo data source
	FlagMetricsSummary = "metricsSummary"

	// FlagGrafanaAPIServerWithExperimentalAPIs
	// Register experimental APIs with the k8s API server
	FlagGrafanaAPIServerWithExperimentalAPIs = "grafanaAPIServerWithExperimentalAPIs"

	// FlagGrafanaAPIServerEnsureKubectlAccess
	// Start an additional https handler and write kubectl options
	FlagGrafanaAPIServerEnsureKubectlAccess = "grafanaAPIServerEnsureKubectlAccess"

	// FlagFeatureToggleAdminPage
	// Enable admin page for managing feature toggles from the Grafana front-end. Grafana Cloud only.
	FlagFeatureToggleAdminPage = "featureToggleAdminPage"

	// FlagAwsAsyncQueryCaching
	// Enable caching for async queries for Redshift and Athena. Requires that the datasource has caching and async query support enabled
	FlagAwsAsyncQueryCaching = "awsAsyncQueryCaching"

	// FlagPermissionsFilterRemoveSubquery
	// Alternative permission filter implementation that does not use subqueries for fetching the dashboard folder
	FlagPermissionsFilterRemoveSubquery = "permissionsFilterRemoveSubquery"

	// FlagPrometheusConfigOverhaulAuth
	// Update the Prometheus configuration page with the new auth component
	FlagPrometheusConfigOverhaulAuth = "prometheusConfigOverhaulAuth"

	// FlagConfigurableSchedulerTick
	// Enable changing the scheduler base interval via configuration option unified_alerting.scheduler_tick_interval
	FlagConfigurableSchedulerTick = "configurableSchedulerTick"

	// FlagAlertingNoDataErrorExecution
	// Changes how Alerting state manager handles execution of NoData/Error
	FlagAlertingNoDataErrorExecution = "alertingNoDataErrorExecution"

	// FlagAngularDeprecationUI
	// Display Angular warnings in dashboards and panels
	FlagAngularDeprecationUI = "angularDeprecationUI"

	// FlagDashgpt
	// Enable AI powered features in dashboards
	FlagDashgpt = "dashgpt"

	// FlagAiGeneratedDashboardChanges
	// Enable AI powered features for dashboards to auto-summary changes when saving
	FlagAiGeneratedDashboardChanges = "aiGeneratedDashboardChanges"

	// FlagReportingRetries
	// Enables rendering retries for the reporting feature
	FlagReportingRetries = "reportingRetries"

	// FlagSseGroupByDatasource
	// Send query to the same datasource in a single request when using server side expressions. The `cloudWatchBatchQueries` feature toggle should be enabled if this used with CloudWatch.
	FlagSseGroupByDatasource = "sseGroupByDatasource"

	// FlagLibraryPanelRBAC
	// Enables RBAC support for library panels
	FlagLibraryPanelRBAC = "libraryPanelRBAC"

	// FlagLokiRunQueriesInParallel
	// Enables running Loki queries in parallel
	FlagLokiRunQueriesInParallel = "lokiRunQueriesInParallel"

	// FlagWargamesTesting
	// Placeholder feature flag for internal testing
	FlagWargamesTesting = "wargamesTesting"

	// FlagAlertingInsights
	// Show the new alerting insights landing page
	FlagAlertingInsights = "alertingInsights"

	// FlagExternalCorePlugins
	// Allow core plugins to be loaded as external
	FlagExternalCorePlugins = "externalCorePlugins"

	// FlagPluginsAPIMetrics
	// Sends metrics of public grafana packages usage by plugins
	FlagPluginsAPIMetrics = "pluginsAPIMetrics"

	// FlagIdForwarding
	// Generate signed id token for identity that can be forwarded to plugins and external services
	FlagIdForwarding = "idForwarding"

	// FlagExternalServiceAccounts
	// Automatic service account and token setup for plugins
	FlagExternalServiceAccounts = "externalServiceAccounts"

	// FlagPanelMonitoring
	// Enables panel monitoring through logs and measurements
	FlagPanelMonitoring = "panelMonitoring"

	// FlagEnableNativeHTTPHistogram
	// Enables native HTTP Histograms
	FlagEnableNativeHTTPHistogram = "enableNativeHTTPHistogram"

	// FlagDisableClassicHTTPHistogram
	// Disables classic HTTP Histogram (use with enableNativeHTTPHistogram)
	FlagDisableClassicHTTPHistogram = "disableClassicHTTPHistogram"

	// FlagFormatString
	// Enable format string transformer
	FlagFormatString = "formatString"

	// FlagTransformationsVariableSupport
	// Allows using variables in transformations
	FlagTransformationsVariableSupport = "transformationsVariableSupport"

	// FlagKubernetesPlaylists
	// Use the kubernetes API in the frontend for playlists, and route /api/playlist requests to k8s
	FlagKubernetesPlaylists = "kubernetesPlaylists"

	// FlagKubernetesSnapshots
	// Routes snapshot requests from /api to the /apis endpoint
	FlagKubernetesSnapshots = "kubernetesSnapshots"

	// FlagKubernetesDashboards
	// Use the kubernetes API in the frontend for dashboards
	FlagKubernetesDashboards = "kubernetesDashboards"

	// FlagDatasourceQueryTypes
	// Show query type endpoints in datasource API servers (currently hardcoded for testdata, expressions, and prometheus)
	FlagDatasourceQueryTypes = "datasourceQueryTypes"

	// FlagQueryService
	// Register /apis/query.grafana.app/ -- will eventually replace /api/ds/query
	FlagQueryService = "queryService"

	// FlagQueryServiceRewrite
	// Rewrite requests targeting /ds/query to the query service
	FlagQueryServiceRewrite = "queryServiceRewrite"

	// FlagQueryServiceFromUI
	// Routes requests to the new query service
	FlagQueryServiceFromUI = "queryServiceFromUI"

	// FlagCloudWatchBatchQueries
	// Runs CloudWatch metrics queries as separate batches
	FlagCloudWatchBatchQueries = "cloudWatchBatchQueries"

	// FlagRecoveryThreshold
	// Enables feature recovery threshold (aka hysteresis) for threshold server-side expression
	FlagRecoveryThreshold = "recoveryThreshold"

	// FlagLokiStructuredMetadata
	// Enables the loki data source to request structured metadata from the Loki server
	FlagLokiStructuredMetadata = "lokiStructuredMetadata"

	// FlagTeamHttpHeaders
	// Enables Team LBAC for datasources to apply team headers to the client requests
	FlagTeamHttpHeaders = "teamHttpHeaders"

	// FlagAwsDatasourcesNewFormStyling
	// Applies new form styling for configuration and query editors in AWS plugins
	FlagAwsDatasourcesNewFormStyling = "awsDatasourcesNewFormStyling"

	// FlagCachingOptimizeSerializationMemoryUsage
	// If enabled, the caching backend gradually serializes query responses for the cache, comparing against the configured `[caching]max_value_mb` value as it goes. This can can help prevent Grafana from running out of memory while attempting to cache very large query responses.
	FlagCachingOptimizeSerializationMemoryUsage = "cachingOptimizeSerializationMemoryUsage"

	// FlagPanelTitleSearchInV1
	// Enable searching for dashboards using panel title in search v1
	FlagPanelTitleSearchInV1 = "panelTitleSearchInV1"

	// FlagManagedPluginsInstall
	// Install managed plugins directly from plugins catalog
	FlagManagedPluginsInstall = "managedPluginsInstall"

	// FlagPrometheusPromQAIL
	// Prometheus and AI/ML to assist users in creating a query
	FlagPrometheusPromQAIL = "prometheusPromQAIL"

	// FlagPrometheusCodeModeMetricNamesSearch
	// Enables search for metric names in Code Mode, to improve performance when working with an enormous number of metric names
	FlagPrometheusCodeModeMetricNamesSearch = "prometheusCodeModeMetricNamesSearch"

	// FlagAddFieldFromCalculationStatFunctions
	// Add cumulative and window functions to the add field from calculation transformation
	FlagAddFieldFromCalculationStatFunctions = "addFieldFromCalculationStatFunctions"

	// FlagAlertmanagerRemoteSecondary
	// Enable Grafana to sync configuration and state with a remote Alertmanager.
	FlagAlertmanagerRemoteSecondary = "alertmanagerRemoteSecondary"

	// FlagAlertmanagerRemotePrimary
	// Enable Grafana to have a remote Alertmanager instance as the primary Alertmanager.
	FlagAlertmanagerRemotePrimary = "alertmanagerRemotePrimary"

	// FlagAlertmanagerRemoteOnly
	// Disable the internal Alertmanager and only use the external one defined.
	FlagAlertmanagerRemoteOnly = "alertmanagerRemoteOnly"

	// FlagAnnotationPermissionUpdate
	// Change the way annotation permissions work by scoping them to folders and dashboards.
	FlagAnnotationPermissionUpdate = "annotationPermissionUpdate"

	// FlagExtractFieldsNameDeduplication
	// Make sure extracted field names are unique in the dataframe
	FlagExtractFieldsNameDeduplication = "extractFieldsNameDeduplication"

	// FlagDashboardSceneForViewers
	// Enables dashboard rendering using Scenes for viewer roles
	FlagDashboardSceneForViewers = "dashboardSceneForViewers"

	// FlagDashboardSceneSolo
	// Enables rendering dashboards using scenes for solo panels
	FlagDashboardSceneSolo = "dashboardSceneSolo"

	// FlagDashboardScene
	// Enables dashboard rendering using scenes for all roles
	FlagDashboardScene = "dashboardScene"

	// FlagPanelFilterVariable
	// Enables use of the `systemPanelFilterVar` variable to filter panels in a dashboard
	FlagPanelFilterVariable = "panelFilterVariable"

	// FlagPdfTables
	// Enables generating table data as PDF in reporting
	FlagPdfTables = "pdfTables"

	// FlagSsoSettingsApi
	// Enables the SSO settings API and the OAuth configuration UIs in Grafana
	FlagSsoSettingsApi = "ssoSettingsApi"

	// FlagCanvasPanelPanZoom
	// Allow pan and zoom in canvas panel
	FlagCanvasPanelPanZoom = "canvasPanelPanZoom"

	// FlagLogsInfiniteScrolling
	// Enables infinite scrolling for the Logs panel in Explore and Dashboards
	FlagLogsInfiniteScrolling = "logsInfiniteScrolling"

	// FlagFlameGraphItemCollapsing
	// Allow collapsing of flame graph items
	FlagFlameGraphItemCollapsing = "flameGraphItemCollapsing"

	// FlagExploreMetrics
	// Enables the new Explore Metrics core app
	FlagExploreMetrics = "exploreMetrics"

	// FlagAlertingSimplifiedRouting
	// Enables users to easily configure alert notifications by specifying a contact point directly when editing or creating an alert rule
	FlagAlertingSimplifiedRouting = "alertingSimplifiedRouting"

	// FlagLogRowsPopoverMenu
	// Enable filtering menu displayed when text of a log line is selected
	FlagLogRowsPopoverMenu = "logRowsPopoverMenu"

	// FlagPluginsSkipHostEnvVars
	// Disables passing host environment variable to plugin processes
	FlagPluginsSkipHostEnvVars = "pluginsSkipHostEnvVars"

	// FlagTableSharedCrosshair
	// Enables shared crosshair in table panel
	FlagTableSharedCrosshair = "tableSharedCrosshair"

	// FlagRegressionTransformation
	// Enables regression analysis transformation
	FlagRegressionTransformation = "regressionTransformation"

	// FlagLokiQueryHints
	// Enables query hints for Loki
	FlagLokiQueryHints = "lokiQueryHints"

	// FlagKubernetesFeatureToggles
	// Use the kubernetes API for feature toggle management in the frontend
	FlagKubernetesFeatureToggles = "kubernetesFeatureToggles"

	// FlagCloudRBACRoles
	// Enabled grafana cloud specific RBAC roles
	FlagCloudRBACRoles = "cloudRBACRoles"

	// FlagAlertingQueryOptimization
	// Optimizes eligible queries in order to reduce load on datasources
	FlagAlertingQueryOptimization = "alertingQueryOptimization"

	// FlagNewFolderPicker
	// Enables the nested folder picker without having nested folders enabled
	FlagNewFolderPicker = "newFolderPicker"

	// FlagJitterAlertRulesWithinGroups
	// Distributes alert rule evaluations more evenly over time, including spreading out rules within the same group
	FlagJitterAlertRulesWithinGroups = "jitterAlertRulesWithinGroups"

	// FlagOnPremToCloudMigrations
	// In-development feature that will allow users to easily migrate their on-prem Grafana instances to Grafana Cloud.
	FlagOnPremToCloudMigrations = "onPremToCloudMigrations"

	// FlagAlertingSaveStatePeriodic
	// Writes the state periodically to the database, asynchronous to rule evaluation
	FlagAlertingSaveStatePeriodic = "alertingSaveStatePeriodic"

	// FlagPromQLScope
	// In-development feature that will allow injection of labels into prometheus queries.
	FlagPromQLScope = "promQLScope"

	// FlagSqlExpressions
	// Enables using SQL and DuckDB functions as Expressions.
	FlagSqlExpressions = "sqlExpressions"

	// FlagNodeGraphDotLayout
	// Changed the layout algorithm for the node graph
	FlagNodeGraphDotLayout = "nodeGraphDotLayout"

	// FlagGroupToNestedTableTransformation
	// Enables the group to nested table transformation
	FlagGroupToNestedTableTransformation = "groupToNestedTableTransformation"

	// FlagNewPDFRendering
	// New implementation for the dashboard-to-PDF rendering
	FlagNewPDFRendering = "newPDFRendering"

	// FlagTlsMemcached
	// Use TLS-enabled memcached in the enterprise caching feature
	FlagTlsMemcached = "tlsMemcached"

	// FlagKubernetesAggregator
	// Enable grafana aggregator
	FlagKubernetesAggregator = "kubernetesAggregator"

	// FlagExpressionParser
	// Enable new expression parser
	FlagExpressionParser = "expressionParser"

	// FlagGroupByVariable
	// Enable groupBy variable support in scenes dashboards
	FlagGroupByVariable = "groupByVariable"

	// FlagAuthAPIAccessTokenAuth
	// Enables the use of Auth API access tokens for authentication
	FlagAuthAPIAccessTokenAuth = "authAPIAccessTokenAuth"

	// FlagScopeFilters
	// Enables the use of scope filters in Grafana
	FlagScopeFilters = "scopeFilters"

	// FlagSsoSettingsSAML
	// Use the new SSO Settings API to configure the SAML connector
	FlagSsoSettingsSAML = "ssoSettingsSAML"

	// FlagOauthRequireSubClaim
	// Require that sub claims is present in oauth tokens.
	FlagOauthRequireSubClaim = "oauthRequireSubClaim"

	// FlagNewDashboardWithFiltersAndGroupBy
	// Enables filters and group by variables on all new dashboards. Variables are added only if default data source supports filtering.
	FlagNewDashboardWithFiltersAndGroupBy = "newDashboardWithFiltersAndGroupBy"

	// FlagCloudWatchNewLabelParsing
	// Updates CloudWatch label parsing to be more accurate
	FlagCloudWatchNewLabelParsing = "cloudWatchNewLabelParsing"

	// FlagAccessActionSets
	// Introduces action sets for resource permissions
	FlagAccessActionSets = "accessActionSets"

	// FlagDisableNumericMetricsSortingInExpressions
	// In server-side expressions, disable the sorting of numeric-kind metrics by their metric name or labels.
	FlagDisableNumericMetricsSortingInExpressions = "disableNumericMetricsSortingInExpressions"

	// FlagGrafanaManagedRecordingRules
	// Enables Grafana-managed recording rules.
	FlagGrafanaManagedRecordingRules = "grafanaManagedRecordingRules"

	// FlagQueryLibrary
	// Enables Query Library feature in Explore
	FlagQueryLibrary = "queryLibrary"

	// FlagLogsExploreTableDefaultVisualization
	// Sets the logs table as default visualisation in logs explore
	FlagLogsExploreTableDefaultVisualization = "logsExploreTableDefaultVisualization"

	// FlagNewDashboardSharingComponent
	// Enables the new sharing drawer design
	FlagNewDashboardSharingComponent = "newDashboardSharingComponent"

	// FlagAlertingListViewV2
	// Enables the new alert list view design
	FlagAlertingListViewV2 = "alertingListViewV2"

	// FlagNotificationBanner
	// Enables the notification banner UI and API
	FlagNotificationBanner = "notificationBanner"

	// FlagDashboardRestore
	// Enables deleted dashboard restore feature
	FlagDashboardRestore = "dashboardRestore"

	// FlagDatasourceProxyDisableRBAC
	// Disables applying a plugin route&#39;s ReqAction field to authorization
	FlagDatasourceProxyDisableRBAC = "datasourceProxyDisableRBAC"

	// FlagAlertingDisableSendAlertsExternal
	// Disables the ability to send alerts to an external Alertmanager datasource.
	FlagAlertingDisableSendAlertsExternal = "alertingDisableSendAlertsExternal"

	// FlagPreserveDashboardStateWhenNavigating
	// Enables possibility to preserve dashboard variables and time range when navigating between dashboards
	FlagPreserveDashboardStateWhenNavigating = "preserveDashboardStateWhenNavigating"

	// FlagAlertingCentralAlertHistory
	// Enables the new central alert history.
	FlagAlertingCentralAlertHistory = "alertingCentralAlertHistory"

	// FlagPluginProxyPreserveTrailingSlash
	// Preserve plugin proxy trailing slash.
	FlagPluginProxyPreserveTrailingSlash = "pluginProxyPreserveTrailingSlash"

	// FlagAzureMonitorPrometheusExemplars
	// Allows configuration of Azure Monitor as a data source that can provide Prometheus exemplars
	FlagAzureMonitorPrometheusExemplars = "azureMonitorPrometheusExemplars"

	// FlagPinNavItems
	// Enables pinning of nav items
	FlagPinNavItems = "pinNavItems"

	// FlagAuthZGRPCServer
	// Enables the gRPC server for authorization
	FlagAuthZGRPCServer = "authZGRPCServer"

	// FlagOpenSearchBackendFlowEnabled
	// Enables the backend query flow for Open Search datasource plugin
	FlagOpenSearchBackendFlowEnabled = "openSearchBackendFlowEnabled"

	// FlagSsoSettingsLDAP
	// Use the new SSO Settings API to configure LDAP
	FlagSsoSettingsLDAP = "ssoSettingsLDAP"

<<<<<<< HEAD
	// FlagFailWrongDSUID
	// Throws an error if a datasource has an invalid UIDs
	FlagFailWrongDSUID = "failWrongDSUID"
=======
	// FlagDatabaseReadReplica
	// Use a read replica for some database queries.
	FlagDatabaseReadReplica = "databaseReadReplica"
>>>>>>> b4341163
)<|MERGE_RESOLUTION|>--- conflicted
+++ resolved
@@ -715,13 +715,11 @@
 	// Use the new SSO Settings API to configure LDAP
 	FlagSsoSettingsLDAP = "ssoSettingsLDAP"
 
-<<<<<<< HEAD
 	// FlagFailWrongDSUID
 	// Throws an error if a datasource has an invalid UIDs
 	FlagFailWrongDSUID = "failWrongDSUID"
-=======
+
 	// FlagDatabaseReadReplica
 	// Use a read replica for some database queries.
 	FlagDatabaseReadReplica = "databaseReadReplica"
->>>>>>> b4341163
 )