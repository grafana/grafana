package featuremgmt

// codeowner string that references a GH team or user
// the value must match the format used in the CODEOWNERS file
type codeowner string

const (
	grafanaAppPlatformSquad     codeowner = "@grafana/grafana-app-platform-squad"
	grafanaDashboardsSquad      codeowner = "@grafana/dashboards-squad"
	grafanaBiSquad              codeowner = "@grafana/grafana-bi-squad"
	grafanaDatavizSquad         codeowner = "@grafana/dataviz-squad"
	grafanaUserEssentialsSquad  codeowner = "@grafana/user-essentials"
	grafanaBackendPlatformSquad codeowner = "@grafana/backend-platform"
	grafanaPluginsPlatformSquad codeowner = "@grafana/plugins-platform-backend"
<<<<<<< HEAD
	grafanaAsCodeSquad          codeowner = "@grafana/grafana-as-code"
=======
	grafanaAuthnzSquad          codeowner = "@grafana/grafana-authnz-team"
>>>>>>> 523f675d
)<|MERGE_RESOLUTION|>--- conflicted
+++ resolved
@@ -12,9 +12,6 @@
 	grafanaUserEssentialsSquad  codeowner = "@grafana/user-essentials"
 	grafanaBackendPlatformSquad codeowner = "@grafana/backend-platform"
 	grafanaPluginsPlatformSquad codeowner = "@grafana/plugins-platform-backend"
-<<<<<<< HEAD
 	grafanaAsCodeSquad          codeowner = "@grafana/grafana-as-code"
-=======
 	grafanaAuthnzSquad          codeowner = "@grafana/grafana-authnz-team"
->>>>>>> 523f675d
 )