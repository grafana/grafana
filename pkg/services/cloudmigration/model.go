--- conflicted
+++ resolved
@@ -195,15 +195,10 @@
 	SnapshotUid string
 }
 
-<<<<<<< HEAD
-type MigrateDataResponseItemDTO struct {
-	// required:true
-	Type MigrateDataType `json:"type"`
-	// required:true
-	RefID string `json:"refId"`
-	// required:true
-	Status ItemStatus `json:"status"`
-	Error  string     `json:"error,omitempty"`
+type InitializeSnapshotResponse struct {
+	EncryptionKey  string
+	UploadURL      string
+	GMSSnapshotUID string
 }
 
 type StartSnapshotResponse struct {
@@ -214,10 +209,4 @@
 	PresignedURLFormData map[string]string `json:"presignedURLFormData"`
 	EncryptionKey        []byte            `json:"encryptionKey"`
 	Nonce                []byte            `json:"nonce"`
-=======
-type InitializeSnapshotResponse struct {
-	EncryptionKey  string
-	UploadURL      string
-	GMSSnapshotUID string
->>>>>>> a3879e02
 }