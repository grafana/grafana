--- conflicted
+++ resolved
@@ -408,149 +408,6 @@
 	require.Equal(t, expected, sortedFolders)
 }
 
-<<<<<<< HEAD
-=======
-func Test_NonCoreDataSourcesHaveWarning(t *testing.T) {
-	s := setUpServiceTest(t, false).(*Service)
-
-	// Insert a processing snapshot into the database before we start so we query GMS
-	createTokenResp, err := s.CreateToken(context.Background())
-	assert.NoError(t, err)
-	assert.NotEmpty(t, createTokenResp.Token)
-
-	sess, err := s.store.CreateMigrationSession(context.Background(), cloudmigration.CloudMigrationSession{
-		AuthToken: createTokenResp.Token,
-	})
-	require.NoError(t, err)
-	snapshotUid, err := s.store.CreateSnapshot(context.Background(), cloudmigration.CloudMigrationSnapshot{
-		UID:            uuid.NewString(),
-		SessionUID:     sess.UID,
-		Status:         cloudmigration.SnapshotStatusProcessing,
-		GMSSnapshotUID: "gms uid",
-	})
-	require.NoError(t, err)
-
-	// GMS should return: a core ds, a non-core ds, a non-core ds with an error, and a ds that has been uninstalled
-	gmsClientMock := &gmsClientMock{
-		getSnapshotResponse: &cloudmigration.GetSnapshotStatusResponse{
-			State: cloudmigration.SnapshotStateFinished,
-			Results: []cloudmigration.CloudMigrationResource{
-				{
-					Name:        "1 name",
-					ParentName:  "1 parent name",
-					Type:        cloudmigration.DatasourceDataType,
-					RefID:       "1", // this will be core
-					Status:      cloudmigration.ItemStatusOK,
-					SnapshotUID: snapshotUid,
-				},
-				{
-					Name:        "2 name",
-					ParentName:  "",
-					Type:        cloudmigration.DatasourceDataType,
-					RefID:       "2", // this will be non-core
-					Status:      cloudmigration.ItemStatusOK,
-					SnapshotUID: snapshotUid,
-				},
-				{
-					Name:        "3 name",
-					ParentName:  "3 parent name",
-					Type:        cloudmigration.DatasourceDataType,
-					RefID:       "3", // this will be non-core with an error
-					Status:      cloudmigration.ItemStatusError,
-					Error:       "please don't overwrite me",
-					SnapshotUID: snapshotUid,
-				},
-				{
-					Name:        "4 name",
-					ParentName:  "4 folder name",
-					Type:        cloudmigration.DatasourceDataType,
-					RefID:       "4", // this will be deleted
-					Status:      cloudmigration.ItemStatusOK,
-					SnapshotUID: snapshotUid,
-				},
-			},
-		},
-	}
-	s.gmsClient = gmsClientMock
-
-	// Update the internal plugin store and ds store with seed data matching the descriptions above
-	s.pluginStore = pluginstore.NewFakePluginStore([]pluginstore.Plugin{
-		{
-			JSONData: plugins.JSONData{
-				ID: "1",
-			},
-			Class: plugins.ClassCore,
-		},
-		{
-			JSONData: plugins.JSONData{
-				ID: "2",
-			},
-			Class: plugins.ClassExternal,
-		},
-		{
-			JSONData: plugins.JSONData{
-				ID: "3",
-			},
-			Class: plugins.ClassExternal,
-		},
-	}...)
-
-	s.dsService = &datafakes.FakeDataSourceService{
-		DataSources: []*datasources.DataSource{
-			{UID: "1", Type: "1"},
-			{UID: "2", Type: "2"},
-			{UID: "3", Type: "3"},
-			{UID: "4", Type: "4"},
-		},
-	}
-
-	var snapshot *cloudmigration.CloudMigrationSnapshot
-	hasFourResources := func() bool {
-		// Retrieve the snapshot with results
-		var err error
-		snapshot, err = s.GetSnapshot(ctxWithSignedInUser(), cloudmigration.GetSnapshotsQuery{
-			SnapshotUID: snapshotUid,
-			SessionUID:  sess.UID,
-			ResultPage:  1,
-			ResultLimit: 10,
-		})
-
-		if !assert.NoError(t, err) {
-			return false
-		}
-
-		return len(snapshot.Resources) == 4
-	}
-
-	require.Eventually(t, hasFourResources, time.Second, 10*time.Millisecond)
-
-	findRef := func(id string) *cloudmigration.CloudMigrationResource {
-		for _, r := range snapshot.Resources {
-			if r.RefID == id {
-				return &r
-			}
-		}
-		return nil
-	}
-
-	shouldBeUnaltered := findRef("1")
-	assert.Equal(t, cloudmigration.ItemStatusOK, shouldBeUnaltered.Status)
-	assert.Empty(t, shouldBeUnaltered.Error)
-
-	shouldBeAltered := findRef("2")
-	assert.Equal(t, cloudmigration.ItemStatusWarning, shouldBeAltered.Status)
-	assert.Equal(t, shouldBeAltered.Error, "Only core data sources are supported. Please ensure the plugin is installed on the cloud stack.")
-
-	shouldHaveOriginalError := findRef("3")
-	assert.Equal(t, cloudmigration.ItemStatusError, shouldHaveOriginalError.Status)
-	assert.Equal(t, shouldHaveOriginalError.Error, "please don't overwrite me")
-
-	uninstalledAltered := findRef("4")
-	assert.Equal(t, cloudmigration.ItemStatusWarning, uninstalledAltered.Status)
-	assert.Equal(t, uninstalledAltered.Error, "Only core data sources are supported. Please ensure the plugin is installed on the cloud stack.")
-}
-
->>>>>>> be7a1d88
 func TestDeleteSession(t *testing.T) {
 	s := setUpServiceTest(t, false).(*Service)
 
