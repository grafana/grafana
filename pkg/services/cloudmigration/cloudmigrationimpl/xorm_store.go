--- conflicted
+++ resolved
@@ -278,13 +278,9 @@
 			offset := (query.Page - 1) * query.Limit
 			sess.Limit(query.Limit, offset)
 		}
-<<<<<<< HEAD
 		if query.Latest {
-			sess.OrderBy("created DESC")
-		}
-=======
-		sess.OrderBy("cloud_migration_snapshot.created DESC")
->>>>>>> ddbf0a05
+			sess.OrderBy("cloud_migration_snapshot.created DESC")
+		}
 		return sess.Find(&snapshots, &cloudmigration.CloudMigrationSnapshot{
 			SessionUID: query.SessionUID,
 		})
