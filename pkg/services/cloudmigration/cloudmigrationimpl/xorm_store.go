package cloudmigrationimpl

import (
	"context"

	"github.com/grafana/grafana/pkg/infra/db"
	"github.com/grafana/grafana/pkg/services/cloudmigration"
)

type sqlStore struct {
	db db.DB
}

<<<<<<< HEAD
func (ss *sqlStore) GetMigration(ctx context.Context, id int64) (*cloudmigration.CloudMigration, error) {
	var cm cloudmigration.CloudMigration
	err := ss.db.WithDbSession(ctx, func(sess *db.Session) error {
		exist, err := sess.ID(id).Get(&cm)
		if err != nil {
			return err
		}
		if !exist {
			return cloudmigration.ErrMigrationNotFound
		}
		return nil
	})

	return &cm, err
}

func (ss *sqlStore) SaveMigrationRun(ctx context.Context, cmr *cloudmigration.CloudMigrationRun) error {
	return ss.db.WithDbSession(ctx, func(sess *db.Session) error {
		_, err := sess.Insert(cmr)
		return err
	})
=======
func (ss *sqlStore) MigrateDatasources(ctx context.Context, request *cloudmigration.MigrateDatasourcesRequest) (*cloudmigration.MigrateDatasourcesResponse, error) {
	return nil, cloudmigration.ErrInternalNotImplementedError
}

func (ss *sqlStore) GetAllCloudMigrations(ctx context.Context) ([]*cloudmigration.CloudMigration, error) {
	var migrations = make([]*cloudmigration.CloudMigration, 0)
	err := ss.db.WithDbSession(ctx, func(sess *db.Session) error { return sess.Find(&migrations) })
	if err != nil {
		return nil, err
	}
	return migrations, nil
>>>>>>> fe802f6d
}<|MERGE_RESOLUTION|>--- conflicted
+++ resolved
@@ -11,7 +11,6 @@
 	db db.DB
 }
 
-<<<<<<< HEAD
 func (ss *sqlStore) GetMigration(ctx context.Context, id int64) (*cloudmigration.CloudMigration, error) {
 	var cm cloudmigration.CloudMigration
 	err := ss.db.WithDbSession(ctx, func(sess *db.Session) error {
@@ -33,9 +32,6 @@
 		_, err := sess.Insert(cmr)
 		return err
 	})
-=======
-func (ss *sqlStore) MigrateDatasources(ctx context.Context, request *cloudmigration.MigrateDatasourcesRequest) (*cloudmigration.MigrateDatasourcesResponse, error) {
-	return nil, cloudmigration.ErrInternalNotImplementedError
 }
 
 func (ss *sqlStore) GetAllCloudMigrations(ctx context.Context) ([]*cloudmigration.CloudMigration, error) {
@@ -45,5 +41,4 @@
 		return nil, err
 	}
 	return migrations, nil
->>>>>>> fe802f6d
 }