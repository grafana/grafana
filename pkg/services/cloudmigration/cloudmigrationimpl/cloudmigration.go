--- conflicted
+++ resolved
@@ -6,6 +6,7 @@
 	"encoding/json"
 	"fmt"
 	"net/http"
+	"strconv"
 	"time"
 
 	"github.com/grafana/grafana/pkg/api/response"
@@ -237,10 +238,10 @@
 	return nil
 }
 
-func (s *Service) GetMigration(ctx context.Context, uid string) (*cloudmigration.CloudMigration, error) {
+func (s *Service) GetMigration(ctx context.Context, id int64) (*cloudmigration.CloudMigration, error) {
 	ctx, span := s.tracer.Start(ctx, "CloudMigrationService.GetMigration")
 	defer span.End()
-	migration, err := s.store.GetMigrationByUID(ctx, uid)
+	migration, err := s.store.GetMigration(ctx, id)
 	if err != nil {
 		return nil, err
 	}
@@ -257,7 +258,7 @@
 	migrations := make([]cloudmigration.CloudMigrationResponse, 0)
 	for _, v := range values {
 		migrations = append(migrations, cloudmigration.CloudMigrationResponse{
-			UID:     v.UID,
+			ID:      v.ID,
 			Stack:   v.Stack,
 			Created: v.Created,
 			Updated: v.Updated,
@@ -292,21 +293,21 @@
 	}
 
 	return &cloudmigration.CloudMigrationResponse{
-		UID:     cm.UID,
+		ID:      cm.ID,
 		Stack:   token.Instance.Slug,
 		Created: cm.Created,
 		Updated: cm.Updated,
 	}, nil
 }
 
-func (s *Service) UpdateMigration(ctx context.Context, uid string, request cloudmigration.CloudMigrationRequest) (*cloudmigration.CloudMigrationResponse, error) {
+func (s *Service) UpdateMigration(ctx context.Context, id int64, cm cloudmigration.CloudMigrationRequest) (*cloudmigration.CloudMigrationResponse, error) {
 	// TODO: Implement method
 	return nil, nil
 }
 
-func (s *Service) RunMigration(ctx context.Context, uid string) (*cloudmigration.MigrateDataResponseDTO, error) {
+func (s *Service) RunMigration(ctx context.Context, id int64) (*cloudmigration.MigrateDataResponseDTO, error) {
 	// Get migration to read the auth token
-	migration, err := s.GetMigration(ctx, uid)
+	migration, err := s.GetMigration(ctx, id)
 	if err != nil {
 		return nil, fmt.Errorf("migration get error: %w", err)
 	}
@@ -333,15 +334,15 @@
 	}
 
 	// save the result of the migration
-	runUID, err := s.SaveMigrationRun(ctx, &cloudmigration.CloudMigrationRun{
-		CloudMigrationUID: migration.UID,
+	runID, err := s.SaveMigrationRun(ctx, &cloudmigration.CloudMigrationRun{
+		CloudMigrationUID: strconv.Itoa(int(id)),
 		Result:            respData,
 	})
 	if err != nil {
 		response.Error(http.StatusInternalServerError, "migration run save error", err)
 	}
 
-	resp.RunUID = runUID
+	resp.RunID = runID
 
 	return resp, nil
 }
@@ -469,56 +470,45 @@
 	return result, nil
 }
 
-func (s *Service) SaveMigrationRun(ctx context.Context, cmr *cloudmigration.CloudMigrationRun) (string, error) {
+func (s *Service) SaveMigrationRun(ctx context.Context, cmr *cloudmigration.CloudMigrationRun) (int64, error) {
 	cmr.Created = time.Now()
 	cmr.Updated = time.Now()
 	cmr.Finished = time.Now()
 	err := s.store.SaveMigrationRun(ctx, cmr)
 	if err != nil {
 		s.log.Error("Failed to save migration run", "err", err)
-		return "", err
-	}
-	return cmr.UID, nil
-}
-
-func (s *Service) GetMigrationStatus(ctx context.Context, runUID string) (*cloudmigration.CloudMigrationRun, error) {
-	cmr, err := s.store.GetMigrationStatus(ctx, runUID)
+		return -1, err
+	}
+	return cmr.ID, nil
+}
+
+func (s *Service) GetMigrationStatus(ctx context.Context, id string, runID string) (*cloudmigration.CloudMigrationRun, error) {
+	cmr, err := s.store.GetMigrationStatus(ctx, id, runID)
 	if err != nil {
 		return nil, fmt.Errorf("retrieving migration status from db: %w", err)
 	}
+
 	return cmr, nil
 }
 
-func (s *Service) GetMigrationRunList(ctx context.Context, migUID string) (*cloudmigration.CloudMigrationRunList, error) {
-	runs, err := s.store.GetMigrationStatusList(ctx, migUID)
+func (s *Service) GetMigrationRunList(ctx context.Context, migrationID string) (*cloudmigration.CloudMigrationRunList, error) {
+	runs, err := s.store.GetMigrationStatusList(ctx, migrationID)
 	if err != nil {
 		return nil, fmt.Errorf("retrieving migration statuses from db: %w", err)
 	}
 
 	runList := &cloudmigration.CloudMigrationRunList{Runs: []cloudmigration.MigrateDataResponseListDTO{}}
 	for _, s := range runs {
-<<<<<<< HEAD
-		// attempt to bind the raw result to a list of response item DTOs
-		r := cloudmigration.MigrateDataResponseDTO{
-			Items: []cloudmigration.MigrateDataResponseItemDTO{},
-		}
-		if err := json.Unmarshal(s.Result, &r); err != nil {
-			return nil, fmt.Errorf("error unmarshalling migration response items: %w", err)
-		}
-		r.RunUID = s.UID
-		runList.Runs = append(runList.Runs, r)
-=======
 		runList.Runs = append(runList.Runs, cloudmigration.MigrateDataResponseListDTO{
 			RunID: s.ID,
 		})
->>>>>>> 7ce12549
 	}
 
 	return runList, nil
 }
 
-func (s *Service) DeleteMigration(ctx context.Context, uid string) (*cloudmigration.CloudMigration, error) {
-	c, err := s.store.DeleteMigration(ctx, uid)
+func (s *Service) DeleteMigration(ctx context.Context, id int64) (*cloudmigration.CloudMigration, error) {
+	c, err := s.store.DeleteMigration(ctx, id)
 	if err != nil {
 		return c, fmt.Errorf("deleting migration from db: %w", err)
 	}
