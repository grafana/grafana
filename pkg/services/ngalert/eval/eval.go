--- conflicted
+++ resolved
@@ -108,14 +108,8 @@
 	Ctx context.Context
 }
 
-<<<<<<< HEAD
 // GetQueryDataRequest creates a backend.QueryDataRequest from the condition.
 func (c *Condition) GetQueryDataRequest(ctx AlertExecCtx, now time.Time) (*backend.QueryDataRequest, error) {
-=======
-// execute runs the Condition's expressions or queries.
-func (c *Condition) execute(ctx AlertExecCtx, now time.Time, dataService *tsdb.Service) (*ExecutionResults, error) {
-	result := ExecutionResults{}
->>>>>>> 124ef813
 	if !c.IsValid() {
 		return nil, fmt.Errorf("invalid conditions")
 		// TODO: Things probably
@@ -157,7 +151,7 @@
 }
 
 // execute runs the Condition's expressions or queries.
-func (c *Condition) execute(ctx AlertExecCtx, now time.Time) (*ExecutionResults, error) {
+func (c *Condition) execute(ctx AlertExecCtx, now time.Time, dataService *tsdb.Service) (*ExecutionResults, error) {
 	result := ExecutionResults{}
 
 	queryDataReq, err := c.GetQueryDataRequest(ctx, now)
