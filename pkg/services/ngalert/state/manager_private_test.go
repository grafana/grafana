--- conflicted
+++ resolved
@@ -149,47 +149,4 @@
 			require.Equal(t, tc.expectedResult, stateIsStale(now, tc.lastEvaluation, intervalSeconds))
 		})
 	}
-<<<<<<< HEAD
-}
-
-func TestClose(t *testing.T) {
-	instanceStore := &store.FakeInstanceStore{}
-	clk := clock.New()
-	st := NewManager(log.New("test_state_manager"), metrics.NewNGAlert(prometheus.NewPedanticRegistry()).GetStateMetrics(), nil, nil, instanceStore, &dashboards.FakeDashboardService{}, &image.NotAvailableImageService{}, clk, annotationstest.NewFakeAnnotationsRepo())
-
-	_, rules := ngmodels.GenerateUniqueAlertRules(10, ngmodels.AlertRuleGen())
-	for _, rule := range rules {
-		results := eval.GenerateResults(rand.Intn(4)+1, eval.ResultGen(eval.WithEvaluatedAt(clk.Now())))
-		_ = st.ProcessEvalResults(context.Background(), clk.Now(), rule, results, ngmodels.GenerateAlertLabels(rand.Intn(4), "extra_"))
-	}
-	var states []*State
-	for _, org := range st.cache.states {
-		for _, rule := range org {
-			for _, state := range rule {
-				states = append(states, state)
-			}
-		}
-	}
-
-	instanceStore.RecordedOps = nil
-	st.Close(context.Background())
-
-	t.Run("should flush the state to store", func(t *testing.T) {
-		savedStates := make(map[string]ngmodels.AlertInstance)
-		for _, op := range instanceStore.RecordedOps {
-			switch q := op.(type) {
-			case ngmodels.AlertInstance:
-				cacheId, err := q.Labels.StringKey()
-				require.NoError(t, err)
-				savedStates[cacheId] = q
-			}
-		}
-
-		require.Len(t, savedStates, len(states))
-		for _, s := range states {
-			require.Contains(t, savedStates, s.CacheId)
-		}
-	})
-=======
->>>>>>> 06b38133
 }