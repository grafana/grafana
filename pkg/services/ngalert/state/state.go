--- conflicted
+++ resolved
@@ -174,16 +174,12 @@
 }
 
 func (a *State) NeedsSending(resendDelay time.Duration) bool {
-<<<<<<< HEAD
 	if a.StateReason == models.StateReasonMissingSeries { // stale state is deleted from cache and will not be sent many times
 		return true
 	}
-	if a.State == eval.Pending || a.State == eval.Normal && !a.Resolved {
-=======
 	switch a.State {
 	case eval.Pending:
 		// We do not send notifications for pending states
->>>>>>> 9770edb1
 		return false
 	case eval.Normal:
 		// We should send a notification if the state is Normal because it was resolved
