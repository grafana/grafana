--- conflicted
+++ resolved
@@ -259,16 +259,6 @@
 			pointers[minElStreamIdx]++
 			continue
 		}
-<<<<<<< HEAD
-=======
-		line, err := jsonifyRow(minEl.V)
-		if err != nil {
-			h.log.Warn("a line was in an invalid format, continuing", "err", err, "line", minEl.V)
-			pointers[minElStreamIdx]++
-			continue
-		}
-
->>>>>>> 04bc71fa
 		times = append(times, time.Unix(0, tsNano))
 		labels = append(labels, lblsJson)
 		lines = append(lines, json.RawMessage(entryBytes))
