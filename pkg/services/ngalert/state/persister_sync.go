package state

import (
	"context"
	"time"

	"github.com/grafana/dskit/concurrency"
	"go.opentelemetry.io/otel/attribute"
	"go.opentelemetry.io/otel/trace"

	"github.com/grafana/grafana/pkg/infra/log"
	ngModels "github.com/grafana/grafana/pkg/services/ngalert/models"
)

type SyncStatePersister struct {
	log   log.Logger
	store InstanceStore
	// doNotSaveNormalState controls whether eval.Normal state is persisted to the database and returned by get methods.
	doNotSaveNormalState bool
	// maxStateSaveConcurrency controls the number of goroutines (per rule) that can save alert state in parallel.
	maxStateSaveConcurrency int
}

func NewSyncStatePersisiter(log log.Logger, cfg ManagerCfg) StatePersister {
	return &SyncStatePersister{
		log:                     log,
		store:                   cfg.InstanceStore,
		doNotSaveNormalState:    cfg.DoNotSaveNormalState,
		maxStateSaveConcurrency: cfg.MaxStateSaveConcurrency,
	}
}

func (a *SyncStatePersister) Async(_ context.Context, _ AlertInstancesProvider) {
	a.log.Debug("Async: No-Op")
}

// Sync persists the state transitions to the database. It deletes stale states and saves the current states.
func (a *SyncStatePersister) Sync(ctx context.Context, span trace.Span, _ ngModels.AlertRuleKeyWithGroup, allStates StateTransitions) {
	staleStates := allStates.StaleStates()
	if len(staleStates) > 0 {
		a.deleteAlertStates(ctx, staleStates)
		span.AddEvent("deleted stale states", trace.WithAttributes(
			attribute.Int64("state_transitions", int64(len(staleStates))),
		))
	}

	a.saveAlertStates(ctx, allStates...)
	span.AddEvent("updated database")
}

func (a *SyncStatePersister) deleteAlertStates(ctx context.Context, states []StateTransition) {
	if a.store == nil || len(states) == 0 {
		return
	}
	logger := a.log.FromContext(ctx)
	logger.Debug("Deleting alert states", "count", len(states))
	toDelete := make([]ngModels.AlertInstanceKey, 0, len(states))

	for _, s := range states {
		key, err := s.GetAlertInstanceKey()
		if err != nil {
			a.log.Error("Failed to delete alert instance with invalid labels", "cacheID", s.CacheID, "labels", s.Labels.String(), "error", err)
			continue
		}
		toDelete = append(toDelete, key)
	}

	err := a.store.DeleteAlertInstances(ctx, toDelete...)
	if err != nil {
		logger.Error("Failed to delete stale states", "error", err)
	}
}

func (a *SyncStatePersister) saveAlertStates(ctx context.Context, states ...StateTransition) {
	if a.store == nil || len(states) == 0 {
		return
	}
	logger := a.log.FromContext(ctx)
	saveState := func(ctx context.Context, idx int) error {
		s := states[idx]

		// Do not save stale state to database.
		if s.IsStale() {
			return nil
		}

		// Do not save normal state to database and remove transition to Normal state but keep mapped states
		if a.doNotSaveNormalState && IsNormalStateWithNoReason(s.State) && !s.Changed() {
			return nil
		}

		key, err := s.GetAlertInstanceKey()
		if err != nil {
			logger.Error("Failed to create a key for alert state to save it to database. The state will be ignored ", "cacheID", s.CacheID, "error", err, "labels", s.Labels.String())
			return nil
		}
		instance := ngModels.AlertInstance{
			AlertInstanceKey:  key,
			Labels:            ngModels.InstanceLabels(s.Labels),
			CurrentState:      ngModels.InstanceStateType(s.State.State.String()),
			CurrentReason:     s.StateReason,
			LastEvalTime:      s.LastEvaluationTime,
			CurrentStateSince: s.StartsAt,
			CurrentStateEnd:   s.EndsAt,
<<<<<<< HEAD
=======
			ResolvedAt:        s.ResolvedAt,
			LastSentAt:        s.LastSentAt,
>>>>>>> 9e942dcb
			ResultFingerprint: s.ResultFingerprint.String(),
		}

		err = a.store.SaveAlertInstance(ctx, instance)
		if err != nil {
			logger.Error("Failed to save alert state", "labels", s.Labels.String(), "state", s.State, "error", err)
			return nil
		}
		return nil
	}

	start := time.Now()
	logger.Debug("Saving alert states", "count", len(states), "max_state_save_concurrency", a.maxStateSaveConcurrency)
	_ = concurrency.ForEachJob(ctx, len(states), a.maxStateSaveConcurrency, saveState)
	logger.Debug("Saving alert states done", "count", len(states), "max_state_save_concurrency", a.maxStateSaveConcurrency, "duration", time.Since(start))
}<|MERGE_RESOLUTION|>--- conflicted
+++ resolved
@@ -102,11 +102,8 @@
 			LastEvalTime:      s.LastEvaluationTime,
 			CurrentStateSince: s.StartsAt,
 			CurrentStateEnd:   s.EndsAt,
-<<<<<<< HEAD
-=======
 			ResolvedAt:        s.ResolvedAt,
 			LastSentAt:        s.LastSentAt,
->>>>>>> 9e942dcb
 			ResultFingerprint: s.ResultFingerprint.String(),
 		}
 
