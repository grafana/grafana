package tests

import (
	"context"
	"encoding/json"
	"fmt"
	"testing"
	"time"

	"github.com/grafana/grafana/pkg/api/routing"
	"github.com/grafana/grafana/pkg/infra/log"
	acmock "github.com/grafana/grafana/pkg/services/accesscontrol/mock"
	databasestore "github.com/grafana/grafana/pkg/services/dashboards/database"
	dashboardservice "github.com/grafana/grafana/pkg/services/dashboards/manager"
	"github.com/grafana/grafana/pkg/services/featuremgmt"
	"github.com/grafana/grafana/pkg/services/ngalert"
	"github.com/grafana/grafana/pkg/services/ngalert/metrics"
	"github.com/grafana/grafana/pkg/services/ngalert/models"
	"github.com/grafana/grafana/pkg/services/ngalert/store"
	"github.com/grafana/grafana/pkg/services/secrets/database"
	secretsManager "github.com/grafana/grafana/pkg/services/secrets/manager"
	"github.com/grafana/grafana/pkg/services/sqlstore"
	"github.com/grafana/grafana/pkg/setting"
	"github.com/grafana/grafana/pkg/util"

	"github.com/prometheus/client_golang/prometheus"
	"github.com/stretchr/testify/require"
)

// SetupTestEnv initializes a store to used by the tests.
func SetupTestEnv(t *testing.T, baseInterval time.Duration) (*ngalert.AlertNG, *store.DBstore) {
	t.Helper()

	cfg := setting.NewCfg()
	cfg.UnifiedAlerting = setting.UnifiedAlertingSettings{
		BaseInterval: setting.SchedulerBaseInterval,
	}
	// AlertNG database migrations run and the relative database tables are created only when it's enabled
	cfg.UnifiedAlerting.Enabled = new(bool)
	*cfg.UnifiedAlerting.Enabled = true

	m := metrics.NewNGAlert(prometheus.NewRegistry())
	sqlStore := sqlstore.InitTestDB(t)
	secretsService := secretsManager.SetupTestService(t, database.ProvideSecretsStore(sqlStore))
	dashboardStore := databasestore.ProvideDashboardStore(sqlStore)
<<<<<<< HEAD
	ac := mock.New()
	folderService := dashboardservice.ProvideFolderService(dashboardservice.ProvideDashboardService(dashboardStore, nil), dashboardStore, nil, ac)
=======

	ac := acmock.New()
	features := featuremgmt.WithFeatures()
	permissionsServices := acmock.NewPermissionsServicesMock()

	dashboardService := dashboardservice.ProvideDashboardService(
		cfg, dashboardStore, nil,
		features, permissionsServices,
	)
	folderService := dashboardservice.ProvideFolderService(
		cfg, dashboardService, dashboardStore, nil,
		features, permissionsServices,
	)

>>>>>>> 3d5ebba0
	ng, err := ngalert.ProvideService(
		cfg, nil, routing.NewRouteRegister(), sqlStore,
		nil, nil, nil, nil, secretsService, nil, m, folderService, ac,
	)
	require.NoError(t, err)
	return ng, &store.DBstore{
		SQLStore:     ng.SQLStore,
		BaseInterval: baseInterval * time.Second,
		Logger:       log.New("ngalert-test"),
	}
}

// CreateTestAlertRule creates a dummy alert definition to be used by the tests.
func CreateTestAlertRule(t *testing.T, ctx context.Context, dbstore *store.DBstore, intervalSeconds int64, orgID int64) *models.AlertRule {
	return CreateTestAlertRuleWithLabels(t, ctx, dbstore, intervalSeconds, orgID, nil)
}

func CreateTestAlertRuleWithLabels(t *testing.T, ctx context.Context, dbstore *store.DBstore, intervalSeconds int64, orgID int64, labels map[string]string) *models.AlertRule {
	ruleGroup := fmt.Sprintf("ruleGroup-%s", util.GenerateShortUID())
	err := dbstore.UpsertAlertRules(ctx, []store.UpsertRule{
		{
			New: models.AlertRule{
				ID:        0,
				OrgID:     orgID,
				Title:     fmt.Sprintf("an alert definition %s", util.GenerateShortUID()),
				Condition: "A",
				Data: []models.AlertQuery{
					{
						Model: json.RawMessage(`{
										"datasourceUid": "-100",
										"type":"math",
										"expression":"2 + 2 > 1"
									}`),
						RelativeTimeRange: models.RelativeTimeRange{
							From: models.Duration(5 * time.Hour),
							To:   models.Duration(3 * time.Hour),
						},
						RefID: "A",
					},
				},
				Labels:          labels,
				Annotations:     map[string]string{"testAnnoKey": "testAnnoValue"},
				IntervalSeconds: intervalSeconds,
				NamespaceUID:    "namespace",
				RuleGroup:       ruleGroup,
				NoDataState:     models.NoData,
				ExecErrState:    models.AlertingErrState,
			},
		},
	})
	require.NoError(t, err)

	q := models.ListRuleGroupAlertRulesQuery{
		OrgID:        orgID,
		NamespaceUID: "namespace",
		RuleGroup:    ruleGroup,
	}
	err = dbstore.GetRuleGroupAlertRules(ctx, &q)
	require.NoError(t, err)
	require.NotEmpty(t, q.Result)

	rule := q.Result[0]
	t.Logf("alert definition: %v with title: %q interval: %d created", rule.GetKey(), rule.Title, rule.IntervalSeconds)
	return rule
}<|MERGE_RESOLUTION|>--- conflicted
+++ resolved
@@ -43,10 +43,6 @@
 	sqlStore := sqlstore.InitTestDB(t)
 	secretsService := secretsManager.SetupTestService(t, database.ProvideSecretsStore(sqlStore))
 	dashboardStore := databasestore.ProvideDashboardStore(sqlStore)
-<<<<<<< HEAD
-	ac := mock.New()
-	folderService := dashboardservice.ProvideFolderService(dashboardservice.ProvideDashboardService(dashboardStore, nil), dashboardStore, nil, ac)
-=======
 
 	ac := acmock.New()
 	features := featuremgmt.WithFeatures()
@@ -58,10 +54,9 @@
 	)
 	folderService := dashboardservice.ProvideFolderService(
 		cfg, dashboardService, dashboardStore, nil,
-		features, permissionsServices,
+		features, permissionsServices, ac,
 	)
 
->>>>>>> 3d5ebba0
 	ng, err := ngalert.ProvideService(
 		cfg, nil, routing.NewRouteRegister(), sqlStore,
 		nil, nil, nil, nil, secretsService, nil, m, folderService, ac,
