package tests

import (
	"context"
	"encoding/json"
	"errors"
	"fmt"
	"testing"
	"time"

	"github.com/stretchr/testify/mock"

	"github.com/grafana/grafana/pkg/api/routing"
	busmock "github.com/grafana/grafana/pkg/bus/mock"
	"github.com/grafana/grafana/pkg/infra/log"
	"github.com/grafana/grafana/pkg/services/accesscontrol"
	acmock "github.com/grafana/grafana/pkg/services/accesscontrol/mock"
	"github.com/grafana/grafana/pkg/services/annotations/annotationstest"
	"github.com/grafana/grafana/pkg/services/dashboards"
	databasestore "github.com/grafana/grafana/pkg/services/dashboards/database"
	dashboardservice "github.com/grafana/grafana/pkg/services/dashboards/service"
	"github.com/grafana/grafana/pkg/services/featuremgmt"
	"github.com/grafana/grafana/pkg/services/guardian"
	"github.com/grafana/grafana/pkg/services/ngalert"
	"github.com/grafana/grafana/pkg/services/ngalert/metrics"
	"github.com/grafana/grafana/pkg/services/ngalert/models"
	"github.com/grafana/grafana/pkg/services/ngalert/store"
	"github.com/grafana/grafana/pkg/services/org"
	"github.com/grafana/grafana/pkg/services/secrets/database"
	secretsManager "github.com/grafana/grafana/pkg/services/secrets/manager"
	"github.com/grafana/grafana/pkg/services/sqlstore"
	"github.com/grafana/grafana/pkg/services/user"
	"github.com/grafana/grafana/pkg/setting"
	"github.com/grafana/grafana/pkg/util"

	"github.com/prometheus/client_golang/prometheus"
	"github.com/stretchr/testify/require"
)

type FakeFeatures struct {
	BigTransactions bool
}

func (f *FakeFeatures) IsEnabled(feature string) bool {
	if feature == featuremgmt.FlagAlertingBigTransactions {
		return f.BigTransactions
	}

	return false
}

// SetupTestEnv initializes a store to used by the tests.
func SetupTestEnv(tb testing.TB, baseInterval time.Duration) (*ngalert.AlertNG, *store.DBstore) {
	tb.Helper()
	origNewGuardian := guardian.New
	guardian.MockDashboardGuardian(&guardian.FakeDashboardGuardian{
		CanSaveValue:  true,
		CanViewValue:  true,
		CanAdminValue: true,
	})
	tb.Cleanup(func() {
		guardian.New = origNewGuardian
	})

	cfg := setting.NewCfg()
	cfg.UnifiedAlerting = setting.UnifiedAlertingSettings{
		BaseInterval: setting.SchedulerBaseInterval,
	}
	// AlertNG database migrations run and the relative database tables are created only when it's enabled
	cfg.UnifiedAlerting.Enabled = new(bool)
	*cfg.UnifiedAlerting.Enabled = true

	m := metrics.NewNGAlert(prometheus.NewRegistry())
	sqlStore := sqlstore.InitTestDB(tb)
	secretsService := secretsManager.SetupTestService(tb, database.ProvideSecretsStore(sqlStore))
	dashboardStore := databasestore.ProvideDashboardStore(sqlStore, featuremgmt.WithFeatures())

	ac := acmock.New()
	features := featuremgmt.WithFeatures()
	folderPermissions := acmock.NewMockedPermissionsService()
	folderPermissions.On("SetPermissions", mock.Anything, mock.Anything, mock.Anything, mock.Anything).Return([]accesscontrol.ResourcePermission{}, nil)
	dashboardPermissions := acmock.NewMockedPermissionsService()

	dashboardService := dashboardservice.ProvideDashboardService(
		cfg, dashboardStore, nil,
		features, folderPermissions, dashboardPermissions, ac,
	)

	bus := busmock.New()
	folderService := dashboardservice.ProvideFolderService(
		cfg, dashboardService, dashboardStore, nil,
		features, folderPermissions, ac, bus,
	)

	ng, err := ngalert.ProvideService(
<<<<<<< HEAD
		cfg, &FakeFeatures{}, nil, nil, routing.NewRouteRegister(), sqlStore, nil, nil, nil, nil,
		secretsService, nil, m, folderService, ac, &dashboards.FakeDashboardService{}, nil, bus, ac,
=======
		cfg, nil, nil, routing.NewRouteRegister(), sqlStore, nil, nil, nil, nil,
		secretsService, nil, m, folderService, ac, &dashboards.FakeDashboardService{}, nil, bus, ac, annotationstest.NewFakeAnnotationsRepo(),
>>>>>>> 7d20766a
	)
	require.NoError(tb, err)
	return ng, &store.DBstore{
		FeatureToggles: ng.FeatureToggles,
		SQLStore:       ng.SQLStore,
		Cfg: setting.UnifiedAlertingSettings{
			BaseInterval: baseInterval * time.Second,
		},
		Logger:           log.New("ngalert-test"),
		DashboardService: dashboardService,
		FolderService:    folderService,
	}
}

// CreateTestAlertRule creates a dummy alert definition to be used by the tests.
func CreateTestAlertRule(t testing.TB, ctx context.Context, dbstore *store.DBstore, intervalSeconds int64, orgID int64) *models.AlertRule {
	return CreateTestAlertRuleWithLabels(t, ctx, dbstore, intervalSeconds, orgID, nil)
}

func CreateTestAlertRuleWithLabels(t testing.TB, ctx context.Context, dbstore *store.DBstore, intervalSeconds int64, orgID int64, labels map[string]string) *models.AlertRule {
	ruleGroup := fmt.Sprintf("ruleGroup-%s", util.GenerateShortUID())
	folderUID := "namespace"
	user := &user.SignedInUser{
		UserID:         1,
		OrgID:          orgID,
		OrgRole:        org.RoleAdmin,
		IsGrafanaAdmin: true,
	}
	folder, err := dbstore.FolderService.CreateFolder(ctx, user, orgID, "FOLDER-"+util.GenerateShortUID(), folderUID)
	if errors.Is(err, dashboards.ErrFolderWithSameUIDExists) || errors.Is(err, dashboards.ErrFolderVersionMismatch) {
		folder, err = dbstore.FolderService.GetFolderByUID(ctx, user, orgID, folderUID)
	}
	require.NoError(t, err)

	_, err = dbstore.InsertAlertRules(ctx, []models.AlertRule{
		{

			ID:        0,
			OrgID:     orgID,
			Title:     fmt.Sprintf("an alert definition %s", util.GenerateShortUID()),
			Condition: "A",
			Data: []models.AlertQuery{
				{
					Model: json.RawMessage(`{
										"datasourceUid": "-100",
										"type":"math",
										"expression":"2 + 2 > 1"
									}`),
					RelativeTimeRange: models.RelativeTimeRange{
						From: models.Duration(5 * time.Hour),
						To:   models.Duration(3 * time.Hour),
					},
					RefID: "A",
				},
			},
			Labels:          labels,
			Annotations:     map[string]string{"testAnnoKey": "testAnnoValue"},
			IntervalSeconds: intervalSeconds,
			NamespaceUID:    folder.Uid,
			RuleGroup:       ruleGroup,
			NoDataState:     models.NoData,
			ExecErrState:    models.AlertingErrState,
		},
	})
	require.NoError(t, err)

	q := models.ListAlertRulesQuery{
		OrgID:         orgID,
		NamespaceUIDs: []string{folder.Uid},
		RuleGroup:     ruleGroup,
	}
	err = dbstore.ListAlertRules(ctx, &q)
	require.NoError(t, err)
	require.NotEmpty(t, q.Result)

	rule := q.Result[0]
	t.Logf("alert definition: %v with title: %q interval: %d folder: %s created", rule.GetKey(), rule.Title, rule.IntervalSeconds, folder.Uid)
	return rule
}<|MERGE_RESOLUTION|>--- conflicted
+++ resolved
@@ -93,13 +93,8 @@
 	)
 
 	ng, err := ngalert.ProvideService(
-<<<<<<< HEAD
 		cfg, &FakeFeatures{}, nil, nil, routing.NewRouteRegister(), sqlStore, nil, nil, nil, nil,
-		secretsService, nil, m, folderService, ac, &dashboards.FakeDashboardService{}, nil, bus, ac,
-=======
-		cfg, nil, nil, routing.NewRouteRegister(), sqlStore, nil, nil, nil, nil,
 		secretsService, nil, m, folderService, ac, &dashboards.FakeDashboardService{}, nil, bus, ac, annotationstest.NewFakeAnnotationsRepo(),
->>>>>>> 7d20766a
 	)
 	require.NoError(tb, err)
 	return ng, &store.DBstore{
