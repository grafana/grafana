--- conflicted
+++ resolved
@@ -94,18 +94,12 @@
 	t.Cleanup(registry.ClearOverrides)
 
 	schedCfg := schedule.SchedulerCfg{
-<<<<<<< HEAD
-		C:             clock.NewMock(),
-		BaseInterval:  time.Second,
-		Logger:        log.New("ngalert cache warming test"),
-		InstanceStore: dbstore,
-=======
 		C:            clock.NewMock(),
 		BaseInterval: time.Second,
 		Logger:       log.New("ngalert cache warming test"),
-		Store:        dbstore,
-		RuleStore:    dbstore,
->>>>>>> 7823842c
+
+		RuleStore:     dbstore,
+		InstanceStore: dbstore,
 	}
 	sched := schedule.NewScheduler(schedCfg, nil)
 	st := state.NewManager(schedCfg.Logger, nilMetrics)
