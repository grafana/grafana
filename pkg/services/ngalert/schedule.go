package ngalert

import (
	"context"
	"fmt"
	"sync"
	"time"

	"github.com/benbjohnson/clock"
	"github.com/grafana/grafana/pkg/infra/log"
	"github.com/grafana/grafana/pkg/services/alerting"
	"github.com/grafana/grafana/pkg/services/ngalert/eval"
	"golang.org/x/sync/errgroup"
)

type scheduleService interface {
	Ticker(context.Context) error
	Pause() error
	Unpause() error

	// the following are used by tests only used for tests
	evalApplied(alertDefinitionKey, time.Time)
	stopApplied(alertDefinitionKey)
	overrideCfg(cfg schedulerCfg)
}

func (sch *schedule) definitionRoutine(grafanaCtx context.Context, key alertDefinitionKey, evalCh <-chan *evalContext, stopCh <-chan struct{}) error {
	sch.log.Debug("alert definition routine started", "key", key)

	evalRunning := false
	var start, end time.Time
	var attempt int64
	var alertDefinition *AlertDefinition
	for {
		select {
		case ctx := <-evalCh:
			if evalRunning {
				continue
			}

			evaluate := func(attempt int64) error {
				start = timeNow()

				// fetch latest alert definition version
				if alertDefinition == nil || alertDefinition.Version < ctx.version {
					q := getAlertDefinitionByUIDQuery{OrgID: key.orgID, UID: key.definitionUID}
					err := sch.store.getAlertDefinitionByUID(&q)
					if err != nil {
						sch.log.Error("failed to fetch alert definition", "key", key)
						return err
					}
					alertDefinition = q.Result
					sch.log.Debug("new alert definition version fetched", "title", alertDefinition.Title, "key", key, "version", alertDefinition.Version)
				}

				condition := eval.Condition{
					RefID:                 alertDefinition.Condition,
					OrgID:                 alertDefinition.OrgID,
					QueriesAndExpressions: alertDefinition.Data,
				}
<<<<<<< HEAD
				results, err := ng.schedule.evaluator.ConditionEval(&condition, ctx.now, ng.DataService)
				end = timeNow()
				if err != nil {
					// consider saving alert instance on error
					ng.schedule.log.Error("failed to evaluate alert definition", "title", alertDefinition.Title,
						"key", key, "attempt", attempt, "now", ctx.now, "duration", end.Sub(start), "error", err)
=======
				results, err := sch.evaluator.ConditionEval(&condition, ctx.now)
				end = timeNow()
				if err != nil {
					// consider saving alert instance on error
					sch.log.Error("failed to evaluate alert definition", "title", alertDefinition.Title, "key", key, "attempt", attempt, "now", ctx.now, "duration", end.Sub(start), "error", err)
>>>>>>> f33bbbd9
					return err
				}
				for _, r := range results {
					sch.log.Debug("alert definition result", "title", alertDefinition.Title, "key", key, "attempt", attempt, "now", ctx.now, "duration", end.Sub(start), "instance", r.Instance, "state", r.State.String())
					cmd := saveAlertInstanceCommand{DefinitionOrgID: key.orgID, DefinitionUID: key.definitionUID, State: InstanceStateType(r.State.String()), Labels: InstanceLabels(r.Instance), LastEvalTime: ctx.now}
					err := sch.store.saveAlertInstance(&cmd)
					if err != nil {
						sch.log.Error("failed saving alert instance", "title", alertDefinition.Title, "key", key, "attempt", attempt, "now", ctx.now, "instance", r.Instance, "state", r.State.String(), "error", err)
					}
				}
				return nil
			}

			func() {
				evalRunning = true
				defer func() {
					evalRunning = false
					sch.evalApplied(key, ctx.now)
				}()

				for attempt = 0; attempt < sch.maxAttempts; attempt++ {
					err := evaluate(attempt)
					if err == nil {
						break
					}
				}
			}()
		case <-stopCh:
			sch.stopApplied(key)
			sch.log.Debug("stopping alert definition routine", "key", key)
			// interrupt evaluation if it's running
			return nil
		case <-grafanaCtx.Done():
			return grafanaCtx.Err()
		}
	}
}

type schedule struct {
	// base tick rate (fastest possible configured check)
	baseInterval time.Duration

	// each alert definition gets its own channel and routine
	registry alertDefinitionRegistry

	maxAttempts int64

	clock clock.Clock

	heartbeat *alerting.Ticker

	// evalApplied is only used for tests: test code can set it to non-nil
	// function, and then it'll be called from the event loop whenever the
	// message from evalApplied is handled.
	evalAppliedFunc func(alertDefinitionKey, time.Time)

	// stopApplied is only used for tests: test code can set it to non-nil
	// function, and then it'll be called from the event loop whenever the
	// message from stopApplied is handled.
	stopAppliedFunc func(alertDefinitionKey)

	log log.Logger

	evaluator eval.Evaluator

	store store
}

type schedulerCfg struct {
	c               clock.Clock
	baseInterval    time.Duration
	logger          log.Logger
	evalAppliedFunc func(alertDefinitionKey, time.Time)
	stopAppliedFunc func(alertDefinitionKey)
	evaluator       eval.Evaluator
	store           store
}

// newScheduler returns a new schedule.
func newScheduler(cfg schedulerCfg) *schedule {
	ticker := alerting.NewTicker(cfg.c.Now(), time.Second*0, cfg.c, int64(cfg.baseInterval.Seconds()))
	sch := schedule{
		registry:        alertDefinitionRegistry{alertDefinitionInfo: make(map[alertDefinitionKey]alertDefinitionInfo)},
		maxAttempts:     maxAttempts,
		clock:           cfg.c,
		baseInterval:    cfg.baseInterval,
		log:             cfg.logger,
		heartbeat:       ticker,
		evalAppliedFunc: cfg.evalAppliedFunc,
		stopAppliedFunc: cfg.stopAppliedFunc,
		evaluator:       cfg.evaluator,
		store:           cfg.store,
	}
	return &sch
}

func (sch *schedule) overrideCfg(cfg schedulerCfg) {
	sch.clock = cfg.c
	sch.baseInterval = cfg.baseInterval
	sch.heartbeat = alerting.NewTicker(cfg.c.Now(), time.Second*0, cfg.c, int64(cfg.baseInterval.Seconds()))
	sch.evalAppliedFunc = cfg.evalAppliedFunc
	sch.stopAppliedFunc = cfg.stopAppliedFunc
}

func (sch *schedule) evalApplied(alertDefKey alertDefinitionKey, now time.Time) {
	if sch.evalAppliedFunc == nil {
		return
	}

	sch.evalAppliedFunc(alertDefKey, now)
}

func (sch *schedule) stopApplied(alertDefKey alertDefinitionKey) {
	if sch.stopAppliedFunc == nil {
		return
	}

	sch.stopAppliedFunc(alertDefKey)
}

func (sch *schedule) Pause() error {
	if sch == nil {
		return fmt.Errorf("scheduler is not initialised")
	}
	sch.heartbeat.Pause()
	sch.log.Info("alert definition scheduler paused", "now", sch.clock.Now())
	return nil
}

func (sch *schedule) Unpause() error {
	if sch == nil {
		return fmt.Errorf("scheduler is not initialised")
	}
	sch.heartbeat.Unpause()
	sch.log.Info("alert definition scheduler unpaused", "now", sch.clock.Now())
	return nil
}

func (sch *schedule) Ticker(grafanaCtx context.Context) error {
	dispatcherGroup, ctx := errgroup.WithContext(grafanaCtx)
	for {
		select {
		case tick := <-sch.heartbeat.C:
			tickNum := tick.Unix() / int64(sch.baseInterval.Seconds())
			alertDefinitions := sch.fetchAllDetails(tick)
			sch.log.Debug("alert definitions fetched", "count", len(alertDefinitions))

			// registeredDefinitions is a map used for finding deleted alert definitions
			// initially it is assigned to all known alert definitions from the previous cycle
			// each alert definition found also in this cycle is removed
			// so, at the end, the remaining registered alert definitions are the deleted ones
			registeredDefinitions := sch.registry.keyMap()

			type readyToRunItem struct {
				key            alertDefinitionKey
				definitionInfo alertDefinitionInfo
			}
			readyToRun := make([]readyToRunItem, 0)
			for _, item := range alertDefinitions {
				if item.Paused {
					continue
				}

				key := item.getKey()
				itemVersion := item.Version
				newRoutine := !sch.registry.exists(key)
				definitionInfo := sch.registry.getOrCreateInfo(key, itemVersion)
				invalidInterval := item.IntervalSeconds%int64(sch.baseInterval.Seconds()) != 0

				if newRoutine && !invalidInterval {
					dispatcherGroup.Go(func() error {
						return sch.definitionRoutine(ctx, key, definitionInfo.evalCh, definitionInfo.stopCh)
					})
				}

				if invalidInterval {
					// this is expected to be always false
					// give that we validate interval during alert definition updates
					sch.log.Debug("alert definition with invalid interval will be ignored: interval should be divided exactly by scheduler interval", "key", key, "interval", time.Duration(item.IntervalSeconds)*time.Second, "scheduler interval", sch.baseInterval)
					continue
				}

				itemFrequency := item.IntervalSeconds / int64(sch.baseInterval.Seconds())
				if item.IntervalSeconds != 0 && tickNum%itemFrequency == 0 {
					readyToRun = append(readyToRun, readyToRunItem{key: key, definitionInfo: definitionInfo})
				}

				// remove the alert definition from the registered alert definitions
				delete(registeredDefinitions, key)
			}

			var step int64 = 0
			if len(readyToRun) > 0 {
				step = sch.baseInterval.Nanoseconds() / int64(len(readyToRun))
			}

			for i := range readyToRun {
				item := readyToRun[i]

				time.AfterFunc(time.Duration(int64(i)*step), func() {
					item.definitionInfo.evalCh <- &evalContext{now: tick, version: item.definitionInfo.version}
				})
			}

			// unregister and stop routines of the deleted alert definitions
			for key := range registeredDefinitions {
				definitionInfo, err := sch.registry.get(key)
				if err != nil {
					sch.log.Error("failed to get alert definition routine information", "err", err)
					continue
				}
				definitionInfo.stopCh <- struct{}{}
				sch.registry.del(key)
			}
		case <-grafanaCtx.Done():
			err := dispatcherGroup.Wait()
			return err
		}
	}
}

type alertDefinitionRegistry struct {
	mu                  sync.Mutex
	alertDefinitionInfo map[alertDefinitionKey]alertDefinitionInfo
}

// getOrCreateInfo returns the channel for the specific alert definition
// if it does not exists creates one and returns it
func (r *alertDefinitionRegistry) getOrCreateInfo(key alertDefinitionKey, definitionVersion int64) alertDefinitionInfo {
	r.mu.Lock()
	defer r.mu.Unlock()

	info, ok := r.alertDefinitionInfo[key]
	if !ok {
		r.alertDefinitionInfo[key] = alertDefinitionInfo{evalCh: make(chan *evalContext), stopCh: make(chan struct{}), version: definitionVersion}
		return r.alertDefinitionInfo[key]
	}
	info.version = definitionVersion
	r.alertDefinitionInfo[key] = info
	return info
}

// get returns the channel for the specific alert definition
// if the key does not exist returns an error
func (r *alertDefinitionRegistry) get(key alertDefinitionKey) (*alertDefinitionInfo, error) {
	r.mu.Lock()
	defer r.mu.Unlock()

	info, ok := r.alertDefinitionInfo[key]
	if !ok {
		return nil, fmt.Errorf("%v key not found", key)
	}
	return &info, nil
}

func (r *alertDefinitionRegistry) exists(key alertDefinitionKey) bool {
	r.mu.Lock()
	defer r.mu.Unlock()

	_, ok := r.alertDefinitionInfo[key]
	return ok
}

func (r *alertDefinitionRegistry) del(key alertDefinitionKey) {
	r.mu.Lock()
	defer r.mu.Unlock()

	delete(r.alertDefinitionInfo, key)
}

func (r *alertDefinitionRegistry) iter() <-chan alertDefinitionKey {
	c := make(chan alertDefinitionKey)

	f := func() {
		r.mu.Lock()
		defer r.mu.Unlock()

		for k := range r.alertDefinitionInfo {
			c <- k
		}
		close(c)
	}
	go f()

	return c
}

func (r *alertDefinitionRegistry) keyMap() map[alertDefinitionKey]struct{} {
	definitionsIDs := make(map[alertDefinitionKey]struct{})
	for k := range r.iter() {
		definitionsIDs[k] = struct{}{}
	}
	return definitionsIDs
}

type alertDefinitionInfo struct {
	evalCh  chan *evalContext
	stopCh  chan struct{}
	version int64
}

type evalContext struct {
	now     time.Time
	version int64
}<|MERGE_RESOLUTION|>--- conflicted
+++ resolved
@@ -10,6 +10,7 @@
 	"github.com/grafana/grafana/pkg/infra/log"
 	"github.com/grafana/grafana/pkg/services/alerting"
 	"github.com/grafana/grafana/pkg/services/ngalert/eval"
+	"github.com/grafana/grafana/pkg/tsdb"
 	"golang.org/x/sync/errgroup"
 )
 
@@ -24,7 +25,8 @@
 	overrideCfg(cfg schedulerCfg)
 }
 
-func (sch *schedule) definitionRoutine(grafanaCtx context.Context, key alertDefinitionKey, evalCh <-chan *evalContext, stopCh <-chan struct{}) error {
+func (sch *schedule) definitionRoutine(grafanaCtx context.Context, key alertDefinitionKey,
+	evalCh <-chan *evalContext, stopCh <-chan struct{}) error {
 	sch.log.Debug("alert definition routine started", "key", key)
 
 	evalRunning := false
@@ -58,20 +60,12 @@
 					OrgID:                 alertDefinition.OrgID,
 					QueriesAndExpressions: alertDefinition.Data,
 				}
-<<<<<<< HEAD
-				results, err := ng.schedule.evaluator.ConditionEval(&condition, ctx.now, ng.DataService)
+				results, err := sch.evaluator.ConditionEval(&condition, ctx.now, sch.dataService)
 				end = timeNow()
 				if err != nil {
 					// consider saving alert instance on error
-					ng.schedule.log.Error("failed to evaluate alert definition", "title", alertDefinition.Title,
+					sch.log.Error("failed to evaluate alert definition", "title", alertDefinition.Title,
 						"key", key, "attempt", attempt, "now", ctx.now, "duration", end.Sub(start), "error", err)
-=======
-				results, err := sch.evaluator.ConditionEval(&condition, ctx.now)
-				end = timeNow()
-				if err != nil {
-					// consider saving alert instance on error
-					sch.log.Error("failed to evaluate alert definition", "title", alertDefinition.Title, "key", key, "attempt", attempt, "now", ctx.now, "duration", end.Sub(start), "error", err)
->>>>>>> f33bbbd9
 					return err
 				}
 				for _, r := range results {
@@ -138,6 +132,8 @@
 	evaluator eval.Evaluator
 
 	store store
+
+	dataService *tsdb.Service
 }
 
 type schedulerCfg struct {
@@ -151,7 +147,7 @@
 }
 
 // newScheduler returns a new schedule.
-func newScheduler(cfg schedulerCfg) *schedule {
+func newScheduler(cfg schedulerCfg, dataService *tsdb.Service) *schedule {
 	ticker := alerting.NewTicker(cfg.c.Now(), time.Second*0, cfg.c, int64(cfg.baseInterval.Seconds()))
 	sch := schedule{
 		registry:        alertDefinitionRegistry{alertDefinitionInfo: make(map[alertDefinitionKey]alertDefinitionInfo)},
@@ -164,6 +160,7 @@
 		stopAppliedFunc: cfg.stopAppliedFunc,
 		evaluator:       cfg.evaluator,
 		store:           cfg.store,
+		dataService:     dataService,
 	}
 	return &sch
 }
