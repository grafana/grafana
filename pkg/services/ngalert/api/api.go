--- conflicted
+++ resolved
@@ -85,14 +85,8 @@
 	api.RegisterRulerApiEndpoints(NewForkedRuler(
 		api.DatasourceCache,
 		NewLotexRuler(proxy, logger),
-<<<<<<< HEAD
 		RulerSrv{DatasourceCache: api.DatasourceCache, QuotaService: api.QuotaService, store: api.RuleStore, log: logger},
-		reg,
-	))
-=======
-		RulerSrv{DatasourceCache: api.DatasourceCache, store: api.RuleStore, log: logger},
 	), metrics)
->>>>>>> 0836e7bd
 	api.RegisterTestingApiEndpoints(TestingApiSrv{
 		AlertingProxy:   proxy,
 		Cfg:             api.Cfg,
