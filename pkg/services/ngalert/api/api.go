--- conflicted
+++ resolved
@@ -47,10 +47,6 @@
 // RegisterAPIEndpoints registers API handlers
 func (api *API) RegisterAPIEndpoints() {
 	logger := log.New("ngalert.api")
-<<<<<<< HEAD
-	api.RegisterAlertmanagerApiEndpoints(AlertmanagerSrv{store: api.Store, log: logger})
-	api.RegisterPrometheusApiEndpoints(PrometheusApiMock{log: logger})
-=======
 	proxy := &AlertingProxy{
 		DataProxy: api.DataProxy,
 	}
@@ -60,7 +56,6 @@
 		NewLotexProm(proxy, logger),
 		PrometheusApiMock{log: logger},
 	))
->>>>>>> 3efca53e
 	api.RegisterRulerApiEndpoints(NewForkedRuler(
 		api.DatasourceCache,
 		NewLotexRuler(proxy, logger),
