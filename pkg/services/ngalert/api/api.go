--- conflicted
+++ resolved
@@ -128,19 +128,11 @@
 			accessControl:   api.AccessControl,
 			evaluator:       eval.NewEvaluator(api.Cfg, log.New("ngalert.eval"), api.DatasourceCache, api.SecretsService, api.ExpressionService),
 		}), m)
-<<<<<<< HEAD
-	api.RegisterConfigurationApiEndpoints(NewConfiguration(
-		&ConfigSrv{
-			store:     api.AdminConfigStore,
-			log:       logger,
-			scheduler: api.Schedule,
-=======
 	api.RegisterConfigurationApiEndpoints(NewForkedConfiguration(
 		&AdminSrv{
 			store:                api.AdminConfigStore,
 			log:                  logger,
 			alertmanagerProvider: api.AlertsRouter,
->>>>>>> 2d7389c3
 		},
 	), m)
 
