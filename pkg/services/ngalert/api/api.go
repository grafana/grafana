package api

import (
	"context"
	"net/url"
	"time"

	"github.com/grafana/grafana/pkg/api/routing"
	"github.com/grafana/grafana/pkg/expr"
	"github.com/grafana/grafana/pkg/infra/log"
	"github.com/grafana/grafana/pkg/services/accesscontrol"
	"github.com/grafana/grafana/pkg/services/datasourceproxy"
	"github.com/grafana/grafana/pkg/services/datasources"
	apimodels "github.com/grafana/grafana/pkg/services/ngalert/api/tooling/definitions"
	"github.com/grafana/grafana/pkg/services/ngalert/eval"
	"github.com/grafana/grafana/pkg/services/ngalert/metrics"
	"github.com/grafana/grafana/pkg/services/ngalert/models"
	"github.com/grafana/grafana/pkg/services/ngalert/notifier"
	"github.com/grafana/grafana/pkg/services/ngalert/provisioning"
	"github.com/grafana/grafana/pkg/services/ngalert/schedule"
	"github.com/grafana/grafana/pkg/services/ngalert/sender"
	"github.com/grafana/grafana/pkg/services/ngalert/state"
	"github.com/grafana/grafana/pkg/services/ngalert/store"
	"github.com/grafana/grafana/pkg/services/quota"
	"github.com/grafana/grafana/pkg/services/secrets"
	"github.com/grafana/grafana/pkg/setting"
)

// timeNow makes it possible to test usage of time
var timeNow = time.Now

type ExternalAlertmanagerProvider interface {
	AlertmanagersFor(orgID int64) []*url.URL
	DroppedAlertmanagersFor(orgID int64) []*url.URL
}

type Alertmanager interface {
	// Configuration
	SaveAndApplyConfig(ctx context.Context, config *apimodels.PostableUserConfig) error
	SaveAndApplyDefaultConfig(ctx context.Context) error
	GetStatus() apimodels.GettableStatus

	// Silences
	CreateSilence(ps *apimodels.PostableSilence) (string, error)
	DeleteSilence(silenceID string) error
	GetSilence(silenceID string) (apimodels.GettableSilence, error)
	ListSilences(filter []string) (apimodels.GettableSilences, error)

	// Alerts
	GetAlerts(active, silenced, inhibited bool, filter []string, receiver string) (apimodels.GettableAlerts, error)
	GetAlertGroups(active, silenced, inhibited bool, filter []string, receiver string) (apimodels.AlertGroups, error)

	// Testing
	TestReceivers(ctx context.Context, c apimodels.TestReceiversConfigBodyParams) (*notifier.TestReceiversResult, error)
}

type AlertingStore interface {
	GetLatestAlertmanagerConfiguration(ctx context.Context, query *models.GetLatestAlertmanagerConfigurationQuery) error
}

// API handlers.
type API struct {
	Cfg                  *setting.Cfg
	DatasourceCache      datasources.CacheService
	DatasourceService    datasources.DataSourceService
	RouteRegister        routing.RouteRegister
	ExpressionService    *expr.Service
	QuotaService         quota.Service
	Schedule             schedule.ScheduleService
	TransactionManager   provisioning.TransactionManager
	ProvenanceStore      provisioning.ProvisioningStore
	RuleStore            store.RuleStore
	InstanceStore        store.InstanceStore
	AlertingStore        AlertingStore
	AdminConfigStore     store.AdminConfigurationStore
	DataProxy            *datasourceproxy.DataSourceProxyService
	MultiOrgAlertmanager *notifier.MultiOrgAlertmanager
	StateManager         *state.Manager
	SecretsService       secrets.Service
	AccessControl        accesscontrol.AccessControl
	Policies             *provisioning.NotificationPolicyService
	ContactPointService  *provisioning.ContactPointService
	Templates            *provisioning.TemplateService
	MuteTimings          *provisioning.MuteTimingService
	AlertRules           *provisioning.AlertRuleService
<<<<<<< HEAD
=======
	AlertsRouter         *sender.AlertsRouter
>>>>>>> 82e32447
}

// RegisterAPIEndpoints registers API handlers
func (api *API) RegisterAPIEndpoints(m *metrics.API) {
	logger := log.New("ngalert.api")
	proxy := &AlertingProxy{
		DataProxy: api.DataProxy,
		ac:        api.AccessControl,
	}

	// Register endpoints for proxying to Alertmanager-compatible backends.
	api.RegisterAlertmanagerApiEndpoints(NewForkingAM(
		api.DatasourceCache,
		NewLotexAM(proxy, logger),
		&AlertmanagerSrv{crypto: api.MultiOrgAlertmanager.Crypto, log: logger, ac: api.AccessControl, mam: api.MultiOrgAlertmanager},
	), m)
	// Register endpoints for proxying to Prometheus-compatible backends.
	api.RegisterPrometheusApiEndpoints(NewForkingProm(
		api.DatasourceCache,
		NewLotexProm(proxy, logger),
		&PrometheusSrv{log: logger, manager: api.StateManager, store: api.RuleStore, ac: api.AccessControl},
	), m)
	// Register endpoints for proxying to Cortex Ruler-compatible backends.
	api.RegisterRulerApiEndpoints(NewForkingRuler(
		api.DatasourceCache,
		NewLotexRuler(proxy, logger),
		&RulerSrv{
			DatasourceCache: api.DatasourceCache,
			QuotaService:    api.QuotaService,
			scheduleService: api.Schedule,
			store:           api.RuleStore,
			provenanceStore: api.ProvenanceStore,
			xactManager:     api.TransactionManager,
			log:             logger,
			cfg:             &api.Cfg.UnifiedAlerting,
			ac:              api.AccessControl,
		},
	), m)
	api.RegisterTestingApiEndpoints(NewTestingApi(
		&TestingApiSrv{
			AlertingProxy:   proxy,
			DatasourceCache: api.DatasourceCache,
			log:             logger,
			accessControl:   api.AccessControl,
			evaluator:       eval.NewEvaluator(api.Cfg, log.New("ngalert.eval"), api.DatasourceCache, api.SecretsService, api.ExpressionService),
		}), m)
	api.RegisterConfigurationApiEndpoints(NewConfiguration(
		&ConfigSrv{
			datasourceService:    api.DatasourceService,
			store:                api.AdminConfigStore,
			log:                  logger,
			alertmanagerProvider: api.AlertsRouter,
		},
	), m)

<<<<<<< HEAD
	api.RegisterProvisioningApiEndpoints(NewForkedProvisioningApi(&ProvisioningSrv{
=======
	api.RegisterProvisioningApiEndpoints(NewProvisioningApi(&ProvisioningSrv{
>>>>>>> 82e32447
		log:                 logger,
		policies:            api.Policies,
		contactPointService: api.ContactPointService,
		templates:           api.Templates,
		muteTimings:         api.MuteTimings,
		alertRules:          api.AlertRules,
	}), m)
}<|MERGE_RESOLUTION|>--- conflicted
+++ resolved
@@ -83,10 +83,7 @@
 	Templates            *provisioning.TemplateService
 	MuteTimings          *provisioning.MuteTimingService
 	AlertRules           *provisioning.AlertRuleService
-<<<<<<< HEAD
-=======
 	AlertsRouter         *sender.AlertsRouter
->>>>>>> 82e32447
 }
 
 // RegisterAPIEndpoints registers API handlers
@@ -142,11 +139,7 @@
 		},
 	), m)
 
-<<<<<<< HEAD
-	api.RegisterProvisioningApiEndpoints(NewForkedProvisioningApi(&ProvisioningSrv{
-=======
 	api.RegisterProvisioningApiEndpoints(NewProvisioningApi(&ProvisioningSrv{
->>>>>>> 82e32447
 		log:                 logger,
 		policies:            api.Policies,
 		contactPointService: api.ContactPointService,
