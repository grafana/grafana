package api

import (
	"time"

	"github.com/grafana/grafana/pkg/services/ngalert/state"
	"github.com/prometheus/client_golang/prometheus"

	"github.com/go-macaron/binding"

	"github.com/grafana/grafana/pkg/api/routing"
	"github.com/grafana/grafana/pkg/infra/log"
	"github.com/grafana/grafana/pkg/middleware"
	"github.com/grafana/grafana/pkg/services/datasourceproxy"
	"github.com/grafana/grafana/pkg/services/datasources"
	apimodels "github.com/grafana/grafana/pkg/services/ngalert/api/tooling/definitions"
	ngmodels "github.com/grafana/grafana/pkg/services/ngalert/models"
	"github.com/grafana/grafana/pkg/services/ngalert/schedule"
	"github.com/grafana/grafana/pkg/services/ngalert/store"
	"github.com/grafana/grafana/pkg/setting"
	"github.com/grafana/grafana/pkg/tsdb"
)

// timeNow makes it possible to test usage of time
var timeNow = time.Now

type Alertmanager interface {
	// Configuration
	SaveAndApplyConfig(config *apimodels.PostableUserConfig) error

	// Silences
	CreateSilence(ps *apimodels.PostableSilence) (string, error)
	DeleteSilence(silenceID string) error
	GetSilence(silenceID string) (apimodels.GettableSilence, error)
	ListSilences(filter []string) (apimodels.GettableSilences, error)

	// Alerts
	GetAlerts(active, silenced, inhibited bool, filter []string, receiver string) (apimodels.GettableAlerts, error)
	GetAlertGroups(active, silenced, inhibited bool, filter []string, receiver string) (apimodels.AlertGroups, error)
}

// API handlers.
type API struct {
	Cfg             *setting.Cfg
	DatasourceCache datasources.CacheService
	RouteRegister   routing.RouteRegister
	DataService     *tsdb.Service
	Schedule        schedule.ScheduleService
	Store           store.Store
	RuleStore       store.RuleStore
	AlertingStore   store.AlertingStore
	DataProxy       *datasourceproxy.DatasourceProxyService
	Alertmanager    Alertmanager
	StateManager    *state.Manager
}

// RegisterAPIEndpoints registers API handlers
func (api *API) RegisterAPIEndpoints() {
	logger := log.New("ngalert.api")
	proxy := &AlertingProxy{
		DataProxy: api.DataProxy,
	}

	var reg prometheus.Registerer
	// hack, this just assumes that if this histogram is enabled, we should enable others
	// TODO(owen-d): expose this as a config option (alerting-instrumentation or similar)
	if api.Cfg.IsHTTPRequestHistogramEnabled() {
		reg = prometheus.DefaultRegisterer
	}

	// Register endpoints for proxing to Alertmanager-compatible backends.
	api.RegisterAlertmanagerApiEndpoints(NewForkedAM(
		api.DatasourceCache,
		NewLotexAM(proxy, logger),
		AlertmanagerSrv{store: api.AlertingStore, am: api.Alertmanager, log: logger},
	))
	// Register endpoints for proxing to Prometheus-compatible backends.
	api.RegisterPrometheusApiEndpoints(NewForkedProm(
		api.DatasourceCache,
		NewLotexProm(proxy, logger),
		PrometheusSrv{log: logger, manager: api.StateManager, store: api.RuleStore},
	))
	// Register endpoints for proxing to Cortex Ruler-compatible backends.
	api.RegisterRulerApiEndpoints(NewForkedRuler(
		api.DatasourceCache,
		NewLotexRuler(proxy, logger),
<<<<<<< HEAD
		RulerSrv{DatasourceCache: api.DatasourceCache, store: api.RuleStore, log: logger},
=======
		RulerSrv{store: api.RuleStore, log: logger},
		reg,
>>>>>>> 70bafc27
	))
	api.RegisterTestingApiEndpoints(TestingApiSrv{
		AlertingProxy:   proxy,
		Cfg:             api.Cfg,
		DataService:     api.DataService,
		DatasourceCache: api.DatasourceCache,
		log:             logger,
	})

	// Legacy routes; they will be removed in v8
	api.RouteRegister.Group("/api/alert-definitions", func(alertDefinitions routing.RouteRegister) {
		alertDefinitions.Get("", middleware.ReqSignedIn, routing.Wrap(api.listAlertDefinitions))
		alertDefinitions.Get("/eval/:alertDefinitionUID", middleware.ReqSignedIn, api.validateOrgAlertDefinition, routing.Wrap(api.alertDefinitionEvalEndpoint))
		alertDefinitions.Post("/eval", middleware.ReqSignedIn, binding.Bind(ngmodels.EvalAlertConditionCommand{}), routing.Wrap(api.conditionEvalEndpoint))
		alertDefinitions.Get("/:alertDefinitionUID", middleware.ReqSignedIn, api.validateOrgAlertDefinition, routing.Wrap(api.getAlertDefinitionEndpoint))
		alertDefinitions.Delete("/:alertDefinitionUID", middleware.ReqEditorRole, api.validateOrgAlertDefinition, routing.Wrap(api.deleteAlertDefinitionEndpoint))
		alertDefinitions.Post("/", middleware.ReqEditorRole, binding.Bind(ngmodels.SaveAlertDefinitionCommand{}), routing.Wrap(api.createAlertDefinitionEndpoint))
		alertDefinitions.Put("/:alertDefinitionUID", middleware.ReqEditorRole, api.validateOrgAlertDefinition, binding.Bind(ngmodels.UpdateAlertDefinitionCommand{}), routing.Wrap(api.updateAlertDefinitionEndpoint))
		alertDefinitions.Post("/pause", middleware.ReqEditorRole, binding.Bind(ngmodels.UpdateAlertDefinitionPausedCommand{}), routing.Wrap(api.alertDefinitionPauseEndpoint))
		alertDefinitions.Post("/unpause", middleware.ReqEditorRole, binding.Bind(ngmodels.UpdateAlertDefinitionPausedCommand{}), routing.Wrap(api.alertDefinitionUnpauseEndpoint))
	})

	if api.Cfg.Env == setting.Dev {
		api.RouteRegister.Group("/api/alert-definitions", func(alertDefinitions routing.RouteRegister) {
			alertDefinitions.Post("/evalOld", middleware.ReqSignedIn, routing.Wrap(api.conditionEvalOldEndpoint))
		})
		api.RouteRegister.Group("/api/alert-definitions", func(alertDefinitions routing.RouteRegister) {
			alertDefinitions.Get("/evalOldByID/:id", middleware.ReqSignedIn, routing.Wrap(api.conditionEvalOldEndpointByID))
		})
		api.RouteRegister.Group("/api/alert-definitions", func(alertDefinitions routing.RouteRegister) {
			alertDefinitions.Get("/oldByID/:id", middleware.ReqSignedIn, routing.Wrap(api.conditionOldEndpointByID))
		})
		api.RouteRegister.Group("/api/alert-definitions", func(alertDefinitions routing.RouteRegister) {
			alertDefinitions.Get("/ruleGroupByOldID/:id", middleware.ReqSignedIn, routing.Wrap(api.ruleGroupByOldID))
		})
	}

	api.RouteRegister.Group("/api/ngalert/", func(schedulerRouter routing.RouteRegister) {
		schedulerRouter.Post("/pause", routing.Wrap(api.pauseScheduler))
		schedulerRouter.Post("/unpause", routing.Wrap(api.unpauseScheduler))
	}, middleware.ReqOrgAdmin)

	api.RouteRegister.Group("/api/alert-instances", func(alertInstances routing.RouteRegister) {
		alertInstances.Get("", middleware.ReqSignedIn, routing.Wrap(api.listAlertInstancesEndpoint))
	})
}<|MERGE_RESOLUTION|>--- conflicted
+++ resolved
@@ -84,12 +84,8 @@
 	api.RegisterRulerApiEndpoints(NewForkedRuler(
 		api.DatasourceCache,
 		NewLotexRuler(proxy, logger),
-<<<<<<< HEAD
 		RulerSrv{DatasourceCache: api.DatasourceCache, store: api.RuleStore, log: logger},
-=======
-		RulerSrv{store: api.RuleStore, log: logger},
 		reg,
->>>>>>> 70bafc27
 	))
 	api.RegisterTestingApiEndpoints(TestingApiSrv{
 		AlertingProxy:   proxy,
