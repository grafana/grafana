{
  "swagger": "2.0",
<<<<<<< HEAD
  "info": {},
=======
  "info": {
    "description": "Package definitions includes the types required for generating or consuming an OpenAPI\nspec for the Unified Alerting API.\nDocumentation of the API.",
    "version": "1.1.0"
  },
  "basePath": "/api/v1",
>>>>>>> 18bbbaf5
  "paths": {
    "/api/alertmanager/{Recipient}/api/v2/alerts": {
      "get": {
        "description": "get alertmanager alerts",
        "tags": [
          "alertmanager"
        ],
        "operationId": "RouteGetAMAlerts",
        "parameters": [
          {
            "type": "boolean",
            "default": true,
            "x-go-name": "Active",
            "description": "Show active alerts",
            "name": "active",
            "in": "query"
          },
          {
            "type": "boolean",
            "default": true,
            "x-go-name": "Silenced",
            "description": "Show silenced alerts",
            "name": "silenced",
            "in": "query"
          },
          {
            "type": "boolean",
            "default": true,
            "x-go-name": "Inhibited",
            "description": "Show inhibited alerts",
            "name": "inhibited",
            "in": "query"
          },
          {
            "type": "array",
            "items": {
              "type": "string"
            },
            "x-go-name": "Matchers",
            "description": "A list of matchers to filter alerts by",
            "name": "filter",
            "in": "query"
          },
          {
            "type": "string",
            "x-go-name": "Receivers",
            "description": "A regex matching receivers to filter alerts by",
            "name": "receiver",
            "in": "query"
          },
          {
            "type": "string",
            "description": "Recipient should be \"grafana\" for requests to be handled by grafana\nand the numeric datasource id for requests to be forwarded to a datasource",
            "name": "Recipient",
            "in": "path",
            "required": true
          }
        ],
        "responses": {
          "200": {
            "description": "GettableAlerts",
            "schema": {
              "$ref": "#/definitions/GettableAlerts"
            }
          },
          "400": {
            "description": "ValidationError",
            "schema": {
              "$ref": "#/definitions/ValidationError"
            }
          }
        }
      },
      "post": {
        "description": "create alertmanager alerts",
        "tags": [
          "alertmanager"
        ],
        "operationId": "RoutePostAMAlerts",
        "parameters": [
          {
            "name": "PostableAlerts",
            "in": "body",
            "schema": {
              "type": "array",
              "items": {
                "$ref": "#/definitions/postableAlert"
              }
            }
          },
          {
            "type": "string",
            "description": "Recipient should be \"grafana\" for requests to be handled by grafana\nand the numeric datasource id for requests to be forwarded to a datasource",
            "name": "Recipient",
            "in": "path",
            "required": true
          }
        ],
        "responses": {
          "200": {
            "description": "Ack",
            "schema": {
              "$ref": "#/definitions/Ack"
            }
          },
          "400": {
            "description": "ValidationError",
            "schema": {
              "$ref": "#/definitions/ValidationError"
            }
          }
        }
      }
    },
    "/api/alertmanager/{Recipient}/api/v2/alerts/groups": {
      "get": {
        "description": "get alertmanager alerts",
        "tags": [
          "alertmanager"
        ],
        "operationId": "RouteGetAMAlertGroups",
        "parameters": [
          {
            "type": "boolean",
            "default": true,
            "x-go-name": "Active",
            "description": "Show active alerts",
            "name": "active",
            "in": "query"
          },
          {
            "type": "boolean",
            "default": true,
            "x-go-name": "Silenced",
            "description": "Show silenced alerts",
            "name": "silenced",
            "in": "query"
          },
          {
            "type": "boolean",
            "default": true,
            "x-go-name": "Inhibited",
            "description": "Show inhibited alerts",
            "name": "inhibited",
            "in": "query"
          },
          {
            "type": "array",
            "items": {
              "type": "string"
            },
            "x-go-name": "Matchers",
            "description": "A list of matchers to filter alerts by",
            "name": "filter",
            "in": "query"
          },
          {
            "type": "string",
            "x-go-name": "Receivers",
            "description": "A regex matching receivers to filter alerts by",
            "name": "receiver",
            "in": "query"
          },
          {
            "type": "string",
            "description": "Recipient should be \"grafana\" for requests to be handled by grafana\nand the numeric datasource id for requests to be forwarded to a datasource",
            "name": "Recipient",
            "in": "path",
            "required": true
          }
        ],
        "responses": {
          "200": {
            "description": "AlertGroups",
            "schema": {
              "$ref": "#/definitions/AlertGroups"
            }
          },
          "400": {
            "description": "ValidationError",
            "schema": {
              "$ref": "#/definitions/ValidationError"
            }
          }
        }
      }
    },
    "/api/alertmanager/{Recipient}/api/v2/silence/{SilenceId}": {
      "get": {
        "description": "get silence",
        "tags": [
          "alertmanager"
        ],
        "operationId": "RouteGetSilence",
        "parameters": [
          {
            "type": "string",
            "name": "SilenceId",
            "in": "path",
            "required": true
          },
          {
            "type": "string",
            "description": "Recipient should be \"grafana\" for requests to be handled by grafana\nand the numeric datasource id for requests to be forwarded to a datasource",
            "name": "Recipient",
            "in": "path",
            "required": true
          }
        ],
        "responses": {
          "200": {
            "description": "GettableSilence",
            "schema": {
              "$ref": "#/definitions/GettableSilence"
            }
          },
          "400": {
            "description": "ValidationError",
            "schema": {
              "$ref": "#/definitions/ValidationError"
            }
          }
        }
      },
      "delete": {
        "description": "delete silence",
        "tags": [
          "alertmanager"
        ],
        "operationId": "RouteDeleteSilence",
        "parameters": [
          {
            "type": "string",
            "name": "SilenceId",
            "in": "path",
            "required": true
          },
          {
            "type": "string",
            "description": "Recipient should be \"grafana\" for requests to be handled by grafana\nand the numeric datasource id for requests to be forwarded to a datasource",
            "name": "Recipient",
            "in": "path",
            "required": true
          }
        ],
        "responses": {
          "200": {
            "description": "Ack",
            "schema": {
              "$ref": "#/definitions/Ack"
            }
          },
          "400": {
            "description": "ValidationError",
            "schema": {
              "$ref": "#/definitions/ValidationError"
            }
          }
        }
      }
    },
    "/api/alertmanager/{Recipient}/api/v2/silences": {
      "get": {
        "description": "get silences",
        "tags": [
          "alertmanager"
        ],
        "operationId": "RouteGetSilences",
        "parameters": [
          {
            "type": "array",
            "items": {
              "type": "string"
            },
            "x-go-name": "Filter",
            "name": "filter",
            "in": "query"
          },
          {
            "type": "string",
            "description": "Recipient should be \"grafana\" for requests to be handled by grafana\nand the numeric datasource id for requests to be forwarded to a datasource",
            "name": "Recipient",
            "in": "path",
            "required": true
          }
        ],
        "responses": {
          "200": {
            "description": "GettableSilences",
            "schema": {
              "$ref": "#/definitions/GettableSilences"
            }
          },
          "400": {
            "description": "ValidationError",
            "schema": {
              "$ref": "#/definitions/ValidationError"
            }
          }
        }
      },
      "post": {
        "description": "create silence",
        "tags": [
          "alertmanager"
        ],
        "operationId": "RouteCreateSilence",
        "parameters": [
          {
            "name": "Silence",
            "in": "body",
            "schema": {
              "$ref": "#/definitions/postableSilence"
            }
          },
          {
            "type": "string",
            "description": "Recipient should be \"grafana\" for requests to be handled by grafana\nand the numeric datasource id for requests to be forwarded to a datasource",
            "name": "Recipient",
            "in": "path",
            "required": true
          }
        ],
        "responses": {
          "201": {
            "description": "GettableSilence",
            "schema": {
              "$ref": "#/definitions/GettableSilence"
            }
          },
          "400": {
            "description": "ValidationError",
            "schema": {
              "$ref": "#/definitions/ValidationError"
            }
          }
        }
      }
    },
    "/api/alertmanager/{Recipient}/config/api/v1/alerts": {
      "get": {
        "description": "gets an Alerting config",
        "tags": [
          "alertmanager"
        ],
        "operationId": "RouteGetAlertingConfig",
        "parameters": [
          {
            "type": "string",
            "description": "Recipient should be \"grafana\" for requests to be handled by grafana\nand the numeric datasource id for requests to be forwarded to a datasource",
            "name": "Recipient",
            "in": "path",
            "required": true
          }
        ],
        "responses": {
          "200": {
            "description": "GettableUserConfig",
            "schema": {
              "$ref": "#/definitions/GettableUserConfig"
            }
          },
          "400": {
            "description": "ValidationError",
            "schema": {
              "$ref": "#/definitions/ValidationError"
            }
          }
        }
      },
      "post": {
        "description": "sets an Alerting config",
        "tags": [
          "alertmanager"
        ],
        "operationId": "RoutePostAlertingConfig",
        "parameters": [
          {
            "name": "Body",
            "in": "body",
            "schema": {
              "$ref": "#/definitions/PostableUserConfig"
            }
          },
          {
            "type": "string",
            "description": "Recipient should be \"grafana\" for requests to be handled by grafana\nand the numeric datasource id for requests to be forwarded to a datasource",
            "name": "Recipient",
            "in": "path",
            "required": true
          }
        ],
        "responses": {
          "201": {
            "description": "Ack",
            "schema": {
              "$ref": "#/definitions/Ack"
            }
          },
          "400": {
            "description": "ValidationError",
            "schema": {
              "$ref": "#/definitions/ValidationError"
            }
          }
        }
      },
      "delete": {
        "description": "deletes the Alerting config for a tenant",
        "tags": [
          "alertmanager"
        ],
        "operationId": "RouteDeleteAlertingConfig",
        "parameters": [
          {
            "type": "string",
            "description": "Recipient should be \"grafana\" for requests to be handled by grafana\nand the numeric datasource id for requests to be forwarded to a datasource",
            "name": "Recipient",
            "in": "path",
            "required": true
          }
        ],
        "responses": {
          "200": {
            "description": "Ack",
            "schema": {
              "$ref": "#/definitions/Ack"
            }
          },
          "400": {
            "description": "ValidationError",
            "schema": {
              "$ref": "#/definitions/ValidationError"
            }
          }
        }
      }
    },
    "/api/prometheus/{Recipient}/api/v1/alerts": {
      "get": {
        "description": "gets the current alerts",
        "tags": [
          "prometheus"
        ],
        "operationId": "RouteGetAlertStatuses",
        "parameters": [
          {
            "type": "string",
            "description": "Recipient should be \"grafana\" for requests to be handled by grafana\nand the numeric datasource id for requests to be forwarded to a datasource",
            "name": "Recipient",
            "in": "path",
            "required": true
          }
        ],
        "responses": {
          "200": {
            "description": "AlertResponse",
            "schema": {
              "$ref": "#/definitions/AlertResponse"
            }
          }
        }
      }
    },
    "/api/prometheus/{Recipient}/api/v1/rules": {
      "get": {
        "description": "gets the evaluation statuses of all rules",
        "tags": [
          "prometheus"
        ],
        "operationId": "RouteGetRuleStatuses",
        "parameters": [
          {
            "type": "string",
            "description": "Recipient should be \"grafana\" for requests to be handled by grafana\nand the numeric datasource id for requests to be forwarded to a datasource",
            "name": "Recipient",
            "in": "path",
            "required": true
          }
        ],
        "responses": {
          "200": {
            "description": "RuleResponse",
            "schema": {
              "$ref": "#/definitions/RuleResponse"
            }
          }
        }
      }
    },
    "/api/ruler/{Recipient}/api/v1/rules": {
      "get": {
        "description": "List rule groups",
        "produces": [
          "application/json"
        ],
        "tags": [
          "ruler"
        ],
        "operationId": "RouteGetRulesConfig",
        "parameters": [
          {
            "type": "string",
            "description": "Recipient should be \"grafana\" for requests to be handled by grafana\nand the numeric datasource id for requests to be forwarded to a datasource",
            "name": "Recipient",
            "in": "path",
            "required": true
          }
        ],
        "responses": {
          "202": {
            "description": "NamespaceConfigResponse",
            "schema": {
              "$ref": "#/definitions/NamespaceConfigResponse"
            }
          }
        }
      }
    },
    "/api/ruler/{Recipient}/api/v1/rules/{Namespace}": {
      "get": {
        "description": "Get rule groups by namespace",
        "produces": [
          "application/json"
        ],
        "tags": [
          "ruler"
        ],
        "operationId": "RouteGetNamespaceRulesConfig",
        "parameters": [
          {
            "type": "string",
            "description": "Recipient should be \"grafana\" for requests to be handled by grafana\nand the numeric datasource id for requests to be forwarded to a datasource",
            "name": "Recipient",
            "in": "path",
            "required": true
          },
          {
            "type": "string",
            "name": "Namespace",
            "in": "path",
            "required": true
          }
        ],
        "responses": {
          "202": {
            "description": "NamespaceConfigResponse",
            "schema": {
              "$ref": "#/definitions/NamespaceConfigResponse"
            }
          }
        }
      },
      "post": {
        "description": "Creates or updates a rule group",
        "consumes": [
          "application/json",
          "application/yaml"
        ],
        "tags": [
          "ruler"
        ],
        "operationId": "RoutePostNameRulesConfig",
        "parameters": [
          {
            "type": "string",
            "description": "Recipient should be \"grafana\" for requests to be handled by grafana\nand the numeric datasource id for requests to be forwarded to a datasource",
            "name": "Recipient",
            "in": "path",
            "required": true
          },
          {
            "type": "string",
            "name": "Namespace",
            "in": "path",
            "required": true
          },
          {
            "name": "Body",
            "in": "body",
            "schema": {
              "$ref": "#/definitions/PostableRuleGroupConfig"
            }
          }
        ],
        "responses": {
          "202": {
            "description": "Ack",
            "schema": {
              "$ref": "#/definitions/Ack"
            }
          }
        }
      },
      "delete": {
        "description": "Delete namespace",
        "tags": [
          "ruler"
        ],
        "operationId": "RouteDeleteNamespaceRulesConfig",
        "parameters": [
          {
            "type": "string",
            "description": "Recipient should be \"grafana\" for requests to be handled by grafana\nand the numeric datasource id for requests to be forwarded to a datasource",
            "name": "Recipient",
            "in": "path",
            "required": true
          },
          {
            "type": "string",
            "name": "Namespace",
            "in": "path",
            "required": true
          }
        ],
        "responses": {
          "202": {
            "description": "Ack",
            "schema": {
              "$ref": "#/definitions/Ack"
            }
          }
        }
      }
    },
    "/api/ruler/{Recipient}/api/v1/rules/{Namespace}/{Groupname}": {
      "get": {
        "description": "Get rule group",
        "produces": [
          "application/json"
        ],
        "tags": [
          "ruler"
        ],
        "operationId": "RouteGetRulegGroupConfig",
        "parameters": [
          {
            "type": "string",
            "description": "Recipient should be \"grafana\" for requests to be handled by grafana\nand the numeric datasource id for requests to be forwarded to a datasource",
            "name": "Recipient",
            "in": "path",
            "required": true
          },
          {
            "type": "string",
            "name": "Namespace",
            "in": "path",
            "required": true
          },
          {
            "type": "string",
            "name": "Groupname",
            "in": "path",
            "required": true
          }
        ],
        "responses": {
          "202": {
            "description": "RuleGroupConfigResponse",
            "schema": {
              "$ref": "#/definitions/RuleGroupConfigResponse"
            }
          }
        }
      },
      "delete": {
        "description": "Delete rule group",
        "tags": [
          "ruler"
        ],
        "operationId": "RouteDeleteRuleGroupConfig",
        "parameters": [
          {
            "type": "string",
            "description": "Recipient should be \"grafana\" for requests to be handled by grafana\nand the numeric datasource id for requests to be forwarded to a datasource",
            "name": "Recipient",
            "in": "path",
            "required": true
          },
          {
            "type": "string",
            "name": "Namespace",
            "in": "path",
            "required": true
          },
          {
            "type": "string",
            "name": "Groupname",
            "in": "path",
            "required": true
          }
        ],
        "responses": {
          "202": {
            "description": "Ack",
            "schema": {
              "$ref": "#/definitions/Ack"
            }
          }
        }
      }
    },
    "/api/v1/eval": {
      "post": {
        "description": "Test rule",
        "consumes": [
          "application/json"
        ],
        "produces": [
          "application/json"
        ],
        "tags": [
          "testing"
        ],
        "operationId": "RouteEvalQueries",
        "parameters": [
          {
            "name": "Body",
            "in": "body",
            "schema": {
              "$ref": "#/definitions/EvalQueriesPayload"
            }
          }
        ],
        "responses": {
          "200": {
            "description": "EvalQueriesResponse",
            "schema": {
              "$ref": "#/definitions/EvalQueriesResponse"
            }
          }
        }
      }
    },
    "/api/v1/receiver/test/{Recipient}": {
      "post": {
        "description": "Test receiver",
        "consumes": [
          "application/json"
        ],
        "produces": [
          "application/json"
        ],
        "tags": [
          "testing"
        ],
        "operationId": "RouteTestReceiverConfig",
        "parameters": [
          {
            "type": "string",
            "description": "Recipient should be \"grafana\" for requests to be handled by grafana\nand the numeric datasource id for requests to be forwarded to a datasource",
            "name": "Recipient",
            "in": "path",
            "required": true
          },
          {
            "name": "Body",
            "in": "body",
            "schema": {
              "$ref": "#/definitions/ExtendedReceiver"
            }
          }
        ],
        "responses": {
          "200": {
            "description": "Success",
            "schema": {
              "$ref": "#/definitions/Success"
            }
          },
          "412": {
            "description": "SmtpNotEnabled",
            "schema": {
              "$ref": "#/definitions/SmtpNotEnabled"
            }
          },
          "500": {
            "description": "Failure",
            "schema": {
              "$ref": "#/definitions/Failure"
            }
          }
        }
      }
    },
    "/api/v1/rule/test/{Recipient}": {
      "post": {
        "description": "Test rule",
        "consumes": [
          "application/json"
        ],
        "produces": [
          "application/json"
        ],
        "tags": [
          "testing"
        ],
        "operationId": "RouteTestRuleConfig",
        "parameters": [
          {
            "type": "string",
            "description": "Recipient should be \"grafana\" for requests to be handled by grafana\nand the numeric datasource id for requests to be forwarded to a datasource",
            "name": "Recipient",
            "in": "path",
            "required": true
          },
          {
            "name": "Body",
            "in": "body",
            "schema": {
              "$ref": "#/definitions/TestRulePayload"
            }
          }
        ],
        "responses": {
          "200": {
            "description": "TestRuleResponse",
            "schema": {
              "$ref": "#/definitions/TestRuleResponse"
            }
          }
        }
      }
    }
  },
  "definitions": {
    "Ack": {
      "type": "object",
      "x-go-package": "github.com/grafana/grafana/pkg/services/ngalert/api/tooling/definitions"
    },
    "Alert": {
      "type": "object",
      "title": "Alert has info for an alert.",
      "required": [
        "labels",
        "annotations",
        "state",
        "value"
      ],
      "properties": {
        "activeAt": {
          "type": "string",
          "format": "date-time",
          "x-go-name": "ActiveAt"
        },
        "annotations": {
          "$ref": "#/definitions/labels"
        },
        "labels": {
          "$ref": "#/definitions/labels"
        },
        "state": {
          "type": "string",
          "x-go-name": "State"
        },
        "value": {
          "type": "string",
          "x-go-name": "Value"
        }
      },
      "x-go-package": "github.com/grafana/grafana/pkg/services/ngalert/api/tooling/definitions"
    },
    "AlertDiscovery": {
      "type": "object",
      "title": "AlertDiscovery has info for all active alerts.",
      "required": [
        "alerts"
      ],
      "properties": {
        "alerts": {
          "type": "array",
          "items": {
            "$ref": "#/definitions/Alert"
          },
          "x-go-name": "Alerts"
        }
      },
      "x-go-package": "github.com/grafana/grafana/pkg/services/ngalert/api/tooling/definitions"
    },
    "AlertGroup": {
      "$ref": "#/definitions/alertGroup"
    },
    "AlertGroups": {
      "$ref": "#/definitions/AlertGroups"
    },
    "AlertInstancesResponse": {
      "type": "object",
      "properties": {
        "instances": {
          "description": "Instances is an array of arrow encoded dataframes\neach frame has a single row, and a column for each instance (alert identified by unique labels) with a boolean value (firing/not firing)",
          "type": "array",
          "items": {
            "type": "array",
            "items": {
              "type": "integer",
              "format": "uint8"
            }
          },
          "x-go-name": "Instances"
        }
      },
      "x-go-package": "github.com/grafana/grafana/pkg/services/ngalert/api/tooling/definitions"
    },
    "AlertNotification": {
      "type": "object",
      "properties": {
        "created": {
          "type": "string",
          "format": "date-time",
          "x-go-name": "Created"
        },
        "disableResolveMessage": {
          "type": "boolean",
          "x-go-name": "DisableResolveMessage"
        },
        "frequency": {
          "type": "string",
          "$ref": "#/definitions/Duration"
        },
        "id": {
          "type": "integer",
          "format": "int64",
          "x-go-name": "Id"
        },
        "isDefault": {
          "type": "boolean",
          "x-go-name": "IsDefault"
        },
        "name": {
          "type": "string",
          "x-go-name": "Name"
        },
        "secureFields": {
          "type": "object",
          "additionalProperties": {
            "type": "boolean"
          },
          "x-go-name": "SecureFields"
        },
        "sendReminder": {
          "type": "boolean",
          "x-go-name": "SendReminder"
        },
        "settings": {
          "$ref": "#/definitions/Json"
        },
        "type": {
          "type": "string",
          "x-go-name": "Type"
        },
        "uid": {
          "type": "string",
          "x-go-name": "Uid"
        },
        "updated": {
          "type": "string",
          "format": "date-time",
          "x-go-name": "Updated"
        }
      },
      "x-go-package": "github.com/grafana/grafana/pkg/api/dtos"
    },
    "AlertQuery": {
      "type": "object",
      "title": "AlertQuery represents a single query associated with an alert definition.",
      "properties": {
        "model": {
          "description": "JSON is the raw JSON query and includes the above properties as well as custom properties.",
          "type": "object",
          "x-go-name": "Model"
        },
        "queryType": {
          "description": "QueryType is an optional identifier for the type of query.\nIt can be used to distinguish different types of queries.",
          "type": "string",
          "x-go-name": "QueryType"
        },
        "refId": {
          "description": "RefID is the unique identifier of the query, set by the frontend call.",
          "type": "string",
          "x-go-name": "RefID"
        },
        "relativeTimeRange": {
          "$ref": "#/definitions/RelativeTimeRange"
        }
      },
      "x-go-package": "github.com/grafana/grafana/pkg/services/ngalert/models"
    },
    "AlertResponse": {
      "type": "object",
      "required": [
        "status"
      ],
      "properties": {
        "data": {
          "$ref": "#/definitions/AlertDiscovery"
        },
        "error": {
          "type": "string",
          "x-go-name": "Error"
        },
        "errorType": {
          "$ref": "#/definitions/ErrorType"
        },
        "status": {
          "type": "string",
          "x-go-name": "Status"
        }
      },
      "x-go-package": "github.com/grafana/grafana/pkg/services/ngalert/api/tooling/definitions"
    },
    "AlertingRule": {
      "description": "adapted from cortex",
      "type": "object",
      "required": [
        "name",
        "query",
        "health",
        "type",
        "state",
        "annotations",
        "alerts"
      ],
      "properties": {
        "alerts": {
          "type": "array",
          "items": {
            "$ref": "#/definitions/Alert"
          },
          "x-go-name": "Alerts"
        },
        "annotations": {
          "$ref": "#/definitions/labels"
        },
        "duration": {
          "type": "number",
          "format": "double",
          "x-go-name": "Duration"
        },
        "evaluationTime": {
          "type": "number",
          "format": "double",
          "x-go-name": "EvaluationTime"
        },
        "health": {
          "type": "string",
          "x-go-name": "Health"
        },
        "labels": {
          "$ref": "#/definitions/labels"
        },
        "lastError": {
          "type": "string",
          "x-go-name": "LastError"
        },
        "lastEvaluation": {
          "type": "string",
          "format": "date-time",
          "x-go-name": "LastEvaluation"
        },
        "name": {
          "type": "string",
          "x-go-name": "Name"
        },
        "query": {
          "type": "string",
          "x-go-name": "Query"
        },
        "state": {
          "description": "State can be \"pending\", \"firing\", \"inactive\".",
          "type": "string",
          "x-go-name": "State"
        },
        "type": {
          "$ref": "#/definitions/RuleType"
        }
      },
      "x-go-package": "github.com/grafana/grafana/pkg/services/ngalert/api/tooling/definitions"
    },
    "ApiRuleNode": {
      "type": "object",
      "properties": {
        "alert": {
          "type": "string",
          "x-go-name": "Alert"
        },
        "annotations": {
          "type": "object",
          "additionalProperties": {
            "type": "string"
          },
          "x-go-name": "Annotations"
        },
        "expr": {
          "type": "string",
          "x-go-name": "Expr"
        },
        "for": {
          "$ref": "#/definitions/Duration"
        },
        "labels": {
          "type": "object",
          "additionalProperties": {
            "type": "string"
          },
          "x-go-name": "Labels"
        },
        "record": {
          "type": "string",
          "x-go-name": "Record"
        }
      },
      "x-go-package": "github.com/grafana/grafana/pkg/services/ngalert/api/tooling/definitions"
    },
    "Authorization": {
      "type": "object",
      "title": "Authorization contains HTTP authorization credentials.",
      "properties": {
        "Credentials": {
          "$ref": "#/definitions/Secret"
        },
        "CredentialsFile": {
          "type": "string"
        },
        "Type": {
          "type": "string"
        }
      },
      "x-go-package": "github.com/prometheus/common/config"
    },
    "BasicAuth": {
      "type": "object",
      "title": "BasicAuth contains basic HTTP authentication credentials.",
      "properties": {
        "Password": {
          "$ref": "#/definitions/Secret"
        },
        "PasswordFile": {
          "type": "string"
        },
        "Username": {
          "type": "string"
        }
      },
      "x-go-package": "github.com/prometheus/common/config"
    },
    "Config": {
      "type": "object",
      "title": "Config is the top-level configuration for Alertmanager's config files.",
      "properties": {
        "global": {
          "$ref": "#/definitions/GlobalConfig"
        },
        "inhibit_rules": {
          "type": "array",
          "items": {
            "$ref": "#/definitions/InhibitRule"
          },
          "x-go-name": "InhibitRules"
        },
        "receivers": {
          "type": "array",
          "items": {
            "$ref": "#/definitions/Receiver"
          },
          "x-go-name": "Receivers"
        },
        "route": {
          "$ref": "#/definitions/Route"
        },
        "templates": {
          "type": "array",
          "items": {
            "type": "string"
          },
          "x-go-name": "Templates"
        }
      },
      "x-go-package": "github.com/grafana/grafana/pkg/services/ngalert/api/tooling/definitions"
    },
    "CreateAlertNotificationCommand": {
      "type": "object",
      "properties": {
        "Result": {
          "$ref": "#/definitions/AlertNotification"
        },
        "disableResolveMessage": {
          "type": "boolean",
          "x-go-name": "DisableResolveMessage"
        },
        "frequency": {
          "type": "string",
          "x-go-name": "Frequency"
        },
        "isDefault": {
          "type": "boolean",
          "x-go-name": "IsDefault"
        },
        "name": {
          "type": "string",
          "x-go-name": "Name"
        },
        "secureSettings": {
          "type": "object",
          "additionalProperties": {
            "type": "string"
          },
          "x-go-name": "SecureSettings"
        },
        "sendReminder": {
          "type": "boolean",
          "x-go-name": "SendReminder"
        },
        "settings": {
          "$ref": "#/definitions/Json"
        },
        "type": {
          "type": "string",
          "x-go-name": "Type"
        },
        "uid": {
          "type": "string",
          "x-go-name": "Uid"
        }
      },
      "x-go-package": "github.com/grafana/grafana/pkg/models"
    },
    "DateTime": {
      "description": "DateTime is a time but it serializes to ISO8601 format with millis\nIt knows how to read 3 different variations of a RFC3339 date time.\nMost APIs we encounter want either millisecond or second precision times.\nThis just tries to make it worry-free.",
      "type": "string",
      "format": "date-time",
      "x-go-package": "github.com/go-openapi/strfmt"
    },
    "DiscoveryBase": {
      "type": "object",
      "required": [
        "status"
      ],
      "properties": {
        "error": {
          "type": "string",
          "x-go-name": "Error"
        },
        "errorType": {
          "$ref": "#/definitions/ErrorType"
        },
        "status": {
          "type": "string",
          "x-go-name": "Status"
        }
      },
      "x-go-package": "github.com/grafana/grafana/pkg/services/ngalert/api/tooling/definitions"
    },
    "Duration": {
      "type": "integer",
      "format": "int64",
      "title": "Duration is a type used for marshalling durations.",
      "$ref": "#/definitions/Duration"
    },
    "EmailConfig": {
      "type": "object",
      "title": "EmailConfig configures notifications via mail.",
      "properties": {
        "auth_identity": {
          "type": "string",
          "x-go-name": "AuthIdentity"
        },
        "auth_password": {
          "$ref": "#/definitions/Secret"
        },
        "auth_secret": {
          "$ref": "#/definitions/Secret"
        },
        "auth_username": {
          "type": "string",
          "x-go-name": "AuthUsername"
        },
        "from": {
          "type": "string",
          "x-go-name": "From"
        },
        "headers": {
          "type": "object",
          "additionalProperties": {
            "type": "string"
          },
          "x-go-name": "Headers"
        },
        "hello": {
          "type": "string",
          "x-go-name": "Hello"
        },
        "html": {
          "type": "string",
          "x-go-name": "HTML"
        },
        "require_tls": {
          "type": "boolean",
          "x-go-name": "RequireTLS"
        },
        "send_resolved": {
          "type": "boolean",
          "x-go-name": "VSendResolved"
        },
        "smarthost": {
          "$ref": "#/definitions/HostPort"
        },
        "text": {
          "type": "string",
          "x-go-name": "Text"
        },
        "tls_config": {
          "$ref": "#/definitions/TLSConfig"
        },
        "to": {
          "description": "Email address to notify.",
          "type": "string",
          "x-go-name": "To"
        }
      },
      "x-go-package": "github.com/prometheus/alertmanager/config"
    },
    "ErrorType": {
      "type": "string",
      "title": "ErrorType models the different API error types.",
      "x-go-package": "github.com/prometheus/client_golang/api/prometheus/v1"
    },
    "EvalAlertConditionCommand": {
      "description": "EvalAlertConditionCommand is the command for evaluating a condition",
      "type": "object",
      "properties": {
        "condition": {
          "type": "string",
          "x-go-name": "Condition"
        },
        "data": {
          "type": "array",
          "items": {
            "$ref": "#/definitions/AlertQuery"
          },
          "x-go-name": "Data"
        },
        "now": {
          "type": "string",
          "format": "date-time",
          "x-go-name": "Now"
        }
      },
      "x-go-package": "github.com/grafana/grafana/pkg/services/ngalert/models"
    },
    "EvalQueriesPayload": {
      "type": "object",
      "properties": {
        "data": {
          "type": "array",
          "items": {
            "$ref": "#/definitions/AlertQuery"
          },
          "x-go-name": "Data"
        },
        "now": {
          "type": "string",
          "format": "date-time",
          "x-go-name": "Now"
        }
      },
      "x-go-package": "github.com/grafana/grafana/pkg/services/ngalert/api/tooling/definitions"
    },
    "EvalQueriesResponse": {
      "$ref": "#/definitions/EvalQueriesResponse"
    },
    "ExtendedReceiver": {
      "type": "object",
      "properties": {
        "email_configs": {
          "$ref": "#/definitions/EmailConfig"
        },
        "grafana_managed_receiver": {
          "$ref": "#/definitions/PostableGrafanaReceiver"
        },
        "opsgenie_configs": {
          "$ref": "#/definitions/OpsGenieConfig"
        },
        "pagerduty_configs": {
          "$ref": "#/definitions/PagerdutyConfig"
        },
        "pushover_configs": {
          "$ref": "#/definitions/PushoverConfig"
        },
        "slack_configs": {
          "$ref": "#/definitions/SlackConfig"
        },
        "victorops_configs": {
          "$ref": "#/definitions/VictorOpsConfig"
        },
        "webhook_configs": {
          "$ref": "#/definitions/WebhookConfig"
        },
        "wechat_configs": {
          "$ref": "#/definitions/WechatConfig"
        }
      },
      "x-go-package": "github.com/grafana/grafana/pkg/services/ngalert/api/tooling/definitions"
    },
    "Failure": {
      "$ref": "#/definitions/ResponseDetails"
    },
    "GettableAlert": {
      "$ref": "#/definitions/gettableAlert"
    },
    "GettableAlerts": {
      "$ref": "#/definitions/GettableAlerts"
    },
    "GettableApiAlertingConfig": {
      "type": "object",
      "properties": {
        "global": {
          "$ref": "#/definitions/GlobalConfig"
        },
        "inhibit_rules": {
          "type": "array",
          "items": {
            "$ref": "#/definitions/InhibitRule"
          },
          "x-go-name": "InhibitRules"
        },
        "receivers": {
          "description": "Override with our superset receiver type",
          "type": "array",
          "items": {
            "$ref": "#/definitions/GettableApiReceiver"
          },
          "x-go-name": "Receivers"
        },
        "route": {
          "$ref": "#/definitions/Route"
        },
        "templates": {
          "type": "array",
          "items": {
            "type": "string"
          },
          "x-go-name": "Templates"
        }
      },
      "x-go-package": "github.com/grafana/grafana/pkg/services/ngalert/api/tooling/definitions"
    },
    "GettableApiReceiver": {
      "type": "object",
      "properties": {
        "email_configs": {
          "type": "array",
          "items": {
            "$ref": "#/definitions/EmailConfig"
          },
          "x-go-name": "EmailConfigs"
        },
        "grafana_managed_receiver_configs": {
          "type": "array",
          "items": {
            "$ref": "#/definitions/GettableGrafanaReceiver"
          },
          "x-go-name": "GrafanaManagedReceivers"
        },
        "name": {
          "description": "A unique identifier for this receiver.",
          "type": "string",
          "x-go-name": "Name"
        },
        "opsgenie_configs": {
          "type": "array",
          "items": {
            "$ref": "#/definitions/OpsGenieConfig"
          },
          "x-go-name": "OpsGenieConfigs"
        },
        "pagerduty_configs": {
          "type": "array",
          "items": {
            "$ref": "#/definitions/PagerdutyConfig"
          },
          "x-go-name": "PagerdutyConfigs"
        },
        "pushover_configs": {
          "type": "array",
          "items": {
            "$ref": "#/definitions/PushoverConfig"
          },
          "x-go-name": "PushoverConfigs"
        },
        "slack_configs": {
          "type": "array",
          "items": {
            "$ref": "#/definitions/SlackConfig"
          },
          "x-go-name": "SlackConfigs"
        },
        "victorops_configs": {
          "type": "array",
          "items": {
            "$ref": "#/definitions/VictorOpsConfig"
          },
          "x-go-name": "VictorOpsConfigs"
        },
        "webhook_configs": {
          "type": "array",
          "items": {
            "$ref": "#/definitions/WebhookConfig"
          },
          "x-go-name": "WebhookConfigs"
        },
        "wechat_configs": {
          "type": "array",
          "items": {
            "$ref": "#/definitions/WechatConfig"
          },
          "x-go-name": "WechatConfigs"
        }
      },
      "x-go-package": "github.com/grafana/grafana/pkg/services/ngalert/api/tooling/definitions"
    },
    "GettableExtendedRuleNode": {
      "type": "object",
      "properties": {
        "alert": {
          "type": "string",
          "x-go-name": "Alert"
        },
        "annotations": {
          "type": "object",
          "additionalProperties": {
            "type": "string"
          },
          "x-go-name": "Annotations"
        },
        "expr": {
          "type": "string",
          "x-go-name": "Expr"
        },
        "for": {
          "$ref": "#/definitions/Duration"
        },
        "grafana_alert": {
          "$ref": "#/definitions/GettableGrafanaRule"
        },
        "labels": {
          "type": "object",
          "additionalProperties": {
            "type": "string"
          },
          "x-go-name": "Labels"
        },
        "record": {
          "type": "string",
          "x-go-name": "Record"
        }
      },
      "x-go-package": "github.com/grafana/grafana/pkg/services/ngalert/api/tooling/definitions"
    },
    "GettableGrafanaReceiver": {
      "$ref": "#/definitions/AlertNotification"
    },
    "GettableGrafanaReceivers": {
      "type": "object",
      "properties": {
        "grafana_managed_receiver_configs": {
          "type": "array",
          "items": {
            "$ref": "#/definitions/GettableGrafanaReceiver"
          },
          "x-go-name": "GrafanaManagedReceivers"
        }
      },
      "x-go-package": "github.com/grafana/grafana/pkg/services/ngalert/api/tooling/definitions"
    },
    "GettableGrafanaRule": {
      "type": "object",
      "properties": {
        "condition": {
          "type": "string",
          "x-go-name": "Condition"
        },
        "data": {
          "type": "array",
          "items": {
            "$ref": "#/definitions/AlertQuery"
          },
          "x-go-name": "Data"
        },
        "exec_err_state": {
          "type": "string",
          "enum": [
            "Alerting",
            "KeepLastState"
          ],
          "x-go-name": "ExecErrState"
        },
        "id": {
          "type": "integer",
          "format": "int64",
          "x-go-name": "ID"
        },
        "intervalSeconds": {
          "type": "integer",
          "format": "int64",
          "x-go-name": "IntervalSeconds"
        },
        "namespace_id": {
          "type": "integer",
          "format": "int64",
          "x-go-name": "NamespaceID"
        },
        "namespace_uid": {
          "type": "string",
          "x-go-name": "NamespaceUID"
        },
        "no_data_state": {
          "type": "string",
          "enum": [
            "Alerting",
            "NoData",
            "KeepLastState",
            "OK"
          ],
          "x-go-name": "NoDataState"
        },
        "orgId": {
          "type": "integer",
          "format": "int64",
          "x-go-name": "OrgID"
        },
        "rule_group": {
          "type": "string",
          "x-go-name": "RuleGroup"
        },
        "title": {
          "type": "string",
          "x-go-name": "Title"
        },
        "uid": {
          "type": "string",
          "x-go-name": "UID"
        },
        "updated": {
          "type": "string",
          "format": "date-time",
          "x-go-name": "Updated"
        },
        "version": {
          "type": "integer",
          "format": "int64",
          "x-go-name": "Version"
        }
      },
      "x-go-package": "github.com/grafana/grafana/pkg/services/ngalert/api/tooling/definitions"
    },
    "GettableRuleGroupConfig": {
      "type": "object",
      "properties": {
        "interval": {
          "$ref": "#/definitions/Duration"
        },
        "name": {
          "type": "string",
          "x-go-name": "Name"
        },
        "rules": {
          "type": "array",
          "items": {
            "$ref": "#/definitions/GettableExtendedRuleNode"
          },
          "x-go-name": "Rules"
        }
      },
      "x-go-package": "github.com/grafana/grafana/pkg/services/ngalert/api/tooling/definitions"
    },
    "GettableSilence": {
      "$ref": "#/definitions/GettableSilence"
    },
    "GettableSilences": {
      "$ref": "#/definitions/GettableSilences"
    },
    "GettableUserConfig": {
      "type": "object",
      "properties": {
        "alertmanager_config": {
          "$ref": "#/definitions/GettableApiAlertingConfig"
        },
        "template_files": {
          "type": "object",
          "additionalProperties": {
            "type": "string"
          },
          "x-go-name": "TemplateFiles"
        }
      },
      "x-go-package": "github.com/grafana/grafana/pkg/services/ngalert/api/tooling/definitions"
    },
    "GlobalConfig": {
      "description": "GlobalConfig defines configuration parameters that are valid globally\nunless overwritten.",
      "type": "object",
      "properties": {
        "http_config": {
          "$ref": "#/definitions/HTTPClientConfig"
        },
        "opsgenie_api_key": {
          "$ref": "#/definitions/Secret"
        },
        "opsgenie_api_url": {
          "$ref": "#/definitions/URL"
        },
        "pagerduty_url": {
          "$ref": "#/definitions/URL"
        },
        "resolve_timeout": {
          "$ref": "#/definitions/Duration"
        },
        "slack_api_url": {
          "$ref": "#/definitions/SecretURL"
        },
        "smtp_auth_identity": {
          "type": "string",
          "x-go-name": "SMTPAuthIdentity"
        },
        "smtp_auth_password": {
          "$ref": "#/definitions/Secret"
        },
        "smtp_auth_secret": {
          "$ref": "#/definitions/Secret"
        },
        "smtp_auth_username": {
          "type": "string",
          "x-go-name": "SMTPAuthUsername"
        },
        "smtp_from": {
          "type": "string",
          "x-go-name": "SMTPFrom"
        },
        "smtp_hello": {
          "type": "string",
          "x-go-name": "SMTPHello"
        },
        "smtp_require_tls": {
          "type": "boolean",
          "x-go-name": "SMTPRequireTLS"
        },
        "smtp_smarthost": {
          "$ref": "#/definitions/HostPort"
        },
        "victorops_api_key": {
          "$ref": "#/definitions/Secret"
        },
        "victorops_api_url": {
          "$ref": "#/definitions/URL"
        },
        "wechat_api_corp_id": {
          "type": "string",
          "x-go-name": "WeChatAPICorpID"
        },
        "wechat_api_secret": {
          "$ref": "#/definitions/Secret"
        },
        "wechat_api_url": {
          "$ref": "#/definitions/URL"
        }
      },
      "x-go-package": "github.com/prometheus/alertmanager/config"
    },
    "HTTPClientConfig": {
      "type": "object",
      "title": "HTTPClientConfig configures an HTTP client.",
      "properties": {
        "Authorization": {
          "$ref": "#/definitions/Authorization"
        },
        "BasicAuth": {
          "$ref": "#/definitions/BasicAuth"
        },
        "BearerToken": {
          "$ref": "#/definitions/Secret"
        },
        "BearerTokenFile": {
          "description": "The bearer token file for the targets. Deprecated in favour of\nAuthorization.CredentialsFile.",
          "type": "string"
        },
        "FollowRedirects": {
          "description": "FollowRedirects specifies whether the client should follow HTTP 3xx redirects.\nThe omitempty flag is not set, because it would be hidden from the\nmarshalled configuration when set to false.",
          "type": "boolean"
        },
        "ProxyURL": {
          "$ref": "#/definitions/URL"
        },
        "TLSConfig": {
          "$ref": "#/definitions/TLSConfig"
        }
      },
      "x-go-package": "github.com/prometheus/common/config"
    },
    "HostPort": {
      "type": "object",
      "title": "HostPort represents a \"host:port\" network address.",
      "properties": {
        "Host": {
          "type": "string"
        },
        "Port": {
          "type": "string"
        }
      },
      "x-go-package": "github.com/prometheus/alertmanager/config"
    },
    "InhibitRule": {
      "description": "InhibitRule defines an inhibition rule that mutes alerts that match the\ntarget labels if an alert matching the source labels exists.\nBoth alerts have to have a set of labels being equal.",
      "type": "object",
      "properties": {
        "equal": {
          "$ref": "#/definitions/LabelNames"
        },
        "source_match": {
          "description": "SourceMatch defines a set of labels that have to equal the given\nvalue for source alerts. Deprecated. Remove before v1.0 release.",
          "type": "object",
          "additionalProperties": {
            "type": "string"
          },
          "x-go-name": "SourceMatch"
        },
        "source_match_re": {
          "$ref": "#/definitions/MatchRegexps"
        },
        "source_matchers": {
          "$ref": "#/definitions/Matchers"
        },
        "target_match": {
          "description": "TargetMatch defines a set of labels that have to equal the given\nvalue for target alerts. Deprecated. Remove before v1.0 release.",
          "type": "object",
          "additionalProperties": {
            "type": "string"
          },
          "x-go-name": "TargetMatch"
        },
        "target_match_re": {
          "$ref": "#/definitions/MatchRegexps"
        },
        "target_matchers": {
          "$ref": "#/definitions/Matchers"
        }
      },
      "x-go-package": "github.com/prometheus/alertmanager/config"
    },
    "Json": {
      "type": "object",
      "x-go-package": "github.com/grafana/grafana/pkg/components/simplejson"
    },
    "Label": {
      "type": "object",
      "title": "Label is a key/value pair of strings.",
      "properties": {
        "Name": {
          "type": "string",
          "x-go-name": "Value"
        }
      },
      "x-go-package": "github.com/prometheus/prometheus/pkg/labels"
    },
    "LabelName": {
      "description": "A LabelName is a key for a LabelSet or Metric.  It has a value associated\ntherewith.",
      "type": "string",
      "x-go-package": "github.com/prometheus/common/model"
    },
    "LabelNames": {
      "type": "array",
      "title": "LabelNames is a sortable LabelName slice. In implements sort.Interface.",
      "items": {
        "$ref": "#/definitions/LabelName"
      },
      "x-go-package": "github.com/prometheus/common/model"
    },
    "Labels": {
      "description": "Labels is a sorted set of labels. Order has to be guaranteed upon\ninstantiation.",
      "type": "array",
      "items": {
        "$ref": "#/definitions/Label"
      },
      "x-go-package": "github.com/prometheus/prometheus/pkg/labels"
    },
    "MatchRegexps": {
      "type": "object",
      "title": "MatchRegexps represents a map of Regexp.",
      "additionalProperties": {
        "$ref": "#/definitions/Regexp"
      },
      "x-go-package": "github.com/prometheus/alertmanager/config"
    },
    "MatchType": {
      "type": "integer",
      "format": "int64",
      "title": "MatchType is an enum for label matching types.",
      "x-go-package": "github.com/prometheus/alertmanager/pkg/labels"
    },
    "Matcher": {
      "type": "object",
      "title": "Matcher models the matching of a label.",
      "properties": {
        "Name": {
          "type": "string"
        },
        "Type": {
          "$ref": "#/definitions/MatchType"
        },
        "Value": {
          "type": "string"
        }
      },
      "x-go-package": "github.com/prometheus/alertmanager/pkg/labels"
    },
    "Matchers": {
      "description": "Matchers is a slice of Matchers that is sortable, implements Stringer, and\nprovides a Matches method to match a LabelSet against all Matchers in the\nslice. Note that some users of Matchers might require it to be sorted.",
      "type": "array",
      "items": {
        "$ref": "#/definitions/Matcher"
      },
      "$ref": "#/definitions/Matchers"
    },
    "NamespaceConfigResponse": {
      "type": "object",
      "additionalProperties": {
        "type": "array",
        "items": {
          "$ref": "#/definitions/GettableRuleGroupConfig"
        }
      },
      "x-go-package": "github.com/grafana/grafana/pkg/services/ngalert/api/tooling/definitions"
    },
    "NotifierConfig": {
      "type": "object",
      "title": "NotifierConfig contains base options common across all notifier configurations.",
      "properties": {
        "send_resolved": {
          "type": "boolean",
          "x-go-name": "VSendResolved"
        }
      },
      "x-go-package": "github.com/prometheus/alertmanager/config"
    },
    "OpsGenieConfig": {
      "type": "object",
      "title": "OpsGenieConfig configures notifications via OpsGenie.",
      "properties": {
        "api_key": {
          "$ref": "#/definitions/Secret"
        },
        "api_url": {
          "$ref": "#/definitions/URL"
        },
        "description": {
          "type": "string",
          "x-go-name": "Description"
        },
        "details": {
          "type": "object",
          "additionalProperties": {
            "type": "string"
          },
          "x-go-name": "Details"
        },
        "http_config": {
          "$ref": "#/definitions/HTTPClientConfig"
        },
        "message": {
          "type": "string",
          "x-go-name": "Message"
        },
        "note": {
          "type": "string",
          "x-go-name": "Note"
        },
        "priority": {
          "type": "string",
          "x-go-name": "Priority"
        },
        "responders": {
          "type": "array",
          "items": {
            "$ref": "#/definitions/OpsGenieConfigResponder"
          },
          "x-go-name": "Responders"
        },
        "send_resolved": {
          "type": "boolean",
          "x-go-name": "VSendResolved"
        },
        "source": {
          "type": "string",
          "x-go-name": "Source"
        },
        "tags": {
          "type": "string",
          "x-go-name": "Tags"
        }
      },
      "x-go-package": "github.com/prometheus/alertmanager/config"
    },
    "OpsGenieConfigResponder": {
      "type": "object",
      "properties": {
        "id": {
          "description": "One of those 3 should be filled.",
          "type": "string",
          "x-go-name": "ID"
        },
        "name": {
          "type": "string",
          "x-go-name": "Name"
        },
        "type": {
          "description": "team, user, escalation, schedule etc.",
          "type": "string",
          "x-go-name": "Type"
        },
        "username": {
          "type": "string",
          "x-go-name": "Username"
        }
      },
      "x-go-package": "github.com/prometheus/alertmanager/config"
    },
    "PagerdutyConfig": {
      "type": "object",
      "title": "PagerdutyConfig configures notifications via PagerDuty.",
      "properties": {
        "class": {
          "type": "string",
          "x-go-name": "Class"
        },
        "client": {
          "type": "string",
          "x-go-name": "Client"
        },
        "client_url": {
          "type": "string",
          "x-go-name": "ClientURL"
        },
        "component": {
          "type": "string",
          "x-go-name": "Component"
        },
        "description": {
          "type": "string",
          "x-go-name": "Description"
        },
        "details": {
          "type": "object",
          "additionalProperties": {
            "type": "string"
          },
          "x-go-name": "Details"
        },
        "group": {
          "type": "string",
          "x-go-name": "Group"
        },
        "http_config": {
          "$ref": "#/definitions/HTTPClientConfig"
        },
        "images": {
          "type": "array",
          "items": {
            "$ref": "#/definitions/PagerdutyImage"
          },
          "x-go-name": "Images"
        },
        "links": {
          "type": "array",
          "items": {
            "$ref": "#/definitions/PagerdutyLink"
          },
          "x-go-name": "Links"
        },
        "routing_key": {
          "$ref": "#/definitions/Secret"
        },
        "send_resolved": {
          "type": "boolean",
          "x-go-name": "VSendResolved"
        },
        "service_key": {
          "$ref": "#/definitions/Secret"
        },
        "severity": {
          "type": "string",
          "x-go-name": "Severity"
        },
        "url": {
          "$ref": "#/definitions/URL"
        }
      },
      "x-go-package": "github.com/prometheus/alertmanager/config"
    },
    "PagerdutyImage": {
      "description": "PagerdutyImage is an image",
      "type": "object",
      "properties": {
        "alt": {
          "type": "string",
          "x-go-name": "Alt"
        },
        "href": {
          "type": "string",
          "x-go-name": "Href"
        },
        "src": {
          "type": "string",
          "x-go-name": "Src"
        }
      },
      "x-go-package": "github.com/prometheus/alertmanager/config"
    },
    "PagerdutyLink": {
      "description": "PagerdutyLink is a link",
      "type": "object",
      "properties": {
        "href": {
          "type": "string",
          "x-go-name": "Href"
        },
        "text": {
          "type": "string",
          "x-go-name": "Text"
        }
      },
      "x-go-package": "github.com/prometheus/alertmanager/config"
    },
    "Point": {
      "type": "object",
      "title": "Point represents a single data point for a given timestamp.",
      "properties": {
        "T": {
          "type": "integer",
          "format": "int64"
        },
        "V": {
          "type": "number",
          "format": "double"
        }
      },
      "x-go-package": "github.com/prometheus/prometheus/promql"
    },
    "PostableApiAlertingConfig": {
      "type": "object",
      "properties": {
        "global": {
          "$ref": "#/definitions/GlobalConfig"
        },
        "inhibit_rules": {
          "type": "array",
          "items": {
            "$ref": "#/definitions/InhibitRule"
          },
          "x-go-name": "InhibitRules"
        },
        "receivers": {
          "description": "Override with our superset receiver type",
          "type": "array",
          "items": {
            "$ref": "#/definitions/PostableApiReceiver"
          },
          "x-go-name": "Receivers"
        },
        "route": {
          "$ref": "#/definitions/Route"
        },
        "templates": {
          "type": "array",
          "items": {
            "type": "string"
          },
          "x-go-name": "Templates"
        }
      },
      "x-go-package": "github.com/grafana/grafana/pkg/services/ngalert/api/tooling/definitions"
    },
    "PostableApiReceiver": {
      "type": "object",
      "properties": {
        "email_configs": {
          "type": "array",
          "items": {
            "$ref": "#/definitions/EmailConfig"
          },
          "x-go-name": "EmailConfigs"
        },
        "grafana_managed_receiver_configs": {
          "type": "array",
          "items": {
            "$ref": "#/definitions/PostableGrafanaReceiver"
          },
          "x-go-name": "GrafanaManagedReceivers"
        },
        "name": {
          "description": "A unique identifier for this receiver.",
          "type": "string",
          "x-go-name": "Name"
        },
        "opsgenie_configs": {
          "type": "array",
          "items": {
            "$ref": "#/definitions/OpsGenieConfig"
          },
          "x-go-name": "OpsGenieConfigs"
        },
        "pagerduty_configs": {
          "type": "array",
          "items": {
            "$ref": "#/definitions/PagerdutyConfig"
          },
          "x-go-name": "PagerdutyConfigs"
        },
        "pushover_configs": {
          "type": "array",
          "items": {
            "$ref": "#/definitions/PushoverConfig"
          },
          "x-go-name": "PushoverConfigs"
        },
        "slack_configs": {
          "type": "array",
          "items": {
            "$ref": "#/definitions/SlackConfig"
          },
          "x-go-name": "SlackConfigs"
        },
        "victorops_configs": {
          "type": "array",
          "items": {
            "$ref": "#/definitions/VictorOpsConfig"
          },
          "x-go-name": "VictorOpsConfigs"
        },
        "webhook_configs": {
          "type": "array",
          "items": {
            "$ref": "#/definitions/WebhookConfig"
          },
          "x-go-name": "WebhookConfigs"
        },
        "wechat_configs": {
          "type": "array",
          "items": {
            "$ref": "#/definitions/WechatConfig"
          },
          "x-go-name": "WechatConfigs"
        }
      },
      "x-go-package": "github.com/grafana/grafana/pkg/services/ngalert/api/tooling/definitions"
    },
    "PostableExtendedRuleNode": {
      "type": "object",
      "properties": {
        "alert": {
          "type": "string",
          "x-go-name": "Alert"
        },
        "annotations": {
          "type": "object",
          "additionalProperties": {
            "type": "string"
          },
          "x-go-name": "Annotations"
        },
        "expr": {
          "type": "string",
          "x-go-name": "Expr"
        },
        "for": {
          "$ref": "#/definitions/Duration"
        },
        "grafana_alert": {
          "$ref": "#/definitions/PostableGrafanaRule"
        },
        "labels": {
          "type": "object",
          "additionalProperties": {
            "type": "string"
          },
          "x-go-name": "Labels"
        },
        "record": {
          "type": "string",
          "x-go-name": "Record"
        }
      },
      "x-go-package": "github.com/grafana/grafana/pkg/services/ngalert/api/tooling/definitions"
    },
    "PostableGrafanaReceiver": {
      "$ref": "#/definitions/CreateAlertNotificationCommand"
    },
    "PostableGrafanaReceivers": {
      "type": "object",
      "properties": {
        "grafana_managed_receiver_configs": {
          "type": "array",
          "items": {
            "$ref": "#/definitions/PostableGrafanaReceiver"
          },
          "x-go-name": "GrafanaManagedReceivers"
        }
      },
      "x-go-package": "github.com/grafana/grafana/pkg/services/ngalert/api/tooling/definitions"
    },
    "PostableGrafanaRule": {
      "type": "object",
      "properties": {
        "condition": {
          "type": "string",
          "x-go-name": "Condition"
        },
        "data": {
          "type": "array",
          "items": {
            "$ref": "#/definitions/AlertQuery"
          },
          "x-go-name": "Data"
        },
        "exec_err_state": {
          "type": "string",
          "enum": [
            "Alerting",
            "KeepLastState"
          ],
          "x-go-name": "ExecErrState"
        },
        "no_data_state": {
          "type": "string",
          "enum": [
            "Alerting",
            "NoData",
            "KeepLastState",
            "OK"
          ],
          "x-go-name": "NoDataState"
        },
        "title": {
          "type": "string",
          "x-go-name": "Title"
        },
        "uid": {
          "type": "string",
          "x-go-name": "UID"
        }
      },
      "x-go-package": "github.com/grafana/grafana/pkg/services/ngalert/api/tooling/definitions"
    },
    "PostableRuleGroupConfig": {
      "type": "object",
      "properties": {
        "interval": {
          "$ref": "#/definitions/Duration"
        },
        "name": {
          "type": "string",
          "x-go-name": "Name"
        },
        "rules": {
          "type": "array",
          "items": {
            "$ref": "#/definitions/PostableExtendedRuleNode"
          },
          "x-go-name": "Rules"
        }
      },
      "x-go-package": "github.com/grafana/grafana/pkg/services/ngalert/api/tooling/definitions"
    },
    "PostableSilence": {
      "$ref": "#/definitions/PostableSilence"
    },
    "PostableUserConfig": {
      "type": "object",
      "properties": {
        "alertmanager_config": {
          "$ref": "#/definitions/PostableApiAlertingConfig"
        },
        "template_files": {
          "type": "object",
          "additionalProperties": {
            "type": "string"
          },
          "x-go-name": "TemplateFiles"
        }
      },
      "x-go-package": "github.com/grafana/grafana/pkg/services/ngalert/api/tooling/definitions"
    },
    "PushoverConfig": {
      "type": "object",
      "properties": {
        "expire": {
          "$ref": "#/definitions/duration"
        },
        "html": {
          "type": "boolean",
          "x-go-name": "HTML"
        },
        "http_config": {
          "$ref": "#/definitions/HTTPClientConfig"
        },
        "message": {
          "type": "string",
          "x-go-name": "Message"
        },
        "priority": {
          "type": "string",
          "x-go-name": "Priority"
        },
        "retry": {
          "$ref": "#/definitions/duration"
        },
        "send_resolved": {
          "type": "boolean",
          "x-go-name": "VSendResolved"
        },
        "sound": {
          "type": "string",
          "x-go-name": "Sound"
        },
        "title": {
          "type": "string",
          "x-go-name": "Title"
        },
        "token": {
          "$ref": "#/definitions/Secret"
        },
        "url": {
          "type": "string",
          "x-go-name": "URL"
        },
        "url_title": {
          "type": "string",
          "x-go-name": "URLTitle"
        },
        "user_key": {
          "$ref": "#/definitions/Secret"
        }
      },
      "x-go-package": "github.com/prometheus/alertmanager/config"
    },
    "Receiver": {
      "type": "object",
      "title": "Receiver configuration provides configuration on how to contact a receiver.",
      "properties": {
        "email_configs": {
          "type": "array",
          "items": {
            "$ref": "#/definitions/EmailConfig"
          },
          "x-go-name": "EmailConfigs"
        },
        "name": {
          "description": "A unique identifier for this receiver.",
          "type": "string",
          "x-go-name": "Name"
        },
        "opsgenie_configs": {
          "type": "array",
          "items": {
            "$ref": "#/definitions/OpsGenieConfig"
          },
          "x-go-name": "OpsGenieConfigs"
        },
        "pagerduty_configs": {
          "type": "array",
          "items": {
            "$ref": "#/definitions/PagerdutyConfig"
          },
          "x-go-name": "PagerdutyConfigs"
        },
        "pushover_configs": {
          "type": "array",
          "items": {
            "$ref": "#/definitions/PushoverConfig"
          },
          "x-go-name": "PushoverConfigs"
        },
        "slack_configs": {
          "type": "array",
          "items": {
            "$ref": "#/definitions/SlackConfig"
          },
          "x-go-name": "SlackConfigs"
        },
        "victorops_configs": {
          "type": "array",
          "items": {
            "$ref": "#/definitions/VictorOpsConfig"
          },
          "x-go-name": "VictorOpsConfigs"
        },
        "webhook_configs": {
          "type": "array",
          "items": {
            "$ref": "#/definitions/WebhookConfig"
          },
          "x-go-name": "WebhookConfigs"
        },
        "wechat_configs": {
          "type": "array",
          "items": {
            "$ref": "#/definitions/WechatConfig"
          },
          "x-go-name": "WechatConfigs"
        }
      },
      "$ref": "#/definitions/receiver"
    },
    "Regexp": {
      "description": "A Regexp is safe for concurrent use by multiple goroutines,\nexcept for configuration methods, such as Longest.",
      "type": "object",
      "title": "Regexp is the representation of a compiled regular expression.",
      "x-go-package": "regexp"
    },
    "RelativeTimeRange": {
      "description": "RelativeTimeRange is the per query start and end time\nfor requests.",
      "type": "object",
      "properties": {
        "from": {
          "$ref": "#/definitions/Duration"
        },
        "to": {
          "$ref": "#/definitions/Duration"
        }
      },
      "x-go-package": "github.com/grafana/grafana/pkg/services/ngalert/models"
    },
    "ResponseDetails": {
      "type": "object",
      "properties": {
        "msg": {
          "type": "string",
          "x-go-name": "Msg"
        }
      },
      "x-go-package": "github.com/grafana/grafana/pkg/services/ngalert/api/tooling/definitions"
    },
    "Route": {
      "type": "object",
      "title": "A Route is a node that contains definitions of how to handle alerts.",
      "properties": {
        "continue": {
          "type": "boolean",
          "x-go-name": "Continue"
        },
        "group_by": {
          "type": "array",
          "items": {
            "type": "string"
          },
          "x-go-name": "GroupByStr"
        },
        "group_interval": {
          "$ref": "#/definitions/Duration"
        },
        "group_wait": {
          "$ref": "#/definitions/Duration"
        },
        "match": {
          "description": "Deprecated. Remove before v1.0 release.",
          "type": "object",
          "additionalProperties": {
            "type": "string"
          },
          "x-go-name": "Match"
        },
        "match_re": {
          "$ref": "#/definitions/MatchRegexps"
        },
        "matchers": {
          "$ref": "#/definitions/Matchers"
        },
        "mute_time_intervals": {
          "type": "array",
          "items": {
            "type": "string"
          },
          "x-go-name": "MuteTimeIntervals"
        },
        "receiver": {
          "type": "string",
          "x-go-name": "Receiver"
        },
        "repeat_interval": {
          "$ref": "#/definitions/Duration"
        },
        "routes": {
          "type": "array",
          "items": {
            "$ref": "#/definitions/Route"
          },
          "x-go-name": "Routes"
        }
      },
      "x-go-package": "github.com/prometheus/alertmanager/config"
    },
    "Rule": {
      "description": "adapted from cortex",
      "type": "object",
      "required": [
        "name",
        "query",
        "health",
        "type"
      ],
      "properties": {
        "evaluationTime": {
          "type": "number",
          "format": "double",
          "x-go-name": "EvaluationTime"
        },
        "health": {
          "type": "string",
          "x-go-name": "Health"
        },
        "labels": {
          "$ref": "#/definitions/labels"
        },
        "lastError": {
          "type": "string",
          "x-go-name": "LastError"
        },
        "lastEvaluation": {
          "type": "string",
          "format": "date-time",
          "x-go-name": "LastEvaluation"
        },
        "name": {
          "type": "string",
          "x-go-name": "Name"
        },
        "query": {
          "type": "string",
          "x-go-name": "Query"
        },
        "type": {
          "$ref": "#/definitions/RuleType"
        }
      },
      "x-go-package": "github.com/grafana/grafana/pkg/services/ngalert/api/tooling/definitions"
    },
    "RuleDiscovery": {
      "type": "object",
      "required": [
        "groups"
      ],
      "properties": {
        "groups": {
          "type": "array",
          "items": {
            "$ref": "#/definitions/RuleGroup"
          },
          "x-go-name": "RuleGroups"
        }
      },
      "x-go-package": "github.com/grafana/grafana/pkg/services/ngalert/api/tooling/definitions"
    },
    "RuleGroup": {
      "type": "object",
      "required": [
        "name",
        "file",
        "rules",
        "interval"
      ],
      "properties": {
        "evaluationTime": {
          "type": "number",
          "format": "double",
          "x-go-name": "EvaluationTime"
        },
        "file": {
          "type": "string",
          "x-go-name": "File"
        },
        "interval": {
          "type": "number",
          "format": "double",
          "x-go-name": "Interval"
        },
        "lastEvaluation": {
          "type": "string",
          "format": "date-time",
          "x-go-name": "LastEvaluation"
        },
        "name": {
          "type": "string",
          "x-go-name": "Name"
        },
        "rules": {
          "description": "In order to preserve rule ordering, while exposing type (alerting or recording)\nspecific properties, both alerting and recording rules are exposed in the\nsame array.",
          "type": "array",
          "items": {
            "$ref": "#/definitions/AlertingRule"
          },
          "x-go-name": "Rules"
        }
      },
      "x-go-package": "github.com/grafana/grafana/pkg/services/ngalert/api/tooling/definitions"
    },
    "RuleGroupConfigResponse": {
      "type": "object",
      "properties": {
        "interval": {
          "$ref": "#/definitions/Duration"
        },
        "name": {
          "type": "string",
          "x-go-name": "Name"
        },
        "rules": {
          "type": "array",
          "items": {
            "$ref": "#/definitions/GettableExtendedRuleNode"
          },
          "x-go-name": "Rules"
        }
      },
      "x-go-package": "github.com/grafana/grafana/pkg/services/ngalert/api/tooling/definitions"
    },
    "RuleResponse": {
      "type": "object",
      "required": [
        "status"
      ],
      "properties": {
        "data": {
          "$ref": "#/definitions/RuleDiscovery"
        },
        "error": {
          "type": "string",
          "x-go-name": "Error"
        },
        "errorType": {
          "$ref": "#/definitions/ErrorType"
        },
        "status": {
          "type": "string",
          "x-go-name": "Status"
        }
      },
      "x-go-package": "github.com/grafana/grafana/pkg/services/ngalert/api/tooling/definitions"
    },
    "RuleType": {
      "type": "string",
      "title": "RuleType models the type of a rule.",
      "x-go-package": "github.com/prometheus/client_golang/api/prometheus/v1"
    },
    "Sample": {
      "type": "object",
      "title": "Sample is a single sample belonging to a metric.",
      "properties": {
        "Metric": {
          "$ref": "#/definitions/Labels"
        },
        "T": {
          "type": "integer",
          "format": "int64"
        },
        "V": {
          "type": "number",
          "format": "double"
        }
      },
      "x-go-package": "github.com/prometheus/prometheus/promql"
    },
    "Secret": {
      "type": "string",
      "title": "Secret special type for storing secrets.",
      "x-go-package": "github.com/prometheus/common/config"
    },
    "SecretURL": {
      "title": "SecretURL is a URL that must not be revealed on marshaling.",
      "$ref": "#/definitions/URL"
    },
    "SecureJsonData": {
      "description": "SecureJsonData is used to store encrypted data (for example in data_source table). Only values are separately\nencrypted.",
      "type": "object",
      "additionalProperties": {
        "type": "array",
        "items": {
          "type": "integer",
          "format": "uint8"
        }
      },
      "x-go-package": "github.com/grafana/grafana/pkg/components/securejsondata"
    },
    "SlackAction": {
      "description": "See https://api.slack.com/docs/message-attachments#action_fields and https://api.slack.com/docs/message-buttons\nfor more information.",
      "type": "object",
      "title": "SlackAction configures a single Slack action that is sent with each notification.",
      "properties": {
        "confirm": {
          "$ref": "#/definitions/SlackConfirmationField"
        },
        "name": {
          "type": "string",
          "x-go-name": "Name"
        },
        "style": {
          "type": "string",
          "x-go-name": "Style"
        },
        "text": {
          "type": "string",
          "x-go-name": "Text"
        },
        "type": {
          "type": "string",
          "x-go-name": "Type"
        },
        "url": {
          "type": "string",
          "x-go-name": "URL"
        },
        "value": {
          "type": "string",
          "x-go-name": "Value"
        }
      },
      "x-go-package": "github.com/prometheus/alertmanager/config"
    },
    "SlackConfig": {
      "type": "object",
      "title": "SlackConfig configures notifications via Slack.",
      "properties": {
        "actions": {
          "type": "array",
          "items": {
            "$ref": "#/definitions/SlackAction"
          },
          "x-go-name": "Actions"
        },
        "api_url": {
          "$ref": "#/definitions/SecretURL"
        },
        "callback_id": {
          "type": "string",
          "x-go-name": "CallbackID"
        },
        "channel": {
          "description": "Slack channel override, (like #other-channel or @username).",
          "type": "string",
          "x-go-name": "Channel"
        },
        "color": {
          "type": "string",
          "x-go-name": "Color"
        },
        "fallback": {
          "type": "string",
          "x-go-name": "Fallback"
        },
        "fields": {
          "type": "array",
          "items": {
            "$ref": "#/definitions/SlackField"
          },
          "x-go-name": "Fields"
        },
        "footer": {
          "type": "string",
          "x-go-name": "Footer"
        },
        "http_config": {
          "$ref": "#/definitions/HTTPClientConfig"
        },
        "icon_emoji": {
          "type": "string",
          "x-go-name": "IconEmoji"
        },
        "icon_url": {
          "type": "string",
          "x-go-name": "IconURL"
        },
        "image_url": {
          "type": "string",
          "x-go-name": "ImageURL"
        },
        "link_names": {
          "type": "boolean",
          "x-go-name": "LinkNames"
        },
        "mrkdwn_in": {
          "type": "array",
          "items": {
            "type": "string"
          },
          "x-go-name": "MrkdwnIn"
        },
        "pretext": {
          "type": "string",
          "x-go-name": "Pretext"
        },
        "send_resolved": {
          "type": "boolean",
          "x-go-name": "VSendResolved"
        },
        "short_fields": {
          "type": "boolean",
          "x-go-name": "ShortFields"
        },
        "text": {
          "type": "string",
          "x-go-name": "Text"
        },
        "thumb_url": {
          "type": "string",
          "x-go-name": "ThumbURL"
        },
        "title": {
          "type": "string",
          "x-go-name": "Title"
        },
        "title_link": {
          "type": "string",
          "x-go-name": "TitleLink"
        },
        "username": {
          "type": "string",
          "x-go-name": "Username"
        }
      },
      "x-go-package": "github.com/prometheus/alertmanager/config"
    },
    "SlackConfirmationField": {
      "description": "SlackConfirmationField protect users from destructive actions or particularly distinguished decisions\nby asking them to confirm their button click one more time.\nSee https://api.slack.com/docs/interactive-message-field-guide#confirmation_fields for more information.",
      "type": "object",
      "properties": {
        "dismiss_text": {
          "type": "string",
          "x-go-name": "DismissText"
        },
        "ok_text": {
          "type": "string",
          "x-go-name": "OkText"
        },
        "text": {
          "type": "string",
          "x-go-name": "Text"
        },
        "title": {
          "type": "string",
          "x-go-name": "Title"
        }
      },
      "x-go-package": "github.com/prometheus/alertmanager/config"
    },
    "SlackField": {
      "description": "Each field must contain a title, value, and optionally, a boolean value to indicate if the field\nis short enough to be displayed next to other fields designated as short.\nSee https://api.slack.com/docs/message-attachments#fields for more information.",
      "type": "object",
      "title": "SlackField configures a single Slack field that is sent with each notification.",
      "properties": {
        "short": {
          "type": "boolean",
          "x-go-name": "Short"
        },
        "title": {
          "type": "string",
          "x-go-name": "Title"
        },
        "value": {
          "type": "string",
          "x-go-name": "Value"
        }
      },
      "x-go-package": "github.com/prometheus/alertmanager/config"
    },
    "SmtpNotEnabled": {
      "$ref": "#/definitions/ResponseDetails"
    },
    "Success": {
      "$ref": "#/definitions/ResponseDetails"
    },
    "TLSConfig": {
      "type": "object",
      "title": "TLSConfig configures the options for TLS connections.",
      "properties": {
        "CAFile": {
          "description": "The CA cert to use for the targets.",
          "type": "string"
        },
        "CertFile": {
          "description": "The client cert file for the targets.",
          "type": "string"
        },
        "InsecureSkipVerify": {
          "description": "Disable target certificate validation.",
          "type": "boolean"
        },
        "KeyFile": {
          "description": "The client key file for the targets.",
          "type": "string"
        },
        "ServerName": {
          "description": "Used to verify the hostname for the targets.",
          "type": "string"
        }
      },
      "x-go-package": "github.com/prometheus/common/config"
    },
    "TestRulePayload": {
      "type": "object",
      "properties": {
        "expr": {
          "type": "string",
          "x-go-name": "Expr",
          "example": "(node_filesystem_avail_bytes{fstype!=\"\",job=\"integrations/node_exporter\"} node_filesystem_size_bytes{fstype!=\"\",job=\"integrations/node_exporter\"} * 100 \u003c 5 and node_filesystem_readonly{fstype!=\"\",job=\"integrations/node_exporter\"} == 0)"
        },
        "grafana_condition": {
          "$ref": "#/definitions/EvalAlertConditionCommand"
        }
      },
      "x-go-package": "github.com/grafana/grafana/pkg/services/ngalert/api/tooling/definitions"
    },
    "TestRuleResponse": {
      "type": "object",
      "properties": {
        "alerts": {
          "$ref": "#/definitions/Vector"
        },
        "grafana_alert_instances": {
          "$ref": "#/definitions/AlertInstancesResponse"
        }
      },
      "x-go-package": "github.com/grafana/grafana/pkg/services/ngalert/api/tooling/definitions"
    },
    "URL": {
      "description": "The general form represented is:\n\n[scheme:][//[userinfo@]host][/]path[?query][#fragment]\n\nURLs that do not start with a slash after the scheme are interpreted as:\n\nscheme:opaque[?query][#fragment]\n\nNote that the Path field is stored in decoded form: /%47%6f%2f becomes /Go/.\nA consequence is that it is impossible to tell which slashes in the Path were\nslashes in the raw URL and which were %2f. This distinction is rarely important,\nbut when it is, the code should use RawPath, an optional field which only gets\nset if the default encoding is different from Path.\n\nURL's String method uses the EscapedPath method to obtain the path. See the\nEscapedPath method for more details.",
      "type": "object",
      "title": "A URL represents a parsed URL (technically, a URI reference).",
      "properties": {
        "ForceQuery": {
          "type": "boolean"
        },
        "Fragment": {
          "type": "string"
        },
        "Host": {
          "type": "string"
        },
        "Opaque": {
          "type": "string"
        },
        "Path": {
          "type": "string"
        },
        "RawFragment": {
          "type": "string"
        },
        "RawPath": {
          "type": "string"
        },
        "RawQuery": {
          "type": "string"
        },
        "Scheme": {
          "type": "string"
        },
        "User": {
          "$ref": "#/definitions/Userinfo"
        }
      },
      "x-go-package": "net/url"
    },
    "Userinfo": {
      "description": "The Userinfo type is an immutable encapsulation of username and\npassword details for a URL. An existing Userinfo value is guaranteed\nto have a username set (potentially empty, as allowed by RFC 2396),\nand optionally a password.",
      "type": "object",
      "x-go-package": "net/url"
    },
    "ValidationError": {
      "type": "object",
      "properties": {
        "msg": {
          "type": "string",
          "x-go-name": "Msg"
        }
      },
      "x-go-package": "github.com/grafana/grafana/pkg/services/ngalert/api/tooling/definitions"
    },
    "Vector": {
      "description": "Vector is basically only an alias for model.Samples, but the\ncontract is that in a Vector, all Samples have the same timestamp.",
      "type": "array",
      "items": {
        "$ref": "#/definitions/Sample"
      },
      "x-go-package": "github.com/prometheus/prometheus/promql"
    },
    "VictorOpsConfig": {
      "type": "object",
      "title": "VictorOpsConfig configures notifications via VictorOps.",
      "properties": {
        "api_key": {
          "$ref": "#/definitions/Secret"
        },
        "api_url": {
          "$ref": "#/definitions/URL"
        },
        "custom_fields": {
          "type": "object",
          "additionalProperties": {
            "type": "string"
          },
          "x-go-name": "CustomFields"
        },
        "entity_display_name": {
          "type": "string",
          "x-go-name": "EntityDisplayName"
        },
        "http_config": {
          "$ref": "#/definitions/HTTPClientConfig"
        },
        "message_type": {
          "type": "string",
          "x-go-name": "MessageType"
        },
        "monitoring_tool": {
          "type": "string",
          "x-go-name": "MonitoringTool"
        },
        "routing_key": {
          "type": "string",
          "x-go-name": "RoutingKey"
        },
        "send_resolved": {
          "type": "boolean",
          "x-go-name": "VSendResolved"
        },
        "state_message": {
          "type": "string",
          "x-go-name": "StateMessage"
        }
      },
      "x-go-package": "github.com/prometheus/alertmanager/config"
    },
    "WebhookConfig": {
      "type": "object",
      "title": "WebhookConfig configures notifications via a generic webhook.",
      "properties": {
        "http_config": {
          "$ref": "#/definitions/HTTPClientConfig"
        },
        "max_alerts": {
          "description": "MaxAlerts is the maximum number of alerts to be sent per webhook message.\nAlerts exceeding this threshold will be truncated. Setting this to 0\nallows an unlimited number of alerts.",
          "type": "integer",
          "format": "uint64",
          "x-go-name": "MaxAlerts"
        },
        "send_resolved": {
          "type": "boolean",
          "x-go-name": "VSendResolved"
        },
        "url": {
          "$ref": "#/definitions/URL"
        }
      },
      "x-go-package": "github.com/prometheus/alertmanager/config"
    },
    "WechatConfig": {
      "type": "object",
      "title": "WechatConfig configures notifications via Wechat.",
      "properties": {
        "agent_id": {
          "type": "string",
          "x-go-name": "AgentID"
        },
        "api_secret": {
          "$ref": "#/definitions/Secret"
        },
        "api_url": {
          "$ref": "#/definitions/URL"
        },
        "corp_id": {
          "type": "string",
          "x-go-name": "CorpID"
        },
        "http_config": {
          "$ref": "#/definitions/HTTPClientConfig"
        },
        "message": {
          "type": "string",
          "x-go-name": "Message"
        },
        "message_type": {
          "type": "string",
          "x-go-name": "MessageType"
        },
        "send_resolved": {
          "type": "boolean",
          "x-go-name": "VSendResolved"
        },
        "to_party": {
          "type": "string",
          "x-go-name": "ToParty"
        },
        "to_tag": {
          "type": "string",
          "x-go-name": "ToTag"
        },
        "to_user": {
          "type": "string",
          "x-go-name": "ToUser"
        }
      },
      "x-go-package": "github.com/prometheus/alertmanager/config"
    },
    "alert": {
      "description": "Alert alert",
      "type": "object",
      "required": [
        "labels"
      ],
      "properties": {
        "generatorURL": {
          "description": "generator URL\nFormat: uri",
          "type": "string",
          "format": "uri",
          "x-go-name": "GeneratorURL"
        },
        "labels": {
          "$ref": "#/definitions/labelSet"
        }
      },
      "x-go-name": "Alert",
      "x-go-package": "github.com/prometheus/alertmanager/api/v2/models"
    },
    "alertGroup": {
      "description": "AlertGroup alert group",
      "type": "object",
      "required": [
        "alerts",
        "labels",
        "receiver"
      ],
      "properties": {
        "alerts": {
          "description": "alerts",
          "type": "array",
          "items": {
            "$ref": "#/definitions/GettableAlert"
          },
          "x-go-name": "Alerts"
        },
        "labels": {
          "$ref": "#/definitions/labelSet"
        },
        "receiver": {
          "$ref": "#/definitions/Receiver"
        }
      },
      "x-go-name": "AlertGroup",
      "x-go-package": "github.com/prometheus/alertmanager/api/v2/models"
    },
    "alertGroups": {
      "description": "AlertGroups alert groups",
      "type": "array",
      "items": {
        "$ref": "#/definitions/alertGroup"
      },
      "x-go-name": "AlertGroups",
      "x-go-package": "github.com/prometheus/alertmanager/api/v2/models"
    },
    "alertStatus": {
      "description": "AlertStatus alert status",
      "type": "object",
      "required": [
        "inhibitedBy",
        "silencedBy",
        "state"
      ],
      "properties": {
        "inhibitedBy": {
          "description": "inhibited by",
          "type": "array",
          "items": {
            "type": "string"
          },
          "x-go-name": "InhibitedBy"
        },
        "silencedBy": {
          "description": "silenced by",
          "type": "array",
          "items": {
            "type": "string"
          },
          "x-go-name": "SilencedBy"
        },
        "state": {
          "description": "state",
          "type": "string",
          "enum": [
            "[unprocessed active suppressed]"
          ],
          "x-go-name": "State"
        }
      },
      "x-go-name": "AlertStatus",
      "x-go-package": "github.com/prometheus/alertmanager/api/v2/models"
    },
    "alertmanagerConfig": {
      "description": "AlertmanagerConfig alertmanager config",
      "type": "object",
      "required": [
        "original"
      ],
      "properties": {
        "original": {
          "description": "original",
          "type": "string",
          "x-go-name": "Original"
        }
      },
      "x-go-name": "AlertmanagerConfig",
      "x-go-package": "github.com/prometheus/alertmanager/api/v2/models"
    },
    "alertmanagerStatus": {
      "description": "AlertmanagerStatus alertmanager status",
      "type": "object",
      "required": [
        "cluster",
        "config",
        "uptime",
        "versionInfo"
      ],
      "properties": {
        "cluster": {
          "$ref": "#/definitions/clusterStatus"
        },
        "config": {
          "$ref": "#/definitions/alertmanagerConfig"
        },
        "uptime": {
          "description": "uptime",
          "type": "string",
          "format": "date-time",
          "x-go-name": "Uptime"
        },
        "versionInfo": {
          "$ref": "#/definitions/versionInfo"
        }
      },
      "x-go-name": "AlertmanagerStatus",
      "x-go-package": "github.com/prometheus/alertmanager/api/v2/models"
    },
    "clusterStatus": {
      "description": "ClusterStatus cluster status",
      "type": "object",
      "required": [
        "status"
      ],
      "properties": {
        "name": {
          "description": "name",
          "type": "string",
          "x-go-name": "Name"
        },
        "peers": {
          "description": "peers",
          "type": "array",
          "items": {
            "$ref": "#/definitions/peerStatus"
          },
          "x-go-name": "Peers"
        },
        "status": {
          "description": "status",
          "type": "string",
          "enum": [
            "[ready settling disabled]"
          ],
          "x-go-name": "Status"
        }
      },
      "x-go-name": "ClusterStatus",
      "x-go-package": "github.com/prometheus/alertmanager/api/v2/models"
    },
    "duration": {
      "$ref": "#/definitions/Duration"
    },
    "gettableAlert": {
      "description": "GettableAlert gettable alert",
      "type": "object",
      "required": [
        "labels",
        "annotations",
        "endsAt",
        "fingerprint",
        "receivers",
        "startsAt",
        "status",
        "updatedAt"
      ],
      "properties": {
        "annotations": {
          "$ref": "#/definitions/labelSet"
        },
        "endsAt": {
          "description": "ends at",
          "type": "string",
          "format": "date-time",
          "x-go-name": "EndsAt"
        },
        "fingerprint": {
          "description": "fingerprint",
          "type": "string",
          "x-go-name": "Fingerprint"
        },
        "generatorURL": {
          "description": "generator URL\nFormat: uri",
          "type": "string",
          "format": "uri",
          "x-go-name": "GeneratorURL"
        },
        "labels": {
          "$ref": "#/definitions/labelSet"
        },
        "receivers": {
          "description": "receivers",
          "type": "array",
          "items": {
            "$ref": "#/definitions/Receiver"
          },
          "x-go-name": "Receivers"
        },
        "startsAt": {
          "description": "starts at",
          "type": "string",
          "format": "date-time",
          "x-go-name": "StartsAt"
        },
        "status": {
          "$ref": "#/definitions/alertStatus"
        },
        "updatedAt": {
          "description": "updated at",
          "type": "string",
          "format": "date-time",
          "x-go-name": "UpdatedAt"
        }
      },
      "x-go-name": "GettableAlert",
      "x-go-package": "github.com/prometheus/alertmanager/api/v2/models"
    },
    "gettableAlerts": {
      "description": "GettableAlerts gettable alerts",
      "type": "array",
      "items": {
        "$ref": "#/definitions/GettableAlert"
      },
      "x-go-name": "GettableAlerts",
      "x-go-package": "github.com/prometheus/alertmanager/api/v2/models"
    },
    "gettableSilence": {
      "description": "GettableSilence gettable silence",
      "type": "object",
      "required": [
        "comment",
        "createdBy",
        "endsAt",
        "matchers",
        "startsAt",
        "id",
        "status",
        "updatedAt"
      ],
      "properties": {
        "comment": {
          "description": "comment",
          "type": "string",
          "x-go-name": "Comment"
        },
        "createdBy": {
          "description": "created by",
          "type": "string",
          "x-go-name": "CreatedBy"
        },
        "endsAt": {
          "description": "ends at",
          "type": "string",
          "format": "date-time",
          "x-go-name": "EndsAt"
        },
        "id": {
          "description": "id",
          "type": "string",
          "x-go-name": "ID"
        },
        "matchers": {
          "$ref": "#/definitions/matchers"
        },
        "startsAt": {
          "description": "starts at",
          "type": "string",
          "format": "date-time",
          "x-go-name": "StartsAt"
        },
        "status": {
          "$ref": "#/definitions/silenceStatus"
        },
        "updatedAt": {
          "description": "updated at",
          "type": "string",
          "format": "date-time",
          "x-go-name": "UpdatedAt"
        }
      },
      "x-go-name": "GettableSilence",
      "x-go-package": "github.com/prometheus/alertmanager/api/v2/models"
    },
    "gettableSilences": {
      "description": "GettableSilences gettable silences",
      "type": "array",
      "items": {
        "$ref": "#/definitions/gettableSilence"
      },
      "x-go-name": "GettableSilences",
      "x-go-package": "github.com/prometheus/alertmanager/api/v2/models"
    },
    "labelSet": {
      "description": "LabelSet label set",
      "type": "object",
      "additionalProperties": {
        "type": "string"
      },
      "x-go-name": "LabelSet",
      "x-go-package": "github.com/prometheus/alertmanager/api/v2/models"
    },
    "labels": {
      "description": "The custom marshaling for labels.Labels ends up doing this anyways.",
      "type": "object",
      "title": "override the labels type with a map for generation.",
      "additionalProperties": {
        "type": "string"
      },
      "x-go-package": "github.com/grafana/grafana/pkg/services/ngalert/api/tooling/definitions"
    },
    "matcher": {
      "description": "Matcher matcher",
      "type": "object",
      "required": [
        "isRegex",
        "name",
        "value"
      ],
      "properties": {
        "isEqual": {
          "description": "is equal",
          "type": "boolean",
          "x-go-name": "IsEqual"
        },
        "isRegex": {
          "description": "is regex",
          "type": "boolean",
          "x-go-name": "IsRegex"
        },
        "name": {
          "description": "name",
          "type": "string",
          "x-go-name": "Name"
        },
        "value": {
          "description": "value",
          "type": "string",
          "x-go-name": "Value"
        }
      },
      "x-go-name": "Matcher",
      "x-go-package": "github.com/prometheus/alertmanager/api/v2/models"
    },
    "matchers": {
      "description": "Matchers matchers",
      "type": "array",
      "items": {
        "$ref": "#/definitions/matcher"
      },
      "x-go-name": "Matchers",
      "x-go-package": "github.com/prometheus/alertmanager/api/v2/models"
    },
    "peerStatus": {
      "description": "PeerStatus peer status",
      "type": "object",
      "required": [
        "address",
        "name"
      ],
      "properties": {
        "address": {
          "description": "address",
          "type": "string",
          "x-go-name": "Address"
        },
        "name": {
          "description": "name",
          "type": "string",
          "x-go-name": "Name"
        }
      },
      "x-go-name": "PeerStatus",
      "x-go-package": "github.com/prometheus/alertmanager/api/v2/models"
    },
    "postableAlert": {
      "description": "PostableAlert postable alert",
      "type": "object",
      "required": [
        "labels"
      ],
      "properties": {
        "annotations": {
          "$ref": "#/definitions/labelSet"
        },
        "endsAt": {
          "description": "ends at\nFormat: date-time",
          "type": "string",
          "format": "date-time",
          "x-go-name": "EndsAt"
        },
        "generatorURL": {
          "description": "generator URL\nFormat: uri",
          "type": "string",
          "format": "uri",
          "x-go-name": "GeneratorURL"
        },
        "labels": {
          "$ref": "#/definitions/labelSet"
        },
        "startsAt": {
          "description": "starts at\nFormat: date-time",
          "type": "string",
          "format": "date-time",
          "x-go-name": "StartsAt"
        }
      },
      "x-go-name": "PostableAlert",
      "x-go-package": "github.com/prometheus/alertmanager/api/v2/models"
    },
    "postableAlerts": {
      "description": "PostableAlerts postable alerts",
      "type": "array",
      "items": {
        "$ref": "#/definitions/postableAlert"
      },
      "x-go-name": "PostableAlerts",
      "x-go-package": "github.com/prometheus/alertmanager/api/v2/models"
    },
    "postableSilence": {
      "description": "PostableSilence postable silence",
      "type": "object",
      "required": [
        "comment",
        "createdBy",
        "endsAt",
        "matchers",
        "startsAt"
      ],
      "properties": {
        "comment": {
          "description": "comment",
          "type": "string",
          "x-go-name": "Comment"
        },
        "createdBy": {
          "description": "created by",
          "type": "string",
          "x-go-name": "CreatedBy"
        },
        "endsAt": {
          "description": "ends at",
          "type": "string",
          "format": "date-time",
          "x-go-name": "EndsAt"
        },
        "id": {
          "description": "id",
          "type": "string",
          "x-go-name": "ID"
        },
        "matchers": {
          "$ref": "#/definitions/matchers"
        },
        "startsAt": {
          "description": "starts at",
          "type": "string",
          "format": "date-time",
          "x-go-name": "StartsAt"
        }
      },
      "x-go-name": "PostableSilence",
      "x-go-package": "github.com/prometheus/alertmanager/api/v2/models"
    },
    "receiver": {
      "description": "Receiver receiver",
      "type": "object",
      "required": [
        "name"
      ],
      "properties": {
        "name": {
          "description": "name",
          "type": "string",
          "x-go-name": "Name"
        }
      },
      "x-go-name": "Receiver",
      "x-go-package": "github.com/prometheus/alertmanager/api/v2/models"
    },
    "silence": {
      "description": "Silence silence",
      "type": "object",
      "required": [
        "comment",
        "createdBy",
        "endsAt",
        "matchers",
        "startsAt"
      ],
      "properties": {
        "comment": {
          "description": "comment",
          "type": "string",
          "x-go-name": "Comment"
        },
        "createdBy": {
          "description": "created by",
          "type": "string",
          "x-go-name": "CreatedBy"
        },
        "endsAt": {
          "description": "ends at",
          "type": "string",
          "format": "date-time",
          "x-go-name": "EndsAt"
        },
        "matchers": {
          "$ref": "#/definitions/matchers"
        },
        "startsAt": {
          "description": "starts at",
          "type": "string",
          "format": "date-time",
          "x-go-name": "StartsAt"
        }
      },
      "x-go-name": "Silence",
      "x-go-package": "github.com/prometheus/alertmanager/api/v2/models"
    },
    "silenceStatus": {
      "description": "SilenceStatus silence status",
      "type": "object",
      "required": [
        "state"
      ],
      "properties": {
        "state": {
          "description": "state",
          "type": "string",
          "enum": [
            "[expired active pending]"
          ],
          "x-go-name": "State"
        }
      },
      "x-go-name": "SilenceStatus",
      "x-go-package": "github.com/prometheus/alertmanager/api/v2/models"
    },
    "versionInfo": {
      "description": "VersionInfo version info",
      "type": "object",
      "required": [
        "branch",
        "buildDate",
        "buildUser",
        "goVersion",
        "revision",
        "version"
      ],
      "properties": {
        "branch": {
          "description": "branch",
          "type": "string",
          "x-go-name": "Branch"
        },
        "buildDate": {
          "description": "build date",
          "type": "string",
          "x-go-name": "BuildDate"
        },
        "buildUser": {
          "description": "build user",
          "type": "string",
          "x-go-name": "BuildUser"
        },
        "goVersion": {
          "description": "go version",
          "type": "string",
          "x-go-name": "GoVersion"
        },
        "revision": {
          "description": "revision",
          "type": "string",
          "x-go-name": "Revision"
        },
        "version": {
          "description": "version",
          "type": "string",
          "x-go-name": "Version"
        }
      },
      "x-go-name": "VersionInfo",
      "x-go-package": "github.com/prometheus/alertmanager/api/v2/models"
    }
  }
}<|MERGE_RESOLUTION|>--- conflicted
+++ resolved
@@ -1,14 +1,10 @@
 {
   "swagger": "2.0",
-<<<<<<< HEAD
-  "info": {},
-=======
   "info": {
     "description": "Package definitions includes the types required for generating or consuming an OpenAPI\nspec for the Unified Alerting API.\nDocumentation of the API.",
     "version": "1.1.0"
   },
   "basePath": "/api/v1",
->>>>>>> 18bbbaf5
   "paths": {
     "/api/alertmanager/{Recipient}/api/v2/alerts": {
       "get": {
