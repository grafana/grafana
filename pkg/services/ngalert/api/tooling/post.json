{
 "basePath": "/api/v1",
 "consumes": [
  "application/json"
 ],
 "definitions": {
  "Ack": {
   "type": "object",
   "x-go-package": "github.com/grafana/grafana/pkg/services/ngalert/api/tooling/definitions"
  },
  "Alert": {
   "properties": {
    "activeAt": {
     "format": "date-time",
     "type": "string",
     "x-go-name": "ActiveAt"
    },
    "annotations": {
     "$ref": "#/definitions/labels"
    },
    "labels": {
     "$ref": "#/definitions/labels"
    },
    "state": {
     "type": "string",
     "x-go-name": "State"
    },
    "value": {
     "type": "string",
     "x-go-name": "Value"
    }
   },
   "required": [
    "labels",
    "annotations",
    "state",
    "value"
   ],
   "title": "Alert has info for an alert.",
   "type": "object",
   "x-go-package": "github.com/grafana/grafana/pkg/services/ngalert/api/tooling/definitions"
  },
  "AlertDiscovery": {
   "properties": {
    "alerts": {
     "items": {
      "$ref": "#/definitions/Alert"
     },
     "type": "array",
     "x-go-name": "Alerts"
    }
   },
   "required": [
    "alerts"
   ],
   "title": "AlertDiscovery has info for all active alerts.",
   "type": "object",
   "x-go-package": "github.com/grafana/grafana/pkg/services/ngalert/api/tooling/definitions"
  },
<<<<<<< HEAD
=======
  "AlertGroup": {},
  "AlertGroups": {},
>>>>>>> f3f3fcc7
  "AlertInstancesResponse": {
   "properties": {
    "instances": {
     "description": "Instances is an array of arrow encoded dataframes\neach frame has a single row, and a column for each instance (alert identified by unique labels) with a boolean value (firing/not firing)",
     "items": {
      "items": {
       "format": "uint8",
       "type": "integer"
      },
      "type": "array"
     },
     "type": "array",
     "x-go-name": "Instances"
    }
   },
   "type": "object",
   "x-go-package": "github.com/grafana/grafana/pkg/services/ngalert/api/tooling/definitions"
  },
  "AlertManager": {
   "properties": {
    "url": {
     "type": "string",
     "x-go-name": "URL"
    }
   },
   "title": "AlertManager models a configured Alert Manager.",
   "type": "object",
   "x-go-package": "github.com/prometheus/client_golang/api/prometheus/v1"
  },
  "AlertManagersResult": {
   "properties": {
    "activeAlertManagers": {
     "items": {
      "$ref": "#/definitions/AlertManager"
     },
     "type": "array",
     "x-go-name": "Active"
    },
    "droppedAlertManagers": {
     "items": {
      "$ref": "#/definitions/AlertManager"
     },
     "type": "array",
     "x-go-name": "Dropped"
    }
   },
   "title": "AlertManagersResult contains the result from querying the alertmanagers endpoint.",
   "type": "object",
   "x-go-package": "github.com/prometheus/client_golang/api/prometheus/v1"
  },
  "AlertQuery": {
   "properties": {
    "datasourceUid": {
     "description": "Grafana data source unique identifier; it should be '-100' for a Server Side Expression operation.",
     "type": "string",
     "x-go-name": "DatasourceUID"
    },
    "model": {
     "description": "JSON is the raw JSON query and includes the above properties as well as custom properties.",
     "type": "object",
     "x-go-name": "Model"
    },
    "queryType": {
     "description": "QueryType is an optional identifier for the type of query.\nIt can be used to distinguish different types of queries.",
     "type": "string",
     "x-go-name": "QueryType"
    },
    "refId": {
     "description": "RefID is the unique identifier of the query, set by the frontend call.",
     "type": "string",
     "x-go-name": "RefID"
    },
    "relativeTimeRange": {
     "$ref": "#/definitions/RelativeTimeRange"
    }
   },
   "title": "AlertQuery represents a single query associated with an alert definition.",
   "type": "object",
   "x-go-package": "github.com/grafana/grafana/pkg/services/ngalert/models"
  },
  "AlertResponse": {
   "properties": {
    "data": {
     "$ref": "#/definitions/AlertDiscovery"
    },
    "error": {
     "type": "string",
     "x-go-name": "Error"
    },
    "errorType": {
     "$ref": "#/definitions/ErrorType"
    },
    "status": {
     "type": "string",
     "x-go-name": "Status"
    }
   },
   "required": [
    "status"
   ],
   "type": "object",
   "x-go-package": "github.com/grafana/grafana/pkg/services/ngalert/api/tooling/definitions"
  },
  "AlertingRule": {
   "description": "adapted from cortex",
   "properties": {
    "alerts": {
     "items": {
      "$ref": "#/definitions/Alert"
     },
     "type": "array",
     "x-go-name": "Alerts"
    },
    "annotations": {
     "$ref": "#/definitions/labels"
    },
    "duration": {
     "format": "double",
     "type": "number",
     "x-go-name": "Duration"
    },
    "evaluationTime": {
     "format": "double",
     "type": "number",
     "x-go-name": "EvaluationTime"
    },
    "health": {
     "type": "string",
     "x-go-name": "Health"
    },
    "labels": {
     "$ref": "#/definitions/labels"
    },
    "lastError": {
     "type": "string",
     "x-go-name": "LastError"
    },
    "lastEvaluation": {
     "format": "date-time",
     "type": "string",
     "x-go-name": "LastEvaluation"
    },
    "name": {
     "type": "string",
     "x-go-name": "Name"
    },
    "query": {
     "type": "string",
     "x-go-name": "Query"
    },
    "state": {
     "description": "State can be \"pending\", \"firing\", \"inactive\".",
     "type": "string",
     "x-go-name": "State"
    },
    "type": {
     "$ref": "#/definitions/RuleType"
    }
   },
   "required": [
    "name",
    "query",
    "health",
    "type",
    "state",
    "annotations",
    "alerts"
   ],
   "type": "object",
   "x-go-package": "github.com/grafana/grafana/pkg/services/ngalert/api/tooling/definitions"
  },
  "ApiRuleNode": {
   "properties": {
    "alert": {
     "type": "string",
     "x-go-name": "Alert"
    },
    "annotations": {
     "additionalProperties": {
      "type": "string"
     },
     "type": "object",
     "x-go-name": "Annotations"
    },
    "expr": {
     "type": "string",
     "x-go-name": "Expr"
    },
    "for": {
     "$ref": "#/definitions/Duration"
    },
    "labels": {
     "additionalProperties": {
      "type": "string"
     },
     "type": "object",
     "x-go-name": "Labels"
    },
    "record": {
     "type": "string",
     "x-go-name": "Record"
    }
   },
   "type": "object",
   "x-go-package": "github.com/grafana/grafana/pkg/services/ngalert/api/tooling/definitions"
  },
  "Authorization": {
   "properties": {
    "credentials": {
     "$ref": "#/definitions/Secret"
    },
    "credentials_file": {
     "type": "string",
     "x-go-name": "CredentialsFile"
    },
    "type": {
     "type": "string",
     "x-go-name": "Type"
    }
   },
   "title": "Authorization contains HTTP authorization credentials.",
   "type": "object",
   "x-go-package": "github.com/prometheus/common/config"
  },
  "BasicAuth": {
   "properties": {
    "password": {
     "$ref": "#/definitions/Secret"
    },
    "password_file": {
     "type": "string",
     "x-go-name": "PasswordFile"
    },
    "username": {
     "type": "string",
     "x-go-name": "Username"
    }
   },
   "title": "BasicAuth contains basic HTTP authentication credentials.",
   "type": "object",
   "x-go-package": "github.com/prometheus/common/config"
  },
  "Config": {
   "properties": {
    "global": {
     "$ref": "#/definitions/GlobalConfig"
    },
    "inhibit_rules": {
     "items": {
      "$ref": "#/definitions/InhibitRule"
     },
     "type": "array",
     "x-go-name": "InhibitRules"
    },
    "route": {
     "$ref": "#/definitions/Route"
    },
    "templates": {
     "items": {
      "type": "string"
     },
     "type": "array",
     "x-go-name": "Templates"
    }
   },
   "title": "Config is the top-level configuration for Alertmanager's config files.",
   "type": "object",
   "x-go-package": "github.com/grafana/grafana/pkg/services/ngalert/api/tooling/definitions"
  },
  "DateTime": {
   "description": "DateTime is a time but it serializes to ISO8601 format with millis\nIt knows how to read 3 different variations of a RFC3339 date time.\nMost APIs we encounter want either millisecond or second precision times.\nThis just tries to make it worry-free.",
   "format": "date-time",
   "type": "string",
   "x-go-package": "github.com/go-openapi/strfmt"
  },
  "DiscoveryBase": {
   "properties": {
    "error": {
     "type": "string",
     "x-go-name": "Error"
    },
    "errorType": {
     "$ref": "#/definitions/ErrorType"
    },
    "status": {
     "type": "string",
     "x-go-name": "Status"
    }
   },
   "required": [
    "status"
   ],
   "type": "object",
   "x-go-package": "github.com/grafana/grafana/pkg/services/ngalert/api/tooling/definitions"
  },
  "Duration": {
   "format": "int64",
   "title": "Duration is a type used for marshalling durations.",
   "type": "integer"
  },
  "EmailConfig": {
   "properties": {
    "auth_identity": {
     "type": "string",
     "x-go-name": "AuthIdentity"
    },
    "auth_password": {
     "$ref": "#/definitions/Secret"
    },
    "auth_secret": {
     "$ref": "#/definitions/Secret"
    },
    "auth_username": {
     "type": "string",
     "x-go-name": "AuthUsername"
    },
    "from": {
     "type": "string",
     "x-go-name": "From"
    },
    "headers": {
     "additionalProperties": {
      "type": "string"
     },
     "type": "object",
     "x-go-name": "Headers"
    },
    "hello": {
     "type": "string",
     "x-go-name": "Hello"
    },
    "html": {
     "type": "string",
     "x-go-name": "HTML"
    },
    "require_tls": {
     "type": "boolean",
     "x-go-name": "RequireTLS"
    },
    "send_resolved": {
     "type": "boolean",
     "x-go-name": "VSendResolved"
    },
    "smarthost": {
     "$ref": "#/definitions/HostPort"
    },
    "text": {
     "type": "string",
     "x-go-name": "Text"
    },
    "tls_config": {
     "$ref": "#/definitions/TLSConfig"
    },
    "to": {
     "description": "Email address to notify.",
     "type": "string",
     "x-go-name": "To"
    }
   },
   "title": "EmailConfig configures notifications via mail.",
   "type": "object",
   "x-go-package": "github.com/prometheus/alertmanager/config"
  },
  "ErrorType": {
   "title": "ErrorType models the different API error types.",
   "type": "string",
   "x-go-package": "github.com/prometheus/client_golang/api/prometheus/v1"
  },
  "EvalAlertConditionCommand": {
   "description": "EvalAlertConditionCommand is the command for evaluating a condition",
   "properties": {
    "condition": {
     "type": "string",
     "x-go-name": "Condition"
    },
    "data": {
     "items": {
      "$ref": "#/definitions/AlertQuery"
     },
     "type": "array",
     "x-go-name": "Data"
    },
    "now": {
     "format": "date-time",
     "type": "string",
     "x-go-name": "Now"
    }
   },
   "type": "object",
   "x-go-package": "github.com/grafana/grafana/pkg/services/ngalert/models"
  },
  "EvalQueriesPayload": {
   "properties": {
    "data": {
     "items": {
      "$ref": "#/definitions/AlertQuery"
     },
     "type": "array",
     "x-go-name": "Data"
    },
    "now": {
     "format": "date-time",
     "type": "string",
     "x-go-name": "Now"
    }
   },
   "type": "object",
   "x-go-package": "github.com/grafana/grafana/pkg/services/ngalert/api/tooling/definitions"
  },
  "EvalQueriesResponse": {},
  "ExtendedReceiver": {
   "properties": {
    "email_configs": {
     "$ref": "#/definitions/EmailConfig"
    },
    "grafana_managed_receiver": {
     "$ref": "#/definitions/PostableGrafanaReceiver"
    },
    "opsgenie_configs": {
     "$ref": "#/definitions/OpsGenieConfig"
    },
    "pagerduty_configs": {
     "$ref": "#/definitions/PagerdutyConfig"
    },
    "pushover_configs": {
     "$ref": "#/definitions/PushoverConfig"
    },
    "slack_configs": {
     "$ref": "#/definitions/SlackConfig"
    },
    "victorops_configs": {
     "$ref": "#/definitions/VictorOpsConfig"
    },
    "webhook_configs": {
     "$ref": "#/definitions/WebhookConfig"
    },
    "wechat_configs": {
     "$ref": "#/definitions/WechatConfig"
    }
   },
   "type": "object",
   "x-go-package": "github.com/grafana/grafana/pkg/services/ngalert/api/tooling/definitions"
  },
  "Failure": {
   "$ref": "#/definitions/ResponseDetails"
  },
<<<<<<< HEAD
=======
  "GettableAlert": {},
  "GettableAlertmanagers": {
   "properties": {
    "data": {
     "$ref": "#/definitions/AlertManagersResult"
    },
    "status": {
     "type": "string",
     "x-go-name": "Status"
    }
   },
   "type": "object",
   "x-go-package": "github.com/grafana/grafana/pkg/services/ngalert/api/tooling/definitions"
  },
  "GettableAlerts": {},
>>>>>>> f3f3fcc7
  "GettableApiAlertingConfig": {
   "properties": {
    "global": {
     "$ref": "#/definitions/GlobalConfig"
    },
    "inhibit_rules": {
     "items": {
      "$ref": "#/definitions/InhibitRule"
     },
     "type": "array",
     "x-go-name": "InhibitRules"
    },
    "receivers": {
     "description": "Override with our superset receiver type",
     "items": {
      "$ref": "#/definitions/GettableApiReceiver"
     },
     "type": "array",
     "x-go-name": "Receivers"
    },
    "route": {
     "$ref": "#/definitions/Route"
    },
    "templates": {
     "items": {
      "type": "string"
     },
     "type": "array",
     "x-go-name": "Templates"
    }
   },
   "type": "object",
   "x-go-package": "github.com/grafana/grafana/pkg/services/ngalert/api/tooling/definitions"
  },
  "GettableApiReceiver": {
   "properties": {
    "email_configs": {
     "items": {
      "$ref": "#/definitions/EmailConfig"
     },
     "type": "array",
     "x-go-name": "EmailConfigs"
    },
    "grafana_managed_receiver_configs": {
     "items": {
      "$ref": "#/definitions/GettableGrafanaReceiver"
     },
     "type": "array",
     "x-go-name": "GrafanaManagedReceivers"
    },
    "name": {
     "description": "A unique identifier for this receiver.",
     "type": "string",
     "x-go-name": "Name"
    },
    "opsgenie_configs": {
     "items": {
      "$ref": "#/definitions/OpsGenieConfig"
     },
     "type": "array",
     "x-go-name": "OpsGenieConfigs"
    },
    "pagerduty_configs": {
     "items": {
      "$ref": "#/definitions/PagerdutyConfig"
     },
     "type": "array",
     "x-go-name": "PagerdutyConfigs"
    },
    "pushover_configs": {
     "items": {
      "$ref": "#/definitions/PushoverConfig"
     },
     "type": "array",
     "x-go-name": "PushoverConfigs"
    },
    "slack_configs": {
     "items": {
      "$ref": "#/definitions/SlackConfig"
     },
     "type": "array",
     "x-go-name": "SlackConfigs"
    },
    "victorops_configs": {
     "items": {
      "$ref": "#/definitions/VictorOpsConfig"
     },
     "type": "array",
     "x-go-name": "VictorOpsConfigs"
    },
    "webhook_configs": {
     "items": {
      "$ref": "#/definitions/WebhookConfig"
     },
     "type": "array",
     "x-go-name": "WebhookConfigs"
    },
    "wechat_configs": {
     "items": {
      "$ref": "#/definitions/WechatConfig"
     },
     "type": "array",
     "x-go-name": "WechatConfigs"
    }
   },
   "type": "object",
   "x-go-package": "github.com/grafana/grafana/pkg/services/ngalert/api/tooling/definitions"
  },
  "GettableExtendedRuleNode": {
   "properties": {
    "alert": {
     "type": "string",
     "x-go-name": "Alert"
    },
    "annotations": {
     "additionalProperties": {
      "type": "string"
     },
     "type": "object",
     "x-go-name": "Annotations"
    },
    "expr": {
     "type": "string",
     "x-go-name": "Expr"
    },
    "for": {
     "$ref": "#/definitions/Duration"
    },
    "grafana_alert": {
     "$ref": "#/definitions/GettableGrafanaRule"
    },
    "labels": {
     "additionalProperties": {
      "type": "string"
     },
     "type": "object",
     "x-go-name": "Labels"
    },
    "record": {
     "type": "string",
     "x-go-name": "Record"
    }
   },
   "type": "object",
   "x-go-package": "github.com/grafana/grafana/pkg/services/ngalert/api/tooling/definitions"
  },
  "GettableGrafanaReceiver": {
   "properties": {
    "disableResolveMessage": {
     "type": "boolean",
     "x-go-name": "DisableResolveMessage"
    },
    "name": {
     "type": "string",
     "x-go-name": "Name"
    },
    "secureFields": {
     "additionalProperties": {
      "type": "boolean"
     },
     "type": "object",
     "x-go-name": "SecureFields"
    },
    "settings": {
     "$ref": "#/definitions/Json"
    },
    "type": {
     "type": "string",
     "x-go-name": "Type"
    },
    "uid": {
     "type": "string",
     "x-go-name": "UID"
    }
   },
   "type": "object",
   "x-go-package": "github.com/grafana/grafana/pkg/services/ngalert/api/tooling/definitions"
  },
  "GettableGrafanaReceivers": {
   "properties": {
    "grafana_managed_receiver_configs": {
     "items": {
      "$ref": "#/definitions/GettableGrafanaReceiver"
     },
     "type": "array",
     "x-go-name": "GrafanaManagedReceivers"
    }
   },
   "type": "object",
   "x-go-package": "github.com/grafana/grafana/pkg/services/ngalert/api/tooling/definitions"
  },
  "GettableGrafanaRule": {
   "properties": {
    "condition": {
     "type": "string",
     "x-go-name": "Condition"
    },
    "data": {
     "items": {
      "$ref": "#/definitions/AlertQuery"
     },
     "type": "array",
     "x-go-name": "Data"
    },
    "exec_err_state": {
     "enum": [
      "Alerting"
     ],
     "type": "string",
     "x-go-name": "ExecErrState"
    },
    "id": {
     "format": "int64",
     "type": "integer",
     "x-go-name": "ID"
    },
    "intervalSeconds": {
     "format": "int64",
     "type": "integer",
     "x-go-name": "IntervalSeconds"
    },
    "namespace_id": {
     "format": "int64",
     "type": "integer",
     "x-go-name": "NamespaceID"
    },
    "namespace_uid": {
     "type": "string",
     "x-go-name": "NamespaceUID"
    },
    "no_data_state": {
     "enum": [
      "Alerting",
      "NoData",
      "OK"
     ],
     "type": "string",
     "x-go-name": "NoDataState"
    },
    "orgId": {
     "format": "int64",
     "type": "integer",
     "x-go-name": "OrgID"
    },
    "rule_group": {
     "type": "string",
     "x-go-name": "RuleGroup"
    },
    "title": {
     "type": "string",
     "x-go-name": "Title"
    },
    "uid": {
     "type": "string",
     "x-go-name": "UID"
    },
    "updated": {
     "format": "date-time",
     "type": "string",
     "x-go-name": "Updated"
    },
    "version": {
     "format": "int64",
     "type": "integer",
     "x-go-name": "Version"
    }
   },
   "type": "object",
   "x-go-package": "github.com/grafana/grafana/pkg/services/ngalert/api/tooling/definitions"
  },
  "GettableNGalertConfig": {
   "properties": {
    "alertmanagers": {
     "items": {
      "type": "string"
     },
     "type": "array",
     "x-go-name": "Alertmanagers"
    }
   },
   "type": "object",
   "x-go-package": "github.com/grafana/grafana/pkg/services/ngalert/api/tooling/definitions"
  },
  "GettableRuleGroupConfig": {
   "properties": {
    "interval": {
     "$ref": "#/definitions/Duration"
    },
    "name": {
     "type": "string",
     "x-go-name": "Name"
    },
    "rules": {
     "items": {
      "$ref": "#/definitions/GettableExtendedRuleNode"
     },
     "type": "array",
     "x-go-name": "Rules"
    }
   },
   "type": "object",
   "x-go-package": "github.com/grafana/grafana/pkg/services/ngalert/api/tooling/definitions"
  },
<<<<<<< HEAD
=======
  "GettableSilence": {
   "$ref": "#/definitions/gettableSilence"
  },
  "GettableSilences": {
   "$ref": "#/definitions/gettableSilences"
  },
>>>>>>> f3f3fcc7
  "GettableStatus": {
   "properties": {
    "cluster": {
     "$ref": "#/definitions/clusterStatus"
    },
    "config": {
     "$ref": "#/definitions/PostableApiAlertingConfig"
    },
    "uptime": {
     "description": "uptime",
     "format": "date-time",
     "type": "string",
     "x-go-name": "Uptime"
    },
    "versionInfo": {
     "$ref": "#/definitions/versionInfo"
    }
   },
   "required": [
    "cluster",
    "config",
    "uptime",
    "versionInfo"
   ],
   "type": "object",
   "x-go-package": "github.com/grafana/grafana/pkg/services/ngalert/api/tooling/definitions"
  },
  "GettableUserConfig": {
   "properties": {
    "alertmanager_config": {
     "$ref": "#/definitions/GettableApiAlertingConfig"
    },
    "template_files": {
     "additionalProperties": {
      "type": "string"
     },
     "type": "object",
     "x-go-name": "TemplateFiles"
    }
   },
   "type": "object",
   "x-go-package": "github.com/grafana/grafana/pkg/services/ngalert/api/tooling/definitions"
  },
  "GlobalConfig": {
   "description": "GlobalConfig defines configuration parameters that are valid globally\nunless overwritten.",
   "properties": {
    "http_config": {
     "$ref": "#/definitions/HTTPClientConfig"
    },
    "opsgenie_api_key": {
     "$ref": "#/definitions/Secret"
    },
    "opsgenie_api_url": {
     "$ref": "#/definitions/URL"
    },
    "pagerduty_url": {
     "$ref": "#/definitions/URL"
    },
    "resolve_timeout": {
     "$ref": "#/definitions/Duration"
    },
    "slack_api_url": {
     "$ref": "#/definitions/SecretURL"
    },
    "slack_api_url_file": {
     "type": "string",
     "x-go-name": "SlackAPIURLFile"
    },
    "smtp_auth_identity": {
     "type": "string",
     "x-go-name": "SMTPAuthIdentity"
    },
    "smtp_auth_password": {
     "$ref": "#/definitions/Secret"
    },
    "smtp_auth_secret": {
     "$ref": "#/definitions/Secret"
    },
    "smtp_auth_username": {
     "type": "string",
     "x-go-name": "SMTPAuthUsername"
    },
    "smtp_from": {
     "type": "string",
     "x-go-name": "SMTPFrom"
    },
    "smtp_hello": {
     "type": "string",
     "x-go-name": "SMTPHello"
    },
    "smtp_require_tls": {
     "type": "boolean",
     "x-go-name": "SMTPRequireTLS"
    },
    "smtp_smarthost": {
     "$ref": "#/definitions/HostPort"
    },
    "victorops_api_key": {
     "$ref": "#/definitions/Secret"
    },
    "victorops_api_url": {
     "$ref": "#/definitions/URL"
    },
    "wechat_api_corp_id": {
     "type": "string",
     "x-go-name": "WeChatAPICorpID"
    },
    "wechat_api_secret": {
     "$ref": "#/definitions/Secret"
    },
    "wechat_api_url": {
     "$ref": "#/definitions/URL"
    }
   },
   "type": "object",
   "x-go-package": "github.com/prometheus/alertmanager/config"
  },
  "HTTPClientConfig": {
   "properties": {
    "authorization": {
     "$ref": "#/definitions/Authorization"
    },
    "basic_auth": {
     "$ref": "#/definitions/BasicAuth"
    },
    "bearer_token": {
     "$ref": "#/definitions/Secret"
    },
    "bearer_token_file": {
     "description": "The bearer token file for the targets. Deprecated in favour of\nAuthorization.CredentialsFile.",
     "type": "string",
     "x-go-name": "BearerTokenFile"
    },
    "follow_redirects": {
     "description": "FollowRedirects specifies whether the client should follow HTTP 3xx redirects.\nThe omitempty flag is not set, because it would be hidden from the\nmarshalled configuration when set to false.",
     "type": "boolean",
     "x-go-name": "FollowRedirects"
    },
    "oauth2": {
     "$ref": "#/definitions/OAuth2"
    },
    "proxy_url": {
     "$ref": "#/definitions/URL"
    },
    "tls_config": {
     "$ref": "#/definitions/TLSConfig"
    }
   },
   "title": "HTTPClientConfig configures an HTTP client.",
   "type": "object",
   "x-go-package": "github.com/prometheus/common/config"
  },
  "HostPort": {
   "properties": {
    "Host": {
     "type": "string"
    },
    "Port": {
     "type": "string"
    }
   },
   "title": "HostPort represents a \"host:port\" network address.",
   "type": "object",
   "x-go-package": "github.com/prometheus/alertmanager/config"
  },
  "InhibitRule": {
   "description": "InhibitRule defines an inhibition rule that mutes alerts that match the\ntarget labels if an alert matching the source labels exists.\nBoth alerts have to have a set of labels being equal.",
   "properties": {
    "equal": {
     "$ref": "#/definitions/LabelNames"
    },
    "source_match": {
     "additionalProperties": {
      "type": "string"
     },
     "description": "SourceMatch defines a set of labels that have to equal the given\nvalue for source alerts. Deprecated. Remove before v1.0 release.",
     "type": "object",
     "x-go-name": "SourceMatch"
    },
    "source_match_re": {
     "$ref": "#/definitions/MatchRegexps"
    },
    "source_matchers": {
     "$ref": "#/definitions/Matchers"
    },
    "target_match": {
     "additionalProperties": {
      "type": "string"
     },
     "description": "TargetMatch defines a set of labels that have to equal the given\nvalue for target alerts. Deprecated. Remove before v1.0 release.",
     "type": "object",
     "x-go-name": "TargetMatch"
    },
    "target_match_re": {
     "$ref": "#/definitions/MatchRegexps"
    },
    "target_matchers": {
     "$ref": "#/definitions/Matchers"
    }
   },
   "type": "object",
   "x-go-package": "github.com/prometheus/alertmanager/config"
  },
  "Json": {
   "type": "object",
   "x-go-package": "github.com/grafana/grafana/pkg/components/simplejson"
  },
  "Label": {
   "properties": {
    "Name": {
     "type": "string",
     "x-go-name": "Value"
    }
   },
   "title": "Label is a key/value pair of strings.",
   "type": "object",
   "x-go-package": "github.com/prometheus/prometheus/pkg/labels"
  },
  "LabelName": {
   "description": "A LabelName is a key for a LabelSet or Metric.  It has a value associated\ntherewith.",
   "type": "string",
   "x-go-package": "github.com/prometheus/common/model"
  },
  "LabelNames": {
   "items": {
    "$ref": "#/definitions/LabelName"
   },
   "title": "LabelNames is a sortable LabelName slice. In implements sort.Interface.",
   "type": "array",
   "x-go-package": "github.com/prometheus/common/model"
  },
  "Labels": {
   "description": "Labels is a sorted set of labels. Order has to be guaranteed upon\ninstantiation.",
   "items": {
    "$ref": "#/definitions/Label"
   },
   "type": "array",
   "x-go-package": "github.com/prometheus/prometheus/pkg/labels"
  },
  "MatchRegexps": {
   "additionalProperties": {
    "$ref": "#/definitions/Regexp"
   },
   "title": "MatchRegexps represents a map of Regexp.",
   "type": "object",
   "x-go-package": "github.com/prometheus/alertmanager/config"
  },
  "MatchType": {
   "format": "int64",
   "title": "MatchType is an enum for label matching types.",
   "type": "integer",
   "x-go-package": "github.com/prometheus/alertmanager/pkg/labels"
  },
  "Matcher": {
   "properties": {
    "Name": {
     "type": "string"
    },
    "Type": {
     "$ref": "#/definitions/MatchType"
    },
    "Value": {
     "type": "string"
    }
   },
   "title": "Matcher models the matching of a label.",
   "type": "object",
   "x-go-package": "github.com/prometheus/alertmanager/pkg/labels"
  },
  "Matchers": {
   "description": "Matchers is a slice of Matchers that is sortable, implements Stringer, and\nprovides a Matches method to match a LabelSet against all Matchers in the\nslice. Note that some users of Matchers might require it to be sorted.",
   "items": {
    "$ref": "#/definitions/Matcher"
   },
   "type": "array"
  },
  "NamespaceConfigResponse": {
   "additionalProperties": {
    "items": {
     "$ref": "#/definitions/GettableRuleGroupConfig"
    },
    "type": "array"
   },
   "type": "object",
   "x-go-package": "github.com/grafana/grafana/pkg/services/ngalert/api/tooling/definitions"
  },
  "NotifierConfig": {
   "properties": {
    "send_resolved": {
     "type": "boolean",
     "x-go-name": "VSendResolved"
    }
   },
   "title": "NotifierConfig contains base options common across all notifier configurations.",
   "type": "object",
   "x-go-package": "github.com/prometheus/alertmanager/config"
  },
  "OAuth2": {
   "properties": {
    "client_id": {
     "type": "string",
     "x-go-name": "ClientID"
    },
    "client_secret": {
     "$ref": "#/definitions/Secret"
    },
    "client_secret_file": {
     "type": "string",
     "x-go-name": "ClientSecretFile"
    },
    "endpoint_params": {
     "additionalProperties": {
      "type": "string"
     },
     "type": "object",
     "x-go-name": "EndpointParams"
    },
    "scopes": {
     "items": {
      "type": "string"
     },
     "type": "array",
     "x-go-name": "Scopes"
    },
    "token_url": {
     "type": "string",
     "x-go-name": "TokenURL"
    }
   },
   "title": "OAuth2 is the oauth2 client configuration.",
   "type": "object",
   "x-go-package": "github.com/prometheus/common/config"
  },
  "OpsGenieConfig": {
   "properties": {
    "api_key": {
     "$ref": "#/definitions/Secret"
    },
    "api_url": {
     "$ref": "#/definitions/URL"
    },
    "description": {
     "type": "string",
     "x-go-name": "Description"
    },
    "details": {
     "additionalProperties": {
      "type": "string"
     },
     "type": "object",
     "x-go-name": "Details"
    },
    "http_config": {
     "$ref": "#/definitions/HTTPClientConfig"
    },
    "message": {
     "type": "string",
     "x-go-name": "Message"
    },
    "note": {
     "type": "string",
     "x-go-name": "Note"
    },
    "priority": {
     "type": "string",
     "x-go-name": "Priority"
    },
    "responders": {
     "items": {
      "$ref": "#/definitions/OpsGenieConfigResponder"
     },
     "type": "array",
     "x-go-name": "Responders"
    },
    "send_resolved": {
     "type": "boolean",
     "x-go-name": "VSendResolved"
    },
    "source": {
     "type": "string",
     "x-go-name": "Source"
    },
    "tags": {
     "type": "string",
     "x-go-name": "Tags"
    }
   },
   "title": "OpsGenieConfig configures notifications via OpsGenie.",
   "type": "object",
   "x-go-package": "github.com/prometheus/alertmanager/config"
  },
  "OpsGenieConfigResponder": {
   "properties": {
    "id": {
     "description": "One of those 3 should be filled.",
     "type": "string",
     "x-go-name": "ID"
    },
    "name": {
     "type": "string",
     "x-go-name": "Name"
    },
    "type": {
     "description": "team, user, escalation, schedule etc.",
     "type": "string",
     "x-go-name": "Type"
    },
    "username": {
     "type": "string",
     "x-go-name": "Username"
    }
   },
   "type": "object",
   "x-go-package": "github.com/prometheus/alertmanager/config"
  },
  "PagerdutyConfig": {
   "properties": {
    "class": {
     "type": "string",
     "x-go-name": "Class"
    },
    "client": {
     "type": "string",
     "x-go-name": "Client"
    },
    "client_url": {
     "type": "string",
     "x-go-name": "ClientURL"
    },
    "component": {
     "type": "string",
     "x-go-name": "Component"
    },
    "description": {
     "type": "string",
     "x-go-name": "Description"
    },
    "details": {
     "additionalProperties": {
      "type": "string"
     },
     "type": "object",
     "x-go-name": "Details"
    },
    "group": {
     "type": "string",
     "x-go-name": "Group"
    },
    "http_config": {
     "$ref": "#/definitions/HTTPClientConfig"
    },
    "images": {
     "items": {
      "$ref": "#/definitions/PagerdutyImage"
     },
     "type": "array",
     "x-go-name": "Images"
    },
    "links": {
     "items": {
      "$ref": "#/definitions/PagerdutyLink"
     },
     "type": "array",
     "x-go-name": "Links"
    },
    "routing_key": {
     "$ref": "#/definitions/Secret"
    },
    "send_resolved": {
     "type": "boolean",
     "x-go-name": "VSendResolved"
    },
    "service_key": {
     "$ref": "#/definitions/Secret"
    },
    "severity": {
     "type": "string",
     "x-go-name": "Severity"
    },
    "url": {
     "$ref": "#/definitions/URL"
    }
   },
   "title": "PagerdutyConfig configures notifications via PagerDuty.",
   "type": "object",
   "x-go-package": "github.com/prometheus/alertmanager/config"
  },
  "PagerdutyImage": {
   "description": "PagerdutyImage is an image",
   "properties": {
    "alt": {
     "type": "string",
     "x-go-name": "Alt"
    },
    "href": {
     "type": "string",
     "x-go-name": "Href"
    },
    "src": {
     "type": "string",
     "x-go-name": "Src"
    }
   },
   "type": "object",
   "x-go-package": "github.com/prometheus/alertmanager/config"
  },
  "PagerdutyLink": {
   "description": "PagerdutyLink is a link",
   "properties": {
    "href": {
     "type": "string",
     "x-go-name": "Href"
    },
    "text": {
     "type": "string",
     "x-go-name": "Text"
    }
   },
   "type": "object",
   "x-go-package": "github.com/prometheus/alertmanager/config"
  },
  "Point": {
   "properties": {
    "T": {
     "format": "int64",
     "type": "integer"
    },
    "V": {
     "format": "double",
     "type": "number"
    }
   },
   "title": "Point represents a single data point for a given timestamp.",
   "type": "object",
   "x-go-package": "github.com/prometheus/prometheus/promql"
  },
  "PostableApiAlertingConfig": {
   "properties": {
    "global": {
     "$ref": "#/definitions/GlobalConfig"
    },
    "inhibit_rules": {
     "items": {
      "$ref": "#/definitions/InhibitRule"
     },
     "type": "array",
     "x-go-name": "InhibitRules"
    },
    "receivers": {
     "description": "Override with our superset receiver type",
     "items": {
      "$ref": "#/definitions/PostableApiReceiver"
     },
     "type": "array",
     "x-go-name": "Receivers"
    },
    "route": {
     "$ref": "#/definitions/Route"
    },
    "templates": {
     "items": {
      "type": "string"
     },
     "type": "array",
     "x-go-name": "Templates"
    }
   },
   "type": "object",
   "x-go-package": "github.com/grafana/grafana/pkg/services/ngalert/api/tooling/definitions"
  },
  "PostableApiReceiver": {
   "properties": {
    "email_configs": {
     "items": {
      "$ref": "#/definitions/EmailConfig"
     },
     "type": "array",
     "x-go-name": "EmailConfigs"
    },
    "grafana_managed_receiver_configs": {
     "items": {
      "$ref": "#/definitions/PostableGrafanaReceiver"
     },
     "type": "array",
     "x-go-name": "GrafanaManagedReceivers"
    },
    "name": {
     "description": "A unique identifier for this receiver.",
     "type": "string",
     "x-go-name": "Name"
    },
    "opsgenie_configs": {
     "items": {
      "$ref": "#/definitions/OpsGenieConfig"
     },
     "type": "array",
     "x-go-name": "OpsGenieConfigs"
    },
    "pagerduty_configs": {
     "items": {
      "$ref": "#/definitions/PagerdutyConfig"
     },
     "type": "array",
     "x-go-name": "PagerdutyConfigs"
    },
    "pushover_configs": {
     "items": {
      "$ref": "#/definitions/PushoverConfig"
     },
     "type": "array",
     "x-go-name": "PushoverConfigs"
    },
    "slack_configs": {
     "items": {
      "$ref": "#/definitions/SlackConfig"
     },
     "type": "array",
     "x-go-name": "SlackConfigs"
    },
    "victorops_configs": {
     "items": {
      "$ref": "#/definitions/VictorOpsConfig"
     },
     "type": "array",
     "x-go-name": "VictorOpsConfigs"
    },
    "webhook_configs": {
     "items": {
      "$ref": "#/definitions/WebhookConfig"
     },
     "type": "array",
     "x-go-name": "WebhookConfigs"
    },
    "wechat_configs": {
     "items": {
      "$ref": "#/definitions/WechatConfig"
     },
     "type": "array",
     "x-go-name": "WechatConfigs"
    }
   },
   "type": "object",
   "x-go-package": "github.com/grafana/grafana/pkg/services/ngalert/api/tooling/definitions"
  },
  "PostableExtendedRuleNode": {
   "properties": {
    "alert": {
     "type": "string",
     "x-go-name": "Alert"
    },
    "annotations": {
     "additionalProperties": {
      "type": "string"
     },
     "type": "object",
     "x-go-name": "Annotations"
    },
    "expr": {
     "type": "string",
     "x-go-name": "Expr"
    },
    "for": {
     "$ref": "#/definitions/Duration"
    },
    "grafana_alert": {
     "$ref": "#/definitions/PostableGrafanaRule"
    },
    "labels": {
     "additionalProperties": {
      "type": "string"
     },
     "type": "object",
     "x-go-name": "Labels"
    },
    "record": {
     "type": "string",
     "x-go-name": "Record"
    }
   },
   "type": "object",
   "x-go-package": "github.com/grafana/grafana/pkg/services/ngalert/api/tooling/definitions"
  },
  "PostableGrafanaReceiver": {
   "properties": {
    "disableResolveMessage": {
     "type": "boolean",
     "x-go-name": "DisableResolveMessage"
    },
    "name": {
     "type": "string",
     "x-go-name": "Name"
    },
    "secureSettings": {
     "additionalProperties": {
      "type": "string"
     },
     "type": "object",
     "x-go-name": "SecureSettings"
    },
    "settings": {
     "$ref": "#/definitions/Json"
    },
    "type": {
     "type": "string",
     "x-go-name": "Type"
    },
    "uid": {
     "type": "string",
     "x-go-name": "UID"
    }
   },
   "type": "object",
   "x-go-package": "github.com/grafana/grafana/pkg/services/ngalert/api/tooling/definitions"
  },
  "PostableGrafanaReceivers": {
   "properties": {
    "grafana_managed_receiver_configs": {
     "items": {
      "$ref": "#/definitions/PostableGrafanaReceiver"
     },
     "type": "array",
     "x-go-name": "GrafanaManagedReceivers"
    }
   },
   "type": "object",
   "x-go-package": "github.com/grafana/grafana/pkg/services/ngalert/api/tooling/definitions"
  },
  "PostableGrafanaRule": {
   "properties": {
    "condition": {
     "type": "string",
     "x-go-name": "Condition"
    },
    "data": {
     "items": {
      "$ref": "#/definitions/AlertQuery"
     },
     "type": "array",
     "x-go-name": "Data"
    },
    "exec_err_state": {
     "enum": [
      "Alerting"
     ],
     "type": "string",
     "x-go-name": "ExecErrState"
    },
    "no_data_state": {
     "enum": [
      "Alerting",
      "NoData",
      "OK"
     ],
     "type": "string",
     "x-go-name": "NoDataState"
    },
    "title": {
     "type": "string",
     "x-go-name": "Title"
    },
    "uid": {
     "type": "string",
     "x-go-name": "UID"
    }
   },
   "type": "object",
   "x-go-package": "github.com/grafana/grafana/pkg/services/ngalert/api/tooling/definitions"
  },
  "PostableNGalertConfig": {
   "properties": {
    "alertmanagers": {
     "items": {
      "type": "string"
     },
     "type": "array",
     "x-go-name": "Alertmanagers"
    }
   },
   "type": "object",
   "x-go-package": "github.com/grafana/grafana/pkg/services/ngalert/api/tooling/definitions"
  },
  "PostableRuleGroupConfig": {
   "properties": {
    "interval": {
     "$ref": "#/definitions/Duration"
    },
    "name": {
     "type": "string",
     "x-go-name": "Name"
    },
    "rules": {
     "items": {
      "$ref": "#/definitions/PostableExtendedRuleNode"
     },
     "type": "array",
     "x-go-name": "Rules"
    }
   },
   "type": "object",
   "x-go-package": "github.com/grafana/grafana/pkg/services/ngalert/api/tooling/definitions"
  },
  "PostableUserConfig": {
   "properties": {
    "alertmanager_config": {
     "$ref": "#/definitions/PostableApiAlertingConfig"
    },
    "template_files": {
     "additionalProperties": {
      "type": "string"
     },
     "type": "object",
     "x-go-name": "TemplateFiles"
    }
   },
   "type": "object",
   "x-go-package": "github.com/grafana/grafana/pkg/services/ngalert/api/tooling/definitions"
  },
  "PushoverConfig": {
   "properties": {
    "expire": {
     "$ref": "#/definitions/duration"
    },
    "html": {
     "type": "boolean",
     "x-go-name": "HTML"
    },
    "http_config": {
     "$ref": "#/definitions/HTTPClientConfig"
    },
    "message": {
     "type": "string",
     "x-go-name": "Message"
    },
    "priority": {
     "type": "string",
     "x-go-name": "Priority"
    },
    "retry": {
     "$ref": "#/definitions/duration"
    },
    "send_resolved": {
     "type": "boolean",
     "x-go-name": "VSendResolved"
    },
    "sound": {
     "type": "string",
     "x-go-name": "Sound"
    },
    "title": {
     "type": "string",
     "x-go-name": "Title"
    },
    "token": {
     "$ref": "#/definitions/Secret"
    },
    "url": {
     "type": "string",
     "x-go-name": "URL"
    },
    "url_title": {
     "type": "string",
     "x-go-name": "URLTitle"
    },
    "user_key": {
     "$ref": "#/definitions/Secret"
    }
   },
   "type": "object",
   "x-go-package": "github.com/prometheus/alertmanager/config"
  },
  "Receiver": {
   "properties": {
    "email_configs": {
     "items": {
      "$ref": "#/definitions/EmailConfig"
     },
     "type": "array",
     "x-go-name": "EmailConfigs"
    },
    "name": {
     "description": "A unique identifier for this receiver.",
     "type": "string",
     "x-go-name": "Name"
    },
    "opsgenie_configs": {
     "items": {
      "$ref": "#/definitions/OpsGenieConfig"
     },
     "type": "array",
     "x-go-name": "OpsGenieConfigs"
    },
    "pagerduty_configs": {
     "items": {
      "$ref": "#/definitions/PagerdutyConfig"
     },
     "type": "array",
     "x-go-name": "PagerdutyConfigs"
    },
    "pushover_configs": {
     "items": {
      "$ref": "#/definitions/PushoverConfig"
     },
     "type": "array",
     "x-go-name": "PushoverConfigs"
    },
    "slack_configs": {
     "items": {
      "$ref": "#/definitions/SlackConfig"
     },
     "type": "array",
     "x-go-name": "SlackConfigs"
    },
    "victorops_configs": {
     "items": {
      "$ref": "#/definitions/VictorOpsConfig"
     },
     "type": "array",
     "x-go-name": "VictorOpsConfigs"
    },
    "webhook_configs": {
     "items": {
      "$ref": "#/definitions/WebhookConfig"
     },
     "type": "array",
     "x-go-name": "WebhookConfigs"
    },
    "wechat_configs": {
     "items": {
      "$ref": "#/definitions/WechatConfig"
     },
     "type": "array",
     "x-go-name": "WechatConfigs"
    }
   },
   "title": "Receiver configuration provides configuration on how to contact a receiver.",
   "type": "object",
   "x-go-package": "github.com/prometheus/alertmanager/config"
  },
  "Regexp": {
   "description": "A Regexp is safe for concurrent use by multiple goroutines,\nexcept for configuration methods, such as Longest.",
   "title": "Regexp is the representation of a compiled regular expression.",
   "type": "object",
   "x-go-package": "regexp"
  },
  "RelativeTimeRange": {
   "description": "RelativeTimeRange is the per query start and end time\nfor requests.",
   "properties": {
    "from": {
     "$ref": "#/definitions/Duration"
    },
    "to": {
     "$ref": "#/definitions/Duration"
    }
   },
   "type": "object",
   "x-go-package": "github.com/grafana/grafana/pkg/services/ngalert/models"
  },
  "ResponseDetails": {
   "properties": {
    "msg": {
     "type": "string",
     "x-go-name": "Msg"
    }
   },
   "type": "object",
   "x-go-package": "github.com/grafana/grafana/pkg/services/ngalert/api/tooling/definitions"
  },
  "Route": {
   "properties": {
    "continue": {
     "type": "boolean",
     "x-go-name": "Continue"
    },
    "group_by": {
     "items": {
      "type": "string"
     },
     "type": "array",
     "x-go-name": "GroupByStr"
    },
    "group_interval": {
     "$ref": "#/definitions/Duration"
    },
    "group_wait": {
     "$ref": "#/definitions/Duration"
    },
    "match": {
     "additionalProperties": {
      "type": "string"
     },
     "description": "Deprecated. Remove before v1.0 release.",
     "type": "object",
     "x-go-name": "Match"
    },
    "match_re": {
     "$ref": "#/definitions/MatchRegexps"
    },
    "matchers": {
     "$ref": "#/definitions/Matchers"
    },
    "mute_time_intervals": {
     "items": {
      "type": "string"
     },
     "type": "array",
     "x-go-name": "MuteTimeIntervals"
    },
    "receiver": {
     "type": "string",
     "x-go-name": "Receiver"
    },
    "repeat_interval": {
     "$ref": "#/definitions/Duration"
    },
    "routes": {
     "items": {
      "$ref": "#/definitions/Route"
     },
     "type": "array",
     "x-go-name": "Routes"
    }
   },
   "title": "A Route is a node that contains definitions of how to handle alerts.",
   "type": "object",
   "x-go-package": "github.com/prometheus/alertmanager/config"
  },
  "Rule": {
   "description": "adapted from cortex",
   "properties": {
    "evaluationTime": {
     "format": "double",
     "type": "number",
     "x-go-name": "EvaluationTime"
    },
    "health": {
     "type": "string",
     "x-go-name": "Health"
    },
    "labels": {
     "$ref": "#/definitions/labels"
    },
    "lastError": {
     "type": "string",
     "x-go-name": "LastError"
    },
    "lastEvaluation": {
     "format": "date-time",
     "type": "string",
     "x-go-name": "LastEvaluation"
    },
    "name": {
     "type": "string",
     "x-go-name": "Name"
    },
    "query": {
     "type": "string",
     "x-go-name": "Query"
    },
    "type": {
     "$ref": "#/definitions/RuleType"
    }
   },
   "required": [
    "name",
    "query",
    "health",
    "type"
   ],
   "type": "object",
   "x-go-package": "github.com/grafana/grafana/pkg/services/ngalert/api/tooling/definitions"
  },
  "RuleDiscovery": {
   "properties": {
    "groups": {
     "items": {
      "$ref": "#/definitions/RuleGroup"
     },
     "type": "array",
     "x-go-name": "RuleGroups"
    }
   },
   "required": [
    "groups"
   ],
   "type": "object",
   "x-go-package": "github.com/grafana/grafana/pkg/services/ngalert/api/tooling/definitions"
  },
  "RuleGroup": {
   "properties": {
    "evaluationTime": {
     "format": "double",
     "type": "number",
     "x-go-name": "EvaluationTime"
    },
    "file": {
     "type": "string",
     "x-go-name": "File"
    },
    "interval": {
     "format": "double",
     "type": "number",
     "x-go-name": "Interval"
    },
    "lastEvaluation": {
     "format": "date-time",
     "type": "string",
     "x-go-name": "LastEvaluation"
    },
    "name": {
     "type": "string",
     "x-go-name": "Name"
    },
    "rules": {
     "description": "In order to preserve rule ordering, while exposing type (alerting or recording)\nspecific properties, both alerting and recording rules are exposed in the\nsame array.",
     "items": {
      "$ref": "#/definitions/AlertingRule"
     },
     "type": "array",
     "x-go-name": "Rules"
    }
   },
   "required": [
    "name",
    "file",
    "rules",
    "interval"
   ],
   "type": "object",
   "x-go-package": "github.com/grafana/grafana/pkg/services/ngalert/api/tooling/definitions"
  },
  "RuleGroupConfigResponse": {
   "properties": {
    "interval": {
     "$ref": "#/definitions/Duration"
    },
    "name": {
     "type": "string",
     "x-go-name": "Name"
    },
    "rules": {
     "items": {
      "$ref": "#/definitions/GettableExtendedRuleNode"
     },
     "type": "array",
     "x-go-name": "Rules"
    }
   },
   "type": "object",
   "x-go-package": "github.com/grafana/grafana/pkg/services/ngalert/api/tooling/definitions"
  },
  "RuleResponse": {
   "properties": {
    "data": {
     "$ref": "#/definitions/RuleDiscovery"
    },
    "error": {
     "type": "string",
     "x-go-name": "Error"
    },
    "errorType": {
     "$ref": "#/definitions/ErrorType"
    },
    "status": {
     "type": "string",
     "x-go-name": "Status"
    }
   },
   "required": [
    "status"
   ],
   "type": "object",
   "x-go-package": "github.com/grafana/grafana/pkg/services/ngalert/api/tooling/definitions"
  },
  "RuleType": {
   "title": "RuleType models the type of a rule.",
   "type": "string",
   "x-go-package": "github.com/prometheus/client_golang/api/prometheus/v1"
  },
  "Sample": {
   "properties": {
    "Metric": {
     "$ref": "#/definitions/Labels"
    },
    "T": {
     "format": "int64",
     "type": "integer"
    },
    "V": {
     "format": "double",
     "type": "number"
    }
   },
   "title": "Sample is a single sample belonging to a metric.",
   "type": "object",
   "x-go-package": "github.com/prometheus/prometheus/promql"
  },
  "Secret": {
   "title": "Secret special type for storing secrets.",
   "type": "string",
   "x-go-package": "github.com/prometheus/common/config"
  },
  "SecretURL": {
   "$ref": "#/definitions/URL",
   "title": "SecretURL is a URL that must not be revealed on marshaling."
  },
  "SlackAction": {
   "description": "See https://api.slack.com/docs/message-attachments#action_fields and https://api.slack.com/docs/message-buttons\nfor more information.",
   "properties": {
    "confirm": {
     "$ref": "#/definitions/SlackConfirmationField"
    },
    "name": {
     "type": "string",
     "x-go-name": "Name"
    },
    "style": {
     "type": "string",
     "x-go-name": "Style"
    },
    "text": {
     "type": "string",
     "x-go-name": "Text"
    },
    "type": {
     "type": "string",
     "x-go-name": "Type"
    },
    "url": {
     "type": "string",
     "x-go-name": "URL"
    },
    "value": {
     "type": "string",
     "x-go-name": "Value"
    }
   },
   "title": "SlackAction configures a single Slack action that is sent with each notification.",
   "type": "object",
   "x-go-package": "github.com/prometheus/alertmanager/config"
  },
  "SlackConfig": {
   "properties": {
    "actions": {
     "items": {
      "$ref": "#/definitions/SlackAction"
     },
     "type": "array",
     "x-go-name": "Actions"
    },
    "api_url": {
     "$ref": "#/definitions/SecretURL"
    },
    "api_url_file": {
     "type": "string",
     "x-go-name": "APIURLFile"
    },
    "callback_id": {
     "type": "string",
     "x-go-name": "CallbackID"
    },
    "channel": {
     "description": "Slack channel override, (like #other-channel or @username).",
     "type": "string",
     "x-go-name": "Channel"
    },
    "color": {
     "type": "string",
     "x-go-name": "Color"
    },
    "fallback": {
     "type": "string",
     "x-go-name": "Fallback"
    },
    "fields": {
     "items": {
      "$ref": "#/definitions/SlackField"
     },
     "type": "array",
     "x-go-name": "Fields"
    },
    "footer": {
     "type": "string",
     "x-go-name": "Footer"
    },
    "http_config": {
     "$ref": "#/definitions/HTTPClientConfig"
    },
    "icon_emoji": {
     "type": "string",
     "x-go-name": "IconEmoji"
    },
    "icon_url": {
     "type": "string",
     "x-go-name": "IconURL"
    },
    "image_url": {
     "type": "string",
     "x-go-name": "ImageURL"
    },
    "link_names": {
     "type": "boolean",
     "x-go-name": "LinkNames"
    },
    "mrkdwn_in": {
     "items": {
      "type": "string"
     },
     "type": "array",
     "x-go-name": "MrkdwnIn"
    },
    "pretext": {
     "type": "string",
     "x-go-name": "Pretext"
    },
    "send_resolved": {
     "type": "boolean",
     "x-go-name": "VSendResolved"
    },
    "short_fields": {
     "type": "boolean",
     "x-go-name": "ShortFields"
    },
    "text": {
     "type": "string",
     "x-go-name": "Text"
    },
    "thumb_url": {
     "type": "string",
     "x-go-name": "ThumbURL"
    },
    "title": {
     "type": "string",
     "x-go-name": "Title"
    },
    "title_link": {
     "type": "string",
     "x-go-name": "TitleLink"
    },
    "username": {
     "type": "string",
     "x-go-name": "Username"
    }
   },
   "title": "SlackConfig configures notifications via Slack.",
   "type": "object",
   "x-go-package": "github.com/prometheus/alertmanager/config"
  },
  "SlackConfirmationField": {
   "description": "SlackConfirmationField protect users from destructive actions or particularly distinguished decisions\nby asking them to confirm their button click one more time.\nSee https://api.slack.com/docs/interactive-message-field-guide#confirmation_fields for more information.",
   "properties": {
    "dismiss_text": {
     "type": "string",
     "x-go-name": "DismissText"
    },
    "ok_text": {
     "type": "string",
     "x-go-name": "OkText"
    },
    "text": {
     "type": "string",
     "x-go-name": "Text"
    },
    "title": {
     "type": "string",
     "x-go-name": "Title"
    }
   },
   "type": "object",
   "x-go-package": "github.com/prometheus/alertmanager/config"
  },
  "SlackField": {
   "description": "Each field must contain a title, value, and optionally, a boolean value to indicate if the field\nis short enough to be displayed next to other fields designated as short.\nSee https://api.slack.com/docs/message-attachments#fields for more information.",
   "properties": {
    "short": {
     "type": "boolean",
     "x-go-name": "Short"
    },
    "title": {
     "type": "string",
     "x-go-name": "Title"
    },
    "value": {
     "type": "string",
     "x-go-name": "Value"
    }
   },
   "title": "SlackField configures a single Slack field that is sent with each notification.",
   "type": "object",
   "x-go-package": "github.com/prometheus/alertmanager/config"
  },
  "SmtpNotEnabled": {
   "$ref": "#/definitions/ResponseDetails"
  },
  "Success": {
   "$ref": "#/definitions/ResponseDetails"
  },
  "TLSConfig": {
   "properties": {
    "ca_file": {
     "description": "The CA cert to use for the targets.",
     "type": "string",
     "x-go-name": "CAFile"
    },
    "cert_file": {
     "description": "The client cert file for the targets.",
     "type": "string",
     "x-go-name": "CertFile"
    },
    "insecure_skip_verify": {
     "description": "Disable target certificate validation.",
     "type": "boolean",
     "x-go-name": "InsecureSkipVerify"
    },
    "key_file": {
     "description": "The client key file for the targets.",
     "type": "string",
     "x-go-name": "KeyFile"
    },
    "server_name": {
     "description": "Used to verify the hostname for the targets.",
     "type": "string",
     "x-go-name": "ServerName"
    }
   },
   "title": "TLSConfig configures the options for TLS connections.",
   "type": "object",
   "x-go-package": "github.com/prometheus/common/config"
  },
  "TestRulePayload": {
   "properties": {
    "expr": {
     "example": "(node_filesystem_avail_bytes{fstype!=\"\",job=\"integrations/node_exporter\"} node_filesystem_size_bytes{fstype!=\"\",job=\"integrations/node_exporter\"} * 100 \u003c 5 and node_filesystem_readonly{fstype!=\"\",job=\"integrations/node_exporter\"} == 0)",
     "type": "string",
     "x-go-name": "Expr"
    },
    "grafana_condition": {
     "$ref": "#/definitions/EvalAlertConditionCommand"
    }
   },
   "type": "object",
   "x-go-package": "github.com/grafana/grafana/pkg/services/ngalert/api/tooling/definitions"
  },
  "TestRuleResponse": {
   "properties": {
    "alerts": {
     "$ref": "#/definitions/Vector"
    },
    "grafana_alert_instances": {
     "$ref": "#/definitions/AlertInstancesResponse"
    }
   },
   "type": "object",
   "x-go-package": "github.com/grafana/grafana/pkg/services/ngalert/api/tooling/definitions"
  },
  "URL": {
   "description": "The general form represented is:\n\n[scheme:][//[userinfo@]host][/]path[?query][#fragment]\n\nURLs that do not start with a slash after the scheme are interpreted as:\n\nscheme:opaque[?query][#fragment]\n\nNote that the Path field is stored in decoded form: /%47%6f%2f becomes /Go/.\nA consequence is that it is impossible to tell which slashes in the Path were\nslashes in the raw URL and which were %2f. This distinction is rarely important,\nbut when it is, the code should use RawPath, an optional field which only gets\nset if the default encoding is different from Path.\n\nURL's String method uses the EscapedPath method to obtain the path. See the\nEscapedPath method for more details.",
   "properties": {
    "ForceQuery": {
     "type": "boolean"
    },
    "Fragment": {
     "type": "string"
    },
    "Host": {
     "type": "string"
    },
    "Opaque": {
     "type": "string"
    },
    "Path": {
     "type": "string"
    },
    "RawFragment": {
     "type": "string"
    },
    "RawPath": {
     "type": "string"
    },
    "RawQuery": {
     "type": "string"
    },
    "Scheme": {
     "type": "string"
    },
    "User": {
     "$ref": "#/definitions/Userinfo"
    }
   },
   "title": "A URL represents a parsed URL (technically, a URI reference).",
   "type": "object",
   "x-go-package": "net/url"
  },
  "Userinfo": {
   "description": "The Userinfo type is an immutable encapsulation of username and\npassword details for a URL. An existing Userinfo value is guaranteed\nto have a username set (potentially empty, as allowed by RFC 2396),\nand optionally a password.",
   "type": "object",
   "x-go-package": "net/url"
  },
  "ValidationError": {
   "properties": {
    "msg": {
     "type": "string",
     "x-go-name": "Msg"
    }
   },
   "type": "object",
   "x-go-package": "github.com/grafana/grafana/pkg/services/ngalert/api/tooling/definitions"
  },
  "Vector": {
   "description": "Vector is basically only an alias for model.Samples, but the\ncontract is that in a Vector, all Samples have the same timestamp.",
   "items": {
    "$ref": "#/definitions/Sample"
   },
   "type": "array",
   "x-go-package": "github.com/prometheus/prometheus/promql"
  },
  "VictorOpsConfig": {
   "properties": {
    "api_key": {
     "$ref": "#/definitions/Secret"
    },
    "api_key_file": {
     "$ref": "#/definitions/Secret"
    },
    "api_url": {
     "$ref": "#/definitions/URL"
    },
    "custom_fields": {
     "additionalProperties": {
      "type": "string"
     },
     "type": "object",
     "x-go-name": "CustomFields"
    },
    "entity_display_name": {
     "type": "string",
     "x-go-name": "EntityDisplayName"
    },
    "http_config": {
     "$ref": "#/definitions/HTTPClientConfig"
    },
    "message_type": {
     "type": "string",
     "x-go-name": "MessageType"
    },
    "monitoring_tool": {
     "type": "string",
     "x-go-name": "MonitoringTool"
    },
    "routing_key": {
     "type": "string",
     "x-go-name": "RoutingKey"
    },
    "send_resolved": {
     "type": "boolean",
     "x-go-name": "VSendResolved"
    },
    "state_message": {
     "type": "string",
     "x-go-name": "StateMessage"
    }
   },
   "title": "VictorOpsConfig configures notifications via VictorOps.",
   "type": "object",
   "x-go-package": "github.com/prometheus/alertmanager/config"
  },
  "WebhookConfig": {
   "properties": {
    "http_config": {
     "$ref": "#/definitions/HTTPClientConfig"
    },
    "max_alerts": {
     "description": "MaxAlerts is the maximum number of alerts to be sent per webhook message.\nAlerts exceeding this threshold will be truncated. Setting this to 0\nallows an unlimited number of alerts.",
     "format": "uint64",
     "type": "integer",
     "x-go-name": "MaxAlerts"
    },
    "send_resolved": {
     "type": "boolean",
     "x-go-name": "VSendResolved"
    },
    "url": {
     "$ref": "#/definitions/URL"
    }
   },
   "title": "WebhookConfig configures notifications via a generic webhook.",
   "type": "object",
   "x-go-package": "github.com/prometheus/alertmanager/config"
  },
  "WechatConfig": {
   "properties": {
    "agent_id": {
     "type": "string",
     "x-go-name": "AgentID"
    },
    "api_secret": {
     "$ref": "#/definitions/Secret"
    },
    "api_url": {
     "$ref": "#/definitions/URL"
    },
    "corp_id": {
     "type": "string",
     "x-go-name": "CorpID"
    },
    "http_config": {
     "$ref": "#/definitions/HTTPClientConfig"
    },
    "message": {
     "type": "string",
     "x-go-name": "Message"
    },
    "message_type": {
     "type": "string",
     "x-go-name": "MessageType"
    },
    "send_resolved": {
     "type": "boolean",
     "x-go-name": "VSendResolved"
    },
    "to_party": {
     "type": "string",
     "x-go-name": "ToParty"
    },
    "to_tag": {
     "type": "string",
     "x-go-name": "ToTag"
    },
    "to_user": {
     "type": "string",
     "x-go-name": "ToUser"
    }
   },
   "title": "WechatConfig configures notifications via Wechat.",
   "type": "object",
   "x-go-package": "github.com/prometheus/alertmanager/config"
  },
  "alert": {
   "description": "Alert alert",
   "properties": {
    "generatorURL": {
     "description": "generator URL\nFormat: uri",
     "format": "uri",
     "type": "string",
     "x-go-name": "GeneratorURL"
    },
    "labels": {
     "$ref": "#/definitions/labelSet"
    }
   },
   "required": [
    "labels"
   ],
   "type": "object",
   "x-go-name": "Alert",
   "x-go-package": "github.com/prometheus/alertmanager/api/v2/models"
  },
  "alertGroup": {
   "description": "AlertGroup alert group",
   "properties": {
    "alerts": {
     "description": "alerts",
     "items": {
      "$ref": "#/definitions/GettableAlert"
     },
     "type": "array",
     "x-go-name": "Alerts"
    },
    "labels": {
     "$ref": "#/definitions/labelSet"
    },
    "receiver": {
     "$ref": "#/definitions/receiver"
    }
   },
   "required": [
    "alerts",
    "labels",
    "receiver"
   ],
   "type": "object"
  },
  "alertGroups": {
   "description": "AlertGroups alert groups",
   "items": {
    "$ref": "#/definitions/alertGroup"
   },
   "type": "array"
  },
  "alertStatus": {
   "description": "AlertStatus alert status",
   "properties": {
    "inhibitedBy": {
     "description": "inhibited by",
     "items": {
      "type": "string"
     },
     "type": "array",
     "x-go-name": "InhibitedBy"
    },
    "silencedBy": {
     "description": "silenced by",
     "items": {
      "type": "string"
     },
     "type": "array",
     "x-go-name": "SilencedBy"
    },
    "state": {
     "description": "state",
     "enum": [
      "[unprocessed active suppressed]"
     ],
     "type": "string",
     "x-go-name": "State"
    }
   },
   "required": [
    "inhibitedBy",
    "silencedBy",
    "state"
   ],
   "type": "object",
   "x-go-name": "AlertStatus",
   "x-go-package": "github.com/prometheus/alertmanager/api/v2/models"
  },
  "alertmanagerConfig": {
   "description": "AlertmanagerConfig alertmanager config",
   "properties": {
    "original": {
     "description": "original",
     "type": "string",
     "x-go-name": "Original"
    }
   },
   "required": [
    "original"
   ],
   "type": "object",
   "x-go-name": "AlertmanagerConfig",
   "x-go-package": "github.com/prometheus/alertmanager/api/v2/models"
  },
  "alertmanagerStatus": {
   "description": "AlertmanagerStatus alertmanager status",
   "properties": {
    "cluster": {
     "$ref": "#/definitions/clusterStatus"
    },
    "config": {
     "$ref": "#/definitions/alertmanagerConfig"
    },
    "uptime": {
     "description": "uptime",
     "format": "date-time",
     "type": "string",
     "x-go-name": "Uptime"
    },
    "versionInfo": {
     "$ref": "#/definitions/versionInfo"
    }
   },
   "required": [
    "cluster",
    "config",
    "uptime",
    "versionInfo"
   ],
   "type": "object",
   "x-go-name": "AlertmanagerStatus",
   "x-go-package": "github.com/prometheus/alertmanager/api/v2/models"
  },
  "clusterStatus": {
   "description": "ClusterStatus cluster status",
   "properties": {
    "name": {
     "description": "name",
     "type": "string",
     "x-go-name": "Name"
    },
    "peers": {
     "description": "peers",
     "items": {
      "$ref": "#/definitions/peerStatus"
     },
     "type": "array",
     "x-go-name": "Peers"
    },
    "status": {
     "description": "status",
     "enum": [
      "[ready settling disabled]"
     ],
     "type": "string",
     "x-go-name": "Status"
    }
   },
   "required": [
    "status"
   ],
   "type": "object",
   "x-go-name": "ClusterStatus",
   "x-go-package": "github.com/prometheus/alertmanager/api/v2/models"
  },
  "duration": {
   "$ref": "#/definitions/Duration"
  },
  "gettableAlert": {
   "description": "GettableAlert gettable alert",
   "properties": {
    "annotations": {
     "$ref": "#/definitions/labelSet"
    },
    "endsAt": {
     "description": "ends at",
     "format": "date-time",
     "type": "string",
     "x-go-name": "EndsAt"
    },
    "fingerprint": {
     "description": "fingerprint",
     "type": "string",
     "x-go-name": "Fingerprint"
    },
    "generatorURL": {
     "description": "generator URL\nFormat: uri",
     "format": "uri",
     "type": "string",
     "x-go-name": "GeneratorURL"
    },
    "labels": {
     "$ref": "#/definitions/labelSet"
    },
    "receivers": {
     "description": "receivers",
     "items": {
      "$ref": "#/definitions/receiver"
     },
     "type": "array",
     "x-go-name": "Receivers"
    },
    "startsAt": {
     "description": "starts at",
     "format": "date-time",
     "type": "string",
     "x-go-name": "StartsAt"
    },
    "status": {
     "$ref": "#/definitions/alertStatus"
    },
    "updatedAt": {
     "description": "updated at",
     "format": "date-time",
     "type": "string",
     "x-go-name": "UpdatedAt"
    }
   },
   "required": [
    "labels",
    "annotations",
    "endsAt",
    "fingerprint",
    "receivers",
    "startsAt",
    "status",
    "updatedAt"
   ],
   "type": "object"
  },
  "gettableAlerts": {
   "items": {
    "$ref": "#/definitions/gettableAlert"
   },
   "type": "array",
   "x-go-name": "GettableAlerts",
   "x-go-package": "github.com/prometheus/alertmanager/api/v2/models"
  },
  "gettableSilence": {
   "properties": {
    "comment": {
     "description": "comment",
     "type": "string",
     "x-go-name": "Comment"
    },
    "createdBy": {
     "description": "created by",
     "type": "string",
     "x-go-name": "CreatedBy"
    },
    "endsAt": {
     "description": "ends at",
     "format": "date-time",
     "type": "string",
     "x-go-name": "EndsAt"
    },
    "id": {
     "description": "id",
     "type": "string",
     "x-go-name": "ID"
    },
    "matchers": {
     "$ref": "#/definitions/matchers"
    },
    "startsAt": {
     "description": "starts at",
     "format": "date-time",
     "type": "string",
     "x-go-name": "StartsAt"
    },
    "status": {
     "$ref": "#/definitions/silenceStatus"
    },
    "updatedAt": {
     "description": "updated at",
     "format": "date-time",
     "type": "string",
     "x-go-name": "UpdatedAt"
    }
   },
   "required": [
    "comment",
    "createdBy",
    "endsAt",
    "matchers",
    "startsAt",
    "id",
    "status",
    "updatedAt"
   ],
   "type": "object",
   "x-go-name": "GettableSilence",
   "x-go-package": "github.com/prometheus/alertmanager/api/v2/models"
  },
  "gettableSilences": {
   "description": "GettableSilences gettable silences",
   "items": {
    "$ref": "#/definitions/gettableSilence"
   },
   "type": "array"
  },
  "labelSet": {
   "additionalProperties": {
    "type": "string"
   },
   "description": "LabelSet label set",
   "type": "object",
   "x-go-name": "LabelSet",
   "x-go-package": "github.com/prometheus/alertmanager/api/v2/models"
  },
  "labels": {
   "additionalProperties": {
    "type": "string"
   },
   "description": "The custom marshaling for labels.Labels ends up doing this anyways.",
   "title": "override the labels type with a map for generation.",
   "type": "object",
   "x-go-package": "github.com/grafana/grafana/pkg/services/ngalert/api/tooling/definitions"
  },
  "matcher": {
   "description": "Matcher matcher",
   "properties": {
    "isEqual": {
     "description": "is equal",
     "type": "boolean",
     "x-go-name": "IsEqual"
    },
    "isRegex": {
     "description": "is regex",
     "type": "boolean",
     "x-go-name": "IsRegex"
    },
    "name": {
     "description": "name",
     "type": "string",
     "x-go-name": "Name"
    },
    "value": {
     "description": "value",
     "type": "string",
     "x-go-name": "Value"
    }
   },
   "required": [
    "isRegex",
    "name",
    "value"
   ],
   "type": "object",
   "x-go-name": "Matcher",
   "x-go-package": "github.com/prometheus/alertmanager/api/v2/models"
  },
  "matchers": {
   "description": "Matchers matchers",
   "items": {
    "$ref": "#/definitions/matcher"
   },
   "type": "array",
   "x-go-name": "Matchers",
   "x-go-package": "github.com/prometheus/alertmanager/api/v2/models"
  },
  "peerStatus": {
   "description": "PeerStatus peer status",
   "properties": {
    "address": {
     "description": "address",
     "type": "string",
     "x-go-name": "Address"
    },
    "name": {
     "description": "name",
     "type": "string",
     "x-go-name": "Name"
    }
   },
   "required": [
    "address",
    "name"
   ],
   "type": "object",
   "x-go-name": "PeerStatus",
   "x-go-package": "github.com/prometheus/alertmanager/api/v2/models"
  },
  "postableAlert": {
   "description": "PostableAlert postable alert",
   "properties": {
    "annotations": {
     "$ref": "#/definitions/labelSet"
    },
    "endsAt": {
     "description": "ends at\nFormat: date-time",
     "format": "date-time",
     "type": "string",
     "x-go-name": "EndsAt"
    },
    "generatorURL": {
     "description": "generator URL\nFormat: uri",
     "format": "uri",
     "type": "string",
     "x-go-name": "GeneratorURL"
    },
    "labels": {
     "$ref": "#/definitions/labelSet"
    },
    "startsAt": {
     "description": "starts at\nFormat: date-time",
     "format": "date-time",
     "type": "string",
     "x-go-name": "StartsAt"
    }
   },
   "required": [
    "labels"
   ],
   "type": "object",
   "x-go-name": "PostableAlert",
   "x-go-package": "github.com/prometheus/alertmanager/api/v2/models"
  },
  "postableAlerts": {
   "description": "PostableAlerts postable alerts",
   "items": {
    "$ref": "#/definitions/postableAlert"
   },
   "type": "array",
   "x-go-name": "PostableAlerts",
   "x-go-package": "github.com/prometheus/alertmanager/api/v2/models"
  },
  "postableSilence": {
   "description": "PostableSilence postable silence",
   "properties": {
    "comment": {
     "description": "comment",
     "type": "string",
     "x-go-name": "Comment"
    },
    "createdBy": {
     "description": "created by",
     "type": "string",
     "x-go-name": "CreatedBy"
    },
    "endsAt": {
     "description": "ends at",
     "format": "date-time",
     "type": "string",
     "x-go-name": "EndsAt"
    },
    "id": {
     "description": "id",
     "type": "string",
     "x-go-name": "ID"
    },
    "matchers": {
     "$ref": "#/definitions/matchers"
    },
    "startsAt": {
     "description": "starts at",
     "format": "date-time",
     "type": "string",
     "x-go-name": "StartsAt"
    }
   },
   "required": [
    "comment",
    "createdBy",
    "endsAt",
    "matchers",
    "startsAt"
   ],
   "type": "object"
  },
  "receiver": {
   "description": "Receiver receiver",
   "properties": {
    "name": {
     "description": "name",
     "type": "string",
     "x-go-name": "Name"
    }
   },
   "required": [
    "name"
   ],
   "type": "object"
  },
  "silence": {
   "description": "Silence silence",
   "properties": {
    "comment": {
     "description": "comment",
     "type": "string",
     "x-go-name": "Comment"
    },
    "createdBy": {
     "description": "created by",
     "type": "string",
     "x-go-name": "CreatedBy"
    },
    "endsAt": {
     "description": "ends at",
     "format": "date-time",
     "type": "string",
     "x-go-name": "EndsAt"
    },
    "matchers": {
     "$ref": "#/definitions/matchers"
    },
    "startsAt": {
     "description": "starts at",
     "format": "date-time",
     "type": "string",
     "x-go-name": "StartsAt"
    }
   },
   "required": [
    "comment",
    "createdBy",
    "endsAt",
    "matchers",
    "startsAt"
   ],
   "type": "object",
   "x-go-name": "Silence",
   "x-go-package": "github.com/prometheus/alertmanager/api/v2/models"
  },
  "silenceStatus": {
   "description": "SilenceStatus silence status",
   "properties": {
    "state": {
     "description": "state",
     "enum": [
      "[expired active pending]"
     ],
     "type": "string",
     "x-go-name": "State"
    }
   },
   "required": [
    "state"
   ],
   "type": "object",
   "x-go-name": "SilenceStatus",
   "x-go-package": "github.com/prometheus/alertmanager/api/v2/models"
  },
  "versionInfo": {
   "description": "VersionInfo version info",
   "properties": {
    "branch": {
     "description": "branch",
     "type": "string",
     "x-go-name": "Branch"
    },
    "buildDate": {
     "description": "build date",
     "type": "string",
     "x-go-name": "BuildDate"
    },
    "buildUser": {
     "description": "build user",
     "type": "string",
     "x-go-name": "BuildUser"
    },
    "goVersion": {
     "description": "go version",
     "type": "string",
     "x-go-name": "GoVersion"
    },
    "revision": {
     "description": "revision",
     "type": "string",
     "x-go-name": "Revision"
    },
    "version": {
     "description": "version",
     "type": "string",
     "x-go-name": "Version"
    }
   },
   "required": [
    "branch",
    "buildDate",
    "buildUser",
    "goVersion",
    "revision",
    "version"
   ],
   "type": "object",
   "x-go-name": "VersionInfo",
   "x-go-package": "github.com/prometheus/alertmanager/api/v2/models"
  }
 },
 "info": {
  "description": "Package definitions includes the types required for generating or consuming an OpenAPI\nspec for the Unified Alerting API.\nDocumentation of the API.",
  "title": "Unified Alerting API",
  "version": "1.1.0"
 },
 "paths": {
  "/api/alertmanager/{Recipient}/api/v2/alerts": {
   "get": {
    "description": "get alertmanager alerts",
    "operationId": "RouteGetAMAlerts",
    "parameters": [
     {
      "default": true,
      "description": "Show active alerts",
      "in": "query",
      "name": "active",
      "type": "boolean",
      "x-go-name": "Active"
     },
     {
      "default": true,
      "description": "Show silenced alerts",
      "in": "query",
      "name": "silenced",
      "type": "boolean",
      "x-go-name": "Silenced"
     },
     {
      "default": true,
      "description": "Show inhibited alerts",
      "in": "query",
      "name": "inhibited",
      "type": "boolean",
      "x-go-name": "Inhibited"
     },
     {
      "description": "A list of matchers to filter alerts by",
      "in": "query",
      "items": {
       "type": "string"
      },
      "name": "filter",
      "type": "array",
      "x-go-name": "Matchers"
     },
     {
      "description": "A regex matching receivers to filter alerts by",
      "in": "query",
      "name": "receiver",
      "type": "string",
      "x-go-name": "Receivers"
     },
     {
      "description": "Recipient should be \"grafana\" for requests to be handled by grafana\nand the numeric datasource id for requests to be forwarded to a datasource",
      "in": "path",
      "name": "Recipient",
      "required": true,
      "type": "string"
     }
    ],
    "responses": {
     "200": {
      "description": "gettableAlerts",
      "schema": {
       "$ref": "#/definitions/gettableAlerts"
      }
     },
     "400": {
      "description": "ValidationError",
      "schema": {
       "$ref": "#/definitions/ValidationError"
      }
     }
    },
    "tags": [
     "alertmanager"
    ]
   },
   "post": {
    "description": "create alertmanager alerts",
    "operationId": "RoutePostAMAlerts",
    "parameters": [
     {
      "in": "body",
      "name": "PostableAlerts",
      "schema": {
       "items": {
        "$ref": "#/definitions/postableAlert"
       },
       "type": "array"
      }
     },
     {
      "description": "Recipient should be \"grafana\" for requests to be handled by grafana\nand the numeric datasource id for requests to be forwarded to a datasource",
      "in": "path",
      "name": "Recipient",
      "required": true,
      "type": "string"
     }
    ],
    "responses": {
     "200": {
      "description": "Ack",
      "schema": {
       "$ref": "#/definitions/Ack"
      }
     },
     "400": {
      "description": "ValidationError",
      "schema": {
       "$ref": "#/definitions/ValidationError"
      }
     }
    },
    "tags": [
     "alertmanager"
    ]
   }
  },
  "/api/alertmanager/{Recipient}/api/v2/alerts/groups": {
   "get": {
    "description": "get alertmanager alerts",
    "operationId": "RouteGetAMAlertGroups",
    "parameters": [
     {
      "default": true,
      "description": "Show active alerts",
      "in": "query",
      "name": "active",
      "type": "boolean",
      "x-go-name": "Active"
     },
     {
      "default": true,
      "description": "Show silenced alerts",
      "in": "query",
      "name": "silenced",
      "type": "boolean",
      "x-go-name": "Silenced"
     },
     {
      "default": true,
      "description": "Show inhibited alerts",
      "in": "query",
      "name": "inhibited",
      "type": "boolean",
      "x-go-name": "Inhibited"
     },
     {
      "description": "A list of matchers to filter alerts by",
      "in": "query",
      "items": {
       "type": "string"
      },
      "name": "filter",
      "type": "array",
      "x-go-name": "Matchers"
     },
     {
      "description": "A regex matching receivers to filter alerts by",
      "in": "query",
      "name": "receiver",
      "type": "string",
      "x-go-name": "Receivers"
     },
     {
      "description": "Recipient should be \"grafana\" for requests to be handled by grafana\nand the numeric datasource id for requests to be forwarded to a datasource",
      "in": "path",
      "name": "Recipient",
      "required": true,
      "type": "string"
     }
    ],
    "responses": {
     "200": {
      "description": "alertGroups",
      "schema": {
       "$ref": "#/definitions/alertGroups"
      }
     },
     "400": {
      "description": "ValidationError",
      "schema": {
       "$ref": "#/definitions/ValidationError"
      }
     }
    },
    "tags": [
     "alertmanager"
    ]
   }
  },
  "/api/alertmanager/{Recipient}/api/v2/silence/{SilenceId}": {
   "delete": {
    "description": "delete silence",
    "operationId": "RouteDeleteSilence",
    "parameters": [
     {
      "in": "path",
      "name": "SilenceId",
      "required": true,
      "type": "string"
     },
     {
      "description": "Recipient should be \"grafana\" for requests to be handled by grafana\nand the numeric datasource id for requests to be forwarded to a datasource",
      "in": "path",
      "name": "Recipient",
      "required": true,
      "type": "string"
     }
    ],
    "responses": {
     "200": {
      "description": "Ack",
      "schema": {
       "$ref": "#/definitions/Ack"
      }
     },
     "400": {
      "description": "ValidationError",
      "schema": {
       "$ref": "#/definitions/ValidationError"
      }
     }
    },
    "tags": [
     "alertmanager"
    ]
   },
   "get": {
    "description": "get silence",
    "operationId": "RouteGetSilence",
    "parameters": [
     {
      "in": "path",
      "name": "SilenceId",
      "required": true,
      "type": "string"
     },
     {
      "description": "Recipient should be \"grafana\" for requests to be handled by grafana\nand the numeric datasource id for requests to be forwarded to a datasource",
      "in": "path",
      "name": "Recipient",
      "required": true,
      "type": "string"
     }
    ],
    "responses": {
     "200": {
      "description": "gettableSilence",
      "schema": {
       "$ref": "#/definitions/gettableSilence"
      }
     },
     "400": {
      "description": "ValidationError",
      "schema": {
       "$ref": "#/definitions/ValidationError"
      }
     }
    },
    "tags": [
     "alertmanager"
    ]
   }
  },
  "/api/alertmanager/{Recipient}/api/v2/silences": {
   "get": {
    "description": "get silences",
    "operationId": "RouteGetSilences",
    "parameters": [
     {
      "in": "query",
      "items": {
       "type": "string"
      },
      "name": "filter",
      "type": "array",
      "x-go-name": "Filter"
     },
     {
      "description": "Recipient should be \"grafana\" for requests to be handled by grafana\nand the numeric datasource id for requests to be forwarded to a datasource",
      "in": "path",
      "name": "Recipient",
      "required": true,
      "type": "string"
     }
    ],
    "responses": {
     "200": {
      "description": "gettableSilences",
      "schema": {
       "$ref": "#/definitions/gettableSilences"
      }
     },
     "400": {
      "description": "ValidationError",
      "schema": {
       "$ref": "#/definitions/ValidationError"
      }
     }
    },
    "tags": [
     "alertmanager"
    ]
   },
   "post": {
    "description": "create silence",
    "operationId": "RouteCreateSilence",
    "parameters": [
     {
      "in": "body",
      "name": "Silence",
      "schema": {
       "$ref": "#/definitions/postableSilence"
      }
     },
     {
      "description": "Recipient should be \"grafana\" for requests to be handled by grafana\nand the numeric datasource id for requests to be forwarded to a datasource",
      "in": "path",
      "name": "Recipient",
      "required": true,
      "type": "string"
     }
    ],
    "responses": {
     "201": {
      "description": "gettableSilence",
      "schema": {
       "$ref": "#/definitions/gettableSilence"
      }
     },
     "400": {
      "description": "ValidationError",
      "schema": {
       "$ref": "#/definitions/ValidationError"
      }
     }
    },
    "tags": [
     "alertmanager"
    ]
   }
  },
  "/api/alertmanager/{Recipient}/api/v2/status": {
   "get": {
    "description": "get alertmanager status and configuration",
    "operationId": "RouteGetAMStatus",
    "parameters": [
     {
      "description": "Recipient should be \"grafana\" for requests to be handled by grafana\nand the numeric datasource id for requests to be forwarded to a datasource",
      "in": "path",
      "name": "Recipient",
      "required": true,
      "type": "string"
     }
    ],
    "responses": {
     "200": {
      "description": "GettableStatus",
      "schema": {
       "$ref": "#/definitions/GettableStatus"
      }
     },
     "400": {
      "description": "ValidationError",
      "schema": {
       "$ref": "#/definitions/ValidationError"
      }
     }
    },
    "tags": [
     "alertmanager"
    ]
   }
  },
  "/api/alertmanager/{Recipient}/config/api/v1/alerts": {
   "delete": {
    "description": "deletes the Alerting config for a tenant",
    "operationId": "RouteDeleteAlertingConfig",
    "parameters": [
     {
      "description": "Recipient should be \"grafana\" for requests to be handled by grafana\nand the numeric datasource id for requests to be forwarded to a datasource",
      "in": "path",
      "name": "Recipient",
      "required": true,
      "type": "string"
     }
    ],
    "responses": {
     "200": {
      "description": "Ack",
      "schema": {
       "$ref": "#/definitions/Ack"
      }
     },
     "400": {
      "description": "ValidationError",
      "schema": {
       "$ref": "#/definitions/ValidationError"
      }
     }
    },
    "tags": [
     "alertmanager"
    ]
   },
   "get": {
    "description": "gets an Alerting config",
    "operationId": "RouteGetAlertingConfig",
    "parameters": [
     {
      "description": "Recipient should be \"grafana\" for requests to be handled by grafana\nand the numeric datasource id for requests to be forwarded to a datasource",
      "in": "path",
      "name": "Recipient",
      "required": true,
      "type": "string"
     }
    ],
    "responses": {
     "200": {
      "description": "GettableUserConfig",
      "schema": {
       "$ref": "#/definitions/GettableUserConfig"
      }
     },
     "400": {
      "description": "ValidationError",
      "schema": {
       "$ref": "#/definitions/ValidationError"
      }
     }
    },
    "tags": [
     "alertmanager"
    ]
   },
   "post": {
    "description": "sets an Alerting config",
    "operationId": "RoutePostAlertingConfig",
    "parameters": [
     {
      "in": "body",
      "name": "Body",
      "schema": {
       "$ref": "#/definitions/PostableUserConfig"
      }
     },
     {
      "description": "Recipient should be \"grafana\" for requests to be handled by grafana\nand the numeric datasource id for requests to be forwarded to a datasource",
      "in": "path",
      "name": "Recipient",
      "required": true,
      "type": "string"
     }
    ],
    "responses": {
     "201": {
      "description": "Ack",
      "schema": {
       "$ref": "#/definitions/Ack"
      }
     },
     "400": {
      "description": "ValidationError",
      "schema": {
       "$ref": "#/definitions/ValidationError"
      }
     }
    },
    "tags": [
     "alertmanager"
    ]
   }
  },
  "/api/prometheus/{Recipient}/api/v1/alerts": {
   "get": {
    "description": "gets the current alerts",
    "operationId": "RouteGetAlertStatuses",
    "parameters": [
     {
      "description": "Recipient should be \"grafana\" for requests to be handled by grafana\nand the numeric datasource id for requests to be forwarded to a datasource",
      "in": "path",
      "name": "Recipient",
      "required": true,
      "type": "string"
     }
    ],
    "responses": {
     "200": {
      "description": "AlertResponse",
      "schema": {
       "$ref": "#/definitions/AlertResponse"
      }
     }
    },
    "tags": [
     "prometheus"
    ]
   }
  },
  "/api/prometheus/{Recipient}/api/v1/rules": {
   "get": {
    "description": "gets the evaluation statuses of all rules",
    "operationId": "RouteGetRuleStatuses",
    "parameters": [
     {
      "description": "Recipient should be \"grafana\" for requests to be handled by grafana\nand the numeric datasource id for requests to be forwarded to a datasource",
      "in": "path",
      "name": "Recipient",
      "required": true,
      "type": "string"
     }
    ],
    "responses": {
     "200": {
      "description": "RuleResponse",
      "schema": {
       "$ref": "#/definitions/RuleResponse"
      }
     }
    },
    "tags": [
     "prometheus"
    ]
   }
  },
  "/api/ruler/{Recipient}/api/v1/rules": {
   "get": {
    "description": "List rule groups",
    "operationId": "RouteGetRulesConfig",
    "parameters": [
     {
      "description": "Recipient should be \"grafana\" for requests to be handled by grafana\nand the numeric datasource id for requests to be forwarded to a datasource",
      "in": "path",
      "name": "Recipient",
      "required": true,
      "type": "string"
     }
    ],
    "produces": [
     "application/json"
    ],
    "responses": {
     "202": {
      "description": "NamespaceConfigResponse",
      "schema": {
       "$ref": "#/definitions/NamespaceConfigResponse"
      }
     }
    },
    "tags": [
     "ruler"
    ]
   }
  },
  "/api/ruler/{Recipient}/api/v1/rules/{Namespace}": {
   "delete": {
    "description": "Delete namespace",
    "operationId": "RouteDeleteNamespaceRulesConfig",
    "parameters": [
     {
      "description": "Recipient should be \"grafana\" for requests to be handled by grafana\nand the numeric datasource id for requests to be forwarded to a datasource",
      "in": "path",
      "name": "Recipient",
      "required": true,
      "type": "string"
     },
     {
      "in": "path",
      "name": "Namespace",
      "required": true,
      "type": "string"
     }
    ],
    "responses": {
     "202": {
      "description": "Ack",
      "schema": {
       "$ref": "#/definitions/Ack"
      }
     }
    },
    "tags": [
     "ruler"
    ]
   },
   "get": {
    "description": "Get rule groups by namespace",
    "operationId": "RouteGetNamespaceRulesConfig",
    "parameters": [
     {
      "description": "Recipient should be \"grafana\" for requests to be handled by grafana\nand the numeric datasource id for requests to be forwarded to a datasource",
      "in": "path",
      "name": "Recipient",
      "required": true,
      "type": "string"
     },
     {
      "in": "path",
      "name": "Namespace",
      "required": true,
      "type": "string"
     }
    ],
    "produces": [
     "application/json"
    ],
    "responses": {
     "202": {
      "description": "NamespaceConfigResponse",
      "schema": {
       "$ref": "#/definitions/NamespaceConfigResponse"
      }
     }
    },
    "tags": [
     "ruler"
    ]
   },
   "post": {
    "consumes": [
     "application/json",
     "application/yaml"
    ],
    "description": "Creates or updates a rule group",
    "operationId": "RoutePostNameRulesConfig",
    "parameters": [
     {
      "description": "Recipient should be \"grafana\" for requests to be handled by grafana\nand the numeric datasource id for requests to be forwarded to a datasource",
      "in": "path",
      "name": "Recipient",
      "required": true,
      "type": "string"
     },
     {
      "in": "path",
      "name": "Namespace",
      "required": true,
      "type": "string"
     },
     {
      "in": "body",
      "name": "Body",
      "schema": {
       "$ref": "#/definitions/PostableRuleGroupConfig"
      }
     }
    ],
    "responses": {
     "202": {
      "description": "Ack",
      "schema": {
       "$ref": "#/definitions/Ack"
      }
     }
    },
    "tags": [
     "ruler"
    ]
   }
  },
  "/api/ruler/{Recipient}/api/v1/rules/{Namespace}/{Groupname}": {
   "delete": {
    "description": "Delete rule group",
    "operationId": "RouteDeleteRuleGroupConfig",
    "parameters": [
     {
      "description": "Recipient should be \"grafana\" for requests to be handled by grafana\nand the numeric datasource id for requests to be forwarded to a datasource",
      "in": "path",
      "name": "Recipient",
      "required": true,
      "type": "string"
     },
     {
      "in": "path",
      "name": "Namespace",
      "required": true,
      "type": "string"
     },
     {
      "in": "path",
      "name": "Groupname",
      "required": true,
      "type": "string"
     }
    ],
    "responses": {
     "202": {
      "description": "Ack",
      "schema": {
       "$ref": "#/definitions/Ack"
      }
     }
    },
    "tags": [
     "ruler"
    ]
   },
   "get": {
    "description": "Get rule group",
    "operationId": "RouteGetRulegGroupConfig",
    "parameters": [
     {
      "description": "Recipient should be \"grafana\" for requests to be handled by grafana\nand the numeric datasource id for requests to be forwarded to a datasource",
      "in": "path",
      "name": "Recipient",
      "required": true,
      "type": "string"
     },
     {
      "in": "path",
      "name": "Namespace",
      "required": true,
      "type": "string"
     },
     {
      "in": "path",
      "name": "Groupname",
      "required": true,
      "type": "string"
     }
    ],
    "produces": [
     "application/json"
    ],
    "responses": {
     "202": {
      "description": "RuleGroupConfigResponse",
      "schema": {
       "$ref": "#/definitions/RuleGroupConfigResponse"
      }
     }
    },
    "tags": [
     "ruler"
    ]
   }
  },
  "/api/v1/eval": {
   "post": {
    "consumes": [
     "application/json"
    ],
    "description": "Test rule",
    "operationId": "RouteEvalQueries",
    "parameters": [
     {
      "in": "body",
      "name": "Body",
      "schema": {
       "$ref": "#/definitions/EvalQueriesPayload"
      }
     }
    ],
    "produces": [
     "application/json"
    ],
    "responses": {
     "200": {
      "description": "EvalQueriesResponse",
      "schema": {
       "$ref": "#/definitions/EvalQueriesResponse"
      }
     }
    },
    "tags": [
     "testing"
    ]
   }
  },
  "/api/v1/ngalert/admin_config": {
   "delete": {
    "consumes": [
     "application/json"
    ],
    "operationId": "RouteDeleteNGalertConfig",
    "responses": {
     "200": {
      "description": "Ack",
      "schema": {
       "$ref": "#/definitions/Ack"
      }
     },
     "500": {
      "description": "Failure",
      "schema": {
       "$ref": "#/definitions/Failure"
      }
     }
    },
    "summary": "Deletes the NGalert configuration of the user's organization.",
    "tags": [
     "configuration"
    ]
   },
   "get": {
    "operationId": "RouteGetNGalertConfig",
    "produces": [
     "application/json"
    ],
    "responses": {
     "200": {
      "description": "GettableNGalertConfig",
      "schema": {
       "$ref": "#/definitions/GettableNGalertConfig"
      }
     },
     "404": {
      "description": "Failure",
      "schema": {
       "$ref": "#/definitions/Failure"
      }
     },
     "500": {
      "description": "Failure",
      "schema": {
       "$ref": "#/definitions/Failure"
      }
     }
    },
    "summary": "Get the NGalert configuration of the user's organization, returns 404 if no configuration is present.",
    "tags": [
     "configuration"
    ]
   },
   "post": {
    "consumes": [
     "application/json"
    ],
    "operationId": "RoutePostNGalertConfig",
    "parameters": [
     {
      "in": "body",
      "name": "Body",
      "schema": {
       "$ref": "#/definitions/PostableNGalertConfig"
      }
     }
    ],
    "responses": {
     "201": {
      "description": "Ack",
      "schema": {
       "$ref": "#/definitions/Ack"
      }
     },
     "400": {
      "description": "ValidationError",
      "schema": {
       "$ref": "#/definitions/ValidationError"
      }
     }
    },
    "summary": "Creates or updates the NGalert configuration of the user's organization.",
    "tags": [
     "configuration"
    ]
   }
  },
  "/api/v1/ngalert/alertmanagers": {
   "get": {
    "operationId": "RouteGetAlertmanagers",
    "produces": [
     "application/json"
    ],
    "responses": {
     "200": {
      "description": "GettableAlertmanagers",
      "schema": {
       "$ref": "#/definitions/GettableAlertmanagers"
      }
     }
    },
    "summary": "Get the discovered and dropped Alertmanagers of the user's organization based on the specified configuration.",
    "tags": [
     "configuration"
    ]
   }
  },
  "/api/v1/receiver/test/{Recipient}": {
   "post": {
    "consumes": [
     "application/json"
    ],
    "description": "Test receiver",
    "operationId": "RouteTestReceiverConfig",
    "parameters": [
     {
      "description": "Recipient should be \"grafana\" for requests to be handled by grafana\nand the numeric datasource id for requests to be forwarded to a datasource",
      "in": "path",
      "name": "Recipient",
      "required": true,
      "type": "string"
     },
     {
      "in": "body",
      "name": "Body",
      "schema": {
       "$ref": "#/definitions/ExtendedReceiver"
      }
     }
    ],
    "produces": [
     "application/json"
    ],
    "responses": {
     "200": {
      "description": "Success",
      "schema": {
       "$ref": "#/definitions/Success"
      }
     },
     "412": {
      "description": "SmtpNotEnabled",
      "schema": {
       "$ref": "#/definitions/SmtpNotEnabled"
      }
     },
     "500": {
      "description": "Failure",
      "schema": {
       "$ref": "#/definitions/Failure"
      }
     }
    },
    "tags": [
     "testing"
    ]
   }
  },
  "/api/v1/rule/test/{Recipient}": {
   "post": {
    "consumes": [
     "application/json"
    ],
    "description": "Test rule",
    "operationId": "RouteTestRuleConfig",
    "parameters": [
     {
      "description": "Recipient should be \"grafana\" for requests to be handled by grafana\nand the numeric datasource id for requests to be forwarded to a datasource",
      "in": "path",
      "name": "Recipient",
      "required": true,
      "type": "string"
     },
     {
      "in": "body",
      "name": "Body",
      "schema": {
       "$ref": "#/definitions/TestRulePayload"
      }
     }
    ],
    "produces": [
     "application/json"
    ],
    "responses": {
     "200": {
      "description": "TestRuleResponse",
      "schema": {
       "$ref": "#/definitions/TestRuleResponse"
      }
     }
    },
    "tags": [
     "testing"
    ]
   }
  }
 },
 "produces": [
  "application/json"
 ],
 "schemes": [
  "http",
  "https"
 ],
 "securityDefinitions": {
  "basic": {
   "type": "basic"
  }
 },
 "swagger": "2.0"
}<|MERGE_RESOLUTION|>--- conflicted
+++ resolved
@@ -57,11 +57,6 @@
    "type": "object",
    "x-go-package": "github.com/grafana/grafana/pkg/services/ngalert/api/tooling/definitions"
   },
-<<<<<<< HEAD
-=======
-  "AlertGroup": {},
-  "AlertGroups": {},
->>>>>>> f3f3fcc7
   "AlertInstancesResponse": {
    "properties": {
     "instances": {
@@ -508,9 +503,6 @@
   "Failure": {
    "$ref": "#/definitions/ResponseDetails"
   },
-<<<<<<< HEAD
-=======
-  "GettableAlert": {},
   "GettableAlertmanagers": {
    "properties": {
     "data": {
@@ -524,8 +516,6 @@
    "type": "object",
    "x-go-package": "github.com/grafana/grafana/pkg/services/ngalert/api/tooling/definitions"
   },
-  "GettableAlerts": {},
->>>>>>> f3f3fcc7
   "GettableApiAlertingConfig": {
    "properties": {
     "global": {
@@ -829,15 +819,6 @@
    "type": "object",
    "x-go-package": "github.com/grafana/grafana/pkg/services/ngalert/api/tooling/definitions"
   },
-<<<<<<< HEAD
-=======
-  "GettableSilence": {
-   "$ref": "#/definitions/gettableSilence"
-  },
-  "GettableSilences": {
-   "$ref": "#/definitions/gettableSilences"
-  },
->>>>>>> f3f3fcc7
   "GettableStatus": {
    "properties": {
     "cluster": {
@@ -2293,7 +2274,6 @@
    "x-go-package": "github.com/grafana/grafana/pkg/services/ngalert/api/tooling/definitions"
   },
   "URL": {
-   "description": "The general form represented is:\n\n[scheme:][//[userinfo@]host][/]path[?query][#fragment]\n\nURLs that do not start with a slash after the scheme are interpreted as:\n\nscheme:opaque[?query][#fragment]\n\nNote that the Path field is stored in decoded form: /%47%6f%2f becomes /Go/.\nA consequence is that it is impossible to tell which slashes in the Path were\nslashes in the raw URL and which were %2f. This distinction is rarely important,\nbut when it is, the code should use RawPath, an optional field which only gets\nset if the default encoding is different from Path.\n\nURL's String method uses the EscapedPath method to obtain the path. See the\nEscapedPath method for more details.",
    "properties": {
     "ForceQuery": {
      "type": "boolean"
@@ -2326,9 +2306,9 @@
      "$ref": "#/definitions/Userinfo"
     }
    },
-   "title": "A URL represents a parsed URL (technically, a URI reference).",
-   "type": "object",
-   "x-go-package": "net/url"
+   "title": "URL is a custom URL type that allows validation at configuration load time.",
+   "type": "object",
+   "x-go-package": "github.com/prometheus/common/config"
   },
   "Userinfo": {
    "description": "The Userinfo type is an immutable encapsulation of username and\npassword details for a URL. An existing Userinfo value is guaranteed\nto have a username set (potentially empty, as allowed by RFC 2396),\nand optionally a password.",
@@ -2500,7 +2480,7 @@
     "alerts": {
      "description": "alerts",
      "items": {
-      "$ref": "#/definitions/GettableAlert"
+      "$ref": "#/definitions/gettableAlert"
      },
      "type": "array",
      "x-go-name": "Alerts"
@@ -2644,7 +2624,6 @@
    "$ref": "#/definitions/Duration"
   },
   "gettableAlert": {
-   "description": "GettableAlert gettable alert",
    "properties": {
     "annotations": {
      "$ref": "#/definitions/labelSet"
@@ -2703,7 +2682,9 @@
     "status",
     "updatedAt"
    ],
-   "type": "object"
+   "type": "object",
+   "x-go-name": "GettableAlert",
+   "x-go-package": "github.com/prometheus/alertmanager/api/v2/models"
   },
   "gettableAlerts": {
    "items": {
@@ -2714,6 +2695,7 @@
    "x-go-package": "github.com/prometheus/alertmanager/api/v2/models"
   },
   "gettableSilence": {
+   "description": "GettableSilence gettable silence",
    "properties": {
     "comment": {
      "description": "comment",
@@ -2765,16 +2747,15 @@
     "status",
     "updatedAt"
    ],
-   "type": "object",
-   "x-go-name": "GettableSilence",
-   "x-go-package": "github.com/prometheus/alertmanager/api/v2/models"
+   "type": "object"
   },
   "gettableSilences": {
-   "description": "GettableSilences gettable silences",
    "items": {
     "$ref": "#/definitions/gettableSilence"
    },
-   "type": "array"
+   "type": "array",
+   "x-go-name": "GettableSilences",
+   "x-go-package": "github.com/prometheus/alertmanager/api/v2/models"
   },
   "labelSet": {
    "additionalProperties": {
@@ -2903,7 +2884,6 @@
    "x-go-package": "github.com/prometheus/alertmanager/api/v2/models"
   },
   "postableSilence": {
-   "description": "PostableSilence postable silence",
    "properties": {
     "comment": {
      "description": "comment",
@@ -2943,10 +2923,11 @@
     "matchers",
     "startsAt"
    ],
-   "type": "object"
+   "type": "object",
+   "x-go-name": "PostableSilence",
+   "x-go-package": "github.com/prometheus/alertmanager/api/v2/models"
   },
   "receiver": {
-   "description": "Receiver receiver",
    "properties": {
     "name": {
      "description": "name",
@@ -2957,7 +2938,9 @@
    "required": [
     "name"
    ],
-   "type": "object"
+   "type": "object",
+   "x-go-name": "Receiver",
+   "x-go-package": "github.com/prometheus/alertmanager/api/v2/models"
   },
   "silence": {
    "description": "Silence silence",
