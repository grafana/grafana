--- conflicted
+++ resolved
@@ -444,62 +444,7 @@
     }
    },
    "title": "Config is the top-level configuration for Alertmanager's config files.",
-<<<<<<< HEAD
-   "type": "object",
-   "x-go-package": "github.com/grafana/grafana/pkg/services/ngalert/api/tooling/definitions"
-  },
-  "ContactPoints": {
-   "items": {
-    "$ref": "#/definitions/EmbeddedContactPoint"
-   },
-   "type": "array",
-   "x-go-package": "github.com/grafana/grafana/pkg/services/ngalert/api/tooling/definitions"
-  },
-  "CreateDashboardSnapshotCommand": {
-   "properties": {
-    "Result": {
-     "$ref": "#/definitions/DashboardSnapshot"
-    },
-    "dashboard": {
-     "$ref": "#/definitions/Json"
-    },
-    "deleteKey": {
-     "description": "Unique key used to delete the snapshot. It is different from the `key` so that only the creator can delete the snapshot. Required if `external` is `true`.",
-     "type": "string",
-     "x-go-name": "DeleteKey"
-    },
-    "expires": {
-     "default": 0,
-     "description": "When the snapshot should expire in seconds in seconds. Default is never to expire.",
-     "format": "int64",
-     "type": "integer",
-     "x-go-name": "Expires"
-    },
-    "external": {
-     "default": false,
-     "description": "these are passed when storing an external snapshot ref\nSave the snapshot on an external server rather than locally.",
-     "type": "boolean",
-     "x-go-name": "External"
-    },
-    "key": {
-     "description": "Define the unique key. Required if `external` is `true`.",
-     "type": "string",
-     "x-go-name": "Key"
-    },
-    "name": {
-     "description": "Snapshot name",
-     "type": "string",
-     "x-go-name": "Name"
-    }
-   },
-   "required": [
-    "dashboard"
-   ],
-   "type": "object",
-   "x-go-package": "github.com/grafana/grafana/pkg/models"
-=======
-   "type": "object"
->>>>>>> 82e32447
+   "type": "object"
   },
   "ContactPoints": {
    "items": {
@@ -610,31 +555,16 @@
    "properties": {
     "disableResolveMessage": {
      "example": false,
-<<<<<<< HEAD
-     "type": "boolean",
-     "x-go-name": "DisableResolveMessage"
-=======
      "type": "boolean"
->>>>>>> 82e32447
     },
     "name": {
      "description": "Name is used as grouping key in the UI. Contact points with the\nsame name will be grouped in the UI.",
      "example": "webhook_1",
-<<<<<<< HEAD
-     "type": "string",
-     "x-go-name": "Name"
+     "type": "string"
     },
     "provenance": {
      "readOnly": true,
-     "type": "string",
-     "x-go-name": "Provenance"
-=======
-     "type": "string"
-    },
-    "provenance": {
-     "readOnly": true,
-     "type": "string"
->>>>>>> 82e32447
+     "type": "string"
     },
     "settings": {
      "$ref": "#/definitions/Json"
@@ -661,34 +591,19 @@
       " wecom"
      ],
      "example": "webhook",
-<<<<<<< HEAD
-     "type": "string",
-     "x-go-name": "Type"
-=======
-     "type": "string"
->>>>>>> 82e32447
+     "type": "string"
     },
     "uid": {
      "description": "UID is the unique identifier of the contact point. The UID can be\nset by the user.",
      "example": "my_external_reference",
-<<<<<<< HEAD
-     "type": "string",
-     "x-go-name": "UID"
-=======
-     "type": "string"
->>>>>>> 82e32447
+     "type": "string"
     }
    },
    "required": [
     "type",
     "settings"
    ],
-<<<<<<< HEAD
-   "type": "object",
-   "x-go-package": "github.com/grafana/grafana/pkg/services/ngalert/api/tooling/definitions"
-=======
-   "type": "object"
->>>>>>> 82e32447
+   "type": "object"
   },
   "ErrorType": {
    "title": "ErrorType models the different API error types.",
@@ -1370,40 +1285,21 @@
   "MessageTemplate": {
    "properties": {
     "name": {
-<<<<<<< HEAD
-     "type": "string",
-     "x-go-name": "Name"
-=======
-     "type": "string"
->>>>>>> 82e32447
+     "type": "string"
     },
     "provenance": {
      "$ref": "#/definitions/Provenance"
     },
     "template": {
-<<<<<<< HEAD
-     "type": "string",
-     "x-go-name": "Template"
-    }
-   },
-   "type": "object",
-   "x-go-package": "github.com/grafana/grafana/pkg/services/ngalert/api/tooling/definitions"
-=======
-     "type": "string"
-    }
-   },
-   "type": "object"
->>>>>>> 82e32447
+     "type": "string"
+    }
+   },
+   "type": "object"
   },
   "MessageTemplateContent": {
    "properties": {
     "template": {
-<<<<<<< HEAD
-     "type": "string",
-     "x-go-name": "Template"
-=======
-     "type": "string"
->>>>>>> 82e32447
+     "type": "string"
     }
    },
    "type": "object"
@@ -2932,12 +2828,7 @@
     }
    },
    "title": "A URL represents a parsed URL (technically, a URI reference).",
-<<<<<<< HEAD
-   "type": "object",
-   "x-go-package": "net/url"
-=======
-   "type": "object"
->>>>>>> 82e32447
+   "type": "object"
   },
   "Userinfo": {
    "description": "The Userinfo type is an immutable encapsulation of username and\npassword details for a URL. An existing Userinfo value is guaranteed\nto have a username set (potentially empty, as allowed by RFC 2396),\nand optionally a password.",
@@ -2947,12 +2838,7 @@
    "properties": {
     "msg": {
      "example": "error message",
-<<<<<<< HEAD
-     "type": "string",
-     "x-go-name": "Msg"
-=======
-     "type": "string"
->>>>>>> 82e32447
+     "type": "string"
     }
    },
    "type": "object"
@@ -3621,25 +3507,15 @@
       "in": "body",
       "name": "Body",
       "schema": {
-<<<<<<< HEAD
-       "$ref": "#/definitions/AlertRule"
-=======
        "$ref": "#/definitions/ProvisionedAlertRule"
->>>>>>> 82e32447
       }
      }
     ],
     "responses": {
      "201": {
-<<<<<<< HEAD
-      "description": "AlertRule",
-      "schema": {
-       "$ref": "#/definitions/AlertRule"
-=======
       "description": "ProvisionedAlertRule",
       "schema": {
        "$ref": "#/definitions/ProvisionedAlertRule"
->>>>>>> 82e32447
       }
      },
      "400": {
@@ -3690,15 +3566,9 @@
     ],
     "responses": {
      "200": {
-<<<<<<< HEAD
-      "description": "AlertRule",
-      "schema": {
-       "$ref": "#/definitions/AlertRule"
-=======
       "description": "ProvisionedAlertRule",
       "schema": {
        "$ref": "#/definitions/ProvisionedAlertRule"
->>>>>>> 82e32447
       }
      },
      "404": {
@@ -3727,25 +3597,15 @@
       "in": "body",
       "name": "Body",
       "schema": {
-<<<<<<< HEAD
-       "$ref": "#/definitions/AlertRule"
-=======
        "$ref": "#/definitions/ProvisionedAlertRule"
->>>>>>> 82e32447
       }
      }
     ],
     "responses": {
      "200": {
-<<<<<<< HEAD
-      "description": "AlertRule",
-      "schema": {
-       "$ref": "#/definitions/AlertRule"
-=======
       "description": "ProvisionedAlertRule",
       "schema": {
        "$ref": "#/definitions/ProvisionedAlertRule"
->>>>>>> 82e32447
       }
      },
      "400": {
@@ -3940,25 +3800,15 @@
       "in": "body",
       "name": "Body",
       "schema": {
-<<<<<<< HEAD
-       "$ref": "#/definitions/AlertRuleGroupMetadata"
-=======
        "$ref": "#/definitions/AlertRuleGroup"
->>>>>>> 82e32447
       }
      }
     ],
     "responses": {
      "200": {
-<<<<<<< HEAD
-      "description": "AlertRuleGroupMetadata",
-      "schema": {
-       "$ref": "#/definitions/AlertRuleGroupMetadata"
-=======
       "description": "AlertRuleGroup",
       "schema": {
        "$ref": "#/definitions/AlertRuleGroup"
->>>>>>> 82e32447
       }
      },
      "400": {
@@ -4033,12 +3883,7 @@
       "in": "path",
       "name": "name",
       "required": true,
-<<<<<<< HEAD
-      "type": "string",
-      "x-go-name": "Name"
-=======
-      "type": "string"
->>>>>>> 82e32447
+      "type": "string"
      }
     ],
     "responses": {
@@ -4059,12 +3904,7 @@
       "in": "path",
       "name": "name",
       "required": true,
-<<<<<<< HEAD
-      "type": "string",
-      "x-go-name": "Name"
-=======
-      "type": "string"
->>>>>>> 82e32447
+      "type": "string"
      }
     ],
     "responses": {
@@ -4094,12 +3934,7 @@
       "in": "path",
       "name": "name",
       "required": true,
-<<<<<<< HEAD
-      "type": "string",
-      "x-go-name": "Name"
-=======
-      "type": "string"
->>>>>>> 82e32447
+      "type": "string"
      },
      {
       "in": "body",
@@ -4227,12 +4062,7 @@
       "in": "path",
       "name": "name",
       "required": true,
-<<<<<<< HEAD
-      "type": "string",
-      "x-go-name": "Name"
-=======
-      "type": "string"
->>>>>>> 82e32447
+      "type": "string"
      }
     ],
     "responses": {
@@ -4253,12 +4083,7 @@
       "in": "path",
       "name": "name",
       "required": true,
-<<<<<<< HEAD
-      "type": "string",
-      "x-go-name": "Name"
-=======
-      "type": "string"
->>>>>>> 82e32447
+      "type": "string"
      }
     ],
     "responses": {
@@ -4288,12 +4113,7 @@
       "in": "path",
       "name": "name",
       "required": true,
-<<<<<<< HEAD
-      "type": "string",
-      "x-go-name": "Name"
-=======
-      "type": "string"
->>>>>>> 82e32447
+      "type": "string"
      },
      {
       "in": "body",
