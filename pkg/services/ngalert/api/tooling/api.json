{
 "basePath": "/api/v1",
 "consumes": [
  "application/json"
 ],
 "definitions": {
  "Ack": {
   "type": "object"
  },
  "Alert": {
   "properties": {
    "activeAt": {
     "format": "date-time",
     "type": "string"
    },
    "annotations": {
     "$ref": "#/definitions/overrideLabels"
    },
    "labels": {
     "$ref": "#/definitions/overrideLabels"
    },
    "state": {
     "type": "string"
    },
    "value": {
     "type": "string"
    }
   },
   "required": [
    "labels",
    "annotations",
    "state",
    "value"
   ],
   "title": "Alert has info for an alert.",
   "type": "object"
  },
  "AlertDiscovery": {
   "properties": {
    "alerts": {
     "items": {
      "$ref": "#/definitions/Alert"
     },
     "type": "array"
    }
   },
   "required": [
    "alerts"
   ],
   "title": "AlertDiscovery has info for all active alerts.",
   "type": "object"
  },
  "AlertInstancesResponse": {
   "properties": {
    "instances": {
     "description": "Instances is an array of arrow encoded dataframes\neach frame has a single row, and a column for each instance (alert identified by unique labels) with a boolean value (firing/not firing)",
     "items": {
      "items": {
       "format": "uint8",
       "type": "integer"
      },
      "type": "array"
     },
     "type": "array"
    }
   },
   "type": "object"
  },
  "AlertManager": {
   "properties": {
    "url": {
     "type": "string"
    }
   },
   "title": "AlertManager models a configured Alert Manager.",
   "type": "object"
  },
  "AlertManagerNotReady": {
   "type": "object"
  },
  "AlertManagersResult": {
   "properties": {
    "activeAlertManagers": {
     "items": {
      "$ref": "#/definitions/AlertManager"
     },
     "type": "array"
    },
    "droppedAlertManagers": {
     "items": {
      "$ref": "#/definitions/AlertManager"
     },
     "type": "array"
    }
   },
   "title": "AlertManagersResult contains the result from querying the alertmanagers endpoint.",
   "type": "object"
  },
  "AlertQuery": {
   "properties": {
    "datasourceUid": {
     "description": "Grafana data source unique identifier; it should be '__expr__' for a Server Side Expression operation.",
     "type": "string"
    },
    "model": {
     "description": "JSON is the raw JSON query and includes the above properties as well as custom properties.",
     "type": "object"
    },
    "queryType": {
     "description": "QueryType is an optional identifier for the type of query.\nIt can be used to distinguish different types of queries.",
     "type": "string"
    },
    "refId": {
     "description": "RefID is the unique identifier of the query, set by the frontend call.",
     "type": "string"
    },
    "relativeTimeRange": {
     "$ref": "#/definitions/RelativeTimeRange"
    }
   },
   "title": "AlertQuery represents a single query associated with an alert definition.",
   "type": "object"
  },
  "AlertQueryExport": {
   "properties": {
    "datasourceUid": {
     "type": "string"
    },
    "model": {
     "additionalProperties": {},
     "type": "object"
    },
    "queryType": {
     "type": "string"
    },
    "refId": {
     "type": "string"
    },
    "relativeTimeRange": {
     "$ref": "#/definitions/RelativeTimeRangeExport"
    }
   },
   "title": "AlertQueryExport is the provisioned export of models.AlertQuery.",
   "type": "object"
  },
  "AlertResponse": {
   "properties": {
    "data": {
     "$ref": "#/definitions/AlertDiscovery"
    },
    "error": {
     "type": "string"
    },
    "errorType": {
     "$ref": "#/definitions/ErrorType"
    },
    "status": {
     "type": "string"
    }
   },
   "required": [
    "status"
   ],
   "type": "object"
  },
  "AlertRuleExport": {
   "properties": {
    "annotations": {
     "additionalProperties": {
      "type": "string"
     },
     "type": "object"
    },
    "condition": {
     "type": "string"
    },
    "dasboardUid": {
     "type": "string"
    },
    "data": {
     "items": {
      "$ref": "#/definitions/AlertQueryExport"
     },
     "type": "array"
    },
    "execErrState": {
     "enum": [
      "OK",
      "Alerting",
      "Error"
     ],
     "type": "string"
    },
    "for": {
     "$ref": "#/definitions/Duration"
    },
    "isPaused": {
     "type": "boolean"
    },
    "labels": {
     "additionalProperties": {
      "type": "string"
     },
     "type": "object"
    },
    "noDataState": {
     "enum": [
      "Alerting",
      "NoData",
      "OK"
     ],
     "type": "string"
    },
    "panelId": {
     "format": "int64",
     "type": "integer"
    },
    "title": {
     "type": "string"
    },
    "uid": {
     "type": "string"
    }
   },
   "title": "AlertRuleExport is the provisioned file export of models.AlertRule.",
   "type": "object"
  },
  "AlertRuleGroup": {
   "properties": {
    "folderUid": {
     "type": "string"
    },
    "interval": {
     "format": "int64",
     "type": "integer"
    },
    "rules": {
     "items": {
      "$ref": "#/definitions/ProvisionedAlertRule"
     },
     "type": "array"
    },
    "title": {
     "type": "string"
    }
   },
   "type": "object"
  },
  "AlertRuleGroupExport": {
   "properties": {
    "folder": {
     "type": "string"
    },
    "interval": {
     "$ref": "#/definitions/Duration"
    },
    "name": {
     "type": "string"
    },
    "orgId": {
     "format": "int64",
     "type": "integer"
    },
    "rules": {
     "items": {
      "$ref": "#/definitions/AlertRuleExport"
     },
     "type": "array"
    }
   },
   "title": "AlertRuleGroupExport is the provisioned file export of AlertRuleGroupV1.",
   "type": "object"
  },
  "AlertRuleGroupMetadata": {
   "properties": {
    "interval": {
     "format": "int64",
     "type": "integer"
    }
   },
   "type": "object"
  },
  "AlertingFileExport": {
   "properties": {
    "apiVersion": {
     "format": "int64",
     "type": "integer"
    },
    "contactPoints": {
     "items": {
      "$ref": "#/definitions/ContactPointExport"
     },
     "type": "array"
    },
    "groups": {
     "items": {
      "$ref": "#/definitions/AlertRuleGroupExport"
     },
     "type": "array"
    },
    "muteTimes": {
     "items": {
      "$ref": "#/definitions/MuteTimeIntervalExport"
     },
     "type": "array"
    },
    "policies": {
     "items": {
      "$ref": "#/definitions/NotificationPolicyExport"
     },
     "type": "array"
    }
   },
   "title": "AlertingFileExport is the full provisioned file export.",
   "type": "object"
  },
  "AlertingRule": {
   "description": "adapted from cortex",
   "properties": {
    "activeAt": {
     "format": "date-time",
     "type": "string"
    },
    "alerts": {
     "items": {
      "$ref": "#/definitions/Alert"
     },
     "type": "array"
    },
    "annotations": {
     "$ref": "#/definitions/overrideLabels"
    },
    "duration": {
     "format": "double",
     "type": "number"
    },
    "evaluationTime": {
     "format": "double",
     "type": "number"
    },
    "health": {
     "type": "string"
    },
    "labels": {
     "$ref": "#/definitions/overrideLabels"
    },
    "lastError": {
     "type": "string"
    },
    "lastEvaluation": {
     "format": "date-time",
     "type": "string"
    },
    "name": {
     "type": "string"
    },
    "query": {
     "type": "string"
    },
    "state": {
     "description": "State can be \"pending\", \"firing\", \"inactive\".",
     "type": "string"
    },
    "totals": {
     "additionalProperties": {
      "format": "int64",
      "type": "integer"
     },
     "type": "object"
    },
    "totalsFiltered": {
     "additionalProperties": {
      "format": "int64",
      "type": "integer"
     },
     "type": "object"
    },
    "type": {
     "$ref": "#/definitions/RuleType"
    }
   },
   "required": [
    "name",
    "query",
    "health",
    "type",
    "state",
    "annotations",
    "activeAt"
   ],
   "type": "object"
  },
  "AlertingStatus": {
   "properties": {
    "alertmanagersChoice": {
     "enum": [
      "all",
      "internal",
      "external"
     ],
     "type": "string"
    },
    "numExternalAlertmanagers": {
     "format": "int64",
     "type": "integer"
    }
   },
   "type": "object"
  },
  "ApiRuleNode": {
   "properties": {
    "alert": {
     "type": "string"
    },
    "annotations": {
     "additionalProperties": {
      "type": "string"
     },
     "type": "object"
    },
    "expr": {
     "type": "string"
    },
    "for": {
     "type": "string"
    },
    "keep_firing_for": {
     "type": "string"
    },
    "labels": {
     "additionalProperties": {
      "type": "string"
     },
     "type": "object"
    },
    "record": {
     "type": "string"
    }
   },
   "type": "object"
  },
  "Authorization": {
   "properties": {
    "credentials": {
     "$ref": "#/definitions/Secret"
    },
    "credentials_file": {
     "type": "string"
    },
    "type": {
     "type": "string"
    }
   },
   "title": "Authorization contains HTTP authorization credentials.",
   "type": "object"
  },
  "BacktestConfig": {
   "properties": {
    "annotations": {
     "additionalProperties": {
      "type": "string"
     },
     "type": "object"
    },
    "condition": {
     "type": "string"
    },
    "data": {
     "items": {
      "$ref": "#/definitions/AlertQuery"
     },
     "type": "array"
    },
    "for": {
     "$ref": "#/definitions/Duration"
    },
    "from": {
     "format": "date-time",
     "type": "string"
    },
    "interval": {
     "$ref": "#/definitions/Duration"
    },
    "labels": {
     "additionalProperties": {
      "type": "string"
     },
     "type": "object"
    },
    "no_data_state": {
     "enum": [
      "Alerting",
      "NoData",
      "OK"
     ],
     "type": "string"
    },
    "title": {
     "type": "string"
    },
    "to": {
     "format": "date-time",
     "type": "string"
    }
   },
   "type": "object"
  },
  "BacktestResult": {
   "$ref": "#/definitions/Frame"
  },
  "BasicAuth": {
   "properties": {
    "password": {
     "$ref": "#/definitions/Secret"
    },
    "password_file": {
     "type": "string"
    },
    "username": {
     "type": "string"
    },
    "username_file": {
     "type": "string"
    }
   },
   "title": "BasicAuth contains basic HTTP authentication credentials.",
   "type": "object"
  },
  "ConfFloat64": {
   "description": "ConfFloat64 is a float64. It Marshals float64 values of NaN of Inf\nto null.",
   "format": "double",
   "type": "number"
  },
  "Config": {
   "properties": {
    "global": {
     "$ref": "#/definitions/GlobalConfig"
    },
    "inhibit_rules": {
     "items": {
      "$ref": "#/definitions/InhibitRule"
     },
     "type": "array"
    },
    "mute_time_intervals": {
     "items": {
      "$ref": "#/definitions/MuteTimeInterval"
     },
     "type": "array"
    },
    "route": {
     "$ref": "#/definitions/Route"
    },
    "templates": {
     "items": {
      "type": "string"
     },
     "type": "array"
    }
   },
   "title": "Config is the top-level configuration for Alertmanager's config files.",
   "type": "object"
  },
  "ContactPointExport": {
   "properties": {
    "name": {
     "type": "string"
    },
    "orgId": {
     "format": "int64",
     "type": "integer"
    },
    "receivers": {
     "items": {
      "$ref": "#/definitions/ReceiverExport"
     },
     "type": "array"
    }
   },
   "title": "ContactPointExport is the provisioned file export of alerting.ContactPointV1.",
   "type": "object"
  },
  "ContactPoints": {
   "items": {
    "$ref": "#/definitions/EmbeddedContactPoint"
   },
   "type": "array"
  },
  "CounterResetHint": {
   "description": "or alternatively that we are dealing with a gauge histogram, where counter resets do not apply.",
   "format": "uint8",
   "title": "CounterResetHint contains the known information about a counter reset,",
   "type": "integer"
  },
  "DataLink": {
   "description": "DataLink define what",
   "properties": {
    "internal": {
     "$ref": "#/definitions/InternalDataLink"
    },
    "targetBlank": {
     "type": "boolean"
    },
    "title": {
     "type": "string"
    },
    "url": {
     "type": "string"
    }
   },
   "type": "object"
  },
  "DataResponse": {
   "description": "A map of RefIDs (unique query identifiers) to this type makes up the Responses property of a QueryDataResponse.\nThe Error property is used to allow for partial success responses from the containing QueryDataResponse.",
   "properties": {
    "Error": {
     "description": "Error is a property to be set if the corresponding DataQuery has an error.",
     "type": "string"
    },
    "ErrorSource": {
     "$ref": "#/definitions/ErrorSource"
    },
    "Frames": {
     "$ref": "#/definitions/Frames"
    },
    "Status": {
     "$ref": "#/definitions/Status"
    }
   },
   "title": "DataResponse contains the results from a DataQuery.",
   "type": "object"
  },
  "DataTopic": {
   "description": "nolint:revive",
   "title": "DataTopic is used to identify which topic the frame should be assigned to.",
   "type": "string"
  },
  "DiscordConfig": {
   "properties": {
    "http_config": {
     "$ref": "#/definitions/HTTPClientConfig"
    },
    "message": {
     "type": "string"
    },
    "send_resolved": {
     "type": "boolean"
    },
    "title": {
     "type": "string"
    },
    "webhook_url": {
     "$ref": "#/definitions/SecretURL"
    }
   },
   "title": "DiscordConfig configures notifications via Discord.",
   "type": "object"
  },
  "DiscoveryBase": {
   "properties": {
    "error": {
     "type": "string"
    },
    "errorType": {
     "$ref": "#/definitions/ErrorType"
    },
    "status": {
     "type": "string"
    }
   },
   "required": [
    "status"
   ],
   "type": "object"
  },
  "Duration": {
   "format": "int64",
   "title": "Duration is a type used for marshalling durations.",
   "type": "integer"
  },
  "EmailConfig": {
   "properties": {
    "auth_identity": {
     "type": "string"
    },
    "auth_password": {
     "$ref": "#/definitions/Secret"
    },
    "auth_password_file": {
     "type": "string"
    },
    "auth_secret": {
     "$ref": "#/definitions/Secret"
    },
    "auth_username": {
     "type": "string"
    },
    "from": {
     "type": "string"
    },
    "headers": {
     "additionalProperties": {
      "type": "string"
     },
     "type": "object"
    },
    "hello": {
     "type": "string"
    },
    "html": {
     "type": "string"
    },
    "require_tls": {
     "type": "boolean"
    },
    "send_resolved": {
     "type": "boolean"
    },
    "smarthost": {
     "$ref": "#/definitions/HostPort"
    },
    "text": {
     "type": "string"
    },
    "tls_config": {
     "$ref": "#/definitions/TLSConfig"
    },
    "to": {
     "description": "Email address to notify.",
     "type": "string"
    }
   },
   "title": "EmailConfig configures notifications via mail.",
   "type": "object"
  },
  "EmbeddedContactPoint": {
   "description": "EmbeddedContactPoint is the contact point type that is used\nby grafanas embedded alertmanager implementation.",
   "properties": {
    "disableResolveMessage": {
     "example": false,
     "type": "boolean"
    },
    "name": {
     "description": "Name is used as grouping key in the UI. Contact points with the\nsame name will be grouped in the UI.",
     "example": "webhook_1",
     "type": "string"
    },
    "provenance": {
     "readOnly": true,
     "type": "string"
    },
    "settings": {
     "$ref": "#/definitions/Json"
    },
    "type": {
     "enum": [
      "alertmanager",
      " dingding",
      " discord",
      " email",
      " googlechat",
      " kafka",
      " line",
      " opsgenie",
      " pagerduty",
      " pushover",
      " sensugo",
      " slack",
      " teams",
      " telegram",
      " threema",
      " victorops",
      " webhook",
      " wecom"
     ],
     "example": "webhook",
     "type": "string"
    },
    "uid": {
     "description": "UID is the unique identifier of the contact point. The UID can be\nset by the user.",
     "example": "my_external_reference",
     "maxLength": 40,
     "minLength": 1,
     "pattern": "^[a-zA-Z0-9\\-\\_]+$",
     "type": "string"
    }
   },
   "required": [
    "type",
    "settings"
   ],
   "type": "object"
  },
  "EnumFieldConfig": {
   "description": "Enum field config\nVector values are used as lookup keys into the enum fields",
   "properties": {
    "color": {
     "description": "Color is the color value for a given index (empty is undefined)",
     "items": {
      "type": "string"
     },
     "type": "array"
    },
    "description": {
     "description": "Description of the enum state",
     "items": {
      "type": "string"
     },
     "type": "array"
    },
    "icon": {
     "description": "Icon supports setting an icon for a given index value",
     "items": {
      "type": "string"
     },
     "type": "array"
    },
    "text": {
     "description": "Value is the string display value for a given index",
     "items": {
      "type": "string"
     },
     "type": "array"
    }
   },
   "type": "object"
  },
  "ErrorSource": {
   "description": "ErrorSource type defines the source of the error",
   "type": "string"
  },
  "ErrorType": {
   "title": "ErrorType models the different API error types.",
   "type": "string"
  },
  "EvalAlertConditionCommand": {
   "description": "EvalAlertConditionCommand is the command for evaluating a condition",
   "properties": {
    "condition": {
     "type": "string"
    },
    "data": {
     "items": {
      "$ref": "#/definitions/AlertQuery"
     },
     "type": "array"
    },
    "now": {
     "format": "date-time",
     "type": "string"
    }
   },
   "type": "object"
  },
  "EvalQueriesPayload": {
   "properties": {
    "condition": {
     "type": "string"
    },
    "data": {
     "items": {
      "$ref": "#/definitions/AlertQuery"
     },
     "type": "array"
    },
    "now": {
     "format": "date-time",
     "type": "string"
    }
   },
   "type": "object"
  },
  "EvalQueriesResponse": {},
  "ExplorePanelsState": {
   "description": "This is an object constructed with the keys as the values of the enum VisType and the value being a bag of properties"
  },
  "ExtendedReceiver": {
   "properties": {
    "email_configs": {
     "$ref": "#/definitions/EmailConfig"
    },
    "grafana_managed_receiver": {
     "$ref": "#/definitions/PostableGrafanaReceiver"
    },
    "opsgenie_configs": {
     "$ref": "#/definitions/OpsGenieConfig"
    },
    "pagerduty_configs": {
     "$ref": "#/definitions/PagerdutyConfig"
    },
    "pushover_configs": {
     "$ref": "#/definitions/PushoverConfig"
    },
    "slack_configs": {
     "$ref": "#/definitions/SlackConfig"
    },
    "victorops_configs": {
     "$ref": "#/definitions/VictorOpsConfig"
    },
    "webhook_configs": {
     "$ref": "#/definitions/WebhookConfig"
    },
    "wechat_configs": {
     "$ref": "#/definitions/WechatConfig"
    }
   },
   "type": "object"
  },
  "Failure": {
   "$ref": "#/definitions/ResponseDetails"
  },
  "Field": {
   "description": "A Field is essentially a slice of various types with extra properties and methods.\nSee NewField() for supported types.\n\nThe slice data in the Field is a not exported, so methods on the Field are used to to manipulate its data.",
   "properties": {
    "config": {
     "$ref": "#/definitions/FieldConfig"
    },
    "labels": {
     "$ref": "#/definitions/FrameLabels"
    },
    "name": {
     "description": "Name is default identifier of the field. The name does not have to be unique, but the combination\nof name and Labels should be unique for proper behavior in all situations.",
     "type": "string"
    }
   },
   "title": "Field represents a typed column of data within a Frame.",
   "type": "object"
  },
  "FieldConfig": {
   "properties": {
    "color": {
     "additionalProperties": {},
     "description": "Map values to a display color\nNOTE: this interface is under development in the frontend... so simple map for now",
     "type": "object"
    },
    "custom": {
     "additionalProperties": {},
     "description": "Panel Specific Values",
     "type": "object"
    },
    "decimals": {
     "format": "uint16",
     "type": "integer"
    },
    "description": {
     "description": "Description is human readable field metadata",
     "type": "string"
    },
    "displayName": {
     "description": "DisplayName overrides Grafana default naming, should not be used from a data source",
     "type": "string"
    },
    "displayNameFromDS": {
     "description": "DisplayNameFromDS overrides Grafana default naming strategy.",
     "type": "string"
    },
    "filterable": {
     "description": "Filterable indicates if the Field's data can be filtered by additional calls.",
     "type": "boolean"
    },
    "interval": {
     "description": "Interval indicates the expected regular step between values in the series.\nWhen an interval exists, consumers can identify \"missing\" values when the expected value is not present.\nThe grafana timeseries visualization will render disconnected values when missing values are found it the time field.\nThe interval uses the same units as the values.  For time.Time, this is defined in milliseconds.",
     "format": "double",
     "type": "number"
    },
    "links": {
     "description": "The behavior when clicking on a result",
     "items": {
      "$ref": "#/definitions/DataLink"
     },
     "type": "array"
    },
    "mappings": {
     "$ref": "#/definitions/ValueMappings"
    },
    "max": {
     "$ref": "#/definitions/ConfFloat64"
    },
    "min": {
     "$ref": "#/definitions/ConfFloat64"
    },
    "noValue": {
     "description": "Alternative to empty string",
     "type": "string"
    },
    "path": {
     "description": "Path is an explicit path to the field in the datasource. When the frame meta includes a path,\nthis will default to `${frame.meta.path}/${field.name}\n\nWhen defined, this value can be used as an identifier within the datasource scope, and\nmay be used as an identifier to update values in a subsequent request",
     "type": "string"
    },
    "thresholds": {
     "$ref": "#/definitions/ThresholdsConfig"
    },
    "type": {
     "$ref": "#/definitions/FieldTypeConfig"
    },
    "unit": {
     "description": "Numeric Options",
     "type": "string"
    },
    "writeable": {
     "description": "Writeable indicates that the datasource knows how to update this value",
     "type": "boolean"
    }
   },
   "title": "FieldConfig represents the display properties for a Field.",
   "type": "object"
  },
  "FieldTypeConfig": {
   "description": "FieldTypeConfig has type specific configs, only one should be active at a time",
   "properties": {
    "enum": {
     "$ref": "#/definitions/EnumFieldConfig"
    }
   },
   "type": "object"
  },
  "FloatHistogram": {
   "description": "A FloatHistogram is needed by PromQL to handle operations that might result\nin fractional counts. Since the counts in a histogram are unlikely to be too\nlarge to be represented precisely by a float64, a FloatHistogram can also be\nused to represent a histogram with integer counts and thus serves as a more\ngeneralized representation.",
   "properties": {
    "Count": {
     "description": "Total number of observations. Must be zero or positive.",
     "format": "double",
     "type": "number"
    },
    "CounterResetHint": {
     "$ref": "#/definitions/CounterResetHint"
    },
    "PositiveBuckets": {
     "description": "Observation counts in buckets. Each represents an absolute count and\nmust be zero or positive.",
     "items": {
      "format": "double",
      "type": "number"
     },
     "type": "array"
    },
    "PositiveSpans": {
     "description": "Spans for positive and negative buckets (see Span below).",
     "items": {
      "$ref": "#/definitions/Span"
     },
     "type": "array"
    },
    "Schema": {
     "description": "Currently valid schema numbers are -4 \u003c= n \u003c= 8.  They are all for\nbase-2 bucket schemas, where 1 is a bucket boundary in each case, and\nthen each power of two is divided into 2^n logarithmic buckets.  Or\nin other words, each bucket boundary is the previous boundary times\n2^(2^-n).",
     "format": "int32",
     "type": "integer"
    },
    "Sum": {
     "description": "Sum of observations. This is also used as the stale marker.",
     "format": "double",
     "type": "number"
    },
    "ZeroCount": {
     "description": "Observations falling into the zero bucket. Must be zero or positive.",
     "format": "double",
     "type": "number"
    },
    "ZeroThreshold": {
     "description": "Width of the zero bucket.",
     "format": "double",
     "type": "number"
    }
   },
   "title": "FloatHistogram is similar to Histogram but uses float64 for all\ncounts. Additionally, bucket counts are absolute and not deltas.",
   "type": "object"
  },
  "ForbiddenError": {
   "properties": {
    "body": {
     "$ref": "#/definitions/PublicError"
    }
   },
   "type": "object"
  },
  "Frame": {
   "description": "Each Field is well typed by its FieldType and supports optional Labels.\n\nA Frame is a general data container for Grafana. A Frame can be table data\nor time series data depending on its content and field types.",
   "properties": {
    "Fields": {
     "description": "Fields are the columns of a frame.\nAll Fields must be of the same the length when marshalling the Frame for transmission.\nThere should be no `nil` entries in the Fields slice (making them pointers was a mistake).",
     "items": {
      "$ref": "#/definitions/Field"
     },
     "type": "array"
    },
    "Meta": {
     "$ref": "#/definitions/FrameMeta"
    },
    "Name": {
     "description": "Name is used in some Grafana visualizations.",
     "type": "string"
    },
    "RefID": {
     "description": "RefID is a property that can be set to match a Frame to its originating query.",
     "type": "string"
    }
   },
   "title": "Frame is a columnar data structure where each column is a Field.",
   "type": "object"
  },
  "FrameLabels": {
   "additionalProperties": {
    "type": "string"
   },
   "description": "Labels are used to add metadata to an object.  The JSON will always be sorted keys",
   "type": "object"
  },
  "FrameMeta": {
   "description": "https://github.com/grafana/grafana/blob/master/packages/grafana-data/src/types/data.ts#L11\nNOTE -- in javascript this can accept any `[key: string]: any;` however\nthis interface only exposes the values we want to be exposed",
   "properties": {
    "channel": {
     "description": "Channel is the path to a stream in grafana live that has real-time updates for this data.",
     "type": "string"
    },
    "custom": {
     "description": "Custom datasource specific values."
    },
    "dataTopic": {
     "$ref": "#/definitions/DataTopic"
    },
    "executedQueryString": {
     "description": "ExecutedQueryString is the raw query sent to the underlying system. All macros and templating\nhave been applied.  When metadata contains this value, it will be shown in the query inspector.",
     "type": "string"
    },
    "notices": {
     "description": "Notices provide additional information about the data in the Frame that\nGrafana can display to the user in the user interface.",
     "items": {
      "$ref": "#/definitions/Notice"
     },
     "type": "array"
    },
    "path": {
     "description": "Path is a browsable path on the datasource.",
     "type": "string"
    },
    "pathSeparator": {
     "description": "PathSeparator defines the separator pattern to decode a hierarchy. The default separator is '/'.",
     "type": "string"
    },
    "preferredVisualisationPluginId": {
     "description": "PreferredVisualizationPluginId sets the panel plugin id to use to render the data when using Explore. If\nthe plugin cannot be found will fall back to PreferredVisualization.",
     "type": "string"
    },
    "preferredVisualisationType": {
     "$ref": "#/definitions/VisType"
    },
    "stats": {
     "description": "Stats is an array of query result statistics.",
     "items": {
      "$ref": "#/definitions/QueryStat"
     },
     "type": "array"
    },
    "type": {
     "$ref": "#/definitions/FrameType"
    },
    "typeVersion": {
     "$ref": "#/definitions/FrameTypeVersion"
    }
   },
   "title": "FrameMeta matches:",
   "type": "object"
  },
  "FrameType": {
   "description": "A FrameType string, when present in a frame's metadata, asserts that the\nframe's structure conforms to the FrameType's specification.\nThis property is currently optional, so FrameType may be FrameTypeUnknown even if the properties of\nthe Frame correspond to a defined FrameType.",
   "type": "string"
  },
  "FrameTypeVersion": {
   "items": {
    "format": "uint64",
    "type": "integer"
   },
   "title": "FrameType is a 2 number version (Major / Minor).",
   "type": "array"
  },
  "Frames": {
   "description": "It is the main data container within a backend.DataResponse.\nThere should be no `nil` entries in the Frames slice (making them pointers was a mistake).",
   "items": {
    "$ref": "#/definitions/Frame"
   },
   "title": "Frames is a slice of Frame pointers.",
   "type": "array"
  },
  "GettableAlertmanagers": {
   "properties": {
    "data": {
     "$ref": "#/definitions/AlertManagersResult"
    },
    "status": {
     "type": "string"
    }
   },
   "type": "object"
  },
  "GettableApiAlertingConfig": {
   "properties": {
    "global": {
     "$ref": "#/definitions/GlobalConfig"
    },
    "inhibit_rules": {
     "items": {
      "$ref": "#/definitions/InhibitRule"
     },
     "type": "array"
    },
    "muteTimeProvenances": {
     "additionalProperties": {
      "$ref": "#/definitions/Provenance"
     },
     "type": "object"
    },
    "mute_time_intervals": {
     "items": {
      "$ref": "#/definitions/MuteTimeInterval"
     },
     "type": "array"
    },
    "receivers": {
     "description": "Override with our superset receiver type",
     "items": {
      "$ref": "#/definitions/GettableApiReceiver"
     },
     "type": "array"
    },
    "route": {
     "$ref": "#/definitions/Route"
    },
    "templates": {
     "items": {
      "type": "string"
     },
     "type": "array"
    }
   },
   "type": "object"
  },
  "GettableApiReceiver": {
   "properties": {
    "discord_configs": {
     "items": {
      "$ref": "#/definitions/DiscordConfig"
     },
     "type": "array"
    },
    "email_configs": {
     "items": {
      "$ref": "#/definitions/EmailConfig"
     },
     "type": "array"
    },
    "grafana_managed_receiver_configs": {
     "items": {
      "$ref": "#/definitions/GettableGrafanaReceiver"
     },
     "type": "array"
    },
    "msteams_configs": {
     "items": {
      "$ref": "#/definitions/MSTeamsConfig"
     },
     "type": "array"
    },
    "name": {
     "description": "A unique identifier for this receiver.",
     "type": "string"
    },
    "opsgenie_configs": {
     "items": {
      "$ref": "#/definitions/OpsGenieConfig"
     },
     "type": "array"
    },
    "pagerduty_configs": {
     "items": {
      "$ref": "#/definitions/PagerdutyConfig"
     },
     "type": "array"
    },
    "pushover_configs": {
     "items": {
      "$ref": "#/definitions/PushoverConfig"
     },
     "type": "array"
    },
    "slack_configs": {
     "items": {
      "$ref": "#/definitions/SlackConfig"
     },
     "type": "array"
    },
    "sns_configs": {
     "items": {
      "$ref": "#/definitions/SNSConfig"
     },
     "type": "array"
    },
    "telegram_configs": {
     "items": {
      "$ref": "#/definitions/TelegramConfig"
     },
     "type": "array"
    },
    "victorops_configs": {
     "items": {
      "$ref": "#/definitions/VictorOpsConfig"
     },
     "type": "array"
    },
    "webex_configs": {
     "items": {
      "$ref": "#/definitions/WebexConfig"
     },
     "type": "array"
    },
    "webhook_configs": {
     "items": {
      "$ref": "#/definitions/WebhookConfig"
     },
     "type": "array"
    },
    "wechat_configs": {
     "items": {
      "$ref": "#/definitions/WechatConfig"
     },
     "type": "array"
    }
   },
   "type": "object"
  },
  "GettableExtendedRuleNode": {
   "properties": {
    "alert": {
     "type": "string"
    },
    "annotations": {
     "additionalProperties": {
      "type": "string"
     },
     "type": "object"
    },
    "expr": {
     "type": "string"
    },
    "for": {
     "type": "string"
    },
    "grafana_alert": {
     "$ref": "#/definitions/GettableGrafanaRule"
    },
    "keep_firing_for": {
     "type": "string"
    },
    "labels": {
     "additionalProperties": {
      "type": "string"
     },
     "type": "object"
    },
    "record": {
     "type": "string"
    }
   },
   "type": "object"
  },
  "GettableGrafanaReceiver": {
   "properties": {
    "disableResolveMessage": {
     "type": "boolean"
    },
    "name": {
     "type": "string"
    },
    "provenance": {
     "$ref": "#/definitions/Provenance"
    },
    "secureFields": {
     "additionalProperties": {
      "type": "boolean"
     },
     "type": "object"
    },
    "settings": {
     "$ref": "#/definitions/RawMessage"
    },
    "type": {
     "type": "string"
    },
    "uid": {
     "type": "string"
    }
   },
   "type": "object"
  },
  "GettableGrafanaReceivers": {
   "properties": {
    "grafana_managed_receiver_configs": {
     "items": {
      "$ref": "#/definitions/GettableGrafanaReceiver"
     },
     "type": "array"
    }
   },
   "type": "object"
  },
  "GettableGrafanaRule": {
   "properties": {
    "condition": {
     "type": "string"
    },
    "data": {
     "items": {
      "$ref": "#/definitions/AlertQuery"
     },
     "type": "array"
    },
    "exec_err_state": {
     "enum": [
      "OK",
      "Alerting",
      "Error"
     ],
     "type": "string"
    },
    "id": {
     "format": "int64",
     "type": "integer"
    },
    "intervalSeconds": {
     "format": "int64",
     "type": "integer"
    },
    "is_paused": {
     "type": "boolean"
    },
<<<<<<< HEAD
    "namespace_id": {
     "description": "Deprecated: it will be removed in a future release in favor of NamespaceUID",
     "format": "int64",
     "type": "integer"
    },
=======
>>>>>>> cf8e8852
    "namespace_uid": {
     "type": "string"
    },
    "no_data_state": {
     "enum": [
      "Alerting",
      "NoData",
      "OK"
     ],
     "type": "string"
    },
    "orgId": {
     "format": "int64",
     "type": "integer"
    },
    "provenance": {
     "$ref": "#/definitions/Provenance"
    },
    "rule_group": {
     "type": "string"
    },
    "title": {
     "type": "string"
    },
    "uid": {
     "type": "string"
    },
    "updated": {
     "format": "date-time",
     "type": "string"
    },
    "version": {
     "format": "int64",
     "type": "integer"
    }
   },
   "type": "object"
  },
  "GettableHistoricUserConfig": {
   "properties": {
    "alertmanager_config": {
     "$ref": "#/definitions/GettableApiAlertingConfig"
    },
    "id": {
     "format": "int64",
     "type": "integer"
    },
    "last_applied": {
     "format": "date-time",
     "type": "string"
    },
    "template_file_provenances": {
     "additionalProperties": {
      "$ref": "#/definitions/Provenance"
     },
     "type": "object"
    },
    "template_files": {
     "additionalProperties": {
      "type": "string"
     },
     "type": "object"
    }
   },
   "type": "object"
  },
  "GettableNGalertConfig": {
   "properties": {
    "alertmanagersChoice": {
     "enum": [
      "all",
      "internal",
      "external"
     ],
     "type": "string"
    }
   },
   "type": "object"
  },
  "GettableRuleGroupConfig": {
   "properties": {
    "interval": {
     "$ref": "#/definitions/Duration"
    },
    "name": {
     "type": "string"
    },
    "rules": {
     "items": {
      "$ref": "#/definitions/GettableExtendedRuleNode"
     },
     "type": "array"
    },
    "source_tenants": {
     "items": {
      "type": "string"
     },
     "type": "array"
    }
   },
   "type": "object"
  },
  "GettableStatus": {
   "properties": {
    "cluster": {
     "$ref": "#/definitions/clusterStatus"
    },
    "config": {
     "$ref": "#/definitions/PostableApiAlertingConfig"
    },
    "uptime": {
     "description": "uptime",
     "format": "date-time",
     "type": "string"
    },
    "versionInfo": {
     "$ref": "#/definitions/versionInfo"
    }
   },
   "required": [
    "cluster",
    "config",
    "uptime",
    "versionInfo"
   ],
   "type": "object"
  },
  "GettableUserConfig": {
   "properties": {
    "alertmanager_config": {
     "$ref": "#/definitions/GettableApiAlertingConfig"
    },
    "template_file_provenances": {
     "additionalProperties": {
      "$ref": "#/definitions/Provenance"
     },
     "type": "object"
    },
    "template_files": {
     "additionalProperties": {
      "type": "string"
     },
     "type": "object"
    }
   },
   "type": "object"
  },
  "GlobalConfig": {
   "description": "GlobalConfig defines configuration parameters that are valid globally\nunless overwritten.",
   "properties": {
    "http_config": {
     "$ref": "#/definitions/HTTPClientConfig"
    },
    "opsgenie_api_key": {
     "$ref": "#/definitions/Secret"
    },
    "opsgenie_api_key_file": {
     "type": "string"
    },
    "opsgenie_api_url": {
     "$ref": "#/definitions/URL"
    },
    "pagerduty_url": {
     "$ref": "#/definitions/URL"
    },
    "resolve_timeout": {
     "$ref": "#/definitions/Duration"
    },
    "slack_api_url": {
     "$ref": "#/definitions/SecretURL"
    },
    "slack_api_url_file": {
     "type": "string"
    },
    "smtp_auth_identity": {
     "type": "string"
    },
    "smtp_auth_password": {
     "$ref": "#/definitions/Secret"
    },
    "smtp_auth_password_file": {
     "type": "string"
    },
    "smtp_auth_secret": {
     "$ref": "#/definitions/Secret"
    },
    "smtp_auth_username": {
     "type": "string"
    },
    "smtp_from": {
     "type": "string"
    },
    "smtp_hello": {
     "type": "string"
    },
    "smtp_require_tls": {
     "type": "boolean"
    },
    "smtp_smarthost": {
     "$ref": "#/definitions/HostPort"
    },
    "telegram_api_url": {
     "$ref": "#/definitions/URL"
    },
    "victorops_api_key": {
     "$ref": "#/definitions/Secret"
    },
    "victorops_api_key_file": {
     "type": "string"
    },
    "victorops_api_url": {
     "$ref": "#/definitions/URL"
    },
    "webex_api_url": {
     "$ref": "#/definitions/URL"
    },
    "wechat_api_corp_id": {
     "type": "string"
    },
    "wechat_api_secret": {
     "$ref": "#/definitions/Secret"
    },
    "wechat_api_url": {
     "$ref": "#/definitions/URL"
    }
   },
   "type": "object"
  },
  "HTTPClientConfig": {
   "properties": {
    "authorization": {
     "$ref": "#/definitions/Authorization"
    },
    "basic_auth": {
     "$ref": "#/definitions/BasicAuth"
    },
    "bearer_token": {
     "$ref": "#/definitions/Secret"
    },
    "bearer_token_file": {
     "description": "The bearer token file for the targets. Deprecated in favour of\nAuthorization.CredentialsFile.",
     "type": "string"
    },
    "enable_http2": {
     "description": "EnableHTTP2 specifies whether the client should configure HTTP2.\nThe omitempty flag is not set, because it would be hidden from the\nmarshalled configuration when set to false.",
     "type": "boolean"
    },
    "follow_redirects": {
     "description": "FollowRedirects specifies whether the client should follow HTTP 3xx redirects.\nThe omitempty flag is not set, because it would be hidden from the\nmarshalled configuration when set to false.",
     "type": "boolean"
    },
    "no_proxy": {
     "description": "NoProxy contains addresses that should not use a proxy.",
     "type": "string"
    },
    "oauth2": {
     "$ref": "#/definitions/OAuth2"
    },
    "proxy_connect_header": {
     "$ref": "#/definitions/Header"
    },
    "proxy_from_environment": {
     "description": "ProxyFromEnvironment makes use of net/http ProxyFromEnvironment function\nto determine proxies.",
     "type": "boolean"
    },
    "proxy_url": {
     "$ref": "#/definitions/URL"
    },
    "tls_config": {
     "$ref": "#/definitions/TLSConfig"
    }
   },
   "title": "HTTPClientConfig configures an HTTP client.",
   "type": "object"
  },
  "Header": {
   "additionalProperties": {
    "items": {
     "$ref": "#/definitions/Secret"
    },
    "type": "array"
   },
   "type": "object"
  },
  "HostPort": {
   "properties": {
    "Host": {
     "type": "string"
    },
    "Port": {
     "type": "string"
    }
   },
   "title": "HostPort represents a \"host:port\" network address.",
   "type": "object"
  },
  "InhibitRule": {
   "description": "InhibitRule defines an inhibition rule that mutes alerts that match the\ntarget labels if an alert matching the source labels exists.\nBoth alerts have to have a set of labels being equal.",
   "properties": {
    "equal": {
     "$ref": "#/definitions/LabelNames"
    },
    "source_match": {
     "additionalProperties": {
      "type": "string"
     },
     "description": "SourceMatch defines a set of labels that have to equal the given\nvalue for source alerts. Deprecated. Remove before v1.0 release.",
     "type": "object"
    },
    "source_match_re": {
     "$ref": "#/definitions/MatchRegexps"
    },
    "source_matchers": {
     "$ref": "#/definitions/Matchers"
    },
    "target_match": {
     "additionalProperties": {
      "type": "string"
     },
     "description": "TargetMatch defines a set of labels that have to equal the given\nvalue for target alerts. Deprecated. Remove before v1.0 release.",
     "type": "object"
    },
    "target_match_re": {
     "$ref": "#/definitions/MatchRegexps"
    },
    "target_matchers": {
     "$ref": "#/definitions/Matchers"
    }
   },
   "type": "object"
  },
  "InspectType": {
   "format": "int64",
   "title": "InspectType is a type for the Inspect property of a Notice.",
   "type": "integer"
  },
  "InternalDataLink": {
   "description": "InternalDataLink definition to allow Explore links to be constructed in the backend",
   "properties": {
    "datasourceName": {
     "type": "string"
    },
    "datasourceUid": {
     "type": "string"
    },
    "panelsState": {
     "$ref": "#/definitions/ExplorePanelsState"
    },
    "query": {},
    "timeRange": {
     "$ref": "#/definitions/TimeRange"
    },
    "transformations": {
     "items": {
      "$ref": "#/definitions/LinkTransformationConfig"
     },
     "type": "array"
    }
   },
   "type": "object"
  },
  "Json": {
   "type": "object"
  },
  "Label": {
   "properties": {
    "Name": {
     "type": "string"
    }
   },
   "title": "Label is a key/value pair of strings.",
   "type": "object"
  },
  "LabelName": {
   "description": "A LabelName is a key for a LabelSet or Metric.  It has a value associated\ntherewith.",
   "type": "string"
  },
  "LabelNames": {
   "items": {
    "$ref": "#/definitions/LabelName"
   },
   "title": "LabelNames is a sortable LabelName slice. In implements sort.Interface.",
   "type": "array"
  },
  "LabelSet": {
   "additionalProperties": {
    "$ref": "#/definitions/LabelValue"
   },
   "description": "A LabelSet is a collection of LabelName and LabelValue pairs.  The LabelSet\nmay be fully-qualified down to the point where it may resolve to a single\nMetric in the data store or not.  All operations that occur within the realm\nof a LabelSet can emit a vector of Metric entities to which the LabelSet may\nmatch.",
   "type": "object"
  },
  "LabelValue": {
   "title": "A LabelValue is an associated value for a LabelName.",
   "type": "string"
  },
  "Labels": {
   "description": "Labels is a sorted set of labels. Order has to be guaranteed upon\ninstantiation.",
   "items": {
    "$ref": "#/definitions/Label"
   },
   "type": "array"
  },
  "LinkTransformationConfig": {
   "properties": {
    "expression": {
     "type": "string"
    },
    "field": {
     "type": "string"
    },
    "mapValue": {
     "type": "string"
    },
    "type": {
     "$ref": "#/definitions/SupportedTransformationTypes"
    }
   },
   "type": "object"
  },
  "MSTeamsConfig": {
   "properties": {
    "http_config": {
     "$ref": "#/definitions/HTTPClientConfig"
    },
    "send_resolved": {
     "type": "boolean"
    },
    "text": {
     "type": "string"
    },
    "title": {
     "type": "string"
    },
    "webhook_url": {
     "$ref": "#/definitions/SecretURL"
    }
   },
   "type": "object"
  },
  "MatchRegexps": {
   "additionalProperties": {
    "type": "string"
   },
   "title": "MatchRegexps represents a map of Regexp.",
   "type": "object"
  },
  "MatchType": {
   "format": "int64",
   "title": "MatchType is an enum for label matching types.",
   "type": "integer"
  },
  "Matcher": {
   "properties": {
    "Name": {
     "type": "string"
    },
    "Type": {
     "$ref": "#/definitions/MatchType"
    },
    "Value": {
     "type": "string"
    }
   },
   "title": "Matcher models the matching of a label.",
   "type": "object"
  },
  "Matchers": {
   "description": "Matchers is a slice of Matchers that is sortable, implements Stringer, and\nprovides a Matches method to match a LabelSet against all Matchers in the\nslice. Note that some users of Matchers might require it to be sorted.",
   "items": {
    "$ref": "#/definitions/Matcher"
   },
   "type": "array"
  },
  "MultiStatus": {
   "type": "object"
  },
  "MuteTimeInterval": {
   "properties": {
    "name": {
     "type": "string"
    },
    "time_intervals": {
     "items": {
      "$ref": "#/definitions/TimeInterval"
     },
     "type": "array"
    }
   },
   "title": "MuteTimeInterval represents a named set of time intervals for which a route should be muted.",
   "type": "object"
  },
  "MuteTimeIntervalExport": {
   "properties": {
    "name": {
     "type": "string"
    },
    "orgId": {
     "format": "int64",
     "type": "integer"
    },
    "time_intervals": {
     "items": {
      "$ref": "#/definitions/TimeInterval"
     },
     "type": "array"
    }
   },
   "type": "object"
  },
  "MuteTimings": {
   "items": {
    "$ref": "#/definitions/MuteTimeInterval"
   },
   "type": "array"
  },
  "NamespaceConfigResponse": {
   "additionalProperties": {
    "items": {
     "$ref": "#/definitions/GettableRuleGroupConfig"
    },
    "type": "array"
   },
   "type": "object"
  },
  "NotFound": {
   "type": "object"
  },
  "Notice": {
   "properties": {
    "inspect": {
     "$ref": "#/definitions/InspectType"
    },
    "link": {
     "description": "Link is an optional link for display in the user interface and can be an\nabsolute URL or a path relative to Grafana's root url.",
     "type": "string"
    },
    "severity": {
     "$ref": "#/definitions/NoticeSeverity"
    },
    "text": {
     "description": "Text is freeform descriptive text for the notice.",
     "type": "string"
    }
   },
   "title": "Notice provides a structure for presenting notifications in Grafana's user interface.",
   "type": "object"
  },
  "NoticeSeverity": {
   "format": "int64",
   "title": "NoticeSeverity is a type for the Severity property of a Notice.",
   "type": "integer"
  },
  "NotificationPolicyExport": {
   "properties": {
    "continue": {
     "type": "boolean"
    },
    "group_by": {
     "items": {
      "type": "string"
     },
     "type": "array"
    },
    "group_interval": {
     "type": "string"
    },
    "group_wait": {
     "type": "string"
    },
    "match": {
     "additionalProperties": {
      "type": "string"
     },
     "description": "Deprecated. Remove before v1.0 release.",
     "type": "object"
    },
    "match_re": {
     "$ref": "#/definitions/MatchRegexps"
    },
    "matchers": {
     "$ref": "#/definitions/Matchers"
    },
    "mute_time_intervals": {
     "items": {
      "type": "string"
     },
     "type": "array"
    },
    "object_matchers": {
     "$ref": "#/definitions/ObjectMatchers"
    },
    "orgId": {
     "format": "int64",
     "type": "integer"
    },
    "receiver": {
     "type": "string"
    },
    "repeat_interval": {
     "type": "string"
    },
    "routes": {
     "items": {
      "$ref": "#/definitions/RouteExport"
     },
     "type": "array"
    }
   },
   "title": "NotificationPolicyExport is the provisioned file export of alerting.NotificiationPolicyV1.",
   "type": "object"
  },
  "NotificationTemplate": {
   "properties": {
    "name": {
     "type": "string"
    },
    "provenance": {
     "$ref": "#/definitions/Provenance"
    },
    "template": {
     "type": "string"
    }
   },
   "type": "object"
  },
  "NotificationTemplateContent": {
   "properties": {
    "template": {
     "type": "string"
    }
   },
   "type": "object"
  },
  "NotificationTemplates": {
   "items": {
    "$ref": "#/definitions/NotificationTemplate"
   },
   "type": "array"
  },
  "NotifierConfig": {
   "properties": {
    "send_resolved": {
     "type": "boolean"
    }
   },
   "title": "NotifierConfig contains base options common across all notifier configurations.",
   "type": "object"
  },
  "OAuth2": {
   "properties": {
    "TLSConfig": {
     "$ref": "#/definitions/TLSConfig"
    },
    "client_id": {
     "type": "string"
    },
    "client_secret": {
     "$ref": "#/definitions/Secret"
    },
    "client_secret_file": {
     "type": "string"
    },
    "endpoint_params": {
     "additionalProperties": {
      "type": "string"
     },
     "type": "object"
    },
    "no_proxy": {
     "description": "NoProxy contains addresses that should not use a proxy.",
     "type": "string"
    },
    "proxy_connect_header": {
     "$ref": "#/definitions/Header"
    },
    "proxy_from_environment": {
     "description": "ProxyFromEnvironment makes use of net/http ProxyFromEnvironment function\nto determine proxies.",
     "type": "boolean"
    },
    "proxy_url": {
     "$ref": "#/definitions/URL"
    },
    "scopes": {
     "items": {
      "type": "string"
     },
     "type": "array"
    },
    "token_url": {
     "type": "string"
    }
   },
   "title": "OAuth2 is the oauth2 client configuration.",
   "type": "object"
  },
  "ObjectMatchers": {
   "$ref": "#/definitions/Matchers",
   "description": "ObjectMatchers is Matchers with a different Unmarshal and Marshal methods that accept matchers as objects\nthat have already been parsed."
  },
  "OpsGenieConfig": {
   "properties": {
    "actions": {
     "type": "string"
    },
    "api_key": {
     "$ref": "#/definitions/Secret"
    },
    "api_key_file": {
     "type": "string"
    },
    "api_url": {
     "$ref": "#/definitions/URL"
    },
    "description": {
     "type": "string"
    },
    "details": {
     "additionalProperties": {
      "type": "string"
     },
     "type": "object"
    },
    "entity": {
     "type": "string"
    },
    "http_config": {
     "$ref": "#/definitions/HTTPClientConfig"
    },
    "message": {
     "type": "string"
    },
    "note": {
     "type": "string"
    },
    "priority": {
     "type": "string"
    },
    "responders": {
     "items": {
      "$ref": "#/definitions/OpsGenieConfigResponder"
     },
     "type": "array"
    },
    "send_resolved": {
     "type": "boolean"
    },
    "source": {
     "type": "string"
    },
    "tags": {
     "type": "string"
    },
    "update_alerts": {
     "type": "boolean"
    }
   },
   "title": "OpsGenieConfig configures notifications via OpsGenie.",
   "type": "object"
  },
  "OpsGenieConfigResponder": {
   "properties": {
    "id": {
     "description": "One of those 3 should be filled.",
     "type": "string"
    },
    "name": {
     "type": "string"
    },
    "type": {
     "description": "team, user, escalation, schedule etc.",
     "type": "string"
    },
    "username": {
     "type": "string"
    }
   },
   "type": "object"
  },
  "PagerdutyConfig": {
   "properties": {
    "class": {
     "type": "string"
    },
    "client": {
     "type": "string"
    },
    "client_url": {
     "type": "string"
    },
    "component": {
     "type": "string"
    },
    "description": {
     "type": "string"
    },
    "details": {
     "additionalProperties": {
      "type": "string"
     },
     "type": "object"
    },
    "group": {
     "type": "string"
    },
    "http_config": {
     "$ref": "#/definitions/HTTPClientConfig"
    },
    "images": {
     "items": {
      "$ref": "#/definitions/PagerdutyImage"
     },
     "type": "array"
    },
    "links": {
     "items": {
      "$ref": "#/definitions/PagerdutyLink"
     },
     "type": "array"
    },
    "routing_key": {
     "$ref": "#/definitions/Secret"
    },
    "routing_key_file": {
     "type": "string"
    },
    "send_resolved": {
     "type": "boolean"
    },
    "service_key": {
     "$ref": "#/definitions/Secret"
    },
    "service_key_file": {
     "type": "string"
    },
    "severity": {
     "type": "string"
    },
    "source": {
     "type": "string"
    },
    "url": {
     "$ref": "#/definitions/URL"
    }
   },
   "title": "PagerdutyConfig configures notifications via PagerDuty.",
   "type": "object"
  },
  "PagerdutyImage": {
   "description": "PagerdutyImage is an image",
   "properties": {
    "alt": {
     "type": "string"
    },
    "href": {
     "type": "string"
    },
    "src": {
     "type": "string"
    }
   },
   "type": "object"
  },
  "PagerdutyLink": {
   "description": "PagerdutyLink is a link",
   "properties": {
    "href": {
     "type": "string"
    },
    "text": {
     "type": "string"
    }
   },
   "type": "object"
  },
  "PermissionDenied": {
   "type": "object"
  },
  "Point": {
   "description": "If H is not nil, then this is a histogram point and only (T, H) is valid.\nIf H is nil, then only (T, V) is valid.",
   "properties": {
    "H": {
     "$ref": "#/definitions/FloatHistogram"
    },
    "T": {
     "format": "int64",
     "type": "integer"
    },
    "V": {
     "format": "double",
     "type": "number"
    }
   },
   "title": "Point represents a single data point for a given timestamp.",
   "type": "object"
  },
  "PostableApiAlertingConfig": {
   "properties": {
    "global": {
     "$ref": "#/definitions/GlobalConfig"
    },
    "inhibit_rules": {
     "items": {
      "$ref": "#/definitions/InhibitRule"
     },
     "type": "array"
    },
    "mute_time_intervals": {
     "items": {
      "$ref": "#/definitions/MuteTimeInterval"
     },
     "type": "array"
    },
    "receivers": {
     "description": "Override with our superset receiver type",
     "items": {
      "$ref": "#/definitions/PostableApiReceiver"
     },
     "type": "array"
    },
    "route": {
     "$ref": "#/definitions/Route"
    },
    "templates": {
     "items": {
      "type": "string"
     },
     "type": "array"
    }
   },
   "type": "object"
  },
  "PostableApiReceiver": {
   "properties": {
    "discord_configs": {
     "items": {
      "$ref": "#/definitions/DiscordConfig"
     },
     "type": "array"
    },
    "email_configs": {
     "items": {
      "$ref": "#/definitions/EmailConfig"
     },
     "type": "array"
    },
    "grafana_managed_receiver_configs": {
     "items": {
      "$ref": "#/definitions/PostableGrafanaReceiver"
     },
     "type": "array"
    },
    "msteams_configs": {
     "items": {
      "$ref": "#/definitions/MSTeamsConfig"
     },
     "type": "array"
    },
    "name": {
     "description": "A unique identifier for this receiver.",
     "type": "string"
    },
    "opsgenie_configs": {
     "items": {
      "$ref": "#/definitions/OpsGenieConfig"
     },
     "type": "array"
    },
    "pagerduty_configs": {
     "items": {
      "$ref": "#/definitions/PagerdutyConfig"
     },
     "type": "array"
    },
    "pushover_configs": {
     "items": {
      "$ref": "#/definitions/PushoverConfig"
     },
     "type": "array"
    },
    "slack_configs": {
     "items": {
      "$ref": "#/definitions/SlackConfig"
     },
     "type": "array"
    },
    "sns_configs": {
     "items": {
      "$ref": "#/definitions/SNSConfig"
     },
     "type": "array"
    },
    "telegram_configs": {
     "items": {
      "$ref": "#/definitions/TelegramConfig"
     },
     "type": "array"
    },
    "victorops_configs": {
     "items": {
      "$ref": "#/definitions/VictorOpsConfig"
     },
     "type": "array"
    },
    "webex_configs": {
     "items": {
      "$ref": "#/definitions/WebexConfig"
     },
     "type": "array"
    },
    "webhook_configs": {
     "items": {
      "$ref": "#/definitions/WebhookConfig"
     },
     "type": "array"
    },
    "wechat_configs": {
     "items": {
      "$ref": "#/definitions/WechatConfig"
     },
     "type": "array"
    }
   },
   "type": "object"
  },
  "PostableExtendedRuleNode": {
   "properties": {
    "alert": {
     "type": "string"
    },
    "annotations": {
     "additionalProperties": {
      "type": "string"
     },
     "type": "object"
    },
    "expr": {
     "type": "string"
    },
    "for": {
     "type": "string"
    },
    "grafana_alert": {
     "$ref": "#/definitions/PostableGrafanaRule"
    },
    "keep_firing_for": {
     "type": "string"
    },
    "labels": {
     "additionalProperties": {
      "type": "string"
     },
     "type": "object"
    },
    "record": {
     "type": "string"
    }
   },
   "type": "object"
  },
  "PostableExtendedRuleNodeExtended": {
   "properties": {
    "folderTitle": {
     "example": "project_x",
     "type": "string"
    },
    "folderUid": {
     "example": "okrd3I0Vz",
     "type": "string"
    },
    "rule": {
     "$ref": "#/definitions/PostableExtendedRuleNode"
    },
    "ruleGroup": {
     "example": "eval_group_1",
     "type": "string"
    }
   },
   "required": [
    "rule"
   ],
   "type": "object"
  },
  "PostableGrafanaReceiver": {
   "properties": {
    "disableResolveMessage": {
     "type": "boolean"
    },
    "name": {
     "type": "string"
    },
    "secureSettings": {
     "additionalProperties": {
      "type": "string"
     },
     "type": "object"
    },
    "settings": {
     "$ref": "#/definitions/RawMessage"
    },
    "type": {
     "type": "string"
    },
    "uid": {
     "type": "string"
    }
   },
   "type": "object"
  },
  "PostableGrafanaReceivers": {
   "properties": {
    "grafana_managed_receiver_configs": {
     "items": {
      "$ref": "#/definitions/PostableGrafanaReceiver"
     },
     "type": "array"
    }
   },
   "type": "object"
  },
  "PostableGrafanaRule": {
   "properties": {
    "condition": {
     "type": "string"
    },
    "data": {
     "items": {
      "$ref": "#/definitions/AlertQuery"
     },
     "type": "array"
    },
    "exec_err_state": {
     "enum": [
      "OK",
      "Alerting",
      "Error"
     ],
     "type": "string"
    },
    "is_paused": {
     "type": "boolean"
    },
    "no_data_state": {
     "enum": [
      "Alerting",
      "NoData",
      "OK"
     ],
     "type": "string"
    },
    "title": {
     "type": "string"
    },
    "uid": {
     "type": "string"
    }
   },
   "type": "object"
  },
  "PostableNGalertConfig": {
   "properties": {
    "alertmanagersChoice": {
     "enum": [
      "all",
      "internal",
      "external"
     ],
     "type": "string"
    }
   },
   "type": "object"
  },
  "PostableRuleGroupConfig": {
   "properties": {
    "interval": {
     "$ref": "#/definitions/Duration"
    },
    "name": {
     "type": "string"
    },
    "rules": {
     "items": {
      "$ref": "#/definitions/PostableExtendedRuleNode"
     },
     "type": "array"
    }
   },
   "type": "object"
  },
  "PostableUserConfig": {
   "properties": {
    "alertmanager_config": {
     "$ref": "#/definitions/PostableApiAlertingConfig"
    },
    "template_files": {
     "additionalProperties": {
      "type": "string"
     },
     "type": "object"
    }
   },
   "type": "object"
  },
  "Provenance": {
   "type": "string"
  },
  "ProvisionedAlertRule": {
   "properties": {
    "annotations": {
     "additionalProperties": {
      "type": "string"
     },
     "example": {
      "runbook_url": "https://supercoolrunbook.com/page/13"
     },
     "type": "object"
    },
    "condition": {
     "example": "A",
     "type": "string"
    },
    "data": {
     "example": [
      {
       "datasourceUid": "__expr__",
       "model": {
        "conditions": [
         {
          "evaluator": {
           "params": [
            0,
            0
           ],
           "type": "gt"
          },
          "operator": {
           "type": "and"
          },
          "query": {
           "params": []
          },
          "reducer": {
           "params": [],
           "type": "avg"
          },
          "type": "query"
         }
        ],
        "datasource": {
         "type": "__expr__",
         "uid": "__expr__"
        },
        "expression": "1 == 1",
        "hide": false,
        "intervalMs": 1000,
        "maxDataPoints": 43200,
        "refId": "A",
        "type": "math"
       },
       "queryType": "",
       "refId": "A",
       "relativeTimeRange": {
        "from": 0,
        "to": 0
       }
      }
     ],
     "items": {
      "$ref": "#/definitions/AlertQuery"
     },
     "type": "array"
    },
    "execErrState": {
     "enum": [
      "OK",
      "Alerting",
      "Error"
     ],
     "type": "string"
    },
    "folderUID": {
     "example": "project_x",
     "type": "string"
    },
    "for": {
     "$ref": "#/definitions/Duration"
    },
    "id": {
     "format": "int64",
     "type": "integer"
    },
    "isPaused": {
     "example": false,
     "type": "boolean"
    },
    "labels": {
     "additionalProperties": {
      "type": "string"
     },
     "example": {
      "team": "sre-team-1"
     },
     "type": "object"
    },
    "noDataState": {
     "enum": [
      "Alerting",
      "NoData",
      "OK"
     ],
     "type": "string"
    },
    "orgID": {
     "format": "int64",
     "type": "integer"
    },
    "provenance": {
     "$ref": "#/definitions/Provenance"
    },
    "ruleGroup": {
     "example": "eval_group_1",
     "maxLength": 190,
     "minLength": 1,
     "type": "string"
    },
    "title": {
     "example": "Always firing",
     "maxLength": 190,
     "minLength": 1,
     "type": "string"
    },
    "uid": {
     "maxLength": 40,
     "minLength": 1,
     "pattern": "^[a-zA-Z0-9-_]+$",
     "type": "string"
    },
    "updated": {
     "format": "date-time",
     "readOnly": true,
     "type": "string"
    }
   },
   "required": [
    "orgID",
    "folderUID",
    "ruleGroup",
    "title",
    "condition",
    "data",
    "noDataState",
    "execErrState",
    "for"
   ],
   "type": "object"
  },
  "ProvisionedAlertRules": {
   "items": {
    "$ref": "#/definitions/ProvisionedAlertRule"
   },
   "type": "array"
  },
  "ProxyConfig": {
   "properties": {
    "no_proxy": {
     "description": "NoProxy contains addresses that should not use a proxy.",
     "type": "string"
    },
    "proxy_connect_header": {
     "$ref": "#/definitions/Header"
    },
    "proxy_from_environment": {
     "description": "ProxyFromEnvironment makes use of net/http ProxyFromEnvironment function\nto determine proxies.",
     "type": "boolean"
    },
    "proxy_url": {
     "$ref": "#/definitions/URL"
    }
   },
   "type": "object"
  },
  "PublicError": {
   "description": "PublicError is derived from Error and only contains information\navailable to the end user.",
   "properties": {
    "extra": {
     "additionalProperties": {},
     "type": "object"
    },
    "message": {
     "type": "string"
    },
    "messageId": {
     "type": "string"
    },
    "statusCode": {
     "format": "int64",
     "type": "integer"
    }
   },
   "type": "object"
  },
  "PushoverConfig": {
   "properties": {
    "device": {
     "type": "string"
    },
    "expire": {
     "type": "string"
    },
    "html": {
     "type": "boolean"
    },
    "http_config": {
     "$ref": "#/definitions/HTTPClientConfig"
    },
    "message": {
     "type": "string"
    },
    "priority": {
     "type": "string"
    },
    "retry": {
     "type": "string"
    },
    "send_resolved": {
     "type": "boolean"
    },
    "sound": {
     "type": "string"
    },
    "title": {
     "type": "string"
    },
    "token": {
     "$ref": "#/definitions/Secret"
    },
    "token_file": {
     "type": "string"
    },
    "ttl": {
     "type": "string"
    },
    "url": {
     "type": "string"
    },
    "url_title": {
     "type": "string"
    },
    "user_key": {
     "$ref": "#/definitions/Secret"
    },
    "user_key_file": {
     "type": "string"
    }
   },
   "type": "object"
  },
  "QueryStat": {
   "description": "The embedded FieldConfig's display name must be set.\nIt corresponds to the QueryResultMetaStat on the frontend (https://github.com/grafana/grafana/blob/master/packages/grafana-data/src/types/data.ts#L53).",
   "properties": {
    "color": {
     "additionalProperties": {},
     "description": "Map values to a display color\nNOTE: this interface is under development in the frontend... so simple map for now",
     "type": "object"
    },
    "custom": {
     "additionalProperties": {},
     "description": "Panel Specific Values",
     "type": "object"
    },
    "decimals": {
     "format": "uint16",
     "type": "integer"
    },
    "description": {
     "description": "Description is human readable field metadata",
     "type": "string"
    },
    "displayName": {
     "description": "DisplayName overrides Grafana default naming, should not be used from a data source",
     "type": "string"
    },
    "displayNameFromDS": {
     "description": "DisplayNameFromDS overrides Grafana default naming strategy.",
     "type": "string"
    },
    "filterable": {
     "description": "Filterable indicates if the Field's data can be filtered by additional calls.",
     "type": "boolean"
    },
    "interval": {
     "description": "Interval indicates the expected regular step between values in the series.\nWhen an interval exists, consumers can identify \"missing\" values when the expected value is not present.\nThe grafana timeseries visualization will render disconnected values when missing values are found it the time field.\nThe interval uses the same units as the values.  For time.Time, this is defined in milliseconds.",
     "format": "double",
     "type": "number"
    },
    "links": {
     "description": "The behavior when clicking on a result",
     "items": {
      "$ref": "#/definitions/DataLink"
     },
     "type": "array"
    },
    "mappings": {
     "$ref": "#/definitions/ValueMappings"
    },
    "max": {
     "$ref": "#/definitions/ConfFloat64"
    },
    "min": {
     "$ref": "#/definitions/ConfFloat64"
    },
    "noValue": {
     "description": "Alternative to empty string",
     "type": "string"
    },
    "path": {
     "description": "Path is an explicit path to the field in the datasource. When the frame meta includes a path,\nthis will default to `${frame.meta.path}/${field.name}\n\nWhen defined, this value can be used as an identifier within the datasource scope, and\nmay be used as an identifier to update values in a subsequent request",
     "type": "string"
    },
    "thresholds": {
     "$ref": "#/definitions/ThresholdsConfig"
    },
    "type": {
     "$ref": "#/definitions/FieldTypeConfig"
    },
    "unit": {
     "description": "Numeric Options",
     "type": "string"
    },
    "value": {
     "format": "double",
     "type": "number"
    },
    "writeable": {
     "description": "Writeable indicates that the datasource knows how to update this value",
     "type": "boolean"
    }
   },
   "title": "QueryStat is used for storing arbitrary statistics metadata related to a query and its result, e.g. total request time, data processing time.",
   "type": "object"
  },
  "RawMessage": {
   "type": "object"
  },
  "Receiver": {
   "properties": {
    "discord_configs": {
     "items": {
      "$ref": "#/definitions/DiscordConfig"
     },
     "type": "array"
    },
    "email_configs": {
     "items": {
      "$ref": "#/definitions/EmailConfig"
     },
     "type": "array"
    },
    "msteams_configs": {
     "items": {
      "$ref": "#/definitions/MSTeamsConfig"
     },
     "type": "array"
    },
    "name": {
     "description": "A unique identifier for this receiver.",
     "type": "string"
    },
    "opsgenie_configs": {
     "items": {
      "$ref": "#/definitions/OpsGenieConfig"
     },
     "type": "array"
    },
    "pagerduty_configs": {
     "items": {
      "$ref": "#/definitions/PagerdutyConfig"
     },
     "type": "array"
    },
    "pushover_configs": {
     "items": {
      "$ref": "#/definitions/PushoverConfig"
     },
     "type": "array"
    },
    "slack_configs": {
     "items": {
      "$ref": "#/definitions/SlackConfig"
     },
     "type": "array"
    },
    "sns_configs": {
     "items": {
      "$ref": "#/definitions/SNSConfig"
     },
     "type": "array"
    },
    "telegram_configs": {
     "items": {
      "$ref": "#/definitions/TelegramConfig"
     },
     "type": "array"
    },
    "victorops_configs": {
     "items": {
      "$ref": "#/definitions/VictorOpsConfig"
     },
     "type": "array"
    },
    "webex_configs": {
     "items": {
      "$ref": "#/definitions/WebexConfig"
     },
     "type": "array"
    },
    "webhook_configs": {
     "items": {
      "$ref": "#/definitions/WebhookConfig"
     },
     "type": "array"
    },
    "wechat_configs": {
     "items": {
      "$ref": "#/definitions/WechatConfig"
     },
     "type": "array"
    }
   },
   "title": "Receiver configuration provides configuration on how to contact a receiver.",
   "type": "object"
  },
  "ReceiverExport": {
   "properties": {
    "disableResolveMessage": {
     "type": "boolean"
    },
    "settings": {
     "$ref": "#/definitions/RawMessage"
    },
    "type": {
     "type": "string"
    },
    "uid": {
     "type": "string"
    }
   },
   "title": "ReceiverExport is the provisioned file export of alerting.ReceiverV1.",
   "type": "object"
  },
  "RelativeTimeRange": {
   "description": "RelativeTimeRange is the per query start and end time\nfor requests.",
   "properties": {
    "from": {
     "$ref": "#/definitions/Duration"
    },
    "to": {
     "$ref": "#/definitions/Duration"
    }
   },
   "type": "object"
  },
  "RelativeTimeRangeExport": {
   "properties": {
    "from": {
     "format": "int64",
     "type": "integer"
    },
    "to": {
     "format": "int64",
     "type": "integer"
    }
   },
   "type": "object"
  },
  "ResponseDetails": {
   "properties": {
    "msg": {
     "type": "string"
    }
   },
   "type": "object"
  },
  "Responses": {
   "additionalProperties": {
    "$ref": "#/definitions/DataResponse"
   },
   "description": "The QueryData method the QueryDataHandler method will set the RefId\nproperty on the DataResponses' frames based on these RefIDs.",
   "title": "Responses is a map of RefIDs (Unique Query ID) to DataResponses.",
   "type": "object"
  },
  "Route": {
   "description": "A Route is a node that contains definitions of how to handle alerts. This is modified\nfrom the upstream alertmanager in that it adds the ObjectMatchers property.",
   "properties": {
    "continue": {
     "type": "boolean"
    },
    "group_by": {
     "items": {
      "type": "string"
     },
     "type": "array"
    },
    "group_interval": {
     "type": "string"
    },
    "group_wait": {
     "type": "string"
    },
    "match": {
     "additionalProperties": {
      "type": "string"
     },
     "description": "Deprecated. Remove before v1.0 release.",
     "type": "object"
    },
    "match_re": {
     "$ref": "#/definitions/MatchRegexps"
    },
    "matchers": {
     "$ref": "#/definitions/Matchers"
    },
    "mute_time_intervals": {
     "items": {
      "type": "string"
     },
     "type": "array"
    },
    "object_matchers": {
     "$ref": "#/definitions/ObjectMatchers"
    },
    "provenance": {
     "$ref": "#/definitions/Provenance"
    },
    "receiver": {
     "type": "string"
    },
    "repeat_interval": {
     "type": "string"
    },
    "routes": {
     "items": {
      "$ref": "#/definitions/Route"
     },
     "type": "array"
    }
   },
   "type": "object"
  },
  "RouteExport": {
   "description": "RouteExport is the provisioned file export of definitions.Route. This is needed to hide fields that aren't useable in\nprovisioning file format. An alternative would be to define a custom MarshalJSON and MarshalYAML that excludes them.",
   "properties": {
    "continue": {
     "type": "boolean"
    },
    "group_by": {
     "items": {
      "type": "string"
     },
     "type": "array"
    },
    "group_interval": {
     "type": "string"
    },
    "group_wait": {
     "type": "string"
    },
    "match": {
     "additionalProperties": {
      "type": "string"
     },
     "description": "Deprecated. Remove before v1.0 release.",
     "type": "object"
    },
    "match_re": {
     "$ref": "#/definitions/MatchRegexps"
    },
    "matchers": {
     "$ref": "#/definitions/Matchers"
    },
    "mute_time_intervals": {
     "items": {
      "type": "string"
     },
     "type": "array"
    },
    "object_matchers": {
     "$ref": "#/definitions/ObjectMatchers"
    },
    "receiver": {
     "type": "string"
    },
    "repeat_interval": {
     "type": "string"
    },
    "routes": {
     "items": {
      "$ref": "#/definitions/RouteExport"
     },
     "type": "array"
    }
   },
   "type": "object"
  },
  "Rule": {
   "description": "adapted from cortex",
   "properties": {
    "evaluationTime": {
     "format": "double",
     "type": "number"
    },
    "health": {
     "type": "string"
    },
    "labels": {
     "$ref": "#/definitions/overrideLabels"
    },
    "lastError": {
     "type": "string"
    },
    "lastEvaluation": {
     "format": "date-time",
     "type": "string"
    },
    "name": {
     "type": "string"
    },
    "query": {
     "type": "string"
    },
    "type": {
     "$ref": "#/definitions/RuleType"
    }
   },
   "required": [
    "name",
    "query",
    "health",
    "type"
   ],
   "type": "object"
  },
  "RuleDiscovery": {
   "properties": {
    "groups": {
     "items": {
      "$ref": "#/definitions/RuleGroup"
     },
     "type": "array"
    },
    "totals": {
     "additionalProperties": {
      "format": "int64",
      "type": "integer"
     },
     "type": "object"
    }
   },
   "required": [
    "groups"
   ],
   "type": "object"
  },
  "RuleGroup": {
   "properties": {
    "evaluationTime": {
     "format": "double",
     "type": "number"
    },
    "file": {
     "type": "string"
    },
    "interval": {
     "format": "double",
     "type": "number"
    },
    "lastEvaluation": {
     "format": "date-time",
     "type": "string"
    },
    "name": {
     "type": "string"
    },
    "rules": {
     "description": "In order to preserve rule ordering, while exposing type (alerting or recording)\nspecific properties, both alerting and recording rules are exposed in the\nsame array.",
     "items": {
      "$ref": "#/definitions/AlertingRule"
     },
     "type": "array"
    },
    "totals": {
     "additionalProperties": {
      "format": "int64",
      "type": "integer"
     },
     "type": "object"
    }
   },
   "required": [
    "name",
    "file",
    "rules",
    "interval"
   ],
   "type": "object"
  },
  "RuleGroupConfigResponse": {
   "properties": {
    "interval": {
     "$ref": "#/definitions/Duration"
    },
    "name": {
     "type": "string"
    },
    "rules": {
     "items": {
      "$ref": "#/definitions/GettableExtendedRuleNode"
     },
     "type": "array"
    },
    "source_tenants": {
     "items": {
      "type": "string"
     },
     "type": "array"
    }
   },
   "type": "object"
  },
  "RuleResponse": {
   "properties": {
    "data": {
     "$ref": "#/definitions/RuleDiscovery"
    },
    "error": {
     "type": "string"
    },
    "errorType": {
     "$ref": "#/definitions/ErrorType"
    },
    "status": {
     "type": "string"
    }
   },
   "required": [
    "status"
   ],
   "type": "object"
  },
  "RuleType": {
   "title": "RuleType models the type of a rule.",
   "type": "string"
  },
  "SNSConfig": {
   "properties": {
    "api_url": {
     "type": "string"
    },
    "attributes": {
     "additionalProperties": {
      "type": "string"
     },
     "type": "object"
    },
    "http_config": {
     "$ref": "#/definitions/HTTPClientConfig"
    },
    "message": {
     "type": "string"
    },
    "phone_number": {
     "type": "string"
    },
    "send_resolved": {
     "type": "boolean"
    },
    "sigv4": {
     "$ref": "#/definitions/SigV4Config"
    },
    "subject": {
     "type": "string"
    },
    "target_arn": {
     "type": "string"
    },
    "topic_arn": {
     "type": "string"
    }
   },
   "type": "object"
  },
  "Sample": {
   "properties": {
    "H": {
     "$ref": "#/definitions/FloatHistogram"
    },
    "Metric": {
     "$ref": "#/definitions/Labels"
    },
    "T": {
     "format": "int64",
     "type": "integer"
    },
    "V": {
     "format": "double",
     "type": "number"
    }
   },
   "title": "Sample is a single sample belonging to a metric.",
   "type": "object"
  },
  "Secret": {
   "title": "Secret special type for storing secrets.",
   "type": "string"
  },
  "SecretURL": {
   "$ref": "#/definitions/URL",
   "title": "SecretURL is a URL that must not be revealed on marshaling."
  },
  "SigV4Config": {
   "description": "SigV4Config is the configuration for signing remote write requests with\nAWS's SigV4 verification process. Empty values will be retrieved using the\nAWS default credentials chain.",
   "properties": {
    "AccessKey": {
     "type": "string"
    },
    "Profile": {
     "type": "string"
    },
    "Region": {
     "type": "string"
    },
    "RoleARN": {
     "type": "string"
    },
    "SecretKey": {
     "$ref": "#/definitions/Secret"
    }
   },
   "type": "object"
  },
  "SlackAction": {
   "description": "See https://api.slack.com/docs/message-attachments#action_fields and https://api.slack.com/docs/message-buttons\nfor more information.",
   "properties": {
    "confirm": {
     "$ref": "#/definitions/SlackConfirmationField"
    },
    "name": {
     "type": "string"
    },
    "style": {
     "type": "string"
    },
    "text": {
     "type": "string"
    },
    "type": {
     "type": "string"
    },
    "url": {
     "type": "string"
    },
    "value": {
     "type": "string"
    }
   },
   "title": "SlackAction configures a single Slack action that is sent with each notification.",
   "type": "object"
  },
  "SlackConfig": {
   "properties": {
    "actions": {
     "items": {
      "$ref": "#/definitions/SlackAction"
     },
     "type": "array"
    },
    "api_url": {
     "$ref": "#/definitions/SecretURL"
    },
    "api_url_file": {
     "type": "string"
    },
    "callback_id": {
     "type": "string"
    },
    "channel": {
     "description": "Slack channel override, (like #other-channel or @username).",
     "type": "string"
    },
    "color": {
     "type": "string"
    },
    "fallback": {
     "type": "string"
    },
    "fields": {
     "items": {
      "$ref": "#/definitions/SlackField"
     },
     "type": "array"
    },
    "footer": {
     "type": "string"
    },
    "http_config": {
     "$ref": "#/definitions/HTTPClientConfig"
    },
    "icon_emoji": {
     "type": "string"
    },
    "icon_url": {
     "type": "string"
    },
    "image_url": {
     "type": "string"
    },
    "link_names": {
     "type": "boolean"
    },
    "mrkdwn_in": {
     "items": {
      "type": "string"
     },
     "type": "array"
    },
    "pretext": {
     "type": "string"
    },
    "send_resolved": {
     "type": "boolean"
    },
    "short_fields": {
     "type": "boolean"
    },
    "text": {
     "type": "string"
    },
    "thumb_url": {
     "type": "string"
    },
    "title": {
     "type": "string"
    },
    "title_link": {
     "type": "string"
    },
    "username": {
     "type": "string"
    }
   },
   "title": "SlackConfig configures notifications via Slack.",
   "type": "object"
  },
  "SlackConfirmationField": {
   "description": "SlackConfirmationField protect users from destructive actions or particularly distinguished decisions\nby asking them to confirm their button click one more time.\nSee https://api.slack.com/docs/interactive-message-field-guide#confirmation_fields for more information.",
   "properties": {
    "dismiss_text": {
     "type": "string"
    },
    "ok_text": {
     "type": "string"
    },
    "text": {
     "type": "string"
    },
    "title": {
     "type": "string"
    }
   },
   "type": "object"
  },
  "SlackField": {
   "description": "Each field must contain a title, value, and optionally, a boolean value to indicate if the field\nis short enough to be displayed next to other fields designated as short.\nSee https://api.slack.com/docs/message-attachments#fields for more information.",
   "properties": {
    "short": {
     "type": "boolean"
    },
    "title": {
     "type": "string"
    },
    "value": {
     "type": "string"
    }
   },
   "title": "SlackField configures a single Slack field that is sent with each notification.",
   "type": "object"
  },
  "SmtpNotEnabled": {
   "$ref": "#/definitions/ResponseDetails"
  },
  "Span": {
   "properties": {
    "Length": {
     "description": "Length of the span.",
     "format": "uint32",
     "type": "integer"
    },
    "Offset": {
     "description": "Gap to previous span (always positive), or starting index for the 1st\nspan (which can be negative).",
     "format": "int32",
     "type": "integer"
    }
   },
   "title": "A Span defines a continuous sequence of buckets.",
   "type": "object"
  },
  "Status": {
   "format": "int64",
   "type": "integer"
  },
  "Success": {
   "$ref": "#/definitions/ResponseDetails"
  },
  "SupportedTransformationTypes": {
   "type": "string"
  },
  "TLSConfig": {
   "properties": {
    "ca": {
     "description": "Text of the CA cert to use for the targets.",
     "type": "string"
    },
    "ca_file": {
     "description": "The CA cert to use for the targets.",
     "type": "string"
    },
    "cert": {
     "description": "Text of the client cert file for the targets.",
     "type": "string"
    },
    "cert_file": {
     "description": "The client cert file for the targets.",
     "type": "string"
    },
    "insecure_skip_verify": {
     "description": "Disable target certificate validation.",
     "type": "boolean"
    },
    "key": {
     "$ref": "#/definitions/Secret"
    },
    "key_file": {
     "description": "The client key file for the targets.",
     "type": "string"
    },
    "max_version": {
     "$ref": "#/definitions/TLSVersion"
    },
    "min_version": {
     "$ref": "#/definitions/TLSVersion"
    },
    "server_name": {
     "description": "Used to verify the hostname for the targets.",
     "type": "string"
    }
   },
   "title": "TLSConfig configures the options for TLS connections.",
   "type": "object"
  },
  "TLSVersion": {
   "format": "uint16",
   "type": "integer"
  },
  "TelegramConfig": {
   "properties": {
    "api_url": {
     "$ref": "#/definitions/URL"
    },
    "chat": {
     "format": "int64",
     "type": "integer"
    },
    "disable_notifications": {
     "type": "boolean"
    },
    "http_config": {
     "$ref": "#/definitions/HTTPClientConfig"
    },
    "message": {
     "type": "string"
    },
    "parse_mode": {
     "type": "string"
    },
    "send_resolved": {
     "type": "boolean"
    },
    "token": {
     "$ref": "#/definitions/Secret"
    },
    "token_file": {
     "type": "string"
    }
   },
   "title": "TelegramConfig configures notifications via Telegram.",
   "type": "object"
  },
  "TestReceiverConfigResult": {
   "properties": {
    "error": {
     "type": "string"
    },
    "name": {
     "type": "string"
    },
    "status": {
     "type": "string"
    },
    "uid": {
     "type": "string"
    }
   },
   "type": "object"
  },
  "TestReceiverResult": {
   "properties": {
    "grafana_managed_receiver_configs": {
     "items": {
      "$ref": "#/definitions/TestReceiverConfigResult"
     },
     "type": "array"
    },
    "name": {
     "type": "string"
    }
   },
   "type": "object"
  },
  "TestReceiversConfigAlertParams": {
   "properties": {
    "annotations": {
     "$ref": "#/definitions/LabelSet"
    },
    "labels": {
     "$ref": "#/definitions/LabelSet"
    }
   },
   "type": "object"
  },
  "TestReceiversConfigBodyParams": {
   "properties": {
    "alert": {
     "$ref": "#/definitions/TestReceiversConfigAlertParams"
    },
    "receivers": {
     "items": {
      "$ref": "#/definitions/PostableApiReceiver"
     },
     "type": "array"
    }
   },
   "type": "object"
  },
  "TestReceiversResult": {
   "properties": {
    "alert": {
     "$ref": "#/definitions/TestReceiversConfigAlertParams"
    },
    "notified_at": {
     "format": "date-time",
     "type": "string"
    },
    "receivers": {
     "items": {
      "$ref": "#/definitions/TestReceiverResult"
     },
     "type": "array"
    }
   },
   "type": "object"
  },
  "TestRulePayload": {
   "properties": {
    "expr": {
     "example": "(node_filesystem_avail_bytes{fstype!=\"\",job=\"integrations/node_exporter\"} node_filesystem_size_bytes{fstype!=\"\",job=\"integrations/node_exporter\"} * 100 \u003c 5 and node_filesystem_readonly{fstype!=\"\",job=\"integrations/node_exporter\"} == 0)",
     "type": "string"
    },
    "grafana_condition": {
     "$ref": "#/definitions/EvalAlertConditionCommand"
    }
   },
   "type": "object"
  },
  "TestRuleResponse": {
   "properties": {
    "alerts": {
     "$ref": "#/definitions/Vector"
    },
    "grafana_alert_instances": {
     "$ref": "#/definitions/AlertInstancesResponse"
    }
   },
   "type": "object"
  },
  "TestTemplatesConfigBodyParams": {
   "properties": {
    "alerts": {
     "description": "Alerts to use as data when testing the template.",
     "items": {
      "$ref": "#/definitions/postableAlert"
     },
     "type": "array"
    },
    "name": {
     "description": "Name of the template file.",
     "type": "string"
    },
    "template": {
     "description": "Template string to test.",
     "type": "string"
    }
   },
   "type": "object"
  },
  "TestTemplatesErrorResult": {
   "properties": {
    "kind": {
     "description": "Kind of template error that occurred.",
     "enum": [
      "invalid_template",
      "execution_error"
     ],
     "type": "string"
    },
    "message": {
     "description": "Error message.",
     "type": "string"
    },
    "name": {
     "description": "Name of the associated template for this error. Will be empty if the Kind is \"invalid_template\".",
     "type": "string"
    }
   },
   "type": "object"
  },
  "TestTemplatesResult": {
   "properties": {
    "name": {
     "description": "Name of the associated template definition for this result.",
     "type": "string"
    },
    "text": {
     "description": "Interpolated value of the template.",
     "type": "string"
    }
   },
   "type": "object"
  },
  "TestTemplatesResults": {
   "properties": {
    "errors": {
     "items": {
      "$ref": "#/definitions/TestTemplatesErrorResult"
     },
     "type": "array"
    },
    "results": {
     "items": {
      "$ref": "#/definitions/TestTemplatesResult"
     },
     "type": "array"
    }
   },
   "type": "object"
  },
  "Threshold": {
   "description": "Threshold a single step on the threshold list",
   "properties": {
    "color": {
     "type": "string"
    },
    "state": {
     "type": "string"
    },
    "value": {
     "$ref": "#/definitions/ConfFloat64"
    }
   },
   "type": "object"
  },
  "ThresholdsConfig": {
   "description": "ThresholdsConfig setup thresholds",
   "properties": {
    "mode": {
     "$ref": "#/definitions/ThresholdsMode"
    },
    "steps": {
     "description": "Must be sorted by 'value', first value is always -Infinity",
     "items": {
      "$ref": "#/definitions/Threshold"
     },
     "type": "array"
    }
   },
   "type": "object"
  },
  "ThresholdsMode": {
   "description": "ThresholdsMode absolute or percentage",
   "type": "string"
  },
  "TimeInterval": {
   "description": "TimeInterval describes intervals of time. ContainsTime will tell you if a golang time is contained\nwithin the interval.",
   "properties": {
    "days_of_month": {
     "items": {
      "type": "string"
     },
     "type": "array"
    },
    "location": {
     "type": "string"
    },
    "months": {
     "items": {
      "type": "string"
     },
     "type": "array"
    },
    "times": {
     "items": {
      "$ref": "#/definitions/TimeRange"
     },
     "type": "array"
    },
    "weekdays": {
     "items": {
      "type": "string"
     },
     "type": "array"
    },
    "years": {
     "items": {
      "type": "string"
     },
     "type": "array"
    }
   },
   "type": "object"
  },
  "TimeRange": {
   "description": "Redefining this to avoid an import cycle",
   "properties": {
    "from": {
     "format": "date-time",
     "type": "string"
    },
    "to": {
     "format": "date-time",
     "type": "string"
    }
   },
   "type": "object"
  },
  "URL": {
   "properties": {
    "ForceQuery": {
     "type": "boolean"
    },
    "Fragment": {
     "type": "string"
    },
    "Host": {
     "type": "string"
    },
    "OmitHost": {
     "type": "boolean"
    },
    "Opaque": {
     "type": "string"
    },
    "Path": {
     "type": "string"
    },
    "RawFragment": {
     "type": "string"
    },
    "RawPath": {
     "type": "string"
    },
    "RawQuery": {
     "type": "string"
    },
    "Scheme": {
     "type": "string"
    },
    "User": {
     "$ref": "#/definitions/Userinfo"
    }
   },
   "title": "URL is a custom URL type that allows validation at configuration load time.",
   "type": "object"
  },
  "UpdateRuleGroupResponse": {
   "properties": {
    "created": {
     "items": {
      "type": "string"
     },
     "type": "array"
    },
    "deleted": {
     "items": {
      "type": "string"
     },
     "type": "array"
    },
    "message": {
     "type": "string"
    },
    "updated": {
     "items": {
      "type": "string"
     },
     "type": "array"
    }
   },
   "type": "object"
  },
  "Userinfo": {
   "description": "The Userinfo type is an immutable encapsulation of username and\npassword details for a URL. An existing Userinfo value is guaranteed\nto have a username set (potentially empty, as allowed by RFC 2396),\nand optionally a password.",
   "type": "object"
  },
  "ValidationError": {
   "properties": {
    "msg": {
     "example": "error message",
     "type": "string"
    }
   },
   "type": "object"
  },
  "ValueMapping": {
   "description": "ValueMapping allows mapping input values to text and color",
   "type": "object"
  },
  "ValueMappings": {
   "items": {
    "$ref": "#/definitions/ValueMapping"
   },
   "type": "array"
  },
  "Vector": {
   "description": "Vector is basically only an alias for model.Samples, but the\ncontract is that in a Vector, all Samples have the same timestamp.",
   "items": {
    "$ref": "#/definitions/Sample"
   },
   "type": "array"
  },
  "VictorOpsConfig": {
   "properties": {
    "api_key": {
     "$ref": "#/definitions/Secret"
    },
    "api_key_file": {
     "type": "string"
    },
    "api_url": {
     "$ref": "#/definitions/URL"
    },
    "custom_fields": {
     "additionalProperties": {
      "type": "string"
     },
     "type": "object"
    },
    "entity_display_name": {
     "type": "string"
    },
    "http_config": {
     "$ref": "#/definitions/HTTPClientConfig"
    },
    "message_type": {
     "type": "string"
    },
    "monitoring_tool": {
     "type": "string"
    },
    "routing_key": {
     "type": "string"
    },
    "send_resolved": {
     "type": "boolean"
    },
    "state_message": {
     "type": "string"
    }
   },
   "title": "VictorOpsConfig configures notifications via VictorOps.",
   "type": "object"
  },
  "VisType": {
   "title": "VisType is used to indicate how the data should be visualized in explore.",
   "type": "string"
  },
  "WebexConfig": {
   "properties": {
    "api_url": {
     "$ref": "#/definitions/URL"
    },
    "http_config": {
     "$ref": "#/definitions/HTTPClientConfig"
    },
    "message": {
     "type": "string"
    },
    "room_id": {
     "type": "string"
    },
    "send_resolved": {
     "type": "boolean"
    }
   },
   "title": "WebexConfig configures notifications via Webex.",
   "type": "object"
  },
  "WebhookConfig": {
   "properties": {
    "http_config": {
     "$ref": "#/definitions/HTTPClientConfig"
    },
    "max_alerts": {
     "description": "MaxAlerts is the maximum number of alerts to be sent per webhook message.\nAlerts exceeding this threshold will be truncated. Setting this to 0\nallows an unlimited number of alerts.",
     "format": "uint64",
     "type": "integer"
    },
    "send_resolved": {
     "type": "boolean"
    },
    "url": {
     "$ref": "#/definitions/SecretURL"
    },
    "url_file": {
     "type": "string"
    }
   },
   "title": "WebhookConfig configures notifications via a generic webhook.",
   "type": "object"
  },
  "WechatConfig": {
   "properties": {
    "agent_id": {
     "type": "string"
    },
    "api_secret": {
     "$ref": "#/definitions/Secret"
    },
    "api_url": {
     "$ref": "#/definitions/URL"
    },
    "corp_id": {
     "type": "string"
    },
    "http_config": {
     "$ref": "#/definitions/HTTPClientConfig"
    },
    "message": {
     "type": "string"
    },
    "message_type": {
     "type": "string"
    },
    "send_resolved": {
     "type": "boolean"
    },
    "to_party": {
     "type": "string"
    },
    "to_tag": {
     "type": "string"
    },
    "to_user": {
     "type": "string"
    }
   },
   "title": "WechatConfig configures notifications via Wechat.",
   "type": "object"
  },
  "alert": {
   "description": "Alert alert",
   "properties": {
    "generatorURL": {
     "description": "generator URL\nFormat: uri",
     "format": "uri",
     "type": "string"
    },
    "labels": {
     "$ref": "#/definitions/labelSet"
    }
   },
   "required": [
    "labels"
   ],
   "type": "object"
  },
  "alertGroup": {
   "properties": {
    "alerts": {
     "description": "alerts",
     "items": {
      "$ref": "#/definitions/gettableAlert"
     },
     "type": "array"
    },
    "labels": {
     "$ref": "#/definitions/labelSet"
    },
    "receiver": {
     "$ref": "#/definitions/receiver"
    }
   },
   "required": [
    "alerts",
    "labels",
    "receiver"
   ],
   "type": "object"
  },
  "alertGroups": {
   "items": {
    "$ref": "#/definitions/alertGroup"
   },
   "type": "array"
  },
  "alertStatus": {
   "description": "AlertStatus alert status",
   "properties": {
    "inhibitedBy": {
     "description": "inhibited by",
     "items": {
      "type": "string"
     },
     "type": "array"
    },
    "silencedBy": {
     "description": "silenced by",
     "items": {
      "type": "string"
     },
     "type": "array"
    },
    "state": {
     "description": "state",
     "enum": [
      "[unprocessed active suppressed]"
     ],
     "type": "string"
    }
   },
   "required": [
    "inhibitedBy",
    "silencedBy",
    "state"
   ],
   "type": "object"
  },
  "alertmanagerConfig": {
   "description": "AlertmanagerConfig alertmanager config",
   "properties": {
    "original": {
     "description": "original",
     "type": "string"
    }
   },
   "required": [
    "original"
   ],
   "type": "object"
  },
  "alertmanagerStatus": {
   "description": "AlertmanagerStatus alertmanager status",
   "properties": {
    "cluster": {
     "$ref": "#/definitions/clusterStatus"
    },
    "config": {
     "$ref": "#/definitions/alertmanagerConfig"
    },
    "uptime": {
     "description": "uptime",
     "format": "date-time",
     "type": "string"
    },
    "versionInfo": {
     "$ref": "#/definitions/versionInfo"
    }
   },
   "required": [
    "cluster",
    "config",
    "uptime",
    "versionInfo"
   ],
   "type": "object"
  },
  "clusterStatus": {
   "description": "ClusterStatus cluster status",
   "properties": {
    "name": {
     "description": "name",
     "type": "string"
    },
    "peers": {
     "description": "peers",
     "items": {
      "$ref": "#/definitions/peerStatus"
     },
     "type": "array"
    },
    "status": {
     "description": "status",
     "enum": [
      "[ready settling disabled]"
     ],
     "type": "string"
    }
   },
   "required": [
    "status"
   ],
   "type": "object"
  },
  "gettableAlert": {
   "description": "GettableAlert gettable alert",
   "properties": {
    "annotations": {
     "$ref": "#/definitions/labelSet"
    },
    "endsAt": {
     "description": "ends at",
     "format": "date-time",
     "type": "string"
    },
    "fingerprint": {
     "description": "fingerprint",
     "type": "string"
    },
    "generatorURL": {
     "description": "generator URL\nFormat: uri",
     "format": "uri",
     "type": "string"
    },
    "labels": {
     "$ref": "#/definitions/labelSet"
    },
    "receivers": {
     "description": "receivers",
     "items": {
      "$ref": "#/definitions/receiver"
     },
     "type": "array"
    },
    "startsAt": {
     "description": "starts at",
     "format": "date-time",
     "type": "string"
    },
    "status": {
     "$ref": "#/definitions/alertStatus"
    },
    "updatedAt": {
     "description": "updated at",
     "format": "date-time",
     "type": "string"
    }
   },
   "required": [
    "labels",
    "annotations",
    "endsAt",
    "fingerprint",
    "receivers",
    "startsAt",
    "status",
    "updatedAt"
   ],
   "type": "object"
  },
  "gettableAlerts": {
   "items": {
    "$ref": "#/definitions/gettableAlert"
   },
   "type": "array"
  },
  "gettableSilence": {
   "properties": {
    "comment": {
     "description": "comment",
     "type": "string"
    },
    "createdBy": {
     "description": "created by",
     "type": "string"
    },
    "endsAt": {
     "description": "ends at",
     "format": "date-time",
     "type": "string"
    },
    "id": {
     "description": "id",
     "type": "string"
    },
    "matchers": {
     "$ref": "#/definitions/matchers"
    },
    "startsAt": {
     "description": "starts at",
     "format": "date-time",
     "type": "string"
    },
    "status": {
     "$ref": "#/definitions/silenceStatus"
    },
    "updatedAt": {
     "description": "updated at",
     "format": "date-time",
     "type": "string"
    }
   },
   "required": [
    "comment",
    "createdBy",
    "endsAt",
    "matchers",
    "startsAt",
    "id",
    "status",
    "updatedAt"
   ],
   "type": "object"
  },
  "gettableSilences": {
   "items": {
    "$ref": "#/definitions/gettableSilence"
   },
   "type": "array"
  },
  "integration": {
   "properties": {
    "lastNotifyAttempt": {
     "description": "A timestamp indicating the last attempt to deliver a notification regardless of the outcome.\nFormat: date-time",
     "format": "date-time",
     "type": "string"
    },
    "lastNotifyAttemptDuration": {
     "description": "Duration of the last attempt to deliver a notification in humanized format (`1s` or `15ms`, etc).",
     "type": "string"
    },
    "lastNotifyAttemptError": {
     "description": "Error string for the last attempt to deliver a notification. Empty if the last attempt was successful.",
     "type": "string"
    },
    "name": {
     "description": "name",
     "type": "string"
    },
    "sendResolved": {
     "description": "send resolved",
     "type": "boolean"
    }
   },
   "required": [
    "name",
    "sendResolved"
   ],
   "type": "object"
  },
  "labelSet": {
   "additionalProperties": {
    "type": "string"
   },
   "description": "LabelSet label set",
   "type": "object"
  },
  "matcher": {
   "description": "Matcher matcher",
   "properties": {
    "isEqual": {
     "description": "is equal",
     "type": "boolean"
    },
    "isRegex": {
     "description": "is regex",
     "type": "boolean"
    },
    "name": {
     "description": "name",
     "type": "string"
    },
    "value": {
     "description": "value",
     "type": "string"
    }
   },
   "required": [
    "isRegex",
    "name",
    "value"
   ],
   "type": "object"
  },
  "matchers": {
   "description": "Matchers matchers",
   "items": {
    "$ref": "#/definitions/matcher"
   },
   "type": "array"
  },
  "overrideLabels": {
   "additionalProperties": {
    "type": "string"
   },
   "description": "The custom marshaling for labels.Labels ends up doing this anyways.",
   "title": "override the labels type with a map for generation.",
   "type": "object"
  },
  "peerStatus": {
   "description": "PeerStatus peer status",
   "properties": {
    "address": {
     "description": "address",
     "type": "string"
    },
    "name": {
     "description": "name",
     "type": "string"
    }
   },
   "required": [
    "address",
    "name"
   ],
   "type": "object"
  },
  "postSilencesOKBody": {
   "properties": {
    "silenceID": {
     "description": "silence ID",
     "type": "string"
    }
   },
   "type": "object"
  },
  "postableAlert": {
   "description": "PostableAlert postable alert",
   "properties": {
    "annotations": {
     "$ref": "#/definitions/labelSet"
    },
    "endsAt": {
     "description": "ends at\nFormat: date-time",
     "format": "date-time",
     "type": "string"
    },
    "generatorURL": {
     "description": "generator URL\nFormat: uri",
     "format": "uri",
     "type": "string"
    },
    "labels": {
     "$ref": "#/definitions/labelSet"
    },
    "startsAt": {
     "description": "starts at\nFormat: date-time",
     "format": "date-time",
     "type": "string"
    }
   },
   "required": [
    "labels"
   ],
   "type": "object"
  },
  "postableAlerts": {
   "description": "PostableAlerts postable alerts",
   "items": {
    "$ref": "#/definitions/postableAlert"
   },
   "type": "array"
  },
  "postableSilence": {
   "description": "PostableSilence postable silence",
   "properties": {
    "comment": {
     "description": "comment",
     "type": "string"
    },
    "createdBy": {
     "description": "created by",
     "type": "string"
    },
    "endsAt": {
     "description": "ends at",
     "format": "date-time",
     "type": "string"
    },
    "id": {
     "description": "id",
     "type": "string"
    },
    "matchers": {
     "$ref": "#/definitions/matchers"
    },
    "startsAt": {
     "description": "starts at",
     "format": "date-time",
     "type": "string"
    }
   },
   "required": [
    "comment",
    "createdBy",
    "endsAt",
    "matchers",
    "startsAt"
   ],
   "type": "object"
  },
  "receiver": {
   "description": "Receiver receiver",
   "properties": {
    "active": {
     "description": "active",
     "type": "boolean"
    },
    "integrations": {
     "description": "integrations",
     "items": {
      "$ref": "#/definitions/integration"
     },
     "type": "array"
    },
    "name": {
     "description": "name",
     "type": "string"
    }
   },
   "required": [
    "active",
    "integrations",
    "name"
   ],
   "type": "object"
  },
  "silence": {
   "description": "Silence silence",
   "properties": {
    "comment": {
     "description": "comment",
     "type": "string"
    },
    "createdBy": {
     "description": "created by",
     "type": "string"
    },
    "endsAt": {
     "description": "ends at",
     "format": "date-time",
     "type": "string"
    },
    "matchers": {
     "$ref": "#/definitions/matchers"
    },
    "startsAt": {
     "description": "starts at",
     "format": "date-time",
     "type": "string"
    }
   },
   "required": [
    "comment",
    "createdBy",
    "endsAt",
    "matchers",
    "startsAt"
   ],
   "type": "object"
  },
  "silenceStatus": {
   "description": "SilenceStatus silence status",
   "properties": {
    "state": {
     "description": "state",
     "enum": [
      "[expired active pending]"
     ],
     "type": "string"
    }
   },
   "required": [
    "state"
   ],
   "type": "object"
  },
  "versionInfo": {
   "description": "VersionInfo version info",
   "properties": {
    "branch": {
     "description": "branch",
     "type": "string"
    },
    "buildDate": {
     "description": "build date",
     "type": "string"
    },
    "buildUser": {
     "description": "build user",
     "type": "string"
    },
    "goVersion": {
     "description": "go version",
     "type": "string"
    },
    "revision": {
     "description": "revision",
     "type": "string"
    },
    "version": {
     "description": "version",
     "type": "string"
    }
   },
   "required": [
    "branch",
    "buildDate",
    "buildUser",
    "goVersion",
    "revision",
    "version"
   ],
   "type": "object"
  }
 },
 "info": {
  "description": "Package definitions includes the types required for generating or consuming an OpenAPI\nspec for the Grafana Alerting API.",
  "title": "Grafana Alerting API.",
  "version": "1.1.0"
 },
 "paths": {
  "/api/v1/provisioning/alert-rules": {
   "get": {
    "operationId": "RouteGetAlertRules",
    "responses": {
     "200": {
      "description": "ProvisionedAlertRules",
      "schema": {
       "$ref": "#/definitions/ProvisionedAlertRules"
      }
     }
    },
    "summary": "Get all the alert rules.",
    "tags": [
     "provisioning"
    ]
   },
   "post": {
    "consumes": [
     "application/json"
    ],
    "operationId": "RoutePostAlertRule",
    "parameters": [
     {
      "in": "body",
      "name": "Body",
      "schema": {
       "$ref": "#/definitions/ProvisionedAlertRule"
      }
     },
     {
      "in": "header",
      "name": "X-Disable-Provenance",
      "type": "string"
     }
    ],
    "responses": {
     "201": {
      "description": "ProvisionedAlertRule",
      "schema": {
       "$ref": "#/definitions/ProvisionedAlertRule"
      }
     },
     "400": {
      "description": "ValidationError",
      "schema": {
       "$ref": "#/definitions/ValidationError"
      }
     }
    },
    "summary": "Create a new alert rule.",
    "tags": [
     "provisioning"
    ]
   }
  },
  "/api/v1/provisioning/alert-rules/export": {
   "get": {
    "operationId": "RouteGetAlertRulesExport",
    "parameters": [
     {
      "default": false,
      "description": "Whether to initiate a download of the file or not.",
      "in": "query",
      "name": "download",
      "type": "boolean"
     },
     {
      "default": "yaml",
      "description": "Format of the downloaded file, either yaml or json. Accept header can also be used, but the query parameter will take precedence.",
      "in": "query",
      "name": "format",
      "type": "string"
     },
     {
      "description": "UIDs of folders from which to export rules",
      "in": "query",
      "items": {
       "type": "string"
      },
      "name": "folderUid",
      "type": "array"
     },
     {
      "description": "Name of group of rules to export. Must be specified only together with a single folder UID",
      "in": "query",
      "name": "group",
      "type": "string"
     },
     {
      "description": "UID of alert rule to export. If specified, parameters folderUid and group must be empty.",
      "in": "query",
      "name": "ruleUid",
      "type": "string"
     }
    ],
    "responses": {
     "200": {
      "description": "AlertingFileExport",
      "schema": {
       "$ref": "#/definitions/AlertingFileExport"
      }
     },
     "404": {
      "description": " Not found."
     }
    },
    "summary": "Export all alert rules in provisioning file format.",
    "tags": [
     "provisioning"
    ]
   }
  },
  "/api/v1/provisioning/alert-rules/{UID}": {
   "delete": {
    "operationId": "RouteDeleteAlertRule",
    "parameters": [
     {
      "description": "Alert rule UID",
      "in": "path",
      "name": "UID",
      "required": true,
      "type": "string"
     },
     {
      "in": "header",
      "name": "X-Disable-Provenance",
      "type": "string"
     }
    ],
    "responses": {
     "204": {
      "description": " The alert rule was deleted successfully."
     }
    },
    "summary": "Delete a specific alert rule by UID.",
    "tags": [
     "provisioning"
    ]
   },
   "get": {
    "operationId": "RouteGetAlertRule",
    "parameters": [
     {
      "description": "Alert rule UID",
      "in": "path",
      "name": "UID",
      "required": true,
      "type": "string"
     }
    ],
    "responses": {
     "200": {
      "description": "ProvisionedAlertRule",
      "schema": {
       "$ref": "#/definitions/ProvisionedAlertRule"
      }
     },
     "404": {
      "description": " Not found."
     }
    },
    "summary": "Get a specific alert rule by UID.",
    "tags": [
     "provisioning"
    ]
   },
   "put": {
    "consumes": [
     "application/json"
    ],
    "operationId": "RoutePutAlertRule",
    "parameters": [
     {
      "description": "Alert rule UID",
      "in": "path",
      "name": "UID",
      "required": true,
      "type": "string"
     },
     {
      "in": "body",
      "name": "Body",
      "schema": {
       "$ref": "#/definitions/ProvisionedAlertRule"
      }
     },
     {
      "in": "header",
      "name": "X-Disable-Provenance",
      "type": "string"
     }
    ],
    "responses": {
     "200": {
      "description": "ProvisionedAlertRule",
      "schema": {
       "$ref": "#/definitions/ProvisionedAlertRule"
      }
     },
     "400": {
      "description": "ValidationError",
      "schema": {
       "$ref": "#/definitions/ValidationError"
      }
     }
    },
    "summary": "Update an existing alert rule.",
    "tags": [
     "provisioning"
    ]
   }
  },
  "/api/v1/provisioning/alert-rules/{UID}/export": {
   "get": {
    "operationId": "RouteGetAlertRuleExport",
    "parameters": [
     {
      "default": false,
      "description": "Whether to initiate a download of the file or not.",
      "in": "query",
      "name": "download",
      "type": "boolean"
     },
     {
      "default": "yaml",
      "description": "Format of the downloaded file, either yaml or json. Accept header can also be used, but the query parameter will take precedence.",
      "in": "query",
      "name": "format",
      "type": "string"
     },
     {
      "description": "Alert rule UID",
      "in": "path",
      "name": "UID",
      "required": true,
      "type": "string"
     }
    ],
    "produces": [
     "application/json",
     "application/yaml",
     "text/yaml"
    ],
    "responses": {
     "200": {
      "description": "AlertingFileExport",
      "schema": {
       "$ref": "#/definitions/AlertingFileExport"
      }
     },
     "404": {
      "description": " Not found."
     }
    },
    "summary": "Export an alert rule in provisioning file format.",
    "tags": [
     "provisioning"
    ]
   }
  },
  "/api/v1/provisioning/contact-points": {
   "get": {
    "operationId": "RouteGetContactpoints",
    "parameters": [
     {
      "description": "Filter by name",
      "in": "query",
      "name": "name",
      "type": "string"
     }
    ],
    "responses": {
     "200": {
      "description": "ContactPoints",
      "schema": {
       "$ref": "#/definitions/ContactPoints"
      }
     }
    },
    "summary": "Get all the contact points.",
    "tags": [
     "provisioning"
    ]
   },
   "post": {
    "consumes": [
     "application/json"
    ],
    "operationId": "RoutePostContactpoints",
    "parameters": [
     {
      "in": "body",
      "name": "Body",
      "schema": {
       "$ref": "#/definitions/EmbeddedContactPoint"
      }
     },
     {
      "in": "header",
      "name": "X-Disable-Provenance",
      "type": "string"
     }
    ],
    "responses": {
     "202": {
      "description": "EmbeddedContactPoint",
      "schema": {
       "$ref": "#/definitions/EmbeddedContactPoint"
      }
     },
     "400": {
      "description": "ValidationError",
      "schema": {
       "$ref": "#/definitions/ValidationError"
      }
     }
    },
    "summary": "Create a contact point.",
    "tags": [
     "provisioning"
    ]
   }
  },
  "/api/v1/provisioning/contact-points/export": {
   "get": {
    "operationId": "RouteGetContactpointsExport",
    "parameters": [
     {
      "default": false,
      "description": "Whether to initiate a download of the file or not.",
      "in": "query",
      "name": "download",
      "type": "boolean"
     },
     {
      "default": "yaml",
      "description": "Format of the downloaded file, either yaml or json. Accept header can also be used, but the query parameter will take precedence.",
      "in": "query",
      "name": "format",
      "type": "string"
     },
     {
      "default": false,
      "description": "Whether any contained secure settings should be decrypted or left redacted. Redacted settings will contain RedactedValue instead. Currently, only org admin can view decrypted secure settings.",
      "in": "query",
      "name": "decrypt",
      "type": "boolean"
     },
     {
      "description": "Filter by name",
      "in": "query",
      "name": "name",
      "type": "string"
     }
    ],
    "responses": {
     "200": {
      "description": "AlertingFileExport",
      "schema": {
       "$ref": "#/definitions/AlertingFileExport"
      }
     },
     "403": {
      "description": "PermissionDenied",
      "schema": {
       "$ref": "#/definitions/PermissionDenied"
      }
     }
    },
    "summary": "Export all contact points in provisioning file format.",
    "tags": [
     "provisioning"
    ]
   }
  },
  "/api/v1/provisioning/contact-points/{UID}": {
   "delete": {
    "consumes": [
     "application/json"
    ],
    "operationId": "RouteDeleteContactpoints",
    "parameters": [
     {
      "description": "UID is the contact point unique identifier",
      "in": "path",
      "name": "UID",
      "required": true,
      "type": "string"
     }
    ],
    "responses": {
     "202": {
      "description": " The contact point was deleted successfully."
     }
    },
    "summary": "Delete a contact point.",
    "tags": [
     "provisioning"
    ]
   },
   "put": {
    "consumes": [
     "application/json"
    ],
    "operationId": "RoutePutContactpoint",
    "parameters": [
     {
      "description": "UID is the contact point unique identifier",
      "in": "path",
      "name": "UID",
      "required": true,
      "type": "string"
     },
     {
      "in": "body",
      "name": "Body",
      "schema": {
       "$ref": "#/definitions/EmbeddedContactPoint"
      }
     },
     {
      "in": "header",
      "name": "X-Disable-Provenance",
      "type": "string"
     }
    ],
    "responses": {
     "202": {
      "description": "Ack",
      "schema": {
       "$ref": "#/definitions/Ack"
      }
     },
     "400": {
      "description": "ValidationError",
      "schema": {
       "$ref": "#/definitions/ValidationError"
      }
     }
    },
    "summary": "Update an existing contact point.",
    "tags": [
     "provisioning"
    ]
   }
  },
  "/api/v1/provisioning/folder/{FolderUID}/rule-groups/{Group}": {
   "get": {
    "operationId": "RouteGetAlertRuleGroup",
    "parameters": [
     {
      "in": "path",
      "name": "FolderUID",
      "required": true,
      "type": "string"
     },
     {
      "in": "path",
      "name": "Group",
      "required": true,
      "type": "string"
     }
    ],
    "responses": {
     "200": {
      "description": "AlertRuleGroup",
      "schema": {
       "$ref": "#/definitions/AlertRuleGroup"
      }
     },
     "404": {
      "description": " Not found."
     }
    },
    "summary": "Get a rule group.",
    "tags": [
     "provisioning"
    ]
   },
   "put": {
    "consumes": [
     "application/json"
    ],
    "operationId": "RoutePutAlertRuleGroup",
    "parameters": [
     {
      "in": "header",
      "name": "X-Disable-Provenance",
      "type": "string"
     },
     {
      "in": "path",
      "name": "FolderUID",
      "required": true,
      "type": "string"
     },
     {
      "in": "path",
      "name": "Group",
      "required": true,
      "type": "string"
     },
     {
      "in": "body",
      "name": "Body",
      "schema": {
       "$ref": "#/definitions/AlertRuleGroup"
      }
     }
    ],
    "responses": {
     "200": {
      "description": "AlertRuleGroup",
      "schema": {
       "$ref": "#/definitions/AlertRuleGroup"
      }
     },
     "400": {
      "description": "ValidationError",
      "schema": {
       "$ref": "#/definitions/ValidationError"
      }
     }
    },
    "summary": "Update the interval of a rule group.",
    "tags": [
     "provisioning"
    ]
   }
  },
  "/api/v1/provisioning/folder/{FolderUID}/rule-groups/{Group}/export": {
   "get": {
    "operationId": "RouteGetAlertRuleGroupExport",
    "parameters": [
     {
      "default": false,
      "description": "Whether to initiate a download of the file or not.",
      "in": "query",
      "name": "download",
      "type": "boolean"
     },
     {
      "default": "yaml",
      "description": "Format of the downloaded file, either yaml or json. Accept header can also be used, but the query parameter will take precedence.",
      "in": "query",
      "name": "format",
      "type": "string"
     },
     {
      "in": "path",
      "name": "FolderUID",
      "required": true,
      "type": "string"
     },
     {
      "in": "path",
      "name": "Group",
      "required": true,
      "type": "string"
     }
    ],
    "produces": [
     "application/json",
     "application/yaml",
     "text/yaml"
    ],
    "responses": {
     "200": {
      "description": "AlertingFileExport",
      "schema": {
       "$ref": "#/definitions/AlertingFileExport"
      }
     },
     "404": {
      "description": " Not found."
     }
    },
    "summary": "Export an alert rule group in provisioning file format.",
    "tags": [
     "provisioning"
    ]
   }
  },
  "/api/v1/provisioning/mute-timings": {
   "get": {
    "operationId": "RouteGetMuteTimings",
    "responses": {
     "200": {
      "description": "MuteTimings",
      "schema": {
       "$ref": "#/definitions/MuteTimings"
      }
     }
    },
    "summary": "Get all the mute timings.",
    "tags": [
     "provisioning"
    ]
   },
   "post": {
    "consumes": [
     "application/json"
    ],
    "operationId": "RoutePostMuteTiming",
    "parameters": [
     {
      "in": "body",
      "name": "Body",
      "schema": {
       "$ref": "#/definitions/MuteTimeInterval"
      }
     },
     {
      "in": "header",
      "name": "X-Disable-Provenance",
      "type": "string"
     }
    ],
    "responses": {
     "201": {
      "description": "MuteTimeInterval",
      "schema": {
       "$ref": "#/definitions/MuteTimeInterval"
      }
     },
     "400": {
      "description": "ValidationError",
      "schema": {
       "$ref": "#/definitions/ValidationError"
      }
     }
    },
    "summary": "Create a new mute timing.",
    "tags": [
     "provisioning"
    ]
   }
  },
  "/api/v1/provisioning/mute-timings/export": {
   "get": {
    "operationId": "RouteExportMuteTimings",
    "parameters": [
     {
      "default": false,
      "description": "Whether to initiate a download of the file or not.",
      "in": "query",
      "name": "download",
      "type": "boolean"
     },
     {
      "default": "yaml",
      "description": "Format of the downloaded file, either yaml or json. Accept header can also be used, but the query parameter will take precedence.",
      "in": "query",
      "name": "format",
      "type": "string"
     }
    ],
    "responses": {
     "200": {
      "description": "AlertingFileExport",
      "schema": {
       "$ref": "#/definitions/AlertingFileExport"
      }
     },
     "403": {
      "description": "PermissionDenied",
      "schema": {
       "$ref": "#/definitions/PermissionDenied"
      }
     }
    },
    "summary": "Export all mute timings in provisioning format.",
    "tags": [
     "provisioning"
    ]
   }
  },
  "/api/v1/provisioning/mute-timings/{name}": {
   "delete": {
    "operationId": "RouteDeleteMuteTiming",
    "parameters": [
     {
      "description": "Mute timing name",
      "in": "path",
      "name": "name",
      "required": true,
      "type": "string"
     }
    ],
    "responses": {
     "204": {
      "description": " The mute timing was deleted successfully."
     }
    },
    "summary": "Delete a mute timing.",
    "tags": [
     "provisioning"
    ]
   },
   "get": {
    "operationId": "RouteGetMuteTiming",
    "parameters": [
     {
      "description": "Mute timing name",
      "in": "path",
      "name": "name",
      "required": true,
      "type": "string"
     }
    ],
    "responses": {
     "200": {
      "description": "MuteTimeInterval",
      "schema": {
       "$ref": "#/definitions/MuteTimeInterval"
      }
     },
     "404": {
      "description": " Not found."
     }
    },
    "summary": "Get a mute timing.",
    "tags": [
     "provisioning"
    ]
   },
   "put": {
    "consumes": [
     "application/json"
    ],
    "operationId": "RoutePutMuteTiming",
    "parameters": [
     {
      "description": "Mute timing name",
      "in": "path",
      "name": "name",
      "required": true,
      "type": "string"
     },
     {
      "in": "body",
      "name": "Body",
      "schema": {
       "$ref": "#/definitions/MuteTimeInterval"
      }
     },
     {
      "in": "header",
      "name": "X-Disable-Provenance",
      "type": "string"
     }
    ],
    "responses": {
     "200": {
      "description": "MuteTimeInterval",
      "schema": {
       "$ref": "#/definitions/MuteTimeInterval"
      }
     },
     "400": {
      "description": "ValidationError",
      "schema": {
       "$ref": "#/definitions/ValidationError"
      }
     }
    },
    "summary": "Replace an existing mute timing.",
    "tags": [
     "provisioning"
    ]
   }
  },
  "/api/v1/provisioning/mute-timings/{name}/export": {
   "get": {
    "operationId": "RouteExportMuteTiming",
    "parameters": [
     {
      "default": false,
      "description": "Whether to initiate a download of the file or not.",
      "in": "query",
      "name": "download",
      "type": "boolean"
     },
     {
      "default": "yaml",
      "description": "Format of the downloaded file, either yaml or json. Accept header can also be used, but the query parameter will take precedence.",
      "in": "query",
      "name": "format",
      "type": "string"
     },
     {
      "description": "Mute timing name",
      "in": "path",
      "name": "name",
      "required": true,
      "type": "string"
     }
    ],
    "responses": {
     "200": {
      "description": "AlertingFileExport",
      "schema": {
       "$ref": "#/definitions/AlertingFileExport"
      }
     },
     "403": {
      "description": "PermissionDenied",
      "schema": {
       "$ref": "#/definitions/PermissionDenied"
      }
     }
    },
    "summary": "Export a mute timing in provisioning format.",
    "tags": [
     "provisioning"
    ]
   }
  },
  "/api/v1/provisioning/policies": {
   "delete": {
    "consumes": [
     "application/json"
    ],
    "operationId": "RouteResetPolicyTree",
    "responses": {
     "202": {
      "description": "Ack",
      "schema": {
       "$ref": "#/definitions/Ack"
      }
     }
    },
    "summary": "Clears the notification policy tree.",
    "tags": [
     "provisioning"
    ]
   },
   "get": {
    "operationId": "RouteGetPolicyTree",
    "responses": {
     "200": {
      "description": "Route",
      "schema": {
       "$ref": "#/definitions/Route"
      }
     }
    },
    "summary": "Get the notification policy tree.",
    "tags": [
     "provisioning"
    ]
   },
   "put": {
    "consumes": [
     "application/json"
    ],
    "operationId": "RoutePutPolicyTree",
    "parameters": [
     {
      "description": "The new notification routing tree to use",
      "in": "body",
      "name": "Body",
      "schema": {
       "$ref": "#/definitions/Route"
      }
     },
     {
      "in": "header",
      "name": "X-Disable-Provenance",
      "type": "string"
     }
    ],
    "responses": {
     "202": {
      "description": "Ack",
      "schema": {
       "$ref": "#/definitions/Ack"
      }
     },
     "400": {
      "description": "ValidationError",
      "schema": {
       "$ref": "#/definitions/ValidationError"
      }
     }
    },
    "summary": "Sets the notification policy tree.",
    "tags": [
     "provisioning"
    ]
   }
  },
  "/api/v1/provisioning/policies/export": {
   "get": {
    "operationId": "RouteGetPolicyTreeExport",
    "responses": {
     "200": {
      "description": "AlertingFileExport",
      "schema": {
       "$ref": "#/definitions/AlertingFileExport"
      }
     },
     "404": {
      "description": "NotFound",
      "schema": {
       "$ref": "#/definitions/NotFound"
      }
     }
    },
    "summary": "Export the notification policy tree in provisioning file format.",
    "tags": [
     "provisioning"
    ]
   }
  },
  "/api/v1/provisioning/templates": {
   "get": {
    "operationId": "RouteGetTemplates",
    "responses": {
     "200": {
      "description": "NotificationTemplates",
      "schema": {
       "$ref": "#/definitions/NotificationTemplates"
      }
     },
     "404": {
      "description": " Not found."
     }
    },
    "summary": "Get all notification templates.",
    "tags": [
     "provisioning"
    ]
   }
  },
  "/api/v1/provisioning/templates/{name}": {
   "delete": {
    "operationId": "RouteDeleteTemplate",
    "parameters": [
     {
      "description": "Template Name",
      "in": "path",
      "name": "name",
      "required": true,
      "type": "string"
     }
    ],
    "responses": {
     "204": {
      "description": " The template was deleted successfully."
     }
    },
    "summary": "Delete a template.",
    "tags": [
     "provisioning"
    ]
   },
   "get": {
    "operationId": "RouteGetTemplate",
    "parameters": [
     {
      "description": "Template Name",
      "in": "path",
      "name": "name",
      "required": true,
      "type": "string"
     }
    ],
    "responses": {
     "200": {
      "description": "NotificationTemplate",
      "schema": {
       "$ref": "#/definitions/NotificationTemplate"
      }
     },
     "404": {
      "description": " Not found."
     }
    },
    "summary": "Get a notification template.",
    "tags": [
     "provisioning"
    ]
   },
   "put": {
    "consumes": [
     "application/json"
    ],
    "operationId": "RoutePutTemplate",
    "parameters": [
     {
      "description": "Template Name",
      "in": "path",
      "name": "name",
      "required": true,
      "type": "string"
     },
     {
      "in": "body",
      "name": "Body",
      "schema": {
       "$ref": "#/definitions/NotificationTemplateContent"
      }
     },
     {
      "in": "header",
      "name": "X-Disable-Provenance",
      "type": "string"
     }
    ],
    "responses": {
     "202": {
      "description": "NotificationTemplate",
      "schema": {
       "$ref": "#/definitions/NotificationTemplate"
      }
     },
     "400": {
      "description": "ValidationError",
      "schema": {
       "$ref": "#/definitions/ValidationError"
      }
     }
    },
    "summary": "Updates an existing notification template.",
    "tags": [
     "provisioning"
    ]
   }
  }
 },
 "produces": [
  "application/json"
 ],
 "responses": {
  "GettableHistoricUserConfigs": {
   "description": "",
   "schema": {
    "items": {
     "$ref": "#/definitions/GettableHistoricUserConfig"
    },
    "type": "array"
   }
  },
  "StateHistory": {
   "description": "",
   "schema": {
    "$ref": "#/definitions/Frame"
   }
  },
  "TestGrafanaRuleResponse": {
   "description": "",
   "schema": {
    "items": {
     "$ref": "#/definitions/postableAlert"
    },
    "type": "array"
   }
  },
  "receiversResponse": {
   "description": "",
   "schema": {
    "items": {
     "$ref": "#/definitions/receiver"
    },
    "type": "array"
   }
  }
 },
 "schemes": [
  "http",
  "https"
 ],
 "securityDefinitions": {
  "basic": {
   "type": "basic"
  }
 },
 "swagger": "2.0"
}<|MERGE_RESOLUTION|>--- conflicted
+++ resolved
@@ -1431,14 +1431,6 @@
     "is_paused": {
      "type": "boolean"
     },
-<<<<<<< HEAD
-    "namespace_id": {
-     "description": "Deprecated: it will be removed in a future release in favor of NamespaceUID",
-     "format": "int64",
-     "type": "integer"
-    },
-=======
->>>>>>> cf8e8852
     "namespace_uid": {
      "type": "string"
     },
@@ -3992,6 +3984,7 @@
    "type": "object"
   },
   "URL": {
+   "description": "The general form represented is:\n\n[scheme:][//[userinfo@]host][/]path[?query][#fragment]\n\nURLs that do not start with a slash after the scheme are interpreted as:\n\nscheme:opaque[?query][#fragment]\n\nNote that the Path field is stored in decoded form: /%47%6f%2f becomes /Go/.\nA consequence is that it is impossible to tell which slashes in the Path were\nslashes in the raw URL and which were %2f. This distinction is rarely important,\nbut when it is, the code should use the EscapedPath method, which preserves\nthe original encoding of Path.\n\nThe RawPath field is an optional field which is only set when the default\nencoding of Path is different from the escaped path. See the EscapedPath method\nfor more details.\n\nURL's String method uses the EscapedPath method to obtain the path.",
    "properties": {
     "ForceQuery": {
      "type": "boolean"
@@ -4027,7 +4020,7 @@
      "$ref": "#/definitions/Userinfo"
     }
    },
-   "title": "URL is a custom URL type that allows validation at configuration load time.",
+   "title": "A URL represents a parsed URL (technically, a URI reference).",
    "type": "object"
   },
   "UpdateRuleGroupResponse": {
@@ -4256,6 +4249,7 @@
    "type": "object"
   },
   "alertGroups": {
+   "description": "AlertGroups alert groups",
    "items": {
     "$ref": "#/definitions/alertGroup"
    },
@@ -4360,7 +4354,6 @@
    "type": "object"
   },
   "gettableAlert": {
-   "description": "GettableAlert gettable alert",
    "properties": {
     "annotations": {
      "$ref": "#/definitions/labelSet"
@@ -4416,6 +4409,7 @@
    "type": "object"
   },
   "gettableAlerts": {
+   "description": "GettableAlerts gettable alerts",
    "items": {
     "$ref": "#/definitions/gettableAlert"
    },
@@ -4470,12 +4464,14 @@
    "type": "object"
   },
   "gettableSilences": {
+   "description": "GettableSilences gettable silences",
    "items": {
     "$ref": "#/definitions/gettableSilence"
    },
    "type": "array"
   },
   "integration": {
+   "description": "Integration integration",
    "properties": {
     "lastNotifyAttempt": {
      "description": "A timestamp indicating the last attempt to deliver a notification regardless of the outcome.\nFormat: date-time",
@@ -4619,7 +4615,6 @@
    "type": "array"
   },
   "postableSilence": {
-   "description": "PostableSilence postable silence",
    "properties": {
     "comment": {
      "description": "comment",
@@ -4657,7 +4652,6 @@
    "type": "object"
   },
   "receiver": {
-   "description": "Receiver receiver",
    "properties": {
     "active": {
      "description": "active",
