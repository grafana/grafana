--- conflicted
+++ resolved
@@ -176,10 +176,7 @@
 	Interval int64 `json:"interval"`
 }
 
-<<<<<<< HEAD
-=======
 // swagger:model
->>>>>>> a6b10908
 type AlertRuleGroup struct {
 	Title     string             `json:"title"`
 	FolderUID string             `json:"folderUid"`
