--- conflicted
+++ resolved
@@ -438,19 +438,6 @@
 	alertStateMutator RuleAlertStateMutator
 
 	// Query parameters
-<<<<<<< HEAD
-	namespaceUIDs     []string
-	ruleUIDs          []string
-	dashboardUID      string
-	panelID           int64
-	ruleGroups        []string
-	receiverName      string
-	searchDataSources []string
-	title             string
-	searchRuleGroup   string
-	ruleType          ngmodels.RuleTypeFilter
-	ruleNamesSet      map[string]struct{}
-=======
 	namespaceUIDs   []string
 	ruleUIDs        []string
 	dashboardUID    string
@@ -462,7 +449,6 @@
 	searchRuleGroup string
 	ruleType        ngmodels.RuleTypeFilter
 	ruleNamesSet    map[string]struct{}
->>>>>>> 612af5ef
 
 	// Filters
 	stateFilterSet     map[eval.State]struct{}
@@ -491,18 +477,6 @@
 func (ctx *paginationContext) fetchAndFilterPage(log log.Logger, store ListAlertRulesStoreV2, span trace.Span, token string, remainingGroups, remainingRules int64) (pageResult, error) {
 	byGroupQuery := ngmodels.ListAlertRulesExtendedQuery{
 		ListAlertRulesQuery: ngmodels.ListAlertRulesQuery{
-<<<<<<< HEAD
-			OrgID:             ctx.opts.OrgID,
-			NamespaceUIDs:     ctx.namespaceUIDs,
-			RuleUIDs:          ctx.ruleUIDs,
-			DashboardUID:      ctx.dashboardUID,
-			PanelID:           ctx.panelID,
-			RuleGroups:        ctx.ruleGroups,
-			ReceiverName:      ctx.receiverName,
-			SearchDataSources: ctx.searchDataSources,
-			SearchTitle:       ctx.title,
-			SearchRuleGroup:   ctx.searchRuleGroup,
-=======
 			OrgID:           ctx.opts.OrgID,
 			NamespaceUIDs:   ctx.namespaceUIDs,
 			RuleUIDs:        ctx.ruleUIDs,
@@ -513,7 +487,6 @@
 			DataSourceUIDs:  ctx.dataSourceUIDs,
 			SearchTitle:     ctx.title,
 			SearchRuleGroup: ctx.searchRuleGroup,
->>>>>>> 612af5ef
 		},
 		RuleType:      ctx.ruleType,
 		Limit:         remainingGroups,
@@ -766,13 +739,8 @@
 	searchRuleGroup := opts.Query.Get("search.rule_group")
 	span.SetAttributes(attribute.Bool("search_rule_group_set", searchRuleGroup != ""))
 
-<<<<<<< HEAD
-	searchDataSources := opts.Query["search.datasources"]
-	span.SetAttributes(attribute.Bool("search_datasources_set", len(searchDataSources) > 0))
-=======
 	dataSourceUIDs := opts.Query["datasource_uid"]
 	span.SetAttributes(attribute.Bool("datasource_uid_set", len(dataSourceUIDs) > 0))
->>>>>>> 612af5ef
 
 	var ruleType ngmodels.RuleTypeFilter
 	switch ngmodels.RuleType(opts.Query.Get("rule_type")) {
@@ -829,11 +797,7 @@
 		ruleGroups:         ruleGroups,
 		receiverName:       receiverName,
 		title:              title,
-<<<<<<< HEAD
-		searchDataSources:  searchDataSources,
-=======
 		dataSourceUIDs:     dataSourceUIDs,
->>>>>>> 612af5ef
 		searchRuleGroup:    searchRuleGroup,
 		ruleType:           ruleType,
 		ruleNamesSet:       ruleNamesSet,
@@ -941,22 +905,6 @@
 
 	receiverName := opts.Query.Get("receiver_name")
 	title := opts.Query.Get("search.rule_name")
-<<<<<<< HEAD
-	searchDataSources := opts.Query["search.datasources"]
-	searchRuleGroup := opts.Query.Get("search.rule_group")
-
-	alertRuleQuery := ngmodels.ListAlertRulesQuery{
-		OrgID:             opts.OrgID,
-		NamespaceUIDs:     namespaceUIDs,
-		RuleUIDs:          ruleUIDs,
-		DashboardUID:      dashboardUID,
-		PanelID:           panelID,
-		RuleGroups:        ruleGroups,
-		ReceiverName:      receiverName,
-		SearchTitle:       title,
-		SearchRuleGroup:   searchRuleGroup,
-		SearchDataSources: searchDataSources,
-=======
 	dataSourceUIDs := opts.Query["datasource_uid"]
 	searchRuleGroup := opts.Query.Get("search.rule_group")
 
@@ -971,7 +919,6 @@
 		SearchTitle:     title,
 		SearchRuleGroup: searchRuleGroup,
 		DataSourceUIDs:  dataSourceUIDs,
->>>>>>> 612af5ef
 	}
 	ruleList, err := store.ListAlertRules(opts.Ctx, &alertRuleQuery)
 	if err != nil {
