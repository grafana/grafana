--- conflicted
+++ resolved
@@ -163,13 +163,9 @@
 	result := apimodels.NamespaceConfigResponse{}
 
 	for groupKey, rules := range ruleGroups {
-<<<<<<< HEAD
 		key := getNamespaceKey(namespace)
+		// nolint:staticcheck
 		result[key] = append(result[key], toGettableRuleGroupConfig(groupKey.RuleGroup, rules, namespace.ID, provenanceRecords))
-=======
-		// nolint:staticcheck
-		result[namespaceTitle] = append(result[namespaceTitle], toGettableRuleGroupConfig(groupKey.RuleGroup, rules, namespace.ID, provenanceRecords))
->>>>>>> 9a3b2937
 	}
 
 	return response.JSON(http.StatusAccepted, result)
@@ -247,14 +243,9 @@
 			srv.log.Error("Namespace not visible to the user", "user", id, "userNamespace", userNamespace, "namespace", groupKey.NamespaceUID)
 			continue
 		}
-<<<<<<< HEAD
 		key := getNamespaceKey(folder)
+		// nolint:staticcheck
 		result[key] = append(result[key], toGettableRuleGroupConfig(groupKey.RuleGroup, rules, folder.ID, provenanceRecords))
-=======
-		namespace := folder.Title
-		// nolint:staticcheck
-		result[namespace] = append(result[namespace], toGettableRuleGroupConfig(groupKey.RuleGroup, rules, folder.ID, provenanceRecords))
->>>>>>> 9a3b2937
 	}
 	return response.JSON(http.StatusOK, result)
 }
