--- conflicted
+++ resolved
@@ -201,28 +201,18 @@
 	return true
 }
 
-<<<<<<< HEAD
-// authorizeRuleChanges analyzes changes in the rule group, determines what actions the user is trying to perform and check whether those actions are authorized.
-// If the user is not authorized to perform the changes the function returns ErrAuthorization with a description of what action is not authorized. If the evaluator function returns an error, the function returns it.
-func authorizeRuleChanges(folder *models.Folder, changes *changes, evaluator func(evaluator ac.Evaluator) bool) error {
-	namespaceScope := dashboards.ScopeFoldersProvider.GetResourceScope(strconv.FormatInt(folder.Id, 10))
-	if len(changes.Delete) > 0 {
-		allowed := evaluator(ac.EvalPermission(ac.ActionAlertingRuleDelete, namespaceScope))
-		if !allowed {
-			return fmt.Errorf("%w user cannot delete alert rules that belong to folder %s", ErrAuthorization, folder.Title)
-=======
 // authorizeRuleChanges analyzes changes in the rule group, and checks whether the changes are authorized.
 // NOTE: if there are rules for deletion, and the user does not have access to data sources that a rule uses, the rule is removed from the list.
 // If the user is not authorized to perform the changes the function returns ErrAuthorization with a description of what action is not authorized.
 // Return changes that the user is authorized to perform or ErrAuthorization
-func authorizeRuleChanges(namespace *models.Folder, change *changes, evaluator func(evaluator ac.Evaluator) bool) (*changes, error) {
+func authorizeRuleChanges(group *models.Folder, change *changes, evaluator func(evaluator ac.Evaluator) bool) (*changes, error) {
 	var result = &changes{
 		New:    change.New,
 		Update: change.Update,
 		Delete: change.Delete,
 	}
 
-	namespaceScope := dashboards.ScopeFoldersProvider.GetResourceScope(strconv.FormatInt(namespace.Id, 10))
+	namespaceScope := dashboards.ScopeFoldersProvider.GetResourceScope(strconv.FormatInt(group.Id, 10))
 	if len(change.Delete) > 0 {
 		var allowedToDelete []*ngmodels.AlertRule
 		for _, rule := range change.Delete {
@@ -234,9 +224,8 @@
 		if len(allowedToDelete) > 0 {
 			allowed := evaluator(ac.EvalPermission(ac.ActionAlertingRuleDelete, namespaceScope))
 			if !allowed {
-				return nil, fmt.Errorf("%w to delete alert rules that belong to folder %s", ErrAuthorization, namespace.Title)
-			}
->>>>>>> 6c86f268
+				return nil, fmt.Errorf("%w to delete alert rules that belong to folder %s", ErrAuthorization, group.Title)
+			}
 		}
 		result.Delete = allowedToDelete
 	}
@@ -246,11 +235,7 @@
 	if len(change.New) > 0 {
 		addAuthorized = evaluator(ac.EvalPermission(ac.ActionAlertingRuleCreate, namespaceScope))
 		if !addAuthorized {
-<<<<<<< HEAD
-			return fmt.Errorf("%w user cannot create alert rules in the folder %s", ErrAuthorization, folder.Title)
-=======
-			return nil, fmt.Errorf("%w to create alert rules in the folder %s", ErrAuthorization, namespace.Title)
->>>>>>> 6c86f268
+			return nil, fmt.Errorf("%w to create alert rules in the folder %s", ErrAuthorization, group.Title)
 		}
 		for _, rule := range change.New {
 			dsAllowed := authorizeDatasourceAccessForRule(rule, evaluator)
@@ -276,11 +261,7 @@
 			if !addAuthorized {
 				addAuthorized = evaluator(ac.EvalPermission(ac.ActionAlertingRuleCreate, namespaceScope))
 				if !addAuthorized {
-<<<<<<< HEAD
-					return fmt.Errorf("%w to create alert rules in the folder '%s'", ErrAuthorization, folder.Title)
-=======
-					return nil, fmt.Errorf("%w to create alert rules in the folder '%s'", ErrAuthorization, namespace.Title)
->>>>>>> 6c86f268
+					return nil, fmt.Errorf("%w to create alert rules in the folder '%s'", ErrAuthorization, group.Title)
 				}
 			}
 			continue
@@ -289,11 +270,7 @@
 		if !updateAuthorized { // if it is false then the authorization was not checked. If it is true then the user is authorized to update rules
 			updateAuthorized = evaluator(ac.EvalAll(ac.EvalPermission(ac.ActionAlertingRuleUpdate, namespaceScope)))
 			if !updateAuthorized {
-<<<<<<< HEAD
-				return fmt.Errorf("%w to update alert rules that belong to folder %s", ErrAuthorization, folder.Title)
-=======
-				return nil, fmt.Errorf("%w to update alert rules that belong to folder %s", ErrAuthorization, namespace.Title)
->>>>>>> 6c86f268
+				return nil, fmt.Errorf("%w to update alert rules that belong to folder %s", ErrAuthorization, group.Title)
 			}
 		}
 	}
