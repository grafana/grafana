--- conflicted
+++ resolved
@@ -55,13 +55,8 @@
 	CreateAlertRule(ctx context.Context, rule alerting_models.AlertRule, provenance alerting_models.Provenance, userID int64) (alerting_models.AlertRule, error)
 	UpdateAlertRule(ctx context.Context, rule alerting_models.AlertRule, provenance alerting_models.Provenance) (alerting_models.AlertRule, error)
 	DeleteAlertRule(ctx context.Context, orgID int64, ruleUID string, provenance alerting_models.Provenance) error
-<<<<<<< HEAD
-	GetRuleGroup(ctx context.Context, orgID int64, folder, group string) (definitions.AlertRuleGroup, error)
-	UpdateRuleGroup(ctx context.Context, orgID int64, folderUID, rulegroup string, interval int64) error
-=======
 	GetRuleGroup(ctx context.Context, orgID int64, folder, group string) (alerting_models.AlertRuleGroup, error)
 	ReplaceRuleGroup(ctx context.Context, orgID int64, group alerting_models.AlertRuleGroup, userID int64, provenance alerting_models.Provenance) error
->>>>>>> 82e32447
 }
 
 func (srv *ProvisioningSrv) RouteGetPolicyTree(c *models.ReqContext) response.Response {
@@ -258,17 +253,6 @@
 	return response.JSON(http.StatusOK, definitions.NewAlertRule(rule, provenace))
 }
 
-<<<<<<< HEAD
-func (srv *ProvisioningSrv) RoutePostAlertRule(c *models.ReqContext, ar definitions.AlertRule) response.Response {
-	createdAlertRule, err := srv.alertRules.CreateAlertRule(c.Req.Context(), ar.UpstreamModel(), alerting_models.ProvenanceAPI, c.UserId)
-	if errors.Is(err, alerting_models.ErrAlertRuleFailedValidation) {
-		return ErrResp(http.StatusBadRequest, err, "")
-	}
-	if errors.Is(err, alerting_models.ErrQuotaReached) {
-		return ErrResp(http.StatusForbidden, err, "")
-	}
-	if err != nil {
-=======
 func (srv *ProvisioningSrv) RoutePostAlertRule(c *models.ReqContext, ar definitions.ProvisionedAlertRule) response.Response {
 	upstreamModel, err := ar.UpstreamModel()
 	if err != nil {
@@ -285,7 +269,6 @@
 		if errors.Is(err, alerting_models.ErrQuotaReached) {
 			return ErrResp(http.StatusForbidden, err, "")
 		}
->>>>>>> 82e32447
 		return ErrResp(http.StatusInternalServerError, err, "")
 	}
 	ar.ID = createdAlertRule.ID
@@ -294,12 +277,6 @@
 	return response.JSON(http.StatusCreated, ar)
 }
 
-<<<<<<< HEAD
-func (srv *ProvisioningSrv) RoutePutAlertRule(c *models.ReqContext, ar definitions.AlertRule, UID string) response.Response {
-	updated := ar.UpstreamModel()
-	updated.UID = UID
-	updatedAlertRule, err := srv.alertRules.UpdateAlertRule(c.Req.Context(), ar.UpstreamModel(), alerting_models.ProvenanceAPI)
-=======
 func (srv *ProvisioningSrv) RoutePutAlertRule(c *models.ReqContext, ar definitions.ProvisionedAlertRule, UID string) response.Response {
 	updated, err := ar.UpstreamModel()
 	if err != nil {
@@ -307,7 +284,6 @@
 	}
 	updated.UID = UID
 	updatedAlertRule, err := srv.alertRules.UpdateAlertRule(c.Req.Context(), updated, alerting_models.ProvenanceAPI)
->>>>>>> 82e32447
 	if errors.Is(err, alerting_models.ErrAlertRuleNotFound) {
 		return response.Empty(http.StatusNotFound)
 	}
@@ -315,12 +291,9 @@
 		return ErrResp(http.StatusBadRequest, err, "")
 	}
 	if err != nil {
-<<<<<<< HEAD
-=======
 		if errors.Is(err, store.ErrOptimisticLock) {
 			return ErrResp(http.StatusConflict, err, "")
 		}
->>>>>>> 82e32447
 		return ErrResp(http.StatusInternalServerError, err, "")
 	}
 	ar.Updated = updatedAlertRule.Updated
@@ -343,14 +316,6 @@
 		}
 		return ErrResp(http.StatusInternalServerError, err, "")
 	}
-<<<<<<< HEAD
-	return response.JSON(http.StatusOK, g)
-}
-
-func (srv *ProvisioningSrv) RoutePutAlertRuleGroup(c *models.ReqContext, ag definitions.AlertRuleGroupMetadata, folderUID string, group string) response.Response {
-	err := srv.alertRules.UpdateRuleGroup(c.Req.Context(), c.OrgId, folderUID, group, ag.Interval)
-	if err != nil {
-=======
 	return response.JSON(http.StatusOK, definitions.NewAlertRuleGroupFromModel(g))
 }
 
@@ -369,7 +334,6 @@
 		if errors.Is(err, store.ErrOptimisticLock) {
 			return ErrResp(http.StatusConflict, err, "")
 		}
->>>>>>> 82e32447
 		return ErrResp(http.StatusInternalServerError, err, "")
 	}
 	return response.JSON(http.StatusOK, ag)
