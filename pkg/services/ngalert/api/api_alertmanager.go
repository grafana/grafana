--- conflicted
+++ resolved
@@ -74,13 +74,7 @@
 	if !c.HasUserRole(models.ROLE_EDITOR) {
 		return ErrResp(http.StatusForbidden, errors.New("permission denied"), "")
 	}
-<<<<<<< HEAD
-	query := ngmodels.GetLatestAlertmanagerConfigurationQuery{}
-	//TODO: update this when the concept of OrgID has been added to alert_configuration
-=======
-
 	query := ngmodels.GetLatestAlertmanagerConfigurationQuery{OrgID: c.OrgId}
->>>>>>> 04d5dcb7
 	if err := srv.store.GetLatestAlertmanagerConfiguration(&query); err != nil {
 		if errors.Is(err, store.ErrNoAlertmanagerConfiguration) {
 			return ErrResp(http.StatusNotFound, err, "")
@@ -209,12 +203,7 @@
 	}
 
 	// Get the last known working configuration
-<<<<<<< HEAD
-	query := ngmodels.GetLatestAlertmanagerConfigurationQuery{}
-	//TODO: update once alert_configuration has orgID column
-=======
 	query := ngmodels.GetLatestAlertmanagerConfigurationQuery{OrgID: c.OrgId}
->>>>>>> 04d5dcb7
 	if err := srv.store.GetLatestAlertmanagerConfiguration(&query); err != nil {
 		// If we don't have a configuration there's nothing for us to know and we should just continue saving the new one
 		if !errors.Is(err, store.ErrNoAlertmanagerConfiguration) {
