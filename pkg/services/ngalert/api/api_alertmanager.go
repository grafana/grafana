--- conflicted
+++ resolved
@@ -174,17 +174,14 @@
 }
 
 func (srv AlertmanagerSrv) RoutePostAlertingConfig(c *models.ReqContext, body apimodels.PostableUserConfig) response.Response {
-<<<<<<< HEAD
 	if !c.HasUserRole(models.ROLE_EDITOR) {
 		return response.Error(http.StatusForbidden, "Permission denied", nil)
 	}
-=======
 	err := body.EncryptSecureSettings()
 	if err != nil {
 		return response.Error(http.StatusInternalServerError, "failed to encrypt receiver secrets", err)
 	}
 
->>>>>>> 4c83ab56
 	if err := srv.am.SaveAndApplyConfig(&body); err != nil {
 		return response.Error(http.StatusInternalServerError, "failed to save and apply Alertmanager configuration", err)
 	}
