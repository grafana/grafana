--- conflicted
+++ resolved
@@ -74,10 +74,6 @@
 	if !c.HasUserRole(models.ROLE_EDITOR) {
 		return ErrResp(http.StatusForbidden, errors.New("permission denied"), "")
 	}
-<<<<<<< HEAD
-
-=======
->>>>>>> 9758eaff
 	query := ngmodels.GetLatestAlertmanagerConfigurationQuery{OrgID: c.OrgId}
 	if err := srv.store.GetLatestAlertmanagerConfiguration(&query); err != nil {
 		if errors.Is(err, store.ErrNoAlertmanagerConfiguration) {
