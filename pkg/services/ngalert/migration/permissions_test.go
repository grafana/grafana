package migration

import (
	"context"
	"encoding/json"
	"fmt"
	"sort"
	"strings"
	"testing"
	"time"

	"github.com/google/go-cmp/cmp"
	"github.com/google/go-cmp/cmp/cmpopts"
	"github.com/stretchr/testify/require"

	"github.com/grafana/grafana/pkg/infra/db"
	"github.com/grafana/grafana/pkg/services/accesscontrol"
	"github.com/grafana/grafana/pkg/services/accesscontrol/ossaccesscontrol"
	"github.com/grafana/grafana/pkg/services/alerting/models"
	"github.com/grafana/grafana/pkg/services/dashboards"
	"github.com/grafana/grafana/pkg/services/dashboards/dashboardaccess"
	ngModels "github.com/grafana/grafana/pkg/services/ngalert/models"
	"github.com/grafana/grafana/pkg/services/org"
	"github.com/grafana/grafana/pkg/services/team"
	"github.com/grafana/grafana/pkg/services/user"
	"github.com/grafana/grafana/pkg/setting"
)

// TestDashAlertPermissionMigration tests the execution of the migration specifically for dashboards with custom permissions.
//
//nolint:gocyclo
func TestDashAlertPermissionMigration(t *testing.T) {
	genLegacyAlert := func(name string, dashboardId int64, mutators ...func(*models.Alert)) *models.Alert {
		a := createAlert(t, 1, int(dashboardId), 1, name, nil)
		if len(mutators) > 0 {
			for _, mutator := range mutators {
				mutator(a)
			}
		}
		return a
	}

	genAlert := func(title string, namespaceUID string, dashboardUID string, mutators ...func(*ngModels.AlertRule)) *ngModels.AlertRule {
		dashTitle := "Dashboard Title " + dashboardUID
		a := &ngModels.AlertRule{
			ID:        1,
			OrgID:     1,
			Title:     title,
			Condition: "A",
			Data: []ngModels.AlertQuery{
				{
					RefID:         "A",
					DatasourceUID: "__expr__",
					Model:         json.RawMessage(`{"conditions":[],"intervalMs":1000,"maxDataPoints":43200,"refId":"A","type":"classic_conditions"}`),
				},
			},
			NamespaceUID:    namespaceUID,
			DashboardUID:    &dashboardUID,
			RuleGroup:       fmt.Sprintf("%s - 1m", dashTitle),
			IntervalSeconds: 60,
			Version:         1,
			PanelID:         pointer(int64(1)),
			RuleGroupIndex:  1,
			NoDataState:     ngModels.NoData,
			ExecErrState:    ngModels.AlertingErrState,
			For:             60 * time.Second,
			Annotations: map[string]string{
				"message":          "message",
				"__dashboardUid__": dashboardUID,
				"__panelId__":      "1",
			},
			Labels:   map[string]string{ngModels.MigratedUseLegacyChannelsLabel: "true"},
			IsPaused: false,
		}
		if len(mutators) > 0 {
			for _, mutator := range mutators {
				mutator(a)
			}
		}
		return a
	}

	withPanelId := func(id int64) func(*ngModels.AlertRule) {
		return func(a *ngModels.AlertRule) {
			a.PanelID = pointer(id)
			a.Annotations["__panelId__"] = fmt.Sprintf("%d", id)
		}
	}

	genFolder := func(t *testing.T, id int64, uid string, mutators ...func(f *dashboards.Dashboard)) *dashboards.Dashboard {
		d := createFolder(t, id, 1, uid)
		d.Title = "Original Folder " + uid
		if len(mutators) > 0 {
			for _, mutator := range mutators {
				mutator(d)
			}
		}
		return d
	}

	genCreatedFolder := func(t *testing.T, title string, mutators ...func(f *dashboards.Dashboard)) *dashboards.Dashboard {
		d := createFolder(t, 1, 1, "") // Leave generated UID blank, so we don't compare.
		d.Title = title
		d.CreatedBy = -1
		d.UpdatedBy = -1
		if len(mutators) > 0 {
			for _, mutator := range mutators {
				mutator(d)
			}
		}
		return d
	}

<<<<<<< HEAD
	genDashboard := func(t *testing.T, id int64, uid string, folderId int64, folderUID string, mutators ...func(f *dashboards.Dashboard)) *dashboards.Dashboard {
		d := createDashboard(t, id, 1, uid, folderId, folderUID, nil)
=======
	genDashboard := func(t *testing.T, id int64, uid, folderUID string, folderId int64, mutators ...func(f *dashboards.Dashboard)) *dashboards.Dashboard {
		d := createDashboard(t, id, 1, uid, folderUID, folderId, nil)
>>>>>>> 2c4e1d4b
		d.Title = "Dashboard Title " + uid
		if len(mutators) > 0 {
			for _, mutator := range mutators {
				mutator(d)
			}
		}
		return d
	}

	genPerms := func(perms ...accesscontrol.SetResourcePermissionCommand) []accesscontrol.SetResourcePermissionCommand {
		return perms
	}

	type expectedAlertMigration struct {
		Alert  *ngModels.AlertRule
		Folder *dashboards.Dashboard
		Perms  []accesscontrol.SetResourcePermissionCommand
	}

	type testcase struct {
		name           string
		enterprise     bool
		folders        []*dashboards.Dashboard
		folderPerms    map[string][]accesscontrol.SetResourcePermissionCommand // UID -> Perms
		dashboards     []*dashboards.Dashboard
		dashboardPerms map[string][]accesscontrol.SetResourcePermissionCommand // UID -> Perms
		alerts         []*models.Alert
		roles          map[accesscontrol.Role][]accesscontrol.Permission

		expected []expectedAlertMigration
	}

	// Used to perform the same tests for each of builtins, users, and teams.
	splitTestcase := func(raw testcase) []testcase {
		permTypes := make(map[string]func(accesscontrol.SetResourcePermissionCommand) accesscontrol.SetResourcePermissionCommand, 3)
		permTypes["builtins"] = func(p accesscontrol.SetResourcePermissionCommand) accesscontrol.SetResourcePermissionCommand {
			return p
		}
		mapping := map[string]int64{
			string(org.RoleEditor): 1,
			string(org.RoleViewer): 2,
		}
		permTypes["users"] = func(p accesscontrol.SetResourcePermissionCommand) accesscontrol.SetResourcePermissionCommand {
			id, ok := mapping[p.BuiltinRole]
			if !ok {
				return p
			}
			p.UserID = id
			p.BuiltinRole = ""
			return p
		}
		permTypes["teams"] = func(p accesscontrol.SetResourcePermissionCommand) accesscontrol.SetResourcePermissionCommand {
			id, ok := mapping[p.BuiltinRole]
			if !ok {
				return p
			}
			p.TeamID = id
			p.BuiltinRole = ""
			return p
		}

		applyTransform := func(tt testcase, pfunc func(p accesscontrol.SetResourcePermissionCommand) accesscontrol.SetResourcePermissionCommand) testcase {
			folderPerms := make(map[string][]accesscontrol.SetResourcePermissionCommand, len(tt.folderPerms))
			for _, f := range tt.folders {
				perms := make([]accesscontrol.SetResourcePermissionCommand, 0, len(tt.folderPerms[f.UID]))
				for _, p := range tt.folderPerms[f.UID] {
					perms = append(perms, pfunc(p))
				}
				folderPerms[f.UID] = perms
			}
			tt.folderPerms = folderPerms

			dashboardPerms := make(map[string][]accesscontrol.SetResourcePermissionCommand, len(tt.dashboardPerms))
			for _, d := range tt.dashboards {
				perms := make([]accesscontrol.SetResourcePermissionCommand, 0, len(tt.dashboardPerms[d.UID]))
				for _, p := range tt.dashboardPerms[d.UID] {
					perms = append(perms, pfunc(p))
				}
				dashboardPerms[d.UID] = perms
			}
			tt.dashboardPerms = dashboardPerms

			expected := make([]expectedAlertMigration, 0, len(tt.expected))
			for _, ex := range tt.expected {
				permissions := make([]accesscontrol.SetResourcePermissionCommand, 0, len(ex.Perms))
				for _, p := range ex.Perms {
					permissions = append(permissions, pfunc(p))
				}
				ex.Perms = permissions

				sort.SliceStable(permissions, func(i, j int) bool {
					if permissions[i].BuiltinRole != permissions[j].BuiltinRole {
						return permissions[i].BuiltinRole < permissions[j].BuiltinRole
					}
					if permissions[i].UserID != permissions[j].UserID {
						return permissions[i].UserID < permissions[j].UserID
					}
					if permissions[i].TeamID != permissions[j].TeamID {
						return permissions[i].TeamID < permissions[j].TeamID
					}
					return permissions[i].Permission < permissions[j].Permission
				})

				f := *ex.Folder
				if strings.Contains(f.Title, "%s") {
					hash, err := createHash(permissions)
					require.NoError(t, err)
					f.Title = fmt.Sprintf(f.Title, hash)
				}

				expected = append(expected, expectedAlertMigration{
					Alert:  ex.Alert,
					Folder: &f,
					Perms:  permissions,
				})
			}
			tt.expected = expected

			return tt
		}

		cases := make([]testcase, 0, 3)
		for k, pfunc := range permTypes {
			tt := applyTransform(raw, pfunc)
			tt.name = k
			cases = append(cases, tt)
		}
		return cases
	}

	basicFolder := genFolder(t, 1, "f_1")
<<<<<<< HEAD
	basicDashboard := genDashboard(t, 2, "d_1", basicFolder.ID, basicFolder.UID)
=======
	basicDashboard := genDashboard(t, 2, "d_1", basicFolder.UID, basicFolder.ID)
>>>>>>> 2c4e1d4b
	defaultPerms := genPerms(
		accesscontrol.SetResourcePermissionCommand{BuiltinRole: string(org.RoleEditor), Permission: dashboardaccess.PERMISSION_EDIT.String()},
		accesscontrol.SetResourcePermissionCommand{BuiltinRole: string(org.RoleViewer), Permission: dashboardaccess.PERMISSION_VIEW.String()},
	)

	basicAlert1 := genLegacyAlert("alert1", basicDashboard.ID, func(a *models.Alert) { a.PanelID = 1 })
	basicAlert2 := genLegacyAlert("alert2", basicDashboard.ID, func(a *models.Alert) { a.PanelID = 2 })

	basicPerms := func() map[accesscontrol.Role][]accesscontrol.Permission {
		basic := make(map[accesscontrol.Role][]accesscontrol.Permission)
		var permissions []accesscontrol.Permission
		ts := time.Now()
		for _, action := range append(ossaccesscontrol.DashboardAdminActions, ossaccesscontrol.FolderAdminActions...) {
			if isDashboardAction := strings.HasPrefix(action, "dashboards"); isDashboardAction {
				permissions = append(permissions, accesscontrol.Permission{
					Action:  action,
					Scope:   dashboards.ScopeDashboardsAll,
					Created: ts,
					Updated: ts,
				})
			}
			permissions = append(permissions, accesscontrol.Permission{
				Action:  action,
				Scope:   dashboards.ScopeFoldersAll,
				Created: ts,
				Updated: ts,
			})
		}
		basic[accesscontrol.Role{Name: accesscontrol.BasicRolePrefix + "admin"}] = permissions
		return basic
	}

	tc := []testcase{
		{
			name:           "alerts in dashboard and folder with default permissions migrate to same folder",
			folders:        []*dashboards.Dashboard{basicFolder},
			folderPerms:    map[string][]accesscontrol.SetResourcePermissionCommand{basicFolder.UID: defaultPerms},
			dashboards:     []*dashboards.Dashboard{basicDashboard},
			dashboardPerms: map[string][]accesscontrol.SetResourcePermissionCommand{basicDashboard.UID: defaultPerms},
			alerts:         []*models.Alert{basicAlert1, basicAlert2},
			expected: []expectedAlertMigration{
				{
					Alert:  genAlert(basicAlert1.Name, basicFolder.UID, basicDashboard.UID, withPanelId(basicAlert1.PanelID)),
					Folder: basicFolder,
					Perms:  defaultPerms,
				},
				{
					Alert:  genAlert(basicAlert2.Name, basicFolder.UID, basicDashboard.UID, withPanelId(basicAlert2.PanelID)),
					Folder: basicFolder,
					Perms:  defaultPerms,
				},
			},
		},
		{
			name:        "dashboard override cannot lessen folder permissions",
			folders:     []*dashboards.Dashboard{basicFolder},
			folderPerms: map[string][]accesscontrol.SetResourcePermissionCommand{basicFolder.UID: defaultPerms},
			dashboards:  []*dashboards.Dashboard{basicDashboard},
			dashboardPerms: map[string][]accesscontrol.SetResourcePermissionCommand{
				basicDashboard.UID: {
					{BuiltinRole: string(org.RoleEditor), Permission: dashboardaccess.PERMISSION_VIEW.String()}, // Change.
					{BuiltinRole: string(org.RoleViewer), Permission: dashboardaccess.PERMISSION_VIEW.String()},
				},
			},
			alerts: []*models.Alert{basicAlert1},
			expected: []expectedAlertMigration{
				{
					Alert:  genAlert(basicAlert1.Name, basicFolder.UID, basicDashboard.UID),
					Folder: basicFolder,
					Perms: []accesscontrol.SetResourcePermissionCommand{
						{BuiltinRole: string(org.RoleEditor), Permission: dashboardaccess.PERMISSION_EDIT.String()}, // Inherits from Folder.
						{BuiltinRole: string(org.RoleViewer), Permission: dashboardaccess.PERMISSION_VIEW.String()},
					},
				},
			},
		},
		{
			name:        "dashboard with various permission overrides should create new folder",
			folders:     []*dashboards.Dashboard{basicFolder},
			folderPerms: map[string][]accesscontrol.SetResourcePermissionCommand{basicFolder.UID: defaultPerms},
			dashboards: []*dashboards.Dashboard{
<<<<<<< HEAD
				genDashboard(t, 2, "d_1", basicFolder.ID, basicFolder.UID),
				genDashboard(t, 3, "d_2", basicFolder.ID, basicFolder.UID),
				genDashboard(t, 4, "d_3", basicFolder.ID, basicFolder.UID),
				genDashboard(t, 5, "d_4", basicFolder.ID, basicFolder.UID),
				genDashboard(t, 6, "d_5", basicFolder.ID, basicFolder.UID),
=======
				genDashboard(t, 2, "d_1", basicFolder.UID, basicFolder.ID),
				genDashboard(t, 3, "d_2", basicFolder.UID, basicFolder.ID),
				genDashboard(t, 4, "d_3", basicFolder.UID, basicFolder.ID),
				genDashboard(t, 5, "d_4", basicFolder.UID, basicFolder.ID),
				genDashboard(t, 6, "d_5", basicFolder.UID, basicFolder.ID),
>>>>>>> 2c4e1d4b
			},
			dashboardPerms: map[string][]accesscontrol.SetResourcePermissionCommand{
				"d_1": {
					{BuiltinRole: string(org.RoleEditor), Permission: dashboardaccess.PERMISSION_EDIT.String()},
					{BuiltinRole: string(org.RoleViewer), Permission: dashboardaccess.PERMISSION_EDIT.String()}, // Change.
				},
				"d_2": {
					{BuiltinRole: string(org.RoleEditor), Permission: dashboardaccess.PERMISSION_EDIT.String()},
					{BuiltinRole: string(org.RoleViewer), Permission: dashboardaccess.PERMISSION_ADMIN.String()}, // Change.
				},
				"d_3": {
					{BuiltinRole: string(org.RoleEditor), Permission: dashboardaccess.PERMISSION_ADMIN.String()}, // Change.
					{BuiltinRole: string(org.RoleViewer), Permission: dashboardaccess.PERMISSION_EDIT.String()},  // Change.
				},
				"d_4": {
					{BuiltinRole: string(org.RoleEditor), Permission: dashboardaccess.PERMISSION_ADMIN.String()}, // Change.
					{BuiltinRole: string(org.RoleViewer), Permission: dashboardaccess.PERMISSION_VIEW.String()},
				},
				"d_5": {
					{BuiltinRole: string(org.RoleEditor), Permission: dashboardaccess.PERMISSION_ADMIN.String()}, // Change.
					{BuiltinRole: string(org.RoleViewer), Permission: dashboardaccess.PERMISSION_ADMIN.String()}, // Change.
				},
			},
			alerts: []*models.Alert{genLegacyAlert("alert1", 2), genLegacyAlert("alert2", 3), genLegacyAlert("alert3", 4), genLegacyAlert("alert4", 5), genLegacyAlert("alert5", 6)},
			expected: []expectedAlertMigration{
				{
					Alert:  genAlert("alert1", "", "d_1"),
					Folder: genCreatedFolder(t, "Original Folder f_1 Alerts - %s"),
					Perms: []accesscontrol.SetResourcePermissionCommand{
						{BuiltinRole: string(org.RoleEditor), Permission: dashboardaccess.PERMISSION_EDIT.String()},
						{BuiltinRole: string(org.RoleViewer), Permission: dashboardaccess.PERMISSION_EDIT.String()}, // Change.
					},
				},
				{
					Alert:  genAlert("alert2", "", "d_2"),
					Folder: genCreatedFolder(t, "Original Folder f_1 Alerts - %s"),
					Perms: []accesscontrol.SetResourcePermissionCommand{
						{BuiltinRole: string(org.RoleEditor), Permission: dashboardaccess.PERMISSION_EDIT.String()},
						{BuiltinRole: string(org.RoleViewer), Permission: dashboardaccess.PERMISSION_ADMIN.String()}, // Change.
					},
				},
				{
					Alert:  genAlert("alert3", "", "d_3"),
					Folder: genCreatedFolder(t, "Original Folder f_1 Alerts - %s"),
					Perms: []accesscontrol.SetResourcePermissionCommand{
						{BuiltinRole: string(org.RoleEditor), Permission: dashboardaccess.PERMISSION_ADMIN.String()}, // Change.
						{BuiltinRole: string(org.RoleViewer), Permission: dashboardaccess.PERMISSION_EDIT.String()},  // Change.
					},
				},
				{
					Alert:  genAlert("alert4", "", "d_4"),
					Folder: genCreatedFolder(t, "Original Folder f_1 Alerts - %s"),
					Perms: []accesscontrol.SetResourcePermissionCommand{
						{BuiltinRole: string(org.RoleEditor), Permission: dashboardaccess.PERMISSION_ADMIN.String()}, // Change.
						{BuiltinRole: string(org.RoleViewer), Permission: dashboardaccess.PERMISSION_VIEW.String()},
					},
				},
				{
					Alert:  genAlert("alert5", "", "d_5"),
					Folder: genCreatedFolder(t, "Original Folder f_1 Alerts - %s"),
					Perms: []accesscontrol.SetResourcePermissionCommand{
						{BuiltinRole: string(org.RoleEditor), Permission: dashboardaccess.PERMISSION_ADMIN.String()}, // Change.
						{BuiltinRole: string(org.RoleViewer), Permission: dashboardaccess.PERMISSION_ADMIN.String()}, // Change.
					},
				},
			},
		},
		{
			name:    "missing dashboard permission is inherited from folder",
			folders: []*dashboards.Dashboard{genFolder(t, 1, "f_1"), genFolder(t, 2, "f_2")},
			folderPerms: map[string][]accesscontrol.SetResourcePermissionCommand{
				"f_1": {
					{BuiltinRole: string(org.RoleEditor), Permission: dashboardaccess.PERMISSION_ADMIN.String()},
					{BuiltinRole: string(org.RoleViewer), Permission: dashboardaccess.PERMISSION_ADMIN.String()},
				},
				"f_2": {
					{BuiltinRole: string(org.RoleEditor), Permission: dashboardaccess.PERMISSION_VIEW.String()},
					{BuiltinRole: string(org.RoleViewer), Permission: dashboardaccess.PERMISSION_VIEW.String()},
				},
			},
			dashboards: []*dashboards.Dashboard{
<<<<<<< HEAD
				genDashboard(t, 3, "d_1", 1, "1"),
				genDashboard(t, 4, "d_2", 1, "1"),
				genDashboard(t, 5, "d_3", 2, "2"),
				genDashboard(t, 6, "d_4", 2, "2"),
=======
				genDashboard(t, 3, "d_1", "", 1),
				genDashboard(t, 4, "d_2", "", 1),
				genDashboard(t, 5, "d_3", "", 2),
				genDashboard(t, 6, "d_4", "", 2),
>>>>>>> 2c4e1d4b
			},
			dashboardPerms: map[string][]accesscontrol.SetResourcePermissionCommand{
				"d_1": {
					{BuiltinRole: string(org.RoleViewer), Permission: dashboardaccess.PERMISSION_VIEW.String()},
				},
				"d_2": {
					{BuiltinRole: string(org.RoleEditor), Permission: dashboardaccess.PERMISSION_EDIT.String()},
				},
				"d_3": {
					{BuiltinRole: string(org.RoleViewer), Permission: dashboardaccess.PERMISSION_VIEW.String()},
				},
				"d_4": {
					{BuiltinRole: string(org.RoleEditor), Permission: dashboardaccess.PERMISSION_EDIT.String()},
				},
			},
			alerts: []*models.Alert{genLegacyAlert("alert1", 3), genLegacyAlert("alert2", 4), genLegacyAlert("alert3", 5), genLegacyAlert("alert4", 6)},
			expected: []expectedAlertMigration{
				{
					Alert:  genAlert("alert1", "f_1", "d_1"),
					Folder: genFolder(t, 1, "f_1"), // Original folder since the perms didn't change.
					Perms: []accesscontrol.SetResourcePermissionCommand{
						{BuiltinRole: string(org.RoleEditor), Permission: dashboardaccess.PERMISSION_ADMIN.String()}, // Inherits from Folder.
						{BuiltinRole: string(org.RoleViewer), Permission: dashboardaccess.PERMISSION_ADMIN.String()}, // Overrides from Folder.
					},
				},
				{
					Alert:  genAlert("alert2", "f_1", "d_2"),
					Folder: genFolder(t, 1, "f_1"), // Original folder since the perms didn't change.
					Perms: []accesscontrol.SetResourcePermissionCommand{
						{BuiltinRole: string(org.RoleEditor), Permission: dashboardaccess.PERMISSION_ADMIN.String()}, // Overrides from Folder.
						{BuiltinRole: string(org.RoleViewer), Permission: dashboardaccess.PERMISSION_ADMIN.String()}, // Inherits from Folder.
					},
				},
				{
					Alert:  genAlert("alert3", "f_2", "d_3"),
					Folder: genFolder(t, 2, "f_2"), // Original folder since the perms didn't change.
					Perms: []accesscontrol.SetResourcePermissionCommand{
						{BuiltinRole: string(org.RoleEditor), Permission: dashboardaccess.PERMISSION_VIEW.String()}, // Inherits from Folder.
						{BuiltinRole: string(org.RoleViewer), Permission: dashboardaccess.PERMISSION_VIEW.String()},
					},
				},
				{
					Alert:  genAlert("alert4", "", "d_4"),
					Folder: genCreatedFolder(t, "Original Folder f_2 Alerts - %s"),
					Perms: []accesscontrol.SetResourcePermissionCommand{
						{BuiltinRole: string(org.RoleEditor), Permission: dashboardaccess.PERMISSION_EDIT.String()},
						{BuiltinRole: string(org.RoleViewer), Permission: dashboardaccess.PERMISSION_VIEW.String()}, // Inherits from Folder.
					},
				},
			},
		},
		{
			name:    "missing dashboard and folder view permission is still missing",
			folders: []*dashboards.Dashboard{basicFolder},
			folderPerms: map[string][]accesscontrol.SetResourcePermissionCommand{
				basicFolder.UID: {
					{BuiltinRole: string(org.RoleEditor), Permission: dashboardaccess.PERMISSION_EDIT.String()},
				},
			},
			dashboards: []*dashboards.Dashboard{basicDashboard},
			dashboardPerms: map[string][]accesscontrol.SetResourcePermissionCommand{
				basicDashboard.UID: {
					{BuiltinRole: string(org.RoleEditor), Permission: dashboardaccess.PERMISSION_VIEW.String()},
				},
			},
			alerts: []*models.Alert{basicAlert1},
			expected: []expectedAlertMigration{
				{
					Alert:  genAlert(basicAlert1.Name, basicFolder.UID, basicDashboard.UID),
					Folder: basicFolder,
					Perms: []accesscontrol.SetResourcePermissionCommand{
						{BuiltinRole: string(org.RoleEditor), Permission: dashboardaccess.PERMISSION_EDIT.String()},
					},
				},
			},
		},

		// General folder.
		{
			name:       "dashboard in general folder with default permissions migrates to General Alerting subfolder for permission",
<<<<<<< HEAD
			dashboards: []*dashboards.Dashboard{genDashboard(t, 1, "d_1", 0, "")}, // Dashboard in general folder.
=======
			dashboards: []*dashboards.Dashboard{genDashboard(t, 1, "d_1", "", 0)}, // Dashboard in general folder.
>>>>>>> 2c4e1d4b
			dashboardPerms: map[string][]accesscontrol.SetResourcePermissionCommand{
				"d_1": defaultPerms,
			},
			alerts: []*models.Alert{genLegacyAlert("alert1", 1)},
			expected: []expectedAlertMigration{
				{
					Alert:  genAlert("alert1", "f_1", "d_1"),
					Folder: genCreatedFolder(t, "General Alerting Alerts - %s"),
					Perms: []accesscontrol.SetResourcePermissionCommand{
						{BuiltinRole: string(org.RoleEditor), Permission: dashboardaccess.PERMISSION_EDIT.String()}, // From Dashboard.
						{BuiltinRole: string(org.RoleViewer), Permission: dashboardaccess.PERMISSION_VIEW.String()}, // From Dashboard.
					},
				},
			},
		},
		{
			name:       "dashboard in general folder with some perms migrates to General Alerting subfolder with correct permissions",
<<<<<<< HEAD
			dashboards: []*dashboards.Dashboard{genDashboard(t, 1, "d_1", 0, "")}, // Dashboard in general folder.
=======
			dashboards: []*dashboards.Dashboard{genDashboard(t, 1, "d_1", "", 0)}, // Dashboard in general folder.
>>>>>>> 2c4e1d4b
			dashboardPerms: map[string][]accesscontrol.SetResourcePermissionCommand{
				"d_1": { // Missing viewer.
					{BuiltinRole: string(org.RoleEditor), Permission: dashboardaccess.PERMISSION_EDIT.String()},
				},
			},
			alerts: []*models.Alert{genLegacyAlert("alert1", 1)},
			expected: []expectedAlertMigration{
				{
					Alert:  genAlert("alert1", "f_1", "d_1"),
					Folder: genCreatedFolder(t, "General Alerting Alerts - %s"),
					Perms: []accesscontrol.SetResourcePermissionCommand{
						{BuiltinRole: string(org.RoleEditor), Permission: dashboardaccess.PERMISSION_EDIT.String()}, // From Dashboard.
					},
				},
			},
		},
		{
			name:       "dashboard in general folder with empty perms migrates to General Alerting",
<<<<<<< HEAD
			dashboards: []*dashboards.Dashboard{genDashboard(t, 1, "d_1", 0, "")}, // Dashboard in general folder.
=======
			dashboards: []*dashboards.Dashboard{genDashboard(t, 1, "d_1", "", 0)}, // Dashboard in general folder.
>>>>>>> 2c4e1d4b
			alerts:     []*models.Alert{genLegacyAlert("alert1", 1)},
			expected: []expectedAlertMigration{
				{
					Alert:  genAlert("alert1", "f_1", "d_1"),
					Folder: genCreatedFolder(t, "General Alerting"),
					Perms:  []accesscontrol.SetResourcePermissionCommand{},
				},
			},
		},

		// The following tests handled extra requirements of enterprise RBAC in that they include basic, fixed, and custom roles.
		{
			name:        "should handle basic roles the same as managed builtin roles",
			enterprise:  true,
			roles:       basicPerms(),
			folders:     []*dashboards.Dashboard{basicFolder},
			folderPerms: map[string][]accesscontrol.SetResourcePermissionCommand{basicFolder.UID: defaultPerms},
			dashboards: []*dashboards.Dashboard{
<<<<<<< HEAD
				genDashboard(t, 2, "d_1", basicFolder.ID, basicFolder.UID),
=======
				genDashboard(t, 2, "d_1", basicFolder.UID, basicFolder.ID),
>>>>>>> 2c4e1d4b
			},
			dashboardPerms: map[string][]accesscontrol.SetResourcePermissionCommand{
				"d_1": {
					{BuiltinRole: string(org.RoleEditor), Permission: dashboardaccess.PERMISSION_EDIT.String()},
					{BuiltinRole: string(org.RoleViewer), Permission: dashboardaccess.PERMISSION_EDIT.String()}, // Change.
				},
			},
			alerts: []*models.Alert{genLegacyAlert("alert1", 2)},
			expected: []expectedAlertMigration{
				{
					Alert:  genAlert("alert1", "", "d_1"),
					Folder: genCreatedFolder(t, "Original Folder f_1 Alerts - %s"),
					Perms: []accesscontrol.SetResourcePermissionCommand{
						{BuiltinRole: string(org.RoleAdmin), Permission: dashboardaccess.PERMISSION_ADMIN.String()}, // From basic:admin.
						{BuiltinRole: string(org.RoleEditor), Permission: dashboardaccess.PERMISSION_EDIT.String()},
						{BuiltinRole: string(org.RoleViewer), Permission: dashboardaccess.PERMISSION_EDIT.String()}, // Change.
					},
				},
			},
		},
		{
			name:       "should ignore fixed roles even if they would affect access",
			enterprise: true,
			roles: map[accesscontrol.Role][]accesscontrol.Permission{
				{Name: "fixed:dashboards:writer"}: {
					{Action: dashboards.ActionDashboardsRead, Scope: dashboards.ScopeDashboardsAll},
					{Action: dashboards.ActionDashboardsWrite, Scope: dashboards.ScopeDashboardsAll},
					{Action: dashboards.ActionDashboardsDelete, Scope: dashboards.ScopeDashboardsAll},
					{Action: dashboards.ActionDashboardsCreate, Scope: dashboards.ScopeFoldersAll},
					{Action: dashboards.ActionDashboardsPermissionsRead, Scope: dashboards.ScopeDashboardsAll},
					{Action: dashboards.ActionDashboardsPermissionsWrite, Scope: dashboards.ScopeDashboardsAll},
				},
			},
			folders:        []*dashboards.Dashboard{basicFolder},
			folderPerms:    map[string][]accesscontrol.SetResourcePermissionCommand{basicFolder.UID: defaultPerms},
			dashboards:     []*dashboards.Dashboard{basicDashboard},
			dashboardPerms: map[string][]accesscontrol.SetResourcePermissionCommand{basicDashboard.UID: defaultPerms},
			alerts:         []*models.Alert{basicAlert1},
			expected: []expectedAlertMigration{ // Expect no new folder.
				{
					Alert:  genAlert(basicAlert1.Name, basicFolder.UID, basicDashboard.UID),
					Folder: basicFolder,
					Perms:  defaultPerms,
				},
			},
		},
		{
			name:       "should ignore custom roles even if they would affect access",
			enterprise: true,
			roles: map[accesscontrol.Role][]accesscontrol.Permission{
				{Name: "custom role"}: {
					{Action: dashboards.ActionDashboardsRead, Scope: dashboards.ScopeDashboardsAll},
					{Action: dashboards.ActionDashboardsWrite, Scope: dashboards.ScopeDashboardsAll},
					{Action: dashboards.ActionDashboardsDelete, Scope: dashboards.ScopeDashboardsAll},
					{Action: dashboards.ActionDashboardsCreate, Scope: dashboards.ScopeFoldersAll},
					{Action: dashboards.ActionDashboardsPermissionsRead, Scope: dashboards.ScopeDashboardsAll},
					{Action: dashboards.ActionDashboardsPermissionsWrite, Scope: dashboards.ScopeDashboardsAll},
				},
			},
			folders:        []*dashboards.Dashboard{basicFolder},
			folderPerms:    map[string][]accesscontrol.SetResourcePermissionCommand{basicFolder.UID: defaultPerms},
			dashboards:     []*dashboards.Dashboard{basicDashboard},
			dashboardPerms: map[string][]accesscontrol.SetResourcePermissionCommand{basicDashboard.UID: defaultPerms},
			alerts:         []*models.Alert{basicAlert1},
			expected: []expectedAlertMigration{ // Expect no new folder.
				{
					Alert:  genAlert(basicAlert1.Name, basicFolder.UID, basicDashboard.UID),
					Folder: basicFolder,
					Perms:  defaultPerms,
				},
			},
		},
	}
	for _, ttRaw := range tc {
		t.Run(ttRaw.name, func(t *testing.T) {
			for _, tt := range splitTestcase(ttRaw) {
				t.Run(tt.name, func(t *testing.T) {
					sqlStore := db.InitTestDB(t)
					x := sqlStore.GetEngine()

					if tt.enterprise {
						createRoles(t, context.Background(), sqlStore, tt.roles)
					}

					service := NewTestMigrationService(t, sqlStore, &setting.Cfg{})
					setupLegacyAlertsTables(t, x, nil, tt.alerts, tt.folders, tt.dashboards)

					for i := 1; i < 3; i++ {
						_, err := x.Insert(user.User{
							ID:      int64(i),
							OrgID:   1,
							Name:    fmt.Sprintf("user%v", i),
							Login:   fmt.Sprintf("user%v", i),
							Email:   fmt.Sprintf("user%v@example.org", i),
							Created: now,
							Updated: now,
						})
						require.NoError(t, err)
					}

					for i := 1; i < 3; i++ {
						_, err := x.Insert(team.Team{
							ID:      int64(i),
							OrgID:   1,
							UID:     fmt.Sprintf("team%v", i),
							Name:    fmt.Sprintf("team%v", i),
							Created: now,
							Updated: now,
						})
						require.NoError(t, err)
					}

					for _, f := range tt.folders {
						_, err := service.migrationStore.SetFolderPermissions(context.Background(), 1, f.UID, tt.folderPerms[f.UID]...)
						require.NoError(t, err)
					}
					for _, d := range tt.dashboards {
						_, err := service.migrationStore.SetDashboardPermissions(context.Background(), 1, d.UID, tt.dashboardPerms[d.UID]...)
						require.NoError(t, err)
					}

					err := service.Run(context.Background())
					require.NoError(t, err)

					// construct actuals.
					orgId := int64(1)
					rules := getAlertRules(t, x, orgId)
					actual := make([]expectedAlertMigration, 0, len(rules))
					for i, r := range rules {
						// Remove generated fields.
						require.NotEqual(t, r.Annotations[ngModels.MigratedAlertIdAnnotation], "")
						delete(r.Annotations, ngModels.MigratedAlertIdAnnotation)

						folder := getDashboard(t, x, orgId, r.NamespaceUID)
						rperms, err := service.migrationStore.GetFolderPermissions(context.Background(), getMigrationUser(orgId), folder.UID)
						require.NoError(t, err)

						expected := tt.expected[i]
						if expected.Folder.UID == "" {
							// We're expecting the UID to be generated, so remove it from comparison.
							folder.UID = ""
							r.NamespaceUID = ""
							expected.Alert.NamespaceUID = ""
						}

						keep := make(map[accesscontrol.SetResourcePermissionCommand]dashboardaccess.PermissionType)
						for _, p := range rperms {
							if permission := service.migrationStore.MapActions(p); permission != "" {
								sp := accesscontrol.SetResourcePermissionCommand{
									UserID:      p.UserId,
									TeamID:      p.TeamId,
									BuiltinRole: p.BuiltInRole,
								}
								pType := permissionMap[permission]
								current, ok := keep[sp]
								if !ok || pType > current {
									keep[sp] = pType
								}
							}
						}
						perms := make([]accesscontrol.SetResourcePermissionCommand, 0, len(keep))
						for p, pType := range keep {
							p.Permission = pType.String()
							perms = append(perms, p)
						}

						actual = append(actual, expectedAlertMigration{
							Alert:  r,
							Folder: folder,
							Perms:  perms,
						})
					}

					cOpt := []cmp.Option{
						cmpopts.SortSlices(func(a, b expectedAlertMigration) bool {
							return a.Alert.Title < b.Alert.Title
						}),
						cmpopts.SortSlices(func(a, b accesscontrol.SetResourcePermissionCommand) bool {
							if a.BuiltinRole != b.BuiltinRole {
								return a.BuiltinRole < b.BuiltinRole
							}
							if a.UserID != b.UserID {
								return a.UserID < b.UserID
							}
							if a.TeamID != b.TeamID {
								return a.TeamID < b.TeamID
							}
							return a.Permission < b.Permission
						}),
						cmpopts.IgnoreUnexported(ngModels.AlertRule{}, ngModels.AlertQuery{}),
						cmpopts.IgnoreFields(ngModels.AlertRule{}, "ID", "Updated", "UID"),
						cmpopts.IgnoreFields(dashboards.Dashboard{}, "ID", "Created", "Updated", "Data", "Slug"),
					}
					if !cmp.Equal(tt.expected, actual, cOpt...) {
						t.Errorf("Unexpected Rule: %v", cmp.Diff(tt.expected, actual, cOpt...))
					}
				})
			}
		})
	}
}

func createRoles(t testing.TB, ctx context.Context, store db.DB, rolePerms map[accesscontrol.Role][]accesscontrol.Permission) {
	_ = store.WithDbSession(ctx, func(sess *db.Session) error {
		ts := time.Now()
		var roles []accesscontrol.Role

		basic := accesscontrol.BuildBasicRoleDefinitions()

		var permissions []accesscontrol.Permission
		var builtinRoleAssignments []accesscontrol.BuiltinRole
		var userRoleAssignments []accesscontrol.UserRole
		var teamRoleAssignments []accesscontrol.TeamRole
		i := int64(1)
		for role, perms := range rolePerms {
			if role.IsBasic() {
				for roleType, br := range basic {
					if br.Name == role.Name {
						role = br.Role()
						builtinRoleAssignments = append(builtinRoleAssignments, accesscontrol.BuiltinRole{
							OrgID: accesscontrol.GlobalOrgID, RoleID: i, Role: roleType, Created: ts, Updated: ts,
						})
					}
				}
			} else {
				userRoleAssignments = append(userRoleAssignments, accesscontrol.UserRole{
					OrgID: accesscontrol.GlobalOrgID, RoleID: i, UserID: 1, Created: ts,
				})
				teamRoleAssignments = append(teamRoleAssignments, accesscontrol.TeamRole{
					OrgID: accesscontrol.GlobalOrgID, RoleID: i, TeamID: 1, Created: ts,
				})
			}
			role.ID = i
			role.Created = ts
			role.Updated = ts

			roles = append(roles, role)

			for _, p := range perms {
				permissions = append(permissions, accesscontrol.Permission{
					RoleID: role.ID, Action: p.Action, Scope: p.Scope, Created: ts, Updated: ts,
				})
			}
			i++
		}

		_, err := sess.InsertMulti(&roles)
		require.NoError(t, err)

		_, err = sess.InsertMulti(&permissions)
		require.NoError(t, err)

		_, err = sess.InsertMulti(&builtinRoleAssignments)
		require.NoError(t, err)

		_, err = sess.InsertMulti(&userRoleAssignments)
		require.NoError(t, err)

		_, err = sess.InsertMulti(&teamRoleAssignments)
		require.NoError(t, err)

		return nil
	})
}<|MERGE_RESOLUTION|>--- conflicted
+++ resolved
@@ -111,13 +111,8 @@
 		return d
 	}
 
-<<<<<<< HEAD
-	genDashboard := func(t *testing.T, id int64, uid string, folderId int64, folderUID string, mutators ...func(f *dashboards.Dashboard)) *dashboards.Dashboard {
-		d := createDashboard(t, id, 1, uid, folderId, folderUID, nil)
-=======
 	genDashboard := func(t *testing.T, id int64, uid, folderUID string, folderId int64, mutators ...func(f *dashboards.Dashboard)) *dashboards.Dashboard {
 		d := createDashboard(t, id, 1, uid, folderUID, folderId, nil)
->>>>>>> 2c4e1d4b
 		d.Title = "Dashboard Title " + uid
 		if len(mutators) > 0 {
 			for _, mutator := range mutators {
@@ -249,11 +244,7 @@
 	}
 
 	basicFolder := genFolder(t, 1, "f_1")
-<<<<<<< HEAD
-	basicDashboard := genDashboard(t, 2, "d_1", basicFolder.ID, basicFolder.UID)
-=======
 	basicDashboard := genDashboard(t, 2, "d_1", basicFolder.UID, basicFolder.ID)
->>>>>>> 2c4e1d4b
 	defaultPerms := genPerms(
 		accesscontrol.SetResourcePermissionCommand{BuiltinRole: string(org.RoleEditor), Permission: dashboardaccess.PERMISSION_EDIT.String()},
 		accesscontrol.SetResourcePermissionCommand{BuiltinRole: string(org.RoleViewer), Permission: dashboardaccess.PERMISSION_VIEW.String()},
@@ -335,19 +326,11 @@
 			folders:     []*dashboards.Dashboard{basicFolder},
 			folderPerms: map[string][]accesscontrol.SetResourcePermissionCommand{basicFolder.UID: defaultPerms},
 			dashboards: []*dashboards.Dashboard{
-<<<<<<< HEAD
-				genDashboard(t, 2, "d_1", basicFolder.ID, basicFolder.UID),
-				genDashboard(t, 3, "d_2", basicFolder.ID, basicFolder.UID),
-				genDashboard(t, 4, "d_3", basicFolder.ID, basicFolder.UID),
-				genDashboard(t, 5, "d_4", basicFolder.ID, basicFolder.UID),
-				genDashboard(t, 6, "d_5", basicFolder.ID, basicFolder.UID),
-=======
 				genDashboard(t, 2, "d_1", basicFolder.UID, basicFolder.ID),
 				genDashboard(t, 3, "d_2", basicFolder.UID, basicFolder.ID),
 				genDashboard(t, 4, "d_3", basicFolder.UID, basicFolder.ID),
 				genDashboard(t, 5, "d_4", basicFolder.UID, basicFolder.ID),
 				genDashboard(t, 6, "d_5", basicFolder.UID, basicFolder.ID),
->>>>>>> 2c4e1d4b
 			},
 			dashboardPerms: map[string][]accesscontrol.SetResourcePermissionCommand{
 				"d_1": {
@@ -429,17 +412,10 @@
 				},
 			},
 			dashboards: []*dashboards.Dashboard{
-<<<<<<< HEAD
-				genDashboard(t, 3, "d_1", 1, "1"),
-				genDashboard(t, 4, "d_2", 1, "1"),
-				genDashboard(t, 5, "d_3", 2, "2"),
-				genDashboard(t, 6, "d_4", 2, "2"),
-=======
-				genDashboard(t, 3, "d_1", "", 1),
-				genDashboard(t, 4, "d_2", "", 1),
-				genDashboard(t, 5, "d_3", "", 2),
-				genDashboard(t, 6, "d_4", "", 2),
->>>>>>> 2c4e1d4b
+				genDashboard(t, 3, "d_1", "1", 1),
+				genDashboard(t, 4, "d_2", "1", 1),
+				genDashboard(t, 5, "d_3", "2", 2),
+				genDashboard(t, 6, "d_4", "2", 2),
 			},
 			dashboardPerms: map[string][]accesscontrol.SetResourcePermissionCommand{
 				"d_1": {
@@ -520,11 +496,7 @@
 		// General folder.
 		{
 			name:       "dashboard in general folder with default permissions migrates to General Alerting subfolder for permission",
-<<<<<<< HEAD
-			dashboards: []*dashboards.Dashboard{genDashboard(t, 1, "d_1", 0, "")}, // Dashboard in general folder.
-=======
 			dashboards: []*dashboards.Dashboard{genDashboard(t, 1, "d_1", "", 0)}, // Dashboard in general folder.
->>>>>>> 2c4e1d4b
 			dashboardPerms: map[string][]accesscontrol.SetResourcePermissionCommand{
 				"d_1": defaultPerms,
 			},
@@ -542,11 +514,7 @@
 		},
 		{
 			name:       "dashboard in general folder with some perms migrates to General Alerting subfolder with correct permissions",
-<<<<<<< HEAD
-			dashboards: []*dashboards.Dashboard{genDashboard(t, 1, "d_1", 0, "")}, // Dashboard in general folder.
-=======
 			dashboards: []*dashboards.Dashboard{genDashboard(t, 1, "d_1", "", 0)}, // Dashboard in general folder.
->>>>>>> 2c4e1d4b
 			dashboardPerms: map[string][]accesscontrol.SetResourcePermissionCommand{
 				"d_1": { // Missing viewer.
 					{BuiltinRole: string(org.RoleEditor), Permission: dashboardaccess.PERMISSION_EDIT.String()},
@@ -565,11 +533,7 @@
 		},
 		{
 			name:       "dashboard in general folder with empty perms migrates to General Alerting",
-<<<<<<< HEAD
-			dashboards: []*dashboards.Dashboard{genDashboard(t, 1, "d_1", 0, "")}, // Dashboard in general folder.
-=======
 			dashboards: []*dashboards.Dashboard{genDashboard(t, 1, "d_1", "", 0)}, // Dashboard in general folder.
->>>>>>> 2c4e1d4b
 			alerts:     []*models.Alert{genLegacyAlert("alert1", 1)},
 			expected: []expectedAlertMigration{
 				{
@@ -588,11 +552,7 @@
 			folders:     []*dashboards.Dashboard{basicFolder},
 			folderPerms: map[string][]accesscontrol.SetResourcePermissionCommand{basicFolder.UID: defaultPerms},
 			dashboards: []*dashboards.Dashboard{
-<<<<<<< HEAD
-				genDashboard(t, 2, "d_1", basicFolder.ID, basicFolder.UID),
-=======
 				genDashboard(t, 2, "d_1", basicFolder.UID, basicFolder.ID),
->>>>>>> 2c4e1d4b
 			},
 			dashboardPerms: map[string][]accesscontrol.SetResourcePermissionCommand{
 				"d_1": {
