--- conflicted
+++ resolved
@@ -1363,13 +1363,9 @@
 
 // createDashboard creates a folder for inserting into the test database.
 func createFolder(t *testing.T, id int64, orgId int64, uid string) *dashboards.Dashboard {
-<<<<<<< HEAD
-	f := createDashboard(t, id, orgId, uid, "", 0, nil)
-=======
 	// TODO this should create also the entries in the folder table
 	// or better call the folder service to take care of both
-	f := createDashboard(t, id, orgId, uid, 0, nil)
->>>>>>> 3094531b
+	f := createDashboard(t, id, orgId, uid, "", 0, nil)
 	f.IsFolder = true
 	return f
 }
@@ -1385,6 +1381,7 @@
 		Updated:   now,
 		Title:     uid, // Not tested, needed to satisfy constraint.
 		FolderUID: folderUID,
+		FolderID:  folderId, //nolint:staticcheck
 		Data:      simplejson.New(),
 		Version:   1,
 	}
