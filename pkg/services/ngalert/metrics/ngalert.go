package metrics

import (
	"fmt"
	"regexp"
	"strings"
	"sync"
	"time"

	"github.com/prometheus/alertmanager/api/metrics"
	"github.com/prometheus/client_golang/prometheus"
	"github.com/prometheus/client_golang/prometheus/promauto"

	"github.com/grafana/grafana/pkg/api/response"
	"github.com/grafana/grafana/pkg/models"
	legacyMetrics "github.com/grafana/grafana/pkg/services/alerting/metrics"
	apimodels "github.com/grafana/grafana/pkg/services/ngalert/api/tooling/definitions"

	"github.com/grafana/grafana/pkg/web"
)

const (
	GrafanaBackend = "grafana"
	ProxyBackend   = "proxy"
	Namespace      = "grafana"
	Subsystem      = "alerting"
)

// ProvideService is a Metrics factory.
func ProvideService() *NGAlert {
	return NewNGAlert(prometheus.DefaultRegisterer)
}

// ProvideServiceForTest is a Metrics factory used for test.
func ProvideServiceForTest() *NGAlert {
	return NewNGAlert(prometheus.NewRegistry())
}

type NGAlert struct {
	// Registerer is for use by subcomponents which register their own metrics.
	Registerer                  prometheus.Registerer
	schedulerMetrics            *Scheduler
	stateMetrics                *State
	multiOrgAlertmanagerMetrics *MultiOrgAlertmanager
	apiMetrics                  *API
}

type Scheduler struct {
<<<<<<< HEAD
	Registerer               prometheus.Registerer
	BehindSeconds            prometheus.Gauge
	EvalTotal                *prometheus.CounterVec
	EvalFailures             *prometheus.CounterVec
	EvalDuration             *prometheus.SummaryVec
	GetAlertRulesDuration    prometheus.Histogram
	SchedulePeriodicDuration prometheus.Histogram
	Ticker                   *legacyMetrics.Ticker
	DroppedTicksTotal        *prometheus.CounterVec
=======
	Registerer                          prometheus.Registerer
	BehindSeconds                       prometheus.Gauge
	EvalTotal                           *prometheus.CounterVec
	EvalFailures                        *prometheus.CounterVec
	EvalDuration                        *prometheus.SummaryVec
	SchedulePeriodicDuration            prometheus.Histogram
	SchedulableAlertRules               prometheus.Gauge
	SchedulableAlertRulesHash           prometheus.Gauge
	UpdateSchedulableAlertRulesDuration prometheus.Histogram
	Ticker                              *legacyMetrics.Ticker
>>>>>>> 0cde2835
}

type MultiOrgAlertmanager struct {
	Registerer               prometheus.Registerer
	ActiveConfigurations     prometheus.Gauge
	DiscoveredConfigurations prometheus.Gauge
	registries               *OrgRegistries
}

type API struct {
	RequestDuration *prometheus.HistogramVec
}

type Alertmanager struct {
	Registerer prometheus.Registerer
	*metrics.Alerts
}

type State struct {
	GroupRules *prometheus.GaugeVec
	AlertState *prometheus.GaugeVec
}

func (ng *NGAlert) GetSchedulerMetrics() *Scheduler {
	return ng.schedulerMetrics
}

func (ng *NGAlert) GetStateMetrics() *State {
	return ng.stateMetrics
}

func (ng *NGAlert) GetAPIMetrics() *API {
	return ng.apiMetrics
}

func (ng *NGAlert) GetMultiOrgAlertmanagerMetrics() *MultiOrgAlertmanager {
	return ng.multiOrgAlertmanagerMetrics
}

// NewNGAlert manages the metrics of all the alerting components.
func NewNGAlert(r prometheus.Registerer) *NGAlert {
	return &NGAlert{
		Registerer:                  r,
		schedulerMetrics:            newSchedulerMetrics(r),
		stateMetrics:                newStateMetrics(r),
		multiOrgAlertmanagerMetrics: newMultiOrgAlertmanagerMetrics(r),
		apiMetrics:                  newAPIMetrics(r),
	}
}

// NewAlertmanagerMetrics creates a set of metrics for the Alertmanager of each organization.
func NewAlertmanagerMetrics(r prometheus.Registerer) *Alertmanager {
	return &Alertmanager{
		Registerer: r,
		Alerts:     metrics.NewAlerts("grafana", prometheus.WrapRegistererWithPrefix(fmt.Sprintf("%s_%s_", Namespace, Subsystem), r)),
	}
}

// RemoveOrgRegistry removes the *prometheus.Registry for the specified org. It is safe to call concurrently.
func (moa *MultiOrgAlertmanager) RemoveOrgRegistry(id int64) {
	moa.registries.RemoveOrgRegistry(id)
}

// GetOrCreateOrgRegistry gets or creates a *prometheus.Registry for the specified org. It is safe to call concurrently.
func (moa *MultiOrgAlertmanager) GetOrCreateOrgRegistry(id int64) prometheus.Registerer {
	return moa.registries.GetOrCreateOrgRegistry(id)
}

func newSchedulerMetrics(r prometheus.Registerer) *Scheduler {
	return &Scheduler{
		Registerer: r,
		BehindSeconds: promauto.With(r).NewGauge(prometheus.GaugeOpts{
			Namespace: Namespace,
			Subsystem: Subsystem,
			Name:      "scheduler_behind_seconds",
			Help:      "The total number of seconds the scheduler is behind.",
		}),
		// TODO: once rule groups support multiple rules, consider partitioning
		// on rule group as well as tenant, similar to loki|cortex.
		EvalTotal: promauto.With(r).NewCounterVec(
			prometheus.CounterOpts{
				Namespace: Namespace,
				Subsystem: Subsystem,
				Name:      "rule_evaluations_total",
				Help:      "The total number of rule evaluations.",
			},
			[]string{"org"},
		),
		// TODO: once rule groups support multiple rules, consider partitioning
		// on rule group as well as tenant, similar to loki|cortex.
		EvalFailures: promauto.With(r).NewCounterVec(
			prometheus.CounterOpts{
				Namespace: Namespace,
				Subsystem: Subsystem,
				Name:      "rule_evaluation_failures_total",
				Help:      "The total number of rule evaluation failures.",
			},
			[]string{"org"},
		),
		EvalDuration: promauto.With(r).NewSummaryVec(
			prometheus.SummaryOpts{
				Namespace:  Namespace,
				Subsystem:  Subsystem,
				Name:       "rule_evaluation_duration_seconds",
				Help:       "The duration for a rule to execute.",
				Objectives: map[float64]float64{0.5: 0.05, 0.9: 0.01, 0.99: 0.001},
			},
			[]string{"org"},
		),
		SchedulePeriodicDuration: promauto.With(r).NewHistogram(
			prometheus.HistogramOpts{
				Namespace: Namespace,
				Subsystem: Subsystem,
				Name:      "schedule_periodic_duration_seconds",
				Help:      "The time taken to run the scheduler.",
				Buckets:   []float64{0.1, 0.25, 0.5, 1, 2, 5, 10},
			},
		),
		SchedulableAlertRules: promauto.With(r).NewGauge(
			prometheus.GaugeOpts{
				Namespace: Namespace,
				Subsystem: Subsystem,
				Name:      "schedule_alert_rules",
				Help:      "The number of alert rules being considered for evaluation each tick.",
			},
		),
		SchedulableAlertRulesHash: promauto.With(r).NewGauge(
			prometheus.GaugeOpts{
				Namespace: Namespace,
				Subsystem: Subsystem,
				Name:      "schedule_alert_rules_hash",
				Help:      "A hash of the alert rules over time.",
			}),
		UpdateSchedulableAlertRulesDuration: promauto.With(r).NewHistogram(
			prometheus.HistogramOpts{
				Namespace: Namespace,
				Subsystem: Subsystem,
				Name:      "schedule_query_alert_rules_duration_seconds",
				Help:      "The time taken to fetch alert rules from the database.",
				Buckets:   []float64{0.1, 0.25, 0.5, 1, 2, 5, 10},
			},
		),
		Ticker: legacyMetrics.NewTickerMetrics(r),
		DroppedTicksTotal: promauto.With(r).NewCounterVec(
			prometheus.CounterOpts{
				Namespace: Namespace,
				Subsystem: Subsystem,
				Name:      "rule_iterations_missed_total",
				Help:      "The total number of rule evaluations missed due to a slow rule evaluation.",
			},
			[]string{"org", "rule_uid"},
		),
	}
}

func newStateMetrics(r prometheus.Registerer) *State {
	return &State{
		// TODO: once rule groups support multiple rules, consider partitioning
		// on rule group as well as tenant, similar to loki|cortex.
		GroupRules: promauto.With(r).NewGaugeVec(
			prometheus.GaugeOpts{
				Namespace: Namespace,
				Subsystem: Subsystem,
				Name:      "rule_group_rules",
				Help:      "The number of rules.",
			},
			[]string{"org"},
		),
		AlertState: promauto.With(r).NewGaugeVec(prometheus.GaugeOpts{
			Namespace: Namespace,
			Subsystem: Subsystem,
			Name:      "alerts",
			Help:      "How many alerts by state.",
		}, []string{"state"}),
	}
}

func newMultiOrgAlertmanagerMetrics(r prometheus.Registerer) *MultiOrgAlertmanager {
	return &MultiOrgAlertmanager{
		Registerer: r,
		registries: NewOrgRegistries(),
		DiscoveredConfigurations: promauto.With(r).NewGauge(prometheus.GaugeOpts{
			Namespace: Namespace,
			Subsystem: Subsystem,
			Name:      "discovered_configurations",
			Help:      "The number of organizations we've discovered that require an Alertmanager configuration.",
		}),
		ActiveConfigurations: promauto.With(r).NewGauge(prometheus.GaugeOpts{
			Namespace: Namespace,
			Subsystem: Subsystem,
			Name:      "active_configurations",
			Help:      "The number of active Alertmanager configurations.",
		}),
	}
}

func newAPIMetrics(r prometheus.Registerer) *API {
	return &API{
		RequestDuration: promauto.With(r).NewHistogramVec(
			prometheus.HistogramOpts{
				Namespace: Namespace,
				Subsystem: Subsystem,
				Name:      "request_duration_seconds",
				Help:      "Histogram of requests to the Alerting API",
				Buckets:   prometheus.DefBuckets,
			},
			[]string{"method", "route", "status_code", "backend"},
		),
	}
}

// OrgRegistries represents a map of registries per org.
type OrgRegistries struct {
	regsMu sync.Mutex
	regs   map[int64]prometheus.Registerer
}

func NewOrgRegistries() *OrgRegistries {
	return &OrgRegistries{
		regs: make(map[int64]prometheus.Registerer),
	}
}

// GetOrCreateOrgRegistry gets or creates a *prometheus.Registry for the specified org. It is safe to call concurrently.
func (m *OrgRegistries) GetOrCreateOrgRegistry(orgID int64) prometheus.Registerer {
	m.regsMu.Lock()
	defer m.regsMu.Unlock()

	orgRegistry, ok := m.regs[orgID]
	if !ok {
		reg := prometheus.NewRegistry()
		m.regs[orgID] = reg
		return reg
	}
	return orgRegistry
}

// RemoveOrgRegistry removes the *prometheus.Registry for the specified org. It is safe to call concurrently.
func (m *OrgRegistries) RemoveOrgRegistry(org int64) {
	m.regsMu.Lock()
	defer m.regsMu.Unlock()
	delete(m.regs, org)
}

// Instrument wraps a middleware, instrumenting the request latencies.
func Instrument(
	method,
	path string,
	action func(*models.ReqContext) response.Response,
	metrics *API,
) web.Handler {
	normalizedPath := MakeLabelValue(path)

	return func(c *models.ReqContext) {
		start := time.Now()
		res := action(c)

		// TODO: We could look up the datasource type via our datasource service
		var backend string
		datasourceID := web.Params(c.Req)[":DatasourceID"]
		if datasourceID == apimodels.GrafanaBackend.String() || datasourceID == "" {
			backend = GrafanaBackend
		} else {
			backend = ProxyBackend
		}

		ls := prometheus.Labels{
			"method":      method,
			"route":       normalizedPath,
			"status_code": fmt.Sprint(res.Status()),
			"backend":     backend,
		}
		res.WriteTo(c)
		metrics.RequestDuration.With(ls).Observe(time.Since(start).Seconds())
	}
}

var invalidChars = regexp.MustCompile(`[^a-zA-Z0-9]+`)

// MakeLabelValue normalizes a path template
func MakeLabelValue(path string) string {
	// Convert non-alnums to underscores.
	result := invalidChars.ReplaceAllString(path, "_")

	// Trim leading and trailing underscores.
	result = strings.Trim(result, "_")

	// Make it all lowercase
	result = strings.ToLower(result)

	// Special case.
	if result == "" {
		result = "root"
	}
	return result
}<|MERGE_RESOLUTION|>--- conflicted
+++ resolved
@@ -46,17 +46,6 @@
 }
 
 type Scheduler struct {
-<<<<<<< HEAD
-	Registerer               prometheus.Registerer
-	BehindSeconds            prometheus.Gauge
-	EvalTotal                *prometheus.CounterVec
-	EvalFailures             *prometheus.CounterVec
-	EvalDuration             *prometheus.SummaryVec
-	GetAlertRulesDuration    prometheus.Histogram
-	SchedulePeriodicDuration prometheus.Histogram
-	Ticker                   *legacyMetrics.Ticker
-	DroppedTicksTotal        *prometheus.CounterVec
-=======
 	Registerer                          prometheus.Registerer
 	BehindSeconds                       prometheus.Gauge
 	EvalTotal                           *prometheus.CounterVec
@@ -67,7 +56,7 @@
 	SchedulableAlertRulesHash           prometheus.Gauge
 	UpdateSchedulableAlertRulesDuration prometheus.Histogram
 	Ticker                              *legacyMetrics.Ticker
->>>>>>> 0cde2835
+	DroppedTicksTotal                   *prometheus.CounterVec
 }
 
 type MultiOrgAlertmanager struct {
