--- conflicted
+++ resolved
@@ -1,11 +1,8 @@
 package prom
 
 import (
-<<<<<<< HEAD
 	"encoding/json"
-=======
 	"fmt"
->>>>>>> 5a6d9a99
 	"testing"
 	"time"
 
@@ -207,7 +204,6 @@
 	require.Equal(t, "alert (3)", group.Rules[3].Title)
 }
 
-<<<<<<< HEAD
 func TestCreateMathNode(t *testing.T) {
 	node, err := createMathNode()
 	require.NoError(t, err)
@@ -321,7 +317,9 @@
 
 		// Should only have query node
 		require.Equal(t, "query", result.Rules[0].Data[0].RefID)
-=======
+	})
+}
+
 func TestPrometheusRulesToGrafana_UID(t *testing.T) {
 	orgID := int64(1)
 	namespace := "some-namespace"
@@ -421,6 +419,5 @@
 			require.Errorf(t, err, "invalid UID label value")
 			require.Nil(t, grafanaGroup)
 		})
->>>>>>> 5a6d9a99
 	})
 }