--- conflicted
+++ resolved
@@ -228,10 +228,6 @@
 	if err := am.Store.GetLatestAlertmanagerConfiguration(q); err != nil {
 		// If there's no configuration in the database, let's use the default configuration.
 		if errors.Is(err, store.ErrNoAlertmanagerConfiguration) {
-<<<<<<< HEAD
-			am.Metrics.ActiveConfigurations.Set(0)
-			q.Result = &ngmodels.AlertConfiguration{AlertmanagerConfiguration: alertmanagerDefaultConfiguration}
-=======
 			// First, let's save it to the database. We don't need to use a transaction here as we'll always succeed.
 			am.logger.Info("no Alertmanager configuration found, saving and applying a default")
 			savecmd := &ngmodels.SaveAlertmanagerConfigurationCmd{
@@ -244,7 +240,6 @@
 			}
 
 			q.Result = &ngmodels.AlertConfiguration{AlertmanagerConfiguration: alertmanagerDefaultConfiguration, Default: true}
->>>>>>> eb74994b
 		} else {
 			return fmt.Errorf("unable to get Alertmanager configuration from the database: %w", err)
 		}
@@ -258,7 +253,12 @@
 	if err := am.applyConfig(cfg, nil); err != nil {
 		return fmt.Errorf("unable to reload configuration: %w", err)
 	}
-	am.Metrics.ActiveConfigurations.Set(1)
+
+	if q.Result.Default {
+		am.Metrics.ActiveConfigurations.Set(0)
+	} else {
+		am.Metrics.ActiveConfigurations.Set(1)
+	}
 
 	return nil
 }
