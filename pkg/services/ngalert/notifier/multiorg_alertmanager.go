package notifier

import (
	"context"
	"fmt"
	"sync"
	"time"

	"github.com/grafana/grafana/pkg/services/ngalert/logging"

	gokit_log "github.com/go-kit/kit/log"
	"github.com/prometheus/alertmanager/cluster"
	"github.com/prometheus/client_golang/prometheus"

	"github.com/grafana/grafana/pkg/infra/kvstore"
	"github.com/grafana/grafana/pkg/infra/log"
	"github.com/grafana/grafana/pkg/services/ngalert/metrics"
	"github.com/grafana/grafana/pkg/services/ngalert/models"
	"github.com/grafana/grafana/pkg/services/ngalert/store"
	"github.com/grafana/grafana/pkg/setting"
)

var (
	ErrNoAlertmanagerForOrg = fmt.Errorf("Alertmanager does not exist for this organization")
	ErrAlertmanagerNotReady = fmt.Errorf("Alertmanager is not ready yet")
)

type MultiOrgAlertmanager struct {
	alertmanagersMtx sync.RWMutex
	alertmanagers    map[int64]*Alertmanager

	settings *setting.Cfg
	logger   log.Logger

	// clusterPeer represents the clustering peers of Alertmanagers between Grafana instances.
	peer         ClusterPeer
	settleCancel context.CancelFunc

	configStore store.AlertingStore
	orgStore    store.OrgStore
	kvStore     kvstore.KVStore

	metrics *metrics.MultiOrgAlertmanager
}

func NewMultiOrgAlertmanager(cfg *setting.Cfg, configStore store.AlertingStore, orgStore store.OrgStore, kvStore kvstore.KVStore, m *metrics.MultiOrgAlertmanager, l log.Logger) (*MultiOrgAlertmanager, error) {
	moa := &MultiOrgAlertmanager{
		logger:        l,
		settings:      cfg,
		alertmanagers: map[int64]*Alertmanager{},
		configStore:   configStore,
		orgStore:      orgStore,
		kvStore:       kvStore,
		metrics:       m,
	}

	clusterLogger := gokit_log.With(gokit_log.NewLogfmtLogger(logging.NewWrapper(l)), "component", "cluster")
	moa.peer = &NilPeer{}
	if len(cfg.UnifiedAlerting.HAPeers) > 0 {
		peer, err := cluster.Create(
			clusterLogger,
			m.Registerer,
			cfg.UnifiedAlerting.HAListenAddr,
			cfg.UnifiedAlerting.HAAdvertiseAddr,
			cfg.UnifiedAlerting.HAPeers, // peers
			true,
			cfg.UnifiedAlerting.HAPushPullInterval,
			cfg.UnifiedAlerting.HAGossipInterval,
			cluster.DefaultTcpTimeout,
			cluster.DefaultProbeTimeout,
			cluster.DefaultProbeInterval,
			nil,
		)

		if err != nil {
			return nil, fmt.Errorf("unable to initialize gossip mesh: %w", err)
		}

		err = peer.Join(cluster.DefaultReconnectInterval, cluster.DefaultReconnectTimeout)
		if err != nil {
			l.Error("msg", "unable to join gossip mesh while initializing cluster for high availability mode", "err", err)
		}
		// Attempt to verify the number of peers for 30s every 2s. The risk here is what we send a notification "too soon".
		// Which should _never_ happen given we share the notification log via the database so the risk of double notification is very low.
		var ctx context.Context
		ctx, moa.settleCancel = context.WithTimeout(context.Background(), 30*time.Second)
		go peer.Settle(ctx, cluster.DefaultGossipInterval*10)
		moa.peer = peer
	}

	return moa, nil
}

func (moa *MultiOrgAlertmanager) Run(ctx context.Context) error {
	moa.logger.Info("starting MultiOrg Alertmanager")

	for {
		select {
		case <-ctx.Done():
			moa.StopAndWait()
			return nil
		case <-time.After(moa.settings.UnifiedAlerting.AlertmanagerConfigPollInterval):
			if err := moa.LoadAndSyncAlertmanagersForOrgs(ctx); err != nil {
				moa.logger.Error("error while synchronizing Alertmanager orgs", "err", err)
			}
		}
	}
}

func (moa *MultiOrgAlertmanager) LoadAndSyncAlertmanagersForOrgs(ctx context.Context) error {
	moa.logger.Debug("synchronizing Alertmanagers for orgs")
	// First, load all the organizations from the database.
	orgIDs, err := moa.orgStore.GetOrgs(ctx)
	if err != nil {
		return err
	}

	// Then, sync them by creating or deleting Alertmanagers as necessary.
	moa.metrics.DiscoveredConfigurations.Set(float64(len(orgIDs)))
	moa.SyncAlertmanagersForOrgs(ctx, orgIDs)

	moa.logger.Debug("done synchronizing Alertmanagers for orgs")

	return nil
}

// getLatestConfigs retrieves the latest Alertmanager configuration for every organization. It returns a map where the key is the ID of each organization and the value is the configuration.
func (moa *MultiOrgAlertmanager) getLatestConfigs(ctx context.Context) (map[int64]*models.AlertConfiguration, error) {
	configs, err := moa.configStore.GetAllLatestAlertmanagerConfiguration(ctx)
	if err != nil {
		return nil, err
	}

	result := make(map[int64]*models.AlertConfiguration, len(configs))
	for _, config := range configs {
		result[config.OrgID] = config
	}

	return result, nil
}

// SyncAlertmanagersForOrgs syncs configuration of the Alertmanager required by each organization.
func (moa *MultiOrgAlertmanager) SyncAlertmanagersForOrgs(ctx context.Context, orgIDs []int64) {
	orgsFound := make(map[int64]struct{}, len(orgIDs))
	dbConfigs, err := moa.getLatestConfigs(ctx)
	if err != nil {
		moa.logger.Error("failed to load Alertmanager configurations", "err", err)
		return
	}
	moa.alertmanagersMtx.Lock()
	for _, orgID := range orgIDs {
		orgsFound[orgID] = struct{}{}

<<<<<<< HEAD
		if _, isDisabledOrg := moa.settings.UnifiedAlertingDisabledOrgs[orgID]; isDisabledOrg {
			moa.logger.Debug("skipping syncing Alertmanger for disabled org", "org", orgID)
			continue
		}
		existing, found := moa.alertmanagers[orgID]

=======
		alertmanager, found := moa.alertmanagers[orgID]
>>>>>>> 24475cfd
		if !found {
			// These metrics are not exported by Grafana and are mostly a placeholder.
			// To export them, we need to translate the metrics from each individual registry and,
			// then aggregate them on the main registry.
			m := metrics.NewAlertmanagerMetrics(moa.metrics.GetOrCreateOrgRegistry(orgID))
			am, err := newAlertmanager(orgID, moa.settings, moa.configStore, moa.kvStore, moa.peer, m)
			if err != nil {
				moa.logger.Error("unable to create Alertmanager for org", "org", orgID, "err", err)
			}
			alertmanager = am
		}

		dbConfig, cfgFound := dbConfigs[orgID]
		if !cfgFound {
			if found {
				// This means that the configuration is gone but the organization, as well as the Alertmanager, exists.
				moa.logger.Warn("Alertmanager exists for org but the configuration is gone. Applying the default configuration", "org", orgID)
			}
			err := alertmanager.SaveAndApplyDefaultConfig()
			if err != nil {
				moa.logger.Error("failed to apply the default Alertmanager configuration", "org", orgID)
				continue
			}
			moa.alertmanagers[orgID] = alertmanager
			continue
		}

		err := alertmanager.ApplyConfig(dbConfig)
		if err != nil {
			moa.logger.Error("failed to apply Alertmanager config for org", "org", orgID, "id", dbConfig.ID, "err", err)
			continue
		}
		moa.alertmanagers[orgID] = alertmanager
	}

	amsToStop := map[int64]*Alertmanager{}
	for orgId, am := range moa.alertmanagers {
		if _, exists := orgsFound[orgId]; !exists {
			amsToStop[orgId] = am
			delete(moa.alertmanagers, orgId)
			moa.metrics.RemoveOrgRegistry(orgId)
		}
	}
	moa.metrics.ActiveConfigurations.Set(float64(len(moa.alertmanagers)))
	moa.alertmanagersMtx.Unlock()

	// Now, we can stop the Alertmanagers without having to hold a lock.
	for orgID, am := range amsToStop {
		moa.logger.Info("stopping Alertmanager", "org", orgID)
		am.StopAndWait()
		moa.logger.Info("stopped Alertmanager", "org", orgID)
	}
}

func (moa *MultiOrgAlertmanager) StopAndWait() {
	moa.alertmanagersMtx.Lock()
	defer moa.alertmanagersMtx.Unlock()

	for _, am := range moa.alertmanagers {
		am.StopAndWait()
	}

	p, ok := moa.peer.(*cluster.Peer)
	if ok {
		moa.settleCancel()
		if err := p.Leave(10 * time.Second); err != nil {
			moa.logger.Warn("unable to leave the gossip mesh", "err", err)
		}
	}
}

// AlertmanagerFor returns the Alertmanager instance for the organization provided.
// When the organization does not have an active Alertmanager, it returns a ErrNoAlertmanagerForOrg.
// When the Alertmanager of the organization is not ready, it returns a ErrAlertmanagerNotReady.
func (moa *MultiOrgAlertmanager) AlertmanagerFor(orgID int64) (*Alertmanager, error) {
	moa.alertmanagersMtx.RLock()
	defer moa.alertmanagersMtx.RUnlock()

	orgAM, existing := moa.alertmanagers[orgID]
	if !existing {
		return nil, ErrNoAlertmanagerForOrg
	}

	if !orgAM.Ready() {
		return nil, ErrAlertmanagerNotReady
	}

	return orgAM, nil
}

// NilPeer and NilChannel implements the Alertmanager clustering interface.
type NilPeer struct{}

func (p *NilPeer) Position() int                   { return 0 }
func (p *NilPeer) WaitReady(context.Context) error { return nil }
func (p *NilPeer) AddState(string, cluster.State, prometheus.Registerer) cluster.ClusterChannel {
	return &NilChannel{}
}

type NilChannel struct{}

func (c *NilChannel) Broadcast([]byte) {}<|MERGE_RESOLUTION|>--- conflicted
+++ resolved
@@ -151,16 +151,12 @@
 	for _, orgID := range orgIDs {
 		orgsFound[orgID] = struct{}{}
 
-<<<<<<< HEAD
-		if _, isDisabledOrg := moa.settings.UnifiedAlertingDisabledOrgs[orgID]; isDisabledOrg {
+		if _, isDisabledOrg := moa.settings.UnifiedAlerting.DisabledOrgs[orgID]; isDisabledOrg {
 			moa.logger.Debug("skipping syncing Alertmanger for disabled org", "org", orgID)
 			continue
 		}
-		existing, found := moa.alertmanagers[orgID]
-
-=======
 		alertmanager, found := moa.alertmanagers[orgID]
->>>>>>> 24475cfd
+
 		if !found {
 			// These metrics are not exported by Grafana and are mostly a placeholder.
 			// To export them, we need to translate the metrics from each individual registry and,
