--- conflicted
+++ resolved
@@ -1483,11 +1483,7 @@
 		encryptSvc,
 		xact,
 		log.NewNopLogger(),
-<<<<<<< HEAD
-		nil,
-=======
 		fakes.NewFakeReceiverPermissionsService(),
->>>>>>> e699348d
 	)
 }
 
