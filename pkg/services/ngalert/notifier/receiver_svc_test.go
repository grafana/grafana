--- conflicted
+++ resolved
@@ -569,7 +569,12 @@
 			},
 		},
 		{
-<<<<<<< HEAD
+			name:        "receiver with empty name fails",
+			user:        writer,
+			receiver:    models.CopyReceiverWith(baseReceiver, models.ReceiverMuts.WithName("")),
+			expectedErr: legacy_storage.ErrReceiverInvalid,
+		},
+		{
 			name:     "should be able to create receiver with the same name as imported ones",
 			user:     writer,
 			receiver: models.CopyReceiverWith(baseReceiver, models.ReceiverMuts.WithName("receiver1")),
@@ -579,12 +584,6 @@
 			),
 			expectedProvenances: map[string]models.Provenance{slackIntegration.UID: models.ProvenanceNone},
 			opts:                []createReceiverServiceSutOpt{withImportedIncluded},
-=======
-			name:        "receiver with empty name fails",
-			user:        writer,
-			receiver:    models.CopyReceiverWith(baseReceiver, models.ReceiverMuts.WithName("")),
-			expectedErr: legacy_storage.ErrReceiverInvalid,
->>>>>>> a67fad47
 		},
 	} {
 		t.Run(tc.name, func(t *testing.T) {
@@ -1038,7 +1037,16 @@
 		assert.Falsef(t, ruleStore.Calls[0].Args[5].(bool), "dryrun expected to be false")
 	})
 
-<<<<<<< HEAD
+	t.Run("returns ErrReceiverInvalid if empty name", func(t *testing.T) {
+		ruleStore := &fakeAlertRuleNotificationStore{}
+		sut := createReceiverServiceSut(t, &secretsService)
+		sut.ruleNotificationsStore = ruleStore
+		baseReceiver.Name = ""
+
+		_, err := sut.UpdateReceiver(context.Background(), &baseReceiver, nil, writer.GetOrgID(), writer)
+		require.ErrorIs(t, err, legacy_storage.ErrReceiverInvalid)
+	})
+
 	t.Run("can rename receiver to name that is already used by another receiver of different origin", func(t *testing.T) {
 		ruleStore := &fakeAlertRuleNotificationStore{}
 		sut := createReceiverServiceSut(t, &secretsService, withImportedIncluded)
@@ -1061,16 +1069,6 @@
 		actual, err = sut.GetReceiver(context.Background(), models.GetReceiverQuery{OrgID: writer.GetOrgID(), Name: newReceiverName}, writer)
 		require.NoError(t, err)
 		require.Equal(t, recv.Name, actual.Name)
-=======
-	t.Run("returns ErrReceiverInvalid if empty name", func(t *testing.T) {
-		ruleStore := &fakeAlertRuleNotificationStore{}
-		sut := createReceiverServiceSut(t, &secretsService)
-		sut.ruleNotificationsStore = ruleStore
-		baseReceiver.Name = ""
-
-		_, err := sut.UpdateReceiver(context.Background(), &baseReceiver, nil, writer.GetOrgID(), writer)
-		require.ErrorIs(t, err, legacy_storage.ErrReceiverInvalid)
->>>>>>> a67fad47
 	})
 }
 
