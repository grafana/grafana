package notifier

import (
	"bytes"
	"context"
	"errors"
	"io/fs"
	"os"
	"path/filepath"
	"testing"
	"time"

	"github.com/grafana/grafana/pkg/infra/log"
	"github.com/grafana/grafana/pkg/services/ngalert/metrics"
	"github.com/grafana/grafana/pkg/services/ngalert/models"
	"github.com/grafana/grafana/pkg/services/ngalert/provisioning"
	"github.com/grafana/grafana/pkg/services/secrets/fakes"
	secretsManager "github.com/grafana/grafana/pkg/services/secrets/manager"
	"github.com/grafana/grafana/pkg/setting"

	"github.com/prometheus/client_golang/prometheus"
	"github.com/prometheus/client_golang/prometheus/testutil"
	"github.com/stretchr/testify/require"
)

func TestMultiOrgAlertmanager_SyncAlertmanagersForOrgs(t *testing.T) {
	configStore := NewFakeConfigStore(t, map[int64]*models.AlertConfiguration{})
	orgStore := &FakeOrgStore{
		orgs: []int64{1, 2, 3},
	}

	tmpDir := t.TempDir()
	kvStore := NewFakeKVStore(t)
	provStore := provisioning.NewFakeProvisioningStore()
	secretsService := secretsManager.SetupTestService(t, fakes.NewFakeSecretsStore())
	decryptFn := secretsService.GetDecryptedValue
	reg := prometheus.NewPedanticRegistry()
	m := metrics.NewNGAlert(reg)
	cfg := &setting.Cfg{
		DataPath: tmpDir,
		UnifiedAlerting: setting.UnifiedAlertingSettings{
			AlertmanagerConfigPollInterval: 3 * time.Minute,
			DefaultConfiguration:           setting.GetAlertmanagerDefaultConfiguration(),
			DisabledOrgs:                   map[int64]struct{}{5: {}},
		}, // do not poll in tests.
	}
	mam, err := NewMultiOrgAlertmanager(cfg, configStore, orgStore, kvStore, provStore, decryptFn, m.GetMultiOrgAlertmanagerMetrics(), nil, log.New("testlogger"), secretsService)
	require.NoError(t, err)
	ctx := context.Background()

	// Ensure that one Alertmanager is created per org.
	{
		require.NoError(t, mam.LoadAndSyncAlertmanagersForOrgs(ctx))
		require.Len(t, mam.alertmanagers, 3)
		require.NoError(t, testutil.GatherAndCompare(reg, bytes.NewBufferString(`
# HELP grafana_alerting_active_configurations The number of active Alertmanager configurations.
# TYPE grafana_alerting_active_configurations gauge
grafana_alerting_active_configurations 3
# HELP grafana_alerting_discovered_configurations The number of organizations we've discovered that require an Alertmanager configuration.
# TYPE grafana_alerting_discovered_configurations gauge
grafana_alerting_discovered_configurations 3
`), "grafana_alerting_discovered_configurations", "grafana_alerting_active_configurations"))

		// Configurations should be marked as successfully applied.
		for _, org := range orgStore.orgs {
			configs, ok := configStore.appliedConfigs[org]
			require.True(t, ok)
			require.Len(t, configs, 1)
		}
	}
	// When an org is removed, it should detect it.
	{
		orgStore.orgs = []int64{1, 3}
		require.NoError(t, mam.LoadAndSyncAlertmanagersForOrgs(ctx))
		require.Len(t, mam.alertmanagers, 2)
		require.NoError(t, testutil.GatherAndCompare(reg, bytes.NewBufferString(`
# HELP grafana_alerting_active_configurations The number of active Alertmanager configurations.
# TYPE grafana_alerting_active_configurations gauge
grafana_alerting_active_configurations 2
# HELP grafana_alerting_discovered_configurations The number of organizations we've discovered that require an Alertmanager configuration.
# TYPE grafana_alerting_discovered_configurations gauge
grafana_alerting_discovered_configurations 2
`), "grafana_alerting_discovered_configurations", "grafana_alerting_active_configurations"))
	}
	// if the org comes back, it should detect it.
	{
		orgStore.orgs = []int64{1, 2, 3, 4}
		require.NoError(t, mam.LoadAndSyncAlertmanagersForOrgs(ctx))
		require.Len(t, mam.alertmanagers, 4)
		require.NoError(t, testutil.GatherAndCompare(reg, bytes.NewBufferString(`
# HELP grafana_alerting_active_configurations The number of active Alertmanager configurations.
# TYPE grafana_alerting_active_configurations gauge
grafana_alerting_active_configurations 4
# HELP grafana_alerting_discovered_configurations The number of organizations we've discovered that require an Alertmanager configuration.
# TYPE grafana_alerting_discovered_configurations gauge
grafana_alerting_discovered_configurations 4
`), "grafana_alerting_discovered_configurations", "grafana_alerting_active_configurations"))
	}
	// if the disabled org comes back, it should not detect it.
	{
		orgStore.orgs = []int64{1, 2, 3, 4, 5}
		require.NoError(t, mam.LoadAndSyncAlertmanagersForOrgs(ctx))
		require.Len(t, mam.alertmanagers, 4)
	}

	// Orphaned state should be removed.
	{
		orgID := int64(6)
		// First we create a directory and two files for an ograniztation that
		// is not existing in the current state.
		orphanDir := filepath.Join(tmpDir, "alerting", "6")
		err := os.Mkdir(orphanDir, 0750)
		require.NoError(t, err)

		silencesPath := filepath.Join(orphanDir, silencesFilename)
		err = os.WriteFile(silencesPath, []byte("file_1"), 0644)
		require.NoError(t, err)

		notificationPath := filepath.Join(orphanDir, notificationLogFilename)
		err = os.WriteFile(notificationPath, []byte("file_2"), 0644)
		require.NoError(t, err)

		// We make sure that both files are on disk.
		info, err := os.Stat(silencesPath)
		require.NoError(t, err)
		require.Equal(t, info.Name(), silencesFilename)
		info, err = os.Stat(notificationPath)
		require.NoError(t, err)
		require.Equal(t, info.Name(), notificationLogFilename)

		// We also populate the kvstore with orphaned records.
		err = kvStore.Set(ctx, orgID, KVNamespace, silencesFilename, "file_1")
		require.NoError(t, err)

		err = kvStore.Set(ctx, orgID, KVNamespace, notificationLogFilename, "file_1")
		require.NoError(t, err)

		// Now re run the sync job once.
		require.NoError(t, mam.LoadAndSyncAlertmanagersForOrgs(ctx))

		// The organization directory should be gone by now.
		_, err = os.Stat(orphanDir)
		require.True(t, errors.Is(err, fs.ErrNotExist))

		// The organization kvstore records should be gone by now.
		_, exists, _ := kvStore.Get(ctx, orgID, KVNamespace, silencesFilename)
		require.False(t, exists)

		_, exists, _ = kvStore.Get(ctx, orgID, KVNamespace, notificationLogFilename)
		require.False(t, exists)
	}
}

func TestMultiOrgAlertmanager_SyncAlertmanagersForOrgsWithFailures(t *testing.T) {
	// Include a broken configuration for organization 2.
	var orgWithBadConfig int64 = 2
	configStore := NewFakeConfigStore(t, map[int64]*models.AlertConfiguration{
		2: {AlertmanagerConfiguration: brokenConfig, OrgID: orgWithBadConfig},
	})

	orgs := []int64{1, 2, 3}
	orgStore := &FakeOrgStore{
		orgs: orgs,
	}

	tmpDir := t.TempDir()
	kvStore := NewFakeKVStore(t)
	provStore := provisioning.NewFakeProvisioningStore()
	secretsService := secretsManager.SetupTestService(t, fakes.NewFakeSecretsStore())
	decryptFn := secretsService.GetDecryptedValue
	reg := prometheus.NewPedanticRegistry()
	m := metrics.NewNGAlert(reg)
	cfg := &setting.Cfg{
		DataPath: tmpDir,
		UnifiedAlerting: setting.UnifiedAlertingSettings{
			AlertmanagerConfigPollInterval: 10 * time.Minute,
			DefaultConfiguration:           setting.GetAlertmanagerDefaultConfiguration(),
		}, // do not poll in tests.
	}
	mam, err := NewMultiOrgAlertmanager(cfg, configStore, orgStore, kvStore, provStore, decryptFn, m.GetMultiOrgAlertmanagerMetrics(), nil, log.New("testlogger"), secretsService)
	require.NoError(t, err)
	ctx := context.Background()

	// No successfully applied configurations should be found at first.
	{
		for _, org := range orgs {
			_, ok := configStore.appliedConfigs[org]
			require.False(t, ok)
		}
	}

	// When you sync the first time, the alertmanager is created but is doesn't become ready until you have a configuration applied.
	{
		require.NoError(t, mam.LoadAndSyncAlertmanagersForOrgs(ctx))
		require.Len(t, mam.alertmanagers, 3)
<<<<<<< HEAD
		require.True(t, mam.alertmanagers[1].ready())
		require.False(t, mam.alertmanagers[2].ready())
		require.True(t, mam.alertmanagers[3].ready())

		// Configurations should be marked as successfully applied for all orgs except for org 2.
		for _, org := range orgs {
			configs, ok := configStore.appliedConfigs[org]
			if org == orgWithBadConfig {
				require.False(t, ok)
			} else {
				require.True(t, ok)
				require.Len(t, configs, 1)
			}
		}
=======
		require.True(t, mam.alertmanagers[1].Ready())
		require.False(t, mam.alertmanagers[2].Ready())
		require.True(t, mam.alertmanagers[3].Ready())
>>>>>>> 021eda7a
	}

	// On the next sync, it never panics and alertmanager is still not ready.
	{
		require.NoError(t, mam.LoadAndSyncAlertmanagersForOrgs(ctx))
		require.Len(t, mam.alertmanagers, 3)
<<<<<<< HEAD
		require.True(t, mam.alertmanagers[1].ready())
		require.False(t, mam.alertmanagers[2].ready())
		require.True(t, mam.alertmanagers[3].ready())

		// The configuration should still be marked as successfully applied for all orgs except for org 2.
		for _, org := range orgs {
			configs, ok := configStore.appliedConfigs[org]
			if org == orgWithBadConfig {
				require.False(t, ok)
			} else {
				require.True(t, ok)
				require.Len(t, configs, 1)
			}
		}
=======
		require.True(t, mam.alertmanagers[1].Ready())
		require.False(t, mam.alertmanagers[2].Ready())
		require.True(t, mam.alertmanagers[3].Ready())
>>>>>>> 021eda7a
	}

	// If we fix the configuration, it becomes ready.
	{
		configStore.configs = map[int64]*models.AlertConfiguration{} // It'll apply the default config.
		require.NoError(t, mam.LoadAndSyncAlertmanagersForOrgs(ctx))
		require.Len(t, mam.alertmanagers, 3)
<<<<<<< HEAD
		require.True(t, mam.alertmanagers[1].ready())
		require.True(t, mam.alertmanagers[2].ready())
		require.True(t, mam.alertmanagers[3].ready())

		// All configurations should be marked as successfully applied.
		for _, org := range orgs {
			configs, ok := configStore.appliedConfigs[org]
			require.True(t, ok)
			require.Len(t, configs, 1)
		}
=======
		require.True(t, mam.alertmanagers[1].Ready())
		require.True(t, mam.alertmanagers[2].Ready())
		require.True(t, mam.alertmanagers[3].Ready())
>>>>>>> 021eda7a
	}
}

func TestMultiOrgAlertmanager_AlertmanagerFor(t *testing.T) {
	configStore := NewFakeConfigStore(t, map[int64]*models.AlertConfiguration{})
	orgStore := &FakeOrgStore{
		orgs: []int64{1, 2, 3},
	}
	tmpDir := t.TempDir()
	cfg := &setting.Cfg{
		DataPath:        tmpDir,
		UnifiedAlerting: setting.UnifiedAlertingSettings{AlertmanagerConfigPollInterval: 3 * time.Minute, DefaultConfiguration: setting.GetAlertmanagerDefaultConfiguration()}, // do not poll in tests.
	}
	kvStore := NewFakeKVStore(t)
	provStore := provisioning.NewFakeProvisioningStore()
	secretsService := secretsManager.SetupTestService(t, fakes.NewFakeSecretsStore())
	decryptFn := secretsService.GetDecryptedValue
	reg := prometheus.NewPedanticRegistry()
	m := metrics.NewNGAlert(reg)
	mam, err := NewMultiOrgAlertmanager(cfg, configStore, orgStore, kvStore, provStore, decryptFn, m.GetMultiOrgAlertmanagerMetrics(), nil, log.New("testlogger"), secretsService)
	require.NoError(t, err)
	ctx := context.Background()

	// Ensure that one Alertmanagers is created per org.
	{
		require.NoError(t, mam.LoadAndSyncAlertmanagersForOrgs(ctx))
		require.Len(t, mam.alertmanagers, 3)
	}

	// First, let's try to request an Alertmanager from an org that doesn't exist.
	{
		_, err := mam.AlertmanagerFor(5)
		require.EqualError(t, err, ErrNoAlertmanagerForOrg.Error())
	}

	// With an Alertmanager that exists, it responds correctly.
	{
		am, err := mam.AlertmanagerFor(2)
		require.NoError(t, err)
		require.Equal(t, *am.GetStatus().VersionInfo.Version, "N/A")
		require.Equal(t, am.orgID, int64(2))
		require.NotNil(t, am.Base.ConfigHash())
	}

	// Let's now remove the previous queried organization.
	orgStore.orgs = []int64{1, 3}
	require.NoError(t, mam.LoadAndSyncAlertmanagersForOrgs(ctx))
	{
		_, err := mam.AlertmanagerFor(2)
		require.EqualError(t, err, ErrNoAlertmanagerForOrg.Error())
	}
}

var brokenConfig = `
	"alertmanager_config": {
		"route": {
			"receiver": "grafana-default-email"
		},
		"receivers": [{
			"name": "grafana-default-email",
			"grafana_managed_receiver_configs": [{
				"uid": "",
				"name": "slack receiver",
				"type": "slack",
				"isDefault": true,
				"settings": {
					"addresses": "<example@email.com>"
					"url": "�r_��q/b�����p@ⱎȏ =��@ӹtd>Rú�H��           �;�@Uf��0�\k2*jh�}Íu�)"2�F6]�}r��R�b�d�J;��S퓧��$��",
					"recipient": "#graphana-metrics",
				}
			}]
		}]
	}
}`<|MERGE_RESOLUTION|>--- conflicted
+++ resolved
@@ -193,10 +193,9 @@
 	{
 		require.NoError(t, mam.LoadAndSyncAlertmanagersForOrgs(ctx))
 		require.Len(t, mam.alertmanagers, 3)
-<<<<<<< HEAD
-		require.True(t, mam.alertmanagers[1].ready())
-		require.False(t, mam.alertmanagers[2].ready())
-		require.True(t, mam.alertmanagers[3].ready())
+		require.True(t, mam.alertmanagers[1].Ready())
+		require.False(t, mam.alertmanagers[2].Ready())
+		require.True(t, mam.alertmanagers[3].Ready())
 
 		// Configurations should be marked as successfully applied for all orgs except for org 2.
 		for _, org := range orgs {
@@ -208,21 +207,15 @@
 				require.Len(t, configs, 1)
 			}
 		}
-=======
+	}
+
+	// On the next sync, it never panics and alertmanager is still not ready.
+	{
+		require.NoError(t, mam.LoadAndSyncAlertmanagersForOrgs(ctx))
+		require.Len(t, mam.alertmanagers, 3)
 		require.True(t, mam.alertmanagers[1].Ready())
 		require.False(t, mam.alertmanagers[2].Ready())
 		require.True(t, mam.alertmanagers[3].Ready())
->>>>>>> 021eda7a
-	}
-
-	// On the next sync, it never panics and alertmanager is still not ready.
-	{
-		require.NoError(t, mam.LoadAndSyncAlertmanagersForOrgs(ctx))
-		require.Len(t, mam.alertmanagers, 3)
-<<<<<<< HEAD
-		require.True(t, mam.alertmanagers[1].ready())
-		require.False(t, mam.alertmanagers[2].ready())
-		require.True(t, mam.alertmanagers[3].ready())
 
 		// The configuration should still be marked as successfully applied for all orgs except for org 2.
 		for _, org := range orgs {
@@ -234,22 +227,16 @@
 				require.Len(t, configs, 1)
 			}
 		}
-=======
+	}
+
+	// If we fix the configuration, it becomes ready.
+	{
+		configStore.configs = map[int64]*models.AlertConfiguration{} // It'll apply the default config.
+		require.NoError(t, mam.LoadAndSyncAlertmanagersForOrgs(ctx))
+		require.Len(t, mam.alertmanagers, 3)
 		require.True(t, mam.alertmanagers[1].Ready())
-		require.False(t, mam.alertmanagers[2].Ready())
+		require.True(t, mam.alertmanagers[2].Ready())
 		require.True(t, mam.alertmanagers[3].Ready())
->>>>>>> 021eda7a
-	}
-
-	// If we fix the configuration, it becomes ready.
-	{
-		configStore.configs = map[int64]*models.AlertConfiguration{} // It'll apply the default config.
-		require.NoError(t, mam.LoadAndSyncAlertmanagersForOrgs(ctx))
-		require.Len(t, mam.alertmanagers, 3)
-<<<<<<< HEAD
-		require.True(t, mam.alertmanagers[1].ready())
-		require.True(t, mam.alertmanagers[2].ready())
-		require.True(t, mam.alertmanagers[3].ready())
 
 		// All configurations should be marked as successfully applied.
 		for _, org := range orgs {
@@ -257,11 +244,6 @@
 			require.True(t, ok)
 			require.Len(t, configs, 1)
 		}
-=======
-		require.True(t, mam.alertmanagers[1].Ready())
-		require.True(t, mam.alertmanagers[2].Ready())
-		require.True(t, mam.alertmanagers[3].Ready())
->>>>>>> 021eda7a
 	}
 }
 
