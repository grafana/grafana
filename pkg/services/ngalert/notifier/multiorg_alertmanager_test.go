--- conflicted
+++ resolved
@@ -33,7 +33,7 @@
 	m := metrics.NewNGAlert(reg)
 	cfg := &setting.Cfg{
 		DataPath:        tmpDir,
-		UnifiedAlerting: setting.UnifiedAlertingSettings{AlertmanagerConfigPollInterval: 3 * time.Minute, DefaultConfiguration: setting.AlertmanagerDefaultConfiguration}, // do not poll in tests.
+		UnifiedAlerting: setting.UnifiedAlertingSettings{AlertmanagerConfigPollInterval: 3 * time.Minute, DefaultConfiguration: setting.GetAlertmanagerDefaultConfiguration()}, // do not poll in tests.
 	}
 	mam, err := NewMultiOrgAlertmanager(cfg, configStore, orgStore, kvStore, m.GetMultiOrgAlertmanagerMetrics(), log.New("testlogger"))
 	require.NoError(t, err)
@@ -95,11 +95,7 @@
 	require.NoError(t, err)
 	cfg := &setting.Cfg{
 		DataPath:        tmpDir,
-<<<<<<< HEAD
-		UnifiedAlerting: setting.UnifiedAlertingSettings{AlertmanagerConfigPollInterval: 3 * time.Minute, DefaultConfiguration: setting.AlertmanagerDefaultConfiguration}, // do not poll in tests.
-=======
 		UnifiedAlerting: setting.UnifiedAlertingSettings{AlertmanagerConfigPollInterval: 3 * time.Minute, DefaultConfiguration: setting.GetAlertmanagerDefaultConfiguration()}, // do not poll in tests.
->>>>>>> c2d95d4d
 	}
 	kvStore := newFakeKVStore(t)
 	reg := prometheus.NewPedanticRegistry()
