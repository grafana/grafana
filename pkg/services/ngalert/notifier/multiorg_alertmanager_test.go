--- conflicted
+++ resolved
@@ -32,17 +32,12 @@
 	reg := prometheus.NewPedanticRegistry()
 	m := metrics.NewNGAlert(reg)
 	cfg := &setting.Cfg{
-<<<<<<< HEAD
 		DataPath: tmpDir,
 		UnifiedAlerting: setting.UnifiedAlertingSettings{
 			AlertmanagerConfigPollInterval: 3 * time.Minute,
-			DefaultConfiguration:           setting.AlertmanagerDefaultConfiguration,
+			DefaultConfiguration:           setting.GetAlertmanagerDefaultConfiguration(),
 			DisabledOrgs:                   map[int64]struct{}{5: {}},
 		}, // do not poll in tests.
-=======
-		DataPath:        tmpDir,
-		UnifiedAlerting: setting.UnifiedAlertingSettings{AlertmanagerConfigPollInterval: 3 * time.Minute, DefaultConfiguration: setting.GetAlertmanagerDefaultConfiguration()}, // do not poll in tests.
->>>>>>> 178cc3ee
 	}
 	mam, err := NewMultiOrgAlertmanager(cfg, configStore, orgStore, kvStore, m.GetMultiOrgAlertmanagerMetrics(), log.New("testlogger"))
 	require.NoError(t, err)
