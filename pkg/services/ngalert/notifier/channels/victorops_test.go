--- conflicted
+++ resolved
@@ -43,16 +43,6 @@
 					},
 				},
 			},
-<<<<<<< HEAD
-			expMsg: `{
-			  "alert_url": "http://localhost/alerting/list",
-			  "entity_display_name": "[FIRING:1]  (val1)",
-			  "entity_id": "6e3538104c14b583da237e9693b76debbc17f0f8058ef20492e5853096cf8733",
-			  "message_type": "CRITICAL",
-			  "monitoring_tool": "Grafana v",
-			  "state_message": "**Firing**\n\nValue: [no value]\nLabels:\n - alertname = alert1\n - lbl1 = val1\nAnnotations:\n - ann1 = annv1\nSilence: http://localhost/alerting/silence/new?alertmanager=grafana&matchers=alertname%3Dalert1%2Clbl1%3Dval1\nDashboard: http://localhost/d/abcd\nPanel: http://localhost/d/abcd?viewPanel=efgh\n"
-			}`,
-=======
 			expMsg: map[string]interface{}{
 				"alert_url":           "http://localhost/alerting/list",
 				"entity_display_name": "[FIRING:1]  (val1)",
@@ -62,7 +52,6 @@
 				"monitoring_tool":     "Grafana v" + setting.BuildVersion,
 				"state_message":       "**Firing**\n\nValue: [no value]\nLabels:\n - alertname = alert1\n - lbl1 = val1\nAnnotations:\n - ann1 = annv1\nSilence: http://localhost/alerting/silence/new?alertmanager=grafana&matcher=alertname%3Dalert1&matcher=lbl1%3Dval1\nDashboard: http://localhost/d/abcd\nPanel: http://localhost/d/abcd?viewPanel=efgh\n",
 			},
->>>>>>> 0ca4ccfa
 			expMsgError: nil,
 		}, {
 			name:     "Multiple alerts with images",
@@ -156,16 +145,6 @@
 					},
 				},
 			},
-<<<<<<< HEAD
-			expMsg: `{
-			  "alert_url": "http://localhost/alerting/list",
-			  "entity_display_name": "[FIRING:2]  ",
-			  "entity_id": "6e3538104c14b583da237e9693b76debbc17f0f8058ef20492e5853096cf8733",
-			  "message_type": "CRITICAL",
-			  "monitoring_tool": "Grafana v",
-			  "state_message": "**Firing**\n\nValue: [no value]\nLabels:\n - alertname = alert1\n - lbl1 = val1\nAnnotations:\n - ann1 = annv1\nSilence: http://localhost/alerting/silence/new?alertmanager=grafana&matchers=alertname%3Dalert1%2Clbl1%3Dval1\n\nValue: [no value]\nLabels:\n - alertname = alert1\n - lbl1 = val2\nAnnotations:\n - ann1 = annv2\nSilence: http://localhost/alerting/silence/new?alertmanager=grafana&matchers=alertname%3Dalert1%2Clbl1%3Dval2\n"
-			}`,
-=======
 			expMsg: map[string]interface{}{
 				"alert_url":           "http://localhost/alerting/list",
 				"entity_display_name": "",
@@ -174,7 +153,6 @@
 				"monitoring_tool":     "Grafana v" + setting.BuildVersion,
 				"state_message":       "",
 			},
->>>>>>> 0ca4ccfa
 			expMsgError: nil,
 		}, {
 			name:         "Error in initing, no URL",
