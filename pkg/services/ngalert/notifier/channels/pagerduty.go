--- conflicted
+++ resolved
@@ -62,14 +62,8 @@
 			Cfg:    *fc.Config,
 		}
 	}
-<<<<<<< HEAD
-	if model.SecureSettings == nil {
-		return nil, receiverInitError{Cfg: *model, Reason: "no secure settings supplied"}
-	}
-=======
 	return NewPagerdutyNotifier(cfg, fc.NotificationService, fc.ImageStore, fc.Template), nil
 }
->>>>>>> 0ca4ccfa
 
 func NewPagerdutyConfig(config *NotificationChannelConfig, decryptFunc GetDecryptedValueFn) (*PagerdutyConfig, error) {
 	key := decryptFunc(context.Background(), config.SecureSettings, "integrationKey", config.Settings.Get("integrationKey").MustString())
@@ -104,19 +98,11 @@
 			"num_firing":   `{{ .Alerts.Firing | len }}`,
 			"num_resolved": `{{ .Alerts.Resolved | len }}`,
 		},
-<<<<<<< HEAD
-		Severity:  model.Settings.Get("severity").MustString("critical"),
-		Class:     model.Settings.Get("class").MustString("default"),
-		Component: model.Settings.Get("component").MustString("Grafana"),
-		Group:     model.Settings.Get("group").MustString("default"),
-		Summary:   model.Settings.Get("summary").MustString(DefaultMessageTitleEmbed),
-=======
 		Severity:  config.Severity,
 		Class:     config.Class,
 		Component: config.Component,
 		Group:     config.Group,
 		Summary:   config.Summary,
->>>>>>> 0ca4ccfa
 		tmpl:      t,
 		log:       log.New("alerting.notifier." + config.Name),
 		ns:        ns,
