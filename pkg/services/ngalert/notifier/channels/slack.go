--- conflicted
+++ resolved
@@ -72,14 +72,8 @@
 			Cfg:    *fc.Config,
 		}
 	}
-<<<<<<< HEAD
-	if model.SecureSettings == nil {
-		return nil, receiverInitError{Cfg: *model, Reason: "no secure settings supplied"}
-	}
-=======
 	return NewSlackNotifier(cfg, fc.ImageStore, fc.NotificationService, fc.Template), nil
 }
->>>>>>> 0ca4ccfa
 
 func NewSlackConfig(factoryConfig FactoryConfig) (*SlackConfig, error) {
 	channelConfig := factoryConfig.Config
@@ -151,19 +145,6 @@
 			DisableResolveMessage: config.DisableResolveMessage,
 			Settings:              config.Settings,
 		}),
-<<<<<<< HEAD
-		URL:            apiURL,
-		Recipient:      recipient,
-		MentionUsers:   mentionUsers,
-		MentionGroups:  mentionGroups,
-		MentionChannel: mentionChannel,
-		Username:       model.Settings.Get("username").MustString("Grafana"),
-		IconEmoji:      model.Settings.Get("icon_emoji").MustString(),
-		IconURL:        model.Settings.Get("icon_url").MustString(),
-		Token:          token,
-		Text:           model.Settings.Get("text").MustString(`{{ template "default.message" . }}`),
-		Title:          model.Settings.Get("title").MustString(DefaultMessageTitleEmbed),
-=======
 		URL:            config.URL,
 		Recipient:      config.Recipient,
 		MentionUsers:   config.MentionUsers,
@@ -177,7 +158,6 @@
 		Title:          config.Title,
 		images:         images,
 		webhookSender:  webhookSender,
->>>>>>> 0ca4ccfa
 		log:            log.New("alerting.notifier.slack"),
 		tmpl:           t,
 	}
