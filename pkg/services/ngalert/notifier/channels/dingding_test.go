--- conflicted
+++ resolved
@@ -44,11 +44,7 @@
 				"msgtype": "link",
 				"link": map[string]interface{}{
 					"messageUrl": "dingtalk://dingtalkclient/page/link?pc_slide=false&url=http%3A%2F%2Flocalhost%2Falerting%2Flist",
-<<<<<<< HEAD
-					"text":       "**Firing**\n\nValue: 1234\nLabels:\n - alertname = alert1\n - lbl1 = val1\nAnnotations:\n - ann1 = annv1\nSilence: http://localhost/alerting/silence/new?alertmanager=grafana&matchers=alertname%3Dalert1%2Clbl1%3Dval1\nDashboard: http://localhost/d/abcd\nPanel: http://localhost/d/abcd?viewPanel=efgh\n",
-=======
 					"text":       "**Firing**\n\nValue: 1234\nLabels:\n - alertname = alert1\n - lbl1 = val1\nAnnotations:\n - ann1 = annv1\nSilence: http://localhost/alerting/silence/new?alertmanager=grafana&matcher=alertname%3Dalert1&matcher=lbl1%3Dval1\nDashboard: http://localhost/d/abcd\nPanel: http://localhost/d/abcd?viewPanel=efgh\n",
->>>>>>> 0ca4ccfa
 					"title":      "[FIRING:1]  (val1)",
 				},
 			},
