package channels

import (
	"context"
	"encoding/json"
	"strconv"
	"strings"

	"github.com/prometheus/alertmanager/template"
	"github.com/prometheus/alertmanager/types"

	"github.com/grafana/grafana/pkg/bus"
	"github.com/grafana/grafana/pkg/components/simplejson"
	"github.com/grafana/grafana/pkg/infra/log"
	"github.com/grafana/grafana/pkg/models"
	"github.com/grafana/grafana/pkg/setting"
)

type DiscordNotifier struct {
<<<<<<< HEAD
	old_notifiers.NotifierBase
	log                log.Logger
	tmpl               *template.Template
	Content            string
	AvatarURL          string
	WebhookURL         string
	UseDiscordUsername bool
=======
	*Base
	log        log.Logger
	tmpl       *template.Template
	Content    string
	AvatarURL  string
	WebhookURL string
>>>>>>> f496c310
}

func NewDiscordNotifier(model *NotificationChannelConfig, t *template.Template) (*DiscordNotifier, error) {
	if model.Settings == nil {
		return nil, receiverInitError{Reason: "no settings supplied", Cfg: *model}
	}

	avatarURL := model.Settings.Get("avatar_url").MustString()

	discordURL := model.Settings.Get("url").MustString()
	if discordURL == "" {
		return nil, receiverInitError{Reason: "could not find webhook url property in settings", Cfg: *model}
	}

	useDiscordUsername := model.Settings.Get("use_discord_username").MustBool(false)

	content := model.Settings.Get("message").MustString(`{{ template "default.message" . }}`)

	return &DiscordNotifier{
		Base: NewBase(&models.AlertNotification{
			Uid:                   model.UID,
			Name:                  model.Name,
			Type:                  model.Type,
			DisableResolveMessage: model.DisableResolveMessage,
			Settings:              model.Settings,
			SecureSettings:        model.SecureSettings,
		}),
		Content:            content,
		AvatarURL:          avatarURL,
		WebhookURL:         discordURL,
		log:                log.New("alerting.notifier.discord"),
		tmpl:               t,
		UseDiscordUsername: useDiscordUsername,
	}, nil
}

func (d DiscordNotifier) Notify(ctx context.Context, as ...*types.Alert) (bool, error) {
	alerts := types.Alerts(as...)

	bodyJSON := simplejson.New()

	if !d.UseDiscordUsername {
		bodyJSON.Set("username", "Grafana")
	}

	var tmplErr error
	tmpl, _ := TmplText(ctx, d.tmpl, as, d.log, &tmplErr)

	if d.Content != "" {
		bodyJSON.Set("content", tmpl(d.Content))
	}

	if d.AvatarURL != "" {
		bodyJSON.Set("avatar_url", tmpl(d.AvatarURL))
	}

	footer := map[string]interface{}{
		"text":     "Grafana v" + setting.BuildVersion,
		"icon_url": "https://grafana.com/assets/img/fav32.png",
	}

	embed := simplejson.New()
	embed.Set("title", tmpl(`{{ template "default.title" . }}`))
	embed.Set("footer", footer)
	embed.Set("type", "rich")

	color, _ := strconv.ParseInt(strings.TrimLeft(getAlertStatusColor(alerts.Status()), "#"), 16, 0)
	embed.Set("color", color)

	ruleURL := joinUrlPath(d.tmpl.ExternalURL.String(), "/alerting/list", d.log)
	embed.Set("url", ruleURL)

	bodyJSON.Set("embeds", []interface{}{embed})

	u := tmpl(d.WebhookURL)
	if tmplErr != nil {
		d.log.Debug("failed to template Discord message", "err", tmplErr.Error())
	}

	body, err := json.Marshal(bodyJSON)
	if err != nil {
		return false, err
	}
	cmd := &models.SendWebhookSync{
		Url:         u,
		HttpMethod:  "POST",
		ContentType: "application/json",
		Body:        string(body),
	}

	if err := bus.DispatchCtx(ctx, cmd); err != nil {
		d.log.Error("Failed to send notification to Discord", "error", err)
		return false, err
	}
	return true, nil
}

func (d DiscordNotifier) SendResolved() bool {
	return !d.GetDisableResolveMessage()
}<|MERGE_RESOLUTION|>--- conflicted
+++ resolved
@@ -17,22 +17,13 @@
 )
 
 type DiscordNotifier struct {
-<<<<<<< HEAD
-	old_notifiers.NotifierBase
+	*Base
 	log                log.Logger
 	tmpl               *template.Template
 	Content            string
 	AvatarURL          string
 	WebhookURL         string
 	UseDiscordUsername bool
-=======
-	*Base
-	log        log.Logger
-	tmpl       *template.Template
-	Content    string
-	AvatarURL  string
-	WebhookURL string
->>>>>>> f496c310
 }
 
 func NewDiscordNotifier(model *NotificationChannelConfig, t *template.Template) (*DiscordNotifier, error) {
