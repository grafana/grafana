package channels

import (
	"context"
	"encoding/json"

	"github.com/pkg/errors"
	"github.com/prometheus/alertmanager/template"
	"github.com/prometheus/alertmanager/types"

	"github.com/grafana/grafana/pkg/infra/log"
	"github.com/grafana/grafana/pkg/models"
	ngmodels "github.com/grafana/grafana/pkg/services/ngalert/models"
	"github.com/grafana/grafana/pkg/services/notifications"
)

// TeamsNotifier is responsible for sending
// alert notifications to Microsoft teams.
type TeamsNotifier struct {
	*Base
	URL          string
	Message      string
	Title        string
	SectionTitle string
	tmpl         *template.Template
	log          log.Logger
	ns           notifications.WebhookSender
	images       ImageStore
}

type TeamsConfig struct {
	*NotificationChannelConfig
	URL          string
	Message      string
	Title        string
	SectionTitle string
}

func TeamsFactory(fc FactoryConfig) (NotificationChannel, error) {
	cfg, err := NewTeamsConfig(fc.Config)
	if err != nil {
		return nil, receiverInitError{
			Reason: err.Error(),
			Cfg:    *fc.Config,
		}
	}
	return NewTeamsNotifier(cfg, fc.NotificationService, fc.ImageStore, fc.Template), nil
}

func NewTeamsConfig(config *NotificationChannelConfig) (*TeamsConfig, error) {
	URL := config.Settings.Get("url").MustString()
	if URL == "" {
		return nil, errors.New("could not find url property in settings")
	}
	return &TeamsConfig{
		NotificationChannelConfig: config,
		URL:                       URL,
		Message:                   config.Settings.Get("message").MustString(`{{ template "teams.default.message" .}}`),
		Title:                     config.Settings.Get("title").MustString(DefaultMessageTitleEmbed),
		SectionTitle:              config.Settings.Get("sectiontitle").MustString(""),
	}, nil
}

type teamsImage struct {
	Image string `json:"image"`
}

// NewTeamsNotifier is the constructor for Teams notifier.
func NewTeamsNotifier(config *TeamsConfig, ns notifications.WebhookSender, images ImageStore, t *template.Template) *TeamsNotifier {
	return &TeamsNotifier{
		Base: NewBase(&models.AlertNotification{
			Uid:                   config.UID,
			Name:                  config.Name,
			Type:                  config.Type,
			DisableResolveMessage: config.DisableResolveMessage,
			Settings:              config.Settings,
		}),
		URL:          config.URL,
		Message:      config.Message,
		Title:        config.Title,
		SectionTitle: config.SectionTitle,
		log:          log.New("alerting.notifier.teams"),
		ns:           ns,
		images:       images,
		tmpl:         t,
	}
}

// Notify send an alert notification to Microsoft teams.
func (tn *TeamsNotifier) Notify(ctx context.Context, as ...*types.Alert) (bool, error) {
	var tmplErr error
	tmpl, _ := TmplText(ctx, tn.tmpl, as, tn.log, &tmplErr)

	ruleURL := joinUrlPath(tn.tmpl.ExternalURL.String(), "/alerting/list", tn.log)

<<<<<<< HEAD
	title := tmpl(DefaultMessageTitleEmbed)
=======
	images := []teamsImage{}
	_ = withStoredImages(ctx, tn.log, tn.images,
		func(_ int, image ngmodels.Image) error {
			if len(image.URL) != 0 {
				images = append(images, teamsImage{Image: image.URL})
			}
			return nil
		},
		as...)

	// Note: these template calls must remain in this order
	title := tmpl(tn.Title)
	sections := []map[string]interface{}{
		{
			"title": tmpl(tn.SectionTitle),
			"text":  tmpl(tn.Message),
		},
	}

	if len(images) != 0 {
		sections[0]["images"] = images
	}

>>>>>>> 0ca4ccfa
	body := map[string]interface{}{
		"@type":    "MessageCard",
		"@context": "http://schema.org/extensions",
		// summary MUST not be empty or the webhook request fails
		// summary SHOULD contain some meaningful information, since it is used for mobile notifications
		"summary":    title,
		"title":      title,
		"themeColor": getAlertStatusColor(types.Alerts(as...).Status()),
		"sections":   sections,
		"potentialAction": []map[string]interface{}{
			{
				"@context": "http://schema.org",
				"@type":    "OpenUri",
				"name":     "View Rule",
				"targets": []map[string]interface{}{
					{
						"os":  "default",
						"uri": ruleURL,
					},
				},
			},
		},
	}

	if tmplErr != nil {
		tn.log.Warn("failed to template Teams message", "err", tmplErr.Error())
		tmplErr = nil
	}

	u := tmpl(tn.URL)
	if tmplErr != nil {
<<<<<<< HEAD
		tn.log.Warn("failed to template Teams message", "err", tmplErr.Error())
=======
		tn.log.Warn("failed to template Teams URL", "err", tmplErr.Error(), "fallback", tn.URL)
		u = tn.URL
>>>>>>> 0ca4ccfa
	}

	b, err := json.Marshal(&body)
	if err != nil {
		return false, errors.Wrap(err, "marshal json")
	}
	cmd := &models.SendWebhookSync{Url: u, Body: string(b)}

	if err := tn.ns.SendWebhookSync(ctx, cmd); err != nil {
		return false, errors.Wrap(err, "send notification to Teams")
	}

	return true, nil
}

func (tn *TeamsNotifier) SendResolved() bool {
	return !tn.GetDisableResolveMessage()
}<|MERGE_RESOLUTION|>--- conflicted
+++ resolved
@@ -93,9 +93,6 @@
 
 	ruleURL := joinUrlPath(tn.tmpl.ExternalURL.String(), "/alerting/list", tn.log)
 
-<<<<<<< HEAD
-	title := tmpl(DefaultMessageTitleEmbed)
-=======
 	images := []teamsImage{}
 	_ = withStoredImages(ctx, tn.log, tn.images,
 		func(_ int, image ngmodels.Image) error {
@@ -119,7 +116,6 @@
 		sections[0]["images"] = images
 	}
 
->>>>>>> 0ca4ccfa
 	body := map[string]interface{}{
 		"@type":    "MessageCard",
 		"@context": "http://schema.org/extensions",
@@ -151,12 +147,8 @@
 
 	u := tmpl(tn.URL)
 	if tmplErr != nil {
-<<<<<<< HEAD
-		tn.log.Warn("failed to template Teams message", "err", tmplErr.Error())
-=======
 		tn.log.Warn("failed to template Teams URL", "err", tmplErr.Error(), "fallback", tn.URL)
 		u = tn.URL
->>>>>>> 0ca4ccfa
 	}
 
 	b, err := json.Marshal(&body)
