package channels

import (
	"context"
	"encoding/json"
	"errors"
	"fmt"
	"net/url"
	"time"

	"github.com/prometheus/alertmanager/template"
	"github.com/prometheus/alertmanager/types"

	"github.com/grafana/grafana/pkg/infra/log"
	"github.com/grafana/grafana/pkg/models"
	"github.com/grafana/grafana/pkg/services/notifications"
	"github.com/grafana/grafana/pkg/setting"
)

// GoogleChatNotifier is responsible for sending
// alert notifications to Google chat.
type GoogleChatNotifier struct {
	*Base
	URL     string
	log     log.Logger
	ns      notifications.WebhookSender
	images  ImageStore
	tmpl    *template.Template
	content string
}

type GoogleChatConfig struct {
	*NotificationChannelConfig
	URL     string
	Content string
}

func GoogleChatFactory(fc FactoryConfig) (NotificationChannel, error) {
	cfg, err := NewGoogleChatConfig(fc.Config)
	if err != nil {
		return nil, receiverInitError{
			Reason: err.Error(),
			Cfg:    *fc.Config,
		}
	}
	return NewGoogleChatNotifier(cfg, fc.ImageStore, fc.NotificationService, fc.Template), nil
}

func NewGoogleChatConfig(config *NotificationChannelConfig) (*GoogleChatConfig, error) {
	url := config.Settings.Get("url").MustString()
	if url == "" {
		return nil, errors.New("could not find url property in settings")
	}
	return &GoogleChatConfig{
		NotificationChannelConfig: config,
		URL:                       url,
		Content:                   config.Settings.Get("message").MustString(`{{ template "default.message" . }}`),
	}, nil
}

func NewGoogleChatNotifier(config *GoogleChatConfig, images ImageStore, ns notifications.WebhookSender, t *template.Template) *GoogleChatNotifier {
	return &GoogleChatNotifier{
		Base: NewBase(&models.AlertNotification{
			Uid:                   config.UID,
			Name:                  config.Name,
			Type:                  config.Type,
			DisableResolveMessage: config.DisableResolveMessage,
			Settings:              config.Settings,
		}),
		content: config.Content,
		URL:     config.URL,
		log:     log.New("alerting.notifier.googlechat"),
		ns:      ns,
		images:  images,
		tmpl:    t,
	}
}

// Notify send an alert notification to Google Chat.
func (gcn *GoogleChatNotifier) Notify(ctx context.Context, as ...*types.Alert) (bool, error) {
	gcn.log.Debug("Executing Google Chat notification")

	var tmplErr error
	tmpl, _ := TmplText(ctx, gcn.tmpl, as, gcn.log, &tmplErr)

	widgets := []widget{}

	if msg := tmpl(gcn.content); msg != "" {
		// Add a text paragraph widget for the message if there is a message.
		// Google Chat API doesn't accept an empty text property.
		widgets = append(widgets, textParagraphWidget{
			Text: text{
				Text: msg,
			},
		})
	}

	if tmplErr != nil {
		gcn.log.Warn("failed to template Google Chat message", "err", tmplErr.Error())
		tmplErr = nil
	}

	ruleURL := joinUrlPath(gcn.tmpl.ExternalURL.String(), "/alerting/list", gcn.log)
	if gcn.isUrlAbsolute(ruleURL) {
		// Add a button widget (link to Grafana).
		widgets = append(widgets, buttonWidget{
			Buttons: []button{
				{
					TextButton: textButton{
						Text: "OPEN IN GRAFANA",
						OnClick: onClick{
							OpenLink: openLink{
								URL: ruleURL,
							},
						},
					},
				},
			},
		})
	} else {
		gcn.log.Warn("Grafana External URL setting is missing or invalid. Skipping 'open in grafana' button to prevent google from displaying empty alerts.", "ruleURL", ruleURL)
	}

	// Add text paragraph widget for the build version and timestamp.
	widgets = append(widgets, textParagraphWidget{
		Text: text{
			Text: "Grafana v" + setting.BuildVersion + " | " + (timeNow()).Format(time.RFC822),
		},
	})

	// Nest the required structs.
	res := &outerStruct{
		PreviewText:  tmpl(DefaultMessageTitleEmbed),
		FallbackText: tmpl(DefaultMessageTitleEmbed),
		Cards: []card{
			{
				Header: header{
					Title: tmpl(DefaultMessageTitleEmbed),
				},
				Sections: []section{
					{
						Widgets: widgets,
					},
				},
			},
		},
	}
	if screenshots := gcn.buildScreenshotCard(ctx, as); screenshots != nil {
		res.Cards = append(res.Cards, *screenshots)
	}

	if tmplErr != nil {
		gcn.log.Warn("failed to template GoogleChat message", "err", tmplErr.Error())
		tmplErr = nil
	}

	u := tmpl(gcn.URL)
	if tmplErr != nil {
		gcn.log.Warn("failed to template GoogleChat URL", "err", tmplErr.Error(), "fallback", gcn.URL)
		u = gcn.URL
	}

	body, err := json.Marshal(res)
	if err != nil {
		return false, fmt.Errorf("marshal json: %w", err)
	}

	cmd := &models.SendWebhookSync{
		Url:        u,
		HttpMethod: "POST",
		HttpHeader: map[string]string{
			"Content-Type": "application/json; charset=UTF-8",
		},
		Body: string(body),
	}

	if err := gcn.ns.SendWebhookSync(ctx, cmd); err != nil {
		gcn.log.Error("Failed to send Google Hangouts Chat alert", "error", err, "webhook", gcn.Name)
		return false, err
	}

	return true, nil
}

func (gcn *GoogleChatNotifier) SendResolved() bool {
	return !gcn.GetDisableResolveMessage()
}

<<<<<<< HEAD
func (gcn *GoogleChatNotifier) isUrlAbsolute(urlToCheck string) bool {
	parsed, err := url.Parse(urlToCheck)
	if err != nil {
		gcn.log.Warn("Could not parse URL", "urlToCheck", urlToCheck)
		return false
	}

	return parsed.IsAbs()
=======
func (gcn *GoogleChatNotifier) buildScreenshotCard(ctx context.Context, alerts []*types.Alert) *card {
	card := card{
		Header: header{
			Title: "Screenshots",
		},
		Sections: []section{},
	}
	for _, alert := range alerts {
		imgToken := getTokenFromAnnotations(alert.Annotations)
		if len(imgToken) == 0 {
			continue
		}

		timeoutCtx, cancel := context.WithTimeout(ctx, ImageStoreTimeout)
		imgURL, err := gcn.images.GetURL(timeoutCtx, imgToken)
		cancel()
		if err != nil {
			if !errors.Is(err, ErrImagesUnavailable) {
				// Ignore errors. Don't log "ImageUnavailable", which means the storage doesn't exist.
				gcn.log.Warn("failed to retrieve image url from store", "error", err)
			}
		}

		if len(imgURL) > 0 {
			section := section{
				Widgets: []widget{
					textParagraphWidget{
						Text: text{
							Text: fmt.Sprintf("%s: %s", alert.Status(), alert.Name()),
						},
					},
					imageWidget{
						Image: imageData{
							ImageURL: imgURL,
						},
					},
				},
			}
			card.Sections = append(card.Sections, section)
		}
	}
	if len(card.Sections) == 0 {
		return nil
	}
	return &card
>>>>>>> 27c26c30
}

// Structs used to build a custom Google Hangouts Chat message card.
// See: https://developers.google.com/hangouts/chat/reference/message-formats/cards
type outerStruct struct {
	PreviewText  string `json:"previewText"`
	FallbackText string `json:"fallbackText"`
	Cards        []card `json:"cards"`
}

type card struct {
	Header   header    `json:"header"`
	Sections []section `json:"sections"`
}

type header struct {
	Title string `json:"title"`
}

type section struct {
	Widgets []widget `json:"widgets"`
}

// "generic" widget used to add different types of widgets (buttonWidget, textParagraphWidget, imageWidget)
type widget interface{}

type buttonWidget struct {
	Buttons []button `json:"buttons"`
}

type textParagraphWidget struct {
	Text text `json:"textParagraph"`
}

type imageWidget struct {
	Image imageData `json:"image"`
}

type imageData struct {
	ImageURL string `json:"imageUrl"`
}

type text struct {
	Text string `json:"text"`
}

type button struct {
	TextButton textButton `json:"textButton"`
}

type textButton struct {
	Text    string  `json:"text"`
	OnClick onClick `json:"onClick"`
}

type onClick struct {
	OpenLink openLink `json:"openLink"`
}

type openLink struct {
	URL string `json:"url"`
}<|MERGE_RESOLUTION|>--- conflicted
+++ resolved
@@ -186,7 +186,6 @@
 	return !gcn.GetDisableResolveMessage()
 }
 
-<<<<<<< HEAD
 func (gcn *GoogleChatNotifier) isUrlAbsolute(urlToCheck string) bool {
 	parsed, err := url.Parse(urlToCheck)
 	if err != nil {
@@ -195,7 +194,8 @@
 	}
 
 	return parsed.IsAbs()
-=======
+}
+
 func (gcn *GoogleChatNotifier) buildScreenshotCard(ctx context.Context, alerts []*types.Alert) *card {
 	card := card{
 		Header: header{
@@ -241,7 +241,6 @@
 		return nil
 	}
 	return &card
->>>>>>> 27c26c30
 }
 
 // Structs used to build a custom Google Hangouts Chat message card.
