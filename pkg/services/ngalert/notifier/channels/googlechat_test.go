package channels

import (
	"context"
	"encoding/json"
	"net/url"
	"testing"
	"time"

	"github.com/prometheus/alertmanager/notify"
	"github.com/prometheus/alertmanager/types"
	"github.com/prometheus/common/model"
	"github.com/stretchr/testify/require"

	"github.com/grafana/grafana/pkg/components/simplejson"
	"github.com/grafana/grafana/pkg/setting"
)

func TestGoogleChatNotifier(t *testing.T) {
	constNow := time.Now()
	defer mockTimeNow(constNow)()

	cases := []struct {
		name         string
		settings     string
		alerts       []*types.Alert
		expMsg       *outerStruct
		expInitError string
		expMsgError  error
		externalURL  string
	}{
		{
			name:        "One alert",
			settings:    `{"url": "http://localhost"}`,
			externalURL: "http://localhost",
			alerts: []*types.Alert{
				{
					Alert: model.Alert{
						Labels:      model.LabelSet{"alertname": "alert1", "lbl1": "val1"},
						Annotations: model.LabelSet{"ann1": "annv1", "__dashboardUid__": "abcd", "__panelId__": "efgh"},
					},
				},
			},
			expMsg: &outerStruct{
				PreviewText:  "[FIRING:1]  (val1)",
				FallbackText: "[FIRING:1]  (val1)",
				Cards: []card{
					{
						Header: header{
							Title: "[FIRING:1]  (val1)",
						},
						Sections: []section{
							{
								Widgets: []widget{
									textParagraphWidget{
										Text: text{
<<<<<<< HEAD
											Text: "**Firing**\n\nValue: [no value]\nLabels:\n - alertname = alert1\n - lbl1 = val1\nAnnotations:\n - ann1 = annv1\nSilence: http://localhost/alerting/silence/new?alertmanager=grafana&matchers=alertname%3Dalert1%2Clbl1%3Dval1\nDashboard: http://localhost/d/abcd\nPanel: http://localhost/d/abcd?viewPanel=efgh\n",
=======
											Text: "**Firing**\n\nValue: [no value]\nLabels:\n - alertname = alert1\n - lbl1 = val1\nAnnotations:\n - ann1 = annv1\nSilence: http://localhost/alerting/silence/new?alertmanager=grafana&matcher=alertname%3Dalert1&matcher=lbl1%3Dval1\nDashboard: http://localhost/d/abcd\nPanel: http://localhost/d/abcd?viewPanel=efgh\n",
>>>>>>> 0ca4ccfa
										},
									},
									buttonWidget{
										Buttons: []button{
											{
												TextButton: textButton{
													Text: "OPEN IN GRAFANA",
													OnClick: onClick{
														OpenLink: openLink{
															URL: "http://localhost/alerting/list",
														},
													},
												},
											},
										},
									},
									textParagraphWidget{
										Text: text{
											// RFC822 only has the minute, hence it works in most cases.
											Text: "Grafana v" + setting.BuildVersion + " | " + constNow.Format(time.RFC822),
										},
									},
								},
							},
						},
					},
				},
			},
			expMsgError: nil,
		}, {
			name:        "Multiple alerts",
			settings:    `{"url": "http://localhost"}`,
			externalURL: "http://localhost",
			alerts: []*types.Alert{
				{
					Alert: model.Alert{
						Labels:      model.LabelSet{"alertname": "alert1", "lbl1": "val1"},
						Annotations: model.LabelSet{"ann1": "annv1"},
					},
				}, {
					Alert: model.Alert{
						Labels:      model.LabelSet{"alertname": "alert1", "lbl1": "val2"},
						Annotations: model.LabelSet{"ann1": "annv2"},
					},
				},
			},
			expMsg: &outerStruct{
				PreviewText:  "[FIRING:2]  ",
				FallbackText: "[FIRING:2]  ",
				Cards: []card{
					{
						Header: header{
							Title: "[FIRING:2]  ",
						},
						Sections: []section{
							{
								Widgets: []widget{
									textParagraphWidget{
										Text: text{
<<<<<<< HEAD
											Text: "**Firing**\n\nValue: [no value]\nLabels:\n - alertname = alert1\n - lbl1 = val1\nAnnotations:\n - ann1 = annv1\nSilence: http://localhost/alerting/silence/new?alertmanager=grafana&matchers=alertname%3Dalert1%2Clbl1%3Dval1\n\nValue: [no value]\nLabels:\n - alertname = alert1\n - lbl1 = val2\nAnnotations:\n - ann1 = annv2\nSilence: http://localhost/alerting/silence/new?alertmanager=grafana&matchers=alertname%3Dalert1%2Clbl1%3Dval2\n",
=======
											Text: "**Firing**\n\nValue: [no value]\nLabels:\n - alertname = alert1\n - lbl1 = val1\nAnnotations:\n - ann1 = annv1\nSilence: http://localhost/alerting/silence/new?alertmanager=grafana&matcher=alertname%3Dalert1&matcher=lbl1%3Dval1\n\nValue: [no value]\nLabels:\n - alertname = alert1\n - lbl1 = val2\nAnnotations:\n - ann1 = annv2\nSilence: http://localhost/alerting/silence/new?alertmanager=grafana&matcher=alertname%3Dalert1&matcher=lbl1%3Dval2\n",
>>>>>>> 0ca4ccfa
										},
									},
									buttonWidget{
										Buttons: []button{
											{
												TextButton: textButton{
													Text: "OPEN IN GRAFANA",
													OnClick: onClick{
														OpenLink: openLink{
															URL: "http://localhost/alerting/list",
														},
													},
												},
											},
										},
									},
									textParagraphWidget{
										Text: text{
											Text: "Grafana v" + setting.BuildVersion + " | " + constNow.Format(time.RFC822),
										},
									},
								},
							},
						},
					},
				},
			},
			expMsgError: nil,
		}, {
			name:         "Error in initing",
			settings:     `{}`,
<<<<<<< HEAD
			expInitError: `failed to validate receiver "googlechat_testing" of type "googlechat": could not find url property in settings`,
		}, {
			name:     "Customized message",
			settings: `{"url": "http://localhost", "message": "I'm a custom template and you have {{ len .Alerts.Firing }} firing alert."}`,
=======
			externalURL:  "http://localhost",
			expInitError: `could not find url property in settings`,
		}, {
			name:        "Customized message",
			settings:    `{"url": "http://localhost", "message": "I'm a custom template and you have {{ len .Alerts.Firing }} firing alert."}`,
			externalURL: "http://localhost",
>>>>>>> 0ca4ccfa
			alerts: []*types.Alert{
				{
					Alert: model.Alert{
						Labels:      model.LabelSet{"alertname": "alert1", "lbl1": "val1"},
						Annotations: model.LabelSet{"ann1": "annv1", "__dashboardUid__": "abcd", "__panelId__": "efgh"},
					},
				},
			},
			expMsg: &outerStruct{
				PreviewText:  "[FIRING:1]  (val1)",
				FallbackText: "[FIRING:1]  (val1)",
				Cards: []card{
					{
						Header: header{
							Title: "[FIRING:1]  (val1)",
						},
						Sections: []section{
							{
								Widgets: []widget{
									textParagraphWidget{
										Text: text{
											Text: "I'm a custom template and you have 1 firing alert.",
										},
									},
									buttonWidget{
										Buttons: []button{
											{
												TextButton: textButton{
													Text: "OPEN IN GRAFANA",
													OnClick: onClick{
														OpenLink: openLink{
															URL: "http://localhost/alerting/list",
														},
													},
												},
											},
										},
									},
									textParagraphWidget{
										Text: text{
											// RFC822 only has the minute, hence it works in most cases.
											Text: "Grafana v" + setting.BuildVersion + " | " + constNow.Format(time.RFC822),
										},
									},
								},
							},
						},
					},
				},
			},
			expMsgError: nil,
		}, {
<<<<<<< HEAD
			name:     "Invalid template",
			settings: `{"url": "http://localhost", "message": "I'm a custom template {{ .NotAField }} bad template"}`,
=======
			name:        "Missing field in template",
			settings:    `{"url": "http://localhost", "message": "I'm a custom template {{ .NotAField }} bad template"}`,
			externalURL: "http://localhost",
>>>>>>> 0ca4ccfa
			alerts: []*types.Alert{
				{
					Alert: model.Alert{
						Labels:      model.LabelSet{"alertname": "alert1", "lbl1": "val1"},
						Annotations: model.LabelSet{"ann1": "annv1", "__dashboardUid__": "abcd", "__panelId__": "efgh"},
					},
				},
			},
			expMsg: &outerStruct{
				PreviewText:  "[FIRING:1]  (val1)",
				FallbackText: "[FIRING:1]  (val1)",
				Cards: []card{
					{
						Header: header{
							Title: "[FIRING:1]  (val1)",
						},
						Sections: []section{
							{
								Widgets: []widget{
									textParagraphWidget{
										Text: text{
											Text: "I'm a custom template ",
										},
									},
									buttonWidget{
										Buttons: []button{
											{
												TextButton: textButton{
													Text: "OPEN IN GRAFANA",
													OnClick: onClick{
														OpenLink: openLink{
															URL: "http://localhost/alerting/list",
														},
													},
												},
											},
										},
									},
									textParagraphWidget{
										Text: text{
											// RFC822 only has the minute, hence it works in most cases.
											Text: "Grafana v" + setting.BuildVersion + " | " + constNow.Format(time.RFC822),
										},
									},
								},
							},
						},
					},
				},
			},
			expMsgError: nil,
<<<<<<< HEAD
=======
		}, {
			name:        "Invalid template",
			settings:    `{"url": "http://localhost", "message": "I'm a custom template {{ {.NotAField }} bad template"}`,
			externalURL: "http://localhost",
			alerts: []*types.Alert{
				{
					Alert: model.Alert{
						Labels:      model.LabelSet{"alertname": "alert1", "lbl1": "val1"},
						Annotations: model.LabelSet{"ann1": "annv1", "__dashboardUid__": "abcd", "__panelId__": "efgh"},
					},
				},
			},
			expMsg: &outerStruct{
				PreviewText:  "[FIRING:1]  (val1)",
				FallbackText: "[FIRING:1]  (val1)",
				Cards: []card{
					{
						Header: header{
							Title: "[FIRING:1]  (val1)",
						},
						Sections: []section{
							{
								Widgets: []widget{
									buttonWidget{
										Buttons: []button{
											{
												TextButton: textButton{
													Text: "OPEN IN GRAFANA",
													OnClick: onClick{
														OpenLink: openLink{
															URL: "http://localhost/alerting/list",
														},
													},
												},
											},
										},
									},
									textParagraphWidget{
										Text: text{
											// RFC822 only has the minute, hence it works in most cases.
											Text: "Grafana v" + setting.BuildVersion + " | " + constNow.Format(time.RFC822),
										},
									},
								},
							},
						},
					},
				},
			},
			expMsgError: nil,
		},
		{
			name:        "Empty external URL",
			settings:    `{ "url": "http://localhost" }`, // URL in settings = googlechat url
			externalURL: "",                              // external URL = URL of grafana from configuration
			alerts: []*types.Alert{
				{
					Alert: model.Alert{
						Labels:      model.LabelSet{"alertname": "alert1", "lbl1": "val1"},
						Annotations: model.LabelSet{"ann1": "annv1", "__dashboardUid__": "abcd", "__panelId__": "efgh"},
					},
				},
			},
			expMsg: &outerStruct{
				PreviewText:  "[FIRING:1]  (val1)",
				FallbackText: "[FIRING:1]  (val1)",
				Cards: []card{
					{
						Header: header{
							Title: "[FIRING:1]  (val1)",
						},
						Sections: []section{
							{
								Widgets: []widget{
									textParagraphWidget{
										Text: text{
											Text: "**Firing**\n\nValue: [no value]\nLabels:\n - alertname = alert1\n - lbl1 = val1\nAnnotations:\n - ann1 = annv1\n",
										},
									},

									// No button widget here since the external URL is not absolute

									textParagraphWidget{
										Text: text{
											// RFC822 only has the minute, hence it works in most cases.
											Text: "Grafana v" + setting.BuildVersion + " | " + constNow.Format(time.RFC822),
										},
									},
								},
							},
						},
					},
				},
			},
		},
		{
			name:        "Relative external URL",
			settings:    `{ "url": "http://localhost" }`, // URL in settings = googlechat url
			externalURL: "/grafana",                      // external URL = URL of grafana from configuration
			alerts: []*types.Alert{
				{
					Alert: model.Alert{
						Labels:      model.LabelSet{"alertname": "alert1", "lbl1": "val1"},
						Annotations: model.LabelSet{"ann1": "annv1", "__dashboardUid__": "abcd", "__panelId__": "efgh"},
					},
				},
			},
			expMsg: &outerStruct{
				PreviewText:  "[FIRING:1]  (val1)",
				FallbackText: "[FIRING:1]  (val1)",
				Cards: []card{
					{
						Header: header{
							Title: "[FIRING:1]  (val1)",
						},
						Sections: []section{
							{
								Widgets: []widget{
									textParagraphWidget{
										Text: text{
											Text: "**Firing**\n\nValue: [no value]\nLabels:\n - alertname = alert1\n - lbl1 = val1\nAnnotations:\n - ann1 = annv1\nSilence: /grafana/alerting/silence/new?alertmanager=grafana&matcher=alertname%3Dalert1&matcher=lbl1%3Dval1\nDashboard: /grafana/d/abcd\nPanel: /grafana/d/abcd?viewPanel=efgh\n",
										},
									},

									// No button widget here since the external URL is not absolute

									textParagraphWidget{
										Text: text{
											// RFC822 only has the minute, hence it works in most cases.
											Text: "Grafana v" + setting.BuildVersion + " | " + constNow.Format(time.RFC822),
										},
									},
								},
							},
						},
					},
				},
			},
>>>>>>> 0ca4ccfa
		},
	}

	for _, c := range cases {
		t.Run(c.name, func(t *testing.T) {
			tmpl := templateForTests(t)

			externalURL, err := url.Parse(c.externalURL)
			require.NoError(t, err)
			tmpl.ExternalURL = externalURL

			settingsJSON, err := simplejson.NewJson([]byte(c.settings))
			require.NoError(t, err)

			m := &NotificationChannelConfig{
				Name:     "googlechat_testing",
				Type:     "googlechat",
				Settings: settingsJSON,
			}

			webhookSender := mockNotificationService()
			cfg, err := NewGoogleChatConfig(m)
			if c.expInitError != "" {
				require.Error(t, err)
				require.Equal(t, c.expInitError, err.Error())
				return
			}
			require.NoError(t, err)
			imageStore := &UnavailableImageStore{}

			ctx := notify.WithGroupKey(context.Background(), "alertname")
			ctx = notify.WithGroupLabels(ctx, model.LabelSet{"alertname": ""})
			pn := NewGoogleChatNotifier(cfg, imageStore, webhookSender, tmpl)
			ok, err := pn.Notify(ctx, c.alerts...)
			if c.expMsgError != nil {
				require.False(t, ok)
				require.Error(t, err)
				require.Equal(t, c.expMsgError.Error(), err.Error())
				return
			}
			require.NoError(t, err)
			require.True(t, ok)

			require.NotEmpty(t, webhookSender.Webhook.Url)

			expBody, err := json.Marshal(c.expMsg)
			require.NoError(t, err)

			require.JSONEq(t, string(expBody), webhookSender.Webhook.Body)
		})
	}
}<|MERGE_RESOLUTION|>--- conflicted
+++ resolved
@@ -54,11 +54,7 @@
 								Widgets: []widget{
 									textParagraphWidget{
 										Text: text{
-<<<<<<< HEAD
-											Text: "**Firing**\n\nValue: [no value]\nLabels:\n - alertname = alert1\n - lbl1 = val1\nAnnotations:\n - ann1 = annv1\nSilence: http://localhost/alerting/silence/new?alertmanager=grafana&matchers=alertname%3Dalert1%2Clbl1%3Dval1\nDashboard: http://localhost/d/abcd\nPanel: http://localhost/d/abcd?viewPanel=efgh\n",
-=======
 											Text: "**Firing**\n\nValue: [no value]\nLabels:\n - alertname = alert1\n - lbl1 = val1\nAnnotations:\n - ann1 = annv1\nSilence: http://localhost/alerting/silence/new?alertmanager=grafana&matcher=alertname%3Dalert1&matcher=lbl1%3Dval1\nDashboard: http://localhost/d/abcd\nPanel: http://localhost/d/abcd?viewPanel=efgh\n",
->>>>>>> 0ca4ccfa
 										},
 									},
 									buttonWidget{
@@ -118,11 +114,7 @@
 								Widgets: []widget{
 									textParagraphWidget{
 										Text: text{
-<<<<<<< HEAD
-											Text: "**Firing**\n\nValue: [no value]\nLabels:\n - alertname = alert1\n - lbl1 = val1\nAnnotations:\n - ann1 = annv1\nSilence: http://localhost/alerting/silence/new?alertmanager=grafana&matchers=alertname%3Dalert1%2Clbl1%3Dval1\n\nValue: [no value]\nLabels:\n - alertname = alert1\n - lbl1 = val2\nAnnotations:\n - ann1 = annv2\nSilence: http://localhost/alerting/silence/new?alertmanager=grafana&matchers=alertname%3Dalert1%2Clbl1%3Dval2\n",
-=======
 											Text: "**Firing**\n\nValue: [no value]\nLabels:\n - alertname = alert1\n - lbl1 = val1\nAnnotations:\n - ann1 = annv1\nSilence: http://localhost/alerting/silence/new?alertmanager=grafana&matcher=alertname%3Dalert1&matcher=lbl1%3Dval1\n\nValue: [no value]\nLabels:\n - alertname = alert1\n - lbl1 = val2\nAnnotations:\n - ann1 = annv2\nSilence: http://localhost/alerting/silence/new?alertmanager=grafana&matcher=alertname%3Dalert1&matcher=lbl1%3Dval2\n",
->>>>>>> 0ca4ccfa
 										},
 									},
 									buttonWidget{
@@ -154,19 +146,12 @@
 		}, {
 			name:         "Error in initing",
 			settings:     `{}`,
-<<<<<<< HEAD
-			expInitError: `failed to validate receiver "googlechat_testing" of type "googlechat": could not find url property in settings`,
-		}, {
-			name:     "Customized message",
-			settings: `{"url": "http://localhost", "message": "I'm a custom template and you have {{ len .Alerts.Firing }} firing alert."}`,
-=======
 			externalURL:  "http://localhost",
 			expInitError: `could not find url property in settings`,
 		}, {
 			name:        "Customized message",
 			settings:    `{"url": "http://localhost", "message": "I'm a custom template and you have {{ len .Alerts.Firing }} firing alert."}`,
 			externalURL: "http://localhost",
->>>>>>> 0ca4ccfa
 			alerts: []*types.Alert{
 				{
 					Alert: model.Alert{
@@ -219,14 +204,9 @@
 			},
 			expMsgError: nil,
 		}, {
-<<<<<<< HEAD
-			name:     "Invalid template",
-			settings: `{"url": "http://localhost", "message": "I'm a custom template {{ .NotAField }} bad template"}`,
-=======
 			name:        "Missing field in template",
 			settings:    `{"url": "http://localhost", "message": "I'm a custom template {{ .NotAField }} bad template"}`,
 			externalURL: "http://localhost",
->>>>>>> 0ca4ccfa
 			alerts: []*types.Alert{
 				{
 					Alert: model.Alert{
@@ -278,8 +258,6 @@
 				},
 			},
 			expMsgError: nil,
-<<<<<<< HEAD
-=======
 		}, {
 			name:        "Invalid template",
 			settings:    `{"url": "http://localhost", "message": "I'm a custom template {{ {.NotAField }} bad template"}`,
@@ -418,7 +396,6 @@
 					},
 				},
 			},
->>>>>>> 0ca4ccfa
 		},
 	}
 
