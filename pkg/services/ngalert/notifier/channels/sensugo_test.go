--- conflicted
+++ resolved
@@ -159,6 +159,7 @@
 				NotificationService: webhookSender,
 				Template:            tmpl,
 				DecryptFunc:         decryptFn,
+				Logger:              &logtest.Fake{},
 			}
 
 			sn, err := NewSensuGoNotifier(fc)
@@ -171,10 +172,6 @@
 
 			ctx := notify.WithGroupKey(context.Background(), "alertname")
 			ctx = notify.WithGroupLabels(ctx, model.LabelSet{"alertname": ""})
-<<<<<<< HEAD
-			sn := NewSensuGoNotifier(&logtest.Fake{}, cfg, images, webhookSender, tmpl)
-=======
->>>>>>> 39a4ba43
 			ok, err := sn.Notify(ctx, c.alerts...)
 			if c.expMsgError != nil {
 				require.False(t, ok)
