package ngalert

import (
	"context"
	"fmt"
	"net/url"

	"github.com/benbjohnson/clock"
	"golang.org/x/sync/errgroup"

	"github.com/grafana/grafana/pkg/api/routing"
	"github.com/grafana/grafana/pkg/bus"
	"github.com/grafana/grafana/pkg/events"
	"github.com/grafana/grafana/pkg/expr"
	"github.com/grafana/grafana/pkg/infra/db"
	"github.com/grafana/grafana/pkg/infra/kvstore"
	"github.com/grafana/grafana/pkg/infra/log"
	"github.com/grafana/grafana/pkg/services/accesscontrol"
	"github.com/grafana/grafana/pkg/services/annotations"
	"github.com/grafana/grafana/pkg/services/dashboards"
	"github.com/grafana/grafana/pkg/services/datasourceproxy"
	"github.com/grafana/grafana/pkg/services/datasources"
	"github.com/grafana/grafana/pkg/services/featuremgmt"
	"github.com/grafana/grafana/pkg/services/folder"
	"github.com/grafana/grafana/pkg/services/ngalert/api"
	"github.com/grafana/grafana/pkg/services/ngalert/eval"
	"github.com/grafana/grafana/pkg/services/ngalert/image"
	"github.com/grafana/grafana/pkg/services/ngalert/metrics"
	"github.com/grafana/grafana/pkg/services/ngalert/models"
	"github.com/grafana/grafana/pkg/services/ngalert/notifier"
	"github.com/grafana/grafana/pkg/services/ngalert/provisioning"
	"github.com/grafana/grafana/pkg/services/ngalert/schedule"
	"github.com/grafana/grafana/pkg/services/ngalert/sender"
	"github.com/grafana/grafana/pkg/services/ngalert/state"
	"github.com/grafana/grafana/pkg/services/ngalert/state/historian"
	"github.com/grafana/grafana/pkg/services/ngalert/store"
	"github.com/grafana/grafana/pkg/services/notifications"
	"github.com/grafana/grafana/pkg/services/quota"
	"github.com/grafana/grafana/pkg/services/rendering"
	"github.com/grafana/grafana/pkg/services/secrets"
	"github.com/grafana/grafana/pkg/setting"
)

func ProvideService(
	cfg *setting.Cfg,
	featureToggles featuremgmt.FeatureToggles,
	dataSourceCache datasources.CacheService,
	dataSourceService datasources.DataSourceService,
	routeRegister routing.RouteRegister,
	sqlStore db.DB,
	kvStore kvstore.KVStore,
	expressionService *expr.Service,
	dataProxy *datasourceproxy.DataSourceProxyService,
	quotaService quota.Service,
	secretsService secrets.Service,
	notificationService notifications.Service,
	m *metrics.NGAlert,
	folderService folder.Service,
	ac accesscontrol.AccessControl,
	dashboardService dashboards.DashboardService,
	renderService rendering.Service,
	bus bus.Bus,
	accesscontrolService accesscontrol.Service,
	annotationsRepo annotations.Repository,
) (*AlertNG, error) {
	ng := &AlertNG{
		Cfg:                  cfg,
		FeatureToggles:       featureToggles,
		DataSourceCache:      dataSourceCache,
		DataSourceService:    dataSourceService,
		RouteRegister:        routeRegister,
		SQLStore:             sqlStore,
		KVStore:              kvStore,
		ExpressionService:    expressionService,
		DataProxy:            dataProxy,
		QuotaService:         quotaService,
		SecretsService:       secretsService,
		Metrics:              m,
		Log:                  log.New("ngalert"),
		NotificationService:  notificationService,
		folderService:        folderService,
		accesscontrol:        ac,
		dashboardService:     dashboardService,
		renderService:        renderService,
		bus:                  bus,
		accesscontrolService: accesscontrolService,
		annotationsRepo:      annotationsRepo,
	}

	if ng.IsDisabled() {
		return ng, nil
	}

	if err := ng.init(); err != nil {
		return nil, err
	}

	return ng, nil
}

// AlertNG is the service for evaluating the condition of an alert definition.
type AlertNG struct {
	Cfg                 *setting.Cfg
	FeatureToggles      featuremgmt.FeatureToggles
	DataSourceCache     datasources.CacheService
	DataSourceService   datasources.DataSourceService
	RouteRegister       routing.RouteRegister
	SQLStore            db.DB
	KVStore             kvstore.KVStore
	ExpressionService   *expr.Service
	DataProxy           *datasourceproxy.DataSourceProxyService
	QuotaService        quota.Service
	SecretsService      secrets.Service
	Metrics             *metrics.NGAlert
	NotificationService notifications.Service
	Log                 log.Logger
	renderService       rendering.Service
	imageService        image.ImageService
	schedule            schedule.ScheduleService
	stateManager        *state.Manager
	folderService       folder.Service
	dashboardService    dashboards.DashboardService

	// Alerting notification services
	MultiOrgAlertmanager *notifier.MultiOrgAlertmanager
	AlertsRouter         *sender.AlertsRouter
	accesscontrol        accesscontrol.AccessControl
	accesscontrolService accesscontrol.Service
	annotationsRepo      annotations.Repository

	bus bus.Bus
}

func (ng *AlertNG) init() error {
	var err error

	store := &store.DBstore{
		Cfg:              ng.Cfg.UnifiedAlerting,
		FeatureToggles:   ng.FeatureToggles,
		SQLStore:         ng.SQLStore,
		Logger:           ng.Log,
		FolderService:    ng.folderService,
		AccessControl:    ng.accesscontrol,
		DashboardService: ng.dashboardService,
	}

	decryptFn := ng.SecretsService.GetDecryptedValue
	multiOrgMetrics := ng.Metrics.GetMultiOrgAlertmanagerMetrics()
	ng.MultiOrgAlertmanager, err = notifier.NewMultiOrgAlertmanager(ng.Cfg, store, store, ng.KVStore, store, decryptFn, multiOrgMetrics, ng.NotificationService, log.New("ngalert.multiorg.alertmanager"), ng.SecretsService)
	if err != nil {
		return err
	}

	imageService, err := image.NewScreenshotImageServiceFromCfg(ng.Cfg, store, ng.dashboardService, ng.renderService, ng.Metrics.Registerer)
	if err != nil {
		return err
	}
	ng.imageService = imageService

	// Let's make sure we're able to complete an initial sync of Alertmanagers before we start the alerting components.
	if err := ng.MultiOrgAlertmanager.LoadAndSyncAlertmanagersForOrgs(context.Background()); err != nil {
		return fmt.Errorf("failed to initialize alerting because multiorg alertmanager manager failed to warm up: %w", err)
	}

	appUrl, err := url.Parse(ng.Cfg.AppURL)
	if err != nil {
		ng.Log.Error("Failed to parse application URL. Continue without it.", "error", err)
		appUrl = nil
	}

	clk := clock.New()

	alertsRouter := sender.NewAlertsRouter(ng.MultiOrgAlertmanager, store, clk, appUrl, ng.Cfg.UnifiedAlerting.DisabledOrgs,
		ng.Cfg.UnifiedAlerting.AdminConfigPollInterval, ng.DataSourceService, ng.SecretsService)

	// Make sure we sync at least once as Grafana starts to get the router up and running before we start sending any alerts.
	if err := alertsRouter.SyncAndApplyConfigFromDatabase(); err != nil {
		return fmt.Errorf("failed to initialize alerting because alert notifications router failed to warm up: %w", err)
	}

	ng.AlertsRouter = alertsRouter

	schedCfg := schedule.SchedulerCfg{
		Cfg:         ng.Cfg.UnifiedAlerting,
		C:           clk,
		Evaluator:   eval.NewEvaluator(ng.Cfg, ng.Log, ng.DataSourceCache, ng.ExpressionService),
		RuleStore:   store,
		Metrics:     ng.Metrics.GetSchedulerMetrics(),
		AlertSender: alertsRouter,
	}

	historian := historian.NewAnnotationHistorian(ng.annotationsRepo, ng.dashboardService, ng.Log)
	stateManager := state.NewManager(ng.Log, ng.Metrics.GetStateMetrics(), appUrl, store, store, ng.imageService, clk, historian)
	scheduler := schedule.NewScheduler(schedCfg, appUrl, stateManager)

	// if it is required to include folder title to the alerts, we need to subscribe to changes of alert title
	if !ng.Cfg.UnifiedAlerting.ReservedLabels.IsReservedLabelDisabled(models.FolderTitleLabel) {
		subscribeToFolderChanges(ng.Log, ng.bus, store, scheduler)
	}

	ng.stateManager = stateManager
	ng.schedule = scheduler

	// Provisioning
	policyService := provisioning.NewNotificationPolicyService(store, store, store, ng.Cfg.UnifiedAlerting, ng.Log)
	contactPointService := provisioning.NewContactPointService(store, ng.SecretsService, store, store, ng.Log)
	templateService := provisioning.NewTemplateService(store, store, store, ng.Log)
	muteTimingService := provisioning.NewMuteTimingService(store, store, store, ng.Log)
	alertRuleService := provisioning.NewAlertRuleService(store, store, ng.QuotaService, store,
		int64(ng.Cfg.UnifiedAlerting.DefaultRuleEvaluationInterval.Seconds()),
		int64(ng.Cfg.UnifiedAlerting.BaseInterval.Seconds()), ng.Log)

	api := api.API{
		Cfg:                  ng.Cfg,
		DatasourceCache:      ng.DataSourceCache,
		DatasourceService:    ng.DataSourceService,
		RouteRegister:        ng.RouteRegister,
		ExpressionService:    ng.ExpressionService,
		Schedule:             ng.schedule,
		DataProxy:            ng.DataProxy,
		QuotaService:         ng.QuotaService,
		TransactionManager:   store,
		RuleStore:            store,
		AlertingStore:        store,
		AdminConfigStore:     store,
		ProvenanceStore:      store,
		MultiOrgAlertmanager: ng.MultiOrgAlertmanager,
		StateManager:         ng.stateManager,
		AccessControl:        ng.accesscontrol,
		Policies:             policyService,
		ContactPointService:  contactPointService,
		Templates:            templateService,
		MuteTimings:          muteTimingService,
		AlertRules:           alertRuleService,
		AlertsRouter:         alertsRouter,
	}
	api.RegisterAPIEndpoints(ng.Metrics.GetAPIMetrics())

	return DeclareFixedRoles(ng.accesscontrolService)
}

func subscribeToFolderChanges(logger log.Logger, bus bus.Bus, dbStore api.RuleStore, scheduler schedule.ScheduleService) {
	// if folder title is changed, we update all alert rules in that folder to make sure that all peers (in HA mode) will update folder title and
	// clean up the current state
	bus.AddEventListener(func(ctx context.Context, e *events.FolderTitleUpdated) error {
		// do not block the upstream execution
		go func(evt *events.FolderTitleUpdated) {
			logger.Info("Got folder title updated event. updating rules in the folder", "folderUID", evt.UID)
			updated, err := dbStore.IncreaseVersionForAllRulesInNamespace(context.Background(), evt.OrgID, evt.UID)
			if err != nil {
<<<<<<< HEAD
				logger.Error("Failed to update alert rules in the folder after its title was changed", "err", err, "folderUID", evt.UID, "folder", evt.Title)
=======
				logger.Error("Failed to update alert rules in the folder after its title was changed", "error", err, "folder_uid", evt.UID, "folder", evt.Title)
>>>>>>> 47eb7f78
				return
			}
			if len(updated) > 0 {
				logger.Info("Rules that belong to the folder have been updated successfully. Clearing their status", "folderUID", evt.UID, "updatedRules", len(updated))
				for _, key := range updated {
					scheduler.UpdateAlertRule(key.AlertRuleKey, key.Version)
				}
			} else {
				logger.Debug("No alert rules found in the folder. nothing to update", "folderUID", evt.UID, "folder", evt.Title)
			}
		}(e)
		return nil
	})
}

// Run starts the scheduler and Alertmanager.
func (ng *AlertNG) Run(ctx context.Context) error {
	ng.Log.Debug("Starting")
	ng.stateManager.Warm(ctx)

	children, subCtx := errgroup.WithContext(ctx)

	children.Go(func() error {
		return ng.MultiOrgAlertmanager.Run(subCtx)
	})
	children.Go(func() error {
		return ng.AlertsRouter.Run(subCtx)
	})

	if ng.Cfg.UnifiedAlerting.ExecuteAlerts {
		children.Go(func() error {
			return ng.schedule.Run(subCtx)
		})
	}
	return children.Wait()
}

// IsDisabled returns true if the alerting service is disable for this instance.
func (ng *AlertNG) IsDisabled() bool {
	if ng.Cfg == nil {
		return true
	}
	return !ng.Cfg.UnifiedAlerting.IsEnabled()
}<|MERGE_RESOLUTION|>--- conflicted
+++ resolved
@@ -248,11 +248,7 @@
 			logger.Info("Got folder title updated event. updating rules in the folder", "folderUID", evt.UID)
 			updated, err := dbStore.IncreaseVersionForAllRulesInNamespace(context.Background(), evt.OrgID, evt.UID)
 			if err != nil {
-<<<<<<< HEAD
-				logger.Error("Failed to update alert rules in the folder after its title was changed", "err", err, "folderUID", evt.UID, "folder", evt.Title)
-=======
-				logger.Error("Failed to update alert rules in the folder after its title was changed", "error", err, "folder_uid", evt.UID, "folder", evt.Title)
->>>>>>> 47eb7f78
+				logger.Error("Failed to update alert rules in the folder after its title was changed", "error", err, "folderUID", evt.UID, "folder", evt.Title)
 				return
 			}
 			if len(updated) > 0 {
