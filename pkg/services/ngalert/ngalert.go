package ngalert

import (
	"context"
	"net/url"
	"time"

	"github.com/benbjohnson/clock"
	"github.com/grafana/grafana/pkg/api/routing"
	"github.com/grafana/grafana/pkg/expr"
	"github.com/grafana/grafana/pkg/infra/kvstore"
	"github.com/grafana/grafana/pkg/infra/log"
	"github.com/grafana/grafana/pkg/services/datasourceproxy"
	"github.com/grafana/grafana/pkg/services/datasources"
	"github.com/grafana/grafana/pkg/services/ngalert/api"
	"github.com/grafana/grafana/pkg/services/ngalert/eval"
	"github.com/grafana/grafana/pkg/services/ngalert/metrics"
	"github.com/grafana/grafana/pkg/services/ngalert/notifier"
	"github.com/grafana/grafana/pkg/services/ngalert/schedule"
	"github.com/grafana/grafana/pkg/services/ngalert/state"
	"github.com/grafana/grafana/pkg/services/ngalert/store"
	"github.com/grafana/grafana/pkg/services/quota"
	"github.com/grafana/grafana/pkg/services/secrets"
	"github.com/grafana/grafana/pkg/services/sqlstore"
	"github.com/grafana/grafana/pkg/setting"
	"golang.org/x/sync/errgroup"
)

const (
	// scheduler interval
	// changing this value is discouraged
	// because this could cause existing alert definition
	// with intervals that are not exactly divided by this number
	// not to be evaluated
	defaultBaseIntervalSeconds = 10
	// default alert definition interval
	defaultIntervalSeconds int64 = 6 * defaultBaseIntervalSeconds
)

func ProvideService(cfg *setting.Cfg, dataSourceCache datasources.CacheService, routeRegister routing.RouteRegister,
<<<<<<< HEAD
	sqlStore *sqlstore.SQLStore, kvStore kvstore.KVStore, expressionService *expr.Service, dataProxy *datasourceproxy.DataSourceProxyService,
	quotaService *quota.QuotaService, encryptionService encryption.Service, m *metrics.NGAlert) (*AlertNG, error) {
	ng := &AlertNG{
		Cfg:               cfg,
		DataSourceCache:   dataSourceCache,
		RouteRegister:     routeRegister,
		SQLStore:          sqlStore,
		KVStore:           kvStore,
		ExpressionService: expressionService,
		DataProxy:         dataProxy,
		QuotaService:      quotaService,
		EncryptionService: encryptionService,
		Metrics:           m,
		Log:               log.New("ngalert"),
=======
	sqlStore *sqlstore.SQLStore, kvStore kvstore.KVStore, dataService *tsdb.Service, dataProxy *datasourceproxy.DataSourceProxyService,
	quotaService *quota.QuotaService, secretsService secrets.Service, m *metrics.NGAlert) (*AlertNG, error) {
	ng := &AlertNG{
		Cfg:             cfg,
		DataSourceCache: dataSourceCache,
		RouteRegister:   routeRegister,
		SQLStore:        sqlStore,
		KVStore:         kvStore,
		DataService:     dataService,
		DataProxy:       dataProxy,
		QuotaService:    quotaService,
		SecretsService:  secretsService,
		Metrics:         m,
		Log:             log.New("ngalert"),
>>>>>>> cbc00bab
	}

	if ng.IsDisabled() {
		return ng, nil
	}

	if err := ng.init(); err != nil {
		return nil, err
	}

	return ng, nil
}

// AlertNG is the service for evaluating the condition of an alert definition.
type AlertNG struct {
<<<<<<< HEAD
	Cfg               *setting.Cfg
	DataSourceCache   datasources.CacheService
	RouteRegister     routing.RouteRegister
	SQLStore          *sqlstore.SQLStore
	KVStore           kvstore.KVStore
	ExpressionService *expr.Service
	DataProxy         *datasourceproxy.DataSourceProxyService
	QuotaService      *quota.QuotaService
	EncryptionService encryption.Service
	Metrics           *metrics.NGAlert
	Log               log.Logger
	schedule          schedule.ScheduleService
	stateManager      *state.Manager
=======
	Cfg             *setting.Cfg
	DataSourceCache datasources.CacheService
	RouteRegister   routing.RouteRegister
	SQLStore        *sqlstore.SQLStore
	KVStore         kvstore.KVStore
	DataService     *tsdb.Service
	DataProxy       *datasourceproxy.DataSourceProxyService
	QuotaService    *quota.QuotaService
	SecretsService  secrets.Service
	Metrics         *metrics.NGAlert
	Log             log.Logger
	schedule        schedule.ScheduleService
	stateManager    *state.Manager
>>>>>>> cbc00bab

	// Alerting notification services
	MultiOrgAlertmanager *notifier.MultiOrgAlertmanager
}

func (ng *AlertNG) init() error {
	var err error

	baseInterval := ng.Cfg.AlertingBaseInterval
	if baseInterval <= 0 {
		baseInterval = defaultBaseIntervalSeconds
	}
	baseInterval *= time.Second

	store := &store.DBstore{
		BaseInterval:    baseInterval,
		DefaultInterval: ng.getRuleDefaultInterval(),
		SQLStore:        ng.SQLStore,
		Logger:          ng.Log,
	}

	decryptFn := ng.SecretsService.GetDecryptedValue
	multiOrgMetrics := ng.Metrics.GetMultiOrgAlertmanagerMetrics()
	ng.MultiOrgAlertmanager, err = notifier.NewMultiOrgAlertmanager(ng.Cfg, store, store, ng.KVStore, decryptFn, multiOrgMetrics, log.New("ngalert.multiorg.alertmanager"))
	if err != nil {
		return err
	}

	// Let's make sure we're able to complete an initial sync of Alertmanagers before we start the alerting components.
	if err := ng.MultiOrgAlertmanager.LoadAndSyncAlertmanagersForOrgs(context.Background()); err != nil {
		return err
	}

	schedCfg := schedule.SchedulerCfg{
		C:                       clock.New(),
		BaseInterval:            baseInterval,
		Logger:                  ng.Log,
		MaxAttempts:             ng.Cfg.UnifiedAlerting.MaxAttempts,
		Evaluator:               eval.Evaluator{Cfg: ng.Cfg, Log: ng.Log},
		InstanceStore:           store,
		RuleStore:               store,
		AdminConfigStore:        store,
		OrgStore:                store,
		MultiOrgNotifier:        ng.MultiOrgAlertmanager,
		Metrics:                 ng.Metrics.GetSchedulerMetrics(),
		AdminConfigPollInterval: ng.Cfg.UnifiedAlerting.AdminConfigPollInterval,
		DisabledOrgs:            ng.Cfg.UnifiedAlerting.DisabledOrgs,
		MinRuleInterval:         ng.getRuleMinInterval(),
	}

	appUrl, err := url.Parse(ng.Cfg.AppURL)
	if err != nil {
		ng.Log.Error("Failed to parse application URL. Continue without it.", "error", err)
		appUrl = nil
	}
	stateManager := state.NewManager(ng.Log, ng.Metrics.GetStateMetrics(), appUrl, store, store)
	scheduler := schedule.NewScheduler(schedCfg, ng.ExpressionService, appUrl, stateManager)

	ng.stateManager = stateManager
	ng.schedule = scheduler

	api := api.API{
		Cfg:                  ng.Cfg,
		DatasourceCache:      ng.DataSourceCache,
		RouteRegister:        ng.RouteRegister,
		ExpressionService:    ng.ExpressionService,
		Schedule:             ng.schedule,
		DataProxy:            ng.DataProxy,
		QuotaService:         ng.QuotaService,
		SecretsService:       ng.SecretsService,
		InstanceStore:        store,
		RuleStore:            store,
		AlertingStore:        store,
		AdminConfigStore:     store,
		MultiOrgAlertmanager: ng.MultiOrgAlertmanager,
		StateManager:         ng.stateManager,
	}
	api.RegisterAPIEndpoints(ng.Metrics.GetAPIMetrics())

	return nil
}

// Run starts the scheduler and Alertmanager.
func (ng *AlertNG) Run(ctx context.Context) error {
	ng.Log.Debug("ngalert starting")
	ng.stateManager.Warm()

	children, subCtx := errgroup.WithContext(ctx)

	if ng.Cfg.UnifiedAlerting.ExecuteAlerts {
		children.Go(func() error {
			return ng.schedule.Run(subCtx)
		})
	}
	children.Go(func() error {
		return ng.MultiOrgAlertmanager.Run(subCtx)
	})
	return children.Wait()
}

// IsDisabled returns true if the alerting service is disable for this instance.
func (ng *AlertNG) IsDisabled() bool {
	if ng.Cfg == nil {
		return true
	}
	return !ng.Cfg.UnifiedAlerting.Enabled
}

// getRuleDefaultIntervalSeconds returns the default rule interval if the interval is not set.
// If this constant (1 minute) is lower than the configured minimum evaluation interval then
// this configuration is returned.
func (ng *AlertNG) getRuleDefaultInterval() time.Duration {
	ruleMinInterval := ng.getRuleMinInterval()
	if defaultIntervalSeconds < int64(ruleMinInterval.Seconds()) {
		return ruleMinInterval
	}
	return time.Duration(defaultIntervalSeconds) * time.Second
}

// getRuleMinIntervalSeconds returns the configured minimum rule interval.
// If this value is less or equal to zero or not divided exactly by the scheduler interval
// the scheduler interval (10 seconds) is returned.
func (ng *AlertNG) getRuleMinInterval() time.Duration {
	if ng.Cfg.UnifiedAlerting.MinInterval <= 0 {
		return defaultBaseIntervalSeconds // if it's not configured; apply default
	}

	if ng.Cfg.UnifiedAlerting.MinInterval%defaultBaseIntervalSeconds != 0 {
		ng.Log.Error("Configured minimum evaluation interval is not divided exactly by the scheduler interval and it will fallback to default", "alertingMinInterval", ng.Cfg.UnifiedAlerting.MinInterval, "baseIntervalSeconds", defaultBaseIntervalSeconds, "defaultIntervalSeconds", defaultIntervalSeconds)
		return defaultBaseIntervalSeconds // if it's invalid; apply default
	}

	return ng.Cfg.UnifiedAlerting.MinInterval
}<|MERGE_RESOLUTION|>--- conflicted
+++ resolved
@@ -38,9 +38,8 @@
 )
 
 func ProvideService(cfg *setting.Cfg, dataSourceCache datasources.CacheService, routeRegister routing.RouteRegister,
-<<<<<<< HEAD
 	sqlStore *sqlstore.SQLStore, kvStore kvstore.KVStore, expressionService *expr.Service, dataProxy *datasourceproxy.DataSourceProxyService,
-	quotaService *quota.QuotaService, encryptionService encryption.Service, m *metrics.NGAlert) (*AlertNG, error) {
+	quotaService *quota.QuotaService, secretsService secrets.Service, m *metrics.NGAlert) (*AlertNG, error) {
 	ng := &AlertNG{
 		Cfg:               cfg,
 		DataSourceCache:   dataSourceCache,
@@ -50,25 +49,9 @@
 		ExpressionService: expressionService,
 		DataProxy:         dataProxy,
 		QuotaService:      quotaService,
-		EncryptionService: encryptionService,
+		SecretsService:    secretsService,
 		Metrics:           m,
 		Log:               log.New("ngalert"),
-=======
-	sqlStore *sqlstore.SQLStore, kvStore kvstore.KVStore, dataService *tsdb.Service, dataProxy *datasourceproxy.DataSourceProxyService,
-	quotaService *quota.QuotaService, secretsService secrets.Service, m *metrics.NGAlert) (*AlertNG, error) {
-	ng := &AlertNG{
-		Cfg:             cfg,
-		DataSourceCache: dataSourceCache,
-		RouteRegister:   routeRegister,
-		SQLStore:        sqlStore,
-		KVStore:         kvStore,
-		DataService:     dataService,
-		DataProxy:       dataProxy,
-		QuotaService:    quotaService,
-		SecretsService:  secretsService,
-		Metrics:         m,
-		Log:             log.New("ngalert"),
->>>>>>> cbc00bab
 	}
 
 	if ng.IsDisabled() {
@@ -84,7 +67,6 @@
 
 // AlertNG is the service for evaluating the condition of an alert definition.
 type AlertNG struct {
-<<<<<<< HEAD
 	Cfg               *setting.Cfg
 	DataSourceCache   datasources.CacheService
 	RouteRegister     routing.RouteRegister
@@ -93,26 +75,11 @@
 	ExpressionService *expr.Service
 	DataProxy         *datasourceproxy.DataSourceProxyService
 	QuotaService      *quota.QuotaService
-	EncryptionService encryption.Service
+	SecretsService    secrets.Service
 	Metrics           *metrics.NGAlert
 	Log               log.Logger
 	schedule          schedule.ScheduleService
 	stateManager      *state.Manager
-=======
-	Cfg             *setting.Cfg
-	DataSourceCache datasources.CacheService
-	RouteRegister   routing.RouteRegister
-	SQLStore        *sqlstore.SQLStore
-	KVStore         kvstore.KVStore
-	DataService     *tsdb.Service
-	DataProxy       *datasourceproxy.DataSourceProxyService
-	QuotaService    *quota.QuotaService
-	SecretsService  secrets.Service
-	Metrics         *metrics.NGAlert
-	Log             log.Logger
-	schedule        schedule.ScheduleService
-	stateManager    *state.Manager
->>>>>>> cbc00bab
 
 	// Alerting notification services
 	MultiOrgAlertmanager *notifier.MultiOrgAlertmanager
