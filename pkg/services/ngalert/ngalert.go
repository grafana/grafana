package ngalert

import (
	"context"
	"time"

	"github.com/grafana/grafana/pkg/services/quota"
	"golang.org/x/sync/errgroup"

	"github.com/grafana/grafana/pkg/services/ngalert/metrics"
	"github.com/grafana/grafana/pkg/services/ngalert/state"

	"github.com/benbjohnson/clock"

	"github.com/grafana/grafana/pkg/api/routing"
	"github.com/grafana/grafana/pkg/infra/log"
	"github.com/grafana/grafana/pkg/services/datasourceproxy"
	"github.com/grafana/grafana/pkg/services/datasources"
	"github.com/grafana/grafana/pkg/services/ngalert/api"
	"github.com/grafana/grafana/pkg/services/ngalert/eval"
	"github.com/grafana/grafana/pkg/services/ngalert/notifier"
	"github.com/grafana/grafana/pkg/services/ngalert/schedule"
	"github.com/grafana/grafana/pkg/services/ngalert/store"
	"github.com/grafana/grafana/pkg/services/sqlstore"
	"github.com/grafana/grafana/pkg/setting"
	"github.com/grafana/grafana/pkg/tsdb"
)

const (
	maxAttempts int64 = 3
	// scheduler interval
	// changing this value is discouraged
	// because this could cause existing alert definition
	// with intervals that are not exactly divided by this number
	// not to be evaluated
<<<<<<< HEAD
	defaultBaseIntervalSeconds = 10
	// default alert definition interval
	defaultIntervalSeconds int64 = 6 * defaultBaseIntervalSeconds
)

func ProvideService(cfg *setting.Cfg, dataSourceCache datasources.CacheService, routeRegister routing.RouteRegister,
	sqlStore *sqlstore.SQLStore, dataService *tsdb.Service, dataProxy *datasourceproxy.DataSourceProxyService,
	quotaService *quota.QuotaService, m *metrics.Metrics) (*AlertNG, error) {
	baseInterval := cfg.AlertingBaseInterval
	if baseInterval <= 0 {
		baseInterval = defaultBaseIntervalSeconds
	}
	baseInterval *= time.Second
	logger := log.New("ngalert")
=======
	baseIntervalSeconds = 10
	// default alert definition interval
	defaultIntervalSeconds int64 = 6 * baseIntervalSeconds
)

// AlertNG is the service for evaluating the condition of an alert definition.
type AlertNG struct {
	Cfg     *setting.Cfg `inject:""`
	Log     log.Logger
	Metrics *metrics.Metrics `inject:""`

	DatasourceCache datasources.CacheService                `inject:""`
	RouteRegister   routing.RouteRegister                   `inject:""`
	SQLStore        *sqlstore.SQLStore                      `inject:""`
	DataService     *tsdb.Service                           `inject:""`
	DataProxy       *datasourceproxy.DatasourceProxyService `inject:""`
	QuotaService    *quota.QuotaService                     `inject:""`
	schedule        schedule.ScheduleService
	stateManager    *state.Manager

	// Alerting notification services
	Alertmanager *notifier.Alertmanager
}

func init() {
	registry.RegisterService(&AlertNG{})
}

// Init initializes the AlertingService.
func (ng *AlertNG) Init() error {
	ng.Log = log.New("ngalert")
	baseInterval := baseIntervalSeconds * time.Second

>>>>>>> 2d33ddf3
	store := &store.DBstore{
		BaseInterval:           baseInterval,
		DefaultIntervalSeconds: defaultIntervalSeconds,
		SQLStore:               sqlStore,
		Logger:                 logger,
	}

	alertmanager, err := notifier.New(cfg, store, m)
	if err != nil {
		return nil, err
	}

	schedCfg := schedule.SchedulerCfg{
<<<<<<< HEAD
		C:             clock.New(),
		BaseInterval:  baseInterval,
		Logger:        logger,
		MaxAttempts:   maxAttempts,
		Evaluator:     eval.Evaluator{Cfg: cfg, Log: logger},
		InstanceStore: store,
		RuleStore:     store,
		Notifier:      alertmanager,
		Metrics:       m,
	}
	stateManager := state.NewManager(logger, m, store, store)
	schedule := schedule.NewScheduler(schedCfg, dataService, cfg.AppURL, stateManager)

	ng := &AlertNG{
		Cfg:             cfg,
		DataSourceCache: dataSourceCache,
		RouteRegister:   routeRegister,
		SQLStore:        sqlStore,
		DataService:     dataService,
		DataProxy:       dataProxy,
		QuotaService:    quotaService,
		Metrics:         m,
		Log:             logger,
		Alertmanager:    alertmanager,
		stateManager:    stateManager,
		schedule:        schedule,
=======
		C:                clock.New(),
		BaseInterval:     baseInterval,
		Logger:           log.New("ngalert.scheduler"),
		MaxAttempts:      maxAttempts,
		Evaluator:        eval.Evaluator{Cfg: ng.Cfg, Log: ng.Log},
		InstanceStore:    store,
		RuleStore:        store,
		AdminConfigStore: store,
		Notifier:         ng.Alertmanager,
		Metrics:          ng.Metrics,
>>>>>>> 2d33ddf3
	}
	api := api.API{
<<<<<<< HEAD
		Cfg:             ng.Cfg,
		DatasourceCache: ng.DataSourceCache,
		RouteRegister:   ng.RouteRegister,
		DataService:     ng.DataService,
		Schedule:        ng.schedule,
		DataProxy:       ng.DataProxy,
		QuotaService:    ng.QuotaService,
		InstanceStore:   store,
		RuleStore:       store,
		AlertingStore:   store,
		Alertmanager:    ng.Alertmanager,
		StateManager:    ng.stateManager,
=======
		Cfg:              ng.Cfg,
		DatasourceCache:  ng.DatasourceCache,
		RouteRegister:    ng.RouteRegister,
		DataService:      ng.DataService,
		Schedule:         ng.schedule,
		DataProxy:        ng.DataProxy,
		QuotaService:     ng.QuotaService,
		InstanceStore:    store,
		RuleStore:        store,
		AlertingStore:    store,
		AdminConfigStore: store,
		Alertmanager:     ng.Alertmanager,
		StateManager:     ng.stateManager,
>>>>>>> 2d33ddf3
	}
	api.RegisterAPIEndpoints(ng.Metrics)

	return ng, nil
}

// AlertNG is the service for evaluating the condition of an alert definition.
type AlertNG struct {
	Cfg             *setting.Cfg
	DataSourceCache datasources.CacheService
	RouteRegister   routing.RouteRegister
	SQLStore        *sqlstore.SQLStore
	DataService     *tsdb.Service
	DataProxy       *datasourceproxy.DataSourceProxyService
	QuotaService    *quota.QuotaService
	Metrics         *metrics.Metrics
	Alertmanager    *notifier.Alertmanager
	Log             log.Logger
	schedule        schedule.ScheduleService
	stateManager    *state.Manager
}

// Run starts the scheduler and Alertmanager.
func (ng *AlertNG) Run(ctx context.Context) error {
	ng.Log.Debug("ngalert starting")
	ng.stateManager.Warm()

	children, subCtx := errgroup.WithContext(ctx)
	children.Go(func() error {
		return ng.schedule.Run(subCtx)
	})
	children.Go(func() error {
		return ng.Alertmanager.Run(subCtx)
	})
	return children.Wait()
}

// IsDisabled returns true if the alerting service is disable for this instance.
func (ng *AlertNG) IsDisabled() bool {
	if ng.Cfg == nil {
		return true
	}
	return !ng.Cfg.IsNgAlertEnabled()
}<|MERGE_RESOLUTION|>--- conflicted
+++ resolved
@@ -33,7 +33,6 @@
 	// because this could cause existing alert definition
 	// with intervals that are not exactly divided by this number
 	// not to be evaluated
-<<<<<<< HEAD
 	defaultBaseIntervalSeconds = 10
 	// default alert definition interval
 	defaultIntervalSeconds int64 = 6 * defaultBaseIntervalSeconds
@@ -48,41 +47,7 @@
 	}
 	baseInterval *= time.Second
 	logger := log.New("ngalert")
-=======
-	baseIntervalSeconds = 10
-	// default alert definition interval
-	defaultIntervalSeconds int64 = 6 * baseIntervalSeconds
-)
 
-// AlertNG is the service for evaluating the condition of an alert definition.
-type AlertNG struct {
-	Cfg     *setting.Cfg `inject:""`
-	Log     log.Logger
-	Metrics *metrics.Metrics `inject:""`
-
-	DatasourceCache datasources.CacheService                `inject:""`
-	RouteRegister   routing.RouteRegister                   `inject:""`
-	SQLStore        *sqlstore.SQLStore                      `inject:""`
-	DataService     *tsdb.Service                           `inject:""`
-	DataProxy       *datasourceproxy.DatasourceProxyService `inject:""`
-	QuotaService    *quota.QuotaService                     `inject:""`
-	schedule        schedule.ScheduleService
-	stateManager    *state.Manager
-
-	// Alerting notification services
-	Alertmanager *notifier.Alertmanager
-}
-
-func init() {
-	registry.RegisterService(&AlertNG{})
-}
-
-// Init initializes the AlertingService.
-func (ng *AlertNG) Init() error {
-	ng.Log = log.New("ngalert")
-	baseInterval := baseIntervalSeconds * time.Second
-
->>>>>>> 2d33ddf3
 	store := &store.DBstore{
 		BaseInterval:           baseInterval,
 		DefaultIntervalSeconds: defaultIntervalSeconds,
@@ -96,7 +61,6 @@
 	}
 
 	schedCfg := schedule.SchedulerCfg{
-<<<<<<< HEAD
 		C:             clock.New(),
 		BaseInterval:  baseInterval,
 		Logger:        logger,
@@ -123,36 +87,11 @@
 		Alertmanager:    alertmanager,
 		stateManager:    stateManager,
 		schedule:        schedule,
-=======
-		C:                clock.New(),
-		BaseInterval:     baseInterval,
-		Logger:           log.New("ngalert.scheduler"),
-		MaxAttempts:      maxAttempts,
-		Evaluator:        eval.Evaluator{Cfg: ng.Cfg, Log: ng.Log},
-		InstanceStore:    store,
-		RuleStore:        store,
-		AdminConfigStore: store,
-		Notifier:         ng.Alertmanager,
-		Metrics:          ng.Metrics,
->>>>>>> 2d33ddf3
 	}
+
 	api := api.API{
-<<<<<<< HEAD
-		Cfg:             ng.Cfg,
-		DatasourceCache: ng.DataSourceCache,
-		RouteRegister:   ng.RouteRegister,
-		DataService:     ng.DataService,
-		Schedule:        ng.schedule,
-		DataProxy:       ng.DataProxy,
-		QuotaService:    ng.QuotaService,
-		InstanceStore:   store,
-		RuleStore:       store,
-		AlertingStore:   store,
-		Alertmanager:    ng.Alertmanager,
-		StateManager:    ng.stateManager,
-=======
 		Cfg:              ng.Cfg,
-		DatasourceCache:  ng.DatasourceCache,
+		DatasourceCache:  ng.DataSourceCache,
 		RouteRegister:    ng.RouteRegister,
 		DataService:      ng.DataService,
 		Schedule:         ng.schedule,
@@ -164,7 +103,6 @@
 		AdminConfigStore: store,
 		Alertmanager:     ng.Alertmanager,
 		StateManager:     ng.stateManager,
->>>>>>> 2d33ddf3
 	}
 	api.RegisterAPIEndpoints(ng.Metrics)
 
