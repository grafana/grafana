package ngalert

import (
	"context"
	"fmt"
	"net/url"
	"time"

	"github.com/benbjohnson/clock"
	notificationHistorian "github.com/grafana/alerting/notify/historian"
	"github.com/grafana/alerting/notify/historian/lokiclient"
	"github.com/grafana/alerting/notify/nfstatus"
	"github.com/grafana/grafana/pkg/services/ngalert/lokiconfig"
	"github.com/prometheus/alertmanager/featurecontrol"
	"github.com/prometheus/alertmanager/matchers/compat"
	"golang.org/x/sync/errgroup"

	"github.com/grafana/grafana/pkg/api/routing"
	"github.com/grafana/grafana/pkg/bus"
	"github.com/grafana/grafana/pkg/events"
	"github.com/grafana/grafana/pkg/expr"
	"github.com/grafana/grafana/pkg/infra/db"
	"github.com/grafana/grafana/pkg/infra/httpclient"
	"github.com/grafana/grafana/pkg/infra/kvstore"
	"github.com/grafana/grafana/pkg/infra/log"
	"github.com/grafana/grafana/pkg/infra/tracing"
	"github.com/grafana/grafana/pkg/services/accesscontrol"
	"github.com/grafana/grafana/pkg/services/annotations"
	"github.com/grafana/grafana/pkg/services/dashboards"
	"github.com/grafana/grafana/pkg/services/datasourceproxy"
	"github.com/grafana/grafana/pkg/services/datasources"
	"github.com/grafana/grafana/pkg/services/featuremgmt"
	"github.com/grafana/grafana/pkg/services/folder"
	ac "github.com/grafana/grafana/pkg/services/ngalert/accesscontrol"
	"github.com/grafana/grafana/pkg/services/ngalert/api"
	"github.com/grafana/grafana/pkg/services/ngalert/api/tooling/definitions"
	"github.com/grafana/grafana/pkg/services/ngalert/eval"
	"github.com/grafana/grafana/pkg/services/ngalert/image"
	"github.com/grafana/grafana/pkg/services/ngalert/metrics"
	"github.com/grafana/grafana/pkg/services/ngalert/models"
	"github.com/grafana/grafana/pkg/services/ngalert/notifier"
	"github.com/grafana/grafana/pkg/services/ngalert/notifier/legacy_storage"
	"github.com/grafana/grafana/pkg/services/ngalert/provisioning"
	"github.com/grafana/grafana/pkg/services/ngalert/remote"
	remoteClient "github.com/grafana/grafana/pkg/services/ngalert/remote/client"
	"github.com/grafana/grafana/pkg/services/ngalert/schedule"
	"github.com/grafana/grafana/pkg/services/ngalert/sender"
	"github.com/grafana/grafana/pkg/services/ngalert/state"
	"github.com/grafana/grafana/pkg/services/ngalert/state/historian"
	"github.com/grafana/grafana/pkg/services/ngalert/store"
	"github.com/grafana/grafana/pkg/services/ngalert/writer"
	"github.com/grafana/grafana/pkg/services/notifications"
	"github.com/grafana/grafana/pkg/services/pluginsintegration/plugincontext"
	"github.com/grafana/grafana/pkg/services/pluginsintegration/pluginstore"
	"github.com/grafana/grafana/pkg/services/quota"
	"github.com/grafana/grafana/pkg/services/rendering"
	"github.com/grafana/grafana/pkg/services/secrets"
	"github.com/grafana/grafana/pkg/services/user"
	"github.com/grafana/grafana/pkg/setting"
)

func ProvideService(
	cfg *setting.Cfg,
	featureToggles featuremgmt.FeatureToggles,
	dataSourceCache datasources.CacheService,
	dataSourceService datasources.DataSourceService,
	routeRegister routing.RouteRegister,
	sqlStore db.DB,
	kvStore kvstore.KVStore,
	expressionService *expr.Service,
	dataProxy *datasourceproxy.DataSourceProxyService,
	quotaService quota.Service,
	secretsService secrets.Service,
	notificationService notifications.Service,
	m *metrics.NGAlert,
	folderService folder.Service,
	ac accesscontrol.AccessControl,
	dashboardService dashboards.DashboardService,
	renderService rendering.Service,
	bus bus.Bus,
	accesscontrolService accesscontrol.Service,
	annotationsRepo annotations.Repository,
	pluginsStore pluginstore.Store,
	tracer tracing.Tracer,
	ruleStore *store.DBstore,
	httpClientProvider httpclient.Provider,
	pluginContextProvider *plugincontext.Provider,
	resourcePermissions accesscontrol.ReceiverPermissionsService,
	userService user.Service,
) (*AlertNG, error) {
	ng := &AlertNG{
		Cfg:                   cfg,
		FeatureToggles:        featureToggles,
		DataSourceCache:       dataSourceCache,
		DataSourceService:     dataSourceService,
		RouteRegister:         routeRegister,
		SQLStore:              sqlStore,
		KVStore:               kvStore,
		ExpressionService:     expressionService,
		DataProxy:             dataProxy,
		QuotaService:          quotaService,
		SecretsService:        secretsService,
		Metrics:               m,
		Log:                   log.New("ngalert"),
		NotificationService:   notificationService,
		folderService:         folderService,
		accesscontrol:         ac,
		dashboardService:      dashboardService,
		renderService:         renderService,
		bus:                   bus,
		AccesscontrolService:  accesscontrolService,
		annotationsRepo:       annotationsRepo,
		pluginsStore:          pluginsStore,
		tracer:                tracer,
		store:                 ruleStore,
		httpClientProvider:    httpClientProvider,
		pluginContextProvider: pluginContextProvider,
		ResourcePermissions:   resourcePermissions,
		userService:           userService,
	}

	if ng.IsDisabled() {
		return ng, nil
	}

	if err := ng.init(); err != nil {
		return nil, err
	}

	return ng, nil
}

// AlertNG is the service for evaluating the condition of an alert definition.
type AlertNG struct {
	Cfg                   *setting.Cfg
	FeatureToggles        featuremgmt.FeatureToggles
	DataSourceCache       datasources.CacheService
	DataSourceService     datasources.DataSourceService
	RouteRegister         routing.RouteRegister
	SQLStore              db.DB
	KVStore               kvstore.KVStore
	ExpressionService     *expr.Service
	DataProxy             *datasourceproxy.DataSourceProxyService
	QuotaService          quota.Service
	SecretsService        secrets.Service
	Metrics               *metrics.NGAlert
	NotificationService   notifications.Service
	Log                   log.Logger
	renderService         rendering.Service
	ImageService          image.ImageService
	RecordingWriter       schedule.RecordingWriter
	schedule              schedule.ScheduleService
	stateManager          *state.Manager
	folderService         folder.Service
	dashboardService      dashboards.DashboardService
	Api                   *api.API
	httpClientProvider    httpclient.Provider
	pluginContextProvider *plugincontext.Provider
	InstanceStore         state.InstanceStore
	// StartupInstanceReader is used to fetch the state of alerts on startup.
	StartupInstanceReader state.InstanceReader

	// Alerting notification services
	MultiOrgAlertmanager *notifier.MultiOrgAlertmanager
	AlertsRouter         *sender.AlertsRouter
	accesscontrol        accesscontrol.AccessControl
	AccesscontrolService accesscontrol.Service
	ResourcePermissions  accesscontrol.ReceiverPermissionsService
	annotationsRepo      annotations.Repository
	store                *store.DBstore
	userService          user.Service

	bus          bus.Bus
	pluginsStore pluginstore.Store
	tracer       tracing.Tracer
}

func (ng *AlertNG) init() error {
	// AlertNG should be initialized before the cancellation deadline of initCtx
	initCtx, cancelFunc := context.WithTimeout(context.Background(), ng.Cfg.UnifiedAlerting.InitializationTimeout)
	defer cancelFunc()

	ng.store.Logger = ng.Log

	// This initializes the compat package in fallback mode with logging. It parses first
	// using the UTF-8 parser and then fallsback to the classic parser on error.
	// UTF-8 is permitted in label names. This should be removed when the compat package
	// is removed from Alertmanager.
	compat.InitFromFlags(ng.Log, featurecontrol.NoopFlags{})

	// Configure the remote Alertmanager.
	// If toggles for both modes are enabled, remote primary takes precedence.
	var opts []notifier.Option
	moaLogger := log.New("ngalert.multiorg.alertmanager")
	crypto := notifier.NewCrypto(ng.SecretsService, ng.store, moaLogger)
	remotePrimary := ng.FeatureToggles.IsEnabled(initCtx, featuremgmt.FlagAlertmanagerRemotePrimary)
	remoteSecondary := ng.FeatureToggles.IsEnabled(initCtx, featuremgmt.FlagAlertmanagerRemoteSecondary)
	remoteSecondaryWithRemoteState := ng.FeatureToggles.IsEnabled(initCtx, featuremgmt.FlagAlertmanagerRemoteSecondaryWithRemoteState)
	if remotePrimary || remoteSecondary || remoteSecondaryWithRemoteState {
		m := ng.Metrics.GetRemoteAlertmanagerMetrics()
		smtpCfg := remoteClient.SmtpConfig{
			FromAddress:    ng.Cfg.Smtp.FromAddress,
			FromName:       ng.Cfg.Smtp.FromName,
			Host:           ng.Cfg.Smtp.Host,
			User:           ng.Cfg.Smtp.User,
			Password:       ng.Cfg.Smtp.Password,
			EhloIdentity:   ng.Cfg.Smtp.EhloIdentity,
			StartTLSPolicy: ng.Cfg.Smtp.StartTLSPolicy,
			SkipVerify:     ng.Cfg.Smtp.SkipVerify,
			StaticHeaders:  ng.Cfg.Smtp.StaticHeaders,
		}

		cfg := remote.AlertmanagerConfig{
			BasicAuthPassword: ng.Cfg.UnifiedAlerting.RemoteAlertmanager.Password,
			DefaultConfig:     ng.Cfg.UnifiedAlerting.DefaultConfiguration,
			TenantID:          ng.Cfg.UnifiedAlerting.RemoteAlertmanager.TenantID,
			URL:               ng.Cfg.UnifiedAlerting.RemoteAlertmanager.URL,
			ExternalURL:       ng.Cfg.AppURL,
			SmtpConfig:        smtpCfg,
			Timeout:           ng.Cfg.UnifiedAlerting.RemoteAlertmanager.Timeout,
		}
<<<<<<< HEAD
		autogenFn := func(ctx context.Context, logger log.Logger, orgID int64, cfg *definitions.PostableApiAlertingConfig, invalidReceiverAction notifier.InvalidReceiversAction) error {
			return notifier.AddAutogenConfig(ctx, logger, ng.store, orgID, cfg, invalidReceiverAction)
=======
		autogenFn := func(ctx context.Context, logger log.Logger, orgID int64, cfg *definitions.PostableApiAlertingConfig, skipInvalid bool) error {
			return notifier.AddAutogenConfig(ctx, logger, ng.store, orgID, cfg, skipInvalid, ng.FeatureToggles)
>>>>>>> 89ca1dd0
		}

		// This function will be used by the MOA to create new Alertmanagers.
		var override func(notifier.OrgAlertmanagerFactory) notifier.OrgAlertmanagerFactory

		if remotePrimary {
			ng.Log.Debug("Starting Grafana with remote primary mode enabled")
			m.Info.WithLabelValues(metrics.ModeRemotePrimary).Set(1)
			override = remote.NewRemotePrimaryFactory(cfg, ng.KVStore, crypto, autogenFn, m, ng.tracer)
		} else {
			ng.Log.Debug("Starting Grafana with remote secondary mode enabled")
			m.Info.WithLabelValues(metrics.ModeRemoteSecondary).Set(1)
			override = remote.NewRemoteSecondaryFactory(cfg,
				ng.KVStore,
				ng.store,
				ng.Cfg.UnifiedAlerting.RemoteAlertmanager.SyncInterval,
				crypto,
				autogenFn,
				m,
				ng.tracer,
				remoteSecondaryWithRemoteState,
			)
		}

		opts = append(opts, notifier.WithAlertmanagerOverride(override))
	}

	notificationHistorian, err := configureNotificationHistorian(
		initCtx,
		ng.FeatureToggles,
		ng.Cfg.UnifiedAlerting.NotificationHistory,
		ng.Metrics.GetNotificationHistorianMetrics(),
		ng.Log,
		ng.tracer,
	)
	if err != nil {
		return err
	}

	decryptFn := ng.SecretsService.GetDecryptedValue
	multiOrgMetrics := ng.Metrics.GetMultiOrgAlertmanagerMetrics()
	moa, err := notifier.NewMultiOrgAlertmanager(
		ng.Cfg,
		ng.store,
		ng.store,
		ng.KVStore,
		ng.store,
		decryptFn,
		multiOrgMetrics,
		ng.NotificationService,
		ng.ResourcePermissions,
		moaLogger,
		ng.SecretsService,
		ng.FeatureToggles,
		notificationHistorian,
		opts...,
	)
	if err != nil {
		return err
	}
	ng.MultiOrgAlertmanager = moa

	imageService, err := image.NewScreenshotImageServiceFromCfg(ng.Cfg, ng.store, ng.dashboardService, ng.renderService, ng.Metrics.Registerer)
	if err != nil {
		return err
	}
	ng.ImageService = imageService

	// Let's make sure we're able to complete an initial sync of Alertmanagers before we start the alerting components.
	if err := ng.MultiOrgAlertmanager.LoadAndSyncAlertmanagersForOrgs(initCtx); err != nil {
		return fmt.Errorf("failed to initialize alerting because multiorg alertmanager manager failed to warm up: %w", err)
	}

	appUrl, err := url.Parse(ng.Cfg.AppURL)
	if err != nil {
		ng.Log.Error("Failed to parse application URL. Continue without it.", "error", err)
		appUrl = nil
	}

	clk := clock.New()

	alertsRouter := sender.NewAlertsRouter(ng.MultiOrgAlertmanager, ng.store, clk, appUrl, ng.Cfg.UnifiedAlerting.DisabledOrgs,
		ng.Cfg.UnifiedAlerting.AdminConfigPollInterval, ng.DataSourceService, ng.SecretsService, ng.FeatureToggles)

	// Make sure we sync at least once as Grafana starts to get the router up and running before we start sending any alerts.
	if err := alertsRouter.SyncAndApplyConfigFromDatabase(initCtx); err != nil {
		return fmt.Errorf("failed to initialize alerting because alert notifications router failed to warm up: %w", err)
	}

	ng.AlertsRouter = alertsRouter

	evalFactory := eval.NewEvaluatorFactory(ng.Cfg.UnifiedAlerting, ng.DataSourceCache, ng.ExpressionService)
	conditionValidator := eval.NewConditionValidator(ng.DataSourceCache, ng.ExpressionService, ng.pluginsStore)

	recordingWriter, err := createRecordingWriter(ng.Cfg.UnifiedAlerting.RecordingRules, ng.httpClientProvider, ng.DataSourceService, ng.pluginContextProvider, clk, ng.Metrics.GetRemoteWriterMetrics())
	if err != nil {
		return fmt.Errorf("failed to initialize recording writer: %w", err)
	}
	ng.RecordingWriter = recordingWriter

	schedCfg := schedule.SchedulerCfg{
		RetryConfig: schedule.RetryConfig{
			MaxAttempts:         ng.Cfg.UnifiedAlerting.MaxAttempts,
			InitialRetryDelay:   ng.Cfg.UnifiedAlerting.InitialRetryDelay,
			MaxRetryDelay:       ng.Cfg.UnifiedAlerting.MaxRetryDelay,
			RandomizationFactor: ng.Cfg.UnifiedAlerting.RandomizationFactor,
		},
		C:                    clk,
		BaseInterval:         ng.Cfg.UnifiedAlerting.BaseInterval,
		MinRuleInterval:      ng.Cfg.UnifiedAlerting.MinInterval,
		DisableGrafanaFolder: ng.Cfg.UnifiedAlerting.ReservedLabels.IsReservedLabelDisabled(models.FolderTitleLabel),
		JitterEvaluations:    schedule.JitterStrategyFrom(ng.Cfg.UnifiedAlerting, ng.FeatureToggles),
		AppURL:               appUrl,
		EvaluatorFactory:     evalFactory,
		RuleStore:            ng.store,
		RecordingRulesCfg:    ng.Cfg.UnifiedAlerting.RecordingRules,
		Metrics:              ng.Metrics.GetSchedulerMetrics(),
		AlertSender:          alertsRouter,
		Tracer:               ng.tracer,
		Log:                  log.New("ngalert.scheduler"),
		RecordingWriter:      ng.RecordingWriter,
		FeatureToggles:       ng.FeatureToggles,
	}

	history, err := configureHistorianBackend(
		initCtx,
		ng.Cfg.UnifiedAlerting.StateHistory,
		ng.annotationsRepo,
		ng.dashboardService,
		ng.store,
		ng.Metrics.GetHistorianMetrics(),
		ng.Log,
		ng.tracer,
		ac.NewRuleService(ng.accesscontrol),
		ng.DataSourceService,
		ng.httpClientProvider,
		ng.pluginContextProvider,
		clk,
		ng.Metrics.GetRemoteWriterMetrics(),
	)
	if err != nil {
		return err
	}

	ng.InstanceStore, ng.StartupInstanceReader = initInstanceStore(ng.store.SQLStore, ng.Log, ng.FeatureToggles)

	stateManagerCfg := state.ManagerCfg{
		Metrics:                        ng.Metrics.GetStateMetrics(),
		ExternalURL:                    appUrl,
		DisableExecution:               !ng.Cfg.UnifiedAlerting.ExecuteAlerts,
		InstanceStore:                  ng.InstanceStore,
		Images:                         ng.ImageService,
		Clock:                          clk,
		Historian:                      history,
		MaxStateSaveConcurrency:        ng.Cfg.UnifiedAlerting.MaxStateSaveConcurrency,
		StatePeriodicSaveBatchSize:     ng.Cfg.UnifiedAlerting.StatePeriodicSaveBatchSize,
		StatePeriodicSaveJitterEnabled: ng.Cfg.UnifiedAlerting.StatePeriodicSaveJitterEnabled,
		StatePeriodicSaveInterval:      ng.Cfg.UnifiedAlerting.StatePeriodicSaveInterval,
		RulesPerRuleGroupLimit:         ng.Cfg.UnifiedAlerting.RulesPerRuleGroupLimit,
		Tracer:                         ng.tracer,
		Log:                            log.New("ngalert.state.manager"),
		ResolvedRetention:              ng.Cfg.UnifiedAlerting.ResolvedAlertRetention,
	}
	statePersister := initStatePersister(ng.Cfg.UnifiedAlerting, stateManagerCfg, ng.FeatureToggles)
	stateManager := state.NewManager(stateManagerCfg, statePersister)
	scheduler := schedule.NewScheduler(schedCfg, stateManager)

	// if it is required to include folder title to the alerts, we need to subscribe to changes of alert title
	if !ng.Cfg.UnifiedAlerting.ReservedLabels.IsReservedLabelDisabled(models.FolderTitleLabel) {
		subscribeToFolderChanges(ng.Log, ng.bus, ng.store)
	}

	ng.stateManager = stateManager
	ng.schedule = scheduler

	configStore := legacy_storage.NewAlertmanagerConfigStore(ng.store, notifier.NewExtraConfigsCrypto(ng.SecretsService))
	receiverService := notifier.NewReceiverService(
		ac.NewReceiverAccess[*models.Receiver](ng.accesscontrol, false),
		configStore,
		ng.store,
		ng.store,
		ng.SecretsService,
		ng.store,
		ng.Log,
		ng.ResourcePermissions,
		ng.tracer,
	)
	provisioningReceiverService := notifier.NewReceiverService(
		ac.NewReceiverAccess[*models.Receiver](ng.accesscontrol, true),
		configStore,
		ng.store,
		ng.store,
		ng.SecretsService,
		ng.store,
		ng.Log,
		ng.ResourcePermissions,
		ng.tracer,
	)

	// Provisioning
	policyService := provisioning.NewNotificationPolicyService(configStore, ng.store, ng.store, ng.Cfg.UnifiedAlerting, ng.Log)
	contactPointService := provisioning.NewContactPointService(configStore, ng.SecretsService, ng.store, ng.store, provisioningReceiverService, ng.Log, ng.store, ng.ResourcePermissions)
	templateService := provisioning.NewTemplateService(configStore, ng.store, ng.store, ng.Log)
	muteTimingService := provisioning.NewMuteTimingService(configStore, ng.store, ng.store, ng.Log, ng.store)
	alertRuleService := provisioning.NewAlertRuleService(ng.store, ng.store, ng.folderService, ng.QuotaService, ng.store,
		int64(ng.Cfg.UnifiedAlerting.DefaultRuleEvaluationInterval.Seconds()),
		int64(ng.Cfg.UnifiedAlerting.BaseInterval.Seconds()),
		ng.Cfg.UnifiedAlerting.RulesPerRuleGroupLimit, ng.Log, notifier.NewNotificationSettingsValidationService(ng.store),
		ac.NewRuleService(ng.accesscontrol))

	ng.Api = &api.API{
		Cfg:                  ng.Cfg,
		DatasourceCache:      ng.DataSourceCache,
		DatasourceService:    ng.DataSourceService,
		RouteRegister:        ng.RouteRegister,
		DataProxy:            ng.DataProxy,
		QuotaService:         ng.QuotaService,
		TransactionManager:   ng.store,
		RuleStore:            ng.store,
		AlertingStore:        ng.store,
		AdminConfigStore:     ng.store,
		ProvenanceStore:      ng.store,
		MultiOrgAlertmanager: ng.MultiOrgAlertmanager,
		StateManager:         ng.stateManager,
		Scheduler:            scheduler,
		AccessControl:        ng.accesscontrol,
		Policies:             policyService,
		ReceiverService:      receiverService,
		ContactPointService:  contactPointService,
		Templates:            templateService,
		MuteTimings:          muteTimingService,
		AlertRules:           alertRuleService,
		AlertsRouter:         alertsRouter,
		EvaluatorFactory:     evalFactory,
		ConditionValidator:   conditionValidator,
		FeatureManager:       ng.FeatureToggles,
		AppUrl:               appUrl,
		Historian:            history,
		Hooks:                api.NewHooks(ng.Log),
		Tracer:               ng.tracer,
		UserService:          ng.userService,
	}
	ng.Api.RegisterAPIEndpoints(ng.Metrics.GetAPIMetrics())

	if err := RegisterQuotas(ng.Cfg, ng.QuotaService, ng.store); err != nil {
		return err
	}

	log.RegisterContextualLogProvider(func(ctx context.Context) ([]interface{}, bool) {
		key, ok := models.RuleKeyFromContext(ctx)
		if !ok {
			return nil, false
		}
		return key.LogContext(), true
	})

	return DeclareFixedRoles(ng.AccesscontrolService, ng.FeatureToggles)
}

// initInstanceStore initializes the instance store based on the feature toggles.
// It returns two vales: the instance store that should be used for writing alert instances,
// and an alert instance reader that can be used to read alert instances on startup.
func initInstanceStore(sqlStore db.DB, logger log.Logger, featureToggles featuremgmt.FeatureToggles) (state.InstanceStore, state.InstanceReader) {
	var instanceStore state.InstanceStore

	// We init both stores here, but only one will be used based on the feature toggles.
	// Two stores are needed for the multi-instance reader to work correctly.
	// It's used to read the state of alerts on startup, and allows switching the feature
	// flags seamlessly without losing the state of alerts.
	protoInstanceStore := store.ProtoInstanceDBStore{
		SQLStore:       sqlStore,
		Logger:         logger,
		FeatureToggles: featureToggles,
	}
	simpleInstanceStore := store.InstanceDBStore{
		SQLStore: sqlStore,
		Logger:   logger,
	}

	if featureToggles.IsEnabledGlobally(featuremgmt.FlagAlertingSaveStateCompressed) {
		logger.Info("Using protobuf-based alert instance store")
		instanceStore = protoInstanceStore
		// If FlagAlertingSaveStateCompressed is enabled, ProtoInstanceDBStore is used,
		// which functions differently from InstanceDBStore. FlagAlertingSaveStatePeriodic is
		// not applicable to ProtoInstanceDBStore, so a warning is logged if it is set.
		if featureToggles.IsEnabledGlobally(featuremgmt.FlagAlertingSaveStatePeriodic) {
			logger.Warn("alertingSaveStatePeriodic is not used when alertingSaveStateCompressed feature flag enabled")
		}
	} else {
		logger.Info("Using simple database alert instance store")
		instanceStore = simpleInstanceStore
	}

	return instanceStore, state.NewMultiInstanceReader(logger, protoInstanceStore, simpleInstanceStore)
}

func initStatePersister(uaCfg setting.UnifiedAlertingSettings, cfg state.ManagerCfg, featureToggles featuremgmt.FeatureToggles) state.StatePersister {
	logger := log.New("ngalert.state.manager.persist")
	var statePersister state.StatePersister

	if featureToggles.IsEnabledGlobally(featuremgmt.FlagAlertingSaveStateCompressed) {
		logger.Info("Using rule state persister")
		statePersister = state.NewSyncRuleStatePersisiter(logger, cfg)
	} else if featureToggles.IsEnabledGlobally(featuremgmt.FlagAlertingSaveStatePeriodic) {
		logger.Info("Using periodic state persister")
		ticker := clock.New().Ticker(uaCfg.StatePeriodicSaveInterval)
		statePersister = state.NewAsyncStatePersister(logger, ticker, cfg)
	} else {
		logger.Info("Using sync state persister")
		statePersister = state.NewSyncStatePersisiter(logger, cfg)
	}

	return statePersister
}

func subscribeToFolderChanges(logger log.Logger, bus bus.Bus, dbStore api.RuleStore) {
	// if full path to the folder is changed, we update all alert rules in that folder to make sure that all peers (in HA mode) will update folder title and
	// clean up the current state
	bus.AddEventListener(func(ctx context.Context, evt *events.FolderFullPathUpdated) error {
		logger.Info("Got folder full path updated event. updating rules in the folders", "folderUIDs", evt.UIDs)
		updatedKeys, err := dbStore.IncreaseVersionForAllRulesInNamespaces(ctx, evt.OrgID, evt.UIDs)
		if err != nil {
			logger.Error("Failed to update alert rules in the folders after their full paths were changed", "error", err, "folderUIDs", evt.UIDs, "orgID", evt.OrgID)
			return err
		}
		logger.Info("Updated version for alert rules", "keys", updatedKeys)
		return nil
	})
}

// Run starts the scheduler and Alertmanager.
func (ng *AlertNG) Run(ctx context.Context) error {
	ng.Log.Debug("Starting", "execute_alerts", ng.Cfg.UnifiedAlerting.ExecuteAlerts)

	children, subCtx := errgroup.WithContext(ctx)

	children.Go(func() error {
		return ng.MultiOrgAlertmanager.Run(subCtx)
	})
	children.Go(func() error {
		return ng.AlertsRouter.Run(subCtx)
	})

	if ng.Cfg.UnifiedAlerting.ExecuteAlerts {
		// Only Warm() the state manager if we are actually executing alerts.
		// Doing so when we are not executing alerts is wasteful and could lead
		// to misleading rule status queries, as the status returned will be
		// always based on the state loaded from the database at startup, and
		// not the most recent evaluation state.
		//
		// Also note that this runs synchronously to ensure state is loaded
		// before rule evaluation begins, hence we use ctx and not subCtx.
		//
		ng.stateManager.Warm(ctx, ng.store, ng.store, ng.StartupInstanceReader)

		children.Go(func() error {
			return ng.schedule.Run(subCtx)
		})
		children.Go(func() error {
			return ng.stateManager.Run(subCtx)
		})
	}
	return children.Wait()
}

// IsDisabled returns true if the alerting service is disabled for this instance.
func (ng *AlertNG) IsDisabled() bool {
	if ng.Cfg == nil {
		return true
	}

	return !ng.Cfg.UnifiedAlerting.IsEnabled()
}

// GetHooks returns a facility for replacing handlers for paths. The handler hook for a path
// is invoked after all other middleware is invoked (authentication, instrumentation).
func (ng *AlertNG) GetHooks() *api.Hooks {
	return ng.Api.Hooks
}

type Historian interface {
	api.Historian
	state.Historian
}

func configureHistorianBackend(
	ctx context.Context,
	cfg setting.UnifiedAlertingStateHistorySettings,
	ar annotations.Repository,
	ds dashboards.DashboardService,
	rs historian.RuleStore,
	met *metrics.Historian,
	l log.Logger,
	tracer tracing.Tracer,
	ac historian.AccessControl,
	datasourceService datasources.DataSourceService,
	httpClientProvider httpclient.Provider,
	pluginContextProvider *plugincontext.Provider,
	clock clock.Clock,
	mw *metrics.RemoteWriter,
) (Historian, error) {
	if !cfg.Enabled {
		met.Info.WithLabelValues("noop").Set(0)
		return historian.NewNopHistorian(), nil
	}

	backend, err := historian.ParseBackendType(cfg.Backend)
	if err != nil {
		return nil, err
	}

	met.Info.WithLabelValues(backend.String()).Set(1)
	if backend == historian.BackendTypeMultiple {
		primaryCfg := cfg
		primaryCfg.Backend = cfg.MultiPrimary
		primary, err := configureHistorianBackend(ctx, primaryCfg, ar, ds, rs, met, l, tracer, ac, datasourceService, httpClientProvider, pluginContextProvider, clock, mw)
		if err != nil {
			return nil, fmt.Errorf("multi-backend target \"%s\" was misconfigured: %w", cfg.MultiPrimary, err)
		}

		var secondaries []historian.Backend
		for _, b := range cfg.MultiSecondaries {
			secCfg := cfg
			secCfg.Backend = b
			sec, err := configureHistorianBackend(ctx, secCfg, ar, ds, rs, met, l, tracer, ac, datasourceService, httpClientProvider, pluginContextProvider, clock, mw)
			if err != nil {
				return nil, fmt.Errorf("multi-backend target \"%s\" was miconfigured: %w", b, err)
			}
			secondaries = append(secondaries, sec)
		}

		l.Info("State history is operating in multi-backend mode", "primary", cfg.MultiPrimary, "secondaries", cfg.MultiSecondaries)
		return historian.NewMultipleBackend(primary, secondaries...), nil
	}
	if backend == historian.BackendTypeAnnotations {
		store := historian.NewAnnotationStore(ar, ds, met)
		logCtx := log.WithContextualAttributes(ctx, []any{"backend", "annotations"})
		annotationBackendLogger := log.New("ngalert.state.historian").FromContext(logCtx)
		return historian.NewAnnotationBackend(annotationBackendLogger, store, rs, met, ac), nil
	}
	if backend == historian.BackendTypeLoki {
		lcfg, err := lokiconfig.NewLokiConfig(cfg.LokiSettings)
		if err != nil {
			return nil, fmt.Errorf("invalid remote loki configuration: %w", err)
		}
		req := lokiclient.NewRequester()
		logCtx := log.WithContextualAttributes(ctx, []any{"backend", "loki"})
		lokiBackendLogger := log.New("ngalert.state.historian").FromContext(logCtx)
		backend := historian.NewRemoteLokiBackend(lokiBackendLogger, lcfg, req, met, tracer, rs, ac)

		testConnCtx, cancelFunc := context.WithTimeout(ctx, 10*time.Second)
		defer cancelFunc()
		if err := backend.TestConnection(testConnCtx); err != nil {
			l.Error("Failed to communicate with configured remote Loki backend, state history may not be persisted", "error", err)
		}
		return backend, nil
	}

	if backend == historian.BackendTypePrometheus {
		pcfg, err := historian.NewPrometheusConfig(cfg)
		if err != nil {
			return nil, fmt.Errorf("invalid remote prometheus configuration: %w", err)
		}
		writerCfg := writer.DatasourceWriterConfig{
			Timeout: cfg.PrometheusWriteTimeout,
		}
		logCtx := log.WithContextualAttributes(ctx, []any{"backend", "prometheus"})
		prometheusBackendLogger := log.New("ngalert.state.historian").FromContext(logCtx)
		w := writer.NewDatasourceWriter(writerCfg, datasourceService, httpClientProvider, pluginContextProvider, clock, prometheusBackendLogger, mw)
		if w == nil {
			return nil, fmt.Errorf("failed to create alert state metrics writer")
		}
		backend := historian.NewRemotePrometheusBackend(pcfg, w, prometheusBackendLogger, met)

		return backend, nil
	}

	return nil, fmt.Errorf("unrecognized state history backend: %s", backend)
}

func configureNotificationHistorian(
	ctx context.Context,
	featureToggles featuremgmt.FeatureToggles,
	cfg setting.UnifiedAlertingNotificationHistorySettings,
	met *metrics.NotificationHistorian,
	l log.Logger,
	tracer tracing.Tracer,
) (nfstatus.NotificationHistorian, error) {
	if !featureToggles.IsEnabled(ctx, featuremgmt.FlagAlertingNotificationHistory) || !cfg.Enabled {
		met.Info.Set(0)
		return nil, nil
	}

	met.Info.Set(1)
	lcfg, err := lokiconfig.NewLokiConfig(cfg.LokiSettings)
	if err != nil {
		return nil, fmt.Errorf("invalid remote loki configuration: %w", err)
	}
	req := lokiclient.NewRequester()
	logger := log.New("ngalert.notifier.historian").FromContext(ctx)
	nh := notificationHistorian.NewNotificationHistorian(logger, lcfg, req, met.BytesWritten, met.WriteDuration, met.WritesTotal, met.WritesFailed, tracer)

	testConnCtx, cancelFunc := context.WithTimeout(ctx, 10*time.Second)
	defer cancelFunc()
	if err := nh.TestConnection(testConnCtx); err != nil {
		l.Error("Failed to communicate with configured remote Loki backend, notification history may not be persisted", "error", err)
	}
	return nh, nil
}

func createRecordingWriter(settings setting.RecordingRuleSettings, httpClientProvider httpclient.Provider, datasourceService datasources.DataSourceService, pluginContextProvider *plugincontext.Provider, clock clock.Clock, m *metrics.RemoteWriter) (schedule.RecordingWriter, error) {
	logger := log.New("ngalert.writer")

	if settings.Enabled {
		cfg := writer.DatasourceWriterConfig{
			Timeout:              settings.Timeout,
			CustomHeaders:        settings.CustomHeaders,
			DefaultDatasourceUID: settings.DefaultDatasourceUID,
		}

		logger.Info("Setting up remote write using data sources",
			"timeout", cfg.Timeout, "default_datasource_uid", cfg.DefaultDatasourceUID)

		return writer.NewDatasourceWriter(cfg, datasourceService, httpClientProvider, pluginContextProvider, clock, logger, m), nil
	}

	return writer.NoopWriter{}, nil
}<|MERGE_RESOLUTION|>--- conflicted
+++ resolved
@@ -10,10 +10,11 @@
 	notificationHistorian "github.com/grafana/alerting/notify/historian"
 	"github.com/grafana/alerting/notify/historian/lokiclient"
 	"github.com/grafana/alerting/notify/nfstatus"
-	"github.com/grafana/grafana/pkg/services/ngalert/lokiconfig"
 	"github.com/prometheus/alertmanager/featurecontrol"
 	"github.com/prometheus/alertmanager/matchers/compat"
 	"golang.org/x/sync/errgroup"
+
+	"github.com/grafana/grafana/pkg/services/ngalert/lokiconfig"
 
 	"github.com/grafana/grafana/pkg/api/routing"
 	"github.com/grafana/grafana/pkg/bus"
@@ -219,13 +220,8 @@
 			SmtpConfig:        smtpCfg,
 			Timeout:           ng.Cfg.UnifiedAlerting.RemoteAlertmanager.Timeout,
 		}
-<<<<<<< HEAD
 		autogenFn := func(ctx context.Context, logger log.Logger, orgID int64, cfg *definitions.PostableApiAlertingConfig, invalidReceiverAction notifier.InvalidReceiversAction) error {
-			return notifier.AddAutogenConfig(ctx, logger, ng.store, orgID, cfg, invalidReceiverAction)
-=======
-		autogenFn := func(ctx context.Context, logger log.Logger, orgID int64, cfg *definitions.PostableApiAlertingConfig, skipInvalid bool) error {
-			return notifier.AddAutogenConfig(ctx, logger, ng.store, orgID, cfg, skipInvalid, ng.FeatureToggles)
->>>>>>> 89ca1dd0
+			return notifier.AddAutogenConfig(ctx, logger, ng.store, orgID, cfg, invalidReceiverAction, ng.FeatureToggles)
 		}
 
 		// This function will be used by the MOA to create new Alertmanagers.
