package ngalert

import (
	"context"
	"fmt"
	"net/url"
	"time"

	"github.com/benbjohnson/clock"
	"github.com/prometheus/alertmanager/featurecontrol"
	"github.com/prometheus/alertmanager/matchers/compat"
	"golang.org/x/sync/errgroup"

	"github.com/grafana/grafana/pkg/api/routing"
	"github.com/grafana/grafana/pkg/bus"
	"github.com/grafana/grafana/pkg/events"
	"github.com/grafana/grafana/pkg/expr"
	"github.com/grafana/grafana/pkg/infra/db"
	"github.com/grafana/grafana/pkg/infra/httpclient"
	"github.com/grafana/grafana/pkg/infra/kvstore"
	"github.com/grafana/grafana/pkg/infra/log"
	"github.com/grafana/grafana/pkg/infra/tracing"
	"github.com/grafana/grafana/pkg/services/accesscontrol"
	"github.com/grafana/grafana/pkg/services/annotations"
	"github.com/grafana/grafana/pkg/services/dashboards"
	"github.com/grafana/grafana/pkg/services/datasourceproxy"
	"github.com/grafana/grafana/pkg/services/datasources"
	"github.com/grafana/grafana/pkg/services/featuremgmt"
	"github.com/grafana/grafana/pkg/services/folder"
	ac "github.com/grafana/grafana/pkg/services/ngalert/accesscontrol"
	"github.com/grafana/grafana/pkg/services/ngalert/api"
	"github.com/grafana/grafana/pkg/services/ngalert/api/tooling/definitions"
	"github.com/grafana/grafana/pkg/services/ngalert/eval"
	"github.com/grafana/grafana/pkg/services/ngalert/image"
	"github.com/grafana/grafana/pkg/services/ngalert/metrics"
	"github.com/grafana/grafana/pkg/services/ngalert/models"
	"github.com/grafana/grafana/pkg/services/ngalert/notifier"
	"github.com/grafana/grafana/pkg/services/ngalert/notifier/legacy_storage"
	"github.com/grafana/grafana/pkg/services/ngalert/provisioning"
	"github.com/grafana/grafana/pkg/services/ngalert/remote"
	"github.com/grafana/grafana/pkg/services/ngalert/schedule"
	"github.com/grafana/grafana/pkg/services/ngalert/sender"
	"github.com/grafana/grafana/pkg/services/ngalert/state"
	"github.com/grafana/grafana/pkg/services/ngalert/state/historian"
	"github.com/grafana/grafana/pkg/services/ngalert/store"
	"github.com/grafana/grafana/pkg/services/ngalert/writer"
	"github.com/grafana/grafana/pkg/services/notifications"
	"github.com/grafana/grafana/pkg/services/pluginsintegration/pluginstore"
	"github.com/grafana/grafana/pkg/services/quota"
	"github.com/grafana/grafana/pkg/services/rendering"
	"github.com/grafana/grafana/pkg/services/secrets"
	"github.com/grafana/grafana/pkg/services/user"
	"github.com/grafana/grafana/pkg/setting"
)

func ProvideService(
	cfg *setting.Cfg,
	featureToggles featuremgmt.FeatureToggles,
	dataSourceCache datasources.CacheService,
	dataSourceService datasources.DataSourceService,
	routeRegister routing.RouteRegister,
	sqlStore db.DB,
	kvStore kvstore.KVStore,
	expressionService *expr.Service,
	dataProxy *datasourceproxy.DataSourceProxyService,
	quotaService quota.Service,
	secretsService secrets.Service,
	notificationService notifications.Service,
	m *metrics.NGAlert,
	folderService folder.Service,
	ac accesscontrol.AccessControl,
	dashboardService dashboards.DashboardService,
	renderService rendering.Service,
	bus bus.Bus,
	accesscontrolService accesscontrol.Service,
	annotationsRepo annotations.Repository,
	pluginsStore pluginstore.Store,
	tracer tracing.Tracer,
	ruleStore *store.DBstore,
	httpClientProvider httpclient.Provider,
	resourcePermissions accesscontrol.ReceiverPermissionsService,
	userService user.Service,
) (*AlertNG, error) {
	ng := &AlertNG{
		Cfg:                  cfg,
		FeatureToggles:       featureToggles,
		DataSourceCache:      dataSourceCache,
		DataSourceService:    dataSourceService,
		RouteRegister:        routeRegister,
		SQLStore:             sqlStore,
		KVStore:              kvStore,
		ExpressionService:    expressionService,
		DataProxy:            dataProxy,
		QuotaService:         quotaService,
		SecretsService:       secretsService,
		Metrics:              m,
		Log:                  log.New("ngalert"),
		NotificationService:  notificationService,
		folderService:        folderService,
		accesscontrol:        ac,
		dashboardService:     dashboardService,
		renderService:        renderService,
		bus:                  bus,
		AccesscontrolService: accesscontrolService,
		annotationsRepo:      annotationsRepo,
		pluginsStore:         pluginsStore,
		tracer:               tracer,
		store:                ruleStore,
		httpClientProvider:   httpClientProvider,
		ResourcePermissions:  resourcePermissions,
		userService:          userService,
	}

	if ng.IsDisabled() {
		return ng, nil
	}

	if err := ng.init(); err != nil {
		return nil, err
	}

	return ng, nil
}

// AlertNG is the service for evaluating the condition of an alert definition.
type AlertNG struct {
	Cfg                 *setting.Cfg
	FeatureToggles      featuremgmt.FeatureToggles
	DataSourceCache     datasources.CacheService
	DataSourceService   datasources.DataSourceService
	RouteRegister       routing.RouteRegister
	SQLStore            db.DB
	KVStore             kvstore.KVStore
	ExpressionService   *expr.Service
	DataProxy           *datasourceproxy.DataSourceProxyService
	QuotaService        quota.Service
	SecretsService      secrets.Service
	Metrics             *metrics.NGAlert
	NotificationService notifications.Service
	Log                 log.Logger
	renderService       rendering.Service
	ImageService        image.ImageService
	RecordingWriter     schedule.RecordingWriter
	schedule            schedule.ScheduleService
	stateManager        *state.Manager
	folderService       folder.Service
	dashboardService    dashboards.DashboardService
	Api                 *api.API
	httpClientProvider  httpclient.Provider
	InstanceStore       state.InstanceStore
	// StartupInstanceReader is used to fetch the state of alerts on startup.
	StartupInstanceReader state.InstanceReader

	// Alerting notification services
	MultiOrgAlertmanager *notifier.MultiOrgAlertmanager
	AlertsRouter         *sender.AlertsRouter
	accesscontrol        accesscontrol.AccessControl
	AccesscontrolService accesscontrol.Service
	ResourcePermissions  accesscontrol.ReceiverPermissionsService
	annotationsRepo      annotations.Repository
	store                *store.DBstore
	userService          user.Service

	bus          bus.Bus
	pluginsStore pluginstore.Store
	tracer       tracing.Tracer
}

func (ng *AlertNG) init() error {
	// AlertNG should be initialized before the cancellation deadline of initCtx
	initCtx, cancelFunc := context.WithTimeout(context.Background(), ng.Cfg.UnifiedAlerting.InitializationTimeout)
	defer cancelFunc()

	ng.store.Logger = ng.Log

	// This initializes the compat package in fallback mode with logging. It parses first
	// using the UTF-8 parser and then fallsback to the classic parser on error.
	// UTF-8 is permitted in label names. This should be removed when the compat package
	// is removed from Alertmanager.
	compat.InitFromFlags(ng.Log, featurecontrol.NoopFlags{})

	// If enabled, configure the remote Alertmanager.
	// - If several toggles are enabled, the order of precedence is RemoteOnly, RemotePrimary, RemoteSecondary
	// - If no toggles are enabled, we default to using only the internal Alertmanager
	// We currently do not support remote primary mode, so we fall back to remote secondary.
	var overrides []notifier.Option
	moaLogger := log.New("ngalert.multiorg.alertmanager")
	remoteOnly := ng.FeatureToggles.IsEnabled(initCtx, featuremgmt.FlagAlertmanagerRemoteOnly)
	remotePrimary := ng.FeatureToggles.IsEnabled(initCtx, featuremgmt.FlagAlertmanagerRemotePrimary)
	remoteSecondary := ng.FeatureToggles.IsEnabled(initCtx, featuremgmt.FlagAlertmanagerRemoteSecondary)
	if ng.Cfg.UnifiedAlerting.RemoteAlertmanager.Enable {
		autogenFn := remote.NoopAutogenFn
		if ng.FeatureToggles.IsEnabled(initCtx, featuremgmt.FlagAlertingSimplifiedRouting) {
			autogenFn = func(ctx context.Context, logger log.Logger, orgID int64, cfg *definitions.PostableApiAlertingConfig, skipInvalid bool) error {
				return notifier.AddAutogenConfig(ctx, logger, ng.store, orgID, cfg, skipInvalid)
			}
		}

		switch {
		case remoteOnly:
			ng.Log.Debug("Starting Grafana with remote only mode enabled")
			m := ng.Metrics.GetRemoteAlertmanagerMetrics()
			m.Info.WithLabelValues(metrics.ModeRemoteOnly).Set(1)
			ng.Cfg.UnifiedAlerting.SkipClustering = true

			// This function will be used by the MOA to create new Alertmanagers.
			override := notifier.WithAlertmanagerOverride(func(_ notifier.OrgAlertmanagerFactory) notifier.OrgAlertmanagerFactory {
				return func(ctx context.Context, orgID int64) (notifier.Alertmanager, error) {
					// Create remote Alertmanager.
					cfg := remote.AlertmanagerConfig{
						BasicAuthPassword: ng.Cfg.UnifiedAlerting.RemoteAlertmanager.Password,
						DefaultConfig:     ng.Cfg.UnifiedAlerting.DefaultConfiguration,
						OrgID:             orgID,
						TenantID:          ng.Cfg.UnifiedAlerting.RemoteAlertmanager.TenantID,
						URL:               ng.Cfg.UnifiedAlerting.RemoteAlertmanager.URL,
						PromoteConfig:     true,
						SyncInterval:      ng.Cfg.UnifiedAlerting.RemoteAlertmanager.SyncInterval,
						ExternalURL:       ng.Cfg.AppURL,
						StaticHeaders:     ng.Cfg.Smtp.StaticHeaders,
					}
					remoteAM, err := createRemoteAlertmanager(cfg, ng.KVStore, ng.SecretsService.Decrypt, autogenFn, m, ng.tracer)
					if err != nil {
						moaLogger.Error("Failed to create remote Alertmanager", "err", err)
						return nil, err
					}
					return remoteAM, nil
				}
			})

			overrides = append(overrides, override)

		case remotePrimary:
			ng.Log.Debug("Starting Grafana with remote primary mode enabled")
			m := ng.Metrics.GetRemoteAlertmanagerMetrics()
			m.Info.WithLabelValues(metrics.ModeRemotePrimary).Set(1)
			ng.Cfg.UnifiedAlerting.SkipClustering = true
			// This function will be used by the MOA to create new Alertmanagers.
			override := notifier.WithAlertmanagerOverride(func(factoryFn notifier.OrgAlertmanagerFactory) notifier.OrgAlertmanagerFactory {
				return func(ctx context.Context, orgID int64) (notifier.Alertmanager, error) {
					// Create internal Alertmanager.
					internalAM, err := factoryFn(ctx, orgID)
					if err != nil {
						return nil, err
					}

					// Create remote Alertmanager.
					cfg := remote.AlertmanagerConfig{
						BasicAuthPassword: ng.Cfg.UnifiedAlerting.RemoteAlertmanager.Password,
						DefaultConfig:     ng.Cfg.UnifiedAlerting.DefaultConfiguration,
						OrgID:             orgID,
						PromoteConfig:     true,
						TenantID:          ng.Cfg.UnifiedAlerting.RemoteAlertmanager.TenantID,
						URL:               ng.Cfg.UnifiedAlerting.RemoteAlertmanager.URL,
						ExternalURL:       ng.Cfg.AppURL,
						StaticHeaders:     ng.Cfg.Smtp.StaticHeaders,
					}
					remoteAM, err := createRemoteAlertmanager(cfg, ng.KVStore, ng.SecretsService.Decrypt, autogenFn, m, ng.tracer)
					if err != nil {
						moaLogger.Error("Failed to create remote Alertmanager, falling back to using only the internal one", "err", err)
						return internalAM, nil
					}

					// Use both Alertmanager implementations in the forked Alertmanager.
					return remote.NewRemotePrimaryForkedAlertmanager(log.New("ngalert.forked-alertmanager.remote-primary"), internalAM, remoteAM), nil
				}
			})

			overrides = append(overrides, override)

		case remoteSecondary:
			ng.Log.Debug("Starting Grafana with remote secondary mode enabled")
			m := ng.Metrics.GetRemoteAlertmanagerMetrics()
			m.Info.WithLabelValues(metrics.ModeRemoteSecondary).Set(1)

			// This function will be used by the MOA to create new Alertmanagers.
			override := notifier.WithAlertmanagerOverride(func(factoryFn notifier.OrgAlertmanagerFactory) notifier.OrgAlertmanagerFactory {
				return func(ctx context.Context, orgID int64) (notifier.Alertmanager, error) {
					// Create internal Alertmanager.
					internalAM, err := factoryFn(ctx, orgID)
					if err != nil {
						return nil, err
					}

					// Create remote Alertmanager.
					cfg := remote.AlertmanagerConfig{
						BasicAuthPassword: ng.Cfg.UnifiedAlerting.RemoteAlertmanager.Password,
						DefaultConfig:     ng.Cfg.UnifiedAlerting.DefaultConfiguration,
						OrgID:             orgID,
						TenantID:          ng.Cfg.UnifiedAlerting.RemoteAlertmanager.TenantID,
						URL:               ng.Cfg.UnifiedAlerting.RemoteAlertmanager.URL,
						SyncInterval:      ng.Cfg.UnifiedAlerting.RemoteAlertmanager.SyncInterval,
						ExternalURL:       ng.Cfg.AppURL,
						StaticHeaders:     ng.Cfg.Smtp.StaticHeaders,
					}
					remoteAM, err := createRemoteAlertmanager(cfg, ng.KVStore, ng.SecretsService.Decrypt, autogenFn, m, ng.tracer)
					if err != nil {
						moaLogger.Error("Failed to create remote Alertmanager, falling back to using only the internal one", "err", err)
						return internalAM, nil
					}

					// Use both Alertmanager implementations in the forked Alertmanager.
					rsCfg := remote.RemoteSecondaryConfig{
						Logger:       log.New("ngalert.forked-alertmanager.remote-secondary"),
						OrgID:        orgID,
						Store:        ng.store,
						SyncInterval: ng.Cfg.UnifiedAlerting.RemoteAlertmanager.SyncInterval,
					}
					return remote.NewRemoteSecondaryForkedAlertmanager(rsCfg, internalAM, remoteAM)
				}
			})

			overrides = append(overrides, override)

		default:
			ng.Log.Error("A mode should be selected when enabling the remote Alertmanager, falling back to using only the internal Alertmanager")
		}
	}

	decryptFn := ng.SecretsService.GetDecryptedValue
	multiOrgMetrics := ng.Metrics.GetMultiOrgAlertmanagerMetrics()
	moa, err := notifier.NewMultiOrgAlertmanager(
		ng.Cfg,
		ng.store,
		ng.store,
		ng.KVStore,
		ng.store,
		decryptFn,
		multiOrgMetrics,
		ng.NotificationService,
		ng.ResourcePermissions,
		moaLogger,
		ng.SecretsService,
		ng.FeatureToggles,
		overrides...,
	)
	if err != nil {
		return err
	}
	ng.MultiOrgAlertmanager = moa

	imageService, err := image.NewScreenshotImageServiceFromCfg(ng.Cfg, ng.store, ng.dashboardService, ng.renderService, ng.Metrics.Registerer)
	if err != nil {
		return err
	}
	ng.ImageService = imageService

	// Let's make sure we're able to complete an initial sync of Alertmanagers before we start the alerting components.
	if err := ng.MultiOrgAlertmanager.LoadAndSyncAlertmanagersForOrgs(initCtx); err != nil {
		return fmt.Errorf("failed to initialize alerting because multiorg alertmanager manager failed to warm up: %w", err)
	}

	appUrl, err := url.Parse(ng.Cfg.AppURL)
	if err != nil {
		ng.Log.Error("Failed to parse application URL. Continue without it.", "error", err)
		appUrl = nil
	}

	clk := clock.New()

	alertsRouter := sender.NewAlertsRouter(ng.MultiOrgAlertmanager, ng.store, clk, appUrl, ng.Cfg.UnifiedAlerting.DisabledOrgs,
		ng.Cfg.UnifiedAlerting.AdminConfigPollInterval, ng.DataSourceService, ng.SecretsService, ng.FeatureToggles)

	// Make sure we sync at least once as Grafana starts to get the router up and running before we start sending any alerts.
	if err := alertsRouter.SyncAndApplyConfigFromDatabase(initCtx); err != nil {
		return fmt.Errorf("failed to initialize alerting because alert notifications router failed to warm up: %w", err)
	}

	ng.AlertsRouter = alertsRouter

	evalFactory := eval.NewEvaluatorFactory(ng.Cfg.UnifiedAlerting, ng.DataSourceCache, ng.ExpressionService)
	conditionValidator := eval.NewConditionValidator(ng.DataSourceCache, ng.ExpressionService, ng.pluginsStore)

	if !ng.FeatureToggles.IsEnabled(initCtx, featuremgmt.FlagGrafanaManagedRecordingRules) {
		// Force-disable the feature if the feature toggle is not on - sets us up for feature toggle removal.
		ng.Cfg.UnifiedAlerting.RecordingRules.Enabled = false
	}
	recordingWriter, err := createRecordingWriter(ng.FeatureToggles, ng.Cfg.UnifiedAlerting.RecordingRules, ng.httpClientProvider, clk, ng.Metrics.GetRemoteWriterMetrics())
	if err != nil {
		return fmt.Errorf("failed to initialize recording writer: %w", err)
	}
	ng.RecordingWriter = recordingWriter

	schedCfg := schedule.SchedulerCfg{
		MaxAttempts:          ng.Cfg.UnifiedAlerting.MaxAttempts,
		C:                    clk,
		BaseInterval:         ng.Cfg.UnifiedAlerting.BaseInterval,
		MinRuleInterval:      ng.Cfg.UnifiedAlerting.MinInterval,
		DisableGrafanaFolder: ng.Cfg.UnifiedAlerting.ReservedLabels.IsReservedLabelDisabled(models.FolderTitleLabel),
		JitterEvaluations:    schedule.JitterStrategyFrom(ng.Cfg.UnifiedAlerting, ng.FeatureToggles),
		AppURL:               appUrl,
		EvaluatorFactory:     evalFactory,
		RuleStore:            ng.store,
		RecordingRulesCfg:    ng.Cfg.UnifiedAlerting.RecordingRules,
		Metrics:              ng.Metrics.GetSchedulerMetrics(),
		AlertSender:          alertsRouter,
		Tracer:               ng.tracer,
		Log:                  log.New("ngalert.scheduler"),
		RecordingWriter:      ng.RecordingWriter,
	}

	// There are a set of feature toggles available that act as short-circuits for common configurations.
	// If any are set, override the config accordingly.
	ApplyStateHistoryFeatureToggles(&ng.Cfg.UnifiedAlerting.StateHistory, ng.FeatureToggles, ng.Log)
	history, err := configureHistorianBackend(initCtx, ng.Cfg.UnifiedAlerting.StateHistory, ng.annotationsRepo, ng.dashboardService, ng.store, ng.Metrics.GetHistorianMetrics(), ng.Log, ng.tracer, ac.NewRuleService(ng.accesscontrol))
	if err != nil {
		return err
	}

	ng.InstanceStore, ng.StartupInstanceReader = initInstanceStore(ng.store.SQLStore, ng.Log, ng.FeatureToggles)

	stateManagerCfg := state.ManagerCfg{
		Metrics:                        ng.Metrics.GetStateMetrics(),
		ExternalURL:                    appUrl,
		DisableExecution:               !ng.Cfg.UnifiedAlerting.ExecuteAlerts,
		InstanceStore:                  ng.InstanceStore,
		Images:                         ng.ImageService,
		Clock:                          clk,
		Historian:                      history,
		ApplyNoDataAndErrorToAllStates: ng.FeatureToggles.IsEnabledGlobally(featuremgmt.FlagAlertingNoDataErrorExecution),
		MaxStateSaveConcurrency:        ng.Cfg.UnifiedAlerting.MaxStateSaveConcurrency,
		StatePeriodicSaveBatchSize:     ng.Cfg.UnifiedAlerting.StatePeriodicSaveBatchSize,
		RulesPerRuleGroupLimit:         ng.Cfg.UnifiedAlerting.RulesPerRuleGroupLimit,
		Tracer:                         ng.tracer,
		Log:                            log.New("ngalert.state.manager"),
		ResolvedRetention:              ng.Cfg.UnifiedAlerting.ResolvedAlertRetention,
	}
	statePersister := initStatePersister(ng.Cfg.UnifiedAlerting, stateManagerCfg, ng.FeatureToggles)
	stateManager := state.NewManager(stateManagerCfg, statePersister)
	scheduler := schedule.NewScheduler(schedCfg, stateManager)

	// if it is required to include folder title to the alerts, we need to subscribe to changes of alert title
	if !ng.Cfg.UnifiedAlerting.ReservedLabels.IsReservedLabelDisabled(models.FolderTitleLabel) {
		subscribeToFolderChanges(ng.Log, ng.bus, ng.store)
	}

	ng.stateManager = stateManager
	ng.schedule = scheduler

	configStore := legacy_storage.NewAlertmanagerConfigStore(ng.store)
	receiverService := notifier.NewReceiverService(
		ac.NewReceiverAccess[*models.Receiver](ng.accesscontrol, false),
		configStore,
		ng.store,
		ng.store,
		ng.SecretsService,
		ng.store,
		ng.Log,
		ng.ResourcePermissions,
		ng.tracer,
	)
	provisioningReceiverService := notifier.NewReceiverService(
		ac.NewReceiverAccess[*models.Receiver](ng.accesscontrol, true),
		configStore,
		ng.store,
		ng.store,
		ng.SecretsService,
		ng.store,
		ng.Log,
		ng.ResourcePermissions,
		ng.tracer,
	)

	// Provisioning
	policyService := provisioning.NewNotificationPolicyService(configStore, ng.store, ng.store, ng.Cfg.UnifiedAlerting, ng.Log)
	contactPointService := provisioning.NewContactPointService(configStore, ng.SecretsService, ng.store, ng.store, provisioningReceiverService, ng.Log, ng.store, ng.ResourcePermissions)
	templateService := provisioning.NewTemplateService(configStore, ng.store, ng.store, ng.Log)
	muteTimingService := provisioning.NewMuteTimingService(configStore, ng.store, ng.store, ng.Log, ng.store)
	alertRuleService := provisioning.NewAlertRuleService(ng.store, ng.store, ng.folderService, ng.QuotaService, ng.store,
		int64(ng.Cfg.UnifiedAlerting.DefaultRuleEvaluationInterval.Seconds()),
		int64(ng.Cfg.UnifiedAlerting.BaseInterval.Seconds()),
		ng.Cfg.UnifiedAlerting.RulesPerRuleGroupLimit, ng.Log, notifier.NewNotificationSettingsValidationService(ng.store),
		ac.NewRuleService(ng.accesscontrol))

	ng.Api = &api.API{
		Cfg:                  ng.Cfg,
		DatasourceCache:      ng.DataSourceCache,
		DatasourceService:    ng.DataSourceService,
		RouteRegister:        ng.RouteRegister,
		DataProxy:            ng.DataProxy,
		QuotaService:         ng.QuotaService,
		TransactionManager:   ng.store,
		RuleStore:            ng.store,
		AlertingStore:        ng.store,
		AdminConfigStore:     ng.store,
		ProvenanceStore:      ng.store,
		MultiOrgAlertmanager: ng.MultiOrgAlertmanager,
		StateManager:         ng.stateManager,
		Scheduler:            scheduler,
		AccessControl:        ng.accesscontrol,
		Policies:             policyService,
		ReceiverService:      receiverService,
		ContactPointService:  contactPointService,
		Templates:            templateService,
		MuteTimings:          muteTimingService,
		AlertRules:           alertRuleService,
		AlertsRouter:         alertsRouter,
		EvaluatorFactory:     evalFactory,
		ConditionValidator:   conditionValidator,
		FeatureManager:       ng.FeatureToggles,
		AppUrl:               appUrl,
		Historian:            history,
		Hooks:                api.NewHooks(ng.Log),
		Tracer:               ng.tracer,
		UserService:          ng.userService,
	}
	ng.Api.RegisterAPIEndpoints(ng.Metrics.GetAPIMetrics())

	if err := RegisterQuotas(ng.Cfg, ng.QuotaService, ng.store); err != nil {
		return err
	}

	log.RegisterContextualLogProvider(func(ctx context.Context) ([]interface{}, bool) {
		key, ok := models.RuleKeyFromContext(ctx)
		if !ok {
			return nil, false
		}
		return key.LogContext(), true
	})

	return DeclareFixedRoles(ng.AccesscontrolService, ng.FeatureToggles)
}

// initInstanceStore initializes the instance store based on the feature toggles.
// It returns two vales: the instance store that should be used for writing alert instances,
// and an alert instance reader that can be used to read alert instances on startup.
func initInstanceStore(sqlStore db.DB, logger log.Logger, featureToggles featuremgmt.FeatureToggles) (state.InstanceStore, state.InstanceReader) {
	var instanceStore state.InstanceStore

	// We init both stores here, but only one will be used based on the feature toggles.
	// Two stores are needed for the multi-instance reader to work correctly.
	// It's used to read the state of alerts on startup, and allows switching the feature
	// flags seamlessly without losing the state of alerts.
	protoInstanceStore := store.ProtoInstanceDBStore{
		SQLStore:       sqlStore,
		Logger:         logger,
		FeatureToggles: featureToggles,
	}
	simpleInstanceStore := store.InstanceDBStore{
		SQLStore:       sqlStore,
		Logger:         logger,
		FeatureToggles: featureToggles,
	}

	if featureToggles.IsEnabledGlobally(featuremgmt.FlagAlertingSaveStateCompressed) {
		logger.Info("Using protobuf-based alert instance store")
		instanceStore = protoInstanceStore
		// If FlagAlertingSaveStateCompressed is enabled, ProtoInstanceDBStore is used,
		// which functions differently from InstanceDBStore. FlagAlertingSaveStatePeriodic is
		// not applicable to ProtoInstanceDBStore, so a warning is logged if it is set.
		if featureToggles.IsEnabledGlobally(featuremgmt.FlagAlertingSaveStatePeriodic) {
			logger.Warn("alertingSaveStatePeriodic is not used when alertingSaveStateCompressed feature flag enabled")
		}
	} else {
		logger.Info("Using simple database alert instance store")
<<<<<<< HEAD
		instanceStore = store.InstanceDBStore{
			SQLStore: sqlStore,
			Logger:   logger,
		}
=======
		instanceStore = simpleInstanceStore
>>>>>>> a18fa4af
	}

	return instanceStore, state.NewMultiInstanceReader(logger, protoInstanceStore, simpleInstanceStore)
}

func initStatePersister(uaCfg setting.UnifiedAlertingSettings, cfg state.ManagerCfg, featureToggles featuremgmt.FeatureToggles) state.StatePersister {
	logger := log.New("ngalert.state.manager.persist")
	var statePersister state.StatePersister

	if featureToggles.IsEnabledGlobally(featuremgmt.FlagAlertingSaveStateCompressed) {
		logger.Info("Using rule state persister")
		statePersister = state.NewSyncRuleStatePersisiter(logger, cfg)
	} else if featureToggles.IsEnabledGlobally(featuremgmt.FlagAlertingSaveStatePeriodic) {
		logger.Info("Using periodic state persister")
		ticker := clock.New().Ticker(uaCfg.StatePeriodicSaveInterval)
		statePersister = state.NewAsyncStatePersister(logger, ticker, cfg)
	} else {
		logger.Info("Using sync state persister")
		statePersister = state.NewSyncStatePersisiter(logger, cfg)
	}

	return statePersister
}

func subscribeToFolderChanges(logger log.Logger, bus bus.Bus, dbStore api.RuleStore) {
	// if full path to the folder is changed, we update all alert rules in that folder to make sure that all peers (in HA mode) will update folder title and
	// clean up the current state
	bus.AddEventListener(func(ctx context.Context, evt *events.FolderFullPathUpdated) error {
		logger.Info("Got folder full path updated event. updating rules in the folders", "folderUIDs", evt.UIDs)
		updatedKeys, err := dbStore.IncreaseVersionForAllRulesInNamespaces(ctx, evt.OrgID, evt.UIDs)
		if err != nil {
			logger.Error("Failed to update alert rules in the folders after their full paths were changed", "error", err, "folderUIDs", evt.UIDs, "orgID", evt.OrgID)
			return err
		}
		logger.Info("Updated version for alert rules", "keys", updatedKeys)
		return nil
	})
}

// Run starts the scheduler and Alertmanager.
func (ng *AlertNG) Run(ctx context.Context) error {
	ng.Log.Debug("Starting", "execute_alerts", ng.Cfg.UnifiedAlerting.ExecuteAlerts)

	children, subCtx := errgroup.WithContext(ctx)

	children.Go(func() error {
		return ng.MultiOrgAlertmanager.Run(subCtx)
	})
	children.Go(func() error {
		return ng.AlertsRouter.Run(subCtx)
	})

	if ng.Cfg.UnifiedAlerting.ExecuteAlerts {
		// Only Warm() the state manager if we are actually executing alerts.
		// Doing so when we are not executing alerts is wasteful and could lead
		// to misleading rule status queries, as the status returned will be
		// always based on the state loaded from the database at startup, and
		// not the most recent evaluation state.
		//
		// Also note that this runs synchronously to ensure state is loaded
		// before rule evaluation begins, hence we use ctx and not subCtx.
		//
		ng.stateManager.Warm(ctx, ng.store, ng.StartupInstanceReader)

		children.Go(func() error {
			return ng.schedule.Run(subCtx)
		})
		children.Go(func() error {
			return ng.stateManager.Run(subCtx)
		})
	}
	return children.Wait()
}

// IsDisabled returns true if the alerting service is disabled for this instance.
func (ng *AlertNG) IsDisabled() bool {
	if ng.Cfg == nil {
		return true
	}

	return !ng.Cfg.UnifiedAlerting.IsEnabled()
}

// GetHooks returns a facility for replacing handlers for paths. The handler hook for a path
// is invoked after all other middleware is invoked (authentication, instrumentation).
func (ng *AlertNG) GetHooks() *api.Hooks {
	return ng.Api.Hooks
}

type Historian interface {
	api.Historian
	state.Historian
}

func configureHistorianBackend(ctx context.Context, cfg setting.UnifiedAlertingStateHistorySettings, ar annotations.Repository, ds dashboards.DashboardService, rs historian.RuleStore, met *metrics.Historian, l log.Logger, tracer tracing.Tracer, ac historian.AccessControl) (Historian, error) {
	if !cfg.Enabled {
		met.Info.WithLabelValues("noop").Set(0)
		return historian.NewNopHistorian(), nil
	}

	backend, err := historian.ParseBackendType(cfg.Backend)
	if err != nil {
		return nil, err
	}

	met.Info.WithLabelValues(backend.String()).Set(1)
	if backend == historian.BackendTypeMultiple {
		primaryCfg := cfg
		primaryCfg.Backend = cfg.MultiPrimary
		primary, err := configureHistorianBackend(ctx, primaryCfg, ar, ds, rs, met, l, tracer, ac)
		if err != nil {
			return nil, fmt.Errorf("multi-backend target \"%s\" was misconfigured: %w", cfg.MultiPrimary, err)
		}

		var secondaries []historian.Backend
		for _, b := range cfg.MultiSecondaries {
			secCfg := cfg
			secCfg.Backend = b
			sec, err := configureHistorianBackend(ctx, secCfg, ar, ds, rs, met, l, tracer, ac)
			if err != nil {
				return nil, fmt.Errorf("multi-backend target \"%s\" was miconfigured: %w", b, err)
			}
			secondaries = append(secondaries, sec)
		}

		l.Info("State history is operating in multi-backend mode", "primary", cfg.MultiPrimary, "secondaries", cfg.MultiSecondaries)
		return historian.NewMultipleBackend(primary, secondaries...), nil
	}
	if backend == historian.BackendTypeAnnotations {
		store := historian.NewAnnotationStore(ar, ds, met)
		annotationBackendLogger := log.New("ngalert.state.historian", "backend", "annotations")
		return historian.NewAnnotationBackend(annotationBackendLogger, store, rs, met, ac), nil
	}
	if backend == historian.BackendTypeLoki {
		lcfg, err := historian.NewLokiConfig(cfg)
		if err != nil {
			return nil, fmt.Errorf("invalid remote loki configuration: %w", err)
		}
		req := historian.NewRequester()
		lokiBackendLogger := log.New("ngalert.state.historian", "backend", "loki")
		backend := historian.NewRemoteLokiBackend(lokiBackendLogger, lcfg, req, met, tracer, rs, ac)

		testConnCtx, cancelFunc := context.WithTimeout(ctx, 10*time.Second)
		defer cancelFunc()
		if err := backend.TestConnection(testConnCtx); err != nil {
			l.Error("Failed to communicate with configured remote Loki backend, state history may not be persisted", "error", err)
		}
		return backend, nil
	}

	return nil, fmt.Errorf("unrecognized state history backend: %s", backend)
}

// ApplyStateHistoryFeatureToggles edits state history configuration to comply with currently active feature toggles.
func ApplyStateHistoryFeatureToggles(cfg *setting.UnifiedAlertingStateHistorySettings, ft featuremgmt.FeatureToggles, logger log.Logger) {
	backend, _ := historian.ParseBackendType(cfg.Backend)
	// These feature toggles represent specific, common backend configurations.
	// If all toggles are enabled, we listen to the state history config as written.
	// If any of them are disabled, we ignore the configured backend and treat the toggles as an override.
	// If multiple toggles are disabled, we go with the most "restrictive" one.
	if !ft.IsEnabledGlobally(featuremgmt.FlagAlertStateHistoryLokiSecondary) {
		// If we cannot even treat Loki as a secondary, we must use annotations only.
		if backend == historian.BackendTypeMultiple || backend == historian.BackendTypeLoki {
			logger.Info("Forcing Annotation backend due to state history feature toggles")
			cfg.Backend = historian.BackendTypeAnnotations.String()
			cfg.MultiPrimary = ""
			cfg.MultiSecondaries = make([]string, 0)
		}
		return
	}
	if !ft.IsEnabledGlobally(featuremgmt.FlagAlertStateHistoryLokiPrimary) {
		// If we're using multiple backends, Loki must be the secondary.
		if backend == historian.BackendTypeMultiple {
			logger.Info("Coercing Loki to a secondary backend due to state history feature toggles")
			cfg.MultiPrimary = historian.BackendTypeAnnotations.String()
			cfg.MultiSecondaries = []string{historian.BackendTypeLoki.String()}
		}
		// If we're using loki, we are only allowed to use it as a secondary. Dual write to it, plus annotations.
		if backend == historian.BackendTypeLoki {
			logger.Info("Coercing Loki to dual writes with a secondary backend due to state history feature toggles")
			cfg.Backend = historian.BackendTypeMultiple.String()
			cfg.MultiPrimary = historian.BackendTypeAnnotations.String()
			cfg.MultiSecondaries = []string{historian.BackendTypeLoki.String()}
		}
		return
	}
	if !ft.IsEnabledGlobally(featuremgmt.FlagAlertStateHistoryLokiOnly) {
		// If we're not allowed to use Loki only, make it the primary but keep the annotation writes.
		if backend == historian.BackendTypeLoki {
			logger.Info("Forcing dual writes to Loki and Annotations due to state history feature toggles")
			cfg.Backend = historian.BackendTypeMultiple.String()
			cfg.MultiPrimary = historian.BackendTypeLoki.String()
			cfg.MultiSecondaries = []string{historian.BackendTypeAnnotations.String()}
		}
		return
	}
}

func createRemoteAlertmanager(cfg remote.AlertmanagerConfig, kvstore kvstore.KVStore, decryptFn remote.DecryptFn, autogenFn remote.AutogenFn, m *metrics.RemoteAlertmanager, tracer tracing.Tracer) (*remote.Alertmanager, error) {
	return remote.NewAlertmanager(cfg, notifier.NewFileStore(cfg.OrgID, kvstore), decryptFn, autogenFn, m, tracer)
}

func createRecordingWriter(featureToggles featuremgmt.FeatureToggles, settings setting.RecordingRuleSettings, httpClientProvider httpclient.Provider, clock clock.Clock, m *metrics.RemoteWriter) (schedule.RecordingWriter, error) {
	logger := log.New("ngalert.writer")

	if settings.Enabled {
		return writer.NewPrometheusWriter(settings, httpClientProvider, clock, logger, m)
	}

	return writer.NoopWriter{}, nil
}<|MERGE_RESOLUTION|>--- conflicted
+++ resolved
@@ -538,7 +538,6 @@
 	simpleInstanceStore := store.InstanceDBStore{
 		SQLStore:       sqlStore,
 		Logger:         logger,
-		FeatureToggles: featureToggles,
 	}
 
 	if featureToggles.IsEnabledGlobally(featuremgmt.FlagAlertingSaveStateCompressed) {
@@ -552,14 +551,7 @@
 		}
 	} else {
 		logger.Info("Using simple database alert instance store")
-<<<<<<< HEAD
-		instanceStore = store.InstanceDBStore{
-			SQLStore: sqlStore,
-			Logger:   logger,
-		}
-=======
 		instanceStore = simpleInstanceStore
->>>>>>> a18fa4af
 	}
 
 	return instanceStore, state.NewMultiInstanceReader(logger, protoInstanceStore, simpleInstanceStore)
