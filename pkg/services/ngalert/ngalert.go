--- conflicted
+++ resolved
@@ -138,12 +138,8 @@
 	stateManager        *state.Manager
 	folderService       folder.Service
 	dashboardService    dashboards.DashboardService
-<<<<<<< HEAD
-	api                 *api.API
+	Api                 *api.API
 	httpClientProvider  httpclient.Provider
-=======
-	Api                 *api.API
->>>>>>> 4a5aab54
 
 	// Alerting notification services
 	MultiOrgAlertmanager *notifier.MultiOrgAlertmanager
