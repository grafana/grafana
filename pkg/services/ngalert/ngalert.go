package ngalert

import (
	"context"
	"time"

	"github.com/grafana/grafana/pkg/services/ngalert/state"

	"github.com/benbjohnson/clock"

	"github.com/grafana/grafana/pkg/api/routing"
	"github.com/grafana/grafana/pkg/infra/log"
	"github.com/grafana/grafana/pkg/registry"
	"github.com/grafana/grafana/pkg/services/datasourceproxy"
	"github.com/grafana/grafana/pkg/services/datasources"
	"github.com/grafana/grafana/pkg/services/ngalert/api"
	"github.com/grafana/grafana/pkg/services/ngalert/eval"
	"github.com/grafana/grafana/pkg/services/ngalert/notifier"
	"github.com/grafana/grafana/pkg/services/ngalert/schedule"
	"github.com/grafana/grafana/pkg/services/ngalert/store"
	"github.com/grafana/grafana/pkg/services/sqlstore"
	"github.com/grafana/grafana/pkg/services/sqlstore/migrator"
	"github.com/grafana/grafana/pkg/setting"
	"github.com/grafana/grafana/pkg/tsdb"
)

const (
	maxAttempts int64 = 3
	// scheduler interval
	// changing this value is discouraged
	// because this could cause existing alert definition
	// with intervals that are not exactly divided by this number
	// not to be evaluated
	baseIntervalSeconds = 10
	// default alert definiiton interval
	defaultIntervalSeconds int64 = 6 * baseIntervalSeconds
)

// AlertNG is the service for evaluating the condition of an alert definition.
type AlertNG struct {
	Cfg             *setting.Cfg                            `inject:""`
	DatasourceCache datasources.CacheService                `inject:""`
	RouteRegister   routing.RouteRegister                   `inject:""`
	SQLStore        *sqlstore.SQLStore                      `inject:""`
	DataService     *tsdb.Service                           `inject:""`
	Alertmanager    *notifier.Alertmanager                  `inject:""`
	DataProxy       *datasourceproxy.DatasourceProxyService `inject:""`
	Log             log.Logger
	schedule        schedule.ScheduleService
	stateTracker    *state.StateTracker
}

func init() {
	registry.RegisterService(&AlertNG{})
}

// Init initializes the AlertingService.
func (ng *AlertNG) Init() error {
	ng.Log = log.New("ngalert")
	ng.stateTracker = state.NewStateTracker()
	baseInterval := baseIntervalSeconds * time.Second

	store := store.DBstore{BaseInterval: baseInterval, DefaultIntervalSeconds: defaultIntervalSeconds, SQLStore: ng.SQLStore}

	schedCfg := schedule.SchedulerCfg{
		C:            clock.New(),
		BaseInterval: baseInterval,
		Logger:       ng.Log,
		MaxAttempts:  maxAttempts,
		Evaluator:    eval.Evaluator{Cfg: ng.Cfg},
		Store:        store,
	}
	ng.schedule = schedule.NewScheduler(schedCfg, ng.DataService)

	api := api.API{
		Cfg:             ng.Cfg,
		DatasourceCache: ng.DatasourceCache,
		RouteRegister:   ng.RouteRegister,
		DataService:     ng.DataService,
		Schedule:        ng.schedule,
		DataProxy:       ng.DataProxy,
		Store:           store,
<<<<<<< HEAD
=======
		Alertmanager:    ng.Alertmanager,
>>>>>>> 3efca53e
	}
	api.RegisterAPIEndpoints()

	return nil
}

// Run starts the scheduler
func (ng *AlertNG) Run(ctx context.Context) error {
	ng.Log.Debug("ngalert starting")
	return ng.schedule.Ticker(ctx, ng.stateTracker)
}

// IsDisabled returns true if the alerting service is disable for this instance.
func (ng *AlertNG) IsDisabled() bool {
	if ng.Cfg == nil {
		return true
	}
	// Check also about expressions?
	return !ng.Cfg.IsNgAlertEnabled()
}

// AddMigration defines database migrations.
// If Alerting NG is not enabled does nothing.
func (ng *AlertNG) AddMigration(mg *migrator.Migrator) {
	if ng.IsDisabled() {
		return
	}
	store.AddAlertDefinitionMigrations(mg, defaultIntervalSeconds)
	store.AddAlertDefinitionVersionMigrations(mg)
	// Create alert_instance table
<<<<<<< HEAD
	store.AlertInstanceMigration(mg)
	store.AlertmanagerConfigurationMigration(mg)

	// Create silence table
	store.SilenceMigration(mg)
=======
	alertInstanceMigration(mg)
>>>>>>> 3efca53e
}<|MERGE_RESOLUTION|>--- conflicted
+++ resolved
@@ -80,10 +80,7 @@
 		Schedule:        ng.schedule,
 		DataProxy:       ng.DataProxy,
 		Store:           store,
-<<<<<<< HEAD
-=======
 		Alertmanager:    ng.Alertmanager,
->>>>>>> 3efca53e
 	}
 	api.RegisterAPIEndpoints()
 
@@ -114,13 +111,8 @@
 	store.AddAlertDefinitionMigrations(mg, defaultIntervalSeconds)
 	store.AddAlertDefinitionVersionMigrations(mg)
 	// Create alert_instance table
-<<<<<<< HEAD
 	store.AlertInstanceMigration(mg)
-	store.AlertmanagerConfigurationMigration(mg)
 
 	// Create silence table
 	store.SilenceMigration(mg)
-=======
-	alertInstanceMigration(mg)
->>>>>>> 3efca53e
 }