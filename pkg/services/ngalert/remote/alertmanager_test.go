--- conflicted
+++ resolved
@@ -95,14 +95,9 @@
 	// A non-200 response should result in an error.
 	server := httptest.NewServer(errorHandler)
 	cfg := AlertmanagerConfig{
-<<<<<<< HEAD
-		OrgID: 1,
-		URL:   server.URL,
-=======
 		OrgID:    1,
 		TenantID: "test",
 		URL:      server.URL,
->>>>>>> 9945514b
 	}
 
 	ctx := context.Background()
