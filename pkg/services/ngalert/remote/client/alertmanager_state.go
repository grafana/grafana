package client

import (
	"bytes"
	"context"
	"encoding/json"
	"fmt"
	"net/http"
)

const (
	fullStatePath                = "/api/v1/grafana/full_state"
	grafanaAlertmanagerStatePath = "/api/v1/grafana/state"
)

// UserState is used for both Grafana state and Mimir full state.
type UserState struct {
	State string `json:"state"`
}

<<<<<<< HEAD
func (mc *Mimir) GetFullState(ctx context.Context) (*UserGrafanaState, error) {
	return mc.getState(ctx, fullStatePath)
}

func (mc *Mimir) GetGrafanaAlertmanagerState(ctx context.Context) (*UserGrafanaState, error) {
	return mc.getState(ctx, grafanaAlertmanagerStatePath)
}

func (mc *Mimir) getState(ctx context.Context, path string) (*UserGrafanaState, error) {
	gs := &UserGrafanaState{}
=======
func (mc *Mimir) GetGrafanaAlertmanagerState(ctx context.Context) (*UserState, error) {
	gs := &UserState{}
>>>>>>> a314b995
	response := successResponse{
		Data: gs,
	}
	// nolint:bodyclose
	// closed within `do`
	_, err := mc.do(ctx, grafanaAlertmanagerStatePath, http.MethodGet, nil, &response)
	if err != nil {
		return nil, err
	}

	if response.Status != "success" {
		return nil, fmt.Errorf("returned non-success `status` from the MimirAPI: %s", response.Status)
	}

	return gs, nil
}

func (mc *Mimir) CreateGrafanaAlertmanagerState(ctx context.Context, state string) error {
	payload, err := json.Marshal(&UserState{
		State: state,
	})
	if err != nil {
		return err
	}

	return mc.doOK(ctx, grafanaAlertmanagerStatePath, http.MethodPost, bytes.NewBuffer(payload))
}

func (mc *Mimir) DeleteGrafanaAlertmanagerState(ctx context.Context) error {
	return mc.doOK(ctx, grafanaAlertmanagerStatePath, http.MethodDelete, nil)
}<|MERGE_RESOLUTION|>--- conflicted
+++ resolved
@@ -18,21 +18,16 @@
 	State string `json:"state"`
 }
 
-<<<<<<< HEAD
-func (mc *Mimir) GetFullState(ctx context.Context) (*UserGrafanaState, error) {
+func (mc *Mimir) GetFullState(ctx context.Context) (*UserState, error) {
 	return mc.getState(ctx, fullStatePath)
 }
 
-func (mc *Mimir) GetGrafanaAlertmanagerState(ctx context.Context) (*UserGrafanaState, error) {
+func (mc *Mimir) GetGrafanaAlertmanagerState(ctx context.Context) (*UserState, error) {
 	return mc.getState(ctx, grafanaAlertmanagerStatePath)
 }
 
-func (mc *Mimir) getState(ctx context.Context, path string) (*UserGrafanaState, error) {
-	gs := &UserGrafanaState{}
-=======
-func (mc *Mimir) GetGrafanaAlertmanagerState(ctx context.Context) (*UserState, error) {
+func (mc *Mimir) getState(ctx context.Context, path string) (*UserState, error) {
 	gs := &UserState{}
->>>>>>> a314b995
 	response := successResponse{
 		Data: gs,
 	}
