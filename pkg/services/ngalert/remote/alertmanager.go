--- conflicted
+++ resolved
@@ -73,14 +73,9 @@
 
 	amClient    *remoteClient.Alertmanager
 	mimirClient remoteClient.MimirClient
-<<<<<<< HEAD
-
-	smtp          remoteClient.SmtpConfig
+
 	promoteConfig bool
 	externalURL   string
-	staticHeaders map[string]string
-=======
->>>>>>> 2c7349f8
 }
 
 type AlertmanagerConfig struct {
@@ -135,20 +130,10 @@
 	logger := log.New("ngalert.remote.alertmanager")
 
 	mcCfg := &remoteClient.Config{
-<<<<<<< HEAD
 		Logger:   logger,
 		Password: cfg.BasicAuthPassword,
 		TenantID: cfg.TenantID,
 		URL:      u,
-=======
-		Logger:        logger,
-		Password:      cfg.BasicAuthPassword,
-		TenantID:      cfg.TenantID,
-		URL:           u,
-		PromoteConfig: cfg.PromoteConfig,
-		ExternalURL:   cfg.ExternalURL,
-		Smtp:          cfg.SmtpConfig,
->>>>>>> 2c7349f8
 	}
 	mc, err := remoteClient.New(mcCfg, metrics, tracer)
 	if err != nil {
@@ -203,17 +188,10 @@
 		syncInterval:      cfg.SyncInterval,
 		tenantID:          cfg.TenantID,
 		url:               cfg.URL,
-<<<<<<< HEAD
 
 		externalURL:   cfg.ExternalURL,
 		promoteConfig: cfg.PromoteConfig,
 		smtp:          cfg.SmtpConfig,
-		staticHeaders: cfg.StaticHeaders,
-		// TODO: Remove once it can be sent only in the 'smtp_config' field.
-		smtpFrom: cfg.SmtpFrom,
-=======
-		smtp:              cfg.SmtpConfig,
->>>>>>> 2c7349f8
 	}
 
 	// Parse the default configuration once and remember its hash so we can compare it later.
@@ -360,10 +338,6 @@
 		Promoted:    am.promoteConfig,
 		ExternalURL: am.externalURL,
 		SmtpConfig:  am.smtp,
-
-		// TODO: Remove once everything can be sent only in the 'smtp_config' field.
-		SmtpFrom:      am.smtpFrom,
-		StaticHeaders: am.staticHeaders,
 	}
 
 	cfgHash, err := calculateUserGrafanaConfigHash(payload)
@@ -718,27 +692,8 @@
 		am.log.Warn("Unable to get the remote Alertmanager configuration for comparison, sending the configuration without comparing", "err", err)
 		return true
 	}
-<<<<<<< HEAD
 	if rc.Hash != hash {
-		am.log.Debug("Hash of the remote Alertmanager configuration is different, sending the configuration to the remote Alertmanager", "remote", rc.Hash, "local", hash)
-=======
-
-	if rc.Promoted != am.mimirClient.ShouldPromoteConfig() {
-		return true
-	}
-
-	// Compare SMTP configs.
-	if rc.SmtpConfig.EhloIdentity != am.smtp.EhloIdentity ||
-		rc.SmtpConfig.Password != am.smtp.Password ||
-		rc.SmtpConfig.FromAddress != am.smtp.FromAddress ||
-		rc.SmtpConfig.FromName != am.smtp.FromName ||
-		rc.SmtpConfig.Host != am.smtp.Host ||
-		rc.SmtpConfig.SkipVerify != am.smtp.SkipVerify ||
-		rc.SmtpConfig.StartTLSPolicy != am.smtp.StartTLSPolicy ||
-		len(rc.SmtpConfig.StaticHeaders) != len(am.smtp.StaticHeaders) ||
-		rc.SmtpConfig.User != am.smtp.User {
-		am.log.Debug("SMTP config is different, sending the configuration to the remote Alertmanager")
->>>>>>> 2c7349f8
+		am.log.Debug("Hash of the remote Alertmanager configuration is different, sending the configuration", "remote", rc.Hash, "local", hash)
 		return true
 	}
 	return false
