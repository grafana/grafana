package remote

import (
	"context"
	"errors"
	"testing"
	"time"

	"github.com/grafana/grafana/pkg/infra/log"
	apimodels "github.com/grafana/grafana/pkg/services/ngalert/api/tooling/definitions"
	"github.com/grafana/grafana/pkg/services/ngalert/models"
	"github.com/grafana/grafana/pkg/services/ngalert/notifier"
	"github.com/grafana/grafana/pkg/services/ngalert/notifier/alertmanager_mock"
	remote_alertmanager_mock "github.com/grafana/grafana/pkg/services/ngalert/remote/mock"
	"github.com/stretchr/testify/mock"
	"github.com/stretchr/testify/require"
)

const (
	modeRemoteSecondary = iota
	modeRemotePrimary
)

func TestForkedAlertmanager_ModeRemoteSecondary(t *testing.T) {
	ctx := context.Background()
	expErr := errors.New("test error")

	t.Run("ApplyConfig", func(tt *testing.T) {
<<<<<<< HEAD
		tt.Run("with sync interval", func(tt *testing.T) {
			// ApplyConfig should be called in both Alertmanagers.
			internal, remote, forked := genTestAlertmanagersWithSyncInterval(tt, modeRemoteSecondary, 15*time.Minute)
			internal.EXPECT().ApplyConfig(ctx, mock.Anything).Return(nil).Once()
			remote.EXPECT().ApplyConfig(ctx, mock.Anything).Return(nil).Once()
			require.NoError(tt, forked.ApplyConfig(ctx, &models.AlertConfiguration{}))

			// Calling ApplyConfig again should not result in remote.ApplyConfig being called,
			// the sync interval has not passed yet.
			internal.EXPECT().ApplyConfig(ctx, mock.Anything).Return(nil).Once()
			require.NoError(tt, forked.ApplyConfig(ctx, &models.AlertConfiguration{}))
		})

		tt.Run("without sync interval", func(tt *testing.T) {
			// Calling ApplyConfig twice in a row with a 0s sync interval should result in two calls.
			internal, remote, forked := genTestAlertmanagersWithSyncInterval(tt, modeRemoteSecondary, 0)
			internal.EXPECT().ApplyConfig(ctx, mock.Anything).Return(nil).Twice()
			remote.EXPECT().ApplyConfig(ctx, mock.Anything).Return(nil).Twice()
			require.NoError(tt, forked.ApplyConfig(ctx, &models.AlertConfiguration{}))
			require.NoError(tt, forked.ApplyConfig(ctx, &models.AlertConfiguration{}))
		})

		tt.Run("error scenarios", func(tt *testing.T) {
			// An error in the remote Alertmanager should not be returned.
			internal, remote, forked := genTestAlertmanagers(tt, modeRemoteSecondary)
			internal.EXPECT().ApplyConfig(ctx, mock.Anything).Return(nil).Once()
			remote.EXPECT().ApplyConfig(ctx, mock.Anything).Return(expErr).Once()
			require.NoError(tt, forked.ApplyConfig(ctx, &models.AlertConfiguration{}))

			// An error in the internal Alertmanager should be returned.
			internal, remote, forked = genTestAlertmanagers(tt, modeRemoteSecondary)
			internal.EXPECT().ApplyConfig(ctx, mock.Anything).Return(expErr).Once()
			remote.EXPECT().ApplyConfig(ctx, mock.Anything).Return(nil).Once()
			require.Error(tt, forked.ApplyConfig(ctx, &models.AlertConfiguration{}), expErr)
		})
=======
		{
			// If the remote Alertmanager is not ready, ApplyConfig should be called on both Alertmanagers.
			internal, remote, forked := genTestAlertmanagersWithSyncInterval(tt, modeRemoteSecondary, 10*time.Minute)
			internal.EXPECT().ApplyConfig(ctx, mock.Anything).Return(nil).Once()
			readyCall := remote.EXPECT().Ready().Return(false).Once()
			remote.EXPECT().ApplyConfig(ctx, mock.Anything).Return(nil).Once().NotBefore(readyCall)
			require.NoError(tt, forked.ApplyConfig(ctx, &models.AlertConfiguration{}))

			// Calling ApplyConfig again with a ready remote Alertmanager before the sync interval is elapsed
			// should result in the forked Alertmanager calling ApplyConfig on the internal Alertmanager.
			internal.EXPECT().ApplyConfig(ctx, mock.Anything).Return(nil).Once()
			remote.EXPECT().Ready().Return(true).Once()
			require.NoError(tt, forked.ApplyConfig(ctx, &models.AlertConfiguration{}))
		}

		{
			// If the remote Alertmanager is ready and the sync interval has elapsed,
			// the forked Alertmanager should sync state and configuration on the remote Alertmanager
			// and call ApplyConfig only on the internal Alertmanager.
			internal, remote, forked := genTestAlertmanagersWithSyncInterval(tt, modeRemoteSecondary, 0)
			internal.EXPECT().ApplyConfig(ctx, mock.Anything).Return(nil).Twice()
			remote.EXPECT().Ready().Return(true).Twice()
			remote.EXPECT().CompareAndSendConfiguration(ctx, mock.Anything).Return(nil).Twice()
			remote.EXPECT().CompareAndSendState(ctx).Return(nil).Twice()
			require.NoError(tt, forked.ApplyConfig(ctx, &models.AlertConfiguration{}))
			require.NoError(tt, forked.ApplyConfig(ctx, &models.AlertConfiguration{}))
		}

		{
			// An error in the remote Alertmanager should not be returned,
			// but it should result in the forked Alertmanager trying to sync
			// configuration and state in the next call to ApplyConfig, regardless of the sync interval.
			internal, remote, forked := genTestAlertmanagersWithSyncInterval(tt, modeRemoteSecondary, 10*time.Minute)
			internal.EXPECT().ApplyConfig(ctx, mock.Anything).Return(nil).Twice()
			remote.EXPECT().Ready().Return(false).Twice()
			remote.EXPECT().ApplyConfig(ctx, mock.Anything).Return(expErr).Twice()
			require.NoError(tt, forked.ApplyConfig(ctx, &models.AlertConfiguration{}))
			require.NoError(tt, forked.ApplyConfig(ctx, &models.AlertConfiguration{}))

			// Let's try the same thing but starting from a ready Alertmanager.
			internal, remote, forked = genTestAlertmanagersWithSyncInterval(tt, modeRemoteSecondary, 10*time.Minute)
			internal.EXPECT().ApplyConfig(ctx, mock.Anything).Return(nil).Twice()
			remote.EXPECT().Ready().Return(true).Twice()
			remote.EXPECT().CompareAndSendConfiguration(ctx, mock.Anything).Return(expErr).Twice()
			remote.EXPECT().CompareAndSendState(ctx).Return(nil).Twice()
			require.NoError(tt, forked.ApplyConfig(ctx, &models.AlertConfiguration{}))
			require.NoError(tt, forked.ApplyConfig(ctx, &models.AlertConfiguration{}))

			internal, remote, forked = genTestAlertmanagersWithSyncInterval(tt, modeRemoteSecondary, 10*time.Minute)
			internal.EXPECT().ApplyConfig(ctx, mock.Anything).Return(nil).Twice()
			remote.EXPECT().Ready().Return(true).Twice()
			remote.EXPECT().CompareAndSendConfiguration(ctx, mock.Anything).Return(nil).Twice()
			remote.EXPECT().CompareAndSendState(ctx).Return(expErr).Twice()
			require.NoError(tt, forked.ApplyConfig(ctx, &models.AlertConfiguration{}))
			require.NoError(tt, forked.ApplyConfig(ctx, &models.AlertConfiguration{}))
		}

		{
			// An error in the internal Alertmanager should be returned.
			internal, remote, forked := genTestAlertmanagers(tt, modeRemoteSecondary)
			internal.EXPECT().ApplyConfig(ctx, mock.Anything).Return(expErr).Once()
			readyCall := remote.EXPECT().Ready().Return(false).Once()
			remote.EXPECT().ApplyConfig(ctx, mock.Anything).Return(nil).Once().NotBefore(readyCall)
			require.Error(tt, forked.ApplyConfig(ctx, &models.AlertConfiguration{}), expErr)
		}
	})

	t.Run("SaveAndApplyConfig", func(tt *testing.T) {
		// SaveAndApplyConfig should only be called on the remote Alertmanager.
		// State and configuration are updated on an interval.
		internal, _, forked := genTestAlertmanagers(tt, modeRemoteSecondary)
		internal.EXPECT().SaveAndApplyConfig(ctx, mock.Anything).Return(nil).Once()
		require.NoError(tt, forked.SaveAndApplyConfig(ctx, &apimodels.PostableUserConfig{}))

		// If there's an error, it should be returned.
		internal, _, forked = genTestAlertmanagers(tt, modeRemoteSecondary)
		internal.EXPECT().SaveAndApplyConfig(ctx, mock.Anything).Return(expErr).Once()
		require.ErrorIs(tt, forked.SaveAndApplyConfig(ctx, &apimodels.PostableUserConfig{}), expErr)
	})

	t.Run("SaveAndApplyDefaultConfig", func(tt *testing.T) {
		// SaveAndApplyDefaultConfig should only be called on the remote Alertmanager.
		// State and configuration are updated on an interval.
		internal, _, forked := genTestAlertmanagers(tt, modeRemoteSecondary)
		internal.EXPECT().SaveAndApplyDefaultConfig(ctx).Return(nil).Once()
		require.NoError(tt, forked.SaveAndApplyDefaultConfig(ctx))

		// If there's an error, it should be returned.
		internal, _, forked = genTestAlertmanagers(tt, modeRemoteSecondary)
		internal.EXPECT().SaveAndApplyDefaultConfig(ctx).Return(expErr).Once()
		require.ErrorIs(tt, forked.SaveAndApplyDefaultConfig(ctx), expErr)
>>>>>>> 8ca08bc7
	})

	t.Run("GetStatus", func(tt *testing.T) {
		// We care about the status of the internal Alertmanager.
		internal, _, forked := genTestAlertmanagers(tt, modeRemoteSecondary)
		status := apimodels.GettableStatus{}
		internal.EXPECT().GetStatus().Return(status).Once()
		require.Equal(tt, status, forked.GetStatus())
	})

	t.Run("CreateSilence", func(tt *testing.T) {
		// We should create the silence in the internal Alertmanager.
		internal, _, forked := genTestAlertmanagers(tt, modeRemoteSecondary)

		expID := "test-id"
		internal.EXPECT().CreateSilence(mock.Anything, mock.Anything).Return(expID, nil).Once()
		id, err := forked.CreateSilence(ctx, nil)
		require.NoError(tt, err)
		require.Equal(tt, expID, id)

		// If there's an error in the internal Alertmanager, it should be returned.
		internal, _, forked = genTestAlertmanagers(tt, modeRemoteSecondary)
		internal.EXPECT().CreateSilence(mock.Anything, mock.Anything).Return("", expErr).Once()
		_, err = forked.CreateSilence(ctx, nil)
		require.ErrorIs(tt, expErr, err)
	})

	t.Run("DeleteSilence", func(tt *testing.T) {
		// We should delete the silence in the internal Alertmanager.
		internal, _, forked := genTestAlertmanagers(tt, modeRemoteSecondary)
		internal.EXPECT().DeleteSilence(mock.Anything, mock.Anything).Return(nil).Once()
		require.NoError(tt, forked.DeleteSilence(ctx, ""))

		// If there's an error in the internal Alertmanager, it should be returned.
		internal, _, forked = genTestAlertmanagers(tt, modeRemoteSecondary)
		internal.EXPECT().DeleteSilence(mock.Anything, mock.Anything).Return(expErr).Once()
		require.ErrorIs(tt, expErr, forked.DeleteSilence(ctx, ""))
	})

	t.Run("GetSilence", func(tt *testing.T) {
		// We should get the silence from the internal Alertmanager.
		internal, _, forked := genTestAlertmanagers(tt, modeRemoteSecondary)

		expSilence := apimodels.GettableSilence{}
		internal.EXPECT().GetSilence(mock.Anything, mock.Anything).Return(expSilence, nil).Once()
		silence, err := forked.GetSilence(ctx, "")
		require.NoError(tt, err)
		require.Equal(tt, expSilence, silence)

		// If there's an error in the internal Alertmanager, it should be returned.
		internal, _, forked = genTestAlertmanagers(tt, modeRemoteSecondary)
		internal.EXPECT().GetSilence(mock.Anything, mock.Anything).Return(apimodels.GettableSilence{}, expErr).Once()
		_, err = forked.GetSilence(ctx, "")
		require.ErrorIs(tt, expErr, err)
	})

	t.Run("ListSilences", func(tt *testing.T) {
		// We should get the silences from the internal Alertmanager.
		internal, _, forked := genTestAlertmanagers(tt, modeRemoteSecondary)

		expSilences := apimodels.GettableSilences{}
		internal.EXPECT().ListSilences(mock.Anything, mock.Anything).Return(expSilences, nil).Once()
		silences, err := forked.ListSilences(ctx, []string{})
		require.NoError(tt, err)
		require.Equal(tt, expSilences, silences)

		// If there's an error in the internal Alertmanager, it should be returned.
		internal, _, forked = genTestAlertmanagers(tt, modeRemoteSecondary)
		internal.EXPECT().ListSilences(mock.Anything, mock.Anything).Return(apimodels.GettableSilences{}, expErr).Once()
		_, err = forked.ListSilences(ctx, []string{})
		require.ErrorIs(tt, expErr, err)
	})

	t.Run("GetAlerts", func(tt *testing.T) {
		// We should get alerts from the internal Alertmanager.
		internal, _, forked := genTestAlertmanagers(tt, modeRemoteSecondary)

		expAlerts := apimodels.GettableAlerts{}
		internal.EXPECT().GetAlerts(
			mock.Anything,
			true,
			true,
			true,
			[]string{"test"},
			"test",
		).Return(expAlerts, nil).Once()

		alerts, err := forked.GetAlerts(ctx, true, true, true, []string{"test"}, "test")
		require.NoError(tt, err)
		require.Equal(tt, expAlerts, alerts)

		// If there's an error in the internal Alertmanager, it should be returned.
		internal, _, forked = genTestAlertmanagers(tt, modeRemoteSecondary)

		internal.EXPECT().GetAlerts(
			mock.Anything,
			true,
			true,
			true,
			[]string{"test"},
			"test",
		).Return(apimodels.GettableAlerts{}, expErr).Once()

		_, err = forked.GetAlerts(ctx, true, true, true, []string{"test"}, "test")
		require.ErrorIs(tt, expErr, err)
	})

	t.Run("GetAlertGroups", func(tt *testing.T) {
		// We should get alert groups from the internal Alertmanager.
		internal, _, forked := genTestAlertmanagers(tt, modeRemoteSecondary)

		expAlertGroups := apimodels.AlertGroups{}
		internal.EXPECT().GetAlertGroups(
			mock.Anything,
			true,
			true,
			true,
			[]string{"test"},
			"test",
		).Return(expAlertGroups, nil).Once()

		alertGroups, err := forked.GetAlertGroups(ctx, true, true, true, []string{"test"}, "test")
		require.NoError(tt, err)
		require.Equal(tt, expAlertGroups, alertGroups)

		// If there's an error in the internal Alertmanager, it should be returned.
		internal, _, forked = genTestAlertmanagers(tt, modeRemoteSecondary)

		internal.EXPECT().GetAlertGroups(
			mock.Anything,
			true,
			true,
			true,
			[]string{"test"},
			"test",
		).Return(apimodels.AlertGroups{}, expErr).Once()

		_, err = forked.GetAlertGroups(ctx, true, true, true, []string{"test"}, "test")
		require.ErrorIs(tt, expErr, err)
	})

	t.Run("PutAlerts", func(tt *testing.T) {
		// We should send alerts to the internal Alertmanager only.
		internal, _, forked := genTestAlertmanagers(tt, modeRemoteSecondary)
		internal.EXPECT().PutAlerts(mock.Anything, mock.Anything).Return(nil).Once()
		require.NoError(tt, forked.PutAlerts(ctx, apimodels.PostableAlerts{}))

		// If there's an error in the internal Alertmanager, it should be returned.
		internal, _, forked = genTestAlertmanagers(tt, modeRemoteSecondary)
		internal.EXPECT().PutAlerts(mock.Anything, mock.Anything).Return(expErr).Once()
		require.ErrorIs(tt, expErr, forked.PutAlerts(ctx, apimodels.PostableAlerts{}))
	})

	t.Run("GetReceivers", func(tt *testing.T) {
		// We should retrieve the receivers from the internal Alertmanager.
		internal, _, forked := genTestAlertmanagers(tt, modeRemoteSecondary)
		expReceivers := []apimodels.Receiver{}
		internal.EXPECT().GetReceivers(mock.Anything).Return(expReceivers, nil).Once()
		receivers, err := forked.GetReceivers(ctx)
		require.NoError(tt, err)
		require.Equal(tt, expReceivers, receivers)

		// If there's an error in the internal Alertmanager, it should be returned.
		internal, _, forked = genTestAlertmanagers(tt, modeRemoteSecondary)
		internal.EXPECT().GetReceivers(mock.Anything).Return([]apimodels.Receiver{}, expErr).Once()
		_, err = forked.GetReceivers(ctx)
		require.ErrorIs(tt, expErr, err)
	})

	t.Run("TestReceivers", func(tt *testing.T) {
		// TestReceivers should be called only in the internal Alertmanager.
		internal, _, forked := genTestAlertmanagers(tt, modeRemoteSecondary)
		internal.EXPECT().TestReceivers(mock.Anything, mock.Anything).Return(nil, nil).Once()
		_, err := forked.TestReceivers(ctx, apimodels.TestReceiversConfigBodyParams{})
		require.NoError(tt, err)

		// If there's an error in the internal Alertmanager, it should be returned.
		internal, _, forked = genTestAlertmanagers(tt, modeRemoteSecondary)
		internal.EXPECT().TestReceivers(mock.Anything, mock.Anything).Return(nil, expErr).Once()
		_, err = forked.TestReceivers(ctx, apimodels.TestReceiversConfigBodyParams{})
		require.ErrorIs(tt, expErr, err)
	})

	t.Run("TestTemplate", func(tt *testing.T) {
		// TestTemplate should be called only in the internal Alertmanager.
		internal, _, forked := genTestAlertmanagers(tt, modeRemoteSecondary)
		internal.EXPECT().TestTemplate(mock.Anything, mock.Anything).Return(nil, nil).Once()
		_, err := forked.TestTemplate(ctx, apimodels.TestTemplatesConfigBodyParams{})
		require.NoError(tt, err)

		// If there's an error in the internal Alertmanager, it should be returned.
		internal, _, forked = genTestAlertmanagers(tt, modeRemoteSecondary)
		internal.EXPECT().TestTemplate(mock.Anything, mock.Anything).Return(nil, expErr).Once()
		_, err = forked.TestTemplate(ctx, apimodels.TestTemplatesConfigBodyParams{})
		require.ErrorIs(tt, expErr, err)
	})

	t.Run("CleanUp", func(tt *testing.T) {
		// CleanUp should be called only in the internal Alertmanager,
		// there's no cleanup to do in the remote one.
		internal, _, forked := genTestAlertmanagers(tt, modeRemoteSecondary)
		internal.EXPECT().CleanUp().Once()
		forked.CleanUp()
	})

	t.Run("StopAndWait", func(tt *testing.T) {
<<<<<<< HEAD
		// StopAndWait should be called in both Alertmanagers.
		internal, remote, forked := genTestAlertmanagers(tt, modeRemoteSecondary)
		internal.EXPECT().StopAndWait(ctx).Once()
		remote.EXPECT().StopAndWait(ctx).Once()

		// ApplyConfig should be called in the remote Alertmanager.
		remote.EXPECT().ApplyConfig(ctx, mock.Anything).Return(nil).Once()
		forked.StopAndWait(ctx)

		// Returning an error from ApplyConfig shouldn't change behavior.
		// The error is logged, not returned.
		internal, remote, forked = genTestAlertmanagers(tt, modeRemoteSecondary)
		internal.EXPECT().StopAndWait(ctx).Once()
		remote.EXPECT().StopAndWait(ctx).Once()
		remote.EXPECT().ApplyConfig(ctx, mock.Anything).Return(expErr).Once()
		forked.StopAndWait(ctx)
=======
		// StopAndWait should be called on both Alertmanagers.
		internal, remote, forked := genTestAlertmanagers(tt, modeRemoteSecondary)
		internal.EXPECT().StopAndWait().Once()
		remote.EXPECT().StopAndWait().Once()
		forked.StopAndWait()
>>>>>>> 8ca08bc7
	})

	t.Run("Ready", func(tt *testing.T) {
		// Ready should be called on both Alertmanagers
		internal, remote, forked := genTestAlertmanagers(tt, modeRemoteSecondary)
		internal.EXPECT().Ready().Return(true).Once()
		remote.EXPECT().Ready().Return(true).Once()
		require.True(tt, forked.Ready())

		// If one of the two Alertmanagers is not ready, it returns false.
		internal, remote, forked = genTestAlertmanagers(tt, modeRemoteSecondary)
		internal.EXPECT().Ready().Return(false).Maybe()
		remote.EXPECT().Ready().Return(true).Maybe()
		require.False(tt, forked.Ready())

		internal, remote, forked = genTestAlertmanagers(tt, modeRemoteSecondary)
		internal.EXPECT().Ready().Return(true).Maybe()
		remote.EXPECT().Ready().Return(false).Maybe()
		require.False(tt, forked.Ready())
	})
}

func TestForkedAlertmanager_ModeRemotePrimary(t *testing.T) {
	ctx := context.Background()
	expErr := errors.New("test error")

	t.Run("GetStatus", func(tt *testing.T) {
		// We care about the status of the remote Alertmanager.
		_, remote, forked := genTestAlertmanagers(tt, modeRemotePrimary)
		status := apimodels.GettableStatus{}
		remote.EXPECT().GetStatus().Return(status).Once()
		require.Equal(tt, status, forked.GetStatus())
	})

	t.Run("CreateSilence", func(tt *testing.T) {
		// We should create the silence in the remote Alertmanager.
		_, remote, forked := genTestAlertmanagers(tt, modeRemotePrimary)

		expID := "test-id"
		remote.EXPECT().CreateSilence(mock.Anything, mock.Anything).Return(expID, nil).Once()
		id, err := forked.CreateSilence(ctx, nil)
		require.NoError(tt, err)
		require.Equal(tt, expID, id)

		// If there's an error in the remote Alertmanager, the error should be returned.
		remote.EXPECT().CreateSilence(mock.Anything, mock.Anything).Return("", expErr).Maybe()
		_, err = forked.CreateSilence(ctx, nil)
		require.ErrorIs(tt, expErr, err)
	})

	t.Run("DeleteSilence", func(tt *testing.T) {
		// We should delete the silence in the remote Alertmanager.
		_, remote, forked := genTestAlertmanagers(tt, modeRemotePrimary)
		remote.EXPECT().DeleteSilence(mock.Anything, mock.Anything).Return(nil).Once()
		require.NoError(tt, forked.DeleteSilence(ctx, ""))

		// If there's an error in the remote Alertmanager, the error should be returned.
		_, remote, forked = genTestAlertmanagers(tt, modeRemotePrimary)
		remote.EXPECT().DeleteSilence(mock.Anything, mock.Anything).Return(expErr).Maybe()
		require.ErrorIs(tt, expErr, forked.DeleteSilence(ctx, ""))
	})

	t.Run("GetSilence", func(tt *testing.T) {
		// We should get the silence from the remote Alertmanager.
		_, remote, forked := genTestAlertmanagers(tt, modeRemotePrimary)
		expSilence := apimodels.GettableSilence{}
		remote.EXPECT().GetSilence(mock.Anything, mock.Anything).Return(expSilence, nil).Once()
		silence, err := forked.GetSilence(ctx, "")
		require.NoError(tt, err)
		require.Equal(tt, expSilence, silence)

		// If there's an error in the remote Alertmanager, the error should be returned.
		_, remote, forked = genTestAlertmanagers(tt, modeRemotePrimary)
		remote.EXPECT().GetSilence(mock.Anything, mock.Anything).Return(apimodels.GettableSilence{}, expErr).Once()
		_, err = forked.GetSilence(ctx, "")
		require.ErrorIs(tt, expErr, err)
	})

	t.Run("ListSilences", func(tt *testing.T) {
		// We should get the silences from the remote Alertmanager.
		_, remote, forked := genTestAlertmanagers(tt, modeRemotePrimary)
		expSilences := apimodels.GettableSilences{}
		remote.EXPECT().ListSilences(mock.Anything, mock.Anything).Return(expSilences, nil).Once()
		silences, err := forked.ListSilences(ctx, []string{})
		require.NoError(tt, err)
		require.Equal(tt, expSilences, silences)

		// If there's an error in the remote Alertmanager, the error should be returned.
		_, remote, forked = genTestAlertmanagers(tt, modeRemotePrimary)
		remote.EXPECT().ListSilences(mock.Anything, mock.Anything).Return(apimodels.GettableSilences{}, expErr).Once()
		_, err = forked.ListSilences(ctx, []string{})
		require.ErrorIs(tt, expErr, err)
	})

	t.Run("GetAlerts", func(tt *testing.T) {
		// We should get alerts from the remote Alertmanager.
		_, remote, forked := genTestAlertmanagers(tt, modeRemotePrimary)

		expAlerts := apimodels.GettableAlerts{}
		remote.EXPECT().GetAlerts(
			mock.Anything,
			true,
			true,
			true,
			[]string{"test"},
			"test",
		).Return(expAlerts, nil).Once()

		alerts, err := forked.GetAlerts(ctx, true, true, true, []string{"test"}, "test")
		require.NoError(tt, err)
		require.Equal(tt, expAlerts, alerts)

		// If there's an error in the remote Alertmanager, it should be returned.
		_, remote, forked = genTestAlertmanagers(tt, modeRemotePrimary)

		remote.EXPECT().GetAlerts(
			mock.Anything,
			true,
			true,
			true,
			[]string{"test"},
			"test",
		).Return(apimodels.GettableAlerts{}, expErr).Once()

		_, err = forked.GetAlerts(ctx, true, true, true, []string{"test"}, "test")
		require.ErrorIs(tt, expErr, err)
	})

	t.Run("GetAlertGroups", func(tt *testing.T) {
		// We should get alert groups from the remote Alertmanager.
		_, remote, forked := genTestAlertmanagers(tt, modeRemotePrimary)

		expAlertGroups := apimodels.AlertGroups{}
		remote.EXPECT().GetAlertGroups(
			mock.Anything,
			true,
			true,
			true,
			[]string{"test"},
			"test",
		).Return(expAlertGroups, nil).Once()

		alertGroups, err := forked.GetAlertGroups(ctx, true, true, true, []string{"test"}, "test")
		require.NoError(tt, err)
		require.Equal(tt, expAlertGroups, alertGroups)

		// If there's an error in the remote Alertmanager, it should be returned.
		_, remote, forked = genTestAlertmanagers(tt, modeRemotePrimary)

		remote.EXPECT().GetAlertGroups(
			mock.Anything,
			true,
			true,
			true,
			[]string{"test"},
			"test",
		).Return(apimodels.AlertGroups{}, expErr).Once()

		_, err = forked.GetAlertGroups(ctx, true, true, true, []string{"test"}, "test")
		require.ErrorIs(tt, expErr, err)
	})

	t.Run("PutAlerts", func(tt *testing.T) {
		// We should send alerts to the remote Alertmanager only.
		_, remote, forked := genTestAlertmanagers(tt, modeRemotePrimary)
		remote.EXPECT().PutAlerts(mock.Anything, mock.Anything).Return(nil).Once()
		require.NoError(tt, forked.PutAlerts(ctx, apimodels.PostableAlerts{}))

		// If there's an error in the remote Alertmanager, it should be returned.
		_, remote, forked = genTestAlertmanagers(tt, modeRemotePrimary)
		remote.EXPECT().PutAlerts(mock.Anything, mock.Anything).Return(expErr).Once()
		require.ErrorIs(tt, expErr, forked.PutAlerts(ctx, apimodels.PostableAlerts{}))
	})

	t.Run("GetReceivers", func(tt *testing.T) {
		// We should retrieve the receivers from the remote Alertmanager.
		_, remote, forked := genTestAlertmanagers(tt, modeRemotePrimary)
		expReceivers := []apimodels.Receiver{}
		remote.EXPECT().GetReceivers(mock.Anything).Return(expReceivers, nil).Once()
		receivers, err := forked.GetReceivers(ctx)
		require.NoError(tt, err)
		require.Equal(tt, expReceivers, receivers)

		// If there's an error in the remote Alertmanager, it should be returned.
		_, remote, forked = genTestAlertmanagers(tt, modeRemotePrimary)
		remote.EXPECT().GetReceivers(mock.Anything).Return([]apimodels.Receiver{}, expErr).Once()
		_, err = forked.GetReceivers(ctx)
		require.ErrorIs(tt, expErr, err)
	})

	t.Run("TestReceivers", func(tt *testing.T) {
		// TestReceivers should be called only in the remote Alertmanager.
		_, remote, forked := genTestAlertmanagers(tt, modeRemotePrimary)
		remote.EXPECT().TestReceivers(mock.Anything, mock.Anything).Return(nil, nil).Once()
		_, err := forked.TestReceivers(ctx, apimodels.TestReceiversConfigBodyParams{})
		require.NoError(tt, err)

		// If there's an error in the remote Alertmanager, it should be returned.
		_, remote, forked = genTestAlertmanagers(tt, modeRemotePrimary)
		remote.EXPECT().TestReceivers(mock.Anything, mock.Anything).Return(nil, expErr).Once()
		_, err = forked.TestReceivers(ctx, apimodels.TestReceiversConfigBodyParams{})
		require.ErrorIs(tt, expErr, err)
	})

	t.Run("TestTemplate", func(tt *testing.T) {
		// TestTemplate should be called only in the remote Alertmanager.
		_, remote, forked := genTestAlertmanagers(tt, modeRemotePrimary)
		remote.EXPECT().TestTemplate(mock.Anything, mock.Anything).Return(nil, nil).Once()
		_, err := forked.TestTemplate(ctx, apimodels.TestTemplatesConfigBodyParams{})
		require.NoError(tt, err)

		// If there's an error in the remote Alertmanager, it should be returned.
		_, remote, forked = genTestAlertmanagers(tt, modeRemotePrimary)
		remote.EXPECT().TestTemplate(mock.Anything, mock.Anything).Return(nil, expErr).Once()
		_, err = forked.TestTemplate(ctx, apimodels.TestTemplatesConfigBodyParams{})
		require.ErrorIs(tt, expErr, err)
	})

	t.Run("CleanUp", func(tt *testing.T) {
		// CleanUp should be called only in the internal Alertmanager,
		// there's no cleanup to do in the remote one.
		internal, _, forked := genTestAlertmanagers(tt, modeRemotePrimary)
		internal.EXPECT().CleanUp().Once()
		forked.CleanUp()
	})

	t.Run("StopAndWait", func(tt *testing.T) {
		// StopAndWait should be called on both Alertmanagers.
		internal, remote, forked := genTestAlertmanagers(tt, modeRemotePrimary)
		internal.EXPECT().StopAndWait(ctx).Once()
		remote.EXPECT().StopAndWait(ctx).Once()
		forked.StopAndWait(ctx)
	})

	t.Run("Ready", func(tt *testing.T) {
		// Ready should be called on both Alertmanagers
		internal, remote, forked := genTestAlertmanagers(tt, modeRemotePrimary)
		internal.EXPECT().Ready().Return(true).Once()
		remote.EXPECT().Ready().Return(true).Once()
		require.True(tt, forked.Ready())

		// If one of the two Alertmanagers is not ready, it returns false.
		internal, remote, forked = genTestAlertmanagers(tt, modeRemotePrimary)
		internal.EXPECT().Ready().Return(false).Maybe()
		remote.EXPECT().Ready().Return(true).Maybe()
		require.False(tt, forked.Ready())

		internal, remote, forked = genTestAlertmanagers(tt, modeRemotePrimary)
		internal.EXPECT().Ready().Return(true).Maybe()
		remote.EXPECT().Ready().Return(false).Maybe()
		require.False(tt, forked.Ready())
	})
}
<<<<<<< HEAD
func genTestAlertmanagers(t *testing.T, mode int) (*alertmanager_mock.AlertmanagerMock, *alertmanager_mock.AlertmanagerMock, notifier.Alertmanager) {
	return genTestAlertmanagersWithSyncInterval(t, mode, time.Minute)
}

func genTestAlertmanagersWithSyncInterval(t *testing.T, mode int, syncInterval time.Duration) (*alertmanager_mock.AlertmanagerMock, *alertmanager_mock.AlertmanagerMock, notifier.Alertmanager) {
=======
func genTestAlertmanagers(t *testing.T, mode int) (*alertmanager_mock.AlertmanagerMock, *remote_alertmanager_mock.RemoteAlertmanagerMock, notifier.Alertmanager) {
	t.Helper()
	return genTestAlertmanagersWithSyncInterval(t, mode, 0)
}

func genTestAlertmanagersWithSyncInterval(t *testing.T, mode int, syncInterval time.Duration) (*alertmanager_mock.AlertmanagerMock, *remote_alertmanager_mock.RemoteAlertmanagerMock, notifier.Alertmanager) {
>>>>>>> 8ca08bc7
	t.Helper()
	internal := alertmanager_mock.NewAlertmanagerMock(t)
	remote := remote_alertmanager_mock.NewRemoteAlertmanagerMock(t)

	if mode == modeRemoteSecondary {
<<<<<<< HEAD
		configs := map[int64]*models.AlertConfiguration{
			1: {},
		}
		store := notifier.NewFakeConfigStore(t, configs)
		return internal, remote, NewRemoteSecondaryForkedAlertmanager(log.NewNopLogger(), 1, syncInterval, store, internal, remote)
=======
		return internal, remote, NewRemoteSecondaryForkedAlertmanager(log.NewNopLogger(), syncInterval, internal, remote)
>>>>>>> 8ca08bc7
	}
	return internal, remote, NewRemotePrimaryForkedAlertmanager(internal, remote)
}<|MERGE_RESOLUTION|>--- conflicted
+++ resolved
@@ -26,43 +26,6 @@
 	expErr := errors.New("test error")
 
 	t.Run("ApplyConfig", func(tt *testing.T) {
-<<<<<<< HEAD
-		tt.Run("with sync interval", func(tt *testing.T) {
-			// ApplyConfig should be called in both Alertmanagers.
-			internal, remote, forked := genTestAlertmanagersWithSyncInterval(tt, modeRemoteSecondary, 15*time.Minute)
-			internal.EXPECT().ApplyConfig(ctx, mock.Anything).Return(nil).Once()
-			remote.EXPECT().ApplyConfig(ctx, mock.Anything).Return(nil).Once()
-			require.NoError(tt, forked.ApplyConfig(ctx, &models.AlertConfiguration{}))
-
-			// Calling ApplyConfig again should not result in remote.ApplyConfig being called,
-			// the sync interval has not passed yet.
-			internal.EXPECT().ApplyConfig(ctx, mock.Anything).Return(nil).Once()
-			require.NoError(tt, forked.ApplyConfig(ctx, &models.AlertConfiguration{}))
-		})
-
-		tt.Run("without sync interval", func(tt *testing.T) {
-			// Calling ApplyConfig twice in a row with a 0s sync interval should result in two calls.
-			internal, remote, forked := genTestAlertmanagersWithSyncInterval(tt, modeRemoteSecondary, 0)
-			internal.EXPECT().ApplyConfig(ctx, mock.Anything).Return(nil).Twice()
-			remote.EXPECT().ApplyConfig(ctx, mock.Anything).Return(nil).Twice()
-			require.NoError(tt, forked.ApplyConfig(ctx, &models.AlertConfiguration{}))
-			require.NoError(tt, forked.ApplyConfig(ctx, &models.AlertConfiguration{}))
-		})
-
-		tt.Run("error scenarios", func(tt *testing.T) {
-			// An error in the remote Alertmanager should not be returned.
-			internal, remote, forked := genTestAlertmanagers(tt, modeRemoteSecondary)
-			internal.EXPECT().ApplyConfig(ctx, mock.Anything).Return(nil).Once()
-			remote.EXPECT().ApplyConfig(ctx, mock.Anything).Return(expErr).Once()
-			require.NoError(tt, forked.ApplyConfig(ctx, &models.AlertConfiguration{}))
-
-			// An error in the internal Alertmanager should be returned.
-			internal, remote, forked = genTestAlertmanagers(tt, modeRemoteSecondary)
-			internal.EXPECT().ApplyConfig(ctx, mock.Anything).Return(expErr).Once()
-			remote.EXPECT().ApplyConfig(ctx, mock.Anything).Return(nil).Once()
-			require.Error(tt, forked.ApplyConfig(ctx, &models.AlertConfiguration{}), expErr)
-		})
-=======
 		{
 			// If the remote Alertmanager is not ready, ApplyConfig should be called on both Alertmanagers.
 			internal, remote, forked := genTestAlertmanagersWithSyncInterval(tt, modeRemoteSecondary, 10*time.Minute)
@@ -154,7 +117,6 @@
 		internal, _, forked = genTestAlertmanagers(tt, modeRemoteSecondary)
 		internal.EXPECT().SaveAndApplyDefaultConfig(ctx).Return(expErr).Once()
 		require.ErrorIs(tt, forked.SaveAndApplyDefaultConfig(ctx), expErr)
->>>>>>> 8ca08bc7
 	})
 
 	t.Run("GetStatus", func(tt *testing.T) {
@@ -361,7 +323,6 @@
 	})
 
 	t.Run("StopAndWait", func(tt *testing.T) {
-<<<<<<< HEAD
 		// StopAndWait should be called in both Alertmanagers.
 		internal, remote, forked := genTestAlertmanagers(tt, modeRemoteSecondary)
 		internal.EXPECT().StopAndWait(ctx).Once()
@@ -378,13 +339,6 @@
 		remote.EXPECT().StopAndWait(ctx).Once()
 		remote.EXPECT().ApplyConfig(ctx, mock.Anything).Return(expErr).Once()
 		forked.StopAndWait(ctx)
-=======
-		// StopAndWait should be called on both Alertmanagers.
-		internal, remote, forked := genTestAlertmanagers(tt, modeRemoteSecondary)
-		internal.EXPECT().StopAndWait().Once()
-		remote.EXPECT().StopAndWait().Once()
-		forked.StopAndWait()
->>>>>>> 8ca08bc7
 	})
 
 	t.Run("Ready", func(tt *testing.T) {
@@ -638,34 +592,22 @@
 		require.False(tt, forked.Ready())
 	})
 }
-<<<<<<< HEAD
-func genTestAlertmanagers(t *testing.T, mode int) (*alertmanager_mock.AlertmanagerMock, *alertmanager_mock.AlertmanagerMock, notifier.Alertmanager) {
-	return genTestAlertmanagersWithSyncInterval(t, mode, time.Minute)
-}
-
-func genTestAlertmanagersWithSyncInterval(t *testing.T, mode int, syncInterval time.Duration) (*alertmanager_mock.AlertmanagerMock, *alertmanager_mock.AlertmanagerMock, notifier.Alertmanager) {
-=======
 func genTestAlertmanagers(t *testing.T, mode int) (*alertmanager_mock.AlertmanagerMock, *remote_alertmanager_mock.RemoteAlertmanagerMock, notifier.Alertmanager) {
 	t.Helper()
 	return genTestAlertmanagersWithSyncInterval(t, mode, 0)
 }
 
 func genTestAlertmanagersWithSyncInterval(t *testing.T, mode int, syncInterval time.Duration) (*alertmanager_mock.AlertmanagerMock, *remote_alertmanager_mock.RemoteAlertmanagerMock, notifier.Alertmanager) {
->>>>>>> 8ca08bc7
 	t.Helper()
 	internal := alertmanager_mock.NewAlertmanagerMock(t)
 	remote := remote_alertmanager_mock.NewRemoteAlertmanagerMock(t)
 
 	if mode == modeRemoteSecondary {
-<<<<<<< HEAD
 		configs := map[int64]*models.AlertConfiguration{
 			1: {},
 		}
 		store := notifier.NewFakeConfigStore(t, configs)
 		return internal, remote, NewRemoteSecondaryForkedAlertmanager(log.NewNopLogger(), 1, syncInterval, store, internal, remote)
-=======
-		return internal, remote, NewRemoteSecondaryForkedAlertmanager(log.NewNopLogger(), syncInterval, internal, remote)
->>>>>>> 8ca08bc7
 	}
 	return internal, remote, NewRemotePrimaryForkedAlertmanager(internal, remote)
 }