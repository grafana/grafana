--- conflicted
+++ resolved
@@ -613,21 +613,18 @@
 	remote := remote_alertmanager_mock.NewRemoteAlertmanagerMock(t)
 
 	if mode == modeRemoteSecondary {
-<<<<<<< HEAD
 		configs := map[int64]*models.AlertConfiguration{
 			1: {},
 		}
-		store := notifier.NewFakeConfigStore(t, configs)
-		return internal, remote, NewRemoteSecondaryForkedAlertmanager(log.NewNopLogger(), 1, syncInterval, store, internal, remote)
-=======
 		cfg := RemoteSecondaryConfig{
 			Logger:       log.NewNopLogger(),
 			SyncInterval: syncInterval,
+			OrgID:        1,
+			Store:        notifier.NewFakeConfigStore(t, configs),
 		}
 		forked, err := NewRemoteSecondaryForkedAlertmanager(cfg, internal, remote)
 		require.NoError(t, err)
 		return internal, remote, forked
->>>>>>> 91836e78
 	}
 	return internal, remote, NewRemotePrimaryForkedAlertmanager(internal, remote)
 }
