package ngalert

import (
	"bytes"
	"context"
	"math/rand"
	"testing"
	"time"

	"github.com/prometheus/client_golang/prometheus"
	"github.com/prometheus/client_golang/prometheus/testutil"
	"github.com/stretchr/testify/require"

	"github.com/grafana/grafana/pkg/bus"
	"github.com/grafana/grafana/pkg/events"
	"github.com/grafana/grafana/pkg/infra/log"
	"github.com/grafana/grafana/pkg/infra/tracing"
	"github.com/grafana/grafana/pkg/services/folder"
	"github.com/grafana/grafana/pkg/services/ngalert/metrics"
	"github.com/grafana/grafana/pkg/services/ngalert/models"
	"github.com/grafana/grafana/pkg/services/ngalert/tests/fakes"
	"github.com/grafana/grafana/pkg/setting"
	"github.com/grafana/grafana/pkg/util"
)

func Test_subscribeToFolderChanges(t *testing.T) {
<<<<<<< HEAD
	orgID := rand.Int63n(30)
	folder := &models2.Folder{
		Id:    0,
		Uid:   util.GenerateShortUID(),
=======
	orgID := rand.Int63()
	folder := &folder.Folder{
		ID:    0,
		UID:   util.GenerateShortUID(),
>>>>>>> ae830f68
		Title: "Folder" + util.GenerateShortUID(),
	}
	rules := models.GenerateAlertRules(5, models.AlertRuleGen(models.WithOrgID(orgID), models.WithNamespace(folder)))

	bus := bus.ProvideBus(tracing.InitializeTracerForTest())
	db := fakes.NewRuleStore(t)
	db.Folders[orgID] = append(db.Folders[orgID], folder)
	db.PutRule(context.Background(), rules...)

	subscribeToFolderChanges(log.New("test"), bus, db)

	err := bus.Publish(context.Background(), &events.FolderTitleUpdated{
		Timestamp: time.Now(),
		Title:     "Folder" + util.GenerateShortUID(),
		ID:        folder.ID,
		UID:       folder.UID,
		OrgID:     orgID,
	})
	require.NoError(t, err)

	require.Eventuallyf(t, func() bool {
		return len(db.GetRecordedCommands(func(cmd any) (any, bool) {
			c, ok := cmd.(fakes.GenericRecordedQuery)
			if !ok || c.Name != "IncreaseVersionForAllRulesInNamespace" {
				return nil, false
			}
			return c, true
		})) > 0
	}, time.Second, 10*time.Millisecond, "expected to call db store method but nothing was called")
}

func TestConfigureHistorianBackend(t *testing.T) {
	t.Run("fail initialization if invalid backend", func(t *testing.T) {
		met := metrics.NewHistorianMetrics(prometheus.NewRegistry())
		logger := log.NewNopLogger()
		cfg := setting.UnifiedAlertingStateHistorySettings{
			Enabled: true,
			Backend: "invalid-backend",
		}

		_, err := configureHistorianBackend(context.Background(), cfg, nil, nil, nil, met, logger)

		require.ErrorContains(t, err, "unrecognized")
	})

	t.Run("fail initialization if invalid multi-backend primary", func(t *testing.T) {
		met := metrics.NewHistorianMetrics(prometheus.NewRegistry())
		logger := log.NewNopLogger()
		cfg := setting.UnifiedAlertingStateHistorySettings{
			Enabled:      true,
			Backend:      "multiple",
			MultiPrimary: "invalid-backend",
		}

		_, err := configureHistorianBackend(context.Background(), cfg, nil, nil, nil, met, logger)

		require.ErrorContains(t, err, "multi-backend target")
		require.ErrorContains(t, err, "unrecognized")
	})

	t.Run("fail initialization if invalid multi-backend secondary", func(t *testing.T) {
		met := metrics.NewHistorianMetrics(prometheus.NewRegistry())
		logger := log.NewNopLogger()
		cfg := setting.UnifiedAlertingStateHistorySettings{
			Enabled:          true,
			Backend:          "multiple",
			MultiPrimary:     "annotations",
			MultiSecondaries: []string{"annotations", "invalid-backend"},
		}

		_, err := configureHistorianBackend(context.Background(), cfg, nil, nil, nil, met, logger)

		require.ErrorContains(t, err, "multi-backend target")
		require.ErrorContains(t, err, "unrecognized")
	})

	t.Run("do not fail initialization if pinging Loki fails", func(t *testing.T) {
		met := metrics.NewHistorianMetrics(prometheus.NewRegistry())
		logger := log.NewNopLogger()
		cfg := setting.UnifiedAlertingStateHistorySettings{
			Enabled: true,
			Backend: "loki",
			// Should never resolve at the DNS level: https://www.rfc-editor.org/rfc/rfc6761#section-6.4
			LokiReadURL:  "http://gone.invalid",
			LokiWriteURL: "http://gone.invalid",
		}

		h, err := configureHistorianBackend(context.Background(), cfg, nil, nil, nil, met, logger)

		require.NotNil(t, h)
		require.NoError(t, err)
	})

	t.Run("emit metric describing chosen backend", func(t *testing.T) {
		reg := prometheus.NewRegistry()
		met := metrics.NewHistorianMetrics(reg)
		logger := log.NewNopLogger()
		cfg := setting.UnifiedAlertingStateHistorySettings{
			Enabled: true,
			Backend: "annotations",
		}

		h, err := configureHistorianBackend(context.Background(), cfg, nil, nil, nil, met, logger)

		require.NotNil(t, h)
		require.NoError(t, err)
		exp := bytes.NewBufferString(`
# HELP grafana_alerting_state_history_info Information about the state history store.
# TYPE grafana_alerting_state_history_info gauge
grafana_alerting_state_history_info{backend="annotations"} 1
`)
		err = testutil.GatherAndCompare(reg, exp, "grafana_alerting_state_history_info")
		require.NoError(t, err)
	})

	t.Run("emit special zero metric if state history disabled", func(t *testing.T) {
		reg := prometheus.NewRegistry()
		met := metrics.NewHistorianMetrics(reg)
		logger := log.NewNopLogger()
		cfg := setting.UnifiedAlertingStateHistorySettings{
			Enabled: false,
		}

		h, err := configureHistorianBackend(context.Background(), cfg, nil, nil, nil, met, logger)

		require.NotNil(t, h)
		require.NoError(t, err)
		exp := bytes.NewBufferString(`
# HELP grafana_alerting_state_history_info Information about the state history store.
# TYPE grafana_alerting_state_history_info gauge
grafana_alerting_state_history_info{backend="noop"} 0
`)
		err = testutil.GatherAndCompare(reg, exp, "grafana_alerting_state_history_info")
		require.NoError(t, err)
	})
}<|MERGE_RESOLUTION|>--- conflicted
+++ resolved
@@ -24,17 +24,10 @@
 )
 
 func Test_subscribeToFolderChanges(t *testing.T) {
-<<<<<<< HEAD
-	orgID := rand.Int63n(30)
-	folder := &models2.Folder{
-		Id:    0,
-		Uid:   util.GenerateShortUID(),
-=======
 	orgID := rand.Int63()
 	folder := &folder.Folder{
 		ID:    0,
 		UID:   util.GenerateShortUID(),
->>>>>>> ae830f68
 		Title: "Folder" + util.GenerateShortUID(),
 	}
 	rules := models.GenerateAlertRules(5, models.AlertRuleGen(models.WithOrgID(orgID), models.WithNamespace(folder)))
