--- conflicted
+++ resolved
@@ -45,11 +45,8 @@
 
 ## Grafana Alerting - main / unreleased
 
-<<<<<<< HEAD
+- [CHANGE] Rule API to reject request to update rules that affects provisioned rules #50835
 - [FEATURE] Add first Grafana reserved label, g_folder is created during runtime and stores an alert's folder/namespace title #50262
-=======
-- [CHANGE] Rule API to reject request to update rules that affects provisioned rules #50835
->>>>>>> d88108a3
 - [FEATURE] use optimistic lock by version field when updating alert rules #50274
 - [ENHANCEMENT] Scheduler: Drop ticks if rule evaluation is too slow and adds a metric grafana_alerting_schedule_rule_evaluations_missed_total to track missed evaluations per rule #48885
 - [ENHANCEMENT] Ticker to tick at predictable time #50197
