--- conflicted
+++ resolved
@@ -54,18 +54,9 @@
 		settingJson = simplejson.NewFromAny(r.Settings)
 	}
 
-<<<<<<< HEAD
-	for k := range r.SecureFields {
-		path := strings.Split(k, ".")
-		if settingJson.GetPath(path...).MustString() == "" {
-			settingJson.SetPath(path, definitions.RedactedValue)
-		}
-	}
-=======
 	// We explicitly do not copy the secure settings to the settings field. This is because the provisioning API
 	// never returns decrypted or encrypted values, only redacted values. Redacted values should already exist in the
 	// settings field.
->>>>>>> 3f88188a
 
 	return definitions.EmbeddedContactPoint{
 		UID:                   r.UID,
