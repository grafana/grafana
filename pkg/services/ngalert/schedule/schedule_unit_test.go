--- conflicted
+++ resolved
@@ -247,17 +247,12 @@
 		Metrics:                 m.GetSchedulerMetrics(),
 		AdminConfigPollInterval: 10 * time.Minute, // do not poll in unit tests.
 	}
-<<<<<<< HEAD
 	st := state.NewManager(schedCfg.Logger, m.GetStateMetrics(), nil, rs, is)
-	return NewScheduler(schedCfg, nil, "http://localhost", st), mockedClock
-=======
-	st := state.NewManager(schedCfg.Logger, m.GetStateMetrics(), rs, is)
 	appUrl := &url.URL{
 		Scheme: "http",
 		Host:   "localhost",
 	}
 	return NewScheduler(schedCfg, nil, appUrl, st), mockedClock
->>>>>>> 29f3e175
 }
 
 // createTestAlertRule creates a dummy alert definition to be used by the tests.
