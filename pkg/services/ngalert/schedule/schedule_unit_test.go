package schedule

import (
	"bytes"
	"context"
	"encoding/json"
	"errors"
	"fmt"
	"math/rand"
	"net/url"
<<<<<<< HEAD
	"runtime"
=======
>>>>>>> 0ca4ccfa
	"sync"
	"testing"
	"time"

	"github.com/benbjohnson/clock"
	"github.com/grafana/grafana-plugin-sdk-go/data"
	"github.com/prometheus/client_golang/prometheus"
	"github.com/prometheus/client_golang/prometheus/testutil"
	"github.com/stretchr/testify/require"

	busmock "github.com/grafana/grafana/pkg/bus/mock"
	"github.com/grafana/grafana/pkg/expr"
	"github.com/grafana/grafana/pkg/infra/log"
	"github.com/grafana/grafana/pkg/services/annotations"
<<<<<<< HEAD
	apimodels "github.com/grafana/grafana/pkg/services/ngalert/api/tooling/definitions"
=======
	"github.com/grafana/grafana/pkg/services/dashboards"
>>>>>>> 0ca4ccfa
	"github.com/grafana/grafana/pkg/services/ngalert/eval"
	"github.com/grafana/grafana/pkg/services/ngalert/image"
	"github.com/grafana/grafana/pkg/services/ngalert/metrics"
	"github.com/grafana/grafana/pkg/services/ngalert/models"
	"github.com/grafana/grafana/pkg/services/ngalert/notifier"
	"github.com/grafana/grafana/pkg/services/ngalert/provisioning"
	"github.com/grafana/grafana/pkg/services/ngalert/sender"
	"github.com/grafana/grafana/pkg/services/ngalert/state"
	"github.com/grafana/grafana/pkg/services/ngalert/store"
	"github.com/grafana/grafana/pkg/services/secrets/fakes"
	secretsManager "github.com/grafana/grafana/pkg/services/secrets/manager"
	"github.com/grafana/grafana/pkg/setting"
	"github.com/grafana/grafana/pkg/util"
)

func TestSendingToExternalAlertmanager(t *testing.T) {
	fakeAM := store.NewFakeExternalAlertmanager(t)
	defer fakeAM.Close()
	fakeRuleStore := store.NewFakeRuleStore(t)
	fakeInstanceStore := &store.FakeInstanceStore{}
	fakeAdminConfigStore := store.NewFakeAdminConfigStore(t)

	// create alert rule with one second interval
	alertRule := CreateTestAlertRule(t, fakeRuleStore, 1, 1, eval.Alerting)

	// First, let's create an admin configuration that holds an alertmanager.
	adminConfig := &models.AdminConfiguration{OrgID: 1, Alertmanagers: []string{fakeAM.Server.URL}, SendAlertsTo: models.AllAlertmanagers}
	cmd := store.UpdateAdminConfigurationCmd{AdminConfiguration: adminConfig}
	require.NoError(t, fakeAdminConfigStore.UpdateAdminConfiguration(cmd))

	sched, mockedClock := setupScheduler(t, fakeRuleStore, fakeInstanceStore, fakeAdminConfigStore, nil)

	// Make sure we sync the configuration at least once before the evaluation happens to guarantee the sender is running
	// when the first alert triggers.
	require.NoError(t, sched.SyncAndApplyConfigFromDatabase())
	sched.adminConfigMtx.Lock()
	require.Equal(t, 1, len(sched.senders))
	require.Equal(t, 1, len(sched.sendersCfgHash))
	sched.adminConfigMtx.Unlock()

	// Then, ensure we've discovered the Alertmanager.
	require.Eventually(t, func() bool {
		return len(sched.AlertmanagersFor(1)) == 1 && len(sched.DroppedAlertmanagersFor(1)) == 0
	}, 10*time.Second, 200*time.Millisecond)

	ctx, cancel := context.WithCancel(context.Background())
	t.Cleanup(func() {
		cancel()
	})
	go func() {
		err := sched.Run(ctx)
		require.NoError(t, err)
	}()

	// With everything up and running, let's advance the time to make sure we get at least one alert iteration.
	mockedClock.Add(2 * time.Second)

	// Eventually, our Alertmanager should have received at least one alert.
	require.Eventually(t, func() bool {
		return fakeAM.AlertsCount() >= 1 && fakeAM.AlertNamesCompare([]string{alertRule.Title})
	}, 10*time.Second, 200*time.Millisecond)

	// Now, let's remove the Alertmanager from the admin configuration.
	adminConfig.Alertmanagers = []string{}
	cmd = store.UpdateAdminConfigurationCmd{AdminConfiguration: adminConfig}
	require.NoError(t, fakeAdminConfigStore.UpdateAdminConfiguration(cmd))

	// Again, make sure we sync and verify the senders.
	require.NoError(t, sched.SyncAndApplyConfigFromDatabase())
	sched.adminConfigMtx.Lock()
	require.Equal(t, 0, len(sched.senders))
	require.Equal(t, 0, len(sched.sendersCfgHash))
	sched.adminConfigMtx.Unlock()

	// Then, ensure we've dropped the Alertmanager.
	require.Eventually(t, func() bool {
		return len(sched.AlertmanagersFor(1)) == 0 && len(sched.DroppedAlertmanagersFor(1)) == 0
	}, 10*time.Second, 200*time.Millisecond)
}

func TestSendingToExternalAlertmanager_WithMultipleOrgs(t *testing.T) {
	fakeAM := store.NewFakeExternalAlertmanager(t)
	defer fakeAM.Close()
	fakeRuleStore := store.NewFakeRuleStore(t)
	fakeInstanceStore := &store.FakeInstanceStore{}
	fakeAdminConfigStore := store.NewFakeAdminConfigStore(t)

	// First, let's create an admin configuration that holds an alertmanager.
	adminConfig := &models.AdminConfiguration{OrgID: 1, Alertmanagers: []string{fakeAM.Server.URL}}
	cmd := store.UpdateAdminConfigurationCmd{AdminConfiguration: adminConfig}
	require.NoError(t, fakeAdminConfigStore.UpdateAdminConfiguration(cmd))

	sched, mockedClock := setupScheduler(t, fakeRuleStore, fakeInstanceStore, fakeAdminConfigStore, nil)

	// Make sure we sync the configuration at least once before the evaluation happens to guarantee the sender is running
	// when the first alert triggers.
	require.NoError(t, sched.SyncAndApplyConfigFromDatabase())
	sched.adminConfigMtx.Lock()
	require.Equal(t, 1, len(sched.senders))
	require.Equal(t, 1, len(sched.sendersCfgHash))
	sched.adminConfigMtx.Unlock()

	// Then, ensure we've discovered the Alertmanager.
	require.Eventuallyf(t, func() bool {
		return len(sched.AlertmanagersFor(1)) == 1 && len(sched.DroppedAlertmanagersFor(1)) == 0
	}, 10*time.Second, 200*time.Millisecond, "Alertmanager for org 1 was never discovered")

	ctx, cancel := context.WithCancel(context.Background())
	t.Cleanup(func() {
		cancel()
	})
	go func() {
		err := sched.Run(ctx)
		require.NoError(t, err)
	}()

	// 1. Now, let's assume a new org comes along.
	adminConfig2 := &models.AdminConfiguration{OrgID: 2, Alertmanagers: []string{fakeAM.Server.URL}}
	cmd = store.UpdateAdminConfigurationCmd{AdminConfiguration: adminConfig2}
	require.NoError(t, fakeAdminConfigStore.UpdateAdminConfiguration(cmd))

	// If we sync again, new senders must have spawned.
	require.NoError(t, sched.SyncAndApplyConfigFromDatabase())
	sched.adminConfigMtx.Lock()
	require.Equal(t, 2, len(sched.senders))
	require.Equal(t, 2, len(sched.sendersCfgHash))
	sched.adminConfigMtx.Unlock()

	// Then, ensure we've discovered the Alertmanager for the new organization.
	require.Eventuallyf(t, func() bool {
		return len(sched.AlertmanagersFor(2)) == 1 && len(sched.DroppedAlertmanagersFor(2)) == 0
	}, 10*time.Second, 200*time.Millisecond, "Alertmanager for org 2 was never discovered")

	// With everything up and running, let's advance the time to make sure we get at least one alert iteration.
	mockedClock.Add(10 * time.Second)

	// TODO(gotjosh): Disabling this assertion as for some reason even after advancing the clock the alert is not being delivered.
	// the check previous to this assertion would ensure that the sender is up and running before sending the notification.
	// However, sometimes this does not happen.

	// Create two alert rules with one second interval.
	// alertRuleOrgOne := CreateTestAlertRule(t, FakeRuleStore, 1, 1)
	// alertRuleOrgTwo := CreateTestAlertRule(t, FakeRuleStore, 1, 2)
	// Eventually, our Alertmanager should have received at least two alerts.
	// var count int
	// require.Eventuallyf(t, func() bool {
	//	count := fakeAM.AlertsCount()
	//	return count == 2 && fakeAM.AlertNamesCompare([]string{alertRuleOrgOne.Title, alertRuleOrgTwo.Title})
	// }, 20*time.Second, 200*time.Millisecond, "Alertmanager never received an '%s' from org 1 or '%s' from org 2, the alert count was: %d", alertRuleOrgOne.Title, alertRuleOrgTwo.Title, count)

	// 2. Next, let's modify the configuration of an organization by adding an extra alertmanager.
	fakeAM2 := store.NewFakeExternalAlertmanager(t)
	adminConfig2 = &models.AdminConfiguration{OrgID: 2, Alertmanagers: []string{fakeAM.Server.URL, fakeAM2.Server.URL}}
	cmd = store.UpdateAdminConfigurationCmd{AdminConfiguration: adminConfig2}
	require.NoError(t, fakeAdminConfigStore.UpdateAdminConfiguration(cmd))

	// Before we sync, let's grab the existing hash of this particular org.
	sched.adminConfigMtx.Lock()
	currentHash := sched.sendersCfgHash[2]
	sched.adminConfigMtx.Unlock()

	// Now, sync again.
	require.NoError(t, sched.SyncAndApplyConfigFromDatabase())

	// The hash for org two should not be the same and we should still have two senders.
	sched.adminConfigMtx.Lock()
	require.NotEqual(t, sched.sendersCfgHash[2], currentHash)
	require.Equal(t, 2, len(sched.senders))
	require.Equal(t, 2, len(sched.sendersCfgHash))
	sched.adminConfigMtx.Unlock()

	// Wait for the discovery of the new Alertmanager for orgID = 2.
	require.Eventuallyf(t, func() bool {
		return len(sched.AlertmanagersFor(2)) == 2 && len(sched.DroppedAlertmanagersFor(2)) == 0
	}, 10*time.Second, 200*time.Millisecond, "Alertmanager for org 2 was never re-discovered after fix")

	// 3. Now, let's provide a configuration that fails for OrgID = 1.
	adminConfig2 = &models.AdminConfiguration{OrgID: 1, Alertmanagers: []string{"123://invalid.org"}}
	cmd = store.UpdateAdminConfigurationCmd{AdminConfiguration: adminConfig2}
	require.NoError(t, fakeAdminConfigStore.UpdateAdminConfiguration(cmd))

	// Before we sync, let's get the current config hash.
	sched.adminConfigMtx.Lock()
	currentHash = sched.sendersCfgHash[1]
	sched.adminConfigMtx.Unlock()

	// Now, sync again.
	require.NoError(t, sched.SyncAndApplyConfigFromDatabase())

	// The old configuration should still be running.
	sched.adminConfigMtx.Lock()
	require.Equal(t, sched.sendersCfgHash[1], currentHash)
	sched.adminConfigMtx.Unlock()
	require.Equal(t, 1, len(sched.AlertmanagersFor(1)))

	// If we fix it - it should be applied.
	adminConfig2 = &models.AdminConfiguration{OrgID: 1, Alertmanagers: []string{"notarealalertmanager:3030"}}
	cmd = store.UpdateAdminConfigurationCmd{AdminConfiguration: adminConfig2}
	require.NoError(t, fakeAdminConfigStore.UpdateAdminConfiguration(cmd))
	require.NoError(t, sched.SyncAndApplyConfigFromDatabase())
	sched.adminConfigMtx.Lock()
	require.NotEqual(t, sched.sendersCfgHash[1], currentHash)
	sched.adminConfigMtx.Unlock()

	// Finally, remove everything.
	require.NoError(t, fakeAdminConfigStore.DeleteAdminConfiguration(1))
	require.NoError(t, fakeAdminConfigStore.DeleteAdminConfiguration(2))
	require.NoError(t, sched.SyncAndApplyConfigFromDatabase())
	sched.adminConfigMtx.Lock()
	require.Equal(t, 0, len(sched.senders))
	require.Equal(t, 0, len(sched.sendersCfgHash))
	sched.adminConfigMtx.Unlock()

	require.Eventuallyf(t, func() bool {
		NoAlertmanagerOrgOne := len(sched.AlertmanagersFor(1)) == 0 && len(sched.DroppedAlertmanagersFor(1)) == 0
		NoAlertmanagerOrgTwo := len(sched.AlertmanagersFor(2)) == 0 && len(sched.DroppedAlertmanagersFor(2)) == 0

		return NoAlertmanagerOrgOne && NoAlertmanagerOrgTwo
	}, 10*time.Second, 200*time.Millisecond, "Alertmanager for org 1 and 2 were never removed")
}

func TestChangingAlertmanagersChoice(t *testing.T) {
	fakeAM := store.NewFakeExternalAlertmanager(t)
	defer fakeAM.Close()
	fakeRuleStore := store.NewFakeRuleStore(t)
	fakeInstanceStore := &store.FakeInstanceStore{}
	fakeAdminConfigStore := store.NewFakeAdminConfigStore(t)

	// create alert rule with one second interval and an Alertmanagers choice.
	alertRule := CreateTestAlertRule(t, fakeRuleStore, 1, 1, eval.Alerting)

	// First, let's create an admin configuration that holds an alertmanager
	// and sends alerts to both internal and external alertmanagers (default).
	adminConfig := &models.AdminConfiguration{OrgID: 1, Alertmanagers: []string{fakeAM.Server.URL}}
	cmd := store.UpdateAdminConfigurationCmd{AdminConfiguration: adminConfig}
	require.NoError(t, fakeAdminConfigStore.UpdateAdminConfiguration(cmd))

	sched, mockedClock := setupScheduler(t, fakeRuleStore, fakeInstanceStore, fakeAdminConfigStore, nil)

	// Make sure we sync the configuration at least once before the evaluation happens to guarantee the sender is running
	// when the first alert triggers.
	require.NoError(t, sched.SyncAndApplyConfigFromDatabase())
	sched.adminConfigMtx.Lock()
	require.Equal(t, 1, len(sched.senders))
	require.Equal(t, 1, len(sched.sendersCfgHash))
	sched.adminConfigMtx.Unlock()

	// Then, ensure we've discovered the Alertmanager and the Alertmanagers choice is correct.
	require.Eventually(t, func() bool {
		return len(sched.AlertmanagersFor(1)) == 1 &&
			len(sched.DroppedAlertmanagersFor(1)) == 0 &&
			sched.sendAlertsTo[1] == adminConfig.SendAlertsTo
	}, 10*time.Second, 200*time.Millisecond)

	ctx, cancel := context.WithCancel(context.Background())
	t.Cleanup(func() {
		cancel()
	})
	go func() {
		err := sched.Run(ctx)
		require.NoError(t, err)
	}()

	// With everything up and running, let's advance the time to make sure we get at least one alert iteration.
	mockedClock.Add(2 * time.Second)

	// Eventually, our Alertmanager should have received alerts.
	require.Eventually(t, func() bool {
		return fakeAM.AlertsCount() >= 1 &&
			fakeAM.AlertNamesCompare([]string{alertRule.Title})
	}, 10*time.Second, 200*time.Millisecond)

	// Now, let's change the Alertmanagers choice to send only to the external Alertmanager.
	adminConfig.SendAlertsTo = models.ExternalAlertmanagers
	cmd = store.UpdateAdminConfigurationCmd{AdminConfiguration: adminConfig}
	require.NoError(t, fakeAdminConfigStore.UpdateAdminConfiguration(cmd))

	// Again, make sure we sync and verify the senders.
	require.NoError(t, sched.SyncAndApplyConfigFromDatabase())
	sched.adminConfigMtx.Lock()
	require.Equal(t, 1, len(sched.senders))
	require.Equal(t, 1, len(sched.sendersCfgHash))
	sched.adminConfigMtx.Unlock()

	// Then, ensure we still have the Alertmanager but the Alertmanagers choice has changed.
	require.Eventually(t, func() bool {
		return len(sched.AlertmanagersFor(1)) == 1 &&
			len(sched.DroppedAlertmanagersFor(1)) == 0 &&
			sched.sendAlertsTo[1] == adminConfig.SendAlertsTo
	}, 10*time.Second, 200*time.Millisecond)

	// Finally, let's change the Alertmanagers choice to send only to the internal Alertmanager.
	adminConfig.SendAlertsTo = models.InternalAlertmanager
	cmd = store.UpdateAdminConfigurationCmd{AdminConfiguration: adminConfig}
	require.NoError(t, fakeAdminConfigStore.UpdateAdminConfiguration(cmd))

	// Again, make sure we sync and verify the senders.
	// Senders should be running even though alerts are being handled externally.
	require.NoError(t, sched.SyncAndApplyConfigFromDatabase())
	sched.adminConfigMtx.Lock()
	require.Equal(t, 1, len(sched.senders))
	require.Equal(t, 1, len(sched.sendersCfgHash))
	sched.adminConfigMtx.Unlock()

	// Then, ensure the Alertmanager is still listed and the Alertmanagers choice has changed.
	require.Eventually(t, func() bool {
		return len(sched.AlertmanagersFor(1)) == 1 &&
			len(sched.DroppedAlertmanagersFor(1)) == 0 &&
			sched.sendAlertsTo[1] == adminConfig.SendAlertsTo
	}, 10*time.Second, 200*time.Millisecond)
}

func TestSchedule_ruleRoutine(t *testing.T) {
	createSchedule := func(
		evalAppliedChan chan time.Time,
	) (*schedule, *store.FakeRuleStore, *store.FakeInstanceStore, *store.FakeAdminConfigStore, prometheus.Gatherer) {
		ruleStore := store.NewFakeRuleStore(t)
		instanceStore := &store.FakeInstanceStore{}
		adminConfigStore := store.NewFakeAdminConfigStore(t)

		registry := prometheus.NewPedanticRegistry()
		sch, _ := setupScheduler(t, ruleStore, instanceStore, adminConfigStore, registry)
		sch.evalAppliedFunc = func(key models.AlertRuleKey, t time.Time) {
			evalAppliedChan <- t
		}
		return sch, ruleStore, instanceStore, adminConfigStore, registry
	}

	// normal states do not include NoData and Error because currently it is not possible to perform any sensible test
	normalStates := []eval.State{eval.Normal, eval.Alerting, eval.Pending}
	allStates := [...]eval.State{eval.Normal, eval.Alerting, eval.Pending, eval.NoData, eval.Error}
	randomNormalState := func() eval.State {
		// pick only supported cases
		return normalStates[rand.Intn(3)]
	}

	for _, evalState := range normalStates {
		// TODO rewrite when we are able to mock/fake state manager
		t.Run(fmt.Sprintf("when rule evaluation happens (evaluation state %s)", evalState), func(t *testing.T) {
			evalChan := make(chan *evaluation)
			evalAppliedChan := make(chan time.Time)
			sch, ruleStore, instanceStore, _, reg := createSchedule(evalAppliedChan)

			rule := CreateTestAlertRule(t, ruleStore, 10, rand.Int63(), evalState)

			go func() {
				ctx, cancel := context.WithCancel(context.Background())
				t.Cleanup(cancel)
<<<<<<< HEAD
				_ = sch.ruleRoutine(ctx, rule.GetKey(), evalChan)
=======
				_ = sch.ruleRoutine(ctx, rule.GetKey(), evalChan, make(chan struct{}))
>>>>>>> 0ca4ccfa
			}()

			expectedTime := time.UnixMicro(rand.Int63())

			evalChan <- &evaluation{
				scheduledAt: expectedTime,
				version:     rule.Version,
			}

			actualTime := waitForTimeChannel(t, evalAppliedChan)
			require.Equal(t, expectedTime, actualTime)

			t.Run("it should get rule from database when run the first time", func(t *testing.T) {
				queries := make([]models.GetAlertRuleByUIDQuery, 0)
				for _, op := range ruleStore.RecordedOps {
					switch q := op.(type) {
					case models.GetAlertRuleByUIDQuery:
						queries = append(queries, q)
					}
				}
				require.NotEmptyf(t, queries, "Expected a %T request to rule store but nothing was recorded", models.GetAlertRuleByUIDQuery{})
				require.Len(t, queries, 1, "Expected exactly one request of %T but got %d", models.GetAlertRuleByUIDQuery{}, len(queries))
				require.Equal(t, rule.UID, queries[0].UID)
				require.Equal(t, rule.OrgID, queries[0].OrgID)
			})
			t.Run("it should get rule folder title from database and attach as label", func(t *testing.T) {
				queries := make([]store.GenericRecordedQuery, 0)
				for _, op := range ruleStore.RecordedOps {
					switch q := op.(type) {
					case store.GenericRecordedQuery:
						queries = append(queries, q)
					}
				}
				require.NotEmptyf(t, queries, "Expected a %T request to rule store but nothing was recorded", store.GenericRecordedQuery{})
				require.Len(t, queries, 1, "Expected exactly one request of %T but got %d", store.GenericRecordedQuery{}, len(queries))
				require.Equal(t, rule.NamespaceUID, queries[0].Params[1])
				require.Equal(t, rule.OrgID, queries[0].Params[0])
				require.NotEmptyf(t, rule.Labels[models.FolderTitleLabel], "Expected a non-empty title in label %s", models.FolderTitleLabel)
				require.Equal(t, rule.Labels[models.FolderTitleLabel], ruleStore.Folders[rule.OrgID][0].Title)
			})
			t.Run("it should process evaluation results via state manager", func(t *testing.T) {
				// TODO rewrite when we are able to mock/fake state manager
				states := sch.stateManager.GetStatesForRuleUID(rule.OrgID, rule.UID)
				require.Len(t, states, 1)
				s := states[0]
				t.Logf("State: %v", s)
				require.Equal(t, rule.UID, s.AlertRuleUID)
				require.Len(t, s.Results, 1)
				var expectedStatus = evalState
				if evalState == eval.Pending {
					expectedStatus = eval.Alerting
				}
				require.Equal(t, expectedStatus.String(), s.Results[0].EvaluationState.String())
				require.Equal(t, expectedTime, s.Results[0].EvaluationTime)
			})
			t.Run("it should save alert instances to storage", func(t *testing.T) {
				// TODO rewrite when we are able to mock/fake state manager
				states := sch.stateManager.GetStatesForRuleUID(rule.OrgID, rule.UID)
				require.Len(t, states, 1)
				s := states[0]

				var cmd *models.SaveAlertInstanceCommand
				for _, op := range instanceStore.RecordedOps {
					switch q := op.(type) {
					case models.SaveAlertInstanceCommand:
						cmd = &q
					}
					if cmd != nil {
						break
					}
				}

				require.NotNil(t, cmd)
				t.Logf("Saved alert instance: %v", cmd)
				require.Equal(t, rule.OrgID, cmd.RuleOrgID)
				require.Equal(t, expectedTime, cmd.LastEvalTime)
				require.Equal(t, cmd.RuleUID, cmd.RuleUID)
				require.Equal(t, evalState.String(), string(cmd.State))
				require.Equal(t, s.Labels, data.Labels(cmd.Labels))
			})
			t.Run("it reports metrics", func(t *testing.T) {
				// duration metric has 0 values because of mocked clock that do not advance
				expectedMetric := fmt.Sprintf(
					`# HELP grafana_alerting_rule_evaluation_duration_seconds The duration for a rule to execute.
        	            	# TYPE grafana_alerting_rule_evaluation_duration_seconds histogram
        	            	grafana_alerting_rule_evaluation_duration_seconds_bucket{org="%[1]d",le="0.005"} 1
        	            	grafana_alerting_rule_evaluation_duration_seconds_bucket{org="%[1]d",le="0.01"} 1
        	            	grafana_alerting_rule_evaluation_duration_seconds_bucket{org="%[1]d",le="0.025"} 1
        	            	grafana_alerting_rule_evaluation_duration_seconds_bucket{org="%[1]d",le="0.05"} 1
        	            	grafana_alerting_rule_evaluation_duration_seconds_bucket{org="%[1]d",le="0.1"} 1
        	            	grafana_alerting_rule_evaluation_duration_seconds_bucket{org="%[1]d",le="0.25"} 1
        	            	grafana_alerting_rule_evaluation_duration_seconds_bucket{org="%[1]d",le="0.5"} 1
        	            	grafana_alerting_rule_evaluation_duration_seconds_bucket{org="%[1]d",le="1"} 1
        	            	grafana_alerting_rule_evaluation_duration_seconds_bucket{org="%[1]d",le="2.5"} 1
        	            	grafana_alerting_rule_evaluation_duration_seconds_bucket{org="%[1]d",le="5"} 1
        	            	grafana_alerting_rule_evaluation_duration_seconds_bucket{org="%[1]d",le="10"} 1
        	            	grafana_alerting_rule_evaluation_duration_seconds_bucket{org="%[1]d",le="25"} 1
        	            	grafana_alerting_rule_evaluation_duration_seconds_bucket{org="%[1]d",le="50"} 1
        	            	grafana_alerting_rule_evaluation_duration_seconds_bucket{org="%[1]d",le="100"} 1
        	            	grafana_alerting_rule_evaluation_duration_seconds_bucket{org="%[1]d",le="+Inf"} 1
        	            	grafana_alerting_rule_evaluation_duration_seconds_sum{org="%[1]d"} 0
        	            	grafana_alerting_rule_evaluation_duration_seconds_count{org="%[1]d"} 1
							# HELP grafana_alerting_rule_evaluation_failures_total The total number of rule evaluation failures.
        	            	# TYPE grafana_alerting_rule_evaluation_failures_total counter
        	            	grafana_alerting_rule_evaluation_failures_total{org="%[1]d"} 0
        	            	# HELP grafana_alerting_rule_evaluations_total The total number of rule evaluations.
        	            	# TYPE grafana_alerting_rule_evaluations_total counter
        	            	grafana_alerting_rule_evaluations_total{org="%[1]d"} 1
				`, rule.OrgID)

				err := testutil.GatherAndCompare(reg, bytes.NewBufferString(expectedMetric), "grafana_alerting_rule_evaluation_duration_seconds", "grafana_alerting_rule_evaluations_total", "grafana_alerting_rule_evaluation_failures_total")
				require.NoError(t, err)
			})
		})
	}

	t.Run("should exit", func(t *testing.T) {
		t.Run("when context is cancelled", func(t *testing.T) {
			stoppedChan := make(chan error)
			sch, _, _, _, _ := createSchedule(make(chan time.Time))

			ctx, cancel := context.WithCancel(context.Background())
			go func() {
<<<<<<< HEAD
				err := sch.ruleRoutine(ctx, models.AlertRuleKey{}, make(chan *evalContext))
=======
				err := sch.ruleRoutine(ctx, models.AlertRuleKey{}, make(chan *evaluation), make(chan struct{}))
>>>>>>> 0ca4ccfa
				stoppedChan <- err
			}()

			cancel()
			err := waitForErrChannel(t, stoppedChan)
			require.NoError(t, err)
		})
	})

	t.Run("should fetch rule from database only if new version is greater than current", func(t *testing.T) {
		evalChan := make(chan *evaluation)
		evalAppliedChan := make(chan time.Time)

		ctx := context.Background()
		sch, ruleStore, _, _, _ := createSchedule(evalAppliedChan)

		rule := CreateTestAlertRule(t, ruleStore, 10, rand.Int63(), randomNormalState())

		go func() {
			ctx, cancel := context.WithCancel(context.Background())
			t.Cleanup(cancel)
<<<<<<< HEAD
			_ = sch.ruleRoutine(ctx, rule.GetKey(), evalChan)
=======
			_ = sch.ruleRoutine(ctx, rule.GetKey(), evalChan, make(chan struct{}))
>>>>>>> 0ca4ccfa
		}()

		expectedTime := time.UnixMicro(rand.Int63())
		evalChan <- &evaluation{
			scheduledAt: expectedTime,
			version:     rule.Version,
		}

		actualTime := waitForTimeChannel(t, evalAppliedChan)
		require.Equal(t, expectedTime, actualTime)

		// Now update the rule
		newRule := *rule
		newRule.Version++
		ruleStore.PutRule(ctx, &newRule)

		// and call with new version
		expectedTime = expectedTime.Add(time.Duration(rand.Intn(10)) * time.Second)
		evalChan <- &evaluation{
			scheduledAt: expectedTime,
			version:     newRule.Version,
		}

		actualTime = waitForTimeChannel(t, evalAppliedChan)
		require.Equal(t, expectedTime, actualTime)

		queries := make([]models.GetAlertRuleByUIDQuery, 0)
		for _, op := range ruleStore.RecordedOps {
			switch q := op.(type) {
			case models.GetAlertRuleByUIDQuery:
				queries = append(queries, q)
			}
		}
		require.Len(t, queries, 2, "Expected exactly two request of %T", models.GetAlertRuleByUIDQuery{})
		require.Equal(t, rule.UID, queries[0].UID)
		require.Equal(t, rule.OrgID, queries[0].OrgID)
		require.Equal(t, rule.UID, queries[1].UID)
		require.Equal(t, rule.OrgID, queries[1].OrgID)
	})

	t.Run("should not fetch rule if version is equal or less than current", func(t *testing.T) {
		evalChan := make(chan *evaluation)
		evalAppliedChan := make(chan time.Time)

		sch, ruleStore, _, _, _ := createSchedule(evalAppliedChan)

		rule := CreateTestAlertRule(t, ruleStore, 10, rand.Int63(), randomNormalState())

		go func() {
			ctx, cancel := context.WithCancel(context.Background())
			t.Cleanup(cancel)
<<<<<<< HEAD
			_ = sch.ruleRoutine(ctx, rule.GetKey(), evalChan)
=======
			_ = sch.ruleRoutine(ctx, rule.GetKey(), evalChan, make(chan struct{}))
>>>>>>> 0ca4ccfa
		}()

		expectedTime := time.UnixMicro(rand.Int63())
		evalChan <- &evaluation{
			scheduledAt: expectedTime,
			version:     rule.Version,
		}

		actualTime := waitForTimeChannel(t, evalAppliedChan)
		require.Equal(t, expectedTime, actualTime)

		// try again with the same version
		expectedTime = expectedTime.Add(time.Duration(rand.Intn(10)) * time.Second)
		evalChan <- &evaluation{
			scheduledAt: expectedTime,
			version:     rule.Version,
		}
		actualTime = waitForTimeChannel(t, evalAppliedChan)
		require.Equal(t, expectedTime, actualTime)

		expectedTime = expectedTime.Add(time.Duration(rand.Intn(10)) * time.Second)
		evalChan <- &evaluation{
			scheduledAt: expectedTime,
			version:     rule.Version - 1,
		}
		actualTime = waitForTimeChannel(t, evalAppliedChan)
		require.Equal(t, expectedTime, actualTime)

		queries := make([]models.GetAlertRuleByUIDQuery, 0)
		for _, op := range ruleStore.RecordedOps {
			switch q := op.(type) {
			case models.GetAlertRuleByUIDQuery:
				queries = append(queries, q)
			}
		}
		require.Len(t, queries, 1, "Expected exactly one request of %T", models.GetAlertRuleByUIDQuery{})
	})

	t.Run("when update channel is not empty", func(t *testing.T) {
		t.Run("should fetch the alert rule from database", func(t *testing.T) {
			evalChan := make(chan *evaluation)
			evalAppliedChan := make(chan time.Time)
			updateChan := make(chan struct{})

			sch, ruleStore, _, _, _ := createSchedule(evalAppliedChan)

			rule := CreateTestAlertRule(t, ruleStore, 10, rand.Int63(), eval.Alerting) // we want the alert to fire

			go func() {
				ctx, cancel := context.WithCancel(context.Background())
				t.Cleanup(cancel)
				_ = sch.ruleRoutine(ctx, rule.GetKey(), evalChan, updateChan)
			}()
			updateChan <- struct{}{}

			// wait for command to be executed
			var queries []interface{}
			require.Eventuallyf(t, func() bool {
				queries = ruleStore.GetRecordedCommands(func(cmd interface{}) (interface{}, bool) {
					c, ok := cmd.(models.GetAlertRuleByUIDQuery)
					return c, ok
				})
				return len(queries) == 1
			}, 5*time.Second, 100*time.Millisecond, "Expected command a single %T to be recorded. All recordings: %#v", models.GetAlertRuleByUIDQuery{}, ruleStore.RecordedOps)

			m := queries[0].(models.GetAlertRuleByUIDQuery)
			require.Equal(t, rule.UID, m.UID)
			require.Equal(t, rule.OrgID, m.OrgID)

			// now call evaluation loop to make sure that the rule was persisted
			evalChan <- &evaluation{
				scheduledAt: time.UnixMicro(rand.Int63()),
				version:     rule.Version,
			}
			waitForTimeChannel(t, evalAppliedChan)

			queries = ruleStore.GetRecordedCommands(func(cmd interface{}) (interface{}, bool) {
				c, ok := cmd.(models.GetAlertRuleByUIDQuery)
				return c, ok
			})
			require.Lenf(t, queries, 1, "evaluation loop requested a rule from database but it should not be")
		})

		t.Run("should retry when database fails", func(t *testing.T) {
			evalAppliedChan := make(chan time.Time)
			updateChan := make(chan struct{})

			sch, ruleStore, _, _, _ := createSchedule(evalAppliedChan)
			sch.maxAttempts = rand.Int63n(4) + 1

			rule := CreateTestAlertRule(t, ruleStore, 10, rand.Int63(), randomNormalState())

			go func() {
				ctx, cancel := context.WithCancel(context.Background())
				t.Cleanup(cancel)
				_ = sch.ruleRoutine(ctx, rule.GetKey(), make(chan *evaluation), updateChan)
			}()

			ruleStore.Hook = func(cmd interface{}) error {
				if _, ok := cmd.(models.GetAlertRuleByUIDQuery); !ok {
					return nil
				}
				return errors.New("TEST")
			}
			updateChan <- struct{}{}

			var queries []interface{}
			require.Eventuallyf(t, func() bool {
				queries = ruleStore.GetRecordedCommands(func(cmd interface{}) (interface{}, bool) {
					c, ok := cmd.(models.GetAlertRuleByUIDQuery)
					return c, ok
				})
				return int64(len(queries)) == sch.maxAttempts
			}, 5*time.Second, 100*time.Millisecond, "Expected exactly two request of %T. All recordings: %#v", models.GetAlertRuleByUIDQuery{}, ruleStore.RecordedOps)
		})
	})

	t.Run("when rule version is updated", func(t *testing.T) {
		t.Run("should clear the state and expire firing alerts", func(t *testing.T) {
			fakeAM := store.NewFakeExternalAlertmanager(t)
			defer fakeAM.Close()

			orgID := rand.Int63()
			s, err := sender.New(nil)
			require.NoError(t, err)
			adminConfig := &models.AdminConfiguration{OrgID: orgID, Alertmanagers: []string{fakeAM.Server.URL}}
			err = s.ApplyConfig(adminConfig)
			require.NoError(t, err)
			s.Run()
			defer s.Stop()

			require.Eventuallyf(t, func() bool {
				return len(s.Alertmanagers()) == 1
			}, 20*time.Second, 200*time.Millisecond, "external Alertmanager was not discovered.")

			evalChan := make(chan *evaluation)
			evalAppliedChan := make(chan time.Time)
			updateChan := make(chan struct{})

			ctx := context.Background()
			sch, ruleStore, _, _, _ := createSchedule(evalAppliedChan)
			sch.senders[orgID] = s

			var rulePtr = CreateTestAlertRule(t, ruleStore, 10, orgID, eval.Alerting) // we want the alert to fire
			var rule = *rulePtr

			// define some state
			states := make([]*state.State, 0, len(allStates))
			for _, s := range allStates {
				for i := 0; i < 2; i++ {
					states = append(states, &state.State{
						AlertRuleUID: rule.UID,
						CacheId:      util.GenerateShortUID(),
						OrgID:        rule.OrgID,
						State:        s,
						StartsAt:     sch.clock.Now(),
						EndsAt:       sch.clock.Now().Add(time.Duration(rand.Intn(25)+5) * time.Second),
						Labels:       rule.Labels,
					})
				}
			}
			sch.stateManager.Put(states)
			states = sch.stateManager.GetStatesForRuleUID(rule.OrgID, rule.UID)
			expectedToBeSent := FromAlertsStateToStoppedAlert(states, sch.appURL, sch.clock)
			require.NotEmptyf(t, expectedToBeSent.PostableAlerts, "State manger was expected to return at least one state that can be expired")

			go func() {
				ctx, cancel := context.WithCancel(context.Background())
				t.Cleanup(cancel)
				_ = sch.ruleRoutine(ctx, rule.GetKey(), evalChan, updateChan)
			}()

			wg := sync.WaitGroup{}
			wg.Add(1)
			ruleStore.Hook = func(cmd interface{}) error {
				_, ok := cmd.(models.GetAlertRuleByUIDQuery)
				if ok {
					wg.Done() // add synchronization.
				}
				return nil
			}

			updateChan <- struct{}{}

			wg.Wait()
			newRule := rule
			newRule.Version++
			ruleStore.PutRule(ctx, &newRule)
			wg.Add(1)
			updateChan <- struct{}{}
			wg.Wait()

			require.Eventually(t, func() bool {
				return len(sch.stateManager.GetStatesForRuleUID(rule.OrgID, rule.UID)) == 0
			}, 5*time.Second, 100*time.Millisecond)

			var count int
			require.Eventuallyf(t, func() bool {
				count = fakeAM.AlertsCount()
				return count == len(expectedToBeSent.PostableAlerts)
			}, 20*time.Second, 200*time.Millisecond, "Alertmanager was expected to receive %d alerts, but received only %d", len(expectedToBeSent.PostableAlerts), count)

			for _, alert := range fakeAM.Alerts() {
				require.Equalf(t, sch.clock.Now().UTC(), time.Time(alert.EndsAt).UTC(), "Alert received by Alertmanager should be expired as of now")
			}
		})
	})

	t.Run("when evaluation fails", func(t *testing.T) {
		t.Run("it should increase failure counter", func(t *testing.T) {
			t.Skip()
			// TODO implement check for counter
		})
		t.Run("it should retry up to configured times", func(t *testing.T) {
			// TODO figure out how to simulate failure
			t.Skip()
		})
	})

	t.Run("when there are alerts that should be firing", func(t *testing.T) {
		t.Run("it should send to local alertmanager if configured for organization", func(t *testing.T) {
			// TODO figure out how to simulate multiorg alertmanager
			t.Skip()
		})
		t.Run("it should send to external alertmanager if configured for organization", func(t *testing.T) {
			fakeAM := store.NewFakeExternalAlertmanager(t)
			defer fakeAM.Close()

			orgID := rand.Int63()
			s, err := sender.New(nil)
			require.NoError(t, err)
			adminConfig := &models.AdminConfiguration{OrgID: orgID, Alertmanagers: []string{fakeAM.Server.URL}}
			err = s.ApplyConfig(adminConfig)
			require.NoError(t, err)
			s.Run()
			defer s.Stop()

			require.Eventuallyf(t, func() bool {
				return len(s.Alertmanagers()) == 1
			}, 20*time.Second, 200*time.Millisecond, "external Alertmanager was not discovered.")

			evalChan := make(chan *evaluation)
			evalAppliedChan := make(chan time.Time)

			sch, ruleStore, _, _, _ := createSchedule(evalAppliedChan)
			sch.senders[orgID] = s
			// eval.Alerting makes state manager to create notifications for alertmanagers
			rule := CreateTestAlertRule(t, ruleStore, 10, orgID, eval.Alerting)

			go func() {
				ctx, cancel := context.WithCancel(context.Background())
				t.Cleanup(cancel)
<<<<<<< HEAD
				_ = sch.ruleRoutine(ctx, rule.GetKey(), evalChan)
=======
				_ = sch.ruleRoutine(ctx, rule.GetKey(), evalChan, make(chan struct{}))
>>>>>>> 0ca4ccfa
			}()

			evalChan <- &evaluation{
				scheduledAt: time.Now(),
				version:     rule.Version,
			}
			waitForTimeChannel(t, evalAppliedChan)

			var count int
			require.Eventuallyf(t, func() bool {
				count = fakeAM.AlertsCount()
				return count == 1 && fakeAM.AlertNamesCompare([]string{rule.Title})
			}, 20*time.Second, 200*time.Millisecond, "Alertmanager never received an '%s', received alerts count: %d", rule.Title, count)
		})
	})

	t.Run("when there are no alerts to send it should not call notifiers", func(t *testing.T) {
		// TODO needs some mocking/stubbing for Alertmanager and Sender to make sure it was not called
		t.Skip()
	})
}

<<<<<<< HEAD
func TestSchedule_alertRuleInfo(t *testing.T) {
	t.Run("when rule evaluation is not stopped", func(t *testing.T) {
		t.Run("eval should send to evalCh", func(t *testing.T) {
			r := newAlertRuleInfo(context.Background())
			expected := time.Now()
			resultCh := make(chan bool)
			version := rand.Int63()
			go func() {
				resultCh <- r.eval(expected, version)
			}()
			select {
			case ctx := <-r.evalCh:
				require.Equal(t, version, ctx.version)
				require.Equal(t, expected, ctx.now)
				require.True(t, <-resultCh)
			case <-time.After(5 * time.Second):
				t.Fatal("No message was received on eval channel")
			}
		})
		t.Run("eval should exit when context is cancelled", func(t *testing.T) {
			r := newAlertRuleInfo(context.Background())
			resultCh := make(chan bool)
			go func() {
				resultCh <- r.eval(time.Now(), rand.Int63())
			}()
			runtime.Gosched()
			r.stop()
			select {
			case result := <-resultCh:
				require.False(t, result)
			case <-time.After(5 * time.Second):
				t.Fatal("No message was received on eval channel")
			}
		})
	})
	t.Run("when rule evaluation is stopped", func(t *testing.T) {
		t.Run("eval should do nothing", func(t *testing.T) {
			r := newAlertRuleInfo(context.Background())
			r.stop()
			require.False(t, r.eval(time.Now(), rand.Int63()))
		})
		t.Run("stop should do nothing", func(t *testing.T) {
			r := newAlertRuleInfo(context.Background())
			r.stop()
			r.stop()
		})
	})
	t.Run("should be thread-safe", func(t *testing.T) {
		r := newAlertRuleInfo(context.Background())
		wg := sync.WaitGroup{}
		go func() {
			for {
				select {
				case <-r.evalCh:
					time.Sleep(time.Millisecond)
				case <-r.ctx.Done():
					return
				}
			}
		}()

		for i := 0; i < 10; i++ {
			wg.Add(1)
			go func() {
				for i := 0; i < 20; i++ {
					max := 2
					if i <= 10 {
						max = 1
					}
					switch rand.Intn(max) + 1 {
					case 1:
						r.eval(time.Now(), rand.Int63())
					case 2:
						r.stop()
					}
				}
				wg.Done()
			}()
		}

		wg.Wait()
	})
=======
func TestSchedule_UpdateAlertRule(t *testing.T) {
	t.Run("when rule exists", func(t *testing.T) {
		t.Run("it should call Update", func(t *testing.T) {
			sch := setupSchedulerWithFakeStores(t)
			key := generateRuleKey()
			info, _ := sch.registry.getOrCreateInfo(context.Background(), key)
			go func() {
				sch.UpdateAlertRule(key)
			}()

			select {
			case <-info.updateCh:
			case <-time.After(5 * time.Second):
				t.Fatal("No message was received on update channel")
			}
		})
		t.Run("should exit if it is closed", func(t *testing.T) {
			sch := setupSchedulerWithFakeStores(t)
			key := generateRuleKey()
			info, _ := sch.registry.getOrCreateInfo(context.Background(), key)
			info.stop()
			sch.UpdateAlertRule(key)
		})
	})
	t.Run("when rule does not exist", func(t *testing.T) {
		t.Run("should exit", func(t *testing.T) {
			sch := setupSchedulerWithFakeStores(t)
			key := generateRuleKey()
			sch.UpdateAlertRule(key)
		})
	})
}

func TestSchedule_DeleteAlertRule(t *testing.T) {
	t.Run("when rule exists", func(t *testing.T) {
		t.Run("it should stop evaluation loop and remove the controller from registry", func(t *testing.T) {
			sch := setupSchedulerWithFakeStores(t)
			key := generateRuleKey()
			info, _ := sch.registry.getOrCreateInfo(context.Background(), key)
			sch.DeleteAlertRule(key)
			require.False(t, info.update())
			success, dropped := info.eval(time.Now(), 1)
			require.False(t, success)
			require.Nilf(t, dropped, "expected no dropped evaluations but got one")
			require.False(t, sch.registry.exists(key))
		})
		t.Run("should remove controller from registry", func(t *testing.T) {
			sch := setupSchedulerWithFakeStores(t)
			key := generateRuleKey()
			info, _ := sch.registry.getOrCreateInfo(context.Background(), key)
			info.stop()
			sch.DeleteAlertRule(key)
			require.False(t, info.update())
			success, dropped := info.eval(time.Now(), 1)
			require.False(t, success)
			require.Nilf(t, dropped, "expected no dropped evaluations but got one")
			require.False(t, sch.registry.exists(key))
		})
	})
	t.Run("when rule does not exist", func(t *testing.T) {
		t.Run("should exit", func(t *testing.T) {
			sch := setupSchedulerWithFakeStores(t)
			key := generateRuleKey()
			sch.DeleteAlertRule(key)
		})
	})
}

func generateRuleKey() models.AlertRuleKey {
	return models.AlertRuleKey{
		OrgID: rand.Int63(),
		UID:   util.GenerateShortUID(),
	}
}

func setupSchedulerWithFakeStores(t *testing.T) *schedule {
	t.Helper()
	ruleStore := store.NewFakeRuleStore(t)
	instanceStore := &store.FakeInstanceStore{}
	adminConfigStore := store.NewFakeAdminConfigStore(t)
	sch, _ := setupScheduler(t, ruleStore, instanceStore, adminConfigStore, nil)
	return sch
>>>>>>> 0ca4ccfa
}

func setupScheduler(t *testing.T, rs store.RuleStore, is store.InstanceStore, acs store.AdminConfigurationStore, registry *prometheus.Registry) (*schedule, *clock.Mock) {
	t.Helper()

<<<<<<< HEAD
	fakeAnnoRepo := NewFakeAnnotationsRepo()
=======
	fakeAnnoRepo := store.NewFakeAnnotationsRepo()
>>>>>>> 0ca4ccfa
	annotations.SetRepository(fakeAnnoRepo)
	mockedClock := clock.NewMock()
	logger := log.New("ngalert schedule test")
	if registry == nil {
		registry = prometheus.NewPedanticRegistry()
	}
	m := metrics.NewNGAlert(registry)
	secretsService := secretsManager.SetupTestService(t, fakes.NewFakeSecretsStore())
	decryptFn := secretsService.GetDecryptedValue
	moa, err := notifier.NewMultiOrgAlertmanager(&setting.Cfg{}, &notifier.FakeConfigStore{}, &notifier.FakeOrgStore{}, &notifier.FakeKVStore{}, provisioning.NewFakeProvisioningStore(), decryptFn, m.GetMultiOrgAlertmanagerMetrics(), nil, log.New("testlogger"), secretsService)
	require.NoError(t, err)

	schedCfg := SchedulerCfg{
		C:                       mockedClock,
		BaseInterval:            time.Second,
		MaxAttempts:             1,
		Evaluator:               eval.NewEvaluator(&setting.Cfg{ExpressionsEnabled: true}, logger, nil, secretsService, expr.ProvideService(&setting.Cfg{ExpressionsEnabled: true}, nil, nil)),
		RuleStore:               rs,
		InstanceStore:           is,
		AdminConfigStore:        acs,
		MultiOrgNotifier:        moa,
		Logger:                  logger,
		Metrics:                 m.GetSchedulerMetrics(),
		AdminConfigPollInterval: 10 * time.Minute, // do not poll in unit tests.
	}
	st := state.NewManager(schedCfg.Logger, m.GetStateMetrics(), nil, rs, is, &dashboards.FakeDashboardService{}, &image.NoopImageService{}, clock.NewMock())
	appUrl := &url.URL{
		Scheme: "http",
		Host:   "localhost",
	}
	return NewScheduler(schedCfg, appUrl, st, busmock.New()), mockedClock
}

// createTestAlertRule creates a dummy alert definition to be used by the tests.
func CreateTestAlertRule(t *testing.T, dbstore *store.FakeRuleStore, intervalSeconds int64, orgID int64, evalResult eval.State) *models.AlertRule {
	ctx := context.Background()

	t.Helper()
	records := make([]interface{}, 0, len(dbstore.RecordedOps))
	copy(records, dbstore.RecordedOps)
	defer func() {
		// erase queries that were made by the testing suite
		dbstore.RecordedOps = records
	}()
	d := rand.Intn(1000)
	ruleGroup := fmt.Sprintf("ruleGroup-%d", d)

	var expression string
	var forDuration time.Duration
	switch evalResult {
	case eval.Normal:
		expression = `{
			"datasourceUid": "-100",
			"type":"math",
			"expression":"2 + 1 < 1"
		}`
	case eval.Pending, eval.Alerting:
		expression = `{
			"datasourceUid": "-100",
			"type":"math",
			"expression":"2 + 2 > 1"
		}`
		if evalResult == eval.Pending {
			forDuration = 100 * time.Second
		}
	case eval.Error:
		expression = `{
			"datasourceUid": "-100",
			"type":"math",
			"expression":"$A"
		}`
	case eval.NoData:
		// TODO Implement support for NoData
		require.Fail(t, "Alert rule with desired evaluation result NoData is not supported yet")
	}

	rule := &models.AlertRule{
		ID:        1,
		OrgID:     orgID,
		Title:     fmt.Sprintf("an alert definition %d", d),
		Condition: "A",
		Data: []models.AlertQuery{
			{
				DatasourceUID: "-100",
				Model:         json.RawMessage(expression),
				RelativeTimeRange: models.RelativeTimeRange{
					From: models.Duration(5 * time.Hour),
					To:   models.Duration(3 * time.Hour),
				},
				RefID: "A",
			},
		},
		Updated:         time.Now(),
		IntervalSeconds: intervalSeconds,
		Version:         1,
		UID:             util.GenerateShortUID(),
		NamespaceUID:    "namespace",
		RuleGroup:       ruleGroup,
		NoDataState:     models.NoData,
		ExecErrState:    models.AlertingErrState,
		For:             forDuration,
		Annotations:     map[string]string{"testAnnoKey": "testAnnoValue"},
		Labels:          make(map[string]string),
	}

	dbstore.PutRule(ctx, rule)

	t.Logf("alert definition: %v with interval: %d created", rule.GetKey(), rule.IntervalSeconds)
	return rule
}<|MERGE_RESOLUTION|>--- conflicted
+++ resolved
@@ -8,10 +8,6 @@
 	"fmt"
 	"math/rand"
 	"net/url"
-<<<<<<< HEAD
-	"runtime"
-=======
->>>>>>> 0ca4ccfa
 	"sync"
 	"testing"
 	"time"
@@ -26,11 +22,7 @@
 	"github.com/grafana/grafana/pkg/expr"
 	"github.com/grafana/grafana/pkg/infra/log"
 	"github.com/grafana/grafana/pkg/services/annotations"
-<<<<<<< HEAD
-	apimodels "github.com/grafana/grafana/pkg/services/ngalert/api/tooling/definitions"
-=======
 	"github.com/grafana/grafana/pkg/services/dashboards"
->>>>>>> 0ca4ccfa
 	"github.com/grafana/grafana/pkg/services/ngalert/eval"
 	"github.com/grafana/grafana/pkg/services/ngalert/image"
 	"github.com/grafana/grafana/pkg/services/ngalert/metrics"
@@ -379,11 +371,7 @@
 			go func() {
 				ctx, cancel := context.WithCancel(context.Background())
 				t.Cleanup(cancel)
-<<<<<<< HEAD
-				_ = sch.ruleRoutine(ctx, rule.GetKey(), evalChan)
-=======
 				_ = sch.ruleRoutine(ctx, rule.GetKey(), evalChan, make(chan struct{}))
->>>>>>> 0ca4ccfa
 			}()
 
 			expectedTime := time.UnixMicro(rand.Int63())
@@ -507,11 +495,7 @@
 
 			ctx, cancel := context.WithCancel(context.Background())
 			go func() {
-<<<<<<< HEAD
-				err := sch.ruleRoutine(ctx, models.AlertRuleKey{}, make(chan *evalContext))
-=======
 				err := sch.ruleRoutine(ctx, models.AlertRuleKey{}, make(chan *evaluation), make(chan struct{}))
->>>>>>> 0ca4ccfa
 				stoppedChan <- err
 			}()
 
@@ -533,11 +517,7 @@
 		go func() {
 			ctx, cancel := context.WithCancel(context.Background())
 			t.Cleanup(cancel)
-<<<<<<< HEAD
-			_ = sch.ruleRoutine(ctx, rule.GetKey(), evalChan)
-=======
 			_ = sch.ruleRoutine(ctx, rule.GetKey(), evalChan, make(chan struct{}))
->>>>>>> 0ca4ccfa
 		}()
 
 		expectedTime := time.UnixMicro(rand.Int63())
@@ -589,11 +569,7 @@
 		go func() {
 			ctx, cancel := context.WithCancel(context.Background())
 			t.Cleanup(cancel)
-<<<<<<< HEAD
-			_ = sch.ruleRoutine(ctx, rule.GetKey(), evalChan)
-=======
 			_ = sch.ruleRoutine(ctx, rule.GetKey(), evalChan, make(chan struct{}))
->>>>>>> 0ca4ccfa
 		}()
 
 		expectedTime := time.UnixMicro(rand.Int63())
@@ -846,11 +822,7 @@
 			go func() {
 				ctx, cancel := context.WithCancel(context.Background())
 				t.Cleanup(cancel)
-<<<<<<< HEAD
-				_ = sch.ruleRoutine(ctx, rule.GetKey(), evalChan)
-=======
 				_ = sch.ruleRoutine(ctx, rule.GetKey(), evalChan, make(chan struct{}))
->>>>>>> 0ca4ccfa
 			}()
 
 			evalChan <- &evaluation{
@@ -873,90 +845,6 @@
 	})
 }
 
-<<<<<<< HEAD
-func TestSchedule_alertRuleInfo(t *testing.T) {
-	t.Run("when rule evaluation is not stopped", func(t *testing.T) {
-		t.Run("eval should send to evalCh", func(t *testing.T) {
-			r := newAlertRuleInfo(context.Background())
-			expected := time.Now()
-			resultCh := make(chan bool)
-			version := rand.Int63()
-			go func() {
-				resultCh <- r.eval(expected, version)
-			}()
-			select {
-			case ctx := <-r.evalCh:
-				require.Equal(t, version, ctx.version)
-				require.Equal(t, expected, ctx.now)
-				require.True(t, <-resultCh)
-			case <-time.After(5 * time.Second):
-				t.Fatal("No message was received on eval channel")
-			}
-		})
-		t.Run("eval should exit when context is cancelled", func(t *testing.T) {
-			r := newAlertRuleInfo(context.Background())
-			resultCh := make(chan bool)
-			go func() {
-				resultCh <- r.eval(time.Now(), rand.Int63())
-			}()
-			runtime.Gosched()
-			r.stop()
-			select {
-			case result := <-resultCh:
-				require.False(t, result)
-			case <-time.After(5 * time.Second):
-				t.Fatal("No message was received on eval channel")
-			}
-		})
-	})
-	t.Run("when rule evaluation is stopped", func(t *testing.T) {
-		t.Run("eval should do nothing", func(t *testing.T) {
-			r := newAlertRuleInfo(context.Background())
-			r.stop()
-			require.False(t, r.eval(time.Now(), rand.Int63()))
-		})
-		t.Run("stop should do nothing", func(t *testing.T) {
-			r := newAlertRuleInfo(context.Background())
-			r.stop()
-			r.stop()
-		})
-	})
-	t.Run("should be thread-safe", func(t *testing.T) {
-		r := newAlertRuleInfo(context.Background())
-		wg := sync.WaitGroup{}
-		go func() {
-			for {
-				select {
-				case <-r.evalCh:
-					time.Sleep(time.Millisecond)
-				case <-r.ctx.Done():
-					return
-				}
-			}
-		}()
-
-		for i := 0; i < 10; i++ {
-			wg.Add(1)
-			go func() {
-				for i := 0; i < 20; i++ {
-					max := 2
-					if i <= 10 {
-						max = 1
-					}
-					switch rand.Intn(max) + 1 {
-					case 1:
-						r.eval(time.Now(), rand.Int63())
-					case 2:
-						r.stop()
-					}
-				}
-				wg.Done()
-			}()
-		}
-
-		wg.Wait()
-	})
-=======
 func TestSchedule_UpdateAlertRule(t *testing.T) {
 	t.Run("when rule exists", func(t *testing.T) {
 		t.Run("it should call Update", func(t *testing.T) {
@@ -1039,17 +927,12 @@
 	adminConfigStore := store.NewFakeAdminConfigStore(t)
 	sch, _ := setupScheduler(t, ruleStore, instanceStore, adminConfigStore, nil)
 	return sch
->>>>>>> 0ca4ccfa
 }
 
 func setupScheduler(t *testing.T, rs store.RuleStore, is store.InstanceStore, acs store.AdminConfigurationStore, registry *prometheus.Registry) (*schedule, *clock.Mock) {
 	t.Helper()
 
-<<<<<<< HEAD
-	fakeAnnoRepo := NewFakeAnnotationsRepo()
-=======
 	fakeAnnoRepo := store.NewFakeAnnotationsRepo()
->>>>>>> 0ca4ccfa
 	annotations.SetRepository(fakeAnnoRepo)
 	mockedClock := clock.NewMock()
 	logger := log.New("ngalert schedule test")
