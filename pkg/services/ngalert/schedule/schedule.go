--- conflicted
+++ resolved
@@ -16,13 +16,7 @@
 	"github.com/grafana/grafana/pkg/services/ngalert/api/tooling/definitions"
 	"github.com/grafana/grafana/pkg/services/ngalert/eval"
 	"github.com/grafana/grafana/pkg/services/ngalert/metrics"
-<<<<<<< HEAD
-	"github.com/grafana/grafana/pkg/services/ngalert/models"
-=======
 	ngmodels "github.com/grafana/grafana/pkg/services/ngalert/models"
-	"github.com/grafana/grafana/pkg/services/ngalert/notifier"
-	"github.com/grafana/grafana/pkg/services/ngalert/sender"
->>>>>>> a0949314
 	"github.com/grafana/grafana/pkg/services/ngalert/state"
 	"github.com/grafana/grafana/pkg/services/ngalert/store"
 
@@ -52,8 +46,9 @@
 }
 
 //go:generate mockery --name AlertsSender --structname FakeAlertsSender --inpackage --filename alerts_sender_mock.go --with-expecter
+// AlertsSender is an interface for a service that is responsible for sending notifications to the end-user
 type AlertsSender interface {
-	Send(key models.AlertRuleKey, alerts definitions.PostableAlerts) error
+	Send(key ngmodels.AlertRuleKey, alerts definitions.PostableAlerts) error
 }
 
 type schedule struct {
@@ -92,24 +87,11 @@
 
 	appURL *url.URL
 
-<<<<<<< HEAD
 	metrics *metrics.Scheduler
 
+	notifier        AlertsSender
 	disabledOrgs    map[int64]struct{}
 	minRuleInterval time.Duration
-	notifier        AlertsSender
-=======
-	multiOrgNotifier *notifier.MultiOrgAlertmanager
-	metrics          *metrics.Scheduler
-
-	// Senders help us send alerts to external Alertmanagers.
-	adminConfigMtx          sync.RWMutex
-	sendAlertsTo            map[int64]ngmodels.AlertmanagersChoice
-	sendersCfgHash          map[int64]string
-	senders                 map[int64]*sender.Sender
-	adminConfigPollInterval time.Duration
-	disabledOrgs            map[int64]struct{}
-	minRuleInterval         time.Duration
 
 	// schedulableAlertRules contains the alert rules that are considered for
 	// evaluation in the current tick. The evaluation of an alert rule in the
@@ -119,18 +101,16 @@
 
 	// bus is used to hook into events that should cause rule updates.
 	bus bus.Bus
->>>>>>> a0949314
 }
 
 // SchedulerCfg is the scheduler configuration.
 type SchedulerCfg struct {
-<<<<<<< HEAD
 	C               clock.Clock
 	BaseInterval    time.Duration
 	Logger          log.Logger
-	EvalAppliedFunc func(models.AlertRuleKey, time.Time)
+	EvalAppliedFunc func(ngmodels.AlertRuleKey, time.Time)
 	MaxAttempts     int64
-	StopAppliedFunc func(models.AlertRuleKey)
+	StopAppliedFunc func(ngmodels.AlertRuleKey)
 	Evaluator       eval.Evaluator
 	RuleStore       store.RuleStore
 	OrgStore        store.OrgStore
@@ -139,24 +119,6 @@
 	DisabledOrgs    map[int64]struct{}
 	MinRuleInterval time.Duration
 	AlertSender     AlertsSender
-=======
-	C                       clock.Clock
-	BaseInterval            time.Duration
-	Logger                  log.Logger
-	EvalAppliedFunc         func(ngmodels.AlertRuleKey, time.Time)
-	MaxAttempts             int64
-	StopAppliedFunc         func(ngmodels.AlertRuleKey)
-	Evaluator               eval.Evaluator
-	RuleStore               store.RuleStore
-	OrgStore                store.OrgStore
-	InstanceStore           store.InstanceStore
-	AdminConfigStore        store.AdminConfigurationStore
-	MultiOrgNotifier        *notifier.MultiOrgAlertmanager
-	Metrics                 *metrics.Scheduler
-	AdminConfigPollInterval time.Duration
-	DisabledOrgs            map[int64]struct{}
-	MinRuleInterval         time.Duration
->>>>>>> a0949314
 }
 
 // NewScheduler returns a new schedule.
@@ -164,54 +126,27 @@
 	ticker := alerting.NewTicker(cfg.C, cfg.BaseInterval, cfg.Metrics.Ticker)
 
 	sch := schedule{
-<<<<<<< HEAD
-		registry:          alertRuleRegistry{alertRuleInfo: make(map[models.AlertRuleKey]*alertRuleInfo)},
-		maxAttempts:       cfg.MaxAttempts,
-		clock:             cfg.C,
-		baseInterval:      cfg.BaseInterval,
-		log:               cfg.Logger,
-		ticker:            ticker,
-		evalAppliedFunc:   cfg.EvalAppliedFunc,
-		stopAppliedFunc:   cfg.StopAppliedFunc,
-		evaluator:         cfg.Evaluator,
-		ruleStore:         cfg.RuleStore,
-		instanceStore:     cfg.InstanceStore,
-		orgStore:          cfg.OrgStore,
-		expressionService: expressionService,
-		metrics:           cfg.Metrics,
-		appURL:            appURL,
-		stateManager:      stateManager,
-		disabledOrgs:      cfg.DisabledOrgs,
-		minRuleInterval:   cfg.MinRuleInterval,
-		notifier:          cfg.AlertSender,
-=======
-		registry:                alertRuleInfoRegistry{alertRuleInfo: make(map[ngmodels.AlertRuleKey]*alertRuleInfo)},
-		maxAttempts:             cfg.MaxAttempts,
-		clock:                   cfg.C,
-		baseInterval:            cfg.BaseInterval,
-		log:                     cfg.Logger,
-		ticker:                  ticker,
-		evalAppliedFunc:         cfg.EvalAppliedFunc,
-		stopAppliedFunc:         cfg.StopAppliedFunc,
-		evaluator:               cfg.Evaluator,
-		ruleStore:               cfg.RuleStore,
-		instanceStore:           cfg.InstanceStore,
-		orgStore:                cfg.OrgStore,
-		expressionService:       expressionService,
-		adminConfigStore:        cfg.AdminConfigStore,
-		multiOrgNotifier:        cfg.MultiOrgNotifier,
-		metrics:                 cfg.Metrics,
-		appURL:                  appURL,
-		stateManager:            stateManager,
-		sendAlertsTo:            map[int64]ngmodels.AlertmanagersChoice{},
-		senders:                 map[int64]*sender.Sender{},
-		sendersCfgHash:          map[int64]string{},
-		adminConfigPollInterval: cfg.AdminConfigPollInterval,
-		disabledOrgs:            cfg.DisabledOrgs,
-		minRuleInterval:         cfg.MinRuleInterval,
-		schedulableAlertRules:   schedulableAlertRulesRegistry{rules: make(map[ngmodels.AlertRuleKey]*ngmodels.SchedulableAlertRule)},
-		bus:                     bus,
->>>>>>> a0949314
+		registry:              alertRuleInfoRegistry{alertRuleInfo: make(map[ngmodels.AlertRuleKey]*alertRuleInfo)},
+		maxAttempts:           cfg.MaxAttempts,
+		clock:                 cfg.C,
+		baseInterval:          cfg.BaseInterval,
+		log:                   cfg.Logger,
+		ticker:                ticker,
+		evalAppliedFunc:       cfg.EvalAppliedFunc,
+		stopAppliedFunc:       cfg.StopAppliedFunc,
+		evaluator:             cfg.Evaluator,
+		ruleStore:             cfg.RuleStore,
+		instanceStore:         cfg.InstanceStore,
+		orgStore:              cfg.OrgStore,
+		expressionService:     expressionService,
+		metrics:               cfg.Metrics,
+		appURL:                appURL,
+		stateManager:          stateManager,
+		disabledOrgs:          cfg.DisabledOrgs,
+		minRuleInterval:       cfg.MinRuleInterval,
+		schedulableAlertRules: schedulableAlertRulesRegistry{rules: make(map[ngmodels.AlertRuleKey]*ngmodels.SchedulableAlertRule)},
+		bus:                   bus,
+		notifier:              cfg.AlertSender,
 	}
 
 	bus.AddEventListener(sch.folderUpdateHandler)
@@ -236,138 +171,6 @@
 	return nil
 }
 
-<<<<<<< HEAD
-=======
-// SyncAndApplyConfigFromDatabase looks for the admin configuration in the database
-// and adjusts the sender(s) and alert handling mechanism accordingly.
-func (sch *schedule) SyncAndApplyConfigFromDatabase() error {
-	sch.log.Debug("start of admin configuration sync")
-	cfgs, err := sch.adminConfigStore.GetAdminConfigurations()
-	if err != nil {
-		return err
-	}
-
-	sch.log.Debug("found admin configurations", "count", len(cfgs))
-
-	orgsFound := make(map[int64]struct{}, len(cfgs))
-	sch.adminConfigMtx.Lock()
-	for _, cfg := range cfgs {
-		_, isDisabledOrg := sch.disabledOrgs[cfg.OrgID]
-		if isDisabledOrg {
-			sch.log.Debug("skipping starting sender for disabled org", "org", cfg.OrgID)
-			continue
-		}
-
-		// Update the Alertmanagers choice for the organization.
-		sch.sendAlertsTo[cfg.OrgID] = cfg.SendAlertsTo
-
-		orgsFound[cfg.OrgID] = struct{}{} // keep track of the which senders we need to keep.
-
-		existing, ok := sch.senders[cfg.OrgID]
-
-		// We have no running sender and no Alertmanager(s) configured, no-op.
-		if !ok && len(cfg.Alertmanagers) == 0 {
-			sch.log.Debug("no external alertmanagers configured", "org", cfg.OrgID)
-			continue
-		}
-		//  We have no running sender and alerts are handled internally, no-op.
-		if !ok && cfg.SendAlertsTo == ngmodels.InternalAlertmanager {
-			sch.log.Debug("alerts are handled internally", "org", cfg.OrgID)
-			continue
-		}
-
-		// We have a running sender but no Alertmanager(s) configured, shut it down.
-		if ok && len(cfg.Alertmanagers) == 0 {
-			sch.log.Debug("no external alertmanager(s) configured, sender will be stopped", "org", cfg.OrgID)
-			delete(orgsFound, cfg.OrgID)
-			continue
-		}
-
-		// We have a running sender, check if we need to apply a new config.
-		if ok {
-			if sch.sendersCfgHash[cfg.OrgID] == cfg.AsSHA256() {
-				sch.log.Debug("sender configuration is the same as the one running, no-op", "org", cfg.OrgID, "alertmanagers", cfg.Alertmanagers)
-				continue
-			}
-
-			sch.log.Debug("applying new configuration to sender", "org", cfg.OrgID, "alertmanagers", cfg.Alertmanagers)
-			err := existing.ApplyConfig(cfg)
-			if err != nil {
-				sch.log.Error("failed to apply configuration", "err", err, "org", cfg.OrgID)
-				continue
-			}
-			sch.sendersCfgHash[cfg.OrgID] = cfg.AsSHA256()
-			continue
-		}
-
-		// No sender and have Alertmanager(s) to send to - start a new one.
-		sch.log.Info("creating new sender for the external alertmanagers", "org", cfg.OrgID, "alertmanagers", cfg.Alertmanagers)
-		s, err := sender.New(sch.metrics)
-		if err != nil {
-			sch.log.Error("unable to start the sender", "err", err, "org", cfg.OrgID)
-			continue
-		}
-
-		sch.senders[cfg.OrgID] = s
-		s.Run()
-
-		err = s.ApplyConfig(cfg)
-		if err != nil {
-			sch.log.Error("failed to apply configuration", "err", err, "org", cfg.OrgID)
-			continue
-		}
-
-		sch.sendersCfgHash[cfg.OrgID] = cfg.AsSHA256()
-	}
-
-	sendersToStop := map[int64]*sender.Sender{}
-
-	for orgID, s := range sch.senders {
-		if _, exists := orgsFound[orgID]; !exists {
-			sendersToStop[orgID] = s
-			delete(sch.senders, orgID)
-			delete(sch.sendersCfgHash, orgID)
-		}
-	}
-	sch.adminConfigMtx.Unlock()
-
-	// We can now stop these senders w/o having to hold a lock.
-	for orgID, s := range sendersToStop {
-		sch.log.Info("stopping sender", "org", orgID)
-		s.Stop()
-		sch.log.Info("stopped sender", "org", orgID)
-	}
-
-	sch.log.Debug("finish of admin configuration sync")
-
-	return nil
-}
-
-// AlertmanagersFor returns all the discovered Alertmanager(s) for a particular organization.
-func (sch *schedule) AlertmanagersFor(orgID int64) []*url.URL {
-	sch.adminConfigMtx.RLock()
-	defer sch.adminConfigMtx.RUnlock()
-	s, ok := sch.senders[orgID]
-	if !ok {
-		return []*url.URL{}
-	}
-
-	return s.Alertmanagers()
-}
-
-// DroppedAlertmanagersFor returns all the dropped Alertmanager(s) for a particular organization.
-func (sch *schedule) DroppedAlertmanagersFor(orgID int64) []*url.URL {
-	sch.adminConfigMtx.RLock()
-	defer sch.adminConfigMtx.RUnlock()
-	s, ok := sch.senders[orgID]
-	if !ok {
-		return []*url.URL{}
-	}
-
-	return s.DroppedAlertmanagers()
-}
-
->>>>>>> a0949314
 // UpdateAlertRule looks for the active rule evaluation and commands it to update the rule
 func (sch *schedule) UpdateAlertRule(key ngmodels.AlertRuleKey) {
 	ruleInfo, err := sch.registry.get(key)
@@ -556,53 +359,6 @@
 	evalDuration := sch.metrics.EvalDuration.WithLabelValues(orgID)
 	evalTotalFailures := sch.metrics.EvalFailures.WithLabelValues(orgID)
 
-<<<<<<< HEAD
-=======
-	notify := func(alerts definitions.PostableAlerts, logger log.Logger) {
-		if len(alerts.PostableAlerts) == 0 {
-			logger.Debug("no alerts to put in the notifier or to send to external Alertmanager(s)")
-			return
-		}
-
-		// Send alerts to local notifier if they need to be handled internally
-		// or if no external AMs have been discovered yet.
-		var localNotifierExist, externalNotifierExist bool
-		if sch.sendAlertsTo[key.OrgID] == ngmodels.ExternalAlertmanagers && len(sch.AlertmanagersFor(key.OrgID)) > 0 {
-			logger.Debug("no alerts to put in the notifier")
-		} else {
-			logger.Debug("sending alerts to local notifier", "count", len(alerts.PostableAlerts), "alerts", alerts.PostableAlerts)
-			n, err := sch.multiOrgNotifier.AlertmanagerFor(key.OrgID)
-			if err == nil {
-				localNotifierExist = true
-				if err := n.PutAlerts(alerts); err != nil {
-					logger.Error("failed to put alerts in the local notifier", "count", len(alerts.PostableAlerts), "err", err)
-				}
-			} else {
-				if errors.Is(err, notifier.ErrNoAlertmanagerForOrg) {
-					logger.Debug("local notifier was not found")
-				} else {
-					logger.Error("local notifier is not available", "err", err)
-				}
-			}
-		}
-
-		// Send alerts to external Alertmanager(s) if we have a sender for this organization
-		// and alerts are not being handled just internally.
-		sch.adminConfigMtx.RLock()
-		defer sch.adminConfigMtx.RUnlock()
-		s, ok := sch.senders[key.OrgID]
-		if ok && sch.sendAlertsTo[key.OrgID] != ngmodels.InternalAlertmanager {
-			logger.Debug("sending alerts to external notifier", "count", len(alerts.PostableAlerts), "alerts", alerts.PostableAlerts)
-			s.SendAlerts(alerts)
-			externalNotifierExist = true
-		}
-
-		if !localNotifierExist && !externalNotifierExist {
-			logger.Error("no external or internal notifier - alerts not delivered!", "count", len(alerts.PostableAlerts))
-		}
-	}
-
->>>>>>> a0949314
 	clearState := func() {
 		states := sch.stateManager.GetStatesForRuleUID(key.OrgID, key.UID)
 		expiredAlerts := FromAlertsStateToStoppedAlert(states, sch.appURL, sch.clock)
