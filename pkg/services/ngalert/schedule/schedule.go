package schedule

import (
	"context"
	"errors"
	"fmt"
	"net/url"
	"sync"
	"time"

	"github.com/grafana/grafana/pkg/expr"
	"github.com/grafana/grafana/pkg/infra/log"
	"github.com/grafana/grafana/pkg/services/alerting"
	"github.com/grafana/grafana/pkg/services/ngalert/api/tooling/definitions"
	"github.com/grafana/grafana/pkg/services/ngalert/eval"
	"github.com/grafana/grafana/pkg/services/ngalert/metrics"
	"github.com/grafana/grafana/pkg/services/ngalert/models"
	"github.com/grafana/grafana/pkg/services/ngalert/notifier"
	"github.com/grafana/grafana/pkg/services/ngalert/sender"
	"github.com/grafana/grafana/pkg/services/ngalert/state"
	"github.com/grafana/grafana/pkg/services/ngalert/store"

	"github.com/benbjohnson/clock"
	"golang.org/x/sync/errgroup"
)

// ScheduleService is an interface for a service that schedules the evaluation
// of alert rules.
//go:generate mockery --name ScheduleService --structname FakeScheduleService --inpackage --filename schedule_mock.go
type ScheduleService interface {
	// Run the scheduler until the context is canceled or the scheduler returns
	// an error. The scheduler is terminated when this function returns.
	Run(context.Context) error

	// AlertmanagersFor returns all the discovered Alertmanager URLs for the
	// organization.
	AlertmanagersFor(orgID int64) []*url.URL

	// DroppedAlertmanagersFor returns all the dropped Alertmanager URLs for the
	// organization.
	DroppedAlertmanagersFor(orgID int64) []*url.URL
	// UpdateAlertRule notifies scheduler that a rule has been changed
	UpdateAlertRule(key models.AlertRuleKey)
	// DeleteAlertRule notifies scheduler that a rule has been changed
	DeleteAlertRule(key models.AlertRuleKey)
	// the following are used by tests only used for tests
	evalApplied(models.AlertRuleKey, time.Time)
	stopApplied(models.AlertRuleKey)
	overrideCfg(cfg SchedulerCfg)
}

type schedule struct {
	// base tick rate (fastest possible configured check)
	baseInterval time.Duration

	// each alert rule gets its own channel and routine
	registry alertRuleInfoRegistry

	maxAttempts int64

	clock clock.Clock

	ticker *alerting.Ticker

	// evalApplied is only used for tests: test code can set it to non-nil
	// function, and then it'll be called from the event loop whenever the
	// message from evalApplied is handled.
	evalAppliedFunc func(models.AlertRuleKey, time.Time)

	// stopApplied is only used for tests: test code can set it to non-nil
	// function, and then it'll be called from the event loop whenever the
	// message from stopApplied is handled.
	stopAppliedFunc func(models.AlertRuleKey)

	log log.Logger

	evaluator eval.Evaluator

	ruleStore         store.RuleStore
	instanceStore     store.InstanceStore
	adminConfigStore  store.AdminConfigurationStore
	orgStore          store.OrgStore
	expressionService *expr.Service

	stateManager *state.Manager

	appURL *url.URL

	multiOrgNotifier *notifier.MultiOrgAlertmanager
	metrics          *metrics.Scheduler

	// Senders help us send alerts to external Alertmanagers.
	adminConfigMtx          sync.RWMutex
	sendAlertsTo            map[int64]models.AlertmanagersChoice
	sendersCfgHash          map[int64]string
	senders                 map[int64]*sender.Sender
	adminConfigPollInterval time.Duration
	disabledOrgs            map[int64]struct{}
	minRuleInterval         time.Duration

	// schedulableAlertRules contains the alert rules that are considered for
	// evaluation in the current tick. The evaluation of an alert rule in the
	// current tick depends on its evaluation interval and when it was
	// last evaluated.
	schedulableAlertRules schedulableAlertRulesRegistry
}

// SchedulerCfg is the scheduler configuration.
type SchedulerCfg struct {
	C                       clock.Clock
	BaseInterval            time.Duration
	Logger                  log.Logger
	EvalAppliedFunc         func(models.AlertRuleKey, time.Time)
	MaxAttempts             int64
	StopAppliedFunc         func(models.AlertRuleKey)
	Evaluator               eval.Evaluator
	RuleStore               store.RuleStore
	OrgStore                store.OrgStore
	InstanceStore           store.InstanceStore
	AdminConfigStore        store.AdminConfigurationStore
	MultiOrgNotifier        *notifier.MultiOrgAlertmanager
	Metrics                 *metrics.Scheduler
	AdminConfigPollInterval time.Duration
	DisabledOrgs            map[int64]struct{}
	MinRuleInterval         time.Duration
}

// NewScheduler returns a new schedule.
func NewScheduler(cfg SchedulerCfg, expressionService *expr.Service, appURL *url.URL, stateManager *state.Manager) *schedule {
	ticker := alerting.NewTicker(cfg.C, cfg.BaseInterval, cfg.Metrics.Ticker)

	sch := schedule{
		registry:                alertRuleInfoRegistry{alertRuleInfo: make(map[models.AlertRuleKey]*alertRuleInfo)},
		maxAttempts:             cfg.MaxAttempts,
		clock:                   cfg.C,
		baseInterval:            cfg.BaseInterval,
		log:                     cfg.Logger,
		ticker:                  ticker,
		evalAppliedFunc:         cfg.EvalAppliedFunc,
		stopAppliedFunc:         cfg.StopAppliedFunc,
		evaluator:               cfg.Evaluator,
		ruleStore:               cfg.RuleStore,
		instanceStore:           cfg.InstanceStore,
		orgStore:                cfg.OrgStore,
		expressionService:       expressionService,
		adminConfigStore:        cfg.AdminConfigStore,
		multiOrgNotifier:        cfg.MultiOrgNotifier,
		metrics:                 cfg.Metrics,
		appURL:                  appURL,
		stateManager:            stateManager,
		sendAlertsTo:            map[int64]models.AlertmanagersChoice{},
		senders:                 map[int64]*sender.Sender{},
		sendersCfgHash:          map[int64]string{},
		adminConfigPollInterval: cfg.AdminConfigPollInterval,
		disabledOrgs:            cfg.DisabledOrgs,
		minRuleInterval:         cfg.MinRuleInterval,
		schedulableAlertRules:   schedulableAlertRulesRegistry{rules: make(map[models.AlertRuleKey]*models.SchedulableAlertRule)},
	}
	return &sch
}

func (sch *schedule) Run(ctx context.Context) error {
	var wg sync.WaitGroup
	wg.Add(2)

	defer sch.ticker.Stop()

	go func() {
		defer wg.Done()
		if err := sch.schedulePeriodic(ctx); err != nil {
			sch.log.Error("failure while running the rule evaluation loop", "err", err)
		}
	}()

	go func() {
		defer wg.Done()
		if err := sch.adminConfigSync(ctx); err != nil {
			sch.log.Error("failure while running the admin configuration sync", "err", err)
		}
	}()

	wg.Wait()
	return nil
}

// SyncAndApplyConfigFromDatabase looks for the admin configuration in the database
// and adjusts the sender(s) and alert handling mechanism accordingly.
func (sch *schedule) SyncAndApplyConfigFromDatabase() error {
	sch.log.Debug("start of admin configuration sync")
	cfgs, err := sch.adminConfigStore.GetAdminConfigurations()
	if err != nil {
		return err
	}

	sch.log.Debug("found admin configurations", "count", len(cfgs))

	orgsFound := make(map[int64]struct{}, len(cfgs))
	sch.adminConfigMtx.Lock()
	for _, cfg := range cfgs {
		_, isDisabledOrg := sch.disabledOrgs[cfg.OrgID]
		if isDisabledOrg {
			sch.log.Debug("skipping starting sender for disabled org", "org", cfg.OrgID)
			continue
		}

		// Update the Alertmanagers choice for the organization.
		sch.sendAlertsTo[cfg.OrgID] = cfg.SendAlertsTo

		orgsFound[cfg.OrgID] = struct{}{} // keep track of the which senders we need to keep.

		existing, ok := sch.senders[cfg.OrgID]

		// We have no running sender and no Alertmanager(s) configured, no-op.
		if !ok && len(cfg.Alertmanagers) == 0 {
			sch.log.Debug("no external alertmanagers configured", "org", cfg.OrgID)
			continue
		}
		//  We have no running sender and alerts are handled internally, no-op.
		if !ok && cfg.SendAlertsTo == models.InternalAlertmanager {
			sch.log.Debug("alerts are handled internally", "org", cfg.OrgID)
			continue
		}

		// We have a running sender but no Alertmanager(s) configured, shut it down.
		if ok && len(cfg.Alertmanagers) == 0 {
			sch.log.Debug("no external alertmanager(s) configured, sender will be stopped", "org", cfg.OrgID)
			delete(orgsFound, cfg.OrgID)
			continue
		}

		// We have a running sender, check if we need to apply a new config.
		if ok {
			if sch.sendersCfgHash[cfg.OrgID] == cfg.AsSHA256() {
				sch.log.Debug("sender configuration is the same as the one running, no-op", "org", cfg.OrgID, "alertmanagers", cfg.Alertmanagers)
				continue
			}

			sch.log.Debug("applying new configuration to sender", "org", cfg.OrgID, "alertmanagers", cfg.Alertmanagers)
			err := existing.ApplyConfig(cfg)
			if err != nil {
				sch.log.Error("failed to apply configuration", "err", err, "org", cfg.OrgID)
				continue
			}
			sch.sendersCfgHash[cfg.OrgID] = cfg.AsSHA256()
			continue
		}

		// No sender and have Alertmanager(s) to send to - start a new one.
		sch.log.Info("creating new sender for the external alertmanagers", "org", cfg.OrgID, "alertmanagers", cfg.Alertmanagers)
		s, err := sender.New(sch.metrics)
		if err != nil {
			sch.log.Error("unable to start the sender", "err", err, "org", cfg.OrgID)
			continue
		}

		sch.senders[cfg.OrgID] = s
		s.Run()

		err = s.ApplyConfig(cfg)
		if err != nil {
			sch.log.Error("failed to apply configuration", "err", err, "org", cfg.OrgID)
			continue
		}

		sch.sendersCfgHash[cfg.OrgID] = cfg.AsSHA256()
	}

	sendersToStop := map[int64]*sender.Sender{}

	for orgID, s := range sch.senders {
		if _, exists := orgsFound[orgID]; !exists {
			sendersToStop[orgID] = s
			delete(sch.senders, orgID)
			delete(sch.sendersCfgHash, orgID)
		}
	}
	sch.adminConfigMtx.Unlock()

	// We can now stop these senders w/o having to hold a lock.
	for orgID, s := range sendersToStop {
		sch.log.Info("stopping sender", "org", orgID)
		s.Stop()
		sch.log.Info("stopped sender", "org", orgID)
	}

	sch.log.Debug("finish of admin configuration sync")

	return nil
}

// AlertmanagersFor returns all the discovered Alertmanager(s) for a particular organization.
func (sch *schedule) AlertmanagersFor(orgID int64) []*url.URL {
	sch.adminConfigMtx.RLock()
	defer sch.adminConfigMtx.RUnlock()
	s, ok := sch.senders[orgID]
	if !ok {
		return []*url.URL{}
	}

	return s.Alertmanagers()
}

// DroppedAlertmanagersFor returns all the dropped Alertmanager(s) for a particular organization.
func (sch *schedule) DroppedAlertmanagersFor(orgID int64) []*url.URL {
	sch.adminConfigMtx.RLock()
	defer sch.adminConfigMtx.RUnlock()
	s, ok := sch.senders[orgID]
	if !ok {
		return []*url.URL{}
	}

	return s.DroppedAlertmanagers()
}

// UpdateAlertRule looks for the active rule evaluation and commands it to update the rule
func (sch *schedule) UpdateAlertRule(key models.AlertRuleKey) {
	ruleInfo, err := sch.registry.get(key)
	if err != nil {
		return
	}
	ruleInfo.update()
}

// DeleteAlertRule stops evaluation of the rule, deletes it from active rules, and cleans up state cache.
func (sch *schedule) DeleteAlertRule(key models.AlertRuleKey) {
	// It can happen that the scheduler has deleted the alert rule before the
	// Ruler API has called DeleteAlertRule. This can happen as requests to
	// the Ruler API do not hold an exclusive lock over all scheduler operations.
	if _, ok := sch.schedulableAlertRules.del(key); !ok {
		sch.log.Info("alert rule cannot be removed from the scheduler as it is not scheduled", "uid", key.UID, "org_id", key.OrgID)
	}

	// Delete the rule routine
	ruleInfo, ok := sch.registry.del(key)
	if !ok {
		sch.log.Info("alert rule cannot be stopped as it is not running", "uid", key.UID, "org_id", key.OrgID)
		return
	}
	// stop rule evaluation
	ruleInfo.stop()
}

func (sch *schedule) adminConfigSync(ctx context.Context) error {
	for {
		select {
		case <-time.After(sch.adminConfigPollInterval):
			if err := sch.SyncAndApplyConfigFromDatabase(); err != nil {
				sch.log.Error("unable to sync admin configuration", "err", err)
			}
		case <-ctx.Done():
			// Stop sending alerts to all external Alertmanager(s).
			sch.adminConfigMtx.Lock()
			for orgID, s := range sch.senders {
				delete(sch.senders, orgID) // delete before we stop to make sure we don't accept any more alerts.
				s.Stop()
			}
			sch.adminConfigMtx.Unlock()

			return nil
		}
	}
}

func (sch *schedule) schedulePeriodic(ctx context.Context) error {
	dispatcherGroup, ctx := errgroup.WithContext(ctx)
	for {
		select {
		case tick := <-sch.ticker.C:
			// We use Round(0) on the start time to remove the monotonic clock.
			// This is required as ticks from the ticker and time.Now() can have
			// a monotonic clock that when subtracted do not represent the delta
			// in wall clock time.
			start := time.Now().Round(0)
			sch.metrics.BehindSeconds.Set(start.Sub(tick).Seconds())

			tickNum := tick.Unix() / int64(sch.baseInterval.Seconds())
			disabledOrgs := make([]int64, 0, len(sch.disabledOrgs))
			for disabledOrg := range sch.disabledOrgs {
				disabledOrgs = append(disabledOrgs, disabledOrg)
			}

			if err := sch.updateSchedulableAlertRules(ctx, disabledOrgs); err != nil {
				sch.log.Error("scheduler failed to update alert rules", "err", err)
			}
			alertRules := sch.schedulableAlertRules.all()

			sch.log.Debug("alert rules fetched", "count", len(alertRules), "disabled_orgs", disabledOrgs)

			// registeredDefinitions is a map used for finding deleted alert rules
			// initially it is assigned to all known alert rules from the previous cycle
			// each alert rule found also in this cycle is removed
			// so, at the end, the remaining registered alert rules are the deleted ones
			registeredDefinitions := sch.registry.keyMap()

			type readyToRunItem struct {
				key      models.AlertRuleKey
				ruleInfo *alertRuleInfo
				version  int64
			}

			readyToRun := make([]readyToRunItem, 0)
			for _, item := range alertRules {
				key := item.GetKey()
				itemVersion := item.Version
				ruleInfo, newRoutine := sch.registry.getOrCreateInfo(ctx, key)

				// enforce minimum evaluation interval
				if item.IntervalSeconds < int64(sch.minRuleInterval.Seconds()) {
					sch.log.Debug("interval adjusted", "rule_interval_seconds", item.IntervalSeconds, "min_interval_seconds", sch.minRuleInterval.Seconds(), "key", key)
					item.IntervalSeconds = int64(sch.minRuleInterval.Seconds())
				}

				invalidInterval := item.IntervalSeconds%int64(sch.baseInterval.Seconds()) != 0

				if newRoutine && !invalidInterval {
					dispatcherGroup.Go(func() error {
						return sch.ruleRoutine(ruleInfo.ctx, key, ruleInfo.evalCh, ruleInfo.updateCh)
					})
				}

				if invalidInterval {
					// this is expected to be always false
					// given that we validate interval during alert rule updates
					sch.log.Debug("alert rule with invalid interval will be ignored: interval should be divided exactly by scheduler interval", "key", key, "interval", time.Duration(item.IntervalSeconds)*time.Second, "scheduler interval", sch.baseInterval)
					continue
				}

				itemFrequency := item.IntervalSeconds / int64(sch.baseInterval.Seconds())
				if item.IntervalSeconds != 0 && tickNum%itemFrequency == 0 {
					readyToRun = append(readyToRun, readyToRunItem{key: key, ruleInfo: ruleInfo, version: itemVersion})
				}

				// remove the alert rule from the registered alert rules
				delete(registeredDefinitions, key)
			}

			var step int64 = 0
			if len(readyToRun) > 0 {
				step = sch.baseInterval.Nanoseconds() / int64(len(readyToRun))
			}

			for i := range readyToRun {
				item := readyToRun[i]

				time.AfterFunc(time.Duration(int64(i)*step), func() {
					success, dropped := item.ruleInfo.eval(tick, item.version)
					if !success {
<<<<<<< HEAD
						sch.log.Debug("Scheduled evaluation was canceled because evaluation routine was stopped", "uid", item.key.UID, "org", item.key.OrgID, "time", tick)
						return
					}
					if dropped != nil {
						sch.log.Info("Alert rule evaluation is too slow. Dropped tick", "uid", item.key.UID, "org", item.key.OrgID, "time", tick)
						orgID := fmt.Sprint(item.key.OrgID)
						sch.metrics.DroppedTicksTotal.WithLabelValues(orgID, item.key.UID).Inc()
=======
						sch.log.Debug("scheduled evaluation was canceled because evaluation routine was stopped", "uid", item.key.UID, "org", item.key.OrgID, "time", tick)
>>>>>>> 0cde2835
					}
				})
			}

			// unregister and stop routines of the deleted alert rules
			for key := range registeredDefinitions {
				sch.DeleteAlertRule(key)
			}

			sch.metrics.SchedulePeriodicDuration.Observe(time.Since(start).Seconds())
		case <-ctx.Done():
			waitErr := dispatcherGroup.Wait()

			orgIds, err := sch.instanceStore.FetchOrgIds(ctx)
			if err != nil {
				sch.log.Error("unable to fetch orgIds", "msg", err.Error())
			}

			for _, v := range orgIds {
				sch.saveAlertStates(ctx, sch.stateManager.GetAll(v))
			}

			sch.stateManager.Close()
			return waitErr
		}
	}
}

func (sch *schedule) ruleRoutine(grafanaCtx context.Context, key models.AlertRuleKey, evalCh <-chan *evaluation, updateCh <-chan struct{}) error {
	logger := sch.log.New("uid", key.UID, "org", key.OrgID)
	logger.Debug("alert rule routine started")

	orgID := fmt.Sprint(key.OrgID)
	evalTotal := sch.metrics.EvalTotal.WithLabelValues(orgID)
	evalDuration := sch.metrics.EvalDuration.WithLabelValues(orgID)
	evalTotalFailures := sch.metrics.EvalFailures.WithLabelValues(orgID)

	notify := func(alerts definitions.PostableAlerts, logger log.Logger) {
		if len(alerts.PostableAlerts) == 0 {
			logger.Debug("no alerts to put in the notifier or to send to external Alertmanager(s)")
			return
		}

		// Send alerts to local notifier if they need to be handled internally
		// or if no external AMs have been discovered yet.
		var localNotifierExist, externalNotifierExist bool
		if sch.sendAlertsTo[key.OrgID] == models.ExternalAlertmanagers && len(sch.AlertmanagersFor(key.OrgID)) > 0 {
			logger.Debug("no alerts to put in the notifier")
		} else {
			logger.Debug("sending alerts to local notifier", "count", len(alerts.PostableAlerts), "alerts", alerts.PostableAlerts)
			n, err := sch.multiOrgNotifier.AlertmanagerFor(key.OrgID)
			if err == nil {
				localNotifierExist = true
				if err := n.PutAlerts(alerts); err != nil {
					logger.Error("failed to put alerts in the local notifier", "count", len(alerts.PostableAlerts), "err", err)
				}
			} else {
				if errors.Is(err, notifier.ErrNoAlertmanagerForOrg) {
					logger.Debug("local notifier was not found")
				} else {
					logger.Error("local notifier is not available", "err", err)
				}
			}
		}

		// Send alerts to external Alertmanager(s) if we have a sender for this organization
		// and alerts are not being handled just internally.
		sch.adminConfigMtx.RLock()
		defer sch.adminConfigMtx.RUnlock()
		s, ok := sch.senders[key.OrgID]
		if ok && sch.sendAlertsTo[key.OrgID] != models.InternalAlertmanager {
			logger.Debug("sending alerts to external notifier", "count", len(alerts.PostableAlerts), "alerts", alerts.PostableAlerts)
			s.SendAlerts(alerts)
			externalNotifierExist = true
		}

		if !localNotifierExist && !externalNotifierExist {
			logger.Error("no external or internal notifier - alerts not delivered!", "count", len(alerts.PostableAlerts))
		}
	}

	clearState := func() {
		states := sch.stateManager.GetStatesForRuleUID(key.OrgID, key.UID)
		expiredAlerts := FromAlertsStateToStoppedAlert(states, sch.appURL, sch.clock)
		sch.stateManager.RemoveByRuleUID(key.OrgID, key.UID)
		notify(expiredAlerts, logger)
	}

	updateRule := func(ctx context.Context, oldRule *models.AlertRule) (*models.AlertRule, error) {
		q := models.GetAlertRuleByUIDQuery{OrgID: key.OrgID, UID: key.UID}
		err := sch.ruleStore.GetAlertRuleByUID(ctx, &q)
		if err != nil {
			logger.Error("failed to fetch alert rule", "err", err)
			return nil, err
		}
		if oldRule != nil && oldRule.Version < q.Result.Version {
			clearState()
		}
		return q.Result, nil
	}

	evaluate := func(ctx context.Context, r *models.AlertRule, attempt int64, e *evaluation) error {
		logger := logger.New("version", r.Version, "attempt", attempt, "now", e.scheduledAt)
		start := sch.clock.Now()

		condition := models.Condition{
			Condition: r.Condition,
			OrgID:     r.OrgID,
			Data:      r.Data,
		}
		results, err := sch.evaluator.ConditionEval(&condition, e.scheduledAt, sch.expressionService)
		dur := sch.clock.Now().Sub(start)
		evalTotal.Inc()
		evalDuration.Observe(dur.Seconds())
		if err != nil {
			evalTotalFailures.Inc()
			// consider saving alert instance on error
			logger.Error("failed to evaluate alert rule", "duration", dur, "err", err)
			return err
		}
		logger.Debug("alert rule evaluated", "results", results, "duration", dur)

		processedStates := sch.stateManager.ProcessEvalResults(ctx, r, results)
		sch.saveAlertStates(ctx, processedStates)
		alerts := FromAlertStateToPostableAlerts(processedStates, sch.stateManager, sch.appURL)

		notify(alerts, logger)
		return nil
	}

	retryIfError := func(f func(attempt int64) error) error {
		var attempt int64
		var err error
		for attempt = 0; attempt < sch.maxAttempts; attempt++ {
			err = f(attempt)
			if err == nil {
				return nil
			}
		}
		return err
	}

	evalRunning := false
	var currentRule *models.AlertRule
	defer sch.stopApplied(key)
	for {
		select {
		// used by external services (API) to notify that rule is updated.
		case <-updateCh:
			logger.Info("fetching new version of the rule")
			err := retryIfError(func(attempt int64) error {
				newRule, err := updateRule(grafanaCtx, currentRule)
				if err != nil {
					return err
				}
				logger.Debug("new alert rule version fetched", "title", newRule.Title, "version", newRule.Version)
				currentRule = newRule
				return nil
			})
			if err != nil {
				logger.Error("updating rule failed after all retries", "err", err)
			}
		// evalCh - used by the scheduler to signal that evaluation is needed.
		case ctx, ok := <-evalCh:
			if !ok {
				logger.Debug("evaluation channel has been closed. Exiting")
				return nil
			}
			if evalRunning {
				continue
			}

			func() {
				evalRunning = true
				defer func() {
					evalRunning = false
					sch.evalApplied(key, ctx.scheduledAt)
				}()

				err := retryIfError(func(attempt int64) error {
					// fetch latest alert rule version
					if currentRule == nil || currentRule.Version < ctx.version {
						newRule, err := updateRule(grafanaCtx, currentRule)
						if err != nil {
							return err
						}
						currentRule = newRule
						logger.Debug("new alert rule version fetched", "title", newRule.Title, "version", newRule.Version)
					}
					return evaluate(grafanaCtx, currentRule, attempt, ctx)
				})
				if err != nil {
					logger.Error("evaluation failed after all retries", "err", err)
				}
			}()
		case <-grafanaCtx.Done():
			clearState()
			logger.Debug("stopping alert rule routine")
			return nil
		}
	}
}

func (sch *schedule) saveAlertStates(ctx context.Context, states []*state.State) {
	sch.log.Debug("saving alert states", "count", len(states))
	for _, s := range states {
		cmd := models.SaveAlertInstanceCommand{
			RuleOrgID:         s.OrgID,
			RuleUID:           s.AlertRuleUID,
			Labels:            models.InstanceLabels(s.Labels),
			State:             models.InstanceStateType(s.State.String()),
			StateReason:       s.StateReason,
			LastEvalTime:      s.LastEvaluationTime,
			CurrentStateSince: s.StartsAt,
			CurrentStateEnd:   s.EndsAt,
		}
		err := sch.instanceStore.SaveAlertInstance(ctx, &cmd)
		if err != nil {
			sch.log.Error("failed to save alert state", "uid", s.AlertRuleUID, "orgId", s.OrgID, "labels", s.Labels.String(), "state", s.State.String(), "msg", err.Error())
		}
	}
}

// overrideCfg is only used on tests.
func (sch *schedule) overrideCfg(cfg SchedulerCfg) {
	sch.clock = cfg.C
	sch.baseInterval = cfg.BaseInterval
	sch.ticker.Stop()
	sch.ticker = alerting.NewTicker(cfg.C, cfg.BaseInterval, cfg.Metrics.Ticker)
	sch.evalAppliedFunc = cfg.EvalAppliedFunc
	sch.stopAppliedFunc = cfg.StopAppliedFunc
}

// evalApplied is only used on tests.
func (sch *schedule) evalApplied(alertDefKey models.AlertRuleKey, now time.Time) {
	if sch.evalAppliedFunc == nil {
		return
	}

	sch.evalAppliedFunc(alertDefKey, now)
}

// stopApplied is only used on tests.
func (sch *schedule) stopApplied(alertDefKey models.AlertRuleKey) {
	if sch.stopAppliedFunc == nil {
		return
	}

	sch.stopAppliedFunc(alertDefKey)
}<|MERGE_RESOLUTION|>--- conflicted
+++ resolved
@@ -445,17 +445,13 @@
 				time.AfterFunc(time.Duration(int64(i)*step), func() {
 					success, dropped := item.ruleInfo.eval(tick, item.version)
 					if !success {
-<<<<<<< HEAD
-						sch.log.Debug("Scheduled evaluation was canceled because evaluation routine was stopped", "uid", item.key.UID, "org", item.key.OrgID, "time", tick)
+						sch.log.Debug("scheduled evaluation was canceled because evaluation routine was stopped", "uid", item.key.UID, "org", item.key.OrgID, "time", tick)
 						return
 					}
 					if dropped != nil {
 						sch.log.Info("Alert rule evaluation is too slow. Dropped tick", "uid", item.key.UID, "org", item.key.OrgID, "time", tick)
 						orgID := fmt.Sprint(item.key.OrgID)
 						sch.metrics.DroppedTicksTotal.WithLabelValues(orgID, item.key.UID).Inc()
-=======
-						sch.log.Debug("scheduled evaluation was canceled because evaluation routine was stopped", "uid", item.key.UID, "org", item.key.OrgID, "time", tick)
->>>>>>> 0cde2835
 					}
 				})
 			}
