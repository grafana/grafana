package schedule_test

import (
	"context"
	"fmt"
	"net/url"
	"runtime"
	"strings"
	"testing"
	"time"

	"github.com/benbjohnson/clock"
	"github.com/google/go-cmp/cmp"
	"github.com/google/go-cmp/cmp/cmpopts"
	"github.com/grafana/grafana-plugin-sdk-go/data"
	"github.com/prometheus/client_golang/prometheus"
	"github.com/stretchr/testify/assert"
	"github.com/stretchr/testify/mock"
	"github.com/stretchr/testify/require"

	busmock "github.com/grafana/grafana/pkg/bus/mock"
	"github.com/grafana/grafana/pkg/infra/log"
	"github.com/grafana/grafana/pkg/services/dashboards"
	"github.com/grafana/grafana/pkg/services/ngalert/eval"
	"github.com/grafana/grafana/pkg/services/ngalert/image"
	"github.com/grafana/grafana/pkg/services/ngalert/metrics"
	"github.com/grafana/grafana/pkg/services/ngalert/models"
	"github.com/grafana/grafana/pkg/services/ngalert/schedule"
	"github.com/grafana/grafana/pkg/services/ngalert/state"
	"github.com/grafana/grafana/pkg/services/ngalert/tests"
	"github.com/grafana/grafana/pkg/setting"
)

var testMetrics = metrics.NewNGAlert(prometheus.NewPedanticRegistry())

type evalAppliedInfo struct {
	alertDefKey models.AlertRuleKey
	now         time.Time
}

func TestWarmStateCache(t *testing.T) {
	evaluationTime, err := time.Parse("2006-01-02", "2021-03-25")
	require.NoError(t, err)
	ctx := context.Background()
	_, dbstore := tests.SetupTestEnv(t, 1)

	const mainOrgID int64 = 1
	rule := tests.CreateTestAlertRule(t, ctx, dbstore, 600, mainOrgID)

	expectedEntries := []*state.State{
		{
			AlertRuleUID: rule.UID,
			OrgID:        rule.OrgID,
			CacheId:      `[["test1","testValue1"]]`,
			Labels:       data.Labels{"test1": "testValue1"},
			State:        eval.Normal,
			Results: []state.Evaluation{
				{EvaluationTime: evaluationTime, EvaluationState: eval.Normal},
			},
			StartsAt:           evaluationTime.Add(-1 * time.Minute),
			EndsAt:             evaluationTime.Add(1 * time.Minute),
			LastEvaluationTime: evaluationTime,
			Annotations:        map[string]string{"testAnnoKey": "testAnnoValue"},
		}, {
			AlertRuleUID: rule.UID,
			OrgID:        rule.OrgID,
			CacheId:      `[["test2","testValue2"]]`,
			Labels:       data.Labels{"test2": "testValue2"},
			State:        eval.Alerting,
			Results: []state.Evaluation{
				{EvaluationTime: evaluationTime, EvaluationState: eval.Alerting},
			},
			StartsAt:           evaluationTime.Add(-1 * time.Minute),
			EndsAt:             evaluationTime.Add(1 * time.Minute),
			LastEvaluationTime: evaluationTime,
			Annotations:        map[string]string{"testAnnoKey": "testAnnoValue"},
		},
	}

	saveCmd1 := &models.SaveAlertInstanceCommand{
		RuleOrgID:         rule.OrgID,
		RuleUID:           rule.UID,
		Labels:            models.InstanceLabels{"test1": "testValue1"},
		State:             models.InstanceStateNormal,
		LastEvalTime:      evaluationTime,
		CurrentStateSince: evaluationTime.Add(-1 * time.Minute),
		CurrentStateEnd:   evaluationTime.Add(1 * time.Minute),
	}

	_ = dbstore.SaveAlertInstance(ctx, saveCmd1)

	saveCmd2 := &models.SaveAlertInstanceCommand{
		RuleOrgID:         rule.OrgID,
		RuleUID:           rule.UID,
		Labels:            models.InstanceLabels{"test2": "testValue2"},
		State:             models.InstanceStateFiring,
		LastEvalTime:      evaluationTime,
		CurrentStateSince: evaluationTime.Add(-1 * time.Minute),
		CurrentStateEnd:   evaluationTime.Add(1 * time.Minute),
	}
	_ = dbstore.SaveAlertInstance(ctx, saveCmd2)

<<<<<<< HEAD
	schedCfg := schedule.SchedulerCfg{
		C:            clock.NewMock(),
		BaseInterval: time.Second,
		Logger:       log.New("ngalert cache warming test"),

		RuleStore:     dbstore,
		InstanceStore: dbstore,
		Metrics:       testMetrics.GetSchedulerMetrics(),
=======
	cfg := setting.UnifiedAlertingSettings{
		BaseInterval:            time.Second,
		AdminConfigPollInterval: 10 * time.Minute, // do not poll in unit tests.
>>>>>>> 28dd413c
	}

	schedCfg := schedule.SchedulerCfg{
		Cfg:           cfg,
		C:             clock.NewMock(),
		Logger:        log.New("ngalert cache warming test"),
		RuleStore:     dbstore,
		InstanceStore: dbstore,
		Metrics:       testMetrics.GetSchedulerMetrics(),
	}
	st := state.NewManager(schedCfg.Logger, testMetrics.GetStateMetrics(), nil, dbstore, dbstore, &dashboards.FakeDashboardService{}, &image.NoopImageService{}, clock.NewMock())
	st.Warm(ctx)

	t.Run("instance cache has expected entries", func(t *testing.T) {
		for _, entry := range expectedEntries {
			cacheEntry, err := st.Get(entry.OrgID, entry.AlertRuleUID, entry.CacheId)
			require.NoError(t, err)

			if diff := cmp.Diff(entry, cacheEntry, cmpopts.IgnoreFields(state.State{}, "Results")); diff != "" {
				t.Errorf("Result mismatch (-want +got):\n%s", diff)
				t.FailNow()
			}
		}
	})
}

func TestAlertingTicker(t *testing.T) {
	ctx := context.Background()
	_, dbstore := tests.SetupTestEnv(t, 1)

	alerts := make([]*models.AlertRule, 0)

	const mainOrgID int64 = 1
	// create alert rule under main org with one second interval
	alerts = append(alerts, tests.CreateTestAlertRule(t, ctx, dbstore, 1, mainOrgID))

	const disabledOrgID int64 = 3

	evalAppliedCh := make(chan evalAppliedInfo, len(alerts))
	stopAppliedCh := make(chan models.AlertRuleKey, len(alerts))

	mockedClock := clock.NewMock()

	cfg := setting.UnifiedAlertingSettings{
		BaseInterval:            time.Second,
		AdminConfigPollInterval: 10 * time.Minute, // do not poll in unit tests.
		DisabledOrgs: map[int64]struct{}{
			disabledOrgID: {},
		},
	}

	notifier := &schedule.AlertsSenderMock{}
	notifier.EXPECT().Send(mock.Anything, mock.Anything).Return(nil)

	schedCfg := schedule.SchedulerCfg{
		Cfg: cfg,
		C:   mockedClock,
		EvalAppliedFunc: func(alertDefKey models.AlertRuleKey, now time.Time) {
			evalAppliedCh <- evalAppliedInfo{alertDefKey: alertDefKey, now: now}
		},
		StopAppliedFunc: func(alertDefKey models.AlertRuleKey) {
			stopAppliedCh <- alertDefKey
		},
		RuleStore:     dbstore,
		InstanceStore: dbstore,
		Logger:        log.New("ngalert schedule test"),
		Metrics:       testMetrics.GetSchedulerMetrics(),
<<<<<<< HEAD
		DisabledOrgs: map[int64]struct{}{
			disabledOrgID: {},
		},
		AlertSender: notifier,
=======
>>>>>>> 28dd413c
	}
	st := state.NewManager(schedCfg.Logger, testMetrics.GetStateMetrics(), nil, dbstore, dbstore, &dashboards.FakeDashboardService{}, &image.NoopImageService{}, clock.NewMock())
	appUrl := &url.URL{
		Scheme: "http",
		Host:   "localhost",
	}
	sched := schedule.NewScheduler(schedCfg, appUrl, st, busmock.New())

	go func() {
		err := sched.Run(ctx)
		require.NoError(t, err)
	}()
	runtime.Gosched()

	expectedAlertRulesEvaluated := []models.AlertRuleKey{alerts[0].GetKey()}
	t.Run(fmt.Sprintf("on 1st tick alert rules: %s should be evaluated", concatenate(expectedAlertRulesEvaluated)), func(t *testing.T) {
		tick := advanceClock(t, mockedClock)
		assertEvalRun(t, evalAppliedCh, tick, expectedAlertRulesEvaluated...)
	})

	// add alert rule under main org with three seconds interval
	var threeSecInterval int64 = 3
	alerts = append(alerts, tests.CreateTestAlertRule(t, ctx, dbstore, threeSecInterval, mainOrgID))
	t.Logf("alert rule: %v added with interval: %d", alerts[1].GetKey(), threeSecInterval)

	expectedAlertRulesEvaluated = []models.AlertRuleKey{alerts[0].GetKey()}
	t.Run(fmt.Sprintf("on 2nd tick alert rule: %s should be evaluated", concatenate(expectedAlertRulesEvaluated)), func(t *testing.T) {
		tick := advanceClock(t, mockedClock)
		assertEvalRun(t, evalAppliedCh, tick, expectedAlertRulesEvaluated...)
	})

	expectedAlertRulesEvaluated = []models.AlertRuleKey{alerts[1].GetKey(), alerts[0].GetKey()}
	t.Run(fmt.Sprintf("on 3rd tick alert rules: %s should be evaluated", concatenate(expectedAlertRulesEvaluated)), func(t *testing.T) {
		tick := advanceClock(t, mockedClock)
		assertEvalRun(t, evalAppliedCh, tick, expectedAlertRulesEvaluated...)
	})

	expectedAlertRulesEvaluated = []models.AlertRuleKey{alerts[0].GetKey()}
	t.Run(fmt.Sprintf("on 4th tick alert rules: %s should be evaluated", concatenate(expectedAlertRulesEvaluated)), func(t *testing.T) {
		tick := advanceClock(t, mockedClock)
		assertEvalRun(t, evalAppliedCh, tick, expectedAlertRulesEvaluated...)
	})

	key := alerts[0].GetKey()
	err := dbstore.DeleteAlertRulesByUID(ctx, alerts[0].OrgID, alerts[0].UID)
	require.NoError(t, err)
	t.Logf("alert rule: %v deleted", key)

	expectedAlertRulesEvaluated = []models.AlertRuleKey{}
	t.Run(fmt.Sprintf("on 5th tick alert rules: %s should be evaluated", concatenate(expectedAlertRulesEvaluated)), func(t *testing.T) {
		tick := advanceClock(t, mockedClock)
		assertEvalRun(t, evalAppliedCh, tick, expectedAlertRulesEvaluated...)
	})
	expectedAlertRulesStopped := []models.AlertRuleKey{alerts[0].GetKey()}
	t.Run(fmt.Sprintf("on 5th tick alert rules: %s should be stopped", concatenate(expectedAlertRulesStopped)), func(t *testing.T) {
		assertStopRun(t, stopAppliedCh, expectedAlertRulesStopped...)
	})

	expectedAlertRulesEvaluated = []models.AlertRuleKey{alerts[1].GetKey()}
	t.Run(fmt.Sprintf("on 6th tick alert rules: %s should be evaluated", concatenate(expectedAlertRulesEvaluated)), func(t *testing.T) {
		tick := advanceClock(t, mockedClock)
		assertEvalRun(t, evalAppliedCh, tick, expectedAlertRulesEvaluated...)
	})

	// create alert rule with one second interval
	alerts = append(alerts, tests.CreateTestAlertRule(t, ctx, dbstore, 1, mainOrgID))

	expectedAlertRulesEvaluated = []models.AlertRuleKey{alerts[2].GetKey()}
	t.Run(fmt.Sprintf("on 7th tick alert rules: %s should be evaluated", concatenate(expectedAlertRulesEvaluated)), func(t *testing.T) {
		tick := advanceClock(t, mockedClock)
		assertEvalRun(t, evalAppliedCh, tick, expectedAlertRulesEvaluated...)
	})

	// create alert rule with one second interval under disabled org
	alerts = append(alerts, tests.CreateTestAlertRule(t, ctx, dbstore, 1, disabledOrgID))

	expectedAlertRulesEvaluated = []models.AlertRuleKey{alerts[2].GetKey()}
	t.Run(fmt.Sprintf("on 8th tick alert rules: %s should be evaluated", concatenate(expectedAlertRulesEvaluated)), func(t *testing.T) {
		tick := advanceClock(t, mockedClock)
		assertEvalRun(t, evalAppliedCh, tick, expectedAlertRulesEvaluated...)
	})
}

func assertEvalRun(t *testing.T, ch <-chan evalAppliedInfo, tick time.Time, keys ...models.AlertRuleKey) {
	timeout := time.After(time.Second)

	expected := make(map[models.AlertRuleKey]struct{}, len(keys))
	for _, k := range keys {
		expected[k] = struct{}{}
	}

	for {
		select {
		case info := <-ch:
			_, ok := expected[info.alertDefKey]
			if !ok {
				t.Fatal(fmt.Sprintf("alert rule: %v should not have been evaluated at: %v", info.alertDefKey, info.now))
			}
			t.Logf("alert rule: %v evaluated at: %v", info.alertDefKey, info.now)
			assert.Equal(t, tick, info.now)
			delete(expected, info.alertDefKey)
		case <-timeout:
			if len(expected) == 0 {
				return
			}
			t.Fatal("cycle has expired")
		}
	}
}

func assertStopRun(t *testing.T, ch <-chan models.AlertRuleKey, keys ...models.AlertRuleKey) {
	timeout := time.After(time.Second)

	expected := make(map[models.AlertRuleKey]struct{}, len(keys))
	for _, k := range keys {
		expected[k] = struct{}{}
	}

	for {
		select {
		case alertDefKey := <-ch:
			_, ok := expected[alertDefKey]
			t.Logf("alert rule: %v stopped", alertDefKey)
			assert.True(t, ok)
			delete(expected, alertDefKey)
			if len(expected) == 0 {
				return
			}
		case <-timeout:
			if len(expected) == 0 {
				return
			}
			t.Fatal("cycle has expired")
		}
	}
}

func advanceClock(t *testing.T, mockedClock *clock.Mock) time.Time {
	mockedClock.Add(time.Second)
	return mockedClock.Now()
	// t.Logf("Tick: %v", mockedClock.Now())
}

func concatenate(keys []models.AlertRuleKey) string {
	s := make([]string, len(keys))
	for _, k := range keys {
		s = append(s, k.String())
	}
	return fmt.Sprintf("[%s]", strings.Join(s, ","))
}<|MERGE_RESOLUTION|>--- conflicted
+++ resolved
@@ -100,20 +100,9 @@
 	}
 	_ = dbstore.SaveAlertInstance(ctx, saveCmd2)
 
-<<<<<<< HEAD
-	schedCfg := schedule.SchedulerCfg{
-		C:            clock.NewMock(),
-		BaseInterval: time.Second,
-		Logger:       log.New("ngalert cache warming test"),
-
-		RuleStore:     dbstore,
-		InstanceStore: dbstore,
-		Metrics:       testMetrics.GetSchedulerMetrics(),
-=======
 	cfg := setting.UnifiedAlertingSettings{
 		BaseInterval:            time.Second,
 		AdminConfigPollInterval: 10 * time.Minute, // do not poll in unit tests.
->>>>>>> 28dd413c
 	}
 
 	schedCfg := schedule.SchedulerCfg{
@@ -181,13 +170,7 @@
 		InstanceStore: dbstore,
 		Logger:        log.New("ngalert schedule test"),
 		Metrics:       testMetrics.GetSchedulerMetrics(),
-<<<<<<< HEAD
-		DisabledOrgs: map[int64]struct{}{
-			disabledOrgID: {},
-		},
-		AlertSender: notifier,
-=======
->>>>>>> 28dd413c
+		AlertSender:   notifier,
 	}
 	st := state.NewManager(schedCfg.Logger, testMetrics.GetStateMetrics(), nil, dbstore, dbstore, &dashboards.FakeDashboardService{}, &image.NoopImageService{}, clock.NewMock())
 	appUrl := &url.URL{
