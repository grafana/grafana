package testutil

import (
	"testing"

	"github.com/stretchr/testify/mock"
	"github.com/stretchr/testify/require"

	"github.com/grafana/grafana/pkg/bus"
	"github.com/grafana/grafana/pkg/infra/db"
	"github.com/grafana/grafana/pkg/infra/tracing"
	"github.com/grafana/grafana/pkg/services/accesscontrol"
	acmock "github.com/grafana/grafana/pkg/services/accesscontrol/mock"
	"github.com/grafana/grafana/pkg/services/dashboards"
	"github.com/grafana/grafana/pkg/services/dashboards/database"
	dashboardservice "github.com/grafana/grafana/pkg/services/dashboards/service"
	"github.com/grafana/grafana/pkg/services/featuremgmt"
	"github.com/grafana/grafana/pkg/services/folder"
	"github.com/grafana/grafana/pkg/services/folder/folderimpl"
	"github.com/grafana/grafana/pkg/services/folder/foldertest"
	"github.com/grafana/grafana/pkg/services/guardian"
	"github.com/grafana/grafana/pkg/services/quota/quotatest"
	"github.com/grafana/grafana/pkg/services/supportbundles/supportbundlestest"
	"github.com/grafana/grafana/pkg/services/tag/tagimpl"
	"github.com/grafana/grafana/pkg/setting"
)

func SetupFolderService(tb testing.TB, cfg *setting.Cfg, db db.DB, dashboardStore dashboards.Store, folderStore *folderimpl.DashboardFolderStoreImpl, bus *bus.InProcBus, features featuremgmt.FeatureToggles, ac accesscontrol.AccessControl) folder.Service {
	tb.Helper()
	fStore := folderimpl.ProvideStore(db)
	return folderimpl.ProvideService(fStore, ac, bus, dashboardStore, folderStore, db,
		features, supportbundlestest.NewFakeBundleService(), cfg, nil, tracing.InitializeTracerForTest())
}

func SetupDashboardService(tb testing.TB, sqlStore db.DB, fs *folderimpl.DashboardFolderStoreImpl, cfg *setting.Cfg) (*dashboardservice.DashboardServiceImpl, dashboards.Store) {
	tb.Helper()

	origNewGuardian := guardian.New
	guardian.MockDashboardGuardian(&guardian.FakeDashboardGuardian{
		CanSaveValue:  true,
		CanViewValue:  true,
		CanAdminValue: true,
	})
	tb.Cleanup(func() {
		guardian.New = origNewGuardian
	})

	ac := acmock.New()
	dashboardPermissions := acmock.NewMockedPermissionsService()
	folderPermissions := acmock.NewMockedPermissionsService()
	folderPermissions.On("SetPermissions", mock.Anything, mock.Anything, mock.Anything, mock.Anything).Return([]accesscontrol.ResourcePermission{}, nil)

	features := featuremgmt.WithFeatures()
	quotaService := quotatest.New(false, nil)

	dashboardStore, err := database.ProvideDashboardStore(sqlStore, cfg, features, tagimpl.ProvideService(sqlStore))
	require.NoError(tb, err)

	dashboardService, err := dashboardservice.ProvideDashboardServiceImpl(
		cfg, dashboardStore, fs,
		features, folderPermissions, dashboardPermissions, ac,
		foldertest.NewFakeService(), folder.NewFakeStore(),
<<<<<<< HEAD
		nil, zanzana.NewNoopClient(), nil, nil, nil, quotaService, nil, nil,
=======
		nil, nil, nil, nil, quotaService, nil,
>>>>>>> d025523a
	)
	require.NoError(tb, err)

	return dashboardService, dashboardStore
}<|MERGE_RESOLUTION|>--- conflicted
+++ resolved
@@ -60,11 +60,7 @@
 		cfg, dashboardStore, fs,
 		features, folderPermissions, dashboardPermissions, ac,
 		foldertest.NewFakeService(), folder.NewFakeStore(),
-<<<<<<< HEAD
-		nil, zanzana.NewNoopClient(), nil, nil, nil, quotaService, nil, nil,
-=======
-		nil, nil, nil, nil, quotaService, nil,
->>>>>>> d025523a
+		nil, nil, nil, nil, quotaService, nil, nil,
 	)
 	require.NoError(tb, err)
 
