package store

import (
	"context"
	"errors"
	"fmt"
	"strings"

	"github.com/grafana/grafana/pkg/models"
	"github.com/grafana/grafana/pkg/services/guardian"
	apimodels "github.com/grafana/grafana/pkg/services/ngalert/api/tooling/definitions"
	ngmodels "github.com/grafana/grafana/pkg/services/ngalert/models"
	"github.com/grafana/grafana/pkg/services/sqlstore"
	"github.com/grafana/grafana/pkg/services/sqlstore/searchstore"
	"github.com/grafana/grafana/pkg/util"
)

// AlertRuleMaxTitleLength is the maximum length of the alert rule title
const AlertRuleMaxTitleLength = 190

// AlertRuleMaxRuleGroupNameLength is the maximum length of the alert rule group name
const AlertRuleMaxRuleGroupNameLength = 190

type UpdateRuleGroupCmd struct {
	OrgID           int64
	NamespaceUID    string
	RuleGroupConfig apimodels.PostableRuleGroupConfig
}

type UpdateRule struct {
	Existing *ngmodels.AlertRule
	New      ngmodels.AlertRule
}

var (
	ErrAlertRuleGroupNotFound = errors.New("rulegroup not found")
<<<<<<< HEAD
=======
	ErrOptimisticLock         = errors.New("version conflict while updating a record in the database with optimistic locking")
>>>>>>> 82e32447
)

// RuleStore is the interface for persisting alert rules and instances
type RuleStore interface {
	DeleteAlertRulesByUID(ctx context.Context, orgID int64, ruleUID ...string) error
	DeleteAlertInstancesByRuleUID(ctx context.Context, orgID int64, ruleUID string) error
	GetAlertRuleByUID(ctx context.Context, query *ngmodels.GetAlertRuleByUIDQuery) error
	GetAlertRulesGroupByRuleUID(ctx context.Context, query *ngmodels.GetAlertRulesGroupByRuleUIDQuery) error
	GetAlertRulesForScheduling(ctx context.Context, query *ngmodels.GetAlertRulesForSchedulingQuery) error
	ListAlertRules(ctx context.Context, query *ngmodels.ListAlertRulesQuery) error
	// GetRuleGroups returns the unique rule groups across all organizations.
	GetRuleGroups(ctx context.Context, query *ngmodels.ListRuleGroupsQuery) error
	GetRuleGroupInterval(ctx context.Context, orgID int64, namespaceUID string, ruleGroup string) (int64, error)
	GetUserVisibleNamespaces(context.Context, int64, *models.SignedInUser) (map[string]*models.Folder, error)
	GetNamespaceByTitle(context.Context, string, int64, *models.SignedInUser, bool) (*models.Folder, error)
<<<<<<< HEAD
=======
	GetNamespaceByUID(context.Context, string, int64, *models.SignedInUser) (*models.Folder, error)
>>>>>>> 82e32447
	// InsertAlertRules will insert all alert rules passed into the function
	// and return the map of uuid to id.
	InsertAlertRules(ctx context.Context, rule []ngmodels.AlertRule) (map[string]int64, error)
	UpdateAlertRules(ctx context.Context, rule []UpdateRule) error

	// IncreaseVersionForAllRulesInNamespace Increases version for all rules that have specified namespace. Returns all rules that belong to the namespace
	IncreaseVersionForAllRulesInNamespace(ctx context.Context, orgID int64, namespaceUID string) ([]ngmodels.AlertRuleKeyWithVersion, error)
}

func getAlertRuleByUID(sess *sqlstore.DBSession, alertRuleUID string, orgID int64) (*ngmodels.AlertRule, error) {
	// we consider optionally enabling some caching
	alertRule := ngmodels.AlertRule{OrgID: orgID, UID: alertRuleUID}
	has, err := sess.Get(&alertRule)
	if err != nil {
		return nil, err
	}
	if !has {
		return nil, ngmodels.ErrAlertRuleNotFound
	}
	return &alertRule, nil
}

// DeleteAlertRulesByUID is a handler for deleting an alert rule.
func (st DBstore) DeleteAlertRulesByUID(ctx context.Context, orgID int64, ruleUID ...string) error {
	logger := st.Logger.New("org_id", orgID, "rule_uids", ruleUID)
	return st.SQLStore.WithTransactionalDbSession(ctx, func(sess *sqlstore.DBSession) error {
		rows, err := sess.Table("alert_rule").Where("org_id = ?", orgID).In("uid", ruleUID).Delete(ngmodels.AlertRule{})
		if err != nil {
			return err
		}
		logger.Debug("deleted alert rules", "count", rows)

		rows, err = sess.Table("alert_rule_version").Where("rule_org_id = ?", orgID).In("rule_uid", ruleUID).Delete(ngmodels.AlertRule{})
		if err != nil {
			return err
		}
		logger.Debug("deleted alert rule versions", "count", rows)

		rows, err = sess.Table("alert_instance").Where("rule_org_id = ?", orgID).In("rule_uid", ruleUID).Delete(ngmodels.AlertRule{})
		if err != nil {
			return err
		}
		logger.Debug("deleted alert instances", "count", rows)
		return nil
	})
}

// IncreaseVersionForAllRulesInNamespace Increases version for all rules that have specified namespace. Returns all rules that belong to the namespace
func (st DBstore) IncreaseVersionForAllRulesInNamespace(ctx context.Context, orgID int64, namespaceUID string) ([]ngmodels.AlertRuleKeyWithVersion, error) {
	var keys []ngmodels.AlertRuleKeyWithVersion
	err := st.SQLStore.WithTransactionalDbSession(ctx, func(sess *sqlstore.DBSession) error {
		now := TimeNow()
		_, err := sess.Exec("UPDATE alert_rule SET version = version + 1, updated = ? WHERE namespace_uid = ? AND org_id = ?", now, namespaceUID, orgID)
		if err != nil {
			return err
		}
		return sess.Table(ngmodels.AlertRule{}).Where("namespace_uid = ? AND org_id = ?", namespaceUID, orgID).Find(&keys)
	})
	return keys, err
}

// DeleteAlertInstancesByRuleUID is a handler for deleting alert instances by alert rule UID when a rule has been updated
func (st DBstore) DeleteAlertInstancesByRuleUID(ctx context.Context, orgID int64, ruleUID string) error {
	return st.SQLStore.WithTransactionalDbSession(ctx, func(sess *sqlstore.DBSession) error {
		_, err := sess.Exec("DELETE FROM alert_instance WHERE rule_org_id = ? AND rule_uid = ?", orgID, ruleUID)
		if err != nil {
			return err
		}
		return nil
	})
}

// GetAlertRuleByUID is a handler for retrieving an alert rule from that database by its UID and organisation ID.
// It returns ngmodels.ErrAlertRuleNotFound if no alert rule is found for the provided ID.
func (st DBstore) GetAlertRuleByUID(ctx context.Context, query *ngmodels.GetAlertRuleByUIDQuery) error {
	return st.SQLStore.WithDbSession(ctx, func(sess *sqlstore.DBSession) error {
		alertRule, err := getAlertRuleByUID(sess, query.UID, query.OrgID)
		if err != nil {
			return err
		}
		query.Result = alertRule
		return nil
	})
}

// GetAlertRulesGroupByRuleUID is a handler for retrieving a group of alert rules from that database by UID and organisation ID of one of rules that belong to that group.
func (st DBstore) GetAlertRulesGroupByRuleUID(ctx context.Context, query *ngmodels.GetAlertRulesGroupByRuleUIDQuery) error {
	return st.SQLStore.WithDbSession(ctx, func(sess *sqlstore.DBSession) error {
		var result []*ngmodels.AlertRule
		err := sess.Table("alert_rule").Alias("A").Join(
			"INNER",
			"alert_rule AS B", "A.org_id = B.org_id AND A.namespace_uid = B.namespace_uid AND A.rule_group = B.rule_group AND B.uid = ?", query.UID,
		).Where("A.org_id = ?", query.OrgID).Select("A.*").Find(&result)
		if err != nil {
			return err
		}
		query.Result = result
		return nil
	})
}

// InsertAlertRules is a handler for creating/updating alert rules.
func (st DBstore) InsertAlertRules(ctx context.Context, rules []ngmodels.AlertRule) (map[string]int64, error) {
	ids := make(map[string]int64, len(rules))
	return ids, st.SQLStore.WithTransactionalDbSession(ctx, func(sess *sqlstore.DBSession) error {
		newRules := make([]ngmodels.AlertRule, 0, len(rules))
		ruleVersions := make([]ngmodels.AlertRuleVersion, 0, len(rules))
		for i := range rules {
			r := rules[i]
			if r.UID == "" {
				uid, err := GenerateNewAlertRuleUID(sess, r.OrgID, r.Title)
				if err != nil {
					return fmt.Errorf("failed to generate UID for alert rule %q: %w", r.Title, err)
				}
				r.UID = uid
			}
			r.Version = 1
			if err := st.validateAlertRule(r); err != nil {
				return err
			}
			if err := (&r).PreSave(TimeNow); err != nil {
				return err
			}
			newRules = append(newRules, r)
			ruleVersions = append(ruleVersions, ngmodels.AlertRuleVersion{
				RuleUID:          r.UID,
				RuleOrgID:        r.OrgID,
				RuleNamespaceUID: r.NamespaceUID,
				RuleGroup:        r.RuleGroup,
				ParentVersion:    0,
				Version:          r.Version,
				Created:          r.Updated,
				Condition:        r.Condition,
				Title:            r.Title,
				Data:             r.Data,
				IntervalSeconds:  r.IntervalSeconds,
				NoDataState:      r.NoDataState,
				ExecErrState:     r.ExecErrState,
				For:              r.For,
				Annotations:      r.Annotations,
				Labels:           r.Labels,
			})
		}
		if len(newRules) > 0 {
			// we have to insert the rules one by one as otherwise we are
			// not able to fetch the inserted id as it's not supported by xorm
			for i := range newRules {
				if _, err := sess.Insert(&newRules[i]); err != nil {
					if st.SQLStore.Dialect.IsUniqueConstraintViolation(err) {
						return ngmodels.ErrAlertRuleUniqueConstraintViolation
					}
					return fmt.Errorf("failed to create new rules: %w", err)
				}
				ids[newRules[i].UID] = newRules[i].ID
			}
		}

		if len(ruleVersions) > 0 {
			if _, err := sess.Insert(&ruleVersions); err != nil {
				return fmt.Errorf("failed to create new rule versions: %w", err)
			}
		}
		return nil
	})
}

// UpdateAlertRules is a handler for updating alert rules.
func (st DBstore) UpdateAlertRules(ctx context.Context, rules []UpdateRule) error {
	return st.SQLStore.WithTransactionalDbSession(ctx, func(sess *sqlstore.DBSession) error {
		ruleVersions := make([]ngmodels.AlertRuleVersion, 0, len(rules))
		for _, r := range rules {
			var parentVersion int64
			r.New.ID = r.Existing.ID
			r.New.Version = r.Existing.Version // xorm will take care of increasing it (see https://xorm.io/docs/chapter-06/1.lock/)
			if err := st.validateAlertRule(r.New); err != nil {
				return err
			}
			if err := (&r.New).PreSave(TimeNow); err != nil {
				return err
			}
			// no way to update multiple rules at once
			if updated, err := sess.ID(r.Existing.ID).AllCols().Update(r.New); err != nil || updated == 0 {
				if err != nil {
					if st.SQLStore.Dialect.IsUniqueConstraintViolation(err) {
						return ngmodels.ErrAlertRuleUniqueConstraintViolation
					}
					return fmt.Errorf("failed to update rule [%s] %s: %w", r.New.UID, r.New.Title, err)
				}
				return fmt.Errorf("%w: alert rule UID %s version %d", ErrOptimisticLock, r.New.UID, r.New.Version)
			}
			parentVersion = r.Existing.Version
			ruleVersions = append(ruleVersions, ngmodels.AlertRuleVersion{
				RuleOrgID:        r.New.OrgID,
				RuleUID:          r.New.UID,
				RuleNamespaceUID: r.New.NamespaceUID,
				RuleGroup:        r.New.RuleGroup,
				RuleGroupIndex:   r.New.RuleGroupIndex,
				ParentVersion:    parentVersion,
				Version:          r.New.Version + 1,
				Created:          r.New.Updated,
				Condition:        r.New.Condition,
				Title:            r.New.Title,
				Data:             r.New.Data,
				IntervalSeconds:  r.New.IntervalSeconds,
				NoDataState:      r.New.NoDataState,
				ExecErrState:     r.New.ExecErrState,
				For:              r.New.For,
				Annotations:      r.New.Annotations,
				Labels:           r.New.Labels,
			})
		}
		if len(ruleVersions) > 0 {
			if _, err := sess.Insert(&ruleVersions); err != nil {
				return fmt.Errorf("failed to create new rule versions: %w", err)
			}
		}
		return nil
	})
}

// ListAlertRules is a handler for retrieving alert rules of specific organisation.
func (st DBstore) ListAlertRules(ctx context.Context, query *ngmodels.ListAlertRulesQuery) error {
	return st.SQLStore.WithDbSession(ctx, func(sess *sqlstore.DBSession) error {
		q := sess.Table("alert_rule")

		if query.OrgID >= 0 {
			q = q.Where("org_id = ?", query.OrgID)
		}

		if query.DashboardUID != "" {
			q = q.Where("dashboard_uid = ?", query.DashboardUID)
			if query.PanelID != 0 {
				q = q.Where("panel_id = ?", query.PanelID)
			}
		}

		if len(query.NamespaceUIDs) > 0 {
			args := make([]interface{}, 0, len(query.NamespaceUIDs))
			in := make([]string, 0, len(query.NamespaceUIDs))
			for _, namespaceUID := range query.NamespaceUIDs {
				args = append(args, namespaceUID)
				in = append(in, "?")
			}
			q = q.Where(fmt.Sprintf("namespace_uid IN (%s)", strings.Join(in, ",")), args...)
		}

		if query.RuleGroup != "" {
			q = q.Where("rule_group = ?", query.RuleGroup)
		}

		q = q.Asc("namespace_uid", "rule_group", "rule_group_idx", "id")

		alertRules := make([]*ngmodels.AlertRule, 0)
		if err := q.Find(&alertRules); err != nil {
			return err
		}

		query.Result = alertRules
		return nil
	})
}

func (st DBstore) GetRuleGroups(ctx context.Context, query *ngmodels.ListRuleGroupsQuery) error {
	return st.SQLStore.WithDbSession(ctx, func(sess *sqlstore.DBSession) error {
		ruleGroups := make([]string, 0)
		if err := sess.Table("alert_rule").Distinct("rule_group").Find(&ruleGroups); err != nil {
			return err
		}
		query.Result = ruleGroups
		return nil
	})
}

func (st DBstore) GetRuleGroupInterval(ctx context.Context, orgID int64, namespaceUID string, ruleGroup string) (int64, error) {
	var interval int64 = 0
	return interval, st.SQLStore.WithDbSession(ctx, func(sess *sqlstore.DBSession) error {
		ruleGroups := make([]ngmodels.AlertRule, 0)
		err := sess.Find(
			&ruleGroups,
			ngmodels.AlertRule{OrgID: orgID, RuleGroup: ruleGroup, NamespaceUID: namespaceUID},
		)
		if len(ruleGroups) == 0 {
			return ErrAlertRuleGroupNotFound
		}
		interval = ruleGroups[0].IntervalSeconds
		return err
	})
}

<<<<<<< HEAD
// GetNamespaces returns the folders that are visible to the user and have at least one alert in it
=======
// GetUserVisibleNamespaces returns the folders that are visible to the user and have at least one alert in it
>>>>>>> 82e32447
func (st DBstore) GetUserVisibleNamespaces(ctx context.Context, orgID int64, user *models.SignedInUser) (map[string]*models.Folder, error) {
	namespaceMap := make(map[string]*models.Folder)

	searchQuery := models.FindPersistedDashboardsQuery{
		OrgId:        orgID,
		SignedInUser: user,
		Type:         searchstore.TypeAlertFolder,
		Limit:        -1,
		Permission:   models.PERMISSION_VIEW,
		Sort:         models.SortOption{},
		Filters: []interface{}{
			searchstore.FolderWithAlertsFilter{},
		},
	}

	var page int64 = 1
	for {
		query := searchQuery
		query.Page = page
		proj, err := st.DashboardService.FindDashboards(ctx, &query)
		if err != nil {
			return nil, err
		}

		if len(proj) == 0 {
			break
		}

		for _, hit := range proj {
			if !hit.IsFolder {
				continue
			}
			namespaceMap[hit.UID] = &models.Folder{
				Id:    hit.ID,
				Uid:   hit.UID,
				Title: hit.Title,
			}
		}
		page += 1
	}
	return namespaceMap, nil
}

// GetNamespaceByTitle is a handler for retrieving a namespace by its title. Alerting rules follow a Grafana folder-like structure which we call namespaces.
func (st DBstore) GetNamespaceByTitle(ctx context.Context, namespace string, orgID int64, user *models.SignedInUser, withCanSave bool) (*models.Folder, error) {
	folder, err := st.FolderService.GetFolderByTitle(ctx, user, orgID, namespace)
	if err != nil {
		return nil, err
	}

	// if access control is disabled, check that the user is allowed to save in the folder.
	if withCanSave && st.AccessControl.IsDisabled() {
		g := guardian.New(ctx, folder.Id, orgID, user)
		if canSave, err := g.CanSave(); err != nil || !canSave {
			if err != nil {
				st.Logger.Error("checking can save permission has failed", "userId", user.UserId, "username", user.Login, "namespace", namespace, "orgId", orgID, "err", err)
			}
			return nil, ngmodels.ErrCannotEditNamespace
		}
	}

	return folder, nil
}

// GetNamespaceByUID is a handler for retrieving a namespace by its UID. Alerting rules follow a Grafana folder-like structure which we call namespaces.
func (st DBstore) GetNamespaceByUID(ctx context.Context, uid string, orgID int64, user *models.SignedInUser) (*models.Folder, error) {
	folder, err := st.FolderService.GetFolderByUID(ctx, user, orgID, uid)
	if err != nil {
		return nil, err
	}

	return folder, nil
}

// GetAlertRulesForScheduling returns a short version of all alert rules except those that belong to an excluded list of organizations
func (st DBstore) GetAlertRulesForScheduling(ctx context.Context, query *ngmodels.GetAlertRulesForSchedulingQuery) error {
	return st.SQLStore.WithDbSession(ctx, func(sess *sqlstore.DBSession) error {
		alerts := make([]*ngmodels.AlertRule, 0)
		q := sess.Table(ngmodels.AlertRule{})
		if len(st.Cfg.DisabledOrgs) > 0 {
			excludeOrgs := make([]interface{}, 0, len(st.Cfg.DisabledOrgs))
			for orgID := range st.Cfg.DisabledOrgs {
				excludeOrgs = append(excludeOrgs, orgID)
			}
			q = q.NotIn("org_id", excludeOrgs...)
		}
		q = q.Asc("namespace_uid", "rule_group", "rule_group_idx", "id")
		if err := q.Find(&alerts); err != nil {
			return err
		}
		query.Result = alerts
		return nil
	})
}

// GenerateNewAlertRuleUID generates a unique UID for a rule.
// This is set as a variable so that the tests can override it.
// The ruleTitle is only used by the mocked functions.
var GenerateNewAlertRuleUID = func(sess *sqlstore.DBSession, orgID int64, ruleTitle string) (string, error) {
	for i := 0; i < 3; i++ {
		uid := util.GenerateShortUID()

		exists, err := sess.Where("org_id=? AND uid=?", orgID, uid).Get(&ngmodels.AlertRule{})
		if err != nil {
			return "", err
		}

		if !exists {
			return uid, nil
		}
	}

	return "", ngmodels.ErrAlertRuleFailedGenerateUniqueUID
}

// validateAlertRule validates the alert rule interval and organisation.
func (st DBstore) validateAlertRule(alertRule ngmodels.AlertRule) error {
	if len(alertRule.Data) == 0 {
		return fmt.Errorf("%w: no queries or expressions are found", ngmodels.ErrAlertRuleFailedValidation)
	}

	if alertRule.Title == "" {
		return fmt.Errorf("%w: title is empty", ngmodels.ErrAlertRuleFailedValidation)
	}

<<<<<<< HEAD
	if err := ngmodels.ValidateRuleGroupInterval(alertRule.IntervalSeconds, int64(st.BaseInterval.Seconds())); err != nil {
=======
	if err := ngmodels.ValidateRuleGroupInterval(alertRule.IntervalSeconds, int64(st.Cfg.BaseInterval.Seconds())); err != nil {
>>>>>>> 82e32447
		return err
	}

	// enfore max name length in SQLite
	if len(alertRule.Title) > AlertRuleMaxTitleLength {
		return fmt.Errorf("%w: name length should not be greater than %d", ngmodels.ErrAlertRuleFailedValidation, AlertRuleMaxTitleLength)
	}

	// enfore max rule group name length in SQLite
	if len(alertRule.RuleGroup) > AlertRuleMaxRuleGroupNameLength {
		return fmt.Errorf("%w: rule group name length should not be greater than %d", ngmodels.ErrAlertRuleFailedValidation, AlertRuleMaxRuleGroupNameLength)
	}

	if alertRule.OrgID == 0 {
		return fmt.Errorf("%w: no organisation is found", ngmodels.ErrAlertRuleFailedValidation)
	}

	if alertRule.DashboardUID == nil && alertRule.PanelID != nil {
		return fmt.Errorf("%w: cannot have Panel ID without a Dashboard UID", ngmodels.ErrAlertRuleFailedValidation)
	}

	if _, err := ngmodels.ErrStateFromString(string(alertRule.ExecErrState)); err != nil {
		return err
	}

	if _, err := ngmodels.NoDataStateFromString(string(alertRule.NoDataState)); err != nil {
		return err
	}

<<<<<<< HEAD
=======
	if alertRule.For < 0 {
		return fmt.Errorf("%w: field `for` cannot be negative", ngmodels.ErrAlertRuleFailedValidation)
	}
>>>>>>> 82e32447
	return nil
}<|MERGE_RESOLUTION|>--- conflicted
+++ resolved
@@ -34,10 +34,7 @@
 
 var (
 	ErrAlertRuleGroupNotFound = errors.New("rulegroup not found")
-<<<<<<< HEAD
-=======
 	ErrOptimisticLock         = errors.New("version conflict while updating a record in the database with optimistic locking")
->>>>>>> 82e32447
 )
 
 // RuleStore is the interface for persisting alert rules and instances
@@ -53,10 +50,7 @@
 	GetRuleGroupInterval(ctx context.Context, orgID int64, namespaceUID string, ruleGroup string) (int64, error)
 	GetUserVisibleNamespaces(context.Context, int64, *models.SignedInUser) (map[string]*models.Folder, error)
 	GetNamespaceByTitle(context.Context, string, int64, *models.SignedInUser, bool) (*models.Folder, error)
-<<<<<<< HEAD
-=======
 	GetNamespaceByUID(context.Context, string, int64, *models.SignedInUser) (*models.Folder, error)
->>>>>>> 82e32447
 	// InsertAlertRules will insert all alert rules passed into the function
 	// and return the map of uuid to id.
 	InsertAlertRules(ctx context.Context, rule []ngmodels.AlertRule) (map[string]int64, error)
@@ -346,11 +340,7 @@
 	})
 }
 
-<<<<<<< HEAD
-// GetNamespaces returns the folders that are visible to the user and have at least one alert in it
-=======
 // GetUserVisibleNamespaces returns the folders that are visible to the user and have at least one alert in it
->>>>>>> 82e32447
 func (st DBstore) GetUserVisibleNamespaces(ctx context.Context, orgID int64, user *models.SignedInUser) (map[string]*models.Folder, error) {
 	namespaceMap := make(map[string]*models.Folder)
 
@@ -476,11 +466,7 @@
 		return fmt.Errorf("%w: title is empty", ngmodels.ErrAlertRuleFailedValidation)
 	}
 
-<<<<<<< HEAD
-	if err := ngmodels.ValidateRuleGroupInterval(alertRule.IntervalSeconds, int64(st.BaseInterval.Seconds())); err != nil {
-=======
 	if err := ngmodels.ValidateRuleGroupInterval(alertRule.IntervalSeconds, int64(st.Cfg.BaseInterval.Seconds())); err != nil {
->>>>>>> 82e32447
 		return err
 	}
 
@@ -510,11 +496,8 @@
 		return err
 	}
 
-<<<<<<< HEAD
-=======
 	if alertRule.For < 0 {
 		return fmt.Errorf("%w: field `for` cannot be negative", ngmodels.ErrAlertRuleFailedValidation)
 	}
->>>>>>> 82e32447
 	return nil
 }