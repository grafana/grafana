package store

import (
	"context"
	"errors"
	"fmt"
	"strings"

	"github.com/grafana/grafana/pkg/models"
	"github.com/grafana/grafana/pkg/services/guardian"
	apimodels "github.com/grafana/grafana/pkg/services/ngalert/api/tooling/definitions"
	ngmodels "github.com/grafana/grafana/pkg/services/ngalert/models"
	"github.com/grafana/grafana/pkg/services/sqlstore"
	"github.com/grafana/grafana/pkg/services/sqlstore/searchstore"
	"github.com/grafana/grafana/pkg/util"
)

// AlertRuleMaxTitleLength is the maximum length of the alert rule title
const AlertRuleMaxTitleLength = 190

// AlertRuleMaxRuleGroupNameLength is the maximum length of the alert rule group name
const AlertRuleMaxRuleGroupNameLength = 190

type UpdateRuleGroupCmd struct {
	OrgID           int64
	NamespaceUID    string
	RuleGroupConfig apimodels.PostableRuleGroupConfig
}

type UpdateRule struct {
	Existing *ngmodels.AlertRule
	New      ngmodels.AlertRule
}

var (
	ErrAlertRuleGroupNotFound = errors.New("rulegroup not found")
	ErrOptimisticLock         = errors.New("version conflict while updating a record in the database with optimistic locking")
)

// RuleStore is the interface for persisting alert rules and instances
type RuleStore interface {
	DeleteAlertRulesByUID(ctx context.Context, orgID int64, ruleUID ...string) error
	DeleteAlertInstancesByRuleUID(ctx context.Context, orgID int64, ruleUID string) error
	GetAlertRuleByUID(ctx context.Context, query *ngmodels.GetAlertRuleByUIDQuery) error
	GetAlertRulesGroupByRuleUID(ctx context.Context, query *ngmodels.GetAlertRulesGroupByRuleUIDQuery) error
	GetAlertRulesForScheduling(ctx context.Context, query *ngmodels.GetAlertRulesForSchedulingQuery) error
	ListAlertRules(ctx context.Context, query *ngmodels.ListAlertRulesQuery) error
	// GetRuleGroups returns the unique rule groups across all organizations.
	GetRuleGroups(ctx context.Context, query *ngmodels.ListRuleGroupsQuery) error
	GetRuleGroupInterval(ctx context.Context, orgID int64, namespaceUID string, ruleGroup string) (int64, error)
	GetUserVisibleNamespaces(context.Context, int64, *models.SignedInUser) (map[string]*models.Folder, error)
	GetNamespaceByTitle(context.Context, string, int64, *models.SignedInUser, bool) (*models.Folder, error)
	// InsertAlertRules will insert all alert rules passed into the function
	// and return the map of uuid to id.
	InsertAlertRules(ctx context.Context, rule []ngmodels.AlertRule) (map[string]int64, error)
	UpdateAlertRules(ctx context.Context, rule []UpdateRule) error
}

func getAlertRuleByUID(sess *sqlstore.DBSession, alertRuleUID string, orgID int64) (*ngmodels.AlertRule, error) {
	// we consider optionally enabling some caching
	alertRule := ngmodels.AlertRule{OrgID: orgID, UID: alertRuleUID}
	has, err := sess.Get(&alertRule)
	if err != nil {
		return nil, err
	}
	if !has {
		return nil, ngmodels.ErrAlertRuleNotFound
	}
	return &alertRule, nil
}

// DeleteAlertRulesByUID is a handler for deleting an alert rule.
func (st DBstore) DeleteAlertRulesByUID(ctx context.Context, orgID int64, ruleUID ...string) error {
	logger := st.Logger.New("org_id", orgID, "rule_uids", ruleUID)
	return st.SQLStore.WithTransactionalDbSession(ctx, func(sess *sqlstore.DBSession) error {
		rows, err := sess.Table("alert_rule").Where("org_id = ?", orgID).In("uid", ruleUID).Delete(ngmodels.AlertRule{})
		if err != nil {
			return err
		}
		logger.Debug("deleted alert rules", "count", rows)

		rows, err = sess.Table("alert_rule_version").Where("rule_org_id = ?", orgID).In("rule_uid", ruleUID).Delete(ngmodels.AlertRule{})
		if err != nil {
			return err
		}
		logger.Debug("deleted alert rule versions", "count", rows)

		rows, err = sess.Table("alert_instance").Where("rule_org_id = ?", orgID).In("rule_uid", ruleUID).Delete(ngmodels.AlertRule{})
		if err != nil {
			return err
		}
		logger.Debug("deleted alert instances", "count", rows)
		return nil
	})
}

// DeleteAlertInstancesByRuleUID is a handler for deleting alert instances by alert rule UID when a rule has been updated
func (st DBstore) DeleteAlertInstancesByRuleUID(ctx context.Context, orgID int64, ruleUID string) error {
	return st.SQLStore.WithTransactionalDbSession(ctx, func(sess *sqlstore.DBSession) error {
		_, err := sess.Exec("DELETE FROM alert_instance WHERE rule_org_id = ? AND rule_uid = ?", orgID, ruleUID)
		if err != nil {
			return err
		}
		return nil
	})
}

// GetAlertRuleByUID is a handler for retrieving an alert rule from that database by its UID and organisation ID.
// It returns ngmodels.ErrAlertRuleNotFound if no alert rule is found for the provided ID.
func (st DBstore) GetAlertRuleByUID(ctx context.Context, query *ngmodels.GetAlertRuleByUIDQuery) error {
	return st.SQLStore.WithDbSession(ctx, func(sess *sqlstore.DBSession) error {
		alertRule, err := getAlertRuleByUID(sess, query.UID, query.OrgID)
		if err != nil {
			return err
		}
		query.Result = alertRule
		return nil
	})
}

// GetAlertRulesGroupByRuleUID is a handler for retrieving a group of alert rules from that database by UID and organisation ID of one of rules that belong to that group.
func (st DBstore) GetAlertRulesGroupByRuleUID(ctx context.Context, query *ngmodels.GetAlertRulesGroupByRuleUIDQuery) error {
	return st.SQLStore.WithDbSession(ctx, func(sess *sqlstore.DBSession) error {
		var result []*ngmodels.AlertRule
		err := sess.Table("alert_rule").Alias("A").Join(
			"INNER",
			"alert_rule AS B", "A.org_id = B.org_id AND A.namespace_uid = B.namespace_uid AND A.rule_group = B.rule_group AND B.uid = ?", query.UID,
		).Where("A.org_id = ?", query.OrgID).Select("A.*").Find(&result)
		if err != nil {
			return err
		}
		query.Result = result
		return nil
	})
}

// InsertAlertRules is a handler for creating/updating alert rules.
func (st DBstore) InsertAlertRules(ctx context.Context, rules []ngmodels.AlertRule) (map[string]int64, error) {
	ids := make(map[string]int64, len(rules))
	return ids, st.SQLStore.WithTransactionalDbSession(ctx, func(sess *sqlstore.DBSession) error {
		newRules := make([]ngmodels.AlertRule, 0, len(rules))
		ruleVersions := make([]ngmodels.AlertRuleVersion, 0, len(rules))
		for i := range rules {
			r := rules[i]
			if r.UID == "" {
				uid, err := GenerateNewAlertRuleUID(sess, r.OrgID, r.Title)
				if err != nil {
					return fmt.Errorf("failed to generate UID for alert rule %q: %w", r.Title, err)
				}
				r.UID = uid
			}
			r.Version = 1
			if err := st.validateAlertRule(r); err != nil {
				return err
			}
			if err := (&r).PreSave(TimeNow); err != nil {
				return err
			}
			newRules = append(newRules, r)
			ruleVersions = append(ruleVersions, ngmodels.AlertRuleVersion{
				RuleUID:          r.UID,
				RuleOrgID:        r.OrgID,
				RuleNamespaceUID: r.NamespaceUID,
				RuleGroup:        r.RuleGroup,
				ParentVersion:    0,
				Version:          r.Version,
				Created:          r.Updated,
				Condition:        r.Condition,
				Title:            r.Title,
				Data:             r.Data,
				IntervalSeconds:  r.IntervalSeconds,
				NoDataState:      r.NoDataState,
				ExecErrState:     r.ExecErrState,
				For:              r.For,
				Annotations:      r.Annotations,
				Labels:           r.Labels,
			})
		}
		if len(newRules) > 0 {
			// we have to insert the rules one by one as otherwise we are
			// not able to fetch the inserted id as it's not supported by xorm
			for i := range newRules {
				if _, err := sess.Insert(&newRules[i]); err != nil {
					if st.SQLStore.Dialect.IsUniqueConstraintViolation(err) {
						return ngmodels.ErrAlertRuleUniqueConstraintViolation
					}
					return fmt.Errorf("failed to create new rules: %w", err)
				}
				ids[newRules[i].UID] = newRules[i].ID
			}
		}

		if len(ruleVersions) > 0 {
			if _, err := sess.Insert(&ruleVersions); err != nil {
				return fmt.Errorf("failed to create new rule versions: %w", err)
			}
		}
		return nil
	})
}

// UpdateAlertRules is a handler for updating alert rules.
func (st DBstore) UpdateAlertRules(ctx context.Context, rules []UpdateRule) error {
	return st.SQLStore.WithTransactionalDbSession(ctx, func(sess *sqlstore.DBSession) error {
		ruleVersions := make([]ngmodels.AlertRuleVersion, 0, len(rules))
		for _, r := range rules {
			var parentVersion int64
			r.New.ID = r.Existing.ID
			r.New.Version = r.Existing.Version // xorm will take care of increasing it (see https://xorm.io/docs/chapter-06/1.lock/)
			if err := st.validateAlertRule(r.New); err != nil {
				return err
			}
			if err := (&r.New).PreSave(TimeNow); err != nil {
				return err
			}
			// no way to update multiple rules at once
			if updated, err := sess.ID(r.Existing.ID).AllCols().Update(r.New); err != nil || updated == 0 {
				if err != nil {
					if st.SQLStore.Dialect.IsUniqueConstraintViolation(err) {
						return ngmodels.ErrAlertRuleUniqueConstraintViolation
					}
					return fmt.Errorf("failed to update rule [%s] %s: %w", r.New.UID, r.New.Title, err)
				}
				return fmt.Errorf("%w: alert rule UID %s version %d", ErrOptimisticLock, r.New.UID, r.New.Version)
			}
			parentVersion = r.Existing.Version
			ruleVersions = append(ruleVersions, ngmodels.AlertRuleVersion{
				RuleOrgID:        r.New.OrgID,
				RuleUID:          r.New.UID,
				RuleNamespaceUID: r.New.NamespaceUID,
				RuleGroup:        r.New.RuleGroup,
				ParentVersion:    parentVersion,
				Version:          r.New.Version + 1,
				Created:          r.New.Updated,
				Condition:        r.New.Condition,
				Title:            r.New.Title,
				Data:             r.New.Data,
				IntervalSeconds:  r.New.IntervalSeconds,
				NoDataState:      r.New.NoDataState,
				ExecErrState:     r.New.ExecErrState,
				For:              r.New.For,
				Annotations:      r.New.Annotations,
				Labels:           r.New.Labels,
			})
		}
		if len(ruleVersions) > 0 {
			if _, err := sess.Insert(&ruleVersions); err != nil {
				return fmt.Errorf("failed to create new rule versions: %w", err)
			}
		}
		return nil
	})
}

// ListAlertRules is a handler for retrieving alert rules of specific organisation.
func (st DBstore) ListAlertRules(ctx context.Context, query *ngmodels.ListAlertRulesQuery) error {
	return st.SQLStore.WithDbSession(ctx, func(sess *sqlstore.DBSession) error {
		q := sess.Table("alert_rule")

		if query.OrgID >= 0 {
			q = q.Where("org_id = ?", query.OrgID)
		}

		if query.DashboardUID != "" {
			q = q.Where("dashboard_uid = ?", query.DashboardUID)
			if query.PanelID != 0 {
				q = q.Where("panel_id = ?", query.PanelID)
			}
		}

		if len(query.NamespaceUIDs) > 0 {
			args := make([]interface{}, 0, len(query.NamespaceUIDs))
			in := make([]string, 0, len(query.NamespaceUIDs))
			for _, namespaceUID := range query.NamespaceUIDs {
				args = append(args, namespaceUID)
				in = append(in, "?")
			}
			q = q.Where(fmt.Sprintf("namespace_uid IN (%s)", strings.Join(in, ",")), args...)
		}

		if query.RuleGroup != "" {
			q = q.Where("rule_group = ?", query.RuleGroup)
		}

		q = q.OrderBy("id ASC")

		alertRules := make([]*ngmodels.AlertRule, 0)
		if err := q.Find(&alertRules); err != nil {
			return err
		}

		query.Result = alertRules
		return nil
	})
}

func (st DBstore) GetRuleGroups(ctx context.Context, query *ngmodels.ListRuleGroupsQuery) error {
	return st.SQLStore.WithDbSession(ctx, func(sess *sqlstore.DBSession) error {
		ruleGroups := make([]string, 0)
		if err := sess.Table("alert_rule").Distinct("rule_group").Find(&ruleGroups); err != nil {
			return err
		}
		query.Result = ruleGroups
		return nil
	})
}

func (st DBstore) GetRuleGroupInterval(ctx context.Context, orgID int64, namespaceUID string, ruleGroup string) (int64, error) {
	var interval int64 = 0
	return interval, st.SQLStore.WithDbSession(ctx, func(sess *sqlstore.DBSession) error {
		ruleGroups := make([]ngmodels.AlertRule, 0)
		err := sess.Find(
			&ruleGroups,
			ngmodels.AlertRule{OrgID: orgID, RuleGroup: ruleGroup, NamespaceUID: namespaceUID},
		)
		if len(ruleGroups) == 0 {
			return ErrAlertRuleGroupNotFound
		}
		interval = ruleGroups[0].IntervalSeconds
		return err
	})
}

<<<<<<< HEAD
func (st DBstore) UpdateRuleGroup(ctx context.Context, orgID int64, namespaceUID string, ruleGroup string, interval int64) error {
	return st.SQLStore.WithDbSession(ctx, func(sess *sqlstore.DBSession) error {
		updated := TimeNow()
		_, err := sess.Query("UPDATE alert_rule SET interval_seconds = ?, updated = ?, version = version + 1 WHERE org_id = ? AND rule_group = ? AND namespace_uid = ?", interval, updated, orgID, ruleGroup, namespaceUID)
		return err
	})
}

// GetUserVisibleNamespaces returns the folders that are visible to the user and have at least one alert in it
=======
// GetNamespaces returns the folders that are visible to the user and have at least one alert in it
>>>>>>> ed6a8877
func (st DBstore) GetUserVisibleNamespaces(ctx context.Context, orgID int64, user *models.SignedInUser) (map[string]*models.Folder, error) {
	namespaceMap := make(map[string]*models.Folder)

	searchQuery := models.FindPersistedDashboardsQuery{
		OrgId:        orgID,
		SignedInUser: user,
		Type:         searchstore.TypeAlertFolder,
		Limit:        -1,
		Permission:   models.PERMISSION_VIEW,
		Sort:         models.SortOption{},
		Filters: []interface{}{
			searchstore.FolderWithAlertsFilter{},
		},
	}

	var page int64 = 1
	for {
		query := searchQuery
		query.Page = page
		proj, err := st.DashboardService.FindDashboards(ctx, &query)
		if err != nil {
			return nil, err
		}

		if len(proj) == 0 {
			break
		}

		for _, hit := range proj {
			if !hit.IsFolder {
				continue
			}
			namespaceMap[hit.UID] = &models.Folder{
				Id:    hit.ID,
				Uid:   hit.UID,
				Title: hit.Title,
			}
		}
		page += 1
	}
	return namespaceMap, nil
}

// GetNamespaceByTitle is a handler for retrieving a namespace by its title. Alerting rules follow a Grafana folder-like structure which we call namespaces.
func (st DBstore) GetNamespaceByTitle(ctx context.Context, namespace string, orgID int64, user *models.SignedInUser, withCanSave bool) (*models.Folder, error) {
	folder, err := st.FolderService.GetFolderByTitle(ctx, user, orgID, namespace)
	if err != nil {
		return nil, err
	}

	// if access control is disabled, check that the user is allowed to save in the folder.
	if withCanSave && st.AccessControl.IsDisabled() {
		g := guardian.New(ctx, folder.Id, orgID, user)
		if canSave, err := g.CanSave(); err != nil || !canSave {
			if err != nil {
				st.Logger.Error("checking can save permission has failed", "userId", user.UserId, "username", user.Login, "namespace", namespace, "orgId", orgID, "err", err)
			}
			return nil, ngmodels.ErrCannotEditNamespace
		}
	}

	return folder, nil
}

// GetAlertRulesForScheduling returns a short version of all alert rules except those that belong to an excluded list of organizations
func (st DBstore) GetAlertRulesForScheduling(ctx context.Context, query *ngmodels.GetAlertRulesForSchedulingQuery) error {
	return st.SQLStore.WithDbSession(ctx, func(sess *sqlstore.DBSession) error {
		alerts := make([]*ngmodels.SchedulableAlertRule, 0)
		q := sess.Table("alert_rule")
		if len(query.ExcludeOrgIDs) > 0 {
			excludeOrgs := make([]interface{}, 0, len(query.ExcludeOrgIDs))
			for _, orgID := range query.ExcludeOrgIDs {
				excludeOrgs = append(excludeOrgs, orgID)
			}
			q = q.NotIn("org_id", excludeOrgs...)
		}
		if err := q.Find(&alerts); err != nil {
			return err
		}
		query.Result = alerts
		return nil
	})
}

// GenerateNewAlertRuleUID generates a unique UID for a rule.
// This is set as a variable so that the tests can override it.
// The ruleTitle is only used by the mocked functions.
var GenerateNewAlertRuleUID = func(sess *sqlstore.DBSession, orgID int64, ruleTitle string) (string, error) {
	for i := 0; i < 3; i++ {
		uid := util.GenerateShortUID()

		exists, err := sess.Where("org_id=? AND uid=?", orgID, uid).Get(&ngmodels.AlertRule{})
		if err != nil {
			return "", err
		}

		if !exists {
			return uid, nil
		}
	}

	return "", ngmodels.ErrAlertRuleFailedGenerateUniqueUID
}

// validateAlertRule validates the alert rule interval and organisation.
func (st DBstore) validateAlertRule(alertRule ngmodels.AlertRule) error {
	if len(alertRule.Data) == 0 {
		return fmt.Errorf("%w: no queries or expressions are found", ngmodels.ErrAlertRuleFailedValidation)
	}

	if alertRule.Title == "" {
		return fmt.Errorf("%w: title is empty", ngmodels.ErrAlertRuleFailedValidation)
	}

	if err := ngmodels.ValidateRuleGroupInterval(alertRule.IntervalSeconds, int64(st.BaseInterval.Seconds())); err != nil {
		return err
	}

	// enfore max name length in SQLite
	if len(alertRule.Title) > AlertRuleMaxTitleLength {
		return fmt.Errorf("%w: name length should not be greater than %d", ngmodels.ErrAlertRuleFailedValidation, AlertRuleMaxTitleLength)
	}

	// enfore max rule group name length in SQLite
	if len(alertRule.RuleGroup) > AlertRuleMaxRuleGroupNameLength {
		return fmt.Errorf("%w: rule group name length should not be greater than %d", ngmodels.ErrAlertRuleFailedValidation, AlertRuleMaxRuleGroupNameLength)
	}

	if alertRule.OrgID == 0 {
		return fmt.Errorf("%w: no organisation is found", ngmodels.ErrAlertRuleFailedValidation)
	}

	if alertRule.DashboardUID == nil && alertRule.PanelID != nil {
		return fmt.Errorf("%w: cannot have Panel ID without a Dashboard UID", ngmodels.ErrAlertRuleFailedValidation)
	}

	if _, err := ngmodels.ErrStateFromString(string(alertRule.ExecErrState)); err != nil {
		return err
	}

	if _, err := ngmodels.NoDataStateFromString(string(alertRule.NoDataState)); err != nil {
		return err
	}

	return nil
}<|MERGE_RESOLUTION|>--- conflicted
+++ resolved
@@ -321,19 +321,7 @@
 	})
 }
 
-<<<<<<< HEAD
-func (st DBstore) UpdateRuleGroup(ctx context.Context, orgID int64, namespaceUID string, ruleGroup string, interval int64) error {
-	return st.SQLStore.WithDbSession(ctx, func(sess *sqlstore.DBSession) error {
-		updated := TimeNow()
-		_, err := sess.Query("UPDATE alert_rule SET interval_seconds = ?, updated = ?, version = version + 1 WHERE org_id = ? AND rule_group = ? AND namespace_uid = ?", interval, updated, orgID, ruleGroup, namespaceUID)
-		return err
-	})
-}
-
 // GetUserVisibleNamespaces returns the folders that are visible to the user and have at least one alert in it
-=======
-// GetNamespaces returns the folders that are visible to the user and have at least one alert in it
->>>>>>> ed6a8877
 func (st DBstore) GetUserVisibleNamespaces(ctx context.Context, orgID int64, user *models.SignedInUser) (map[string]*models.Folder, error) {
 	namespaceMap := make(map[string]*models.Folder)
 
