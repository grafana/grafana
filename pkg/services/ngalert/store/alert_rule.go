--- conflicted
+++ resolved
@@ -869,15 +869,6 @@
 		}
 	}
 
-<<<<<<< HEAD
-	if len(query.SearchDataSources) > 0 {
-		// The 'data' column holds the alert definition as JSON. The data source UID is in the 'datasourceUid' field.
-		// Instead of trying to parse that JSON, we can do a simple text search.
-		// All alert rules go through PreSave(), which normalizes the JSON data using json.Marshal().
-		orConditions := make([]string, 0, len(query.SearchDataSources))
-		orParams := make([]interface{}, 0, len(query.SearchDataSources))
-		for _, dsUID := range query.SearchDataSources {
-=======
 	if len(query.DataSourceUIDs) > 0 {
 		orConditions := make([]string, 0, len(query.DataSourceUIDs))
 		orParams := make([]interface{}, 0, len(query.DataSourceUIDs))
@@ -885,16 +876,12 @@
 			// The 'data' column holds the alert definition as JSON. The data source's UID is in the 'datasourceUid' field.
 			// Instead of trying to parse that JSON, we can do a simple text search.
 			// All alert rules go through PreSave(), which normalizes the JSON data using json.Marshal().
->>>>>>> 612af5ef
 			pattern := fmt.Sprintf(`"datasourceUid":"%s"`, dsUID)
 			sql, param := st.SQLStore.GetDialect().LikeOperator("data", true, pattern, true)
 			orConditions = append(orConditions, sql)
 			orParams = append(orParams, param)
 		}
-<<<<<<< HEAD
-=======
-
->>>>>>> 612af5ef
+
 		q = q.And("("+strings.Join(orConditions, " OR ")+")", orParams...)
 	}
 
