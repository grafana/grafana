--- conflicted
+++ resolved
@@ -152,20 +152,12 @@
 			return err
 		}
 		// MySQL by default compares strings without case-sensitivity, make sure we keep the case-sensitive comparison.
-<<<<<<< HEAD
-		var groupKey ngmodels.AlertRuleGroupKey
-		// find the rule, which group we fetch
-		for _, rule := range rules {
-			if rule.UID == query.UID {
-				groupKey = rule.GetGroupKey()
-=======
 		var groupName, namespaceUID string
 		// find the rule, which group we fetch
 		for _, rule := range rules {
 			if rule.UID == query.UID {
 				groupName = rule.RuleGroup
 				namespaceUID = rule.NamespaceUID
->>>>>>> 9e942dcb
 				break
 			}
 		}
@@ -173,11 +165,6 @@
 		// MySQL (and potentially other databases) can use case-insensitive comparison.
 		// This code makes sure we return groups that only exactly match the filter.
 		for _, rule := range rules {
-<<<<<<< HEAD
-			if rule.GetGroupKey() == groupKey {
-				result = append(result, rule)
-			}
-=======
 			if rule.RuleGroup != groupName || rule.NamespaceUID != namespaceUID {
 				continue
 			}
@@ -186,7 +173,6 @@
 				return fmt.Errorf("failed to convert alert rule %q: %w", rule.UID, err)
 			}
 			result = append(result, &convert)
->>>>>>> 9e942dcb
 		}
 		return nil
 	})
@@ -541,16 +527,6 @@
 					continue
 				}
 			}
-<<<<<<< HEAD
-			// MySQL (and potentially other databases) can use case-insensitive comparison.
-			// This code makes sure we return groups that only exactly match the filter.
-			if groupsMap != nil {
-				if _, ok := groupsMap[rule.RuleGroup]; !ok {
-					continue
-				}
-			}
-			alertRules = append(alertRules, rule)
-=======
 			if query.TimeIntervalName != "" {
 				if !slices.ContainsFunc(converted.NotificationSettings, func(settings ngmodels.NotificationSettings) bool {
 					return slices.Contains(settings.MuteTimeIntervals, query.TimeIntervalName)
@@ -566,7 +542,6 @@
 				}
 			}
 			alertRules = append(alertRules, &converted)
->>>>>>> 9e942dcb
 		}
 
 		result = alertRules
@@ -708,12 +683,6 @@
 				st.Logger.Error("Invalid rule found in DB store, ignoring it", "func", "GetAlertRulesForScheduling", "error", err)
 				continue
 			}
-<<<<<<< HEAD
-			// MySQL (and potentially other databases) uses case-insensitive comparison.
-			// This code makes sure we return groups that only exactly match the filter
-			if groupsMap != nil {
-				if _, ok := groupsMap[rule.RuleGroup]; !ok { // compare groups using case-sensitive logic.
-=======
 			converted, err := alertRuleToModelsAlertRule(*rule, st.Logger)
 			if err != nil {
 				st.Logger.Error("Invalid rule found in DB store, cannot convert it", "func", "GetAlertRulesForScheduling", "error", err)
@@ -723,7 +692,6 @@
 			// This code makes sure we return groups that only exactly match the filter
 			if groupsMap != nil {
 				if _, ok := groupsMap[converted.RuleGroup]; !ok { // compare groups using case-sensitive logic.
->>>>>>> 9e942dcb
 					continue
 				}
 			}
