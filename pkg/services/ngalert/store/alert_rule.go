--- conflicted
+++ resolved
@@ -99,15 +99,6 @@
 }
 
 // GetAlertRulesGroupByRuleUID is a handler for retrieving a group of alert rules from that database by UID and organisation ID of one of rules that belong to that group.
-<<<<<<< HEAD
-func (st DBstore) GetAlertRulesGroupByRuleUID(ctx context.Context, query *ngmodels.GetAlertRulesGroupByRuleUIDQuery) error {
-	return st.SQLStore.WithDbSession(ctx, func(sess *sqlstore.DBSession) error {
-		var result []*ngmodels.AlertRule
-		err := sess.Table("alert_rule").Alias("a").Join(
-			"INNER",
-			"alert_rule AS b", "a.org_id = b.org_id AND a.namespace_uid = b.namespace_uid AND a.rule_group = b.rule_group AND b.uid = ?", query.UID,
-		).Where("a.org_id = ?", query.OrgID).Select("a.*").Find(&result)
-=======
 func (st DBstore) GetAlertRulesGroupByRuleUID(ctx context.Context, query *ngmodels.GetAlertRulesGroupByRuleUIDQuery) (result []*ngmodels.AlertRule, err error) {
 	err = st.SQLStore.WithDbSession(ctx, func(sess *db.Session) error {
 		var rules []*ngmodels.AlertRule
@@ -115,7 +106,6 @@
 			"INNER",
 			"alert_rule AS b", "a.org_id = b.org_id AND a.namespace_uid = b.namespace_uid AND a.rule_group = b.rule_group AND b.uid = ?", query.UID,
 		).Where("a.org_id = ?", query.OrgID).Select("a.*").Find(&rules)
->>>>>>> ae830f68
 		if err != nil {
 			return err
 		}
