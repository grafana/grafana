--- conflicted
+++ resolved
@@ -1319,21 +1319,11 @@
 	sqlStore := db.InitTestDB(t)
 	cfg := setting.NewCfg()
 	cfg.UnifiedAlerting.BaseInterval = 1 * time.Second
-<<<<<<< HEAD
-	store := &DBstore{
-		SQLStore:       sqlStore,
-		FolderService:  setupFolderService(t, sqlStore, cfg, featuremgmt.WithFeatures()),
-		Logger:         log.New("test-dbstore"),
-		Cfg:            cfg.UnifiedAlerting,
-		FeatureToggles: featuremgmt.WithFeatures(),
-	}
-=======
 	folderService := setupFolderService(t, sqlStore, cfg, featuremgmt.WithFeatures())
 	b := &fakeBus{}
 	logger := log.New("test-dbstore")
 	store := createTestStore(sqlStore, folderService, logger, cfg.UnifiedAlerting, b)
 	store.FeatureToggles = featuremgmt.WithFeatures()
->>>>>>> 9e942dcb
 
 	gen := models.RuleGen.With(models.RuleMuts.WithOrgID(1))
 	misc := gen.GenerateMany(5, 10)
@@ -1427,8 +1417,6 @@
 	})
 }
 
-<<<<<<< HEAD
-=======
 func TestIncreaseVersionForAllRulesInNamespaces(t *testing.T) {
 	if testing.Short() {
 		t.Skip("skipping integration test")
@@ -1478,7 +1466,6 @@
 	})
 }
 
->>>>>>> 9e942dcb
 // createAlertRule creates an alert rule in the database and returns it.
 // If a generator is not specified, uniqueness of primary key is not guaranteed.
 func createRule(t *testing.T, store *DBstore, generator *models.AlertRuleGenerator) *models.AlertRule {
