--- conflicted
+++ resolved
@@ -104,32 +104,6 @@
 	}
 
 	rule := AlertRule{
-<<<<<<< HEAD
-		ID:                   0,
-		GUID:                 uuid.NewString(),
-		OrgID:                rand.Int63n(1500) + 1, // Prevent OrgID=0 as this does not pass alert rule validation.
-		Title:                fmt.Sprintf("title-%s", util.GenerateShortUID()),
-		Condition:            "A",
-		Data:                 []AlertQuery{g.GenerateQuery()},
-		Updated:              time.Now().Add(-time.Duration(rand.Intn(100) + 1)),
-		UpdatedBy:            updatedBy,
-		IntervalSeconds:      rand.Int63n(60) + 1,
-		Version:              rand.Int63n(1500), // Don't generate a rule ID too big for postgres
-		UID:                  util.GenerateShortUID(),
-		NamespaceUID:         util.GenerateShortUID(),
-		DashboardUID:         dashUID,
-		PanelID:              panelID,
-		RuleGroup:            fmt.Sprintf("group-%s,", util.GenerateShortUID()),
-		RuleGroupIndex:       rand.Intn(1500),
-		NoDataState:          randNoDataState(),
-		ExecErrState:         randErrState(),
-		For:                  forInterval,
-		KeepFiringFor:        keepFiringFor,
-		Annotations:          annotations,
-		Labels:               labels,
-		NotificationSettings: ns,
-		Metadata:             GenerateMetadata(),
-=======
 		ID:                          0,
 		GUID:                        uuid.NewString(),
 		OrgID:                       rand.Int63n(1500) + 1, // Prevent OrgID=0 as this does not pass alert rule validation.
@@ -149,12 +123,12 @@
 		NoDataState:                 randNoDataState(),
 		ExecErrState:                randErrState(),
 		For:                         forInterval,
+		KeepFiringFor:               keepFiringFor,
 		Annotations:                 annotations,
 		Labels:                      labels,
 		NotificationSettings:        ns,
 		Metadata:                    GenerateMetadata(),
 		MissingSeriesEvalsToResolve: util.Pointer(2),
->>>>>>> 14e2784e
 	}
 
 	for _, mutator := range g.mutators {
