--- conflicted
+++ resolved
@@ -48,29 +48,6 @@
 		i == InstanceStateError
 }
 
-<<<<<<< HEAD
-// GetAlertInstanceQuery is the query for retrieving/deleting an alert definition by ID.
-// nolint:unused
-type GetAlertInstanceQuery struct {
-	RuleOrgID int64
-	RuleUID   string
-	Labels    InstanceLabels
-
-	Result *AlertInstance
-=======
-// SaveAlertInstanceCommand is the query for saving a new alert instance.
-type SaveAlertInstanceCommand struct {
-	RuleOrgID         int64
-	RuleUID           string
-	Labels            InstanceLabels
-	State             InstanceStateType
-	StateReason       string
-	LastEvalTime      time.Time
-	CurrentStateSince time.Time
-	CurrentStateEnd   time.Time
->>>>>>> e7e77632
-}
-
 // ListAlertInstancesQuery is the query list alert Instances.
 type ListAlertInstancesQuery struct {
 	RuleOrgID   int64 `json:"-"`
