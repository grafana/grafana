package models

import (
	"context"
	"encoding/json"
	"errors"
	"fmt"
	"hash/fnv"
	"maps"
	"sort"
	"strconv"
	"strings"
	"time"
	"unsafe"

	"github.com/google/go-cmp/cmp"
	"github.com/google/go-cmp/cmp/cmpopts"

	"github.com/grafana/grafana-plugin-sdk-go/data"
	prommodels "github.com/prometheus/common/model"

	alertingModels "github.com/grafana/alerting/models"

	"github.com/grafana/grafana/pkg/services/folder"
	"github.com/grafana/grafana/pkg/services/quota"
	"github.com/grafana/grafana/pkg/setting"
	"github.com/grafana/grafana/pkg/util"
	"github.com/grafana/grafana/pkg/util/cmputil"
)

var (
	// ErrAlertRuleNotFound is an error for an unknown alert rule.
	ErrAlertRuleNotFound = fmt.Errorf("could not find alert rule")
	// ErrAlertRuleFailedGenerateUniqueUID is an error for failure to generate alert rule UID
	ErrAlertRuleFailedGenerateUniqueUID = errors.New("failed to generate alert rule UID")
	// ErrCannotEditNamespace is an error returned if the user does not have permissions to edit the namespace
	ErrCannotEditNamespace                = errors.New("user does not have permissions to edit the namespace")
	ErrRuleGroupNamespaceNotFound         = errors.New("rule group not found under this namespace")
	ErrAlertRuleFailedValidation          = errors.New("invalid alert rule")
	ErrAlertRuleUniqueConstraintViolation = errors.New("rule title under the same organisation and folder should be unique")
	ErrQuotaReached                       = errors.New("quota has been exceeded")
	// ErrNoDashboard is returned when the alert rule does not have a Dashboard UID
	// in its annotations or the dashboard does not exist.
	ErrNoDashboard = errors.New("no dashboard")

	// ErrNoPanel is returned when the alert rule does not have a PanelID in its
	// annotations.
	ErrNoPanel = errors.New("no panel")
)

var (
	FileProvisioningUserUID = UserUID("__provisioning__")
	AlertingUserUID         = UserUID("__alerting__")
)

// swagger:enum NoDataState
type NoDataState string

func (noDataState NoDataState) String() string {
	return string(noDataState)
}

func NoDataStateFromString(state string) (NoDataState, error) {
	switch state {
	case string(Alerting):
		return Alerting, nil
	case string(NoData):
		return NoData, nil
	case string(OK):
		return OK, nil
	case string(KeepLast):
		return KeepLast, nil
	default:
		return "", fmt.Errorf("unknown NoData state option %s", state)
	}
}

const (
	Alerting NoDataState = "Alerting"
	NoData   NoDataState = "NoData"
	OK       NoDataState = "OK"
	KeepLast NoDataState = "KeepLast"
)

// swagger:enum ExecutionErrorState
type ExecutionErrorState string

func (executionErrorState ExecutionErrorState) String() string {
	return string(executionErrorState)
}

func ErrStateFromString(opt string) (ExecutionErrorState, error) {
	switch opt {
	case string(Alerting):
		return AlertingErrState, nil
	case string(ErrorErrState):
		return ErrorErrState, nil
	case string(OkErrState):
		return OkErrState, nil
	case string(KeepLastErrState):
		return KeepLastErrState, nil
	default:
		return "", fmt.Errorf("unknown Error state option %s", opt)
	}
}

const (
	AlertingErrState ExecutionErrorState = "Alerting"
	ErrorErrState    ExecutionErrorState = "Error"
	OkErrState       ExecutionErrorState = "OK"
	KeepLastErrState ExecutionErrorState = "KeepLast"
)

type RuleType string

const (
	RuleTypeAlerting  RuleType = "alerting"
	RuleTypeRecording RuleType = "recording"
)

func (r RuleType) String() string {
	return string(r)
}

const (
	// Annotations are actually a set of labels, so technically this is the label name of an annotation.
	DashboardUIDAnnotation = "__dashboardUid__"
	PanelIDAnnotation      = "__panelId__"

	// GrafanaReservedLabelPrefix contains the prefix for Grafana reserved labels. These differ from "__<label>__" labels
	// in that they are not meant for internal-use only and will be passed-through to AMs and available to users in the same
	// way as manually configured labels.
	GrafanaReservedLabelPrefix = "grafana_"

	// FolderTitleLabel is the label that will contain the title of an alert's folder/namespace.
	FolderTitleLabel = GrafanaReservedLabelPrefix + "folder"

	// StateReasonAnnotation is the name of the annotation that explains the difference between evaluation state and alert state (i.e. changing state when NoData or Error).
	StateReasonAnnotation = GrafanaReservedLabelPrefix + "state_reason"

	// MigratedLabelPrefix is a label prefix for all labels created during legacy migration.
	MigratedLabelPrefix = "__legacy_"
	// MigratedUseLegacyChannelsLabel is created during legacy migration to route to separate nested policies for migrated channels.
	MigratedUseLegacyChannelsLabel = MigratedLabelPrefix + "use_channels__"
	// MigratedContactLabelPrefix is created during legacy migration to route a migrated alert rule to a specific migrated channel.
	MigratedContactLabelPrefix = MigratedLabelPrefix + "c_"
	// MigratedSilenceLabelErrorKeepState is a label that will match a silence rule intended for legacy alerts with error state = keep_state.
	MigratedSilenceLabelErrorKeepState = MigratedLabelPrefix + "silence_error_keep_state__"
	// MigratedSilenceLabelNodataKeepState is a label that will match a silence rule intended for legacy alerts with nodata state = keep_state.
	MigratedSilenceLabelNodataKeepState = MigratedLabelPrefix + "silence_nodata_keep_state__"
	// MigratedAlertIdAnnotation is created during legacy migration to store the ID of the migrated legacy alert rule.
	MigratedAlertIdAnnotation = "__alertId__"
	// MigratedMessageAnnotation is created during legacy migration to store the migrated alert message.
	MigratedMessageAnnotation = "message"

	// AutogeneratedRouteLabel a label name used to distinguish alerts that are supposed to be handled by the autogenerated policy. Only expected value is `true`.
	AutogeneratedRouteLabel = "__grafana_autogenerated__"
	// AutogeneratedRouteReceiverNameLabel a label name that contains the name of the receiver that should be used to send notifications for the alert.
	AutogeneratedRouteReceiverNameLabel = "__grafana_receiver__"
	// AutogeneratedRouteSettingsHashLabel a label name that contains the hash of the notification settings that will be used to send notifications for the alert.
	// This should uniquely identify the notification settings (group_by, group_wait, group_interval, repeat_interval, mute_time_intervals) for the alert.
	AutogeneratedRouteSettingsHashLabel = "__grafana_route_settings_hash__"
)

const (
	StateReasonMissingSeries = "MissingSeries"
	StateReasonNoData        = "NoData"
	StateReasonError         = "Error"
	StateReasonPaused        = "Paused"
	StateReasonUpdated       = "Updated"
	StateReasonRuleDeleted   = "RuleDeleted"
	StateReasonKeepLast      = "KeepLast"
)

func ConcatReasons(reasons ...string) string {
	return strings.Join(reasons, ", ")
}

var (
	// InternalLabelNameSet are labels that grafana automatically include as part of the labelset.
	InternalLabelNameSet = map[string]struct{}{
		alertingModels.RuleUIDLabel:      {},
		alertingModels.NamespaceUIDLabel: {},
	}
	InternalAnnotationNameSet = map[string]struct{}{
		DashboardUIDAnnotation:              {},
		PanelIDAnnotation:                   {},
		alertingModels.ImageTokenAnnotation: {},
	}

	// LabelsUserCannotSpecify are labels that the user cannot specify when creating an alert rule.
	LabelsUserCannotSpecify = map[string]struct{}{
		AutogeneratedRouteLabel:             {},
		AutogeneratedRouteReceiverNameLabel: {},
		AutogeneratedRouteSettingsHashLabel: {},
	}
)

// AlertRuleGroup is the base model for a rule group in unified alerting.
type AlertRuleGroup struct {
	Title      string
	FolderUID  string
	Interval   int64
	Provenance Provenance
	Rules      []AlertRule
}

// AlertRuleGroupWithFolderFullpath extends AlertRuleGroup with orgID and folder title
type AlertRuleGroupWithFolderFullpath struct {
	*AlertRuleGroup
	OrgID          int64
	FolderFullpath string
}

func NewAlertRuleGroupWithFolderFullpath(groupKey AlertRuleGroupKey, rules []AlertRule, folderFullpath string) AlertRuleGroupWithFolderFullpath {
	SortAlertRulesByGroupIndex(rules)
	var interval int64
	if len(rules) > 0 {
		interval = rules[0].IntervalSeconds
	}
	var result = AlertRuleGroupWithFolderFullpath{
		AlertRuleGroup: &AlertRuleGroup{
			Title:     groupKey.RuleGroup,
			FolderUID: groupKey.NamespaceUID,
			Interval:  interval,
			Rules:     rules,
		},
		FolderFullpath: folderFullpath,
		OrgID:          groupKey.OrgID,
	}
	return result
}

func NewAlertRuleGroupWithFolderFullpathFromRulesGroup(groupKey AlertRuleGroupKey, rules RulesGroup, folderFullpath string) AlertRuleGroupWithFolderFullpath {
	derefRules := make([]AlertRule, 0, len(rules))
	for _, rule := range rules {
		derefRules = append(derefRules, *rule)
	}
	return NewAlertRuleGroupWithFolderFullpath(groupKey, derefRules, folderFullpath)
}

// SortAlertRuleGroupWithFolderTitle sorts AlertRuleGroupWithFolderTitle by folder UID and group name
func SortAlertRuleGroupWithFolderTitle(g []AlertRuleGroupWithFolderFullpath) {
	sort.SliceStable(g, func(i, j int) bool {
		if g[i].AlertRuleGroup.FolderUID == g[j].AlertRuleGroup.FolderUID {
			return g[i].AlertRuleGroup.Title < g[j].AlertRuleGroup.Title
		}
		return g[i].AlertRuleGroup.FolderUID < g[j].AlertRuleGroup.FolderUID
	})
}

type UserUID string

func NewUserUID(requester interface{ GetIdentifier() string }) *UserUID {
	// use anonymous interface to abstract from identity package, which is part of apimachinery
	if requester == nil {
		return nil
	}
	identifier := requester.GetIdentifier()
	if identifier == "" {
		return nil
	}
	userUID := UserUID(identifier)
	return &userUID
}

// AlertRule is the model for alert rules in unified alerting.
type AlertRule struct {
	ID int64
	// Uniquely identifies alert rule across all organizations and time
	GUID            string
	OrgID           int64
	Title           string
	Condition       string
	Data            []AlertQuery
	Updated         time.Time
	UpdatedBy       *UserUID
	IntervalSeconds int64
	Version         int64
	UID             string
	NamespaceUID    string
	DashboardUID    *string
	PanelID         *int64
	RuleGroup       string
	RuleGroupIndex  int
	Record          *Record
	NoDataState     NoDataState
	ExecErrState    ExecutionErrorState
	// ideally this field should have been apimodels.ApiDuration
	// but this is currently not possible because of circular dependencies
	For                  time.Duration
	KeepFiringFor        time.Duration
	Annotations          map[string]string
	Labels               map[string]string
	IsPaused             bool
	NotificationSettings []NotificationSettings
	Metadata             AlertRuleMetadata
	// MissingSeriesEvalsToResolve specifies the number of consecutive evaluation intervals
	// required before resolving an alert state (a dimension) when data is missing.
	// If nil, alerts resolve after 2 missing evaluation intervals
	// (i.e., resolution occurs during the second evaluation where data is absent).
	MissingSeriesEvalsToResolve *int
}

type AlertRuleMetadata struct {
	EditorSettings      EditorSettings       `json:"editor_settings"`
	PrometheusStyleRule *PrometheusStyleRule `json:"prometheus_style_rule,omitempty"`
}

type EditorSettings struct {
	SimplifiedQueryAndExpressionsSection bool `json:"simplified_query_and_expressions_section"`
	SimplifiedNotificationsSection       bool `json:"simplified_notifications_section"`
}

type PrometheusStyleRule struct {
	OriginalRuleDefinition string `json:"original_rule_definition,omitempty"`
}

// Namespaced describes a class of resources that are stored in a specific namespace.
type Namespaced interface {
	GetNamespaceUID() string
}

type Namespace folder.Folder

func (n Namespace) GetNamespaceUID() string {
	return n.UID
}

// AlertRuleWithOptionals This is to avoid having to pass in additional arguments deep in the call stack. Alert rule
// object is created in an early validation step without knowledge about current alert rule fields or if they need to be
// overridden. This is done in a later step and, in that step, we did not have knowledge about if a field was optional
// nor its possible value.
type AlertRuleWithOptionals struct {
	AlertRule
	// This parameter is to know if an optional API field was sent and, therefore, patch it with the current field from
	// DB in case it was not sent.
	HasPause          bool
	HasEditorSettings bool
}

// AlertsRulesBy is a function that defines the ordering of alert rules.
type AlertRulesBy func(a1, a2 *AlertRule) bool

func (by AlertRulesBy) Sort(rules []*AlertRule) {
	sort.Sort(AlertRulesSorter{rules: rules, by: by})
}

// AlertRulesByIndex orders alert rules by rule group index. You should
// make sure that all alert rules belong to the same rule group (have the
// same RuleGroupKey) before using this ordering.
func AlertRulesByIndex(a1, a2 *AlertRule) bool {
	return a1.RuleGroupIndex < a2.RuleGroupIndex
}

func AlertRulesByGroupKeyAndIndex(a1, a2 *AlertRule) bool {
	k1, k2 := a1.GetGroupKey(), a2.GetGroupKey()
	if k1 == k2 {
		return a1.RuleGroupIndex < a2.RuleGroupIndex
	}
	return AlertRuleGroupKeyByNamespaceAndRuleGroup(&k1, &k2)
}

type AlertRulesSorter struct {
	rules []*AlertRule
	by    AlertRulesBy
}

func (s AlertRulesSorter) Len() int           { return len(s.rules) }
func (s AlertRulesSorter) Swap(i, j int)      { s.rules[i], s.rules[j] = s.rules[j], s.rules[i] }
func (s AlertRulesSorter) Less(i, j int) bool { return s.by(s.rules[i], s.rules[j]) }

func (alertRule *AlertRule) GetNamespaceUID() string {
	return alertRule.NamespaceUID
}

// GetDashboardUID returns the DashboardUID or "".
func (alertRule *AlertRule) GetDashboardUID() string {
	if alertRule.DashboardUID != nil {
		return *alertRule.DashboardUID
	}
	return ""
}

// GetPanelID returns the Panel ID or -1.
func (alertRule *AlertRule) GetPanelID() int64 {
	if alertRule.PanelID != nil {
		return *alertRule.PanelID
	}
	return -1
}

type LabelOption func(map[string]string)

func WithoutInternalLabels() LabelOption {
	return func(labels map[string]string) {
		for k := range labels {
			if _, ok := InternalLabelNameSet[k]; ok {
				delete(labels, k)
			}
		}
	}
}

func (alertRule *AlertRule) ImportedFromPrometheus() bool {
	_, err := alertRule.PrometheusRuleDefinition()
	return err == nil
}

func (alertRule *AlertRule) PrometheusRuleDefinition() (string, error) {
	if alertRule.Metadata.PrometheusStyleRule != nil {
		if alertRule.Metadata.PrometheusStyleRule.OriginalRuleDefinition != "" {
			return alertRule.Metadata.PrometheusStyleRule.OriginalRuleDefinition, nil
		}
	}

	return "", fmt.Errorf("prometheus rule definition is missing")
}

// GetLabels returns the labels specified as part of the alert rule.
func (alertRule *AlertRule) GetLabels(opts ...LabelOption) map[string]string {
	labels := alertRule.Labels

	for _, opt := range opts {
		opt(labels)
	}

	return labels
}

func (alertRule *AlertRule) GetEvalCondition() Condition {
	meta := map[string]string{
		"Name":    alertRule.Title,
		"Uid":     alertRule.UID,
		"Type":    string(alertRule.Type()),
		"Version": strconv.FormatInt(alertRule.Version, 10),
	}
	if alertRule.Type() == RuleTypeRecording {
		return Condition{
			Metadata:  meta,
			Condition: alertRule.Record.From,
			Data:      alertRule.Data,
		}
	}
	return Condition{
		Metadata:  meta,
		Condition: alertRule.Condition,
		Data:      alertRule.Data,
	}
}

// Diff calculates diff between two alert rules. Returns nil if two rules are equal. Otherwise, returns cmputil.DiffReport
func (alertRule *AlertRule) Diff(rule *AlertRule, ignore ...string) cmputil.DiffReport {
	var reporter cmputil.DiffReporter
	ops := make([]cmp.Option, 0, 6)

	// json.RawMessage is a slice of bytes and therefore cmp's default behavior is to compare it by byte, which is not really useful
	var jsonCmp = cmp.Transformer("", func(in json.RawMessage) string {
		b, err := json.Marshal(in)
		if err != nil {
			return string(in)
		}
		return string(b)
	})
	ops = append(
		ops,
		cmp.Reporter(&reporter),
		cmpopts.IgnoreFields(AlertQuery{}, "modelProps"),
		jsonCmp,
		cmpopts.EquateEmpty(),
	)

	if len(ignore) > 0 {
		ops = append(ops, cmpopts.IgnoreFields(AlertRule{}, ignore...))
	}
	cmp.Equal(alertRule, rule, ops...)
	return reporter.Diffs
}

// SetDashboardAndPanelFromAnnotations will set the DashboardUID and PanelID field by doing a lookup in the annotations.
// Errors when the found annotations are not valid.
func (alertRule *AlertRule) SetDashboardAndPanelFromAnnotations() error {
	if alertRule.Annotations == nil {
		return nil
	}
	dashUID := alertRule.Annotations[DashboardUIDAnnotation]
	panelID := alertRule.Annotations[PanelIDAnnotation]
	if dashUID != "" && panelID == "" || dashUID == "" && panelID != "" {
		return fmt.Errorf("%w: both annotations %s and %s must be specified", ErrAlertRuleFailedValidation,
			DashboardUIDAnnotation, PanelIDAnnotation)
	}
	if dashUID != "" {
		panelIDValue, err := strconv.ParseInt(panelID, 10, 64)
		if err != nil {
			return fmt.Errorf("%w: annotation %s must be a valid integer Panel ID", ErrAlertRuleFailedValidation,
				PanelIDAnnotation)
		}
		alertRule.DashboardUID = &dashUID
		alertRule.PanelID = &panelIDValue
	}
	return nil
}

// AlertRuleKey is the alert definition identifier
type AlertRuleKey struct {
	OrgID int64  `xorm:"org_id"`
	UID   string `xorm:"uid"`
}

func (k AlertRuleKey) LogContext() []any {
	return []any{"rule_uid", k.UID, "org_id", k.OrgID}
}

type AlertRuleKeyWithVersion struct {
	Version      int64
	AlertRuleKey `xorm:"extends"`
}

type AlertRuleKeyWithGroup struct {
	RuleGroup    string
	AlertRuleKey `xorm:"extends"`
}

type AlertRuleKeyWithId struct {
	AlertRuleKey
	ID int64
}

// AlertRuleGroupKey is the identifier of a group of alerts
type AlertRuleGroupKey struct {
	OrgID        int64
	NamespaceUID string
	RuleGroup    string
}

type AlertRuleGroupKeyWithFolderFullpath struct {
	AlertRuleGroupKey
	FolderFullpath string
}

func (k AlertRuleGroupKey) String() string {
	return fmt.Sprintf("{orgID: %d, namespaceUID: %s, groupName: %s}", k.OrgID, k.NamespaceUID, k.RuleGroup)
}

func (k AlertRuleKey) String() string {
	return fmt.Sprintf("{orgID: %d, UID: %s}", k.OrgID, k.UID)
}

// AlertRuleGroupKeyBy is a function that defines the ordering of alert rule group keys.
type AlertRuleGroupKeyBy func(a1, a2 *AlertRuleGroupKey) bool

func (by AlertRuleGroupKeyBy) Sort(keys []AlertRuleGroupKey) {
	sort.Sort(AlertRuleGroupKeySorter{keys: keys, by: by})
}

func AlertRuleGroupKeyByNamespaceAndRuleGroup(k1, k2 *AlertRuleGroupKey) bool {
	if k1.NamespaceUID == k2.NamespaceUID {
		return k1.RuleGroup < k2.RuleGroup
	}
	return k1.NamespaceUID < k2.NamespaceUID
}

type AlertRuleGroupKeySorter struct {
	keys []AlertRuleGroupKey
	by   AlertRuleGroupKeyBy
}

func (s AlertRuleGroupKeySorter) Len() int           { return len(s.keys) }
func (s AlertRuleGroupKeySorter) Swap(i, j int)      { s.keys[i], s.keys[j] = s.keys[j], s.keys[i] }
func (s AlertRuleGroupKeySorter) Less(i, j int) bool { return s.by(&s.keys[i], &s.keys[j]) }

// GetKey returns the alert definitions identifier
func (alertRule *AlertRule) GetKey() AlertRuleKey {
	return AlertRuleKey{OrgID: alertRule.OrgID, UID: alertRule.UID}
}

// GetKeyWithGroup returns the alert definitions identifier
func (alertRule *AlertRule) GetKeyWithGroup() AlertRuleKeyWithGroup {
	return AlertRuleKeyWithGroup{AlertRuleKey: alertRule.GetKey(), RuleGroup: alertRule.RuleGroup}
}

// GetGroupKey returns the identifier of a group the rule belongs to
func (alertRule *AlertRule) GetGroupKey() AlertRuleGroupKey {
	return AlertRuleGroupKey{OrgID: alertRule.OrgID, NamespaceUID: alertRule.NamespaceUID, RuleGroup: alertRule.RuleGroup}
}

// GetMissingSeriesEvalsToResolve returns the number of consecutive evaluation intervals
// to wait before resolving an alert rule instance when its data is missing.
// If not configured, it returns the default value (2), which means the alert
// resolves after missing for two evaluation intervals.
func (alertRule *AlertRule) GetMissingSeriesEvalsToResolve() int {
	if alertRule.MissingSeriesEvalsToResolve == nil {
		return 2 // default value
	}

	return *alertRule.MissingSeriesEvalsToResolve
}

// PreSave sets default values and loads the updated model for each alert query.
func (alertRule *AlertRule) PreSave(timeNow func() time.Time, userUID *UserUID) error {
	for i, q := range alertRule.Data {
		err := q.PreSave()
		if err != nil {
			return fmt.Errorf("invalid alert query %s: %w", q.RefID, err)
		}
		alertRule.Data[i] = q
	}
	alertRule.Updated = timeNow()
	alertRule.UpdatedBy = userUID
	return nil
}

// ValidateAlertRule validates various alert rule fields.
func (alertRule *AlertRule) ValidateAlertRule(cfg setting.UnifiedAlertingSettings) error {
	if err := util.ValidateUID(alertRule.UID); err != nil {
		return errors.Join(ErrAlertRuleFailedValidation, fmt.Errorf("cannot create rule with UID '%s': %w", alertRule.UID, err))
	}
	if len(alertRule.Data) == 0 {
		return fmt.Errorf("%w: no queries or expressions are found", ErrAlertRuleFailedValidation)
	}

	if alertRule.Title == "" {
		return fmt.Errorf("%w: title is empty", ErrAlertRuleFailedValidation)
	}

	if err := ValidateRuleGroupInterval(alertRule.IntervalSeconds, int64(cfg.BaseInterval.Seconds())); err != nil {
		return err
	}

	if alertRule.OrgID == 0 {
		return fmt.Errorf("%w: no organisation is found", ErrAlertRuleFailedValidation)
	}

	if alertRule.DashboardUID == nil && alertRule.PanelID != nil {
		return fmt.Errorf("%w: cannot have Panel ID without a Dashboard UID", ErrAlertRuleFailedValidation)
	}

	var err error
	if alertRule.Type() == RuleTypeRecording {
		err = validateRecordingRuleFields(alertRule)
	} else {
		err = validateAlertRuleFields(alertRule)
	}
	if err != nil {
		return err
	}

	if alertRule.For < 0 {
		return fmt.Errorf("%w: field `for` cannot be negative", ErrAlertRuleFailedValidation)
	}

	if alertRule.KeepFiringFor < 0 {
		return fmt.Errorf("%w: field `keep_firing_for` cannot be negative", ErrAlertRuleFailedValidation)
	}

	if len(alertRule.Labels) > 0 {
		for label := range alertRule.Labels {
			if _, ok := LabelsUserCannotSpecify[label]; ok {
				return fmt.Errorf("%w: system reserved label %s cannot be defined", ErrAlertRuleFailedValidation, label)
			}
		}
	}

	if len(alertRule.NotificationSettings) > 0 {
		if len(alertRule.NotificationSettings) != 1 {
			return fmt.Errorf("%w: only one notification settings entry is allowed", ErrAlertRuleFailedValidation)
		}
		if err := alertRule.NotificationSettings[0].Validate(); err != nil {
			return errors.Join(ErrAlertRuleFailedValidation, fmt.Errorf("invalid notification settings: %w", err))
		}
	}
	return nil
}

func validateAlertRuleFields(rule *AlertRule) error {
	if _, err := ErrStateFromString(string(rule.ExecErrState)); err != nil {
		return err
	}

	if _, err := NoDataStateFromString(string(rule.NoDataState)); err != nil {
		return err
	}

	if rule.MissingSeriesEvalsToResolve != nil && *rule.MissingSeriesEvalsToResolve <= 0 {
		return fmt.Errorf("%w: field `missing_series_evals_to_resolve` must be greater than 0", ErrAlertRuleFailedValidation)
	}

	return nil
}

func validateRecordingRuleFields(rule *AlertRule) error {
	metricName := prommodels.LabelValue(rule.Record.Metric)
	if !metricName.IsValid() {
		return fmt.Errorf("%w: %s", ErrAlertRuleFailedValidation, "metric name for recording rule must be a valid utf8 string")
	}
	if !prommodels.IsValidMetricName(metricName) {
		return fmt.Errorf("%w: %s", ErrAlertRuleFailedValidation, "metric name for recording rule must be a valid Prometheus metric name")
	}

	ClearRecordingRuleIgnoredFields(rule)

	return nil
}

func (alertRule *AlertRule) ResourceType() string {
	return "alertRule"
}

func (alertRule *AlertRule) ResourceID() string {
	return alertRule.UID
}

func (alertRule *AlertRule) ResourceOrgID() int64 {
	return alertRule.OrgID
}

func (alertRule *AlertRule) GetFolderKey() FolderKey {
	return FolderKey{
		OrgID: alertRule.OrgID,
		UID:   alertRule.NamespaceUID,
	}
}

func (alertRule *AlertRule) Type() RuleType {
	if alertRule.Record != nil {
		return RuleTypeRecording
	}
	return RuleTypeAlerting
}

// Copy creates and returns a deep copy of the AlertRule instance, duplicating all fields and nested data structures.
func (alertRule *AlertRule) Copy() *AlertRule {
	if alertRule == nil {
		return nil
	}
	result := AlertRule{
<<<<<<< HEAD
		ID:              alertRule.ID,
		GUID:            alertRule.GUID,
		OrgID:           alertRule.OrgID,
		Title:           alertRule.Title,
		Condition:       alertRule.Condition,
		Updated:         alertRule.Updated,
		UpdatedBy:       alertRule.UpdatedBy,
		IntervalSeconds: alertRule.IntervalSeconds,
		Version:         alertRule.Version,
		UID:             alertRule.UID,
		NamespaceUID:    alertRule.NamespaceUID,
		RuleGroup:       alertRule.RuleGroup,
		RuleGroupIndex:  alertRule.RuleGroupIndex,
		NoDataState:     alertRule.NoDataState,
		ExecErrState:    alertRule.ExecErrState,
		For:             alertRule.For,
		Record:          alertRule.Record,
		IsPaused:        alertRule.IsPaused,
		Metadata:        alertRule.Metadata,
		KeepFiringFor:   alertRule.KeepFiringFor,
=======
		ID:                          alertRule.ID,
		GUID:                        alertRule.GUID,
		OrgID:                       alertRule.OrgID,
		Title:                       alertRule.Title,
		Condition:                   alertRule.Condition,
		Updated:                     alertRule.Updated,
		UpdatedBy:                   alertRule.UpdatedBy,
		IntervalSeconds:             alertRule.IntervalSeconds,
		Version:                     alertRule.Version,
		UID:                         alertRule.UID,
		NamespaceUID:                alertRule.NamespaceUID,
		RuleGroup:                   alertRule.RuleGroup,
		RuleGroupIndex:              alertRule.RuleGroupIndex,
		NoDataState:                 alertRule.NoDataState,
		ExecErrState:                alertRule.ExecErrState,
		For:                         alertRule.For,
		Record:                      alertRule.Record,
		IsPaused:                    alertRule.IsPaused,
		Metadata:                    alertRule.Metadata,
		MissingSeriesEvalsToResolve: alertRule.MissingSeriesEvalsToResolve,
>>>>>>> 14e2784e
	}

	if alertRule.DashboardUID != nil {
		dash := *alertRule.DashboardUID
		result.DashboardUID = &dash
	}
	if alertRule.PanelID != nil {
		p := *alertRule.PanelID
		result.PanelID = &p
	}

	for _, d := range alertRule.Data {
		q := AlertQuery{
			RefID:             d.RefID,
			QueryType:         d.QueryType,
			RelativeTimeRange: d.RelativeTimeRange,
			DatasourceUID:     d.DatasourceUID,
		}
		q.Model = make([]byte, 0, cap(d.Model))
		q.Model = append(q.Model, d.Model...)
		result.Data = append(result.Data, q)
	}

	if alertRule.Annotations != nil {
		result.Annotations = make(map[string]string, len(alertRule.Annotations))
		for s, s2 := range alertRule.Annotations {
			result.Annotations[s] = s2
		}
	}

	if alertRule.Labels != nil {
		result.Labels = make(map[string]string, len(alertRule.Labels))
		for s, s2 := range alertRule.Labels {
			result.Labels[s] = s2
		}
	}

	if alertRule.Record != nil {
		result.Record = &Record{
			From:   alertRule.Record.From,
			Metric: alertRule.Record.Metric,
		}
	}

	if alertRule.Metadata.PrometheusStyleRule != nil {
		prometheusStyleRule := *alertRule.Metadata.PrometheusStyleRule
		result.Metadata.PrometheusStyleRule = &prometheusStyleRule
	}

	for _, s := range alertRule.NotificationSettings {
		result.NotificationSettings = append(result.NotificationSettings, CopyNotificationSettings(s))
	}

	return &result
}

func ClearRecordingRuleIgnoredFields(rule *AlertRule) {
	rule.NoDataState = ""
	rule.ExecErrState = ""
	rule.Condition = ""
	rule.For = 0
	rule.KeepFiringFor = 0
	rule.NotificationSettings = nil
	rule.MissingSeriesEvalsToResolve = nil
}

// GetAlertRuleByUIDQuery is the query for retrieving/deleting an alert rule by UID and organisation ID.
type GetAlertRuleByUIDQuery struct {
	UID   string
	OrgID int64
}

// GetAlertRuleByIDQuery is the query for retrieving/deleting an alert rule by ID and organisation ID.
type GetAlertRuleByIDQuery struct {
	ID    int64
	OrgID int64
}

// GetAlertRulesGroupByRuleUIDQuery is the query for retrieving a group of alerts by UID of a rule that belongs to that group
type GetAlertRulesGroupByRuleUIDQuery struct {
	UID   string
	OrgID int64
}

// ListAlertRulesQuery is the query for listing alert rules
type ListAlertRulesQuery struct {
	OrgID         int64
	RuleUIDs      []string
	NamespaceUIDs []string
	ExcludeOrgs   []int64
	RuleGroups    []string

	// DashboardUID and PanelID are optional and allow filtering rules
	// to return just those for a dashboard and panel.
	DashboardUID string
	PanelID      int64

	ReceiverName     string
	TimeIntervalName string

	ImportedPrometheusRule *bool
}

// CountAlertRulesQuery is the query for counting alert rules
type CountAlertRulesQuery struct {
	OrgID        int64
	NamespaceUID string
}

type FolderKey struct {
	OrgID int64
	UID   string
}

func (f FolderKey) String() string {
	return fmt.Sprintf("%d:%s", f.OrgID, f.UID)
}

type GetAlertRulesForSchedulingQuery struct {
	PopulateFolders bool
	RuleGroups      []string

	ResultRules []*AlertRule
	// A map of folder UID to folder Title in NamespaceKey format (see GetNamespaceKey)
	ResultFoldersTitles map[FolderKey]string
}

// ListNamespaceAlertRulesQuery is the query for listing namespace alert rules
type ListNamespaceAlertRulesQuery struct {
	OrgID int64
	// Namespace is the folder slug
	NamespaceUID string
}

type UpdateRule struct {
	Existing *AlertRule
	New      AlertRule
}

// Condition contains backend expressions and queries and the RefID
// of the query or expression that will be evaluated.
type Condition struct {
	// Additional information provided to the evaluation to include to the request as headers in format `X-Rule-{Key}`
	Metadata map[string]string
	// Condition is the RefID of the query or expression from
	// the Data property to get the results for.
	Condition string `json:"condition"`

	// Data is an array of data source queries and/or server side expressions.
	Data []AlertQuery `json:"data"`
}

func (c Condition) withMetadata(key, value string) Condition {
	meta := make(map[string]string, len(c.Metadata)+1)
	maps.Copy(meta, c.Metadata)
	meta[key] = value
	return Condition{
		Metadata:  meta,
		Condition: c.Condition,
		Data:      c.Data,
	}
}

func (c Condition) WithFolder(folderTitle string) Condition {
	return c.withMetadata("Folder", folderTitle)
}

func (c Condition) WithSource(source string) Condition {
	return c.withMetadata("Source", source)
}

// IsValid checks the condition's validity.
func (c Condition) IsValid() bool {
	// TODO search for refIDs in QueriesAndExpressions
	return len(c.Data) != 0
}

// PatchPartialAlertRule patches `ruleToPatch` by `existingRule` following the rule that if a field of `ruleToPatch` is empty or has the default value, it is populated by the value of the corresponding field from `existingRule`.
// There are several exceptions:
//  1. Following fields are not patched and therefore will be ignored: AlertRule.ID, AlertRule.OrgID, AlertRule.Updated, AlertRule.Version,
//     AlertRule.UID, AlertRule.DashboardUID, AlertRule.PanelID, AlertRule.Annotations, AlertRule.Labels, AlertRule.Metadata (except for EditorSettings)
//  2. There are fields that are patched together:
//     - AlertRule.Condition and AlertRule.Data
//
// If either of the pair is specified, neither is patched.
func PatchPartialAlertRule(existingRule *AlertRule, ruleToPatch *AlertRuleWithOptionals) {
	if ruleToPatch.Title == "" {
		ruleToPatch.Title = existingRule.Title
	}
	if !hasAnyCondition(ruleToPatch) || len(ruleToPatch.Data) == 0 {
		ruleToPatch.Condition = existingRule.Condition
		ruleToPatch.Data = existingRule.Data
	}
	if ruleToPatch.IntervalSeconds == 0 {
		ruleToPatch.IntervalSeconds = existingRule.IntervalSeconds
	}
	if ruleToPatch.NamespaceUID == "" {
		ruleToPatch.NamespaceUID = existingRule.NamespaceUID
	}
	if ruleToPatch.RuleGroup == "" {
		ruleToPatch.RuleGroup = existingRule.RuleGroup
	}
	if ruleToPatch.ExecErrState == "" {
		ruleToPatch.ExecErrState = existingRule.ExecErrState
	}
	if ruleToPatch.NoDataState == "" {
		ruleToPatch.NoDataState = existingRule.NoDataState
	}
	if ruleToPatch.For == -1 {
		ruleToPatch.For = existingRule.For
	}
	if ruleToPatch.KeepFiringFor == -1 {
		ruleToPatch.KeepFiringFor = existingRule.KeepFiringFor
	}
	if !ruleToPatch.HasPause {
		ruleToPatch.IsPaused = existingRule.IsPaused
	}
	if !ruleToPatch.HasEditorSettings {
		ruleToPatch.Metadata.EditorSettings = existingRule.Metadata.EditorSettings
	}

	if ruleToPatch.GUID == "" {
		ruleToPatch.GUID = existingRule.GUID
	}
}

func ValidateRuleGroupInterval(intervalSeconds, baseIntervalSeconds int64) error {
	if intervalSeconds%baseIntervalSeconds != 0 || intervalSeconds <= 0 {
		return fmt.Errorf("%w: interval (%v) should be non-zero and divided exactly by scheduler interval: %v",
			ErrAlertRuleFailedValidation, time.Duration(intervalSeconds)*time.Second, baseIntervalSeconds)
	}
	return nil
}

type RulesGroup []*AlertRule

func (g RulesGroup) SortByGroupIndex() {
	sort.Slice(g, func(i, j int) bool {
		if g[i].RuleGroupIndex == g[j].RuleGroupIndex {
			return g[i].ID < g[j].ID
		}
		return g[i].RuleGroupIndex < g[j].RuleGroupIndex
	})
}

func SortAlertRulesByGroupIndex(rules []AlertRule) {
	sort.Slice(rules, func(i, j int) bool {
		if rules[i].RuleGroupIndex == rules[j].RuleGroupIndex {
			return rules[i].ID < rules[j].ID
		}
		return rules[i].RuleGroupIndex < rules[j].RuleGroupIndex
	})
}

const (
	QuotaTargetSrv quota.TargetSrv = "ngalert"
	QuotaTarget    quota.Target    = "alert_rule"
)

type ruleKeyContextKey struct{}

func WithRuleKey(ctx context.Context, ruleKey AlertRuleKey) context.Context {
	return context.WithValue(ctx, ruleKeyContextKey{}, ruleKey)
}

func RuleKeyFromContext(ctx context.Context) (AlertRuleKey, bool) {
	key, ok := ctx.Value(ruleKeyContextKey{}).(AlertRuleKey)
	return key, ok
}

// GroupByAlertRuleGroupKey groups all rules by AlertRuleGroupKey. Returns map of RulesGroup sorted by AlertRule.RuleGroupIndex
func GroupByAlertRuleGroupKey(rules []*AlertRule) map[AlertRuleGroupKey]RulesGroup {
	result := make(map[AlertRuleGroupKey]RulesGroup)
	for _, rule := range rules {
		result[rule.GetGroupKey()] = append(result[rule.GetGroupKey()], rule)
	}
	for _, group := range result {
		group.SortByGroupIndex()
	}
	return result
}

// Record contains mapping information for Recording Rules.
type Record struct {
	// Metric indicates a metric name to send results to.
	Metric string
	// From contains a query RefID, indicating which expression node is the output of the recording rule.
	From string
	// TargetDatasourceUID is the data source to write the result of the recording rule.
	TargetDatasourceUID string
}

func (r *Record) Fingerprint() data.Fingerprint {
	h := fnv.New64()

	writeString := func(s string) {
		// save on extra slice allocation when string is converted to bytes.
		_, _ = h.Write(unsafe.Slice(unsafe.StringData(s), len(s))) //nolint:gosec
		// ignore errors returned by Write method because fnv never returns them.
		_, _ = h.Write([]byte{255}) // use an invalid utf-8 sequence as separator
	}

	writeString(r.Metric)
	writeString(r.From)
	writeString(r.TargetDatasourceUID)
	return data.Fingerprint(h.Sum64())
}

func hasAnyCondition(rule *AlertRuleWithOptionals) bool {
	return rule.Condition != "" || (rule.Record != nil && rule.Record.From != "")
}

// RuleStatus contains info about a rule's current evaluation state.
type RuleStatus struct {
	Health              string
	LastError           error
	EvaluationTimestamp time.Time
	EvaluationDuration  time.Duration
}<|MERGE_RESOLUTION|>--- conflicted
+++ resolved
@@ -734,28 +734,6 @@
 		return nil
 	}
 	result := AlertRule{
-<<<<<<< HEAD
-		ID:              alertRule.ID,
-		GUID:            alertRule.GUID,
-		OrgID:           alertRule.OrgID,
-		Title:           alertRule.Title,
-		Condition:       alertRule.Condition,
-		Updated:         alertRule.Updated,
-		UpdatedBy:       alertRule.UpdatedBy,
-		IntervalSeconds: alertRule.IntervalSeconds,
-		Version:         alertRule.Version,
-		UID:             alertRule.UID,
-		NamespaceUID:    alertRule.NamespaceUID,
-		RuleGroup:       alertRule.RuleGroup,
-		RuleGroupIndex:  alertRule.RuleGroupIndex,
-		NoDataState:     alertRule.NoDataState,
-		ExecErrState:    alertRule.ExecErrState,
-		For:             alertRule.For,
-		Record:          alertRule.Record,
-		IsPaused:        alertRule.IsPaused,
-		Metadata:        alertRule.Metadata,
-		KeepFiringFor:   alertRule.KeepFiringFor,
-=======
 		ID:                          alertRule.ID,
 		GUID:                        alertRule.GUID,
 		OrgID:                       alertRule.OrgID,
@@ -775,8 +753,8 @@
 		Record:                      alertRule.Record,
 		IsPaused:                    alertRule.IsPaused,
 		Metadata:                    alertRule.Metadata,
+		KeepFiringFor:               alertRule.KeepFiringFor,
 		MissingSeriesEvalsToResolve: alertRule.MissingSeriesEvalsToResolve,
->>>>>>> 14e2784e
 	}
 
 	if alertRule.DashboardUID != nil {
