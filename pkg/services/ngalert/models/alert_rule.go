--- conflicted
+++ resolved
@@ -251,29 +251,14 @@
 	Result []*AlertRule
 }
 
-<<<<<<< HEAD
-// GetAlertRulesQuery is the query for listing rule group alert rules
-type GetAlertRulesQuery struct {
-	OrgID int64
-	// Namespace is the folder slug
-	NamespaceUID string
-	RuleGroup    *string
-
-	// DashboardUID and PanelID are optional and allow filtering rules
-	// to return just those for a dashboard and panel.
-	DashboardUID string
-	PanelID      int64
-
-	Result []*AlertRule
-=======
 // ListRuleGroupsQuery is the query for listing unique rule groups
 // across all organizations
 type ListRuleGroupsQuery struct {
 	Result []string
->>>>>>> 7311c975
 }
 
 // ListOrgRuleGroupsQuery is the query for listing unique rule groups
+// for an organization
 type ListOrgRuleGroupsQuery struct {
 	OrgID         int64
 	NamespaceUIDs []string
