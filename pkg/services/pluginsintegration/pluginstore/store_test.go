package pluginstore

import (
	"context"
	"errors"
	"testing"

	"github.com/stretchr/testify/require"

	"github.com/grafana/grafana/apps/plugins/pkg/app/install"
	"github.com/grafana/grafana/pkg/plugins"
	"github.com/grafana/grafana/pkg/plugins/backendplugin"
	"github.com/grafana/grafana/pkg/plugins/log"
	"github.com/grafana/grafana/pkg/plugins/manager/pluginfakes"
<<<<<<< HEAD
	"github.com/grafana/grafana/pkg/services/pluginsintegration/installsync/installsyncfakes"
=======
	"github.com/grafana/grafana/pkg/services/featuremgmt"
>>>>>>> 7ecb0574
)

func TestStore_ProvideService(t *testing.T) {
	t.Run("Plugin sources are added in order", func(t *testing.T) {
		tests := []struct {
			name                  string
			featureEnabled        bool
			expectedLoadOnStartup bool
			expectedBeforeStart   []plugins.Class
			expectedAfterStart    []plugins.Class
		}{
			{
				name:                  "with FlagPluginStoreServiceLoading disabled",
				featureEnabled:        false,
				expectedLoadOnStartup: false,
				expectedBeforeStart:   []plugins.Class{"1", "2", "3"},
				expectedAfterStart:    []plugins.Class{"1", "2", "3"},
			},
			{
				name:                  "with FlagPluginStoreServiceLoading enabled",
				featureEnabled:        true,
				expectedLoadOnStartup: true,
				expectedBeforeStart:   nil,
				expectedAfterStart:    []plugins.Class{"1", "2", "3"},
			},
		}

		for _, tt := range tests {
			t.Run(tt.name, func(t *testing.T) {
				var loadedSrcs []plugins.Class
				l := &pluginfakes.FakeLoader{
					LoadFunc: func(ctx context.Context, src plugins.PluginSource) ([]*plugins.Plugin, error) {
						loadedSrcs = append(loadedSrcs, src.PluginClass(ctx))
						return nil, nil
					},
<<<<<<< HEAD
				},
			}
		}}

		service := ProvideService(pluginfakes.NewFakePluginRegistry(), srcs, l, installsyncfakes.NewFakeSyncer())
		ctx := context.Background()
		err := service.StartAsync(ctx)
		require.NoError(t, err)
		err = service.AwaitRunning(ctx)
		require.NoError(t, err)
		require.Equal(t, []plugins.Class{"1", "2", "3"}, loadedSrcs)
=======
				}

				srcs := &pluginfakes.FakeSourceRegistry{ListFunc: func(_ context.Context) []plugins.PluginSource {
					return []plugins.PluginSource{
						&pluginfakes.FakePluginSource{
							PluginClassFunc: func(ctx context.Context) plugins.Class {
								return "1"
							},
						},
						&pluginfakes.FakePluginSource{
							PluginClassFunc: func(ctx context.Context) plugins.Class {
								return "2"
							},
						},
						&pluginfakes.FakePluginSource{
							PluginClassFunc: func(ctx context.Context) plugins.Class {
								return "3"
							},
						},
					}
				}}

				var features featuremgmt.FeatureToggles
				if tt.featureEnabled {
					features = featuremgmt.WithFeatures(featuremgmt.FlagPluginStoreServiceLoading)
				} else {
					features = featuremgmt.WithFeatures()
				}

				service, err := ProvideService(pluginfakes.NewFakePluginRegistry(), srcs, l, features)
				require.Equal(t, tt.expectedLoadOnStartup, service.loadOnStartup)
				require.Equal(t, tt.expectedBeforeStart, loadedSrcs)
				require.NoError(t, err)
				ctx := context.Background()
				err = service.StartAsync(ctx)
				require.NoError(t, err)
				err = service.AwaitRunning(ctx)
				require.NoError(t, err)
				require.Equal(t, tt.expectedAfterStart, loadedSrcs)
			})
		}
>>>>>>> 7ecb0574
	})

	t.Run("Plugin installs are synced", func(t *testing.T) {
		registrar := installsyncfakes.NewFakeSyncer()
		registered := []*plugins.Plugin{}
		registrar.SyncFunc = func(ctx context.Context, source install.Source, installedPlugins []*plugins.Plugin) error {
			registered = append(registered, installedPlugins...)
			return nil
		}
		srcs := &pluginfakes.FakeSourceRegistry{ListFunc: func(_ context.Context) []plugins.PluginSource {
			return []plugins.PluginSource{
				&pluginfakes.FakePluginSource{
					PluginClassFunc: func(ctx context.Context) plugins.Class {
						return plugins.ClassExternal
					},
					DiscoverFunc: func(ctx context.Context) ([]*plugins.FoundBundle, error) {
						return []*plugins.FoundBundle{
							{
								Primary: plugins.FoundPlugin{JSONData: plugins.JSONData{ID: "test-plugin"}},
							},
						}, nil
					},
					DefaultSignatureFunc: func(ctx context.Context) (plugins.Signature, bool) {
						return plugins.Signature{}, false
					},
				},
			}
		}}
		l := &pluginfakes.FakeLoader{
			LoadFunc: func(ctx context.Context, src plugins.PluginSource) ([]*plugins.Plugin, error) {
				return []*plugins.Plugin{{JSONData: plugins.JSONData{ID: "test-plugin"}}}, nil
			},
		}
		service := ProvideService(pluginfakes.NewFakePluginRegistry(), srcs, l, registrar)
		ctx := context.Background()
		err := service.StartAsync(ctx)
		require.NoError(t, err)
		err = service.AwaitRunning(ctx)
		require.NoError(t, err)
		require.Len(t, registered, 1)
	})
}

func TestStore_Plugin(t *testing.T) {
	t.Run("Plugin returns all non-decommissioned plugins", func(t *testing.T) {
		p1 := &plugins.Plugin{JSONData: plugins.JSONData{ID: "test-datasource"}}
		p1.RegisterClient(&DecommissionedPlugin{})
		p2 := &plugins.Plugin{JSONData: plugins.JSONData{ID: "test-panel"}}

		ps, err := NewPluginStoreForTest(&pluginfakes.FakePluginRegistry{
			Store: map[string]*plugins.Plugin{
				p1.ID: p1,
				p2.ID: p2,
			},
		}, &pluginfakes.FakeLoader{}, &pluginfakes.FakeSourceRegistry{}, installsyncfakes.NewFakeSyncer())
		require.NoError(t, err)

		p, exists := ps.Plugin(context.Background(), p1.ID)
		require.False(t, exists)
		require.Equal(t, Plugin{}, p)

		p, exists = ps.Plugin(context.Background(), p2.ID)
		require.True(t, exists)
		require.Equal(t, p, ToGrafanaDTO(p2))
	})
}

func TestStore_Plugins(t *testing.T) {
	t.Run("Plugin returns all non-decommissioned plugins by type", func(t *testing.T) {
		p1 := &plugins.Plugin{JSONData: plugins.JSONData{ID: "a-test-datasource", Type: plugins.TypeDataSource}}
		p2 := &plugins.Plugin{JSONData: plugins.JSONData{ID: "b-test-panel", Type: plugins.TypePanel}}
		p3 := &plugins.Plugin{JSONData: plugins.JSONData{ID: "c-test-panel", Type: plugins.TypePanel}}
		p4 := &plugins.Plugin{JSONData: plugins.JSONData{ID: "d-test-app", Type: plugins.TypeApp}}
		p5 := &plugins.Plugin{JSONData: plugins.JSONData{ID: "e-test-panel", Type: plugins.TypePanel}}
		p5.RegisterClient(&DecommissionedPlugin{})

		ps, err := NewPluginStoreForTest(&pluginfakes.FakePluginRegistry{
			Store: map[string]*plugins.Plugin{
				p1.ID: p1,
				p2.ID: p2,
				p3.ID: p3,
				p4.ID: p4,
				p5.ID: p5,
			},
		}, &pluginfakes.FakeLoader{}, &pluginfakes.FakeSourceRegistry{}, installsyncfakes.NewFakeSyncer())
		require.NoError(t, err)

		ToGrafanaDTO(p1)
		pss := ps.Plugins(context.Background())
		require.Equal(t, pss, []Plugin{
			ToGrafanaDTO(p1), ToGrafanaDTO(p2),
			ToGrafanaDTO(p3), ToGrafanaDTO(p4),
		})

		pss = ps.Plugins(context.Background(), plugins.TypeApp)
		require.Equal(t, pss, []Plugin{ToGrafanaDTO(p4)})

		pss = ps.Plugins(context.Background(), plugins.TypePanel)
		require.Equal(t, pss, []Plugin{ToGrafanaDTO(p2), ToGrafanaDTO(p3)})

		pss = ps.Plugins(context.Background(), plugins.TypeDataSource)
		require.Equal(t, pss, []Plugin{ToGrafanaDTO(p1)})

		pss = ps.Plugins(context.Background(), plugins.TypeDataSource, plugins.TypeApp, plugins.TypePanel)
		require.Equal(t, pss, []Plugin{
			ToGrafanaDTO(p1), ToGrafanaDTO(p2),
			ToGrafanaDTO(p3), ToGrafanaDTO(p4),
		})
	})
}

func TestStore_Routes(t *testing.T) {
	t.Run("Routes returns all static routes for non-decommissioned plugins", func(t *testing.T) {
		p1 := &plugins.Plugin{JSONData: plugins.JSONData{ID: "a-test-renderer", Type: plugins.TypeRenderer}, FS: pluginfakes.NewFakePluginFS("/some/dir")}
		p2 := &plugins.Plugin{JSONData: plugins.JSONData{ID: "b-test-panel", Type: plugins.TypePanel}, FS: pluginfakes.NewFakePluginFS("/grafana/")}
		p4 := &plugins.Plugin{JSONData: plugins.JSONData{ID: "d-test-datasource", Type: plugins.TypeDataSource}, FS: pluginfakes.NewFakePluginFS("../test")}
		p5 := &plugins.Plugin{JSONData: plugins.JSONData{ID: "e-test-app", Type: plugins.TypeApp}, FS: pluginfakes.NewFakePluginFS("any/path")}
		p6 := &plugins.Plugin{JSONData: plugins.JSONData{ID: "f-test-app", Type: plugins.TypeApp}}
		p6.RegisterClient(&DecommissionedPlugin{})

		ps, err := NewPluginStoreForTest(&pluginfakes.FakePluginRegistry{
			Store: map[string]*plugins.Plugin{
				p1.ID: p1,
				p2.ID: p2,
				p4.ID: p4,
				p5.ID: p5,
				p6.ID: p6,
			},
		}, &pluginfakes.FakeLoader{}, &pluginfakes.FakeSourceRegistry{}, installsyncfakes.NewFakeSyncer())
		require.NoError(t, err)

		sr := func(p *plugins.Plugin) *plugins.StaticRoute {
			return &plugins.StaticRoute{PluginID: p.ID, Directory: p.FS.Base()}
		}

		rs := ps.Routes(context.Background())
		require.Equal(t, []*plugins.StaticRoute{sr(p1), sr(p2), sr(p4), sr(p5)}, rs)
	})
}

func TestProcessManager_shutdown(t *testing.T) {
	t.Run("When context is cancelled the plugin is stopped", func(t *testing.T) {
		p := &plugins.Plugin{JSONData: plugins.JSONData{ID: "test-datasource", Type: plugins.TypeDataSource}} // Backend: true
		backend := &pluginfakes.FakeBackendPlugin{}
		p.RegisterClient(backend)
		p.SetLogger(log.NewTestLogger())

		unloaded := false
		ps := New(&pluginfakes.FakePluginRegistry{
			Store: map[string]*plugins.Plugin{
				p.ID: p,
			},
		}, &pluginfakes.FakeLoader{
			UnloadFunc: func(_ context.Context, plugin *plugins.Plugin) (*plugins.Plugin, error) {
				require.Equal(t, p, plugin)
				unloaded = true
				return nil, nil
			},
		}, &pluginfakes.FakeSourceRegistry{}, installsyncfakes.NewFakeSyncer())

		ctx, cancel := context.WithCancel(context.Background())

		err := ps.StartAsync(ctx)
		require.NoError(t, err)
		err = ps.AwaitRunning(ctx)
		require.NoError(t, err)

		// Cancel context to trigger shutdown
		cancel()

		// Wait for service to be fully terminated
		err = ps.AwaitTerminated(context.Background())
		require.NoError(t, err)
		require.True(t, unloaded)
	})

	t.Run("When shutdown fails, stopping method returns error", func(t *testing.T) {
		p := &plugins.Plugin{JSONData: plugins.JSONData{ID: "test-datasource", Type: plugins.TypeDataSource}}
		backend := &pluginfakes.FakeBackendPlugin{}
		p.RegisterClient(backend)
		p.SetLogger(log.NewTestLogger())

		expectedErr := errors.New("unload failed")
		ps, err := NewPluginStoreForTest(&pluginfakes.FakePluginRegistry{
			Store: map[string]*plugins.Plugin{
				p.ID: p,
			},
		}, &pluginfakes.FakeLoader{
			UnloadFunc: func(_ context.Context, plugin *plugins.Plugin) (*plugins.Plugin, error) {
				return nil, expectedErr
			},
		}, &pluginfakes.FakeSourceRegistry{}, installsyncfakes.NewFakeSyncer())
		require.NoError(t, err)

		err = ps.stopping(nil)
		require.Error(t, err)
		require.ErrorIs(t, err, expectedErr)
	})
}

func TestStore_availablePlugins(t *testing.T) {
	t.Run("Decommissioned plugins are excluded from availablePlugins", func(t *testing.T) {
		p1 := &plugins.Plugin{JSONData: plugins.JSONData{ID: "test-datasource"}}
		p1.RegisterClient(&DecommissionedPlugin{})
		p2 := &plugins.Plugin{JSONData: plugins.JSONData{ID: "test-app"}}

		ps, err := NewPluginStoreForTest(&pluginfakes.FakePluginRegistry{
			Store: map[string]*plugins.Plugin{
				p1.ID: p1,
				p2.ID: p2,
			},
		}, &pluginfakes.FakeLoader{}, &pluginfakes.FakeSourceRegistry{}, installsyncfakes.NewFakeSyncer())
		require.NoError(t, err)

		aps := ps.availablePlugins(context.Background())
		require.Len(t, aps, 1)
		require.Equal(t, p2, aps[0])
	})
}

type DecommissionedPlugin struct {
	backendplugin.Plugin
}

func (p *DecommissionedPlugin) Decommission() error {
	return nil
}

func (p *DecommissionedPlugin) IsDecommissioned() bool {
	return true
}<|MERGE_RESOLUTION|>--- conflicted
+++ resolved
@@ -12,11 +12,8 @@
 	"github.com/grafana/grafana/pkg/plugins/backendplugin"
 	"github.com/grafana/grafana/pkg/plugins/log"
 	"github.com/grafana/grafana/pkg/plugins/manager/pluginfakes"
-<<<<<<< HEAD
+	"github.com/grafana/grafana/pkg/services/featuremgmt"
 	"github.com/grafana/grafana/pkg/services/pluginsintegration/installsync/installsyncfakes"
-=======
-	"github.com/grafana/grafana/pkg/services/featuremgmt"
->>>>>>> 7ecb0574
 )
 
 func TestStore_ProvideService(t *testing.T) {
@@ -52,19 +49,6 @@
 						loadedSrcs = append(loadedSrcs, src.PluginClass(ctx))
 						return nil, nil
 					},
-<<<<<<< HEAD
-				},
-			}
-		}}
-
-		service := ProvideService(pluginfakes.NewFakePluginRegistry(), srcs, l, installsyncfakes.NewFakeSyncer())
-		ctx := context.Background()
-		err := service.StartAsync(ctx)
-		require.NoError(t, err)
-		err = service.AwaitRunning(ctx)
-		require.NoError(t, err)
-		require.Equal(t, []plugins.Class{"1", "2", "3"}, loadedSrcs)
-=======
 				}
 
 				srcs := &pluginfakes.FakeSourceRegistry{ListFunc: func(_ context.Context) []plugins.PluginSource {
@@ -94,7 +78,7 @@
 					features = featuremgmt.WithFeatures()
 				}
 
-				service, err := ProvideService(pluginfakes.NewFakePluginRegistry(), srcs, l, features)
+				service, err := ProvideService(pluginfakes.NewFakePluginRegistry(), srcs, l, installsyncfakes.NewFakeSyncer(), features)
 				require.Equal(t, tt.expectedLoadOnStartup, service.loadOnStartup)
 				require.Equal(t, tt.expectedBeforeStart, loadedSrcs)
 				require.NoError(t, err)
@@ -106,7 +90,6 @@
 				require.Equal(t, tt.expectedAfterStart, loadedSrcs)
 			})
 		}
->>>>>>> 7ecb0574
 	})
 
 	t.Run("Plugin installs are synced", func(t *testing.T) {
@@ -140,9 +123,10 @@
 				return []*plugins.Plugin{{JSONData: plugins.JSONData{ID: "test-plugin"}}}, nil
 			},
 		}
-		service := ProvideService(pluginfakes.NewFakePluginRegistry(), srcs, l, registrar)
+		service, err := ProvideService(pluginfakes.NewFakePluginRegistry(), srcs, l, registrar, featuremgmt.WithFeatures())
+		require.NoError(t, err)
 		ctx := context.Background()
-		err := service.StartAsync(ctx)
+		err = service.StartAsync(ctx)
 		require.NoError(t, err)
 		err = service.AwaitRunning(ctx)
 		require.NoError(t, err)
