--- conflicted
+++ resolved
@@ -198,20 +198,12 @@
 
 	middlewares = append(middlewares, clientmiddleware.NewHTTPClientMiddleware())
 
-<<<<<<< HEAD
 	// @PERCONA
 	middlewares = append(middlewares, clientmiddleware.NewPerconaForwarderHTTPClientMiddleware())
 
-	if features.IsEnabledGlobally(featuremgmt.FlagPluginsInstrumentationStatusSource) {
-		// StatusSourceMiddleware should be at the very bottom, or any middlewares below it won't see the
-		// correct status source in their context.Context
-		middlewares = append(middlewares, clientmiddleware.NewStatusSourceMiddleware())
-	}
-=======
 	// StatusSourceMiddleware should be at the very bottom, or any middlewares below it won't see the
 	// correct status source in their context.Context
 	middlewares = append(middlewares, clientmiddleware.NewStatusSourceMiddleware())
->>>>>>> 5b85c4c2
 
 	return middlewares
 }