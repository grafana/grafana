--- conflicted
+++ resolved
@@ -202,18 +202,12 @@
 
 	middlewares = append(middlewares, clientmiddleware.NewHTTPClientMiddleware())
 
-<<<<<<< HEAD
 	// @PERCONA
 	middlewares = append(middlewares, clientmiddleware.NewPerconaForwarderHTTPClientMiddleware())
 
-	// StatusSourceMiddleware should be at the very bottom, or any middlewares below it won't see the
-	// correct status source in their context.Context
-	middlewares = append(middlewares, clientmiddleware.NewStatusSourceMiddleware())
-=======
 	// ErrorSourceMiddleware should be at the very bottom, or any middlewares below it won't see the
 	// correct error source in their context.Context
 	middlewares = append(middlewares, backend.NewErrorSourceMiddleware())
->>>>>>> 9e942dcb
 
 	return middlewares
 }