--- conflicted
+++ resolved
@@ -712,11 +712,7 @@
 					TokenFile: "mock_workload_identity_token_file",
 				},
 				UserIdentityEnabled:                    true,
-<<<<<<< HEAD
-				UserIdentityFallbackCredentialsEnabled: false,
-=======
 				UserIdentityFallbackCredentialsEnabled: true,
->>>>>>> 7c3f6216
 				UserIdentityTokenEndpoint: &azsettings.TokenEndpointSettings{
 					TokenUrl:          "mock_user_identity_token_url",
 					ClientId:          "mock_user_identity_client_id",
