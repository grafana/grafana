--- conflicted
+++ resolved
@@ -32,6 +32,7 @@
 	. "github.com/grafana/grafana/pkg/services/publicdashboards/models"
 	publicdashboardsService "github.com/grafana/grafana/pkg/services/publicdashboards/service"
 	"github.com/grafana/grafana/pkg/services/sqlstore"
+	"github.com/grafana/grafana/pkg/services/user"
 	"github.com/grafana/grafana/pkg/setting"
 	"github.com/grafana/grafana/pkg/web"
 )
@@ -40,19 +41,13 @@
 	t.Run("It should 404 if featureflag is not enabled", func(t *testing.T) {
 		cfg := setting.NewCfg()
 		cfg.RBACEnabled = false
-		//qs := buildQueryDataService(t, nil, nil, nil)
 		service := publicdashboards.NewFakePublicDashboardService(t)
 		service.On("GetPublicDashboard", mock.Anything, mock.AnythingOfType("string")).
-<<<<<<< HEAD
-			Return(&models.Dashboard{}, nil).Maybe()
+			Return(&PublicDashboard{}, &models.Dashboard{}, nil).Maybe()
 		service.On("GetPublicDashboardConfig", mock.Anything, mock.AnythingOfType("int64"), mock.AnythingOfType("string")).
 			Return(&PublicDashboard{}, nil).Maybe()
 
 		testServer := setupTestServer(t, cfg, featuremgmt.WithFeatures(), service, nil)
-=======
-			Return(&PublicDashboard{}, &models.Dashboard{}, nil).Maybe()
-		testServer := setupTestServer(t, cfg, qs, featuremgmt.WithFeatures(), service, nil)
->>>>>>> 0707d682
 
 		response := callAPI(testServer, http.MethodGet, "/api/public/dashboards", nil, t)
 		assert.Equal(t, http.StatusNotFound, response.Code)
@@ -368,7 +363,6 @@
 		require.Equal(t, http.StatusBadRequest, resp.Code)
 	})
 
-<<<<<<< HEAD
 	t.Run("Status code is 400 when the maxDataPoints is lesser than 0", func(t *testing.T) {
 		server, fakeDashboardService := setup(true)
 		fakeDashboardService.On("GetQueryDataResponse", mock.Anything, true, mock.Anything, int64(2), "abc123").Return(&backend.QueryDataResponse{}, ErrPublicDashboardBadRequest)
@@ -379,33 +373,12 @@
 	t.Run("Returns query data when feature toggle is enabled", func(t *testing.T) {
 		server, fakeDashboardService := setup(true)
 		fakeDashboardService.On("GetQueryDataResponse", mock.Anything, true, mock.Anything, int64(2), "abc123").Return(mockedResponse, nil)
-=======
-		fakeDashboardService.On("GetPublicDashboard", mock.Anything, mock.Anything).Return(&PublicDashboard{}, &models.Dashboard{}, nil)
-		fakeDashboardService.On("BuildAnonymousUser", mock.Anything, mock.Anything, mock.Anything).Return(&user.SignedInUser{}, nil)
-		fakeDashboardService.On("BuildPublicDashboardMetricRequest", mock.Anything, mock.Anything, mock.Anything, int64(2)).Return(dtos.MetricRequest{
-			Queries: []*simplejson.Json{
-				simplejson.MustJson([]byte(`
-        {
-          "datasource": {
-          "type": "prometheus",
-          "uid": "promds"
-          },
-          "exemplar": true,
-          "expr": "query_2_A",
-          "interval": "",
-          "legendFormat": "",
-          "refId": "A"
-        }
-      `)),
-			},
-		}, nil)
->>>>>>> 0707d682
 
 		resp := callAPI(server, http.MethodPost, "/api/public/dashboards/abc123/panels/2/query", strings.NewReader("{}"), t)
 
 		require.JSONEq(
 			t,
-			expectedResponse,
+            expectedResponse,
 			resp.Body.String(),
 		)
 		require.Equal(t, http.StatusOK, resp.Code)
@@ -415,112 +388,10 @@
 		server, fakeDashboardService := setup(true)
 		fakeDashboardService.On("GetQueryDataResponse", mock.Anything, true, mock.Anything, int64(2), "abc123").Return(&backend.QueryDataResponse{}, fmt.Errorf("error"))
 
-<<<<<<< HEAD
-=======
-		fakeDashboardService.On("GetPublicDashboard", mock.Anything, mock.Anything).Return(&PublicDashboard{}, &models.Dashboard{}, nil)
-		fakeDashboardService.On("BuildAnonymousUser", mock.Anything, mock.Anything, mock.Anything).Return(&user.SignedInUser{}, nil)
-		fakeDashboardService.On("BuildPublicDashboardMetricRequest", mock.Anything, mock.Anything, mock.Anything, int64(2)).Return(dtos.MetricRequest{
-			Queries: []*simplejson.Json{
-				simplejson.MustJson([]byte(`
-	        {
-	          "datasource": {
-	          "type": "prometheus",
-	          "uid": "promds"
-	          },
-	          "exemplar": true,
-	          "expr": "query_2_A",
-	          "interval": "",
-	          "legendFormat": "",
-	          "refId": "A"
-	        }
-	      `)),
-			},
-		}, nil)
-
-		queryReturnsError = true
->>>>>>> 0707d682
 		resp := callAPI(server, http.MethodPost, "/api/public/dashboards/abc123/panels/2/query", strings.NewReader("{}"), t)
 		require.Equal(t, http.StatusInternalServerError, resp.Code)
 	})
 
-<<<<<<< HEAD
-=======
-	t.Run("Status code is 200 when a panel has queries from multiple datasources", func(t *testing.T) {
-		server, fakeDashboardService := setup(true)
-
-		fakeDashboardService.On("GetPublicDashboard", mock.Anything, mock.Anything).Return(&PublicDashboard{}, &models.Dashboard{}, nil)
-		fakeDashboardService.On("BuildAnonymousUser", mock.Anything, mock.Anything, mock.Anything).Return(&user.SignedInUser{}, nil)
-		fakeDashboardService.On("BuildPublicDashboardMetricRequest", mock.Anything, mock.Anything, mock.Anything, int64(2)).Return(dtos.MetricRequest{
-			Queries: []*simplejson.Json{
-				simplejson.MustJson([]byte(`
-{
-						"datasource": {
-						"type": "prometheus",
-						"uid": "promds"
-						},
-						"exemplar": true,
-						"expr": "query_2_A",
-						"interval": "",
-						"legendFormat": "",
-						"refId": "A"
-					}
-				`)),
-				simplejson.MustJson([]byte(`
-{
-						"datasource": {
-						"type": "prometheus",
-						"uid": "promds2"
-						},
-						"exemplar": true,
-						"expr": "query_2_B",
-						"interval": "",
-						"legendFormat": "",
-						"refId": "B"
-					}
-				`)),
-			},
-		}, nil)
-
-		resp := callAPI(server, http.MethodPost, "/api/public/dashboards/abc123/panels/2/query", strings.NewReader("{}"), t)
-		require.JSONEq(
-			t,
-			`{
-				"results": {
-					"A": {
-						"frames": [
-							{
-								"data": {
-									"values": []
-								},
-								"schema": {
-									"fields": [],
-									"refId": "A",
-									"name": "query-A"
-								}
-							}
-						]
-					},
-					"B": {
-						"frames": [
-							{
-								"data": {
-									"values": []
-								},
-								"schema": {
-									"fields": [],
-									"refId": "B",
-									"name": "query-B"
-								}
-							}
-						]
-					}
-				}
-			}`,
-			resp.Body.String(),
-		)
-		require.Equal(t, http.StatusOK, resp.Code)
-	})
->>>>>>> 0707d682
 }
 
 func TestIntegrationUnauthenticatedUserCanGetPubdashPanelQueryData(t *testing.T) {
@@ -583,13 +454,8 @@
 	store := publicdashboardsStore.ProvideStore(db)
 	cfg := setting.NewCfg()
 	cfg.RBACEnabled = false
-<<<<<<< HEAD
 	service := publicdashboardsService.ProvideService(cfg, store, qds)
-	pubdash, err := service.SavePublicDashboardConfig(context.Background(), savePubDashboardCmd)
-=======
-	service := publicdashboardsService.ProvideService(cfg, store)
 	pubdash, err := service.SavePublicDashboardConfig(context.Background(), &user.SignedInUser{}, savePubDashboardCmd)
->>>>>>> 0707d682
 	require.NoError(t, err)
 
 	// setup test server
