package api

import (
	"context"
	"encoding/json"
	"errors"
	"fmt"
	"net/http"
	"strings"
	"testing"

	"github.com/aws/aws-sdk-go/aws"
	"github.com/grafana/grafana-plugin-sdk-go/backend"
	"github.com/grafana/grafana-plugin-sdk-go/data"
	"github.com/stretchr/testify/assert"
	"github.com/stretchr/testify/mock"
	"github.com/stretchr/testify/require"

	"github.com/grafana/grafana/pkg/api/dtos"
	"github.com/grafana/grafana/pkg/components/simplejson"
	"github.com/grafana/grafana/pkg/infra/db"
	"github.com/grafana/grafana/pkg/infra/localcache"
	"github.com/grafana/grafana/pkg/infra/log"
	acmock "github.com/grafana/grafana/pkg/services/accesscontrol/mock"
	"github.com/grafana/grafana/pkg/services/annotations/annotationstest"
	"github.com/grafana/grafana/pkg/services/dashboards"
	dashboardStore "github.com/grafana/grafana/pkg/services/dashboards/database"
	"github.com/grafana/grafana/pkg/services/dashboards/service"
	"github.com/grafana/grafana/pkg/services/datasources"
	"github.com/grafana/grafana/pkg/services/datasources/guardian"
	datasourcesService "github.com/grafana/grafana/pkg/services/datasources/service"
	"github.com/grafana/grafana/pkg/services/featuremgmt"
	"github.com/grafana/grafana/pkg/services/folder/folderimpl"
	"github.com/grafana/grafana/pkg/services/folder/foldertest"
	"github.com/grafana/grafana/pkg/services/publicdashboards"
	publicdashboardsStore "github.com/grafana/grafana/pkg/services/publicdashboards/database"
	. "github.com/grafana/grafana/pkg/services/publicdashboards/models"
	publicdashboardsService "github.com/grafana/grafana/pkg/services/publicdashboards/service"
	"github.com/grafana/grafana/pkg/services/quota/quotatest"
	"github.com/grafana/grafana/pkg/services/tag/tagimpl"
	"github.com/grafana/grafana/pkg/services/user"
	"github.com/grafana/grafana/pkg/setting"
	"github.com/grafana/grafana/pkg/util/errutil"
	"github.com/grafana/grafana/pkg/web"
)

func TestAPIViewPublicDashboard(t *testing.T) {
	DashboardUid := "dashboard-abcd1234"

	testCases := []struct {
		Name                 string
		AccessToken          string
		ExpectedHttpResponse int
		DashboardResult      *dtos.DashboardFullWithMeta
		Err                  error
		FixedErrorResponse   string
	}{
		{
			Name:                 "It gets a public dashboard",
			AccessToken:          validAccessToken,
			ExpectedHttpResponse: http.StatusOK,
			DashboardResult: &dtos.DashboardFullWithMeta{
				Dashboard: simplejson.NewFromAny(map[string]any{
					"Uid": DashboardUid,
				}),
				Meta: dtos.DashboardMeta{
					Type:                   dashboards.DashTypeDB,
					CanStar:                false,
					CanSave:                false,
					CanEdit:                false,
					CanAdmin:               false,
					CanDelete:              false,
					IsFolder:               false,
					PublicDashboardEnabled: true,
				},
			},
			Err:                nil,
			FixedErrorResponse: "",
		},
		{
			Name:                 "It should return 404 if no public dashboard",
			AccessToken:          validAccessToken,
			ExpectedHttpResponse: http.StatusNotFound,
			DashboardResult:      nil,
			Err:                  ErrPublicDashboardNotFound.Errorf(""),
			FixedErrorResponse:   "",
		},
		{
			Name:                 "It should return 400 if it is an invalid access token",
			AccessToken:          "SomeInvalidAccessToken",
			ExpectedHttpResponse: http.StatusBadRequest,
			DashboardResult:      nil,
			Err:                  nil,
			FixedErrorResponse:   "{\"message\":\"Invalid access token\", \"messageId\":\"publicdashboards.invalidAccessToken\", \"statusCode\":400, \"traceID\":\"\"}",
		},
	}

	for _, test := range testCases {
		t.Run(test.Name, func(t *testing.T) {
			service := publicdashboards.NewFakePublicDashboardService(t)
			service.On("GetPublicDashboardForView", mock.Anything, mock.AnythingOfType("string")).
				Return(test.DashboardResult, test.Err).Maybe()

			testServer := setupTestServer(t, nil, service, anonymousUser, true)

			response := callAPI(testServer, http.MethodGet,
				fmt.Sprintf("/api/public/dashboards/%s", test.AccessToken),
				nil,
				t,
			)

			assert.Equal(t, test.ExpectedHttpResponse, response.Code)

			if test.Err == nil && test.FixedErrorResponse == "" {
				var dashResp dtos.DashboardFullWithMeta
				err := json.Unmarshal(response.Body.Bytes(), &dashResp)
				require.NoError(t, err)

				assert.Equal(t, DashboardUid, dashResp.Dashboard.Get("Uid").MustString())
				assert.Equal(t, false, dashResp.Meta.CanEdit)
				assert.Equal(t, false, dashResp.Meta.CanDelete)
				assert.Equal(t, false, dashResp.Meta.CanSave)

				// publicDashboardUID should be always empty
				assert.Equal(t, "", dashResp.Meta.PublicDashboardUID)
			} else if test.FixedErrorResponse != "" {
				require.Equal(t, test.ExpectedHttpResponse, response.Code)
				require.JSONEq(t, "{\"message\":\"Invalid access token\", \"messageId\":\"publicdashboards.invalidAccessToken\", \"statusCode\":400, \"traceID\":\"\"}", response.Body.String())
			} else {
				var errResp errutil.PublicError
				err := json.Unmarshal(response.Body.Bytes(), &errResp)
				require.NoError(t, err)
				assert.Equal(t, "Public dashboard not found", errResp.Message)
				assert.Equal(t, "publicdashboards.notFound", errResp.MessageID)
			}
		})
	}
}

// `/public/dashboards/:uid/query“ endpoint test
func TestAPIQueryPublicDashboard(t *testing.T) {
	mockedResponse := &backend.QueryDataResponse{
		Responses: map[string]backend.DataResponse{
			"test": {
				Frames: data.Frames{
					&data.Frame{
						Name: "anyDataFrame",
						Fields: []*data.Field{
							data.NewField("anyGroupName", nil, []*string{
								aws.String("group_a"), aws.String("group_b"), aws.String("group_c"),
							}),
						},
					},
				},
				Error: nil,
			},
		},
	}

	expectedResponse := `{
    "results": {
        "test": {
			"status": 200,
            "frames": [
                {
                    "schema": {
                        "name": "anyDataFrame",
                        "fields": [
                            {
                                "name": "anyGroupName",
                                "type": "string",
                                "typeInfo": {
                                    "frame": "string",
                                    "nullable": true
                                }
                            }
                        ]
                    },
                    "data": {
                        "values": [
                            [
                                "group_a",
                                "group_b",
                                "group_c"
                            ]
                        ]
                    }
                }
            ]
        }
    }
}`

	setup := func(enabled bool) (*web.Mux, *publicdashboards.FakePublicDashboardService) {
		service := publicdashboards.NewFakePublicDashboardService(t)
		testServer := setupTestServer(t, nil, service, anonymousUser, true)

		return testServer, service
	}

	t.Run("Status code is 400 when the panel ID is invalid", func(t *testing.T) {
		server, _ := setup(true)
		path := fmt.Sprintf("/api/public/dashboards/%s/panels/notanumber/query", validAccessToken)
		resp := callAPI(server, http.MethodPost, path, strings.NewReader("{}"), t)
		require.Equal(t, http.StatusBadRequest, resp.Code)
	})

	t.Run("Status code is 400 when the access token is invalid", func(t *testing.T) {
		server, _ := setup(true)
		resp := callAPI(server, http.MethodPost, getValidQueryPath("SomeInvalidAccessToken"), strings.NewReader("{}"), t)
		require.Equal(t, http.StatusBadRequest, resp.Code)
		require.JSONEq(t, "{\"message\":\"Invalid access token\", \"messageId\":\"publicdashboards.invalidAccessToken\", \"statusCode\":400, \"traceID\":\"\"}", resp.Body.String())
	})

	t.Run("Status code is 400 when the intervalMS is lesser than 0", func(t *testing.T) {
		server, fakeDashboardService := setup(true)
		fakeDashboardService.On("GetQueryDataResponse", mock.Anything, true, mock.Anything, int64(2), validAccessToken).Return(&backend.QueryDataResponse{}, ErrBadRequest.Errorf(""))
		resp := callAPI(server, http.MethodPost, getValidQueryPath(validAccessToken), strings.NewReader(`{"intervalMs":-100,"maxDataPoints":1000}`), t)
		require.Equal(t, http.StatusBadRequest, resp.Code)
	})

	t.Run("Status code is 400 when the maxDataPoints is lesser than 0", func(t *testing.T) {
		server, fakeDashboardService := setup(true)
		fakeDashboardService.On("GetQueryDataResponse", mock.Anything, true, mock.Anything, int64(2), validAccessToken).Return(&backend.QueryDataResponse{}, ErrBadRequest.Errorf(""))
		resp := callAPI(server, http.MethodPost, getValidQueryPath(validAccessToken), strings.NewReader(`{"intervalMs":100,"maxDataPoints":-1000}`), t)
		require.Equal(t, http.StatusBadRequest, resp.Code)
	})

	t.Run("Returns query data when feature toggle is enabled", func(t *testing.T) {
		server, fakeDashboardService := setup(true)
		fakeDashboardService.On("GetQueryDataResponse", mock.Anything, true, mock.Anything, int64(2), validAccessToken).Return(mockedResponse, nil)

		resp := callAPI(server, http.MethodPost, getValidQueryPath(validAccessToken), strings.NewReader("{}"), t)

		require.JSONEq(
			t,
			expectedResponse,
			resp.Body.String(),
		)
		require.Equal(t, http.StatusOK, resp.Code)
	})

	t.Run("Status code is 500 when the query fails", func(t *testing.T) {
		server, fakeDashboardService := setup(true)
		fakeDashboardService.On("GetQueryDataResponse", mock.Anything, true, mock.Anything, int64(2), validAccessToken).Return(&backend.QueryDataResponse{}, fmt.Errorf("error"))

		resp := callAPI(server, http.MethodPost, getValidQueryPath(validAccessToken), strings.NewReader("{}"), t)
		require.Equal(t, http.StatusInternalServerError, resp.Code)
	})
}

func getValidQueryPath(accessToken string) string {
	return fmt.Sprintf("/api/public/dashboards/%s/panels/2/query", accessToken)
}

func TestIntegrationUnauthenticatedUserCanGetPubdashPanelQueryData(t *testing.T) {
	if testing.Short() {
		t.Skip("skipping integration test")
	}
	db := db.InitTestDB(t)

	cacheService := datasourcesService.ProvideCacheService(localcache.ProvideService(), db, guardian.ProvideGuardian())
	qds := buildQueryDataService(t, cacheService, nil, db)
	dsStore := datasourcesService.CreateStore(db, log.New("publicdashboards.test"))
	_, _ = dsStore.AddDataSource(context.Background(), &datasources.AddDataSourceCommand{
		UID:      "ds1",
		OrgID:    1,
		Name:     "laban",
		Type:     datasources.DS_MYSQL,
		Access:   datasources.DS_ACCESS_DIRECT,
		URL:      "http://test",
		Database: "site",
		ReadOnly: true,
	})

	// Create Dashboard
	saveDashboardCmd := dashboards.SaveDashboardCommand{
		OrgID:     1,
		FolderID:  1, // nolint:staticcheck
		FolderUID: "1",
		IsFolder:  false,
		Dashboard: simplejson.NewFromAny(map[string]any{
			"id":    nil,
			"title": "test",
			"panels": []map[string]any{
				{
					"id": 1,
					"targets": []map[string]any{
						{
							"datasource": map[string]string{
								"type": "mysql",
								"uid":  "ds1",
							},
							"refId": "A",
						},
					},
				},
			},
		}),
	}

	// create dashboard
	dashboardStoreService, err := dashboardStore.ProvideDashboardStore(db, db.Cfg, featuremgmt.WithFeatures(), tagimpl.ProvideService(db), quotatest.New(false, nil))
	require.NoError(t, err)
	dashboard, err := dashboardStoreService.SaveDashboard(context.Background(), saveDashboardCmd)
	require.NoError(t, err)

	// Create public dashboard
	isEnabled := true
	savePubDashboardCmd := &SavePublicDashboardDTO{
		DashboardUid: dashboard.UID,
		OrgID:        dashboard.OrgID,
		PublicDashboard: &PublicDashboardDTO{
			IsEnabled: &isEnabled,
		},
	}

	annotationsService := annotationstest.NewFakeAnnotationsRepo()

	// create public dashboard
	store := publicdashboardsStore.ProvideStore(db, db.Cfg, featuremgmt.WithFeatures())
	cfg := setting.NewCfg()
	cfg.PublicDashboardsEnabled = true
	ac := acmock.New()
	ws := publicdashboardsService.ProvideServiceWrapper(store)
	folderStore := folderimpl.ProvideDashboardFolderStore(db)
	dashPermissionService := acmock.NewMockedPermissionsService()
	dashService, err := service.ProvideDashboardServiceImpl(
		cfg, dashboardStoreService, folderStore, nil,
		featuremgmt.WithFeatures(), acmock.NewMockedPermissionsService(), dashPermissionService, ac,
		foldertest.NewFakeService(), nil,
	)
	require.NoError(t, err)

	pds := publicdashboardsService.ProvideService(cfg, store, qds, annotationsService, ac, ws, dashService)
	pubdash, err := pds.Create(context.Background(), &user.SignedInUser{}, savePubDashboardCmd)
	require.NoError(t, err)

	// setup test server
<<<<<<< HEAD
	server := setupTestServer(t, cfg, service, anonymousUser, true)
=======
	server := setupTestServer(t,
		cfg,
		featuremgmt.WithFeatures(featuremgmt.FlagPublicDashboards),
		pds,
		db,
		anonymousUser,
	)
>>>>>>> 096a3b14

	resp := callAPI(server, http.MethodPost,
		fmt.Sprintf("/api/public/dashboards/%s/panels/1/query", pubdash.AccessToken),
		strings.NewReader(`{}`),
		t,
	)
	require.Equal(t, http.StatusOK, resp.Code)
	require.NoError(t, err)
	require.JSONEq(
		t,
		`{
        "results": {
          "A": {
			"status": 200,
            "frames": [
              {
                "data": {
                  "values": []
                },
                "schema": {
                  "fields": []
                }
              }
            ]
          }
        }
      }`,
		resp.Body.String(),
	)
}

func TestAPIGetAnnotations(t *testing.T) {
	testCases := []struct {
		Name                  string
		ExpectedHttpResponse  int
		Annotations           []AnnotationEvent
		ServiceError          error
		AccessToken           string
		From                  string
		To                    string
		ExpectedServiceCalled bool
	}{
		{
			Name:                  "will return success when there is no error and to and from are provided",
			ExpectedHttpResponse:  http.StatusOK,
			Annotations:           []AnnotationEvent{{Id: 1}},
			ServiceError:          nil,
			AccessToken:           validAccessToken,
			From:                  "123",
			To:                    "123",
			ExpectedServiceCalled: true,
		},
		{
			Name:                  "will return 500 when service returns an error",
			ExpectedHttpResponse:  http.StatusInternalServerError,
			Annotations:           nil,
			ServiceError:          errors.New("an error happened"),
			AccessToken:           validAccessToken,
			From:                  "123",
			To:                    "123",
			ExpectedServiceCalled: true,
		},
		{
			Name:                  "will return 400 when has an incorrect Access Token",
			ExpectedHttpResponse:  http.StatusBadRequest,
			Annotations:           nil,
			ServiceError:          errors.New("an error happened"),
			AccessToken:           "TooShortAccessToken",
			From:                  "123",
			To:                    "123",
			ExpectedServiceCalled: false,
		},
	}
	for _, test := range testCases {
		t.Run(test.Name, func(t *testing.T) {
			service := publicdashboards.NewFakePublicDashboardService(t)

			if test.ExpectedServiceCalled {
				service.On("FindAnnotations", mock.Anything, mock.Anything, mock.AnythingOfType("string")).
					Return(test.Annotations, test.ServiceError).Once()
			}

			testServer := setupTestServer(t, nil, service, anonymousUser, true)

			path := fmt.Sprintf("/api/public/dashboards/%s/annotations?from=%s&to=%s", test.AccessToken, test.From, test.To)
			response := callAPI(testServer, http.MethodGet, path, nil, t)

			assert.Equal(t, test.ExpectedHttpResponse, response.Code)

			if test.ExpectedHttpResponse == http.StatusOK {
				var items []AnnotationEvent
				err := json.Unmarshal(response.Body.Bytes(), &items)
				assert.NoError(t, err)
				assert.Equal(t, items, test.Annotations)
			}
		})
	}
}<|MERGE_RESOLUTION|>--- conflicted
+++ resolved
@@ -337,17 +337,7 @@
 	require.NoError(t, err)
 
 	// setup test server
-<<<<<<< HEAD
-	server := setupTestServer(t, cfg, service, anonymousUser, true)
-=======
-	server := setupTestServer(t,
-		cfg,
-		featuremgmt.WithFeatures(featuremgmt.FlagPublicDashboards),
-		pds,
-		db,
-		anonymousUser,
-	)
->>>>>>> 096a3b14
+	server := setupTestServer(t, cfg, pds, anonymousUser, true)
 
 	resp := callAPI(server, http.MethodPost,
 		fmt.Sprintf("/api/public/dashboards/%s/panels/1/query", pubdash.AccessToken),
