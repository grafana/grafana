--- conflicted
+++ resolved
@@ -68,11 +68,7 @@
 	t.Run("AccessTokenExists will return true when at least one public dashboard has a matching access token", func(t *testing.T) {
 		setup()
 
-<<<<<<< HEAD
-		_, err := publicdashboardStore.SavePublicDashboardConfig(context.Background(), SavePublicDashboardConfigCommand{
-=======
-		err := publicdashboardStore.SavePublicDashboardConfig(context.Background(), SavePublicDashboardConfigCommand{
->>>>>>> 2fadeeff
+		err := publicdashboardStore.SavePublicDashboardConfig(context.Background(), SavePublicDashboardConfigCommand{
 			PublicDashboard: PublicDashboard{
 				IsEnabled:    true,
 				Uid:          "abc123",
@@ -103,11 +99,7 @@
 	t.Run("PublicDashboardEnabled Will return true when dashboard has at least one enabled public dashboard", func(t *testing.T) {
 		setup()
 
-<<<<<<< HEAD
-		_, err := publicdashboardStore.SavePublicDashboardConfig(context.Background(), SavePublicDashboardConfigCommand{
-=======
-		err := publicdashboardStore.SavePublicDashboardConfig(context.Background(), SavePublicDashboardConfigCommand{
->>>>>>> 2fadeeff
+		err := publicdashboardStore.SavePublicDashboardConfig(context.Background(), SavePublicDashboardConfigCommand{
 			PublicDashboard: PublicDashboard{
 				IsEnabled:    true,
 				Uid:          "abc123",
@@ -129,11 +121,7 @@
 	t.Run("PublicDashboardEnabled will return false when dashboard has public dashboards but they are not enabled", func(t *testing.T) {
 		setup()
 
-<<<<<<< HEAD
-		_, err := publicdashboardStore.SavePublicDashboardConfig(context.Background(), SavePublicDashboardConfigCommand{
-=======
-		err := publicdashboardStore.SavePublicDashboardConfig(context.Background(), SavePublicDashboardConfigCommand{
->>>>>>> 2fadeeff
+		err := publicdashboardStore.SavePublicDashboardConfig(context.Background(), SavePublicDashboardConfigCommand{
 			PublicDashboard: PublicDashboard{
 				IsEnabled:    false,
 				Uid:          "abc123",
@@ -191,11 +179,7 @@
 
 	t.Run("returns ErrDashboardNotFound when Dashboard not found", func(t *testing.T) {
 		setup()
-<<<<<<< HEAD
-		_, err := publicdashboardStore.SavePublicDashboardConfig(context.Background(), SavePublicDashboardConfigCommand{
-=======
-		err := publicdashboardStore.SavePublicDashboardConfig(context.Background(), SavePublicDashboardConfigCommand{
->>>>>>> 2fadeeff
+		err := publicdashboardStore.SavePublicDashboardConfig(context.Background(), SavePublicDashboardConfigCommand{
 			PublicDashboard: PublicDashboard{
 				IsEnabled:    true,
 				Uid:          "abc1234",
@@ -240,12 +224,7 @@
 
 	t.Run("returns along with public dashboard when exists", func(t *testing.T) {
 		setup()
-<<<<<<< HEAD
-		// insert test public dashboard
-		resp, err := publicdashboardStore.SavePublicDashboardConfig(context.Background(), SavePublicDashboardConfigCommand{
-=======
 		cmd := SavePublicDashboardConfigCommand{
->>>>>>> 2fadeeff
 			PublicDashboard: PublicDashboard{
 				IsEnabled:    true,
 				Uid:          "pubdash-uid",
@@ -287,11 +266,7 @@
 
 	t.Run("saves new public dashboard", func(t *testing.T) {
 		setup()
-<<<<<<< HEAD
-		resp, err := publicdashboardStore.SavePublicDashboardConfig(context.Background(), SavePublicDashboardConfigCommand{
-=======
-		err := publicdashboardStore.SavePublicDashboardConfig(context.Background(), SavePublicDashboardConfigCommand{
->>>>>>> 2fadeeff
+		err := publicdashboardStore.SavePublicDashboardConfig(context.Background(), SavePublicDashboardConfigCommand{
 			PublicDashboard: PublicDashboard{
 				IsEnabled:    true,
 				Uid:          "pubdash-uid",
@@ -354,11 +329,7 @@
 		setup()
 
 		pdUid := "asdf1234"
-<<<<<<< HEAD
-		_, err := publicdashboardStore.SavePublicDashboardConfig(context.Background(), SavePublicDashboardConfigCommand{
-=======
-		err := publicdashboardStore.SavePublicDashboardConfig(context.Background(), SavePublicDashboardConfigCommand{
->>>>>>> 2fadeeff
+		err := publicdashboardStore.SavePublicDashboardConfig(context.Background(), SavePublicDashboardConfigCommand{
 			PublicDashboard: PublicDashboard{
 				Uid:          pdUid,
 				DashboardUid: savedDashboard.Uid,
@@ -373,11 +344,7 @@
 
 		// inserting two different public dashboards to test update works and only affect the desired pd by uid
 		anotherPdUid := "anotherUid"
-<<<<<<< HEAD
-		_, err = publicdashboardStore.SavePublicDashboardConfig(context.Background(), SavePublicDashboardConfigCommand{
-=======
 		err = publicdashboardStore.SavePublicDashboardConfig(context.Background(), SavePublicDashboardConfigCommand{
->>>>>>> 2fadeeff
 			PublicDashboard: PublicDashboard{
 				Uid:          anotherPdUid,
 				DashboardUid: anotherSavedDashboard.Uid,
