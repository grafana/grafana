--- conflicted
+++ resolved
@@ -206,10 +206,6 @@
 	}
 
 	res, err := pd.QueryDataService.QueryDataMultipleSources(ctx, anonymousUser, skipCache, metricReq, true)
-<<<<<<< HEAD
-	queries.RemoveMetadataFromQueryData(res)
-	return res, err
-=======
 
 	// We want to track which datasources were successful and which were not
 	reqDatasources := metricReq.GetUniqueDatasourceTypes()
@@ -219,8 +215,8 @@
 	}
 
 	pd.log.Info("Successfully queried datasources for public dashboard", "datasources", reqDatasources)
+	queries.RemoveMetadataFromQueryData(res)
 	return res, nil
->>>>>>> a09e4b0e
 }
 
 func (pd *PublicDashboardServiceImpl) GetMetricRequest(ctx context.Context, dashboard *models.Dashboard, publicDashboard *PublicDashboard, panelId int64, queryDto PublicDashboardQueryDTO) (dtos.MetricRequest, error) {
