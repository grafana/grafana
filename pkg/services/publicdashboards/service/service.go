package service

import (
	"context"
	"fmt"
	"time"

	"github.com/grafana/grafana-plugin-sdk-go/backend"
	"github.com/grafana/grafana/pkg/api/dtos"
	"github.com/grafana/grafana/pkg/infra/log"
	"github.com/grafana/grafana/pkg/models"
	"github.com/grafana/grafana/pkg/services/datasources"
	"github.com/grafana/grafana/pkg/services/publicdashboards"
	. "github.com/grafana/grafana/pkg/services/publicdashboards/models"
	"github.com/grafana/grafana/pkg/services/publicdashboards/queries"
	"github.com/grafana/grafana/pkg/services/publicdashboards/validation"
	"github.com/grafana/grafana/pkg/services/query"
	"github.com/grafana/grafana/pkg/services/user"
	"github.com/grafana/grafana/pkg/setting"
	"github.com/grafana/grafana/pkg/tsdb/intervalv2"
	"github.com/grafana/grafana/pkg/tsdb/legacydata"
)

// Define the Service Implementation. We're generating mock implementation
// automatically
type PublicDashboardServiceImpl struct {
	log                log.Logger
	cfg                *setting.Cfg
	store              publicdashboards.Store
	intervalCalculator intervalv2.Calculator
	QueryDataService   *query.Service
}

var LogPrefix = "publicdashboards.service"

// Gives us compile time error if the service does not adhere to the contract of
// the interface
var _ publicdashboards.Service = (*PublicDashboardServiceImpl)(nil)

// Factory for method used by wire to inject dependencies.
// builds the service, and api, and configures routes
func ProvideService(
	cfg *setting.Cfg,
	store publicdashboards.Store,
	qds *query.Service,
) *PublicDashboardServiceImpl {
	return &PublicDashboardServiceImpl{
		log:                log.New(LogPrefix),
		cfg:                cfg,
		store:              store,
		intervalCalculator: intervalv2.NewCalculator(),
		QueryDataService:   qds,
	}
}

// Gets a list of public dashboards by orgId
func (pd *PublicDashboardServiceImpl) ListPublicDashboards(ctx context.Context, orgId int64) ([]PublicDashboardListResponse, error) {
	return pd.store.ListPublicDashboards(ctx, orgId)
}

// Gets a dashboard by Uid
func (pd *PublicDashboardServiceImpl) GetDashboard(ctx context.Context, dashboardUid string) (*models.Dashboard, error) {
	dashboard, err := pd.store.GetDashboard(ctx, dashboardUid)

	if err != nil {
		return nil, err
	}

	return dashboard, err
}

// Gets public dashboard via access token
func (pd *PublicDashboardServiceImpl) GetPublicDashboard(ctx context.Context, accessToken string) (*PublicDashboard, *models.Dashboard, error) {
	pubdash, dash, err := pd.store.GetPublicDashboard(ctx, accessToken)
	ctxLogger := pd.log.FromContext(ctx)

	if err != nil {
		return nil, nil, err
	}

	if pubdash == nil {
		ctxLogger.Error("GetPublicDashboard: Public dashboard not found", "accessToken", accessToken)
		return nil, nil, ErrPublicDashboardNotFound
	}

	if dash == nil {
		ctxLogger.Error("GetPublicDashboard: Dashboard not found", "accessToken", accessToken)
		return nil, nil, ErrPublicDashboardNotFound
	}

	if !pubdash.IsEnabled {
		ctxLogger.Error("GetPublicDashboard: Public dashboard is disabled", "accessToken", accessToken)
		return nil, nil, ErrPublicDashboardNotFound
	}

	return pubdash, dash, nil
}

// GetPublicDashboardConfig is a helper method to retrieve the public dashboard configuration for a given dashboard from the database
func (pd *PublicDashboardServiceImpl) GetPublicDashboardConfig(ctx context.Context, orgId int64, dashboardUid string) (*PublicDashboard, error) {
	pdc, err := pd.store.GetPublicDashboardConfig(ctx, orgId, dashboardUid)
	if err != nil {
		return nil, err
	}

	return pdc, nil
}

// SavePublicDashboardConfig is a helper method to persist the sharing config
// to the database. It handles validations for sharing config and persistence
func (pd *PublicDashboardServiceImpl) SavePublicDashboardConfig(ctx context.Context, u *user.SignedInUser, dto *SavePublicDashboardConfigDTO) (*PublicDashboard, error) {
	// validate if the dashboard exists
	dashboard, err := pd.GetDashboard(ctx, dto.DashboardUid)
	if err != nil {
		return nil, err
	}

	// set default value for time settings
	if dto.PublicDashboard.TimeSettings == nil {
		dto.PublicDashboard.TimeSettings = &TimeSettings{}
	}

	// get existing public dashboard if exists
	existingPubdash, err := pd.store.GetPublicDashboardByUid(ctx, dto.PublicDashboard.Uid)
	if err != nil {
		return nil, err
	}

	// save changes
	var pubdashUid string
	if existingPubdash == nil {
		err = validation.ValidateSavePublicDashboard(dto, dashboard)
		if err != nil {
			return nil, err
		}
		pubdashUid, err = pd.savePublicDashboardConfig(ctx, dto)
	} else {
		pubdashUid, err = pd.updatePublicDashboardConfig(ctx, dto)
	}
	if err != nil {
		return nil, err
	}

	//Get latest public dashboard to return
	newPubdash, err := pd.store.GetPublicDashboardByUid(ctx, pubdashUid)
	if err != nil {
		return nil, err
	}

	pd.logIsEnabledChanged(existingPubdash, newPubdash, u)

	return newPubdash, err
}

// Called by SavePublicDashboardConfig this handles business logic
// to generate token and calls create at the database layer
func (pd *PublicDashboardServiceImpl) savePublicDashboardConfig(ctx context.Context, dto *SavePublicDashboardConfigDTO) (string, error) {
	uid, err := pd.store.GenerateNewPublicDashboardUid(ctx)
	if err != nil {
		return "", err
	}

	accessToken, err := pd.store.GenerateNewPublicDashboardAccessToken(ctx)
	if err != nil {
		return "", err
	}

	cmd := SavePublicDashboardConfigCommand{
		PublicDashboard: PublicDashboard{
			Uid:          uid,
			DashboardUid: dto.DashboardUid,
			OrgId:        dto.OrgId,
			IsEnabled:    dto.PublicDashboard.IsEnabled,
			TimeSettings: dto.PublicDashboard.TimeSettings,
			CreatedBy:    dto.UserId,
			CreatedAt:    time.Now(),
			AccessToken:  accessToken,
		},
	}

	err = pd.store.SavePublicDashboardConfig(ctx, cmd)
	if err != nil {
		return "", err
	}

	return uid, nil
}

// Called by SavePublicDashboard this handles business logic for updating a
// dashboard and calls update at the database layer
func (pd *PublicDashboardServiceImpl) updatePublicDashboardConfig(ctx context.Context, dto *SavePublicDashboardConfigDTO) (string, error) {
	cmd := SavePublicDashboardConfigCommand{
		PublicDashboard: PublicDashboard{
			Uid:          dto.PublicDashboard.Uid,
			IsEnabled:    dto.PublicDashboard.IsEnabled,
			TimeSettings: dto.PublicDashboard.TimeSettings,
			UpdatedBy:    dto.UserId,
			UpdatedAt:    time.Now(),
		},
	}

	return dto.PublicDashboard.Uid, pd.store.UpdatePublicDashboardConfig(ctx, cmd)
}

func (pd *PublicDashboardServiceImpl) GetQueryDataResponse(ctx context.Context, skipCache bool, queryDto PublicDashboardQueryDTO, panelId int64, accessToken string) (*backend.QueryDataResponse, error) {
	publicDashboard, dashboard, err := pd.GetPublicDashboard(ctx, accessToken)
	if err != nil {
		return nil, err
	}

	metricReq, err := pd.GetMetricRequest(ctx, dashboard, publicDashboard, panelId, queryDto)
	if err != nil {
		return nil, err
	}

<<<<<<< HEAD
	if len(metricReq.Queries) == 0 {
		return nil, nil
	}

	anonymousUser, err := pd.BuildAnonymousUser(ctx, dashboard)
	if err != nil {
		return nil, err
	}

=======
	anonymousUser := pd.BuildAnonymousUser(ctx, dashboard)
>>>>>>> 7146f273
	res, err := pd.QueryDataService.QueryData(ctx, anonymousUser, skipCache, metricReq)

	reqDatasources := metricReq.GetUniqueDatasourceTypes()
	if err != nil {
		LogQueryFailure(reqDatasources, pd.log, err)
		return nil, err
	}
	LogQuerySuccess(reqDatasources, pd.log)

	queries.SanitizeMetadataFromQueryData(res)

	return res, nil
}

func (pd *PublicDashboardServiceImpl) GetMetricRequest(ctx context.Context, dashboard *models.Dashboard, publicDashboard *PublicDashboard, panelId int64, queryDto PublicDashboardQueryDTO) (dtos.MetricRequest, error) {
	err := validation.ValidateQueryPublicDashboardRequest(queryDto)
	if err != nil {
		return dtos.MetricRequest{}, err
	}

	metricReqDTO, err := pd.buildMetricRequest(
		ctx,
		dashboard,
		publicDashboard,
		panelId,
		queryDto,
	)
	if err != nil {
		return dtos.MetricRequest{}, err
	}

	return metricReqDTO, nil
}

// buildMetricRequest merges public dashboard parameters with
// dashboard and returns a metrics request to be sent to query backend
func (pd *PublicDashboardServiceImpl) buildMetricRequest(ctx context.Context, dashboard *models.Dashboard, publicDashboard *PublicDashboard, panelId int64, reqDTO PublicDashboardQueryDTO) (dtos.MetricRequest, error) {
	// group queries by panel
	queriesByPanel := queries.GroupQueriesByPanelId(dashboard.Data)
	queries, ok := queriesByPanel[panelId]
	if !ok {
		return dtos.MetricRequest{}, ErrPublicDashboardPanelNotFound
	}

	ts := publicDashboard.BuildTimeSettings(dashboard)

	// determine safe resolution to query data at
	safeInterval, safeResolution := pd.getSafeIntervalAndMaxDataPoints(reqDTO, ts)
	for i := range queries {
		queries[i].Set("intervalMs", safeInterval)
		queries[i].Set("maxDataPoints", safeResolution)
	}

	return dtos.MetricRequest{
		From:    ts.From,
		To:      ts.To,
		Queries: queries,
	}, nil
}

// BuildAnonymousUser creates a user with permissions to read from all datasources used in the dashboard
func (pd *PublicDashboardServiceImpl) BuildAnonymousUser(ctx context.Context, dashboard *models.Dashboard) *user.SignedInUser {
	datasourceUids := queries.GetUniqueDashboardDatasourceUids(dashboard.Data)

	// Create a temp user with read-only datasource permissions
	anonymousUser := &user.SignedInUser{OrgID: dashboard.OrgId, Permissions: make(map[int64]map[string][]string)}
	permissions := make(map[string][]string)
	queryScopes := make([]string, 0)
	readScopes := make([]string, 0)
	for _, uid := range datasourceUids {
		queryScopes = append(queryScopes, fmt.Sprintf("datasources:uid:%s", uid))
		readScopes = append(readScopes, fmt.Sprintf("datasources:uid:%s", uid))
	}
	permissions[datasources.ActionQuery] = queryScopes
	permissions[datasources.ActionRead] = readScopes
	anonymousUser.Permissions[dashboard.OrgId] = permissions

	return anonymousUser
}

func (pd *PublicDashboardServiceImpl) PublicDashboardEnabled(ctx context.Context, dashboardUid string) (bool, error) {
	return pd.store.PublicDashboardEnabled(ctx, dashboardUid)
}

func (pd *PublicDashboardServiceImpl) AccessTokenExists(ctx context.Context, accessToken string) (bool, error) {
	return pd.store.AccessTokenExists(ctx, accessToken)
}

func (pd *PublicDashboardServiceImpl) GetPublicDashboardOrgId(ctx context.Context, accessToken string) (int64, error) {
	return pd.store.GetPublicDashboardOrgId(ctx, accessToken)
}

// intervalMS and maxQueryData values are being calculated on the frontend for regular dashboards
// we are doing the same for public dashboards but because this access would be public, we need a way to keep this
// values inside reasonable bounds to avoid an attack that could hit data sources with a small interval and a big
// time range and perform big calculations
// this is an additional validation, all data sources implements QueryData interface and should have proper validations
// of these limits
// for the maxDataPoints we took a hard limit from prometheus which is 11000
func (pd *PublicDashboardServiceImpl) getSafeIntervalAndMaxDataPoints(reqDTO PublicDashboardQueryDTO, ts TimeSettings) (int64, int64) {
	// arbitrary max value for all data sources, it is actually a hard limit defined in prometheus
	safeResolution := int64(11000)

	// interval calculated on the frontend
	interval := time.Duration(reqDTO.IntervalMs) * time.Millisecond

	// calculate a safe interval with time range from dashboard and safeResolution
	dataTimeRange := legacydata.NewDataTimeRange(ts.From, ts.To)
	tr := backend.TimeRange{
		From: dataTimeRange.GetFromAsTimeUTC(),
		To:   dataTimeRange.GetToAsTimeUTC(),
	}
	safeInterval := pd.intervalCalculator.CalculateSafeInterval(tr, safeResolution)

	if interval > safeInterval.Value {
		return reqDTO.IntervalMs, reqDTO.MaxDataPoints
	}

	return safeInterval.Value.Milliseconds(), safeResolution
}

// Log when PublicDashboard.IsEnabled changed
func (pd *PublicDashboardServiceImpl) logIsEnabledChanged(existingPubdash *PublicDashboard, newPubdash *PublicDashboard, u *user.SignedInUser) {
	if publicDashboardIsEnabledChanged(existingPubdash, newPubdash) {
		verb := "disabled"
		if newPubdash.IsEnabled {
			verb = "enabled"
		}
		pd.log.Info("Public dashboard "+verb, "publicDashboardUid", newPubdash.Uid, "dashboardUid", newPubdash.DashboardUid, "user", u.Login)
	}
}

// Checks to see if PublicDashboard.Isenabled is true on create or changed on update
func publicDashboardIsEnabledChanged(existingPubdash *PublicDashboard, newPubdash *PublicDashboard) bool {
	// creating dashboard, enabled true
	newDashCreated := existingPubdash == nil && newPubdash.IsEnabled
	// updating dashboard, enabled changed
	isEnabledChanged := existingPubdash != nil && newPubdash.IsEnabled != existingPubdash.IsEnabled
	return newDashCreated || isEnabledChanged
}<|MERGE_RESOLUTION|>--- conflicted
+++ resolved
@@ -212,20 +212,12 @@
 	if err != nil {
 		return nil, err
 	}
-
-<<<<<<< HEAD
+  
 	if len(metricReq.Queries) == 0 {
 		return nil, nil
 	}
 
-	anonymousUser, err := pd.BuildAnonymousUser(ctx, dashboard)
-	if err != nil {
-		return nil, err
-	}
-
-=======
 	anonymousUser := pd.BuildAnonymousUser(ctx, dashboard)
->>>>>>> 7146f273
 	res, err := pd.QueryDataService.QueryData(ctx, anonymousUser, skipCache, metricReq)
 
 	reqDatasources := metricReq.GetUniqueDatasourceTypes()
