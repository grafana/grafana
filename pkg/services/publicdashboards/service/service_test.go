--- conflicted
+++ resolved
@@ -150,11 +150,7 @@
 			},
 		}
 
-<<<<<<< HEAD
-		_, err = service.Save(context.Background(), SignedInUser, dto)
-=======
-		_, err := service.Create(context.Background(), SignedInUser, dto)
->>>>>>> 43436bd6
+		_, err = service.Create(context.Background(), SignedInUser, dto)
 		require.NoError(t, err)
 
 		pubdash, err := service.FindByDashboardUid(context.Background(), dashboard.OrgId, dashboard.Uid)
@@ -200,11 +196,7 @@
 			},
 		}
 
-<<<<<<< HEAD
-		_, err = service.Save(context.Background(), SignedInUser, dto)
-=======
-		_, err := service.Create(context.Background(), SignedInUser, dto)
->>>>>>> 43436bd6
+		_, err = service.Create(context.Background(), SignedInUser, dto)
 		require.NoError(t, err)
 
 		pubdash, err := service.FindByDashboardUid(context.Background(), dashboard.OrgId, dashboard.Uid)
@@ -237,11 +229,7 @@
 			},
 		}
 
-<<<<<<< HEAD
-		_, err = service.Save(context.Background(), SignedInUser, dto)
-=======
-		_, err := service.Create(context.Background(), SignedInUser, dto)
->>>>>>> 43436bd6
+		_, err = service.Create(context.Background(), SignedInUser, dto)
 		require.Error(t, err)
 	})
 
@@ -284,7 +272,8 @@
 
 	t.Run("Returns error if public dashboard exists", func(t *testing.T) {
 		sqlStore := db.InitTestDB(t)
-		dashboardStore := dashboardsDB.ProvideDashboardStore(sqlStore, sqlStore.Cfg, featuremgmt.WithFeatures(), tagimpl.ProvideService(sqlStore, sqlStore.Cfg))
+		dashboardStore, err := dashboardsDB.ProvideDashboardStore(sqlStore, sqlStore.Cfg, featuremgmt.WithFeatures(), tagimpl.ProvideService(sqlStore, sqlStore.Cfg), quotatest.NewQuotaServiceFake(false, nil))
+		require.NoError(t, err)
 		publicdashboardStore := database.ProvideStore(sqlStore)
 		dashboard := insertTestDashboard(t, dashboardStore, "testDashie", 1, 0, true, []map[string]interface{}{}, nil)
 
