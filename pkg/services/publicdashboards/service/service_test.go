package service

import (
	"context"
	"encoding/json"
	"errors"
	"testing"
	"time"

	dashboard2 "github.com/grafana/grafana/pkg/coremodel/dashboard"
	"github.com/grafana/grafana/pkg/services/annotations"
	"github.com/grafana/grafana/pkg/services/annotations/annotationsimpl"
	"github.com/grafana/grafana/pkg/services/featuremgmt"
	"github.com/grafana/grafana/pkg/services/publicdashboards/internal"
	"github.com/grafana/grafana/pkg/services/tag/tagimpl"
	"github.com/grafana/grafana/pkg/services/user"
	"github.com/grafana/grafana/pkg/setting"

	"github.com/google/uuid"
	"github.com/stretchr/testify/assert"
	"github.com/stretchr/testify/mock"
	"github.com/stretchr/testify/require"

	"github.com/grafana/grafana/pkg/components/simplejson"
	"github.com/grafana/grafana/pkg/infra/log"
	"github.com/grafana/grafana/pkg/models"
	dashboardsDB "github.com/grafana/grafana/pkg/services/dashboards/database"
	. "github.com/grafana/grafana/pkg/services/publicdashboards"
	"github.com/grafana/grafana/pkg/services/publicdashboards/database"
	. "github.com/grafana/grafana/pkg/services/publicdashboards/models"
	"github.com/grafana/grafana/pkg/services/sqlstore"
	"github.com/grafana/grafana/pkg/tsdb/intervalv2"
)

var timeSettings = &TimeSettings{From: "now-12h", To: "now"}
var defaultPubdashTimeSettings = &TimeSettings{}
var dashboardData = simplejson.NewFromAny(map[string]interface{}{"time": map[string]interface{}{"from": "now-8h", "to": "now"}})
var SignedInUser = &user.SignedInUser{UserID: 1234, Login: "user@login.com"}

func TestLogPrefix(t *testing.T) {
	assert.Equal(t, LogPrefix, "publicdashboards.service")
}

func TestGetAnnotations(t *testing.T) {
	t.Run("will build anonymous user with correct permissions to get annotations", func(t *testing.T) {
		sqlStore := sqlstore.InitTestDB(t)
		config := setting.NewCfg()
		tagService := tagimpl.ProvideService(sqlStore, sqlStore.Cfg)
		annotationsRepo := annotationsimpl.ProvideService(sqlStore, config, tagService)
		fakeStore := FakePublicDashboardStore{}
		service := &PublicDashboardServiceImpl{
			log:             log.New("test.logger"),
			store:           &fakeStore,
			AnnotationsRepo: annotationsRepo,
		}
		fakeStore.On("GetPublicDashboard", mock.Anything, mock.AnythingOfType("string")).
			Return(&PublicDashboard{Uid: "uid1", IsEnabled: true}, models.NewDashboard("dash1"), nil)
		reqDTO := AnnotationsQueryDTO{
			From: 1,
			To:   2,
		}
		dash := models.NewDashboard("testDashboard")

		items, _ := service.GetAnnotations(context.Background(), reqDTO, "abc123")
		anonUser, err := service.BuildAnonymousUser(context.Background(), dash)

		assert.Equal(t, "dashboards:*", anonUser.Permissions[0]["dashboards:read"][0])
		assert.Len(t, items, 0)
		require.NoError(t, err)
	})

	t.Run("Test events from tag queries overwrite built-in annotation queries and duplicate events are not returned", func(t *testing.T) {
		dash := models.NewDashboard("test")
		color := "red"
		name := "annoName"
		grafanaAnnotation := DashAnnotation{
			Datasource: CreateDatasource("grafana", "grafana"),
			Enable:     true,
			Name:       &name,
			IconColor:  &color,
			Target: &dashboard2.AnnotationTarget{
				Limit:    100,
				MatchAny: false,
				Tags:     nil,
				Type:     "dashboard",
			},
			Type: "dashboard",
		}
		grafanaTagAnnotation := DashAnnotation{
			Datasource: CreateDatasource("grafana", "grafana"),
			Enable:     true,
			Name:       &name,
			IconColor:  &color,
			Target: &dashboard2.AnnotationTarget{
				Limit:    100,
				MatchAny: false,
				Tags:     []string{"tag1"},
				Type:     "tags",
			},
		}
		annos := []DashAnnotation{grafanaAnnotation, grafanaTagAnnotation}
		dashboard := AddAnnotationsToDashboard(t, dash, annos)

		annotationsRepo := annotations.FakeAnnotationsRepo{}
		fakeStore := FakePublicDashboardStore{}
		service := &PublicDashboardServiceImpl{
			log:             log.New("test.logger"),
			store:           &fakeStore,
			AnnotationsRepo: &annotationsRepo,
		}
		pubdash := &PublicDashboard{Uid: "uid1", IsEnabled: true, OrgId: 1, DashboardUid: dashboard.Uid}
		fakeStore.On("GetPublicDashboard", mock.Anything, mock.AnythingOfType("string")).Return(pubdash, dashboard, nil)
		annotationsRepo.On("Find", mock.Anything, mock.Anything).Return([]*annotations.ItemDTO{
			{
				Id:          1,
				DashboardId: 1,
				PanelId:     1,
				Tags:        []string{"tag1"},
				TimeEnd:     2,
				Time:        2,
				Text:        "text",
			},
		}, nil).Maybe()

		items, err := service.GetAnnotations(context.Background(), AnnotationsQueryDTO{}, "abc123")

		expected := AnnotationEvent{
			Id:          1,
			DashboardId: 1,
			PanelId:     0,
			Tags:        []string{"tag1"},
			IsRegion:    false,
			Text:        "text",
			Color:       color,
			Time:        2,
			TimeEnd:     2,
			Source:      grafanaTagAnnotation,
		}
		require.NoError(t, err)
		assert.Len(t, items, 1)
		assert.Equal(t, expected, items[0])
	})

	t.Run("Test panelId set to zero when annotation event is for a tags query", func(t *testing.T) {
		dash := models.NewDashboard("test")
		color := "red"
		name := "annoName"
		grafanaAnnotation := DashAnnotation{
			Datasource: CreateDatasource("grafana", "grafana"),
			Enable:     true,
			Name:       &name,
			IconColor:  &color,
			Target: &dashboard2.AnnotationTarget{
				Limit:    100,
				MatchAny: false,
				Tags:     []string{"tag1"},
				Type:     "tags",
			},
		}
		annos := []DashAnnotation{grafanaAnnotation}
		dashboard := AddAnnotationsToDashboard(t, dash, annos)

		annotationsRepo := annotations.FakeAnnotationsRepo{}
		fakeStore := FakePublicDashboardStore{}
		service := &PublicDashboardServiceImpl{
			log:             log.New("test.logger"),
			store:           &fakeStore,
			AnnotationsRepo: &annotationsRepo,
		}
		pubdash := &PublicDashboard{Uid: "uid1", IsEnabled: true, OrgId: 1, DashboardUid: dashboard.Uid}
		fakeStore.On("GetPublicDashboard", mock.Anything, mock.AnythingOfType("string")).Return(pubdash, dashboard, nil)
		annotationsRepo.On("Find", mock.Anything, mock.Anything).Return([]*annotations.ItemDTO{
			{
				Id:          1,
				DashboardId: 1,
				PanelId:     1,
				Tags:        []string{},
				TimeEnd:     1,
				Time:        2,
				Text:        "text",
			},
		}, nil).Maybe()

		items, err := service.GetAnnotations(context.Background(), AnnotationsQueryDTO{}, "abc123")

		expected := AnnotationEvent{
			Id:          1,
			DashboardId: 1,
			PanelId:     0,
			Tags:        []string{},
			IsRegion:    true,
			Text:        "text",
			Color:       color,
			Time:        2,
			TimeEnd:     1,
			Source:      grafanaAnnotation,
		}
		require.NoError(t, err)
		assert.Len(t, items, 1)
		assert.Equal(t, expected, items[0])
	})

	t.Run("Test can get grafana annotations and will skip annotation queries and disabled annotations", func(t *testing.T) {
		dash := models.NewDashboard("test")
		color := "red"
		name := "annoName"
		disabledGrafanaAnnotation := DashAnnotation{
			Datasource: CreateDatasource("grafana", "grafana"),
			Enable:     false,
			Name:       &name,
			IconColor:  &color,
		}
		grafanaAnnotation := DashAnnotation{
			Datasource: CreateDatasource("grafana", "grafana"),
			Enable:     true,
			Name:       &name,
			IconColor:  &color,
			Target: &dashboard2.AnnotationTarget{
				Limit:    100,
				MatchAny: true,
				Tags:     nil,
				Type:     "dashboard",
			},
			Type: "dashboard",
		}
		queryAnnotation := DashAnnotation{
			Datasource: CreateDatasource("prometheus", "abc123"),
			Enable:     true,
			Name:       &name,
		}
		annos := []DashAnnotation{grafanaAnnotation, queryAnnotation, disabledGrafanaAnnotation}
		dashboard := AddAnnotationsToDashboard(t, dash, annos)

		annotationsRepo := annotations.FakeAnnotationsRepo{}
		fakeStore := FakePublicDashboardStore{}
		service := &PublicDashboardServiceImpl{
			log:             log.New("test.logger"),
			store:           &fakeStore,
			AnnotationsRepo: &annotationsRepo,
		}
		pubdash := &PublicDashboard{Uid: "uid1", IsEnabled: true, OrgId: 1, DashboardUid: dashboard.Uid}
		fakeStore.On("GetPublicDashboard", mock.Anything, mock.AnythingOfType("string")).Return(pubdash, dashboard, nil)
		annotationsRepo.On("Find", mock.Anything, mock.Anything).Return([]*annotations.ItemDTO{
			{
				Id:          1,
				DashboardId: 1,
				PanelId:     1,
				Tags:        []string{},
				TimeEnd:     1,
				Time:        2,
				Text:        "text",
			},
		}, nil).Maybe()

		items, err := service.GetAnnotations(context.Background(), AnnotationsQueryDTO{}, "abc123")

		expected := AnnotationEvent{
			Id:          1,
			DashboardId: 1,
			PanelId:     1,
			Tags:        []string{},
			IsRegion:    true,
			Text:        "text",
			Color:       color,
			Time:        2,
			TimeEnd:     1,
			Source:      grafanaAnnotation,
		}
		require.NoError(t, err)
		assert.Len(t, items, 1)
		assert.Equal(t, expected, items[0])
	})

	t.Run("test will return nothing when dashboard has no annotations", func(t *testing.T) {
		annotationsRepo := annotations.FakeAnnotationsRepo{}
		fakeStore := FakePublicDashboardStore{}
		service := &PublicDashboardServiceImpl{
			log:             log.New("test.logger"),
			store:           &fakeStore,
			AnnotationsRepo: &annotationsRepo,
		}
		dashboard := models.NewDashboard("dashWithNoAnnotations")
		pubdash := &PublicDashboard{Uid: "uid1", IsEnabled: true, OrgId: 1, DashboardUid: dashboard.Uid}
		fakeStore.On("GetPublicDashboard", mock.Anything, mock.AnythingOfType("string")).Return(pubdash, dashboard, nil)

		items, err := service.GetAnnotations(context.Background(), AnnotationsQueryDTO{}, "abc123")

		require.NoError(t, err)
		assert.Empty(t, items)
	})

	t.Run("test will error when annotations repo returns an error", func(t *testing.T) {
		annotationsRepo := annotations.FakeAnnotationsRepo{}
		fakeStore := FakePublicDashboardStore{}
		service := &PublicDashboardServiceImpl{
			log:             log.New("test.logger"),
			store:           &fakeStore,
			AnnotationsRepo: &annotationsRepo,
		}
		dash := models.NewDashboard("test")
		color := "red"
		name := "annoName"
		grafanaAnnotation := DashAnnotation{
			Datasource: CreateDatasource("grafana", "grafana"),
			Enable:     true,
			Name:       &name,
			IconColor:  &color,
			Target: &dashboard2.AnnotationTarget{
				Limit:    100,
				MatchAny: false,
				Tags:     []string{"tag1"},
				Type:     "tags",
			},
		}
		annos := []DashAnnotation{grafanaAnnotation}
		dash = AddAnnotationsToDashboard(t, dash, annos)
		pubdash := &PublicDashboard{Uid: "uid1", IsEnabled: true, OrgId: 1, DashboardUid: dash.Uid}
		fakeStore.On("GetPublicDashboard", mock.Anything, mock.AnythingOfType("string")).Return(pubdash, dash, nil)
		annotationsRepo.On("Find", mock.Anything, mock.Anything).Return(nil, errors.New("failed")).Maybe()

		items, err := service.GetAnnotations(context.Background(), AnnotationsQueryDTO{}, "abc123")

		require.Error(t, err)
		require.Nil(t, items)
	})
}

func TestGetPublicDashboard(t *testing.T) {
	type storeResp struct {
		pd  *PublicDashboard
		d   *models.Dashboard
		err error
	}

	testCases := []struct {
		Name        string
		AccessToken string
		StoreResp   *storeResp
		ErrResp     error
		DashResp    *models.Dashboard
	}{
		{
			Name:        "returns a dashboard",
			AccessToken: "abc123",
			StoreResp: &storeResp{
				pd:  &PublicDashboard{AccessToken: "abcdToken", IsEnabled: true},
				d:   &models.Dashboard{Uid: "mydashboard", Data: dashboardData},
				err: nil,
			},
			ErrResp:  nil,
			DashResp: &models.Dashboard{Uid: "mydashboard", Data: dashboardData},
		},
		{
			Name:        "returns ErrPublicDashboardNotFound when isEnabled is false",
			AccessToken: "abc123",
			StoreResp: &storeResp{
				pd:  &PublicDashboard{AccessToken: "abcdToken", IsEnabled: false},
				d:   &models.Dashboard{Uid: "mydashboard"},
				err: nil,
			},
			ErrResp:  ErrPublicDashboardNotFound,
			DashResp: nil,
		},
		{
			Name:        "returns ErrPublicDashboardNotFound if PublicDashboard missing",
			AccessToken: "abc123",
			StoreResp:   &storeResp{pd: nil, d: nil, err: nil},
			ErrResp:     ErrPublicDashboardNotFound,
			DashResp:    nil,
		},
		{
			Name:        "returns ErrPublicDashboardNotFound if Dashboard missing",
			AccessToken: "abc123",
			StoreResp:   &storeResp{pd: nil, d: nil, err: nil},
			ErrResp:     ErrPublicDashboardNotFound,
			DashResp:    nil,
		},
	}

	for _, test := range testCases {
		t.Run(test.Name, func(t *testing.T) {
			fakeStore := FakePublicDashboardStore{}
			service := &PublicDashboardServiceImpl{
				log:   log.New("test.logger"),
				store: &fakeStore,
			}

			fakeStore.On("GetPublicDashboard", mock.Anything, mock.Anything).
				Return(test.StoreResp.pd, test.StoreResp.d, test.StoreResp.err)

			pdc, dash, err := service.GetPublicDashboard(context.Background(), test.AccessToken)
			if test.ErrResp != nil {
				assert.Error(t, test.ErrResp, err)
			} else {
				require.NoError(t, err)
			}

			assert.Equal(t, test.DashResp, dash)

			if test.DashResp != nil {
				assert.NotNil(t, dash.CreatedBy)
				assert.Equal(t, test.StoreResp.pd, pdc)
			}
		})
	}
}

func TestSavePublicDashboard(t *testing.T) {
	t.Run("Saving public dashboard", func(t *testing.T) {
		sqlStore := sqlstore.InitTestDB(t)
		dashboardStore := dashboardsDB.ProvideDashboardStore(sqlStore, sqlStore.Cfg, featuremgmt.WithFeatures(), tagimpl.ProvideService(sqlStore, sqlStore.Cfg))
		publicdashboardStore := database.ProvideStore(sqlStore)
		dashboard := insertTestDashboard(t, dashboardStore, "testDashie", 1, 0, true, []map[string]interface{}{}, nil)

		service := &PublicDashboardServiceImpl{
			log:   log.New("test.logger"),
			store: publicdashboardStore,
		}

		dto := &SavePublicDashboardConfigDTO{
			DashboardUid: dashboard.Uid,
			OrgId:        dashboard.OrgId,
			UserId:       7,
			PublicDashboard: &PublicDashboard{
				IsEnabled:    true,
				DashboardUid: "NOTTHESAME",
				OrgId:        9999999,
				TimeSettings: timeSettings,
			},
		}

		_, err := service.SavePublicDashboardConfig(context.Background(), SignedInUser, dto)
		require.NoError(t, err)

		pubdash, err := service.GetPublicDashboardConfig(context.Background(), dashboard.OrgId, dashboard.Uid)
		require.NoError(t, err)

		// DashboardUid/OrgId/CreatedBy set by the command, not parameters
		assert.Equal(t, dashboard.Uid, pubdash.DashboardUid)
		assert.Equal(t, dashboard.OrgId, pubdash.OrgId)
		assert.Equal(t, dto.UserId, pubdash.CreatedBy)
		// IsEnabled set by parameters
		assert.Equal(t, dto.PublicDashboard.IsEnabled, pubdash.IsEnabled)
		// CreatedAt set to non-zero time
		assert.NotEqual(t, &time.Time{}, pubdash.CreatedAt)
		// Time settings set by db
		assert.Equal(t, timeSettings, pubdash.TimeSettings)
		// accessToken is valid uuid
		_, err = uuid.Parse(pubdash.AccessToken)
		require.NoError(t, err, "expected a valid UUID, got %s", pubdash.AccessToken)
	})

	t.Run("Validate pubdash has default time setting value", func(t *testing.T) {
		sqlStore := sqlstore.InitTestDB(t)
		dashboardStore := dashboardsDB.ProvideDashboardStore(sqlStore, sqlStore.Cfg, featuremgmt.WithFeatures(), tagimpl.ProvideService(sqlStore, sqlStore.Cfg))
		publicdashboardStore := database.ProvideStore(sqlStore)
		dashboard := insertTestDashboard(t, dashboardStore, "testDashie", 1, 0, true, []map[string]interface{}{}, nil)

		service := &PublicDashboardServiceImpl{
			log:   log.New("test.logger"),
			store: publicdashboardStore,
		}

		dto := &SavePublicDashboardConfigDTO{
			DashboardUid: dashboard.Uid,
			OrgId:        dashboard.OrgId,
			UserId:       7,
			PublicDashboard: &PublicDashboard{
				IsEnabled:    true,
				DashboardUid: "NOTTHESAME",
				OrgId:        9999999,
			},
		}

		_, err := service.SavePublicDashboardConfig(context.Background(), SignedInUser, dto)
		require.NoError(t, err)

		pubdash, err := service.GetPublicDashboardConfig(context.Background(), dashboard.OrgId, dashboard.Uid)
		require.NoError(t, err)
		assert.Equal(t, defaultPubdashTimeSettings, pubdash.TimeSettings)
	})

	t.Run("Validate pubdash whose dashboard has template variables returns error", func(t *testing.T) {
		sqlStore := sqlstore.InitTestDB(t)
		dashboardStore := dashboardsDB.ProvideDashboardStore(sqlStore, sqlStore.Cfg, featuremgmt.WithFeatures(), tagimpl.ProvideService(sqlStore, sqlStore.Cfg))
		publicdashboardStore := database.ProvideStore(sqlStore)
		templateVars := make([]map[string]interface{}, 1)
		dashboard := insertTestDashboard(t, dashboardStore, "testDashie", 1, 0, true, templateVars, nil)

		service := &PublicDashboardServiceImpl{
			log:   log.New("test.logger"),
			store: publicdashboardStore,
		}

		dto := &SavePublicDashboardConfigDTO{
			DashboardUid: dashboard.Uid,
			OrgId:        dashboard.OrgId,
			UserId:       7,
			PublicDashboard: &PublicDashboard{
				IsEnabled:    true,
				DashboardUid: "NOTTHESAME",
				OrgId:        9999999,
			},
		}

		_, err := service.SavePublicDashboardConfig(context.Background(), SignedInUser, dto)
		require.Error(t, err)
	})

	t.Run("Pubdash access token generation throws an error and pubdash is not persisted", func(t *testing.T) {
		dashboard := models.NewDashboard("testDashie")

		publicDashboardStore := &FakePublicDashboardStore{}
		publicDashboardStore.On("GetDashboard", mock.Anything, mock.Anything).Return(dashboard, nil)
		publicDashboardStore.On("GetPublicDashboardByUid", mock.Anything, mock.Anything).Return(nil, nil)
		publicDashboardStore.On("GenerateNewPublicDashboardUid", mock.Anything).Return("an-uid", nil)
		publicDashboardStore.On("GenerateNewPublicDashboardAccessToken", mock.Anything).Return("", ErrPublicDashboardFailedGenerateAccessToken)

		service := &PublicDashboardServiceImpl{
			log:   log.New("test.logger"),
			store: publicDashboardStore,
		}

		dto := &SavePublicDashboardConfigDTO{
			DashboardUid: "an-id",
			OrgId:        8,
			UserId:       7,
			PublicDashboard: &PublicDashboard{
				IsEnabled:    true,
				DashboardUid: "NOTTHESAME",
				OrgId:        9999999,
			},
		}

		_, err := service.SavePublicDashboardConfig(context.Background(), SignedInUser, dto)

		require.Error(t, err)
		require.Equal(t, err, ErrPublicDashboardFailedGenerateAccessToken)
		publicDashboardStore.AssertNotCalled(t, "SavePublicDashboardConfig")
	})
}

func TestUpdatePublicDashboard(t *testing.T) {
	t.Run("Updating public dashboard", func(t *testing.T) {
		sqlStore := sqlstore.InitTestDB(t)
		dashboardStore := dashboardsDB.ProvideDashboardStore(sqlStore, sqlStore.Cfg, featuremgmt.WithFeatures(), tagimpl.ProvideService(sqlStore, sqlStore.Cfg))
		publicdashboardStore := database.ProvideStore(sqlStore)
		dashboard := insertTestDashboard(t, dashboardStore, "testDashie", 1, 0, true, []map[string]interface{}{}, nil)

		service := &PublicDashboardServiceImpl{
			log:   log.New("test.logger"),
			store: publicdashboardStore,
		}

		dto := &SavePublicDashboardConfigDTO{
			DashboardUid: dashboard.Uid,
			OrgId:        dashboard.OrgId,
			UserId:       7,
			PublicDashboard: &PublicDashboard{
				IsEnabled:    true,
				TimeSettings: timeSettings,
			},
		}

		savedPubdash, err := service.SavePublicDashboardConfig(context.Background(), SignedInUser, dto)
		require.NoError(t, err)

		// attempt to overwrite settings
		dto = &SavePublicDashboardConfigDTO{
			DashboardUid: dashboard.Uid,
			OrgId:        dashboard.OrgId,
			UserId:       8,
			PublicDashboard: &PublicDashboard{
				Uid:          savedPubdash.Uid,
				OrgId:        9,
				DashboardUid: "abc1234",
				CreatedBy:    9,
				CreatedAt:    time.Time{},

				IsEnabled:    true,
				TimeSettings: timeSettings,
				AccessToken:  "NOTAREALUUID",
			},
		}

		// Since the dto.PublicDashboard has a uid, this will call
		// service.updatePublicDashboardConfig
		updatedPubdash, err := service.SavePublicDashboardConfig(context.Background(), SignedInUser, dto)
		require.NoError(t, err)

		// don't get updated
		assert.Equal(t, savedPubdash.DashboardUid, updatedPubdash.DashboardUid)
		assert.Equal(t, savedPubdash.OrgId, updatedPubdash.OrgId)
		assert.Equal(t, savedPubdash.CreatedAt, updatedPubdash.CreatedAt)
		assert.Equal(t, savedPubdash.CreatedBy, updatedPubdash.CreatedBy)
		assert.Equal(t, savedPubdash.AccessToken, updatedPubdash.AccessToken)

		// gets updated
		assert.Equal(t, dto.PublicDashboard.IsEnabled, updatedPubdash.IsEnabled)
		assert.Equal(t, dto.PublicDashboard.TimeSettings, updatedPubdash.TimeSettings)
		assert.Equal(t, dto.UserId, updatedPubdash.UpdatedBy)
		assert.NotEqual(t, &time.Time{}, updatedPubdash.UpdatedAt)
	})

	t.Run("Updating set empty time settings", func(t *testing.T) {
		sqlStore := sqlstore.InitTestDB(t)
		dashboardStore := dashboardsDB.ProvideDashboardStore(sqlStore, sqlStore.Cfg, featuremgmt.WithFeatures(), tagimpl.ProvideService(sqlStore, sqlStore.Cfg))
		publicdashboardStore := database.ProvideStore(sqlStore)
		dashboard := insertTestDashboard(t, dashboardStore, "testDashie", 1, 0, true, []map[string]interface{}{}, nil)

		service := &PublicDashboardServiceImpl{
			log:   log.New("test.logger"),
			store: publicdashboardStore,
		}

		dto := &SavePublicDashboardConfigDTO{
			DashboardUid: dashboard.Uid,
			OrgId:        dashboard.OrgId,
			UserId:       7,
			PublicDashboard: &PublicDashboard{
				IsEnabled:    true,
				TimeSettings: timeSettings,
			},
		}

		// Since the dto.PublicDashboard has a uid, this will call
		// service.updatePublicDashboardConfig
		savedPubdash, err := service.SavePublicDashboardConfig(context.Background(), SignedInUser, dto)
		require.NoError(t, err)

		// attempt to overwrite settings
		dto = &SavePublicDashboardConfigDTO{
			DashboardUid: dashboard.Uid,
			OrgId:        dashboard.OrgId,
			UserId:       8,
			PublicDashboard: &PublicDashboard{
				Uid:          savedPubdash.Uid,
				OrgId:        9,
				DashboardUid: "abc1234",
				CreatedBy:    9,
				CreatedAt:    time.Time{},

				IsEnabled:   true,
				AccessToken: "NOTAREALUUID",
			},
		}

		updatedPubdash, err := service.SavePublicDashboardConfig(context.Background(), SignedInUser, dto)
		require.NoError(t, err)

		assert.Equal(t, &TimeSettings{}, updatedPubdash.TimeSettings)
	})
}

func TestBuildAnonymousUser(t *testing.T) {
	sqlStore := sqlstore.InitTestDB(t)
	dashboardStore := dashboardsDB.ProvideDashboardStore(sqlStore, sqlStore.Cfg, featuremgmt.WithFeatures(), tagimpl.ProvideService(sqlStore, sqlStore.Cfg))
	dashboard := insertTestDashboard(t, dashboardStore, "testDashie", 1, 0, true, []map[string]interface{}{}, nil)
	publicdashboardStore := database.ProvideStore(sqlStore)
	service := &PublicDashboardServiceImpl{
		log:   log.New("test.logger"),
		store: publicdashboardStore,
	}

	t.Run("will add datasource read and query permissions to user for each datasource in dashboard", func(t *testing.T) {
<<<<<<< HEAD
		user, err := service.BuildAnonymousUser(context.Background(), dashboard)

		require.NoError(t, err)
=======
		user := service.BuildAnonymousUser(context.Background(), dashboard)
>>>>>>> 9c954d06
		require.Equal(t, dashboard.OrgId, user.OrgID)
		require.Equal(t, "datasources:uid:ds1", user.Permissions[user.OrgID]["datasources:query"][0])
		require.Equal(t, "datasources:uid:ds3", user.Permissions[user.OrgID]["datasources:query"][1])
		require.Equal(t, "datasources:uid:ds1", user.Permissions[user.OrgID]["datasources:read"][0])
		require.Equal(t, "datasources:uid:ds3", user.Permissions[user.OrgID]["datasources:read"][1])
	})
	t.Run("will add dashboard and annotation permissions needed for getting annotations", func(t *testing.T) {
		user, err := service.BuildAnonymousUser(context.Background(), dashboard)

		require.NoError(t, err)
		require.Equal(t, dashboard.OrgId, user.OrgID)
		require.Equal(t, "annotations:type:dashboard", user.Permissions[user.OrgID]["annotations:read"][0])
		require.Equal(t, "dashboards:*", user.Permissions[user.OrgID]["dashboards:read"][0])
	})
}

func TestGetMetricRequest(t *testing.T) {
	sqlStore := sqlstore.InitTestDB(t)
	dashboardStore := dashboardsDB.ProvideDashboardStore(sqlStore, sqlStore.Cfg, featuremgmt.WithFeatures(), tagimpl.ProvideService(sqlStore, sqlStore.Cfg))
	publicdashboardStore := database.ProvideStore(sqlStore)
	dashboard := insertTestDashboard(t, dashboardStore, "testDashie", 1, 0, true, []map[string]interface{}{}, nil)
	publicDashboard := &PublicDashboard{
		Uid:          "1",
		DashboardUid: dashboard.Uid,
		IsEnabled:    true,
		AccessToken:  "abc123",
	}
	service := &PublicDashboardServiceImpl{
		log:                log.New("test.logger"),
		store:              publicdashboardStore,
		intervalCalculator: intervalv2.NewCalculator(),
	}

	t.Run("will return an error when validation fails", func(t *testing.T) {
		publicDashboardQueryDTO := PublicDashboardQueryDTO{
			IntervalMs:    int64(-1),
			MaxDataPoints: int64(-1),
		}

		_, err := service.GetMetricRequest(context.Background(), dashboard, publicDashboard, 1, publicDashboardQueryDTO)

		require.Error(t, err)
	})

	t.Run("will not return an error when validation succeeds", func(t *testing.T) {
		publicDashboardQueryDTO := PublicDashboardQueryDTO{
			IntervalMs:    int64(1),
			MaxDataPoints: int64(1),
		}
		from, to := internal.GetTimeRangeFromDashboard(t, dashboard.Data)

		metricReq, err := service.GetMetricRequest(context.Background(), dashboard, publicDashboard, 1, publicDashboardQueryDTO)

		require.NoError(t, err)
		require.Equal(t, from, metricReq.From)
		require.Equal(t, to, metricReq.To)
	})
}

func TestGetQueryDataResponse(t *testing.T) {
	sqlStore := sqlstore.InitTestDB(t)
	dashboardStore := dashboardsDB.ProvideDashboardStore(sqlStore, sqlStore.Cfg, featuremgmt.WithFeatures(), tagimpl.ProvideService(sqlStore, sqlStore.Cfg))
	publicdashboardStore := database.ProvideStore(sqlStore)

	service := &PublicDashboardServiceImpl{
		log:                log.New("test.logger"),
		store:              publicdashboardStore,
		intervalCalculator: intervalv2.NewCalculator(),
	}

	publicDashboardQueryDTO := PublicDashboardQueryDTO{
		IntervalMs:    int64(1),
		MaxDataPoints: int64(1),
	}

	t.Run("Returns nil when query is hidden", func(t *testing.T) {
		hiddenQuery := map[string]interface{}{
			"datasource": map[string]interface{}{
				"type": "mysql",
				"uid":  "ds1",
			},
			"hide":  true,
			"refId": "A",
		}
		customPanels := []interface{}{
			map[string]interface{}{
				"id": 1,
				"datasource": map[string]interface{}{
					"uid": "ds1",
				},
				"targets": []interface{}{hiddenQuery},
			}}

		dashboard := insertTestDashboard(t, dashboardStore, "testDashWithHiddenQuery", 1, 0, true, []map[string]interface{}{}, customPanels)
		dto := &SavePublicDashboardConfigDTO{
			DashboardUid: dashboard.Uid,
			OrgId:        dashboard.OrgId,
			UserId:       7,
			PublicDashboard: &PublicDashboard{
				IsEnabled:    true,
				DashboardUid: "NOTTHESAME",
				OrgId:        9999999,
				TimeSettings: timeSettings,
			},
		}
		pubdashDto, err := service.SavePublicDashboardConfig(context.Background(), SignedInUser, dto)
		require.NoError(t, err)

		resp, _ := service.GetQueryDataResponse(context.Background(), true, publicDashboardQueryDTO, 1, pubdashDto.AccessToken)
		require.Nil(t, resp)
	})
}

func TestBuildMetricRequest(t *testing.T) {
	sqlStore := sqlstore.InitTestDB(t)
	dashboardStore := dashboardsDB.ProvideDashboardStore(sqlStore, sqlStore.Cfg, featuremgmt.WithFeatures(), tagimpl.ProvideService(sqlStore, sqlStore.Cfg))
	publicdashboardStore := database.ProvideStore(sqlStore)

	publicDashboard := insertTestDashboard(t, dashboardStore, "testDashie", 1, 0, true, []map[string]interface{}{}, nil)
	nonPublicDashboard := insertTestDashboard(t, dashboardStore, "testNonPublicDashie", 1, 0, true, []map[string]interface{}{}, nil)
	from, to := internal.GetTimeRangeFromDashboard(t, publicDashboard.Data)

	service := &PublicDashboardServiceImpl{
		log:                log.New("test.logger"),
		store:              publicdashboardStore,
		intervalCalculator: intervalv2.NewCalculator(),
	}

	publicDashboardQueryDTO := PublicDashboardQueryDTO{
		IntervalMs:    int64(10000000),
		MaxDataPoints: int64(200),
	}

	dto := &SavePublicDashboardConfigDTO{
		DashboardUid: publicDashboard.Uid,
		OrgId:        publicDashboard.OrgId,
		PublicDashboard: &PublicDashboard{
			IsEnabled:    true,
			DashboardUid: "NOTTHESAME",
			OrgId:        9999999,
			TimeSettings: timeSettings,
		},
	}

	publicDashboardPD, err := service.SavePublicDashboardConfig(context.Background(), SignedInUser, dto)
	require.NoError(t, err)

	nonPublicDto := &SavePublicDashboardConfigDTO{
		DashboardUid: nonPublicDashboard.Uid,
		OrgId:        nonPublicDashboard.OrgId,
		PublicDashboard: &PublicDashboard{
			IsEnabled:    false,
			DashboardUid: "NOTTHESAME",
			OrgId:        9999999,
			TimeSettings: defaultPubdashTimeSettings,
		},
	}

	_, err = service.SavePublicDashboardConfig(context.Background(), SignedInUser, nonPublicDto)
	require.NoError(t, err)

	t.Run("extracts queries from provided dashboard", func(t *testing.T) {
		reqDTO, err := service.buildMetricRequest(
			context.Background(),
			publicDashboard,
			publicDashboardPD,
			1,
			publicDashboardQueryDTO,
		)
		require.NoError(t, err)

		require.Equal(t, from, reqDTO.From)
		require.Equal(t, to, reqDTO.To)

		for i := range reqDTO.Queries {
			require.Equal(t, publicDashboardQueryDTO.IntervalMs, reqDTO.Queries[i].Get("intervalMs").MustInt64())
			require.Equal(t, publicDashboardQueryDTO.MaxDataPoints, reqDTO.Queries[i].Get("maxDataPoints").MustInt64())
		}

		require.Len(t, reqDTO.Queries, 2)

		require.Equal(
			t,
			simplejson.NewFromAny(map[string]interface{}{
				"datasource": map[string]interface{}{
					"type": "mysql",
					"uid":  "ds1",
				},
				"intervalMs":    int64(10000000),
				"maxDataPoints": int64(200),
				"refId":         "A",
			}),
			reqDTO.Queries[0],
		)

		require.Equal(
			t,
			simplejson.NewFromAny(map[string]interface{}{
				"datasource": map[string]interface{}{
					"type": "prometheus",
					"uid":  "ds2",
				},
				"intervalMs":    int64(10000000),
				"maxDataPoints": int64(200),
				"refId":         "B",
			}),
			reqDTO.Queries[1],
		)
	})

	t.Run("returns an error when panel missing", func(t *testing.T) {
		_, err := service.buildMetricRequest(
			context.Background(),
			publicDashboard,
			publicDashboardPD,
			49,
			publicDashboardQueryDTO,
		)

		require.ErrorContains(t, err, ErrPublicDashboardPanelNotFound.Reason)
	})

	t.Run("metric request built without hidden query", func(t *testing.T) {
		hiddenQuery := map[string]interface{}{
			"datasource": map[string]interface{}{
				"type": "mysql",
				"uid":  "ds1",
			},
			"hide":  true,
			"refId": "A",
		}
		nonHiddenQuery := map[string]interface{}{
			"datasource": map[string]interface{}{
				"type": "prometheus",
				"uid":  "ds2",
			},
			"refId": "B",
		}

		customPanels := []interface{}{
			map[string]interface{}{
				"id": 1,
				"datasource": map[string]interface{}{
					"uid": "ds1",
				},
				"targets": []interface{}{hiddenQuery, nonHiddenQuery},
			}}

		publicDashboard := insertTestDashboard(t, dashboardStore, "testDashWithHiddenQuery", 1, 0, true, []map[string]interface{}{}, customPanels)

		reqDTO, err := service.buildMetricRequest(
			context.Background(),
			publicDashboard,
			publicDashboardPD,
			1,
			publicDashboardQueryDTO,
		)
		require.NoError(t, err)

		require.Equal(t, from, reqDTO.From)
		require.Equal(t, to, reqDTO.To)

		for i := range reqDTO.Queries {
			require.Equal(t, publicDashboardQueryDTO.IntervalMs, reqDTO.Queries[i].Get("intervalMs").MustInt64())
			require.Equal(t, publicDashboardQueryDTO.MaxDataPoints, reqDTO.Queries[i].Get("maxDataPoints").MustInt64())
		}

		require.Len(t, reqDTO.Queries, 1)

		require.NotEqual(
			t,
			simplejson.NewFromAny(hiddenQuery),
			reqDTO.Queries[0],
		)

		require.Equal(
			t,
			simplejson.NewFromAny(nonHiddenQuery),
			reqDTO.Queries[0],
		)
	})

	t.Run("metric request built with 0 queries len when all queries are hidden", func(t *testing.T) {
		customPanels := []interface{}{
			map[string]interface{}{
				"id": 1,
				"datasource": map[string]interface{}{
					"uid": "ds1",
				},
				"targets": []interface{}{map[string]interface{}{
					"datasource": map[string]interface{}{
						"type": "mysql",
						"uid":  "ds1",
					},
					"hide":  true,
					"refId": "A",
				}, map[string]interface{}{
					"datasource": map[string]interface{}{
						"type": "prometheus",
						"uid":  "ds2",
					},
					"hide":  true,
					"refId": "B",
				}},
			}}

		publicDashboard := insertTestDashboard(t, dashboardStore, "testDashWithAllQueriesHidden", 1, 0, true, []map[string]interface{}{}, customPanels)

		reqDTO, err := service.buildMetricRequest(
			context.Background(),
			publicDashboard,
			publicDashboardPD,
			1,
			publicDashboardQueryDTO,
		)
		require.NoError(t, err)

		require.Equal(t, from, reqDTO.From)
		require.Equal(t, to, reqDTO.To)

		require.Len(t, reqDTO.Queries, 0)
	})
}

func insertTestDashboard(t *testing.T, dashboardStore *dashboardsDB.DashboardStore, title string, orgId int64,
	folderId int64, isFolder bool, templateVars []map[string]interface{}, customPanels []interface{}, tags ...interface{}) *models.Dashboard {
	t.Helper()

	var dashboardPanels []interface{}
	if customPanels != nil {
		dashboardPanels = customPanels
	} else {
		dashboardPanels = []interface{}{
			map[string]interface{}{
				"id": 1,
				"datasource": map[string]interface{}{
					"uid": "ds1",
				},
				"targets": []interface{}{
					map[string]interface{}{
						"datasource": map[string]interface{}{
							"type": "mysql",
							"uid":  "ds1",
						},
						"refId": "A",
					},
					map[string]interface{}{
						"datasource": map[string]interface{}{
							"type": "prometheus",
							"uid":  "ds2",
						},
						"refId": "B",
					},
				},
			},
			map[string]interface{}{
				"id": 2,
				"datasource": map[string]interface{}{
					"uid": "ds3",
				},
				"targets": []interface{}{
					map[string]interface{}{
						"datasource": map[string]interface{}{
							"type": "mysql",
							"uid":  "ds3",
						},
						"refId": "C",
					},
				},
			},
		}
	}

	cmd := models.SaveDashboardCommand{
		OrgId:    orgId,
		FolderId: folderId,
		IsFolder: isFolder,
		Dashboard: simplejson.NewFromAny(map[string]interface{}{
			"id":     nil,
			"title":  title,
			"tags":   tags,
			"panels": dashboardPanels,
			"templating": map[string]interface{}{
				"list": templateVars,
			},
			"time": map[string]interface{}{
				"from": "2022-09-01T00:00:00.000Z",
				"to":   "2022-09-01T12:00:00.000Z",
			},
		}),
	}
	dash, err := dashboardStore.SaveDashboard(context.Background(), cmd)
	require.NoError(t, err)
	require.NotNil(t, dash)
	dash.Data.Set("id", dash.Id)
	dash.Data.Set("uid", dash.Uid)
	return dash
}

func TestPublicDashboardServiceImpl_getSafeIntervalAndMaxDataPoints(t *testing.T) {
	type args struct {
		reqDTO PublicDashboardQueryDTO
		ts     TimeSettings
	}
	tests := []struct {
		name                  string
		args                  args
		wantSafeInterval      int64
		wantSafeMaxDataPoints int64
	}{
		{
			name: "return original interval",
			args: args{
				reqDTO: PublicDashboardQueryDTO{
					IntervalMs:    10000,
					MaxDataPoints: 300,
				},
				ts: TimeSettings{
					From: "now-3h",
					To:   "now",
				},
			},
			wantSafeInterval:      10000,
			wantSafeMaxDataPoints: 300,
		},
		{
			name: "return safe interval because of a small interval",
			args: args{
				reqDTO: PublicDashboardQueryDTO{
					IntervalMs:    1000,
					MaxDataPoints: 300,
				},
				ts: TimeSettings{
					From: "now-6h",
					To:   "now",
				},
			},
			wantSafeInterval:      2000,
			wantSafeMaxDataPoints: 11000,
		},
		{
			name: "return safe interval for long time range",
			args: args{
				reqDTO: PublicDashboardQueryDTO{
					IntervalMs:    100,
					MaxDataPoints: 300,
				},
				ts: TimeSettings{
					From: "now-90d",
					To:   "now",
				},
			},
			wantSafeInterval:      600000,
			wantSafeMaxDataPoints: 11000,
		},
		{
			name: "return safe interval when reqDTO is empty",
			args: args{
				reqDTO: PublicDashboardQueryDTO{},
				ts: TimeSettings{
					From: "now-90d",
					To:   "now",
				},
			},
			wantSafeInterval:      600000,
			wantSafeMaxDataPoints: 11000,
		},
	}
	for _, tt := range tests {
		t.Run(tt.name, func(t *testing.T) {
			pd := &PublicDashboardServiceImpl{
				intervalCalculator: intervalv2.NewCalculator(),
			}
			got, got1 := pd.getSafeIntervalAndMaxDataPoints(tt.args.reqDTO, tt.args.ts)
			assert.Equalf(t, tt.wantSafeInterval, got, "getSafeIntervalAndMaxDataPoints(%v, %v)", tt.args.reqDTO, tt.args.ts)
			assert.Equalf(t, tt.wantSafeMaxDataPoints, got1, "getSafeIntervalAndMaxDataPoints(%v, %v)", tt.args.reqDTO, tt.args.ts)
		})
	}
}

func TestDashboardEnabledChanged(t *testing.T) {
	t.Run("created isEnabled: false", func(t *testing.T) {
		assert.False(t, publicDashboardIsEnabledChanged(nil, &PublicDashboard{IsEnabled: false}))
	})

	t.Run("created isEnabled: true", func(t *testing.T) {
		assert.True(t, publicDashboardIsEnabledChanged(nil, &PublicDashboard{IsEnabled: true}))
	})

	t.Run("updated isEnabled same", func(t *testing.T) {
		assert.False(t, publicDashboardIsEnabledChanged(&PublicDashboard{IsEnabled: true}, &PublicDashboard{IsEnabled: true}))
	})

	t.Run("updated isEnabled changed", func(t *testing.T) {
		assert.True(t, publicDashboardIsEnabledChanged(&PublicDashboard{IsEnabled: false}, &PublicDashboard{IsEnabled: true}))
	})
}

func CreateDatasource(dsType string, uid string) struct {
	Type *string `json:"type,omitempty"`
	Uid  *string `json:"uid,omitempty"`
} {
	return struct {
		Type *string `json:"type,omitempty"`
		Uid  *string `json:"uid,omitempty"`
	}{
		Type: &dsType,
		Uid:  &uid,
	}
}

func AddAnnotationsToDashboard(t *testing.T, dash *models.Dashboard, annotations []DashAnnotation) *models.Dashboard {
	type annotationsDto struct {
		List []DashAnnotation `json:"list"`
	}
	annos := annotationsDto{}
	annos.List = annotations
	annoJSON, err := json.Marshal(annos)
	require.NoError(t, err)

	dashAnnos, err := simplejson.NewJson(annoJSON)
	require.NoError(t, err)

	dash.Data.Set("annotations", dashAnnos)

	return dash
}<|MERGE_RESOLUTION|>--- conflicted
+++ resolved
@@ -62,11 +62,10 @@
 		dash := models.NewDashboard("testDashboard")
 
 		items, _ := service.GetAnnotations(context.Background(), reqDTO, "abc123")
-		anonUser, err := service.BuildAnonymousUser(context.Background(), dash)
+		anonUser := service.BuildAnonymousUser(context.Background(), dash)
 
 		assert.Equal(t, "dashboards:*", anonUser.Permissions[0]["dashboards:read"][0])
 		assert.Len(t, items, 0)
-		require.NoError(t, err)
 	})
 
 	t.Run("Test events from tag queries overwrite built-in annotation queries and duplicate events are not returned", func(t *testing.T) {
@@ -663,13 +662,8 @@
 	}
 
 	t.Run("will add datasource read and query permissions to user for each datasource in dashboard", func(t *testing.T) {
-<<<<<<< HEAD
-		user, err := service.BuildAnonymousUser(context.Background(), dashboard)
-
-		require.NoError(t, err)
-=======
 		user := service.BuildAnonymousUser(context.Background(), dashboard)
->>>>>>> 9c954d06
+
 		require.Equal(t, dashboard.OrgId, user.OrgID)
 		require.Equal(t, "datasources:uid:ds1", user.Permissions[user.OrgID]["datasources:query"][0])
 		require.Equal(t, "datasources:uid:ds3", user.Permissions[user.OrgID]["datasources:query"][1])
@@ -677,9 +671,8 @@
 		require.Equal(t, "datasources:uid:ds3", user.Permissions[user.OrgID]["datasources:read"][1])
 	})
 	t.Run("will add dashboard and annotation permissions needed for getting annotations", func(t *testing.T) {
-		user, err := service.BuildAnonymousUser(context.Background(), dashboard)
-
-		require.NoError(t, err)
+		user := service.BuildAnonymousUser(context.Background(), dashboard)
+
 		require.Equal(t, dashboard.OrgId, user.OrgID)
 		require.Equal(t, "annotations:type:dashboard", user.Permissions[user.OrgID]["annotations:read"][0])
 		require.Equal(t, "dashboards:*", user.Permissions[user.OrgID]["dashboards:read"][0])
