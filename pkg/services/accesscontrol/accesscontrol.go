package accesscontrol

import (
	"context"
	"fmt"
	"strings"

	"github.com/grafana/grafana/pkg/models"
	"github.com/grafana/grafana/pkg/registry"
	"github.com/grafana/grafana/pkg/services/org"
	"github.com/grafana/grafana/pkg/services/user"
	"github.com/grafana/grafana/pkg/setting"
)

type AccessControl interface {
	// Evaluate evaluates access to the given resources.
	Evaluate(ctx context.Context, user *user.SignedInUser, evaluator Evaluator) (bool, error)
	// RegisterScopeAttributeResolver allows the caller to register a scope resolver for a
	// specific scope prefix (ex: datasources:name:)
	RegisterScopeAttributeResolver(prefix string, resolver ScopeAttributeResolver)
	//IsDisabled returns if access control is enabled or not
	IsDisabled() bool
}

type Service interface {
	registry.ProvidesUsageStats
	// GetUserPermissions returns user permissions with only action and scope fields set.
	GetUserPermissions(ctx context.Context, user *user.SignedInUser, options Options) ([]Permission, error)
<<<<<<< HEAD
	// GetUsersPermissions returns all users' permissions filtered by an action prefix
	GetUsersPermissions(ctx context.Context, user *user.SignedInUser, orgID int64, actionPrefix string) (map[int64][]Permission, error)
=======
	// ClearUserPermissionCache removes the permission cache entry for the given user
	ClearUserPermissionCache(user *user.SignedInUser)
>>>>>>> 58fd0a8b
	// DeleteUserPermissions removes all permissions user has in org and all permission to that user
	// If orgID is set to 0 remove permissions from all orgs
	DeleteUserPermissions(ctx context.Context, orgID, userID int64) error
	// DeclareFixedRoles allows the caller to declare, to the service, fixed roles and their
	// assignments to organization roles ("Viewer", "Editor", "Admin") or "Grafana Admin"
	DeclareFixedRoles(registrations ...RoleRegistration) error
	//IsDisabled returns if access control is enabled or not
	IsDisabled() bool
}

type RoleRegistry interface {
	// RegisterFixedRoles registers all roles declared to AccessControl
	RegisterFixedRoles(ctx context.Context) error
}

type Options struct {
	ReloadCache bool
}

type TeamPermissionsService interface {
	GetPermissions(ctx context.Context, user *user.SignedInUser, resourceID string) ([]ResourcePermission, error)
	SetUserPermission(ctx context.Context, orgID int64, user User, resourceID, permission string) (*ResourcePermission, error)
}

type FolderPermissionsService interface {
	PermissionsService
}

type DashboardPermissionsService interface {
	PermissionsService
}

type DatasourcePermissionsService interface {
	PermissionsService
}

type ServiceAccountPermissionsService interface {
	PermissionsService
}

type PermissionsService interface {
	// GetPermissions returns all permissions for given resourceID
	GetPermissions(ctx context.Context, user *user.SignedInUser, resourceID string) ([]ResourcePermission, error)
	// SetUserPermission sets permission on resource for a user
	SetUserPermission(ctx context.Context, orgID int64, user User, resourceID, permission string) (*ResourcePermission, error)
	// SetTeamPermission sets permission on resource for a team
	SetTeamPermission(ctx context.Context, orgID, teamID int64, resourceID, permission string) (*ResourcePermission, error)
	// SetBuiltInRolePermission sets permission on resource for a built-in role (Admin, Editor, Viewer)
	SetBuiltInRolePermission(ctx context.Context, orgID int64, builtInRole string, resourceID string, permission string) (*ResourcePermission, error)
	// SetPermissions sets several permissions on resource for either built-in role, team or user
	SetPermissions(ctx context.Context, orgID int64, resourceID string, commands ...SetResourcePermissionCommand) ([]ResourcePermission, error)
	// MapActions will map actions for a ResourcePermissions to it's "friendly" name configured in PermissionsToActions map.
	MapActions(permission ResourcePermission) string
}

type User struct {
	ID         int64
	IsExternal bool
}

// HasGlobalAccess checks user access with globally assigned permissions only
func HasGlobalAccess(ac AccessControl, service Service, c *models.ReqContext) func(fallback func(*models.ReqContext) bool, evaluator Evaluator) bool {
	return func(fallback func(*models.ReqContext) bool, evaluator Evaluator) bool {
		if ac.IsDisabled() {
			return fallback(c)
		}

		userCopy := *c.SignedInUser
		userCopy.OrgID = GlobalOrgID
		userCopy.OrgRole = ""
		userCopy.OrgName = ""
		if userCopy.Permissions[GlobalOrgID] == nil {
			permissions, err := service.GetUserPermissions(c.Req.Context(), &userCopy, Options{})
			if err != nil {
				c.Logger.Error("failed fetching permissions for user", "userID", userCopy.UserID, "error", err)
			}
			userCopy.Permissions[GlobalOrgID] = GroupScopesByAction(permissions)
		}

		hasAccess, err := ac.Evaluate(c.Req.Context(), &userCopy, evaluator)
		if err != nil {
			c.Logger.Error("Error from access control system", "error", err)
			return false
		}

		// set on user so we don't fetch global permissions every time this is called
		c.SignedInUser.Permissions[GlobalOrgID] = userCopy.Permissions[GlobalOrgID]

		return hasAccess
	}
}

func HasAccess(ac AccessControl, c *models.ReqContext) func(fallback func(*models.ReqContext) bool, evaluator Evaluator) bool {
	return func(fallback func(*models.ReqContext) bool, evaluator Evaluator) bool {
		if ac.IsDisabled() {
			return fallback(c)
		}

		hasAccess, err := ac.Evaluate(c.Req.Context(), c.SignedInUser, evaluator)
		if err != nil {
			c.Logger.Error("Error from access control system", "error", err)
			return false
		}

		return hasAccess
	}
}

var ReqSignedIn = func(c *models.ReqContext) bool {
	return c.IsSignedIn
}

var ReqGrafanaAdmin = func(c *models.ReqContext) bool {
	return c.IsGrafanaAdmin
}

// ReqViewer returns true if the current user has org.RoleViewer. Note: this can be anonymous user as well
var ReqViewer = func(c *models.ReqContext) bool {
	return c.OrgRole.Includes(org.RoleViewer)
}

var ReqOrgAdmin = func(c *models.ReqContext) bool {
	return c.OrgRole == org.RoleAdmin
}

var ReqOrgAdminOrEditor = func(c *models.ReqContext) bool {
	return c.OrgRole == org.RoleAdmin || c.OrgRole == org.RoleEditor
}

// ReqHasRole generates a fallback to check whether the user has a role
// Note that while ReqOrgAdmin returns false for a Grafana Admin / Viewer, ReqHasRole(org.RoleAdmin) will return true
func ReqHasRole(role org.RoleType) func(c *models.ReqContext) bool {
	return func(c *models.ReqContext) bool { return c.HasRole(role) }
}

func BuildPermissionsMap(permissions []Permission) map[string]bool {
	permissionsMap := make(map[string]bool)
	for _, p := range permissions {
		permissionsMap[p.Action] = true
	}

	return permissionsMap
}

// GroupScopesByAction will group scopes on action
func GroupScopesByAction(permissions []Permission) map[string][]string {
	m := make(map[string][]string)
	for i := range permissions {
		m[permissions[i].Action] = append(m[permissions[i].Action], permissions[i].Scope)
	}
	return m
}

func ValidateScope(scope string) bool {
	prefix, last := scope[:len(scope)-1], scope[len(scope)-1]
	// verify that last char is either ':' or '/' if last character of scope is '*'
	if len(prefix) > 0 && last == '*' {
		lastChar := prefix[len(prefix)-1]
		if lastChar != ':' && lastChar != '/' {
			return false
		}
	}
	return !strings.ContainsAny(prefix, "*?")
}

func ManagedUserRoleName(userID int64) string {
	return fmt.Sprintf("managed:users:%d:permissions", userID)
}

func ManagedTeamRoleName(teamID int64) string {
	return fmt.Sprintf("managed:teams:%d:permissions", teamID)
}

func ManagedBuiltInRoleName(builtInRole string) string {
	return fmt.Sprintf("managed:builtins:%s:permissions", strings.ToLower(builtInRole))
}

func IsDisabled(cfg *setting.Cfg) bool {
	return !cfg.RBACEnabled
}

// GetOrgRoles returns legacy org roles for a user
func GetOrgRoles(user *user.SignedInUser) []string {
	roles := []string{string(user.OrgRole)}

	if user.IsGrafanaAdmin {
		roles = append(roles, RoleGrafanaAdmin)
	}

	return roles
}

func BackgroundUser(name string, orgID int64, role org.RoleType, permissions []Permission) *user.SignedInUser {
	return &user.SignedInUser{
		OrgID:   orgID,
		OrgRole: role,
		Login:   "grafana_" + name,
		Permissions: map[int64]map[string][]string{
			orgID: GroupScopesByAction(permissions),
		},
	}
}<|MERGE_RESOLUTION|>--- conflicted
+++ resolved
@@ -26,13 +26,10 @@
 	registry.ProvidesUsageStats
 	// GetUserPermissions returns user permissions with only action and scope fields set.
 	GetUserPermissions(ctx context.Context, user *user.SignedInUser, options Options) ([]Permission, error)
-<<<<<<< HEAD
 	// GetUsersPermissions returns all users' permissions filtered by an action prefix
 	GetUsersPermissions(ctx context.Context, user *user.SignedInUser, orgID int64, actionPrefix string) (map[int64][]Permission, error)
-=======
 	// ClearUserPermissionCache removes the permission cache entry for the given user
 	ClearUserPermissionCache(user *user.SignedInUser)
->>>>>>> 58fd0a8b
 	// DeleteUserPermissions removes all permissions user has in org and all permission to that user
 	// If orgID is set to 0 remove permissions from all orgs
 	DeleteUserPermissions(ctx context.Context, orgID, userID int64) error
