--- conflicted
+++ resolved
@@ -17,7 +17,6 @@
 	IsDisabled() bool
 }
 
-<<<<<<< HEAD
 func HasAccess(ac AccessControl, c *models.ReqContext) func(fallback func(*models.ReqContext) bool, permission string, scopes ...string) bool {
 	return func(fallback func(*models.ReqContext) bool, permission string, scopes ...string) bool {
 		if ac.IsDisabled() {
@@ -36,7 +35,8 @@
 
 var ReqGrafanaAdmin = func(c *models.ReqContext) bool {
 	return c.IsGrafanaAdmin
-=======
+}
+
 func BuildPermissionsMap(permissions []*Permission) map[string]map[string]string {
 	permissionsMap := make(map[string]map[string]string)
 	for _, p := range permissions {
@@ -54,5 +54,4 @@
 	}
 
 	return permissionsMap
->>>>>>> 8b843eb0
 }