package accesscontrol

import (
	"bytes"
	"context"
	"errors"
	"fmt"
	"io"
	"net/http"
	"net/url"
	"regexp"
	"strconv"
	"strings"
	"text/template"
	"time"

	"github.com/grafana/grafana/pkg/apimachinery/identity"
	"github.com/grafana/grafana/pkg/infra/tracing"
	"github.com/grafana/grafana/pkg/middleware/cookies"
	"github.com/grafana/grafana/pkg/models/usertoken"
	"github.com/grafana/grafana/pkg/services/authn"
	contextmodel "github.com/grafana/grafana/pkg/services/contexthandler/model"
	"github.com/grafana/grafana/pkg/services/org"
	"github.com/grafana/grafana/pkg/setting"
	"github.com/grafana/grafana/pkg/util"
	"github.com/grafana/grafana/pkg/web"
)

func Middleware(ac AccessControl) func(Evaluator) web.Handler {
	return func(evaluator Evaluator) web.Handler {
		return func(c *contextmodel.ReqContext) {
			ctx, span := tracer.Start(c.Req.Context(), "accesscontrol.Middleware")
			defer span.End()
			c.Req = c.Req.WithContext(ctx)

			if c.AllowAnonymous {
				forceLogin, _ := strconv.ParseBool(c.Req.URL.Query().Get("forceLogin")) // ignoring error, assuming false for non-true values is ok.
				orgID, err := strconv.ParseInt(c.Req.URL.Query().Get("orgId"), 10, 64)
				if err == nil && orgID > 0 && orgID != c.SignedInUser.GetOrgID() {
					forceLogin = true
				}

				if !c.IsSignedIn && forceLogin {
					unauthorized(c)
					return
				}
			}

			if c.LookupTokenErr != nil {
				var revokedErr *usertoken.TokenRevokedError
				if errors.As(c.LookupTokenErr, &revokedErr) {
					tokenRevoked(c, revokedErr)
					return
				}

				unauthorized(c)
				return
			}

			authorize(c, ac, c.SignedInUser, evaluator)
		}
	}
}

func authorize(c *contextmodel.ReqContext, ac AccessControl, user identity.Requester, evaluator Evaluator) {
	ctx, span := tracer.Start(c.Req.Context(), "accesscontrol.authorize")
	defer span.End()
	c.Req = c.Req.WithContext(ctx)

<<<<<<< HEAD
	injected, err := evaluator.MutateScopes(c.Req.Context(), scopeInjector(scopeParams{
=======
	injected, err := evaluator.MutateScopes(ctx, scopeInjector(scopeParams{
>>>>>>> 413b5114
		OrgID:     user.GetOrgID(),
		URLParams: web.Params(c.Req),
	}))
	if err != nil {
		c.JsonApiErr(http.StatusInternalServerError, "Internal server error", err)
		return
	}

	hasAccess, err := ac.Evaluate(ctx, user, injected)
	if !hasAccess || err != nil {
		deny(c, injected, err)
		return
	}
}

func deny(c *contextmodel.ReqContext, evaluator Evaluator, err error) {
	id := newID()
	if err != nil {
		c.Logger.Error("Error from access control system", "error", err, "accessErrorID", id)
	} else {
		c.Logger.Info(
			"Access denied",
			"id", c.SignedInUser.GetID(),
			"accessErrorID", id,
			"permissions", evaluator.GoString(),
		)
	}

	if !c.IsApiRequest() {
		// TODO(emil): I'd like to show a message after this redirect, not sure how that can be done?
		writeRedirectCookie(c)
		c.Redirect(setting.AppSubUrl + "/")
		return
	}

	message := ""
	if evaluator != nil {
		message = evaluator.String()
	}

	// If the user triggers an error in the access control system, we
	// don't want the user to be aware of that, so the user gets the
	// same information from the system regardless of if it's an
	// internal server error or access denied.
	c.JSON(http.StatusForbidden, map[string]string{
		"title":         "Access denied", // the component needs to pick this up
		"message":       fmt.Sprintf("You'll need additional permissions to perform this action. Permissions needed: %s", message),
		"accessErrorId": id,
	})
}

func unauthorized(c *contextmodel.ReqContext) {
	if c.IsApiRequest() {
		c.WriteErrOrFallback(http.StatusUnauthorized, http.StatusText(http.StatusUnauthorized), c.LookupTokenErr)
		return
	}

	writeRedirectCookie(c)
	if errors.Is(c.LookupTokenErr, authn.ErrTokenNeedsRotation) {
		c.Redirect(setting.AppSubUrl + "/user/auth-tokens/rotate")
		return
	}

	c.Redirect(setting.AppSubUrl + "/login")
}

func tokenRevoked(c *contextmodel.ReqContext, err *usertoken.TokenRevokedError) {
	if c.IsApiRequest() {
		c.JSON(http.StatusUnauthorized, map[string]any{
			"message": "Token revoked",
			"error": map[string]any{
				"id":                    "ERR_TOKEN_REVOKED",
				"maxConcurrentSessions": err.MaxConcurrentSessions,
			},
		})
		return
	}

	writeRedirectCookie(c)
	c.Redirect(setting.AppSubUrl + "/login")
}

func writeRedirectCookie(c *contextmodel.ReqContext) {
	redirectTo := c.Req.RequestURI
	if setting.AppSubUrl != "" && !strings.HasPrefix(redirectTo, setting.AppSubUrl) {
		redirectTo = setting.AppSubUrl + c.Req.RequestURI
	}

	// remove any forceLogin=true params
	redirectTo = removeForceLoginParams(redirectTo)

	cookies.WriteCookie(c.Resp, "redirect_to", url.QueryEscape(redirectTo), 0, nil)
}

var forceLoginParamsRegexp = regexp.MustCompile(`&?forceLogin=true`)

func removeForceLoginParams(str string) string {
	return forceLoginParamsRegexp.ReplaceAllString(str, "")
}

func newID() string {
	// Less ambiguity than alphanumerical.
	numerical := []byte("0123456789")
	id, err := util.GetRandomString(10, numerical...)
	if err != nil {
		// this should not happen, but if it does, a timestamp is as
		// useful as anything.
		id = fmt.Sprintf("%d", time.Now().UnixNano())
	}
	return "ACE" + id
}

type OrgIDGetter func(c *contextmodel.ReqContext) (int64, error)

func AuthorizeInOrgMiddleware(ac AccessControl, authnService authn.Service) func(OrgIDGetter, Evaluator) web.Handler {
	return func(getTargetOrg OrgIDGetter, evaluator Evaluator) web.Handler {
		return func(c *contextmodel.ReqContext) {
			ctx, span := tracer.Start(c.Req.Context(), "accesscontrol.AuthorizeInOrgMiddleware")
			defer span.End()
			c.Req = c.Req.WithContext(ctx)

			targetOrgID, err := getTargetOrg(c)
			if err != nil {
				if errors.Is(err, ErrInvalidRequestBody) {
					c.JSON(http.StatusBadRequest, map[string]string{
						"message": err.Error(),
						"traceID": tracing.TraceIDFromContext(c.Req.Context(), false),
					})
					return
				}
				deny(c, nil, fmt.Errorf("failed to get target org: %w", err))
				return
			}

			var orgUser identity.Requester = c.SignedInUser
			if targetOrgID != c.SignedInUser.GetOrgID() {
				orgUser, err = authnService.ResolveIdentity(c.Req.Context(), targetOrgID, c.SignedInUser.GetID())
				if err == nil && orgUser.GetOrgID() == NoOrgID {
					// User is not a member of the target org, so only their global permissions are relevant
					orgUser, err = authnService.ResolveIdentity(c.Req.Context(), GlobalOrgID, c.SignedInUser.GetID())
				}
				if err != nil {
					deny(c, nil, fmt.Errorf("failed to authenticate user in target org: %w", err))
					return
				}
			}
			authorize(c, ac, orgUser, evaluator)

			// guard against nil map
			if c.SignedInUser.Permissions == nil {
				c.SignedInUser.Permissions = make(map[int64]map[string][]string)
			}
			c.SignedInUser.Permissions[orgUser.GetOrgID()] = orgUser.GetPermissions()
		}
	}
}

func UseOrgFromContextParams(c *contextmodel.ReqContext) (int64, error) {
	orgID, err := strconv.ParseInt(web.Params(c.Req)[":orgId"], 10, 64)

	// Special case of macaron handling invalid params
	if err != nil {
		return 0, org.ErrOrgNotFound.Errorf("failed to get organization from context: %w", err)
	}

	if orgID == 0 {
		return 0, org.ErrOrgNotFound.Errorf("empty org ID")
	}

	return orgID, nil
}

func UseGlobalOrg(c *contextmodel.ReqContext) (int64, error) {
	return GlobalOrgID, nil
}

// UseGlobalOrSingleOrg returns the global organization or the current organization in a single organization setup
func UseGlobalOrSingleOrg(cfg *setting.Cfg) OrgIDGetter {
	return func(c *contextmodel.ReqContext) (int64, error) {
		if cfg.RBAC.SingleOrganization {
			return c.GetOrgID(), nil
		}
		return GlobalOrgID, nil
	}
}

// UseOrgFromRequestData returns the organization from the request data.
// If no org is specified, then the org where user is logged in is returned.
func UseOrgFromRequestData(c *contextmodel.ReqContext) (int64, error) {
	query, err := getOrgQueryFromRequest(c)
	if err != nil {
		// Special case of macaron handling invalid params
		return NoOrgID, org.ErrOrgNotFound.Errorf("failed to get organization from context: %w", err)
	}

	if query.OrgId == nil {
		return c.SignedInUser.GetOrgID(), nil
	}

	return *query.OrgId, nil
}

// UseGlobalOrgFromRequestData returns global org if `global` flag is set or the org where user is logged in.
// If RBACSingleOrganization is set, the org where user is logged in is returned - this is intended only for cloud workflows, where instances are limited to a single organization.
func UseGlobalOrgFromRequestData(cfg *setting.Cfg) OrgIDGetter {
	return func(c *contextmodel.ReqContext) (int64, error) {
		query, err := getOrgQueryFromRequest(c)
		if err != nil {
			if errors.Is(err, ErrInvalidRequestBody) {
				return NoOrgID, err
			}
			// Special case of macaron handling invalid params
			return NoOrgID, org.ErrOrgNotFound.Errorf("failed to get organization from context: %w", err)
		}

		// We only check permissions in the global organization if we are not running a SingleOrganization setup
		// That allows Organization Admins to modify global roles and make global assignments.
		if query.Global && !cfg.RBAC.SingleOrganization {
			return GlobalOrgID, nil
		}

		return c.SignedInUser.GetOrgID(), nil
	}
}

// UseGlobalOrgFromRequestParams returns global org if `global` flag is set or the org where user is logged in.
func UseGlobalOrgFromRequestParams(cfg *setting.Cfg) OrgIDGetter {
	return func(c *contextmodel.ReqContext) (int64, error) {
		// We only check permissions in the global organization if we are not running a SingleOrganization setup
		// That allows Organization Admins to modify global roles and make global assignments, and is intended for use in hosted Grafana.
		if c.QueryBool("global") && !cfg.RBAC.SingleOrganization {
			return GlobalOrgID, nil
		}

		return c.SignedInUser.GetOrgID(), nil
	}
}

func getOrgQueryFromRequest(c *contextmodel.ReqContext) (*QueryWithOrg, error) {
	query := &QueryWithOrg{}

	req, err := CloneRequest(c.Req)
	if err != nil {
		return nil, err
	}

	if err := web.Bind(req, query); err != nil {
		if err.Error() == "unexpected EOF" {
			return nil, fmt.Errorf("%w: unexpected end of JSON input", ErrInvalidRequestBody)
		}
		return nil, err
	}

	return query, nil
}

// CloneRequest creates request copy including request body
func CloneRequest(req *http.Request) (*http.Request, error) {
	// Get copy of body to prevent error when reading closed body in request handler
	bodyCopy, err := CopyRequestBody(req)
	if err != nil {
		return nil, err
	}
	reqCopy := req.Clone(req.Context())
	reqCopy.Body = bodyCopy
	return reqCopy, nil
}

// CopyRequestBody returns copy of request body and keeps the original one to prevent error when reading closed body
func CopyRequestBody(req *http.Request) (io.ReadCloser, error) {
	if req.Body == nil {
		return nil, nil
	}

	body := req.Body
	var buf bytes.Buffer
	if _, err := buf.ReadFrom(body); err != nil {
		return nil, err
	}
	if err := body.Close(); err != nil {
		return nil, err
	}
	req.Body = io.NopCloser(&buf)
	return io.NopCloser(bytes.NewReader(buf.Bytes())), nil
}

// scopeParams holds the parameters used to fill in scope templates
type scopeParams struct {
	OrgID     int64
	URLParams map[string]string
}

// scopeInjector inject request params into the templated scopes. e.g. "settings:" + eval.Parameters(":id")
func scopeInjector(params scopeParams) ScopeAttributeMutator {
	return func(_ context.Context, scope string) ([]string, error) {
		tmpl, err := template.New("scope").Parse(scope)
		if err != nil {
			return nil, err
		}
		var buf bytes.Buffer
		if err = tmpl.Execute(&buf, params); err != nil {
			return nil, err
		}
		return []string{buf.String()}, nil
	}
}<|MERGE_RESOLUTION|>--- conflicted
+++ resolved
@@ -67,11 +67,7 @@
 	defer span.End()
 	c.Req = c.Req.WithContext(ctx)
 
-<<<<<<< HEAD
-	injected, err := evaluator.MutateScopes(c.Req.Context(), scopeInjector(scopeParams{
-=======
 	injected, err := evaluator.MutateScopes(ctx, scopeInjector(scopeParams{
->>>>>>> 413b5114
 		OrgID:     user.GetOrgID(),
 		URLParams: web.Params(c.Req),
 	}))
