package resourcepermissions

import (
	"context"
	"testing"

	"github.com/stretchr/testify/assert"
	"github.com/stretchr/testify/require"

	"github.com/grafana/grafana/pkg/api/routing"
	"github.com/grafana/grafana/pkg/infra/db"
	"github.com/grafana/grafana/pkg/infra/tracing"
	"github.com/grafana/grafana/pkg/services/accesscontrol"
	"github.com/grafana/grafana/pkg/services/accesscontrol/acimpl"
	"github.com/grafana/grafana/pkg/services/accesscontrol/actest"
	"github.com/grafana/grafana/pkg/services/featuremgmt"
	"github.com/grafana/grafana/pkg/services/licensing/licensingtest"
	"github.com/grafana/grafana/pkg/services/org/orgimpl"
	"github.com/grafana/grafana/pkg/services/quota/quotatest"
	"github.com/grafana/grafana/pkg/services/supportbundles/supportbundlestest"
	"github.com/grafana/grafana/pkg/services/team"
	"github.com/grafana/grafana/pkg/services/team/teamimpl"
	"github.com/grafana/grafana/pkg/services/user"
	"github.com/grafana/grafana/pkg/services/user/userimpl"
	"github.com/grafana/grafana/pkg/setting"
)

type setUserPermissionTest struct {
	desc     string
	callHook bool
}

func TestService_SetUserPermission(t *testing.T) {
	tests := []setUserPermissionTest{
		{
			desc:     "should call hook when updating user permissions",
			callHook: true,
		},
		{
			desc:     "should not call hook when updating user permissions",
			callHook: false,
		},
	}

	for _, tt := range tests {
		t.Run(tt.desc, func(t *testing.T) {
			service, usrSvc, _ := setupTestEnvironment(t, Options{
				Resource:             "dashboards",
				Assignments:          Assignments{Users: true},
				PermissionsToActions: nil,
			})

			// seed user
			user, err := usrSvc.Create(context.Background(), &user.CreateUserCommand{Login: "test", OrgID: 1})
			require.NoError(t, err)

			var hookCalled bool
			if tt.callHook {
				service.options.OnSetUser = func(session *db.Session, orgID int64, user accesscontrol.User, resourceID, permission string) error {
					hookCalled = true
					return nil
				}
			}

			_, err = service.SetUserPermission(context.Background(), user.OrgID, accesscontrol.User{ID: user.ID}, "1", "")
			require.NoError(t, err)
			assert.Equal(t, tt.callHook, hookCalled)
		})
	}
}

type setTeamPermissionTest struct {
	desc     string
	callHook bool
}

func TestService_SetTeamPermission(t *testing.T) {
	tests := []setTeamPermissionTest{
		{
			desc:     "should call hook when updating user permissions",
			callHook: true,
		},
		{
			desc:     "should not call hook when updating user permissions",
			callHook: false,
		},
	}

	for _, tt := range tests {
		t.Run(tt.desc, func(t *testing.T) {
			service, _, teamSvc := setupTestEnvironment(t, Options{
				Resource:             "dashboards",
				Assignments:          Assignments{Teams: true},
				PermissionsToActions: nil,
			})

			// seed team
			team, err := teamSvc.CreateTeam(context.Background(), "test", "test@test.com", 1)
			require.NoError(t, err)

			var hookCalled bool
			if tt.callHook {
				service.options.OnSetTeam = func(session *db.Session, orgID, teamID int64, resourceID, permission string) error {
					hookCalled = true
					return nil
				}
			}

			_, err = service.SetTeamPermission(context.Background(), team.OrgID, team.ID, "1", "")
			require.NoError(t, err)
			assert.Equal(t, tt.callHook, hookCalled)
		})
	}
}

type setBuiltInRolePermissionTest struct {
	desc     string
	callHook bool
}

func TestService_SetBuiltInRolePermission(t *testing.T) {
	tests := []setBuiltInRolePermissionTest{
		{
			desc:     "should call hook when updating user permissions",
			callHook: true,
		},
		{
			desc:     "should not call hook when updating user permissions",
			callHook: false,
		},
	}

	for _, tt := range tests {
		t.Run(tt.desc, func(t *testing.T) {
			service, _, _ := setupTestEnvironment(t, Options{
				Resource:             "dashboards",
				Assignments:          Assignments{BuiltInRoles: true},
				PermissionsToActions: nil,
			})

			var hookCalled bool
			if tt.callHook {
				service.options.OnSetBuiltInRole = func(session *db.Session, orgID int64, builtInRole, resourceID, permission string) error {
					hookCalled = true
					return nil
				}
			}

			_, err := service.SetBuiltInRolePermission(context.Background(), 1, "Viewer", "1", "")
			require.NoError(t, err)
			assert.Equal(t, tt.callHook, hookCalled)
		})
	}
}

type setPermissionsTest struct {
	desc      string
	options   Options
	commands  []accesscontrol.SetResourcePermissionCommand
	expectErr bool
}

func TestService_SetPermissions(t *testing.T) {
	tests := []setPermissionsTest{
		{
			desc: "should set all permissions",
			options: Options{
				Resource: "dashboards",
				Assignments: Assignments{
					Users:        true,
					Teams:        true,
					BuiltInRoles: true,
				},
				PermissionsToActions: map[string][]string{
					"View": {"dashboards:read"},
				},
			},
			commands: []accesscontrol.SetResourcePermissionCommand{
				{UserID: 1, Permission: "View"},
				{TeamID: 1, Permission: "View"},
				{BuiltinRole: "Editor", Permission: "View"},
			},
		},
		{
			desc: "should return error for invalid permission",
			options: Options{
				Resource: "dashboards",
				Assignments: Assignments{
					Users:        true,
					Teams:        true,
					BuiltInRoles: true,
				},
				PermissionsToActions: map[string][]string{
					"View": {"dashboards:read"},
				},
			},
			commands: []accesscontrol.SetResourcePermissionCommand{
				{UserID: 1, Permission: "View"},
				{TeamID: 1, Permission: "View"},
				{BuiltinRole: "Editor", Permission: "Not real permission"},
			},
			expectErr: true,
		},
	}

	for _, tt := range tests {
		t.Run(tt.desc, func(t *testing.T) {
			service, usrSvc, teamSvc := setupTestEnvironment(t, tt.options)

			// seed user
			_, err := usrSvc.Create(context.Background(), &user.CreateUserCommand{Login: "user", OrgID: 1})
			require.NoError(t, err)
			_, err = teamSvc.CreateTeam(context.Background(), "team", "", 1)
			require.NoError(t, err)

			permissions, err := service.SetPermissions(context.Background(), 1, "1", tt.commands...)
			if tt.expectErr {
				assert.Error(t, err)
			} else {
				assert.NoError(t, err)
				assert.Len(t, permissions, len(tt.commands))
			}
		})
	}
}

<<<<<<< HEAD
func TestService_RegisterActionSets(t *testing.T) {
	type registerActionSetsTest struct {
		desc               string
		actionSetsEnabled  bool
		options            Options
		expectedActionSets []ActionSet
	}

	tests := []registerActionSetsTest{
		{
			desc:              "should register folder action sets if action sets are enabled",
			actionSetsEnabled: true,
			options: Options{
				Resource: "folders",
				PermissionsToActions: map[string][]string{
					"View": {"folders:read", "dashboards:read"},
					"Edit": {"folders:read", "dashboards:read", "folders:write", "dashboards:write"},
				},
			},
			expectedActionSets: []ActionSet{
				{
					Action:  "folders:view",
					Actions: []string{"folders:read", "dashboards:read"},
				},
				{
					Action:  "folders:edit",
					Actions: []string{"folders:read", "dashboards:read", "folders:write", "dashboards:write"},
				},
			},
		},
		{
			desc:              "should register dashboard action set if action sets are enabled",
			actionSetsEnabled: true,
			options: Options{
				Resource: "dashboards",
				PermissionsToActions: map[string][]string{
					"View": {"dashboards:read"},
				},
			},
			expectedActionSets: []ActionSet{
				{
					Action:  "dashboards:view",
					Actions: []string{"dashboards:read"},
				},
			},
		},
		{
			desc:              "should not register dashboard action set if action sets are not enabled",
			actionSetsEnabled: false,
			options: Options{
				Resource: "dashboards",
				PermissionsToActions: map[string][]string{
					"View": {"dashboards:read"},
				},
			},
			expectedActionSets: []ActionSet{},
		},
	}

	for _, tt := range tests {
		t.Run(tt.desc, func(t *testing.T) {
			features := featuremgmt.WithFeatures()
			if tt.actionSetsEnabled {
				features = featuremgmt.WithFeatures(featuremgmt.FlagAccessActionSets)
			}
			ac := acimpl.ProvideAccessControl(features)
			actionSets := NewActionSetService(ac)
			_, err := New(
				setting.NewCfg(), tt.options, features, routing.NewRouteRegister(), licensingtest.NewFakeLicensing(),
				ac, &actest.FakeService{}, db.InitTestDB(t), nil, nil, actionSets,
			)
			require.NoError(t, err)

			if len(tt.expectedActionSets) > 0 {
				for _, expectedActionSet := range tt.expectedActionSets {
					actionSet := actionSets.GetActionSet(expectedActionSet.Action)
					assert.ElementsMatch(t, expectedActionSet.Actions, actionSet)
				}
			} else {
				// Check that action sets have not been registered
				for permission := range tt.options.PermissionsToActions {
					actionSetName := actionSets.GetActionSetName(tt.options.Resource, permission)
					assert.Nil(t, actionSets.GetActionSet(actionSetName))
				}
			}
		})
	}
}

func setupTestEnvironment(t *testing.T, ops Options) (*Service, db.DB, *setting.Cfg, team.Service) {
=======
func setupTestEnvironment(t *testing.T, ops Options) (*Service, user.Service, team.Service) {
>>>>>>> 9f5ab384
	t.Helper()

	sql := db.InitTestDB(t)
	cfg := setting.NewCfg()
	tracer := tracing.InitializeTracerForTest()

	teamSvc, err := teamimpl.ProvideService(sql, cfg, tracer)
	require.NoError(t, err)

	orgSvc, err := orgimpl.ProvideService(sql, cfg, quotatest.New(false, nil))
	require.NoError(t, err)

	userSvc, err := userimpl.ProvideService(
		sql, orgSvc, cfg, teamSvc, nil, tracer,
		quotatest.New(false, nil), supportbundlestest.NewFakeBundleService(),
	)
	require.NoError(t, err)

	license := licensingtest.NewFakeLicensing()
	license.On("FeatureEnabled", "accesscontrol.enforcement").Return(true).Maybe()
	ac := acimpl.ProvideAccessControl(featuremgmt.WithFeatures())
	acService := &actest.FakeService{}
	service, err := New(
		cfg, ops, featuremgmt.WithFeatures(), routing.NewRouteRegister(), license,
		ac, acService, sql, teamSvc, userSvc, NewActionSetService(ac),
	)
	require.NoError(t, err)

	return service, userSvc, teamSvc
}<|MERGE_RESOLUTION|>--- conflicted
+++ resolved
@@ -224,7 +224,6 @@
 	}
 }
 
-<<<<<<< HEAD
 func TestService_RegisterActionSets(t *testing.T) {
 	type registerActionSetsTest struct {
 		desc               string
@@ -314,10 +313,7 @@
 	}
 }
 
-func setupTestEnvironment(t *testing.T, ops Options) (*Service, db.DB, *setting.Cfg, team.Service) {
-=======
 func setupTestEnvironment(t *testing.T, ops Options) (*Service, user.Service, team.Service) {
->>>>>>> 9f5ab384
 	t.Helper()
 
 	sql := db.InitTestDB(t)
