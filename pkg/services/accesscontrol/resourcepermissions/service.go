--- conflicted
+++ resolved
@@ -16,14 +16,9 @@
 type Store interface {
 	// SetUserResourcePermission sets permission for managed user role on a resource
 	SetUserResourcePermission(
-<<<<<<< HEAD
-		ctx context.Context, orgID, userID int64,
-		cmd types.SetResourcePermissionCommand,
-=======
 		ctx context.Context, orgID int64,
 		user accesscontrol.User,
-		cmd accesscontrol.SetResourcePermissionCommand,
->>>>>>> 058e3ffc
+		cmd types.SetResourcePermissionCommand,
 		hook types.UserResourceHookFunc,
 	) (*accesscontrol.ResourcePermission, error)
 
@@ -112,15 +107,7 @@
 	})
 }
 
-<<<<<<< HEAD
-func (s *Service) SetUserPermission(ctx context.Context, orgID, userID int64, resourceID, permission string) (*accesscontrol.ResourcePermission, error) {
-=======
 func (s *Service) SetUserPermission(ctx context.Context, orgID int64, user accesscontrol.User, resourceID, permission string) (*accesscontrol.ResourcePermission, error) {
-	if !s.options.Assignments.Users {
-		return nil, ErrInvalidAssignment
-	}
-
->>>>>>> 058e3ffc
 	actions, err := s.mapPermission(permission)
 	if err != nil {
 		return nil, err
@@ -134,11 +121,7 @@
 		return nil, err
 	}
 
-<<<<<<< HEAD
-	return s.store.SetUserResourcePermission(ctx, orgID, userID, types.SetResourcePermissionCommand{
-=======
-	return s.store.SetUserResourcePermission(ctx, orgID, user, accesscontrol.SetResourcePermissionCommand{
->>>>>>> 058e3ffc
+	return s.store.SetUserResourcePermission(ctx, orgID, user, types.SetResourcePermissionCommand{
 		Actions:    actions,
 		Permission: permission,
 		ResourceID: resourceID,
@@ -220,7 +203,7 @@
 		}
 
 		dbCommands = append(dbCommands, types.SetResourcePermissionsCommand{
-			UserID:      cmd.UserID,
+			User:        accesscontrol.User{ID: cmd.UserID},
 			TeamID:      cmd.TeamID,
 			BuiltinRole: cmd.BuiltinRole,
 			SetResourcePermissionCommand: types.SetResourcePermissionCommand{
