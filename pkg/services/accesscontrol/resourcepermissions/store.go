package resourcepermissions

import (
	"context"
	"fmt"
	"strings"
	"time"

	"github.com/grafana/grafana/pkg/infra/db"
	"github.com/grafana/grafana/pkg/plugins"
	"github.com/grafana/grafana/pkg/services/accesscontrol"
	"github.com/grafana/grafana/pkg/services/accesscontrol/pluginutils"
	"github.com/grafana/grafana/pkg/services/dashboards"
	"github.com/grafana/grafana/pkg/services/featuremgmt"
	"github.com/grafana/grafana/pkg/services/org"
	"github.com/grafana/grafana/pkg/services/serviceaccounts"
	"github.com/grafana/grafana/pkg/services/team"
	"github.com/grafana/grafana/pkg/services/user"
	"github.com/grafana/grafana/pkg/setting"
	"github.com/grafana/grafana/pkg/util"
)

func NewStore(cfg *setting.Cfg, sql db.DB, features featuremgmt.FeatureToggles) *store {
	store := &store{cfg: cfg, sql: sql, features: features}
	return store
}

type store struct {
	cfg      *setting.Cfg
	sql      db.DB
	features featuremgmt.FeatureToggles
}

type flatResourcePermission struct {
	ID               int64 `xorm:"id"`
	RoleName         string
	Action           string
	Scope            string
	UserId           int64
	UserLogin        string
	UserEmail        string
	TeamId           int64
	TeamEmail        string
	Team             string
	BuiltInRole      string
	IsServiceAccount bool `xorm:"is_service_account"`
	Created          time.Time
	Updated          time.Time
}

func (p *flatResourcePermission) IsManaged(scope string) bool {
	return strings.HasPrefix(p.RoleName, accesscontrol.ManagedRolePrefix) && p.Scope == scope
}

// IsInherited returns true for scopes from managed permissions that don't directly match the required scope
// (ie, managed permissions on a parent resource)
func (p *flatResourcePermission) IsInherited(scope string) bool {
	return strings.HasPrefix(p.RoleName, accesscontrol.ManagedRolePrefix) && p.Scope != scope
}

type DeleteResourcePermissionsCmd struct {
	Resource          string
	ResourceAttribute string
	ResourceID        string
}

func (s *store) DeleteResourcePermissions(ctx context.Context, orgID int64, cmd *DeleteResourcePermissionsCmd) error {
	scope := accesscontrol.Scope(cmd.Resource, cmd.ResourceAttribute, cmd.ResourceID)

	err := s.sql.WithTransactionalDbSession(ctx, func(sess *db.Session) error {
		var permissionIDs []int64
		err := sess.SQL(
			"SELECT permission.id FROM permission INNER JOIN role ON permission.role_id = role.id WHERE permission.scope = ? AND role.org_id = ?",
			scope, orgID).Find(&permissionIDs)
		if err != nil {
			return err
		}

		if err := deletePermissions(sess, permissionIDs); err != nil {
			return err
		}
		return err
	})

	return err
}

func (s *store) SetUserResourcePermission(
	ctx context.Context, orgID int64, usr accesscontrol.User,
	cmd SetResourcePermissionCommand,
	hook UserResourceHookFunc,
) (*accesscontrol.ResourcePermission, error) {
	if usr.ID == 0 {
		return nil, user.ErrUserNotFound
	}

	var err error
	var permission *accesscontrol.ResourcePermission
	err = s.sql.WithTransactionalDbSession(ctx, func(sess *db.Session) error {
		permission, err = s.setUserResourcePermission(sess, orgID, usr, cmd, hook)
		return err
	})

	return permission, err
}
func (s *store) setUserResourcePermission(
	sess *db.Session, orgID int64, user accesscontrol.User,
	cmd SetResourcePermissionCommand,
	hook UserResourceHookFunc,
) (*accesscontrol.ResourcePermission, error) {
	permission, err := s.setResourcePermission(sess, orgID, accesscontrol.ManagedUserRoleName(user.ID), s.userAdder(sess, orgID, user.ID), cmd)
	if err != nil {
		return nil, err
	}

	if hook != nil {
		if err := hook(sess, orgID, user, cmd.ResourceID, cmd.Permission); err != nil {
			return nil, err
		}
	}

	return permission, nil
}

func (s *store) SetTeamResourcePermission(
	ctx context.Context, orgID, teamID int64,
	cmd SetResourcePermissionCommand,
	hook TeamResourceHookFunc,
) (*accesscontrol.ResourcePermission, error) {
	if teamID == 0 {
		return nil, team.ErrTeamNotFound
	}

	var err error
	var permission *accesscontrol.ResourcePermission

	err = s.sql.WithTransactionalDbSession(ctx, func(sess *db.Session) error {
		permission, err = s.setTeamResourcePermission(sess, orgID, teamID, cmd, hook)
		return err
	})

	return permission, err
}

func (s *store) setTeamResourcePermission(
	sess *db.Session, orgID, teamID int64,
	cmd SetResourcePermissionCommand,
	hook TeamResourceHookFunc,
) (*accesscontrol.ResourcePermission, error) {
	permission, err := s.setResourcePermission(sess, orgID, accesscontrol.ManagedTeamRoleName(teamID), s.teamAdder(sess, orgID, teamID), cmd)
	if err != nil {
		return nil, err
	}

	if hook != nil {
		if err := hook(sess, orgID, teamID, cmd.ResourceID, cmd.Permission); err != nil {
			return nil, err
		}
	}

	return permission, nil
}

func (s *store) SetBuiltInResourcePermission(
	ctx context.Context, orgID int64, builtInRole string,
	cmd SetResourcePermissionCommand,
	hook BuiltinResourceHookFunc,
) (*accesscontrol.ResourcePermission, error) {
	if !org.RoleType(builtInRole).IsValid() || builtInRole == accesscontrol.RoleGrafanaAdmin {
		return nil, fmt.Errorf("invalid role: %s", builtInRole)
	}

	var err error
	var permission *accesscontrol.ResourcePermission

	err = s.sql.WithTransactionalDbSession(ctx, func(sess *db.Session) error {
		permission, err = s.setBuiltInResourcePermission(sess, orgID, builtInRole, cmd, hook)
		return err
	})

	if err != nil {
		return nil, err
	}

	return permission, nil
}

func (s *store) setBuiltInResourcePermission(
	sess *db.Session, orgID int64, builtInRole string,
	cmd SetResourcePermissionCommand,
	hook BuiltinResourceHookFunc,
) (*accesscontrol.ResourcePermission, error) {
	permission, err := s.setResourcePermission(sess, orgID, accesscontrol.ManagedBuiltInRoleName(builtInRole), s.builtInRoleAdder(sess, orgID, builtInRole), cmd)
	if err != nil {
		return nil, err
	}

	if hook != nil {
		if err := hook(sess, orgID, builtInRole, cmd.ResourceID, cmd.Permission); err != nil {
			return nil, err
		}
	}

	return permission, nil
}

func (s *store) SetResourcePermissions(
	ctx context.Context, orgID int64,
	commands []SetResourcePermissionsCommand,
	hooks ResourceHooks,
) ([]accesscontrol.ResourcePermission, error) {
	var err error
	var permissions []accesscontrol.ResourcePermission

	err = s.sql.WithTransactionalDbSession(ctx, func(sess *db.Session) error {
		for _, cmd := range commands {
			var p *accesscontrol.ResourcePermission
			if cmd.User.ID != 0 {
				p, err = s.setUserResourcePermission(sess, orgID, cmd.User, cmd.SetResourcePermissionCommand, hooks.User)
			} else if cmd.TeamID != 0 {
				p, err = s.setTeamResourcePermission(sess, orgID, cmd.TeamID, cmd.SetResourcePermissionCommand, hooks.Team)
			} else if org.RoleType(cmd.BuiltinRole).IsValid() || cmd.BuiltinRole == accesscontrol.RoleGrafanaAdmin {
				p, err = s.setBuiltInResourcePermission(sess, orgID, cmd.BuiltinRole, cmd.SetResourcePermissionCommand, hooks.BuiltInRole)
			}
			if err != nil {
				return err
			}
			if p != nil {
				permissions = append(permissions, *p)
			}
		}

		return nil
	})

	return permissions, err
}

type roleAdder func(roleID int64) error

func (s *store) setResourcePermission(
	sess *db.Session, orgID int64, roleName string, adder roleAdder, cmd SetResourcePermissionCommand,
) (*accesscontrol.ResourcePermission, error) {
	role, err := s.getOrCreateManagedRole(sess, orgID, roleName, adder)
	if err != nil {
		return nil, err
	}

	rawSQL := `SELECT p.* FROM permission as p INNER JOIN role r on r.id = p.role_id WHERE r.id = ? AND p.scope = ?`

	var current []accesscontrol.Permission
	scope := accesscontrol.Scope(cmd.Resource, cmd.ResourceAttribute, cmd.ResourceID)
	if err := sess.SQL(rawSQL, role.ID, scope).Find(&current); err != nil {
		return nil, err
	}

	missing := make(map[string]struct{}, len(cmd.Actions))
	for _, a := range cmd.Actions {
		missing[a] = struct{}{}
	}

	var remove []int64
	for _, p := range current {
		if _, ok := missing[p.Action]; ok {
			delete(missing, p.Action)
		} else if !ok {
			remove = append(remove, p.ID)
		}
	}

	if err := deletePermissions(sess, remove); err != nil {
		return nil, err
	}

	if err := s.createPermissions(sess, role.ID, cmd, missing); err != nil {
		return nil, err
	}

	permissions, err := s.getPermissions(sess, cmd.Resource, cmd.ResourceID, cmd.ResourceAttribute, role.ID)
	if err != nil {
		return nil, err
	}

	permission := flatPermissionsToResourcePermission(scope, permissions)
	if permission == nil {
		return &accesscontrol.ResourcePermission{}, nil
	}

	return permission, nil
}

func (s *store) GetResourcePermissions(ctx context.Context, orgID int64, query GetResourcePermissionsQuery) ([]accesscontrol.ResourcePermission, error) {
	var result []accesscontrol.ResourcePermission

	err := s.sql.WithDbSession(ctx, func(sess *db.Session) error {
		var err error
		result, err = s.getResourcePermissions(sess, orgID, query)
		return err
	})

	return result, err
}

func (s *store) getResourcePermissions(sess *db.Session, orgID int64, query GetResourcePermissionsQuery) ([]accesscontrol.ResourcePermission, error) {
	if len(query.Actions) == 0 {
		return nil, nil
	}

	rawSelect := `
	SELECT
		p.*,
		r.name as role_name,
	`

	userSelect := rawSelect + `
		ur.user_id AS user_id,
		u.login AS user_login,
		u.is_service_account AS is_service_account,
		u.email AS user_email,
		0 AS team_id,
		'' AS team,
		'' AS team_email,
		'' AS built_in_role
	`

	teamSelect := rawSelect + `
		0 AS user_id,
		'' AS user_login,
		` + s.sql.GetDialect().BooleanStr(false) + ` AS is_service_account,
		'' AS user_email,
		tr.team_id AS team_id,
		t.name AS team,
		t.email AS team_email,
		'' AS built_in_role
	`

	builtinSelect := rawSelect + `
		0 AS user_id,
		'' AS user_login,
		` + s.sql.GetDialect().BooleanStr(false) + ` AS is_service_account,
		'' AS user_email,
		0 as team_id,
		'' AS team,
		'' AS team_email,
		br.role AS built_in_role
	`

	rawFrom := `
	FROM permission p
		INNER JOIN role r ON p.role_id = r.id
    `
	userFrom := rawFrom + `
		INNER JOIN user_role ur ON r.id = ur.role_id AND (ur.org_id = 0 OR ur.org_id = ?)
		INNER JOIN ` + s.sql.GetDialect().Quote("user") + ` u ON ur.user_id = u.id
	`
	teamFrom := rawFrom + `
		INNER JOIN team_role tr ON r.id = tr.role_id AND (tr.org_id = 0 OR tr.org_id = ?)
		INNER JOIN team t ON tr.team_id = t.id
	`

	builtinFrom := rawFrom + `
		INNER JOIN builtin_role br ON r.id = br.role_id AND (br.org_id = 0 OR br.org_id = ?)
	`

	where := `WHERE (r.org_id = ? OR r.org_id = 0) AND (p.scope = '*' OR p.scope = ? OR p.scope = ? OR p.scope = ?`

	scope := accesscontrol.Scope(query.Resource, query.ResourceAttribute, query.ResourceID)

	args := []any{
		orgID,
		orgID,
		accesscontrol.Scope(query.Resource, "*"),
		accesscontrol.Scope(query.Resource, query.ResourceAttribute, "*"),
		scope,
	}

	if len(query.InheritedScopes) > 0 {
		where += ` OR p.scope IN(?` + strings.Repeat(",?", len(query.InheritedScopes)-1) + `)`
		for _, scope := range query.InheritedScopes {
			args = append(args, scope)
		}
	}

	where += `) AND p.action IN (?` + strings.Repeat(",?", len(query.Actions)-1) + `)`

	if query.OnlyManaged {
		where += `AND r.name LIKE 'managed:%'`
	}

	for _, a := range query.Actions {
		args = append(args, a)
	}

	initialLength := len(args)
	userQuery := userSelect + userFrom + where
	if query.EnforceAccessControl {
		userFilter, err := accesscontrol.Filter(query.User, "u.id", "users:id:", accesscontrol.ActionOrgUsersRead)
		if err != nil {
			return nil, err
		}

		filter := "((" + userFilter.Where + " AND NOT u.is_service_account)"

		saFilter, err := accesscontrol.Filter(query.User, "u.id", "serviceaccounts:id:", serviceaccounts.ActionRead)
		if err != nil {
			return nil, err
		}

		filter += " OR (" + saFilter.Where + " AND u.is_service_account))"

		userQuery += " AND " + filter
		args = append(args, userFilter.Args...)
		args = append(args, saFilter.Args...)
	}

	teamFilter, err := accesscontrol.Filter(query.User, "t.id", "teams:id:", accesscontrol.ActionTeamsRead)
	if err != nil {
		return nil, err
	}

	team := teamSelect + teamFrom + where + " AND " + teamFilter.Where
	args = append(args, args[:initialLength]...)
	args = append(args, teamFilter.Args...)

	builtin := builtinSelect + builtinFrom + where
	args = append(args, args[:initialLength]...)

	sql := userQuery + " UNION " + team + " UNION " + builtin
	queryResults := make([]flatResourcePermission, 0)
	if err := sess.SQL(sql, args...).Find(&queryResults); err != nil {
		return nil, err
	}

	var result []accesscontrol.ResourcePermission
	users, teams, builtins := groupPermissionsByAssignment(queryResults)
	for _, p := range users {
		result = append(result, flatPermissionsToResourcePermissions(scope, p)...)
	}
	for _, p := range teams {
		result = append(result, flatPermissionsToResourcePermissions(scope, p)...)
	}
	for _, p := range builtins {
		result = append(result, flatPermissionsToResourcePermissions(scope, p)...)
	}

	return result, nil
}

func groupPermissionsByAssignment(permissions []flatResourcePermission) (map[int64][]flatResourcePermission, map[int64][]flatResourcePermission, map[string][]flatResourcePermission) {
	users := make(map[int64][]flatResourcePermission)
	teams := make(map[int64][]flatResourcePermission)
	builtins := make(map[string][]flatResourcePermission)

	for _, p := range permissions {
		if p.UserId != 0 {
			users[p.UserId] = append(users[p.UserId], p)
		} else if p.TeamId != 0 {
			teams[p.TeamId] = append(teams[p.TeamId], p)
		} else if p.BuiltInRole != "" {
			builtins[p.BuiltInRole] = append(builtins[p.BuiltInRole], p)
		}
	}

	return users, teams, builtins
}

func flatPermissionsToResourcePermissions(scope string, permissions []flatResourcePermission) []accesscontrol.ResourcePermission {
	var managed, inherited, provisioned []flatResourcePermission
	for _, p := range permissions {
		if p.IsManaged(scope) {
			managed = append(managed, p)
		} else if p.IsInherited(scope) {
			inherited = append(inherited, p)
		} else {
			provisioned = append(provisioned, p)
		}
	}

	var result []accesscontrol.ResourcePermission
	if g := flatPermissionsToResourcePermission(scope, managed); g != nil {
		result = append(result, *g)
	}
	if g := flatPermissionsToResourcePermission(scope, inherited); g != nil {
		result = append(result, *g)
	}
	if g := flatPermissionsToResourcePermission(scope, provisioned); g != nil {
		result = append(result, *g)
	}

	return result
}

func flatPermissionsToResourcePermission(scope string, permissions []flatResourcePermission) *accesscontrol.ResourcePermission {
	if len(permissions) == 0 {
		return nil
	}

	actions := make([]string, 0, len(permissions))
	for _, p := range permissions {
		actions = append(actions, p.Action)
	}

	first := permissions[0]
	return &accesscontrol.ResourcePermission{
		ID:               first.ID,
		RoleName:         first.RoleName,
		Actions:          actions,
		Scope:            first.Scope,
		UserId:           first.UserId,
		UserLogin:        first.UserLogin,
		UserEmail:        first.UserEmail,
		TeamId:           first.TeamId,
		TeamEmail:        first.TeamEmail,
		Team:             first.Team,
		BuiltInRole:      first.BuiltInRole,
		Created:          first.Created,
		Updated:          first.Updated,
		IsManaged:        first.IsManaged(scope),
		IsInherited:      first.IsInherited(scope),
		IsServiceAccount: first.IsServiceAccount,
	}
}

func (s *store) userAdder(sess *db.Session, orgID, userID int64) roleAdder {
	return func(roleID int64) error {
		if res, err := sess.Query("SELECT 1 FROM user_role WHERE org_id=? AND user_id=? AND role_id=?", orgID, userID, roleID); err != nil {
			return err
		} else if len(res) == 1 {
			return fmt.Errorf("role is already added to this user")
		}

		userRole := &accesscontrol.UserRole{
			OrgID:   orgID,
			UserID:  userID,
			RoleID:  roleID,
			Created: time.Now(),
		}

		_, err := sess.Insert(userRole)

		return err
	}
}

func (s *store) teamAdder(sess *db.Session, orgID, teamID int64) roleAdder {
	return func(roleID int64) error {
		if res, err := sess.Query("SELECT 1 FROM team_role WHERE org_id=? AND team_id=? AND role_id=?", orgID, teamID, roleID); err != nil {
			return err
		} else if len(res) == 1 {
			return fmt.Errorf("role is already added to this team")
		}

		teamRole := &accesscontrol.TeamRole{
			OrgID:   orgID,
			TeamID:  teamID,
			RoleID:  roleID,
			Created: time.Now(),
		}

		_, err := sess.Insert(teamRole)
		return err
	}
}

func (s *store) builtInRoleAdder(sess *db.Session, orgID int64, builtinRole string) roleAdder {
	return func(roleID int64) error {
		if res, err := sess.Query("SELECT 1 FROM builtin_role WHERE role_id=? AND role=? AND org_id=?", roleID, builtinRole, orgID); err != nil {
			return err
		} else if len(res) == 1 {
			return fmt.Errorf("built-in role already has the role granted")
		}

		_, err := sess.Table("builtin_role").Insert(accesscontrol.BuiltinRole{
			RoleID:  roleID,
			OrgID:   orgID,
			Role:    builtinRole,
			Updated: time.Now(),
			Created: time.Now(),
		})

		return err
	}
}

func (s *store) getOrCreateManagedRole(sess *db.Session, orgID int64, name string, add roleAdder) (*accesscontrol.Role, error) {
	role := accesscontrol.Role{OrgID: orgID, Name: name}
	has, err := sess.Where("org_id = ? AND name = ?", orgID, name).Get(&role)

	// If managed role does not exist, create it and add it to user/team/builtin
	if !has {
		uid, err := generateNewRoleUID(sess, orgID)
		if err != nil {
			return nil, err
		}

		role = accesscontrol.Role{
			OrgID:   orgID,
			Name:    name,
			UID:     uid,
			Created: time.Now(),
			Updated: time.Now(),
		}

		if _, err := sess.Insert(&role); err != nil {
			return nil, err
		}

		if err := add(role.ID); err != nil {
			return nil, err
		}
	}

	if err != nil {
		return nil, err
	}

	return &role, nil
}

func generateNewRoleUID(sess *db.Session, orgID int64) (string, error) {
	for i := 0; i < 3; i++ {
		uid := util.GenerateShortUID()

		exists, err := sess.Where("org_id=? AND uid=?", orgID, uid).Get(&accesscontrol.Role{})
		if err != nil {
			return "", err
		}

		if !exists {
			return uid, nil
		}
	}

	return "", fmt.Errorf("failed to generate uid")
}

func (s *store) getPermissions(sess *db.Session, resource, resourceID, resourceAttribute string, roleID int64) ([]flatResourcePermission, error) {
	var result []flatResourcePermission
	rawSql := `
	SELECT
		p.*,
		ur.user_id AS user_id,
		u.login AS user_login,
		u.email AS user_email,
		tr.team_id AS team_id,
		t.name AS team,
		t.email AS team_email,
		r.name as role_name,
		br.role AS built_in_role
	FROM permission p
		INNER JOIN role r ON p.role_id = r.id
		LEFT JOIN team_role tr ON r.id = tr.role_id
		LEFT JOIN team t ON tr.team_id = t.id
		LEFT JOIN user_role ur ON r.id = ur.role_id
		LEFT JOIN ` + s.sql.GetDialect().Quote("user") + ` u ON ur.user_id = u.id
		LEFT JOIN builtin_role br ON r.id = br.role_id
	WHERE r.id = ? AND p.scope = ?
	`
	if err := sess.SQL(rawSql, roleID, accesscontrol.Scope(resource, resourceAttribute, resourceID)).Find(&result); err != nil {
		return nil, err
	}

	return result, nil
}

func (s *store) createPermissions(sess *db.Session, roleID int64, cmd SetResourcePermissionCommand, missingActions map[string]struct{}) error {
	permissions := make([]accesscontrol.Permission, 0, len(missingActions))

	resource := cmd.Resource
	resourceID := cmd.ResourceID
	resourceAttribute := cmd.ResourceAttribute
	permission := cmd.Permission
	/*
		Add ACTION SET of managed permissions to in-memory store
	*/
	if s.shouldStoreActionSet(resource, permission) {
		actionSetName := GetActionSetName(resource, permission)
		p := managedPermission(actionSetName, resource, resourceID, resourceAttribute)
		p.RoleID = roleID
		p.Created = time.Now()
		p.Updated = time.Now()
		p.Kind, p.Attribute, p.Identifier = p.SplitScope()
		permissions = append(permissions, p)
	}

	// If there are no missing actions for the resource (in case of access level downgrade or resource removal), we don't need to insert any actions
	// we still want to add the action set (when permission != "")
	if len(missingActions) == 0 && !s.shouldStoreActionSet(resource, permission) {
		return nil
	}

	// if we have actionset feature enabled and are only working with action sets
	// skip adding the missing actions to the permissions table
<<<<<<< HEAD
	if !(s.shouldStoreActionSet(permission) && s.cfg.RBAC.OnlyStoreAccessActionSets) {
=======
	if !(s.shouldStoreActionSet(resource, permission) && s.cfg.OnlyStoreAccessActionSets) {
>>>>>>> 18deed4f
		for action := range missingActions {
			p := managedPermission(action, resource, resourceID, resourceAttribute)
			p.RoleID = roleID
			p.Created = time.Now()
			p.Updated = time.Now()
			p.Kind, p.Attribute, p.Identifier = p.SplitScope()
			permissions = append(permissions, p)
		}
	}

	if _, err := sess.InsertMulti(&permissions); err != nil {
		return err
	}
	return nil
}

func (s *store) shouldStoreActionSet(resource, permission string) bool {
	if !(s.features.IsEnabled(context.TODO(), featuremgmt.FlagAccessActionSets) && permission != "") {
		return false
	}
	actionSetName := GetActionSetName(resource, permission)
	return isFolderOrDashboardAction(actionSetName)
}

func deletePermissions(sess *db.Session, ids []int64) error {
	if len(ids) == 0 {
		return nil
	}

	rawSQL := "DELETE FROM permission WHERE id IN(?" + strings.Repeat(",?", len(ids)-1) + ")"
	args := make([]any, 0, len(ids)+1)
	args = append(args, rawSQL)
	for _, id := range ids {
		args = append(args, id)
	}

	_, err := sess.Exec(args...)
	if err != nil {
		return err
	}

	return nil
}

func managedPermission(action, resource string, resourceID, resourceAttribute string) accesscontrol.Permission {
	return accesscontrol.Permission{
		Action: action,
		Scope:  accesscontrol.Scope(resource, resourceAttribute, resourceID),
	}
}

// ResolveActionPrefix returns all action sets that include at least one action with the specified prefix
func (s *InMemoryActionSets) ResolveActionPrefix(prefix string) []string {
	if prefix == "" {
		return []string{}
	}

	sets := make([]string, 0, len(s.actionSetToActions))

	for set, actions := range s.actionSetToActions {
		// Only use action sets for folders and dashboards for now
		// We need to verify that action sets for other resources do not share names with actions (eg, `datasources:read`)
		if !isFolderOrDashboardAction(set) {
			continue
		}
		for _, action := range actions {
			if strings.HasPrefix(action, prefix) {
				sets = append(sets, set)
				break
			}
		}
	}

	return sets
}

func (s *InMemoryActionSets) ResolveAction(action string) []string {
	actionSets := s.actionToActionSets[action]
	sets := make([]string, 0, len(actionSets))

	for _, actionSet := range actionSets {
		// Only use action sets for folders and dashboards for now
		// We need to verify that action sets for other resources do not share names with actions (eg, `datasources:read`)
		if !isFolderOrDashboardAction(actionSet) {
			continue
		}
		sets = append(sets, actionSet)
	}

	return sets
}

func (s *InMemoryActionSets) ResolveActionSet(actionSet string) []string {
	// Only use action sets for folders and dashboards for now
	// We need to verify that action sets for other resources do not share names with actions (eg, `datasources:read`)
	if !isFolderOrDashboardAction(actionSet) {
		return nil
	}
	return s.actionSetToActions[actionSet]
}

func isFolderOrDashboardAction(action string) bool {
	return strings.HasPrefix(action, dashboards.ScopeDashboardsRoot) || strings.HasPrefix(action, dashboards.ScopeFoldersRoot)
}

// ExpandActionSets takes a set of permissions that might include some action set permissions, and returns a set of permissions with action sets expanded into underlying permissions
func (s *InMemoryActionSets) ExpandActionSets(permissions []accesscontrol.Permission) []accesscontrol.Permission {
	actionMatcher := func(_ string) bool {
		return true
	}
	return s.ExpandActionSetsWithFilter(permissions, actionMatcher)
}

// ExpandActionSetsWithFilter works like ExpandActionSets, but it also takes a function for action filtering. When action sets are expanded into the underlying permissions,
// only those permissions whose action is matched by actionMatcher are included.
func (s *InMemoryActionSets) ExpandActionSetsWithFilter(permissions []accesscontrol.Permission, actionMatcher func(action string) bool) []accesscontrol.Permission {
	var expandedPermissions []accesscontrol.Permission
	for _, permission := range permissions {
		resolvedActions := s.ResolveActionSet(permission.Action)
		if len(resolvedActions) == 0 {
			expandedPermissions = append(expandedPermissions, permission)
			continue
		}
		for _, action := range resolvedActions {
			if !actionMatcher(action) {
				continue
			}
			permission.Action = action
			expandedPermissions = append(expandedPermissions, permission)
		}
	}
	return expandedPermissions
}

func (s *InMemoryActionSets) StoreActionSet(name string, actions []string) {
	actionSet := &ActionSet{
		Action:  name,
		Actions: actions,
	}
	s.actionSetToActions[actionSet.Action] = append(s.actionSetToActions[actionSet.Action], actions...)

	for _, action := range actions {
		if _, ok := s.actionToActionSets[action]; !ok {
			s.actionToActionSets[action] = []string{}
		}
		s.actionToActionSets[action] = append(s.actionToActionSets[action], actionSet.Action)
	}
	s.log.Debug("stored action set", "action set name", actionSet.Action)
}

// RegisterActionSets allow the caller to expand the existing action sets with additional permissions
// This is intended to be used by plugins, and currently supports extending folder and dashboard action sets
func (s *InMemoryActionSets) RegisterActionSets(ctx context.Context, pluginID string, registrations []plugins.ActionSet) error {
	if !s.features.IsEnabled(ctx, featuremgmt.FlagAccessActionSets) || !s.features.IsEnabled(ctx, featuremgmt.FlagAccessControlOnCall) {
		return nil
	}
	for _, reg := range registrations {
		if err := pluginutils.ValidatePluginActionSet(pluginID, reg); err != nil {
			return err
		}
		s.StoreActionSet(reg.Action, reg.Actions)
	}
	return nil
}

// GetActionSetName function creates an action set from a list of actions and stores it inmemory.
func GetActionSetName(resource, permission string) string {
	// lower cased
	resource = strings.ToLower(resource)
	permission = strings.ToLower(permission)
	return fmt.Sprintf("%s:%s", resource, permission)
}<|MERGE_RESOLUTION|>--- conflicted
+++ resolved
@@ -691,11 +691,7 @@
 
 	// if we have actionset feature enabled and are only working with action sets
 	// skip adding the missing actions to the permissions table
-<<<<<<< HEAD
-	if !(s.shouldStoreActionSet(permission) && s.cfg.RBAC.OnlyStoreAccessActionSets) {
-=======
-	if !(s.shouldStoreActionSet(resource, permission) && s.cfg.OnlyStoreAccessActionSets) {
->>>>>>> 18deed4f
+	if !(s.shouldStoreActionSet(resource, permission) && s.cfg.RBAC.OnlyStoreAccessActionSets) {
 		for action := range missingActions {
 			p := managedPermission(action, resource, resourceID, resourceAttribute)
 			p.RoleID = roleID
