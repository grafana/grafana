package accesscontrol

import (
	"fmt"
	"strings"
	"sync"

	"github.com/grafana/grafana/pkg/models"
)

type RoleRegistry interface {
	// RegisterFixedRoles registers all roles declared to AccessControl
	RegisterFixedRoles() error
}

// Roles definition
var (
<<<<<<< HEAD
	datasourcesEditorReadRole = RoleDTO{
		Version: 2,
		Name:    datasourcesEditorRead,
		Group:   "Data sources",
=======
	datasourcesExplorerRole = RoleDTO{
		Version:     2,
		Name:        datasourcesExplorer,
		DisplayName: "Data source explorer",
		Description: "Enable the Explore feature. Data source permissions still apply; you can only query data sources for which you have query permissions.",
>>>>>>> d623285f
		Permissions: []Permission{
			{
				Action: ActionDatasourcesExplore,
			},
		},
	}

<<<<<<< HEAD
	ldapAdminReadRole = RoleDTO{
		Name:    ldapAdminRead,
		Version: 2,
		Group:   "LDAP",
=======
	ldapReaderRole = RoleDTO{
		Name:        ldapReader,
		DisplayName: "LDAP reader",
		Description: "Read LDAP configuration and status.",
		Version:     2,
>>>>>>> d623285f
		Permissions: []Permission{
			{
				Action: ActionLDAPUsersRead,
			},
			{
				Action: ActionLDAPStatusRead,
			},
		},
	}

<<<<<<< HEAD
	ldapAdminEditRole = RoleDTO{
		Name:    ldapAdminEdit,
		Version: 3,
		Group:   "LDAP",
		Permissions: ConcatPermissions(ldapAdminReadRole.Permissions, []Permission{
=======
	ldapWriterRole = RoleDTO{
		Name:        ldapWriter,
		DisplayName: "LDAP writer",
		Description: "Read and update LDAP configuration and read LDAP status.",
		Version:     3,
		Permissions: ConcatPermissions(ldapReaderRole.Permissions, []Permission{
>>>>>>> d623285f
			{
				Action: ActionLDAPUsersSync,
			},
			{
				Action: ActionLDAPConfigReload,
			},
		}),
	}

<<<<<<< HEAD
	serverAdminReadRole = RoleDTO{
		Version: 2,
		Name:    serverAdminRead,
		Group:   "Statistics",
		Permissions: []Permission{
=======
	orgUsersWriterRole = RoleDTO{
		Name:        orgUsersWriter,
		DisplayName: "Organization user writer",
		Description: "Within a single organization, add a user, invite a user, read information about a user and their role, remove a user from that organization, or change the role of a user.",
		Version:     2,
		Permissions: ConcatPermissions(orgUsersReaderRole.Permissions, []Permission{
>>>>>>> d623285f
			{
				Action: ActionOrgUsersAdd,
				Scope:  ScopeUsersAll,
			},
<<<<<<< HEAD
		},
	}

	settingsAdminReadRole = RoleDTO{
		Version: 3,
		Name:    settingsAdminRead,
		Group:   "Settings",
		Permissions: []Permission{
=======
>>>>>>> d623285f
			{
				Action: ActionOrgUsersRoleUpdate,
				Scope:  ScopeUsersAll,
			},
			{
				Action: ActionOrgUsersRemove,
				Scope:  ScopeUsersAll,
			},
		}),
	}

<<<<<<< HEAD
	usersOrgReadRole = RoleDTO{
		Name:    usersOrgRead,
		Version: 2,
		Group:   "Organization users",
=======
	orgUsersReaderRole = RoleDTO{
		Name:        orgUsersReader,
		DisplayName: "Organization user reader",
		Description: "Read users within a single organization.",
		Version:     2,
>>>>>>> d623285f
		Permissions: []Permission{
			{
				Action: ActionOrgUsersRead,
				Scope:  ScopeUsersAll,
			},
		},
	}

<<<<<<< HEAD
	usersOrgEditRole = RoleDTO{
		Name:    usersOrgEdit,
		Version: 2,
		Group:   "Organization users",
		Permissions: ConcatPermissions(usersOrgReadRole.Permissions, []Permission{
			{
				Action: ActionOrgUsersAdd,
				Scope:  ScopeUsersAll,
			},
=======
	settingsReaderRole = RoleDTO{
		Version:     3,
		DisplayName: "Setting reader",
		Description: "Read Grafana instance settings.",
		Name:        settingsReader,
		Permissions: []Permission{
>>>>>>> d623285f
			{
				Action: ActionSettingsRead,
				Scope:  ScopeSettingsAll,
			},
		},
	}

	statsReaderRole = RoleDTO{
		Version:     2,
		Name:        statsReader,
		DisplayName: "Statistics reader",
		Description: "Read Grafana instance statistics.",
		Permissions: []Permission{
			{
				Action: ActionServerStatsRead,
			},
		},
	}

<<<<<<< HEAD
	usersAdminReadRole = RoleDTO{
		Name:    usersAdminRead,
		Version: 2,
		Group:   "Users",
=======
	usersReaderRole = RoleDTO{
		Name:        usersReader,
		DisplayName: "User reader",
		Description: "Read all users and their information, such as team memberships, authentication tokens, and quotas.",
		Version:     2,
>>>>>>> d623285f
		Permissions: []Permission{
			{
				Action: ActionUsersRead,
				Scope:  ScopeGlobalUsersAll,
			},
			{
				Action: ActionUsersTeamRead,
				Scope:  ScopeGlobalUsersAll,
			},
			{
				Action: ActionUsersAuthTokenList,
				Scope:  ScopeGlobalUsersAll,
			},
			{
				Action: ActionUsersQuotasList,
				Scope:  ScopeGlobalUsersAll,
			},
		},
	}

<<<<<<< HEAD
	usersAdminEditRole = RoleDTO{
		Name:    usersAdminEdit,
		Version: 2,
		Group:   "Users",
		Permissions: ConcatPermissions(usersAdminReadRole.Permissions, []Permission{
=======
	usersWriterRole = RoleDTO{
		Name:        usersWriter,
		DisplayName: "User writer",
		Description: "Read and update all attributes and settings for all users in Grafana: update user information, read user information, create or enable or disable a user, make a user a Grafana administrator, sign out a user, update a user’s authentication token, or update quotas for all users.",
		Version:     2,
		Permissions: ConcatPermissions(usersReaderRole.Permissions, []Permission{
>>>>>>> d623285f
			{
				Action: ActionUsersPasswordUpdate,
				Scope:  ScopeGlobalUsersAll,
			},
			{
				Action: ActionUsersCreate,
			},
			{
				Action: ActionUsersWrite,
				Scope:  ScopeGlobalUsersAll,
			},
			{
				Action: ActionUsersDelete,
				Scope:  ScopeGlobalUsersAll,
			},
			{
				Action: ActionUsersEnable,
				Scope:  ScopeGlobalUsersAll,
			},
			{
				Action: ActionUsersDisable,
				Scope:  ScopeGlobalUsersAll,
			},
			{
				Action: ActionUsersPermissionsUpdate,
				Scope:  ScopeGlobalUsersAll,
			},
			{
				Action: ActionUsersLogout,
				Scope:  ScopeGlobalUsersAll,
			},
			{
				Action: ActionUsersAuthTokenUpdate,
				Scope:  ScopeGlobalUsersAll,
			},
			{
				Action: ActionUsersQuotasUpdate,
				Scope:  ScopeGlobalUsersAll,
			},
		}),
	}
)

// Role names definitions
const (
	datasourcesExplorer = "fixed:datasources:explorer"
	ldapReader          = "fixed:ldap:reader"
	ldapWriter          = "fixed:ldap:writer"
	orgUsersReader      = "fixed:org.users:reader"
	orgUsersWriter      = "fixed:org.users:writer"
	settingsReader      = "fixed:settings:reader"
	statsReader         = "fixed:stats:reader"
	usersReader         = "fixed:users:reader"
	usersWriter         = "fixed:users:writer"
)

var (
	// FixedRoles provides a map of permission sets/roles which can be
	// assigned to a set of users. When adding a new resource protected by
	// Grafana access control the default permissions should be added to a
	// new fixed role in this set so that users can access the new
	// resource. FixedRoleGrants lists which built-in roles are
	// assigned which fixed roles in this list.
	FixedRoles = map[string]RoleDTO{
		datasourcesExplorer: datasourcesExplorerRole,
		ldapReader:          ldapReaderRole,
		ldapWriter:          ldapWriterRole,
		orgUsersReader:      orgUsersReaderRole,
		orgUsersWriter:      orgUsersWriterRole,
		settingsReader:      settingsReaderRole,
		statsReader:         statsReaderRole,
		usersReader:         usersReaderRole,
		usersWriter:         usersWriterRole,
	}

	// FixedRoleGrants specifies which built-in roles are assigned
	// to which set of FixedRoles by default. Alphabetically sorted.
	FixedRoleGrants = map[string][]string{
		RoleGrafanaAdmin: {
			ldapReader,
			ldapWriter,
			orgUsersReader,
			orgUsersWriter,
			settingsReader,
			statsReader,
			usersReader,
			usersWriter,
		},
		string(models.ROLE_ADMIN): {
			orgUsersReader,
			orgUsersWriter,
		},
		string(models.ROLE_EDITOR): {
			datasourcesExplorer,
		},
	}
)

func ConcatPermissions(permissions ...[]Permission) []Permission {
	if permissions == nil {
		return nil
	}
	perms := make([]Permission, 0)
	for _, p := range permissions {
		pCopy := make([]Permission, 0, len(p))
		copy(pCopy, p)
		perms = append(perms, p...)
	}
	return perms
}

// ValidateFixedRole errors when a fixed role does not match expected pattern
func ValidateFixedRole(role RoleDTO) error {
	if !strings.HasPrefix(role.Name, FixedRolePrefix) {
		return ErrFixedRolePrefixMissing
	}
	return nil
}

// ValidateBuiltInRoles errors when a built-in role does not match expected pattern
func ValidateBuiltInRoles(builtInRoles []string) error {
	for _, br := range builtInRoles {
		if !models.RoleType(br).IsValid() && br != RoleGrafanaAdmin {
			return fmt.Errorf("'%s' %w", br, ErrInvalidBuiltinRole)
		}
	}
	return nil
}

type RegistrationList struct {
	mx            sync.RWMutex
	registrations []RoleRegistration
}

func (m *RegistrationList) Append(regs ...RoleRegistration) {
	m.mx.Lock()
	defer m.mx.Unlock()
	m.registrations = append(m.registrations, regs...)
}

func (m *RegistrationList) Range(f func(registration RoleRegistration) bool) {
	m.mx.RLock()
	defer m.mx.RUnlock()
	for _, registration := range m.registrations {
		if ok := f(registration); !ok {
			return
		}
	}
}<|MERGE_RESOLUTION|>--- conflicted
+++ resolved
@@ -15,18 +15,12 @@
 
 // Roles definition
 var (
-<<<<<<< HEAD
-	datasourcesEditorReadRole = RoleDTO{
-		Version: 2,
-		Name:    datasourcesEditorRead,
-		Group:   "Data sources",
-=======
 	datasourcesExplorerRole = RoleDTO{
-		Version:     2,
+		Version:     3,
 		Name:        datasourcesExplorer,
 		DisplayName: "Data source explorer",
 		Description: "Enable the Explore feature. Data source permissions still apply; you can only query data sources for which you have query permissions.",
->>>>>>> d623285f
+		Group:       "Data sources",
 		Permissions: []Permission{
 			{
 				Action: ActionDatasourcesExplore,
@@ -34,18 +28,12 @@
 		},
 	}
 
-<<<<<<< HEAD
-	ldapAdminReadRole = RoleDTO{
-		Name:    ldapAdminRead,
-		Version: 2,
-		Group:   "LDAP",
-=======
 	ldapReaderRole = RoleDTO{
 		Name:        ldapReader,
 		DisplayName: "LDAP reader",
 		Description: "Read LDAP configuration and status.",
-		Version:     2,
->>>>>>> d623285f
+		Group:       "LDAP",
+		Version:     3,
 		Permissions: []Permission{
 			{
 				Action: ActionLDAPUsersRead,
@@ -56,20 +44,13 @@
 		},
 	}
 
-<<<<<<< HEAD
-	ldapAdminEditRole = RoleDTO{
-		Name:    ldapAdminEdit,
-		Version: 3,
-		Group:   "LDAP",
-		Permissions: ConcatPermissions(ldapAdminReadRole.Permissions, []Permission{
-=======
 	ldapWriterRole = RoleDTO{
 		Name:        ldapWriter,
 		DisplayName: "LDAP writer",
 		Description: "Read and update LDAP configuration and read LDAP status.",
-		Version:     3,
+		Group:       "LDAP",
+		Version:     4,
 		Permissions: ConcatPermissions(ldapReaderRole.Permissions, []Permission{
->>>>>>> d623285f
 			{
 				Action: ActionLDAPUsersSync,
 			},
@@ -79,35 +60,17 @@
 		}),
 	}
 
-<<<<<<< HEAD
-	serverAdminReadRole = RoleDTO{
-		Version: 2,
-		Name:    serverAdminRead,
-		Group:   "Statistics",
-		Permissions: []Permission{
-=======
 	orgUsersWriterRole = RoleDTO{
 		Name:        orgUsersWriter,
 		DisplayName: "Organization user writer",
 		Description: "Within a single organization, add a user, invite a user, read information about a user and their role, remove a user from that organization, or change the role of a user.",
-		Version:     2,
+		Group:       "User administration (organizational)",
+		Version:     3,
 		Permissions: ConcatPermissions(orgUsersReaderRole.Permissions, []Permission{
->>>>>>> d623285f
 			{
 				Action: ActionOrgUsersAdd,
 				Scope:  ScopeUsersAll,
 			},
-<<<<<<< HEAD
-		},
-	}
-
-	settingsAdminReadRole = RoleDTO{
-		Version: 3,
-		Name:    settingsAdminRead,
-		Group:   "Settings",
-		Permissions: []Permission{
-=======
->>>>>>> d623285f
 			{
 				Action: ActionOrgUsersRoleUpdate,
 				Scope:  ScopeUsersAll,
@@ -119,18 +82,12 @@
 		}),
 	}
 
-<<<<<<< HEAD
-	usersOrgReadRole = RoleDTO{
-		Name:    usersOrgRead,
-		Version: 2,
-		Group:   "Organization users",
-=======
 	orgUsersReaderRole = RoleDTO{
 		Name:        orgUsersReader,
 		DisplayName: "Organization user reader",
 		Description: "Read users within a single organization.",
-		Version:     2,
->>>>>>> d623285f
+		Group:       "User administration (organizational)",
+		Version:     3,
 		Permissions: []Permission{
 			{
 				Action: ActionOrgUsersRead,
@@ -139,24 +96,13 @@
 		},
 	}
 
-<<<<<<< HEAD
-	usersOrgEditRole = RoleDTO{
-		Name:    usersOrgEdit,
-		Version: 2,
-		Group:   "Organization users",
-		Permissions: ConcatPermissions(usersOrgReadRole.Permissions, []Permission{
-			{
-				Action: ActionOrgUsersAdd,
-				Scope:  ScopeUsersAll,
-			},
-=======
 	settingsReaderRole = RoleDTO{
-		Version:     3,
+		Version:     4,
 		DisplayName: "Setting reader",
 		Description: "Read Grafana instance settings.",
+		Group:       "Settings",
 		Name:        settingsReader,
 		Permissions: []Permission{
->>>>>>> d623285f
 			{
 				Action: ActionSettingsRead,
 				Scope:  ScopeSettingsAll,
@@ -165,10 +111,11 @@
 	}
 
 	statsReaderRole = RoleDTO{
-		Version:     2,
+		Version:     3,
 		Name:        statsReader,
 		DisplayName: "Statistics reader",
 		Description: "Read Grafana instance statistics.",
+		Group:       "Statistics",
 		Permissions: []Permission{
 			{
 				Action: ActionServerStatsRead,
@@ -176,18 +123,12 @@
 		},
 	}
 
-<<<<<<< HEAD
-	usersAdminReadRole = RoleDTO{
-		Name:    usersAdminRead,
-		Version: 2,
-		Group:   "Users",
-=======
 	usersReaderRole = RoleDTO{
 		Name:        usersReader,
 		DisplayName: "User reader",
 		Description: "Read all users and their information, such as team memberships, authentication tokens, and quotas.",
-		Version:     2,
->>>>>>> d623285f
+		Group:       "User administration",
+		Version:     3,
 		Permissions: []Permission{
 			{
 				Action: ActionUsersRead,
@@ -208,20 +149,13 @@
 		},
 	}
 
-<<<<<<< HEAD
-	usersAdminEditRole = RoleDTO{
-		Name:    usersAdminEdit,
-		Version: 2,
-		Group:   "Users",
-		Permissions: ConcatPermissions(usersAdminReadRole.Permissions, []Permission{
-=======
 	usersWriterRole = RoleDTO{
 		Name:        usersWriter,
 		DisplayName: "User writer",
 		Description: "Read and update all attributes and settings for all users in Grafana: update user information, read user information, create or enable or disable a user, make a user a Grafana administrator, sign out a user, update a user’s authentication token, or update quotas for all users.",
-		Version:     2,
+		Group:       "User administration",
+		Version:     3,
 		Permissions: ConcatPermissions(usersReaderRole.Permissions, []Permission{
->>>>>>> d623285f
 			{
 				Action: ActionUsersPasswordUpdate,
 				Scope:  ScopeGlobalUsersAll,
