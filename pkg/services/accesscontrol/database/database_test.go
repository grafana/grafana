--- conflicted
+++ resolved
@@ -81,13 +81,8 @@
 			user, team := createUserAndTeam(t, sql, tt.orgID)
 
 			for _, id := range tt.userPermissions {
-<<<<<<< HEAD
 				_, err := store.SetUserResourcePermission(context.Background(), tt.orgID, types.User{ID: user.Id}, accesscontrol.SetResourcePermissionCommand{
-					Actions:    []string{"dashboards:read"},
-=======
-				_, err := store.SetUserResourcePermission(context.Background(), tt.orgID, user.Id, accesscontrol.SetResourcePermissionCommand{
 					Actions:    []string{"dashboards:write"},
->>>>>>> cbbf451b
 					Resource:   "dashboards",
 					ResourceID: id,
 				}, nil)
