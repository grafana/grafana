package database

import (
	"context"
	"fmt"
	"testing"
	"time"

	"github.com/stretchr/testify/assert"
	"github.com/stretchr/testify/require"

	"github.com/grafana/grafana/pkg/models"
	"github.com/grafana/grafana/pkg/services/accesscontrol"
	"github.com/grafana/grafana/pkg/services/accesscontrol/resourcepermissions/types"
	"github.com/grafana/grafana/pkg/services/sqlstore"
)

type setUserResourcePermissionTest struct {
	desc       string
	orgID      int64
	userID     int64
	actions    []string
	resource   string
	resourceID string
	seeds      []types.SetResourcePermissionCommand
}

func TestAccessControlStore_SetUserResourcePermission(t *testing.T) {
	tests := []setUserResourcePermissionTest{
		{
			desc:       "should set resource permission for user",
			userID:     1,
			actions:    []string{"datasources:query"},
			resource:   "datasources",
			resourceID: "1",
		},
		{
			desc:       "should remove resource permission for user",
			orgID:      1,
			userID:     1,
			actions:    []string{},
			resource:   "datasources",
			resourceID: "1",
			seeds: []types.SetResourcePermissionCommand{
				{
					Actions:    []string{"datasources:query"},
					Resource:   "datasources",
					ResourceID: "1",
				},
			},
		},
		{
			desc:       "should add new resource permission for user",
			orgID:      1,
			userID:     1,
			actions:    []string{"datasources:query", "datasources:write"},
			resource:   "datasources",
			resourceID: "1",
			seeds: []types.SetResourcePermissionCommand{
				{
					Actions:    []string{"datasources:write"},
					Resource:   "datasources",
					ResourceID: "1",
				},
			},
		},
	}

	for _, test := range tests {
		t.Run(test.desc, func(t *testing.T) {
			store, _ := setupTestEnv(t)

			for _, s := range test.seeds {
				_, err := store.SetUserResourcePermission(context.Background(), test.orgID, accesscontrol.User{ID: test.userID}, s, nil)
				require.NoError(t, err)
			}

<<<<<<< HEAD
			added, err := store.SetUserResourcePermission(context.Background(), test.userID, test.userID, types.SetResourcePermissionCommand{
=======
			added, err := store.SetUserResourcePermission(context.Background(), test.userID, accesscontrol.User{ID: test.userID}, accesscontrol.SetResourcePermissionCommand{
>>>>>>> 058e3ffc
				Actions:    test.actions,
				Resource:   test.resource,
				ResourceID: test.resourceID,
			}, nil)

			require.NoError(t, err)
			if len(test.actions) == 0 {
				assert.Equal(t, accesscontrol.ResourcePermission{}, *added)
			} else {
				assert.Len(t, added.Actions, len(test.actions))
				assert.Equal(t, accesscontrol.GetResourceScope(test.resource, test.resourceID), added.Scope)
			}
		})
	}
}

type setTeamResourcePermissionTest struct {
	desc       string
	orgID      int64
	teamID     int64
	actions    []string
	resource   string
	resourceID string
	seeds      []types.SetResourcePermissionCommand
}

func TestAccessControlStore_SetTeamResourcePermission(t *testing.T) {
	tests := []setTeamResourcePermissionTest{
		{
			desc:       "should add new resource permission for team",
			orgID:      1,
			teamID:     1,
			actions:    []string{"datasources:query"},
			resource:   "datasources",
			resourceID: "1",
		},
		{
			desc:       "should add new resource permission when others exist",
			orgID:      1,
			teamID:     1,
			actions:    []string{"datasources:query", "datasources:write"},
			resource:   "datasources",
			resourceID: "1",
			seeds: []types.SetResourcePermissionCommand{
				{
					Actions:    []string{"datasources:query"},
					Resource:   "datasources",
					ResourceID: "1",
				},
			},
		},
		{
			desc:       "should remove permissions for team",
			orgID:      1,
			teamID:     1,
			actions:    []string{},
			resource:   "datasources",
			resourceID: "1",
			seeds: []types.SetResourcePermissionCommand{
				{
					Actions:    []string{"datasources:query"},
					Resource:   "datasources",
					ResourceID: "1",
				},
			},
		},
	}

	for _, test := range tests {
		t.Run(test.desc, func(t *testing.T) {
			store, _ := setupTestEnv(t)

			for _, s := range test.seeds {
				_, err := store.SetTeamResourcePermission(context.Background(), test.orgID, test.teamID, s, nil)
				require.NoError(t, err)
			}

			added, err := store.SetTeamResourcePermission(context.Background(), test.orgID, test.teamID, types.SetResourcePermissionCommand{
				Actions:    test.actions,
				Resource:   test.resource,
				ResourceID: test.resourceID,
			}, nil)

			require.NoError(t, err)
			if len(test.actions) == 0 {
				assert.Equal(t, accesscontrol.ResourcePermission{}, *added)
			} else {
				assert.Len(t, added.Actions, len(test.actions))
				assert.Equal(t, accesscontrol.GetResourceScope(test.resource, test.resourceID), added.Scope)
			}
		})
	}
}

type setBuiltInResourcePermissionTest struct {
	desc        string
	orgID       int64
	builtInRole string
	actions     []string
	resource    string
	resourceID  string
	seeds       []types.SetResourcePermissionCommand
}

func TestAccessControlStore_SetBuiltInResourcePermission(t *testing.T) {
	tests := []setBuiltInResourcePermissionTest{
		{
			desc:        "should add new resource permission for builtin role",
			orgID:       1,
			builtInRole: "Viewer",
			actions:     []string{"datasources:query"},
			resource:    "datasources",
			resourceID:  "1",
		},
		{
			desc:        "should add new resource permission when others exist",
			orgID:       1,
			builtInRole: "Viewer",
			actions:     []string{"datasources:query", "datasources:write"},
			resource:    "datasources",
			resourceID:  "1",
			seeds: []types.SetResourcePermissionCommand{
				{
					Actions:    []string{"datasources:query"},
					Resource:   "datasources",
					ResourceID: "1",
				},
			},
		},
		{
			desc:        "should remove permissions for builtin role",
			orgID:       1,
			builtInRole: "Viewer",
			actions:     []string{},
			resource:    "datasources",
			resourceID:  "1",
			seeds: []types.SetResourcePermissionCommand{
				{
					Actions:    []string{"datasources:query"},
					Resource:   "datasources",
					ResourceID: "1",
				},
			},
		},
	}

	for _, test := range tests {
		t.Run(test.desc, func(t *testing.T) {
			store, _ := setupTestEnv(t)

			for _, s := range test.seeds {
				_, err := store.SetBuiltInResourcePermission(context.Background(), test.orgID, test.builtInRole, s, nil)
				require.NoError(t, err)
			}

			added, err := store.SetBuiltInResourcePermission(context.Background(), test.orgID, test.builtInRole, types.SetResourcePermissionCommand{
				Actions:    test.actions,
				Resource:   test.resource,
				ResourceID: test.resourceID,
			}, nil)

			require.NoError(t, err)
			if len(test.actions) == 0 {
				assert.Equal(t, accesscontrol.ResourcePermission{}, *added)
			} else {
				assert.Len(t, added.Actions, len(test.actions))
				assert.Equal(t, accesscontrol.GetResourceScope(test.resource, test.resourceID), added.Scope)
			}
		})
	}
}

type setResourcePermissionsTest struct {
	desc     string
	orgID    int64
	commands []types.SetResourcePermissionsCommand
}

func TestAccessControlStore_SetResourcePermissions(t *testing.T) {
	tests := []setResourcePermissionsTest{
		{
			desc:  "should set all permissions provided",
			orgID: 1,
			commands: []types.SetResourcePermissionsCommand{
				{
					UserID: 1,
					SetResourcePermissionCommand: types.SetResourcePermissionCommand{
						Actions:    []string{"datasources:query"},
						Resource:   "datasources",
						ResourceID: "1",
					},
				},
				{
					TeamID: 3,
					SetResourcePermissionCommand: types.SetResourcePermissionCommand{
						Actions:    []string{"datasources:query"},
						Resource:   "datasources",
						ResourceID: "1",
					},
				},
				{
					BuiltinRole: "Admin",
					SetResourcePermissionCommand: types.SetResourcePermissionCommand{
						Actions:    []string{"datasources:query"},
						Resource:   "datasources",
						ResourceID: "1",
					},
				},
			},
		},
	}

	for _, tt := range tests {
		t.Run(tt.desc, func(t *testing.T) {
			store, _ := setupTestEnv(t)

			permissions, err := store.SetResourcePermissions(context.Background(), tt.orgID, tt.commands, types.ResourceHooks{})
			require.NoError(t, err)

			require.Len(t, permissions, len(tt.commands))
			for i, c := range tt.commands {
				if len(c.Actions) == 0 {
					assert.Equal(t, accesscontrol.ResourcePermission{}, permissions[i])
				} else {
					assert.Len(t, permissions[i].Actions, len(c.Actions))
					assert.Equal(t, c.TeamID, permissions[i].TeamId)
					assert.Equal(t, c.UserID, permissions[i].UserId)
					assert.Equal(t, c.BuiltinRole, permissions[i].BuiltInRole)
					assert.Equal(t, accesscontrol.GetResourceScope(c.Resource, c.ResourceID), permissions[i].Scope)
				}
			}
		})
	}
}

type getResourcesPermissionsTest struct {
	desc        string
	numUsers    int
	actions     []string
	resource    string
	resourceIDs []string
	onlyManaged bool
}

func TestAccessControlStore_GetResourcesPermissions(t *testing.T) {
	tests := []getResourcesPermissionsTest{
		{
			desc:        "should return permissions for all resource ids",
			numUsers:    3,
			actions:     []string{"datasources:query"},
			resource:    "datasources",
			resourceIDs: []string{"1", "2"},
		},
		{
			desc:        "should return manage permissions for all resource ids",
			numUsers:    3,
			actions:     []string{"datasources:query"},
			resource:    "datasources",
			resourceIDs: []string{"1", "2"},
			onlyManaged: true,
		},
	}

	for _, test := range tests {
		t.Run(test.desc, func(t *testing.T) {
			store, sql := setupTestEnv(t)

			err := sql.WithDbSession(context.Background(), func(sess *sqlstore.DBSession) error {
				role := &accesscontrol.Role{
					OrgID:   1,
					UID:     "seeded",
					Name:    "seeded",
					Updated: time.Now(),
					Created: time.Now(),
				}
				_, err := sess.Insert(role)
				require.NoError(t, err)

				permission := &accesscontrol.Permission{
					RoleID:  role.ID,
					Action:  "datasources:query",
					Scope:   "datasources:*",
					Updated: time.Now(),
					Created: time.Now(),
				}
				_, err = sess.Insert(permission)
				require.NoError(t, err)

				builtInRole := &accesscontrol.BuiltinRole{
					RoleID:  role.ID,
					OrgID:   1,
					Role:    "Viewer",
					Updated: time.Now(),
					Created: time.Now(),
				}
				_, err = sess.Insert(builtInRole)
				require.NoError(t, err)

				return nil
			})
			require.NoError(t, err)

			for _, id := range test.resourceIDs {
				seedResourcePermissions(t, store, sql, test.actions, test.resource, id, test.numUsers)
			}

			permissions, err := store.GetResourcesPermissions(context.Background(), 1, types.GetResourcesPermissionsQuery{
				Actions:     test.actions,
				Resource:    test.resource,
				ResourceIDs: test.resourceIDs,
				OnlyManaged: test.onlyManaged,
			})
			require.NoError(t, err)

			expectedLen := test.numUsers * len(test.resourceIDs)
			if !test.onlyManaged {
				expectedLen += len(test.resourceIDs)
			}
			assert.Len(t, permissions, expectedLen)
		})
	}
}

func seedResourcePermissions(t *testing.T, store *AccessControlStore, sql *sqlstore.SQLStore, actions []string, resource, resourceID string, numUsers int) {
	t.Helper()
	for i := 0; i < numUsers; i++ {
		org, _ := sql.GetOrgByName("test")

		if org == nil {
			addedOrg, err := sql.CreateOrgWithMember("test", int64(i))
			require.NoError(t, err)
			org = &addedOrg
		}

		u, err := sql.CreateUser(context.Background(), models.CreateUserCommand{
			Login: fmt.Sprintf("user:%s%d", resourceID, i),
			OrgId: org.Id,
		})
		require.NoError(t, err)

<<<<<<< HEAD
		_, err = store.SetUserResourcePermission(context.Background(), 1, u.Id, types.SetResourcePermissionCommand{
=======
		_, err = store.SetUserResourcePermission(context.Background(), 1, accesscontrol.User{ID: u.Id}, accesscontrol.SetResourcePermissionCommand{
>>>>>>> 058e3ffc
			Actions:    actions,
			Resource:   resource,
			ResourceID: resourceID,
		}, nil)
		require.NoError(t, err)
	}
}<|MERGE_RESOLUTION|>--- conflicted
+++ resolved
@@ -75,11 +75,7 @@
 				require.NoError(t, err)
 			}
 
-<<<<<<< HEAD
-			added, err := store.SetUserResourcePermission(context.Background(), test.userID, test.userID, types.SetResourcePermissionCommand{
-=======
-			added, err := store.SetUserResourcePermission(context.Background(), test.userID, accesscontrol.User{ID: test.userID}, accesscontrol.SetResourcePermissionCommand{
->>>>>>> 058e3ffc
+			added, err := store.SetUserResourcePermission(context.Background(), test.userID, accesscontrol.User{ID: test.userID}, types.SetResourcePermissionCommand{
 				Actions:    test.actions,
 				Resource:   test.resource,
 				ResourceID: test.resourceID,
@@ -265,7 +261,7 @@
 			orgID: 1,
 			commands: []types.SetResourcePermissionsCommand{
 				{
-					UserID: 1,
+					User: accesscontrol.User{ID: 1},
 					SetResourcePermissionCommand: types.SetResourcePermissionCommand{
 						Actions:    []string{"datasources:query"},
 						Resource:   "datasources",
@@ -306,7 +302,7 @@
 				} else {
 					assert.Len(t, permissions[i].Actions, len(c.Actions))
 					assert.Equal(t, c.TeamID, permissions[i].TeamId)
-					assert.Equal(t, c.UserID, permissions[i].UserId)
+					assert.Equal(t, c.User.ID, permissions[i].UserId)
 					assert.Equal(t, c.BuiltinRole, permissions[i].BuiltInRole)
 					assert.Equal(t, accesscontrol.GetResourceScope(c.Resource, c.ResourceID), permissions[i].Scope)
 				}
@@ -420,11 +416,7 @@
 		})
 		require.NoError(t, err)
 
-<<<<<<< HEAD
-		_, err = store.SetUserResourcePermission(context.Background(), 1, u.Id, types.SetResourcePermissionCommand{
-=======
-		_, err = store.SetUserResourcePermission(context.Background(), 1, accesscontrol.User{ID: u.Id}, accesscontrol.SetResourcePermissionCommand{
->>>>>>> 058e3ffc
+		_, err = store.SetUserResourcePermission(context.Background(), 1, accesscontrol.User{ID: u.Id}, types.SetResourcePermissionCommand{
 			Actions:    actions,
 			Resource:   resource,
 			ResourceID: resourceID,
