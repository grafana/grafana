--- conflicted
+++ resolved
@@ -266,16 +266,15 @@
 	return nil
 }
 
-<<<<<<< HEAD
 func (m *Mock) Check(ctx context.Context, in accesscontrol.CheckRequest) (bool, error) {
 	return false, nil
 }
 
 func (m *Mock) ListObjects(ctx context.Context, in accesscontrol.ListObjectsRequest) ([]string, error) {
 	return nil, nil
-=======
+}
+
 // WithoutResolvers implements fullAccessControl.
 func (m *Mock) WithoutResolvers() accesscontrol.AccessControl {
 	return m
->>>>>>> ae6ea459
 }