package dualwrite

import (
	"context"

	openfgav1 "github.com/openfga/api/proto/openfga/v1"

	"github.com/grafana/grafana/pkg/infra/db"
	"github.com/grafana/grafana/pkg/services/authz/zanzana"
	authzextv1 "github.com/grafana/grafana/pkg/services/authz/zanzana/proto/v1"
)

func teamMembershipCollector(store db.DB) legacyTupleCollector {
	return func(ctx context.Context, orgId int64) (map[string]map[string]*openfgav1.TupleKey, error) {
		query := `
			SELECT t.uid as team_uid, u.uid as user_uid, tm.permission
			FROM team_member tm
			INNER JOIN team t ON tm.team_id = t.id
			INNER JOIN ` + store.GetDialect().Quote("user") + ` u ON tm.user_id = u.id
		`

		type membership struct {
			TeamUID    string `xorm:"team_uid"`
			UserUID    string `xorm:"user_uid"`
			Permission int
		}

		var memberships []membership
		err := store.WithDbSession(ctx, func(sess *db.Session) error {
			return sess.SQL(query).Find(&memberships)
		})

		if err != nil {
			return nil, err
		}

		tuples := make(map[string]map[string]*openfgav1.TupleKey)

		for _, m := range memberships {
			tuple := &openfgav1.TupleKey{
				User:   zanzana.NewTupleEntry(zanzana.TypeUser, m.UserUID, ""),
				Object: zanzana.NewTupleEntry(zanzana.TypeTeam, m.TeamUID, ""),
			}

			// Admin permission is 4 and member 0
			if m.Permission == 4 {
				tuple.Relation = zanzana.RelationTeamAdmin
			} else {
				tuple.Relation = zanzana.RelationTeamMember
			}

			if tuples[tuple.Object] == nil {
				tuples[tuple.Object] = make(map[string]*openfgav1.TupleKey)
			}

			tuples[tuple.Object][tuple.String()] = tuple
		}

		return tuples, nil
	}
}

// folderTreeCollector collects folder tree structure and writes it as relation tuples
<<<<<<< HEAD
func folderTreeCollector2(store db.DB) legacyTupleCollector {
	return func(ctx context.Context, orgId int64) (map[string]map[string]*openfgav1.TupleKey, error) {
=======
func folderTreeCollector(store db.DB) legacyTupleCollector {
	return func(ctx context.Context) (map[string]map[string]*openfgav1.TupleKey, error) {
>>>>>>> e86283e8
		ctx, span := tracer.Start(ctx, "accesscontrol.migrator.folderTreeCollector")
		defer span.End()

		const query = `
			SELECT uid, parent_uid, org_id FROM folder
		`
		type folder struct {
			OrgID     int64  `xorm:"org_id"`
			FolderUID string `xorm:"uid"`
			ParentUID string `xorm:"parent_uid"`
		}

		var folders []folder
		err := store.WithDbSession(ctx, func(sess *db.Session) error {
			return sess.SQL(query).Find(&folders)
		})

		if err != nil {
			return nil, err
		}

		tuples := make(map[string]map[string]*openfgav1.TupleKey)

		for _, f := range folders {
			var tuple *openfgav1.TupleKey
			if f.ParentUID == "" {
				continue
			}

			tuple = &openfgav1.TupleKey{
				Object:   zanzana.NewTupleEntry("folder2", f.FolderUID, ""),
				Relation: zanzana.RelationParent,
				User:     zanzana.NewTupleEntry("folder2", f.ParentUID, ""),
			}

			if tuples[tuple.Object] == nil {
				tuples[tuple.Object] = make(map[string]*openfgav1.TupleKey)
			}

			tuples[tuple.Object][tuple.String()] = tuple
		}

		return tuples, nil
	}
}

// managedPermissionsCollector collects managed permissions into provided tuple map.
// It will only store actions that are supported by our schema. Managed permissions can
// be directly mapped to user/team/role without having to write an intermediate role.
<<<<<<< HEAD
func managedPermissionsCollector2(store db.DB, kind string) legacyTupleCollector {
	return func(ctx context.Context, orgId int64) (map[string]map[string]*openfgav1.TupleKey, error) {
=======
func managedPermissionsCollector(store db.DB, kind string) legacyTupleCollector {
	return func(ctx context.Context) (map[string]map[string]*openfgav1.TupleKey, error) {
>>>>>>> e86283e8
		query := `
			SELECT u.uid as user_uid, t.uid as team_uid, p.action, p.kind, p.identifier, r.org_id
			FROM permission p
			INNER JOIN role r ON p.role_id = r.id
			LEFT JOIN user_role ur ON r.id = ur.role_id
			LEFT JOIN ` + store.GetDialect().Quote("user") + ` u ON u.id = ur.user_id
			LEFT JOIN team_role tr ON r.id = tr.role_id
			LEFT JOIN team t ON tr.team_id = t.id
			LEFT JOIN builtin_role br ON r.id  = br.role_id
			WHERE r.name LIKE 'managed:%'
			AND p.kind = ?
		`
		type Permission struct {
			RoleName   string `xorm:"role_name"`
			OrgID      int64  `xorm:"org_id"`
			Action     string `xorm:"action"`
			Kind       string
			Identifier string
			UserUID    string `xorm:"user_uid"`
			TeamUID    string `xorm:"team_uid"`
		}

		var permissions []Permission
		err := store.WithDbSession(ctx, func(sess *db.Session) error {
			return sess.SQL(query, kind).Find(&permissions)
		})

		if err != nil {
			return nil, err
		}

		tuples := make(map[string]map[string]*openfgav1.TupleKey)

		for _, p := range permissions {
			var subject string
			if len(p.UserUID) > 0 {
				subject = zanzana.NewTupleEntry(zanzana.TypeUser, p.UserUID, "")
			} else if len(p.TeamUID) > 0 {
				subject = zanzana.NewTupleEntry(zanzana.TypeTeam, p.TeamUID, "member")
			} else {
				// FIXME(kalleep): Unsuported role binding (org role). We need to have basic roles in place
				continue
			}

			tuple, ok := zanzana.TranslateToResourceTuple(subject, p.Action, p.Kind, p.Identifier)
			if !ok {
				continue
			}

			if tuples[tuple.Object] == nil {
				tuples[tuple.Object] = make(map[string]*openfgav1.TupleKey)
			}

			// For resource actions on folders we need to merge the tuples into one with combined
			// group_resources.
			if zanzana.IsFolderResourceTuple(tuple) {
				key := tupleStringWithoutCondition(tuple)
				if t, ok := tuples[tuple.Object][key]; ok {
					zanzana.MergeFolderResourceTuples(t, tuple)
				} else {
					tuples[tuple.Object][key] = tuple
				}

				continue
			}

			tuples[tuple.Object][tuple.String()] = tuple
		}

		return tuples, nil
	}
}

func tupleStringWithoutCondition(tuple *openfgav1.TupleKey) string {
	c := tuple.Condition
	tuple.Condition = nil
	s := tuple.String()
	tuple.Condition = c
	return s
}

<<<<<<< HEAD
func zanzanaCollector(client zanzana.Client, relations []string) zanzanaTupleCollector {
	return func(ctx context.Context, client zanzana.Client, object string, namespace string) (map[string]*openfgav1.TupleKey, error) {
=======
func zanzanaCollector(relations []string) zanzanaTupleCollector {
	return func(ctx context.Context, client zanzana.Client, object string) (map[string]*openfgav1.TupleKey, error) {
>>>>>>> e86283e8
		// list will use continuation token to collect all tuples for object and relation
		list := func(relation string) ([]*openfgav1.Tuple, error) {
			first, err := client.Read(ctx, &authzextv1.ReadRequest{
				Namespace: namespace,
				TupleKey: &authzextv1.ReadRequestTupleKey{
					Object:   object,
					Relation: relation,
				},
			})

			if err != nil {
				return nil, err
			}

			c := first.ContinuationToken

			for c != "" {
				res, err := client.Read(ctx, &authzextv1.ReadRequest{
					Namespace: namespace,
					TupleKey: &authzextv1.ReadRequestTupleKey{
						Object:   object,
						Relation: relation,
					},
				})
				if err != nil {
					return nil, err
				}

				c = res.ContinuationToken
				first.Tuples = append(first.Tuples, res.Tuples...)
			}

			return zanzana.ToOpenFGATuples(first.Tuples), nil
		}

		out := make(map[string]*openfgav1.TupleKey)
		for _, r := range relations {
			tuples, err := list(r)
			if err != nil {
				return nil, err
			}
			for _, t := range tuples {
				if zanzana.IsFolderResourceTuple(t.Key) {
					out[tupleStringWithoutCondition(t.Key)] = t.Key
				} else {
					out[t.Key.String()] = t.Key
				}
			}
		}

		return out, nil
	}
}<|MERGE_RESOLUTION|>--- conflicted
+++ resolved
@@ -61,13 +61,8 @@
 }
 
 // folderTreeCollector collects folder tree structure and writes it as relation tuples
-<<<<<<< HEAD
-func folderTreeCollector2(store db.DB) legacyTupleCollector {
+func folderTreeCollector(store db.DB) legacyTupleCollector {
 	return func(ctx context.Context, orgId int64) (map[string]map[string]*openfgav1.TupleKey, error) {
-=======
-func folderTreeCollector(store db.DB) legacyTupleCollector {
-	return func(ctx context.Context) (map[string]map[string]*openfgav1.TupleKey, error) {
->>>>>>> e86283e8
 		ctx, span := tracer.Start(ctx, "accesscontrol.migrator.folderTreeCollector")
 		defer span.End()
 
@@ -117,13 +112,8 @@
 // managedPermissionsCollector collects managed permissions into provided tuple map.
 // It will only store actions that are supported by our schema. Managed permissions can
 // be directly mapped to user/team/role without having to write an intermediate role.
-<<<<<<< HEAD
-func managedPermissionsCollector2(store db.DB, kind string) legacyTupleCollector {
+func managedPermissionsCollector(store db.DB, kind string) legacyTupleCollector {
 	return func(ctx context.Context, orgId int64) (map[string]map[string]*openfgav1.TupleKey, error) {
-=======
-func managedPermissionsCollector(store db.DB, kind string) legacyTupleCollector {
-	return func(ctx context.Context) (map[string]map[string]*openfgav1.TupleKey, error) {
->>>>>>> e86283e8
 		query := `
 			SELECT u.uid as user_uid, t.uid as team_uid, p.action, p.kind, p.identifier, r.org_id
 			FROM permission p
@@ -205,13 +195,8 @@
 	return s
 }
 
-<<<<<<< HEAD
-func zanzanaCollector(client zanzana.Client, relations []string) zanzanaTupleCollector {
+func zanzanaCollector(relations []string) zanzanaTupleCollector {
 	return func(ctx context.Context, client zanzana.Client, object string, namespace string) (map[string]*openfgav1.TupleKey, error) {
-=======
-func zanzanaCollector(relations []string) zanzanaTupleCollector {
-	return func(ctx context.Context, client zanzana.Client, object string) (map[string]*openfgav1.TupleKey, error) {
->>>>>>> e86283e8
 		// list will use continuation token to collect all tuples for object and relation
 		list := func(relation string) ([]*openfgav1.Tuple, error) {
 			first, err := client.Read(ctx, &authzextv1.ReadRequest{
