--- conflicted
+++ resolved
@@ -12,11 +12,8 @@
 	"github.com/grafana/grafana/pkg/infra/localcache"
 	"github.com/grafana/grafana/pkg/infra/log"
 	"github.com/grafana/grafana/pkg/models"
-<<<<<<< HEAD
 	"github.com/grafana/grafana/pkg/models/roletype"
-=======
 	"github.com/grafana/grafana/pkg/plugins"
->>>>>>> 58fd0a8b
 	"github.com/grafana/grafana/pkg/services/accesscontrol"
 	"github.com/grafana/grafana/pkg/services/accesscontrol/actest"
 	"github.com/grafana/grafana/pkg/services/accesscontrol/database"
@@ -70,10 +67,7 @@
 				db.InitTestDB(t),
 				routing.NewRouteRegister(),
 				localcache.ProvideService(),
-<<<<<<< HEAD
 				actest.FakeAccessControl{},
-=======
->>>>>>> 58fd0a8b
 				featuremgmt.WithFeatures(),
 			)
 			require.NoError(t, errInitAc)
@@ -382,7 +376,6 @@
 	}
 }
 
-<<<<<<< HEAD
 func TestService_GetUsersPermissions(t *testing.T) {
 	actionPrefix := "teams"
 	ctx := context.Background()
@@ -526,7 +519,10 @@
 
 				require.ElementsMatch(t, gotPerm, wantPerm)
 			}
-=======
+		})
+	}
+}
+
 func TestPermissionCacheKey(t *testing.T) {
 	testcases := []struct {
 		name         string
@@ -588,7 +584,6 @@
 			str, err := permissionCacheKey(tc.signedInUser)
 			require.Equal(t, tc.expectedErr, err)
 			assert.Equal(t, tc.expected, str)
->>>>>>> 58fd0a8b
 		})
 	}
 }