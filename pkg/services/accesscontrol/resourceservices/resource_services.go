--- conflicted
+++ resolved
@@ -42,11 +42,6 @@
 		"teams:write",
 		"teams.permissions:read",
 		"teams.permissions:write",
-<<<<<<< HEAD
-		"teams.preferences:read",
-		"teams.preferences:write",
-=======
->>>>>>> adea2607
 	}
 )
 
