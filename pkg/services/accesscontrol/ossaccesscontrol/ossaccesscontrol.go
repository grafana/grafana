package ossaccesscontrol

import (
	"context"

	"github.com/grafana/grafana/pkg/infra/log"
	"github.com/grafana/grafana/pkg/infra/metrics"
	"github.com/grafana/grafana/pkg/infra/usagestats"
	"github.com/grafana/grafana/pkg/models"
	"github.com/grafana/grafana/pkg/services/accesscontrol"
	"github.com/grafana/grafana/pkg/services/accesscontrol/evaluator"
	"github.com/grafana/grafana/pkg/setting"
	"github.com/prometheus/client_golang/prometheus"
)

func ProvideService(cfg *setting.Cfg, usageStats usagestats.UsageStats) *OSSAccessControlService {
	s := &OSSAccessControlService{
		Cfg:        cfg,
		UsageStats: usageStats,
		Log:        log.New("accesscontrol"),
	}
	s.registerUsageMetrics()
	return s
}

// OSSAccessControlService is the service implementing role based access control.
type OSSAccessControlService struct {
<<<<<<< HEAD
	Cfg        *setting.Cfg
	UsageStats usagestats.UsageStats
	Log        log.Logger
=======
	Cfg           *setting.Cfg          `inject:""`
	UsageStats    usagestats.UsageStats `inject:""`
	Log           log.Logger
	registrations accesscontrol.RegistrationList
>>>>>>> cc7c54be
}

func (ac *OSSAccessControlService) IsDisabled() bool {
	if ac.Cfg == nil {
		return true
	}

	_, exists := ac.Cfg.FeatureToggles["accesscontrol"]
	return !exists
}

func (ac *OSSAccessControlService) registerUsageMetrics() {
	ac.UsageStats.RegisterMetricsFunc(func() (map[string]interface{}, error) {
		return map[string]interface{}{
			"stats.oss.accesscontrol.enabled.count": ac.getUsageMetrics(),
		}, nil
	})
}

func (ac *OSSAccessControlService) getUsageMetrics() interface{} {
	if ac.IsDisabled() {
		return 0
	}

	return 1
}

// Evaluate evaluates access to the given resource
func (ac *OSSAccessControlService) Evaluate(ctx context.Context, user *models.SignedInUser, permission string, scope ...string) (bool, error) {
	return evaluator.Evaluate(ctx, ac, user, permission, scope...)
}

// GetUserPermissions returns user permissions based on built-in roles
func (ac *OSSAccessControlService) GetUserPermissions(ctx context.Context, user *models.SignedInUser) ([]*accesscontrol.Permission, error) {
	timer := prometheus.NewTimer(metrics.MAccessPermissionsSummary)
	defer timer.ObserveDuration()

	builtinRoles := ac.GetUserBuiltInRoles(user)
	permissions := make([]*accesscontrol.Permission, 0)
	for _, builtin := range builtinRoles {
		if roleNames, ok := accesscontrol.FixedRoleGrants[builtin]; ok {
			for _, name := range roleNames {
				role, exists := accesscontrol.FixedRoles[name]
				if !exists {
					continue
				}
				for _, p := range role.Permissions {
					permission := p
					permissions = append(permissions, &permission)
				}
			}
		}
	}

	return permissions, nil
}

func (ac *OSSAccessControlService) GetUserBuiltInRoles(user *models.SignedInUser) []string {
	roles := []string{string(user.OrgRole)}
	for _, role := range user.OrgRole.Children() {
		roles = append(roles, string(role))
	}
	if user.IsGrafanaAdmin {
		roles = append(roles, accesscontrol.RoleGrafanaAdmin)
	}

	return roles
}

func (ac *OSSAccessControlService) saveFixedRole(role accesscontrol.RoleDTO) {
	if storedRole, ok := accesscontrol.FixedRoles[role.Name]; ok {
		// If a package wants to override another package's role, the version
		// needs to be increased. Hence, we don't overwrite a role with a
		// greater version.
		if storedRole.Version >= role.Version {
			log.Debugf("role %v has already been stored in a greater version, skipping registration", role.Name)
			return
		}
	}
	// Save role
	accesscontrol.FixedRoles[role.Name] = role
}

func (ac *OSSAccessControlService) assignFixedRole(role accesscontrol.RoleDTO, builtInRoles []string) {
	for _, builtInRole := range builtInRoles {
		// Only record new assignments
		alreadyAssigned := false
		assignments, ok := accesscontrol.FixedRoleGrants[builtInRole]
		if ok {
			for _, assignedRole := range assignments {
				if assignedRole == role.Name {
					log.Debugf("role %v has already been assigned to %v", role.Name, builtInRole)
					alreadyAssigned = true
				}
			}
		}
		if !alreadyAssigned {
			assignments = append(assignments, role.Name)
			accesscontrol.FixedRoleGrants[builtInRole] = assignments
		}
	}
}

// RegisterFixedRoles registers all declared roles in RAM
func (ac *OSSAccessControlService) RegisterFixedRoles() error {
	// If accesscontrol is disabled no need to register roles
	if ac.IsDisabled() {
		return nil
	}
	var err error
	ac.registrations.Range(func(registration accesscontrol.RoleRegistration) bool {
		ac.registerFixedRole(registration.Role, registration.Grants)
		return true
	})
	return err
}

// RegisterFixedRole saves a fixed role and assigns it to built-in roles
func (ac *OSSAccessControlService) registerFixedRole(role accesscontrol.RoleDTO, builtInRoles []string) {
	ac.saveFixedRole(role)
	ac.assignFixedRole(role, builtInRoles)
}

// DeclareFixedRoles allow the caller to declare, to the service, fixed roles and their assignments
// to organization roles ("Viewer", "Editor", "Admin") or "Grafana Admin"
func (ac *OSSAccessControlService) DeclareFixedRoles(registrations ...accesscontrol.RoleRegistration) error {
	// If accesscontrol is disabled no need to register roles
	if ac.IsDisabled() {
		return nil
	}

	for _, r := range registrations {
		err := accesscontrol.ValidateFixedRole(r.Role)
		if err != nil {
			return err
		}

		err = accesscontrol.ValidateBuiltInRoles(r.Grants)
		if err != nil {
			return err
		}

		ac.registrations.Append(r)
	}

	return nil
}<|MERGE_RESOLUTION|>--- conflicted
+++ resolved
@@ -25,16 +25,10 @@
 
 // OSSAccessControlService is the service implementing role based access control.
 type OSSAccessControlService struct {
-<<<<<<< HEAD
-	Cfg        *setting.Cfg
-	UsageStats usagestats.UsageStats
-	Log        log.Logger
-=======
-	Cfg           *setting.Cfg          `inject:""`
-	UsageStats    usagestats.UsageStats `inject:""`
+	Cfg           *setting.Cfg
+	UsageStats    usagestats.UsageStats
 	Log           log.Logger
 	registrations accesscontrol.RegistrationList
->>>>>>> cc7c54be
 }
 
 func (ac *OSSAccessControlService) IsDisabled() bool {
