package ossaccesscontrol

import (
	"context"
	"fmt"
	"testing"

	"github.com/stretchr/testify/assert"
	"github.com/stretchr/testify/require"

	"github.com/grafana/grafana/pkg/infra/log"
	"github.com/grafana/grafana/pkg/infra/usagestats"
	"github.com/grafana/grafana/pkg/models"
	"github.com/grafana/grafana/pkg/services/accesscontrol"
<<<<<<< HEAD
	"github.com/grafana/grafana/pkg/services/accesscontrol/database"
	"github.com/grafana/grafana/pkg/services/sqlstore"
	"github.com/grafana/grafana/pkg/setting"
=======
	"github.com/grafana/grafana/pkg/services/featuremgmt"
>>>>>>> bf63ccbe
)

func setupTestEnv(t testing.TB) *OSSAccessControlService {
	t.Helper()

	ac := &OSSAccessControlService{
<<<<<<< HEAD
		cfg:           cfg,
		usageStats:    &usagestats.UsageStatsMock{T: t},
		log:           log.New("accesscontrol"),
		registrations: accesscontrol.RegistrationList{},
		scopeResolver: accesscontrol.NewScopeResolver(),
		provider:      database.ProvideService(sqlstore.InitTestDB(t)),
=======
		features:      featuremgmt.WithFeatures(featuremgmt.FlagAccesscontrol),
		UsageStats:    &usagestats.UsageStatsMock{T: t},
		Log:           log.New("accesscontrol"),
		registrations: accesscontrol.RegistrationList{},
		ScopeResolver: accesscontrol.NewScopeResolver(),
>>>>>>> bf63ccbe
	}
	return ac
}

func removeRoleHelper(role string) {
	delete(accesscontrol.FixedRoles, role)

	// Compute new grants removing any appearance of the role in the list
	replaceGrants := map[string][]string{}

	for builtInRole, grants := range accesscontrol.FixedRoleGrants {
		newGrants := make([]string, len(grants))
		for _, r := range grants {
			if r != role {
				newGrants = append(newGrants, r)
			}
		}
		replaceGrants[builtInRole] = newGrants
	}

	// Replace grants
	for br, grants := range replaceGrants {
		accesscontrol.FixedRoleGrants[br] = grants
	}
}

// extractRawPermissionsHelper extracts action and scope fields only from a permission slice
func extractRawPermissionsHelper(perms []*accesscontrol.Permission) []*accesscontrol.Permission {
	res := make([]*accesscontrol.Permission, len(perms))
	for i, p := range perms {
		res[i] = &accesscontrol.Permission{Action: p.Action, Scope: p.Scope}
	}
	return res
}

type evaluatingPermissionsTestCase struct {
	desc       string
	user       userTestCase
	endpoints  []endpointTestCase
	evalResult bool
}

type userTestCase struct {
	name           string
	orgRole        models.RoleType
	isGrafanaAdmin bool
}

type endpointTestCase struct {
	evaluator accesscontrol.Evaluator
}

func TestEvaluatingPermissions(t *testing.T) {
	testCases := []evaluatingPermissionsTestCase{
		{
			desc: "should successfully evaluate access to the endpoint",
			user: userTestCase{
				name:           "testuser",
				orgRole:        models.ROLE_VIEWER,
				isGrafanaAdmin: true,
			},
			endpoints: []endpointTestCase{
				{evaluator: accesscontrol.EvalPermission(accesscontrol.ActionUsersDisable, accesscontrol.ScopeGlobalUsersAll)},
				{evaluator: accesscontrol.EvalPermission(accesscontrol.ActionUsersEnable, accesscontrol.ScopeGlobalUsersAll)},
			},
			evalResult: true,
		},
		{
			desc: "should restrict access to the unauthorized endpoints",
			user: userTestCase{
				name:           "testuser",
				orgRole:        models.ROLE_VIEWER,
				isGrafanaAdmin: false,
			},
			endpoints: []endpointTestCase{
				{evaluator: accesscontrol.EvalPermission(accesscontrol.ActionUsersCreate, accesscontrol.ScopeGlobalUsersAll)},
			},
			evalResult: false,
		},
	}
	for _, tc := range testCases {
		t.Run(tc.desc, func(t *testing.T) {
			ac := setupTestEnv(t)

			user := &models.SignedInUser{
				UserId:         1,
				OrgId:          1,
				Name:           tc.user.name,
				OrgRole:        tc.user.orgRole,
				IsGrafanaAdmin: tc.user.isGrafanaAdmin,
			}

			for _, endpoint := range tc.endpoints {
				result, err := ac.Evaluate(context.Background(), user, endpoint.evaluator)
				require.NoError(t, err)
				assert.Equal(t, tc.evalResult, result)
			}
		})
	}
}

func TestUsageMetrics(t *testing.T) {
	tests := []struct {
		name          string
		enabled       bool
		expectedValue int
	}{
		{
			name:          "Expecting metric with value 0",
			enabled:       false,
			expectedValue: 0,
		},
		{
			name:          "Expecting metric with value 1",
			enabled:       true,
			expectedValue: 1,
		},
	}

	for _, tt := range tests {
		t.Run(tt.name, func(t *testing.T) {
<<<<<<< HEAD
			s := setupTestEnv(t)
			if !tt.enabled {
				s.cfg.FeatureToggles = map[string]bool{}
			}

			report, err := s.usageStats.GetUsageReport(context.Background())
=======
			features := featuremgmt.WithFeatures("accesscontrol", tt.enabled)

			s := ProvideService(features, &usagestats.UsageStatsMock{T: t})
			report, err := s.UsageStats.GetUsageReport(context.Background())
>>>>>>> bf63ccbe
			assert.Nil(t, err)

			assert.Equal(t, tt.expectedValue, report.Metrics["stats.oss.accesscontrol.enabled.count"])
		})
	}
}

type assignmentTestCase struct {
	role         accesscontrol.RoleDTO
	builtInRoles []string
}

func TestOSSAccessControlService_RegisterFixedRole(t *testing.T) {
	tests := []struct {
		name string
		runs []assignmentTestCase
	}{
		{
			name: "Successfully register role no assignments",
			runs: []assignmentTestCase{
				{
					role: accesscontrol.RoleDTO{
						Version: 1,
						Name:    "fixed:test:test",
					},
				},
			},
		},
		{
			name: "Successfully ignore overwriting existing role",
			runs: []assignmentTestCase{
				{
					role: accesscontrol.RoleDTO{
						Version: 1,
						Name:    "fixed:test:test",
					},
				},
				{
					role: accesscontrol.RoleDTO{
						Version: 1,
						Name:    "fixed:test:test",
					},
				},
			},
		},
		{
			name: "Successfully register and assign role",
			runs: []assignmentTestCase{
				{
					role: accesscontrol.RoleDTO{
						Version: 1,
						Name:    "fixed:test:test",
					},
					builtInRoles: []string{"Viewer", "Editor", "Admin"},
				},
			},
		},
		{
			name: "Successfully ignore unchanged assignment",
			runs: []assignmentTestCase{
				{
					role: accesscontrol.RoleDTO{
						Version: 1,
						Name:    "fixed:test:test",
					},
					builtInRoles: []string{"Viewer"},
				},
				{
					role: accesscontrol.RoleDTO{
						Version: 2,
						Name:    "fixed:test:test",
					},
					builtInRoles: []string{"Viewer"},
				},
			},
		},
		{
			name: "Successfully add a new assignment",
			runs: []assignmentTestCase{
				{
					role: accesscontrol.RoleDTO{
						Version: 1,
						Name:    "fixed:test:test",
					},
					builtInRoles: []string{"Viewer"},
				},
				{
					role: accesscontrol.RoleDTO{
						Version: 1,
						Name:    "fixed:test:test",
					},
					builtInRoles: []string{"Editor"},
				},
			},
		},
	}

	// Check all runs performed so far to get the number of assignments seeder
	// should have recorded
	getTotalAssignCount := func(curRunIdx int, runs []assignmentTestCase) int {
		builtIns := map[string]struct{}{}
		for i := 0; i < curRunIdx+1; i++ {
			for _, br := range runs[i].builtInRoles {
				builtIns[br] = struct{}{}
			}
		}
		return len(builtIns)
	}

	for _, tc := range tests {
		t.Run(tc.name, func(t *testing.T) {
			ac := &OSSAccessControlService{
<<<<<<< HEAD
				cfg:        setting.NewCfg(),
				usageStats: &usagestats.UsageStatsMock{T: t},
				log:        log.New("accesscontrol-test"),
=======
				features:   featuremgmt.WithFeatures(),
				UsageStats: &usagestats.UsageStatsMock{T: t},
				Log:        log.New("accesscontrol-test"),
>>>>>>> bf63ccbe
			}

			for i, run := range tc.runs {
				// Remove any inserted role after the test case has been run
				t.Cleanup(func() { removeRoleHelper(run.role.Name) })

				ac.registerFixedRole(run.role, run.builtInRoles)

				// Check role has been registered
				storedRole, ok := accesscontrol.FixedRoles[run.role.Name]
				assert.True(t, ok, "role should have been registered")

				// Check registered role has not been altered
				assert.Equal(t, run.role, storedRole, "role should not have been altered")

				// Check assignments
				// Count number of times the role has been assigned
				assignCnt := 0
				for _, grants := range accesscontrol.FixedRoleGrants {
					for _, r := range grants {
						if r == run.role.Name {
							assignCnt++
						}
					}
				}
				assert.Equal(t, getTotalAssignCount(i, tc.runs), assignCnt,
					"assignments should only be added, never removed")

				for _, br := range run.builtInRoles {
					assigns, ok := accesscontrol.FixedRoleGrants[br]
					assert.True(t, ok,
						fmt.Sprintf("role %s should have been assigned to %s", run.role.Name, br))
					assert.Contains(t, assigns, run.role.Name,
						fmt.Sprintf("role %s should have been assigned to %s", run.role.Name, br))
				}
			}
		})
	}
}

func TestOSSAccessControlService_DeclareFixedRoles(t *testing.T) {
	tests := []struct {
		name          string
		registrations []accesscontrol.RoleRegistration
		wantErr       bool
		err           error
	}{
		{
			name:    "should work with empty list",
			wantErr: false,
		},
		{
			name: "should add registration",
			registrations: []accesscontrol.RoleRegistration{
				{
					Role: accesscontrol.RoleDTO{
						Version: 1,
						Name:    "fixed:test:test",
					},
					Grants: []string{"Admin"},
				},
			},
			wantErr: false,
		},
		{
			name: "should fail registration invalid role name",
			registrations: []accesscontrol.RoleRegistration{
				{
					Role: accesscontrol.RoleDTO{
						Version: 1,
						Name:    "custom:test:test",
					},
					Grants: []string{"Admin"},
				},
			},
			wantErr: true,
			err:     accesscontrol.ErrFixedRolePrefixMissing,
		},
		{
			name: "should fail registration invalid builtin role assignment",
			registrations: []accesscontrol.RoleRegistration{
				{
					Role: accesscontrol.RoleDTO{
						Version: 1,
						Name:    "fixed:test:test",
					},
					Grants: []string{"WrongAdmin"},
				},
			},
			wantErr: true,
			err:     accesscontrol.ErrInvalidBuiltinRole,
		},
		{
			name: "should add multiple registrations at once",
			registrations: []accesscontrol.RoleRegistration{
				{
					Role: accesscontrol.RoleDTO{
						Version: 1,
						Name:    "fixed:test:test",
					},
					Grants: []string{"Admin"},
				},
				{
					Role: accesscontrol.RoleDTO{
						Version: 1,
						Name:    "fixed:test2:test2",
					},
					Grants: []string{"Admin"},
				},
			},
			wantErr: false,
		},
	}
	for _, tt := range tests {
		t.Run(tt.name, func(t *testing.T) {
<<<<<<< HEAD
			ac := setupTestEnv(t)
=======
			ac := &OSSAccessControlService{
				features:      featuremgmt.WithFeatures(featuremgmt.FlagAccesscontrol),
				UsageStats:    &usagestats.UsageStatsMock{T: t},
				Log:           log.New("accesscontrol-test"),
				registrations: accesscontrol.RegistrationList{},
			}
>>>>>>> bf63ccbe

			// Test
			err := ac.DeclareFixedRoles(tt.registrations...)
			if tt.wantErr {
				require.Error(t, err)
				assert.ErrorIs(t, err, tt.err)
				return
			}
			require.NoError(t, err)

			registrationCnt := 0
			ac.registrations.Range(func(registration accesscontrol.RoleRegistration) bool {
				registrationCnt++
				return true
			})
			assert.Equal(t, len(tt.registrations), registrationCnt,
				"expected service registration list to contain all test registrations")
		})
	}
}

func TestOSSAccessControlService_RegisterFixedRoles(t *testing.T) {
	tests := []struct {
		name          string
		token         models.Licensing
		registrations []accesscontrol.RoleRegistration
		wantErr       bool
	}{
		{
			name: "should work with empty list",
		},
		{
			name: "should register and assign role",
			registrations: []accesscontrol.RoleRegistration{
				{
					Role: accesscontrol.RoleDTO{
						Version: 1,
						Name:    "fixed:test:test",
					},
					Grants: []string{"Admin"},
				},
			},
			wantErr: false,
		},
		{
			name: "should register and assign multiple roles",
			registrations: []accesscontrol.RoleRegistration{
				{
					Role: accesscontrol.RoleDTO{
						Version: 1,
						Name:    "fixed:test:test",
					},
					Grants: []string{"Admin"},
				},
				{
					Role: accesscontrol.RoleDTO{
						Version: 1,
						Name:    "fixed:test2:test2",
					},
					Grants: []string{"Admin"},
				},
			},
			wantErr: false,
		},
	}

	for _, tt := range tests {
		t.Run(tt.name, func(t *testing.T) {
			// Remove any inserted role after the test case has been run
			t.Cleanup(func() {
				for _, registration := range tt.registrations {
					removeRoleHelper(registration.Role.Name)
				}
			})

<<<<<<< HEAD
			ac := setupTestEnv(t)
=======
			// Setup
			ac := &OSSAccessControlService{
				features:      featuremgmt.WithFeatures(featuremgmt.FlagAccesscontrol),
				UsageStats:    &usagestats.UsageStatsMock{T: t},
				Log:           log.New("accesscontrol-test"),
				registrations: accesscontrol.RegistrationList{},
			}
>>>>>>> bf63ccbe
			ac.registrations.Append(tt.registrations...)

			// Test
			err := ac.RegisterFixedRoles()
			if tt.wantErr {
				require.Error(t, err)
				return
			}
			require.NoError(t, err)

			// Check
			for _, registration := range tt.registrations {
				role, ok := accesscontrol.FixedRoles[registration.Role.Name]
				assert.True(t, ok,
					fmt.Sprintf("role %s should have been registered", registration.Role.Name))
				assert.NotNil(t, role,
					fmt.Sprintf("role %s should have been registered", registration.Role.Name))

				for _, br := range registration.Grants {
					rolesWithGrant, ok := accesscontrol.FixedRoleGrants[br]
					assert.True(t, ok,
						fmt.Sprintf("role %s should have been assigned to %s", registration.Role.Name, br))
					assert.Contains(t, rolesWithGrant, registration.Role.Name,
						fmt.Sprintf("role %s should have been assigned to %s", registration.Role.Name, br))
				}
			}
		})
	}
}

func TestOSSAccessControlService_GetUserPermissions(t *testing.T) {
	testUser := models.SignedInUser{
		UserId:  2,
		OrgId:   3,
		OrgName: "TestOrg",
		OrgRole: models.ROLE_VIEWER,
		Login:   "testUser",
		Name:    "Test User",
		Email:   "testuser@example.org",
	}
	registration := accesscontrol.RoleRegistration{
		Role: accesscontrol.RoleDTO{
			Version:     1,
			UID:         "fixed:test:test",
			Name:        "fixed:test:test",
			Description: "Test role",
			Permissions: []accesscontrol.Permission{},
		},
		Grants: []string{"Viewer"},
	}
	tests := []struct {
		name     string
		user     models.SignedInUser
		rawPerm  accesscontrol.Permission
		wantPerm accesscontrol.Permission
		wantErr  bool
	}{
		{
			name:     "Translate users:self",
			user:     testUser,
			rawPerm:  accesscontrol.Permission{Action: "users:read", Scope: "users:self"},
			wantPerm: accesscontrol.Permission{Action: "users:read", Scope: "users:id:2"},
			wantErr:  false,
		},
	}
	for _, tt := range tests {
		t.Run(tt.name, func(t *testing.T) {
			// Remove any inserted role after the test case has been run
			t.Cleanup(func() {
				removeRoleHelper(registration.Role.Name)
			})

			// Setup
			ac := setupTestEnv(t)
<<<<<<< HEAD
=======
			ac.features = featuremgmt.WithFeatures(featuremgmt.FlagAccesscontrol)
>>>>>>> bf63ccbe

			registration.Role.Permissions = []accesscontrol.Permission{tt.rawPerm}
			err := ac.DeclareFixedRoles(registration)
			require.NoError(t, err)

			err = ac.RegisterFixedRoles()
			require.NoError(t, err)

			// Test
			userPerms, err := ac.GetUserPermissions(context.Background(), &tt.user)
			if tt.wantErr {
				assert.Error(t, err, "Expected an error with GetUserPermissions.")
				return
			}
			require.NoError(t, err, "Did not expect an error with GetUserPermissions.")

			rawUserPerms := extractRawPermissionsHelper(userPerms)

			assert.Contains(t, rawUserPerms, &tt.wantPerm, "Expected resolution of raw permission")
			assert.NotContains(t, rawUserPerms, &tt.rawPerm, "Expected raw permission to have been resolved")
		})
	}
}

func TestOSSAccessControlService_Evaluate(t *testing.T) {
	testUser := models.SignedInUser{
		UserId:  2,
		OrgId:   3,
		OrgName: "TestOrg",
		OrgRole: models.ROLE_VIEWER,
		Login:   "testUser",
		Name:    "Test User",
		Email:   "testuser@example.org",
	}
	registration := accesscontrol.RoleRegistration{
		Role: accesscontrol.RoleDTO{
			Version:     1,
			UID:         "fixed:test:test",
			Name:        "fixed:test:test",
			Description: "Test role",
			Permissions: []accesscontrol.Permission{},
		},
		Grants: []string{"Viewer"},
	}
	userLoginScopeSolver := func(ctx context.Context, orgID int64, initialScope string) (string, error) {
		if initialScope == "users:login:testUser" {
			return "users:id:2", nil
		}
		return initialScope, nil
	}

	tests := []struct {
		name       string
		user       models.SignedInUser
		rawPerm    accesscontrol.Permission
		evaluator  accesscontrol.Evaluator
		wantAccess bool
		wantErr    bool
	}{
		{
			name:       "Should translate users:self",
			user:       testUser,
			rawPerm:    accesscontrol.Permission{Action: "users:read", Scope: "users:self"},
			evaluator:  accesscontrol.EvalPermission("users:read", "users:id:2"),
			wantAccess: true,
			wantErr:    false,
		},
		{
			name:       "Should translate users:login:testUser",
			user:       testUser,
			rawPerm:    accesscontrol.Permission{Action: "users:read", Scope: "users:id:2"},
			evaluator:  accesscontrol.EvalPermission("users:read", "users:login:testUser"),
			wantAccess: true,
			wantErr:    false,
		},
	}
	for _, tt := range tests {
		t.Run(tt.name, func(t *testing.T) {
			// Remove any inserted role after the test case has been run
			t.Cleanup(func() {
				removeRoleHelper(registration.Role.Name)
			})

			// Setup
			ac := setupTestEnv(t)
			ac.RegisterAttributeScopeResolver("users:login:", userLoginScopeSolver)

			registration.Role.Permissions = []accesscontrol.Permission{tt.rawPerm}
			err := ac.DeclareFixedRoles(registration)
			require.NoError(t, err)

			err = ac.RegisterFixedRoles()
			require.NoError(t, err)

			// Test
			hasAccess, err := ac.Evaluate(context.TODO(), &tt.user, tt.evaluator)
			if tt.wantErr {
				assert.Error(t, err)
				return
			}
			assert.NoError(t, err)

			assert.Equal(t, tt.wantAccess, hasAccess)
		})
	}
}<|MERGE_RESOLUTION|>--- conflicted
+++ resolved
@@ -12,33 +12,21 @@
 	"github.com/grafana/grafana/pkg/infra/usagestats"
 	"github.com/grafana/grafana/pkg/models"
 	"github.com/grafana/grafana/pkg/services/accesscontrol"
-<<<<<<< HEAD
 	"github.com/grafana/grafana/pkg/services/accesscontrol/database"
+	"github.com/grafana/grafana/pkg/services/featuremgmt"
 	"github.com/grafana/grafana/pkg/services/sqlstore"
-	"github.com/grafana/grafana/pkg/setting"
-=======
-	"github.com/grafana/grafana/pkg/services/featuremgmt"
->>>>>>> bf63ccbe
 )
 
 func setupTestEnv(t testing.TB) *OSSAccessControlService {
 	t.Helper()
 
 	ac := &OSSAccessControlService{
-<<<<<<< HEAD
-		cfg:           cfg,
+		features:      featuremgmt.WithFeatures(featuremgmt.FlagAccesscontrol),
 		usageStats:    &usagestats.UsageStatsMock{T: t},
 		log:           log.New("accesscontrol"),
 		registrations: accesscontrol.RegistrationList{},
 		scopeResolver: accesscontrol.NewScopeResolver(),
 		provider:      database.ProvideService(sqlstore.InitTestDB(t)),
-=======
-		features:      featuremgmt.WithFeatures(featuremgmt.FlagAccesscontrol),
-		UsageStats:    &usagestats.UsageStatsMock{T: t},
-		Log:           log.New("accesscontrol"),
-		registrations: accesscontrol.RegistrationList{},
-		ScopeResolver: accesscontrol.NewScopeResolver(),
->>>>>>> bf63ccbe
 	}
 	return ac
 }
@@ -160,19 +148,13 @@
 
 	for _, tt := range tests {
 		t.Run(tt.name, func(t *testing.T) {
-<<<<<<< HEAD
-			s := setupTestEnv(t)
-			if !tt.enabled {
-				s.cfg.FeatureToggles = map[string]bool{}
-			}
-
+
+			s := ProvideService(
+				featuremgmt.WithFeatures("accesscontrol", tt.enabled),
+				&usagestats.UsageStatsMock{T: t},
+				database.ProvideService(sqlstore.InitTestDB(t)),
+			)
 			report, err := s.usageStats.GetUsageReport(context.Background())
-=======
-			features := featuremgmt.WithFeatures("accesscontrol", tt.enabled)
-
-			s := ProvideService(features, &usagestats.UsageStatsMock{T: t})
-			report, err := s.UsageStats.GetUsageReport(context.Background())
->>>>>>> bf63ccbe
 			assert.Nil(t, err)
 
 			assert.Equal(t, tt.expectedValue, report.Metrics["stats.oss.accesscontrol.enabled.count"])
@@ -285,15 +267,9 @@
 	for _, tc := range tests {
 		t.Run(tc.name, func(t *testing.T) {
 			ac := &OSSAccessControlService{
-<<<<<<< HEAD
-				cfg:        setting.NewCfg(),
+				features:   featuremgmt.WithFeatures(),
 				usageStats: &usagestats.UsageStatsMock{T: t},
 				log:        log.New("accesscontrol-test"),
-=======
-				features:   featuremgmt.WithFeatures(),
-				UsageStats: &usagestats.UsageStatsMock{T: t},
-				Log:        log.New("accesscontrol-test"),
->>>>>>> bf63ccbe
 			}
 
 			for i, run := range tc.runs {
@@ -409,16 +385,7 @@
 	}
 	for _, tt := range tests {
 		t.Run(tt.name, func(t *testing.T) {
-<<<<<<< HEAD
 			ac := setupTestEnv(t)
-=======
-			ac := &OSSAccessControlService{
-				features:      featuremgmt.WithFeatures(featuremgmt.FlagAccesscontrol),
-				UsageStats:    &usagestats.UsageStatsMock{T: t},
-				Log:           log.New("accesscontrol-test"),
-				registrations: accesscontrol.RegistrationList{},
-			}
->>>>>>> bf63ccbe
 
 			// Test
 			err := ac.DeclareFixedRoles(tt.registrations...)
@@ -493,18 +460,7 @@
 					removeRoleHelper(registration.Role.Name)
 				}
 			})
-
-<<<<<<< HEAD
 			ac := setupTestEnv(t)
-=======
-			// Setup
-			ac := &OSSAccessControlService{
-				features:      featuremgmt.WithFeatures(featuremgmt.FlagAccesscontrol),
-				UsageStats:    &usagestats.UsageStatsMock{T: t},
-				Log:           log.New("accesscontrol-test"),
-				registrations: accesscontrol.RegistrationList{},
-			}
->>>>>>> bf63ccbe
 			ac.registrations.Append(tt.registrations...)
 
 			// Test
@@ -579,10 +535,6 @@
 
 			// Setup
 			ac := setupTestEnv(t)
-<<<<<<< HEAD
-=======
-			ac.features = featuremgmt.WithFeatures(featuremgmt.FlagAccesscontrol)
->>>>>>> bf63ccbe
 
 			registration.Role.Permissions = []accesscontrol.Permission{tt.rawPerm}
 			err := ac.DeclareFixedRoles(registration)
