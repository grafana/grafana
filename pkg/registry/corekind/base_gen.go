// Code generated - EDITING IS FUTILE. DO NOT EDIT.
//
// Generated by:
//     kinds/gen.go
// Using jennies:
//     BaseCoreRegistryJenny
//
// Run 'make gen-cue' from repository root to regenerate.

package corekind

import (
	"fmt"

	"github.com/grafana/grafana/pkg/kinds/dashboard"
	"github.com/grafana/grafana/pkg/kinds/playlist"
<<<<<<< HEAD
	"github.com/grafana/grafana/pkg/kinds/preferences"
	"github.com/grafana/grafana/pkg/kinds/svg"
=======
>>>>>>> da3f02d8
	"github.com/grafana/grafana/pkg/kinds/team"
	"github.com/grafana/grafana/pkg/kindsys"
	"github.com/grafana/thema"
)

// Base is a registry of kindsys.Interface. It provides two modes for accessing
// kinds: individually via literal named methods, or as a slice returned from
// an All*() method.
//
// Prefer the individual named methods for use cases where the particular kind(s) that
// are needed are known to the caller. For example, a dashboard linter can know that it
// specifically wants the dashboard kind.
//
// Prefer All*() methods when performing operations generically across all kinds.
// For example, a validation HTTP middleware for any kind-schematized object type.
type Base struct {
<<<<<<< HEAD
	all                   []kindsys.Interface
	numRaw, numStructured int
	dashboard             *dashboard.Kind
	playlist              *playlist.Kind
	preferences           *preferences.Kind
	svg                   *svg.Kind
	team                  *team.Kind
=======
	all       []kindsys.Core
	dashboard *dashboard.Kind
	playlist  *playlist.Kind
	team      *team.Kind
>>>>>>> da3f02d8
}

// type guards
var (
<<<<<<< HEAD
	_ kindsys.Structured = &dashboard.Kind{}
	_ kindsys.Structured = &playlist.Kind{}
	_ kindsys.Structured = &preferences.Kind{}
	_ kindsys.Raw        = &svg.Kind{}
	_ kindsys.Structured = &team.Kind{}
=======
	_ kindsys.Core = &dashboard.Kind{}
	_ kindsys.Core = &playlist.Kind{}
	_ kindsys.Core = &team.Kind{}
>>>>>>> da3f02d8
)

// Dashboard returns the [kindsys.Interface] implementation for the dashboard kind.
func (b *Base) Dashboard() *dashboard.Kind {
	return b.dashboard
}

// Playlist returns the [kindsys.Interface] implementation for the playlist kind.
func (b *Base) Playlist() *playlist.Kind {
	return b.playlist
}

<<<<<<< HEAD
// Preferences returns the [kindsys.Interface] implementation for the preferences kind.
func (b *Base) Preferences() *preferences.Kind {
	return b.preferences
}

// SVG returns the [kindsys.Interface] implementation for the svg kind.
func (b *Base) SVG() *svg.Kind {
	return b.svg
}

=======
>>>>>>> da3f02d8
// Team returns the [kindsys.Interface] implementation for the team kind.
func (b *Base) Team() *team.Kind {
	return b.team
}

func doNewBase(rt *thema.Runtime) *Base {
	var err error
<<<<<<< HEAD
	reg := &Base{
		numRaw:        1,
		numStructured: 4,
	}
=======
	reg := &Base{}
>>>>>>> da3f02d8

	reg.dashboard, err = dashboard.NewKind(rt)
	if err != nil {
		panic(fmt.Sprintf("error while initializing the dashboard Kind: %s", err))
	}
	reg.all = append(reg.all, reg.dashboard)

	reg.playlist, err = playlist.NewKind(rt)
	if err != nil {
		panic(fmt.Sprintf("error while initializing the playlist Kind: %s", err))
	}
	reg.all = append(reg.all, reg.playlist)

<<<<<<< HEAD
	reg.preferences, err = preferences.NewKind(rt)
	if err != nil {
		panic(fmt.Sprintf("error while initializing the preferences Kind: %s", err))
	}
	reg.all = append(reg.all, reg.preferences)

	reg.svg, err = svg.NewKind()
	if err != nil {
		panic(fmt.Sprintf("error while initializing the svg Kind: %s", err))
	}
	reg.all = append(reg.all, reg.svg)

=======
>>>>>>> da3f02d8
	reg.team, err = team.NewKind(rt)
	if err != nil {
		panic(fmt.Sprintf("error while initializing the team Kind: %s", err))
	}
	reg.all = append(reg.all, reg.team)

	return reg
}<|MERGE_RESOLUTION|>--- conflicted
+++ resolved
@@ -14,11 +14,6 @@
 
 	"github.com/grafana/grafana/pkg/kinds/dashboard"
 	"github.com/grafana/grafana/pkg/kinds/playlist"
-<<<<<<< HEAD
-	"github.com/grafana/grafana/pkg/kinds/preferences"
-	"github.com/grafana/grafana/pkg/kinds/svg"
-=======
->>>>>>> da3f02d8
 	"github.com/grafana/grafana/pkg/kinds/team"
 	"github.com/grafana/grafana/pkg/kindsys"
 	"github.com/grafana/thema"
@@ -35,35 +30,17 @@
 // Prefer All*() methods when performing operations generically across all kinds.
 // For example, a validation HTTP middleware for any kind-schematized object type.
 type Base struct {
-<<<<<<< HEAD
-	all                   []kindsys.Interface
-	numRaw, numStructured int
-	dashboard             *dashboard.Kind
-	playlist              *playlist.Kind
-	preferences           *preferences.Kind
-	svg                   *svg.Kind
-	team                  *team.Kind
-=======
 	all       []kindsys.Core
 	dashboard *dashboard.Kind
 	playlist  *playlist.Kind
 	team      *team.Kind
->>>>>>> da3f02d8
 }
 
 // type guards
 var (
-<<<<<<< HEAD
-	_ kindsys.Structured = &dashboard.Kind{}
-	_ kindsys.Structured = &playlist.Kind{}
-	_ kindsys.Structured = &preferences.Kind{}
-	_ kindsys.Raw        = &svg.Kind{}
-	_ kindsys.Structured = &team.Kind{}
-=======
 	_ kindsys.Core = &dashboard.Kind{}
 	_ kindsys.Core = &playlist.Kind{}
 	_ kindsys.Core = &team.Kind{}
->>>>>>> da3f02d8
 )
 
 // Dashboard returns the [kindsys.Interface] implementation for the dashboard kind.
@@ -76,19 +53,6 @@
 	return b.playlist
 }
 
-<<<<<<< HEAD
-// Preferences returns the [kindsys.Interface] implementation for the preferences kind.
-func (b *Base) Preferences() *preferences.Kind {
-	return b.preferences
-}
-
-// SVG returns the [kindsys.Interface] implementation for the svg kind.
-func (b *Base) SVG() *svg.Kind {
-	return b.svg
-}
-
-=======
->>>>>>> da3f02d8
 // Team returns the [kindsys.Interface] implementation for the team kind.
 func (b *Base) Team() *team.Kind {
 	return b.team
@@ -96,14 +60,7 @@
 
 func doNewBase(rt *thema.Runtime) *Base {
 	var err error
-<<<<<<< HEAD
-	reg := &Base{
-		numRaw:        1,
-		numStructured: 4,
-	}
-=======
 	reg := &Base{}
->>>>>>> da3f02d8
 
 	reg.dashboard, err = dashboard.NewKind(rt)
 	if err != nil {
@@ -117,21 +74,6 @@
 	}
 	reg.all = append(reg.all, reg.playlist)
 
-<<<<<<< HEAD
-	reg.preferences, err = preferences.NewKind(rt)
-	if err != nil {
-		panic(fmt.Sprintf("error while initializing the preferences Kind: %s", err))
-	}
-	reg.all = append(reg.all, reg.preferences)
-
-	reg.svg, err = svg.NewKind()
-	if err != nil {
-		panic(fmt.Sprintf("error while initializing the svg Kind: %s", err))
-	}
-	reg.all = append(reg.all, reg.svg)
-
-=======
->>>>>>> da3f02d8
 	reg.team, err = team.NewKind(rt)
 	if err != nil {
 		panic(fmt.Sprintf("error while initializing the team Kind: %s", err))
