package appregistry

import (
	"testing"

	"github.com/stretchr/testify/require"

	"github.com/grafana/grafana/pkg/registry/apps/advisor"
	"github.com/grafana/grafana/pkg/registry/apps/alerting/notifications"
	"github.com/grafana/grafana/pkg/registry/apps/alerting/rules"
	"github.com/grafana/grafana/pkg/registry/apps/annotation"
	"github.com/grafana/grafana/pkg/registry/apps/correlations"
	"github.com/grafana/grafana/pkg/registry/apps/example"
	"github.com/grafana/grafana/pkg/registry/apps/playlist"
	"github.com/grafana/grafana/pkg/registry/apps/plugins"
	"github.com/grafana/grafana/pkg/services/featuremgmt"
)

func TestProvideAppInstallers_Table(t *testing.T) {
	playlistInstaller := &playlist.PlaylistAppInstaller{}
	pluginsInstaller := &plugins.PluginsAppInstaller{}
	rulesInstaller := &rules.AlertingRulesAppInstaller{}
	correlationsAppInstaller := &correlations.AppInstaller{}
	notificationsAppInstaller := &notifications.AlertingNotificationsAppInstaller{}
	annotationAppInstaller := &annotation.AnnotationAppInstaller{}
	exampleAppInstaller := &example.ExampleAppInstaller{}
	advisorAppInstaller := &advisor.AdvisorAppInstaller{}
	tests := []struct {
		name           string
		flags          []any
		rulesInst      *rules.AlertingRulesAppInstaller
		expectRulesApp bool
	}{
		{name: "no flags", flags: nil, rulesInst: nil, expectRulesApp: false},
		{name: "rules flag without installer", flags: []any{featuremgmt.FlagKubernetesAlertingRules}, rulesInst: nil, expectRulesApp: false},
		{name: "rules flag with installer", flags: []any{featuremgmt.FlagKubernetesAlertingRules}, rulesInst: rulesInstaller, expectRulesApp: true},
		{name: "rules installer without flag", flags: nil, rulesInst: rulesInstaller, expectRulesApp: false},
	}

	for _, tt := range tests {
		t.Run(tt.name, func(t *testing.T) {
			features := featuremgmt.WithFeatures(tt.flags...)
<<<<<<< HEAD
			got := ProvideAppInstallers(features, playlistInstaller, pluginsInstaller, nil, tt.rulesInst, correlationsAppInstaller, notificationsAppInstaller, nil, exampleAppInstaller, advisorAppInstaller)
=======
			got := ProvideAppInstallers(features, playlistInstaller, pluginsInstaller, nil, tt.rulesInst, correlationsAppInstaller, notificationsAppInstaller, nil, annotationAppInstaller, exampleAppInstaller)
>>>>>>> e5ed003f
			if tt.expectRulesApp {
				require.Contains(t, got, tt.rulesInst)
			} else {
				require.NotContains(t, got, tt.rulesInst)
			}
		})
	}
}<|MERGE_RESOLUTION|>--- conflicted
+++ resolved
@@ -40,11 +40,7 @@
 	for _, tt := range tests {
 		t.Run(tt.name, func(t *testing.T) {
 			features := featuremgmt.WithFeatures(tt.flags...)
-<<<<<<< HEAD
-			got := ProvideAppInstallers(features, playlistInstaller, pluginsInstaller, nil, tt.rulesInst, correlationsAppInstaller, notificationsAppInstaller, nil, exampleAppInstaller, advisorAppInstaller)
-=======
-			got := ProvideAppInstallers(features, playlistInstaller, pluginsInstaller, nil, tt.rulesInst, correlationsAppInstaller, notificationsAppInstaller, nil, annotationAppInstaller, exampleAppInstaller)
->>>>>>> e5ed003f
+			got := ProvideAppInstallers(features, playlistInstaller, pluginsInstaller, nil, tt.rulesInst, correlationsAppInstaller, notificationsAppInstaller, nil, annotationAppInstaller, exampleAppInstaller, advisorAppInstaller)
 			if tt.expectRulesApp {
 				require.Contains(t, got, tt.rulesInst)
 			} else {
