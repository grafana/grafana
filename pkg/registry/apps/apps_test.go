--- conflicted
+++ resolved
@@ -8,11 +8,8 @@
 	"github.com/grafana/grafana/pkg/registry/apps/alerting/notifications"
 	"github.com/grafana/grafana/pkg/registry/apps/alerting/rules"
 	"github.com/grafana/grafana/pkg/registry/apps/correlations"
-<<<<<<< HEAD
+	"github.com/grafana/grafana/pkg/registry/apps/example"
 	"github.com/grafana/grafana/pkg/registry/apps/history"
-=======
-	"github.com/grafana/grafana/pkg/registry/apps/example"
->>>>>>> 2d5713e3
 	"github.com/grafana/grafana/pkg/registry/apps/playlist"
 	"github.com/grafana/grafana/pkg/registry/apps/plugins"
 	"github.com/grafana/grafana/pkg/services/featuremgmt"
@@ -22,15 +19,10 @@
 	playlistInstaller := &playlist.PlaylistAppInstaller{}
 	pluginsInstaller := &plugins.PluginsAppInstaller{}
 	rulesInstaller := &rules.AlertingRulesAppInstaller{}
-<<<<<<< HEAD
-	correlationsAppInstaller := &correlations.CorrelationsAppInstaller{}
+	alertingNotificationAppInstaller := &notifications.AlertingNotificationsAppInstaller{}
 	historyAppInstaller := &history.AppInstaller{}
-=======
 	correlationsAppInstaller := &correlations.AppInstaller{}
->>>>>>> 2d5713e3
-	notificationsAppInstaller := &notifications.AlertingNotificationsAppInstaller{}
 	exampleAppInstaller := &example.ExampleAppInstaller{}
-
 	tests := []struct {
 		name           string
 		flags          []any
@@ -46,11 +38,17 @@
 	for _, tt := range tests {
 		t.Run(tt.name, func(t *testing.T) {
 			features := featuremgmt.WithFeatures(tt.flags...)
-<<<<<<< HEAD
-			got := ProvideAppInstallers(features, playlistInstaller, pluginsInstaller, nil, historyAppInstaller, tt.rulesInst, correlationsAppInstaller, notificationsAppInstaller)
-=======
-			got := ProvideAppInstallers(features, playlistInstaller, pluginsInstaller, nil, tt.rulesInst, correlationsAppInstaller, notificationsAppInstaller, nil, exampleAppInstaller)
->>>>>>> 2d5713e3
+			got := ProvideAppInstallers(features,
+				playlistInstaller,
+				pluginsInstaller,
+				nil, // shorturlAppInstaller
+				historyAppInstaller,
+				tt.rulesInst,
+				correlationsAppInstaller,
+				alertingNotificationAppInstaller,
+				nil, // logsdrilldownAppInstaller
+				exampleAppInstaller,
+			)
 			if tt.expectRulesApp {
 				require.Contains(t, got, tt.rulesInst)
 			} else {
