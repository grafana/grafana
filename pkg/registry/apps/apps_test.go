--- conflicted
+++ resolved
@@ -19,11 +19,8 @@
 	pluginsInstaller := &plugins.PluginsAppInstaller{}
 	rulesInstaller := &rules.AlertingRulesAppInstaller{}
 	correlationsAppInstaller := &correlations.CorrelationsAppInstaller{}
-<<<<<<< HEAD
+	notificationsAppInstaller := &notifications.AlertingNotificationsAppInstaller{}
 	exampleAppInstaller := &example.ExampleAppInstaller{}
-=======
-	notificationsAppInstaller := &notifications.AlertingNotificationsAppInstaller{}
->>>>>>> 2f5aacdb
 
 	tests := []struct {
 		name           string
@@ -40,11 +37,7 @@
 	for _, tt := range tests {
 		t.Run(tt.name, func(t *testing.T) {
 			features := featuremgmt.WithFeatures(tt.flags...)
-<<<<<<< HEAD
-			got := ProvideAppInstallers(features, playlistInstaller, pluginsInstaller, nil, tt.rulesInst, correlationsAppInstaller, exampleAppInstaller)
-=======
-			got := ProvideAppInstallers(features, playlistInstaller, pluginsInstaller, nil, tt.rulesInst, correlationsAppInstaller, notificationsAppInstaller)
->>>>>>> 2f5aacdb
+			got := ProvideAppInstallers(features, playlistInstaller, pluginsInstaller, nil, tt.rulesInst, correlationsAppInstaller, notificationsAppInstaller, exampleAppInstaller)
 			if tt.expectRulesApp {
 				require.Contains(t, got, tt.rulesInst)
 			} else {
