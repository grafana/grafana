--- conflicted
+++ resolved
@@ -23,12 +23,9 @@
 	roleInsertTplt                      = mustTemplate("role_insert.sql")
 	assignmentInsertTplt                = mustTemplate("assignment_insert.sql")
 	permissionInsertTplt                = mustTemplate("permission_insert.sql")
-<<<<<<< HEAD
 	permissionRemoveTplt                = mustTemplate("permission_remove.sql")
-=======
 	pageQueryTplt                       = mustTemplate("page_query.sql")
 	latestUpdateTplt                    = mustTemplate("latest_update_query.sql")
->>>>>>> 338fc844
 )
 
 func mustTemplate(filename string) *template.Template {
@@ -243,18 +240,24 @@
 type removePermissionTemplate struct {
 	sqltemplate.SQLTemplate
 	PermissionTable string
-	PermissionID    int64
+	RoleTable       string
+	Scope           string
+	OrgID           int64
+	RoleName        string
 }
 
 func (t removePermissionTemplate) Validate() error {
 	return nil
 }
 
-func buildRemovePermissionQuery(dbHelper *legacysql.LegacyDatabaseHelper, permissionID int64) (string, []any, error) {
+func buildRemovePermissionQuery(dbHelper *legacysql.LegacyDatabaseHelper, scope, roleName string, orgID int64) (string, []any, error) {
 	req := removePermissionTemplate{
 		SQLTemplate:     sqltemplate.New(dbHelper.DialectForDriver()),
 		PermissionTable: dbHelper.Table("permission"),
-		PermissionID:    permissionID,
+		RoleTable:       dbHelper.Table("role"),
+		Scope:           scope,
+		OrgID:           orgID,
+		RoleName:        roleName,
 	}
 	rawQuery, err := sqltemplate.Execute(permissionRemoveTplt, req)
 	if err != nil {
