package resourcepermission

import (
	"context"
	"encoding/json"
	"errors"
	"fmt"
	"iter"
	"sync"

	apierrors "k8s.io/apimachinery/pkg/api/errors"
	"k8s.io/apimachinery/pkg/runtime/schema"

	"github.com/grafana/authlib/types"
	"github.com/grafana/grafana/apps/iam/pkg/apis/iam/v0alpha1"
	"github.com/grafana/grafana/pkg/infra/log"
	idStore "github.com/grafana/grafana/pkg/registry/apis/iam/legacy"
	"github.com/grafana/grafana/pkg/storage/legacysql"
	"github.com/grafana/grafana/pkg/storage/unified/resource"
	"github.com/grafana/grafana/pkg/storage/unified/resourcepb"
)

var (
	_ resource.StorageBackend = &ResourcePermSqlBackend{}
)

type ResourcePermSqlBackend struct {
	dbProvider    legacysql.LegacyDatabaseProvider
	identityStore IdentityStore
	logger        log.Logger

	mappers        map[schema.GroupResource]Mapper // group/resource -> rbac mapper
	reverseMappers map[string]schema.GroupResource // rbac kind -> group/resource

	subscribers []chan *resource.WrittenEvent
	mutex       sync.Mutex
}

func ProvideStorageBackend(dbProvider legacysql.LegacyDatabaseProvider) *ResourcePermSqlBackend {
	return &ResourcePermSqlBackend{
		dbProvider:    dbProvider,
		identityStore: idStore.NewLegacySQLStores(dbProvider),
		logger:        log.New("resourceperm_storage_backend"),

		mappers: map[schema.GroupResource]Mapper{
			{Group: "folder.grafana.app", Resource: "folders"}:       NewMapper("folders", defaultLevels),
			{Group: "dashboard.grafana.app", Resource: "dashboards"}: NewMapper("dashboards", defaultLevels),
		},
		reverseMappers: map[string]schema.GroupResource{
			"folders":    {Group: "folder.grafana.app", Resource: "folders"},
			"dashboards": {Group: "dashboard.grafana.app", Resource: "dashboards"},
		},

		subscribers: make([]chan *resource.WrittenEvent, 0),
		mutex:       sync.Mutex{},
	}
}

func (s *ResourcePermSqlBackend) GetResourceStats(ctx context.Context, namespace string, minCount int) ([]resource.ResourceStats, error) {
	return []resource.ResourceStats{}, errNotImplemented
}

func (s *ResourcePermSqlBackend) ListHistory(context.Context, *resourcepb.ListRequest, func(resource.ListIterator) error) (int64, error) {
	return 0, errNotImplemented
}

func (s *ResourcePermSqlBackend) ListIterator(context.Context, *resourcepb.ListRequest, func(resource.ListIterator) error) (int64, error) {
	return 0, errNotImplemented
}

func (s *ResourcePermSqlBackend) ListModifiedSince(ctx context.Context, key resource.NamespacedResource, sinceRv int64) (int64, iter.Seq2[*resource.ModifiedResource, error]) {
	return 0, func(yield func(*resource.ModifiedResource, error) bool) {
		yield(nil, errNotImplemented)
	}
}

func (s *ResourcePermSqlBackend) ReadResource(ctx context.Context, req *resourcepb.ReadRequest) *resource.BackendReadResponse {
	rsp := &resource.BackendReadResponse{Key: req.GetKey()}

	ns, err := types.ParseNamespace(req.Key.Namespace)
	if err != nil {
		rsp.Error = resource.AsErrorResult(err)
		return rsp
	}
	if ns.OrgID <= 0 {
		rsp.Error = resource.AsErrorResult(apierrors.NewBadRequest(errInvalidNamespace.Error()))
		return rsp
	}

	if req.ResourceVersion > 0 {
		rsp.Error = resource.AsErrorResult(apierrors.NewBadRequest("resourceVersion is not supported"))
		return rsp
	}

	dbHelper, err := s.dbProvider(ctx)
	if err != nil {
		// Hide the error from the user, but log it
		logger := s.logger.FromContext(ctx)
		logger.Error("Failed to get database helper", "error", err)
		rsp.Error = resource.AsErrorResult(errDatabaseHelper)
		return rsp
	}

	resourcePermission, err := s.getResourcePermission(ctx, dbHelper, ns, req.Key.Name)
	if err != nil {
		if errors.Is(err, errNotFound) {
			rsp.Error = resource.AsErrorResult(
				apierrors.NewNotFound(v0alpha1.ResourcePermissionInfo.GroupResource(), req.Key.Name),
			)
		} else if errors.Is(err, errUnknownGroupResource) || errors.Is(err, errInvalidName) {
			rsp.Error = resource.AsErrorResult(apierrors.NewBadRequest(err.Error()))
		} else {
			rsp.Error = resource.AsErrorResult(err)
		}
		return rsp
	}

	rsp.ResourceVersion = resourcePermission.GetUpdateTimestamp().UnixMilli()
	rsp.Value, err = json.Marshal(resourcePermission)
	if err != nil {
		rsp.Error = resource.AsErrorResult(err)
		return rsp
	}

	return rsp
}

func (s *ResourcePermSqlBackend) WatchWriteEvents(ctx context.Context) (<-chan *resource.WrittenEvent, error) {
	stream := make(chan *resource.WrittenEvent, 10)
	return stream, nil
}

func isValidKey(key *resourcepb.ResourceKey, requireName bool) error {
	gr := v0alpha1.ResourcePermissionInfo.GroupResource()
	if key.Group != gr.Group {
		return fmt.Errorf("expecting group (%s != %s)", key.Group, gr.Group)
	}
	if key.Resource != gr.Resource {
		return fmt.Errorf("expecting resource (%s != %s)", key.Resource, gr.Resource)
	}
	if requireName && key.Name == "" {
		return fmt.Errorf("expecting name (uid): %w", errInvalidName)
	}
	return nil
}

func getResourcePermissionFromEvent(event resource.WriteEvent) (*v0alpha1.ResourcePermission, error) {
	obj, ok := event.Object.GetRuntimeObject()
	if ok && obj != nil {
		resourcePermission, ok := obj.(*v0alpha1.ResourcePermission)
		if ok {
			return resourcePermission, nil
		}
	}
	resourcePermission := &v0alpha1.ResourcePermission{}
	err := json.Unmarshal(event.Value, resourcePermission)
	return resourcePermission, err
}

func (s *ResourcePermSqlBackend) WriteEvent(ctx context.Context, event resource.WriteEvent) (rv int64, err error) {
	ns, err := types.ParseNamespace(event.Key.Namespace)
	if err != nil {
		return 0, err
	}
	if ns.OrgID <= 0 {
		return 0, apierrors.NewBadRequest("write requires a valid namespace")
	}

	if err := isValidKey(event.Key, true); err != nil {
		return 0, apierrors.NewBadRequest(fmt.Sprintf("invalid key %q: %v", event.Key, err.Error()))
	}

<<<<<<< HEAD
	dbHelper, err := s.dbProvider(ctx)
	if err != nil {
		// Hide the error from the user, but log it
		logger := s.logger.FromContext(ctx)
		logger.Error("Failed to get database helper", "error", err)
		return 0, err
	}

	switch event.Type {
	case resourcepb.WatchEvent_DELETED:
		err = s.deleteResourcePermission(ctx, dbHelper, ns, event.Key.Name)
=======
	mapper, grn, err := s.splitResourceName(event.Key.Name)
	if err != nil {
		return 0, apierrors.NewBadRequest(fmt.Sprintf("invalid resource name %q: %v", event.Key.Name, err.Error()))
	}

	if grn.Name == "" {
		return 0, fmt.Errorf("resource name cannot be empty: %w", errInvalidName)
	}

	switch event.Type {
	case resourcepb.WatchEvent_ADDED:
		{
			var v0resourceperm *v0alpha1.ResourcePermission
			v0resourceperm, err = getResourcePermissionFromEvent(event)
			if err != nil {
				return 0, err
			}

			if v0resourceperm.Name != event.Key.Name {
				return 0, apierrors.NewBadRequest(
					fmt.Sprintf("resource permission name %q != %q: %v", event.Key.Name, v0resourceperm.Name, errNameMismatch.Error()),
				)
			}
			if v0resourceperm.Namespace != ns.Value {
				return 0, apierrors.NewBadRequest(
					fmt.Sprintf("namespace %q != %q: %v", ns.Value, v0resourceperm.Namespace, errNamespaceMismatch.Error()),
				)
			}

			dbHelper, err := s.dbProvider(ctx)
			if err != nil {
				return 0, err
			}

			rv, err = s.createResourcePermission(ctx, dbHelper, ns, mapper, grn, v0resourceperm)
			if err != nil {
				if errors.Is(err, errInvalidSpec) || errors.Is(err, errInvalidName) {
					return 0, apierrors.NewBadRequest(err.Error())
				}
				if errors.Is(err, errConflict) {
					return 0, apierrors.NewConflict(v0alpha1.ResourcePermissionInfo.GroupResource(), event.Key.Name, err)
				}
				return 0, err
			}
		}
>>>>>>> 801fde02
	default:
		return 0, fmt.Errorf("unsupported event type: %v", event.Type)
	}

<<<<<<< HEAD
	return rv, err
=======
	return rv, nil
>>>>>>> 801fde02
}<|MERGE_RESOLUTION|>--- conflicted
+++ resolved
@@ -170,7 +170,6 @@
 		return 0, apierrors.NewBadRequest(fmt.Sprintf("invalid key %q: %v", event.Key, err.Error()))
 	}
 
-<<<<<<< HEAD
 	dbHelper, err := s.dbProvider(ctx)
 	if err != nil {
 		// Hide the error from the user, but log it
@@ -179,20 +178,18 @@
 		return 0, err
 	}
 
+	mapper, grn, err := s.splitResourceName(event.Key.Name)
+	if err != nil {
+		return 0, apierrors.NewBadRequest(fmt.Sprintf("invalid resource name %q: %v", event.Key.Name, err.Error()))
+	}
+
+	if grn.Name == "" {
+		return 0, fmt.Errorf("resource name cannot be empty: %w", errInvalidName)
+	}
+
 	switch event.Type {
 	case resourcepb.WatchEvent_DELETED:
 		err = s.deleteResourcePermission(ctx, dbHelper, ns, event.Key.Name)
-=======
-	mapper, grn, err := s.splitResourceName(event.Key.Name)
-	if err != nil {
-		return 0, apierrors.NewBadRequest(fmt.Sprintf("invalid resource name %q: %v", event.Key.Name, err.Error()))
-	}
-
-	if grn.Name == "" {
-		return 0, fmt.Errorf("resource name cannot be empty: %w", errInvalidName)
-	}
-
-	switch event.Type {
 	case resourcepb.WatchEvent_ADDED:
 		{
 			var v0resourceperm *v0alpha1.ResourcePermission
@@ -210,11 +207,6 @@
 				return 0, apierrors.NewBadRequest(
 					fmt.Sprintf("namespace %q != %q: %v", ns.Value, v0resourceperm.Namespace, errNamespaceMismatch.Error()),
 				)
-			}
-
-			dbHelper, err := s.dbProvider(ctx)
-			if err != nil {
-				return 0, err
 			}
 
 			rv, err = s.createResourcePermission(ctx, dbHelper, ns, mapper, grn, v0resourceperm)
@@ -228,14 +220,9 @@
 				return 0, err
 			}
 		}
->>>>>>> 801fde02
 	default:
 		return 0, fmt.Errorf("unsupported event type: %v", event.Type)
 	}
 
-<<<<<<< HEAD
 	return rv, err
-=======
-	return rv, nil
->>>>>>> 801fde02
 }