package resourcepermission

import (
	"context"
	"errors"
	"fmt"
<<<<<<< HEAD
	"time"

	"github.com/grafana/authlib/types"
	idStore "github.com/grafana/grafana/pkg/registry/apis/iam/legacy"
	"github.com/grafana/grafana/pkg/services/accesscontrol"
)

var (
	timeNow = func() time.Time { return time.Now() }

	errNotImplemented    = errors.New("not supported by this storage backend")
	errEmptyName         = fmt.Errorf("name cannot be empty")
	errNameMismatch      = fmt.Errorf("name mismatch")
	errNamespaceMismatch = fmt.Errorf("namespace mismatch")
	errInvalidSpec       = fmt.Errorf("invalid spec")

	// TODO make this more flexible
	validLevels = map[string]bool{
		"admin": true,
		"edit":  true,
		"view":  true,
	}
)

type IdentityStore interface {
	GetServiceAccountInternalID(ctx context.Context, ns types.NamespaceInfo, query idStore.GetServiceAccountInternalIDQuery) (*idStore.GetServiceAccountInternalIDResult, error)
	GetTeamInternalID(ctx context.Context, ns types.NamespaceInfo, query idStore.GetTeamInternalIDQuery) (*idStore.GetTeamInternalIDResult, error)
	GetUserInternalID(ctx context.Context, ns types.NamespaceInfo, query idStore.GetUserInternalIDQuery) (*idStore.GetUserInternalIDResult, error)
}

type grant struct {
	RoleName         string
	AssigneeID       any
	AssignmentTable  string
	AssignmentColumn string
	Action           string
	Scope            string
}

func (g *grant) permission() accesscontrol.Permission {
	p := accesscontrol.Permission{
		Action: g.Action,
		Scope:  g.Scope,
	}
	p.Kind, p.Attribute, p.Identifier = accesscontrol.SplitScope(p.Scope)
	return p
=======
	"sort"
	"strings"
	"time"

	metav1 "k8s.io/apimachinery/pkg/apis/meta/v1"

	v0alpha1 "github.com/grafana/grafana/apps/iam/pkg/apis/iam/v0alpha1"
)

var (
	errDatabaseHelper       = errors.New("failed to get database")
	errNotImplemented       = errors.New("not supported by this storage backend")
	errEmptyName            = errors.New("name cannot be empty")
	errUnknownGroupResource = errors.New("unknown group/resource")
	errNotFound             = errors.New("not found")
	errInvalidName          = errors.New("invalid name")
	errInvalidScope         = errors.New("invalid scope")
	errInvalidNamespace     = errors.New("invalid namespace")

	defaultLevels = []string{"view", "edit", "admin"}
)

type ListResourcePermissionsQuery struct {
	Scope      string
	OrgID      int64
	ActionSets []string
	// TODO Pagination common.Pagination
}

type flatResourcePermission struct {
	ID               int64     `xorm:"id"`
	Action           string    `xorm:"action"`
	Scope            string    `xorm:"scope"`
	Created          time.Time `xorm:"created"`
	Updated          time.Time `xorm:"updated"`
	RoleName         string    `xorm:"role_name"`
	SubjectUID       string    `xorm:"subject_uid"`
	SubjectType      string    `xorm:"subject_type"` // 'user', 'team', or 'builtin_role'
	IsServiceAccount bool      `xorm:"is_service_account"`
}

// toV0ResourcePermissions converts flatResourcePermission grouped by resource (e.g. {folder.grafana.app, folders, fold1}) to a list of v0alpha1.ResourcePermission
func toV0ResourcePermissions(permsByResource map[groupResourceName][]flatResourcePermission) ([]v0alpha1.ResourcePermission, error) {
	if len(permsByResource) == 0 {
		return nil, nil
	}

	resourcePermissions := make([]v0alpha1.ResourcePermission, 0, len(permsByResource))
	for resource, perms := range permsByResource {
		specs := make([]v0alpha1.ResourcePermissionspecPermission, 0, len(perms))

		var (
			created        = time.Now()
			updated        = time.Now()
			permissionKind v0alpha1.ResourcePermissionSpecPermissionKind
		)
		for i := range perms {
			// Find the most recent updated time
			if i == 0 || perms[i].Updated.After(updated) {
				updated = perms[i].Updated
			}
			// Find the oldest created time
			if i == 0 || perms[i].Created.Before(created) {
				created = perms[i].Created
			}
			perm := perms[i]
			switch perm.SubjectType {
			case "user":
				if perm.IsServiceAccount {
					permissionKind = v0alpha1.ResourcePermissionSpecPermissionKindServiceAccount
				} else {
					permissionKind = v0alpha1.ResourcePermissionSpecPermissionKindUser
				}
			case "team":
				permissionKind = v0alpha1.ResourcePermissionSpecPermissionKindTeam
			case "builtin_role":
				permissionKind = v0alpha1.ResourcePermissionSpecPermissionKindBasicRole
			default:
				return nil, errors.New("unknown subject type: " + perm.SubjectType)
			}

			actionParts := strings.SplitN(perm.Action, ":", 2)
			if len(actionParts) < 2 || actionParts[1] == "" {
				return nil, fmt.Errorf("invalid action format: %s", perm.Action)
			}
			verb := actionParts[1]
			specs = append(specs, v0alpha1.ResourcePermissionspecPermission{
				Kind: permissionKind,
				Name: perm.SubjectUID,
				Verb: verb,
			})
		}

		sort.Slice(specs, func(i, j int) bool {
			if specs[i].Kind != specs[j].Kind {
				return specs[i].Kind < specs[j].Kind
			}
			if specs[i].Name != specs[j].Name {
				return specs[i].Name < specs[j].Name
			}
			return specs[i].Verb < specs[j].Verb
		})

		r := v0alpha1.ResourcePermission{
			TypeMeta: v0alpha1.ResourcePermissionInfo.TypeMeta(),
			ObjectMeta: metav1.ObjectMeta{
				Name:              resource.string(),
				ResourceVersion:   fmt.Sprint(updated.UnixMilli()),
				CreationTimestamp: metav1.NewTime(created.UTC()),
			},
			Spec: v0alpha1.ResourcePermissionSpec{
				Resource:    resource.v0alpha1(),
				Permissions: specs,
			},
		}
		r.SetUpdateTimestamp(updated.UTC())
		resourcePermissions = append(resourcePermissions, r)
	}

	return resourcePermissions, nil
}

type groupResourceName struct {
	Group    string
	Resource string
	Name     string
}

func (g *groupResourceName) string() string {
	return g.Group + "-" + g.Resource + "-" + g.Name
}

func (g *groupResourceName) v0alpha1() v0alpha1.ResourcePermissionspecResource {
	return v0alpha1.ResourcePermissionspecResource{
		ApiGroup: g.Group,
		Resource: g.Resource,
		Name:     g.Name,
	}
}

// parseScope parses a scope string (e.g. folders:uid:1) into a groupResourceName (e.g. {folder.grafana.app, folders, fold1}).
func (s *ResourcePermSqlBackend) parseScope(scope string) (*groupResourceName, error) {
	parts := strings.SplitN(scope, ":", 3)
	if len(parts) != 3 {
		return nil, fmt.Errorf("%w: %s", errInvalidScope, scope)
	}
	gr, ok := s.reverseMappers[parts[0]]
	if !ok {
		return nil, fmt.Errorf("%w: %s", errUnknownGroupResource, parts[0])
	}
	return &groupResourceName{
		Group:    gr.Group,
		Resource: gr.Resource,
		Name:     parts[2],
	}, nil
>>>>>>> 1dadf2ca
}<|MERGE_RESOLUTION|>--- conflicted
+++ resolved
@@ -4,22 +4,35 @@
 	"context"
 	"errors"
 	"fmt"
-<<<<<<< HEAD
+	"sort"
+	"strings"
 	"time"
 
 	"github.com/grafana/authlib/types"
 	idStore "github.com/grafana/grafana/pkg/registry/apis/iam/legacy"
 	"github.com/grafana/grafana/pkg/services/accesscontrol"
+
+	metav1 "k8s.io/apimachinery/pkg/apis/meta/v1"
+
+	v0alpha1 "github.com/grafana/grafana/apps/iam/pkg/apis/iam/v0alpha1"
 )
 
 var (
 	timeNow = func() time.Time { return time.Now() }
 
-	errNotImplemented    = errors.New("not supported by this storage backend")
-	errEmptyName         = fmt.Errorf("name cannot be empty")
-	errNameMismatch      = fmt.Errorf("name mismatch")
-	errNamespaceMismatch = fmt.Errorf("namespace mismatch")
-	errInvalidSpec       = fmt.Errorf("invalid spec")
+	errDatabaseHelper       = errors.New("failed to get database")
+	errNotImplemented       = errors.New("not supported by this storage backend")
+	errEmptyName            = errors.New("name cannot be empty")
+	errNameMismatch         = errors.New("name mismatch")
+	errNamespaceMismatch    = errors.New("namespace mismatch")
+	errUnknownGroupResource = errors.New("unknown group/resource")
+	errNotFound             = errors.New("not found")
+	errInvalidSpec          = errors.New("invalid spec")
+	errInvalidName          = errors.New("invalid name")
+	errInvalidScope         = errors.New("invalid scope")
+	errInvalidNamespace     = errors.New("invalid namespace")
+
+	defaultLevels = []string{"view", "edit", "admin"}
 
 	// TODO make this more flexible
 	validLevels = map[string]bool{
@@ -36,12 +49,12 @@
 }
 
 type grant struct {
+	Action           string
+	Scope            string
 	RoleName         string
 	AssigneeID       any
 	AssignmentTable  string
 	AssignmentColumn string
-	Action           string
-	Scope            string
 }
 
 func (g *grant) permission() accesscontrol.Permission {
@@ -51,28 +64,7 @@
 	}
 	p.Kind, p.Attribute, p.Identifier = accesscontrol.SplitScope(p.Scope)
 	return p
-=======
-	"sort"
-	"strings"
-	"time"
-
-	metav1 "k8s.io/apimachinery/pkg/apis/meta/v1"
-
-	v0alpha1 "github.com/grafana/grafana/apps/iam/pkg/apis/iam/v0alpha1"
-)
-
-var (
-	errDatabaseHelper       = errors.New("failed to get database")
-	errNotImplemented       = errors.New("not supported by this storage backend")
-	errEmptyName            = errors.New("name cannot be empty")
-	errUnknownGroupResource = errors.New("unknown group/resource")
-	errNotFound             = errors.New("not found")
-	errInvalidName          = errors.New("invalid name")
-	errInvalidScope         = errors.New("invalid scope")
-	errInvalidNamespace     = errors.New("invalid namespace")
-
-	defaultLevels = []string{"view", "edit", "admin"}
-)
+}
 
 type ListResourcePermissionsQuery struct {
 	Scope      string
@@ -207,5 +199,4 @@
 		Resource: gr.Resource,
 		Name:     parts[2],
 	}, nil
->>>>>>> 1dadf2ca
 }