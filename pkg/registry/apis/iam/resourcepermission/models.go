--- conflicted
+++ resolved
@@ -50,14 +50,11 @@
 	// TODO Pagination common.Pagination
 }
 
-<<<<<<< HEAD
 type DeleteResourcePermissionsQuery struct {
 	Scope string
 	OrgID int64
 }
 
-type flatResourcePermission struct {
-=======
 type rbacAssignmentCreate struct {
 	Action           string // e.g. "dashboards:edit"
 	Scope            string // e.g. "folders:uid:1"
@@ -77,7 +74,6 @@
 }
 
 type rbacAssignment struct {
->>>>>>> 801fde02
 	ID               int64     `xorm:"id"`
 	Action           string    `xorm:"action"`
 	Scope            string    `xorm:"scope"`
