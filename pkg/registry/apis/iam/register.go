--- conflicted
+++ resolved
@@ -111,13 +111,9 @@
 		features:                    features,
 		dual:                        dual,
 		unified:                     unified,
-<<<<<<< HEAD
-		userSearchClient:            resource.NewSearchClient(dualwrite.NewSearchAdapter(dual), iamv0.UserResourceInfo.GroupResource(), unified, user.NewUserLegacySearchClient(userService), features),
-		teamSearch:                  NewTeamSearchHandler(tracing, dual, team.NewLegacyTeamSearchClient(teamService), unified, features),
-=======
 		userSearchClient: resource.NewSearchClient(dualwrite.NewSearchAdapter(dual), iamv0.UserResourceInfo.GroupResource(),
 			unified, user.NewUserLegacySearchClient(userService), features),
->>>>>>> a99946d9
+		teamSearch: NewTeamSearchHandler(tracing, dual, team.NewLegacyTeamSearchClient(teamService), unified, features),
 	}
 	apiregistration.RegisterAPI(builder)
 
@@ -227,12 +223,8 @@
 			return err
 		}
 
-<<<<<<< HEAD
-		storage[teamResource.StoragePath()] = teamDW
+		storage[teamResource.StoragePath()] = dw
 		storage[teamResource.StoragePath("search")] = teamsearch.NewTeamSearchREST(b.tracing, b.unified)
-=======
-		storage[teamResource.StoragePath()] = dw
->>>>>>> a99946d9
 	}
 
 	storage[teamResource.StoragePath("members")] = team.NewLegacyTeamMemberREST(b.store)
