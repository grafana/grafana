package iam

import (
	"context"
	"maps"
	"strings"

	"github.com/prometheus/client_golang/prometheus"
	metav1 "k8s.io/apimachinery/pkg/apis/meta/v1"
	"k8s.io/apimachinery/pkg/runtime"
	"k8s.io/apimachinery/pkg/runtime/schema"
	"k8s.io/apiserver/pkg/authorization/authorizer"
	"k8s.io/apiserver/pkg/registry/generic"
	"k8s.io/apiserver/pkg/registry/rest"
	genericapiserver "k8s.io/apiserver/pkg/server"
	common "k8s.io/kube-openapi/pkg/common"
	"k8s.io/kube-openapi/pkg/spec3"
	"k8s.io/kube-openapi/pkg/validation/spec"

	"github.com/grafana/authlib/types"
<<<<<<< HEAD
	iamv0alpha1 "github.com/grafana/grafana/apps/iam/pkg/apis/iam/v0alpha1"
=======
	iamv0 "github.com/grafana/grafana/apps/iam/pkg/apis/iam/v0alpha1"
>>>>>>> 58a47ef1
	"github.com/grafana/grafana/pkg/apimachinery/identity"
	"github.com/grafana/grafana/pkg/apimachinery/utils"
	legacyiamv0 "github.com/grafana/grafana/pkg/apis/iam/v0alpha1"
	grafanaregistry "github.com/grafana/grafana/pkg/apiserver/registry/generic"
	grafanarest "github.com/grafana/grafana/pkg/apiserver/rest"
	"github.com/grafana/grafana/pkg/infra/db"
	"github.com/grafana/grafana/pkg/registry/apis/iam/legacy"
	"github.com/grafana/grafana/pkg/registry/apis/iam/serviceaccount"
	"github.com/grafana/grafana/pkg/registry/apis/iam/sso"
	"github.com/grafana/grafana/pkg/registry/apis/iam/team"
	"github.com/grafana/grafana/pkg/registry/apis/iam/user"
	"github.com/grafana/grafana/pkg/services/accesscontrol"
	"github.com/grafana/grafana/pkg/services/apiserver/builder"
	"github.com/grafana/grafana/pkg/services/featuremgmt"
	"github.com/grafana/grafana/pkg/services/ssosettings"
	"github.com/grafana/grafana/pkg/storage/legacysql"
	"github.com/grafana/grafana/pkg/storage/unified/apistore"
	"github.com/grafana/grafana/pkg/storage/unified/resource"
)

func RegisterAPIService(
	features featuremgmt.FeatureToggles,
	apiregistration builder.APIRegistrar,
	ssoService ssosettings.Service,
	sql db.DB,
	ac accesscontrol.AccessControl,
	accessClient types.AccessClient,
	reg prometheus.Registerer,
	coreRolesStorage CoreRoleStorageBackend,
) (*IdentityAccessManagementAPIBuilder, error) {
	store := legacy.NewLegacySQLStores(legacysql.NewDatabaseProvider(sql))
	legacyAccessClient := newLegacyAccessClient(ac, store)
	authorizer := newIAMAuthorizer(accessClient, legacyAccessClient)

	builder := &IdentityAccessManagementAPIBuilder{
		store:              store,
		coreRolesStorage:   coreRolesStorage,
		sso:                ssoService,
		authorizer:         authorizer,
		legacyAccessClient: legacyAccessClient,
		accessClient:       accessClient,
		display:            user.NewLegacyDisplayREST(store),
		reg:                reg,
		enableAuthZApis:    features.IsEnabledGlobally(featuremgmt.FlagKubernetesAuthzApis),
	}
	apiregistration.RegisterAPI(builder)

	return builder, nil
}

func NewAPIService(store legacy.LegacyIdentityStore) *IdentityAccessManagementAPIBuilder {
	return &IdentityAccessManagementAPIBuilder{
		store:   store,
		display: user.NewLegacyDisplayREST(store),
		authorizer: authorizer.AuthorizerFunc(
			func(ctx context.Context, a authorizer.Attributes) (authorizer.Decision, string, error) {
				user, err := identity.GetRequester(ctx)
				if err != nil {
					return authorizer.DecisionDeny, "no identity found", err
				}
				if user.GetIsGrafanaAdmin() {
					return authorizer.DecisionAllow, "", nil
				}
				return authorizer.DecisionDeny, "only grafana admins have access for now", nil
			}),
	}
}

func (b *IdentityAccessManagementAPIBuilder) GetGroupVersion() schema.GroupVersion {
	return legacyiamv0.SchemeGroupVersion
}

func (b *IdentityAccessManagementAPIBuilder) InstallSchema(scheme *runtime.Scheme) error {
	if b.enableAuthZApis {
		if err := iamv0.AddToScheme(scheme); err != nil {
			return err
		}
	}

	legacyiamv0.AddKnownTypes(scheme, legacyiamv0.VERSION)

	// Link this version to the internal representation.
	// This is used for server-side-apply (PATCH), and avoids the error:
	// "no kind is registered for the type"
	legacyiamv0.AddKnownTypes(scheme, runtime.APIVersionInternal)

	metav1.AddToGroupVersion(scheme, legacyiamv0.SchemeGroupVersion)
	return scheme.SetVersionPriority(legacyiamv0.SchemeGroupVersion)
}

func (b *IdentityAccessManagementAPIBuilder) AllowedV0Alpha1Resources() []string {
	return []string{builder.AllResourcesAllowed}
}

func (b *IdentityAccessManagementAPIBuilder) UpdateAPIGroupInfo(apiGroupInfo *genericapiserver.APIGroupInfo, opts builder.APIGroupOptions) error {
	storage := map[string]rest.Storage{}

	teamResource := legacyiamv0.TeamResourceInfo
	storage[teamResource.StoragePath()] = team.NewLegacyStore(b.store, b.legacyAccessClient)
	storage[teamResource.StoragePath("members")] = team.NewLegacyTeamMemberREST(b.store)

	teamBindingResource := legacyiamv0.TeamBindingResourceInfo
	storage[teamBindingResource.StoragePath()] = team.NewLegacyBindingStore(b.store)

	userResource := legacyiamv0.UserResourceInfo
	storage[userResource.StoragePath()] = user.NewLegacyStore(b.store, b.legacyAccessClient)
	storage[userResource.StoragePath("teams")] = user.NewLegacyTeamMemberREST(b.store)

	serviceAccountResource := legacyiamv0.ServiceAccountResourceInfo
	storage[serviceAccountResource.StoragePath()] = serviceaccount.NewLegacyStore(b.store, b.legacyAccessClient)
	storage[serviceAccountResource.StoragePath("tokens")] = serviceaccount.NewLegacyTokenREST(b.store)

	if b.sso != nil {
		ssoResource := legacyiamv0.SSOSettingResourceInfo
		storage[ssoResource.StoragePath()] = sso.NewLegacyStore(b.sso)
	}

	if b.enableAuthZApis {
		// v0alpha1
		store, err := NewLocalStore(iamv0.CoreRoleInfo, apiGroupInfo.Scheme, opts.OptsGetter, b.reg, b.accessClient, b.coreRolesStorage)
		if err != nil {
			return err
		}
		storage[iamv0.CoreRoleInfo.StoragePath()] = store
	}

	apiGroupInfo.VersionedResourcesStorageMap[legacyiamv0.VERSION] = storage
	return nil
}

func (b *IdentityAccessManagementAPIBuilder) GetOpenAPIDefinitions() common.GetOpenAPIDefinitions {
<<<<<<< HEAD
	return func(rc common.ReferenceCallback) map[string]common.OpenAPIDefinition {
		// TODO: remove this once we have all the kinds registered in the app.
		dst := iamv0alpha1.GetOpenAPIDefinitions(rc)
		maps.Copy(dst, iamv0.GetOpenAPIDefinitions(rc))

		return dst
	}
=======
	defs := legacyiamv0.GetOpenAPIDefinitions
	if b.enableAuthZApis {
		defs = func(ref common.ReferenceCallback) map[string]common.OpenAPIDefinition {
			def1 := legacyiamv0.GetOpenAPIDefinitions(ref)
			def2 := iamv0.GetOpenAPIDefinitions(ref)
			for k, v := range def2 {
				def1[k] = v
			}
			return def1
		}
	}
	return defs
>>>>>>> 58a47ef1
}

func (b *IdentityAccessManagementAPIBuilder) PostProcessOpenAPI(oas *spec3.OpenAPI) (*spec3.OpenAPI, error) {
	oas.Info.Description = "Identity and Access Management"

	defs := b.GetOpenAPIDefinitions()(func(path string) spec.Ref { return spec.Ref{} })
	defsBase := "github.com/grafana/grafana/pkg/apis/iam/v0alpha1."

	// Add missing schemas
	for k, v := range defs {
		clean := strings.Replace(k, defsBase, "com.github.grafana.grafana.pkg.apis.iam.v0alpha1.", 1)
		if oas.Components.Schemas[clean] == nil {
			oas.Components.Schemas[clean] = &v.Schema
		}
	}
	compBase := "com.github.grafana.grafana.pkg.apis.iam.v0alpha1."
	schema := oas.Components.Schemas[compBase+"DisplayList"].Properties["display"]
	schema.Items = &spec.SchemaOrArray{
		Schema: &spec.Schema{
			SchemaProps: spec.SchemaProps{
				AllOf: []spec.Schema{
					{
						SchemaProps: spec.SchemaProps{
							Ref: spec.MustCreateRef("#/components/schemas/" + compBase + "Display"),
						},
					},
				},
			},
		},
	}
	oas.Components.Schemas[compBase+"DisplayList"].Properties["display"] = schema
	oas.Components.Schemas[compBase+"DisplayList"].Properties["metadata"] = spec.Schema{
		SchemaProps: spec.SchemaProps{
			AllOf: []spec.Schema{
				{
					SchemaProps: spec.SchemaProps{
						Ref: spec.MustCreateRef("#/components/schemas/io.k8s.apimachinery.pkg.apis.meta.v1.ListMeta"),
					},
				},
			}},
	}
	oas.Components.Schemas[compBase+"Display"].Properties["identity"] = spec.Schema{
		SchemaProps: spec.SchemaProps{
			AllOf: []spec.Schema{
				{
					SchemaProps: spec.SchemaProps{
						Ref: spec.MustCreateRef("#/components/schemas/" + compBase + "IdentityRef"),
					},
				},
			}},
	}
	return oas, nil
}

func (b *IdentityAccessManagementAPIBuilder) GetAPIRoutes(gv schema.GroupVersion) *builder.APIRoutes {
	defs := b.GetOpenAPIDefinitions()(func(path string) spec.Ref { return spec.Ref{} })
	return b.display.GetAPIRoutes(defs)
}

func (b *IdentityAccessManagementAPIBuilder) GetAuthorizer() authorizer.Authorizer {
	return b.authorizer
}

func NewLocalStore(resourceInfo utils.ResourceInfo, scheme *runtime.Scheme, defaultOptsGetter generic.RESTOptionsGetter,
	reg prometheus.Registerer, ac types.AccessClient, storageBackend resource.StorageBackend) (grafanarest.Storage, error) {
	server, err := resource.NewResourceServer(resource.ResourceServerOptions{
		Backend:      storageBackend,
		Reg:          reg,
		AccessClient: ac,
	})
	if err != nil {
		return nil, err
	}
	defaultOpts, err := defaultOptsGetter.GetRESTOptions(resourceInfo.GroupResource(), nil)
	if err != nil {
		return nil, err
	}

	client := resource.NewLocalResourceClient(server)
	optsGetter := apistore.NewRESTOptionsGetterForClient(client, defaultOpts.StorageConfig.Config, nil)

	store, err := grafanaregistry.NewRegistryStore(scheme, resourceInfo, optsGetter)
	return store, err
}<|MERGE_RESOLUTION|>--- conflicted
+++ resolved
@@ -18,11 +18,7 @@
 	"k8s.io/kube-openapi/pkg/validation/spec"
 
 	"github.com/grafana/authlib/types"
-<<<<<<< HEAD
-	iamv0alpha1 "github.com/grafana/grafana/apps/iam/pkg/apis/iam/v0alpha1"
-=======
 	iamv0 "github.com/grafana/grafana/apps/iam/pkg/apis/iam/v0alpha1"
->>>>>>> 58a47ef1
 	"github.com/grafana/grafana/pkg/apimachinery/identity"
 	"github.com/grafana/grafana/pkg/apimachinery/utils"
 	legacyiamv0 "github.com/grafana/grafana/pkg/apis/iam/v0alpha1"
@@ -154,28 +150,12 @@
 }
 
 func (b *IdentityAccessManagementAPIBuilder) GetOpenAPIDefinitions() common.GetOpenAPIDefinitions {
-<<<<<<< HEAD
 	return func(rc common.ReferenceCallback) map[string]common.OpenAPIDefinition {
-		// TODO: remove this once we have all the kinds registered in the app.
-		dst := iamv0alpha1.GetOpenAPIDefinitions(rc)
+		dst := legacyiamv0.GetOpenAPIDefinitions(rc)
 		maps.Copy(dst, iamv0.GetOpenAPIDefinitions(rc))
 
 		return dst
 	}
-=======
-	defs := legacyiamv0.GetOpenAPIDefinitions
-	if b.enableAuthZApis {
-		defs = func(ref common.ReferenceCallback) map[string]common.OpenAPIDefinition {
-			def1 := legacyiamv0.GetOpenAPIDefinitions(ref)
-			def2 := iamv0.GetOpenAPIDefinitions(ref)
-			for k, v := range def2 {
-				def1[k] = v
-			}
-			return def1
-		}
-	}
-	return defs
->>>>>>> 58a47ef1
 }
 
 func (b *IdentityAccessManagementAPIBuilder) PostProcessOpenAPI(oas *spec3.OpenAPI) (*spec3.OpenAPI, error) {
