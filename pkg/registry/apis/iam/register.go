--- conflicted
+++ resolved
@@ -203,35 +203,23 @@
 	})
 
 	teamResource := iamv0.TeamResourceInfo
-<<<<<<< HEAD
-	teamLegacyStore := team.NewLegacyStore(b.store, b.legacyAccessClient, enableAuthnMutation)
-	storage[teamResource.StoragePath()] = teamLegacyStore
+	teamUniStore, err := grafanaregistry.NewRegistryStore(opts.Scheme, teamResource, opts.OptsGetter)
+	if err != nil {
+		return err
+	}
+	storage[teamResource.StoragePath()] = teamUniStore
+
+	if b.legacyTeamStore != nil {
+		dw, err := opts.DualWriteBuilder(teamResource.GroupResource(), b.legacyTeamStore, teamUniStore)
+		if err != nil {
+			return err
+		}
+
+		storage[teamResource.StoragePath()] = dw
+	}
+
 	storage[teamResource.StoragePath("members")] = team.NewLegacyTeamMemberREST(b.store)
 	storage[teamResource.StoragePath("groups")] = b.teamGroupsHandler
-
-	if b.enableDualWriter {
-		teamStore, err := grafanaregistry.NewRegistryStore(opts.Scheme, teamResource, opts.OptsGetter)
-		if err != nil {
-			return err
-		}
-=======
-	teamUniStore, err := grafanaregistry.NewRegistryStore(opts.Scheme, teamResource, opts.OptsGetter)
-	if err != nil {
-		return err
-	}
-	storage[teamResource.StoragePath()] = teamUniStore
->>>>>>> 43217025
-
-	if b.legacyTeamStore != nil {
-		dw, err := opts.DualWriteBuilder(teamResource.GroupResource(), b.legacyTeamStore, teamUniStore)
-		if err != nil {
-			return err
-		}
-
-		storage[teamResource.StoragePath()] = dw
-	}
-
-	storage[teamResource.StoragePath("members")] = team.NewLegacyTeamMemberREST(b.store)
 
 	teamBindingResource := iamv0.TeamBindingResourceInfo
 	teamBindingUniStore, err := grafanaregistry.NewRegistryStore(opts.Scheme, teamBindingResource, opts.OptsGetter)
