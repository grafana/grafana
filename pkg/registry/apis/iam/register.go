--- conflicted
+++ resolved
@@ -74,26 +74,6 @@
 	registerMetrics(reg)
 
 	builder := &IdentityAccessManagementAPIBuilder{
-<<<<<<< HEAD
-		store:                        store,
-		coreRolesStorage:             coreRolesStorage,
-		rolesStorage:                 rolesStorage,
-		resourcePermissionsStorage:   resourcepermission.ProvideStorageBackend(dbProvider),
-		roleBindingsStorage:          roleBindingsStorage,
-		sso:                          ssoService,
-		authorizer:                   authorizer,
-		legacyAccessClient:           legacyAccessClient,
-		accessClient:                 accessClient,
-		display:                      user.NewLegacyDisplayREST(store),
-		reg:                          reg,
-		enableAuthZApis:              features.IsEnabledGlobally(featuremgmt.FlagKubernetesAuthzApis),
-		enableResourcePermissionApis: features.IsEnabledGlobally(featuremgmt.FlagKubernetesAuthzResourcePermissionApis),
-		enableAuthnMutation:          features.IsEnabledGlobally(featuremgmt.FlagKubernetesAuthnMutation),
-		enableDualWriter:             true,
-		dual:                         dual,
-		unified:                      unified,
-		userSearchClient:             resource.NewSearchClient(dualwrite.NewSearchAdapter(dual), iamv0.UserResourceInfo.GroupResource(), unified, user.NewUserLegacySearchClient(userService), features),
-=======
 		store:                      store,
 		coreRolesStorage:           coreRolesStorage,
 		rolesStorage:               rolesStorage,
@@ -110,7 +90,9 @@
 		logger:                     log.New("iam.apis"),
 		features:                   features,
 		enableDualWriter:           true,
->>>>>>> 5f9a5141
+		dual:                       dual,
+		unified:                    unified,
+		userSearchClient:           resource.NewSearchClient(dualwrite.NewSearchAdapter(dual), iamv0.UserResourceInfo.GroupResource(), unified, user.NewUserLegacySearchClient(userService), features),
 	}
 	apiregistration.RegisterAPI(builder)
 
