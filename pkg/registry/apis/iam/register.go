--- conflicted
+++ resolved
@@ -335,17 +335,14 @@
 		return nil
 	case admission.Update:
 		switch typedObj := a.GetObject().(type) {
-<<<<<<< HEAD
+		case *iamv0.ResourcePermission:
+			return resourcepermission.ValidateCreateAndUpdateInput(ctx, typedObj)
 		case *iamv0.Team:
 			oldTeamObj, ok := a.GetOldObject().(*iamv0.Team)
 			if !ok {
 				return fmt.Errorf("expected old object to be a Team, got %T", oldTeamObj)
 			}
 			return team.ValidateOnUpdate(ctx, typedObj, oldTeamObj)
-=======
-		case *iamv0.ResourcePermission:
-			return resourcepermission.ValidateCreateAndUpdateInput(ctx, typedObj)
->>>>>>> b8f23eac
 		}
 		return nil
 	case admission.Delete:
