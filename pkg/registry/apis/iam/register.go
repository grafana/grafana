package iam

import (
	"context"
	"fmt"
	"maps"
	"strings"

	"github.com/prometheus/client_golang/prometheus"
	apierrors "k8s.io/apimachinery/pkg/api/errors"
	metav1 "k8s.io/apimachinery/pkg/apis/meta/v1"
	"k8s.io/apimachinery/pkg/runtime"
	"k8s.io/apimachinery/pkg/runtime/schema"
	"k8s.io/apiserver/pkg/admission"
	"k8s.io/apiserver/pkg/authorization/authorizer"
	"k8s.io/apiserver/pkg/registry/generic"
	"k8s.io/apiserver/pkg/registry/rest"
	genericapiserver "k8s.io/apiserver/pkg/server"
	common "k8s.io/kube-openapi/pkg/common"
	"k8s.io/kube-openapi/pkg/spec3"
	"k8s.io/kube-openapi/pkg/validation/spec"

	"github.com/grafana/authlib/types"
	iamv0 "github.com/grafana/grafana/apps/iam/pkg/apis/iam/v0alpha1"
	"github.com/grafana/grafana/pkg/apimachinery/identity"
	"github.com/grafana/grafana/pkg/apimachinery/utils"
	legacyiamv0 "github.com/grafana/grafana/pkg/apis/iam/v0alpha1"
	grafanaregistry "github.com/grafana/grafana/pkg/apiserver/registry/generic"
	grafanarest "github.com/grafana/grafana/pkg/apiserver/rest"
	"github.com/grafana/grafana/pkg/infra/db"
	"github.com/grafana/grafana/pkg/registry/apis/iam/legacy"
	"github.com/grafana/grafana/pkg/registry/apis/iam/resourcepermission"
	"github.com/grafana/grafana/pkg/registry/apis/iam/serviceaccount"
	"github.com/grafana/grafana/pkg/registry/apis/iam/sso"
	"github.com/grafana/grafana/pkg/registry/apis/iam/team"
	"github.com/grafana/grafana/pkg/registry/apis/iam/user"
	"github.com/grafana/grafana/pkg/services/accesscontrol"
	"github.com/grafana/grafana/pkg/services/apiserver/builder"
	"github.com/grafana/grafana/pkg/services/featuremgmt"
	"github.com/grafana/grafana/pkg/services/ssosettings"
	"github.com/grafana/grafana/pkg/storage/legacysql"
	"github.com/grafana/grafana/pkg/storage/unified/apistore"
	"github.com/grafana/grafana/pkg/storage/unified/resource"
)

func RegisterAPIService(
	features featuremgmt.FeatureToggles,
	apiregistration builder.APIRegistrar,
	ssoService ssosettings.Service,
	sql db.DB,
	ac accesscontrol.AccessControl,
	accessClient types.AccessClient,
	reg prometheus.Registerer,
	coreRolesStorage CoreRoleStorageBackend,
	rolesStorage RoleStorageBackend,
) (*IdentityAccessManagementAPIBuilder, error) {
	dbProvider := legacysql.NewDatabaseProvider(sql)
	store := legacy.NewLegacySQLStores(dbProvider)
	legacyAccessClient := newLegacyAccessClient(ac, store)
	authorizer := newIAMAuthorizer(accessClient, legacyAccessClient)

	builder := &IdentityAccessManagementAPIBuilder{
		store:                        store,
		coreRolesStorage:             coreRolesStorage,
		rolesStorage:                 rolesStorage,
<<<<<<< HEAD
=======
		resourcePermissionsStorage:   resourcepermission.ProvideStorageBackend(dbProvider),
>>>>>>> b6226c61
		sso:                          ssoService,
		authorizer:                   authorizer,
		legacyAccessClient:           legacyAccessClient,
		accessClient:                 accessClient,
		display:                      user.NewLegacyDisplayREST(store),
		reg:                          reg,
		enableAuthZApis:              features.IsEnabledGlobally(featuremgmt.FlagKubernetesAuthzApis),
		enableResourcePermissionApis: features.IsEnabledGlobally(featuremgmt.FlagKubernetesAuthzResourcePermissionApis),
		enableAuthnMutation:          features.IsEnabledGlobally(featuremgmt.FlagKubernetesAuthnMutation),
		enableDualWriter:             true,
	}
	apiregistration.RegisterAPI(builder)

	return builder, nil
}

func NewAPIService(store legacy.LegacyIdentityStore) *IdentityAccessManagementAPIBuilder {
	return &IdentityAccessManagementAPIBuilder{
		store:   store,
		display: user.NewLegacyDisplayREST(store),
		authorizer: authorizer.AuthorizerFunc(
			func(ctx context.Context, a authorizer.Attributes) (authorizer.Decision, string, error) {
				user, err := identity.GetRequester(ctx)
				if err != nil {
					return authorizer.DecisionDeny, "no identity found", err
				}
				if user.GetIsGrafanaAdmin() {
					return authorizer.DecisionAllow, "", nil
				}
				return authorizer.DecisionDeny, "only grafana admins have access for now", nil
			}),
	}
}

func (b *IdentityAccessManagementAPIBuilder) GetGroupVersion() schema.GroupVersion {
	return legacyiamv0.SchemeGroupVersion
}

func (b *IdentityAccessManagementAPIBuilder) InstallSchema(scheme *runtime.Scheme) error {
	if b.enableAuthZApis {
		if err := iamv0.AddToScheme(scheme); err != nil {
			return err
		}
	}

	legacyiamv0.AddKnownTypes(scheme, legacyiamv0.VERSION)

	// Link this version to the internal representation.
	// This is used for server-side-apply (PATCH), and avoids the error:
	// "no kind is registered for the type"
	legacyiamv0.AddKnownTypes(scheme, runtime.APIVersionInternal)

	metav1.AddToGroupVersion(scheme, legacyiamv0.SchemeGroupVersion)
	return scheme.SetVersionPriority(legacyiamv0.SchemeGroupVersion)
}

func (b *IdentityAccessManagementAPIBuilder) AllowedV0Alpha1Resources() []string {
	return []string{builder.AllResourcesAllowed}
}

func (b *IdentityAccessManagementAPIBuilder) UpdateAPIGroupInfo(apiGroupInfo *genericapiserver.APIGroupInfo, opts builder.APIGroupOptions) error {
	storage := map[string]rest.Storage{}

	teamResource := legacyiamv0.TeamResourceInfo
	storage[teamResource.StoragePath()] = team.NewLegacyStore(b.store, b.legacyAccessClient)
	storage[teamResource.StoragePath("members")] = team.NewLegacyTeamMemberREST(b.store)

	teamBindingResource := legacyiamv0.TeamBindingResourceInfo
	storage[teamBindingResource.StoragePath()] = team.NewLegacyBindingStore(b.store)

	userResource := legacyiamv0.UserResourceInfo
	legacyStore := user.NewLegacyStore(b.store, b.legacyAccessClient, b.enableAuthnMutation)
	storage[userResource.StoragePath()] = legacyStore

	if b.enableDualWriter {
		store, err := grafanaregistry.NewRegistryStore(opts.Scheme, userResource, opts.OptsGetter)
		if err != nil {
			return err
		}

		dw, err := opts.DualWriteBuilder(userResource.GroupResource(), legacyStore, store)
		if err != nil {
			return err
		}

		storage[userResource.StoragePath()] = dw
	}

	storage[userResource.StoragePath("teams")] = user.NewLegacyTeamMemberREST(b.store)
	serviceAccountResource := legacyiamv0.ServiceAccountResourceInfo
	storage[serviceAccountResource.StoragePath()] = serviceaccount.NewLegacyStore(b.store, b.legacyAccessClient)
	storage[serviceAccountResource.StoragePath("tokens")] = serviceaccount.NewLegacyTokenREST(b.store)

	if b.sso != nil {
		ssoResource := legacyiamv0.SSOSettingResourceInfo
		storage[ssoResource.StoragePath()] = sso.NewLegacyStore(b.sso)
	}

	if b.enableAuthZApis {
		// v0alpha1
		coreRoleStore, err := NewLocalStore(iamv0.CoreRoleInfo, apiGroupInfo.Scheme, opts.OptsGetter, b.reg, b.accessClient, b.coreRolesStorage)
		if err != nil {
			return err
		}
		storage[iamv0.CoreRoleInfo.StoragePath()] = coreRoleStore

		roleStore, err := NewLocalStore(iamv0.RoleInfo, apiGroupInfo.Scheme, opts.OptsGetter, b.reg, b.accessClient, b.rolesStorage)
		if err != nil {
			return err
		}
		storage[iamv0.RoleInfo.StoragePath()] = roleStore
	}

	if b.enableResourcePermissionApis {
		resourcePermissionStore, err := NewLocalStore(iamv0.ResourcePermissionInfo, apiGroupInfo.Scheme, opts.OptsGetter, b.reg, b.accessClient, b.resourcePermissionsStorage)
		if err != nil {
			return err
		}
		storage[iamv0.ResourcePermissionInfo.StoragePath()] = resourcePermissionStore
	}

	apiGroupInfo.VersionedResourcesStorageMap[legacyiamv0.VERSION] = storage
	return nil
}

func (b *IdentityAccessManagementAPIBuilder) GetOpenAPIDefinitions() common.GetOpenAPIDefinitions {
	return func(rc common.ReferenceCallback) map[string]common.OpenAPIDefinition {
		dst := legacyiamv0.GetOpenAPIDefinitions(rc)
		maps.Copy(dst, iamv0.GetOpenAPIDefinitions(rc))

		return dst
	}
}

func (b *IdentityAccessManagementAPIBuilder) PostProcessOpenAPI(oas *spec3.OpenAPI) (*spec3.OpenAPI, error) {
	oas.Info.Description = "Identity and Access Management"

	defs := b.GetOpenAPIDefinitions()(func(path string) spec.Ref { return spec.Ref{} })
	defsBase := "github.com/grafana/grafana/pkg/apis/iam/v0alpha1."

	// Add missing schemas
	for k, v := range defs {
		clean := strings.Replace(k, defsBase, "com.github.grafana.grafana.pkg.apis.iam.v0alpha1.", 1)
		if oas.Components.Schemas[clean] == nil {
			oas.Components.Schemas[clean] = &v.Schema
		}
	}
	compBase := "com.github.grafana.grafana.pkg.apis.iam.v0alpha1."
	schema := oas.Components.Schemas[compBase+"DisplayList"].Properties["display"]
	schema.Items = &spec.SchemaOrArray{
		Schema: &spec.Schema{
			SchemaProps: spec.SchemaProps{
				AllOf: []spec.Schema{
					{
						SchemaProps: spec.SchemaProps{
							Ref: spec.MustCreateRef("#/components/schemas/" + compBase + "Display"),
						},
					},
				},
			},
		},
	}
	oas.Components.Schemas[compBase+"DisplayList"].Properties["display"] = schema
	oas.Components.Schemas[compBase+"DisplayList"].Properties["metadata"] = spec.Schema{
		SchemaProps: spec.SchemaProps{
			AllOf: []spec.Schema{
				{
					SchemaProps: spec.SchemaProps{
						Ref: spec.MustCreateRef("#/components/schemas/io.k8s.apimachinery.pkg.apis.meta.v1.ListMeta"),
					},
				},
			}},
	}
	oas.Components.Schemas[compBase+"Display"].Properties["identity"] = spec.Schema{
		SchemaProps: spec.SchemaProps{
			AllOf: []spec.Schema{
				{
					SchemaProps: spec.SchemaProps{
						Ref: spec.MustCreateRef("#/components/schemas/" + compBase + "IdentityRef"),
					},
				},
			}},
	}
	return oas, nil
}

func (b *IdentityAccessManagementAPIBuilder) GetAPIRoutes(gv schema.GroupVersion) *builder.APIRoutes {
	defs := b.GetOpenAPIDefinitions()(func(path string) spec.Ref { return spec.Ref{} })
	return b.display.GetAPIRoutes(defs)
}

func (b *IdentityAccessManagementAPIBuilder) GetAuthorizer() authorizer.Authorizer {
	return b.authorizer
}

// Validate implements builder.APIGroupValidation.
// TODO: Move this to the ValidateFunc of the user resource after moving the APIs to use the app-platofrm-sdk.
// TODO: https://github.com/grafana/grafana/blob/main/apps/playlist/pkg/app/app.go#L62
func (b *IdentityAccessManagementAPIBuilder) Validate(ctx context.Context, a admission.Attributes, o admission.ObjectInterfaces) (err error) {
	switch a.GetOperation() {
	case admission.Create:
		if a.GetKind() == legacyiamv0.UserResourceInfo.GroupVersionKind() {
			return b.validateCreateUser(ctx, a, o)
		}
		return nil
	case admission.Connect:
	case admission.Delete:
	case admission.Update:
		return nil
	}
	return nil
}

func (b *IdentityAccessManagementAPIBuilder) validateCreateUser(ctx context.Context, a admission.Attributes, o admission.ObjectInterfaces) error {
	userObj, ok := a.GetObject().(*iamv0.User)
	if !ok {
		return nil
	}

	requester, err := identity.GetRequester(ctx)
	if err != nil {
		return apierrors.NewBadRequest("no identity found")
	}

	// Temporary validation that the user is not trying to create a Grafana Admin without being a Grafana Admin.
	if userObj.Spec.GrafanaAdmin && !requester.GetIsGrafanaAdmin() {
		return apierrors.NewForbidden(legacyiamv0.UserResourceInfo.GroupResource(),
			userObj.Name,
			fmt.Errorf("only grafana admins can create grafana admins"))
	}

	if userObj.Spec.Login == "" && userObj.Spec.Email == "" {
		return apierrors.NewBadRequest("user must have either login or email")
	}

	return nil
}

// Mutate implements builder.APIGroupMutation.
// TODO: Move this to the MutateFunc of the user resource after moving the APIs to use the app-platofrm-sdk.
// TODO: https://github.com/grafana/grafana/blob/main/apps/playlist/pkg/app/app.go#L62
func (b *IdentityAccessManagementAPIBuilder) Mutate(ctx context.Context, a admission.Attributes, o admission.ObjectInterfaces) (err error) {
	switch a.GetOperation() {
	case admission.Create:
		if a.GetKind() == legacyiamv0.UserResourceInfo.GroupVersionKind() {
			return b.mutateUser(ctx, a, o)
		}
		return nil
	case admission.Update:
		return nil
	case admission.Delete:
		return nil
	case admission.Connect:
		return nil
	}

	return nil
}

func (b *IdentityAccessManagementAPIBuilder) mutateUser(_ context.Context, a admission.Attributes, o admission.ObjectInterfaces) error {
	userObj, ok := a.GetObject().(*iamv0.User)
	if !ok {
		return nil
	}

	userObj.Spec.Email = strings.ToLower(userObj.Spec.Email)
	userObj.Spec.Login = strings.ToLower(userObj.Spec.Login)

	if userObj.Spec.Login == "" {
		userObj.Spec.Login = userObj.Spec.Email
	}
	if userObj.Spec.Email == "" {
		userObj.Spec.Email = userObj.Spec.Login
	}

	return nil
}

func NewLocalStore(resourceInfo utils.ResourceInfo, scheme *runtime.Scheme, defaultOptsGetter generic.RESTOptionsGetter,
	reg prometheus.Registerer, ac types.AccessClient, storageBackend resource.StorageBackend) (grafanarest.Storage, error) {
	server, err := resource.NewResourceServer(resource.ResourceServerOptions{
		Backend:      storageBackend,
		Reg:          reg,
		AccessClient: ac,
	})
	if err != nil {
		return nil, err
	}
	defaultOpts, err := defaultOptsGetter.GetRESTOptions(resourceInfo.GroupResource(), nil)
	if err != nil {
		return nil, err
	}

	client := resource.NewLocalResourceClient(server)
	optsGetter := apistore.NewRESTOptionsGetterForClient(client, nil, defaultOpts.StorageConfig.Config, nil)

	store, err := grafanaregistry.NewRegistryStore(scheme, resourceInfo, optsGetter)
	return store, err
}<|MERGE_RESOLUTION|>--- conflicted
+++ resolved
@@ -63,10 +63,7 @@
 		store:                        store,
 		coreRolesStorage:             coreRolesStorage,
 		rolesStorage:                 rolesStorage,
-<<<<<<< HEAD
-=======
 		resourcePermissionsStorage:   resourcepermission.ProvideStorageBackend(dbProvider),
->>>>>>> b6226c61
 		sso:                          ssoService,
 		authorizer:                   authorizer,
 		legacyAccessClient:           legacyAccessClient,
