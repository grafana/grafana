package iam

import (
	"github.com/prometheus/client_golang/prometheus"
	"k8s.io/apiserver/pkg/authorization/authorizer"

	"github.com/grafana/authlib/types"

	"github.com/grafana/grafana/pkg/infra/log"
	"github.com/grafana/grafana/pkg/registry/apis/iam/externalgroupmapping"
	"github.com/grafana/grafana/pkg/registry/apis/iam/legacy"
	"github.com/grafana/grafana/pkg/registry/apis/iam/serviceaccount"
	"github.com/grafana/grafana/pkg/registry/apis/iam/sso"
	"github.com/grafana/grafana/pkg/registry/apis/iam/team"
	"github.com/grafana/grafana/pkg/registry/apis/iam/teambinding"
	"github.com/grafana/grafana/pkg/registry/apis/iam/user"
	"github.com/grafana/grafana/pkg/services/apiserver/builder"
	"github.com/grafana/grafana/pkg/services/authz/zanzana"
	"github.com/grafana/grafana/pkg/services/featuremgmt"
	"github.com/grafana/grafana/pkg/services/ssosettings"
	"github.com/grafana/grafana/pkg/storage/legacysql/dualwrite"
	"github.com/grafana/grafana/pkg/storage/unified/resource"
	"github.com/grafana/grafana/pkg/storage/unified/resourcepb"
)

var _ builder.APIGroupBuilder = (*IdentityAccessManagementAPIBuilder)(nil)
var _ builder.APIGroupRouteProvider = (*IdentityAccessManagementAPIBuilder)(nil)
var _ builder.APIGroupValidation = (*IdentityAccessManagementAPIBuilder)(nil)
var _ builder.APIGroupMutation = (*IdentityAccessManagementAPIBuilder)(nil)

// CoreRoleStorageBackend uses the resource.StorageBackend interface to provide storage for core roles.
// Used by wire to identify the storage backend for core roles.
type CoreRoleStorageBackend interface{ resource.StorageBackend }

// RoleStorageBackend uses the resource.StorageBackend interface to provide storage for custom roles.
// Used by wire to identify the storage backend for custom roles.
type RoleStorageBackend interface{ resource.StorageBackend }

// RoleBindingStorageBackend uses the resource.StorageBackend interface to provide storage for role bindings.
// Used by wire to identify the storage backend for role bindings.
type RoleBindingStorageBackend interface{ resource.StorageBackend }

// ExternalGroupMappingStorageBackend uses the resource.StorageBackend interface to provide storage for external group mappings.
// Used by wire to identify the storage backend for external group mappings.
type ExternalGroupMappingStorageBackend interface{ resource.StorageBackend }

// This is used just so wire has something unique to return
type IdentityAccessManagementAPIBuilder struct {
	// Stores
	store legacy.LegacyIdentityStore

	userLegacyStore             *user.LegacyStore
	saLegacyStore               *serviceaccount.LegacyStore
	legacyTeamStore             *team.LegacyStore
	teamBindingLegacyStore      *teambinding.LegacyBindingStore
	ssoLegacyStore              *sso.LegacyStore
	coreRolesStorage            CoreRoleStorageBackend
	rolesStorage                RoleStorageBackend
	resourcePermissionsStorage  resource.StorageBackend
	roleBindingsStorage         RoleBindingStorageBackend
	externalGroupMappingStorage ExternalGroupMappingStorageBackend

	// Access Control
	authorizer authorizer.Authorizer
	// legacyAccessClient is used for the identity apis, we need to migrate to the access client
	legacyAccessClient types.AccessClient
	// accessClient is used for the core role apis
	accessClient types.AccessClient
	// zClient is used to populate Zanzana with:
	// - roles
	// - permissions
	// - assignments
	zClient zanzana.Client
	// Buffered channel to limit the amount of concurrent writes to Zanzana
	zTickets chan bool

	reg    prometheus.Registerer
	logger log.Logger

<<<<<<< HEAD
	dual              dualwrite.Service
	unified           resource.ResourceClient
	userSearchClient  resourcepb.ResourceIndexClient
	userSearchHandler *user.SearchHandler
=======
	dual             dualwrite.Service
	unified          resource.ResourceClient
	userSearchClient resourcepb.ResourceIndexClient
	teamSearch       *TeamSearchHandler
>>>>>>> 4b999cd9

	teamGroupsHandler externalgroupmapping.TeamGroupsHandler

	// non-k8s api route
	display *user.LegacyDisplayREST

	// Not set for multi-tenant deployment for now
	sso ssosettings.Service

	// Toggle for enabling authz management apis
	features featuremgmt.FeatureToggles
}<|MERGE_RESOLUTION|>--- conflicted
+++ resolved
@@ -77,17 +77,11 @@
 	reg    prometheus.Registerer
 	logger log.Logger
 
-<<<<<<< HEAD
 	dual              dualwrite.Service
 	unified           resource.ResourceClient
 	userSearchClient  resourcepb.ResourceIndexClient
 	userSearchHandler *user.SearchHandler
-=======
-	dual             dualwrite.Service
-	unified          resource.ResourceClient
-	userSearchClient resourcepb.ResourceIndexClient
-	teamSearch       *TeamSearchHandler
->>>>>>> 4b999cd9
+	teamSearch        *TeamSearchHandler
 
 	teamGroupsHandler externalgroupmapping.TeamGroupsHandler
 
