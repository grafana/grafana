package serviceaccount

import (
	"context"
	"fmt"
	"strings"

	apierrors "k8s.io/apimachinery/pkg/api/errors"
	"k8s.io/apimachinery/pkg/apis/meta/internalversion"
	metav1 "k8s.io/apimachinery/pkg/apis/meta/v1"
	"k8s.io/apimachinery/pkg/runtime"
	"k8s.io/apiserver/pkg/registry/rest"

	claims "github.com/grafana/authlib/types"
	iamv0alpha1 "github.com/grafana/grafana/apps/iam/pkg/apis/iam/v0alpha1"
	"github.com/grafana/grafana/pkg/api/dtos"
	"github.com/grafana/grafana/pkg/apimachinery/utils"
	"github.com/grafana/grafana/pkg/infra/slugify"
	"github.com/grafana/grafana/pkg/registry/apis/iam/common"
	"github.com/grafana/grafana/pkg/registry/apis/iam/legacy"
	"github.com/grafana/grafana/pkg/services/apiserver/endpoints/request"
	"github.com/grafana/grafana/pkg/services/serviceaccounts"
<<<<<<< HEAD
	"github.com/grafana/grafana/pkg/setting"
=======
	"github.com/grafana/grafana/pkg/util"
>>>>>>> 7c95d3c8
)

var (
	_ rest.Scoper               = (*LegacyStore)(nil)
	_ rest.SingularNameProvider = (*LegacyStore)(nil)
	_ rest.Getter               = (*LegacyStore)(nil)
	_ rest.Lister               = (*LegacyStore)(nil)
	_ rest.Storage              = (*LegacyStore)(nil)
	_ rest.CreaterUpdater       = (*LegacyStore)(nil)
	_ rest.GracefulDeleter      = (*LegacyStore)(nil)
	_ rest.CollectionDeleter    = (*LegacyStore)(nil)
)

var resource = iamv0alpha1.ServiceAccountResourceInfo

<<<<<<< HEAD
func NewLegacyStore(store legacy.LegacyIdentityStore, ac claims.AccessClient, enableAuthnMutation bool, cfg *setting.Cfg) *LegacyStore {
	return &LegacyStore{store, ac, enableAuthnMutation, cfg}
=======
func NewLegacyStore(store legacy.LegacyIdentityStore, ac claims.AccessClient, enableAuthnMutation bool) *LegacyStore {
	return &LegacyStore{store, ac, enableAuthnMutation}
>>>>>>> 7c95d3c8
}

type LegacyStore struct {
	store               legacy.LegacyIdentityStore
	ac                  claims.AccessClient
	enableAuthnMutation bool
<<<<<<< HEAD
	cfg                 *setting.Cfg
=======
>>>>>>> 7c95d3c8
}

// DeleteCollection implements rest.CollectionDeleter.
func (s *LegacyStore) DeleteCollection(ctx context.Context, deleteValidation rest.ValidateObjectFunc, options *metav1.DeleteOptions, listOptions *internalversion.ListOptions) (runtime.Object, error) {
	return nil, apierrors.NewMethodNotSupported(resource.GroupResource(), "delete")
}

// Delete implements rest.GracefulDeleter.
func (s *LegacyStore) Delete(ctx context.Context, name string, deleteValidation rest.ValidateObjectFunc, options *metav1.DeleteOptions) (runtime.Object, bool, error) {
<<<<<<< HEAD
	if !s.enableAuthnMutation {
		return nil, false, apierrors.NewMethodNotSupported(resource.GroupResource(), "delete")
	}

	ns, err := request.NamespaceInfoFrom(ctx, true)
	if err != nil {
		return nil, false, err
	}

	toBeDeleted, err := s.Get(ctx, name, nil)
	if err != nil {
		return nil, false, err
	}

	if deleteValidation != nil {
		if err := deleteValidation(ctx, toBeDeleted); err != nil {
			return nil, false, err
		}
	}

	err = s.store.DeleteServiceAccount(ctx, ns, legacy.DeleteServiceAccountQuery{
		UID: name,
	})

	if err != nil {
		return nil, false, err
	}

	return &iamv0alpha1.ServiceAccount{
		ObjectMeta: metav1.ObjectMeta{
			Name:      name,
			Namespace: ns.Value,
		},
	}, true, nil
=======
	return nil, false, apierrors.NewMethodNotSupported(resource.GroupResource(), "delete")
>>>>>>> 7c95d3c8
}

// Update implements rest.Updater.
func (s *LegacyStore) Update(ctx context.Context, name string, objInfo rest.UpdatedObjectInfo, createValidation rest.ValidateObjectFunc, updateValidation rest.ValidateObjectUpdateFunc, forceAllowCreate bool, options *metav1.UpdateOptions) (runtime.Object, bool, error) {
	return nil, false, apierrors.NewMethodNotSupported(resource.GroupResource(), "update")
}

// Create implements rest.Creater.
func (s *LegacyStore) Create(ctx context.Context, obj runtime.Object, createValidation rest.ValidateObjectFunc, options *metav1.CreateOptions) (runtime.Object, error) {
	if !s.enableAuthnMutation {
		return nil, apierrors.NewMethodNotSupported(resource.GroupResource(), "create")
	}

	ns, err := request.NamespaceInfoFrom(ctx, true)
	if err != nil {
		return nil, err
	}

	saObj, ok := obj.(*iamv0alpha1.ServiceAccount)
	if !ok {
		return nil, fmt.Errorf("expected ServiceAccount object, got %T", obj)
	}

<<<<<<< HEAD
=======
	if saObj.GenerateName != "" {
		saObj.Name = saObj.GenerateName + util.GenerateShortUID()
		saObj.GenerateName = ""
	}

>>>>>>> 7c95d3c8
	if createValidation != nil {
		if err := createValidation(ctx, obj); err != nil {
			return nil, err
		}
	}

<<<<<<< HEAD
=======
	login := serviceaccounts.GenerateLogin(serviceaccounts.ServiceAccountPrefix, ns.OrgID, saObj.Spec.Title)
	if saObj.Spec.Plugin != "" {
		login = serviceaccounts.ExtSvcLoginPrefix(ns.OrgID) + slugify.Slugify(saObj.Spec.Title)
	}

>>>>>>> 7c95d3c8
	createCmd := legacy.CreateServiceAccountCommand{
		IsDisabled: saObj.Spec.Disabled,
		Name:       saObj.Spec.Title,
		UID:        saObj.Name,
<<<<<<< HEAD
		Login:      saObj.Spec.Login,
=======
		Login:      strings.ToLower(login),
>>>>>>> 7c95d3c8
		Role:       string(saObj.Spec.Role),
	}

	result, err := s.store.CreateServiceAccount(ctx, ns, createCmd)
	if err != nil {
		return nil, err
	}

	iamSA := s.toSAItem(result.ServiceAccount, ns.Value)
	return &iamSA, nil
}

func (s *LegacyStore) New() runtime.Object {
	return resource.NewFunc()
}

func (s *LegacyStore) Destroy() {}

func (s *LegacyStore) NamespaceScoped() bool {
	return true // namespace == org
}

func (s *LegacyStore) GetSingularName() string {
	return resource.GetSingularName()
}

func (s *LegacyStore) NewList() runtime.Object {
	return resource.NewListFunc()
}

func (s *LegacyStore) ConvertToTable(ctx context.Context, object runtime.Object, tableOptions runtime.Object) (*metav1.Table, error) {
	return resource.TableConverter().ConvertToTable(ctx, object, tableOptions)
}

func (s *LegacyStore) List(ctx context.Context, options *internalversion.ListOptions) (runtime.Object, error) {
	res, err := common.List(
		ctx, resource, s.ac, common.PaginationFromListOptions(options),
		func(ctx context.Context, ns claims.NamespaceInfo, p common.Pagination) (*common.ListResponse[iamv0alpha1.ServiceAccount], error) {
			found, err := s.store.ListServiceAccounts(ctx, ns, legacy.ListServiceAccountsQuery{
				Pagination: p,
			})

			if err != nil {
				return nil, err
			}

			items := make([]iamv0alpha1.ServiceAccount, 0, len(found.Items))
			for _, sa := range found.Items {
				items = append(items, s.toSAItem(sa, ns.Value))
			}

			return &common.ListResponse[iamv0alpha1.ServiceAccount]{
				Items:    items,
				RV:       found.RV,
				Continue: found.Continue,
			}, nil
		},
	)

	if err != nil {
		return nil, err
	}

	obj := &iamv0alpha1.ServiceAccountList{Items: res.Items}
	obj.Continue = common.OptionalFormatInt(res.Continue)
	obj.ResourceVersion = common.OptionalFormatInt(res.RV)
	return obj, nil
}

func (s *LegacyStore) toSAItem(sa legacy.ServiceAccount, ns string) iamv0alpha1.ServiceAccount {
	item := iamv0alpha1.ServiceAccount{
		ObjectMeta: metav1.ObjectMeta{
			Name:              sa.UID,
			Namespace:         ns,
			ResourceVersion:   fmt.Sprintf("%d", sa.Updated.UnixMilli()),
			CreationTimestamp: metav1.NewTime(sa.Created),
		},
		Spec: iamv0alpha1.ServiceAccountSpec{
<<<<<<< HEAD
			AvatarUrl: dtos.GetGravatarUrlWithDefault(s.cfg, "", sa.Name),
			External:  serviceaccounts.IsExternalServiceAccount(sa.Login),
			Login:     sa.Login,
			Title:     sa.Name,
			Disabled:  sa.Disabled,
			Role:      iamv0alpha1.ServiceAccountOrgRole(sa.Role),
=======
			Plugin:   extractPluginNameFromTitle(sa.Name),
			Title:    sa.Name,
			Disabled: sa.Disabled,
			Role:     iamv0alpha1.ServiceAccountOrgRole(sa.Role),
>>>>>>> 7c95d3c8
		},
	}
	obj, _ := utils.MetaAccessor(&item)
	obj.SetUpdatedTimestamp(&sa.Updated)
	obj.SetDeprecatedInternalID(sa.ID) // nolint:staticcheck
	return item
}

<<<<<<< HEAD
func (s *LegacyStore) Get(ctx context.Context, name string, _ *metav1.GetOptions) (runtime.Object, error) {
=======
func extractPluginNameFromTitle(title string) string {
	if strings.HasPrefix(title, serviceaccounts.ExtSvcPrefix) {
		return strings.TrimLeft(title, serviceaccounts.ExtSvcPrefix)
	}
	return ""
}

func (s *LegacyStore) Get(ctx context.Context, name string, options *metav1.GetOptions) (runtime.Object, error) {
>>>>>>> 7c95d3c8
	ns, err := request.NamespaceInfoFrom(ctx, true)
	if err != nil {
		return nil, err
	}

	found, err := s.store.ListServiceAccounts(ctx, ns, legacy.ListServiceAccountsQuery{
		UID:        name,
		OrgID:      ns.OrgID,
		Pagination: common.Pagination{Limit: 1},
	})
	if found == nil || err != nil {
		return nil, resource.NewNotFound(name)
	}
	if len(found.Items) < 1 {
		return nil, resource.NewNotFound(name)
	}

	res := s.toSAItem(found.Items[0], ns.Value)
	return &res, nil
}<|MERGE_RESOLUTION|>--- conflicted
+++ resolved
@@ -13,18 +13,13 @@
 
 	claims "github.com/grafana/authlib/types"
 	iamv0alpha1 "github.com/grafana/grafana/apps/iam/pkg/apis/iam/v0alpha1"
-	"github.com/grafana/grafana/pkg/api/dtos"
 	"github.com/grafana/grafana/pkg/apimachinery/utils"
 	"github.com/grafana/grafana/pkg/infra/slugify"
 	"github.com/grafana/grafana/pkg/registry/apis/iam/common"
 	"github.com/grafana/grafana/pkg/registry/apis/iam/legacy"
 	"github.com/grafana/grafana/pkg/services/apiserver/endpoints/request"
 	"github.com/grafana/grafana/pkg/services/serviceaccounts"
-<<<<<<< HEAD
-	"github.com/grafana/grafana/pkg/setting"
-=======
 	"github.com/grafana/grafana/pkg/util"
->>>>>>> 7c95d3c8
 )
 
 var (
@@ -40,23 +35,14 @@
 
 var resource = iamv0alpha1.ServiceAccountResourceInfo
 
-<<<<<<< HEAD
-func NewLegacyStore(store legacy.LegacyIdentityStore, ac claims.AccessClient, enableAuthnMutation bool, cfg *setting.Cfg) *LegacyStore {
-	return &LegacyStore{store, ac, enableAuthnMutation, cfg}
-=======
 func NewLegacyStore(store legacy.LegacyIdentityStore, ac claims.AccessClient, enableAuthnMutation bool) *LegacyStore {
 	return &LegacyStore{store, ac, enableAuthnMutation}
->>>>>>> 7c95d3c8
 }
 
 type LegacyStore struct {
 	store               legacy.LegacyIdentityStore
 	ac                  claims.AccessClient
 	enableAuthnMutation bool
-<<<<<<< HEAD
-	cfg                 *setting.Cfg
-=======
->>>>>>> 7c95d3c8
 }
 
 // DeleteCollection implements rest.CollectionDeleter.
@@ -66,7 +52,6 @@
 
 // Delete implements rest.GracefulDeleter.
 func (s *LegacyStore) Delete(ctx context.Context, name string, deleteValidation rest.ValidateObjectFunc, options *metav1.DeleteOptions) (runtime.Object, bool, error) {
-<<<<<<< HEAD
 	if !s.enableAuthnMutation {
 		return nil, false, apierrors.NewMethodNotSupported(resource.GroupResource(), "delete")
 	}
@@ -101,9 +86,6 @@
 			Namespace: ns.Value,
 		},
 	}, true, nil
-=======
-	return nil, false, apierrors.NewMethodNotSupported(resource.GroupResource(), "delete")
->>>>>>> 7c95d3c8
 }
 
 // Update implements rest.Updater.
@@ -127,37 +109,27 @@
 		return nil, fmt.Errorf("expected ServiceAccount object, got %T", obj)
 	}
 
-<<<<<<< HEAD
-=======
 	if saObj.GenerateName != "" {
 		saObj.Name = saObj.GenerateName + util.GenerateShortUID()
 		saObj.GenerateName = ""
 	}
 
->>>>>>> 7c95d3c8
 	if createValidation != nil {
 		if err := createValidation(ctx, obj); err != nil {
 			return nil, err
 		}
 	}
 
-<<<<<<< HEAD
-=======
 	login := serviceaccounts.GenerateLogin(serviceaccounts.ServiceAccountPrefix, ns.OrgID, saObj.Spec.Title)
 	if saObj.Spec.Plugin != "" {
 		login = serviceaccounts.ExtSvcLoginPrefix(ns.OrgID) + slugify.Slugify(saObj.Spec.Title)
 	}
 
->>>>>>> 7c95d3c8
 	createCmd := legacy.CreateServiceAccountCommand{
 		IsDisabled: saObj.Spec.Disabled,
 		Name:       saObj.Spec.Title,
 		UID:        saObj.Name,
-<<<<<<< HEAD
-		Login:      saObj.Spec.Login,
-=======
 		Login:      strings.ToLower(login),
->>>>>>> 7c95d3c8
 		Role:       string(saObj.Spec.Role),
 	}
 
@@ -236,19 +208,10 @@
 			CreationTimestamp: metav1.NewTime(sa.Created),
 		},
 		Spec: iamv0alpha1.ServiceAccountSpec{
-<<<<<<< HEAD
-			AvatarUrl: dtos.GetGravatarUrlWithDefault(s.cfg, "", sa.Name),
-			External:  serviceaccounts.IsExternalServiceAccount(sa.Login),
-			Login:     sa.Login,
-			Title:     sa.Name,
-			Disabled:  sa.Disabled,
-			Role:      iamv0alpha1.ServiceAccountOrgRole(sa.Role),
-=======
 			Plugin:   extractPluginNameFromTitle(sa.Name),
 			Title:    sa.Name,
 			Disabled: sa.Disabled,
 			Role:     iamv0alpha1.ServiceAccountOrgRole(sa.Role),
->>>>>>> 7c95d3c8
 		},
 	}
 	obj, _ := utils.MetaAccessor(&item)
@@ -257,9 +220,6 @@
 	return item
 }
 
-<<<<<<< HEAD
-func (s *LegacyStore) Get(ctx context.Context, name string, _ *metav1.GetOptions) (runtime.Object, error) {
-=======
 func extractPluginNameFromTitle(title string) string {
 	if strings.HasPrefix(title, serviceaccounts.ExtSvcPrefix) {
 		return strings.TrimLeft(title, serviceaccounts.ExtSvcPrefix)
@@ -268,7 +228,6 @@
 }
 
 func (s *LegacyStore) Get(ctx context.Context, name string, options *metav1.GetOptions) (runtime.Object, error) {
->>>>>>> 7c95d3c8
 	ns, err := request.NamespaceInfoFrom(ctx, true)
 	if err != nil {
 		return nil, err
