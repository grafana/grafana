package query

import (
	"context"
	"encoding/json"

	"github.com/prometheus/client_golang/prometheus"
	metav1 "k8s.io/apimachinery/pkg/apis/meta/v1"
	"k8s.io/apimachinery/pkg/runtime"
	"k8s.io/apimachinery/pkg/runtime/schema"
	"k8s.io/apiserver/pkg/authorization/authorizer"
	"k8s.io/apiserver/pkg/registry/rest"
	genericapiserver "k8s.io/apiserver/pkg/server"
	common "k8s.io/kube-openapi/pkg/common"
	"k8s.io/kube-openapi/pkg/spec3"

	claims "github.com/grafana/authlib/types"
	query "github.com/grafana/grafana/pkg/apis/query/v0alpha1"
	"github.com/grafana/grafana/pkg/expr"
	"github.com/grafana/grafana/pkg/expr/metrics"
	"github.com/grafana/grafana/pkg/infra/log"
	"github.com/grafana/grafana/pkg/infra/tracing"
	"github.com/grafana/grafana/pkg/plugins"
	"github.com/grafana/grafana/pkg/registry/apis/query/client"
	"github.com/grafana/grafana/pkg/registry/apis/query/clientapi"
	"github.com/grafana/grafana/pkg/registry/apis/query/queryschema"
	"github.com/grafana/grafana/pkg/services/accesscontrol"
	"github.com/grafana/grafana/pkg/services/apiserver/builder"
	"github.com/grafana/grafana/pkg/services/datasources"
	"github.com/grafana/grafana/pkg/services/datasources/service"
	"github.com/grafana/grafana/pkg/services/featuremgmt"
	"github.com/grafana/grafana/pkg/services/pluginsintegration/plugincontext"
	"github.com/grafana/grafana/pkg/services/pluginsintegration/pluginstore"
	"github.com/grafana/grafana/pkg/setting"
)

var _ builder.APIGroupBuilder = (*QueryAPIBuilder)(nil)

type QueryAPIBuilder struct {
	log                  log.Logger
	concurrentQueryLimit int
	features             featuremgmt.FeatureToggles

	authorizer authorizer.Authorizer

	tracer                 tracing.Tracer
	metrics                *metrics.ExprMetrics
	instanceProvider       clientapi.InstanceProvider
	registry               query.DataSourceApiServerRegistry
	converter              *expr.ResultConverter
	queryTypes             *query.QueryTypeDefinitionList
	legacyDatasourceLookup service.LegacyDataSourceLookup
	connections            DataSourceConnectionProvider
}

func NewQueryAPIBuilder(
	features featuremgmt.FeatureToggles,
	instanceProvider clientapi.InstanceProvider,
	ar authorizer.Authorizer,
	registry query.DataSourceApiServerRegistry,
	registerer prometheus.Registerer,
	tracer tracing.Tracer,
	legacyDatasourceLookup service.LegacyDataSourceLookup,
	connections DataSourceConnectionProvider,
) (*QueryAPIBuilder, error) {
	// Include well typed query definitions
	var queryTypes *query.QueryTypeDefinitionList
	if features.IsEnabledGlobally(featuremgmt.FlagDatasourceQueryTypes) {
		// Read the expression query definitions
		raw, err := expr.QueryTypeDefinitionListJSON()
		if err != nil {
			return nil, err
		}
		queryTypes = &query.QueryTypeDefinitionList{}
		err = json.Unmarshal(raw, queryTypes)
		if err != nil {
			return nil, err
		}
	}

	return &QueryAPIBuilder{
		concurrentQueryLimit: 4,
		log:                  log.New("query_apiserver"),
		instanceProvider:     instanceProvider,
		authorizer:           ar,
		registry:             registry,
		metrics:              metrics.NewQueryServiceExpressionsMetrics(registerer),
		tracer:               tracer,
		features:             features,
		queryTypes:           queryTypes,
		connections:          connections,
		converter: &expr.ResultConverter{
			Features: features,
			Tracer:   tracer,
		},
		legacyDatasourceLookup: legacyDatasourceLookup,
	}, nil
}

func RegisterAPIService(
	cfg *setting.Cfg,
	features featuremgmt.FeatureToggles,
	apiregistration builder.APIRegistrar,
	dataSourcesService datasources.DataSourceService,
	pluginStore pluginstore.Store,
	accessControl accesscontrol.AccessControl,
	pluginClient plugins.Client,
	pCtxProvider *plugincontext.Provider,
	registerer prometheus.Registerer,
	tracer tracing.Tracer,
	legacyDatasourceLookup service.LegacyDataSourceLookup,
	exprService *expr.Service,
) (*QueryAPIBuilder, error) {
	if !featuremgmt.AnyEnabled(features,
		featuremgmt.FlagQueryService,
		featuremgmt.FlagGrafanaAPIServerWithExperimentalAPIs) {
		return nil, nil // skip registration unless explicitly added (or all experimental are added)
	}

	ar := authorizer.AuthorizerFunc(
		func(ctx context.Context, attr authorizer.Attributes) (authorized authorizer.Decision, reason string, err error) {
			// we only verify that we have a valid user.
			// the "real" check will happen when the specific
			// data sources are loaded.
			_, ok := claims.AuthInfoFrom(ctx)
			if !ok {
				return authorizer.DecisionDeny, "valid user is required", nil
			}

			return authorizer.DecisionAllow, "", nil
		})

	reg := client.NewDataSourceRegistryFromStore(pluginStore, dataSourcesService)

	builder, err := NewQueryAPIBuilder(
		features,
		client.NewSingleTenantInstanceProvider(cfg, features, pluginClient, pCtxProvider, accessControl),
		ar,
		client.NewDataSourceRegistryFromStore(pluginStore, dataSourcesService),
		registerer,
		tracer,
		legacyDatasourceLookup,
		&connectionsProvider{dsService: dataSourcesService, registry: reg},
	)
	apiregistration.RegisterAPI(builder)
	return builder, err
}

func (b *QueryAPIBuilder) GetGroupVersion() schema.GroupVersion {
	return query.SchemeGroupVersion
}

func addKnownTypes(scheme *runtime.Scheme, gv schema.GroupVersion) {
	scheme.AddKnownTypes(gv,
		&query.DataSourceApiServer{},
		&query.DataSourceApiServerList{},
		&query.DataSourceConnection{},
		&query.DataSourceConnectionList{},
		&query.QueryDataRequest{},
		&query.QueryDataResponse{},
		&query.QueryTypeDefinition{},
		&query.QueryTypeDefinitionList{},
	)
}

func (b *QueryAPIBuilder) InstallSchema(scheme *runtime.Scheme) error {
	addKnownTypes(scheme, query.SchemeGroupVersion)
	metav1.AddToGroupVersion(scheme, query.SchemeGroupVersion)
	return scheme.SetVersionPriority(query.SchemeGroupVersion)
}

func (b *QueryAPIBuilder) AllowedV0Alpha1Resources() []string {
	return []string{builder.AllResourcesAllowed}
}

func (b *QueryAPIBuilder) UpdateAPIGroupInfo(apiGroupInfo *genericapiserver.APIGroupInfo, _ builder.APIGroupOptions) error {
	gv := query.SchemeGroupVersion

	storage := map[string]rest.Storage{}

	// Get a list of all datasource instances
<<<<<<< HEAD
	if b.features.IsEnabledGlobally(featuremgmt.FlagGrafanaAPIServerWithExperimentalAPIs) {
=======
	if b.features.IsEnabledGlobally(featuremgmt.FlagQueryServiceWithConnections) {
>>>>>>> eda94a64
		// Eventually this would be backed either by search or reconciler pattern
		storage[query.ConnectionResourceInfo.StoragePath()] = &connectionAccess{
			connections: b.connections,
		}
	}

	plugins := newPluginsStorage(b.registry)
	storage[plugins.resourceInfo.StoragePath()] = plugins
	if !b.features.IsEnabledGlobally(featuremgmt.FlagGrafanaAPIServerWithExperimentalAPIs) {
		// The plugin registry is still experimental, and not yet accurate
		// For standard k8s api discovery to work, at least one resource must be registered
		// While this feature is under development, we can return an empty list for non-dev instances
		plugins.returnEmptyList = true
	}

	// The query endpoint -- NOTE, this uses a rewrite hack to allow requests without a name parameter
	storage["query"] = newQueryREST(b)

	// Register the expressions query schemas
	err := queryschema.RegisterQueryTypes(b.queryTypes, storage)

	apiGroupInfo.VersionedResourcesStorageMap[gv.Version] = storage
	return err
}

func (b *QueryAPIBuilder) GetOpenAPIDefinitions() common.GetOpenAPIDefinitions {
	return query.GetOpenAPIDefinitions
}

func (b *QueryAPIBuilder) GetAuthorizer() authorizer.Authorizer {
	return b.authorizer
}

func (b *QueryAPIBuilder) PostProcessOpenAPI(oas *spec3.OpenAPI) (*spec3.OpenAPI, error) {
	// The plugin description
	oas.Info.Description = "Query service"

	// The root api URL
	root := "/apis/" + b.GetGroupVersion().String() + "/"

	// Add queries to the request properties
	err := queryschema.AddQueriesToOpenAPI(queryschema.OASQueryOptions{
		Swagger: oas,
		PluginJSON: &plugins.JSONData{
			ID: expr.DatasourceType, // Not really a plugin, but identified the same way
		},
		QueryTypes:       b.queryTypes,
		Root:             root,
		QueryPath:        "namespaces/{namespace}/query/{name}",
		QueryDescription: "Query any datasources (with expressions)",

		// An explicit set of examples (otherwise we iterate the query type examples)
		QueryExamples: map[string]*spec3.Example{
			"A": {
				ExampleProps: spec3.ExampleProps{
					Summary:     "Random walk (testdata)",
					Description: "Use testdata to execute a random walk query",
					Value: `{
						"queries": [
							{
								"refId": "A",
								"scenarioId": "random_walk_table",
								"seriesCount": 1,
								"datasource": {
								"type": "grafana-testdata-datasource",
								"uid": "PD8C576611E62080A"
								},
								"intervalMs": 60000,
								"maxDataPoints": 20
							}
						],
						"from": "now-6h",
						"to": "now"
					}`,
				},
			},
			"B": {
				ExampleProps: spec3.ExampleProps{
					Summary:     "With deprecated datasource name",
					Description: "Includes an old style string for datasource reference",
					Value: `{
						"queries": [
							{
								"refId": "A",
								"datasource": {
									"type": "grafana-googlesheets-datasource",
									"uid": "b1808c48-9fc9-4045-82d7-081781f8a553"
								},
								"cacheDurationSeconds": 300,
								"spreadsheet": "spreadsheetID",
								"datasourceId": 4,
								"intervalMs": 30000,
								"maxDataPoints": 794
							},
							{
								"refId": "Z",
								"datasource": "old",
								"maxDataPoints": 10,
								"timeRange": {
									"from": "100",
									"to": "200"
								}
							}
						],
						"from": "now-6h",
						"to": "now"
					}`,
				},
			},
		},
	})
	if err != nil {
		return oas, nil
	}

	return oas, nil
}<|MERGE_RESOLUTION|>--- conflicted
+++ resolved
@@ -179,11 +179,7 @@
 	storage := map[string]rest.Storage{}
 
 	// Get a list of all datasource instances
-<<<<<<< HEAD
-	if b.features.IsEnabledGlobally(featuremgmt.FlagGrafanaAPIServerWithExperimentalAPIs) {
-=======
 	if b.features.IsEnabledGlobally(featuremgmt.FlagQueryServiceWithConnections) {
->>>>>>> eda94a64
 		// Eventually this would be backed either by search or reconciler pattern
 		storage[query.ConnectionResourceInfo.StoragePath()] = &connectionAccess{
 			connections: b.connections,
