package query

import (
	"context"
	"encoding/json"
	"net/http"
	"slices"
	"strconv"

	"github.com/grafana/grafana-plugin-sdk-go/backend"
<<<<<<< HEAD
	"github.com/grafana/grafana/pkg/api/dtos"
	"github.com/grafana/grafana/pkg/components/simplejson"
	"github.com/grafana/grafana/pkg/expr"
=======
	"github.com/grafana/grafana-plugin-sdk-go/experimental/apis/data/v0alpha1"
	"github.com/grafana/grafana/pkg/registry/apis/query/clientapi"
	"github.com/grafana/grafana/pkg/services/contexthandler"
>>>>>>> 2f8ec01c
	"github.com/grafana/grafana/pkg/services/datasources"
	"github.com/grafana/grafana/pkg/services/mtdsclient"
	"github.com/grafana/grafana/pkg/setting"
	"go.opentelemetry.io/otel/attribute"
	"go.opentelemetry.io/otel/codes"
	errorsK8s "k8s.io/apimachinery/pkg/api/errors"
	"k8s.io/apimachinery/pkg/runtime"
	"k8s.io/apimachinery/pkg/runtime/schema"
	"k8s.io/apiserver/pkg/endpoints/request"
	"k8s.io/apiserver/pkg/registry/rest"

	"github.com/grafana/grafana/pkg/apimachinery/identity"
	query "github.com/grafana/grafana/pkg/apis/query/v0alpha1"
	"github.com/grafana/grafana/pkg/infra/log"
	ds_service "github.com/grafana/grafana/pkg/services/datasources/service"
	service "github.com/grafana/grafana/pkg/services/query"
	"github.com/grafana/grafana/pkg/web"
)

type queryREST struct {
	logger  log.Logger
	builder *QueryAPIBuilder
}

type MyCacheService struct {
	legacy ds_service.LegacyDataSourceLookup
}

func (mcs *MyCacheService) GetDatasource(ctx context.Context, datasourceID int64, _ identity.Requester, _ bool) (*datasources.DataSource, error) {
	ref, err := mcs.legacy.GetDataSourceFromDeprecatedFields(ctx, "", datasourceID)
	if err != nil {
		return nil, err
	}
	return &datasources.DataSource{
		UID:  ref.UID,
		Type: ref.Type,
	}, nil
}

func (mcs *MyCacheService) GetDatasourceByUID(ctx context.Context, datasourceUID string, _ identity.Requester, _ bool) (*datasources.DataSource, error) {
	ref, err := mcs.legacy.GetDataSourceFromDeprecatedFields(ctx, datasourceUID, 0)
	if err != nil {
		return nil, err
	}
	return &datasources.DataSource{
		UID:  ref.UID,
		Type: ref.Type,
	}, nil
}

var (
	_ rest.Storage              = (*queryREST)(nil)
	_ rest.SingularNameProvider = (*queryREST)(nil)
	_ rest.Connecter            = (*queryREST)(nil)
	_ rest.Scoper               = (*queryREST)(nil)
	_ rest.StorageMetadata      = (*queryREST)(nil)
)

func newQueryREST(builder *QueryAPIBuilder) *queryREST {
	return &queryREST{
		logger:  log.New("query"),
		builder: builder,
	}
}

func (r *queryREST) New() runtime.Object {
	// This is added as the "ResponseType" regardless what ProducesObject() says :)
	return &query.QueryDataResponse{}
}

func (r *queryREST) Destroy() {}

func (r *queryREST) NamespaceScoped() bool {
	return true
}

func (r *queryREST) GetSingularName() string {
	return "QueryResults" // Used for the
}

func (r *queryREST) ProducesMIMETypes(verb string) []string {
	return []string{"application/json"} // and parquet!
}

func (r *queryREST) ProducesObject(verb string) interface{} {
	return &query.QueryDataResponse{}
}

func (r *queryREST) ConnectMethods() []string {
	return []string{"POST"}
}

func (r *queryREST) NewConnectOptions() (runtime.Object, bool, string) {
	return nil, false, "" // true means you can use the trailing path as a variable
}

func (r *queryREST) Connect(connectCtx context.Context, name string, _ runtime.Object, incomingResponder rest.Responder) (http.Handler, error) {
	// See: /pkg/services/apiserver/builder/helper.go#L34
	// The name is set with a rewriter hack
	if name != "name" {
		r.logger.Debug("Connect name is not name")
		return nil, errorsK8s.NewNotFound(schema.GroupResource{}, name)
	}
	b := r.builder

	return http.HandlerFunc(func(w http.ResponseWriter, httpreq *http.Request) {
		ctx, span := b.tracer.Start(httpreq.Context(), "QueryService.Query")
		defer span.End()
		ctx = request.WithNamespace(ctx, request.NamespaceValue(connectCtx))
		traceId := span.SpanContext().TraceID()
		connectLogger := b.log.New("traceId", traceId.String())
		responder := newResponderWrapper(incomingResponder,
			func(statusCode *int, obj runtime.Object) {
				if *statusCode/100 == 4 {
					span.SetStatus(codes.Error, strconv.Itoa(*statusCode))
				}

				if *statusCode >= 500 {
					o, ok := obj.(*query.QueryDataResponse)
					if ok && o.Responses != nil {
						for refId, response := range o.Responses {
							if response.ErrorSource == backend.ErrorSourceDownstream {
								*statusCode = http.StatusBadRequest //force this to be a 400 since it's downstream
								span.SetStatus(codes.Error, strconv.Itoa(*statusCode))
								span.SetAttributes(attribute.String("error.source", "downstream"))
								break
							} else if response.Error != nil {
								connectLogger.Debug("500 error without downstream error source", "error", response.Error, "errorSource", response.ErrorSource, "refId", refId)
								span.SetStatus(codes.Error, "500 error without downstream error source")
							} else {
								span.SetStatus(codes.Error, "500 error without downstream error source and no Error message")
								span.SetAttributes(attribute.String("error.ref_id", refId))
							}
						}
					}
				}
			},

			func(err error) {
				connectLogger.Error("error caught in handler", "err", err)
				span.SetStatus(codes.Error, "query error")

				if err == nil {
					return
				}

				span.RecordError(err)
			})

		raw := &query.QueryDataRequest{}
		err := web.Bind(httpreq, raw)
		if err != nil {
			b.log.Error("Hit unexpected error when reading query", "err", err)
			err = errorsK8s.NewBadRequest("error reading query")
			// TODO: can we wrap the error so details are not lost?!
			// errutil.BadRequest(
			// 	"query.bind",
			// 	errutil.WithPublicMessage("Error reading query")).
			// 	Errorf("error reading: %w", err)
			responder.Error(err)
			return
		}

		qdr, err := handleQuery(ctx, *raw, *b, httpreq, *responder)

		if err != nil {
<<<<<<< HEAD
=======
			msg := "failed to get instance configuration settings"
			b.log.Error(msg, "err", err)
			responder.Error(errors.New(msg))
			return
		}

		// Actually run the query (includes expressions)
		rsp, err := b.execute(ctx, req, instanceConfig)
		if err != nil {
			// we extract the QDR, but the response may be nil
			var qdr *backend.QueryDataResponse
			if rsp != nil {
				qdr = rsp.QDR
			}

>>>>>>> 2f8ec01c
			b.log.Error("execute error", "http code", query.GetResponseCode(qdr), "err", err)
			if qdr != nil { // if we have a response, we assume the err is set in the response
				responder.Object(query.GetResponseCode(qdr), &query.QueryDataResponse{
					QueryDataResponse: *qdr,
				})
				return
			} else {
				// return the error to the client, will send all non k8s errors as a k8 unexpected error
				b.log.Error("hit unexpected error while executing query, this will show as an unhandled k8s status error", "err", err)
				responder.Error(err)
				return
			}
		}

<<<<<<< HEAD
		responder.Object(query.GetResponseCode(qdr), &query.QueryDataResponse{
			QueryDataResponse: *qdr, // wrap the backend response as a QueryDataResponse
=======
		// response headers are communicated back using the context for some reason
		reqCtx := contexthandler.FromContext(ctx)
		if reqCtx != nil {
			mergeHeaders(reqCtx.Resp.Header(), rsp.Headers, b.log)
		}

		responder.Object(query.GetResponseCode(rsp.QDR), &query.QueryDataResponse{
			QueryDataResponse: *rsp.QDR, // wrap the backend response as a QueryDataResponse
>>>>>>> 2f8ec01c
		})
	}), nil
}

<<<<<<< HEAD
func handleQuery(ctx context.Context, raw query.QueryDataRequest, b QueryAPIBuilder, httpreq *http.Request, responder responderWrapper) (qdr *backend.QueryDataResponse, err error) {
	var jsonQueries []*simplejson.Json
	for _, query := range raw.Queries {
		jsonBytes, err := json.Marshal(query)
		if err != nil {
=======
func logEmptyRefids(queries []v0alpha1.DataQuery, logger log.Logger) {
	emptyCount := 0

	for _, q := range queries {
		if q.RefID == "" {
			emptyCount += 1
		}
	}

	if emptyCount > 0 {
		logger.Info("empty refid found", "empty_count", emptyCount, "query_count", len(queries))
	}
}

func mergeHeaders(main http.Header, extra http.Header, l log.Logger) {
	for headerName, extraValues := range extra {
		mainValues := main.Values(headerName)
		for _, extraV := range extraValues {
			if !slices.Contains(mainValues, extraV) {
				main.Add(headerName, extraV)
			} else {
				l.Warn("skipped duplicate response header", "header", headerName, "value", extraV)
			}
		}
	}
}

func (b *QueryAPIBuilder) execute(ctx context.Context, req parsedRequestInfo, instanceConfig clientapi.InstanceConfigurationSettings) (*clientapi.Response, error) {
	var rsp *clientapi.Response
	var err error
	switch len(req.Requests) {
	case 0:
		b.log.Debug("executing empty query")
		rsp = &clientapi.Response{QDR: &backend.QueryDataResponse{}}
	case 1:
		b.log.Debug("executing single query")
		rsp, err = b.handleQuerySingleDatasource(ctx, req.Requests[0], instanceConfig)
		if err != nil {
			b.log.Debug("handleQuerySingleDatasource failed", err)
		}
		if err == nil && isSingleAlertQuery(req) {
			b.log.Debug("handling alert query with single query")
			rsp.QDR, err = b.convertQueryFromAlerting(ctx, req.Requests[0], rsp.QDR)
>>>>>>> 2f8ec01c
			if err != nil {
				b.log.Error("error marshalling", err)
			}
		}
<<<<<<< HEAD

		sjQuery, _ := simplejson.NewJson(jsonBytes)
=======
	default:
		b.log.Debug("executing concurrent queries")
		rsp, err = b.executeConcurrentQueries(ctx, req.Requests, instanceConfig)
		if err != nil {
			b.log.Debug("error in executeConcurrentQueries", "err", err)
		}
	}
	if err != nil {
		b.log.Debug("error in query phase, skipping expressions", "error", err)
		return rsp, err //return early here to prevent expressions from being executed if we got an error during the query phase
	}

	if len(req.Expressions) > 0 {
		b.log.Debug("executing expressions")
		rsp.QDR, err = b.handleExpressions(ctx, req, rsp.QDR)
>>>>>>> 2f8ec01c
		if err != nil {
			b.log.Error("error unmarshalling", err)
		}

<<<<<<< HEAD
		jsonQueries = append(jsonQueries, sjQuery)
	}
	mReq := dtos.MetricRequest{
		From:    raw.From,
		To:      raw.To,
		Queries: jsonQueries,
=======
	// Remove hidden results
	for _, refId := range req.HideBeforeReturn {
		r, ok := rsp.QDR.Responses[refId]
		if ok && r.Error == nil {
			delete(rsp.QDR.Responses, refId)
		}
	}

	return rsp, err
}

// Process a single request
// See: https://github.com/grafana/grafana/blob/v10.2.3/pkg/services/query/query.go#L242
func (b *QueryAPIBuilder) handleQuerySingleDatasource(ctx context.Context, req datasourceRequest, instanceConfig clientapi.InstanceConfigurationSettings) (*clientapi.Response, error) {
	ctx, span := b.tracer.Start(ctx, "Query.handleQuerySingleDatasource")
	defer span.End()
	span.SetAttributes(
		attribute.String("datasource.type", req.PluginId),
		attribute.String("datasource.uid", req.UID),
	)

	allHidden := true
	for idx := range req.Request.Queries {
		if !req.Request.Queries[idx].Hide {
			allHidden = false
			break
		}
	}
	if allHidden {
		return &clientapi.Response{}, nil
>>>>>>> 2f8ec01c
	}

	cache := &MyCacheService{
		legacy: b.parser.legacy,
	}

<<<<<<< HEAD
	headers := ExtractKnownHeaders(httpreq.Header)
=======
	rsp, err := client.QueryData(ctx, *req.Request)

	if err == nil && rsp != nil {
		for _, q := range req.Request.Queries {
			if q.ResultAssertions != nil {
				result, ok := rsp.QDR.Responses[q.RefID]
				if ok && result.Error == nil {
					err = q.ResultAssertions.Validate(result.Frames)
					if err != nil {
						b.log.Error("Validate failed", "err", err)
						result.Error = err
						result.ErrorSource = backend.ErrorSourceDownstream
						rsp.QDR.Responses[q.RefID] = result
					}
				}
			}
		}
	}
>>>>>>> 2f8ec01c

	instanceConfig, err := b.clientSupplier.GetInstanceConfigurationSettings(ctx)
	if err != nil {
<<<<<<< HEAD
		b.log.Error("failed to get instance configuration settings", "err", err)
		responder.Error(err)
		return
	}

	mtDsClientBuilder := mtdsclient.NewMtDatasourceClientBuilderWithClientSupplier(
		b.clientSupplier,
		ctx,
		headers,
		instanceConfig,
	)
=======
		b.log.Debug("error in single datasource query", "error", err)
		rsp = buildErrorResponse(err, req)
	}

	return rsp, err
}

// buildErrorResponses applies the provided error to each query response in the list. These queries should all belong to the same datasource.
func buildErrorResponse(err error, req datasourceRequest) *clientapi.Response {
	rsp := backend.NewQueryDataResponse()
	for _, query := range req.Request.Queries {
		rsp.Responses[query.RefID] = backend.DataResponse{
			Error: err,
		}
	}
	return &clientapi.Response{QDR: rsp, Headers: nil}
}

// executeConcurrentQueries executes queries to multiple datasources concurrently and returns the aggregate result.
func (b *QueryAPIBuilder) executeConcurrentQueries(ctx context.Context, requests []datasourceRequest, instanceConfig clientapi.InstanceConfigurationSettings) (*clientapi.Response, error) {
	ctx, span := b.tracer.Start(ctx, "Query.executeConcurrentQueries")
	defer span.End()

	g, ctx := errgroup.WithContext(ctx)
	g.SetLimit(b.concurrentQueryLimit) // prevent too many concurrent requests
	rchan := make(chan *clientapi.Response, len(requests))

	// Create panic recovery function for loop below
	recoveryFn := func(req datasourceRequest) {
		if r := recover(); r != nil {
			var err error
			b.log.Error("query datasource panic", "error", r, "stack", log.Stack(1))
			if theErr, ok := r.(error); ok {
				err = theErr
			} else if theErrString, ok := r.(string); ok {
				err = errors.New(theErrString)
			} else {
				err = fmt.Errorf("unexpected error - %s", b.userFacingDefaultError)
			}
			// Due to the panic, there is no valid response for any query for this datasource. Append an error for each one.
			rchan <- buildErrorResponse(err, req)
		}
	}

	// Query each datasource concurrently
	for idx := range requests {
		req := requests[idx]
		g.Go(func() error {
			defer recoveryFn(req)

			rsp, err := b.handleQuerySingleDatasource(ctx, req, instanceConfig)
			if err == nil {
				rchan <- rsp
			} else {
				rchan <- buildErrorResponse(err, req)
			}
			return nil
		})
	}

	if err := g.Wait(); err != nil {
		return nil, err
	}
	close(rchan)

	// Merge the results from each response
	rsp := &clientapi.Response{
		QDR:     backend.NewQueryDataResponse(),
		Headers: http.Header{},
	}
	for result := range rchan {
		for refId, dataResponse := range result.QDR.Responses {
			rsp.QDR.Responses[refId] = dataResponse
		}

		mergeHeaders(rsp.Headers, result.Headers, b.log)
	}

	return rsp, nil
}
>>>>>>> 2f8ec01c

	exprService := expr.ProvideService(
		&setting.Cfg{
			ExpressionsEnabled:           instanceConfig.ExpressionsEnabled,
			SQLExpressionCellLimit:       instanceConfig.SQLExpressionCellLimit,
			SQLExpressionOutputCellLimit: instanceConfig.SQLExpressionOutputCellLimit,
			SQLExpressionTimeout:         instanceConfig.SQLExpressionTimeout,
		},
		nil,
		nil,
		instanceConfig.FeatureToggles,
		nil,
		b.tracer,
		mtDsClientBuilder,
	)

	qdr, err = service.QueryData(ctx, b.log, cache, exprService, mReq, mtDsClientBuilder, headers)

	if err != nil {
		return qdr, err
	}

	return qdr, nil
}

type responderWrapper struct {
	wrapped    rest.Responder
	onObjectFn func(statusCode *int, obj runtime.Object)
	onErrorFn  func(err error)
}

func newResponderWrapper(responder rest.Responder, onObjectFn func(statusCode *int, obj runtime.Object), onErrorFn func(err error)) *responderWrapper {
	return &responderWrapper{
		wrapped:    responder,
		onObjectFn: onObjectFn,
		onErrorFn:  onErrorFn,
	}
}

func (r responderWrapper) Object(statusCode int, obj runtime.Object) {
	if r.onObjectFn != nil {
		r.onObjectFn(&statusCode, obj)
	}

	r.wrapped.Object(statusCode, obj)
}

func (r responderWrapper) Error(err error) {
	if r.onErrorFn != nil {
		r.onErrorFn(err)
	}

	r.wrapped.Error(err)
}<|MERGE_RESOLUTION|>--- conflicted
+++ resolved
@@ -8,15 +8,10 @@
 	"strconv"
 
 	"github.com/grafana/grafana-plugin-sdk-go/backend"
-<<<<<<< HEAD
+	"github.com/grafana/grafana-plugin-sdk-go/experimental/apis/data/v0alpha1"
 	"github.com/grafana/grafana/pkg/api/dtos"
 	"github.com/grafana/grafana/pkg/components/simplejson"
 	"github.com/grafana/grafana/pkg/expr"
-=======
-	"github.com/grafana/grafana-plugin-sdk-go/experimental/apis/data/v0alpha1"
-	"github.com/grafana/grafana/pkg/registry/apis/query/clientapi"
-	"github.com/grafana/grafana/pkg/services/contexthandler"
->>>>>>> 2f8ec01c
 	"github.com/grafana/grafana/pkg/services/datasources"
 	"github.com/grafana/grafana/pkg/services/mtdsclient"
 	"github.com/grafana/grafana/pkg/setting"
@@ -183,25 +178,8 @@
 		qdr, err := handleQuery(ctx, *raw, *b, httpreq, *responder)
 
 		if err != nil {
-<<<<<<< HEAD
-=======
-			msg := "failed to get instance configuration settings"
-			b.log.Error(msg, "err", err)
-			responder.Error(errors.New(msg))
-			return
-		}
-
-		// Actually run the query (includes expressions)
-		rsp, err := b.execute(ctx, req, instanceConfig)
-		if err != nil {
-			// we extract the QDR, but the response may be nil
-			var qdr *backend.QueryDataResponse
-			if rsp != nil {
-				qdr = rsp.QDR
-			}
-
->>>>>>> 2f8ec01c
 			b.log.Error("execute error", "http code", query.GetResponseCode(qdr), "err", err)
+			logEmptyRefids(raw.Queries, b.log)
 			if qdr != nil { // if we have a response, we assume the err is set in the response
 				responder.Object(query.GetResponseCode(qdr), &query.QueryDataResponse{
 					QueryDataResponse: *qdr,
@@ -215,173 +193,41 @@
 			}
 		}
 
-<<<<<<< HEAD
 		responder.Object(query.GetResponseCode(qdr), &query.QueryDataResponse{
 			QueryDataResponse: *qdr, // wrap the backend response as a QueryDataResponse
-=======
-		// response headers are communicated back using the context for some reason
-		reqCtx := contexthandler.FromContext(ctx)
-		if reqCtx != nil {
-			mergeHeaders(reqCtx.Resp.Header(), rsp.Headers, b.log)
-		}
-
-		responder.Object(query.GetResponseCode(rsp.QDR), &query.QueryDataResponse{
-			QueryDataResponse: *rsp.QDR, // wrap the backend response as a QueryDataResponse
->>>>>>> 2f8ec01c
 		})
 	}), nil
 }
 
-<<<<<<< HEAD
 func handleQuery(ctx context.Context, raw query.QueryDataRequest, b QueryAPIBuilder, httpreq *http.Request, responder responderWrapper) (qdr *backend.QueryDataResponse, err error) {
 	var jsonQueries []*simplejson.Json
 	for _, query := range raw.Queries {
 		jsonBytes, err := json.Marshal(query)
 		if err != nil {
-=======
-func logEmptyRefids(queries []v0alpha1.DataQuery, logger log.Logger) {
-	emptyCount := 0
-
-	for _, q := range queries {
-		if q.RefID == "" {
-			emptyCount += 1
-		}
-	}
-
-	if emptyCount > 0 {
-		logger.Info("empty refid found", "empty_count", emptyCount, "query_count", len(queries))
-	}
-}
-
-func mergeHeaders(main http.Header, extra http.Header, l log.Logger) {
-	for headerName, extraValues := range extra {
-		mainValues := main.Values(headerName)
-		for _, extraV := range extraValues {
-			if !slices.Contains(mainValues, extraV) {
-				main.Add(headerName, extraV)
-			} else {
-				l.Warn("skipped duplicate response header", "header", headerName, "value", extraV)
-			}
-		}
-	}
-}
-
-func (b *QueryAPIBuilder) execute(ctx context.Context, req parsedRequestInfo, instanceConfig clientapi.InstanceConfigurationSettings) (*clientapi.Response, error) {
-	var rsp *clientapi.Response
-	var err error
-	switch len(req.Requests) {
-	case 0:
-		b.log.Debug("executing empty query")
-		rsp = &clientapi.Response{QDR: &backend.QueryDataResponse{}}
-	case 1:
-		b.log.Debug("executing single query")
-		rsp, err = b.handleQuerySingleDatasource(ctx, req.Requests[0], instanceConfig)
-		if err != nil {
-			b.log.Debug("handleQuerySingleDatasource failed", err)
-		}
-		if err == nil && isSingleAlertQuery(req) {
-			b.log.Debug("handling alert query with single query")
-			rsp.QDR, err = b.convertQueryFromAlerting(ctx, req.Requests[0], rsp.QDR)
->>>>>>> 2f8ec01c
-			if err != nil {
-				b.log.Error("error marshalling", err)
-			}
-		}
-<<<<<<< HEAD
+			b.log.Error("error marshalling", err)
+		}
 
 		sjQuery, _ := simplejson.NewJson(jsonBytes)
-=======
-	default:
-		b.log.Debug("executing concurrent queries")
-		rsp, err = b.executeConcurrentQueries(ctx, req.Requests, instanceConfig)
-		if err != nil {
-			b.log.Debug("error in executeConcurrentQueries", "err", err)
-		}
-	}
-	if err != nil {
-		b.log.Debug("error in query phase, skipping expressions", "error", err)
-		return rsp, err //return early here to prevent expressions from being executed if we got an error during the query phase
-	}
-
-	if len(req.Expressions) > 0 {
-		b.log.Debug("executing expressions")
-		rsp.QDR, err = b.handleExpressions(ctx, req, rsp.QDR)
->>>>>>> 2f8ec01c
 		if err != nil {
 			b.log.Error("error unmarshalling", err)
 		}
 
-<<<<<<< HEAD
 		jsonQueries = append(jsonQueries, sjQuery)
 	}
 	mReq := dtos.MetricRequest{
 		From:    raw.From,
 		To:      raw.To,
 		Queries: jsonQueries,
-=======
-	// Remove hidden results
-	for _, refId := range req.HideBeforeReturn {
-		r, ok := rsp.QDR.Responses[refId]
-		if ok && r.Error == nil {
-			delete(rsp.QDR.Responses, refId)
-		}
-	}
-
-	return rsp, err
-}
-
-// Process a single request
-// See: https://github.com/grafana/grafana/blob/v10.2.3/pkg/services/query/query.go#L242
-func (b *QueryAPIBuilder) handleQuerySingleDatasource(ctx context.Context, req datasourceRequest, instanceConfig clientapi.InstanceConfigurationSettings) (*clientapi.Response, error) {
-	ctx, span := b.tracer.Start(ctx, "Query.handleQuerySingleDatasource")
-	defer span.End()
-	span.SetAttributes(
-		attribute.String("datasource.type", req.PluginId),
-		attribute.String("datasource.uid", req.UID),
-	)
-
-	allHidden := true
-	for idx := range req.Request.Queries {
-		if !req.Request.Queries[idx].Hide {
-			allHidden = false
-			break
-		}
-	}
-	if allHidden {
-		return &clientapi.Response{}, nil
->>>>>>> 2f8ec01c
 	}
 
 	cache := &MyCacheService{
 		legacy: b.parser.legacy,
 	}
 
-<<<<<<< HEAD
 	headers := ExtractKnownHeaders(httpreq.Header)
-=======
-	rsp, err := client.QueryData(ctx, *req.Request)
-
-	if err == nil && rsp != nil {
-		for _, q := range req.Request.Queries {
-			if q.ResultAssertions != nil {
-				result, ok := rsp.QDR.Responses[q.RefID]
-				if ok && result.Error == nil {
-					err = q.ResultAssertions.Validate(result.Frames)
-					if err != nil {
-						b.log.Error("Validate failed", "err", err)
-						result.Error = err
-						result.ErrorSource = backend.ErrorSourceDownstream
-						rsp.QDR.Responses[q.RefID] = result
-					}
-				}
-			}
-		}
-	}
->>>>>>> 2f8ec01c
 
 	instanceConfig, err := b.clientSupplier.GetInstanceConfigurationSettings(ctx)
 	if err != nil {
-<<<<<<< HEAD
 		b.log.Error("failed to get instance configuration settings", "err", err)
 		responder.Error(err)
 		return
@@ -393,88 +239,6 @@
 		headers,
 		instanceConfig,
 	)
-=======
-		b.log.Debug("error in single datasource query", "error", err)
-		rsp = buildErrorResponse(err, req)
-	}
-
-	return rsp, err
-}
-
-// buildErrorResponses applies the provided error to each query response in the list. These queries should all belong to the same datasource.
-func buildErrorResponse(err error, req datasourceRequest) *clientapi.Response {
-	rsp := backend.NewQueryDataResponse()
-	for _, query := range req.Request.Queries {
-		rsp.Responses[query.RefID] = backend.DataResponse{
-			Error: err,
-		}
-	}
-	return &clientapi.Response{QDR: rsp, Headers: nil}
-}
-
-// executeConcurrentQueries executes queries to multiple datasources concurrently and returns the aggregate result.
-func (b *QueryAPIBuilder) executeConcurrentQueries(ctx context.Context, requests []datasourceRequest, instanceConfig clientapi.InstanceConfigurationSettings) (*clientapi.Response, error) {
-	ctx, span := b.tracer.Start(ctx, "Query.executeConcurrentQueries")
-	defer span.End()
-
-	g, ctx := errgroup.WithContext(ctx)
-	g.SetLimit(b.concurrentQueryLimit) // prevent too many concurrent requests
-	rchan := make(chan *clientapi.Response, len(requests))
-
-	// Create panic recovery function for loop below
-	recoveryFn := func(req datasourceRequest) {
-		if r := recover(); r != nil {
-			var err error
-			b.log.Error("query datasource panic", "error", r, "stack", log.Stack(1))
-			if theErr, ok := r.(error); ok {
-				err = theErr
-			} else if theErrString, ok := r.(string); ok {
-				err = errors.New(theErrString)
-			} else {
-				err = fmt.Errorf("unexpected error - %s", b.userFacingDefaultError)
-			}
-			// Due to the panic, there is no valid response for any query for this datasource. Append an error for each one.
-			rchan <- buildErrorResponse(err, req)
-		}
-	}
-
-	// Query each datasource concurrently
-	for idx := range requests {
-		req := requests[idx]
-		g.Go(func() error {
-			defer recoveryFn(req)
-
-			rsp, err := b.handleQuerySingleDatasource(ctx, req, instanceConfig)
-			if err == nil {
-				rchan <- rsp
-			} else {
-				rchan <- buildErrorResponse(err, req)
-			}
-			return nil
-		})
-	}
-
-	if err := g.Wait(); err != nil {
-		return nil, err
-	}
-	close(rchan)
-
-	// Merge the results from each response
-	rsp := &clientapi.Response{
-		QDR:     backend.NewQueryDataResponse(),
-		Headers: http.Header{},
-	}
-	for result := range rchan {
-		for refId, dataResponse := range result.QDR.Responses {
-			rsp.QDR.Responses[refId] = dataResponse
-		}
-
-		mergeHeaders(rsp.Headers, result.Headers, b.log)
-	}
-
-	return rsp, nil
-}
->>>>>>> 2f8ec01c
 
 	exprService := expr.ProvideService(
 		&setting.Cfg{
@@ -528,4 +292,31 @@
 	}
 
 	r.wrapped.Error(err)
+}
+
+func logEmptyRefids(queries []v0alpha1.DataQuery, logger log.Logger) {
+	emptyCount := 0
+
+	for _, q := range queries {
+		if q.RefID == "" {
+			emptyCount += 1
+		}
+	}
+
+	if emptyCount > 0 {
+		logger.Info("empty refid found", "empty_count", emptyCount, "query_count", len(queries))
+	}
+}
+
+func mergeHeaders(main http.Header, extra http.Header, l log.Logger) {
+	for headerName, extraValues := range extra {
+		mainValues := main.Values(headerName)
+		for _, extraV := range extraValues {
+			if !slices.Contains(mainValues, extraV) {
+				main.Add(headerName, extraV)
+			} else {
+				l.Warn("skipped duplicate response header", "header", headerName, "value", extraV)
+			}
+		}
+	}
 }