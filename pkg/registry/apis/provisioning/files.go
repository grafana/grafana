--- conflicted
+++ resolved
@@ -130,11 +130,7 @@
 	}, nil
 }
 
-<<<<<<< HEAD
-func (s *filesConnector) doRead(ctx context.Context, repo repository.Repository, path string, ref string) (*provisioning.ResourceWrapper, error, int) {
-=======
-func (s *filesConnector) doRead(ctx context.Context, repo Repository, path string, ref string) (int, *provisioning.ResourceWrapper, error) {
->>>>>>> 7d61a312
+func (s *filesConnector) doRead(ctx context.Context, repo repository.Repository, path string, ref string) (int, *provisioning.ResourceWrapper, error) {
 	info, err := repo.Read(ctx, path, ref)
 	if err != nil {
 		return 0, nil, err
@@ -157,11 +153,7 @@
 	return code, parsed.AsResourceWrapper(), nil
 }
 
-<<<<<<< HEAD
-func (s *filesConnector) doWrite(ctx context.Context, update bool, repo repository.Repository, path string, ref string, message string, req *http.Request) (runtime.Object, error) {
-=======
-func (s *filesConnector) doWrite(ctx context.Context, update bool, repo Repository, path string, ref string, message string, req *http.Request) (*provisioning.ResourceWrapper, error) {
->>>>>>> 7d61a312
+func (s *filesConnector) doWrite(ctx context.Context, update bool, repo repository.Repository, path string, ref string, message string, req *http.Request) (*provisioning.ResourceWrapper, error) {
 	settings := repo.Config().Spec.Editing
 	if update && !settings.Update {
 		return nil, apierrors.NewForbidden(provisioning.RepositoryResourceInfo.GroupResource(), "updating files not enabled", nil)
@@ -229,11 +221,7 @@
 	return parsed.AsResourceWrapper(), err
 }
 
-<<<<<<< HEAD
-func (s *filesConnector) doDelete(ctx context.Context, repo repository.Repository, path string, ref string, message string) (runtime.Object, error) {
-=======
-func (s *filesConnector) doDelete(ctx context.Context, repo Repository, path string, ref string, message string) (*provisioning.ResourceWrapper, error) {
->>>>>>> 7d61a312
+func (s *filesConnector) doDelete(ctx context.Context, repo repository.Repository, path string, ref string, message string) (*provisioning.ResourceWrapper, error) {
 	settings := repo.Config().Spec.Editing
 	if !settings.Delete {
 		return nil, apierrors.NewForbidden(provisioning.RepositoryResourceInfo.GroupResource(), "deleting is not supported", nil)
