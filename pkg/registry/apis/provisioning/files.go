package provisioning

import (
	"context"
	"errors"
	"fmt"
	"io"
	"log/slog"
	"net/http"
	"path/filepath"
	"strings"

	apierrors "k8s.io/apimachinery/pkg/api/errors"
	metav1 "k8s.io/apimachinery/pkg/apis/meta/v1"
	"k8s.io/apimachinery/pkg/runtime"
	"k8s.io/apiserver/pkg/registry/rest"

	provisioning "github.com/grafana/grafana/pkg/apis/provisioning/v0alpha1"
	"github.com/grafana/grafana/pkg/registry/apis/provisioning/repository"
	"github.com/grafana/grafana/pkg/registry/apis/provisioning/resources"
)

type filesConnector struct {
	getter RepoGetter
	client *resources.ClientFactory
	logger *slog.Logger
}

func (*filesConnector) New() runtime.Object {
	// This is added as the "ResponseType" regardless what ProducesObject() returns
	return &provisioning.ResourceWrapper{}
}

func (*filesConnector) Destroy() {}

func (*filesConnector) NamespaceScoped() bool {
	return true
}

func (*filesConnector) GetSingularName() string {
	return "Resource"
}

func (*filesConnector) ProducesMIMETypes(verb string) []string {
	return []string{"application/json"}
}

func (*filesConnector) ProducesObject(verb string) any {
	return &provisioning.ResourceWrapper{}
}

func (*filesConnector) ConnectMethods() []string {
	return []string{http.MethodGet, http.MethodPut, http.MethodPost, http.MethodDelete}
}

func (*filesConnector) NewConnectOptions() (runtime.Object, bool, string) {
	return nil, true, "" // true adds the {path} component
}

func (s *filesConnector) Connect(ctx context.Context, name string, opts runtime.Object, responder rest.Responder) (http.Handler, error) {
	logger := s.logger.With("repository_name", name)
	repo, err := s.getter.GetRepository(ctx, name)
	if err != nil {
		logger.DebugContext(ctx, "failed to find repository", "error", err)
		return nil, err
	}

	return http.HandlerFunc(func(w http.ResponseWriter, r *http.Request) {
		query := r.URL.Query()
		ref := query.Get("ref")
		message := query.Get("message")
		logger = logger.With("url", r.URL.Path, "ref", ref, "message", message)

		prefix := fmt.Sprintf("/%s/files/", name)
		idx := strings.Index(r.URL.Path, prefix)
		if idx == -1 {
			logger.DebugContext(r.Context(), "failed to find a file path in the URL")
			responder.Error(apierrors.NewBadRequest("invalid request path"))
			return
		}

		filePath := r.URL.Path[idx+len(prefix):]
		if filePath == "" || strings.HasSuffix(filePath, "/") {
			if len(filePath) > 0 {
				responder.Error(apierrors.NewBadRequest("folder navigation not yet supported"))
				return
			}

			rsp, err := repo.ReadTree(r.Context(), logger, ref)
			if err != nil {
				responder.Error(err)
				return
			}

			files := &provisioning.FileList{}
			for _, v := range rsp {
				if !v.Blob {
					continue // folder item
				}
				files.Items = append(files.Items, provisioning.FileItem{
					Path: v.Path,
					Size: v.Size,
					Hash: v.Hash,
				})
			}
			responder.Object(http.StatusOK, files)
			return
		}

		if strings.Contains(filePath, "..") {
			logger.DebugContext(r.Context(), "got a file path including '..'; failing the request for security reasons")
			responder.Error(apierrors.NewBadRequest("invalid path navigation"))
			return
		}

		switch filepath.Ext(filePath) {
		case ".json", ".yaml", ".yml":
			// ok
		default:
			logger.DebugContext(r.Context(), "got a file extension that was not JSON or YAML", "extension", filepath.Ext(filePath))
			responder.Error(apierrors.NewBadRequest("only yaml and json files supported"))
			return
		}

		var obj *provisioning.ResourceWrapper
		code := http.StatusOK
		switch r.Method {
		case http.MethodGet:
			code, obj, err = s.doRead(r.Context(), logger, repo, filePath, ref)
		case http.MethodPost:
			obj, err = s.doWrite(r.Context(), logger, false, repo, filePath, ref, message, r)
		case http.MethodPut:
			obj, err = s.doWrite(r.Context(), logger, true, repo, filePath, ref, message, r)
		case http.MethodDelete:
			obj, err = s.doDelete(r.Context(), logger, repo, filePath, ref, message)
		default:
			err = apierrors.NewMethodNotSupported(provisioning.RepositoryResourceInfo.GroupResource(), r.Method)
		}

		if err != nil {
			logger.DebugContext(ctx, "got an error after processing request", "error", err)
			responder.Error(err)
			return
		}
		logger.DebugContext(ctx, "request resulted in valid object", "object", obj)
		responder.Object(code, obj)
	}), nil
}

func (s *filesConnector) getParser(repo repository.Repository) (*resources.FileParser, error) {
	ns := repo.Config().Namespace
	client, kinds, err := s.client.New(ns) // As system user
	if err != nil {
		return nil, err
	}
<<<<<<< HEAD
	return newFileParser(ns, client, newKindsLookup(client)), nil
=======
	return resources.NewParser(repo, client, kinds), nil
>>>>>>> 2cc3fd73
}

func (s *filesConnector) doRead(ctx context.Context, logger *slog.Logger, repo repository.Repository, path string, ref string) (int, *provisioning.ResourceWrapper, error) {
	info, err := repo.Read(ctx, logger, path, ref)
	if err != nil {
		return 0, nil, err
	}

	parser, err := s.getParser(repo)
	if err != nil {
		return 0, nil, err
	}

	parsed, err := parser.Parse(ctx, logger, info, true)
	if err != nil {
		return 0, nil, err
	}

	// GVR will exist for anything we can actually save (dashboard/playlist for now)
	if parsed.GVR == nil {
		if parsed.GVK != nil {
			//nolint:govet
			parsed.Errors = append(parsed.Errors, fmt.Errorf("unknown resource for Kind: "+parsed.GVK.Kind))
		} else {
			parsed.Errors = append(parsed.Errors, fmt.Errorf("unknown resource"))
		}
	}

	code := http.StatusOK
	if len(parsed.Errors) > 0 {
		code = http.StatusNotAcceptable
	}
	return code, parsed.AsResourceWrapper(), nil
}

func (s *filesConnector) doWrite(ctx context.Context, logger *slog.Logger, update bool, repo repository.Repository, path string, ref string, message string, req *http.Request) (*provisioning.ResourceWrapper, error) {
	settings := repo.Config().Spec.Editing
	if update && !settings.Update {
		return nil, apierrors.NewForbidden(provisioning.RepositoryResourceInfo.GroupResource(), "updating files not enabled", nil)
	} else if !settings.Create {
		return nil, apierrors.NewForbidden(provisioning.RepositoryResourceInfo.GroupResource(), "creating files not enabled", nil)
	}

	defer func() { _ = req.Body.Close() }()
	data, err := io.ReadAll(req.Body)
	if err != nil {
		return nil, err
	}

	info := &repository.FileInfo{
		Data: data,
		Path: path,
		Ref:  ref,
	}

	parser, err := s.getParser(repo)
	if err != nil {
		return nil, err
	}

	parsed, err := parser.Parse(ctx, logger, info, true)
	if err != nil {
		if errors.Is(err, resources.ErrUnableToReadResourceBytes) {
			return nil, apierrors.NewBadRequest("unable to read the request as a resource")
		}
		return nil, err
	}

	// GVR will exist for anything we can actually save (dashboard/playlist for now)
	if parsed.GVR == nil {
		return nil, apierrors.NewBadRequest("The payload does not map to a known resource")
	}

	data, err = parsed.ToSaveBytes()
	if err != nil {
		return nil, err
	}

	if update {
		err = repo.Update(ctx, logger, path, ref, data, message)
	} else {
		err = repo.Create(ctx, logger, path, ref, data, message)
	}
	if err != nil {
		return nil, err
	}

	// Which context?  request of background???
	// Behaves the same running sync after writing
	if parsed.Existing == nil {
		obj, err := parsed.Client.Create(ctx, parsed.Obj, metav1.CreateOptions{})
		if err != nil {
			parsed.Errors = append(parsed.Errors, err)
		} else {
			parsed.Obj = obj
		}
	} else {
		obj, err := parsed.Client.Update(ctx, parsed.Obj, metav1.UpdateOptions{})
		if err != nil {
			parsed.Errors = append(parsed.Errors, err)
		} else {
			parsed.Obj = obj
		}
	}

	return parsed.AsResourceWrapper(), err
}

func (s *filesConnector) doDelete(ctx context.Context, logger *slog.Logger, repo repository.Repository, path string, ref string, message string) (*provisioning.ResourceWrapper, error) {
	settings := repo.Config().Spec.Editing
	if !settings.Delete {
		return nil, apierrors.NewForbidden(provisioning.RepositoryResourceInfo.GroupResource(), "deleting is not supported", nil)
	}

	err := repo.Delete(ctx, logger, path, ref, message)
	if err != nil {
		return nil, err
	}

	fmt.Printf("TODO! trigger sync for this file we just deleted... %s\n", path)

	return &provisioning.ResourceWrapper{
		Path: path,
		// TODO: should we return the deleted object and / or commit?
	}, nil
}

var (
	_ rest.Storage              = (*filesConnector)(nil)
	_ rest.Connecter            = (*filesConnector)(nil)
	_ rest.Scoper               = (*filesConnector)(nil)
	_ rest.SingularNameProvider = (*filesConnector)(nil)
	_ rest.StorageMetadata      = (*filesConnector)(nil)
)<|MERGE_RESOLUTION|>--- conflicted
+++ resolved
@@ -153,11 +153,8 @@
 	if err != nil {
 		return nil, err
 	}
-<<<<<<< HEAD
-	return newFileParser(ns, client, newKindsLookup(client)), nil
-=======
+
 	return resources.NewParser(repo, client, kinds), nil
->>>>>>> 2cc3fd73
 }
 
 func (s *filesConnector) doRead(ctx context.Context, logger *slog.Logger, repo repository.Repository, path string, ref string) (int, *provisioning.ResourceWrapper, error) {
