--- conflicted
+++ resolved
@@ -98,9 +98,8 @@
 		jobs.Queue
 		jobs.Store
 	}
-<<<<<<< HEAD
 	jobHistoryConfig *JobHistoryConfig
-	jobHistory       jobs.History
+	jobHistoryLoki   *jobs.LokiJobHistory
 	resourceLister   resources.ResourceLister
 	repositoryLister listers.RepositoryLister
 	legacyMigrator   legacy.LegacyMigrator
@@ -112,22 +111,6 @@
 	mutators         []controller.Mutator
 	statusPatcher    *controller.RepositoryStatusPatcher
 	healthChecker    *controller.HealthChecker
-=======
-	jobHistoryConfig  *JobHistoryConfig
-	jobHistoryLoki    *jobs.LokiJobHistory
-	resourceLister    resources.ResourceLister
-	repositoryLister  listers.RepositoryLister
-	legacyMigrator    legacy.LegacyMigrator
-	storageStatus     dualwrite.Service
-	unified           resource.ResourceClient
-	decryptSvc        secret.DecryptService
-	repositorySecrets secrets.RepositorySecrets // << Will be removed when the decryptSvc usage is stable
-	client            client.ProvisioningV0alpha1Interface
-	access            authlib.AccessChecker
-	mutators          []controller.Mutator
-	statusPatcher     *controller.RepositoryStatusPatcher
-	healthChecker     *controller.HealthChecker
->>>>>>> bf8979a7
 	// Extras provides additional functionality to the API.
 	extras                   []Extra
 	availableRepositoryTypes map[provisioning.RepositoryType]bool
@@ -568,17 +551,13 @@
 		return nil
 	}
 
-<<<<<<< HEAD
-	repo, err := b.asRepository(ctx, obj, a.GetOldObject())
-=======
 	// FIXME: Do nothing for HistoryJobs for now
 	_, ok := obj.(*provisioning.HistoricJob)
 	if ok {
 		return nil
 	}
 
-	repo, err := b.asRepository(ctx, obj)
->>>>>>> bf8979a7
+	repo, err := b.asRepository(ctx, obj, a.GetOldObject())
 	if err != nil {
 		return err
 	}
