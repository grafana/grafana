--- conflicted
+++ resolved
@@ -178,7 +178,7 @@
 		return fmt.Errorf("failed to create repository storage: %w", err)
 	}
 	b.getter = repositoryStorage
-	b.jobs = jobs.NewJobQueue(50, b, b.identities) // in memory for now
+	b.jobs = jobs.NewJobQueue(50, b) // in memory for now
 
 	repositoryStatusStorage := grafanaregistry.NewRegistryStatusStore(opts.Scheme, repositoryStorage)
 
@@ -433,19 +433,6 @@
 				c.ProvisioningV0alpha1(),
 				b.parsers,
 				b.resourceLister,
-<<<<<<< HEAD
-			)
-			b.jobs.Register(jobs.NewJobWorker(
-				b,
-				b.parsers,
-				c.ProvisioningV0alpha1(),
-				b.render,
-				b.resourceLister,
-				syncWorker,
-				b.blobstore,
-				b.urlProvider,
-=======
->>>>>>> 24cfb93e
 			))
 
 			renderer := pullrequest.NewRenderer(b.render, b.blobstore)
