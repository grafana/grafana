package provisioning

import (
	"context"
	"crypto/hmac"
	"crypto/sha256"
	"encoding/hex"
	"fmt"
	"log/slog"
<<<<<<< HEAD
	"net/http"
	"net/url"
=======
>>>>>>> 7726e50f
	"strings"
	"time"

	"github.com/prometheus/client_golang/prometheus"
	apierrors "k8s.io/apimachinery/pkg/api/errors"
	metav1 "k8s.io/apimachinery/pkg/apis/meta/v1"
	"k8s.io/apimachinery/pkg/apis/meta/v1/unstructured"
	"k8s.io/apimachinery/pkg/runtime"
	"k8s.io/apimachinery/pkg/runtime/schema"
	"k8s.io/apimachinery/pkg/util/validation/field"
	"k8s.io/apiserver/pkg/admission"
	"k8s.io/apiserver/pkg/authorization/authorizer"
	"k8s.io/apiserver/pkg/registry/generic/registry"
	"k8s.io/apiserver/pkg/registry/rest"
	genericapiserver "k8s.io/apiserver/pkg/server"
	"k8s.io/kube-openapi/pkg/common"
	"k8s.io/kube-openapi/pkg/spec3"
	"k8s.io/kube-openapi/pkg/validation/spec"

	"github.com/grafana/grafana/pkg/apimachinery/identity"
	provisioning "github.com/grafana/grafana/pkg/apis/provisioning/v0alpha1"
	grafanaregistry "github.com/grafana/grafana/pkg/apiserver/registry/generic"
	clientset "github.com/grafana/grafana/pkg/generated/clientset/versioned"
	informers "github.com/grafana/grafana/pkg/generated/informers/externalversions"
	"github.com/grafana/grafana/pkg/registry/apis/provisioning/auth"
	"github.com/grafana/grafana/pkg/registry/apis/provisioning/jobs"
	"github.com/grafana/grafana/pkg/registry/apis/provisioning/repository"
	"github.com/grafana/grafana/pkg/registry/apis/provisioning/repository/github"
	"github.com/grafana/grafana/pkg/registry/apis/provisioning/resources"
	"github.com/grafana/grafana/pkg/registry/apis/provisioning/safepath"
	"github.com/grafana/grafana/pkg/services/apiserver"
	"github.com/grafana/grafana/pkg/services/apiserver/builder"
	"github.com/grafana/grafana/pkg/services/featuremgmt"
	"github.com/grafana/grafana/pkg/services/rendering"
	"github.com/grafana/grafana/pkg/setting"
	"github.com/grafana/grafana/pkg/storage/unified/blob"
)

const (
	resourceNamePlaceholder = "$RESOURCE_NAME_PLACEHOLDER"
	repoControllerWorkers   = 1
)

var (
	_ builder.APIGroupBuilder = (*ProvisioningAPIBuilder)(nil)
	_ RepoGetter              = (*ProvisioningAPIBuilder)(nil)
)

// This is used just so wire has something unique to return
type ProvisioningAPIBuilder struct {
	urlProvider      func(namespace string) string
	webhookSecretKey string

	features          featuremgmt.FeatureToggles
	getter            rest.Getter
	localFileResolver *repository.LocalFolderResolver
	logger            *slog.Logger
	render            rendering.Service
	blobstore         blob.PublicBlobStore
	client            *resources.ClientFactory
	parsers           *resources.ParserFactory
	ghFactory         github.ClientFactory
	identities        auth.BackgroundIdentityService
	jobs              jobs.JobQueue
	tester            *RepositoryTester
}

// This constructor will be called when building a multi-tenant apiserveer
// Avoid adding anything that secretly requires additional hidden dependencies
// like *settings.Cfg or core grafana services that depend on database connections
func NewProvisioningAPIBuilder(
	local *repository.LocalFolderResolver,
	urlProvider func(namespace string) string,
	webhookSecretKey string,
	identities auth.BackgroundIdentityService,
	features featuremgmt.FeatureToggles,
	render rendering.Service,
	blobstore blob.PublicBlobStore,
	configProvider apiserver.RestConfigProvider,
	ghFactory github.ClientFactory,
) *ProvisioningAPIBuilder {
	clientFactory := resources.NewFactory(identities)
	builder := &ProvisioningAPIBuilder{
		urlProvider:       urlProvider,
		localFileResolver: local,
		logger:            slog.Default().With("logger", "provisioning-api-builder"),
		webhookSecretKey:  webhookSecretKey,
		features:          features,
		ghFactory:         ghFactory,
		identities:        identities,
		client:            clientFactory,
		parsers: &resources.ParserFactory{
			Client: clientFactory,
			Logger: slog.Default().With("logger", "provisioning-parser-factory"),
		},
		render:    render,
		blobstore: blobstore,
		jobs:      jobs.NewJobQueue(50), // in memory for now
	}

	return builder
}

func RegisterAPIService(
	// It is OK to use setting.Cfg here -- this is only used when running single tenant with a full setup
	cfg *setting.Cfg,
	features featuremgmt.FeatureToggles,
	apiregistration builder.APIRegistrar,
	reg prometheus.Registerer,
	identities auth.BackgroundIdentityService,
	render rendering.Service,
	configProvider apiserver.RestConfigProvider,
	ghFactory github.ClientFactory,
) (*ProvisioningAPIBuilder, error) {
	if !(features.IsEnabledGlobally(featuremgmt.FlagProvisioning) ||
		features.IsEnabledGlobally(featuremgmt.FlagGrafanaAPIServerWithExperimentalAPIs) ||
		features.IsEnabledGlobally(featuremgmt.FlagGrafanaAPIServerTestingWithExperimentalAPIs)) {
		return nil, nil // skip registration unless opting into experimental apis OR the feature specifically
	}

	// TODO: use wire to initialize this storage
	store, err := blob.ProvidePublicBlobStore(cfg)
	if err != nil {
		return nil, err
	}

	builder := NewProvisioningAPIBuilder(&repository.LocalFolderResolver{
		PermittedPrefixes: cfg.PermittedProvisioningPaths,
		HomePath:          safepath.Clean(cfg.HomePath),
	}, func(namespace string) string {
		return cfg.AppURL
	}, cfg.SecretKey, identities, features, render, store, configProvider, ghFactory)
	apiregistration.RegisterAPI(builder)
	return builder, nil
}

func (b *ProvisioningAPIBuilder) GetAuthorizer() authorizer.Authorizer {
	return authorizer.AuthorizerFunc(
		func(ctx context.Context, a authorizer.Attributes) (authorizer.Decision, string, error) {
			if a.GetSubresource() == "webhook" {
				// for now????
				return authorizer.DecisionAllow, "", nil
			}

			// fallback to the standard authorizer
			return authorizer.DecisionNoOpinion, "", nil
		})
}

func (b *ProvisioningAPIBuilder) GetGroupVersion() schema.GroupVersion {
	return provisioning.SchemeGroupVersion
}

func (b *ProvisioningAPIBuilder) InstallSchema(scheme *runtime.Scheme) error {
	err := provisioning.AddToScheme(scheme)
	if err != nil {
		return err
	}

	// This is required for --server-side apply
	err = provisioning.AddKnownTypes(provisioning.InternalGroupVersion, scheme)
	if err != nil {
		return err
	}

	metav1.AddToGroupVersion(scheme, provisioning.SchemeGroupVersion)
	// Only 1 version (for now?)
	return scheme.SetVersionPriority(provisioning.SchemeGroupVersion)
}

func (b *ProvisioningAPIBuilder) UpdateAPIGroupInfo(apiGroupInfo *genericapiserver.APIGroupInfo, opts builder.APIGroupOptions) error {
	repositoryStorage, err := grafanaregistry.NewRegistryStore(opts.Scheme, provisioning.RepositoryResourceInfo, opts.OptsGetter)
	if err != nil {
		return fmt.Errorf("failed to create repository storage: %w", err)
	}

	b.jobs.Register(jobs.NewJobWorker(
		b,
		b.parsers,
		b.identities,
		b.logger.With("worker", "github"),
		b.render,
		b.blobstore,
		b.urlProvider,
	))

	repositoryStorage.AfterCreate = b.afterCreate
	// AfterUpdate doesn't have the old object, so we have to use BeginUpdate
	repositoryStorage.BeginUpdate = b.beginUpdate
	repositoryStorage.AfterDelete = b.afterDelete

	repositoryStatusStorage := grafanaregistry.NewRegistryStatusStore(opts.Scheme, repositoryStorage)
	b.getter = repositoryStorage

	storage := map[string]rest.Storage{}
	storage[provisioning.JobResourceInfo.StoragePath()] = b.jobs
	storage[provisioning.RepositoryResourceInfo.StoragePath()] = repositoryStorage
	// Can be used by kubectl: kubectl --kubeconfig grafana.kubeconfig patch Repository local-devenv --type=merge --subresource=status --patch='status: {"currentGitCommit": "hello"}'
	storage[provisioning.RepositoryResourceInfo.StoragePath("status")] = repositoryStatusStorage
	storage[provisioning.RepositoryResourceInfo.StoragePath("webhook")] = &webhookConnector{
		getter: b,
		client: b.identities,
		jobs:   b.jobs,
		logger: b.logger.With("connector", "webhook"),
	}
	storage[provisioning.RepositoryResourceInfo.StoragePath("test")] = &testConnector{
		getter: b,
		logger: b.logger.With("connector", "test"),
	}
	storage[provisioning.RepositoryResourceInfo.StoragePath("files")] = &filesConnector{
		getter:  b,
		parsers: b.parsers,
		logger:  b.logger.With("connector", "files"),
	}
	storage[provisioning.RepositoryResourceInfo.StoragePath("history")] = &historySubresource{
		repoGetter: b,
		logger:     b.logger.With("connector", "history"),
	}
	storage[provisioning.RepositoryResourceInfo.StoragePath("sync")] = &syncConnector{
		repoGetter: b,
		jobs:       b.jobs,
		logger:     b.logger.With("connector", "sync"),
	}
	storage[provisioning.RepositoryResourceInfo.StoragePath("export")] = &exportConnector{
		repoGetter: b,
		logger:     b.logger.With("connector", "export"),
		queue:      b.jobs,
	}
	apiGroupInfo.VersionedResourcesStorageMap[provisioning.VERSION] = storage
	return nil
}

func (b *ProvisioningAPIBuilder) GetRepository(ctx context.Context, name string) (repository.Repository, error) {
	obj, err := b.getter.Get(ctx, name, &metav1.GetOptions{})
	if err != nil {
		return nil, err
	}
	return b.asRepository(ctx, obj)
}

func timeSince(when int64) time.Duration {
	return time.Duration(time.Now().UnixMilli()-when) * time.Millisecond
}

func (b *ProvisioningAPIBuilder) GetHealthyRepository(ctx context.Context, name string) (repository.Repository, error) {
	repo, err := b.GetRepository(ctx, name)
	if err != nil {
		return nil, err
	}
	status := repo.Config().Status.Health
	if !status.Healthy {
		if timeSince(status.Checked) > time.Second*25 {
			id, err := b.identities.WorkerIdentity(ctx, repo.Config().Namespace)
			if err != nil {
				return nil, err // The status
			}
			ctx := identity.WithRequester(ctx, id)

			// Check health again
			s, err := b.tester.TestRepository(ctx, repo)
			if err != nil {
				return nil, err // The status
			}

			// Write and return the repo with current status
			cfg, _ := b.tester.UpdateHealthStatus(ctx, repo.Config(), s)
			if cfg != nil {
				status = cfg.Status.Health
				if cfg.Status.Health.Healthy {
					status = cfg.Status.Health
					repo, err = b.AsRepository(ctx, cfg)
					if err != nil {
						return nil, err
					}
				}
			}
		}
		if !status.Healthy {
			return nil, &apierrors.StatusError{ErrStatus: metav1.Status{
				Code:    http.StatusFailedDependency,
				Message: "The repository configuration is not healthy",
			}}
		}
	}
	return repo, err
}

func (b *ProvisioningAPIBuilder) asRepository(ctx context.Context, obj runtime.Object) (repository.Repository, error) {
	if obj == nil {
		return nil, fmt.Errorf("missing repository object")
	}
	r, ok := obj.(*provisioning.Repository)
	if !ok {
		return nil, fmt.Errorf("expected repository configuration")
	}
	return b.AsRepository(ctx, r)
}

func (b *ProvisioningAPIBuilder) AsRepository(ctx context.Context, r *provisioning.Repository) (repository.Repository, error) {
	switch r.Spec.Type {
	case provisioning.LocalRepositoryType:
		return repository.NewLocal(r, b.localFileResolver), nil
	case provisioning.GitHubRepositoryType:
		// HACK: replace resource name placeholder in the webhook URL with the actual resource name
		// In case the name was automatically generated by k8s
		if r.Spec.GitHub.WebhookURL != "" {
			r.Spec.GitHub.WebhookURL = strings.ReplaceAll(r.Spec.GitHub.WebhookURL, resourceNamePlaceholder, r.GetName())
		}

		return repository.NewGitHub(ctx, r, b.ghFactory), nil
	case provisioning.S3RepositoryType:
		return repository.NewS3(r), nil
	default:
		return repository.NewUnknown(r), nil
	}
}

func (b *ProvisioningAPIBuilder) afterCreate(obj runtime.Object, opts *metav1.CreateOptions) {
	cfg, ok := obj.(*provisioning.Repository)
	if !ok {
		b.logger.Error("object is not *provisioning.Repository")
		return
	}

	ctx := context.Background()
	repo, err := b.asRepository(ctx, cfg)
	if err != nil {
		b.logger.Error("failed to get repository", "error", err)
		return
	}

	if err := b.ensureRepositoryFolderExists(ctx, cfg); err != nil {
		b.logger.Error("failed to ensure repository folder exists", "error", err)
		return
	}

	if err := repo.AfterCreate(ctx, b.logger); err != nil {
		b.logger.Error("failed to run after create", "error", err)
		return
	}
}

func (b *ProvisioningAPIBuilder) beginUpdate(ctx context.Context, obj, old runtime.Object, opts *metav1.UpdateOptions) (registry.FinishFunc, error) {
	objCfg, ok := obj.(*provisioning.Repository)
	if !ok {
		return nil, fmt.Errorf("new object is not *provisioning.Repository")
	}
	oldCfg, ok := old.(*provisioning.Repository)
	if !ok {
		return nil, fmt.Errorf("old object is not *provisioning.Repository")
	}

	repo, err := b.asRepository(ctx, objCfg)
	if err != nil {
		return nil, fmt.Errorf("get new repository: %w", err)
	}

	oldRepo, err := b.asRepository(ctx, oldCfg)
	if err != nil {
		return nil, fmt.Errorf("get old repository: %w", err)
	}

	if err := b.ensureRepositoryFolderExists(ctx, objCfg); err != nil {
		return nil, fmt.Errorf("failed to ensure the configured folder exists: %w", err)
	}

	undo, err := repo.BeginUpdate(ctx, b.logger, oldRepo)
	if err != nil {
		b.logger.Warn("error in begin update", "err", err)
	}

	return func(ctx context.Context, success bool) {
		if !success && undo != nil {
			if err := undo(ctx); err != nil {
				b.logger.ErrorContext(ctx, "failed to undo failed update", "error", err)
			}
		}
	}, nil
}

func (b *ProvisioningAPIBuilder) ensureRepositoryFolderExists(ctx context.Context, cfg *provisioning.Repository) error {
	if cfg.Spec.Folder == "" {
		// The root folder can't not exist, so we don't have to do anything.
		return nil
	}

	client, _, err := b.client.New(cfg.GetNamespace())
	if err != nil {
		return err
	}
	// FIXME: make sure folders are actually enabled in the apiserver.
	folderIface := client.Resource(schema.GroupVersionResource{
		Group:    "folder.grafana.app",
		Version:  "v0alpha1",
		Resource: "folders",
	})

	_, err = folderIface.Get(ctx, cfg.Spec.Folder, metav1.GetOptions{})
	if err == nil {
		// The folder exists and doesn't need to be created.
		return nil
	} else if !apierrors.IsNotFound(err) {
		return fmt.Errorf("failed to search for existing repo folder: %w", err)
	}

	title := cfg.Spec.Title
	if title == "" {
		title = cfg.Spec.Folder
	}

	_, err = folderIface.Create(ctx, &unstructured.Unstructured{
		Object: map[string]any{
			"metadata": map[string]any{
				"name":      cfg.Spec.Folder,
				"namespace": cfg.GetNamespace(),
			},
			"spec": map[string]any{
				"title":       title,
				"description": "Repository-managed folder.",
			},
		},
	}, metav1.CreateOptions{})
	return err
}

func (b *ProvisioningAPIBuilder) afterDelete(obj runtime.Object, opts *metav1.DeleteOptions) {
	ctx := context.Background()
	cfg, ok := obj.(*provisioning.Repository)
	if !ok {
		b.logger.Error("object is not *provisioning.Repository")
		return
	}

	repo, err := b.asRepository(ctx, cfg)
	if err != nil {
		b.logger.Error("failed to get repository", "error", err)
		return
	}

	if err := repo.AfterDelete(ctx, b.logger); err != nil {
		b.logger.Error("failed to run after delete", "error", err)
		return
	}
}

func (b *ProvisioningAPIBuilder) Mutate(ctx context.Context, a admission.Attributes, o admission.ObjectInterfaces) error {
	obj := a.GetObject()

	if obj == nil || a.GetOperation() == admission.Connect {
		return nil // This is normal for sub-resource
	}

	r, ok := obj.(*provisioning.Repository)
	if !ok {
		return fmt.Errorf("expected repository configuration")
	}

	if r.Spec.Type == provisioning.GitHubRepositoryType {
		if r.Spec.GitHub == nil {
			return fmt.Errorf("github configuration is required")
		}

		if r.Spec.GitHub.Branch == "" {
			r.Spec.GitHub.Branch = "main"
		}

		if r.Spec.GitHub.WebhookURL == "" {
			name := a.GetName()
			// HACK: if the name is empty, it's probably auto-generated by k8s
			// we insert a placeholder so we can replace it later
			if name == "" {
				name = resourceNamePlaceholder
			}

			gvr := provisioning.RepositoryResourceInfo.GroupVersionResource()
			r.Spec.GitHub.WebhookURL = fmt.Sprintf("%sapis/%s/%s/namespaces/%s/%s/%s/webhook",
				b.urlProvider(a.GetNamespace()), // gets the full name
				gvr.Group, gvr.Version,
				a.GetNamespace(), gvr.Resource, name)
		}

		if r.Spec.GitHub.WebhookSecret == "" {
			r.Spec.GitHub.WebhookSecret = b.generateWebhookSecret(r.Spec.GitHub.Token)
		}
	}

	return nil
}

func (b *ProvisioningAPIBuilder) Validate(ctx context.Context, a admission.Attributes, o admission.ObjectInterfaces) (err error) {
	obj := a.GetObject()
	if obj == nil || a.GetOperation() == admission.Connect {
		return nil // This is normal for sub-resource
	}

	repo, err := b.asRepository(ctx, obj)
	if err != nil {
		return err
	}

	list := ValidateRepository(repo)

	if a.GetOperation() == admission.Update {
		cfg := repo.Config()
		oldRepo, err := b.asRepository(ctx, a.GetOldObject())
		if err != nil {
			return fmt.Errorf("get old repository for update: %w", err)
		}

		if cfg.Spec.Type != oldRepo.Config().Spec.Type {
			list = append(list, field.Invalid(field.NewPath("spec", "type"),
				cfg.Spec.Type, "Changing repository type is not supported"))
		}
	}

	if len(list) > 0 {
		return apierrors.NewInvalid(
			provisioning.RepositoryResourceInfo.GroupVersionKind().GroupKind(),
			a.GetName(), list)
	}
	return nil
}

func (b *ProvisioningAPIBuilder) GetOpenAPIDefinitions() common.GetOpenAPIDefinitions {
	return provisioning.GetOpenAPIDefinitions
}

func (b *ProvisioningAPIBuilder) GetPostStartHooks() (map[string]genericapiserver.PostStartHookFunc, error) {
	postStartHooks := map[string]genericapiserver.PostStartHookFunc{
		"grafana-provisioning": func(postStartHookCtx genericapiserver.PostStartHookContext) error {
			c, err := clientset.NewForConfig(postStartHookCtx.LoopbackClientConfig)
			if err != nil {
				return err
			}
			sharedInformerFactory := informers.NewSharedInformerFactory(
				c,
				15*time.Minute, // Health check interval
			)

			repoInformer := sharedInformerFactory.Provisioning().V0alpha1().Repositories()
			go repoInformer.Informer().Run(postStartHookCtx.Context.Done())

			// We do not have a local client until *GetPostStartHooks*, so we can delay init for some
			b.tester = &RepositoryTester{
				clientFactory: b.client,
				client:        c.ProvisioningV0alpha1(),
				logger:        slog.Default().With("logger", "provisioning-repository-tester"),
			}

			repoController, err := NewRepositoryController(
				c.ProvisioningV0alpha1(),
				repoInformer,
				b, // repoGetter
				b.identities,
				b.tester,
			)
			if err != nil {
				return err
			}

			go repoController.Run(postStartHookCtx.Context, repoControllerWorkers)
			return nil
		},
	}
	return postStartHooks, nil
}

func (b *ProvisioningAPIBuilder) PostProcessOpenAPI(oas *spec3.OpenAPI) (*spec3.OpenAPI, error) {
	oas.Info.Description = "Provisioning"

	root := "/apis/" + b.GetGroupVersion().String() + "/"
	repoprefix := root + "namespaces/{namespace}/repositories/{name}"

	defs := b.GetOpenAPIDefinitions()(func(path string) spec.Ref { return spec.Ref{} })
	defsBase := "github.com/grafana/grafana/pkg/apis/provisioning/v0alpha1."

	// TODO: we might want to register some extras for subresources here.
	sub := oas.Paths.Paths[repoprefix+"/hello"]
	if sub != nil && sub.Get != nil {
		sub.Get.Description = "Get a nice hello :)"
		sub.Get.Parameters = []*spec3.Parameter{
			{
				ParameterProps: spec3.ParameterProps{
					Name:        "whom",
					In:          "query",
					Example:     "World!",
					Description: "Who should get the nice greeting?",
					Schema:      spec.StringProperty(),
					Required:    false,
				},
			},
		}
	}

	sub = oas.Paths.Paths[repoprefix+"/test"]
	if sub != nil {
		repoSchema := defs[defsBase+"Repository"].Schema
		sub.Post.Description = "Check if the configuration is valid"
		sub.Post.RequestBody = &spec3.RequestBody{
			RequestBodyProps: spec3.RequestBodyProps{
				Content: map[string]*spec3.MediaType{
					"application/json": {
						MediaTypeProps: spec3.MediaTypeProps{
							Schema: &repoSchema,
						},
					},
				},
			},
		}
	}

	sub = oas.Paths.Paths[repoprefix+"/webhook"]
	if sub != nil && sub.Get != nil {
		sub.Post.Description = "Currently only supports github webhooks"
	}

	ref := &spec3.Parameter{
		ParameterProps: spec3.ParameterProps{
			Name:    "ref",
			In:      "query",
			Example: "",
			Examples: map[string]*spec3.Example{
				"": {
					ExampleProps: spec3.ExampleProps{
						Summary: "The default",
					},
				},
				"branch": {
					ExampleProps: spec3.ExampleProps{
						Value:   "my-branch",
						Summary: "Select branch",
					},
				},
				"commit": {
					ExampleProps: spec3.ExampleProps{
						Value:   "7f7cc2153",
						Summary: "Commit hash (or prefix)",
					},
				},
			},
			Description: "branch or commit hash",
			Schema:      spec.StringProperty(),
			Required:    false,
		},
	}

	sub = oas.Paths.Paths[repoprefix+"/history"]
	if sub != nil {
		sub.Get.Description = "Get the history of the repository"
		sub.Get.Parameters = []*spec3.Parameter{ref}
	}

	sub = oas.Paths.Paths[repoprefix+"/history/{path}"]
	if sub != nil {
		sub.Get.Description = "Get the history of a path"
		sub.Get.Parameters = []*spec3.Parameter{ref}
	}

	// Show a special list command
	sub = oas.Paths.Paths[repoprefix+"/files"]
	if sub != nil {
		delete(oas.Paths.Paths, repoprefix+"/files")
		oas.Paths.Paths[repoprefix+"/files/"] = sub // add the trailing final slash
		sub.Get.Description = "Get the files and content hash"
		sub.Get.Summary = "File listing"
		sub.Get.Parameters = []*spec3.Parameter{ref}
		sub.Post = nil
		sub.Put = nil
		sub.Delete = nil

		// Replace the content type for this response
		mt := sub.Get.Responses.StatusCodeResponses[200].Content
		s := defs[defsBase+"FileList"].Schema
		mt["*/*"].Schema = &s
	}

	// update the version with a path
	sub = oas.Paths.Paths[repoprefix+"/files/{path}"]
	if sub != nil {
		sub.Get.Description = "Read value from upstream repository"
		sub.Get.Parameters = []*spec3.Parameter{ref}

		// Add message to the OpenAPI spec
		comment := []*spec3.Parameter{
			ref,
			{
				ParameterProps: spec3.ParameterProps{
					Name:        "message",
					In:          "query",
					Description: "optional message sent with any changes",
					Schema:      spec.StringProperty(),
					Required:    false,
				},
			},
		}
		sub.Delete.Parameters = comment
		sub.Post.Parameters = comment
		sub.Put.Parameters = comment
		sub.Post.RequestBody = &spec3.RequestBody{
			RequestBodyProps: spec3.RequestBodyProps{
				Content: map[string]*spec3.MediaType{
					"application/json": {
						MediaTypeProps: spec3.MediaTypeProps{
							Schema:  spec.MapProperty(nil),
							Example: &unstructured.Unstructured{},
							Examples: map[string]*spec3.Example{
								"dashboard": {
									ExampleProps: spec3.ExampleProps{
										Value: &unstructured.Unstructured{
											Object: map[string]interface{}{
												"spec": map[string]interface{}{
													"hello": "dashboard",
												},
											},
										},
									},
								},
								"playlist": {
									ExampleProps: spec3.ExampleProps{
										Value: &unstructured.Unstructured{
											Object: map[string]interface{}{
												"spec": map[string]interface{}{
													"hello": "playlist",
												},
											},
										},
									},
								},
							},
						},
					},
					"application/x-yaml": {
						MediaTypeProps: spec3.MediaTypeProps{
							Schema:  spec.MapProperty(nil),
							Example: &unstructured.Unstructured{},
							Examples: map[string]*spec3.Example{
								"dashboard": {
									ExampleProps: spec3.ExampleProps{
										Value: `apiVersion: dashboards.grafana.app/v0alpha1
kind: Dashboard
spec:
  title: Sample dashboard
`,
									},
								},
								"playlist": {
									ExampleProps: spec3.ExampleProps{
										Value: `apiVersion: playlist.grafana.app/v0alpha1
kind: Playlist
spec:
  title: Playlist from provisioning
  interval: 5m
  items:
  - type: dashboard_by_tag
    value: panel-tests
`,
									},
								},
							},
						},
					},
				},
			},
		}
		// POST and put have the same request
		sub.Put.RequestBody = sub.Post.RequestBody
	}

	// The root API discovery list
	sub = oas.Paths.Paths[root]
	if sub != nil && sub.Get != nil {
		sub.Get.Tags = []string{"API Discovery"} // sorts first in the list
	}

	return oas, nil
}

// generateWebhookSecret generates a webhook secret from a token
// using the configured secret key. The generated secret is consistent.
// TODO: this must be replaced by a app platform secrets once we have that.
func (b *ProvisioningAPIBuilder) generateWebhookSecret(token string) string {
	secretKey := []byte(b.webhookSecretKey)
	h := hmac.New(sha256.New, secretKey)

	h.Write([]byte(token))
	hashed := h.Sum(nil)

	return hex.EncodeToString(hashed)
}<|MERGE_RESOLUTION|>--- conflicted
+++ resolved
@@ -7,11 +7,7 @@
 	"encoding/hex"
 	"fmt"
 	"log/slog"
-<<<<<<< HEAD
 	"net/http"
-	"net/url"
-=======
->>>>>>> 7726e50f
 	"strings"
 	"time"
 
