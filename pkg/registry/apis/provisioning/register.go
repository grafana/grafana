package provisioning

import (
	"context"
	"fmt"
	"net/http"
	"time"

	"github.com/prometheus/client_golang/prometheus"
	apierrors "k8s.io/apimachinery/pkg/api/errors"
	metav1 "k8s.io/apimachinery/pkg/apis/meta/v1"
	"k8s.io/apimachinery/pkg/apis/meta/v1/unstructured"
	"k8s.io/apimachinery/pkg/labels"
	"k8s.io/apimachinery/pkg/runtime"
	"k8s.io/apimachinery/pkg/runtime/schema"
	"k8s.io/apimachinery/pkg/util/validation/field"
	"k8s.io/apiserver/pkg/admission"
	"k8s.io/apiserver/pkg/authorization/authorizer"
	"k8s.io/apiserver/pkg/registry/rest"
	genericapiserver "k8s.io/apiserver/pkg/server"
	"k8s.io/kube-openapi/pkg/common"
	"k8s.io/kube-openapi/pkg/spec3"
	"k8s.io/kube-openapi/pkg/validation/spec"

	"github.com/grafana/grafana/pkg/apimachinery/identity"
	provisioning "github.com/grafana/grafana/pkg/apis/provisioning/v0alpha1"
	grafanaregistry "github.com/grafana/grafana/pkg/apiserver/registry/generic"
	clientset "github.com/grafana/grafana/pkg/generated/clientset/versioned"
	informers "github.com/grafana/grafana/pkg/generated/informers/externalversions"
	listers "github.com/grafana/grafana/pkg/generated/listers/provisioning/v0alpha1"
	"github.com/grafana/grafana/pkg/registry/apis/provisioning/auth"
	"github.com/grafana/grafana/pkg/registry/apis/provisioning/jobs"
	"github.com/grafana/grafana/pkg/registry/apis/provisioning/repository"
	"github.com/grafana/grafana/pkg/registry/apis/provisioning/repository/github"
	"github.com/grafana/grafana/pkg/registry/apis/provisioning/resources"
	"github.com/grafana/grafana/pkg/registry/apis/provisioning/safepath"
	"github.com/grafana/grafana/pkg/registry/apis/provisioning/secrets"
	"github.com/grafana/grafana/pkg/services/apiserver"
	"github.com/grafana/grafana/pkg/services/apiserver/builder"
	"github.com/grafana/grafana/pkg/services/featuremgmt"
	"github.com/grafana/grafana/pkg/services/rendering"
	"github.com/grafana/grafana/pkg/setting"
	"github.com/grafana/grafana/pkg/storage/unified/blob"
	"github.com/grafana/grafana/pkg/storage/unified/resource"
)

const repoControllerWorkers = 1

var (
	_ builder.APIGroupBuilder = (*APIBuilder)(nil)
)

type APIBuilder struct {
	urlProvider      func(namespace string) string
	webhookSecretKey string

	features          featuremgmt.FeatureToggles
	getter            rest.Getter
	localFileResolver *repository.LocalFolderResolver
	render            rendering.Service
	blobstore         blob.PublicBlobStore
	client            *resources.ClientFactory
	parsers           *resources.ParserFactory
	ghFactory         github.ClientFactory
	identities        auth.BackgroundIdentityService
	jobs              jobs.JobQueue
	tester            *RepositoryTester
<<<<<<< HEAD
	lister            resources.ResourceLister
	routes            *routeHandler
=======
	resourceLister    resources.ResourceLister
	repositoryLister  listers.RepositoryLister
>>>>>>> 9e14a5b0
}

// NewAPIBuilder creates an API builder.
// It avoids anything that is core to Grafana, such that it can be used in a multi-tenant service down the line.
// This means there are no hidden dependencies, and no use of e.g. *settings.Cfg.
func NewAPIBuilder(
	local *repository.LocalFolderResolver,
	urlProvider func(namespace string) string,
	webhookSecretKey string,
	identities auth.BackgroundIdentityService,
	features featuremgmt.FeatureToggles,
	render rendering.Service,
	index resource.RepositoryIndexClient,
	blobstore blob.PublicBlobStore,
	configProvider apiserver.RestConfigProvider,
	ghFactory github.ClientFactory,
) *APIBuilder {
	clientFactory := resources.NewFactory(identities)
	resourceLister := resources.NewResourceLister(index)
	return &APIBuilder{
		urlProvider:       urlProvider,
		localFileResolver: local,
		webhookSecretKey:  webhookSecretKey,
		features:          features,
		ghFactory:         ghFactory,
		identities:        identities,
		client:            clientFactory,
		parsers: &resources.ParserFactory{
			Client: clientFactory,
		},
<<<<<<< HEAD
		render:    render,
		lister:    resourceLister,
		blobstore: blobstore,
		jobs:      jobs.NewJobQueue(50), // in memory for now
		routes: &routeHandler{
			resourceLister: resourceLister,
		},
=======
		render:         render,
		resourceLister: resources.NewResourceLister(index),
		blobstore:      blobstore,
		jobs:           jobs.NewJobQueue(50), // in memory for now
>>>>>>> 9e14a5b0
	}
}

// RegisterAPIService returns an API builder, from [NewAPIBuilder]. It is called by Wire.
// This function happily uses services core to Grafana, and does not need to be multi-tenancy-compatible.
func RegisterAPIService(
	// It is OK to use setting.Cfg here -- this is only used when running single tenant with a full setup
	cfg *setting.Cfg,
	features featuremgmt.FeatureToggles,
	apiregistration builder.APIRegistrar,
	reg prometheus.Registerer,
	identities auth.BackgroundIdentityService,
	render rendering.Service,
	client resource.ResourceClient, // implements resource.RepositoryClient
	configProvider apiserver.RestConfigProvider,
	ghFactory github.ClientFactory,
) (*APIBuilder, error) {
	if !features.IsEnabledGlobally(featuremgmt.FlagProvisioning) &&
		!features.IsEnabledGlobally(featuremgmt.FlagGrafanaAPIServerWithExperimentalAPIs) {
		return nil, nil // skip registration unless opting into experimental apis OR the feature specifically
	}

	// TODO: use wire to initialize this storage
	store, err := blob.ProvidePublicBlobStore(cfg)
	if err != nil {
		return nil, err
	}

	folderResolver := &repository.LocalFolderResolver{
		PermittedPrefixes: cfg.PermittedProvisioningPaths,
		HomePath:          safepath.Clean(cfg.HomePath),
	}
	urlProvider := func(namespace string) string {
		return cfg.AppURL
	}

	builder := NewAPIBuilder(folderResolver, urlProvider, cfg.SecretKey, identities, features, render, client, store, configProvider, ghFactory)
	apiregistration.RegisterAPI(builder)
	return builder, nil
}

func (b *APIBuilder) GetAuthorizer() authorizer.Authorizer {
	return authorizer.AuthorizerFunc(
		func(ctx context.Context, a authorizer.Attributes) (authorizer.Decision, string, error) {
			// TODO: Implement a better webhook authoriser somehow.
			if a.GetSubresource() == "webhook" {
				// for now????
				return authorizer.DecisionAllow, "", nil
			}

			// fallback to the standard authorizer
			return authorizer.DecisionNoOpinion, "", nil
		})
}

func (b *APIBuilder) GetGroupVersion() schema.GroupVersion {
	return provisioning.SchemeGroupVersion
}

func (b *APIBuilder) InstallSchema(scheme *runtime.Scheme) error {
	err := provisioning.AddToScheme(scheme)
	if err != nil {
		return err
	}

	// This is required for --server-side apply
	err = provisioning.AddKnownTypes(provisioning.InternalGroupVersion, scheme)
	if err != nil {
		return err
	}

	metav1.AddToGroupVersion(scheme, provisioning.SchemeGroupVersion)
	// Only 1 version (for now?)
	return scheme.SetVersionPriority(provisioning.SchemeGroupVersion)
}

func (b *APIBuilder) UpdateAPIGroupInfo(apiGroupInfo *genericapiserver.APIGroupInfo, opts builder.APIGroupOptions) error {
	repositoryStorage, err := grafanaregistry.NewRegistryStore(opts.Scheme, provisioning.RepositoryResourceInfo, opts.OptsGetter)
	if err != nil {
		return fmt.Errorf("failed to create repository storage: %w", err)
	}
	b.getter = repositoryStorage

	repositoryStatusStorage := grafanaregistry.NewRegistryStatusStore(opts.Scheme, repositoryStorage)

	storage := map[string]rest.Storage{}
	storage[provisioning.JobResourceInfo.StoragePath()] = b.jobs
	storage[provisioning.RepositoryResourceInfo.StoragePath()] = repositoryStorage
	storage[provisioning.RepositoryResourceInfo.StoragePath("status")] = repositoryStatusStorage
	storage[provisioning.RepositoryResourceInfo.StoragePath("webhook")] = &webhookConnector{
		getter: b,
		client: b.identities,
		jobs:   b.jobs,
	}
	storage[provisioning.RepositoryResourceInfo.StoragePath("test")] = &testConnector{
		getter: b,
	}
	storage[provisioning.RepositoryResourceInfo.StoragePath("files")] = &filesConnector{
		getter:  b,
		parsers: b.parsers,
	}
	storage[provisioning.RepositoryResourceInfo.StoragePath("resources")] = &listConnector{
		getter: b,
		lister: b.resourceLister,
	}
	storage[provisioning.RepositoryResourceInfo.StoragePath("history")] = &historySubresource{
		repoGetter: b,
	}
	storage[provisioning.RepositoryResourceInfo.StoragePath("sync")] = &syncConnector{
		repoGetter: b,
		jobs:       b.jobs,
	}
	storage[provisioning.RepositoryResourceInfo.StoragePath("export")] = &exportConnector{
		repoGetter: b,
		jobs:       b.jobs,
	}
	apiGroupInfo.VersionedResourcesStorageMap[provisioning.VERSION] = storage
	return nil
}

func (b *APIBuilder) GetRepository(ctx context.Context, name string) (repository.Repository, error) {
	obj, err := b.getter.Get(ctx, name, &metav1.GetOptions{})
	if err != nil {
		return nil, err
	}
	return b.asRepository(ctx, obj)
}

func timeSince(when int64) time.Duration {
	return time.Duration(time.Now().UnixMilli()-when) * time.Millisecond
}

func (b *APIBuilder) GetHealthyRepository(ctx context.Context, name string) (repository.Repository, error) {
	repo, err := b.GetRepository(ctx, name)
	if err != nil {
		return nil, err
	}
	status := repo.Config().Status.Health
	if !status.Healthy {
		if timeSince(status.Checked) > time.Second*25 {
			id, err := b.identities.WorkerIdentity(ctx, repo.Config().Namespace)
			if err != nil {
				return nil, err // The status
			}
			ctx := identity.WithRequester(ctx, id)

			// Check health again
			s, err := b.tester.TestRepository(ctx, repo)
			if err != nil {
				return nil, err // The status
			}

			// Write and return the repo with current status
			cfg, _ := b.tester.UpdateHealthStatus(ctx, repo.Config(), s)
			if cfg != nil {
				status = cfg.Status.Health
				if cfg.Status.Health.Healthy {
					status = cfg.Status.Health
					repo, err = b.AsRepository(ctx, cfg)
					if err != nil {
						return nil, err
					}
				}
			}
		}
		if !status.Healthy {
			return nil, &apierrors.StatusError{ErrStatus: metav1.Status{
				Code:    http.StatusFailedDependency,
				Message: "The repository configuration is not healthy",
			}}
		}
	}
	return repo, err
}

func (b *APIBuilder) asRepository(ctx context.Context, obj runtime.Object) (repository.Repository, error) {
	if obj == nil {
		return nil, fmt.Errorf("missing repository object")
	}
	r, ok := obj.(*provisioning.Repository)
	if !ok {
		return nil, fmt.Errorf("expected repository configuration")
	}
	return b.AsRepository(ctx, r)
}

func (b *APIBuilder) AsRepository(ctx context.Context, r *provisioning.Repository) (repository.Repository, error) {
	switch r.Spec.Type {
	case provisioning.LocalRepositoryType:
		return repository.NewLocal(r, b.localFileResolver), nil
	case provisioning.GitHubRepositoryType:
		gvr := provisioning.RepositoryResourceInfo.GroupVersionResource()
		webhookURL := fmt.Sprintf(
			"%sapis/%s/%s/namespaces/%s/%s/%s/webhook",
			b.urlProvider(r.GetNamespace()),
			gvr.Group,
			gvr.Version,
			r.GetNamespace(),
			gvr.Resource,
			r.GetName(),
		)
		secretsSvc := secrets.NewService(b.webhookSecretKey)
		return repository.NewGitHub(ctx, r, b.ghFactory, secretsSvc, webhookURL), nil
	case provisioning.S3RepositoryType:
		return repository.NewS3(r), nil
	default:
		return repository.NewUnknown(r), nil
	}
}

func (b *APIBuilder) Mutate(ctx context.Context, a admission.Attributes, o admission.ObjectInterfaces) error {
	obj := a.GetObject()

	if obj == nil || a.GetOperation() == admission.Connect {
		return nil // This is normal for sub-resource
	}

	r, ok := obj.(*provisioning.Repository)
	if !ok {
		return fmt.Errorf("expected repository configuration")
	}

	// This is called on every update, so be careful to only add the finalizer for create
	if len(r.Finalizers) == 0 && a.GetOperation() == admission.Create {
		r.Finalizers = []string{
			finalizer_REMOVE_ORPHAN_RESOURCE,
			finalizer_CLEANUP_FINALIZER,
		}
	}

	if r.Spec.Type == provisioning.GitHubRepositoryType {
		if r.Spec.GitHub == nil {
			return fmt.Errorf("github configuration is required")
		}

		if r.Spec.GitHub.Branch == "" {
			r.Spec.GitHub.Branch = "main"
		}
	}

	return nil
}

func (b *APIBuilder) Validate(ctx context.Context, a admission.Attributes, o admission.ObjectInterfaces) (err error) {
	obj := a.GetObject()
	if obj == nil || a.GetOperation() == admission.Connect {
		return nil // This is normal for sub-resource
	}

	repo, err := b.asRepository(ctx, obj)
	if err != nil {
		return err
	}

	list := ValidateRepository(repo)
	cfg := repo.Config()

	if a.GetOperation() == admission.Update {
		oldRepo, err := b.asRepository(ctx, a.GetOldObject())
		if err != nil {
			return fmt.Errorf("get old repository for update: %w", err)
		}
		oldCfg := oldRepo.Config()

		if cfg.Spec.Type != oldCfg.Spec.Type {
			list = append(list, field.Forbidden(field.NewPath("spec", "type"),
				"Changing repository type is not supported"))
		}

		// Do not allow changing the sync target once anything has synced successfully
		if cfg.Spec.Sync.Target != oldCfg.Spec.Sync.Target && len(cfg.Status.Stats) > 0 {
			list = append(list, field.Forbidden(field.NewPath("spec", "sync", "target"),
				"Changing sync target after running sync is not supported"))
		}
	}

	// Make sure there is only one
	targetError := b.verifySingleInstanceTarget(cfg)
	if targetError != nil {
		list = append(list, targetError)
	}

	if len(list) > 0 {
		return apierrors.NewInvalid(
			provisioning.RepositoryResourceInfo.GroupVersionKind().GroupKind(),
			a.GetName(), list)
	}
	return nil
}

func (b *APIBuilder) verifySingleInstanceTarget(cfg *provisioning.Repository) *field.Error {
	if cfg.Spec.Sync.Target == provisioning.SyncTargetTypeInstance {
		all, err := b.repositoryLister.Repositories(cfg.Namespace).List(labels.Everything())
		if err != nil {
			return field.Forbidden(field.NewPath("spec", "sync", "target"),
				"Unable to verify root target // "+err.Error())
		}
		for _, v := range all {
			if v.Name != cfg.Name && v.Spec.Sync.Target == provisioning.SyncTargetTypeInstance {
				return field.Forbidden(field.NewPath("spec", "sync", "target"),
					"Another repository is already targeting root: "+v.Name)
			}
		}
	}
	return nil
}

func (b *APIBuilder) GetOpenAPIDefinitions() common.GetOpenAPIDefinitions {
	return provisioning.GetOpenAPIDefinitions
}

<<<<<<< HEAD
=======
func (b *APIBuilder) GetAPIRoutes() *builder.APIRoutes {
	defs := b.GetOpenAPIDefinitions()(func(path string) spec.Ref { return spec.Ref{} })

	statsResult := defs["github.com/grafana/grafana/pkg/apis/provisioning/v0alpha1.ResourceStats"].Schema

	return &builder.APIRoutes{
		Namespace: []builder.APIRouteHandler{
			{
				Path: "stats",
				Spec: &spec3.PathProps{
					Get: &spec3.Operation{
						OperationProps: spec3.OperationProps{
							OperationId: "getResourceStats", // used for RTK client
							Tags:        []string{"Repository"},
							Description: "Get resource stats for this namespace",
							Parameters: []*spec3.Parameter{
								{
									ParameterProps: spec3.ParameterProps{
										Name:        "namespace",
										In:          "path",
										Required:    true,
										Example:     "default",
										Description: "workspace",
										Schema:      spec.StringProperty(),
									},
								},
							},
							Responses: &spec3.Responses{
								ResponsesProps: spec3.ResponsesProps{
									StatusCodeResponses: map[int]*spec3.Response{
										200: {
											ResponseProps: spec3.ResponseProps{
												Content: map[string]*spec3.MediaType{
													"application/json": {
														MediaTypeProps: spec3.MediaTypeProps{
															Schema: &statsResult,
														},
													},
												},
											},
										},
									},
								},
							},
						},
					},
				},
				Handler: func(w http.ResponseWriter, r *http.Request) {
					u, ok := authlib.AuthInfoFrom(r.Context())
					if !ok {
						w.WriteHeader(400)
						_, _ = w.Write([]byte("expected user"))
						return
					}
					stats, err := b.resourceLister.Stats(r.Context(), u.GetNamespace(), "")
					if err != nil {
						errhttp.Write(r.Context(), err, w)
						return
					}
					w.Header().Set("Content-Type", "application/json")
					_ = json.NewEncoder(w).Encode(stats)
				},
			},
		},
	}
}

>>>>>>> 9e14a5b0
func (b *APIBuilder) GetPostStartHooks() (map[string]genericapiserver.PostStartHookFunc, error) {
	postStartHooks := map[string]genericapiserver.PostStartHookFunc{
		"grafana-provisioning": func(postStartHookCtx genericapiserver.PostStartHookContext) error {
			c, err := clientset.NewForConfig(postStartHookCtx.LoopbackClientConfig)
			if err != nil {
				return err
			}
			sharedInformerFactory := informers.NewSharedInformerFactory(
				c,
				15*time.Minute, // Health check interval
			)

			repoInformer := sharedInformerFactory.Provisioning().V0alpha1().Repositories()
			go repoInformer.Informer().Run(postStartHookCtx.Context.Done())

			// We do not have a local client until *GetPostStartHooks*, so we can delay init for some
			b.tester = &RepositoryTester{
				clientFactory: b.client,
				client:        c.ProvisioningV0alpha1(),
			}
			b.repositoryLister = repoInformer.Lister()

			// Use fast local lookup
			b.routes.repositoryLister = repoInformer.Lister()

			b.jobs.Register(jobs.NewJobWorker(
				b,
				b.parsers,
				c.ProvisioningV0alpha1(),
				b.identities,
				b.render,
				b.resourceLister,
				b.blobstore,
				b.urlProvider,
			))

			repoController, err := NewRepositoryController(
				c.ProvisioningV0alpha1(),
				repoInformer,
				b, // repoGetter
				b.resourceLister,
				b.parsers,
				b.identities,
				b.tester,
				b.jobs,
			)
			if err != nil {
				return err
			}

			go repoController.Run(postStartHookCtx.Context, repoControllerWorkers)
			return nil
		},
	}
	return postStartHooks, nil
}

func (b *APIBuilder) PostProcessOpenAPI(oas *spec3.OpenAPI) (*spec3.OpenAPI, error) {
	oas.Info.Description = "Provisioning"

	root := "/apis/" + b.GetGroupVersion().String() + "/"
	repoprefix := root + "namespaces/{namespace}/repositories/{name}"

	defs := b.GetOpenAPIDefinitions()(func(path string) spec.Ref { return spec.Ref{} })
	defsBase := "github.com/grafana/grafana/pkg/apis/provisioning/v0alpha1."

	sub := oas.Paths.Paths[repoprefix+"/test"]
	if sub != nil {
		repoSchema := defs[defsBase+"Repository"].Schema
		sub.Post.Description = "Check if the configuration is valid"
		sub.Post.RequestBody = &spec3.RequestBody{
			RequestBodyProps: spec3.RequestBodyProps{
				Content: map[string]*spec3.MediaType{
					"application/json": {
						MediaTypeProps: spec3.MediaTypeProps{
							Schema: &repoSchema,
						},
					},
				},
			},
		}
	}

	sub = oas.Paths.Paths[repoprefix+"/webhook"]
	if sub != nil && sub.Get != nil {
		sub.Post.Description = "Currently only supports github webhooks"
	}

	ref := &spec3.Parameter{
		ParameterProps: spec3.ParameterProps{
			Name:    "ref",
			In:      "query",
			Example: "",
			Examples: map[string]*spec3.Example{
				"": {
					ExampleProps: spec3.ExampleProps{
						Summary: "The default",
					},
				},
				"branch": {
					ExampleProps: spec3.ExampleProps{
						Value:   "my-branch",
						Summary: "Select branch",
					},
				},
				"commit": {
					ExampleProps: spec3.ExampleProps{
						Value:   "7f7cc2153",
						Summary: "Commit hash (or prefix)",
					},
				},
			},
			Description: "branch or commit hash",
			Schema:      spec.StringProperty(),
			Required:    false,
		},
	}

	sub = oas.Paths.Paths[repoprefix+"/history"]
	if sub != nil {
		sub.Get.Description = "Get the history of the repository"
		sub.Get.Parameters = []*spec3.Parameter{ref}
	}

	sub = oas.Paths.Paths[repoprefix+"/history/{path}"]
	if sub != nil {
		sub.Get.Description = "Get the history of a path"
		sub.Get.Parameters = []*spec3.Parameter{ref}
	}

	// Show a special list command
	sub = oas.Paths.Paths[repoprefix+"/files"]
	if sub != nil {
		delete(oas.Paths.Paths, repoprefix+"/files")
		oas.Paths.Paths[repoprefix+"/files/"] = sub // add the trailing final slash
		sub.Get.Description = "Get the files and content hash"
		sub.Get.Summary = "File listing"
		sub.Get.Parameters = []*spec3.Parameter{ref}
		sub.Post = nil
		sub.Put = nil
		sub.Delete = nil

		// Replace the content type for this response
		mt := sub.Get.Responses.StatusCodeResponses[200].Content
		s := defs[defsBase+"FileList"].Schema
		mt["*/*"].Schema = &s
	}

	// update the version with a path
	sub = oas.Paths.Paths[repoprefix+"/files/{path}"]
	if sub != nil {
		sub.Get.Description = "Read value from upstream repository"
		sub.Get.Parameters = []*spec3.Parameter{ref}

		// Add message to the OpenAPI spec
		comment := []*spec3.Parameter{
			ref,
			{
				ParameterProps: spec3.ParameterProps{
					Name:        "message",
					In:          "query",
					Description: "optional message sent with any changes",
					Schema:      spec.StringProperty(),
					Required:    false,
				},
			},
		}
		sub.Delete.Parameters = comment
		sub.Post.Parameters = comment
		sub.Put.Parameters = comment
		sub.Post.RequestBody = &spec3.RequestBody{
			RequestBodyProps: spec3.RequestBodyProps{
				Content: map[string]*spec3.MediaType{
					"application/json": {
						MediaTypeProps: spec3.MediaTypeProps{
							Schema:  spec.MapProperty(nil),
							Example: &unstructured.Unstructured{},
							Examples: map[string]*spec3.Example{
								"dashboard": {
									ExampleProps: spec3.ExampleProps{
										Value: &unstructured.Unstructured{
											Object: map[string]interface{}{
												"spec": map[string]interface{}{
													"hello": "dashboard",
												},
											},
										},
									},
								},
								"playlist": {
									ExampleProps: spec3.ExampleProps{
										Value: &unstructured.Unstructured{
											Object: map[string]interface{}{
												"spec": map[string]interface{}{
													"hello": "playlist",
												},
											},
										},
									},
								},
							},
						},
					},
					"application/x-yaml": {
						MediaTypeProps: spec3.MediaTypeProps{
							Schema:  spec.MapProperty(nil),
							Example: &unstructured.Unstructured{},
							Examples: map[string]*spec3.Example{
								"dashboard": {
									ExampleProps: spec3.ExampleProps{
										Value: `apiVersion: dashboards.grafana.app/v0alpha1
kind: Dashboard
spec:
  title: Sample dashboard
`,
									},
								},
								"playlist": {
									ExampleProps: spec3.ExampleProps{
										Value: `apiVersion: playlist.grafana.app/v0alpha1
kind: Playlist
spec:
  title: Playlist from provisioning
  interval: 5m
  items:
  - type: dashboard_by_tag
    value: panel-tests
`,
									},
								},
							},
						},
					},
				},
			},
		}
		// POST and put have the same request
		sub.Put.RequestBody = sub.Post.RequestBody
	}

	sub = oas.Paths.Paths[repoprefix+"/sync"]
	if sub != nil {
		optionsSchema := defs[defsBase+"SyncJobOptions"].Schema
		sub.Post.Description = "Sync from repository into Grafana"
		sub.Post.RequestBody = &spec3.RequestBody{
			RequestBodyProps: spec3.RequestBodyProps{
				Content: map[string]*spec3.MediaType{
					"application/json": {
						MediaTypeProps: spec3.MediaTypeProps{
							Schema: &optionsSchema,
							Example: &provisioning.SyncJobOptions{
								Complete: true,
							},
						},
					},
				},
			},
		}
	}

	sub = oas.Paths.Paths[repoprefix+"/export"]
	if sub != nil {
		optionsSchema := defs[defsBase+"ExportJobOptions"].Schema
		sub.Post.Description = "Export from grafana into the remote repository"
		sub.Post.RequestBody = &spec3.RequestBody{
			RequestBodyProps: spec3.RequestBodyProps{
				Content: map[string]*spec3.MediaType{
					"application/json": {
						MediaTypeProps: spec3.MediaTypeProps{
							Schema: &optionsSchema,
							Example: &provisioning.ExportJobOptions{
								Folder:  "grafan-folder-ref",
								History: true,
								Branch:  "target-branch",
								Prefix:  "prefix/in/repo/tree",
							},
						},
					},
				},
			},
		}
	}

	// The root API discovery list
	sub = oas.Paths.Paths[root]
	if sub != nil && sub.Get != nil {
		sub.Get.Tags = []string{"API Discovery"} // sorts first in the list
	}

	return oas, nil
}<|MERGE_RESOLUTION|>--- conflicted
+++ resolved
@@ -65,13 +65,8 @@
 	identities        auth.BackgroundIdentityService
 	jobs              jobs.JobQueue
 	tester            *RepositoryTester
-<<<<<<< HEAD
-	lister            resources.ResourceLister
-	routes            *routeHandler
-=======
 	resourceLister    resources.ResourceLister
 	repositoryLister  listers.RepositoryLister
->>>>>>> 9e14a5b0
 }
 
 // NewAPIBuilder creates an API builder.
@@ -90,7 +85,6 @@
 	ghFactory github.ClientFactory,
 ) *APIBuilder {
 	clientFactory := resources.NewFactory(identities)
-	resourceLister := resources.NewResourceLister(index)
 	return &APIBuilder{
 		urlProvider:       urlProvider,
 		localFileResolver: local,
@@ -102,20 +96,10 @@
 		parsers: &resources.ParserFactory{
 			Client: clientFactory,
 		},
-<<<<<<< HEAD
-		render:    render,
-		lister:    resourceLister,
-		blobstore: blobstore,
-		jobs:      jobs.NewJobQueue(50), // in memory for now
-		routes: &routeHandler{
-			resourceLister: resourceLister,
-		},
-=======
 		render:         render,
 		resourceLister: resources.NewResourceLister(index),
 		blobstore:      blobstore,
 		jobs:           jobs.NewJobQueue(50), // in memory for now
->>>>>>> 9e14a5b0
 	}
 }
 
@@ -427,76 +411,6 @@
 	return provisioning.GetOpenAPIDefinitions
 }
 
-<<<<<<< HEAD
-=======
-func (b *APIBuilder) GetAPIRoutes() *builder.APIRoutes {
-	defs := b.GetOpenAPIDefinitions()(func(path string) spec.Ref { return spec.Ref{} })
-
-	statsResult := defs["github.com/grafana/grafana/pkg/apis/provisioning/v0alpha1.ResourceStats"].Schema
-
-	return &builder.APIRoutes{
-		Namespace: []builder.APIRouteHandler{
-			{
-				Path: "stats",
-				Spec: &spec3.PathProps{
-					Get: &spec3.Operation{
-						OperationProps: spec3.OperationProps{
-							OperationId: "getResourceStats", // used for RTK client
-							Tags:        []string{"Repository"},
-							Description: "Get resource stats for this namespace",
-							Parameters: []*spec3.Parameter{
-								{
-									ParameterProps: spec3.ParameterProps{
-										Name:        "namespace",
-										In:          "path",
-										Required:    true,
-										Example:     "default",
-										Description: "workspace",
-										Schema:      spec.StringProperty(),
-									},
-								},
-							},
-							Responses: &spec3.Responses{
-								ResponsesProps: spec3.ResponsesProps{
-									StatusCodeResponses: map[int]*spec3.Response{
-										200: {
-											ResponseProps: spec3.ResponseProps{
-												Content: map[string]*spec3.MediaType{
-													"application/json": {
-														MediaTypeProps: spec3.MediaTypeProps{
-															Schema: &statsResult,
-														},
-													},
-												},
-											},
-										},
-									},
-								},
-							},
-						},
-					},
-				},
-				Handler: func(w http.ResponseWriter, r *http.Request) {
-					u, ok := authlib.AuthInfoFrom(r.Context())
-					if !ok {
-						w.WriteHeader(400)
-						_, _ = w.Write([]byte("expected user"))
-						return
-					}
-					stats, err := b.resourceLister.Stats(r.Context(), u.GetNamespace(), "")
-					if err != nil {
-						errhttp.Write(r.Context(), err, w)
-						return
-					}
-					w.Header().Set("Content-Type", "application/json")
-					_ = json.NewEncoder(w).Encode(stats)
-				},
-			},
-		},
-	}
-}
-
->>>>>>> 9e14a5b0
 func (b *APIBuilder) GetPostStartHooks() (map[string]genericapiserver.PostStartHookFunc, error) {
 	postStartHooks := map[string]genericapiserver.PostStartHookFunc{
 		"grafana-provisioning": func(postStartHookCtx genericapiserver.PostStartHookContext) error {
@@ -518,9 +432,6 @@
 				client:        c.ProvisioningV0alpha1(),
 			}
 			b.repositoryLister = repoInformer.Lister()
-
-			// Use fast local lookup
-			b.routes.repositoryLister = repoInformer.Lister()
 
 			b.jobs.Register(jobs.NewJobWorker(
 				b,
