--- conflicted
+++ resolved
@@ -328,8 +328,8 @@
 	// This is called on every update, so be careful to only add the finalizer for create
 	if len(r.Finalizers) == 0 && a.GetOperation() == admission.Create {
 		r.Finalizers = []string{
-			controller.REMOVE_ORPHAN_RESOURCE_FINALIZER,
-			controller.CLEANUP_FINALIZER,
+			controller.RemoveOrphanResourcesFinalizer,
+			controller.CleanFinalizer,
 		}
 	}
 
@@ -441,9 +441,6 @@
 				b.resourceLister,
 			))
 
-<<<<<<< HEAD
-			repoController, err := controller.NewRepositoryController(
-=======
 			renderer := pullrequest.NewRenderer(b.render, b.blobstore)
 			pullRequestWorker, err := pullrequest.NewPullRequestWorker(b.parsers, renderer, b.urlProvider)
 			if err != nil {
@@ -451,8 +448,7 @@
 			}
 			b.jobs.Register(pullRequestWorker)
 
-			repoController, err := NewRepositoryController(
->>>>>>> 05b5567d
+			repoController, err := controller.NewRepositoryController(
 				c.ProvisioningV0alpha1(),
 				repoInformer,
 				b, // repoGetter
