package provisioning

import (
	"context"
	"fmt"
	"net/http"
	"path/filepath"
	"strings"
	"time"

	"github.com/prometheus/client_golang/prometheus"
	apierrors "k8s.io/apimachinery/pkg/api/errors"
	metav1 "k8s.io/apimachinery/pkg/apis/meta/v1"
	"k8s.io/apimachinery/pkg/apis/meta/v1/unstructured"
	"k8s.io/apimachinery/pkg/labels"
	"k8s.io/apimachinery/pkg/runtime"
	"k8s.io/apimachinery/pkg/runtime/schema"
	"k8s.io/apimachinery/pkg/util/validation/field"
	"k8s.io/apiserver/pkg/admission"
	"k8s.io/apiserver/pkg/authorization/authorizer"
	"k8s.io/apiserver/pkg/registry/rest"
	genericapiserver "k8s.io/apiserver/pkg/server"
	"k8s.io/kube-openapi/pkg/common"
	"k8s.io/kube-openapi/pkg/spec3"
	"k8s.io/kube-openapi/pkg/validation/spec"

	authlib "github.com/grafana/authlib/types"
	"github.com/grafana/grafana-app-sdk/logging"
	dashboard "github.com/grafana/grafana/apps/dashboard/pkg/apis/dashboard/v0alpha1"
	"github.com/grafana/grafana/pkg/apimachinery/identity"
	apiutils "github.com/grafana/grafana/pkg/apimachinery/utils"
	folders "github.com/grafana/grafana/pkg/apis/folder/v0alpha1"
	provisioning "github.com/grafana/grafana/pkg/apis/provisioning/v0alpha1"
	"github.com/grafana/grafana/pkg/apiserver/readonly"
	grafanaregistry "github.com/grafana/grafana/pkg/apiserver/registry/generic"
	clientset "github.com/grafana/grafana/pkg/generated/clientset/versioned"
	client "github.com/grafana/grafana/pkg/generated/clientset/versioned/typed/provisioning/v0alpha1"
	informers "github.com/grafana/grafana/pkg/generated/informers/externalversions"
	listers "github.com/grafana/grafana/pkg/generated/listers/provisioning/v0alpha1"
	"github.com/grafana/grafana/pkg/infra/usagestats"
	"github.com/grafana/grafana/pkg/registry/apis/dashboard/legacy"
	"github.com/grafana/grafana/pkg/registry/apis/provisioning/controller"
	"github.com/grafana/grafana/pkg/registry/apis/provisioning/jobs"
	"github.com/grafana/grafana/pkg/registry/apis/provisioning/jobs/export"
	"github.com/grafana/grafana/pkg/registry/apis/provisioning/jobs/migrate"
	"github.com/grafana/grafana/pkg/registry/apis/provisioning/jobs/pullrequest"
	"github.com/grafana/grafana/pkg/registry/apis/provisioning/jobs/sync"
	"github.com/grafana/grafana/pkg/registry/apis/provisioning/repository"
	"github.com/grafana/grafana/pkg/registry/apis/provisioning/repository/github"
	gogit "github.com/grafana/grafana/pkg/registry/apis/provisioning/repository/go-git"
	"github.com/grafana/grafana/pkg/registry/apis/provisioning/resources"
	"github.com/grafana/grafana/pkg/registry/apis/provisioning/safepath"
	"github.com/grafana/grafana/pkg/registry/apis/provisioning/secrets"
	"github.com/grafana/grafana/pkg/services/apiserver"
	"github.com/grafana/grafana/pkg/services/apiserver/builder"
	"github.com/grafana/grafana/pkg/services/featuremgmt"
	"github.com/grafana/grafana/pkg/services/rendering"
	grafanasecrets "github.com/grafana/grafana/pkg/services/secrets"
	"github.com/grafana/grafana/pkg/setting"
	"github.com/grafana/grafana/pkg/storage/legacysql/dualwrite"
	"github.com/grafana/grafana/pkg/storage/unified/resource"
)

const repoControllerWorkers = 1

var (
	_ builder.APIGroupBuilder               = (*APIBuilder)(nil)
	_ builder.APIGroupMutation              = (*APIBuilder)(nil)
	_ builder.APIGroupValidation            = (*APIBuilder)(nil)
	_ builder.APIGroupRouteProvider         = (*APIBuilder)(nil)
	_ builder.APIGroupPostStartHookProvider = (*APIBuilder)(nil)
	_ builder.OpenAPIPostProcessor          = (*APIBuilder)(nil)
)

type APIBuilder struct {
	urlProvider      func(namespace string) string
	webhookSecretKey string
	isPublic         bool

	features            featuremgmt.FeatureToggles
	getter              rest.Getter
	localFileResolver   *repository.LocalFolderResolver
	render              rendering.Service
	parsers             resources.ParserFactory
	repositoryResources resources.RepositoryResourcesFactory
	clients             resources.ClientFactory
	ghFactory           *github.Factory
	clonedir            string // where repo clones are managed
	jobs                interface {
		jobs.Queue
		jobs.Store
	}
	jobHistory       jobs.History
	tester           *RepositoryTester
	resourceLister   resources.ResourceLister
	repositoryLister listers.RepositoryLister
	legacyMigrator   legacy.LegacyMigrator
	storageStatus    dualwrite.Service
	unified          resource.ResourceClient
	secrets          secrets.Service
	client           client.ProvisioningV0alpha1Interface
	access           authlib.AccessChecker
}

// NewAPIBuilder creates an API builder.
// It avoids anything that is core to Grafana, such that it can be used in a multi-tenant service down the line.
// This means there are no hidden dependencies, and no use of e.g. *settings.Cfg.
func NewAPIBuilder(
	local *repository.LocalFolderResolver,
	urlProvider func(namespace string) string,
	webhookSecretKey string,
	features featuremgmt.FeatureToggles,
	render rendering.Service,
	unified resource.ResourceClient,
	clonedir string, // where repo clones are managed
	configProvider apiserver.RestConfigProvider,
	ghFactory *github.Factory,
	legacyMigrator legacy.LegacyMigrator,
	storageStatus dualwrite.Service,
	secrets secrets.Service,
	access authlib.AccessChecker,
) *APIBuilder {
	// HACK: Assume is only public if it is HTTPS
	isPublic := strings.HasPrefix(urlProvider(""), "https://")

	clients := resources.NewClientFactory(configProvider)
	parsers := resources.NewParserFactory(clients)

	return &APIBuilder{
		urlProvider:         urlProvider,
		localFileResolver:   local,
		webhookSecretKey:    webhookSecretKey,
		isPublic:            isPublic,
		features:            features,
		ghFactory:           ghFactory,
		clients:             clients,
		parsers:             parsers,
		repositoryResources: resources.NewRepositoryResourcesFactory(parsers, clients),
		render:              render,
		clonedir:            clonedir,
		resourceLister:      resources.NewResourceLister(unified, unified, legacyMigrator, storageStatus),
		legacyMigrator:      legacyMigrator,
		storageStatus:       storageStatus,
		unified:             unified,
		secrets:             secrets,
<<<<<<< HEAD
		access:              access,
=======
		jobHistory:          jobs.NewJobHistoryCache(),
>>>>>>> ec2cd53b
	}
}

// RegisterAPIService returns an API builder, from [NewAPIBuilder]. It is called by Wire.
// This function happily uses services core to Grafana, and does not need to be multi-tenancy-compatible.
func RegisterAPIService(
	// It is OK to use setting.Cfg here -- this is only used when running single tenant with a full setup
	cfg *setting.Cfg,
	features featuremgmt.FeatureToggles,
	apiregistration builder.APIRegistrar,
	reg prometheus.Registerer,
	render rendering.Service,
	client resource.ResourceClient, // implements resource.RepositoryClient
	configProvider apiserver.RestConfigProvider,
	ghFactory *github.Factory,
	access authlib.AccessClient,
	legacyMigrator legacy.LegacyMigrator,
	storageStatus dualwrite.Service,
	usageStatsService usagestats.Service,
	// FIXME: use multi-tenant service when one exists. In this state, we can't make this a multi-tenant service!
	secretsSvc grafanasecrets.Service,
) (*APIBuilder, error) {
	if !features.IsEnabledGlobally(featuremgmt.FlagProvisioning) &&
		!features.IsEnabledGlobally(featuremgmt.FlagGrafanaAPIServerWithExperimentalAPIs) {
		return nil, nil // skip registration unless opting into experimental apis OR the feature specifically
	}

	folderResolver := &repository.LocalFolderResolver{
		PermittedPrefixes: cfg.PermittedProvisioningPaths,
		HomePath:          safepath.Clean(cfg.HomePath),
	}
	urlProvider := func(namespace string) string {
		return cfg.AppURL
	}

	builder := NewAPIBuilder(folderResolver, urlProvider, cfg.SecretKey, features,
		render, client,
		filepath.Join(cfg.DataPath, "clone"), // where repositories are cloned (temporarialy for now)
		configProvider, ghFactory,
		legacyMigrator, storageStatus,
		secrets.NewSingleTenant(secretsSvc), access,
	)
	apiregistration.RegisterAPI(builder)
	usageStatsService.RegisterMetricsFunc(builder.collectProvisioningStats)
	return builder, nil
}

// TODO: Move specific endpoint authorization together with the rest of the logic.
// so that things are not spread out all over the place.
func (b *APIBuilder) GetAuthorizer() authorizer.Authorizer {
	return authorizer.AuthorizerFunc(
		func(ctx context.Context, a authorizer.Attributes) (decision authorizer.Decision, reason string, err error) {
			if identity.IsServiceIdentity(ctx) {
				// A Grafana sub-system should have full access. We trust them to make wise decisions.
				return authorizer.DecisionAllow, "", nil
			}

			// Different routes may need different permissions.
			// * Reading and modifying a repository's configuration requires administrator privileges.
			// * Reading a repository's limited configuration (/stats & /settings) requires viewer privileges.
			// * Reading a repository's files requires viewer privileges.
			// * Editing a repository's files requires editor privileges.
			// * Syncing a repository requires editor privileges.
			// * Exporting a repository requires administrator privileges.
			// * Migrating a repository requires administrator privileges.
			// * Testing a repository configuration requires administrator privileges.
			// * Viewing a repository's history requires editor privileges.

			id, err := identity.GetRequester(ctx)
			if err != nil {
				return authorizer.DecisionDeny, "failed to find requester", err
			}

			switch a.GetResource() {
			case provisioning.RepositoryResourceInfo.GetName():
				// TODO: Support more fine-grained permissions than the basic roles. Especially on Enterprise.
				switch a.GetSubresource() {
				case "", "test", "jobs":
					// Doing something with the repository itself.
					if id.GetOrgRole().Includes(identity.RoleAdmin) {
						return authorizer.DecisionAllow, "", nil
					}
					return authorizer.DecisionDeny, "admin role is required", nil

				case "webhook":
					// When the resource is a webhook, we'll deal with permissions manually by checking signatures or similar in the webhook handler.
					// The user in this context is usually an anonymous user, but may also be an authenticated synthetic check by the Grafana instance's operator as well.
					// For context on the anonymous user, check the authn/clients/provisioning.go file.
					return authorizer.DecisionAllow, "", nil

				case "files":
					// Access to files is controlled by the AccessClient
					return authorizer.DecisionAllow, "", nil

				case "render":
					// This is used to read a blob from unified storage, for GitHub PR comments.
					// GH uses a proxy for all images, so we need to accept it, always.
					return authorizer.DecisionAllow, "", nil

				case "resources", "sync", "history":
					// These are strictly read operations.
					// Sync can also be somewhat destructive, but it's expected to be fine to import changes.
					if id.GetOrgRole().Includes(identity.RoleEditor) {
						return authorizer.DecisionAllow, "", nil
					} else {
						return authorizer.DecisionDeny, "editor role is required", nil
					}

				default:
					if id.GetIsGrafanaAdmin() {
						return authorizer.DecisionAllow, "", nil
					}
					return authorizer.DecisionDeny, "unmapped subresource defaults to no access", nil
				}

			case "stats":
				// This can leak information one shouldn't necessarily have access to.
				if id.GetOrgRole().Includes(identity.RoleAdmin) {
					return authorizer.DecisionAllow, "", nil
				}
				return authorizer.DecisionDeny, "admin role is required", nil

			case "settings":
				// This is strictly a read operation. It is handy on the frontend for viewers.
				if id.GetOrgRole().Includes(identity.RoleViewer) {
					return authorizer.DecisionAllow, "", nil
				}
				return authorizer.DecisionDeny, "viewer role is required", nil

			case provisioning.JobResourceInfo.GetName():
				// Jobs are shown on the configuration page.
				if id.GetOrgRole().Includes(identity.RoleAdmin) {
					return authorizer.DecisionAllow, "", nil
				}
				return authorizer.DecisionDeny, "admin role is required", nil

			default:
				// We haven't bothered with this kind yet.
				if id.GetIsGrafanaAdmin() {
					return authorizer.DecisionAllow, "", nil
				}
				return authorizer.DecisionDeny, "unmapped kind defaults to no access", nil
			}
		})
}

func (b *APIBuilder) GetGroupVersion() schema.GroupVersion {
	return provisioning.SchemeGroupVersion
}

func (b *APIBuilder) GetClient() client.ProvisioningV0alpha1Interface {
	return b.client
}

func (b *APIBuilder) InstallSchema(scheme *runtime.Scheme) error {
	err := provisioning.AddToScheme(scheme)
	if err != nil {
		return err
	}

	// This is required for --server-side apply
	err = provisioning.AddKnownTypes(provisioning.InternalGroupVersion, scheme)
	if err != nil {
		return err
	}

	metav1.AddToGroupVersion(scheme, provisioning.SchemeGroupVersion)
	// Only 1 version (for now?)
	return scheme.SetVersionPriority(provisioning.SchemeGroupVersion)
}

func (b *APIBuilder) UpdateAPIGroupInfo(apiGroupInfo *genericapiserver.APIGroupInfo, opts builder.APIGroupOptions) error {
	repositoryStorage, err := grafanaregistry.NewRegistryStore(opts.Scheme, provisioning.RepositoryResourceInfo, opts.OptsGetter)
	if err != nil {
		return fmt.Errorf("failed to create repository storage: %w", err)
	}
	repositoryStatusStorage := grafanaregistry.NewRegistryStatusStore(opts.Scheme, repositoryStorage)
	b.getter = repositoryStorage

	realJobStore, err := grafanaregistry.NewCompleteRegistryStore(opts.Scheme, provisioning.JobResourceInfo, opts.OptsGetter)
	if err != nil {
		return fmt.Errorf("failed to create job storage: %w", err)
	}

	b.jobs, err = jobs.NewStore(realJobStore, time.Second*30)
	if err != nil {
		return fmt.Errorf("failed to create job store: %w", err)
	}

	storage := map[string]rest.Storage{}

	// Although we never interact with jobs via the API, we want them to be readable (watchable!) from the API.
	storage[provisioning.JobResourceInfo.StoragePath()] = readonly.Wrap(realJobStore)

	storage[provisioning.RepositoryResourceInfo.StoragePath()] = repositoryStorage
	storage[provisioning.RepositoryResourceInfo.StoragePath("status")] = repositoryStatusStorage

	// TODO: Add some logic so that the connectors can registered themselves and we don't have logic all over the place
	// TODO: Do not set private fields directly, use factory methods.
	storage[provisioning.RepositoryResourceInfo.StoragePath("webhook")] = NewWebhookConnector(b, b, b.jobs, b.isPublic)
	storage[provisioning.RepositoryResourceInfo.StoragePath("test")] = &testConnector{
		getter: b,
	}
	storage[provisioning.RepositoryResourceInfo.StoragePath("files")] = NewFilesConnector(b, b.parsers, b.clients, b.access)
	storage[provisioning.RepositoryResourceInfo.StoragePath("resources")] = &listConnector{
		getter: b,
		lister: b.resourceLister,
	}
	storage[provisioning.RepositoryResourceInfo.StoragePath("history")] = &historySubresource{
		repoGetter: b,
	}
	storage[provisioning.RepositoryResourceInfo.StoragePath("jobs")] = &jobsConnector{
		repoGetter: b,
		jobs:       b.jobs,
		historic:   b.jobHistory,
	}
	storage[provisioning.RepositoryResourceInfo.StoragePath("render")] = &renderConnector{
		blob: b.unified,
	}
	apiGroupInfo.VersionedResourcesStorageMap[provisioning.VERSION] = storage
	return nil
}

// TODO: Move this to a more appropriate place. Probably controller/mutation.go
func (b *APIBuilder) Mutate(ctx context.Context, a admission.Attributes, o admission.ObjectInterfaces) error {
	obj := a.GetObject()

	if obj == nil || a.GetOperation() == admission.Connect {
		return nil // This is normal for sub-resource
	}

	r, ok := obj.(*provisioning.Repository)
	if !ok {
		return fmt.Errorf("expected repository configuration")
	}

	// This is called on every update, so be careful to only add the finalizer for create
	if len(r.Finalizers) == 0 && a.GetOperation() == admission.Create {
		r.Finalizers = []string{
			controller.RemoveOrphanResourcesFinalizer,
			controller.CleanFinalizer,
		}
	}

	if r.Spec.Sync.IntervalSeconds == 0 {
		r.Spec.Sync.IntervalSeconds = 60
	}

	// TODO: move this logic into github repository concrete implementation.
	if r.Spec.Type == provisioning.GitHubRepositoryType {
		if r.Spec.GitHub == nil {
			return fmt.Errorf("github configuration is required")
		}

		// Trim trailing slash or .git
		if len(r.Spec.GitHub.URL) > 5 {
			r.Spec.GitHub.URL = strings.TrimSuffix(r.Spec.GitHub.URL, ".git")
			r.Spec.GitHub.URL = strings.TrimSuffix(r.Spec.GitHub.URL, "/")
		}
	}

	if r.Spec.Workflows == nil {
		r.Spec.Workflows = []provisioning.Workflow{}
	}

	if err := b.encryptSecrets(ctx, r); err != nil {
		return fmt.Errorf("failed to encrypt secrets: %w", err)
	}

	return nil
}

// TODO: move logic to a more appropriate place. Probably controller/validation.go
func (b *APIBuilder) Validate(ctx context.Context, a admission.Attributes, o admission.ObjectInterfaces) (err error) {
	obj := a.GetObject()
	if obj == nil || a.GetOperation() == admission.Connect || a.GetOperation() == admission.Delete {
		return nil // This is normal for sub-resource
	}

	// Do not validate objects we are trying to delete
	meta, _ := apiutils.MetaAccessor(obj)
	if meta.GetDeletionTimestamp() != nil {
		return nil
	}

	repo, err := b.asRepository(ctx, obj)
	if err != nil {
		return err
	}

	list := repository.ValidateRepository(repo)
	cfg := repo.Config()

	if a.GetOperation() == admission.Update {
		oldRepo, err := b.asRepository(ctx, a.GetOldObject())
		if err != nil {
			return fmt.Errorf("get old repository for update: %w", err)
		}
		oldCfg := oldRepo.Config()

		if cfg.Spec.Type != oldCfg.Spec.Type {
			list = append(list, field.Forbidden(field.NewPath("spec", "type"),
				"Changing repository type is not supported"))
		}

		// Do not allow changing the sync target once anything has synced successfully
		if cfg.Spec.Sync.Target != oldCfg.Spec.Sync.Target && len(cfg.Status.Stats) > 0 {
			list = append(list, field.Forbidden(field.NewPath("spec", "sync", "target"),
				"Changing sync target after running sync is not supported"))
		}
	}

	// Early exit to avoid more expensive checks if we have already found errors
	if len(list) > 0 {
		return invalidRepositoryError(a.GetName(), list)
	}

	// Exit early if we have already found errors
	targetError := b.verifyAgaintsExistingRepositories(cfg)
	if targetError != nil {
		return invalidRepositoryError(a.GetName(), field.ErrorList{targetError})
	}

	return nil
}

func invalidRepositoryError(name string, list field.ErrorList) error {
	return apierrors.NewInvalid(
		provisioning.RepositoryResourceInfo.GroupVersionKind().GroupKind(),
		name, list)
}

// TODO: move this to a more appropriate place. Probably controller/validation.go
func (b *APIBuilder) verifyAgaintsExistingRepositories(cfg *provisioning.Repository) *field.Error {
	all, err := b.repositoryLister.Repositories(cfg.Namespace).List(labels.Everything())
	if err != nil {
		return field.Forbidden(field.NewPath("spec"),
			"Unable to verify root target: "+err.Error())
	}

	if cfg.Spec.Sync.Target == provisioning.SyncTargetTypeInstance {
		for _, v := range all {
			if v.Name != cfg.Name && v.Spec.Sync.Target == provisioning.SyncTargetTypeInstance {
				return field.Forbidden(field.NewPath("spec", "sync", "target"),
					"Another repository is already targeting root: "+v.Name)
			}
		}
	}

	if len(all) >= 10 {
		return field.Forbidden(field.NewPath("spec"),
			"Maximum number of 10 repositories reached")
	}

	return nil
}

func (b *APIBuilder) GetPostStartHooks() (map[string]genericapiserver.PostStartHookFunc, error) {
	postStartHooks := map[string]genericapiserver.PostStartHookFunc{
		"grafana-provisioning": func(postStartHookCtx genericapiserver.PostStartHookContext) error {
			c, err := clientset.NewForConfig(postStartHookCtx.LoopbackClientConfig)
			if err != nil {
				return err
			}

			// When starting with an empty instance -- swith to "mode 4+"
			err = b.tryRunningOnlyUnifiedStorage()
			if err != nil {
				return err
			}

			// Informer with resync interval used for health check and reconciliation
			sharedInformerFactory := informers.NewSharedInformerFactory(c, 60*time.Second)
			repoInformer := sharedInformerFactory.Provisioning().V0alpha1().Repositories()
			go repoInformer.Informer().Run(postStartHookCtx.Context.Done())

			b.client = c.ProvisioningV0alpha1()

			// We do not have a local client until *GetPostStartHooks*, so we can delay init for some
			b.tester = &RepositoryTester{
				client: b.GetClient(),
			}

			b.repositoryLister = repoInformer.Lister()

			exportWorker := export.NewExportWorker(
				b.clients,
				b.repositoryResources,
				export.ExportAll,
				repository.WrapWithCloneAndPushIfPossible,
			)

			syncWorker := sync.NewSyncWorker(
				b.GetClient(),
				b.parsers,
				b.clients,
				b.resourceLister,
				b.storageStatus,
			)
			migrationWorker := migrate.NewMigrationWorker(
				b.legacyMigrator,
				b.parsers,
				b.clients,
				b.storageStatus,
				b.unified,
				exportWorker,
				syncWorker,
			)

			// Pull request worker
			renderer := pullrequest.NewScreenshotRenderer(b.render, b.unified, b.isPublic, b.urlProvider)
			previewer := pullrequest.NewPreviewer(renderer, b.urlProvider)
			pullRequestWorker := pullrequest.NewPullRequestWorker(b.parsers, previewer)

			driver := jobs.NewJobDriver(time.Second*28, time.Second*30, time.Second*30, b.jobs, b, b.jobHistory,
				exportWorker, syncWorker, migrationWorker, pullRequestWorker)
			go driver.Run(postStartHookCtx.Context)

			repoController, err := controller.NewRepositoryController(
				b.GetClient(),
				repoInformer,
				b, // repoGetter
				b.resourceLister,
				b.parsers,
				b.clients,
				&repository.Tester{},
				b.jobs,
				b.secrets,
				b.storageStatus,
			)
			if err != nil {
				return err
			}

			go repoController.Run(postStartHookCtx.Context, repoControllerWorkers)
			return nil
		},
	}
	return postStartHooks, nil
}

func (b *APIBuilder) GetOpenAPIDefinitions() common.GetOpenAPIDefinitions {
	return provisioning.GetOpenAPIDefinitions
}

// TODO: move endpoint specific logic to the connector so that we don't have things spread out all over the place.
func (b *APIBuilder) PostProcessOpenAPI(oas *spec3.OpenAPI) (*spec3.OpenAPI, error) {
	oas.Info.Description = "Provisioning"

	root := "/apis/" + b.GetGroupVersion().String() + "/"
	repoprefix := root + "namespaces/{namespace}/repositories/{name}"

	defs := b.GetOpenAPIDefinitions()(func(path string) spec.Ref { return spec.Ref{} })
	defsBase := "github.com/grafana/grafana/pkg/apis/provisioning/v0alpha1."
	refsBase := "com.github.grafana.grafana.pkg.apis.provisioning.v0alpha1."

	sub := oas.Paths.Paths[repoprefix+"/test"]
	if sub != nil {
		repoSchema := defs[defsBase+"Repository"].Schema
		sub.Post.Description = "Check if the configuration is valid"
		sub.Post.RequestBody = &spec3.RequestBody{
			RequestBodyProps: spec3.RequestBodyProps{
				Required: false,
				Content: map[string]*spec3.MediaType{
					"application/json": {
						MediaTypeProps: spec3.MediaTypeProps{
							Schema: &repoSchema,
						},
					},
				},
			},
		}
	}

	sub = oas.Paths.Paths[repoprefix+"/webhook"]
	if sub != nil && sub.Get != nil {
		sub.Post.Description = "Currently only supports github webhooks"
	}

	ref := &spec3.Parameter{
		ParameterProps: spec3.ParameterProps{
			Name:    "ref",
			In:      "query",
			Example: "",
			Examples: map[string]*spec3.Example{
				"": {
					ExampleProps: spec3.ExampleProps{
						Summary: "The default",
					},
				},
				"branch": {
					ExampleProps: spec3.ExampleProps{
						Value:   "my-branch",
						Summary: "Select branch",
					},
				},
				"commit": {
					ExampleProps: spec3.ExampleProps{
						Value:   "7f7cc2153",
						Summary: "Commit hash (or prefix)",
					},
				},
			},
			Description: "branch or commit hash",
			Schema:      spec.StringProperty(),
			Required:    false,
		},
	}

	sub = oas.Paths.Paths[repoprefix+"/history"]
	if sub != nil {
		sub.Get.Description = "Get the history of the repository"
		sub.Get.Parameters = []*spec3.Parameter{ref}
	}

	sub = oas.Paths.Paths[repoprefix+"/history/{path}"]
	if sub != nil {
		sub.Get.Description = "Get the history of a path"
		sub.Get.Parameters = []*spec3.Parameter{ref}
	}

	// Show a special list command
	sub = oas.Paths.Paths[repoprefix+"/files"]
	if sub != nil {
		delete(oas.Paths.Paths, repoprefix+"/files")
		oas.Paths.Paths[repoprefix+"/files/"] = sub // add the trailing final slash
		sub.Get.Description = "Get the files and content hash"
		sub.Get.Summary = "File listing"
		sub.Get.Parameters = []*spec3.Parameter{ref}
		sub.Post = nil
		sub.Put = nil
		sub.Delete = nil

		// Replace the content type for this response
		mt := sub.Get.Responses.StatusCodeResponses[200].Content
		s := defs[defsBase+"FileList"].Schema
		mt["*/*"].Schema = &s
	}

	// update the version with a path
	sub = oas.Paths.Paths[repoprefix+"/files/{path}"]
	if sub != nil {
		sub.Get.Description = "Read value from upstream repository"
		sub.Get.Parameters = []*spec3.Parameter{ref}

		// Add message to the OpenAPI spec
		comment := []*spec3.Parameter{
			ref,
			{
				ParameterProps: spec3.ParameterProps{
					Name:        "message",
					In:          "query",
					Description: "optional message sent with any changes",
					Schema:      spec.StringProperty(),
					Required:    false,
				},
			},
		}
		sub.Delete.Parameters = comment
		sub.Post.Parameters = comment
		sub.Put.Parameters = comment
		sub.Post.RequestBody = &spec3.RequestBody{
			RequestBodyProps: spec3.RequestBodyProps{
				Content: map[string]*spec3.MediaType{
					"application/json": {
						MediaTypeProps: spec3.MediaTypeProps{
							Schema:  spec.MapProperty(nil),
							Example: &unstructured.Unstructured{},
							Examples: map[string]*spec3.Example{
								"dashboard": {
									ExampleProps: spec3.ExampleProps{
										Value: &unstructured.Unstructured{
											Object: map[string]interface{}{
												"spec": map[string]interface{}{
													"hello": "dashboard",
												},
											},
										},
									},
								},
								"playlist": {
									ExampleProps: spec3.ExampleProps{
										Value: &unstructured.Unstructured{
											Object: map[string]interface{}{
												"spec": map[string]interface{}{
													"hello": "playlist",
												},
											},
										},
									},
								},
							},
						},
					},
					"application/x-yaml": {
						MediaTypeProps: spec3.MediaTypeProps{
							Schema:  spec.MapProperty(nil),
							Example: &unstructured.Unstructured{},
							Examples: map[string]*spec3.Example{
								"dashboard": {
									ExampleProps: spec3.ExampleProps{
										Value: `apiVersion: dashboards.grafana.app/v0alpha1
kind: Dashboard
spec:
  title: Sample dashboard
`,
									},
								},
								"playlist": {
									ExampleProps: spec3.ExampleProps{
										Value: `apiVersion: playlist.grafana.app/v0alpha1
kind: Playlist
spec:
  title: Playlist from provisioning
  interval: 5m
  items:
  - type: dashboard_by_tag
    value: panel-tests
`,
									},
								},
							},
						},
					},
				},
			},
		}
		// POST and put have the same request
		sub.Put.RequestBody = sub.Post.RequestBody
	}

	sub = oas.Paths.Paths[repoprefix+"/jobs"]
	if sub != nil {
		sub.Post.Description = "Register a job for this repository"
		sub.Post.Responses = getJSONResponse("#/components/schemas/" + refsBase + "Job")
		sub.Post.RequestBody = &spec3.RequestBody{
			RequestBodyProps: spec3.RequestBodyProps{
				Content: map[string]*spec3.MediaType{
					"application/json": {
						MediaTypeProps: spec3.MediaTypeProps{
							Schema: &spec.Schema{
								SchemaProps: spec.SchemaProps{
									Ref: spec.MustCreateRef("#/components/schemas/" + refsBase + "JobSpec"),
								},
							},
							Examples: map[string]*spec3.Example{
								"incremental": {
									ExampleProps: spec3.ExampleProps{
										Summary:     "Pull (incremental)",
										Description: "look for changes since the last sync",
										Value: provisioning.JobSpec{
											Pull: &provisioning.SyncJobOptions{
												Incremental: true,
											},
										},
									},
								},
								"pull": {
									ExampleProps: spec3.ExampleProps{
										Summary:     "Pull from repository",
										Description: "pull all files",
										Value: provisioning.JobSpec{
											Pull: &provisioning.SyncJobOptions{
												Incremental: false,
											},
										},
									},
								},
							},
						},
					},
				},
			},
		}

		sub.Get.Description = "List recent jobs"
		sub.Get.Responses = getJSONResponse("#/components/schemas/" + refsBase + "JobList")
	}

	sub = oas.Paths.Paths[repoprefix+"/jobs/{path}"]
	if sub != nil {
		sub.Post = nil
		sub.Get.Description = "Get job by UID"
		sub.Get.Responses = getJSONResponse("#/components/schemas/" + refsBase + "Job")

		// Replace {path} with {uid} (it is a UID query, but all k8s sub-resources are called path)
		for _, v := range sub.Parameters {
			if v.Name == "path" {
				v.Name = "uid"
				v.Description = "Original Job UID"
				break
			}
		}

		delete(oas.Paths.Paths, repoprefix+"/jobs/{path}")
		oas.Paths.Paths[repoprefix+"/jobs/{uid}"] = sub
	}

	delete(oas.Paths.Paths, repoprefix+"/render")
	sub = oas.Paths.Paths[repoprefix+"/render/{path}"]
	if sub != nil {
		sub.Get.Description = "get a rendered preview image"
		sub.Get.Responses = &spec3.Responses{
			ResponsesProps: spec3.ResponsesProps{
				StatusCodeResponses: map[int]*spec3.Response{
					200: {
						ResponseProps: spec3.ResponseProps{
							Content: map[string]*spec3.MediaType{
								"image/png": {},
							},
							Description: "OK",
						},
					},
				},
			},
		}

		// Replace {path} with {guid} (it is a GUID, but all k8s sub-resources are called path)
		for _, v := range sub.Parameters {
			if v.Name == "path" {
				v.Name = "guid"
				v.Description = "Image GUID"
				break
			}
		}

		delete(oas.Paths.Paths, repoprefix+"/render/{path}")
		oas.Paths.Paths[repoprefix+"/render/{guid}"] = sub
	}

	// Add any missing definitions
	//-----------------------------
	for k, v := range defs {
		clean := strings.Replace(k, defsBase, "com.github.grafana.grafana.pkg.apis.provisioning.v0alpha1.", 1)
		if oas.Components.Schemas[clean] == nil {
			oas.Components.Schemas[clean] = &v.Schema
		}
	}
	compBase := "com.github.grafana.grafana.pkg.apis.provisioning.v0alpha1."
	schema := oas.Components.Schemas[compBase+"RepositoryViewList"].Properties["items"]
	schema.Items = &spec.SchemaOrArray{
		Schema: &spec.Schema{
			SchemaProps: spec.SchemaProps{
				AllOf: []spec.Schema{
					{
						SchemaProps: spec.SchemaProps{
							Ref: spec.MustCreateRef("#/components/schemas/" + compBase + "RepositoryView"),
						},
					},
				},
			},
		},
	}
	oas.Components.Schemas[compBase+"RepositoryViewList"].Properties["items"] = schema

	countSpec := &spec.SchemaOrArray{
		Schema: &spec.Schema{
			SchemaProps: spec.SchemaProps{
				AllOf: []spec.Schema{
					{
						SchemaProps: spec.SchemaProps{
							Ref: spec.MustCreateRef("#/components/schemas/" + compBase + "ResourceCount"),
						},
					},
				},
			},
		},
	}
	managerSpec := &spec.SchemaOrArray{
		Schema: &spec.Schema{
			SchemaProps: spec.SchemaProps{
				AllOf: []spec.Schema{
					{
						SchemaProps: spec.SchemaProps{
							Ref: spec.MustCreateRef("#/components/schemas/" + compBase + "ManagerStats"),
						},
					},
				},
			},
		},
	}
	schema = oas.Components.Schemas[compBase+"ResourceStats"].Properties["instance"]
	schema.Items = countSpec
	oas.Components.Schemas[compBase+"ResourceStats"].Properties["instance"] = schema

	schema = oas.Components.Schemas[compBase+"ResourceStats"].Properties["managed"]
	schema.Items = managerSpec
	oas.Components.Schemas[compBase+"ResourceStats"].Properties["managed"] = schema

	schema = oas.Components.Schemas[compBase+"ManagerStats"].Properties["stats"]
	schema.Items = countSpec
	oas.Components.Schemas[compBase+"ManagerStats"].Properties["stats"] = schema

	return oas, nil
}

// TODO: move this to a more appropriate place
func (b *APIBuilder) encryptSecrets(ctx context.Context, repo *provisioning.Repository) error {
	var err error
	if repo.Spec.GitHub != nil &&
		repo.Spec.GitHub.Token != "" {
		repo.Spec.GitHub.EncryptedToken, err = b.secrets.Encrypt(ctx, []byte(repo.Spec.GitHub.Token))
		if err != nil {
			return err
		}
		repo.Spec.GitHub.Token = ""
	}

	if repo.Status.Webhook != nil &&
		repo.Status.Webhook.Secret != "" {
		repo.Status.Webhook.EncryptedSecret, err = b.secrets.Encrypt(ctx, []byte(repo.Status.Webhook.Secret))
		if err != nil {
			return err
		}
		repo.Status.Webhook.Secret = ""
	}
	return nil
}

// FIXME: This logic does not belong in provisioning! (but required for now)
// When starting an empty instance, we shift so that we never reference legacy storage
// This should run somewhere else at startup by default (dual writer? dashboards?)
func (b *APIBuilder) tryRunningOnlyUnifiedStorage() error {
	ctx := context.Background()

	if !b.storageStatus.ShouldManage(dashboard.DashboardResourceInfo.GroupResource()) {
		return nil // not enabled
	}

	if !dualwrite.IsReadingLegacyDashboardsAndFolders(ctx, b.storageStatus) {
		return nil
	}

	// Count how many things exist
	rsp, err := b.legacyMigrator.Migrate(ctx, legacy.MigrateOptions{
		Namespace: "default", // FIXME! this works for single org, but need to check multi-org
		Resources: []schema.GroupResource{{
			Group: dashboard.GROUP, Resource: dashboard.DASHBOARD_RESOURCE,
		}, {
			Group: folders.GROUP, Resource: folders.RESOURCE,
		}},
		OnlyCount: true,
	})
	if err != nil {
		return fmt.Errorf("error getting legacy count %w", err)
	}
	for _, stats := range rsp.Summary {
		if stats.Count > 0 {
			return nil // something exists we can not just switch
		}
	}

	logger := logging.DefaultLogger.With("logger", "provisioning startup")
	mode5 := func(gr schema.GroupResource) error {
		status, _ := b.storageStatus.Status(ctx, gr)
		if !status.ReadUnified {
			status.ReadUnified = true
			status.WriteLegacy = false
			status.WriteUnified = true
			status.Runtime = false
			status.Migrated = time.Now().UnixMilli()
			_, err = b.storageStatus.Update(ctx, status)
			logger.Info("set unified storage access", "group", gr.Group, "resource", gr.Resource)
			return err
		}
		return nil // already reading unified
	}

	if err = mode5(dashboard.DashboardResourceInfo.GroupResource()); err != nil {
		return err
	}
	if err = mode5(folders.FolderResourceInfo.GroupResource()); err != nil {
		return err
	}
	return nil
}

// Helpers for fetching valid Repository objects
// TODO: where should the helpers live?

func (b *APIBuilder) GetRepository(ctx context.Context, name string) (repository.Repository, error) {
	obj, err := b.getter.Get(ctx, name, &metav1.GetOptions{})
	if err != nil {
		return nil, err
	}
	return b.asRepository(ctx, obj)
}

func timeSince(when int64) time.Duration {
	return time.Duration(time.Now().UnixMilli()-when) * time.Millisecond
}

func (b *APIBuilder) GetHealthyRepository(ctx context.Context, name string) (repository.Repository, error) {
	repo, err := b.GetRepository(ctx, name)
	if err != nil {
		return nil, err
	}
	status := repo.Config().Status.Health
	if !status.Healthy {
		if timeSince(status.Checked) > time.Second*25 {
			ctx, _, err = identity.WithProvisioningIdentity(ctx, repo.Config().Namespace)
			if err != nil {
				return nil, err // The status
			}

			// Check health again
			s, err := repository.TestRepository(ctx, repo)
			if err != nil {
				return nil, err // The status
			}

			// Write and return the repo with current status
			cfg, _ := b.tester.UpdateHealthStatus(ctx, repo.Config(), s)
			if cfg != nil {
				status = cfg.Status.Health
				if cfg.Status.Health.Healthy {
					status = cfg.Status.Health
					repo, err = b.AsRepository(ctx, cfg)
					if err != nil {
						return nil, err
					}
				}
			}
		}
		if !status.Healthy {
			return nil, &apierrors.StatusError{ErrStatus: metav1.Status{
				Code:    http.StatusFailedDependency,
				Message: "The repository configuration is not healthy",
			}}
		}
	}
	return repo, err
}

func (b *APIBuilder) asRepository(ctx context.Context, obj runtime.Object) (repository.Repository, error) {
	if obj == nil {
		return nil, fmt.Errorf("missing repository object")
	}
	r, ok := obj.(*provisioning.Repository)
	if !ok {
		return nil, fmt.Errorf("expected repository configuration")
	}
	return b.AsRepository(ctx, r)
}

func (b *APIBuilder) AsRepository(ctx context.Context, r *provisioning.Repository) (repository.Repository, error) {
	switch r.Spec.Type {
	case provisioning.LocalRepositoryType:
		return repository.NewLocal(r, b.localFileResolver), nil
	case provisioning.GitHubRepositoryType:
		gvr := provisioning.RepositoryResourceInfo.GroupVersionResource()
		var webhookURL string
		if b.isPublic {
			webhookURL = fmt.Sprintf(
				"%sapis/%s/%s/namespaces/%s/%s/%s/webhook",
				b.urlProvider(r.GetNamespace()),
				gvr.Group,
				gvr.Version,
				r.GetNamespace(),
				gvr.Resource,
				r.GetName(),
			)
		}
		cloneFn := func(ctx context.Context, opts repository.CloneOptions) (repository.ClonedRepository, error) {
			return gogit.Clone(ctx, b.clonedir, r, opts, b.secrets)
		}

		return repository.NewGitHub(ctx, r, b.ghFactory, b.secrets, webhookURL, cloneFn)
	default:
		return nil, fmt.Errorf("unknown repository type (%s)", r.Spec.Type)
	}
}

func getJSONResponse(ref string) *spec3.Responses {
	return &spec3.Responses{
		ResponsesProps: spec3.ResponsesProps{
			StatusCodeResponses: map[int]*spec3.Response{
				200: {
					ResponseProps: spec3.ResponseProps{
						Content: map[string]*spec3.MediaType{
							"application/json": {
								MediaTypeProps: spec3.MediaTypeProps{
									Schema: &spec.Schema{
										SchemaProps: spec.SchemaProps{
											Ref: spec.MustCreateRef(ref),
										},
									},
								},
							},
						},
						Description: "OK",
					},
				},
			},
		},
	}
}<|MERGE_RESOLUTION|>--- conflicted
+++ resolved
@@ -143,11 +143,8 @@
 		storageStatus:       storageStatus,
 		unified:             unified,
 		secrets:             secrets,
-<<<<<<< HEAD
 		access:              access,
-=======
 		jobHistory:          jobs.NewJobHistoryCache(),
->>>>>>> ec2cd53b
 	}
 }
 
