package provisioning

import (
	"context"
	"crypto/hmac"
	"crypto/sha256"
	"encoding/hex"
	"fmt"
	"log/slog"
	"net/url"
	"path/filepath"
	"slices"

	"github.com/prometheus/client_golang/prometheus"
	apierrors "k8s.io/apimachinery/pkg/api/errors"
	metav1 "k8s.io/apimachinery/pkg/apis/meta/v1"
	"k8s.io/apimachinery/pkg/apis/meta/v1/unstructured"
	"k8s.io/apimachinery/pkg/runtime"
	"k8s.io/apimachinery/pkg/runtime/schema"
	"k8s.io/apimachinery/pkg/util/validation/field"
	"k8s.io/apiserver/pkg/admission"
	"k8s.io/apiserver/pkg/authorization/authorizer"
	"k8s.io/apiserver/pkg/registry/generic/registry"
	"k8s.io/apiserver/pkg/registry/rest"
	genericapiserver "k8s.io/apiserver/pkg/server"
	"k8s.io/kube-openapi/pkg/common"
	"k8s.io/kube-openapi/pkg/spec3"
	"k8s.io/kube-openapi/pkg/validation/spec"

	provisioning "github.com/grafana/grafana/pkg/apis/provisioning/v0alpha1"
	grafanaregistry "github.com/grafana/grafana/pkg/apiserver/registry/generic"
	"github.com/grafana/grafana/pkg/registry/apis/provisioning/auth"
	"github.com/grafana/grafana/pkg/registry/apis/provisioning/lint"
	"github.com/grafana/grafana/pkg/registry/apis/provisioning/repository"
	"github.com/grafana/grafana/pkg/registry/apis/provisioning/repository/github"
	"github.com/grafana/grafana/pkg/registry/apis/provisioning/resources"
	"github.com/grafana/grafana/pkg/services/apiserver/builder"
	"github.com/grafana/grafana/pkg/services/featuremgmt"
	"github.com/grafana/grafana/pkg/services/rendering"
	"github.com/grafana/grafana/pkg/setting"
)

var (
	_ builder.APIGroupBuilder = (*ProvisioningAPIBuilder)(nil)
	_ RepoGetter              = (*ProvisioningAPIBuilder)(nil)
)

// This is used just so wire has something unique to return
type ProvisioningAPIBuilder struct {
	urlProvider      func(namespace string) string
	webhookSecretKey string

	features          featuremgmt.FeatureToggles
	getter            rest.Getter
	localFileResolver *repository.LocalFolderResolver
	logger            *slog.Logger
<<<<<<< HEAD
	client            *resourceClient
	renderer          *renderer
=======
	client            *resources.ClientFactory
>>>>>>> 78dcc75d
	ghFactory         github.ClientFactory
	identities        auth.BackgroundIdentityService
}

// This constructor will be called when building a multi-tenant apiserveer
// Avoid adding anything that secretly requires additional hidden dependencies
// like *settings.Cfg or core grafana services that depend on database connections
func NewProvisioningAPIBuilder(
	local *repository.LocalFolderResolver,
	urlProvider func(namespace string) string,
	webhookSecreteKey string,
	identities auth.BackgroundIdentityService,
	features featuremgmt.FeatureToggles,
	render rendering.Service,
	ghFactory github.ClientFactory,
) *ProvisioningAPIBuilder {
	return &ProvisioningAPIBuilder{
		urlProvider:       urlProvider,
		localFileResolver: local,
		logger:            slog.Default().With("logger", "provisioning-api-builder"),
		webhookSecretKey:  webhookSecreteKey,
		client:            resources.NewFactory(identities),
		features:          features,
		ghFactory:         ghFactory,
<<<<<<< HEAD
		renderer: &renderer{
			render:     render,
			identities: identities,
		},
=======
		identities:        identities,
>>>>>>> 78dcc75d
	}
}

func RegisterAPIService(
	// It is OK to use setting.Cfg here -- this is only used when running single tenant with a full setup
	cfg *setting.Cfg,
	features featuremgmt.FeatureToggles,
	apiregistration builder.APIRegistrar,
	reg prometheus.Registerer,
	identities auth.BackgroundIdentityService,
	render rendering.Service,
	ghFactory github.ClientFactory,
) *ProvisioningAPIBuilder {
	if !(features.IsEnabledGlobally(featuremgmt.FlagProvisioning) ||
		features.IsEnabledGlobally(featuremgmt.FlagGrafanaAPIServerWithExperimentalAPIs) ||
		features.IsEnabledGlobally(featuremgmt.FlagGrafanaAPIServerTestingWithExperimentalAPIs)) {
		return nil // skip registration unless opting into experimental apis OR the feature specifically
	}
	builder := NewProvisioningAPIBuilder(&repository.LocalFolderResolver{
		ProvisioningPath: cfg.ProvisioningPath,
		DevenvPath:       filepath.Join(cfg.HomePath, "devenv"),
	}, func(namespace string) string {
		return cfg.AppURL
	}, cfg.SecretKey, identities, features, render, ghFactory)
	apiregistration.RegisterAPI(builder)
	return builder
}

func (b *ProvisioningAPIBuilder) GetAuthorizer() authorizer.Authorizer {
	return authorizer.AuthorizerFunc(
		func(ctx context.Context, a authorizer.Attributes) (authorizer.Decision, string, error) {
			if a.GetSubresource() == "webhook" {
				// for now????
				return authorizer.DecisionAllow, "", nil
			}

			// fallback to the standard authorizer
			return authorizer.DecisionNoOpinion, "", nil
		})
}

func (b *ProvisioningAPIBuilder) GetGroupVersion() schema.GroupVersion {
	return provisioning.SchemeGroupVersion
}

func (b *ProvisioningAPIBuilder) InstallSchema(scheme *runtime.Scheme) error {
	err := provisioning.AddToScheme(scheme)
	if err != nil {
		return err
	}

	// This is required for --server-side apply
	err = provisioning.AddKnownTypes(provisioning.InternalGroupVersion, scheme)
	if err != nil {
		return err
	}

	// Only 1 version (for now?)
	return scheme.SetVersionPriority(provisioning.SchemeGroupVersion)
}

func (b *ProvisioningAPIBuilder) UpdateAPIGroupInfo(apiGroupInfo *genericapiserver.APIGroupInfo, opts builder.APIGroupOptions) error {
	repositoryStorage, err := grafanaregistry.NewRegistryStore(opts.Scheme, provisioning.RepositoryResourceInfo, opts.OptsGetter)
	if err != nil {
		return fmt.Errorf("failed to create repository storage: %w", err)
	}

	repositoryStorage.AfterCreate = b.afterCreate
	// AfterUpdate doesn't have the old object, so we have to use BeginUpdate
	repositoryStorage.BeginUpdate = b.beginUpdate
	repositoryStorage.AfterDelete = b.afterDelete

	repositoryStatusStorage := grafanaregistry.NewRegistryStatusStore(opts.Scheme, repositoryStorage)
	b.getter = repositoryStorage

	helloWorld := &helloWorldSubresource{
		getter:        repositoryStorage,
		statusUpdater: repositoryStatusStorage,
		parent:        b,
		logger:        b.logger.With("connector", "hello_world"),
	}

	storage := map[string]rest.Storage{}
	storage[provisioning.RepositoryResourceInfo.StoragePath()] = repositoryStorage
	// Can be used by kubectl: kubectl --kubeconfig grafana.kubeconfig patch Repository local-devenv --type=merge --subresource=status --patch='status: {"currentGitCommit": "hello"}'
	storage[provisioning.RepositoryResourceInfo.StoragePath("status")] = repositoryStatusStorage
	storage[provisioning.RepositoryResourceInfo.StoragePath("hello")] = helloWorld
	storage[provisioning.RepositoryResourceInfo.StoragePath("webhook")] = &webhookConnector{
		getter:         b,
		client:         b.identities,
		resourceClient: b.client,
		logger:         b.logger.With("connector", "webhook"),
	}
	storage[provisioning.RepositoryResourceInfo.StoragePath("files")] = &filesConnector{
		getter: b,
		client: b.client,
		logger: b.logger.With("connector", "files"),
	}
	storage[provisioning.RepositoryResourceInfo.StoragePath("import")] = &importConnector{
		repoGetter: b,
		client:     b.client,
		logger:     b.logger.With("connector", "import"),
	}
	storage[provisioning.RepositoryResourceInfo.StoragePath("export")] = &exportConnector{
		repoGetter: b,
		client:     b.client,
		logger:     b.logger.With("connector", "export"),
	}
	apiGroupInfo.VersionedResourcesStorageMap[provisioning.VERSION] = storage
	return nil
}

func (b *ProvisioningAPIBuilder) GetRepository(ctx context.Context, name string) (repository.Repository, error) {
	obj, err := b.getter.Get(ctx, name, &metav1.GetOptions{})
	if err != nil {
		return nil, err
	}
	return b.asRepository(ctx, obj)
}

func (b *ProvisioningAPIBuilder) asRepository(ctx context.Context, obj runtime.Object) (repository.Repository, error) {
	if obj == nil {
		return nil, fmt.Errorf("missing repository object")
	}
	r, ok := obj.(*provisioning.Repository)
	if !ok {
		return nil, fmt.Errorf("expected repository configuration")
	}

	switch r.Spec.Type {
	case provisioning.LocalRepositoryType:
		return repository.NewLocal(r, b.localFileResolver), nil
	case provisioning.GitHubRepositoryType:
		baseURL, err := url.Parse(b.urlProvider(r.GetNamespace()))
		if err != nil {
			return nil, fmt.Errorf("invalid base URL: %w", err)
		}

		linter := lint.NewDashboardLinter()
		return repository.NewGitHub(ctx, r, b.ghFactory, baseURL, linter), nil
	case provisioning.S3RepositoryType:
		return repository.NewS3(r), nil
	default:
		return repository.NewUnknown(r), nil
	}
}

func (b *ProvisioningAPIBuilder) afterCreate(obj runtime.Object, opts *metav1.CreateOptions) {
	cfg, ok := obj.(*provisioning.Repository)
	if !ok {
		b.logger.Error("object is not *provisioning.Repository")
		return
	}

	ctx := context.Background()
	repo, err := b.asRepository(ctx, cfg)
	if err != nil {
		b.logger.Error("failed to get repository", "error", err)
		return
	}

	if err := b.ensureRepositoryFolderExists(ctx, cfg); err != nil {
		b.logger.Error("failed to ensure repository folder exists", "error", err)
		return
	}

	if err := repo.AfterCreate(ctx, b.logger); err != nil {
		b.logger.Error("failed to run after create", "error", err)
		return
	}
}

func (b *ProvisioningAPIBuilder) beginUpdate(ctx context.Context, obj, old runtime.Object, opts *metav1.UpdateOptions) (registry.FinishFunc, error) {
	objCfg, ok := obj.(*provisioning.Repository)
	if !ok {
		return nil, fmt.Errorf("new object is not *provisioning.Repository")
	}
	oldCfg, ok := old.(*provisioning.Repository)
	if !ok {
		return nil, fmt.Errorf("old object is not *provisioning.Repository")
	}

	repo, err := b.asRepository(ctx, objCfg)
	if err != nil {
		return nil, fmt.Errorf("get new repository: %w", err)
	}

	oldRepo, err := b.asRepository(ctx, oldCfg)
	if err != nil {
		return nil, fmt.Errorf("get old repository: %w", err)
	}

	if err := b.ensureRepositoryFolderExists(ctx, objCfg); err != nil {
		return nil, fmt.Errorf("failed to ensure the configured folder exists: %w", err)
	}

	undo, err := repo.BeginUpdate(ctx, b.logger, oldRepo)
	if err != nil {
		return nil, err
	}

	return func(ctx context.Context, success bool) {
		if !success && undo != nil {
			if err := undo(ctx); err != nil {
				b.logger.ErrorContext(ctx, "failed to undo failed update", "error", err)
			}
		}
	}, nil
}

func (b *ProvisioningAPIBuilder) ensureRepositoryFolderExists(ctx context.Context, cfg *provisioning.Repository) error {
	if cfg.Spec.Folder == "" {
		// The root folder can't not exist, so we don't have to do anything.
		return nil
	}

	client, _, err := b.client.New(cfg.GetNamespace())
	if err != nil {
		return err
	}
	// FIXME: make sure folders are actually enabled in the apiserver.
	folderIface := client.Resource(schema.GroupVersionResource{
		Group:    "folder.grafana.app",
		Version:  "v0alpha1",
		Resource: "folders",
	})

	_, err = folderIface.Get(ctx, cfg.Spec.Folder, metav1.GetOptions{})
	if err == nil {
		// The folder exists and doesn't need to be created.
		return nil
	} else if !apierrors.IsNotFound(err) {
		return fmt.Errorf("failed to search for existing repo folder: %w", err)
	}

	title := cfg.Spec.Title
	if title == "" {
		title = cfg.Spec.Folder
	}

	_, err = folderIface.Create(ctx, &unstructured.Unstructured{
		Object: map[string]any{
			"metadata": map[string]any{
				"name":      cfg.Spec.Folder,
				"namespace": cfg.GetNamespace(),
			},
			"spec": map[string]any{
				"title":       title,
				"description": "Repository-managed folder.",
			},
		},
	}, metav1.CreateOptions{})
	return err
}

func (b *ProvisioningAPIBuilder) afterDelete(obj runtime.Object, opts *metav1.DeleteOptions) {
	ctx := context.Background()
	cfg, ok := obj.(*provisioning.Repository)
	if !ok {
		b.logger.Error("object is not *provisioning.Repository")
		return
	}

	repo, err := b.asRepository(ctx, cfg)
	if err != nil {
		b.logger.Error("failed to get repository", "error", err)
		return
	}

	if err := repo.AfterDelete(ctx, b.logger); err != nil {
		b.logger.Error("failed to run after delete", "error", err)
		return
	}
}

func (b *ProvisioningAPIBuilder) Mutate(ctx context.Context, a admission.Attributes, o admission.ObjectInterfaces) error {
	obj := a.GetObject()

	if obj == nil || a.GetOperation() == admission.Connect {
		return nil // This is normal for sub-resource
	}

	r, ok := obj.(*provisioning.Repository)
	if !ok {
		return fmt.Errorf("expected repository configuration")
	}

	if r.Spec.Type == provisioning.GitHubRepositoryType {
		if r.Spec.GitHub == nil {
			return fmt.Errorf("github configuration is required")
		}

		if r.Spec.GitHub.Branch == "" {
			r.Spec.GitHub.Branch = "main"
		}

		if r.Spec.GitHub.WebhookURL == "" {
			gvr := provisioning.RepositoryResourceInfo.GroupVersionResource()
			r.Spec.GitHub.WebhookURL = fmt.Sprintf("%sapis/%s/%s/namespaces/%s/%s/%s/webhook",
				b.urlProvider(a.GetNamespace()), // gets the full name
				gvr.Group, gvr.Version,
				a.GetNamespace(), gvr.Resource, a.GetName())
		}

		if r.Spec.GitHub.WebhookSecret == "" {
			r.Spec.GitHub.WebhookSecret = b.generateWebhookSecret(r.Spec.GitHub.Token)
		}
	}

	return nil
}

func (b *ProvisioningAPIBuilder) Validate(ctx context.Context, a admission.Attributes, o admission.ObjectInterfaces) (err error) {
	obj := a.GetObject()
	if obj == nil || a.GetOperation() == admission.Connect {
		return nil // This is normal for sub-resource
	}

	repo, err := b.asRepository(ctx, obj)
	if err != nil {
		return err
	}

	// Typed validation
	list := repo.Validate()
	cfg := repo.Config()

	if a.GetOperation() == admission.Update {
		oldRepo, err := b.asRepository(ctx, a.GetOldObject())
		if err != nil {
			return fmt.Errorf("get old repository for update: %w", err)
		}

		if cfg.Spec.Type != oldRepo.Config().Spec.Type {
			list = append(list, field.Invalid(field.NewPath("spec", "type"),
				cfg.Spec.Type, "Changing repository type is not supported"))
		}
	}

	if cfg.Spec.Title == "" {
		list = append(list, field.Required(field.NewPath("spec", "title"), "a repository title must be given"))
	}

	// Reserved names (for now)
	reserved := []string{"classic", "sql", "SQL", "plugins", "legacy", "new", "job", "github", "s3", "gcs", "file"}
	if slices.Contains(reserved, cfg.Name) {
		list = append(list, field.Invalid(field.NewPath("metadata", "name"), cfg.Name, "Name is reserved, choose a different identifier"))
	}

	if cfg.Spec.Type != provisioning.LocalRepositoryType && cfg.Spec.Local != nil {
		list = append(list, field.Invalid(field.NewPath("spec", "local"),
			cfg.Spec.GitHub, "Local config only valid when type is local"))
	}

	if cfg.Spec.Type != provisioning.GitHubRepositoryType && cfg.Spec.GitHub != nil {
		list = append(list, field.Invalid(field.NewPath("spec", "github"),
			cfg.Spec.GitHub, "Github config only valid when type is github"))
	}

	if cfg.Spec.Type != provisioning.S3RepositoryType && cfg.Spec.S3 != nil {
		list = append(list, field.Invalid(field.NewPath("spec", "s3"),
			cfg.Spec.GitHub, "S3 config only valid when type is s3"))
	}

	if len(list) > 0 {
		return apierrors.NewInvalid(schema.GroupKind{
			Group: provisioning.GROUP,
			Kind:  "Repository", //??
		}, a.GetName(), list)
	}
	return nil
}

func (b *ProvisioningAPIBuilder) GetOpenAPIDefinitions() common.GetOpenAPIDefinitions {
	return provisioning.GetOpenAPIDefinitions
}

func (b *ProvisioningAPIBuilder) GetAPIRoutes() *builder.APIRoutes {
	// TODO: this is where we could inject a non-k8s managed handler... webhook maybe?
	return nil
}

func (b *ProvisioningAPIBuilder) PostProcessOpenAPI(oas *spec3.OpenAPI) (*spec3.OpenAPI, error) {
	oas.Info.Description = "Provisioning"

	root := "/apis/" + b.GetGroupVersion().String() + "/"
	repoprefix := root + "namespaces/{namespace}/repositories/{name}"

	defs := b.GetOpenAPIDefinitions()(func(path string) spec.Ref { return spec.Ref{} })

	// TODO: we might want to register some extras for subresources here.
	sub := oas.Paths.Paths[repoprefix+"/hello"]
	if sub != nil && sub.Get != nil {
		sub.Get.Description = "Get a nice hello :)"
		sub.Get.Parameters = []*spec3.Parameter{
			{
				ParameterProps: spec3.ParameterProps{
					Name:        "whom",
					In:          "query",
					Example:     "World!",
					Description: "Who should get the nice greeting?",
					Schema:      spec.StringProperty(),
					Required:    false,
				},
			},
		}
	}

	sub = oas.Paths.Paths[repoprefix+"/webhook"]
	if sub != nil && sub.Get != nil {
		sub.Post.Description = "Currently only supports github webhooks"
	}

	ref := &spec3.Parameter{
		ParameterProps: spec3.ParameterProps{
			Name:    "ref",
			In:      "query",
			Example: "",
			Examples: map[string]*spec3.Example{
				"": {
					ExampleProps: spec3.ExampleProps{
						Summary: "The default",
					},
				},
				"branch": {
					ExampleProps: spec3.ExampleProps{
						Value:   "my-branch",
						Summary: "Select branch",
					},
				},
				"commit": {
					ExampleProps: spec3.ExampleProps{
						Value:   "7f7cc2153",
						Summary: "Commit hash (or prefix)",
					},
				},
			},
			Description: "branch or commit hash",
			Schema:      spec.StringProperty(),
			Required:    false,
		},
	}

	sub = oas.Paths.Paths[repoprefix+"/import"]
	if sub != nil && sub.Post != nil {
		sub.Post.Parameters = []*spec3.Parameter{ref}
	}

	// Show a special list command
	sub = oas.Paths.Paths[repoprefix+"/files"]
	if sub != nil {
		delete(oas.Paths.Paths, repoprefix+"/files")
		oas.Paths.Paths[repoprefix+"/files/"] = sub // add the trailing final slash
		sub.Get.Description = "Get the files and content hash"
		sub.Get.Summary = "File listing"
		sub.Get.Parameters = []*spec3.Parameter{ref}
		sub.Post = nil
		sub.Put = nil
		sub.Delete = nil

		// Replace the content type for this response
		mt := sub.Get.Responses.StatusCodeResponses[200].Content
		s := defs["github.com/grafana/grafana/pkg/apis/provisioning/v0alpha1.FileList"].Schema
		mt["*/*"].Schema = &s
	}

	// update the version with a path
	sub = oas.Paths.Paths[repoprefix+"/files/{path}"]
	if sub != nil {
		sub.Get.Description = "Read value from upstream repository"
		sub.Get.Parameters = []*spec3.Parameter{ref}

		// Add message to the OpenAPI spec
		comment := []*spec3.Parameter{
			ref,
			{
				ParameterProps: spec3.ParameterProps{
					Name:        "message",
					In:          "query",
					Description: "optional message sent with any changes",
					Schema:      spec.StringProperty(),
					Required:    false,
				},
			},
		}
		sub.Delete.Parameters = comment
		sub.Post.Parameters = comment
		sub.Put.Parameters = comment
		sub.Post.RequestBody = &spec3.RequestBody{
			RequestBodyProps: spec3.RequestBodyProps{
				Content: map[string]*spec3.MediaType{
					"application/json": {
						MediaTypeProps: spec3.MediaTypeProps{
							Schema:  spec.MapProperty(nil),
							Example: &unstructured.Unstructured{},
							Examples: map[string]*spec3.Example{
								"dashboard": {
									ExampleProps: spec3.ExampleProps{
										Value: &unstructured.Unstructured{
											Object: map[string]interface{}{
												"spec": map[string]interface{}{
													"hello": "dashboard",
												},
											},
										},
									},
								},
								"playlist": {
									ExampleProps: spec3.ExampleProps{
										Value: &unstructured.Unstructured{
											Object: map[string]interface{}{
												"spec": map[string]interface{}{
													"hello": "playlist",
												},
											},
										},
									},
								},
							},
						},
					},
					"application/x-yaml": {
						MediaTypeProps: spec3.MediaTypeProps{
							Schema:  spec.MapProperty(nil),
							Example: &unstructured.Unstructured{},
							Examples: map[string]*spec3.Example{
								"dashboard": {
									ExampleProps: spec3.ExampleProps{
										Value: `apiVersion: dashboards.grafana.app/v0alpha1
kind: Dashboard
spec:
  title: Sample dashboard
`,
									},
								},
								"playlist": {
									ExampleProps: spec3.ExampleProps{
										Value: `apiVersion: playlist.grafana.app/v0alpha1
kind: Playlist
spec:
  title: Playlist from provisioning
  interval: 5m
  items:
  - type: dashboard_by_tag
    value: panel-tests
`,
									},
								},
							},
						},
					},
				},
			},
		}
		// POST and put have the same request
		sub.Put.RequestBody = sub.Post.RequestBody
	}

	// The root API discovery list
	sub = oas.Paths.Paths[root]
	if sub != nil && sub.Get != nil {
		sub.Get.Tags = []string{"API Discovery"} // sorts first in the list
	}

	return oas, nil
}

// generateWebhookSecret generates a webhook secret from a token
// using the configured secret key. The generated secret is consistent.
// TODO: this must be replaced by a app platform secrets once we have that.
func (b *ProvisioningAPIBuilder) generateWebhookSecret(token string) string {
	secretKey := []byte(b.webhookSecretKey)
	h := hmac.New(sha256.New, secretKey)

	h.Write([]byte(token))
	hashed := h.Sum(nil)

	return hex.EncodeToString(hashed)
}<|MERGE_RESOLUTION|>--- conflicted
+++ resolved
@@ -54,12 +54,8 @@
 	getter            rest.Getter
 	localFileResolver *repository.LocalFolderResolver
 	logger            *slog.Logger
-<<<<<<< HEAD
-	client            *resourceClient
 	renderer          *renderer
-=======
 	client            *resources.ClientFactory
->>>>>>> 78dcc75d
 	ghFactory         github.ClientFactory
 	identities        auth.BackgroundIdentityService
 }
@@ -84,14 +80,11 @@
 		client:            resources.NewFactory(identities),
 		features:          features,
 		ghFactory:         ghFactory,
-<<<<<<< HEAD
+		identities:        identities,
 		renderer: &renderer{
 			render:     render,
 			identities: identities,
 		},
-=======
-		identities:        identities,
->>>>>>> 78dcc75d
 	}
 }
 
