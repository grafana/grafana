--- conflicted
+++ resolved
@@ -2,6 +2,7 @@
 
 import (
 	"context"
+	"errors"
 	"fmt"
 	"net/http"
 	"net/url"
@@ -41,6 +42,9 @@
 	"github.com/grafana/grafana/pkg/infra/usagestats"
 	"github.com/grafana/grafana/pkg/registry/apis/dashboard/legacy"
 	"github.com/grafana/grafana/pkg/registry/apis/provisioning/controller"
+	"github.com/grafana/grafana/pkg/registry/apis/provisioning/repository/git"
+	"github.com/grafana/grafana/pkg/registry/apis/provisioning/repository/github"
+	"github.com/grafana/grafana/pkg/registry/apis/provisioning/repository/local"
 
 	appcontroller "github.com/grafana/grafana/apps/provisioning/pkg/controller"
 	"github.com/grafana/grafana/pkg/registry/apis/provisioning/jobs"
@@ -53,11 +57,6 @@
 	"github.com/grafana/grafana/pkg/registry/apis/provisioning/repository"
 	"github.com/grafana/grafana/pkg/registry/apis/provisioning/resources"
 	"github.com/grafana/grafana/pkg/registry/apis/provisioning/resources/signature"
-<<<<<<< HEAD
-	"github.com/grafana/grafana/pkg/registry/apis/provisioning/secrets"
-=======
-	"github.com/grafana/grafana/pkg/registry/apis/provisioning/safepath"
->>>>>>> da5209be
 	"github.com/grafana/grafana/pkg/registry/apis/provisioning/usage"
 	"github.com/grafana/grafana/pkg/registry/apis/secret"
 	"github.com/grafana/grafana/pkg/services/apiserver"
@@ -103,27 +102,16 @@
 		jobs.Store
 	}
 	jobHistoryConfig *JobHistoryConfig
-<<<<<<< HEAD
-	jobHistory       jobs.History
-=======
 	jobHistoryLoki   *jobs.LokiJobHistory
->>>>>>> da5209be
 	resourceLister   resources.ResourceLister
 	repositoryLister listers.RepositoryLister
 	legacyMigrator   legacy.LegacyMigrator
 	storageStatus    dualwrite.Service
 	unified          resource.ResourceClient
-<<<<<<< HEAD
-	decryptSvc       secret.DecryptService
 	repoFactory      repository.Factory
-	client           client.ProvisioningV0alpha1Interface
-	access           authlib.AccessChecker
-=======
 	decrypter        repository.Decrypter
 	client           client.ProvisioningV0alpha1Interface
 	access           authlib.AccessChecker
-	mutators         []controller.Mutator
->>>>>>> da5209be
 	statusPatcher    *controller.RepositoryStatusPatcher
 	healthChecker    *controller.HealthChecker
 	// Extras provides additional functionality to the API.
@@ -151,14 +139,6 @@
 	parsers := resources.NewParserFactory(clients)
 	resourceLister := resources.NewResourceLister(unified, unified, legacyMigrator, storageStatus)
 
-<<<<<<< HEAD
-=======
-	mutators := []controller.Mutator{
-		git.Mutator(),
-		github.Mutator(),
-	}
-
->>>>>>> da5209be
 	b := &APIBuilder{
 		tracer:              tracer,
 		usageStats:          usageStats,
@@ -171,11 +151,7 @@
 		legacyMigrator:      legacyMigrator,
 		storageStatus:       storageStatus,
 		unified:             unified,
-<<<<<<< HEAD
-		decryptSvc:          decryptSvc,
-=======
 		decrypter:           repository.DecryptService(decryptSvc),
->>>>>>> da5209be
 		access:              access,
 		jobHistoryConfig:    jobHistoryConfig,
 	}
@@ -472,15 +448,7 @@
 	storage[provisioning.RepositoryResourceInfo.StoragePath("history")] = &historySubresource{
 		repoGetter: b,
 	}
-<<<<<<< HEAD
-	storage[provisioning.RepositoryResourceInfo.StoragePath("jobs")] = &jobsConnector{
-		repoGetter: b, // repoGetter
-		jobs:       b.jobs,
-		historic:   b.jobHistory,
-	}
-=======
 	storage[provisioning.RepositoryResourceInfo.StoragePath("jobs")] = NewJobsConnector(b, b, jobHistory)
->>>>>>> da5209be
 
 	// Add any extra storage
 	for _, extra := range b.extras {
@@ -1302,10 +1270,6 @@
 	if !ok {
 		return nil, fmt.Errorf("expected repository configuration")
 	}
-<<<<<<< HEAD
-
-	return b.repoFactory.Build(ctx, r)
-=======
 
 	// Copy previous values if they exist
 	if old != nil {
@@ -1320,9 +1284,10 @@
 		}
 	}
 
-	return b.RepositoryFromConfig(ctx, r)
-}
-
+	return b.repoFactory.Build(ctx, r)
+}
+
+// TODO: Move this to factory
 func (b *APIBuilder) RepositoryFromConfig(ctx context.Context, r *provisioning.Repository) (repository.Repository, error) {
 	// Prepare a decrypter
 	secure := b.decrypter(r)
@@ -1395,7 +1360,6 @@
 	default:
 		return nil, fmt.Errorf("unknown repository type (%s)", r.Spec.Type)
 	}
->>>>>>> da5209be
 }
 
 func getJSONResponse(ref string) *spec3.Responses {
