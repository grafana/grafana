package pullrequest

import (
	"context"
	"errors"
	"fmt"

	apierrors "k8s.io/apimachinery/pkg/api/errors"

	"github.com/grafana/grafana-app-sdk/logging"
	provisioning "github.com/grafana/grafana/pkg/apis/provisioning/v0alpha1"
	"github.com/grafana/grafana/pkg/registry/apis/provisioning/jobs"
	"github.com/grafana/grafana/pkg/registry/apis/provisioning/repository"
	"github.com/grafana/grafana/pkg/registry/apis/provisioning/resources"
)

//go:generate mockery --name=PullRequestRepo --structname=MockPullRequestRepo --inpackage --filename=mock_pullrequest_repo.go --with-expecter
type PullRequestRepo interface {
	Config() *provisioning.Repository
	Read(ctx context.Context, path, ref string) (*repository.FileInfo, error)
	CompareFiles(ctx context.Context, base, ref string) ([]repository.VersionedFileChange, error)
	ClearAllPullRequestFileComments(ctx context.Context, pr int) error
	CommentPullRequestFile(ctx context.Context, pr int, path string, ref string, comment string) error
	CommentPullRequest(ctx context.Context, pr int, comment string) error
}

//go:generate mockery --name=Evaluator --structname=MockEvaluator --inpackage --filename=mock_evaluator.go --with-expecter
type Evaluator interface {
	Evaluate(ctx context.Context, repo repository.Reader, opts provisioning.PullRequestJobOptions, changes []repository.VersionedFileChange, progress jobs.JobProgressRecorder) (changeInfo, error)
}

//go:generate mockery --name=Commenter --structname=MockCommenter --inpackage --filename=mock_commenter.go --with-expecter
type Commenter interface {
	Comment(ctx context.Context, repo PullRequestRepo, pr int, changeInfo changeInfo) error
}

type PullRequestWorker struct {
	evaluator Evaluator
	commenter Commenter
}

func NewPullRequestWorker(evaluator Evaluator, commenter Commenter) *PullRequestWorker {
	return &PullRequestWorker{
		evaluator: evaluator,
		commenter: commenter,
	}
}

func (c *PullRequestWorker) IsSupported(ctx context.Context, job provisioning.Job) bool {
	return job.Spec.Action == provisioning.JobActionPullRequest
}

func (c *PullRequestWorker) Process(ctx context.Context,
	repo repository.Repository,
	job provisioning.Job,
	progress jobs.JobProgressRecorder,
) error {
	cfg := repo.Config().Spec
	opts := job.Spec.PullRequest
	if opts == nil {
		return apierrors.NewBadRequest("missing spec.pr")
	}

	if opts.Ref == "" {
		return apierrors.NewBadRequest("missing spec.ref")
	}

	// FIXME: this is leaky because it's supposed to be already a PullRequestRepo
	if cfg.GitHub == nil {
		return apierrors.NewBadRequest("expecting github configuration")
	}

	prRepo, ok := repo.(PullRequestRepo)
	if !ok {
		return fmt.Errorf("repository is not a github repository")
	}

	reader, ok := repo.(repository.Reader)
	if !ok {
		return errors.New("pull request job submitted targeting repository that is not a Reader")
	}

	logger := logging.FromContext(ctx).With("pr", opts.PR)
	logger.Info("process pull request")
	defer logger.Info("pull request processed")

	progress.SetMessage(ctx, "listing pull request files")
	// FIXME: this is leaky because it's supposed to be already a PullRequestRepo
	base := cfg.GitHub.Branch
	files, err := prRepo.CompareFiles(ctx, base, opts.Ref)
	if err != nil {
		return fmt.Errorf("failed to list pull request files: %w", err)
	}

	files = onlySupportedFiles(files)
	if len(files) == 0 {
		progress.SetFinalMessage(ctx, "no files to process")
		return nil
	}

	changeInfo, err := c.evaluator.Evaluate(ctx, reader, *opts, files, progress)
	if err != nil {
		return fmt.Errorf("calculate changes: %w", err)
	}

<<<<<<< HEAD
	_, err = parser.Parse(ctx, fileInfo)
	if err != nil {
		if errors.Is(err, resources.ErrUnableToReadPanelsMissing) ||
			errors.Is(err, resources.ErrUnableToReadSchemaVersionMissing) ||
			errors.Is(err, resources.ErrUnableToReadTagsMissing) {
			progress.SetFinalMessage(ctx, fmt.Sprintf("file changes is not valid resource: %s", err.Error()))
			return nil
		} else {
			return fmt.Errorf("parse resource: %w", err)
		}
	}

	// Preview should be the branch name if provided, otherwise use the commit hash
	previewRef := options.Ref
	if previewRef == "" {
		previewRef = ref
	}

	preview, err := c.previewer.Preview(ctx, f, job.Namespace, repo.Config().Name, cfg.GitHub.Branch, previewRef, options.URL, cfg.GitHub.GenerateDashboardPreviews)
	if err != nil {
		return fmt.Errorf("generate preview: %w", err)
	}

	progress.SetMessage(ctx, "generating previews comment")
	comment, err := c.previewer.GenerateComment(preview)
	if err != nil {
		return fmt.Errorf("generate comment: %w", err)
	}

	if err := prRepo.CommentPullRequest(ctx, options.PR, comment); err != nil {
=======
	if err := c.commenter.Comment(ctx, prRepo, opts.PR, changeInfo); err != nil {
>>>>>>> 95f04c79
		return fmt.Errorf("comment pull request: %w", err)
	}
	logger.Info("preview comment added")

	return nil
}

// Remove files we should not try to process
func onlySupportedFiles(files []repository.VersionedFileChange) (ret []repository.VersionedFileChange) {
	for _, file := range files {
		if file.Action == repository.FileActionIgnored {
			continue
		}

		if err := resources.IsPathSupported(file.Path); err == nil {
			ret = append(ret, file)
			continue
		}
		if file.PreviousPath != "" {
			if err := resources.IsPathSupported(file.PreviousPath); err != nil {
				ret = append(ret, file)
				continue
			}
		}
	}
	return
}<|MERGE_RESOLUTION|>--- conflicted
+++ resolved
@@ -103,40 +103,7 @@
 		return fmt.Errorf("calculate changes: %w", err)
 	}
 
-<<<<<<< HEAD
-	_, err = parser.Parse(ctx, fileInfo)
-	if err != nil {
-		if errors.Is(err, resources.ErrUnableToReadPanelsMissing) ||
-			errors.Is(err, resources.ErrUnableToReadSchemaVersionMissing) ||
-			errors.Is(err, resources.ErrUnableToReadTagsMissing) {
-			progress.SetFinalMessage(ctx, fmt.Sprintf("file changes is not valid resource: %s", err.Error()))
-			return nil
-		} else {
-			return fmt.Errorf("parse resource: %w", err)
-		}
-	}
-
-	// Preview should be the branch name if provided, otherwise use the commit hash
-	previewRef := options.Ref
-	if previewRef == "" {
-		previewRef = ref
-	}
-
-	preview, err := c.previewer.Preview(ctx, f, job.Namespace, repo.Config().Name, cfg.GitHub.Branch, previewRef, options.URL, cfg.GitHub.GenerateDashboardPreviews)
-	if err != nil {
-		return fmt.Errorf("generate preview: %w", err)
-	}
-
-	progress.SetMessage(ctx, "generating previews comment")
-	comment, err := c.previewer.GenerateComment(preview)
-	if err != nil {
-		return fmt.Errorf("generate comment: %w", err)
-	}
-
-	if err := prRepo.CommentPullRequest(ctx, options.PR, comment); err != nil {
-=======
 	if err := c.commenter.Comment(ctx, prRepo, opts.PR, changeInfo); err != nil {
->>>>>>> 95f04c79
 		return fmt.Errorf("comment pull request: %w", err)
 	}
 	logger.Info("preview comment added")
