package jobs

import (
	"context"
	"errors"
	"fmt"
	"path"
	"sort"
	"strings"

	apierrors "k8s.io/apimachinery/pkg/api/errors"
	metav1 "k8s.io/apimachinery/pkg/apis/meta/v1"
	"k8s.io/apimachinery/pkg/apis/meta/v1/unstructured"
	"k8s.io/apimachinery/pkg/runtime/schema"
	"k8s.io/apimachinery/pkg/types"
	"k8s.io/client-go/dynamic"

	"github.com/grafana/grafana-app-sdk/logging"
	"github.com/grafana/grafana/pkg/apimachinery/utils"
	dashboards "github.com/grafana/grafana/pkg/apis/dashboard"
	dashboardsv2alpha1 "github.com/grafana/grafana/pkg/apis/dashboard/v2alpha1"
	folders "github.com/grafana/grafana/pkg/apis/folder/v0alpha1"
	provisioning "github.com/grafana/grafana/pkg/apis/provisioning/v0alpha1"
	"github.com/grafana/grafana/pkg/registry/apis/provisioning/repository"
	"github.com/grafana/grafana/pkg/registry/apis/provisioning/resources"
)

type Syncer struct {
	client     *resources.DynamicClient
	parser     *resources.Parser
	lister     resources.ResourceLister
	folders    dynamic.ResourceInterface
	repository repository.Repository
}

func NewSyncer(
	repo repository.Repository,
	lister resources.ResourceLister,
	parser *resources.Parser,
) (*Syncer, error) {
	dynamicClient := parser.Client()
	folders := dynamicClient.Resource(schema.GroupVersionResource{
		Group:    folders.GROUP,
		Version:  folders.VERSION,
		Resource: folders.RESOURCE,
	})

	return &Syncer{
		parser:     parser,
		client:     dynamicClient,
		lister:     lister,
		folders:    folders,
		repository: repo,
	}, nil
}

// Sync replicates all files in the repository.
func (r *Syncer) Sync(ctx context.Context, force bool) (string, error) {
	// FIXME: how to handle the scenario in which folder changes?
	cfg := r.repository.Config()
	lastCommit := cfg.Status.Sync.Hash
	versionedRepo, isVersioned := r.repository.(repository.VersionedRepository)

	if err := r.ensureRepositoryFolderExists(ctx); err != nil {
		return "", fmt.Errorf("ensure repository folder exists: %w", err)
	}

	logger := logging.FromContext(ctx)

	// FIXME: Add support for empty folders

	var latest string
	switch {
	case !isVersioned:
		logger.Info("replicate tree unversioned repository")
		if err := r.replicateTree(ctx, ""); err != nil {
			return "", fmt.Errorf("replicate tree: %w", err)
		}
	case lastCommit == "":
		var err error
		latest, err = versionedRepo.LatestRef(ctx)
		if err != nil {
			return "", fmt.Errorf("latest ref: %w", err)
		}

		if err := r.replicateTree(ctx, latest); err != nil {
			return latest, fmt.Errorf("replicate tree: %w", err)
		}
		logger.Info("initial replication for versioned repository", "latest", latest)
	default:
		var err error
		latest, err = versionedRepo.LatestRef(ctx)
		if err != nil {
			return "", fmt.Errorf("latest ref: %w", err)
		}

		if force {
			logger.Info("force clean versioned repository", "last_commit", lastCommit, "latest", latest)
			tree, err := r.repository.ReadTree(ctx, latest)
			if err != nil {
				return "", fmt.Errorf("read tree to force clean versioned repository: %w", err)
			}

			if err := r.cleanUnnecessaryResources(ctx, tree); err != nil {
				return latest, fmt.Errorf("clean up before replicating changes: %w", err)
			}
		}

		logger.Info("replicate changes for versioned repository", "last_commit", lastCommit, "latest", latest)
		changes, err := versionedRepo.CompareFiles(ctx, lastCommit, latest)
		if err != nil {
			return latest, fmt.Errorf("compare files: %w", err)
		}

		if err := r.replicateChanges(ctx, changes); err != nil {
			return latest, fmt.Errorf("replicate changes: %w", err)
		}
	}

	return latest, nil
}

func (r *Syncer) cleanUnnecessaryResources(ctx context.Context, tree []repository.FileTreeEntry) error {
	paths := make(map[string]bool)
	// Add root path
	paths[""] = true
	for _, entry := range tree {
		paths[entry.Path] = true
	}

	list, err := r.lister.List(ctx, r.client.GetNamespace(), r.repository.Config().Name)
	if err != nil {
		return fmt.Errorf("list resources: %w", err)
	}

	sortResourceListForDeletion(list)

	logger := logging.FromContext(ctx)

	var count int
	for _, i := range list.Items {
		if _, ok := paths[i.Path]; ok {
			continue
		}

		if err := r.deleteListResource(ctx, i); err != nil {
			return fmt.Errorf("delete list resource: %w", err)
		}

		count++
		logger.Info("deleted resource not present in repository", "resource", i)
	}

	if count == 0 {
		logger.Info("resources are in sync with repository")
	} else {
		logger.Info("deleted resources not present in repository", "count", count)
	}

	return nil
}

func (r *Syncer) Unsync(ctx context.Context) error {
	cfg := r.repository.Config()

	logger := logging.FromContext(ctx)
	logger = logger.With("repository", cfg.Name, "namespace", cfg.GetNamespace(), "folder", cfg.Spec.Folder, "mode", cfg.Spec.DeletePolicy)
	logger.Info("start repository unsync")
	defer logger.Info("end repository unsync")

	switch cfg.Spec.DeletePolicy {
	case provisioning.DeletePolityRetain:
		logger.Info("keep all resources")

		// TODO: remove repository info from all resources in the list

		if r.repository.Config().Spec.Folder != "" {
			obj, err := r.folders.Get(ctx, r.repository.Config().Spec.Folder, metav1.GetOptions{})
			if err != nil {
				return fmt.Errorf("get folder to unsync: %w", err)
			}

			meta, err := utils.MetaAccessor(obj)
			if err != nil {
				return fmt.Errorf("create meta accessor from folder object: %w", err)
			}

			meta.SetRepositoryInfo(nil)
			obj, err = r.folders.Update(ctx, obj, metav1.UpdateOptions{})
			if err != nil {
				return fmt.Errorf("remove repo info from folder: %w", err)
			}

			logger.Info("removed repo info from folder", "object", obj)
		} else {
			logger.Info("skip repo info removal as it's root folder")
		}
	case provisioning.DeletePolityClean:
		logger.Info("remove all provisioned resources")
		if err := r.deleteAllProvisionedResources(ctx); err != nil {
			return fmt.Errorf("delete all resources: %w", err)
		}
	default:
		return fmt.Errorf("invalid unsync mode: %s", cfg.Spec.DeletePolicy)
	}

	return nil
}

<<<<<<< HEAD
func sortResourceListForDeletion(list *provisioning.ResourceList) {
=======
func (r *Syncer) deleteAllProvisionedResources(ctx context.Context) error {
	list, err := r.lister.List(ctx, r.client.GetNamespace(), r.repository.Config().Name)
	if err != nil {
		return fmt.Errorf("list resources to delete: %w", err)
	}

>>>>>>> 76fb9542
	// FIXME: this code should be simplified once unified storage folders support recursive deletion
	// Sort by the following logic:
	// - Put folders at the end so that we empty them first.
	// - Sort folders by depth so that we remove the deepest first
	sort.Slice(list.Items, func(i, j int) bool {
		switch {
		case list.Items[i].Group != folders.RESOURCE:
			return true
		case list.Items[j].Group != folders.RESOURCE:
			return false
		default:
			return len(strings.Split(list.Items[i].Path, "/")) > len(strings.Split(list.Items[j].Path, "/"))
		}
	})
}

func (r *Syncer) deleteAllResources(ctx context.Context) error {
	list, err := r.lister.List(ctx, r.client.GetNamespace(), r.repository.Config().Name)
	if err != nil {
		return fmt.Errorf("list resources to delete: %w", err)
	}

	sortResourceListForDeletion(list)

	logger := logging.FromContext(ctx)
	logger.Info("deleting resources", "count", len(list.Items))
	for _, item := range list.Items {
		logger := logger.With("group", item.Group, "resource", item.Resource, "name", item.Name)

		if err := r.deleteListResource(ctx, item); err != nil {
			logger.Error("failed to delete resource", "error", err)
			return fmt.Errorf("delete resource: %w", err)
		}
		logger.Info("resource deleted")
	}

	return nil
}

func (r *Syncer) deleteListResource(ctx context.Context, item provisioning.ResourceListItem) error {
	// HACK: we need to find a better way to know the API version
	var version string
	switch item.Resource {
	case folders.RESOURCE:
		version = folders.VERSION
	case dashboards.DASHBOARD_RESOURCE:
		version = dashboardsv2alpha1.VERSION
	default:
		return fmt.Errorf("unknown resource api version: %s", item.Resource)
	}

	client := r.client.Resource(schema.GroupVersionResource{
		Group:    item.Group,
		Version:  version,
		Resource: item.Resource,
	})

	if err := client.Delete(ctx, item.Name, metav1.DeleteOptions{}); err != nil {
		return fmt.Errorf("delete resource: %w", err)
	}

	return nil
}

// replicateTree replicates all files in the repository.
func (r *Syncer) replicateTree(ctx context.Context, ref string) error {
	tree, err := r.repository.ReadTree(ctx, ref)
	if err != nil {
		return fmt.Errorf("read tree: %w", err)
	}

	if err := r.cleanUnnecessaryResources(ctx, tree); err != nil {
		return fmt.Errorf("clean up before replicating tree: %w", err)
	}

	for _, entry := range tree {
		logger := logging.FromContext(ctx).With("file", entry.Path)
		if !entry.Blob {
			logger.Debug("ignoring non-blob entry")
			continue
		}

		if resources.ShouldIgnorePath(entry.Path) {
			logger.Debug("ignoring file")
			continue
		}

		info, err := r.repository.Read(ctx, entry.Path, ref)
		if err != nil {
			return fmt.Errorf("read file: %w", err)
		}

		// The parse function will fill in the repository metadata, so copy it over here
		info.Hash = entry.Hash
		info.Modified = nil // modified?

		if err := r.replicateFile(ctx, info); err != nil {
			if errors.Is(err, resources.ErrUnableToReadResourceBytes) {
				logger.Info("file does not contain a resource")
				continue
			}
			return fmt.Errorf("replicate file: %w", err)
		}
	}

	return nil
}

// replicateFile creates a new resource in the cluster.
// If the resource already exists, it will be updated.
func (r *Syncer) replicateFile(ctx context.Context, fileInfo *repository.FileInfo) error {
	logger := logging.FromContext(ctx).With("file", fileInfo.Path, "ref", fileInfo.Ref)
	file, err := r.parseResource(ctx, fileInfo)
	if err != nil {
		return err
	}
	logger = logger.With("action", file.Action, "name", file.Obj.GetName(), "file_namespace", file.Obj.GetNamespace(), "namespace", r.client.GetNamespace())

	parent, err := r.createFolderPath(ctx, fileInfo.Path)
	if err != nil {
		return fmt.Errorf("failed to create folder path: %w", err)
	}
	logger = logger.With("folder", parent)

	if parent != "" {
		file.Meta.SetFolder(parent)
	}

	if file.Action == provisioning.ResourceActionCreate {
		_, err := file.Client.Create(ctx, file.Obj, metav1.CreateOptions{})
		if err != nil {
			return fmt.Errorf("failed to create object: %w", err)
		}
	} else if file.Action == provisioning.ResourceActionUpdate {
		existingMeta, err := utils.MetaAccessor(file.Existing)
		if err != nil {
			return fmt.Errorf("failed to create meta accessor for the existing object: %w", err)
		}

		// Just in case no uid is present on the metadata for some reason.
		logger := logger.With("previous_uid", file.Meta.GetUID(), "previous_resource_version", existingMeta.GetResourceVersion())
		if uid, ok, _ := unstructured.NestedString(file.Existing.Object, "spec", "uid"); ok {
			logger.Debug("updating file's UID with spec.uid", "uid", uid)
			file.Meta.SetUID(types.UID(uid))
		}
		if uid := existingMeta.GetUID(); uid != "" {
			logger.Debug("updating file's UID with existing meta uid", "uid", uid)
			file.Meta.SetUID(uid)
		}
		if rev := existingMeta.GetResourceVersion(); rev != "" {
			logger.Debug("updating file's UID with existing resource version", "version", rev)
			file.Meta.SetResourceVersion(rev)
		}
		if gen := existingMeta.GetGeneration(); gen != 0 {
			logger.Debug("updating file's UID with existing generation + 1", "generation", gen, "new_generation", gen+1)
			file.Meta.SetGeneration(gen + 1)
		}

		_, err = file.Client.Update(ctx, file.Obj, metav1.UpdateOptions{})
		if err != nil {
			return fmt.Errorf("failed to update object: %w", err)
		}
	} else {
		logger.Error("bug in Grafana: the file's action is unhandled")
		return fmt.Errorf("bug in Grafana: got a file.Action of '%s', which is not defined to be handled", file.Action)
	}

	logger.Info("Replicated file")

	return nil
}

func (r *Syncer) createFolderPath(ctx context.Context, filePath string) (string, error) {
	dir := path.Dir(filePath)
	parent := r.repository.Config().Spec.Folder
	if dir == "." || dir == "/" {
		return parent, nil
	}

	logger := logging.FromContext(ctx).With("file", filePath)

	var currentPath string
	for _, folder := range strings.Split(dir, "/") {
		if folder == "" {
			// Trailing / leading slash?
			continue
		}

		currentPath = path.Join(currentPath, folder)

		logger := logger.With("folder", folder)
		obj, err := r.folders.Get(ctx, folder, metav1.GetOptions{})
		// FIXME: Check for IsNotFound properly
		if obj != nil || err == nil {
			logger.Debug("folder already existed")
			parent = folder
			continue
		}

		obj = &unstructured.Unstructured{
			Object: map[string]interface{}{
				"spec": map[string]any{
					"title":       folder, // TODO: how do we want to get this?
					"description": "Repository-managed folder.",
				},
			},
		}

		meta, err := utils.MetaAccessor(obj)
		if err != nil {
			return "", fmt.Errorf("create meta accessor for the object: %w", err)
		}

		obj.SetNamespace(r.client.GetNamespace())
		obj.SetName(folder)
		meta.SetFolder(parent)
		meta.SetRepositoryInfo(&utils.ResourceRepositoryInfo{
			Name:      r.repository.Config().Name,
			Path:      currentPath,
			Hash:      "",  // FIXME: which hash?
			Timestamp: nil, // ???&info.Modified.Time,
		})

		_, err = r.folders.Create(ctx, obj, metav1.CreateOptions{})
		if err != nil {
			return parent, fmt.Errorf("failed to create folder '%s': %w", folder, err)
		}

		parent = folder
		logger.Info("folder created")
	}

	return parent, nil
}

func (r *Syncer) replicateChanges(ctx context.Context, changes []repository.FileChange) error {
	for _, change := range changes {
		if resources.ShouldIgnorePath(change.Path) {
			continue
		}

		fileInfo, err := r.repository.Read(ctx, change.Path, change.Ref)
		if err != nil {
			return fmt.Errorf("read file: %w", err)
		}

		switch change.Action {
		case repository.FileActionCreated, repository.FileActionUpdated:
			if err := r.replicateFile(ctx, fileInfo); err != nil {
				return fmt.Errorf("replicate file: %w", err)
			}
		case repository.FileActionRenamed:
			// delete in old path
			oldPath, err := r.repository.Read(ctx, change.PreviousPath, change.Ref)
			if err != nil {
				return fmt.Errorf("read previous path: %w", err)
			}
			if err := r.deleteFile(ctx, oldPath); err != nil {
				return fmt.Errorf("delete file: %w", err)
			}

			if err := r.replicateFile(ctx, fileInfo); err != nil {
				return fmt.Errorf("replicate file in new path: %w", err)
			}
		case repository.FileActionDeleted:
			if err := r.deleteFile(ctx, fileInfo); err != nil {
				return fmt.Errorf("delete file: %w", err)
			}
		}
	}

	return nil
}

func (r *Syncer) deleteFile(ctx context.Context, fileInfo *repository.FileInfo) error {
	file, err := r.parseResource(ctx, fileInfo)
	if err != nil {
		return err
	}

	_, err = file.Client.Get(ctx, file.Obj.GetName(), metav1.GetOptions{})
	// FIXME: Remove the 'false &&' when .Get returns 404 on 404 instead of 500. Until then, this is a really ugly workaround.
	if false && err != nil && !apierrors.IsNotFound(err) {
		return fmt.Errorf("failed to check if object already exists: %w", err)
	}

	if err != nil { // IsNotFound
		return fmt.Errorf("get object to delete: %w", err)
	}

	if err = file.Client.Delete(ctx, file.Obj.GetName(), metav1.DeleteOptions{}); err != nil {
		return fmt.Errorf("failed to delete object: %w", err)
	}

	return nil
}

func (r *Syncer) parseResource(ctx context.Context, fileInfo *repository.FileInfo) (*resources.ParsedResource, error) {
	file, err := r.parser.Parse(ctx, fileInfo, true)
	if err != nil {
		return nil, fmt.Errorf("failed to parse file %s: %w", fileInfo.Path, err)
	}

	if file.GVR == nil {
		return nil, errors.New("parsed file is missing GVR")
	}

	if file.Client == nil {
		return nil, errors.New("parsed file is missing client")
	}

	return file, nil
}

func (r *Syncer) ensureRepositoryFolderExists(ctx context.Context) error {
	if r.repository.Config().Spec.Folder == "" {
		return nil
	}

	obj, err := r.folders.Get(ctx, r.repository.Config().Spec.Folder, metav1.GetOptions{})
	if err == nil {
		meta, err := utils.MetaAccessor(obj)
		if err != nil {
			return fmt.Errorf("create meta accessor for the object: %w", err)
		}

		meta.SetRepositoryInfo(&utils.ResourceRepositoryInfo{
			Name:      r.repository.Config().Name,
			Path:      "",
			Hash:      "",  // FIXME: which hash?
			Timestamp: nil, // ???&info.Modified.Time,
		})

		if _, err := r.folders.Update(ctx, obj, metav1.UpdateOptions{}); err != nil {
			return fmt.Errorf("failed to add repo info to configured folder: %w", err)
		}

		return nil
	} else if !apierrors.IsNotFound(err) {
		return fmt.Errorf("failed to check if folder exists: %w", err)
	}

	cfg := r.repository.Config()
	title := cfg.Spec.Title
	if title == "" {
		title = cfg.Spec.Folder
	}

	obj = &unstructured.Unstructured{
		Object: map[string]interface{}{
			"spec": map[string]any{
				"title": title, // TODO: how do we want to get this?
			},
		},
	}

	meta, err := utils.MetaAccessor(obj)
	if err != nil {
		return fmt.Errorf("create meta accessor for the object: %w", err)
	}

	obj.SetNamespace(cfg.GetNamespace())
	obj.SetName(cfg.Spec.Folder)
	meta.SetRepositoryInfo(&utils.ResourceRepositoryInfo{
		Name:      r.repository.Config().Name,
		Path:      "",
		Hash:      "",  // FIXME: which hash?
		Timestamp: nil, // ???&info.Modified.Time,
	})

	if _, err := r.folders.Create(ctx, obj, metav1.CreateOptions{}); err != nil {
		return fmt.Errorf("failed to create folder: %w", err)
	}

	return nil
}<|MERGE_RESOLUTION|>--- conflicted
+++ resolved
@@ -207,16 +207,7 @@
 	return nil
 }
 
-<<<<<<< HEAD
 func sortResourceListForDeletion(list *provisioning.ResourceList) {
-=======
-func (r *Syncer) deleteAllProvisionedResources(ctx context.Context) error {
-	list, err := r.lister.List(ctx, r.client.GetNamespace(), r.repository.Config().Name)
-	if err != nil {
-		return fmt.Errorf("list resources to delete: %w", err)
-	}
-
->>>>>>> 76fb9542
 	// FIXME: this code should be simplified once unified storage folders support recursive deletion
 	// Sort by the following logic:
 	// - Put folders at the end so that we empty them first.
@@ -233,7 +224,7 @@
 	})
 }
 
-func (r *Syncer) deleteAllResources(ctx context.Context) error {
+func (r *Syncer) deleteAllProvisionedResources(ctx context.Context) error {
 	list, err := r.lister.List(ctx, r.client.GetNamespace(), r.repository.Config().Name)
 	if err != nil {
 		return fmt.Errorf("list resources to delete: %w", err)
