package export

import (
	"context"
	"errors"
	"fmt"
	"testing"
	"time"

	mock "github.com/stretchr/testify/mock"
	"github.com/stretchr/testify/require"
	metav1 "k8s.io/apimachinery/pkg/apis/meta/v1"

	v0alpha1 "github.com/grafana/grafana/pkg/apis/provisioning/v0alpha1"
	"github.com/grafana/grafana/pkg/registry/apis/provisioning/jobs"
	"github.com/grafana/grafana/pkg/registry/apis/provisioning/repository"
	"github.com/grafana/grafana/pkg/registry/apis/provisioning/resources"
)

func TestExportWorker_IsSupported(t *testing.T) {
	tests := []struct {
		name string
		job  v0alpha1.Job
		want bool
	}{
		{
			name: "push job",
			job: v0alpha1.Job{
				Spec: v0alpha1.JobSpec{
					Action: v0alpha1.JobActionPush,
				},
			},
			want: true,
		},
		{
			name: "pull job",
			job: v0alpha1.Job{
				Spec: v0alpha1.JobSpec{
					Action: v0alpha1.JobActionPull,
				},
			},
			want: false,
		},
		{
			name: "migrate job",
			job: v0alpha1.Job{
				Spec: v0alpha1.JobSpec{
					Action: v0alpha1.JobActionMigrate,
				},
			},
			want: false,
		},
	}

	for _, tt := range tests {
		t.Run(tt.name, func(t *testing.T) {
			r := NewExportWorker(nil, nil, nil, nil)
			got := r.IsSupported(context.Background(), tt.job)
			require.Equal(t, tt.want, got)
		})
	}
}

func TestExportWorker_ProcessNoExportSettings(t *testing.T) {
	job := v0alpha1.Job{
		Spec: v0alpha1.JobSpec{
			Action: v0alpha1.JobActionPush,
		},
	}

	r := NewExportWorker(nil, nil, nil, nil)
	err := r.Process(context.Background(), nil, job, nil)
	require.EqualError(t, err, "missing export settings")
}

func TestExportWorker_ProcessWriteNotAllowed(t *testing.T) {
	job := v0alpha1.Job{
		Spec: v0alpha1.JobSpec{
			Action: v0alpha1.JobActionPush,
			Push: &v0alpha1.ExportJobOptions{
				Branch: "main",
			},
		},
	}

	mockRepo := repository.NewMockRepository(t)
	mockRepo.On("Config").Return(&v0alpha1.Repository{
		Spec: v0alpha1.RepositorySpec{
			// no write permissions
			Workflows: []v0alpha1.Workflow{},
		},
	})

	r := NewExportWorker(nil, nil, nil, nil)
	err := r.Process(context.Background(), mockRepo, job, nil)
	require.EqualError(t, err, "this repository is read only")
}

func TestExportWorker_ProcessBranchNotAllowedForLocal(t *testing.T) {
	job := v0alpha1.Job{
		Spec: v0alpha1.JobSpec{
			Action: v0alpha1.JobActionPush,
			Push: &v0alpha1.ExportJobOptions{
				Branch: "somebranch",
			},
		},
	}

	mockRepo := repository.NewMockRepository(t)
	mockRepo.On("Config").Return(&v0alpha1.Repository{
		Spec: v0alpha1.RepositorySpec{
			Type: v0alpha1.LocalRepositoryType,
			// try to override the branch workflow
			Workflows: []v0alpha1.Workflow{v0alpha1.BranchWorkflow},
		},
	})

	r := NewExportWorker(nil, nil, nil, nil)
	err := r.Process(context.Background(), mockRepo, job, nil)
	require.EqualError(t, err, "this repository does not support the branch workflow")
}

func TestExportWorker_ProcessFailedToCreateClients(t *testing.T) {
	job := v0alpha1.Job{
		Spec: v0alpha1.JobSpec{
			Action: v0alpha1.JobActionPush,
			Push:   &v0alpha1.ExportJobOptions{},
		},
	}

	mockRepo := repository.NewMockRepository(t)
	mockRepo.On("Config").Return(&v0alpha1.Repository{
		ObjectMeta: metav1.ObjectMeta{
			Name:      "test-repo",
			Namespace: "test-namespace",
		},
		Spec: v0alpha1.RepositorySpec{
			Workflows: []v0alpha1.Workflow{v0alpha1.WriteWorkflow},
		},
	})

	mockClients := resources.NewMockClientFactory(t)

	mockClients.On("Clients", context.Background(), "test-namespace").Return(nil, errors.New("failed to create clients"))
	mockStageFn := NewMockWrapWithStageFn(t)
	mockStageFn.On("Execute", context.Background(), mockRepo, mock.Anything, mock.Anything).Return(func(ctx context.Context, repo repository.Repository, cloneOpts repository.StageOptions, fn func(repository.Repository, bool) error) error {
		return fn(repo, true)
	})

	r := NewExportWorker(mockClients, nil, nil, mockStageFn.Execute)
	mockProgress := jobs.NewMockJobProgressRecorder(t)

	err := r.Process(context.Background(), mockRepo, job, mockProgress)
	require.EqualError(t, err, "create clients: failed to create clients")
}

func TestExportWorker_ProcessNotReaderWriter(t *testing.T) {
	job := v0alpha1.Job{
		Spec: v0alpha1.JobSpec{
			Action: v0alpha1.JobActionPush,
			Push:   &v0alpha1.ExportJobOptions{},
		},
	}

	mockRepo := repository.NewMockReader(t)
	mockRepo.On("Config").Return(&v0alpha1.Repository{
		ObjectMeta: metav1.ObjectMeta{
			Name:      "test-repo",
			Namespace: "test-namespace",
		},
		Spec: v0alpha1.RepositorySpec{
			Workflows: []v0alpha1.Workflow{v0alpha1.WriteWorkflow},
		},
	})

	resourceClients := resources.NewMockResourceClients(t)
	mockClients := resources.NewMockClientFactory(t)
	mockClients.On("Clients", context.Background(), "test-namespace").Return(resourceClients, nil)
	mockProgress := jobs.NewMockJobProgressRecorder(t)

	mockStageFn := NewMockWrapWithStageFn(t)
	mockStageFn.On("Execute", context.Background(), mockRepo, mock.Anything, mock.Anything).Return(func(ctx context.Context, repo repository.Repository, cloneOpts repository.StageOptions, fn func(repository.Repository, bool) error) error {
		return fn(repo, true)
	})

	r := NewExportWorker(mockClients, nil, nil, mockStageFn.Execute)
	err := r.Process(context.Background(), mockRepo, job, mockProgress)
	require.EqualError(t, err, "export job submitted targeting repository that is not a ReaderWriter")
}

func TestExportWorker_ProcessRepositoryResourcesError(t *testing.T) {
	job := v0alpha1.Job{
		Spec: v0alpha1.JobSpec{
			Action: v0alpha1.JobActionPush,
			Push:   &v0alpha1.ExportJobOptions{},
		},
	}

	mockRepo := repository.NewMockRepository(t)
	mockRepo.On("Config").Return(&v0alpha1.Repository{
		ObjectMeta: metav1.ObjectMeta{
			Name:      "test-repo",
			Namespace: "test-namespace",
		},
		Spec: v0alpha1.RepositorySpec{
			Workflows: []v0alpha1.Workflow{v0alpha1.WriteWorkflow},
		},
	})

	resourceClients := resources.NewMockResourceClients(t)
	mockClients := resources.NewMockClientFactory(t)
	mockClients.On("Clients", context.Background(), "test-namespace").Return(resourceClients, nil)

	mockRepoResources := resources.NewMockRepositoryResourcesFactory(t)
	mockRepoResources.On("Client", context.Background(), mockRepo).Return(nil, fmt.Errorf("failed to create repository resources client"))

	mockProgress := jobs.NewMockJobProgressRecorder(t)
	mockStageFn := NewMockWrapWithStageFn(t)
	mockStageFn.On("Execute", context.Background(), mockRepo, mock.Anything, mock.Anything).Return(func(ctx context.Context, repo repository.Repository, stageOpts repository.StageOptions, fn func(repository.Repository, bool) error) error {
		return fn(repo, true)
	})
	r := NewExportWorker(mockClients, mockRepoResources, nil, mockStageFn.Execute)
	err := r.Process(context.Background(), mockRepo, job, mockProgress)
	require.EqualError(t, err, "create repository resource client: failed to create repository resources client")
}

func TestExportWorker_ProcessStageOptions(t *testing.T) {
	job := v0alpha1.Job{
		Spec: v0alpha1.JobSpec{
			Action: v0alpha1.JobActionPush,
			Push: &v0alpha1.ExportJobOptions{
				Branch: "feature-branch",
			},
		},
	}

	mockRepo := repository.NewMockRepository(t)
	mockRepo.On("Config").Return(&v0alpha1.Repository{
		ObjectMeta: metav1.ObjectMeta{
			Name:      "test-repo",
			Namespace: "test-namespace",
		},
		Spec: v0alpha1.RepositorySpec{
			Type:      v0alpha1.GitRepositoryType,
			Workflows: []v0alpha1.Workflow{v0alpha1.WriteWorkflow, v0alpha1.BranchWorkflow},
		},
	})

	mockProgress := jobs.NewMockJobProgressRecorder(t)
	// No progress messages expected in current implementation

	mockClients := resources.NewMockClientFactory(t)
	mockResourceClients := resources.NewMockResourceClients(t)
	mockClients.On("Clients", mock.Anything, "test-namespace").Return(mockResourceClients, nil)

	mockRepoResources := resources.NewMockRepositoryResourcesFactory(t)
	mockRepoResourcesClient := resources.NewMockRepositoryResources(t)
	mockRepoResources.On("Client", mock.Anything, mock.Anything).Return(mockRepoResourcesClient, nil)

	mockExportFn := NewMockExportFn(t)
	mockExportFn.On("Execute", mock.Anything, "test-repo", mock.Anything, mock.Anything, mock.Anything, mock.Anything, mock.Anything).Return(nil)

	mockStageFn := NewMockWrapWithStageFn(t)
	// Verify all stage options including Ref (branch), Timeout, and PushOnWrites
	mockStageFn.On("Execute", mock.Anything, mockRepo, mock.MatchedBy(func(opts repository.StageOptions) bool {
<<<<<<< HEAD
		return opts.Ref == "feature-branch" &&
			opts.Timeout == 10*time.Minute &&
			!opts.PushOnWrites
=======
		return opts.Timeout == 10*time.Minute && opts.Mode == repository.StageModeCommitOnlyOnce
>>>>>>> e280b949
	}), mock.Anything).Return(func(ctx context.Context, repo repository.Repository, stageOpts repository.StageOptions, fn func(repository.Repository, bool) error) error {
		return fn(repo, true)
	})

	r := NewExportWorker(mockClients, mockRepoResources, mockExportFn.Execute, mockStageFn.Execute)
	err := r.Process(context.Background(), mockRepo, job, mockProgress)
	require.NoError(t, err)
}

func TestExportWorker_ProcessStageOptionsWithBranch(t *testing.T) {
	tests := []struct {
		name        string
		branch      string
		expectedRef string
		workflows   []v0alpha1.Workflow
		repoType    v0alpha1.RepositoryType
	}{
		{
			name:        "branch specified",
			branch:      "develop",
			expectedRef: "develop",
			workflows:   []v0alpha1.Workflow{v0alpha1.WriteWorkflow, v0alpha1.BranchWorkflow},
			repoType:    v0alpha1.GitRepositoryType,
		},
		{
			name:        "empty branch",
			branch:      "",
			expectedRef: "",
			workflows:   []v0alpha1.Workflow{v0alpha1.WriteWorkflow},
			repoType:    v0alpha1.LocalRepositoryType,
		},
		{
			name:        "main branch",
			branch:      "main",
			expectedRef: "main",
			workflows:   []v0alpha1.Workflow{v0alpha1.WriteWorkflow, v0alpha1.BranchWorkflow},
			repoType:    v0alpha1.GitRepositoryType,
		},
	}

	for _, tt := range tests {
		t.Run(tt.name, func(t *testing.T) {
			job := v0alpha1.Job{
				Spec: v0alpha1.JobSpec{
					Action: v0alpha1.JobActionPush,
					Push: &v0alpha1.ExportJobOptions{
						Branch: tt.branch,
					},
				},
			}

			mockRepo := repository.NewMockRepository(t)
			mockRepo.On("Config").Return(&v0alpha1.Repository{
				ObjectMeta: metav1.ObjectMeta{
					Name:      "test-repo",
					Namespace: "test-namespace",
				},
				Spec: v0alpha1.RepositorySpec{
					Type:      tt.repoType,
					Workflows: tt.workflows,
				},
			})

			mockProgress := jobs.NewMockJobProgressRecorder(t)
			mockClients := resources.NewMockClientFactory(t)
			mockResourceClients := resources.NewMockResourceClients(t)
			mockClients.On("Clients", mock.Anything, "test-namespace").Return(mockResourceClients, nil)

			mockRepoResources := resources.NewMockRepositoryResourcesFactory(t)
			mockRepoResourcesClient := resources.NewMockRepositoryResources(t)
			mockRepoResources.On("Client", mock.Anything, mock.Anything).Return(mockRepoResourcesClient, nil)

			mockExportFn := NewMockExportFn(t)
			mockExportFn.On("Execute", mock.Anything, "test-repo", mock.Anything, mock.Anything, mock.Anything, mock.Anything, mock.Anything).Return(nil)

			mockStageFn := NewMockWrapWithStageFn(t)
			// Verify that the stage options contain the correct branch reference and other parameters
			mockStageFn.On("Execute", mock.Anything, mockRepo, mock.MatchedBy(func(opts repository.StageOptions) bool {
				return opts.Ref == tt.expectedRef &&
					opts.Timeout == 10*time.Minute &&
					!opts.PushOnWrites
			}), mock.Anything).Return(func(ctx context.Context, repo repository.Repository, stageOpts repository.StageOptions, fn func(repository.Repository, bool) error) error {
				return fn(repo, true)
			})

			r := NewExportWorker(mockClients, mockRepoResources, mockExportFn.Execute, mockStageFn.Execute)
			err := r.Process(context.Background(), mockRepo, job, mockProgress)
			require.NoError(t, err)
		})
	}
}

func TestExportWorker_ProcessExportFnError(t *testing.T) {
	job := v0alpha1.Job{
		Spec: v0alpha1.JobSpec{
			Action: v0alpha1.JobActionPush,
			Push:   &v0alpha1.ExportJobOptions{},
		},
	}

	mockRepo := repository.NewMockRepository(t)
	mockRepo.On("Config").Return(&v0alpha1.Repository{
		ObjectMeta: metav1.ObjectMeta{
			Name:      "test-repo",
			Namespace: "test-namespace",
		},
		Spec: v0alpha1.RepositorySpec{
			Workflows: []v0alpha1.Workflow{v0alpha1.WriteWorkflow},
		},
	})

	mockProgress := jobs.NewMockJobProgressRecorder(t)
	mockClients := resources.NewMockClientFactory(t)
	mockResourceClients := resources.NewMockResourceClients(t)
	mockClients.On("Clients", mock.Anything, "test-namespace").Return(mockResourceClients, nil)

	mockRepoResources := resources.NewMockRepositoryResourcesFactory(t)
	mockRepoResourcesClient := resources.NewMockRepositoryResources(t)
	mockRepoResources.On("Client", mock.Anything, mock.Anything).Return(mockRepoResourcesClient, nil)

	mockExportFn := NewMockExportFn(t)
	mockExportFn.On("Execute", mock.Anything, "test-repo", mock.Anything, mock.Anything, mock.Anything, mock.Anything, mock.Anything).Return(errors.New("export failed"))

	mockStageFn := NewMockWrapWithStageFn(t)
	mockStageFn.On("Execute", mock.Anything, mockRepo, mock.Anything, mock.Anything).Return(func(ctx context.Context, repo repository.Repository, stageOpts repository.StageOptions, fn func(repository.Repository, bool) error) error {
		return fn(repo, true)
	})

	r := NewExportWorker(mockClients, mockRepoResources, mockExportFn.Execute, mockStageFn.Execute)
	err := r.Process(context.Background(), mockRepo, job, mockProgress)
	require.EqualError(t, err, "export failed")
}

func TestExportWorker_ProcessWrapWithStageFnError(t *testing.T) {
	job := v0alpha1.Job{
		Spec: v0alpha1.JobSpec{
			Action: v0alpha1.JobActionPush,
			Push:   &v0alpha1.ExportJobOptions{},
		},
	}

	mockRepo := repository.NewMockRepository(t)
	mockRepo.On("Config").Return(&v0alpha1.Repository{
		ObjectMeta: metav1.ObjectMeta{
			Name:      "test-repo",
			Namespace: "test-namespace",
		},
		Spec: v0alpha1.RepositorySpec{
			Workflows: []v0alpha1.Workflow{v0alpha1.WriteWorkflow},
		},
	})

	mockProgress := jobs.NewMockJobProgressRecorder(t)
	mockStageFn := NewMockWrapWithStageFn(t)
	mockStageFn.On("Execute", mock.Anything, mockRepo, mock.Anything, mock.Anything).Return(errors.New("stage failed"))

	r := NewExportWorker(nil, nil, nil, mockStageFn.Execute)
	err := r.Process(context.Background(), mockRepo, job, mockProgress)
	require.EqualError(t, err, "stage failed")
}

func TestExportWorker_ProcessBranchNotAllowedForStageableRepositories(t *testing.T) {
	job := v0alpha1.Job{
		Spec: v0alpha1.JobSpec{
			Action: v0alpha1.JobActionPush,
			Push: &v0alpha1.ExportJobOptions{
				Branch: "somebranch",
			},
		},
	}

	mockRepo := repository.NewMockRepository(t)
	mockRepo.On("Config").Return(&v0alpha1.Repository{
		Spec: v0alpha1.RepositorySpec{
			Type:      v0alpha1.GitHubRepositoryType,
			Workflows: []v0alpha1.Workflow{v0alpha1.WriteWorkflow}, // Only write workflow, not branch
		},
	})

	mockProgress := jobs.NewMockJobProgressRecorder(t)
	// No progress messages expected in current implementation

	r := NewExportWorker(nil, nil, nil, nil)
	err := r.Process(context.Background(), mockRepo, job, mockProgress)
	require.EqualError(t, err, "this repository does not support the branch workflow")
}

func TestExportWorker_ProcessGitRepository(t *testing.T) {
	job := v0alpha1.Job{
		Spec: v0alpha1.JobSpec{
			Action: v0alpha1.JobActionPush,
			Push:   &v0alpha1.ExportJobOptions{},
		},
	}

	mockRepo := repository.NewMockRepository(t)
	mockRepo.On("Config").Return(&v0alpha1.Repository{
		ObjectMeta: metav1.ObjectMeta{
			Name:      "test-repo",
			Namespace: "test-namespace",
		},
		Spec: v0alpha1.RepositorySpec{
			Type: v0alpha1.GitRepositoryType,
			Git: &v0alpha1.GitRepositoryConfig{
				URL:    "https://git.example.com/repo.git",
				Branch: "main",
			},
			Workflows: []v0alpha1.Workflow{v0alpha1.WriteWorkflow},
		},
	})

	mockProgress := jobs.NewMockJobProgressRecorder(t)
	// No progress messages expected in current implementation

	mockClients := resources.NewMockClientFactory(t)
	mockResourceClients := resources.NewMockResourceClients(t)
	mockClients.On("Clients", mock.Anything, "test-namespace").Return(mockResourceClients, nil)

	mockRepoResources := resources.NewMockRepositoryResourcesFactory(t)
	mockRepoResourcesClient := resources.NewMockRepositoryResources(t)
	mockRepoResources.On("Client", mock.Anything, mock.Anything).Return(mockRepoResourcesClient, nil)

	mockExportFn := NewMockExportFn(t)
	mockExportFn.On("Execute", mock.Anything, "test-repo", mock.Anything, mock.Anything, mock.Anything, mock.Anything, mock.Anything).Return(nil)

	mockStageFn := NewMockWrapWithStageFn(t)
	// Verify clone and push options
	mockStageFn.On("Execute", mock.Anything, mockRepo, mock.MatchedBy(func(opts repository.StageOptions) bool {
		return opts.Timeout == 10*time.Minute && opts.Mode == repository.StageModeCommitOnlyOnce
	}), mock.Anything).Return(func(ctx context.Context, repo repository.Repository, stageOpts repository.StageOptions, fn func(repository.Repository, bool) error) error {
		return fn(repo, true)
	})

	r := NewExportWorker(mockClients, mockRepoResources, mockExportFn.Execute, mockStageFn.Execute)
	err := r.Process(context.Background(), mockRepo, job, mockProgress)
	require.NoError(t, err)
}

func TestExportWorker_ProcessGitRepositoryExportFnError(t *testing.T) {
	job := v0alpha1.Job{
		Spec: v0alpha1.JobSpec{
			Action: v0alpha1.JobActionPush,
			Push:   &v0alpha1.ExportJobOptions{},
		},
	}

	mockRepo := repository.NewMockRepository(t)
	mockRepo.On("Config").Return(&v0alpha1.Repository{
		ObjectMeta: metav1.ObjectMeta{
			Name:      "test-repo",
			Namespace: "test-namespace",
		},
		Spec: v0alpha1.RepositorySpec{
			Type: v0alpha1.GitRepositoryType,
			Git: &v0alpha1.GitRepositoryConfig{
				URL:    "https://git.example.com/repo.git",
				Branch: "main",
			},
			Workflows: []v0alpha1.Workflow{v0alpha1.WriteWorkflow},
		},
	})

	mockProgress := jobs.NewMockJobProgressRecorder(t)
	mockClients := resources.NewMockClientFactory(t)
	mockResourceClients := resources.NewMockResourceClients(t)
	mockClients.On("Clients", mock.Anything, "test-namespace").Return(mockResourceClients, nil)

	mockRepoResources := resources.NewMockRepositoryResourcesFactory(t)
	mockRepoResourcesClient := resources.NewMockRepositoryResources(t)
	mockRepoResources.On("Client", mock.Anything, mock.Anything).Return(mockRepoResourcesClient, nil)

	mockExportFn := NewMockExportFn(t)
	mockExportFn.On("Execute", mock.Anything, "test-repo", mock.Anything, mock.Anything, mock.Anything, mock.Anything, mock.Anything).Return(errors.New("export failed"))

	mockStageFn := NewMockWrapWithStageFn(t)
	mockStageFn.On("Execute", mock.Anything, mockRepo, mock.Anything, mock.Anything).Return(func(ctx context.Context, repo repository.Repository, stageOpts repository.StageOptions, fn func(repository.Repository, bool) error) error {
		return fn(repo, true)
	})

	r := NewExportWorker(mockClients, mockRepoResources, mockExportFn.Execute, mockStageFn.Execute)
	err := r.Process(context.Background(), mockRepo, job, mockProgress)
	require.EqualError(t, err, "export failed")
}<|MERGE_RESOLUTION|>--- conflicted
+++ resolved
@@ -263,13 +263,9 @@
 	mockStageFn := NewMockWrapWithStageFn(t)
 	// Verify all stage options including Ref (branch), Timeout, and PushOnWrites
 	mockStageFn.On("Execute", mock.Anything, mockRepo, mock.MatchedBy(func(opts repository.StageOptions) bool {
-<<<<<<< HEAD
 		return opts.Ref == "feature-branch" &&
 			opts.Timeout == 10*time.Minute &&
-			!opts.PushOnWrites
-=======
-		return opts.Timeout == 10*time.Minute && opts.Mode == repository.StageModeCommitOnlyOnce
->>>>>>> e280b949
+			!opts.PushOnWrites && opts.Mode == repository.StageModeCommitOnlyOnce
 	}), mock.Anything).Return(func(ctx context.Context, repo repository.Repository, stageOpts repository.StageOptions, fn func(repository.Repository, bool) error) error {
 		return fn(repo, true)
 	})
