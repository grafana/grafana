--- conflicted
+++ resolved
@@ -7,16 +7,10 @@
 	"os"
 	"time"
 
-<<<<<<< HEAD
-=======
-	"k8s.io/apimachinery/pkg/apis/meta/v1/unstructured"
-
->>>>>>> 12e3b86e
 	provisioning "github.com/grafana/grafana/pkg/apis/provisioning/v0alpha1"
 	"github.com/grafana/grafana/pkg/registry/apis/provisioning/jobs"
 	"github.com/grafana/grafana/pkg/registry/apis/provisioning/repository"
 	"github.com/grafana/grafana/pkg/registry/apis/provisioning/resources"
-<<<<<<< HEAD
 	"k8s.io/client-go/dynamic"
 )
 
@@ -31,32 +25,19 @@
 	repositoryResources resources.RepositoryResourcesFactory
 	exportFn            ExportFn
 	wrapWithCloneFn     WrapWithCloneFn
-=======
-)
-
-type ExportWorker struct {
-	clientFactory       resources.ClientFactory
-	repositoryResources resources.RepositoryResourcesFactory
->>>>>>> 12e3b86e
 }
 
 func NewExportWorker(
 	clientFactory resources.ClientFactory,
 	repositoryResources resources.RepositoryResourcesFactory,
-<<<<<<< HEAD
 	exportFn ExportFn,
 	wrapWithCloneFn WrapWithCloneFn,
-=======
->>>>>>> 12e3b86e
 ) *ExportWorker {
 	return &ExportWorker{
 		clientFactory:       clientFactory,
 		repositoryResources: repositoryResources,
-<<<<<<< HEAD
 		exportFn:            exportFn,
 		wrapWithCloneFn:     wrapWithCloneFn,
-=======
->>>>>>> 12e3b86e
 	}
 }
 
@@ -72,7 +53,9 @@
 	}
 
 	cfg := repo.Config()
+	cfg := repo.Config()
 	// Can write to external branch
+	if err := repository.IsWriteAllowed(cfg, options.Branch); err != nil {
 	if err := repository.IsWriteAllowed(cfg, options.Branch); err != nil {
 		return err
 	}
@@ -82,14 +65,11 @@
 		PushOnWrites: false,
 		BeforeFn: func() error {
 			progress.SetMessage(ctx, "clone target")
-<<<<<<< HEAD
 			// :( the branch is now baked into the repo
 			if options.Branch != "" {
 				return fmt.Errorf("branch is not supported for clonable repositories")
 			}
 
-=======
->>>>>>> 12e3b86e
 			return nil
 		},
 	}
@@ -103,10 +83,10 @@
 		},
 	}
 
-<<<<<<< HEAD
 	fn := func(repo repository.Repository, _ bool) error {
 		clients, err := r.clientFactory.Clients(ctx, cfg.Namespace)
 		if err != nil {
+			return fmt.Errorf("create clients: %w", err)
 			return fmt.Errorf("create clients: %w", err)
 		}
 
@@ -115,27 +95,6 @@
 			return fmt.Errorf("create folder client: %w", err)
 		}
 
-=======
-	fn := func(repo repository.Repository, cloned bool) error {
-		if cloned {
-			options.Branch = "" // :( the branch is now baked into the repo
-		}
-
-		// Load and write all folders
-		// FIXME: we load the entire tree in memory
-		progress.SetMessage(ctx, "read folder tree from API server")
-		clients, err := r.clientFactory.Clients(ctx, cfg.Namespace)
-		if err != nil {
-			return fmt.Errorf("create clients: %w", err)
-		}
-
-		tree := resources.NewEmptyFolderTree()
-		folderClient, err := clients.Folder()
-		if err != nil {
-			return fmt.Errorf("create folder client: %w", err)
-		}
-
->>>>>>> 12e3b86e
 		rw, ok := repo.(repository.ReaderWriter)
 		if !ok {
 			return errors.New("export job submitted targeting repository that is not a ReaderWriter")
@@ -146,95 +105,8 @@
 			return fmt.Errorf("create repository resource client: %w", err)
 		}
 
-<<<<<<< HEAD
 		return r.exportFn(ctx, cfg.Name, *options, clients, repositoryResources, folderClient, progress)
 	}
 
 	return r.wrapWithCloneFn(ctx, repo, cloneOptions, pushOptions, fn)
-=======
-		if err := resources.ForEach(ctx, folderClient, func(item *unstructured.Unstructured) error {
-			if tree.Count() >= resources.MaxNumberOfFolders {
-				return errors.New("too many folders")
-			}
-
-			return tree.AddUnstructured(item, cfg.Name)
-		}); err != nil {
-			return fmt.Errorf("load folder tree: %w", err)
-		}
-
-		progress.SetMessage(ctx, "write folders to repository")
-		err = repositoryResources.EnsureFolderTreeExists(ctx, options.Branch, options.Path, tree, func(folder resources.Folder, created bool, err error) error {
-			result := jobs.JobResourceResult{
-				Action:   repository.FileActionCreated,
-				Name:     folder.ID,
-				Resource: resources.FolderResource.Resource,
-				Group:    resources.FolderResource.Group,
-				Path:     folder.Path,
-				Error:    err,
-			}
-
-			if !created {
-				result.Action = repository.FileActionIgnored
-			}
-
-			progress.Record(ctx, result)
-			if err := progress.TooManyErrors(); err != nil {
-				return err
-			}
-
-			return nil
-		})
-
-		if err != nil {
-			return fmt.Errorf("write folders to repository: %w", err)
-		}
-
-		progress.SetMessage(ctx, "start resource export")
-		for _, kind := range resources.SupportedProvisioningResources {
-			// skip from folders as we do them first... so only dashboards
-			if kind == resources.FolderResource {
-				continue
-			}
-
-			progress.SetMessage(ctx, fmt.Sprintf("export %s", kind.Resource))
-			client, _, err := clients.ForResource(kind)
-			if err != nil {
-				return err
-			}
-
-			if err := resources.ForEach(ctx, client, func(item *unstructured.Unstructured) error {
-				result := jobs.JobResourceResult{
-					Name:     item.GetName(),
-					Resource: kind.Resource,
-					Group:    kind.Group,
-					Action:   repository.FileActionCreated,
-				}
-
-				fileName, err := repositoryResources.CreateResourceFileFromObject(ctx, item, resources.WriteOptions{
-					Path: options.Path,
-					Ref:  options.Branch,
-				})
-				if errors.Is(err, resources.ErrAlreadyInRepository) {
-					result.Action = repository.FileActionIgnored
-				} else if err != nil {
-					result.Action = repository.FileActionIgnored
-					result.Error = err
-				}
-				result.Path = fileName
-				progress.Record(ctx, result)
-
-				if err := progress.TooManyErrors(); err != nil {
-					return err
-				}
-				return nil
-			}); err != nil {
-				return fmt.Errorf("export %s: %w", kind.Resource, err)
-			}
-		}
-
-		return nil
-	}
-
-	return repository.WrapWithCloneAndPushIfPossible(ctx, repo, cloneOptions, pushOptions, fn)
->>>>>>> 12e3b86e
 }