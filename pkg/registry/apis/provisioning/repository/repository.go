--- conflicted
+++ resolved
@@ -59,25 +59,14 @@
 
 	// Write a file to the repository.
 	// The data has already been validated and is ready for save
-<<<<<<< HEAD
-	Create(ctx context.Context, path, ref string, data []byte, message string) error
+	Create(ctx context.Context, logger *slog.Logger, path, ref string, data []byte, message string) error
 
 	// Update a file in the remote repository
 	// The data has already been validated and is ready for save
-	Update(ctx context.Context, path, ref string, data []byte, message string) error
+	Update(ctx context.Context, logger *slog.Logger, path, ref string, data []byte, message string) error
 
 	// Delete a file in the remote repository
-	Delete(ctx context.Context, path, ref, message string) error
-=======
-	Create(ctx context.Context, logger *slog.Logger, path, ref string, data []byte, comment string) error
-
-	// Update a file in the remote repository
-	// The data has already been validated and is ready for save
-	Update(ctx context.Context, logger *slog.Logger, path, ref string, data []byte, comment string) error
-
-	// Delete a file in the remote repository
-	Delete(ctx context.Context, logger *slog.Logger, path, ref, comment string) error
->>>>>>> 17582a30
+	Delete(ctx context.Context, logger *slog.Logger, path, ref, message string) error
 
 	// For repositories that support webhooks
 	Webhook(ctx context.Context, logger *slog.Logger, responder rest.Responder) http.HandlerFunc
