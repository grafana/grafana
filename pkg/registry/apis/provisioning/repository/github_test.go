package repository

import (
	"fmt"
	"net/http"
	"os"
	"path"
	"testing"

	"github.com/stretchr/testify/assert"
	"github.com/stretchr/testify/require"

	provisioning "github.com/grafana/grafana/pkg/apis/provisioning/v0alpha1"
)

func TestIsValidGitBranchName(t *testing.T) {
	tests := []struct {
		name     string
		branch   string
		expected bool
	}{
		{"Valid branch name", "feature/add-tests", true},
		{"Valid branch name with numbers", "feature/123-add-tests", true},
		{"Valid branch name with dots", "feature.add.tests", true},
		{"Valid branch name with hyphens", "feature-add-tests", true},
		{"Valid branch name with underscores", "feature_add_tests", true},
		{"Valid branch name with mixed characters", "feature/add_tests-123", true},
		{"Starts with /", "/feature", false},
		{"Ends with /", "feature/", false},
		{"Ends with .", "feature.", false},
		{"Ends with space", "feature ", false},
		{"Contains consecutive slashes", "feature//branch", false},
		{"Contains consecutive dots", "feature..branch", false},
		{"Contains @{", "feature@{branch", false},
		{"Contains invalid character ~", "feature~branch", false},
		{"Contains invalid character ^", "feature^branch", false},
		{"Contains invalid character :", "feature:branch", false},
		{"Contains invalid character ?", "feature?branch", false},
		{"Contains invalid character *", "feature*branch", false},
		{"Contains invalid character [", "feature[branch", false},
		{"Contains invalid character ]", "feature]branch", false},
		{"Contains invalid character \\", "feature\\branch", false},
		{"Empty branch name", "", false},
		{"Only whitespace", " ", false},
		{"Single valid character", "a", true},
		{"Ends with .lock", "feature.lock", false},
	}

	for _, tt := range tests {
		t.Run(tt.name, func(t *testing.T) {
			assert.Equal(t, tt.expected, isValidGitBranchName(tt.branch))
		})
	}
}

func TestParseWebhooks(t *testing.T) {
	tests := []struct {
		messageType string
		name        string
		expected    provisioning.WebhookResponse
	}{
		{"ping", "check", provisioning.WebhookResponse{
			Code: http.StatusOK,
		}},
		{"pull_request", "opened", provisioning.WebhookResponse{
			Code: http.StatusAccepted, // 202
			Job: &provisioning.JobSpec{
				Action: provisioning.JobActionPullRequest,
				Ref:    "dashboard/1733653266690",
				Hash:   "ab5446a53df9e5f8bdeed52250f51fad08e822bc",
				PR:     12,
				URL:    "https://github.com/grafana/git-ui-sync-demo/pull/12",
			},
		}},
<<<<<<< HEAD
		{"push", "ignored", provisioning.WebhookResponse{
			Code: http.StatusOK, // parsed but nothing required
=======
		{"push", "nothing_relevant", provisioning.WebhookResponse{
			Code: http.StatusAccepted,
			Job: &provisioning.JobSpec{ // we want to always push a sync job
				Action: provisioning.JobActionSync,
			},
>>>>>>> 654387e3
		}},
		{"push", "nested", provisioning.WebhookResponse{
			Code: http.StatusAccepted,
			Job: &provisioning.JobSpec{
				Action: provisioning.JobActionSync,
			},
		}},
		{"issue_comment", "created", provisioning.WebhookResponse{
			Code: http.StatusNotImplemented,
		}},
	}

	gh := &githubRepository{
		config: &provisioning.Repository{
			Spec: provisioning.RepositorySpec{
				GitHub: &provisioning.GitHubRepositoryConfig{
					Repository: "git-ui-sync-demo",
					Owner:      "grafana",
					Branch:     "main",

					GenerateDashboardPreviews: true,
					PullRequestLinter:         true,
				},
			},
		},
	}

	for _, tt := range tests {
		name := fmt.Sprintf("webhook-%s-%s.json", tt.messageType, tt.name)
		t.Run(name, func(t *testing.T) {
			// nolint:gosec
			payload, err := os.ReadFile(path.Join("github", "testdata", name))
			require.NoError(t, err)

			rsp, err := gh.parseWebhook(tt.messageType, payload)
			require.NoError(t, err)

			require.Equal(t, tt.expected.Code, rsp.Code)
			require.Equal(t, tt.expected.Job, rsp.Job)
		})
	}
}<|MERGE_RESOLUTION|>--- conflicted
+++ resolved
@@ -72,16 +72,14 @@
 				URL:    "https://github.com/grafana/git-ui-sync-demo/pull/12",
 			},
 		}},
-<<<<<<< HEAD
-		{"push", "ignored", provisioning.WebhookResponse{
-			Code: http.StatusOK, // parsed but nothing required
-=======
+		{"push", "different_branch", provisioning.WebhookResponse{
+			Code: http.StatusOK, // we don't care about a branch that isn't the one we configured
+		}},
 		{"push", "nothing_relevant", provisioning.WebhookResponse{
 			Code: http.StatusAccepted,
 			Job: &provisioning.JobSpec{ // we want to always push a sync job
 				Action: provisioning.JobActionSync,
 			},
->>>>>>> 654387e3
 		}},
 		{"push", "nested", provisioning.WebhookResponse{
 			Code: http.StatusAccepted,
