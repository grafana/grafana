--- conflicted
+++ resolved
@@ -88,9 +88,6 @@
 		return nil, fmt.Errorf("missing root config")
 	}
 
-<<<<<<< HEAD
-	decrypted, err := secrets.Decrypt(ctx, config.Spec.GitHub.EncryptedToken)
-=======
 	// add a timeout to the operation
 	timeout := maxOperationTimeout
 	if opts.Timeout > 0 {
@@ -99,8 +96,7 @@
 	ctx, cancel := context.WithTimeout(ctx, timeout)
 	defer cancel()
 
-	decrypted, err := secrets.Decrypt(ctx, gitcfg.EncryptedToken)
->>>>>>> db067fe0
+	decrypted, err := secrets.Decrypt(ctx, config.Spec.GitHub.EncryptedToken)
 	if err != nil {
 		return nil, fmt.Errorf("error decrypting token: %w", err)
 	}
