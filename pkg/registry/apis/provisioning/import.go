--- conflicted
+++ resolved
@@ -7,7 +7,6 @@
 	"log/slog"
 	"net/http"
 
-	apiutils "github.com/grafana/grafana/pkg/apimachinery/utils"
 	provisioning "github.com/grafana/grafana/pkg/apis/provisioning/v0alpha1"
 	"github.com/grafana/grafana/pkg/registry/apis/provisioning/resources"
 	apierrors "k8s.io/apimachinery/pkg/api/errors"
@@ -110,66 +109,6 @@
 					logger.InfoContext(ctx, "file does not contain a resource")
 					continue
 				}
-<<<<<<< HEAD
-				responder.Error(apierrors.NewInternalError(fmt.Errorf("failed to read %s: %w", entry.Path, err)))
-				return
-			}
-
-			logger = logger.With("gvk", file.GVK)
-			if file.Client == nil {
-				logger.DebugContext(ctx, "unable to find client for", "obj", file.Obj)
-				continue
-			}
-
-			// TODO: Don't create folders for resources that aren't folder-able. Maybe we can check the annotations for this?
-			dir := path.Dir(entry.Path)
-			parent := repo.Config().Spec.Folder
-			if dir != "." && dir != "/" {
-				logger := logger.With("dir", dir)
-				logger.DebugContext(ctx, "creating directories")
-				for _, folder := range strings.Split(dir, "/") {
-					logger := logger.With("folder", folder)
-					obj, err := folderIface.Get(r.Context(), folder, metav1.GetOptions{})
-					// FIXME: Check for IsNotFound properly
-					if obj != nil || err == nil {
-						logger.DebugContext(ctx, "folder already existed")
-						continue
-					}
-
-					_, err = folderIface.Create(r.Context(), &unstructured.Unstructured{
-						Object: map[string]interface{}{
-							"metadata": map[string]any{
-								"name":      folder,
-								"namespace": ns,
-								"annotations": map[string]any{
-									apiutils.AnnoKeyFolder: parent,
-								},
-							},
-							"spec": map[string]any{
-								"title":       folder, // TODO: how do we want to get this?
-								"description": "Repository-managed folder.",
-							},
-						},
-					}, metav1.CreateOptions{})
-					if err != nil {
-						logger.DebugContext(ctx, "failed to create folder", "error", err)
-						responder.Error(apierrors.NewInternalError(fmt.Errorf("got error when creating folder %s: %w", folder, err)))
-						return
-					}
-					parent = folder
-					logger.DebugContext(ctx, "folder created")
-				}
-			}
-
-			if file.GVR == nil {
-				logger.DebugContext(ctx, "no GVR found")
-				continue
-			}
-
-			file.Obj.SetName(name)
-			file.Meta.SetFolder(parent)
-=======
->>>>>>> d8b18341
 
 				logger.ErrorContext(ctx, "failed to replicate file", "error", err)
 				responder.Error(apierrors.NewInternalError(fmt.Errorf("failed to replicate %s: %w", entry.Path, err)))
