--- conflicted
+++ resolved
@@ -9,20 +9,14 @@
 	"path"
 	"strings"
 
-<<<<<<< HEAD
-=======
-	apiutils "github.com/grafana/grafana/pkg/apimachinery/utils"
 	provisioning "github.com/grafana/grafana/pkg/apis/provisioning/v0alpha1"
 	"github.com/grafana/grafana/pkg/registry/apis/provisioning/resources"
->>>>>>> 46640cd8
 	apierrors "k8s.io/apimachinery/pkg/api/errors"
 	metav1 "k8s.io/apimachinery/pkg/apis/meta/v1"
 	"k8s.io/apimachinery/pkg/apis/meta/v1/unstructured"
 	"k8s.io/apimachinery/pkg/runtime"
 	"k8s.io/apimachinery/pkg/runtime/schema"
 	"k8s.io/apiserver/pkg/registry/rest"
-
-	provisioning "github.com/grafana/grafana/pkg/apis/provisioning/v0alpha1"
 )
 
 type importConnector struct {
@@ -84,29 +78,13 @@
 			responder.Error(apierrors.NewInternalError(fmt.Errorf("failed to create a dynamic client: %w", err)))
 			return
 		}
-<<<<<<< HEAD
-		kinds := newKindsLookup(client)
-		fileParser := newFileParser(ns, repo, client, kinds)
+		fileParser := resources.NewParser(repo, client, kinds)
+
 		folderIface := client.Resource(schema.GroupVersionResource{
 			Group:    "folder.grafana.app",
 			Version:  "v0alpha1",
 			Resource: "folders",
-		}).Namespace(ns)
-=======
-		fileParser := resources.NewParser(repo, client, kinds)
-
-		folderGVR, ok := kinds.Resource(schema.GroupVersionKind{
-			Group:   "folder.grafana.app",
-			Version: "v0alpha1",
-			Kind:    "Folder",
 		})
-		if !ok {
-			logger.DebugContext(ctx, "no folder GVR was returned")
-			responder.Error(apierrors.NewInternalError(fmt.Errorf("failed to find folder GVR")))
-			return
-		}
-		folderIface := client.Resource(folderGVR)
->>>>>>> 46640cd8
 
 		ref := r.URL.Query().Get("ref")
 		logger := logger.With("ref", ref)
@@ -154,9 +132,9 @@
 				return
 			}
 
-			logger = logger.With("gvk", file.gvk)
-			if file.client == nil {
-				logger.DebugContext(ctx, "unable to find client for", "obj", file.obj)
+			logger = logger.With("gvk", file.GVK)
+			if file.Client == nil {
+				logger.DebugContext(ctx, "unable to find client for", "obj", file.Obj)
 				continue
 			}
 
@@ -198,22 +176,17 @@
 				}
 			}
 
-			if file.gvr == nil {
+			if file.GVR == nil {
 				logger.DebugContext(ctx, "no GVR found")
 				continue
 			}
 
-			file.obj.SetName(name)
+			file.Obj.SetName(name)
 			if folder := path.Base(dir); folder != "." && folder != "/" {
-				file.meta.SetFolder(path.Base(dir))
-			}
-<<<<<<< HEAD
-
-			_, err = file.client.Get(r.Context(), name, metav1.GetOptions{})
-=======
-			iface := client.Resource(gvr)
-			_, err = iface.Get(r.Context(), name, metav1.GetOptions{})
->>>>>>> 46640cd8
+				file.Meta.SetFolder(path.Base(dir))
+			}
+
+			_, err = file.Client.Get(r.Context(), name, metav1.GetOptions{})
 			// FIXME: Remove the 'false &&' when .Get returns 404 on 404 instead of 500. Until then, this is a really ugly workaround.
 			if false && err != nil && !apierrors.IsNotFound(err) {
 				logger.DebugContext(ctx, "failed to check if the object already exists", "error", err)
@@ -221,11 +194,11 @@
 				return
 			}
 
-			logger.DebugContext(ctx, "upserting kube object", "name", file.obj.GetName())
+			logger.DebugContext(ctx, "upserting kube object", "name", file.Obj.GetName())
 			if err != nil { // IsNotFound
-				_, err = file.client.Create(r.Context(), file.obj, metav1.CreateOptions{})
+				_, err = file.Client.Create(r.Context(), file.Obj, metav1.CreateOptions{})
 			} else { // already exists
-				_, err = file.client.Update(r.Context(), file.obj, metav1.UpdateOptions{})
+				_, err = file.Client.Update(r.Context(), file.Obj, metav1.UpdateOptions{})
 			}
 			if err != nil {
 				logger.DebugContext(ctx, "failed to upsert object", "error", err)
