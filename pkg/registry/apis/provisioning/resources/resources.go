package resources

import (
	"bytes"
	"context"
	"errors"
	"fmt"
	"slices"

	metav1 "k8s.io/apimachinery/pkg/apis/meta/v1"
	"k8s.io/apimachinery/pkg/apis/meta/v1/unstructured"
	"k8s.io/apimachinery/pkg/runtime/schema"
	"k8s.io/apimachinery/pkg/util/validation/field"

	"github.com/grafana/grafana/pkg/apimachinery/utils"
	"github.com/grafana/grafana/pkg/infra/slugify"
	"github.com/grafana/grafana/pkg/registry/apis/provisioning/repository"
	"github.com/grafana/grafana/pkg/registry/apis/provisioning/safepath"
)

var (
	ErrAlreadyInRepository = errors.New("already in repository")
	ErrMissingName         = field.Required(field.NewPath("name", "metadata", "name"), "missing name in resource")
)

type WriteOptions struct {
	Path string
	Ref  string
}

type resourceID struct {
	Name     string
	Resource string
	Group    string
}

type ResourcesManager struct {
	repo            repository.ReaderWriter
	folders         *FolderManager
	parser          Parser
	clients         ResourceClients
	resourcesLookup map[resourceID]string // the path with this k8s name
}

func NewResourcesManager(repo repository.ReaderWriter, folders *FolderManager, parser Parser, clients ResourceClients) *ResourcesManager {
	return &ResourcesManager{
		repo:            repo,
		folders:         folders,
		parser:          parser,
		clients:         clients,
		resourcesLookup: map[resourceID]string{},
	}
}

// CreateResource writes an object to the repository
func (r *ResourcesManager) WriteResourceFileFromObject(ctx context.Context, obj *unstructured.Unstructured, options WriteOptions) (string, error) {
	if err := ctx.Err(); err != nil {
		return "", fmt.Errorf("context error: %w", err)
	}

	meta, err := utils.MetaAccessor(obj)
	if err != nil {
		return "", fmt.Errorf("extract meta accessor: %w", err)
	}

	// Message from annotations
	commitMessage := meta.GetMessage()
	if commitMessage == "" {
		g := meta.GetGeneration()
		if g > 0 {
			commitMessage = fmt.Sprintf("Generation: %d", g)
		} else {
			commitMessage = "exported from grafana"
		}
	}

	name := meta.GetName()
	if name == "" {
		return "", ErrMissingName
	}

	manager, _ := meta.GetManagerProperties()
	// TODO: how should we handle this?
	if manager.Identity == r.repo.Config().GetName() {
		// If it's already in the repository, we don't need to write it
		return "", ErrAlreadyInRepository
	}

	title := meta.FindTitle("")
	if title == "" {
		title = name
	}
	folder := meta.GetFolder()

	// Get the absolute path of the folder
	rootFolder := RootFolder(r.repo.Config())
	fid, ok := r.folders.Tree().DirPath(folder, rootFolder)
	if !ok {
		return "", fmt.Errorf("folder not found in tree: %s", folder)
	}

<<<<<<< HEAD
	// Clear the metadata
	delete(obj.Object, "metadata")

	// Always write the identifier
	meta.SetName(name)

	body, err := json.MarshalIndent(obj.Object, "", "  ")
	if err != nil {
		return "", fmt.Errorf("failed to marshal dashboard: %w", err)
	}

	fileName := slugify.Slugify(title) + ".yaml"
=======
	fileName := slugify.Slugify(title) + ".json"
>>>>>>> ca36d77f
	if fid.Path != "" {
		fileName = safepath.Join(fid.Path, fileName)
	}
	if options.Path != "" {
		fileName = safepath.Join(options.Path, fileName)
	}

	parsed := ParsedResource{
		Info: &repository.FileInfo{
			Path: fileName,
			Ref:  options.Ref,
		},
		Obj: obj,
	}
	body, err := parsed.ToSaveBytes()
	if err != nil {
		return "", err
	}

	err = r.repo.Write(ctx, fileName, options.Ref, body, commitMessage)
	if err != nil {
		return "", fmt.Errorf("failed to write file: %w", err)
	}

	return fileName, nil
}

func (r *ResourcesManager) WriteResourceFromFile(ctx context.Context, path string, ref string) (string, schema.GroupVersionKind, error) {
	// Read the referenced file
	fileInfo, err := r.repo.Read(ctx, path, ref)
	if err != nil {
		return "", schema.GroupVersionKind{}, fmt.Errorf("failed to read file: %w", err)
	}

	parsed, err := r.parser.Parse(ctx, fileInfo)
	if err != nil {
		return "", schema.GroupVersionKind{}, fmt.Errorf("failed to parse file: %w", err)
	}

	if parsed.Obj.GetName() == "" {
		return "", schema.GroupVersionKind{}, ErrMissingName
	}

	// Check if the resource already exists
	id := resourceID{
		Name:     parsed.Obj.GetName(),
		Resource: parsed.GVR.Resource,
		Group:    parsed.GVK.Group,
	}
	existing, found := r.resourcesLookup[id]
	if found {
		return "", parsed.GVK, fmt.Errorf("duplicate resource name: %s, %s and %s", parsed.Obj.GetName(), path, existing)
	}
	r.resourcesLookup[id] = path

	// For resources that exist in folders, set the header annotation
	if slices.Contains(SupportsFolderAnnotation, parsed.GVR.GroupResource()) {
		// Make sure the parent folders exist
		folder, err := r.folders.EnsureFolderPathExist(ctx, path)
		if err != nil {
			return "", parsed.GVK, fmt.Errorf("failed to ensure folder path exists: %w", err)
		}
		parsed.Meta.SetFolder(folder)
	}

	// Clear any saved identifiers
	parsed.Meta.SetUID("")
	parsed.Meta.SetResourceVersion("")

	err = parsed.Run(ctx)

	return parsed.Obj.GetName(), parsed.GVK, err
}

func (r *ResourcesManager) RenameResourceFile(ctx context.Context, previousPath, previousRef, newPath, newRef string) (string, schema.GroupVersionKind, error) {
	name, gvk, err := r.RemoveResourceFromFile(ctx, previousPath, previousRef)
	if err != nil {
		return name, gvk, fmt.Errorf("failed to remove resource: %w", err)
	}

	return r.WriteResourceFromFile(ctx, newPath, newRef)
}

func (r *ResourcesManager) RemoveResourceFromFile(ctx context.Context, path string, ref string) (string, schema.GroupVersionKind, error) {
	info, err := r.repo.Read(ctx, path, ref)
	if err != nil {
		return "", schema.GroupVersionKind{}, fmt.Errorf("failed to read file: %w", err)
	}

	obj, gvk, _ := DecodeYAMLObject(bytes.NewBuffer(info.Data))
	if obj == nil {
		return "", schema.GroupVersionKind{}, fmt.Errorf("no object found")
	}

	objName := obj.GetName()
	if objName == "" {
		return "", schema.GroupVersionKind{}, ErrMissingName
	}

	client, _, err := r.clients.ForKind(*gvk)
	if err != nil {
		return "", schema.GroupVersionKind{}, fmt.Errorf("unable to get client for deleted object: %w", err)
	}

	err = client.Delete(ctx, objName, metav1.DeleteOptions{})
	if err != nil {
		return "", schema.GroupVersionKind{}, fmt.Errorf("failed to delete: %w", err)
	}

	return objName, schema.GroupVersionKind{}, nil
}<|MERGE_RESOLUTION|>--- conflicted
+++ resolved
@@ -99,22 +99,7 @@
 		return "", fmt.Errorf("folder not found in tree: %s", folder)
 	}
 
-<<<<<<< HEAD
-	// Clear the metadata
-	delete(obj.Object, "metadata")
-
-	// Always write the identifier
-	meta.SetName(name)
-
-	body, err := json.MarshalIndent(obj.Object, "", "  ")
-	if err != nil {
-		return "", fmt.Errorf("failed to marshal dashboard: %w", err)
-	}
-
 	fileName := slugify.Slugify(title) + ".yaml"
-=======
-	fileName := slugify.Slugify(title) + ".json"
->>>>>>> ca36d77f
 	if fid.Path != "" {
 		fileName = safepath.Join(fid.Path, fileName)
 	}
