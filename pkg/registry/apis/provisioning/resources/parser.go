--- conflicted
+++ resolved
@@ -174,22 +174,12 @@
 				"An explicit name must be saved in the resource (or generateName)"))
 	}
 
-	// Calculate name+folder from the file path
+	// Calculate folder identifier from the file path
 	if info.Path != "" {
-<<<<<<< HEAD
-		_, folderName := NamesFromHashedRepoPath(r.repo.Name, info.Path)
-		parsed.Meta.SetFolder(folderName)
-=======
-		objName := FileNameFromHashedRepoPath(r.repo.Name, info.Path)
-		if obj.GetName() == "" {
-			obj.SetName(objName) // use the name saved in config
-		}
-
 		dirPath := safepath.Dir(info.Path)
 		if dirPath != "" {
 			parsed.Meta.SetFolder(ParseFolder(dirPath, r.repo.Name).ID)
 		}
->>>>>>> 800aa782
 	}
 	obj.SetUID("")             // clear identifiers
 	obj.SetResourceVersion("") // clear identifiers
