package webhooks

import (
	"context"
	"fmt"
	"strings"

	"k8s.io/apiserver/pkg/authorization/authorizer"
	"k8s.io/apiserver/pkg/registry/rest"
	"k8s.io/kube-openapi/pkg/spec3"

	"github.com/grafana/grafana-app-sdk/logging"
	provisioning "github.com/grafana/grafana/apps/provisioning/pkg/apis/provisioning/v0alpha1"
	provisioningapis "github.com/grafana/grafana/pkg/registry/apis/provisioning"
	"github.com/grafana/grafana/pkg/registry/apis/provisioning/jobs"
	"github.com/grafana/grafana/pkg/registry/apis/provisioning/repository"
	"github.com/grafana/grafana/pkg/registry/apis/provisioning/repository/git"
	"github.com/grafana/grafana/pkg/registry/apis/provisioning/repository/github"
	"github.com/grafana/grafana/pkg/registry/apis/provisioning/resources"
	"github.com/grafana/grafana/pkg/registry/apis/provisioning/webhooks/pullrequest"
	"github.com/grafana/grafana/pkg/services/apiserver"
	"github.com/grafana/grafana/pkg/services/featuremgmt"
	"github.com/grafana/grafana/pkg/services/rendering"
	"github.com/grafana/grafana/pkg/setting"
	"github.com/grafana/grafana/pkg/storage/unified/resource"
)

// WebhookExtraBuilder is a function that returns an ExtraBuilder.
// It is used to add additional functionality for webhooks
type WebhookExtraBuilder struct {
	// HACK: We need to wrap the builder to please wire so that it can uniquely identify the dependency
	provisioningapis.ExtraBuilder
}

// HACK: assume that the URL is public if it starts with "https://" and does not contain any local IP ranges
func isPublicURL(url string) bool {
	return strings.HasPrefix(url, "https://") &&
		!strings.Contains(url, "localhost") &&
		!strings.HasPrefix(url, "https://127.") &&
		!strings.HasPrefix(url, "https://192.") &&
		!strings.HasPrefix(url, "https://10.") &&
		!strings.HasPrefix(url, "https://172.16.")
}

func ProvideWebhooks(
	cfg *setting.Cfg,
	features featuremgmt.FeatureToggles,
	ghFactory *github.Factory,
	renderer rendering.Service,
	blobstore resource.ResourceClient,
	configProvider apiserver.RestConfigProvider,
) WebhookExtraBuilder {
	return WebhookExtraBuilder{
		ExtraBuilder: func(b *provisioningapis.APIBuilder) provisioningapis.Extra {
			urlProvider := func(_ string) string {
				return cfg.AppURL
			}

			isPublic := isPublicURL(urlProvider(""))
			clients := resources.NewClientFactory(configProvider)
			parsers := resources.NewParserFactory(clients)

			screenshotRenderer := pullrequest.NewScreenshotRenderer(renderer, blobstore)
			render := NewRenderConnector(blobstore, b)
			webhook := NewWebhookConnector(
				isPublic,
				b,
				screenshotRenderer,
			)

			evaluator := pullrequest.NewEvaluator(screenshotRenderer, parsers, urlProvider)
			commenter := pullrequest.NewCommenter()
			pullRequestWorker := pullrequest.NewPullRequestWorker(evaluator, commenter)

			return NewWebhookExtra(
				render,
				webhook,
				urlProvider,
				ghFactory,
				parsers,
				[]jobs.Worker{pullRequestWorker},
				isPublic, // Pass the public URL flag
			)
		},
	}
}

// WebhookExtra implements the Extra interface for webhooks
// to wrap around
type WebhookExtra struct {
	render      *renderConnector
	webhook     *webhookConnector
	urlProvider func(namespace string) string
	ghFactory   *github.Factory
	parsers     resources.ParserFactory
	workers     []jobs.Worker
	isPublic    bool // Flag to determine if webhook-enhanced repositories should be created
}

func NewWebhookExtra(
	render *renderConnector,
	webhook *webhookConnector,
	urlProvider func(namespace string) string,
	ghFactory *github.Factory,
	parsers resources.ParserFactory,
	workers []jobs.Worker,
	isPublic bool,
) *WebhookExtra {
	return &WebhookExtra{
		render:      render,
		webhook:     webhook,
		urlProvider: urlProvider,
		ghFactory:   ghFactory,
		parsers:     parsers,
		workers:     workers,
		isPublic:    isPublic,
	}
}

// Authorize delegates authorization to the webhook connector
func (e *WebhookExtra) Authorize(ctx context.Context, a authorizer.Attributes) (decision authorizer.Decision, reason string, err error) {
	webhookDecision, webhookReason, webhookErr := e.webhook.Authorize(ctx, a)
	if webhookDecision != authorizer.DecisionNoOpinion {
		return webhookDecision, webhookReason, webhookErr
	}

	return e.render.Authorize(ctx, a)
}

// Mutators returns the mutators for the webhook extra
<<<<<<< HEAD
func (e *WebhookExtra) Mutators() []repository.Mutator {
	// TODO: Convert to extra
	return []repository.Mutator{
		Mutator(e.secrets),
	}
=======
func (e *WebhookExtra) Mutators() []controller.Mutator {
	return nil
>>>>>>> da5209be
}

// UpdateStorage updates the storage with both render and webhook connectors
func (e *WebhookExtra) UpdateStorage(storage map[string]rest.Storage) error {
	if err := e.webhook.UpdateStorage(storage); err != nil {
		return err
	}
	return e.render.UpdateStorage(storage)
}

// PostProcessOpenAPI processes OpenAPI specs for both connectors
func (e *WebhookExtra) PostProcessOpenAPI(oas *spec3.OpenAPI) error {
	if err := e.webhook.PostProcessOpenAPI(oas); err != nil {
		return err
	}

	return e.render.PostProcessOpenAPI(oas)
}

// GetJobWorkers returns job workers from the webhook connector
func (e *WebhookExtra) GetJobWorkers() []jobs.Worker {
	return e.workers
}

// AsRepository delegates repository creation to the webhook connector
<<<<<<< HEAD
func (e *WebhookExtra) AsRepository(ctx context.Context, r *provisioning.Repository) (repository.Repository, error) {
	// TODO: Convert to extra
=======
func (e *WebhookExtra) AsRepository(ctx context.Context, r *provisioning.Repository, secure repository.SecureValues) (repository.Repository, error) {
>>>>>>> da5209be
	// Only handle GitHub repositories with webhooks if URL is public
	if r.Spec.Type == provisioning.GitHubRepositoryType && e.isPublic {
		gvr := provisioning.RepositoryResourceInfo.GroupVersionResource()
		webhookURL := fmt.Sprintf(
			"%sapis/%s/%s/namespaces/%s/%s/%s/webhook",
			e.urlProvider(r.GetNamespace()),
			gvr.Group,
			gvr.Version,
			r.GetNamespace(),
			gvr.Resource,
			r.GetName(),
		)

		logger := logging.FromContext(ctx).With("url", r.Spec.GitHub.URL, "branch", r.Spec.GitHub.Branch, "path", r.Spec.GitHub.Path)
		logger.Info("Instantiating Github repository with webhooks")
		ghCfg := r.Spec.GitHub
		if ghCfg == nil {
			return nil, fmt.Errorf("github configuration is required for nano git")
		}

		// Decrypt GitHub token if needed
		ghToken, err := secure.Token(ctx)
		if err != nil {
			return nil, fmt.Errorf("decrypt github token: %w", err)
		}
		webhookSecret, err := secure.WebhookSecret(ctx)
		if err != nil {
			return nil, fmt.Errorf("decrypt webhookSecret: %w", err)
		}

		gitCfg := git.RepositoryConfig{
			URL:    ghCfg.URL,
			Branch: ghCfg.Branch,
			Path:   ghCfg.Path,
			Token:  ghToken,
		}

		gitRepo, err := git.NewGitRepository(ctx, r, gitCfg)
		if err != nil {
			return nil, fmt.Errorf("error creating git repository: %w", err)
		}

		basicRepo, err := github.NewGitHub(ctx, r, gitRepo, e.ghFactory, ghToken)
		if err != nil {
			return nil, fmt.Errorf("error creating github repository: %w", err)
		}

		return NewGithubWebhookRepository(basicRepo, webhookURL, webhookSecret), nil
	}

	return nil, nil
}

func (e *WebhookExtra) RepositoryTypes() []provisioning.RepositoryType {
	// Only claim to handle GitHub repositories if URL is public
	if e.isPublic {
		return []provisioning.RepositoryType{
			provisioning.GitHubRepositoryType,
		}
	}
	return []provisioning.RepositoryType{}
}<|MERGE_RESOLUTION|>--- conflicted
+++ resolved
@@ -128,16 +128,8 @@
 }
 
 // Mutators returns the mutators for the webhook extra
-<<<<<<< HEAD
 func (e *WebhookExtra) Mutators() []repository.Mutator {
-	// TODO: Convert to extra
-	return []repository.Mutator{
-		Mutator(e.secrets),
-	}
-=======
-func (e *WebhookExtra) Mutators() []controller.Mutator {
 	return nil
->>>>>>> da5209be
 }
 
 // UpdateStorage updates the storage with both render and webhook connectors
@@ -163,12 +155,8 @@
 }
 
 // AsRepository delegates repository creation to the webhook connector
-<<<<<<< HEAD
-func (e *WebhookExtra) AsRepository(ctx context.Context, r *provisioning.Repository) (repository.Repository, error) {
-	// TODO: Convert to extra
-=======
 func (e *WebhookExtra) AsRepository(ctx context.Context, r *provisioning.Repository, secure repository.SecureValues) (repository.Repository, error) {
->>>>>>> da5209be
+	// TODO: Convert to Extra
 	// Only handle GitHub repositories with webhooks if URL is public
 	if r.Spec.Type == provisioning.GitHubRepositoryType && e.isPublic {
 		gvr := provisioning.RepositoryResourceInfo.GroupVersionResource()
