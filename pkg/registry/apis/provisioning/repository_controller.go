--- conflicted
+++ resolved
@@ -275,31 +275,7 @@
 				})
 		}
 
-<<<<<<< HEAD
-	// Create
-	case obj.Status.ObservedGeneration < 1:
-		logger.Info("handle repository create")
-		if hooks != nil {
-			webhookStatus, err = hooks.OnCreate(ctx)
-		}
-		sync = &provisioning.SyncJobOptions{}
-	case hasSpecChanged:
-		logger.Info("handle repository update")
-		if hooks != nil {
-			webhookStatus, err = hooks.OnUpdate(ctx)
-		}
-		sync = &provisioning.SyncJobOptions{}
-	case shouldResync:
-		logger.Info("handle repository resync")
-		sync = &provisioning.SyncJobOptions{Incremental: true}
-	default:
-		logger.Info("handle unknown repository situation")
-	}
-	if err != nil {
-		return fmt.Errorf("error running hooks: %w", err)
-=======
 		return err // delete will be called again
->>>>>>> b626c62f
 	}
 
 	// Test configuration before anything else
@@ -368,16 +344,16 @@
 		if hooks != nil {
 			webhookStatus, err = hooks.OnCreate(ctx)
 		}
-		sync = &provisioning.SyncJobOptions{Complete: true}
+		sync = &provisioning.SyncJobOptions{}
 	case hasSpecChanged:
 		logger.Info("handle repository update")
 		if hooks != nil {
 			webhookStatus, err = hooks.OnUpdate(ctx)
 		}
-		sync = &provisioning.SyncJobOptions{Complete: hasSpecChanged}
+		sync = &provisioning.SyncJobOptions{}
 	case shouldResync:
 		logger.Info("handle repository resync")
-		sync = &provisioning.SyncJobOptions{Complete: false}
+		sync = &provisioning.SyncJobOptions{Incremental: true}
 	default:
 		logger.Info("handle unknown repository situation")
 	}
