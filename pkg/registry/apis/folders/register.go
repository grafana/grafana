package folders

import (
	"context"
	"errors"
	"fmt"
	"strings"

	"github.com/prometheus/client_golang/prometheus"
	metav1 "k8s.io/apimachinery/pkg/apis/meta/v1"
	"k8s.io/apimachinery/pkg/runtime"
	"k8s.io/apimachinery/pkg/runtime/schema"
	"k8s.io/apiserver/pkg/admission"
	"k8s.io/apiserver/pkg/authorization/authorizer"
	genericregistry "k8s.io/apiserver/pkg/registry/generic/registry"
	"k8s.io/apiserver/pkg/registry/rest"
	genericapiserver "k8s.io/apiserver/pkg/server"
	"k8s.io/kube-openapi/pkg/common"
	"k8s.io/kube-openapi/pkg/spec3"

	authlib "github.com/grafana/authlib/types"
	"github.com/grafana/grafana-app-sdk/logging"
	folders "github.com/grafana/grafana/apps/folder/pkg/apis/folder/v1beta1"
	"github.com/grafana/grafana/apps/iam/pkg/reconcilers"
	"github.com/grafana/grafana/pkg/apimachinery/identity"
	grafanaregistry "github.com/grafana/grafana/pkg/apiserver/registry/generic"
	grafanarest "github.com/grafana/grafana/pkg/apiserver/rest"
	"github.com/grafana/grafana/pkg/services/accesscontrol"
	"github.com/grafana/grafana/pkg/services/apiserver/builder"
	"github.com/grafana/grafana/pkg/services/apiserver/endpoints/request"
	"github.com/grafana/grafana/pkg/services/authz/zanzana"
	"github.com/grafana/grafana/pkg/services/featuremgmt"
	"github.com/grafana/grafana/pkg/services/folder"
	"github.com/grafana/grafana/pkg/setting"
	"github.com/grafana/grafana/pkg/storage/unified/apistore"
	"github.com/grafana/grafana/pkg/storage/unified/resource"
	"github.com/grafana/grafana/pkg/storage/unified/resourcepb"
)

var _ builder.APIGroupBuilder = (*FolderAPIBuilder)(nil)
var _ builder.APIGroupValidation = (*FolderAPIBuilder)(nil)

var resourceInfo = folders.FolderResourceInfo

var errNoUser = errors.New("valid user is required")
var errNoResource = errors.New("resource name is required")

// This is used just so wire has something unique to return
type FolderAPIBuilder struct {
	features            featuremgmt.FeatureToggles
	namespacer          request.NamespaceMapper
	storage             grafanarest.Storage
	permissionStore     reconcilers.PermissionStore
	authorizer          authorizer.Authorizer
	parents             parentsGetter
	searcher            resourcepb.ResourceIndexClient
	permissionsOnCreate bool

	// Legacy services -- these will not exist in the MT environment
	folderSvc            folder.LegacyService
	folderPermissionsSvc accesscontrol.FolderPermissionsService
	acService            accesscontrol.Service
	ac                   accesscontrol.AccessControl
<<<<<<< HEAD
=======
	storage              grafanarest.Storage
	permissionStore      reconcilers.PermissionStore
	accessClient         authlib.AccessClient

	authorizer authorizer.Authorizer
	parents    parentsGetter

	searcher            resourcepb.ResourceIndexClient
	permissionsOnCreate bool
	ignoreLegacy        bool // skip legacy storage and only use unified storage
>>>>>>> 94941759
}

func RegisterAPIService(cfg *setting.Cfg,
	features featuremgmt.FeatureToggles,
	apiregistration builder.APIRegistrar,
	folderSvc folder.LegacyService,
	folderPermissionsSvc accesscontrol.FolderPermissionsService,
	accessControl accesscontrol.AccessControl,
	acService accesscontrol.Service,
	accessClient authlib.AccessClient,
	registerer prometheus.Registerer,
	unified resource.ResourceClient,
	zanzanaClient zanzana.Client,
) *FolderAPIBuilder {
	builder := &FolderAPIBuilder{
		features:             features,
		namespacer:           request.GetNamespaceMapper(cfg),
		folderSvc:            folderSvc,
		folderPermissionsSvc: folderPermissionsSvc,
		acService:            acService,
		ac:                   accessControl,
		accessClient:         accessClient,
		permissionsOnCreate:  cfg.RBAC.PermissionsOnCreation("folder"),
		authorizer:           newLegacyAuthorizer(accessControl),
		searcher:             unified,
		permissionStore:      reconcilers.NewZanzanaPermissionStore(zanzanaClient),
	}
	apiregistration.RegisterAPI(builder)
	return builder
}

func NewAPIService(ac authlib.AccessClient, searcher resource.ResourceClient, features featuremgmt.FeatureToggles, zanzanaClient zanzana.Client) *FolderAPIBuilder {
	return &FolderAPIBuilder{
		features:        features,
		authorizer:      newMultiTenantAuthorizer(ac),
		searcher:        searcher,
		permissionStore: reconcilers.NewZanzanaPermissionStore(zanzanaClient),
	}
}

func (b *FolderAPIBuilder) GetGroupVersion() schema.GroupVersion {
	return resourceInfo.GroupVersion()
}

func addKnownTypes(scheme *runtime.Scheme, gv schema.GroupVersion) {
	scheme.AddKnownTypes(gv,
		&folders.Folder{},
		&folders.FolderList{},
		&folders.FolderInfoList{},
		&folders.DescendantCounts{},
		&folders.FolderAccessInfo{},
	)
}

func (b *FolderAPIBuilder) InstallSchema(scheme *runtime.Scheme) error {
	gv := b.GetGroupVersion()
	addKnownTypes(scheme, gv)

	// Link this version to the internal representation.
	// This is used for server-side-apply (PATCH), and avoids the error:
	//   "no kind is registered for the type"
	addKnownTypes(scheme, schema.GroupVersion{
		Group:   gv.Group,
		Version: runtime.APIVersionInternal,
	})

	// If multiple versions exist, then register conversions from zz_generated.conversion.go
	// if err := playlist.RegisterConversions(scheme); err != nil {
	//   return err
	// }
	metav1.AddToGroupVersion(scheme, gv)
	return scheme.SetVersionPriority(gv)
}

func (b *FolderAPIBuilder) AllowedV0Alpha1Resources() []string {
	return nil
}

func (b *FolderAPIBuilder) UpdateAPIGroupInfo(apiGroupInfo *genericapiserver.APIGroupInfo, opts builder.APIGroupOptions) error {
	opts.StorageOptsRegister(resourceInfo.GroupResource(), apistore.StorageOptions{
		EnableFolderSupport:         true,
		RequireDeprecatedInternalID: true})

	unified, err := grafanaregistry.NewRegistryStore(opts.Scheme, resourceInfo, opts.OptsGetter)
	if err != nil {
		return err
	}
	b.registerPermissionHooks(unified)
	b.storage = unified

	if b.folderSvc != nil {
		legacyStore := &legacyStorage{
			service:        b.folderSvc,
			namespacer:     b.namespacer,
			tableConverter: resourceInfo.TableConverter(),
		}

		dw, err := opts.DualWriteBuilder(resourceInfo.GroupResource(), legacyStore, unified)
		if err != nil {
			return err
		}
		if dw != unified {
			// Need to add a wrapper (mode 1-5)
			b.storage = &folderStorage{
				tableConverter:       resourceInfo.TableConverter(),
				folderPermissionsSvc: b.folderPermissionsSvc,
				acService:            b.acService,
				permissionsOnCreate:  b.permissionsOnCreate,
				store:                dw,
			}
		}
	}

	storage := map[string]rest.Storage{}
	storage[resourceInfo.StoragePath()] = b.storage

	b.parents = newParentsGetter(b.storage, folder.MaxNestedFolderDepth) // used for validation
	storage[resourceInfo.StoragePath("parents")] = &subParentsREST{
		getter:  b.storage,
		parents: b.parents,
	}
	storage[resourceInfo.StoragePath("counts")] = &subCountREST{
		getter:   b.storage,
		searcher: b.searcher,
	}
	storage[resourceInfo.StoragePath("access")] = &subAccessREST{
<<<<<<< HEAD
		getter: b.storage,
		ac:     b.ac,
=======
		getter:       folderStore,
		accessClient: b.accessClient,
>>>>>>> 94941759
	}

	// Adds a path to return children of a given folder
	storage[resourceInfo.StoragePath("children")] = &subChildrenREST{
		getter: b.storage,
		lister: b.storage,
	}

	apiGroupInfo.VersionedResourcesStorageMap[folders.VERSION] = storage
	return nil
}

func (b *FolderAPIBuilder) registerPermissionHooks(store *genericregistry.Store) {
	log := logging.FromContext(context.Background())

	if b.features.IsEnabledGlobally(featuremgmt.FlagZanzana) {
		log.Info("Enabling Zanzana folder propagation hooks")
		store.BeginCreate = b.beginCreate
		store.BeginUpdate = b.beginUpdate
	} else {
		log.Info("Zanzana is not enabled; skipping folder propagation hooks")
	}
}

func (b *FolderAPIBuilder) GetOpenAPIDefinitions() common.GetOpenAPIDefinitions {
	return folders.GetOpenAPIDefinitions
}

func (b *FolderAPIBuilder) PostProcessOpenAPI(oas *spec3.OpenAPI) (*spec3.OpenAPI, error) {
	oas.Info.Description = "Grafana folders"
	return oas, nil
}

type authorizerParams struct {
	user      identity.Requester
	evaluator accesscontrol.Evaluator
}

func (b *FolderAPIBuilder) GetAuthorizer() authorizer.Authorizer {
	return b.authorizer
}

func (b *FolderAPIBuilder) Mutate(ctx context.Context, a admission.Attributes, _ admission.ObjectInterfaces) error {
	verb := a.GetOperation()
	if verb == admission.Create || verb == admission.Update {
		obj := a.GetObject()
		f, ok := obj.(*folders.Folder)
		if !ok {
			return fmt.Errorf("obj is not folders.Folder")
		}
		f.Spec.Title = strings.Trim(f.Spec.Title, " ")
		return nil
	}
	return nil
}

func (b *FolderAPIBuilder) Validate(ctx context.Context, a admission.Attributes, _ admission.ObjectInterfaces) error {
	var obj runtime.Object
	verb := a.GetOperation()

	switch verb {
	case admission.Create, admission.Update:
		obj = a.GetObject()
	case admission.Delete:
		obj = a.GetOldObject()
		if obj == nil {
			return fmt.Errorf("old object is nil for delete request")
		}
	case admission.Connect:
		return nil
	default:
		obj = a.GetObject()
	}

	f, ok := obj.(*folders.Folder)
	if !ok {
		return fmt.Errorf("obj is not folders.Folder")
	}

	switch a.GetOperation() {
	case admission.Create:
		return validateOnCreate(ctx, f, b.parents, folder.MaxNestedFolderDepth)
	case admission.Delete:
		return validateOnDelete(ctx, f, b.searcher)
	case admission.Update:
		old, ok := a.GetOldObject().(*folders.Folder)
		if !ok {
			return fmt.Errorf("obj is not folders.Folder")
		}
		return validateOnUpdate(ctx, f, old, b.storage, b.parents, folder.MaxNestedFolderDepth)
	default:
		return nil
	}
}<|MERGE_RESOLUTION|>--- conflicted
+++ resolved
@@ -52,6 +52,7 @@
 	storage             grafanarest.Storage
 	permissionStore     reconcilers.PermissionStore
 	authorizer          authorizer.Authorizer
+	accessClient        authlib.AccessClient
 	parents             parentsGetter
 	searcher            resourcepb.ResourceIndexClient
 	permissionsOnCreate bool
@@ -61,19 +62,6 @@
 	folderPermissionsSvc accesscontrol.FolderPermissionsService
 	acService            accesscontrol.Service
 	ac                   accesscontrol.AccessControl
-<<<<<<< HEAD
-=======
-	storage              grafanarest.Storage
-	permissionStore      reconcilers.PermissionStore
-	accessClient         authlib.AccessClient
-
-	authorizer authorizer.Authorizer
-	parents    parentsGetter
-
-	searcher            resourcepb.ResourceIndexClient
-	permissionsOnCreate bool
-	ignoreLegacy        bool // skip legacy storage and only use unified storage
->>>>>>> 94941759
 }
 
 func RegisterAPIService(cfg *setting.Cfg,
@@ -176,7 +164,7 @@
 			return err
 		}
 		if dw != unified {
-			// Need to add a wrapper (mode 1-5)
+			// Need to add a wrapper (mode 1-4)
 			b.storage = &folderStorage{
 				tableConverter:       resourceInfo.TableConverter(),
 				folderPermissionsSvc: b.folderPermissionsSvc,
@@ -200,13 +188,8 @@
 		searcher: b.searcher,
 	}
 	storage[resourceInfo.StoragePath("access")] = &subAccessREST{
-<<<<<<< HEAD
-		getter: b.storage,
-		ac:     b.ac,
-=======
-		getter:       folderStore,
+		getter:       b.storage,
 		accessClient: b.accessClient,
->>>>>>> 94941759
 	}
 
 	// Adds a path to return children of a given folder
