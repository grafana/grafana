--- conflicted
+++ resolved
@@ -203,20 +203,13 @@
 		getter:  folderStore,
 		parents: b.parents,
 	}
-<<<<<<< HEAD
-	storage[resourceInfo.StoragePath("counts")] = &subCountREST{searcher: b.searcher}
+	storage[resourceInfo.StoragePath("counts")] = &subCountREST{
+		getter:   folderStore,
+		searcher: b.searcher,
+	}
 	storage[resourceInfo.StoragePath("access")] = &subAccessREST{
 		getter:       folderStore,
 		accessClient: b.accessClient,
-=======
-	storage[resourceInfo.StoragePath("counts")] = &subCountREST{
-		getter:   folderStore,
-		searcher: b.searcher,
-	}
-	storage[resourceInfo.StoragePath("access")] = &subAccessREST{
-		getter: folderStore,
-		ac:     b.ac,
->>>>>>> 896a56ad
 	}
 
 	// Adds a path to return children of a given folder
