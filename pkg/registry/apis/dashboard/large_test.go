package dashboard

import (
	"encoding/json"
	"os"
	"testing"

	"github.com/stretchr/testify/require"
	v1 "k8s.io/apimachinery/pkg/apis/meta/v1"
	"k8s.io/apimachinery/pkg/apis/meta/v1/unstructured"
	"k8s.io/apimachinery/pkg/runtime"

	dashv1 "github.com/grafana/grafana/apps/dashboard/pkg/apis/dashboard/v1alpha1"
)

func TestLargeDashboardSupport(t *testing.T) {
	devdash := "../../../../devenv/dev-dashboards/all-panels.json"

	// nolint:gosec
	// We can ignore the gosec G304 warning because this is a test with hardcoded input values
	f, err := os.ReadFile(devdash)
	require.NoError(t, err)

	dash := &dashv1.Dashboard{
		ObjectMeta: v1.ObjectMeta{
			Name:      "test",
			Namespace: "test",
		},
	}
	err = json.Unmarshal(f, &dash.Spec)
	require.NoError(t, err)

	expectedPanelCount := 19
	panels, found, err := unstructured.NestedSlice(dash.Spec.Object, "panels")
	require.NoError(t, err)
	require.True(t, found)
	require.Len(t, panels, expectedPanelCount)

	scheme := runtime.NewScheme()

	err = dashv1.AddToScheme(scheme)
	require.NoError(t, err)

	largeObject := NewDashboardLargeObjectSupport(scheme, 0)

	// Convert the dashboard to a small value
	err = largeObject.ReduceSpec(dash)
	require.NoError(t, err)

	small, err := json.MarshalIndent(&dash.Spec, "", "  ")
	require.NoError(t, err)
	require.JSONEq(t, `{
<<<<<<< HEAD
		"schemaVersion": 41,
=======
		"schemaVersion": 36,
>>>>>>> 95f04c79
		"title": "Panel tests - All panels",
		"tags": ["gdev","panel-tests","all-panels"]
	}`, string(small))

	// Now make it big again
	rehydratedDash := &dashv1.Dashboard{
		ObjectMeta: v1.ObjectMeta{
			Name:      "test",
			Namespace: "test",
		},
	}
	err = largeObject.RebuildSpec(rehydratedDash, f)
	require.NoError(t, err)

	// check that all panels exist again
	panels, found, err = unstructured.NestedSlice(rehydratedDash.Spec.Object, "panels")
	require.NoError(t, err)
	require.True(t, found)
	require.Len(t, panels, expectedPanelCount)
}<|MERGE_RESOLUTION|>--- conflicted
+++ resolved
@@ -50,11 +50,7 @@
 	small, err := json.MarshalIndent(&dash.Spec, "", "  ")
 	require.NoError(t, err)
 	require.JSONEq(t, `{
-<<<<<<< HEAD
 		"schemaVersion": 41,
-=======
-		"schemaVersion": 36,
->>>>>>> 95f04c79
 		"title": "Panel tests - All panels",
 		"tags": ["gdev","panel-tests","all-panels"]
 	}`, string(small))
