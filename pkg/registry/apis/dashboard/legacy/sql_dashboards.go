--- conflicted
+++ resolved
@@ -286,11 +286,7 @@
 		row.RV = version
 		dash.ResourceVersion = fmt.Sprintf("%d", row.RV)
 		dash.Namespace = a.namespacer(orgId)
-<<<<<<< HEAD
-		dash.APIVersion = fmt.Sprintf("%s/%s", dashboard.GROUP, "v0alpha1") // unstructured
-=======
 		dash.APIVersion = fmt.Sprintf("%s/%s", dashboard.GROUP, apiVersion.String)
->>>>>>> d5603d21
 		dash.UID = gapiutil.CalculateClusterWideUID(dash)
 		dash.SetCreationTimestamp(metav1.NewTime(created))
 		meta, err := utils.MetaAccessor(dash)
