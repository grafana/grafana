--- conflicted
+++ resolved
@@ -315,12 +315,8 @@
 				"dashboard", row.Dash.Name,
 				"uid", row.Dash.UID,
 				"id", id,
-<<<<<<< HEAD
 				"version", row.Dash.Generation,
-=======
 				"stackId", opts.StackID,
-				"namespace", opts.Namespace,
->>>>>>> e87fba7d
 			)
 			opts.Progress(-2, fmt.Sprintf("rejected: id:%s, uid:%s", id, row.Dash.Name))
 		}
