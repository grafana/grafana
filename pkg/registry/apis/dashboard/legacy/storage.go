package legacy

import (
	"context"
	"encoding/json"
	"fmt"
	"net/http"
	"time"

	"github.com/grafana/authlib/claims"
	"github.com/grafana/grafana/pkg/apimachinery/utils"
	dashboard "github.com/grafana/grafana/pkg/apis/dashboard"
	"github.com/grafana/grafana/pkg/storage/unified/resource"
)

func getDashboardFromEvent(event resource.WriteEvent) (*dashboard.Dashboard, error) {
	obj, ok := event.Object.GetRuntimeObject()
	if ok && obj != nil {
		dash, ok := obj.(*dashboard.Dashboard)
		if ok {
			return dash, nil
		}
	}
	dash := &dashboard.Dashboard{}
	err := json.Unmarshal(event.Value, dash)
	return dash, err
}

func isDashboardKey(key *resource.ResourceKey, requireName bool) error {
	gr := dashboard.DashboardResourceInfo.GroupResource()
	if key.Group != gr.Group {
		return fmt.Errorf("expecting dashboard group (%s != %s)", key.Group, gr.Group)
	}
	if key.Resource != gr.Resource {
		return fmt.Errorf("expecting dashboard resource (%s != %s)", key.Resource, gr.Resource)
	}
	if requireName && key.Name == "" {
		return fmt.Errorf("expecting dashboard name (uid)")
	}
	return nil
}

func (a *dashboardSqlAccess) WriteEvent(ctx context.Context, event resource.WriteEvent) (rv int64, err error) {
	info, err := claims.ParseNamespace(event.Key.Namespace)
	if err == nil {
		err = isDashboardKey(event.Key, true)
	}
	if err != nil {
		return 0, err
	}

	switch event.Type {
	case resource.WatchEvent_DELETED:
		{
			_, _, err = a.DeleteDashboard(ctx, info.OrgID, event.Key.Name)
			//rv = ???
		}
	// The difference depends on embedded internal ID
	case resource.WatchEvent_ADDED, resource.WatchEvent_MODIFIED:
		{
			dash, err := getDashboardFromEvent(event)
			if err != nil {
				return 0, err
			}

			after, _, err := a.SaveDashboard(ctx, info.OrgID, dash)
			if err != nil {
				return 0, err
			}
			if after != nil {
				meta, err := utils.MetaAccessor(after)
				if err != nil {
					return 0, err
				}
				rv, err = meta.GetResourceVersionInt64()
				if err != nil {
					return 0, err
				}
			}
		}
	default:
		return 0, fmt.Errorf("unsupported event type: %v", event.Type)
	}

	// Async notify all subscribers (not HA!!!)
	if a.subscribers != nil {
		go func() {
			write := &resource.WrittenEvent{
				WriteEvent: event,

				Timestamp:       time.Now().UnixMilli(),
				ResourceVersion: rv,
			}
			for _, sub := range a.subscribers {
				sub <- write
			}
		}()
	}
	return rv, err
}

func (a *dashboardSqlAccess) GetDashboard(ctx context.Context, orgId int64, uid string, v int64) (*dashboard.Dashboard, int64, error) {
	sql, err := a.sql(ctx)
	if err != nil {
		return nil, 0, err
	}

	rows, err := a.getRows(ctx, sql, &DashboardQuery{
		OrgID:   orgId,
		UID:     uid,
		Limit:   2, // will only be one!
		Version: v,
	})
	if err != nil {
		return nil, 0, err
	}
	defer func() { _ = rows.Close() }()

	if rows.Next() {
		row := rows.row
		if row != nil {
			return row.Dash, row.RV, rows.err
		}
	}
	return nil, 0, rows.err
}

// Read implements ResourceStoreServer.
func (a *dashboardSqlAccess) ReadResource(ctx context.Context, req *resource.ReadRequest) *resource.BackendReadResponse {
	rsp := &resource.BackendReadResponse{}
	info, err := claims.ParseNamespace(req.Key.Namespace)
	if err == nil {
		err = isDashboardKey(req.Key, true)
	}
	if err != nil {
		rsp.Error = resource.AsErrorResult(err)
		return rsp
	}
	version := int64(0)
	if req.ResourceVersion > 0 {
		version = getVersionFromRV(req.ResourceVersion)
	}

	dash, rv, err := a.GetDashboard(ctx, info.OrgID, req.Key.Name, version)
	if err != nil {
		rsp.Error = resource.AsErrorResult(err)
		return rsp
	}
	if dash == nil {
		rsp.Error = &resource.ErrorResult{
			Code: http.StatusNotFound,
		}
	} else {
		rsp.Value, err = json.Marshal(dash)
		if err != nil {
			rsp.Error = resource.AsErrorResult(err)
		}
	}
	rsp.ResourceVersion = rv
	return rsp
}

// List implements AppendingStore.
func (a *dashboardSqlAccess) ListIterator(ctx context.Context, req *resource.ListRequest, cb func(resource.ListIterator) error) (int64, error) {
	opts := req.Options
	info, err := claims.ParseNamespace(opts.Key.Namespace)
	if err == nil {
		err = isDashboardKey(opts.Key, false)
	}
	if err != nil {
		return 0, err
	}

	token, err := readContinueToken(req.NextPageToken)
	if err != nil {
		return 0, err
	}
	if token.orgId > 0 && token.orgId != info.OrgID {
		return 0, fmt.Errorf("token and orgID mismatch")
	}

	query := &DashboardQuery{
		OrgID:  info.OrgID,
		Limit:  int(req.Limit),
		LastID: token.id,
		Labels: req.Options.Labels,
	}

	sql, err := a.sql(ctx)
	if err != nil {
		return 0, err
	}

	listRV, err := sql.GetResourceVersion(ctx, "dashboard", "updated")
	if err != nil {
		return 0, err
	}
	rows, err := a.getRows(ctx, sql, query)
	if rows != nil {
		defer func() {
			_ = rows.Close()
		}()
	}
	if err == nil {
		err = cb(rows)
	}
	return listRV, err
}

// Watch implements AppendingStore.
func (a *dashboardSqlAccess) WatchWriteEvents(ctx context.Context) (<-chan *resource.WrittenEvent, error) {
	stream := make(chan *resource.WrittenEvent, 10)
	{
		a.mutex.Lock()
		defer a.mutex.Unlock()

		// Add the event stream
		a.subscribers = append(a.subscribers, stream)
	}

	// Wait for context done
	go func() {
		// Wait till the context is done
		<-ctx.Done()

		// Then remove the subscription
		a.mutex.Lock()
		defer a.mutex.Unlock()

		// Copy all streams without our listener
		subs := []chan *resource.WrittenEvent{}
		for _, sub := range a.subscribers {
			if sub != stream {
				subs = append(subs, sub)
			}
		}
		a.subscribers = subs
	}()
	return stream, nil
}

// Simple wrapper for index implementation
func (a *dashboardSqlAccess) Read(ctx context.Context, req *resource.ReadRequest) (*resource.BackendReadResponse, error) {
	return a.ReadResource(ctx, req), nil
}

// TODO: this needs to be implemented
func (a *dashboardSqlAccess) Search(ctx context.Context, req *resource.ResourceSearchRequest) (*resource.ResourceSearchResponse, error) {
	return nil, fmt.Errorf("not yet (filter)")
}

<<<<<<< HEAD
// func (a *dashboardSqlAccess) History(ctx context.Context, req *resource.HistoryRequest) (*resource.HistoryResponse, error) {
// 	info, err := claims.ParseNamespace(req.Key.Namespace)
// 	if err == nil {
// 		err = isDashboardKey(req.Key, false)
// 	}
// 	if err != nil {
// 		return nil, err
// 	}

// 	token, err := readContinueToken(req.NextPageToken)
// 	if err != nil {
// 		return nil, err
// 	}
// 	if token.orgId > 0 && token.orgId != info.OrgID {
// 		return nil, fmt.Errorf("token and orgID mismatch")
// 	}
// 	limit := int(req.Limit)
// 	if limit < 1 {
// 		limit = 15
// 	}
// 	query := &DashboardQuery{
// 		OrgID:  info.OrgID,
// 		Limit:  limit + 1,
// 		LastID: token.id,
// 		UID:    req.Key.Name,
// 	}
// 	if req.ShowDeleted {
// 		query.GetTrash = true
// 	} else {
// 		query.GetHistory = true
// 	}

// 	sql, err := a.sql(ctx)
// 	if err != nil {
// 		return nil, err
// 	}

// 	rows, err := a.getRows(ctx, sql, query)
// 	if err != nil {
// 		return nil, err
// 	}
// 	defer func() { _ = rows.Close() }()

// 	list := &resource.HistoryResponse{}
// 	for rows.Next() {
// 		if rows.err != nil || rows.row == nil {
// 			return list, err
// 		}
// 		row := rows.row

// 		partial := &metav1.PartialObjectMetadata{
// 			ObjectMeta: row.Dash.ObjectMeta,
// 		}
// 		partial.UID = "" // it is not useful/helpful/accurate and just confusing now

// 		val, err := json.Marshal(partial)
// 		if err != nil {
// 			return list, err
// 		}

// 		if len(list.Items) >= limit {
// 			// if query.Requirements.Folder != nil {
// 			// 	row.token.folder = *query.Requirements.Folder
// 			// }
// 			row.token.id = getVersionFromRV(row.RV) // Use the version as the increment
// 			list.NextPageToken = row.token.String() // will skip this one but start here next time
// 			return list, err
// 		}

// 		list.Items = append(list.Items, &resource.ResourceMeta{
// 			ResourceVersion:   row.RV,
// 			PartialObjectMeta: val,
// 			Size:              int32(len(rows.Value())),
// 			Hash:              "??", // hash the full?
// 		})
// 	}
// 	return list, err
// }
=======
/**
func (a *dashboardSqlAccess) History(ctx context.Context, req *resource.HistoryRequest) (*resource.HistoryResponse, error) {
	info, err := claims.ParseNamespace(req.Key.Namespace)
	if err == nil {
		err = isDashboardKey(req.Key, false)
	}
	if err != nil {
		return nil, err
	}

	token, err := readContinueToken(req.NextPageToken)
	if err != nil {
		return nil, err
	}
	if token.orgId > 0 && token.orgId != info.OrgID {
		return nil, fmt.Errorf("token and orgID mismatch")
	}
	limit := int(req.Limit)
	if limit < 1 {
		limit = 15
	}
	query := &DashboardQuery{
		OrgID:  info.OrgID,
		Limit:  limit + 1,
		LastID: token.id,
		UID:    req.Key.Name,
	}
	if req.ShowDeleted {
		query.GetTrash = true
	} else {
		query.GetHistory = true
	}

	sql, err := a.sql(ctx)
	if err != nil {
		return nil, err
	}

	rows, err := a.getRows(ctx, sql, query)
	if err != nil {
		return nil, err
	}
	defer func() { _ = rows.Close() }()

	list := &resource.HistoryResponse{}
	for rows.Next() {
		if rows.err != nil || rows.row == nil {
			return list, err
		}
		row := rows.row

		partial := &metav1.PartialObjectMetadata{
			ObjectMeta: row.Dash.ObjectMeta,
		}
		partial.UID = "" // it is not useful/helpful/accurate and just confusing now

		val, err := json.Marshal(partial)
		if err != nil {
			return list, err
		}

		if len(list.Items) >= limit {
			// if query.Requirements.Folder != nil {
			// 	row.token.folder = *query.Requirements.Folder
			// }
			row.token.id = getVersionFromRV(row.RV) // Use the version as the increment
			list.NextPageToken = row.token.String() // will skip this one but start here next time
			return list, err
		}

		list.Items = append(list.Items, &resource.ResourceMeta{
			ResourceVersion:   row.RV,
			PartialObjectMeta: val,
			Size:              int32(len(rows.Value())),
			Hash:              "??", // hash the full?
		})
	}
	return list, err
}
	**/
>>>>>>> cd46f1dd

func (a *dashboardSqlAccess) ListRepositoryObjects(ctx context.Context, req *resource.ListRepositoryObjectsRequest) (*resource.ListRepositoryObjectsResponse, error) {
	return nil, fmt.Errorf("not implemented")
}

func (a *dashboardSqlAccess) CountRepositoryObjects(context.Context, *resource.CountRepositoryObjectsRequest) (*resource.CountRepositoryObjectsResponse, error) {
	return nil, fmt.Errorf("not implemented")
}

// GetStats implements ResourceServer.
func (a *dashboardSqlAccess) GetStats(ctx context.Context, req *resource.ResourceStatsRequest) (*resource.ResourceStatsResponse, error) {
	return nil, fmt.Errorf("not yet (GetStats)")
}<|MERGE_RESOLUTION|>--- conflicted
+++ resolved
@@ -249,86 +249,6 @@
 	return nil, fmt.Errorf("not yet (filter)")
 }
 
-<<<<<<< HEAD
-// func (a *dashboardSqlAccess) History(ctx context.Context, req *resource.HistoryRequest) (*resource.HistoryResponse, error) {
-// 	info, err := claims.ParseNamespace(req.Key.Namespace)
-// 	if err == nil {
-// 		err = isDashboardKey(req.Key, false)
-// 	}
-// 	if err != nil {
-// 		return nil, err
-// 	}
-
-// 	token, err := readContinueToken(req.NextPageToken)
-// 	if err != nil {
-// 		return nil, err
-// 	}
-// 	if token.orgId > 0 && token.orgId != info.OrgID {
-// 		return nil, fmt.Errorf("token and orgID mismatch")
-// 	}
-// 	limit := int(req.Limit)
-// 	if limit < 1 {
-// 		limit = 15
-// 	}
-// 	query := &DashboardQuery{
-// 		OrgID:  info.OrgID,
-// 		Limit:  limit + 1,
-// 		LastID: token.id,
-// 		UID:    req.Key.Name,
-// 	}
-// 	if req.ShowDeleted {
-// 		query.GetTrash = true
-// 	} else {
-// 		query.GetHistory = true
-// 	}
-
-// 	sql, err := a.sql(ctx)
-// 	if err != nil {
-// 		return nil, err
-// 	}
-
-// 	rows, err := a.getRows(ctx, sql, query)
-// 	if err != nil {
-// 		return nil, err
-// 	}
-// 	defer func() { _ = rows.Close() }()
-
-// 	list := &resource.HistoryResponse{}
-// 	for rows.Next() {
-// 		if rows.err != nil || rows.row == nil {
-// 			return list, err
-// 		}
-// 		row := rows.row
-
-// 		partial := &metav1.PartialObjectMetadata{
-// 			ObjectMeta: row.Dash.ObjectMeta,
-// 		}
-// 		partial.UID = "" // it is not useful/helpful/accurate and just confusing now
-
-// 		val, err := json.Marshal(partial)
-// 		if err != nil {
-// 			return list, err
-// 		}
-
-// 		if len(list.Items) >= limit {
-// 			// if query.Requirements.Folder != nil {
-// 			// 	row.token.folder = *query.Requirements.Folder
-// 			// }
-// 			row.token.id = getVersionFromRV(row.RV) // Use the version as the increment
-// 			list.NextPageToken = row.token.String() // will skip this one but start here next time
-// 			return list, err
-// 		}
-
-// 		list.Items = append(list.Items, &resource.ResourceMeta{
-// 			ResourceVersion:   row.RV,
-// 			PartialObjectMeta: val,
-// 			Size:              int32(len(rows.Value())),
-// 			Hash:              "??", // hash the full?
-// 		})
-// 	}
-// 	return list, err
-// }
-=======
 /**
 func (a *dashboardSqlAccess) History(ctx context.Context, req *resource.HistoryRequest) (*resource.HistoryResponse, error) {
 	info, err := claims.ParseNamespace(req.Key.Namespace)
@@ -409,7 +329,6 @@
 	return list, err
 }
 	**/
->>>>>>> cd46f1dd
 
 func (a *dashboardSqlAccess) ListRepositoryObjects(ctx context.Context, req *resource.ListRepositoryObjectsRequest) (*resource.ListRepositoryObjectsResponse, error) {
 	return nil, fmt.Errorf("not implemented")
