package dashboard

import (
	"context"
	"errors"
	"fmt"
	"maps"
	"strings"

	"github.com/prometheus/client_golang/prometheus"
	apierrors "k8s.io/apimachinery/pkg/api/errors"
	metav1 "k8s.io/apimachinery/pkg/apis/meta/v1"
	"k8s.io/apimachinery/pkg/runtime"
	"k8s.io/apimachinery/pkg/runtime/schema"
	"k8s.io/apiserver/pkg/admission"
	"k8s.io/apiserver/pkg/authorization/authorizer"
	"k8s.io/apiserver/pkg/registry/rest"
	genericapiserver "k8s.io/apiserver/pkg/server"
	"k8s.io/client-go/dynamic"
	"k8s.io/kube-openapi/pkg/common"
	"k8s.io/kube-openapi/pkg/spec3"
	"k8s.io/kube-openapi/pkg/validation/spec"

	authlib "github.com/grafana/authlib/types"
	"github.com/grafana/grafana-app-sdk/logging"
	internal "github.com/grafana/grafana/apps/dashboard/pkg/apis/dashboard"
	dashv0 "github.com/grafana/grafana/apps/dashboard/pkg/apis/dashboard/v0alpha1"
	dashv1 "github.com/grafana/grafana/apps/dashboard/pkg/apis/dashboard/v1beta1"
	dashv2alpha1 "github.com/grafana/grafana/apps/dashboard/pkg/apis/dashboard/v2alpha1"
	dashv2beta1 "github.com/grafana/grafana/apps/dashboard/pkg/apis/dashboard/v2beta1"
	"github.com/grafana/grafana/apps/dashboard/pkg/migration"
	"github.com/grafana/grafana/apps/dashboard/pkg/migration/conversion"
	"github.com/grafana/grafana/apps/dashboard/pkg/migration/schemaversion"
	folders "github.com/grafana/grafana/apps/folder/pkg/apis/folder/v1beta1"
	"github.com/grafana/grafana/pkg/apimachinery/identity"
	"github.com/grafana/grafana/pkg/apimachinery/utils"
	grafanaregistry "github.com/grafana/grafana/pkg/apiserver/registry/generic"
	"github.com/grafana/grafana/pkg/infra/db"
	"github.com/grafana/grafana/pkg/infra/tracing"
	"github.com/grafana/grafana/pkg/registry/apis/dashboard/legacy"
	"github.com/grafana/grafana/pkg/registry/apis/dashboard/legacysearcher"
	"github.com/grafana/grafana/pkg/services/accesscontrol"
	"github.com/grafana/grafana/pkg/services/apiserver"
	authsvc "github.com/grafana/grafana/pkg/services/apiserver/auth/authorizer"
	"github.com/grafana/grafana/pkg/services/apiserver/builder"
	"github.com/grafana/grafana/pkg/services/apiserver/client"
	"github.com/grafana/grafana/pkg/services/apiserver/endpoints/request"
	"github.com/grafana/grafana/pkg/services/dashboards"
	dashsvc "github.com/grafana/grafana/pkg/services/dashboards/service"
	"github.com/grafana/grafana/pkg/services/datasources"
	"github.com/grafana/grafana/pkg/services/featuremgmt"
	"github.com/grafana/grafana/pkg/services/librarypanels"
	"github.com/grafana/grafana/pkg/services/provisioning"
	"github.com/grafana/grafana/pkg/services/quota"
	"github.com/grafana/grafana/pkg/services/search/sort"
	"github.com/grafana/grafana/pkg/services/user"
	"github.com/grafana/grafana/pkg/setting"
	"github.com/grafana/grafana/pkg/storage/legacysql"
	"github.com/grafana/grafana/pkg/storage/legacysql/dualwrite"
	"github.com/grafana/grafana/pkg/storage/unified/apistore"
	"github.com/grafana/grafana/pkg/storage/unified/resource"
	"github.com/grafana/grafana/pkg/util"
)

var (
	_ builder.APIGroupBuilder          = (*DashboardsAPIBuilder)(nil)
	_ builder.APIGroupVersionsProvider = (*DashboardsAPIBuilder)(nil)
	_ builder.OpenAPIPostProcessor     = (*DashboardsAPIBuilder)(nil)
	_ builder.APIGroupRouteProvider    = (*DashboardsAPIBuilder)(nil)
)

const (
	dashboardSpecTitle           = "title"
	dashboardSpecRefreshInterval = "refresh"
)

type simpleFolderClientProvider struct {
	handler client.K8sHandler
}

func newSimpleFolderClientProvider(handler client.K8sHandler) client.K8sHandlerProvider {
	return &simpleFolderClientProvider{handler: handler}
}

func (p *simpleFolderClientProvider) GetOrCreateHandler(namespace string) client.K8sHandler {
	return p.handler
}

// This is used just so wire has something unique to return
type DashboardsAPIBuilder struct {
	dashboardService dashboards.DashboardService
	features         featuremgmt.FeatureToggles

	authorizer                   authorizer.Authorizer
	accessControl                accesscontrol.AccessControl
	accessClient                 authlib.AccessClient
	legacy                       *DashboardStorage
	unified                      resource.ResourceClient
	dashboardProvisioningService dashboards.DashboardProvisioningService
	dashboardPermissions         dashboards.PermissionsRegistrationService
	dashboardPermissionsSvc      accesscontrol.DashboardPermissionsService // TODO: once kubernetesAuthzResourcePermissionApis is enabled, rely solely on resourcePermissionsSvc and add integration test afterDelete hook
	resourcePermissionsSvc       *dynamic.NamespaceableResourceInterface
	scheme                       *runtime.Scheme
	search                       *SearchHandler
	dashStore                    dashboards.Store
	QuotaService                 quota.Service
	ProvisioningService          provisioning.ProvisioningService
	minRefreshInterval           string
	dualWriter                   dualwrite.Service
	folderClientProvider         client.K8sHandlerProvider

	isStandalone bool // skips any handling including anything to do with legacy storage
}

func RegisterAPIService(
	cfg *setting.Cfg,
	features featuremgmt.FeatureToggles,
	apiregistration builder.APIRegistrar,
	dashboardService dashboards.DashboardService,
	provisioningDashboardService dashboards.DashboardProvisioningService,
	datasourceService datasources.DataSourceService,
	dashboardPermissions dashboards.PermissionsRegistrationService,
	dashboardPermissionsSvc accesscontrol.DashboardPermissionsService,
	accessControl accesscontrol.AccessControl,
	accessClient authlib.AccessClient,
	provisioning provisioning.ProvisioningService,
	dashStore dashboards.Store,
	reg prometheus.Registerer,
	sql db.DB,
	tracing *tracing.TracingService,
	unified resource.ResourceClient,
	dual dualwrite.Service,
	sorter sort.Service,
	quotaService quota.Service,
	libraryPanelSvc librarypanels.Service,
	restConfigProvider apiserver.RestConfigProvider,
	userService user.Service,
) *DashboardsAPIBuilder {
	dbp := legacysql.NewDatabaseProvider(sql)
	namespacer := request.GetNamespaceMapper(cfg)
	legacyDashboardSearcher := legacysearcher.NewDashboardSearchClient(dashStore, sorter)
	folderClient := client.NewK8sHandler(dual, request.GetNamespaceMapper(cfg), folders.FolderResourceInfo.GroupVersionResource(), restConfigProvider.GetRestConfig, dashStore, userService, unified, sorter, features)

	builder := &DashboardsAPIBuilder{
		authorizer:                   newLegacyAuthorizer(accessControl),
		dashboardService:             dashboardService,
		dashboardPermissions:         dashboardPermissions,
		dashboardPermissionsSvc:      dashboardPermissionsSvc,
		features:                     features,
		accessControl:                accessControl,
		accessClient:                 accessClient,
		unified:                      unified,
		dashboardProvisioningService: provisioningDashboardService,
		search:                       NewSearchHandler(tracing, dual, legacyDashboardSearcher, unified, features),
		dashStore:                    dashStore,
		QuotaService:                 quotaService,
		ProvisioningService:          provisioning,
		minRefreshInterval:           cfg.MinRefreshInterval,
		dualWriter:                   dual,
		folderClientProvider:         newSimpleFolderClientProvider(folderClient),

		legacy: &DashboardStorage{
			Access:           legacy.NewDashboardAccess(dbp, namespacer, dashStore, provisioning, libraryPanelSvc, sorter, dashboardPermissionsSvc, accessControl, features),
			DashboardService: dashboardService,
		},
	}
<<<<<<< HEAD
	// Create the datasource info provider
	dsInfoProvider := &datasourceInfoProvider{
		datasourceService: datasourceService,
	}

	// Initialize the converter with the datasource provider
	conversion.Initialize(dsInfoProvider)

	migration.Initialize(dsInfoProvider, &PluginStorePanelProvider{
		pluginStore:  pluginStore,
		buildVersion: cfg.BuildVersion,
=======

	migration.RegisterMetrics(reg)
	migration.Initialize(&datasourceInfoProvider{
		datasourceService: datasourceService,
>>>>>>> ee453292
	})
	apiregistration.RegisterAPI(builder)
	return builder
}

func NewAPIService(ac authlib.AccessClient, features featuremgmt.FeatureToggles, folderClientProvider client.K8sHandlerProvider, datasourceProvider schemaversion.DataSourceInfoProvider, resourcePermissionsSvc *dynamic.NamespaceableResourceInterface) *DashboardsAPIBuilder {
	migration.Initialize(datasourceProvider)
	return &DashboardsAPIBuilder{
		minRefreshInterval:     "10s",
		accessClient:           ac,
		authorizer:             authsvc.NewResourceAuthorizer(ac),
		features:               features,
		dashboardService:       &dashsvc.DashboardServiceImpl{}, // for validation helpers only
		folderClientProvider:   folderClientProvider,
		resourcePermissionsSvc: resourcePermissionsSvc,
		isStandalone:           true,
	}
}

func (b *DashboardsAPIBuilder) GetGroupVersions() []schema.GroupVersion {
	if featuremgmt.AnyEnabled(b.features, featuremgmt.FlagDashboardNewLayouts) {
		// If dashboards v2 is enabled, we want to use v2beta1 as the default API version.
		return []schema.GroupVersion{
			dashv2beta1.DashboardResourceInfo.GroupVersion(),
			dashv2alpha1.DashboardResourceInfo.GroupVersion(),
			dashv0.DashboardResourceInfo.GroupVersion(),
			dashv1.DashboardResourceInfo.GroupVersion(),
		}
	}

	return []schema.GroupVersion{
		dashv1.DashboardResourceInfo.GroupVersion(),
		dashv0.DashboardResourceInfo.GroupVersion(),
		dashv2beta1.DashboardResourceInfo.GroupVersion(),
		dashv2alpha1.DashboardResourceInfo.GroupVersion(),
	}
}

func (b *DashboardsAPIBuilder) InstallSchema(scheme *runtime.Scheme) error {
	b.scheme = scheme
	if err := dashv0.AddToScheme(scheme); err != nil {
		return err
	}
	if err := dashv1.AddToScheme(scheme); err != nil {
		return err
	}
	if err := dashv2alpha1.AddToScheme(scheme); err != nil {
		return err
	}

	if err := dashv2beta1.AddToScheme(scheme); err != nil {
		return err
	}

	// Register the explicit conversions
	if err := conversion.RegisterConversions(scheme); err != nil {
		return err
	}

	return scheme.SetVersionPriority(b.GetGroupVersions()...)
}

func (b *DashboardsAPIBuilder) AllowedV0Alpha1Resources() []string {
	return []string{dashv0.DashboardKind().Plural()}
}

// Validate validates dashboard operations for the apiserver
func (b *DashboardsAPIBuilder) Validate(ctx context.Context, a admission.Attributes, o admission.ObjectInterfaces) (err error) {
	op := a.GetOperation()

	// Handle different operations
	switch op {
	case admission.Delete:
		return b.validateDelete(ctx, a)
	case admission.Create:
		return b.validateCreate(ctx, a, o)
	case admission.Update:
		return b.validateUpdate(ctx, a, o)
	case admission.Connect:
		return nil
	}

	return nil
}

// validateDelete checks if a dashboard can be deleted
func (b *DashboardsAPIBuilder) validateDelete(ctx context.Context, a admission.Attributes) error {
	obj := a.GetOperationOptions()
	deleteOptions, ok := obj.(*metav1.DeleteOptions)
	if !ok {
		return fmt.Errorf("expected v1.DeleteOptions")
	}

	// Skip validation for forced deletions (grace period = 0)
	if deleteOptions.GracePeriodSeconds != nil && *deleteOptions.GracePeriodSeconds == 0 {
		return nil
	}

	nsInfo, err := authlib.ParseNamespace(a.GetNamespace())
	if err != nil {
		return fmt.Errorf("%v: %w", "failed to parse namespace", err)
	}

	// HACK: deletion validation currently doesn't work for the standalone case. So we currently skip it.
	if b.isStandalone && util.IsInterfaceNil(b.dashboardProvisioningService) {
		return nil
	}

	// The name of the resource is the dashboard UID
	dashboardUID := a.GetName()

	provisioningData, err := b.dashboardProvisioningService.GetProvisionedDashboardDataByDashboardUID(ctx, nsInfo.OrgID, dashboardUID)
	if err != nil {
		if errors.Is(err, dashboards.ErrProvisionedDashboardNotFound) ||
			errors.Is(err, dashboards.ErrDashboardNotFound) ||
			apierrors.IsNotFound(err) {
			return nil
		}

		return fmt.Errorf("%v: %w", "delete hook failed to check if dashboard is provisioned", err)
	}

	if provisioningData != nil {
		return apierrors.NewBadRequest(dashboards.ErrDashboardCannotDeleteProvisionedDashboard.Reason)
	}

	return nil
}

// validateCreate validates dashboard creation
func (b *DashboardsAPIBuilder) validateCreate(ctx context.Context, a admission.Attributes, o admission.ObjectInterfaces) error {
	// Get the dashboard object
	dashObj := a.GetObject()

	title, refresh, err := getDashboardProperties(dashObj)
	if err != nil {
		return fmt.Errorf("error extracting dashboard properties: %w", err)
	}

	accessor, err := utils.MetaAccessor(dashObj)
	if err != nil {
		return fmt.Errorf("error getting meta accessor: %w", err)
	}

	// Basic validations
	if err := b.dashboardService.ValidateBasicDashboardProperties(title, accessor.GetName(), accessor.GetMessage()); err != nil {
		return apierrors.NewBadRequest(err.Error())
	}

	// Validate refresh interval
	if err := b.dashboardService.ValidateDashboardRefreshInterval(b.minRefreshInterval, refresh); err != nil {
		return apierrors.NewBadRequest(err.Error())
	}

	id, err := identity.GetRequester(ctx)
	if err != nil {
		return fmt.Errorf("error getting requester: %w", err)
	}

	// Validate folder existence if specified
	if !a.IsDryRun() && accessor.GetFolder() != "" {
		if err := b.validateFolderExists(ctx, accessor.GetFolder(), id.GetOrgID()); err != nil {
			return err
		}
	}

	// Validate quota
	if !b.isStandalone && !a.IsDryRun() {
		params := &quota.ScopeParameters{}
		params.OrgID = id.GetOrgID()
		internalId, err := id.GetInternalID()
		if err == nil {
			params.UserID = internalId
		}

		quotaReached, err := b.QuotaService.CheckQuotaReached(ctx, dashboards.QuotaTargetSrv, params)
		if err != nil && !errors.Is(err, quota.ErrDisabled) {
			return err
		}
		if quotaReached {
			return apierrors.NewForbidden(dashv1.DashboardResourceInfo.GroupResource(), a.GetName(), dashboards.ErrQuotaReached)
		}
	}

	return nil
}

// validateUpdate validates dashboard updates
func (b *DashboardsAPIBuilder) validateUpdate(ctx context.Context, a admission.Attributes, o admission.ObjectInterfaces) error {
	// Get the new and old dashboards
	newDashObj := a.GetObject()
	oldDashObj := a.GetOldObject()

	title, refresh, err := getDashboardProperties(newDashObj)
	if err != nil {
		return fmt.Errorf("error extracting dashboard properties: %w", err)
	}

	oldAccessor, err := utils.MetaAccessor(oldDashObj)
	if err != nil {
		return fmt.Errorf("error getting old dash meta accessor: %w", err)
	}

	newAccessor, err := utils.MetaAccessor(newDashObj)
	if err != nil {
		return fmt.Errorf("error getting new dash meta accessor: %w", err)
	}

	// Parse namespace for old dashboard
	nsInfo, err := authlib.ParseNamespace(oldAccessor.GetNamespace())
	if err != nil {
		return fmt.Errorf("failed to parse namespace: %w", err)
	}

	// Basic validations
	if err := b.dashboardService.ValidateBasicDashboardProperties(title, newAccessor.GetName(), newAccessor.GetMessage()); err != nil {
		return apierrors.NewBadRequest(err.Error())
	}

	// Validate folder existence if specified and changed
	if !a.IsDryRun() && newAccessor.GetFolder() != oldAccessor.GetFolder() && newAccessor.GetFolder() != "" {
		id, err := identity.GetRequester(ctx)
		if err != nil {
			return fmt.Errorf("error getting requester: %w", err)
		}

		if err := b.verifyFolderAccessPermissions(ctx, id, newAccessor.GetFolder()); err != nil {
			return err
		}

		if err := b.validateFolderExists(ctx, newAccessor.GetFolder(), nsInfo.OrgID); err != nil {
			return apierrors.NewNotFound(folders.FolderResourceInfo.GroupResource(), newAccessor.GetFolder())
		}
	}

	// Validate refresh interval
	if err := b.dashboardService.ValidateDashboardRefreshInterval(b.minRefreshInterval, refresh); err != nil {
		return apierrors.NewBadRequest(err.Error())
	}

	return nil
}

// validateFolderExists checks if a folder exists
func (b *DashboardsAPIBuilder) validateFolderExists(ctx context.Context, folderUID string, orgID int64) error {
	ns, err := request.NamespaceInfoFrom(ctx, false)
	if err != nil {
		return err
	}
	folderClient := b.folderClientProvider.GetOrCreateHandler(ns.Value)
	_, err = folderClient.Get(ctx, folderUID, orgID, metav1.GetOptions{})
	// Check if the error is a context deadline exceeded error
	if err != nil {
		// historically, we returned a more verbose error with folder name when its not found, below just keeps that behavior
		if apierrors.IsNotFound(err) {
			return apierrors.NewNotFound(folders.FolderResourceInfo.GroupResource(), folderUID)
		}

		return err
	}

	return nil
}

// getDashboardProperties extracts title and refresh interval from any dashboard version
func getDashboardProperties(obj runtime.Object) (string, string, error) {
	var title, refresh string

	// Extract properties based on the object's type
	switch d := obj.(type) {
	case *dashv0.Dashboard:
		title = d.Spec.GetNestedString(dashboardSpecTitle)
		refresh = d.Spec.GetNestedString(dashboardSpecRefreshInterval)
	case *dashv1.Dashboard:
		title = d.Spec.GetNestedString(dashboardSpecTitle)
		refresh = d.Spec.GetNestedString(dashboardSpecRefreshInterval)
	case *dashv2alpha1.Dashboard:
		title = d.Spec.Title
		refresh = d.Spec.TimeSettings.AutoRefresh
	case *dashv2beta1.Dashboard:
		title = d.Spec.Title
		refresh = d.Spec.TimeSettings.AutoRefresh
	default:
		return "", "", fmt.Errorf("unsupported dashboard version: %T", obj)
	}

	return title, refresh, nil
}

func (b *DashboardsAPIBuilder) UpdateAPIGroupInfo(apiGroupInfo *genericapiserver.APIGroupInfo, opts builder.APIGroupOptions) error {
	storageOpts := apistore.StorageOptions{
		EnableFolderSupport:         true,
		RequireDeprecatedInternalID: true,
	}

	// TODO: merge this into one option
	if b.isStandalone {
		// TODO: Sets default root permissions
	} else {
		// Sets default root permissions
		storageOpts.Permissions = b.dashboardPermissions.SetDefaultPermissionsAfterCreate
	}

	// Split dashboards when they are large
	var largeObjects apistore.LargeObjectSupport
	if b.features.IsEnabledGlobally(featuremgmt.FlagUnifiedStorageBigObjectsSupport) {
		largeObjects = NewDashboardLargeObjectSupport(opts.Scheme, opts.StorageOpts.BlobThresholdBytes)
		storageOpts.LargeObjectSupport = largeObjects
	}
	opts.StorageOptsRegister(dashv0.DashboardResourceInfo.GroupResource(), storageOpts)

	// v0alpha1
	if err := b.storageForVersion(apiGroupInfo, opts, largeObjects,
		dashv0.DashboardResourceInfo,
		&dashv0.LibraryPanelResourceInfo,
		func(obj runtime.Object, access *internal.DashboardAccess) (v runtime.Object, err error) {
			dto := &dashv0.DashboardWithAccessInfo{}
			dash, ok := obj.(*dashv0.Dashboard)
			if ok {
				dto.Dashboard = *dash
			}
			if access != nil {
				err = b.scheme.Convert(access, &dto.Access, nil)
			}
			return dto, err
		}); err != nil {
		return err
	}

	// v1alpha1
	if err := b.storageForVersion(apiGroupInfo, opts, largeObjects,
		dashv1.DashboardResourceInfo,
		nil, // do not register library panel
		func(obj runtime.Object, access *internal.DashboardAccess) (v runtime.Object, err error) {
			dto := &dashv1.DashboardWithAccessInfo{}
			dash, ok := obj.(*dashv1.Dashboard)
			if ok {
				dto.Dashboard = *dash
			}
			if access != nil {
				err = b.scheme.Convert(access, &dto.Access, nil)
			}
			return dto, err
		}); err != nil {
		return err
	}

	// v2alpha1
	if err := b.storageForVersion(apiGroupInfo, opts, largeObjects,
		dashv2alpha1.DashboardResourceInfo,
		nil, // do not register library panel
		func(obj runtime.Object, access *internal.DashboardAccess) (v runtime.Object, err error) {
			dto := &dashv2alpha1.DashboardWithAccessInfo{}
			dash, ok := obj.(*dashv2alpha1.Dashboard)
			if ok {
				dto.Dashboard = *dash
			}
			if access != nil {
				err = b.scheme.Convert(access, &dto.Access, nil)
			}
			return dto, err
		}); err != nil {
		return err
	}

	if err := b.storageForVersion(apiGroupInfo, opts, largeObjects,
		dashv2beta1.DashboardResourceInfo,
		nil, // do not register library panel
		func(obj runtime.Object, access *internal.DashboardAccess) (v runtime.Object, err error) {
			dto := &dashv2beta1.DashboardWithAccessInfo{}
			dash, ok := obj.(*dashv2beta1.Dashboard)
			if ok {
				dto.Dashboard = *dash
			}
			if access != nil {
				err = b.scheme.Convert(access, &dto.Access, nil)
			}
			return dto, err
		}); err != nil {
		return err
	}

	return nil
}

func (b *DashboardsAPIBuilder) storageForVersion(
	apiGroupInfo *genericapiserver.APIGroupInfo,
	opts builder.APIGroupOptions,
	largeObjects apistore.LargeObjectSupport,
	dashboards utils.ResourceInfo,
	libraryPanels *utils.ResourceInfo,
	newDTOFunc dtoBuilder,
) error {
	// Register the versioned storage
	storage := map[string]rest.Storage{}
	apiGroupInfo.VersionedResourcesStorageMap[dashboards.GroupVersion().Version] = storage

	if b.isStandalone {
		unified, err := grafanaregistry.NewRegistryStore(opts.Scheme, dashboards, opts.OptsGetter)
		if err != nil {
			return err
		}
		unified.AfterDelete = b.afterDelete
		storage[dashboards.StoragePath()] = unified

		return nil
	}

	legacyStore, err := b.legacy.NewStore(dashboards, opts.Scheme, opts.OptsGetter, opts.MetricsRegister, b.dashboardPermissions, b.accessClient)
	if err != nil {
		return err
	}

	unified, err := grafanaregistry.NewRegistryStore(opts.Scheme, dashboards, opts.OptsGetter)
	if err != nil {
		return err
	}
	unified.AfterDelete = b.afterDelete

	gr := dashboards.GroupResource()
	dw, err := opts.DualWriteBuilder(gr, legacyStore, unified)
	if err != nil {
		return err
	}
	storage[dashboards.StoragePath()] = dashboardStoragePermissionWrapper{
		dashboardPermissionsSvc: b.dashboardPermissionsSvc,
		Storage:                 dw,
	}

	// Register the DTO endpoint that will consolidate all dashboard bits
	storage[dashboards.StoragePath("dto")], err = NewDTOConnector(
		storage[dashboards.StoragePath()].(rest.Getter),
		largeObjects,
		b.legacy.Access,
		b.unified,
		b.accessControl,
		opts.Scheme,
		newDTOFunc,
	)
	if err != nil {
		return err
	}

	// Expose read only library panels
	if libraryPanels != nil {
		legacyLibraryStore := &LibraryPanelStore{
			Access:        b.legacy.Access,
			ResourceInfo:  *libraryPanels,
			AccessControl: b.accessControl,
		}

		unifiedLibraryStore, err := grafanaregistry.NewRegistryStore(opts.Scheme, *libraryPanels, opts.OptsGetter)
		if err != nil {
			return err
		}

		libraryGr := libraryPanels.GroupResource()
		storage[libraryPanels.StoragePath()], err = opts.DualWriteBuilder(libraryGr, legacyLibraryStore, unifiedLibraryStore)
		if err != nil {
			return err
		}
	}

	return nil
}

func (b *DashboardsAPIBuilder) afterDelete(obj runtime.Object, _ *metav1.DeleteOptions) {
	if util.IsInterfaceNil(b.resourcePermissionsSvc) {
		return
	}

	ctx := context.Background()
	log := logging.DefaultLogger
	meta, err := utils.MetaAccessor(obj)
	if err != nil {
		log.Error("Failed to access deleted dashboard object metadata", "error", err)
		return
	}

	log.Debug("deleting dashboard permissions", "uid", meta.GetName(), "namespace", meta.GetNamespace())
	client := (*b.resourcePermissionsSvc).Namespace(meta.GetNamespace())
	name := fmt.Sprintf("%s-%s-%s", dashv1.DashboardResourceInfo.GroupVersionResource().Group, dashv1.DashboardResourceInfo.GroupVersionResource().Resource, meta.GetName())
	err = client.Delete(ctx, name, metav1.DeleteOptions{})
	if err != nil && !apierrors.IsNotFound(err) {
		log.Error("failed to delete dashboard permissions", "error", err)
	}
}

func (b *DashboardsAPIBuilder) GetOpenAPIDefinitions() common.GetOpenAPIDefinitions {
	return func(ref common.ReferenceCallback) map[string]common.OpenAPIDefinition {
		defs := dashv0.GetOpenAPIDefinitions(ref)
		maps.Copy(defs, dashv1.GetOpenAPIDefinitions(ref))
		maps.Copy(defs, dashv2alpha1.GetOpenAPIDefinitions(ref))
		maps.Copy(defs, dashv2beta1.GetOpenAPIDefinitions(ref))
		return defs
	}
}

func (b *DashboardsAPIBuilder) PostProcessOpenAPI(oas *spec3.OpenAPI) (*spec3.OpenAPI, error) {
	oas.Info.Description = "Grafana dashboards as resources"

	// Add dashboard hits manually
	if oas.Info.Title == "dashboard.grafana.app/v0alpha1" {
		defs := b.GetOpenAPIDefinitions()(func(path string) spec.Ref { return spec.Ref{} })
		defsBase := "github.com/grafana/grafana/apps/dashboard/pkg/apis/dashboard/v0alpha1."
		refsBase := "com.github.grafana.grafana.apps.dashboard.pkg.apis.dashboard.v0alpha1."

		kinds := []string{"SearchResults", "DashboardHit", "ManagedBy", "FacetResult", "TermFacet", "SortBy"}

		// Add any missing definitions
		//-----------------------------
		for _, k := range kinds {
			v := defs[defsBase+k]
			clean := strings.Replace(k, defsBase, refsBase, 1)
			if oas.Components.Schemas[clean] == nil {
				switch k {
				case "SearchResults":
					v.Schema.Properties["sortBy"] = *spec.RefProperty(
						"#/components/schemas/SortBy")
					v.Schema.Properties["hits"] = *spec.ArrayProperty(
						spec.RefProperty("#/components/schemas/DashboardHit"),
					)
					v.Schema.Properties["facets"] = *spec.MapProperty(
						spec.RefProperty("#/components/schemas/FacetResult"),
					)
				case "DashboardHit":
					v.Schema.Properties["managedBy"] = *spec.RefProperty(
						"#/components/schemas/ManagedBy")
				case "FacetResult":
					v.Schema.Properties["terms"] = *spec.ArrayProperty(
						spec.RefProperty("#/components/schemas/TermFacet"),
					)
				}
				oas.Components.Schemas[clean] = &v.Schema
			}
		}

		p := oas.Paths.Paths["/apis/dashboard.grafana.app/v0alpha1/namespaces/{namespace}/search"]
		p.Get.Responses.StatusCodeResponses[200] = &spec3.Response{
			ResponseProps: spec3.ResponseProps{
				Content: map[string]*spec3.MediaType{
					"application/json": {
						MediaTypeProps: spec3.MediaTypeProps{
							Schema: spec.RefSchema("#/components/schemas/SearchResults"),
						},
					},
				},
			},
		}
	}

	return oas, nil
}

func (b *DashboardsAPIBuilder) GetAPIRoutes(gv schema.GroupVersion) *builder.APIRoutes {
	if gv.Version != dashv0.VERSION {
		return nil // Only show the custom routes for v0
	}

	defs := b.GetOpenAPIDefinitions()(func(path string) spec.Ref { return spec.Ref{} })
	return b.search.GetAPIRoutes(defs)
}

func (b *DashboardsAPIBuilder) GetAuthorizer() authorizer.Authorizer {
	return b.authorizer
}

func (b *DashboardsAPIBuilder) verifyFolderAccessPermissions(ctx context.Context, user identity.Requester, folderIds ...string) error {
	ns, err := request.NamespaceInfoFrom(ctx, false)
	if err != nil {
		return err
	}
	folderClient := b.folderClientProvider.GetOrCreateHandler(ns.Value)

	for _, folderId := range folderIds {
		resp, err := folderClient.Get(ctx, folderId, ns.OrgID, metav1.GetOptions{}, "access")
		if err != nil {
			return dashboards.ErrFolderAccessDenied
		}
		var accessInfo folders.FolderAccessInfo
		err = runtime.DefaultUnstructuredConverter.FromUnstructured(resp.Object, &accessInfo)
		if err != nil {
			logging.FromContext(ctx).Error("Failed to convert folder access response", "error", err)
			return dashboards.ErrFolderAccessDenied
		}

		if !accessInfo.CanEdit {
			return dashboards.ErrFolderAccessDenied
		}
	}

	return nil
}<|MERGE_RESOLUTION|>--- conflicted
+++ resolved
@@ -164,24 +164,10 @@
 			DashboardService: dashboardService,
 		},
 	}
-<<<<<<< HEAD
-	// Create the datasource info provider
-	dsInfoProvider := &datasourceInfoProvider{
-		datasourceService: datasourceService,
-	}
-
-	// Initialize the converter with the datasource provider
-	conversion.Initialize(dsInfoProvider)
-
-	migration.Initialize(dsInfoProvider, &PluginStorePanelProvider{
-		pluginStore:  pluginStore,
-		buildVersion: cfg.BuildVersion,
-=======
 
 	migration.RegisterMetrics(reg)
 	migration.Initialize(&datasourceInfoProvider{
 		datasourceService: datasourceService,
->>>>>>> ee453292
 	})
 	apiregistration.RegisterAPI(builder)
 	return builder
