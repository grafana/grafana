package dashboard

import (
	"context"
	"errors"
	"fmt"
	"maps"

	"github.com/prometheus/client_golang/prometheus"
	apierrors "k8s.io/apimachinery/pkg/api/errors"
	metav1 "k8s.io/apimachinery/pkg/apis/meta/v1"
	"k8s.io/apimachinery/pkg/runtime"
	"k8s.io/apimachinery/pkg/runtime/schema"
	"k8s.io/apiserver/pkg/admission"
	"k8s.io/apiserver/pkg/authorization/authorizer"
	"k8s.io/apiserver/pkg/registry/rest"
	genericapiserver "k8s.io/apiserver/pkg/server"
	"k8s.io/kube-openapi/pkg/common"
	"k8s.io/kube-openapi/pkg/spec3"
	"k8s.io/kube-openapi/pkg/validation/spec"

	authlib "github.com/grafana/authlib/types"
	"github.com/grafana/grafana-app-sdk/logging"
	internal "github.com/grafana/grafana/apps/dashboard/pkg/apis/dashboard"
	dashv0 "github.com/grafana/grafana/apps/dashboard/pkg/apis/dashboard/v0alpha1"
	dashv1 "github.com/grafana/grafana/apps/dashboard/pkg/apis/dashboard/v1beta1"
	dashv2alpha1 "github.com/grafana/grafana/apps/dashboard/pkg/apis/dashboard/v2alpha1"
	dashv2beta1 "github.com/grafana/grafana/apps/dashboard/pkg/apis/dashboard/v2beta1"
	"github.com/grafana/grafana/apps/dashboard/pkg/migration"
	"github.com/grafana/grafana/apps/dashboard/pkg/migration/conversion"
	"github.com/grafana/grafana/apps/dashboard/pkg/migration/schemaversion"
	folders "github.com/grafana/grafana/apps/folder/pkg/apis/folder/v1beta1"
	"github.com/grafana/grafana/pkg/apimachinery/identity"
	"github.com/grafana/grafana/pkg/apimachinery/utils"
	grafanaregistry "github.com/grafana/grafana/pkg/apiserver/registry/generic"
	"github.com/grafana/grafana/pkg/infra/db"
	"github.com/grafana/grafana/pkg/infra/tracing"
	"github.com/grafana/grafana/pkg/registry/apis/dashboard/legacy"
	"github.com/grafana/grafana/pkg/registry/apis/dashboard/legacysearcher"
	"github.com/grafana/grafana/pkg/services/accesscontrol"
	"github.com/grafana/grafana/pkg/services/apiserver"
	grafanaauthorizer "github.com/grafana/grafana/pkg/services/apiserver/auth/authorizer"
	"github.com/grafana/grafana/pkg/services/apiserver/builder"
	"github.com/grafana/grafana/pkg/services/apiserver/client"
	"github.com/grafana/grafana/pkg/services/apiserver/endpoints/request"
	"github.com/grafana/grafana/pkg/services/dashboards"
	dashsvc "github.com/grafana/grafana/pkg/services/dashboards/service"
	"github.com/grafana/grafana/pkg/services/datasources"
	"github.com/grafana/grafana/pkg/services/featuremgmt"
	"github.com/grafana/grafana/pkg/services/librarypanels"
	"github.com/grafana/grafana/pkg/services/provisioning"
	"github.com/grafana/grafana/pkg/services/quota"
	"github.com/grafana/grafana/pkg/services/search/sort"
	"github.com/grafana/grafana/pkg/services/user"
	"github.com/grafana/grafana/pkg/setting"
	"github.com/grafana/grafana/pkg/storage/legacysql"
	"github.com/grafana/grafana/pkg/storage/legacysql/dualwrite"
	"github.com/grafana/grafana/pkg/storage/unified/apistore"
	"github.com/grafana/grafana/pkg/storage/unified/resource"
	"github.com/grafana/grafana/pkg/util"
)

var (
	_ builder.APIGroupBuilder          = (*DashboardsAPIBuilder)(nil)
	_ builder.APIGroupVersionsProvider = (*DashboardsAPIBuilder)(nil)
	_ builder.OpenAPIPostProcessor     = (*DashboardsAPIBuilder)(nil)
	_ builder.APIGroupRouteProvider    = (*DashboardsAPIBuilder)(nil)
)

const (
	dashboardSpecTitle           = "title"
	dashboardSpecRefreshInterval = "refresh"
)

type simpleFolderClientProvider struct {
	handler client.K8sHandler
}

func newSimpleFolderClientProvider(handler client.K8sHandler) client.K8sHandlerProvider {
	return &simpleFolderClientProvider{handler: handler}
}

func (p *simpleFolderClientProvider) GetOrCreateHandler(namespace string) client.K8sHandler {
	return p.handler
}

// This is used just so wire has something unique to return
type DashboardsAPIBuilder struct {
	dashboardService dashboards.DashboardService
	features         featuremgmt.FeatureToggles

	accessControl                accesscontrol.AccessControl
	accessClient                 authlib.AccessClient
	legacy                       *DashboardStorage
	unified                      resource.ResourceClient
	dashboardProvisioningService dashboards.DashboardProvisioningService
	dashboardPermissions         dashboards.PermissionsRegistrationService
	dashboardPermissionsSvc      accesscontrol.DashboardPermissionsService
	scheme                       *runtime.Scheme
	search                       *SearchHandler
	dashStore                    dashboards.Store
	QuotaService                 quota.Service
	ProvisioningService          provisioning.ProvisioningService
	minRefreshInterval           string
	dualWriter                   dualwrite.Service
	folderClientProvider         client.K8sHandlerProvider

	isStandalone bool // skips any handling including anything to do with legacy storage
}

func RegisterAPIService(
	cfg *setting.Cfg,
	features featuremgmt.FeatureToggles,
	apiregistration builder.APIRegistrar,
	dashboardService dashboards.DashboardService,
	provisioningDashboardService dashboards.DashboardProvisioningService,
	datasourceService datasources.DataSourceService,
	dashboardPermissions dashboards.PermissionsRegistrationService,
	dashboardPermissionsSvc accesscontrol.DashboardPermissionsService,
	accessControl accesscontrol.AccessControl,
	accessClient authlib.AccessClient,
	provisioning provisioning.ProvisioningService,
	dashStore dashboards.Store,
	reg prometheus.Registerer,
	sql db.DB,
	tracing *tracing.TracingService,
	unified resource.ResourceClient,
	dual dualwrite.Service,
	sorter sort.Service,
	quotaService quota.Service,
	libraryPanelSvc librarypanels.Service,
	restConfigProvider apiserver.RestConfigProvider,
	userService user.Service,
) *DashboardsAPIBuilder {
	dbp := legacysql.NewDatabaseProvider(sql)
	namespacer := request.GetNamespaceMapper(cfg)
	legacyDashboardSearcher := legacysearcher.NewDashboardSearchClient(dashStore, sorter)
	folderClient := client.NewK8sHandler(dual, request.GetNamespaceMapper(cfg), folders.FolderResourceInfo.GroupVersionResource(), restConfigProvider.GetRestConfig, dashStore, userService, unified, sorter, features)

	builder := &DashboardsAPIBuilder{
<<<<<<< HEAD
		log:                          dashLog,
=======
		authorizer:                   newLegacyAuthorizer(accessControl),
>>>>>>> a51d1b76
		dashboardService:             dashboardService,
		dashboardPermissions:         dashboardPermissions,
		dashboardPermissionsSvc:      dashboardPermissionsSvc,
		features:                     features,
		accessControl:                accessControl,
		accessClient:                 accessClient,
		unified:                      unified,
		dashboardProvisioningService: provisioningDashboardService,
		search:                       NewSearchHandler(tracing, dual, legacyDashboardSearcher, unified, features),
		dashStore:                    dashStore,
		QuotaService:                 quotaService,
		ProvisioningService:          provisioning,
		minRefreshInterval:           cfg.MinRefreshInterval,
		dualWriter:                   dual,
		folderClientProvider:         newSimpleFolderClientProvider(folderClient),

		legacy: &DashboardStorage{
			Access:           legacy.NewDashboardAccess(dbp, namespacer, dashStore, provisioning, libraryPanelSvc, sorter, dashboardPermissionsSvc, accessControl, features),
			DashboardService: dashboardService,
		},
	}

	migration.RegisterMetrics(reg)
	migration.Initialize(&datasourceInfoProvider{
		datasourceService: datasourceService,
	})
	apiregistration.RegisterAPI(builder)
	return builder
}

func NewAPIService(ac authlib.AccessClient, features featuremgmt.FeatureToggles, folderClientProvider client.K8sHandlerProvider, datasourceProvider schemaversion.DataSourceInfoProvider) *DashboardsAPIBuilder {
	migration.Initialize(datasourceProvider)
	return &DashboardsAPIBuilder{
		minRefreshInterval:   "10s",
		accessClient:         ac,
		features:             features,
		dashboardService:     &dashsvc.DashboardServiceImpl{}, // for validation helpers only
		folderClientProvider: folderClientProvider,

		isStandalone: true,
	}
}

func (b *DashboardsAPIBuilder) GetGroupVersions() []schema.GroupVersion {
	if featuremgmt.AnyEnabled(b.features, featuremgmt.FlagDashboardNewLayouts) {
		// If dashboards v2 is enabled, we want to use v2beta1 as the default API version.
		return []schema.GroupVersion{
			dashv2beta1.DashboardResourceInfo.GroupVersion(),
			dashv2alpha1.DashboardResourceInfo.GroupVersion(),
			dashv0.DashboardResourceInfo.GroupVersion(),
			dashv1.DashboardResourceInfo.GroupVersion(),
		}
	}

	return []schema.GroupVersion{
		dashv1.DashboardResourceInfo.GroupVersion(),
		dashv0.DashboardResourceInfo.GroupVersion(),
		dashv2beta1.DashboardResourceInfo.GroupVersion(),
		dashv2alpha1.DashboardResourceInfo.GroupVersion(),
	}
}

func (b *DashboardsAPIBuilder) InstallSchema(scheme *runtime.Scheme) error {
	b.scheme = scheme
	if err := dashv0.AddToScheme(scheme); err != nil {
		return err
	}
	if err := dashv1.AddToScheme(scheme); err != nil {
		return err
	}
	if err := dashv2alpha1.AddToScheme(scheme); err != nil {
		return err
	}

	if err := dashv2beta1.AddToScheme(scheme); err != nil {
		return err
	}

	// Register the explicit conversions
	if err := conversion.RegisterConversions(scheme); err != nil {
		return err
	}

	return scheme.SetVersionPriority(b.GetGroupVersions()...)
}

func (b *DashboardsAPIBuilder) AllowedV0Alpha1Resources() []string {
	return []string{dashv0.DashboardKind().Plural()}
}

// Validate validates dashboard operations for the apiserver
func (b *DashboardsAPIBuilder) Validate(ctx context.Context, a admission.Attributes, o admission.ObjectInterfaces) (err error) {
	op := a.GetOperation()

	// Handle different operations
	switch op {
	case admission.Delete:
		return b.validateDelete(ctx, a)
	case admission.Create:
		return b.validateCreate(ctx, a, o)
	case admission.Update:
		return b.validateUpdate(ctx, a, o)
	case admission.Connect:
		return nil
	}

	return nil
}

// validateDelete checks if a dashboard can be deleted
func (b *DashboardsAPIBuilder) validateDelete(ctx context.Context, a admission.Attributes) error {
	obj := a.GetOperationOptions()
	deleteOptions, ok := obj.(*metav1.DeleteOptions)
	if !ok {
		return fmt.Errorf("expected v1.DeleteOptions")
	}

	// Skip validation for forced deletions (grace period = 0)
	if deleteOptions.GracePeriodSeconds != nil && *deleteOptions.GracePeriodSeconds == 0 {
		return nil
	}

	nsInfo, err := authlib.ParseNamespace(a.GetNamespace())
	if err != nil {
		return fmt.Errorf("%v: %w", "failed to parse namespace", err)
	}

	// HACK: deletion validation currently doesn't work for the standalone case. So we currently skip it.
	if b.isStandalone && util.IsInterfaceNil(b.dashboardProvisioningService) {
		return nil
	}

	// The name of the resource is the dashboard UID
	dashboardUID := a.GetName()

	provisioningData, err := b.dashboardProvisioningService.GetProvisionedDashboardDataByDashboardUID(ctx, nsInfo.OrgID, dashboardUID)
	if err != nil {
		if errors.Is(err, dashboards.ErrProvisionedDashboardNotFound) ||
			errors.Is(err, dashboards.ErrDashboardNotFound) ||
			apierrors.IsNotFound(err) {
			return nil
		}

		return fmt.Errorf("%v: %w", "delete hook failed to check if dashboard is provisioned", err)
	}

	if provisioningData != nil {
		return apierrors.NewBadRequest(dashboards.ErrDashboardCannotDeleteProvisionedDashboard.Reason)
	}

	return nil
}

// validateCreate validates dashboard creation
func (b *DashboardsAPIBuilder) validateCreate(ctx context.Context, a admission.Attributes, o admission.ObjectInterfaces) error {
	// Get the dashboard object
	dashObj := a.GetObject()

	title, refresh, err := getDashboardProperties(dashObj)
	if err != nil {
		return fmt.Errorf("error extracting dashboard properties: %w", err)
	}

	accessor, err := utils.MetaAccessor(dashObj)
	if err != nil {
		return fmt.Errorf("error getting meta accessor: %w", err)
	}

	// Basic validations
	if err := b.dashboardService.ValidateBasicDashboardProperties(title, accessor.GetName(), accessor.GetMessage()); err != nil {
		return apierrors.NewBadRequest(err.Error())
	}

	// Validate refresh interval
	if err := b.dashboardService.ValidateDashboardRefreshInterval(b.minRefreshInterval, refresh); err != nil {
		return apierrors.NewBadRequest(err.Error())
	}

	id, err := identity.GetRequester(ctx)
	if err != nil {
		return fmt.Errorf("error getting requester: %w", err)
	}

	// Validate folder existence if specified
	if !a.IsDryRun() && accessor.GetFolder() != "" {
		if err := b.validateFolderExists(ctx, accessor.GetFolder(), id.GetOrgID()); err != nil {
			return err
		}
	}

	// Validate quota
	if !b.isStandalone && !a.IsDryRun() {
		params := &quota.ScopeParameters{}
		params.OrgID = id.GetOrgID()
		internalId, err := id.GetInternalID()
		if err == nil {
			params.UserID = internalId
		}

		quotaReached, err := b.QuotaService.CheckQuotaReached(ctx, dashboards.QuotaTargetSrv, params)
		if err != nil && !errors.Is(err, quota.ErrDisabled) {
			return err
		}
		if quotaReached {
			return apierrors.NewForbidden(dashv1.DashboardResourceInfo.GroupResource(), a.GetName(), dashboards.ErrQuotaReached)
		}
	}

	return nil
}

// validateUpdate validates dashboard updates
func (b *DashboardsAPIBuilder) validateUpdate(ctx context.Context, a admission.Attributes, o admission.ObjectInterfaces) error {
	// Get the new and old dashboards
	newDashObj := a.GetObject()
	oldDashObj := a.GetOldObject()

	title, refresh, err := getDashboardProperties(newDashObj)
	if err != nil {
		return fmt.Errorf("error extracting dashboard properties: %w", err)
	}

	oldAccessor, err := utils.MetaAccessor(oldDashObj)
	if err != nil {
		return fmt.Errorf("error getting old dash meta accessor: %w", err)
	}

	newAccessor, err := utils.MetaAccessor(newDashObj)
	if err != nil {
		return fmt.Errorf("error getting new dash meta accessor: %w", err)
	}

	// Parse namespace for old dashboard
	nsInfo, err := authlib.ParseNamespace(oldAccessor.GetNamespace())
	if err != nil {
		return fmt.Errorf("failed to parse namespace: %w", err)
	}

	// Basic validations
	if err := b.dashboardService.ValidateBasicDashboardProperties(title, newAccessor.GetName(), newAccessor.GetMessage()); err != nil {
		return apierrors.NewBadRequest(err.Error())
	}

	// Validate folder existence if specified and changed
	if !a.IsDryRun() && newAccessor.GetFolder() != oldAccessor.GetFolder() && newAccessor.GetFolder() != "" {
		id, err := identity.GetRequester(ctx)
		if err != nil {
			return fmt.Errorf("error getting requester: %w", err)
		}

		if err := b.verifyFolderAccessPermissions(ctx, id, newAccessor.GetFolder()); err != nil {
			return err
		}

		if err := b.validateFolderExists(ctx, newAccessor.GetFolder(), nsInfo.OrgID); err != nil {
			return apierrors.NewNotFound(folders.FolderResourceInfo.GroupResource(), newAccessor.GetFolder())
		}
	}

	// Validate refresh interval
	if err := b.dashboardService.ValidateDashboardRefreshInterval(b.minRefreshInterval, refresh); err != nil {
		return apierrors.NewBadRequest(err.Error())
	}

	return nil
}

// validateFolderExists checks if a folder exists
func (b *DashboardsAPIBuilder) validateFolderExists(ctx context.Context, folderUID string, orgID int64) error {
	ns, err := request.NamespaceInfoFrom(ctx, false)
	if err != nil {
		return err
	}
	folderClient := b.folderClientProvider.GetOrCreateHandler(ns.Value)
	_, err = folderClient.Get(ctx, folderUID, orgID, metav1.GetOptions{})
	// Check if the error is a context deadline exceeded error
	if err != nil {
		// historically, we returned a more verbose error with folder name when its not found, below just keeps that behavior
		if apierrors.IsNotFound(err) {
			return apierrors.NewNotFound(folders.FolderResourceInfo.GroupResource(), folderUID)
		}

		return err
	}

	return nil
}

// getDashboardProperties extracts title and refresh interval from any dashboard version
func getDashboardProperties(obj runtime.Object) (string, string, error) {
	var title, refresh string

	// Extract properties based on the object's type
	switch d := obj.(type) {
	case *dashv0.Dashboard:
		title = d.Spec.GetNestedString(dashboardSpecTitle)
		refresh = d.Spec.GetNestedString(dashboardSpecRefreshInterval)
	case *dashv1.Dashboard:
		title = d.Spec.GetNestedString(dashboardSpecTitle)
		refresh = d.Spec.GetNestedString(dashboardSpecRefreshInterval)
	case *dashv2alpha1.Dashboard:
		title = d.Spec.Title
		refresh = d.Spec.TimeSettings.AutoRefresh
	case *dashv2beta1.Dashboard:
		title = d.Spec.Title
		refresh = d.Spec.TimeSettings.AutoRefresh
	default:
		return "", "", fmt.Errorf("unsupported dashboard version: %T", obj)
	}

	return title, refresh, nil
}

func (b *DashboardsAPIBuilder) UpdateAPIGroupInfo(apiGroupInfo *genericapiserver.APIGroupInfo, opts builder.APIGroupOptions) error {
	storageOpts := apistore.StorageOptions{
		EnableFolderSupport:         true,
		RequireDeprecatedInternalID: true,
	}

	if b.isStandalone {
		// TODO: Sets default root permissions
	} else {
		// Sets default root permissions
		storageOpts.Permissions = b.dashboardPermissions.SetDefaultPermissionsAfterCreate
	}

	// Split dashboards when they are large
	var largeObjects apistore.LargeObjectSupport
	if b.features.IsEnabledGlobally(featuremgmt.FlagUnifiedStorageBigObjectsSupport) {
		largeObjects = NewDashboardLargeObjectSupport(opts.Scheme, opts.StorageOpts.BlobThresholdBytes)
		storageOpts.LargeObjectSupport = largeObjects
	}
	opts.StorageOptsRegister(dashv0.DashboardResourceInfo.GroupResource(), storageOpts)

	// v0alpha1
	if err := b.storageForVersion(apiGroupInfo, opts, largeObjects,
		dashv0.DashboardResourceInfo,
		&dashv0.LibraryPanelResourceInfo,
		func(obj runtime.Object, access *internal.DashboardAccess) (v runtime.Object, err error) {
			dto := &dashv0.DashboardWithAccessInfo{}
			dash, ok := obj.(*dashv0.Dashboard)
			if ok {
				dto.Dashboard = *dash
			}
			if access != nil {
				err = b.scheme.Convert(access, &dto.Access, nil)
			}
			return dto, err
		}); err != nil {
		return err
	}

	// v1alpha1
	if err := b.storageForVersion(apiGroupInfo, opts, largeObjects,
		dashv1.DashboardResourceInfo,
		nil, // do not register library panel
		func(obj runtime.Object, access *internal.DashboardAccess) (v runtime.Object, err error) {
			dto := &dashv1.DashboardWithAccessInfo{}
			dash, ok := obj.(*dashv1.Dashboard)
			if ok {
				dto.Dashboard = *dash
			}
			if access != nil {
				err = b.scheme.Convert(access, &dto.Access, nil)
			}
			return dto, err
		}); err != nil {
		return err
	}

	// v2alpha1
	if err := b.storageForVersion(apiGroupInfo, opts, largeObjects,
		dashv2alpha1.DashboardResourceInfo,
		nil, // do not register library panel
		func(obj runtime.Object, access *internal.DashboardAccess) (v runtime.Object, err error) {
			dto := &dashv2alpha1.DashboardWithAccessInfo{}
			dash, ok := obj.(*dashv2alpha1.Dashboard)
			if ok {
				dto.Dashboard = *dash
			}
			if access != nil {
				err = b.scheme.Convert(access, &dto.Access, nil)
			}
			return dto, err
		}); err != nil {
		return err
	}

	if err := b.storageForVersion(apiGroupInfo, opts, largeObjects,
		dashv2beta1.DashboardResourceInfo,
		nil, // do not register library panel
		func(obj runtime.Object, access *internal.DashboardAccess) (v runtime.Object, err error) {
			dto := &dashv2beta1.DashboardWithAccessInfo{}
			dash, ok := obj.(*dashv2beta1.Dashboard)
			if ok {
				dto.Dashboard = *dash
			}
			if access != nil {
				err = b.scheme.Convert(access, &dto.Access, nil)
			}
			return dto, err
		}); err != nil {
		return err
	}

	return nil
}

func (b *DashboardsAPIBuilder) storageForVersion(
	apiGroupInfo *genericapiserver.APIGroupInfo,
	opts builder.APIGroupOptions,
	largeObjects apistore.LargeObjectSupport,
	dashboards utils.ResourceInfo,
	libraryPanels *utils.ResourceInfo,
	newDTOFunc dtoBuilder,
) error {
	// Register the versioned storage
	storage := map[string]rest.Storage{}
	apiGroupInfo.VersionedResourcesStorageMap[dashboards.GroupVersion().Version] = storage

	if b.isStandalone {
		store, err := grafanaregistry.NewRegistryStore(opts.Scheme, dashboards, opts.OptsGetter)
		if err != nil {
			return err
		}
		storage[dashboards.StoragePath()] = store

		return nil
	}

	legacyStore, err := b.legacy.NewStore(dashboards, opts.Scheme, opts.OptsGetter, opts.MetricsRegister, b.dashboardPermissions, b.accessClient)
	if err != nil {
		return err
	}

	store, err := grafanaregistry.NewRegistryStore(opts.Scheme, dashboards, opts.OptsGetter)
	if err != nil {
		return err
	}

	gr := dashboards.GroupResource()
	dw, err := opts.DualWriteBuilder(gr, legacyStore, store)
	if err != nil {
		return err
	}
	storage[dashboards.StoragePath()] = dashboardStoragePermissionWrapper{
		dashboardPermissionsSvc: b.dashboardPermissionsSvc,
		Storage:                 dw,
	}

	// Register the DTO endpoint that will consolidate all dashboard bits
	storage[dashboards.StoragePath("dto")], err = NewDTOConnector(
		storage[dashboards.StoragePath()].(rest.Getter),
		largeObjects,
		b.legacy.Access,
		b.unified,
		b.accessControl,
		opts.Scheme,
		newDTOFunc,
	)
	if err != nil {
		return err
	}

	// Expose read only library panels
	if libraryPanels != nil {
		legacyLibraryStore := &LibraryPanelStore{
			Access:        b.legacy.Access,
			ResourceInfo:  *libraryPanels,
			AccessControl: b.accessControl,
		}

		unifiedLibraryStore, err := grafanaregistry.NewRegistryStore(opts.Scheme, *libraryPanels, opts.OptsGetter)
		if err != nil {
			return err
		}

		libraryGr := libraryPanels.GroupResource()
		storage[libraryPanels.StoragePath()], err = opts.DualWriteBuilder(libraryGr, legacyLibraryStore, unifiedLibraryStore)
		if err != nil {
			return err
		}
	}

	return nil
}

func (b *DashboardsAPIBuilder) GetOpenAPIDefinitions() common.GetOpenAPIDefinitions {
	return func(ref common.ReferenceCallback) map[string]common.OpenAPIDefinition {
		defs := dashv0.GetOpenAPIDefinitions(ref)
		maps.Copy(defs, dashv1.GetOpenAPIDefinitions(ref))
		maps.Copy(defs, dashv2alpha1.GetOpenAPIDefinitions(ref))
		maps.Copy(defs, dashv2beta1.GetOpenAPIDefinitions(ref))
		return defs
	}
}

func (b *DashboardsAPIBuilder) PostProcessOpenAPI(oas *spec3.OpenAPI) (*spec3.OpenAPI, error) {
	oas.Info.Description = "Grafana dashboards as resources"
	return oas, nil
}

func (b *DashboardsAPIBuilder) GetAPIRoutes(gv schema.GroupVersion) *builder.APIRoutes {
	if gv.Version != dashv0.VERSION {
		return nil // Only show the custom routes for v0
	}

	defs := b.GetOpenAPIDefinitions()(func(path string) spec.Ref { return spec.Ref{} })
	return b.search.GetAPIRoutes(defs)
}

// The default authorizer is fine because authorization happens in storage where we know the parent folder
func (b *DashboardsAPIBuilder) GetAuthorizer() authorizer.Authorizer {
	return grafanaauthorizer.NewServiceAuthorizer()
}

func (b *DashboardsAPIBuilder) verifyFolderAccessPermissions(ctx context.Context, user identity.Requester, folderIds ...string) error {
	ns, err := request.NamespaceInfoFrom(ctx, false)
	if err != nil {
		return err
	}
	folderClient := b.folderClientProvider.GetOrCreateHandler(ns.Value)

	for _, folderId := range folderIds {
		resp, err := folderClient.Get(ctx, folderId, ns.OrgID, metav1.GetOptions{}, "access")
		if err != nil {
			return dashboards.ErrFolderAccessDenied
		}
		var accessInfo folders.FolderAccessInfo
		err = runtime.DefaultUnstructuredConverter.FromUnstructured(resp.Object, &accessInfo)
		if err != nil {
			logging.FromContext(ctx).Error("Failed to convert folder access response", "error", err)
			return dashboards.ErrFolderAccessDenied
		}

		if !accessInfo.CanEdit {
			return dashboards.ErrFolderAccessDenied
		}
	}

	return nil
}<|MERGE_RESOLUTION|>--- conflicted
+++ resolved
@@ -138,11 +138,6 @@
 	folderClient := client.NewK8sHandler(dual, request.GetNamespaceMapper(cfg), folders.FolderResourceInfo.GroupVersionResource(), restConfigProvider.GetRestConfig, dashStore, userService, unified, sorter, features)
 
 	builder := &DashboardsAPIBuilder{
-<<<<<<< HEAD
-		log:                          dashLog,
-=======
-		authorizer:                   newLegacyAuthorizer(accessControl),
->>>>>>> a51d1b76
 		dashboardService:             dashboardService,
 		dashboardPermissions:         dashboardPermissions,
 		dashboardPermissionsSvc:      dashboardPermissionsSvc,
