--- conflicted
+++ resolved
@@ -153,13 +153,8 @@
 	migration.Initialize(&datasourceInfoProvider{
 		datasourceService: datasourceService,
 	}, &PluginStorePanelProvider{
-<<<<<<< HEAD
-		pluginStore: pluginStore,
-		setting:     cfg,
-=======
 		pluginStore:  pluginStore,
 		buildVersion: cfg.BuildVersion,
->>>>>>> 5ad751ea
 	})
 	apiregistration.RegisterAPI(builder)
 	return builder
