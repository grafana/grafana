--- conflicted
+++ resolved
@@ -175,24 +175,13 @@
 func NewAPIService(ac authlib.AccessClient, features featuremgmt.FeatureToggles, folderClientProvider client.K8sHandlerProvider, datasourceProvider schemaversion.DataSourceInfoProvider, resourcePermissionsSvc *dynamic.NamespaceableResourceInterface) *DashboardsAPIBuilder {
 	migration.Initialize(datasourceProvider)
 	return &DashboardsAPIBuilder{
-<<<<<<< HEAD
-		minRefreshInterval:   "10s",
-		accessClient:         ac,
-		features:             features,
-		dashboardService:     &dashsvc.DashboardServiceImpl{}, // for validation helpers only
-		folderClientProvider: folderClientProvider,
-
-		isStandalone: true,
-=======
 		minRefreshInterval:     "10s",
 		accessClient:           ac,
-		authorizer:             authsvc.NewResourceAuthorizer(ac),
 		features:               features,
 		dashboardService:       &dashsvc.DashboardServiceImpl{}, // for validation helpers only
 		folderClientProvider:   folderClientProvider,
 		resourcePermissionsSvc: resourcePermissionsSvc,
 		isStandalone:           true,
->>>>>>> bc9c42f5
 	}
 }
 
