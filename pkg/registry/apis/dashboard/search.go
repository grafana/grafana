package dashboard

import (
	"context"
	"encoding/json"
	"net/http"
	"net/url"
	"slices"
	"sort"
	"strconv"
	"strings"

	"github.com/grafana/grafana/pkg/storage/unified"
	"github.com/grafana/grafana/pkg/storage/unified/search"
	"go.opentelemetry.io/otel/trace"
	apierrors "k8s.io/apimachinery/pkg/api/errors"
	v1 "k8s.io/apimachinery/pkg/apis/meta/v1"
	"k8s.io/kube-openapi/pkg/common"
	"k8s.io/kube-openapi/pkg/spec3"
	"k8s.io/kube-openapi/pkg/validation/spec"

	"github.com/grafana/grafana/pkg/apimachinery/identity"
	"github.com/grafana/grafana/pkg/apis/dashboard"
	dashboardv0alpha1 "github.com/grafana/grafana/pkg/apis/dashboard/v0alpha1"
	folderv0alpha1 "github.com/grafana/grafana/pkg/apis/folder/v0alpha1"
	"github.com/grafana/grafana/pkg/infra/log"
	"github.com/grafana/grafana/pkg/services/apiserver/builder"
	"github.com/grafana/grafana/pkg/services/dashboards"
	dashboardsearch "github.com/grafana/grafana/pkg/services/dashboards/service/search"
	"github.com/grafana/grafana/pkg/services/featuremgmt"
	foldermodel "github.com/grafana/grafana/pkg/services/folder"
	"github.com/grafana/grafana/pkg/setting"
	"github.com/grafana/grafana/pkg/storage/unified/resource"
	"github.com/grafana/grafana/pkg/util/errhttp"
)

// The DTO returns everything the UI needs in a single request
type SearchHandler struct {
<<<<<<< HEAD
	log      log.Logger
	client   resource.ResourceIndexClient
	tracer   trace.Tracer
	features featuremgmt.FeatureToggles
}

func NewSearchHandler(client resource.ResourceIndexClient, tracer trace.Tracer, cfg *setting.Cfg, legacyDashboardSearcher resource.ResourceIndexClient, features featuremgmt.FeatureToggles) *SearchHandler {
	searchClient := resource.NewSearchClient(cfg, setting.UnifiedStorageConfigKeyDashboard, client, legacyDashboardSearcher)
=======
	log    log.Logger
	client func(context.Context) resource.ResourceIndexClient
	tracer trace.Tracer
}

func NewSearchHandler(tracer trace.Tracer, cfg *setting.Cfg, legacyDashboardSearcher resource.ResourceIndexClient) *SearchHandler {
	searchClient := resource.NewSearchClient(cfg, setting.UnifiedStorageConfigKeyDashboard, unified.GetResourceClient, legacyDashboardSearcher)
>>>>>>> d199c33d
	return &SearchHandler{
		client:   searchClient,
		log:      log.New("grafana-apiserver.dashboards.search"),
		tracer:   tracer,
		features: features,
	}
}

func (s *SearchHandler) GetAPIRoutes(defs map[string]common.OpenAPIDefinition) *builder.APIRoutes {
	searchResults := defs["github.com/grafana/grafana/pkg/apis/dashboard/v0alpha1.SearchResults"].Schema
	sortableFields := defs["github.com/grafana/grafana/pkg/apis/dashboard/v0alpha1.SortableFields"].Schema

	return &builder.APIRoutes{
		Namespace: []builder.APIRouteHandler{
			{
				Path: "search",
				Spec: &spec3.PathProps{
					Get: &spec3.Operation{
						OperationProps: spec3.OperationProps{
							Tags:        []string{"Search"},
							Description: "Dashboard search",
							Parameters: []*spec3.Parameter{
								{
									ParameterProps: spec3.ParameterProps{
										Name:        "namespace",
										In:          "path",
										Required:    true,
										Example:     "default",
										Description: "workspace",
										Schema:      spec.StringProperty(),
									},
								},
								{
									ParameterProps: spec3.ParameterProps{
										Name:        "query",
										In:          "query",
										Description: "user query string",
										Required:    false,
										Schema:      spec.StringProperty(),
									},
								},
								{
									ParameterProps: spec3.ParameterProps{
										Name:        "folder",
										In:          "query",
										Description: "search/list within a folder (not recursive)",
										Required:    false,
										Schema:      spec.StringProperty(),
									},
								},
								{
									ParameterProps: spec3.ParameterProps{
										Name:        "sort",
										In:          "query",
										Description: "sortable field",
										Example:     "", // not sorted
										Examples: map[string]*spec3.Example{
											"": {
												ExampleProps: spec3.ExampleProps{
													Summary: "default sorting",
													Value:   "",
												},
											},
											"title": {
												ExampleProps: spec3.ExampleProps{
													Summary: "title ascending",
													Value:   "title",
												},
											},
											"-title": {
												ExampleProps: spec3.ExampleProps{
													Summary: "title descending",
													Value:   "-title",
												},
											},
										},
										Required: false,
										Schema:   spec.StringProperty(),
									},
								},
							},
							Responses: &spec3.Responses{
								ResponsesProps: spec3.ResponsesProps{
									StatusCodeResponses: map[int]*spec3.Response{
										200: {
											ResponseProps: spec3.ResponseProps{
												Content: map[string]*spec3.MediaType{
													"application/json": {
														MediaTypeProps: spec3.MediaTypeProps{
															Schema: &searchResults,
														},
													},
												},
											},
										},
									},
								},
							},
						},
					},
				},
				Handler: s.DoSearch,
			},
			{
				Path: "search/sortable",
				Spec: &spec3.PathProps{
					Get: &spec3.Operation{
						OperationProps: spec3.OperationProps{
							Tags:        []string{"Search"},
							Description: "Get sortable fields",
							Parameters: []*spec3.Parameter{
								{
									ParameterProps: spec3.ParameterProps{
										Name:        "namespace",
										In:          "path",
										Required:    true,
										Example:     "default",
										Description: "workspace",
										Schema:      spec.StringProperty(),
									},
								},
							},
							Responses: &spec3.Responses{
								ResponsesProps: spec3.ResponsesProps{
									StatusCodeResponses: map[int]*spec3.Response{
										200: {
											ResponseProps: spec3.ResponseProps{
												Content: map[string]*spec3.MediaType{
													"application/json": {
														MediaTypeProps: spec3.MediaTypeProps{
															Schema: &sortableFields,
														},
													},
												},
											},
										},
									},
								},
							},
						},
					},
				},
				Handler: s.DoSortable,
			},
		},
	}
}

func (s *SearchHandler) DoSortable(w http.ResponseWriter, r *http.Request) {
	sortable := &dashboardv0alpha1.SortableFields{
		TypeMeta: v1.TypeMeta{
			APIVersion: dashboardv0alpha1.APIVERSION,
			Kind:       "SortableFields",
		},
		Fields: []dashboardv0alpha1.SortableField{
			{Field: "title", Display: "Title (A-Z)", Type: "string"},
			{Field: "-title", Display: "Title (Z-A)", Type: "string"},
		},
	}
	s.write(w, sortable)
}

const rootFolder = "general"

// nolint:gocyclo
func (s *SearchHandler) DoSearch(w http.ResponseWriter, r *http.Request) {
	ctx, span := s.tracer.Start(r.Context(), "dashboard.search")
	defer span.End()

	user, err := identity.GetRequester(ctx)
	if err != nil {
		errhttp.Write(ctx, err, w)
		return
	}

	queryParams, err := url.ParseQuery(r.URL.RawQuery)
	if err != nil {
		errhttp.Write(ctx, err, w)
		return
	}

	// get limit and offset from query params
	limit := 50
	offset := 0
	page := 1
	if queryParams.Has("limit") {
		limit, _ = strconv.Atoi(queryParams.Get("limit"))
	}
	if queryParams.Has("offset") {
		offset, _ = strconv.Atoi(queryParams.Get("offset"))
	} else if queryParams.Has("page") {
		page, _ = strconv.Atoi(queryParams.Get("page"))
	}

	searchRequest := &resource.ResourceSearchRequest{
		Options: &resource.ListOptions{},
		Query:   queryParams.Get("query"),
		Limit:   int64(limit),
		Offset:  int64(offset),
		Page:    int64(page), // for modes 0-2 (legacy)
		Explain: queryParams.Has("explain") && queryParams.Get("explain") != "false",
	}
	fields := []string{"title", "folder", "tags"}
	if queryParams.Has("field") {
		// add fields to search and exclude duplicates
		for _, f := range queryParams["field"] {
			if f != "" && !slices.Contains(fields, f) {
				fields = append(fields, f)
			}
		}
	}
	searchRequest.Fields = fields

	types := queryParams["type"]
	var federate *resource.ResourceKey
	switch len(types) {
	case 0:
		// When no type specified, search for dashboards
		searchRequest.Options.Key, err = asResourceKey(user.GetNamespace(), dashboard.DASHBOARD_RESOURCE)
		// Currently a search query is across folders and dashboards
		if err == nil {
			federate, err = asResourceKey(user.GetNamespace(), folderv0alpha1.RESOURCE)
		}
	case 1:
		searchRequest.Options.Key, err = asResourceKey(user.GetNamespace(), types[0])
	case 2:
		searchRequest.Options.Key, err = asResourceKey(user.GetNamespace(), types[0])
		if err == nil {
			federate, err = asResourceKey(user.GetNamespace(), types[1])
		}
	default:
		err = apierrors.NewBadRequest("too many type requests")
	}
	if err != nil {
		errhttp.Write(ctx, err, w)
		return
	}
	if federate != nil {
		searchRequest.Federated = []*resource.ResourceKey{federate}
	}

	// Add sorting
	if queryParams.Has("sort") {
		for _, sort := range queryParams["sort"] {
			if slices.Contains(search.DashboardFields(), sort) {
				sort = "fields." + sort
			}
			s := &resource.ResourceSearchRequest_Sort{Field: sort}
			if strings.HasPrefix(sort, "-") {
				s.Desc = true
				s.Field = s.Field[1:]
			}
			searchRequest.SortBy = append(searchRequest.SortBy, s)
		}
	}

	// The facet term fields
	if facets, ok := queryParams["facet"]; ok {
		searchRequest.Facet = make(map[string]*resource.ResourceSearchRequest_Facet)
		for _, v := range facets {
			searchRequest.Facet[v] = &resource.ResourceSearchRequest_Facet{
				Field: v,
				Limit: 50,
			}
		}
	}

	// The tags filter
	if tags, ok := queryParams["tag"]; ok {
		searchRequest.Options.Fields = []*resource.Requirement{{
			Key:      "tags",
			Operator: "=",
			Values:   tags,
		}}
	}

	// The names filter
	names := queryParams["name"]

	// Add the folder constraint. Note this does not do recursive search
	folder := queryParams.Get("folder")
	if folder == foldermodel.SharedWithMeFolderUID {
		dashboardUIDs, err := s.getDashboardsUIDsSharedWithUser(ctx, user)
		if err != nil {
			errhttp.Write(ctx, err, w)
			return
		}

		// hijacks the "name" query param to only search for shared dashboard UIDs
		if len(dashboardUIDs) > 0 {
			names = append(names, dashboardUIDs...)
		}
	} else if folder != "" {
		if folder == rootFolder {
			folder = "" // root folder is empty in the search index
		}
		searchRequest.Options.Fields = []*resource.Requirement{{
			Key:      "folder",
			Operator: "=",
			Values:   []string{folder},
		}}
	}

	if len(names) > 0 {
		if searchRequest.Options.Fields == nil {
			searchRequest.Options.Fields = []*resource.Requirement{}
		}
		namesFilter := []*resource.Requirement{{
			Key:      "name",
			Operator: "in",
			Values:   names,
		}}
		searchRequest.Options.Fields = append(searchRequest.Options.Fields, namesFilter...)
	}

	result, err := s.client(ctx).Search(ctx, searchRequest)
	if err != nil {
		errhttp.Write(ctx, err, w)
		return
	}

	parsedResults, err := dashboardsearch.ParseResults(result, searchRequest.Offset)
	if err != nil {
		errhttp.Write(ctx, err, w)
		return
	}

	if len(searchRequest.SortBy) == 0 {
		// default sort by resource descending ( folders then dashboards ) then title
		sort.Slice(parsedResults.Hits, func(i, j int) bool {
			return parsedResults.Hits[i].Resource > parsedResults.Hits[j].Resource ||
				(parsedResults.Hits[i].Resource == parsedResults.Hits[j].Resource && strings.ToLower(parsedResults.Hits[i].Title) < strings.ToLower(parsedResults.Hits[j].Title))
		})
	}

	s.write(w, parsedResults)
}

func (s *SearchHandler) write(w http.ResponseWriter, obj any) {
	w.Header().Set("Content-Type", "application/json")
	_ = json.NewEncoder(w).Encode(obj)
}

// Given a namespace and type convert it to a search key
func asResourceKey(ns string, k string) (*resource.ResourceKey, error) {
	key, err := resource.AsResourceKey(ns, k)
	if err != nil {
		return nil, apierrors.NewBadRequest(err.Error())
	}

	return key, nil
}

func (s *SearchHandler) getDashboardsUIDsSharedWithUser(ctx context.Context, user identity.Requester) ([]string, error) {
	if !s.features.IsEnabledGlobally(featuremgmt.FlagUnifiedStorageSearchPermissionFiltering) {
		return []string{}, nil
	}

	// gets dashboards that the user was granted read access to
	permissions := user.GetPermissions()
	dashboardPermissions := permissions[dashboards.ActionDashboardsRead]
	dashboardUids := make([]string, 0)
	sharedDashboards := make([]string, 0)

	for _, dashboardPermission := range dashboardPermissions {
		if dashboardUid, found := strings.CutPrefix(dashboardPermission, dashboards.ScopeDashboardsPrefix); found {
			if !slices.Contains(dashboardUids, dashboardUid) {
				dashboardUids = append(dashboardUids, dashboardUid)
			}
		}
	}

	if len(dashboardUids) == 0 {
		return sharedDashboards, nil
	}

	key, err := asResourceKey(user.GetNamespace(), dashboard.DASHBOARD_RESOURCE)
	if err != nil {
		return sharedDashboards, err
	}

	limit := int64(100_000)
	dashboardSearchRequest := &resource.ResourceSearchRequest{
		Fields: []string{"folder"},
		Limit:  limit,
		Options: &resource.ListOptions{
			Key: key,
			Fields: []*resource.Requirement{{
				Key:      "name",
				Operator: "in",
				Values:   dashboardUids,
			}},
		},
	}
	// get all dashboards user has access to, along with their parent folder
	dashboardResult, err := s.client.Search(ctx, dashboardSearchRequest)
	if err != nil {
		return sharedDashboards, err
	}

	dashboardResultRows := dashboardResult.Results.Rows
	// in case we didn't get all results, fetch what's left
	if dashboardResult.TotalHits > limit {
		rest := dashboardResult.TotalHits - limit
		dashboardSearchRequestMissing := &resource.ResourceSearchRequest{
			Fields: []string{"folder"},
			Limit:  rest,
			Offset: limit,
			Options: &resource.ListOptions{
				Key: key,
				Fields: []*resource.Requirement{{
					Key:      "name",
					Operator: "in",
					Values:   dashboardUids,
				}},
			},
		}
		dashboardResultMissing, err := s.client.Search(ctx, dashboardSearchRequestMissing)
		if err != nil {
			return sharedDashboards, err
		}

		dashboardResultRows = append(dashboardResultRows, dashboardResultMissing.Results.Rows...)
	}

	// populate list of unique folder UIDs in the list of shared dashboards
	folders := make([]string, 0)
	for _, dash := range dashboardResultRows {
		folderUid := string(dash.Cells[0])
		if folderUid != "" && !slices.Contains(folders, folderUid) {
			folders = append(folders, folderUid)
		}
	}

	// get folder list. only folders the user has access to will be returned here
	folderKey, err := asResourceKey(user.GetNamespace(), folderv0alpha1.RESOURCE)
	if err != nil {
		return sharedDashboards, err
	}

	folderSearchRequest := &resource.ResourceSearchRequest{
		Fields: []string{"folder"},
		Limit:  limit,
		Options: &resource.ListOptions{
			Key: folderKey,
			Fields: []*resource.Requirement{{
				Key:      "name",
				Operator: "in",
				Values:   folders,
			}},
		},
	}
	foldersResult, err := s.client.Search(ctx, folderSearchRequest)
	if err != nil {
		return sharedDashboards, err
	}

	foldersResultRows := foldersResult.Results.Rows
	// in case we didn't get all results, fetch what's left
	if foldersResult.TotalHits > limit {
		rest := foldersResult.TotalHits - limit
		folderSearchRequestMissing := &resource.ResourceSearchRequest{
			Fields: []string{"folder"},
			Limit:  rest,
			Offset: limit,
			Options: &resource.ListOptions{
				Key: folderKey,
				Fields: []*resource.Requirement{{
					Key:      "name",
					Operator: "in",
					Values:   folders,
				}},
			},
		}
		foldersResultMissing, err := s.client.Search(ctx, folderSearchRequestMissing)
		if err != nil {
			return sharedDashboards, err
		}

		foldersResultRows = append(foldersResultRows, foldersResultMissing.Results.Rows...)
	}

	// go over list of folders user HAS access to, and remove it from the original folder list
	for _, fold := range foldersResultRows {
		folderUid := fold.Key.Name
		i := slices.Index(folders, folderUid)
		if i > -1 {
			folders[i] = folders[len(folders)-1]
			folders = folders[:len(folders)-1]
		}
	}

	// add to sharedDashboards dashboards user has access to, but does NOT have access to it's parent folder
	for _, dash := range dashboardResultRows {
		dashboardUid := dash.Key.Name
		folderUid := string(dash.Cells[0])
		if slices.Contains(folders, folderUid) {
			sharedDashboards = append(sharedDashboards, dashboardUid)
		}
	}
	return sharedDashboards, nil
}<|MERGE_RESOLUTION|>--- conflicted
+++ resolved
@@ -36,24 +36,14 @@
 
 // The DTO returns everything the UI needs in a single request
 type SearchHandler struct {
-<<<<<<< HEAD
 	log      log.Logger
-	client   resource.ResourceIndexClient
+	client   func(context.Context) resource.ResourceIndexClient
 	tracer   trace.Tracer
 	features featuremgmt.FeatureToggles
 }
 
-func NewSearchHandler(client resource.ResourceIndexClient, tracer trace.Tracer, cfg *setting.Cfg, legacyDashboardSearcher resource.ResourceIndexClient, features featuremgmt.FeatureToggles) *SearchHandler {
-	searchClient := resource.NewSearchClient(cfg, setting.UnifiedStorageConfigKeyDashboard, client, legacyDashboardSearcher)
-=======
-	log    log.Logger
-	client func(context.Context) resource.ResourceIndexClient
-	tracer trace.Tracer
-}
-
-func NewSearchHandler(tracer trace.Tracer, cfg *setting.Cfg, legacyDashboardSearcher resource.ResourceIndexClient) *SearchHandler {
+func NewSearchHandler(tracer trace.Tracer, cfg *setting.Cfg, legacyDashboardSearcher resource.ResourceIndexClient, features featuremgmt.FeatureToggles) *SearchHandler {
 	searchClient := resource.NewSearchClient(cfg, setting.UnifiedStorageConfigKeyDashboard, unified.GetResourceClient, legacyDashboardSearcher)
->>>>>>> d199c33d
 	return &SearchHandler{
 		client:   searchClient,
 		log:      log.New("grafana-apiserver.dashboards.search"),
@@ -449,7 +439,7 @@
 		},
 	}
 	// get all dashboards user has access to, along with their parent folder
-	dashboardResult, err := s.client.Search(ctx, dashboardSearchRequest)
+	dashboardResult, err := s.client(ctx).Search(ctx, dashboardSearchRequest)
 	if err != nil {
 		return sharedDashboards, err
 	}
@@ -471,7 +461,7 @@
 				}},
 			},
 		}
-		dashboardResultMissing, err := s.client.Search(ctx, dashboardSearchRequestMissing)
+		dashboardResultMissing, err := s.client(ctx).Search(ctx, dashboardSearchRequestMissing)
 		if err != nil {
 			return sharedDashboards, err
 		}
@@ -506,7 +496,7 @@
 			}},
 		},
 	}
-	foldersResult, err := s.client.Search(ctx, folderSearchRequest)
+	foldersResult, err := s.client(ctx).Search(ctx, folderSearchRequest)
 	if err != nil {
 		return sharedDashboards, err
 	}
@@ -528,7 +518,7 @@
 				}},
 			},
 		}
-		foldersResultMissing, err := s.client.Search(ctx, folderSearchRequestMissing)
+		foldersResultMissing, err := s.client(ctx).Search(ctx, folderSearchRequestMissing)
 		if err != nil {
 			return sharedDashboards, err
 		}
