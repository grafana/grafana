package legacysearcher

import (
	"context"
	"encoding/json"
	"fmt"
	"strconv"
	"strings"

	claims "github.com/grafana/authlib/types"
	"github.com/grafana/grafana/pkg/apimachinery/identity"
	"github.com/grafana/grafana/pkg/apimachinery/utils"
	"github.com/grafana/grafana/pkg/apis/dashboard"
	folderv0alpha1 "github.com/grafana/grafana/pkg/apis/folder/v0alpha1"
	"github.com/grafana/grafana/pkg/services/dashboards"
	"github.com/grafana/grafana/pkg/services/dashboards/dashboardaccess"
	"github.com/grafana/grafana/pkg/services/search/sort"
	"github.com/grafana/grafana/pkg/services/sqlstore/searchstore"
	"github.com/grafana/grafana/pkg/storage/unified/resource"
	unisearch "github.com/grafana/grafana/pkg/storage/unified/search"
	"google.golang.org/grpc"
	"k8s.io/apimachinery/pkg/selection"
)

type DashboardSearchClient struct {
	resource.ResourceIndexClient
	dashboardStore dashboards.Store
	sorter         sort.Service
}

func NewDashboardSearchClient(dashboardStore dashboards.Store, sorter sort.Service) *DashboardSearchClient {
	return &DashboardSearchClient{dashboardStore: dashboardStore, sorter: sorter}
}

var sortByMapping = map[string]string{
	unisearch.DASHBOARD_VIEWS_LAST_30_DAYS:  "viewed-recently-",
	unisearch.DASHBOARD_VIEWS_TOTAL:         "viewed-",
	unisearch.DASHBOARD_ERRORS_LAST_30_DAYS: "errors-recently-",
	unisearch.DASHBOARD_ERRORS_TOTAL:        "errors-",
	"title":                                 "alpha-",
}

// nolint:gocyclo
func (c *DashboardSearchClient) Search(ctx context.Context, req *resource.ResourceSearchRequest, opts ...grpc.CallOption) (*resource.ResourceSearchResponse, error) {
	user, err := identity.GetRequester(ctx)
	if err != nil {
		return nil, err
	}

	// the "*"s will be added in the k8s handler in dashboard_service.go in order to make search work
	// in modes 3+. These "*"s will break the legacy sql query so we need to remove them here
	if strings.Contains(req.Query, "*") {
		req.Query = strings.ReplaceAll(req.Query, "*", "")
	}

	query := &dashboards.FindPersistedDashboardsQuery{
		Title:        req.Query,
		Limit:        req.Limit,
		Page:         req.Page,
		SignedInUser: user,
		IsDeleted:    req.IsDeleted,
	}

	if req.Permission == int64(dashboardaccess.PERMISSION_EDIT) {
		query.Permission = dashboardaccess.PERMISSION_EDIT
	}

	var queryType string
	if req.Options.Key.Resource == dashboard.DASHBOARD_RESOURCE {
		queryType = searchstore.TypeDashboard
	} else if req.Options.Key.Resource == folderv0alpha1.RESOURCE {
		queryType = searchstore.TypeFolder
	} else {
		return nil, fmt.Errorf("bad type request")
	}

	if len(req.Federated) > 1 {
		return nil, fmt.Errorf("bad type request")
	}

	if len(req.Federated) == 1 &&
		((req.Federated[0].Resource == dashboard.DASHBOARD_RESOURCE && queryType == searchstore.TypeFolder) ||
			(req.Federated[0].Resource == folderv0alpha1.RESOURCE && queryType == searchstore.TypeDashboard)) {
		queryType = "" // makes the legacy store search across both
	}

	if queryType != "" {
		query.Type = queryType
	}

	sortByField := ""
	if req.SortBy != nil && len(req.SortBy) > 0 {
		if len(req.SortBy) > 1 {
			return nil, fmt.Errorf("only one sort field is supported")
		}
		sort := req.SortBy[0]
		sortByField = strings.TrimPrefix(sort.Field, resource.SEARCH_FIELD_PREFIX)
		sorterName, _ := sortByMapping[sortByField]

		if sort.Desc {
			sorterName += "desc"
		} else {
			sorterName += "asc"
		}

		if sorter, ok := c.sorter.GetSortOption(sorterName); ok {
			query.Sort = sorter
		}
	}

<<<<<<< HEAD
	// the title search will not return any sortMeta (an int64), like
	// most sorting will. Without this, the title will be set to sortMeta (0)
	if sortByField == resource.SEARCH_FIELD_TITLE {
		sortByField = ""
=======
	// if searching for tags, get those instead of the dashboards or folders
	for facet, _ := range req.Facet {
		if facet == resource.SEARCH_FIELD_TAGS {
			tags, err := c.dashboardStore.GetDashboardTags(ctx, &dashboards.GetDashboardTagsQuery{
				OrgID: user.GetOrgID(),
			})
			if err != nil {
				return nil, err
			}
			list := &resource.ResourceSearchResponse{
				Results: &resource.ResourceTable{},
				Facet: map[string]*resource.ResourceSearchResponse_Facet{
					"tags": &resource.ResourceSearchResponse_Facet{
						Terms: []*resource.ResourceSearchResponse_TermFacet{},
					},
				},
			}

			for _, tag := range tags {
				list.Facet["tags"].Terms = append(list.Facet["tags"].Terms, &resource.ResourceSearchResponse_TermFacet{
					Term:  tag.Term,
					Count: int64(tag.Count),
				})
			}

			return list, nil
		}
>>>>>>> ea788975
	}

	// handle deprecated dashboardIds query param
	for _, field := range req.Options.Labels {
		if field.Key == utils.LabelKeyDeprecatedInternalID {
			values := field.GetValues()
			dashboardIds := make([]int64, len(values))
			for i, id := range values {
				if n, err := strconv.ParseInt(id, 10, 64); err == nil {
					dashboardIds[i] = n
				}
			}

			query.DashboardIds = dashboardIds
		}
	}

	for _, field := range req.Options.Fields {
		vals := field.GetValues()

		switch field.Key {
		case resource.SEARCH_FIELD_TAGS:
			query.Tags = field.GetValues()
		case resource.SEARCH_FIELD_NAME:
			query.DashboardUIDs = field.GetValues()
			query.DashboardIds = nil
		case resource.SEARCH_FIELD_FOLDER:
			folders := make([]string, len(vals))

			for i, val := range vals {
				if val == "" {
					folders[i] = "general"
				} else {
					folders[i] = val
				}
			}

			query.FolderUIDs = folders
		case resource.SEARCH_FIELD_REPOSITORY_PATH:
			// only one value is supported in legacy search
			if len(vals) != 1 {
				return nil, fmt.Errorf("only one repo path query is supported")
			}
			query.ProvisionedPath = vals[0]
		case resource.SEARCH_FIELD_REPOSITORY_NAME:
			if field.Operator == string(selection.NotIn) {
				for _, val := range vals {
					name, _ := dashboard.GetProvisionedFileNameFromMeta(val)
					query.ProvisionedReposNotIn = append(query.ProvisionedReposNotIn, name)
				}
				continue
			}

			// only one value is supported in legacy search
			if len(vals) != 1 {
				return nil, fmt.Errorf("only one repo name is supported")
			}

			query.ProvisionedRepo, _ = dashboard.GetProvisionedFileNameFromMeta(vals[0])
		}
	}
	searchFields := resource.StandardSearchFields()
	list := &resource.ResourceSearchResponse{
		Results: &resource.ResourceTable{
			Columns: []*resource.ResourceTableColumnDefinition{
				searchFields.Field(resource.SEARCH_FIELD_TITLE),
				searchFields.Field(resource.SEARCH_FIELD_FOLDER),
				searchFields.Field(resource.SEARCH_FIELD_TAGS),
				&resource.ResourceTableColumnDefinition{
					Name: sortByField,
					Type: resource.ResourceTableColumnDefinition_INT64,
				},
			},
		},
	}

	// if we are querying for provisioning information, we need to use a different
	// legacy sql query, since legacy search does not support this
	if query.ProvisionedRepo != "" || len(query.ProvisionedReposNotIn) > 0 {
		var dashes []*dashboards.Dashboard
		if query.ProvisionedRepo == dashboard.PluginIDRepoName {
			dashes, err = c.dashboardStore.GetDashboardsByPluginID(ctx, &dashboards.GetDashboardsByPluginIDQuery{
				PluginID: query.ProvisionedPath,
				OrgID:    user.GetOrgID(),
			})
		} else if query.ProvisionedRepo != "" {
			dashes, err = c.dashboardStore.GetProvisionedDashboardsByName(ctx, query.ProvisionedRepo)
		} else if len(query.ProvisionedReposNotIn) > 0 {
			dashes, err = c.dashboardStore.GetOrphanedProvisionedDashboards(ctx, query.ProvisionedReposNotIn)
		}
		if err != nil {
			return nil, err
		}

		for _, dashboard := range dashes {
			list.Results.Rows = append(list.Results.Rows, &resource.ResourceTableRow{
				Key: getResourceKey(&dashboards.DashboardSearchProjection{
					UID: dashboard.UID,
				}, req.Options.Key.Namespace),
				Cells: [][]byte{[]byte(dashboard.Title), []byte(dashboard.FolderUID), []byte{}, []byte{}},
			})
		}

		return list, nil
	}

	res, err := c.dashboardStore.FindDashboards(ctx, query)
	if err != nil {
		return nil, err
	}

	hits := formatQueryResult(res)

	for _, dashboard := range hits {
		tags, err := json.Marshal(dashboard.Tags)
		if err != nil {
			return nil, err
		}

		list.Results.Rows = append(list.Results.Rows, &resource.ResourceTableRow{
			Key:   getResourceKey(dashboard, req.Options.Key.Namespace),
			Cells: [][]byte{[]byte(dashboard.Title), []byte(dashboard.FolderUID), tags, []byte(strconv.FormatInt(dashboard.SortMeta, 10))},
		})
	}

	list.TotalHits = int64(len(list.Results.Rows))

	return list, nil
}

func getResourceKey(item *dashboards.DashboardSearchProjection, namespace string) *resource.ResourceKey {
	if item.IsFolder {
		return &resource.ResourceKey{
			Namespace: namespace,
			Group:     folderv0alpha1.GROUP,
			Resource:  folderv0alpha1.RESOURCE,
			Name:      item.UID,
		}
	}

	return &resource.ResourceKey{
		Namespace: namespace,
		Group:     dashboard.GROUP,
		Resource:  dashboard.DASHBOARD_RESOURCE,
		Name:      item.UID,
	}
}

func formatQueryResult(res []dashboards.DashboardSearchProjection) []*dashboards.DashboardSearchProjection {
	hitList := make([]*dashboards.DashboardSearchProjection, 0)
	hits := make(map[string]*dashboards.DashboardSearchProjection)

	for _, item := range res {
		key := fmt.Sprintf("%s-%d", item.UID, item.OrgID)
		hit, exists := hits[key]
		if !exists {
			hit = &dashboards.DashboardSearchProjection{
				UID:       item.UID,
				Title:     item.Title,
				FolderUID: item.FolderUID,
				Tags:      []string{},
				IsFolder:  item.IsFolder,
				SortMeta:  item.SortMeta,
			}
			hitList = append(hitList, hit)
			hits[key] = hit
		}

		if len(item.Term) > 0 {
			hit.Tags = append(hit.Tags, item.Term)
		}
	}

	return hitList
}

func (c *DashboardSearchClient) GetStats(ctx context.Context, req *resource.ResourceStatsRequest, opts ...grpc.CallOption) (*resource.ResourceStatsResponse, error) {
	info, err := claims.ParseNamespace(req.Namespace)
	if err != nil {
		return nil, fmt.Errorf("unable to read namespace")
	}
	if info.OrgID == 0 {
		return nil, fmt.Errorf("invalid OrgID found in namespace")
	}

	if len(req.Kinds) != 1 {
		return nil, fmt.Errorf("only can query for dashboard kind in legacy fallback")
	}

	parts := strings.SplitN(req.Kinds[0], "/", 2)
	if len(parts) != 2 {
		return nil, fmt.Errorf("invalid kind")
	}

	count, err := c.dashboardStore.CountInOrg(ctx, info.OrgID)
	if err != nil {
		return nil, err
	}

	return &resource.ResourceStatsResponse{
		Stats: []*resource.ResourceStatsResponse_Stats{
			{
				Group:    parts[0],
				Resource: parts[1],
				Count:    count,
			},
		},
	}, nil
}<|MERGE_RESOLUTION|>--- conflicted
+++ resolved
@@ -108,12 +108,12 @@
 		}
 	}
 
-<<<<<<< HEAD
 	// the title search will not return any sortMeta (an int64), like
 	// most sorting will. Without this, the title will be set to sortMeta (0)
 	if sortByField == resource.SEARCH_FIELD_TITLE {
 		sortByField = ""
-=======
+  }
+
 	// if searching for tags, get those instead of the dashboards or folders
 	for facet, _ := range req.Facet {
 		if facet == resource.SEARCH_FIELD_TAGS {
@@ -141,7 +141,6 @@
 
 			return list, nil
 		}
->>>>>>> ea788975
 	}
 
 	// handle deprecated dashboardIds query param
