package legacysearcher

import (
	"context"
	"encoding/json"
	"fmt"
	"strconv"
	"strings"

	"google.golang.org/grpc"
	"k8s.io/apimachinery/pkg/selection"

	claims "github.com/grafana/authlib/types"

	dashboard "github.com/grafana/grafana/apps/dashboard/pkg/apis/dashboard/v1beta1"
	folders "github.com/grafana/grafana/apps/folder/pkg/apis/folder/v1beta1"
	"github.com/grafana/grafana/pkg/apimachinery/identity"
	"github.com/grafana/grafana/pkg/apimachinery/utils"
	"github.com/grafana/grafana/pkg/services/dashboards"
	"github.com/grafana/grafana/pkg/services/dashboards/dashboardaccess"
	"github.com/grafana/grafana/pkg/services/search/sort"
	"github.com/grafana/grafana/pkg/services/sqlstore/searchstore"
	"github.com/grafana/grafana/pkg/storage/unified/resource"
	"github.com/grafana/grafana/pkg/storage/unified/resourcepb"
	"github.com/grafana/grafana/pkg/storage/unified/search"
	unisearch "github.com/grafana/grafana/pkg/storage/unified/search"
)

type DashboardSearchClient struct {
	resourcepb.ResourceIndexClient
	dashboardStore dashboards.Store
	sorter         sort.Service
}

func NewDashboardSearchClient(dashboardStore dashboards.Store, sorter sort.Service) *DashboardSearchClient {
	return &DashboardSearchClient{dashboardStore: dashboardStore, sorter: sorter}
}

var sortByMapping = map[string]string{
	unisearch.DASHBOARD_VIEWS_LAST_30_DAYS:  "viewed-recently",
	unisearch.DASHBOARD_VIEWS_TOTAL:         "viewed",
	unisearch.DASHBOARD_ERRORS_LAST_30_DAYS: "errors-recently",
	unisearch.DASHBOARD_ERRORS_TOTAL:        "errors",
	"title":                                 "alpha",
}

func ParseSortName(sortName string) (string, bool, error) {
	if sortName == "" {
		return "", false, nil
	}

	isDesc := strings.HasSuffix(sortName, "-desc")
	isAsc := strings.HasSuffix(sortName, "-asc")
	// default to desc if no suffix is provided
	if !isDesc && !isAsc {
		isDesc = true
	}

	prefix := strings.TrimSuffix(strings.TrimSuffix(sortName, "-desc"), "-asc")
	for key, mappedPrefix := range sortByMapping {
		if prefix == mappedPrefix {
			return key, isDesc, nil
		}
	}

	return "", false, fmt.Errorf("no matching sort field found for: %s", sortName)
}

// nolint:gocyclo
func (c *DashboardSearchClient) Search(ctx context.Context, req *resourcepb.ResourceSearchRequest, _ ...grpc.CallOption) (*resourcepb.ResourceSearchResponse, error) {
	user, err := identity.GetRequester(ctx)
	if err != nil {
		return nil, err
	}

	// the "*"s will be added in the k8s handler in dashboard_service.go in order to make search work
	// in modes 3+. These "*"s will break the legacy sql query so we need to remove them here
	if strings.Contains(req.Query, "*") {
		req.Query = strings.ReplaceAll(req.Query, "*", "")
	}

	query := &dashboards.FindPersistedDashboardsQuery{
		Title:        req.Query,
		Limit:        req.Limit,
		Page:         req.Page,
		SignedInUser: user,
		IsDeleted:    req.IsDeleted,
	}

	if req.Permission == int64(dashboardaccess.PERMISSION_EDIT) {
		query.Permission = dashboardaccess.PERMISSION_EDIT
	}

	var queryType string
	switch req.Options.Key.Resource {
	case dashboard.DASHBOARD_RESOURCE:
		queryType = searchstore.TypeDashboard
	case folders.RESOURCE:
		queryType = searchstore.TypeFolder
	default:
		return nil, fmt.Errorf("bad type request")
	}

	if len(req.Federated) > 1 {
		return nil, fmt.Errorf("bad type request")
	}

	if len(req.Federated) == 1 &&
		((req.Federated[0].Resource == dashboard.DASHBOARD_RESOURCE && queryType == searchstore.TypeFolder) ||
			(req.Federated[0].Resource == folders.RESOURCE && queryType == searchstore.TypeDashboard)) {
		queryType = "" // makes the legacy store search across both
	}

	if queryType != "" {
		query.Type = queryType
	}

	sortByField := ""
	if len(req.SortBy) != 0 {
		if len(req.SortBy) > 1 {
			return nil, fmt.Errorf("only one sort field is supported")
		}
		sort := req.SortBy[0]
		sortByField = strings.TrimPrefix(sort.Field, resource.SEARCH_FIELD_PREFIX)
		sorterName := sortByMapping[sortByField]

		if sort.Desc {
			sorterName += "-desc"
		} else {
			sorterName += "-asc"
		}

		if sorter, ok := c.sorter.GetSortOption(sorterName); ok {
			query.Sort = sorter
		}
	}

	// the title search will not return any sortMeta (an int64), like
	// most sorting will. Without this, the title will be set to sortMeta (0)
	if sortByField == resource.SEARCH_FIELD_TITLE {
		sortByField = ""
	}

	// if searching for tags, get those instead of the dashboards or folders
	for facet := range req.Facet {
		if facet == resource.SEARCH_FIELD_TAGS {
			tags, err := c.dashboardStore.GetDashboardTags(ctx, &dashboards.GetDashboardTagsQuery{
				OrgID: user.GetOrgID(),
			})
			if err != nil {
				return nil, err
			}
			list := &resourcepb.ResourceSearchResponse{
				Results: &resourcepb.ResourceTable{},
				Facet: map[string]*resourcepb.ResourceSearchResponse_Facet{
					"tags": {
						Terms: []*resourcepb.ResourceSearchResponse_TermFacet{},
					},
				},
			}

			for _, tag := range tags {
				list.Facet["tags"].Terms = append(list.Facet["tags"].Terms, &resourcepb.ResourceSearchResponse_TermFacet{
					Term:  tag.Term,
					Count: int64(tag.Count),
				})
			}

			return list, nil
		}
	}

	// handle deprecated dashboardIds query param
	for _, field := range req.Options.Labels {
		if field.Key == utils.LabelKeyDeprecatedInternalID {
			values := field.GetValues()
			dashboardIds := make([]int64, len(values))
			for i, id := range values {
				if n, err := strconv.ParseInt(id, 10, 64); err == nil {
					dashboardIds[i] = n
				}
			}

			query.DashboardIds = dashboardIds
		}
	}

	for _, field := range req.Options.Fields {
		vals := field.GetValues()

		switch field.Key {
		case resource.SEARCH_FIELD_TAGS:
			query.Tags = field.GetValues()
		case resource.SEARCH_FIELD_NAME:
			query.DashboardUIDs = field.GetValues()
			query.DashboardIds = nil
		case resource.SEARCH_FIELD_FOLDER:
			folders := make([]string, len(vals))

			for i, val := range vals {
				if val == "" {
					folders[i] = "general"
				} else {
					folders[i] = val
				}
			}

			query.FolderUIDs = folders
		case resource.SEARCH_FIELD_SOURCE_PATH:
			// only one value is supported in legacy search
			if len(vals) != 1 {
				return nil, fmt.Errorf("only one repo path query is supported")
			}
			query.SourcePath = vals[0]

		case resource.SEARCH_FIELD_MANAGER_KIND:
			if len(vals) != 1 {
				return nil, fmt.Errorf("only one manager kind supported")
			}
			query.ManagedBy = utils.ManagerKind(vals[0])

		case resource.SEARCH_FIELD_MANAGER_ID:
			if field.Operator == string(selection.NotIn) {
				query.ManagerIdentityNotIn = vals
				continue
			}

			// only one value is supported in legacy search
			if len(vals) != 1 {
				return nil, fmt.Errorf("only one repo name is supported")
			}
			query.ManagerIdentity = vals[0]
<<<<<<< HEAD
		case search.DASHBOARD_LIBRARY_PANEL_REFERENCE:
			if len(vals) != 1 {
				return nil, fmt.Errorf("only one library panel uid is supported")
			}

			return c.getLibraryPanelConnections(ctx, user, vals[0], req.Options.Key.Namespace)
=======
		case resource.SEARCH_FIELD_TITLE_PHRASE:
			if len(vals) != 1 {
				return nil, fmt.Errorf("only one title supported")
			}

			query.Title = vals[0]
			query.TitleExactMatch = true
>>>>>>> 8a05378e
		}
	}

	columns := c.getColumns(sortByField, query)
	list := &resourcepb.ResourceSearchResponse{
		Results: &resourcepb.ResourceTable{
			Columns: columns,
		},
	}

	// if we are querying for provisioning information, we need to use a different
	// legacy sql query, since legacy search does not support this
	if query.ManagerIdentity != "" || len(query.ManagerIdentityNotIn) > 0 || query.ManagedBy != "" {
		if query.ManagedBy == utils.ManagerKindUnknown {
			return nil, fmt.Errorf("query by manager identity also requires manager.kind parameter")
		}

		// for plugin and orphaned dashboards, we will only return the manager kind alongside the regular search response
		if query.ManagedBy == utils.ManagerKindPlugin || len(query.ManagerIdentityNotIn) > 0 {
			var dashes []*dashboards.Dashboard
			if query.ManagedBy == utils.ManagerKindPlugin {
				dashes, err = c.dashboardStore.GetDashboardsByPluginID(ctx, &dashboards.GetDashboardsByPluginIDQuery{
					PluginID: query.ManagerIdentity,
					OrgID:    user.GetOrgID(),
				})
			} else {
				dashes, err = c.dashboardStore.GetOrphanedProvisionedDashboards(ctx, query.ManagerIdentityNotIn, user.GetOrgID())
			}
			if err != nil {
				return nil, err
			}

			for _, dashboard := range dashes {
				list.Results.Rows = append(list.Results.Rows, &resourcepb.ResourceTableRow{
					Key: getResourceKey(&dashboards.DashboardSearchProjection{
						UID: dashboard.UID,
					}, req.Options.Key.Namespace),
					Cells: c.createProvisioningCells(dashboard, query),
				})
			}

			list.TotalHits = int64(len(list.Results.Rows))
			return list, nil
		}

		// for classic FP, we will return the regular search response alongside all the data in the dashboard_provisioning table
		provisioningData := []*dashboards.DashboardProvisioningSearchResults{}
		if query.ManagerIdentity == "" {
			var data *dashboards.DashboardProvisioningSearchResults
			if len(query.DashboardIds) > 0 {
				data, err = c.dashboardStore.GetProvisionedDataByDashboardID(ctx, query.DashboardIds[0])
			} else if len(query.DashboardUIDs) > 0 {
				data, err = c.dashboardStore.GetProvisionedDataByDashboardUID(ctx, user.GetOrgID(), query.DashboardUIDs[0])
			}
			if err != nil {
				return nil, err
			}
			if data != nil {
				provisioningData = append(provisioningData, data)
			}
		} else {
			provisioningData, err = c.dashboardStore.GetProvisionedDashboardsByName(ctx, query.ManagerIdentity, user.GetOrgID())
			if err != nil {
				return nil, err
			}
		}

		for _, dashboard := range provisioningData {
			list.Results.Rows = append(list.Results.Rows, &resourcepb.ResourceTableRow{
				Key: getResourceKey(&dashboards.DashboardSearchProjection{
					UID: dashboard.Dashboard.UID,
				}, req.Options.Key.Namespace),
				Cells: c.createDetailedProvisioningCells(dashboard, query),
			})
		}

		list.TotalHits = int64(len(list.Results.Rows))
		return list, nil
	}

	res, err := c.dashboardStore.FindDashboards(ctx, query)
	if err != nil {
		return nil, err
	}

	for _, dashboard := range res {
		cells, err := c.createBaseCells(dashboard, sortByField)
		if err != nil {
			return nil, err
		}

		list.Results.Rows = append(list.Results.Rows, &resourcepb.ResourceTableRow{
			Key:   getResourceKey(&dashboard, req.Options.Key.Namespace),
			Cells: cells,
		})
	}

	list.TotalHits = int64(len(list.Results.Rows))

	return list, nil
}

func getResourceKey(item *dashboards.DashboardSearchProjection, namespace string) *resourcepb.ResourceKey {
	if item.IsFolder {
		return &resourcepb.ResourceKey{
			Namespace: namespace,
			Group:     folders.GROUP,
			Resource:  folders.RESOURCE,
			Name:      item.UID,
		}
	}

	return &resourcepb.ResourceKey{
		Namespace: namespace,
		Group:     dashboard.GROUP,
		Resource:  dashboard.DASHBOARD_RESOURCE,
		Name:      item.UID,
	}
}

// retrieves all the dashboards that are connected to the given library panel
func (c *DashboardSearchClient) getLibraryPanelConnections(ctx context.Context, user identity.Requester, libraryElementUID, namespace string) (*resourcepb.ResourceSearchResponse, error) {
	connections, err := c.dashboardStore.GetDashboardsByLibraryPanelUID(ctx, libraryElementUID, user.GetOrgID())
	if err != nil {
		return nil, err
	}

	columns := c.getColumns("", &dashboards.FindPersistedDashboardsQuery{})
	list := &resourcepb.ResourceSearchResponse{
		Results: &resourcepb.ResourceTable{
			Columns: columns,
		},
	}

	for _, dashboard := range connections {
		cells := c.createCommonCells("", dashboard.FolderUID, dashboard.ID, nil) // nolint:staticcheck
		list.Results.Rows = append(list.Results.Rows, &resourcepb.ResourceTableRow{
			Key: getResourceKey(&dashboards.DashboardSearchProjection{
				UID: dashboard.UID,
			}, namespace),
			Cells: cells,
		})
	}

	list.TotalHits = int64(len(list.Results.Rows))
	return list, nil
}

func (c *DashboardSearchClient) GetStats(ctx context.Context, req *resourcepb.ResourceStatsRequest, _ ...grpc.CallOption) (*resourcepb.ResourceStatsResponse, error) {
	info, err := claims.ParseNamespace(req.Namespace)
	if err != nil {
		return nil, fmt.Errorf("unable to read namespace")
	}
	if info.OrgID == 0 {
		return nil, fmt.Errorf("invalid OrgID found in namespace")
	}

	if len(req.Kinds) != 1 {
		return nil, fmt.Errorf("only can query for dashboard kind in legacy fallback")
	}

	parts := strings.SplitN(req.Kinds[0], "/", 2)
	if len(parts) != 2 {
		return nil, fmt.Errorf("invalid kind")
	}

	var count int64
	switch parts[0] {
	case dashboard.GROUP:
		count, err = c.dashboardStore.CountInOrg(ctx, info.OrgID, false)
	case folders.GROUP:
		count, err = c.dashboardStore.CountInOrg(ctx, info.OrgID, true)
	default:
		return nil, fmt.Errorf("invalid group")
	}
	if err != nil {
		return nil, err
	}

	return &resourcepb.ResourceStatsResponse{
		Stats: []*resourcepb.ResourceStatsResponse_Stats{
			{
				Group:    parts[0],
				Resource: parts[1],
				Count:    count,
			},
		},
	}, nil
}

func (c *DashboardSearchClient) getColumns(sortByField string, query *dashboards.FindPersistedDashboardsQuery) []*resourcepb.ResourceTableColumnDefinition {
	searchFields := resource.StandardSearchFields()
	columns := []*resourcepb.ResourceTableColumnDefinition{
		searchFields.Field(resource.SEARCH_FIELD_TITLE),
		searchFields.Field(resource.SEARCH_FIELD_FOLDER),
		searchFields.Field(resource.SEARCH_FIELD_TAGS),
		searchFields.Field(resource.SEARCH_FIELD_LEGACY_ID),
	}

	if query.ManagerIdentity != "" || len(query.ManagerIdentityNotIn) > 0 || query.ManagedBy != "" {
		columns = append(columns, &resourcepb.ResourceTableColumnDefinition{
			Name: resource.SEARCH_FIELD_MANAGER_KIND,
			Type: resourcepb.ResourceTableColumnDefinition_STRING,
		})

		if query.ManagedBy != utils.ManagerKindPlugin && len(query.ManagerIdentityNotIn) == 0 {
			columns = append(columns, []*resourcepb.ResourceTableColumnDefinition{
				{
					Name: resource.SEARCH_FIELD_MANAGER_ID,
					Type: resourcepb.ResourceTableColumnDefinition_STRING,
				},
				{
					Name: resource.SEARCH_FIELD_SOURCE_PATH,
					Type: resourcepb.ResourceTableColumnDefinition_STRING,
				},
				{
					Name: resource.SEARCH_FIELD_SOURCE_CHECKSUM,
					Type: resourcepb.ResourceTableColumnDefinition_STRING,
				},
				{
					Name: resource.SEARCH_FIELD_SOURCE_TIME,
					Type: resourcepb.ResourceTableColumnDefinition_STRING,
				},
			}...)
		}

		return columns
	}

	// cannot sort when querying provisioned dashboards
	if sortByField != "" {
		columns = append(columns, &resourcepb.ResourceTableColumnDefinition{
			Name: sortByField,
			Type: resourcepb.ResourceTableColumnDefinition_INT64,
		})
	}

	return columns
}

func (c *DashboardSearchClient) createCommonCells(title, folderUID string, id int64, tags []byte) [][]byte {
	return [][]byte{
		[]byte(title),
		[]byte(folderUID),
		tags,
		[]byte(strconv.FormatInt(id, 10)),
	}
}

func (c *DashboardSearchClient) createBaseCells(dashboard dashboards.DashboardSearchProjection, sortByField string) ([][]byte, error) {
	tags, err := json.Marshal(dashboard.Tags)
	if err != nil {
		return nil, err
	}

	cells := c.createCommonCells(dashboard.Title, dashboard.FolderUID, dashboard.ID, tags)

	if sortByField != "" {
		cells = append(cells, []byte(strconv.FormatInt(dashboard.SortMeta, 10)))
	}

	return cells, nil
}

func (c *DashboardSearchClient) createProvisioningCells(dashboard *dashboards.Dashboard, query *dashboards.FindPersistedDashboardsQuery) [][]byte {
	cells := c.createCommonCells(dashboard.Title, dashboard.FolderUID, dashboard.ID, []byte("[]"))
	return append(cells, []byte(query.ManagedBy))
}

func (c *DashboardSearchClient) createDetailedProvisioningCells(dashboard *dashboards.DashboardProvisioningSearchResults, query *dashboards.FindPersistedDashboardsQuery) [][]byte {
	cells := c.createCommonCells(dashboard.Dashboard.Title, dashboard.Dashboard.FolderUID, dashboard.Dashboard.ID, []byte("[]"))
	return append(cells,
		[]byte(query.ManagedBy),
		[]byte(dashboard.Provisioner),
		[]byte(dashboard.ExternalID),
		[]byte(dashboard.CheckSum),
		[]byte(strconv.FormatInt(dashboard.ProvisionUpdate, 10)),
	)
}<|MERGE_RESOLUTION|>--- conflicted
+++ resolved
@@ -230,14 +230,12 @@
 				return nil, fmt.Errorf("only one repo name is supported")
 			}
 			query.ManagerIdentity = vals[0]
-<<<<<<< HEAD
 		case search.DASHBOARD_LIBRARY_PANEL_REFERENCE:
 			if len(vals) != 1 {
 				return nil, fmt.Errorf("only one library panel uid is supported")
 			}
 
 			return c.getLibraryPanelConnections(ctx, user, vals[0], req.Options.Key.Namespace)
-=======
 		case resource.SEARCH_FIELD_TITLE_PHRASE:
 			if len(vals) != 1 {
 				return nil, fmt.Errorf("only one title supported")
@@ -245,7 +243,6 @@
 
 			query.Title = vals[0]
 			query.TitleExactMatch = true
->>>>>>> 8a05378e
 		}
 	}
 
