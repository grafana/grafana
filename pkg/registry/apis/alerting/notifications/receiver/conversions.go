--- conflicted
+++ resolved
@@ -15,17 +15,7 @@
 	"github.com/grafana/grafana/pkg/services/ngalert/notifier/legacy_storage"
 )
 
-<<<<<<< HEAD
-func convertToK8sResources(
-	orgID int64,
-	receivers []*ngmodels.Receiver,
-	accesses map[string]ngmodels.ReceiverPermissionSet,
-	metadatas map[string]ngmodels.ReceiverMetadata,
-	namespacer request.NamespaceMapper,
-) (*model.ReceiverList, error) {
-=======
 func convertToK8sResources(orgID int64, receivers []*ngmodels.Receiver, accesses map[string]ngmodels.ReceiverPermissionSet, namespacer request.NamespaceMapper, selector fields.Selector) (*model.ReceiverList, error) {
->>>>>>> d60a28b3
 	result := &model.ReceiverList{
 		Items: make([]model.Receiver, 0, len(receivers)),
 	}
@@ -36,17 +26,7 @@
 				access = &a
 			}
 		}
-<<<<<<< HEAD
-		var metadata *ngmodels.ReceiverMetadata
-		if metadatas != nil {
-			if m, ok := metadatas[receiver.GetUID()]; ok {
-				metadata = &m
-			}
-		}
-		k8sResource, err := convertToK8sResource(orgID, receiver, access, metadata, namespacer)
-=======
 		k8sResource, err := convertToK8sResource(orgID, receiver, access, namespacer)
->>>>>>> d60a28b3
 		if err != nil {
 			return nil, err
 		}
@@ -58,17 +38,7 @@
 	return result, nil
 }
 
-<<<<<<< HEAD
-func convertToK8sResource(
-	orgID int64,
-	receiver *ngmodels.Receiver,
-	access *ngmodels.ReceiverPermissionSet,
-	metadata *ngmodels.ReceiverMetadata,
-	namespacer request.NamespaceMapper,
-) (*model.Receiver, error) {
-=======
 func convertToK8sResource(orgID int64, receiver *ngmodels.Receiver, access *ngmodels.ReceiverPermissionSet, namespacer request.NamespaceMapper) (*model.Receiver, error) {
->>>>>>> d60a28b3
 	spec := model.ReceiverSpec{
 		Title: receiver.Name,
 	}
@@ -106,31 +76,14 @@
 		}
 	}
 
-<<<<<<< HEAD
-	if metadata != nil {
-		rules := make([]string, 0, len(metadata.InUseByRules))
-		for _, rule := range metadata.InUseByRules {
-			rules = append(rules, rule.UID)
-		}
-		r.SetInUse(metadata.InUseByRoutes, rules)
-	}
-
-=======
->>>>>>> d60a28b3
 	return r, nil
 }
 
 var permissionMapper = map[ngmodels.ReceiverPermission]string{
 	ngmodels.ReceiverPermissionReadSecret: "canReadSecrets",
-<<<<<<< HEAD
-	ngmodels.ReceiverPermissionAdmin:      "canAdmin",
-	ngmodels.ReceiverPermissionWrite:      "canWrite",
-	ngmodels.ReceiverPermissionDelete:     "canDelete",
-=======
 	//ngmodels.ReceiverPermissionAdmin:      "canAdmin", // TODO: Add when resource permissions are implemented.
 	ngmodels.ReceiverPermissionWrite:  "canWrite",
 	ngmodels.ReceiverPermissionDelete: "canDelete",
->>>>>>> d60a28b3
 }
 
 func convertToDomainModel(receiver *model.Receiver) (*ngmodels.Receiver, map[string][]string, error) {
