package routingtree

import (
	"context"
	"fmt"

	"k8s.io/apimachinery/pkg/api/errors"
	"k8s.io/apimachinery/pkg/apis/meta/internalversion"
	metav1 "k8s.io/apimachinery/pkg/apis/meta/v1"
	"k8s.io/apimachinery/pkg/runtime"
	"k8s.io/apiserver/pkg/registry/rest"

	model "github.com/grafana/grafana/apps/alerting/notifications/pkg/apis/resource/routingtree/v0alpha1"
	grafanarest "github.com/grafana/grafana/pkg/apiserver/rest"
	"github.com/grafana/grafana/pkg/services/apiserver/endpoints/request"
	"github.com/grafana/grafana/pkg/services/ngalert/api/tooling/definitions"
	alerting_models "github.com/grafana/grafana/pkg/services/ngalert/models"
)

var (
<<<<<<< HEAD
	_ grafanaRest.Storage = (*legacyStorage)(nil)
=======
	_ grafanarest.Storage = (*legacyStorage)(nil)
>>>>>>> 58457d41
)

type RouteService interface {
	GetPolicyTree(ctx context.Context, orgID int64) (definitions.Route, string, error)
	UpdatePolicyTree(ctx context.Context, orgID int64, tree definitions.Route, p alerting_models.Provenance, version string) (definitions.Route, string, error)
	ResetPolicyTree(ctx context.Context, orgID int64, p alerting_models.Provenance) (definitions.Route, error)
}

type legacyStorage struct {
	service        RouteService
	namespacer     request.NamespaceMapper
	tableConverter rest.TableConvertor
}

func (s *legacyStorage) New() runtime.Object {
	return ResourceInfo.NewFunc()
}

func (s *legacyStorage) Destroy() {}

func (s *legacyStorage) NamespaceScoped() bool {
	return true // namespace == org
}

func (s *legacyStorage) GetSingularName() string {
	return ResourceInfo.GetSingularName()
}

func (s *legacyStorage) NewList() runtime.Object {
	return ResourceInfo.NewListFunc()
}

func (s *legacyStorage) ConvertToTable(ctx context.Context, object runtime.Object, tableOptions runtime.Object) (*metav1.Table, error) {
	return s.tableConverter.ConvertToTable(ctx, object, tableOptions)
}

func (s *legacyStorage) getUserDefinedRoutingTree(ctx context.Context) (*model.RoutingTree, error) {
	orgId, err := request.OrgIDForList(ctx)
	if err != nil {
		return nil, err
	}

	res, version, err := s.service.GetPolicyTree(ctx, orgId)
	if err != nil {
		return nil, err
	}
	return convertToK8sResource(orgId, res, version, s.namespacer)
}

func (s *legacyStorage) List(ctx context.Context, _ *internalversion.ListOptions) (runtime.Object, error) {
	user, err := s.getUserDefinedRoutingTree(ctx)
	if err != nil {
		return nil, err
	}
	return &model.RoutingTreeList{
		Items: []model.RoutingTree{
			*user,
		},
	}, nil
}

func (s *legacyStorage) Get(ctx context.Context, name string, _ *metav1.GetOptions) (runtime.Object, error) {
	if name != model.UserDefinedRoutingTreeName {
		return nil, errors.NewNotFound(ResourceInfo.GroupResource(), name)
	}
	return s.getUserDefinedRoutingTree(ctx)
}

func (s *legacyStorage) Create(_ context.Context,
	_ runtime.Object,
	_ rest.ValidateObjectFunc,
	_ *metav1.CreateOptions,
) (runtime.Object, error) {
	return nil, errors.NewMethodNotSupported(ResourceInfo.GroupResource(), "create")
}

func (s *legacyStorage) Update(ctx context.Context, name string, objInfo rest.UpdatedObjectInfo, _ rest.ValidateObjectFunc, updateValidation rest.ValidateObjectUpdateFunc, _ bool, options *metav1.UpdateOptions) (runtime.Object, bool, error) {
	if name != model.UserDefinedRoutingTreeName {
		return nil, false, errors.NewNotFound(ResourceInfo.GroupResource(), name)
	}
	info, err := request.NamespaceInfoFrom(ctx, true)
	if err != nil {
		return nil, false, err
	}

	old, err := s.Get(ctx, model.UserDefinedRoutingTreeName, nil)
	if err != nil {
		return old, false, err
	}
	obj, err := objInfo.UpdatedObject(ctx, old)
	if err != nil {
		return old, false, err
	}
	if updateValidation != nil {
		if err := updateValidation(ctx, obj, old); err != nil {
			return nil, false, err
		}
	}
	p, ok := obj.(*model.RoutingTree)
	if !ok {
		return nil, false, fmt.Errorf("expected %s but got %s", ResourceInfo.GroupVersionKind(), obj.GetObjectKind().GroupVersionKind())
	}

	model, version, err := convertToDomainModel(p)
	if err != nil {
		return nil, false, err
	}
	updated, updatedVersion, err := s.service.UpdatePolicyTree(ctx, info.OrgID, model, alerting_models.ProvenanceNone, version)
	if err != nil {
		return nil, false, err
	}

	obj, err = convertToK8sResource(info.OrgID, updated, updatedVersion, s.namespacer)
	return obj, false, err
}

// Delete implements rest.GracefulDeleter. It is needed for API server to not crash when it registers DeleteCollection method
func (s *legacyStorage) Delete(ctx context.Context, name string, deleteValidation rest.ValidateObjectFunc, opts *metav1.DeleteOptions) (runtime.Object, bool, error) {
	if name != model.UserDefinedRoutingTreeName {
		return nil, false, errors.NewNotFound(ResourceInfo.GroupResource(), name)
	}
	info, err := request.NamespaceInfoFrom(ctx, true)
	if err != nil {
		return nil, false, err
	}

	old, err := s.Get(ctx, name, nil)
	if err != nil {
		return old, false, err
	}

	if deleteValidation != nil {
		if err = deleteValidation(ctx, old); err != nil {
			return nil, false, err
		}
	}
	_, err = s.service.ResetPolicyTree(ctx, info.OrgID, alerting_models.ProvenanceNone) // TODO add support for dry-run option
	return old, false, err
}

func (s *legacyStorage) DeleteCollection(_ context.Context, _ rest.ValidateObjectFunc, _ *metav1.DeleteOptions, _ *internalversion.ListOptions) (runtime.Object, error) {
	return nil, errors.NewMethodNotSupported(ResourceInfo.GroupResource(), "delete")
}<|MERGE_RESOLUTION|>--- conflicted
+++ resolved
@@ -18,11 +18,7 @@
 )
 
 var (
-<<<<<<< HEAD
-	_ grafanaRest.Storage = (*legacyStorage)(nil)
-=======
 	_ grafanarest.Storage = (*legacyStorage)(nil)
->>>>>>> 58457d41
 )
 
 type RouteService interface {
