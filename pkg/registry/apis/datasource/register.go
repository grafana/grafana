--- conflicted
+++ resolved
@@ -27,6 +27,7 @@
 	"github.com/grafana/grafana/pkg/plugins"
 	"github.com/grafana/grafana/pkg/plugins/manager/sources"
 	"github.com/grafana/grafana/pkg/promlib/models"
+	"github.com/grafana/grafana/pkg/registry/apis/datasource/hardcoded"
 	"github.com/grafana/grafana/pkg/registry/apis/query/queryschema"
 	"github.com/grafana/grafana/pkg/services/accesscontrol"
 	"github.com/grafana/grafana/pkg/services/apiserver/builder"
@@ -49,11 +50,7 @@
 	contextProvider      PluginContextWrapper
 	accessControl        accesscontrol.AccessControl
 	queryTypes           *queryV0.QueryTypeDefinitionList
-<<<<<<< HEAD
 	schemaProvider       func() (*datasourceV0.DataSourceOpenAPIExtension, error)
-	log                  log.Logger
-=======
->>>>>>> c9f402c7
 	configCrudUseNewApis bool
 }
 
@@ -123,6 +120,12 @@
 			return nil, err
 		}
 
+		// Hardcoded schemas for testdata
+		// NOTE: this will be driven by the pluginJSON/manifest soon
+		if "grafana-testdata-datasource" == pluginJSON.ID {
+			builder.schemaProvider = hardcoded.TestdataOpenAPIExtension
+		}
+
 		apiRegistrar.RegisterAPI(builder)
 	}
 	return builder, nil // only used for wire
