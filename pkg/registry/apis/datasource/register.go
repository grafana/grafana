--- conflicted
+++ resolved
@@ -5,7 +5,6 @@
 	"encoding/json"
 	"fmt"
 	"maps"
-	"slices"
 
 	"github.com/prometheus/client_golang/prometheus"
 	metav1 "k8s.io/apimachinery/pkg/apis/meta/v1"
@@ -61,15 +60,18 @@
 	reg prometheus.Registerer,
 	pluginSources sources.Registry,
 ) (*DataSourceAPIBuilder, error) {
+	//nolint:staticcheck
+	useQueryTypes := features.IsEnabledGlobally(featuremgmt.FlagDatasourceQueryTypes)
+
+	//nolint:staticcheck
+	configCrudUseNewApis := features.IsEnabledGlobally(featuremgmt.FlagQueryServiceWithConnections)
+
+	//nolint:staticcheck
+	isExperimental := features.IsEnabledGlobally(featuremgmt.FlagGrafanaAPIServerWithExperimentalAPIs)
+
 	//nolint:staticcheck // not yet migrated to OpenFeature
-	explicitPluginList := features.IsEnabledGlobally(featuremgmt.FlagDatasourceAPIServers)
-
-	// Requires dev-mode
-	//nolint:staticcheck // not yet migrated to OpenFeature
-	configCrudUseNewApis := features.IsEnabledGlobally(featuremgmt.FlagGrafanaAPIServerWithExperimentalAPIs)
-
-	if !explicitPluginList && !configCrudUseNewApis {
-		return nil, nil // skip registration unless opting into experimental apis
+	if !configCrudUseNewApis && !isExperimental {
+		return nil, nil
 	}
 
 	var err error
@@ -77,43 +79,24 @@
 
 	pluginJSONs, err := getDatasourcePlugins(pluginSources)
 	if err != nil {
-		return nil, err
-	}
-
-	// This client can talk to any plugin
+		return nil, fmt.Errorf("error getting list of datasource plugins: %s", err)
+	}
+
+	// For the ST runner, the client can talk to any plugin
 	client, ok := pluginClient.(PluginClient)
 	if !ok {
 		return nil, fmt.Errorf("plugin client is not a PluginClient: %T", pluginClient)
 	}
 
-	ids := []string{
-		"grafana-testdata-datasource",
-		"prometheus",
-		"graphite",
-	}
-
 	for _, pluginJSON := range pluginJSONs {
-		if explicitPluginList && !slices.Contains(ids, pluginJSON.ID) {
-			continue // skip this one
-		}
-
-		if !pluginJSON.Backend && !configCrudUseNewApis {
-			continue // skip frontend only plugins when backend is disabled
-		}
-
-		builder, err = NewDataSourceAPIBuilder(pluginJSON,
+		builder, err = NewDataSourceAPIBuilder(
+			pluginJSON,
 			client,
 			datasources.GetDatasourceProvider(pluginJSON),
 			contextProvider,
 			accessControl,
-			//nolint:staticcheck // not yet migrated to OpenFeature
-			features.IsEnabledGlobally(featuremgmt.FlagDatasourceQueryTypes),
-<<<<<<< HEAD
-			configCrudUseNewApis,
-=======
-			//nolint:staticcheck // not yet migrated to OpenFeature
-			features.IsEnabledGlobally(featuremgmt.FlagQueryServiceWithConnections),
->>>>>>> 15c93100
+			useQueryTypes,        // Exposes the query type OpenAPI schema
+			configCrudUseNewApis, // Enables the new connections-based datasource config CRUD APIs
 		)
 		if err != nil {
 			return nil, err
@@ -121,7 +104,7 @@
 
 		// Hardcoded schemas for testdata
 		// NOTE: this will be driven by the pluginJSON/manifest soon
-		if pluginJSON.ID == "grafana-testdata-datasource" && configCrudUseNewApis {
+		if pluginJSON.ID == "grafana-testdata-datasource" {
 			builder.schemaProvider = hardcoded.TestdataOpenAPIExtension
 		}
 
