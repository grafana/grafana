package datasource

import (
	"context"
	"encoding/json"
	"errors"
	"fmt"
	"maps"
	"path/filepath"

	"github.com/prometheus/client_golang/prometheus"
	metav1 "k8s.io/apimachinery/pkg/apis/meta/v1"
	"k8s.io/apimachinery/pkg/apis/meta/v1/unstructured"
	"k8s.io/apimachinery/pkg/runtime"
	"k8s.io/apimachinery/pkg/runtime/schema"
	"k8s.io/apiserver/pkg/registry/rest"
	genericapiserver "k8s.io/apiserver/pkg/server"
	openapi "k8s.io/kube-openapi/pkg/common"
	"k8s.io/utils/strings/slices"

	"github.com/grafana/grafana-plugin-sdk-go/backend"
	"github.com/grafana/grafana/pkg/apimachinery/utils"
	datasourceV0 "github.com/grafana/grafana/pkg/apis/datasource/v0alpha1"
	queryV0 "github.com/grafana/grafana/pkg/apis/query/v0alpha1"
	grafanaregistry "github.com/grafana/grafana/pkg/apiserver/registry/generic"
	"github.com/grafana/grafana/pkg/configprovider"
	"github.com/grafana/grafana/pkg/infra/log"
	"github.com/grafana/grafana/pkg/plugins"
	"github.com/grafana/grafana/pkg/plugins/manager/sources"
	"github.com/grafana/grafana/pkg/promlib/models"
	"github.com/grafana/grafana/pkg/registry/apis/query/queryschema"
	"github.com/grafana/grafana/pkg/services/accesscontrol"
	"github.com/grafana/grafana/pkg/services/apiserver/builder"
	"github.com/grafana/grafana/pkg/services/featuremgmt"
	"github.com/grafana/grafana/pkg/setting"
	"github.com/grafana/grafana/pkg/tsdb/grafana-testdata-datasource/kinds"
)

var (
	_ builder.APIGroupBuilder = (*DataSourceAPIBuilder)(nil)
)

// DataSourceAPIBuilder is used just so wire has something unique to return
type DataSourceAPIBuilder struct {
	datasourceResourceInfo utils.ResourceInfo

<<<<<<< HEAD
	pluginJSON      plugins.JSONData
	client          PluginClient // will only ever be called with the same plugin id!
	datasources     PluginDatasourceProvider
	contextProvider PluginContextWrapper
	accessControl   accesscontrol.AccessControl
	schemaProvider  func() (*datasourceV0.DataSourceOpenAPIExtension, error)
	queryTypes      *queryV0.QueryTypeDefinitionList
	log             log.Logger
=======
	pluginJSON           plugins.JSONData
	client               PluginClient // will only ever be called with the same plugin id!
	datasources          PluginDatasourceProvider
	contextProvider      PluginContextWrapper
	accessControl        accesscontrol.AccessControl
	queryTypes           *queryV0.QueryTypeDefinitionList
	log                  log.Logger
	configCrudUseNewApis bool
>>>>>>> 54faaba0
}

func RegisterAPIService(
	cfgProvider configprovider.ConfigProvider,
	features featuremgmt.FeatureToggles,
	apiRegistrar builder.APIRegistrar,
	pluginClient plugins.Client, // access to everything
	datasources ScopedPluginDatasourceProvider,
	contextProvider PluginContextWrapper,
	accessControl accesscontrol.AccessControl,
	reg prometheus.Registerer,
) (*DataSourceAPIBuilder, error) {
	// We want to expose just a limited set of plugins
	explictPluginList := features.IsEnabledGlobally(featuremgmt.FlagDatasourceAPIServers)

	// This requires devmode!
	if !explictPluginList && !features.IsEnabledGlobally(featuremgmt.FlagGrafanaAPIServerWithExperimentalAPIs) {
		return nil, nil // skip registration unless opting into experimental apis
	}

	var err error
	var builder *DataSourceAPIBuilder

	cfg, err := cfgProvider.Get(context.Background())
	if err != nil {
		return nil, err
	}
	pluginJSONs, err := getCorePlugins(cfg)
	if err != nil {
		return nil, err
	}

	ids := []string{
		"grafana-testdata-datasource",
		"prometheus",
		"graphite",
	}

	for _, pluginJSON := range pluginJSONs {
		if explictPluginList && !slices.Contains(ids, pluginJSON.ID) {
			continue // skip this one
		}

		if !pluginJSON.Backend {
			continue // skip frontend only plugins
		}

		if pluginJSON.Type != plugins.TypeDataSource {
			continue // skip non-datasource plugins
		}

		client, ok := pluginClient.(PluginClient)
		if !ok {
			return nil, fmt.Errorf("plugin client is not a PluginClient: %T", pluginClient)
		}

		builder, err = NewDataSourceAPIBuilder(pluginJSON,
			client,
			datasources.GetDatasourceProvider(pluginJSON),
			contextProvider,
			accessControl,
			features.IsEnabledGlobally(featuremgmt.FlagDatasourceQueryTypes),
			false,
		)
		if err != nil {
			return nil, err
		}

		apiRegistrar.RegisterAPI(builder)
	}
	return builder, nil // only used for wire
}

// PluginClient is a subset of the plugins.Client interface with only the
// functions supported (yet) by the datasource API
type PluginClient interface {
	backend.QueryDataHandler
	backend.CheckHealthHandler
	backend.CallResourceHandler
	backend.ConversionHandler
}

func NewDataSourceAPIBuilder(
	plugin plugins.JSONData,
	client PluginClient,
	datasources PluginDatasourceProvider,
	contextProvider PluginContextWrapper,
	accessControl accesscontrol.AccessControl,
	loadQueryTypes bool,
	configCrudUseNewApis bool,
) (*DataSourceAPIBuilder, error) {
	group, err := plugins.GetDatasourceGroupNameFromPluginID(plugin.ID)
	if err != nil {
		return nil, err
	}

	builder := &DataSourceAPIBuilder{
		datasourceResourceInfo: datasourceV0.DataSourceResourceInfo.WithGroupAndShortName(group, plugin.ID),
		pluginJSON:             plugin,
		client:                 client,
		datasources:            datasources,
		contextProvider:        contextProvider,
		accessControl:          accessControl,
		log:                    log.New("grafana-apiserver.datasource"),
		configCrudUseNewApis:   configCrudUseNewApis,
	}
	if loadQueryTypes {
		// In the future, this will somehow come from the plugin
		builder.queryTypes, err = getHardcodedQueryTypes(group)
	}
	return builder, err
}

// TODO -- somehow get the list from the plugin -- not hardcoded
func getHardcodedQueryTypes(group string) (*queryV0.QueryTypeDefinitionList, error) {
	var err error
	var raw json.RawMessage
	switch group {
	case "testdata.datasource.grafana.app":
		raw, err = kinds.QueryTypeDefinitionListJSON()
	case "prometheus.datasource.grafana.app":
		raw, err = models.QueryTypeDefinitionListJSON()
	}
	if err != nil {
		return nil, err
	}
	if raw != nil {
		types := &queryV0.QueryTypeDefinitionList{}
		err = json.Unmarshal(raw, types)
		return types, err
	}
	return nil, err
}

func (b *DataSourceAPIBuilder) GetGroupVersion() schema.GroupVersion {
	return b.datasourceResourceInfo.GroupVersion()
}

func addKnownTypes(scheme *runtime.Scheme, gv schema.GroupVersion) {
	scheme.AddKnownTypes(gv,
		&datasourceV0.DataSource{},
		&datasourceV0.DataSourceList{},
		&datasourceV0.HealthCheckResult{},
		&unstructured.Unstructured{},

		// Query handler
		&queryV0.QueryDataRequest{},
		&queryV0.QueryDataResponse{},
		&queryV0.QueryTypeDefinition{},
		&queryV0.QueryTypeDefinitionList{},
		&metav1.Status{},
	)
}

func (b *DataSourceAPIBuilder) InstallSchema(scheme *runtime.Scheme) error {
	gv := b.datasourceResourceInfo.GroupVersion()
	addKnownTypes(scheme, gv)

	// Link this version to the internal representation.
	// This is used for server-side-apply (PATCH), and avoids the error:
	//   "no kind is registered for the type"
	addKnownTypes(scheme, schema.GroupVersion{
		Group:   gv.Group,
		Version: runtime.APIVersionInternal,
	})

	// If multiple versions exist, then register conversions from zz_generated.conversion.go
	// if err := playlist.RegisterConversions(scheme); err != nil {
	//   return err
	// }
	metav1.AddToGroupVersion(scheme, gv)
	return scheme.SetVersionPriority(gv)
}

func (b *DataSourceAPIBuilder) AllowedV0Alpha1Resources() []string {
	return []string{builder.AllResourcesAllowed}
}

func (b *DataSourceAPIBuilder) UpdateAPIGroupInfo(apiGroupInfo *genericapiserver.APIGroupInfo, opts builder.APIGroupOptions) error {
	storage := map[string]rest.Storage{}

	// Register the raw datasource connection
	ds := b.datasourceResourceInfo
	storage[ds.StoragePath("query")] = &subQueryREST{builder: b}
	storage[ds.StoragePath("health")] = &subHealthREST{builder: b}
	storage[ds.StoragePath("resource")] = &subResourceREST{builder: b}

	// FIXME: temporarily register both "datasources" and "connections" query paths
	// This lets us deploy both datasources/{uid}/query and connections/{uid}/query
	// while we transition requests to the new path
	storage["connections"] = &noopREST{}                            // hidden from openapi
	storage["connections/query"] = storage[ds.StoragePath("query")] // deprecated in openapi

	if b.configCrudUseNewApis {
		legacyStore := &legacyStorage{
			datasources:  b.datasources,
			resourceInfo: &ds,
		}
		unified, err := grafanaregistry.NewRegistryStore(opts.Scheme, ds, opts.OptsGetter)
		if err != nil {
			return err
		}
		storage[ds.StoragePath()], err = opts.DualWriteBuilder(ds.GroupResource(), legacyStore, unified)
		if err != nil {
			return err
		}
	} else {
		storage[ds.StoragePath()] = &connectionAccess{
			datasources:    b.datasources,
			resourceInfo:   ds,
			tableConverter: ds.TableConverter(),
		}
	}

	// Frontend proxy
	if len(b.pluginJSON.Routes) > 0 {
		storage[ds.StoragePath("proxy")] = &subProxyREST{pluginJSON: b.pluginJSON}
	}

	// Register hardcoded query schemas
	err := queryschema.RegisterQueryTypes(b.queryTypes, storage)
	if err != nil {
		return err
	}

	registerQueryConvert(b.client, b.contextProvider, storage)

	apiGroupInfo.VersionedResourcesStorageMap[ds.GroupVersion().Version] = storage
	return err
}

func (b *DataSourceAPIBuilder) getPluginContext(ctx context.Context, uid string) (backend.PluginContext, error) {
	instance, err := b.datasources.GetInstanceSettings(ctx, uid)
	if err != nil {
		return backend.PluginContext{}, err
	}
	return b.contextProvider.PluginContextForDataSource(ctx, instance)
}

func (b *DataSourceAPIBuilder) GetOpenAPIDefinitions() openapi.GetOpenAPIDefinitions {
	return func(ref openapi.ReferenceCallback) map[string]openapi.OpenAPIDefinition {
		defs := queryV0.GetOpenAPIDefinitions(ref) // required when running standalone
		maps.Copy(defs, datasourceV0.GetOpenAPIDefinitions(ref))
		return defs
	}
}

func getCorePlugins(cfg *setting.Cfg) ([]plugins.JSONData, error) {
	coreDataSourcesPath := filepath.Join(cfg.StaticRootPath, "app", "plugins", "datasource")
	coreDataSourcesSrc := sources.NewLocalSource(
		plugins.ClassCore,
		[]string{coreDataSourcesPath},
	)

	res, err := coreDataSourcesSrc.Discover(context.Background())
	if err != nil {
		return nil, errors.New("failed to load core data source plugins")
	}

	pluginJSONs := make([]plugins.JSONData, 0, len(res))
	for _, p := range res {
		pluginJSONs = append(pluginJSONs, p.Primary.JSONData)
	}
	return pluginJSONs, nil
}<|MERGE_RESOLUTION|>--- conflicted
+++ resolved
@@ -44,25 +44,15 @@
 type DataSourceAPIBuilder struct {
 	datasourceResourceInfo utils.ResourceInfo
 
-<<<<<<< HEAD
-	pluginJSON      plugins.JSONData
-	client          PluginClient // will only ever be called with the same plugin id!
-	datasources     PluginDatasourceProvider
-	contextProvider PluginContextWrapper
-	accessControl   accesscontrol.AccessControl
-	schemaProvider  func() (*datasourceV0.DataSourceOpenAPIExtension, error)
-	queryTypes      *queryV0.QueryTypeDefinitionList
-	log             log.Logger
-=======
 	pluginJSON           plugins.JSONData
 	client               PluginClient // will only ever be called with the same plugin id!
 	datasources          PluginDatasourceProvider
 	contextProvider      PluginContextWrapper
 	accessControl        accesscontrol.AccessControl
 	queryTypes           *queryV0.QueryTypeDefinitionList
+	schemaProvider       func() (*datasourceV0.DataSourceOpenAPIExtension, error)
 	log                  log.Logger
 	configCrudUseNewApis bool
->>>>>>> 54faaba0
 }
 
 func RegisterAPIService(
