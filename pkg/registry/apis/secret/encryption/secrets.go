package encryption

import (
	"context"
	"fmt"
	"strings"
	"time"
)

const UsageInsightsPrefix = "secrets_manager"

// Provider is a key encryption key provider for envelope encryption
type Provider interface {
	Encrypt(ctx context.Context, blob []byte) ([]byte, error)
	Decrypt(ctx context.Context, blob []byte) ([]byte, error)
}

type ProviderID string

func (id ProviderID) Kind() (string, error) {
	idStr := string(id)

	parts := strings.SplitN(idStr, ".", 2)
	if len(parts) != 2 {
		return "", fmt.Errorf("malformatted provider identifier %s: expected format <provider>.<keyName>", idStr)
	}

	return parts[0], nil
}

func KeyLabel(providerID ProviderID) string {
	return fmt.Sprintf("%s@%s", time.Now().Format("2006-01-02"), providerID)
}

type ProviderMap map[ProviderID]Provider

// ProvideThirdPartyProviderMap fulfills the wire dependency needed by the encryption manager in OSS
func ProvideThirdPartyProviderMap() ProviderMap {
	return ProviderMap{}
}

// BackgroundProvider should be implemented for a provider that has a task that needs to be run in the background.
type BackgroundProvider interface {
	Run(ctx context.Context) error
<<<<<<< HEAD
}

// Migrator is responsible for secrets migrations like re-encrypting or rolling back secrets.
type Migrator interface {
	// ReEncryptSecrets decrypts and re-encrypts the secrets with most recent
	// available data key. If a secret-specific decryption / re-encryption fails,
	// it does not stop, but returns false as the first return (success or not)
	// at the end of the process.
	ReEncryptSecrets(ctx context.Context) (bool, error)
	// RollBackSecrets decrypts and re-encrypts the secrets using the legacy
	// encryption. If a secret-specific decryption / re-encryption fails, it
	// does not stop, but returns false as the first return (success or not)
	// at the end of the process.
	RollBackSecrets(ctx context.Context) (bool, error)
=======
>>>>>>> 4d8678c7
}<|MERGE_RESOLUTION|>--- conflicted
+++ resolved
@@ -42,21 +42,4 @@
 // BackgroundProvider should be implemented for a provider that has a task that needs to be run in the background.
 type BackgroundProvider interface {
 	Run(ctx context.Context) error
-<<<<<<< HEAD
-}
-
-// Migrator is responsible for secrets migrations like re-encrypting or rolling back secrets.
-type Migrator interface {
-	// ReEncryptSecrets decrypts and re-encrypts the secrets with most recent
-	// available data key. If a secret-specific decryption / re-encryption fails,
-	// it does not stop, but returns false as the first return (success or not)
-	// at the end of the process.
-	ReEncryptSecrets(ctx context.Context) (bool, error)
-	// RollBackSecrets decrypts and re-encrypts the secrets using the legacy
-	// encryption. If a secret-specific decryption / re-encryption fails, it
-	// does not stop, but returns false as the first return (success or not)
-	// at the end of the process.
-	RollBackSecrets(ctx context.Context) (bool, error)
-=======
->>>>>>> 4d8678c7
 }