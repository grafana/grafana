--- conflicted
+++ resolved
@@ -400,14 +400,6 @@
 				SecretsManagement: setting.SecretsManagerSettings{
 					SecretKey:          defaultKey,
 					EncryptionProvider: "secretKey.v1",
-					Encryption: setting.EncryptionSettings{
-<<<<<<< HEAD
-						DataKeysCleanupInterval: time.Nanosecond,
-						DataKeysCacheTTL:        5 * time.Minute,
-=======
-						Algorithm: cipher.AesGcm,
->>>>>>> b7ae7b17
-					},
 				},
 			}
 			store, err := encryptionstorage.ProvideDataKeyStorage(database.ProvideDatabase(testDB, tracer), tracer, features, nil)
@@ -464,14 +456,6 @@
 		SecretsManagement: setting.SecretsManagerSettings{
 			SecretKey:          "SdlklWklckeLS",
 			EncryptionProvider: "secretKey.v1",
-			Encryption: setting.EncryptionSettings{
-<<<<<<< HEAD
-				DataKeysCleanupInterval: time.Nanosecond,
-				DataKeysCacheTTL:        5 * time.Minute,
-=======
-				Algorithm: cipher.AesGcm,
->>>>>>> b7ae7b17
-			},
 		},
 	}
 
