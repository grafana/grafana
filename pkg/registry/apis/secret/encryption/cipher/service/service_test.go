package service

import (
	"testing"

	"github.com/stretchr/testify/assert"
	"github.com/stretchr/testify/require"
	"go.opentelemetry.io/otel/trace/noop"

	"github.com/grafana/grafana/pkg/infra/usagestats"
	"github.com/grafana/grafana/pkg/setting"
)

func newGcmService(t *testing.T) *Service {
	t.Helper()

	usageStats := &usagestats.UsageStatsMock{}
	settings := &setting.Cfg{
		SecretsManagement: setting.SecretsManagerSettings{
			SecretKey:          "SdlklWklckeLS",
			EncryptionProvider: "secretKey.v1",
			Encryption: setting.EncryptionSettings{
<<<<<<< HEAD
				DataKeysCacheTTL:        5 * time.Minute,
				DataKeysCleanupInterval: 1 * time.Nanosecond,
=======
				Algorithm: cipher.AesGcm,
>>>>>>> b7ae7b17
			},
		},
	}

	svc, err := NewEncryptionService(noop.NewTracerProvider().Tracer("test"), usageStats, settings)
	require.NoError(t, err, "failed to set up encryption service")
	return svc
}

func TestService(t *testing.T) {
	t.Parallel()

	t.Run("decrypt empty payload should return error", func(t *testing.T) {
		t.Parallel()

		svc := newGcmService(t)
		_, err := svc.Decrypt(t.Context(), []byte(""), "1234")
		require.Error(t, err)

		assert.Equal(t, "unable to derive encryption algorithm", err.Error())
	})

	t.Run("encrypt and decrypt with GCM should work", func(t *testing.T) {
		t.Parallel()

		svc := newGcmService(t)
		encrypted, err := svc.Encrypt(t.Context(), []byte("grafana"), "1234")
		require.NoError(t, err)

		decrypted, err := svc.Decrypt(t.Context(), encrypted, "1234")
		require.NoError(t, err)

		assert.Equal(t, []byte("grafana"), decrypted)
		// We'll let the provider deal with testing details.
	})
}<|MERGE_RESOLUTION|>--- conflicted
+++ resolved
@@ -19,14 +19,6 @@
 		SecretsManagement: setting.SecretsManagerSettings{
 			SecretKey:          "SdlklWklckeLS",
 			EncryptionProvider: "secretKey.v1",
-			Encryption: setting.EncryptionSettings{
-<<<<<<< HEAD
-				DataKeysCacheTTL:        5 * time.Minute,
-				DataKeysCleanupInterval: 1 * time.Nanosecond,
-=======
-				Algorithm: cipher.AesGcm,
->>>>>>> b7ae7b17
-			},
 		},
 	}
 
