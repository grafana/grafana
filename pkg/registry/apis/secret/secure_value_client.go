--- conflicted
+++ resolved
@@ -241,7 +241,6 @@
 	return nil, fmt.Errorf("applyStatus is not supported")
 }
 
-<<<<<<< HEAD
 // Maps an error from the domain to a K8s API Status error.
 func (c *secureValueClient) mapError(err error, name string) error {
 	if err == nil {
@@ -258,7 +257,8 @@
 	}
 
 	return apierrors.NewInternalError(err)
-=======
+}
+
 func (c *secureValueClient) checkAccess(ctx context.Context, name, verb string) error {
 	gr := secretv1beta1.SecureValuesResourceInfo.GroupResource()
 
@@ -282,7 +282,6 @@
 	}
 
 	return nil
->>>>>>> f7e55f2c
 }
 
 func toUnstructured(sv *secretv1beta1.SecureValue) (*unstructured.Unstructured, error) {
