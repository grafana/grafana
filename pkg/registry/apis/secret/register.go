--- conflicted
+++ resolved
@@ -703,29 +703,12 @@
 	if operation == admission.Create && a.GetName() == "" {
 		switch typedObj := obj.(type) {
 		case *secretv0alpha1.SecureValue:
-<<<<<<< HEAD
-			optionalPrefix := typedObj.GenerateName
-			if optionalPrefix == "" {
-				optionalPrefix = "sv-"
-			}
-
-			typedObj.Name = optionalPrefix + generatedName
+			typedObj.SetName(cmp.Or(typedObj.GetGenerateName(), "sv-") + util.GenerateShortUID())
 			logging.FromContext(ctx).Debug("generated name for secure value", "name", typedObj.Name)
-
-		case *secretv0alpha1.Keeper:
-			optionalPrefix := typedObj.GenerateName
-			if optionalPrefix == "" {
-				optionalPrefix = "kp-"
-			}
-
-			typedObj.Name = optionalPrefix + generatedName
-			logging.FromContext(ctx).Debug("generated name for keeper", "name", typedObj.Name)
-=======
-			typedObj.SetName(cmp.Or(typedObj.GetGenerateName(), "sv-") + util.GenerateShortUID())
 
 		case *secretv0alpha1.Keeper:
 			typedObj.SetName(cmp.Or(typedObj.GetGenerateName(), "kp-") + util.GenerateShortUID())
->>>>>>> 7965f4d7
+			logging.FromContext(ctx).Debug("generated name for keeper", "name", typedObj.Name)
 		}
 	}
 
