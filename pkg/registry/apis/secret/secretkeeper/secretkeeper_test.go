package secretkeeper

import (
	"testing"

	"github.com/stretchr/testify/assert"
	"github.com/stretchr/testify/require"
	"go.opentelemetry.io/otel/trace/noop"

	"github.com/grafana/grafana/pkg/infra/usagestats"
	"github.com/grafana/grafana/pkg/registry/apis/secret/encryption/manager"
	"github.com/grafana/grafana/pkg/registry/apis/secret/secretkeeper/sqlkeeper"
	"github.com/grafana/grafana/pkg/services/featuremgmt"
	"github.com/grafana/grafana/pkg/services/sqlstore"
	"github.com/grafana/grafana/pkg/setting"
	"github.com/grafana/grafana/pkg/storage/secret/database"
	encryptionstorage "github.com/grafana/grafana/pkg/storage/secret/encryption"
	"github.com/grafana/grafana/pkg/storage/secret/migrator"
	"github.com/grafana/grafana/pkg/tests/testsuite"
)

func TestMain(m *testing.M) {
	testsuite.Run(m)
}

func Test_OSSKeeperService(t *testing.T) {
	cfg := &setting.Cfg{
		SecretsManagement: setting.SecretsManagerSettings{
			SecretKey:          "sdDkslslld",
			EncryptionProvider: "secretKey.v1",
			Encryption: setting.EncryptionSettings{
<<<<<<< HEAD
				DataKeysCacheTTL:        5 * time.Minute,
				DataKeysCleanupInterval: 1 * time.Nanosecond,
=======
				Algorithm: cipher.AesGcm,
>>>>>>> b7ae7b17
			},
		},
	}
	keeperService, err := setupTestService(t, cfg)
	require.NoError(t, err)

	t.Run("KeeperForConfig should return the system keeper", func(t *testing.T) {
		keeper, err := keeperService.KeeperForConfig(nil)
		require.NoError(t, err)

		assert.NotNil(t, keeper)
		assert.IsType(t, &sqlkeeper.SQLKeeper{}, keeper)
	})
}

func setupTestService(t *testing.T, cfg *setting.Cfg) (*OSSKeeperService, error) {
	// Initialize data key storage and encrypted value storage with a fake db
	testDB := sqlstore.NewTestStore(t, sqlstore.WithMigrator(migrator.New()))
	tracer := noop.NewTracerProvider().Tracer("test")
	database := database.ProvideDatabase(testDB, tracer)
	features := featuremgmt.WithFeatures(featuremgmt.FlagGrafanaAPIServerWithExperimentalAPIs, featuremgmt.FlagSecretsManagementAppPlatform)

	dataKeyStore, err := encryptionstorage.ProvideDataKeyStorage(database, tracer, features, nil)
	require.NoError(t, err)

	encValueStore, err := encryptionstorage.ProvideEncryptedValueStorage(database, tracer, features)
	require.NoError(t, err)

	encryptionManager, err := manager.ProvideEncryptionManager(tracer, dataKeyStore, cfg, &usagestats.UsageStatsMock{T: t}, nil)
	require.NoError(t, err)

	// Initialize the keeper service
	keeperService, err := ProvideService(tracer, encValueStore, encryptionManager, nil)

	return keeperService, err
}<|MERGE_RESOLUTION|>--- conflicted
+++ resolved
@@ -28,14 +28,6 @@
 		SecretsManagement: setting.SecretsManagerSettings{
 			SecretKey:          "sdDkslslld",
 			EncryptionProvider: "secretKey.v1",
-			Encryption: setting.EncryptionSettings{
-<<<<<<< HEAD
-				DataKeysCacheTTL:        5 * time.Minute,
-				DataKeysCleanupInterval: 1 * time.Nanosecond,
-=======
-				Algorithm: cipher.AesGcm,
->>>>>>> b7ae7b17
-			},
 		},
 	}
 	keeperService, err := setupTestService(t, cfg)
