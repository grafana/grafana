--- conflicted
+++ resolved
@@ -130,11 +130,8 @@
 		keeperMetadataStorage,
 		keeperService,
 		encryptionManager,
-<<<<<<< HEAD
 		features,
-=======
 		nil, // metrics
->>>>>>> d42539f6
 	)
 	require.NoError(t, err)
 
