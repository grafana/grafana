package testutils

import (
	"context"
	"testing"
	"time"

	secretv0alpha1 "github.com/grafana/grafana/pkg/apis/secret/v0alpha1"
	encryptionstorage "github.com/grafana/grafana/pkg/storage/secret/encryption"
	"go.opentelemetry.io/otel/trace/noop"
	metav1 "k8s.io/apimachinery/pkg/apis/meta/v1"

	"github.com/grafana/authlib/authn"
	"github.com/grafana/authlib/types"
	"github.com/grafana/grafana/pkg/apimachinery/identity"
	"github.com/grafana/grafana/pkg/apimachinery/utils"
	"github.com/grafana/grafana/pkg/infra/usagestats"
	"github.com/grafana/grafana/pkg/registry/apis/secret/contracts"
	"github.com/grafana/grafana/pkg/registry/apis/secret/encryption"
	"github.com/grafana/grafana/pkg/registry/apis/secret/encryption/manager"
	"github.com/grafana/grafana/pkg/registry/apis/secret/reststorage"
	"github.com/grafana/grafana/pkg/registry/apis/secret/secretkeeper/sqlkeeper"
	"github.com/grafana/grafana/pkg/registry/apis/secret/service"
	"github.com/grafana/grafana/pkg/registry/apis/secret/worker"
	"github.com/grafana/grafana/pkg/services/accesscontrol"
	"github.com/grafana/grafana/pkg/services/accesscontrol/actest"
	"github.com/grafana/grafana/pkg/services/featuremgmt"
	"github.com/grafana/grafana/pkg/services/sqlstore"
	"github.com/grafana/grafana/pkg/setting"
	"github.com/grafana/grafana/pkg/storage/secret/database"
	"github.com/grafana/grafana/pkg/storage/secret/metadata"
	"github.com/grafana/grafana/pkg/storage/secret/migrator"
	"github.com/stretchr/testify/require"
	"k8s.io/apimachinery/pkg/runtime"
	"k8s.io/apiserver/pkg/endpoints/request"
	"k8s.io/apiserver/pkg/registry/rest"
)

type setupConfig struct {
	workerCfg     worker.Config
	keeperService contracts.KeeperService
}

func defaultSetupCfg() setupConfig {
	return setupConfig{
		workerCfg: worker.Config{
			BatchSize:                    10,
			ReceiveTimeout:               1 * time.Second,
			PollingInterval:              time.Millisecond,
			MaxMessageProcessingAttempts: 5,
		},
	}
}

func WithWorkerConfig(cfg worker.Config) func(*setupConfig) {
	return func(setupCfg *setupConfig) {
		setupCfg.workerCfg = cfg
	}
}

func WithKeeperService(keeperService contracts.KeeperService) func(*setupConfig) {
	return func(setupCfg *setupConfig) {
		setupCfg.keeperService = keeperService
	}
}

func Setup(t *testing.T, opts ...func(*setupConfig)) Sut {
	setupCfg := defaultSetupCfg()
	for _, opt := range opts {
		opt(&setupCfg)
	}

	tracer := noop.NewTracerProvider().Tracer("test")
	testDB := sqlstore.NewTestStore(t, sqlstore.WithMigrator(migrator.New()))

	database := database.ProvideDatabase(testDB, tracer)

	outboxQueue := metadata.ProvideOutboxQueue(database, tracer, nil)

	features := featuremgmt.WithFeatures(featuremgmt.FlagGrafanaAPIServerWithExperimentalAPIs, featuremgmt.FlagSecretsManagementAppPlatform)

	keeperMetadataStorage, err := metadata.ProvideKeeperMetadataStorage(database, tracer, features, nil)
	require.NoError(t, err)

	secureValueMetadataStorage, err := metadata.ProvideSecureValueMetadataStorage(database, tracer, features, nil)
	require.NoError(t, err)

	// Initialize access client + access control
	accessControl := &actest.FakeAccessControl{ExpectedEvaluate: true}
	accessClient := accesscontrol.NewLegacyAccessClient(accessControl)

	defaultKey := "SdlklWklckeLS"
	cfg := &setting.Cfg{
		SecretsManagement: setting.SecretsManagerSettings{
			SecretKey:          defaultKey,
			EncryptionProvider: "secretKey.v1",
			Encryption: setting.EncryptionSettings{
<<<<<<< HEAD
				DataKeysCleanupInterval: time.Nanosecond,
				DataKeysCacheTTL:        5 * time.Minute,
=======
				Algorithm: cipher.AesGcm,
>>>>>>> b7ae7b17
			},
		},
	}
	store, err := encryptionstorage.ProvideDataKeyStorage(database, tracer, features, nil)
	require.NoError(t, err)

	usageStats := &usagestats.UsageStatsMock{T: t}

	encryptionManager, err := manager.ProvideEncryptionManager(
		tracer,
		store,
		cfg,
		usageStats,
		encryption.ProvideThirdPartyProviderMap(),
	)
	require.NoError(t, err)

	// Initialize encrypted value storage with a fake db
	encValueStore, err := encryptionstorage.ProvideEncryptedValueStorage(database, tracer, features)
	require.NoError(t, err)

	sqlKeeper := sqlkeeper.NewSQLKeeper(tracer, encryptionManager, encValueStore, nil)

	var keeperService contracts.KeeperService = newKeeperServiceWrapper(sqlKeeper)

	if setupCfg.keeperService != nil {
		keeperService = setupCfg.keeperService
	}

	secretService := service.ProvideSecureValueService(tracer, accessClient, database, secureValueMetadataStorage, outboxQueue, encryptionManager)

	secureValueRest := reststorage.NewSecureValueRest(tracer, secretService, utils.ResourceInfo{})

	worker, err := worker.NewWorker(
		setupCfg.workerCfg,
		tracer,
		database,
		outboxQueue,
		secureValueMetadataStorage,
		keeperMetadataStorage,
		keeperService,
		encryptionManager,
		nil, // metrics
	)
	require.NoError(t, err)

	return Sut{Worker: worker, SecureValueRest: secureValueRest, SecureValueMetadataStorage: secureValueMetadataStorage, OutboxQueue: outboxQueue, Database: database}
}

type Sut struct {
	Worker                     *worker.Worker
	SecureValueRest            *reststorage.SecureValueRest
	SecureValueMetadataStorage contracts.SecureValueMetadataStorage
	OutboxQueue                contracts.OutboxQueue
	Database                   *database.Database
}

type CreateSvConfig struct {
	Sv *secretv0alpha1.SecureValue
}

func CreateSvWithSv(sv *secretv0alpha1.SecureValue) func(*CreateSvConfig) {
	return func(cfg *CreateSvConfig) {
		cfg.Sv = sv
	}
}

func (s *Sut) CreateSv(opts ...func(*CreateSvConfig)) (*secretv0alpha1.SecureValue, error) {
	cfg := CreateSvConfig{
		Sv: &secretv0alpha1.SecureValue{
			ObjectMeta: metav1.ObjectMeta{
				Name:      "sv1",
				Namespace: "ns1",
			},
			Spec: secretv0alpha1.SecureValueSpec{
				Description: "desc1",
				Value:       secretv0alpha1.NewExposedSecureValue("v1"),
			},
			Status: secretv0alpha1.SecureValueStatus{
				Phase: secretv0alpha1.SecureValuePhasePending,
			},
		},
	}
	for _, opt := range opts {
		opt(&cfg)
	}
	ctx := createAuthContext(context.Background(), "default", []string{"secret.grafana.app/securevalues/group1:decrypt"}, types.TypeUser)

	validationFunc := func(_ context.Context, _ runtime.Object) error { return nil }
	createdSv, err := s.SecureValueRest.Create(ctx, cfg.Sv, validationFunc, &metav1.CreateOptions{})
	if err != nil {
		return nil, err
	}
	return createdSv.(*secretv0alpha1.SecureValue), nil
}

func (s *Sut) UpdateSv(sv *secretv0alpha1.SecureValue) (*secretv0alpha1.SecureValue, error) {
	ctx := createAuthContext(context.Background(), "default", []string{"secret.grafana.app/securevalues/group1:decrypt"}, types.TypeUser)
	ctx = request.WithNamespace(ctx, sv.Namespace)
	validationFunc := func(_ context.Context, _, _ runtime.Object) error { return nil }
	newSv, _, err := s.SecureValueRest.Update(ctx, sv.Name, rest.DefaultUpdatedObjectInfo(sv), nil, validationFunc, false, &metav1.UpdateOptions{})
	if err != nil {
		return nil, err
	}
	return newSv.(*secretv0alpha1.SecureValue), nil
}

func (s *Sut) DeleteSv(namespace, name string) (*secretv0alpha1.SecureValue, error) {
	ctx := context.Background()
	ctx = request.WithNamespace(ctx, namespace)
	validationFunc := func(_ context.Context, _ runtime.Object) error { return nil }
	obj, _, err := s.SecureValueRest.Delete(ctx, name, validationFunc, &metav1.DeleteOptions{})
	if err != nil {
		return nil, err
	}
	return obj.(*secretv0alpha1.SecureValue), nil
}

func createAuthContext(ctx context.Context, namespace string, permissions []string, identityType types.IdentityType) context.Context {
	requester := &identity.StaticRequester{
		Type:      identityType,
		Namespace: namespace,
		AccessTokenClaims: &authn.Claims[authn.AccessTokenClaims]{
			Rest: authn.AccessTokenClaims{
				Permissions: permissions,
			},
		},
	}

	if identityType == types.TypeUser {
		requester.UserID = 1
	}

	return types.WithAuthInfo(ctx, requester)
}

type keeperServiceWrapper struct {
	keeper contracts.Keeper
}

func newKeeperServiceWrapper(keeper contracts.Keeper) *keeperServiceWrapper {
	return &keeperServiceWrapper{keeper: keeper}
}

func (wrapper *keeperServiceWrapper) KeeperForConfig(cfg secretv0alpha1.KeeperConfig) (contracts.Keeper, error) {
	return wrapper.keeper, nil
}<|MERGE_RESOLUTION|>--- conflicted
+++ resolved
@@ -94,14 +94,6 @@
 		SecretsManagement: setting.SecretsManagerSettings{
 			SecretKey:          defaultKey,
 			EncryptionProvider: "secretKey.v1",
-			Encryption: setting.EncryptionSettings{
-<<<<<<< HEAD
-				DataKeysCleanupInterval: time.Nanosecond,
-				DataKeysCacheTTL:        5 * time.Minute,
-=======
-				Algorithm: cipher.AesGcm,
->>>>>>> b7ae7b17
-			},
 		},
 	}
 	store, err := encryptionstorage.ProvideDataKeyStorage(database, tracer, features, nil)
