package service

import (
	"context"
	"fmt"
	"strconv"
	"time"

	claims "github.com/grafana/authlib/types"
	"go.opentelemetry.io/otel/attribute"
	"go.opentelemetry.io/otel/trace"
	"k8s.io/apiserver/pkg/admission"

	"github.com/prometheus/client_golang/prometheus"
	"go.opentelemetry.io/otel/codes"

	"github.com/grafana/grafana-app-sdk/logging"
	secretv1beta1 "github.com/grafana/grafana/apps/secret/pkg/apis/secret/v1beta1"
	"github.com/grafana/grafana/pkg/apimachinery/utils"
	"github.com/grafana/grafana/pkg/registry/apis/secret/contracts"
	"github.com/grafana/grafana/pkg/registry/apis/secret/service/metrics"
	"github.com/grafana/grafana/pkg/registry/apis/secret/xkube"
)

var _ contracts.SecureValueService = (*SecureValueService)(nil)

type SecureValueService struct {
	tracer                     trace.Tracer
	accessClient               claims.AccessClient
	secureValueMetadataStorage contracts.SecureValueMetadataStorage
	secureValueValidator       contracts.SecureValueValidator
	secureValueMutator         contracts.SecureValueMutator
	keeperMetadataStorage      contracts.KeeperMetadataStorage
	keeperService              contracts.KeeperService
	metrics                    *metrics.SecureValueServiceMetrics
}

func ProvideSecureValueService(
	tracer trace.Tracer,
	accessClient claims.AccessClient,
	secureValueMetadataStorage contracts.SecureValueMetadataStorage,
	secureValueValidator contracts.SecureValueValidator,
	secureValueMutator contracts.SecureValueMutator,
	keeperMetadataStorage contracts.KeeperMetadataStorage,
	keeperService contracts.KeeperService,
	reg prometheus.Registerer,
) contracts.SecureValueService {
	return &SecureValueService{
		tracer:                     tracer,
		accessClient:               accessClient,
		secureValueMetadataStorage: secureValueMetadataStorage,
		secureValueValidator:       secureValueValidator,
		secureValueMutator:         secureValueMutator,
		keeperMetadataStorage:      keeperMetadataStorage,
		keeperService:              keeperService,
		metrics:                    metrics.NewSecureValueServiceMetrics(reg),
	}
}

func (s *SecureValueService) Create(ctx context.Context, sv *secretv1beta1.SecureValue, actorUID string) (createdSv *secretv1beta1.SecureValue, createErr error) {
	start := time.Now()

	ctx, span := s.tracer.Start(ctx, "SecureValueService.Create", trace.WithAttributes(
		attribute.String("namespace", sv.GetNamespace()),
		attribute.String("actor", actorUID),
	))
	defer span.End()

	defer func() {
		args := []any{
			"namespace", sv.GetNamespace(),
			"actorUID", actorUID,
		}

		if createdSv != nil {
			args = append(args, "name", createdSv.GetName())
			span.SetAttributes(attribute.String("name", createdSv.GetName()))
		}

		success := createErr == nil
		args = append(args, "success", success)
		if !success {
			span.SetStatus(codes.Error, "SecureValueService.Create failed")
			span.RecordError(createErr)
			args = append(args, "error", createErr)
		}

		logging.FromContext(ctx).Info("SecureValueService.Create finished", args...)

		s.metrics.SecureValueCreateDuration.WithLabelValues(strconv.FormatBool(success)).Observe(time.Since(start).Seconds())
	}()

	// Secure value creation uses the active keeper
	keeperName, keeperCfg, err := s.keeperMetadataStorage.GetActiveKeeperConfig(ctx, sv.Namespace)
	if err != nil {
		return nil, fmt.Errorf("fetching active keeper config: namespace=%+v %w", sv.Namespace, err)
	}

	return s.createNewVersion(ctx, keeperName, keeperCfg, sv, actorUID)
}

func (s *SecureValueService) Update(ctx context.Context, newSecureValue *secretv1beta1.SecureValue, actorUID string) (_ *secretv1beta1.SecureValue, sync bool, updateErr error) {
	start := time.Now()
	name, namespace := newSecureValue.GetName(), newSecureValue.GetNamespace()

	ctx, span := s.tracer.Start(ctx, "SecureValueService.Update", trace.WithAttributes(
		attribute.String("name", name),
		attribute.String("namespace", namespace),
		attribute.String("actor", actorUID),
	))
	defer span.End()

	defer func() {
		args := []any{
			"name", name,
			"namespace", namespace,
			"actorUID", actorUID,
			"sync", sync,
		}

		success := updateErr == nil
		args = append(args, "success", success)
		if !success {
			span.SetStatus(codes.Error, "SecureValueService.Update failed")
			span.RecordError(updateErr)
			args = append(args, "error", updateErr)
		}

		logging.FromContext(ctx).Info("SecureValueService.Update finished", args...)

		s.metrics.SecureValueUpdateDuration.WithLabelValues(strconv.FormatBool(success)).Observe(time.Since(start).Seconds())
	}()

	currentVersion, err := s.secureValueMetadataStorage.Read(ctx, xkube.Namespace(newSecureValue.Namespace), newSecureValue.Name, contracts.ReadOpts{})
	if err != nil {
		return nil, false, fmt.Errorf("reading secure value secret: %+w", err)
	}

	keeperCfg, err := s.keeperMetadataStorage.GetKeeperConfig(ctx, currentVersion.Namespace, currentVersion.Status.Keeper, contracts.ReadOpts{})
	if err != nil {
		return nil, false, fmt.Errorf("fetching keeper config: namespace=%+v keeper: %q %w", newSecureValue.Namespace, currentVersion.Status.Keeper, err)
	}

	if newSecureValue.Spec.Value == nil && newSecureValue.Spec.Ref == nil {
		keeper, err := s.keeperService.KeeperForConfig(keeperCfg)
		if err != nil {
			return nil, false, fmt.Errorf("getting keeper for config: namespace=%+v keeperName=%+v %w", newSecureValue.Namespace, newSecureValue.Status.Keeper, err)
		}
		logging.FromContext(ctx).Debug("retrieved keeper", "namespace", newSecureValue.Namespace, "type", keeperCfg.Type())

		secret, err := keeper.Expose(ctx, keeperCfg, xkube.Namespace(newSecureValue.Namespace), newSecureValue.Name, currentVersion.Status.Version)
		if err != nil {
			return nil, false, fmt.Errorf("reading secret value from keeper: %w %w", contracts.ErrSecureValueMissingSecretAndRef, err)
		}

		newSecureValue.Spec.Value = &secret
	}

	// Secure value updates use the keeper used to create the secure value
	const updateIsSync = true
	createdSv, err := s.createNewVersion(ctx, currentVersion.Status.Keeper, keeperCfg, newSecureValue, actorUID)
	return createdSv, updateIsSync, err
}

func (s *SecureValueService) createNewVersion(ctx context.Context, keeperName string, keeperCfg secretv1beta1.KeeperConfig, sv *secretv1beta1.SecureValue, actorUID string) (*secretv1beta1.SecureValue, error) {
	if keeperName == "" {
		return nil, fmt.Errorf("keeper name is required, got empty string")
	}
	if err := s.secureValueMutator.Mutate(sv, admission.Create); err != nil {
		return nil, err
	}

	if errorList := s.secureValueValidator.Validate(sv, nil, admission.Create); len(errorList) > 0 {
		return nil, contracts.NewErrValidateSecureValue(errorList)
	}

	if sv.Spec.Ref != nil && keeperCfg.Type() == secretv1beta1.SystemKeeperType {
		return nil, contracts.ErrReferenceWithSystemKeeper
	}

	createdSv, err := s.secureValueMetadataStorage.Create(ctx, keeperName, sv, actorUID)
	if err != nil {
		return nil, fmt.Errorf("creating secure value: %w", err)
	}

	createdSv.Status = secretv1beta1.SecureValueStatus{
		Version: createdSv.Status.Version,
		Keeper:  keeperName,
	}

	keeper, err := s.keeperService.KeeperForConfig(keeperCfg)
	if err != nil {
		return nil, fmt.Errorf("getting keeper for config: namespace=%+v keeperName=%+v %w", createdSv.Namespace, keeperName, err)
	}
	logging.FromContext(ctx).Debug("retrieved keeper", "namespace", createdSv.Namespace, "type", keeperCfg.Type())
	// TODO: can we stop using external id?
	// TODO: store uses only the namespace and returns and id. It could be a kv instead.
	// TODO: check that the encrypted store works with multiple versions
	switch {
	case sv.Spec.Value != nil:
		externalID, err := keeper.Store(ctx, keeperCfg, xkube.Namespace(createdSv.Namespace), createdSv.Name, createdSv.Status.Version, sv.Spec.Value.DangerouslyExposeAndConsumeValue())
		if err != nil {
			return nil, fmt.Errorf("storing secure value in keeper: %w", err)
		}
		createdSv.Status.ExternalID = string(externalID)

		if err := s.secureValueMetadataStorage.SetExternalID(ctx, xkube.Namespace(createdSv.Namespace), createdSv.Name, createdSv.Status.Version, externalID); err != nil {
			return nil, fmt.Errorf("setting secure value external id: %w", err)
		}

	case sv.Spec.Ref != nil:
		// No-op, there's nothing to store in the keeper since the
		// secret is already stored in the 3rd party secret store
		// and it's being referenced.

	default:
		return nil, fmt.Errorf("secure value doesn't specify either a secret value or a reference")
	}

	if err := s.secureValueMetadataStorage.SetVersionToActive(ctx, xkube.Namespace(createdSv.Namespace), createdSv.Name, createdSv.Status.Version); err != nil {
		return nil, fmt.Errorf("marking secure value version as active: %w", err)
	}

	// In a single query:
	// TODO: set external id
	// TODO: set to active

	return createdSv, nil
}

func (s *SecureValueService) Read(ctx context.Context, namespace xkube.Namespace, name string) (_ *secretv1beta1.SecureValue, readErr error) {
	if namespace == "" {
		return nil, fmt.Errorf("namespace cannot be empty")
	}
	if name == "" {
		return nil, fmt.Errorf("name cannot be empty")
	}

	start := time.Now()

	ctx, span := s.tracer.Start(ctx, "SecureValueService.Read", trace.WithAttributes(
		attribute.String("name", name),
		attribute.String("namespace", namespace.String()),
	))

	defer func() {
		args := []any{
			"name", name,
			"namespace", namespace.String(),
		}

		success := readErr == nil
		args = append(args, "success", success)
		if !success {
			span.SetStatus(codes.Error, "SecureValueService.Read failed")
			span.RecordError(readErr)
			args = append(args, "error", readErr)
		}

		logging.FromContext(ctx).Info("SecureValueService.Read finished", args...)

		s.metrics.SecureValueReadDuration.WithLabelValues(strconv.FormatBool(success)).Observe(time.Since(start).Seconds())
	}()

	defer span.End()

	return s.secureValueMetadataStorage.Read(ctx, namespace, name, contracts.ReadOpts{ForUpdate: false})
}

func (s *SecureValueService) List(ctx context.Context, namespace xkube.Namespace) (_ *secretv1beta1.SecureValueList, listErr error) {
	if namespace == "" {
		return nil, fmt.Errorf("namespace cannot be empty")
	}

	start := time.Now()

	ctx, span := s.tracer.Start(ctx, "SecureValueService.List", trace.WithAttributes(
		attribute.String("namespace", namespace.String()),
	))
	defer span.End()

	defer func() {
		args := []any{
			"namespace", namespace,
		}

		success := listErr == nil
		args = append(args, "success", success)
		if !success {
			span.SetStatus(codes.Error, "SecureValueService.List failed")
			span.RecordError(listErr)
			args = append(args, "error", listErr)
		}

		logging.FromContext(ctx).Info("SecureValueService.List finished", args...)

		s.metrics.SecureValueListDuration.WithLabelValues(strconv.FormatBool(success)).Observe(time.Since(start).Seconds())
	}()

	user, ok := claims.AuthInfoFrom(ctx)
	if !ok {
		return nil, fmt.Errorf("missing auth info in context")
	}

	hasPermissionFor, _, err := s.accessClient.Compile(ctx, user, claims.ListRequest{
		Group:     secretv1beta1.APIGroup,
		Resource:  secretv1beta1.SecureValuesResourceInfo.GetName(),
		Namespace: namespace.String(),
		Verb:      utils.VerbGet, // Why not VerbList?
	})
	if err != nil {
		return nil, fmt.Errorf("failed to compile checker: %w", err)
	}

	secureValuesMetadata, err := s.secureValueMetadataStorage.List(ctx, namespace)
	if err != nil {
		return nil, fmt.Errorf("fetching secure values from storage: %+w", err)
	}

	out := make([]secretv1beta1.SecureValue, 0)

	for _, metadata := range secureValuesMetadata {
		// Check whether the user has permission to access this specific SecureValue in the namespace.
		if !hasPermissionFor(metadata.Name, "") {
			continue
		}

		out = append(out, metadata)
	}

	return &secretv1beta1.SecureValueList{
		Items: out,
	}, nil
}

func (s *SecureValueService) Delete(ctx context.Context, namespace xkube.Namespace, name string) (_ *secretv1beta1.SecureValue, deleteErr error) {
	if namespace == "" {
		return nil, fmt.Errorf("namespace cannot be empty")
	}
	if name == "" {
		return nil, fmt.Errorf("name cannot be empty")
	}

	start := time.Now()

	ctx, span := s.tracer.Start(ctx, "SecureValueService.Delete", trace.WithAttributes(
		attribute.String("name", name),
		attribute.String("namespace", namespace.String()),
	))
	defer span.End()

	defer func() {
		args := []any{
			"name", name,
			"namespace", namespace,
		}

		success := deleteErr == nil
		args = append(args, "success", success)
		if !success {
			span.SetStatus(codes.Error, "SecureValueService.Delete failed")
			span.RecordError(deleteErr)
			args = append(args, "error", deleteErr)
		}

		logging.FromContext(ctx).Info("SecureValueService.Delete finished", args...)

		s.metrics.SecureValueDeleteDuration.WithLabelValues(strconv.FormatBool(success)).Observe(time.Since(start).Seconds())
	}()

	// TODO: does this need to be for update?
	sv, err := s.secureValueMetadataStorage.Read(ctx, namespace, name, contracts.ReadOpts{ForUpdate: true})
	if err != nil {
		return nil, fmt.Errorf("fetching secure value: %+w", err)
	}

	if err := s.secureValueMetadataStorage.SetVersionToInactive(ctx, namespace, name, sv.Status.Version); err != nil {
		return nil, fmt.Errorf("setting secure value version to inactive: %+w", err)
	}

	return sv, nil
<<<<<<< HEAD
}

func (s *SecureValueService) SetKeeperAsActive(ctx context.Context, namespace xkube.Namespace, name string) error {
	// The system keeper is not in the database, so skip checking it exists.
	// TODO: should the system keeper be in the database?
	if name != contracts.SystemKeeperName {
		// Check keeper exists. No need to worry about time of check to time of use
		// since trying to activate a just deleted keeper will result in all
		// keepers being inactive and defaulting to the system keeper.
		if _, err := s.keeperMetadataStorage.Read(ctx, namespace, name, contracts.ReadOpts{}); err != nil {
			return fmt.Errorf("reading keeper before setting as active: %w", err)
		}
	}
	if err := s.keeperMetadataStorage.SetAsActive(ctx, namespace, name); err != nil {
		return fmt.Errorf("calling keeper metadata storage to set keeper as active: %w", err)
	}
	return nil
=======
>>>>>>> 73bcfbcc
}<|MERGE_RESOLUTION|>--- conflicted
+++ resolved
@@ -379,7 +379,6 @@
 	}
 
 	return sv, nil
-<<<<<<< HEAD
 }
 
 func (s *SecureValueService) SetKeeperAsActive(ctx context.Context, namespace xkube.Namespace, name string) error {
@@ -397,6 +396,4 @@
 		return fmt.Errorf("calling keeper metadata storage to set keeper as active: %w", err)
 	}
 	return nil
-=======
->>>>>>> 73bcfbcc
 }