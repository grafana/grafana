package prometheus

import (
	"bytes"
	"context"
	"encoding/json"
	"fmt"
	"io"
	"net/http"
	"net/http/httptest"
	"testing"

	"github.com/stretchr/testify/require"

	"github.com/grafana/grafana/pkg/api/dtos"
	"github.com/grafana/grafana/pkg/components/simplejson"
	"github.com/grafana/grafana/pkg/services/datasources"
	"github.com/grafana/grafana/pkg/services/org"
	"github.com/grafana/grafana/pkg/services/user"
	"github.com/grafana/grafana/pkg/tests/testinfra"
)

func TestIntegrationPrometheus(t *testing.T) {
	if testing.Short() {
		t.Skip("skipping integration test")
	}
	dir, path := testinfra.CreateGrafDir(t, testinfra.GrafanaOpts{
		DisableAnonymous: true,
	})

	grafanaListeningAddr, testEnv := testinfra.StartGrafanaEnv(t, dir, path)
	ctx := context.Background()

	u := testinfra.CreateUser(t, testEnv.SQLStore, user.CreateUserCommand{
		DefaultOrgRole: string(org.RoleAdmin),
		Password:       "admin",
		Login:          "admin",
	})

	var outgoingRequest *http.Request
	outgoingServer := httptest.NewServer(http.HandlerFunc(func(w http.ResponseWriter, r *http.Request) {
		outgoingRequest = r
		w.WriteHeader(http.StatusUnauthorized)
	}))
	t.Cleanup(outgoingServer.Close)

	jsonData := simplejson.NewFromAny(map[string]interface{}{
		"httpMethod":            "post",
		"httpHeaderName1":       "X-CUSTOM-HEADER",
		"customQueryParameters": "q1=1&q2=2",
	})
	secureJSONData := map[string]string{
		"basicAuthPassword": "basicAuthPassword",
		"httpHeaderValue1":  "custom-header-value",
	}

	uid := "prometheus"
<<<<<<< HEAD
	_, err := testEnv.HTTPServer.DataSourcesService.AddDataSource(ctx, &datasources.AddDataSourceCommand{
		OrgID:          1,
=======
	_, err := testEnv.Server.HTTPServer.DataSourcesService.AddDataSource(ctx, &datasources.AddDataSourceCommand{
		OrgID:          u.OrgID,
>>>>>>> 6751a93d
		Access:         datasources.DS_ACCESS_PROXY,
		Name:           "Prometheus",
		Type:           datasources.DS_PROMETHEUS,
		UID:            uid,
		URL:            outgoingServer.URL,
		BasicAuth:      true,
		BasicAuthUser:  "basicAuthUser",
		JsonData:       jsonData,
		SecureJsonData: secureJSONData,
	})
	require.NoError(t, err)

	t.Run("When calling /api/ds/query should set expected headers on outgoing HTTP request", func(t *testing.T) {
		query := simplejson.NewFromAny(map[string]interface{}{
			"datasource": map[string]interface{}{
				"uid": uid,
			},
			"expr":         "up",
			"instantQuery": true,
		})
		buf1 := &bytes.Buffer{}
		err = json.NewEncoder(buf1).Encode(dtos.MetricRequest{
			From:    "1668078080000",
			To:      "1668081680000",
			Queries: []*simplejson.Json{query},
		})
		require.NoError(t, err)
		u := fmt.Sprintf("http://admin:admin@%s/api/ds/query", grafanaListeningAddr)
		// nolint:gosec
		resp, err := http.Post(u, "application/json", buf1)
		require.NoError(t, err)
		require.Equal(t, http.StatusOK, resp.StatusCode)
		t.Cleanup(func() {
			err := resp.Body.Close()
			require.NoError(t, err)
		})
		_, err = io.ReadAll(resp.Body)
		require.NoError(t, err)

		require.NotNil(t, outgoingRequest)
		require.Equal(t, "/api/v1/query_range?q1=1&q2=2", outgoingRequest.URL.String())
		require.Equal(t, "custom-header-value", outgoingRequest.Header.Get("X-CUSTOM-HEADER"))
		username, pwd, ok := outgoingRequest.BasicAuth()
		require.True(t, ok)
		require.Equal(t, "basicAuthUser", username)
		require.Equal(t, "basicAuthPassword", pwd)
	})

	t.Run("When calling /api/ds/query should set expected headers on outgoing HTTP request", func(t *testing.T) {
		query := simplejson.NewFromAny(map[string]interface{}{
			"datasource": map[string]interface{}{
				"uid": uid,
			},
			"expr":         "up",
			"instantQuery": true,
		})
		buf1 := &bytes.Buffer{}
		err = json.NewEncoder(buf1).Encode(dtos.MetricRequest{
			From:    "now-1h",
			To:      "now",
			Queries: []*simplejson.Json{query},
		})
		require.NoError(t, err)
		u := fmt.Sprintf("http://admin:admin@%s/api/ds/query", grafanaListeningAddr)
		// nolint:gosec
		resp, err := http.Post(u, "application/json", buf1)
		require.NoError(t, err)
		require.Equal(t, http.StatusOK, resp.StatusCode)
		t.Cleanup(func() {
			err := resp.Body.Close()
			require.NoError(t, err)
		})
		_, err = io.ReadAll(resp.Body)
		require.NoError(t, err)

		require.NotNil(t, outgoingRequest)
		require.Equal(t, "/api/v1/query_range", outgoingRequest.URL.Path)
		require.Contains(t, outgoingRequest.URL.String(), "?q1=1&q2=2")
		require.Equal(t, "custom-header-value", outgoingRequest.Header.Get("X-CUSTOM-HEADER"))
		username, pwd, ok := outgoingRequest.BasicAuth()
		require.True(t, ok)
		require.Equal(t, "basicAuthUser", username)
		require.Equal(t, "basicAuthPassword", pwd)
	})
}<|MERGE_RESOLUTION|>--- conflicted
+++ resolved
@@ -55,13 +55,8 @@
 	}
 
 	uid := "prometheus"
-<<<<<<< HEAD
 	_, err := testEnv.HTTPServer.DataSourcesService.AddDataSource(ctx, &datasources.AddDataSourceCommand{
-		OrgID:          1,
-=======
-	_, err := testEnv.Server.HTTPServer.DataSourcesService.AddDataSource(ctx, &datasources.AddDataSourceCommand{
 		OrgID:          u.OrgID,
->>>>>>> 6751a93d
 		Access:         datasources.DS_ACCESS_PROXY,
 		Name:           "Prometheus",
 		Type:           datasources.DS_PROMETHEUS,
