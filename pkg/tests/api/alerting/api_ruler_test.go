package alerting

import (
	"context"
	"embed"
	"encoding/json"
	"fmt"
	"io"
	"math/rand"
	"net/http"
	"path"
	"regexp"
	"slices"
	"strings"
	"testing"
	"time"

	"github.com/google/go-cmp/cmp"
	"github.com/google/uuid"
	"github.com/grafana/grafana-plugin-sdk-go/data"
	"github.com/prometheus/alertmanager/pkg/labels"
	"github.com/prometheus/common/model"
	"github.com/stretchr/testify/assert"
	"github.com/stretchr/testify/require"

	"github.com/grafana/grafana/pkg/apimachinery/errutil"
	"github.com/grafana/grafana/pkg/expr"
	"github.com/grafana/grafana/pkg/services/accesscontrol"
	"github.com/grafana/grafana/pkg/services/accesscontrol/resourcepermissions"
	"github.com/grafana/grafana/pkg/services/datasources"
	datasourceService "github.com/grafana/grafana/pkg/services/datasources/service"
	"github.com/grafana/grafana/pkg/services/featuremgmt"
	apimodels "github.com/grafana/grafana/pkg/services/ngalert/api/tooling/definitions"
	ngmodels "github.com/grafana/grafana/pkg/services/ngalert/models"
	ngstore "github.com/grafana/grafana/pkg/services/ngalert/store"
	"github.com/grafana/grafana/pkg/services/org"
	"github.com/grafana/grafana/pkg/services/user"
	"github.com/grafana/grafana/pkg/setting"
	"github.com/grafana/grafana/pkg/tests/testinfra"
	"github.com/grafana/grafana/pkg/util"
)

//go:embed test-data/*.*
var testData embed.FS

func TestIntegrationAlertRulePermissions(t *testing.T) {
	testinfra.SQLiteIntegrationTest(t)

	// Setup Grafana and its Database
	dir, p := testinfra.CreateGrafDir(t, testinfra.GrafanaOpts{
		DisableLegacyAlerting: true,
		EnableUnifiedAlerting: true,
		DisableAnonymous:      true,
		AppModeProduction:     true,
	})

	grafanaListedAddr, env := testinfra.StartGrafanaEnv(t, dir, p)
	permissionsStore := resourcepermissions.NewStore(env.Cfg, env.SQLStore, featuremgmt.WithFeatures())

	// Create a user to make authenticated requests
	userID := createUser(t, env.SQLStore, env.Cfg, user.CreateUserCommand{
		DefaultOrgRole: string(org.RoleEditor),
		Password:       "password",
		Login:          "grafana",
	})

	apiClient := newAlertingApiClient(grafanaListedAddr, "grafana", "password")

	// Create the namespace we'll save our alerts to.
	apiClient.CreateFolder(t, "folder1", "folder1")
	// Create the namespace we'll save our alerts to.
	apiClient.CreateFolder(t, "folder2", "folder2")

	postGroupRaw, err := testData.ReadFile(path.Join("test-data", "rulegroup-1-post.json"))
	require.NoError(t, err)
	var group1 apimodels.PostableRuleGroupConfig
	require.NoError(t, json.Unmarshal(postGroupRaw, &group1))

	// Create rule under folder1
	_, status, response := apiClient.PostRulesGroupWithStatus(t, "folder1", &group1)
	require.Equalf(t, http.StatusAccepted, status, response)

	postGroupRaw, err = testData.ReadFile(path.Join("test-data", "rulegroup-2-post.json"))
	require.NoError(t, err)
	var group2 apimodels.PostableRuleGroupConfig
	require.NoError(t, json.Unmarshal(postGroupRaw, &group2))

	// Create rule under folder2
	_, status, response = apiClient.PostRulesGroupWithStatus(t, "folder2", &group2)
	require.Equalf(t, http.StatusAccepted, status, response)

	// With the rules created, let's make sure that rule definitions are stored.
	allRules, status, _ := apiClient.GetAllRulesWithStatus(t)
	require.Equal(t, http.StatusOK, status)
	status, allExportRaw := apiClient.ExportRulesWithStatus(t, &apimodels.AlertRulesExportParameters{
		ExportQueryParams: apimodels.ExportQueryParams{Format: "json"},
	})
	require.Equal(t, http.StatusOK, status)
	var allExport apimodels.AlertingFileExport
	require.NoError(t, json.Unmarshal([]byte(allExportRaw), &allExport))

	t.Run("when user has all permissions", func(t *testing.T) {
		t.Run("Get all returns all rules", func(t *testing.T) {
			var group1, group2 apimodels.GettableRuleGroupConfig

			getGroup1Raw, err := testData.ReadFile(path.Join("test-data", "rulegroup-1-get.json"))
			require.NoError(t, err)
			require.NoError(t, json.Unmarshal(getGroup1Raw, &group1))
			getGroup2Raw, err := testData.ReadFile(path.Join("test-data", "rulegroup-2-get.json"))
			require.NoError(t, err)
			require.NoError(t, json.Unmarshal(getGroup2Raw, &group2))

			expected := apimodels.NamespaceConfigResponse{
				"folder1": []apimodels.GettableRuleGroupConfig{
					group1,
				},
				"folder2": []apimodels.GettableRuleGroupConfig{
					group2,
				},
			}

			pathsToIgnore := []string{
				"GrafanaManagedAlert.Updated",
				"GrafanaManagedAlert.UpdatedBy",
				"GrafanaManagedAlert.UID",
				"GrafanaManagedAlert.ID",
				"GrafanaManagedAlert.Data.Model",
				"GrafanaManagedAlert.NamespaceUID",
				"GrafanaManagedAlert.NamespaceID",
			}

			// compare expected and actual and ignore the dynamic fields
			diff := cmp.Diff(expected, allRules, cmp.FilterPath(func(path cmp.Path) bool {
				for _, s := range pathsToIgnore {
					if strings.Contains(path.String(), s) {
						return true
					}
				}
				return false
			}, cmp.Ignore()))

			require.Empty(t, diff)

			for _, rule := range allRules["folder1"][0].Rules {
				assert.Equal(t, "folder1", rule.GrafanaManagedAlert.NamespaceUID)
			}
			for _, rule := range allRules["folder2"][0].Rules {
				assert.Equal(t, "folder2", rule.GrafanaManagedAlert.NamespaceUID)
			}
		})

		t.Run("Get by folder returns groups in folder", func(t *testing.T) {
			rules, status, _ := apiClient.GetAllRulesGroupInFolderWithStatus(t, "folder1")
			require.Equal(t, http.StatusAccepted, status)
			require.Contains(t, rules, "folder1")
			require.Len(t, rules["folder1"], 1)
			require.Equal(t, allRules["folder1"], rules["folder1"])
		})

		t.Run("Get group returns a single group", func(t *testing.T) {
			rules, status := apiClient.GetRulesGroup(t, "folder2", allRules["folder2"][0].Name)
			require.Equal(t, http.StatusAccepted, status)
			cmp.Diff(allRules["folder2"][0], rules.GettableRuleGroupConfig)
		})

		t.Run("Export returns all rules", func(t *testing.T) {
			var group1File, group2File apimodels.AlertingFileExport
			getGroup1Raw, err := testData.ReadFile(path.Join("test-data", "rulegroup-1-export.json"))
			require.NoError(t, err)
			require.NoError(t, json.Unmarshal(getGroup1Raw, &group1File))
			getGroup2Raw, err := testData.ReadFile(path.Join("test-data", "rulegroup-2-export.json"))
			require.NoError(t, err)
			require.NoError(t, json.Unmarshal(getGroup2Raw, &group2File))

			group1File.Groups = append(group1File.Groups, group2File.Groups...)
			expected := group1File

			pathsToIgnore := []string{
				"Groups.Rules.UID",
				"Groups.Folder",
			}

			// compare expected and actual and ignore the dynamic fields
			diff := cmp.Diff(expected, allExport, cmp.FilterPath(func(path cmp.Path) bool {
				for _, s := range pathsToIgnore {
					if strings.Contains(path.String(), s) {
						return true
					}
				}
				return false
			}, cmp.Ignore()))

			require.Empty(t, diff)

			require.Equal(t, "folder1", allExport.Groups[0].Folder)
			require.Equal(t, "folder2", allExport.Groups[1].Folder)
		})

		t.Run("Export from one folder", func(t *testing.T) {
			expected := allExport.Groups[0]
			status, exportRaw := apiClient.ExportRulesWithStatus(t, &apimodels.AlertRulesExportParameters{
				ExportQueryParams: apimodels.ExportQueryParams{Format: "json"},
				FolderUID:         []string{"folder1"},
			})
			require.Equal(t, http.StatusOK, status)
			var export apimodels.AlertingFileExport
			require.NoError(t, json.Unmarshal([]byte(exportRaw), &export))

			require.Len(t, export.Groups, 1)
			require.Equal(t, expected, export.Groups[0])
		})

		t.Run("Export from one group", func(t *testing.T) {
			expected := allExport.Groups[0]
			status, exportRaw := apiClient.ExportRulesWithStatus(t, &apimodels.AlertRulesExportParameters{
				ExportQueryParams: apimodels.ExportQueryParams{Format: "json"},
				FolderUID:         []string{"folder1"},
				GroupName:         expected.Name,
			})
			require.Equal(t, http.StatusOK, status)
			var export apimodels.AlertingFileExport
			require.NoError(t, json.Unmarshal([]byte(exportRaw), &export))

			require.Len(t, export.Groups, 1)
			require.Equal(t, expected, export.Groups[0])
		})

		t.Run("Export single rule", func(t *testing.T) {
			expected := allExport.Groups[0]
			expected.Rules = []apimodels.AlertRuleExport{
				expected.Rules[0],
			}
			status, exportRaw := apiClient.ExportRulesWithStatus(t, &apimodels.AlertRulesExportParameters{
				ExportQueryParams: apimodels.ExportQueryParams{Format: "json"},
				RuleUID:           expected.Rules[0].UID,
			})

			require.Equal(t, http.StatusOK, status)
			var export apimodels.AlertingFileExport
			t.Log(exportRaw)
			require.NoError(t, json.Unmarshal([]byte(exportRaw), &export))

			require.Len(t, export.Groups, 1)
			require.Equal(t, expected, export.Groups[0])
		})

		t.Run("Get versions of any rule", func(t *testing.T) {
			for _, groups := range allRules { // random rule from each folder
				group := groups[rand.Intn(len(groups))]
				rule := group.Rules[rand.Intn(len(group.Rules))]
				versions, status, raw := apiClient.GetRuleVersionsWithStatus(t, rule.GrafanaManagedAlert.UID)
				if assert.Equalf(t, http.StatusOK, status, "Expected status 200, got %d: %s", status, raw) {
					assert.NotEmpty(t, versions)
					assert.Equal(t, rule, versions[0]) // the first version in the collection should always be the current
				}
			}
		})
	})

	t.Run("when permissions for folder2 removed", func(t *testing.T) {
		// remove permissions from folder2
		removeFolderPermission(t, permissionsStore, 1, userID, org.RoleEditor, "folder2")
		apiClient.ReloadCachedPermissions(t)

		t.Run("Get all returns all rules", func(t *testing.T) {
			newAll, status, _ := apiClient.GetAllRulesWithStatus(t)
			require.Equal(t, http.StatusOK, status)
			require.NotContains(t, newAll, "folder2")
			require.Contains(t, newAll, "folder1")
		})

		t.Run("Get by folder returns groups in folder", func(t *testing.T) {
			_, status, _ := apiClient.GetAllRulesGroupInFolderWithStatus(t, "folder2")
			require.Equal(t, http.StatusForbidden, status)
		})

		t.Run("Get group returns a single group", func(t *testing.T) {
			u := fmt.Sprintf("%s/api/ruler/grafana/api/v1/rules/folder2/arulegroup", apiClient.url)
			// nolint:gosec
			resp, err := http.Get(u)
			require.NoError(t, err)
			defer func() {
				_ = resp.Body.Close()
			}()
			assert.Equal(t, http.StatusForbidden, resp.StatusCode)
		})

		t.Run("Export returns all rules", func(t *testing.T) {
			status, exportRaw := apiClient.ExportRulesWithStatus(t, &apimodels.AlertRulesExportParameters{
				ExportQueryParams: apimodels.ExportQueryParams{Format: "json"},
			})
			require.Equal(t, http.StatusOK, status)
			var export apimodels.AlertingFileExport
			require.NoError(t, json.Unmarshal([]byte(exportRaw), &export))

			require.Equal(t, http.StatusOK, status)
			require.Len(t, export.Groups, 1)
			require.Equal(t, "folder1", export.Groups[0].Folder)
		})

		t.Run("Export from one folder", func(t *testing.T) {
			status, _ := apiClient.ExportRulesWithStatus(t, &apimodels.AlertRulesExportParameters{
				ExportQueryParams: apimodels.ExportQueryParams{Format: "json"},
				FolderUID:         []string{"folder2"},
			})
			assert.Equal(t, http.StatusForbidden, status)
		})

		t.Run("Export from one group", func(t *testing.T) {
			status, _ := apiClient.ExportRulesWithStatus(t, &apimodels.AlertRulesExportParameters{
				ExportQueryParams: apimodels.ExportQueryParams{Format: "json"},
				FolderUID:         []string{"folder2"},
				GroupName:         "arulegroup",
			})
			assert.Equal(t, http.StatusForbidden, status)
		})

		t.Run("Export single rule", func(t *testing.T) {
			uid := allRules["folder2"][0].Rules[0].GrafanaManagedAlert.UID
			status, _ := apiClient.ExportRulesWithStatus(t, &apimodels.AlertRulesExportParameters{
				ExportQueryParams: apimodels.ExportQueryParams{Format: "json"},
				RuleUID:           uid,
			})
			require.Equal(t, http.StatusForbidden, status)
		})

		t.Run("Versions of rule", func(t *testing.T) {
			uid := allRules["folder2"][0].Rules[0].GrafanaManagedAlert.UID
			_, status, raw := apiClient.GetRuleVersionsWithStatus(t, uid)
			require.Equalf(t, http.StatusForbidden, status, "Expected status 403, got %d: %s", status, raw)
		})

		t.Run("when all permissions are revoked", func(t *testing.T) {
			removeFolderPermission(t, permissionsStore, 1, userID, org.RoleEditor, "folder1")
			apiClient.ReloadCachedPermissions(t)

			rules, status, _ := apiClient.GetAllRulesWithStatus(t)
			require.Equal(t, http.StatusOK, status)
			require.Empty(t, rules)

			status, _ = apiClient.ExportRulesWithStatus(t, &apimodels.AlertRulesExportParameters{
				ExportQueryParams: apimodels.ExportQueryParams{Format: "json"},
			})
			require.Equal(t, http.StatusNotFound, status)
		})
	})
}

func TestIntegrationAlertRuleNestedPermissions(t *testing.T) {
	testinfra.SQLiteIntegrationTest(t)

	// Setup Grafana and its Database
	dir, p := testinfra.CreateGrafDir(t, testinfra.GrafanaOpts{
		EnableFeatureToggles:  []string{featuremgmt.FlagNestedFolders},
		DisableLegacyAlerting: true,
		EnableUnifiedAlerting: true,
		DisableAnonymous:      true,
		AppModeProduction:     true,
	})

	grafanaListedAddr, env := testinfra.StartGrafanaEnv(t, dir, p)
	permissionsStore := resourcepermissions.NewStore(env.Cfg, env.SQLStore, featuremgmt.WithFeatures())

	// Create a user to make authenticated requests
	userID := createUser(t, env.SQLStore, env.Cfg, user.CreateUserCommand{
		DefaultOrgRole: string(org.RoleEditor),
		Password:       "password",
		Login:          "grafana",
	})

	apiClient := newAlertingApiClient(grafanaListedAddr, "grafana", "password")

	// Create the namespace we'll save our alerts to.
	apiClient.CreateFolder(t, "folder1", "folder1")
	// Create the namespace we'll save our alerts to.
	apiClient.CreateFolder(t, "folder2", "folder2")
	// Create a subfolder
	apiClient.CreateFolder(t, "subfolder", "subfolder", "folder1")

	postGroupRaw, err := testData.ReadFile(path.Join("test-data", "rulegroup-1-post.json"))
	require.NoError(t, err)
	var group1 apimodels.PostableRuleGroupConfig
	require.NoError(t, json.Unmarshal(postGroupRaw, &group1))

	// Create rule under folder1
	_, status, response := apiClient.PostRulesGroupWithStatus(t, "folder1", &group1)
	require.Equalf(t, http.StatusAccepted, status, response)

	postGroupRaw, err = testData.ReadFile(path.Join("test-data", "rulegroup-2-post.json"))
	require.NoError(t, err)
	var group2 apimodels.PostableRuleGroupConfig
	require.NoError(t, json.Unmarshal(postGroupRaw, &group2))

	// Create rule under folder2
	_, status, response = apiClient.PostRulesGroupWithStatus(t, "folder2", &group2)
	require.Equalf(t, http.StatusAccepted, status, response)

	postGroupRaw, err = testData.ReadFile(path.Join("test-data", "rulegroup-3-post.json"))
	require.NoError(t, err)
	var group3 apimodels.PostableRuleGroupConfig
	require.NoError(t, json.Unmarshal(postGroupRaw, &group3))

	// Create rule under subfolder
	_, status, response = apiClient.PostRulesGroupWithStatus(t, "subfolder", &group3)
	require.Equalf(t, http.StatusAccepted, status, response)

	// With the rules created, let's make sure that rule definitions are stored.
	allRules, status, _ := apiClient.GetAllRulesWithStatus(t)
	require.Equal(t, http.StatusOK, status)
	status, allExportRaw := apiClient.ExportRulesWithStatus(t, &apimodels.AlertRulesExportParameters{
		ExportQueryParams: apimodels.ExportQueryParams{Format: "json"},
	})
	require.Equal(t, http.StatusOK, status)
	var allExport apimodels.AlertingFileExport
	require.NoError(t, json.Unmarshal([]byte(allExportRaw), &allExport))

	t.Run("when user has all permissions", func(t *testing.T) {
		t.Run("Get all returns all rules", func(t *testing.T) {
			var group1, group2, group3 apimodels.GettableRuleGroupConfig

			getGroup1Raw, err := testData.ReadFile(path.Join("test-data", "rulegroup-1-get.json"))
			require.NoError(t, err)
			require.NoError(t, json.Unmarshal(getGroup1Raw, &group1))
			getGroup2Raw, err := testData.ReadFile(path.Join("test-data", "rulegroup-2-get.json"))
			require.NoError(t, err)
			require.NoError(t, json.Unmarshal(getGroup2Raw, &group2))
			getGroup3Raw, err := testData.ReadFile(path.Join("test-data", "rulegroup-3-get.json"))
			require.NoError(t, err)
			require.NoError(t, json.Unmarshal(getGroup3Raw, &group3))

			expected := apimodels.NamespaceConfigResponse{
				"folder1": []apimodels.GettableRuleGroupConfig{
					group1,
				},
				"folder2": []apimodels.GettableRuleGroupConfig{
					group2,
				},
				"folder1/subfolder": []apimodels.GettableRuleGroupConfig{
					group3,
				},
			}

			pathsToIgnore := []string{
				"GrafanaManagedAlert.Updated",
				"GrafanaManagedAlert.UpdatedBy",
				"GrafanaManagedAlert.UID",
				"GrafanaManagedAlert.ID",
				"GrafanaManagedAlert.Data.Model",
				"GrafanaManagedAlert.NamespaceUID",
				"GrafanaManagedAlert.NamespaceID",
			}

			// compare expected and actual and ignore the dynamic fields
			diff := cmp.Diff(expected, allRules, cmp.FilterPath(func(path cmp.Path) bool {
				for _, s := range pathsToIgnore {
					if strings.Contains(path.String(), s) {
						return true
					}
				}
				return false
			}, cmp.Ignore()))

			require.Empty(t, diff)

			for _, rule := range allRules["folder1"][0].Rules {
				assert.Equal(t, "folder1", rule.GrafanaManagedAlert.NamespaceUID)
			}

			for _, rule := range allRules["folder2"][0].Rules {
				assert.Equal(t, "folder2", rule.GrafanaManagedAlert.NamespaceUID)
			}

			for _, rule := range allRules["folder1/subfolder"][0].Rules {
				assert.Equal(t, "subfolder", rule.GrafanaManagedAlert.NamespaceUID)
			}
		})

		t.Run("Get by folder returns groups in folder", func(t *testing.T) {
			rules, status, _ := apiClient.GetAllRulesGroupInFolderWithStatus(t, "folder1")
			require.Equal(t, http.StatusAccepted, status)
			require.Contains(t, rules, "folder1")
			require.Len(t, rules["folder1"], 1)
			require.Equal(t, allRules["folder1"], rules["folder1"])
		})

		t.Run("Get group returns a single group", func(t *testing.T) {
			rules, status := apiClient.GetRulesGroup(t, "folder2", allRules["folder2"][0].Name)
			require.Equal(t, http.StatusAccepted, status)
			cmp.Diff(allRules["folder2"][0], rules.GettableRuleGroupConfig)
		})

		t.Run("Get by folder returns groups in folder with nested folder format", func(t *testing.T) {
			rules, status, _ := apiClient.GetAllRulesGroupInFolderWithStatus(t, "subfolder")
			require.Equal(t, http.StatusAccepted, status)

			nestedKey := "folder1/subfolder"
			require.Contains(t, rules, nestedKey)
			require.Len(t, rules[nestedKey], 1)
			require.Equal(t, allRules[nestedKey], rules[nestedKey])
		})

		t.Run("Export returns all rules", func(t *testing.T) {
			var group1File, group2File, group3File apimodels.AlertingFileExport
			getGroup1Raw, err := testData.ReadFile(path.Join("test-data", "rulegroup-1-export.json"))
			require.NoError(t, err)
			require.NoError(t, json.Unmarshal(getGroup1Raw, &group1File))
			getGroup2Raw, err := testData.ReadFile(path.Join("test-data", "rulegroup-2-export.json"))
			require.NoError(t, err)
			require.NoError(t, json.Unmarshal(getGroup2Raw, &group2File))
			getGroup3Raw, err := testData.ReadFile(path.Join("test-data", "rulegroup-3-export.json"))
			require.NoError(t, err)
			require.NoError(t, json.Unmarshal(getGroup3Raw, &group3File))

			group1File.Groups = append(group1File.Groups, group2File.Groups...)
			group1File.Groups = append(group1File.Groups, group3File.Groups...)
			expected := group1File

			pathsToIgnore := []string{
				"Groups.Rules.UID",
				"Groups.Folder",
			}

			// compare expected and actual and ignore the dynamic fields
			diff := cmp.Diff(expected, allExport, cmp.FilterPath(func(path cmp.Path) bool {
				for _, s := range pathsToIgnore {
					if strings.Contains(path.String(), s) {
						return true
					}
				}
				return false
			}, cmp.Ignore()))

			require.Empty(t, diff)

			require.Equal(t, "folder1", allExport.Groups[0].Folder)
			require.Equal(t, "folder2", allExport.Groups[1].Folder)
			require.Equal(t, "folder1/subfolder", allExport.Groups[2].Folder)
		})

		t.Run("Export from one folder", func(t *testing.T) {
			expected := allExport.Groups[0]
			status, exportRaw := apiClient.ExportRulesWithStatus(t, &apimodels.AlertRulesExportParameters{
				ExportQueryParams: apimodels.ExportQueryParams{Format: "json"},
				FolderUID:         []string{"folder1"},
			})
			require.Equal(t, http.StatusOK, status)
			var export apimodels.AlertingFileExport
			require.NoError(t, json.Unmarshal([]byte(exportRaw), &export))

			require.Len(t, export.Groups, 1)
			require.Equal(t, expected, export.Groups[0])
		})

		t.Run("Export from a subfolder", func(t *testing.T) {
			expected := allExport.Groups[2]
			status, exportRaw := apiClient.ExportRulesWithStatus(t, &apimodels.AlertRulesExportParameters{
				ExportQueryParams: apimodels.ExportQueryParams{Format: "json"},
				FolderUID:         []string{"subfolder"},
			})
			require.Equal(t, http.StatusOK, status)
			var export apimodels.AlertingFileExport
			require.NoError(t, json.Unmarshal([]byte(exportRaw), &export))

			require.Len(t, export.Groups, 1)
			require.Equal(t, expected, export.Groups[0])
		})

		t.Run("Export from one group", func(t *testing.T) {
			expected := allExport.Groups[0]
			status, exportRaw := apiClient.ExportRulesWithStatus(t, &apimodels.AlertRulesExportParameters{
				ExportQueryParams: apimodels.ExportQueryParams{Format: "json"},
				FolderUID:         []string{"folder1"},
				GroupName:         expected.Name,
			})
			require.Equal(t, http.StatusOK, status)
			var export apimodels.AlertingFileExport
			require.NoError(t, json.Unmarshal([]byte(exportRaw), &export))

			require.Len(t, export.Groups, 1)
			require.Equal(t, expected, export.Groups[0])
		})

		t.Run("Export from one group under subfolder", func(t *testing.T) {
			expected := allExport.Groups[2]
			status, exportRaw := apiClient.ExportRulesWithStatus(t, &apimodels.AlertRulesExportParameters{
				ExportQueryParams: apimodels.ExportQueryParams{Format: "json"},
				FolderUID:         []string{"subfolder"},
				GroupName:         expected.Name,
			})
			require.Equal(t, http.StatusOK, status)
			var export apimodels.AlertingFileExport
			require.NoError(t, json.Unmarshal([]byte(exportRaw), &export))

			require.Len(t, export.Groups, 1)
			require.Equal(t, expected, export.Groups[0])
		})

		t.Run("Export single rule", func(t *testing.T) {
			expected := allExport.Groups[0]
			expected.Rules = []apimodels.AlertRuleExport{
				expected.Rules[0],
			}
			status, exportRaw := apiClient.ExportRulesWithStatus(t, &apimodels.AlertRulesExportParameters{
				ExportQueryParams: apimodels.ExportQueryParams{Format: "json"},
				RuleUID:           expected.Rules[0].UID,
			})

			require.Equal(t, http.StatusOK, status)
			var export apimodels.AlertingFileExport
			t.Log(exportRaw)
			require.NoError(t, json.Unmarshal([]byte(exportRaw), &export))

			require.Len(t, export.Groups, 1)
			require.Equal(t, expected, export.Groups[0])
		})
	})

	t.Run("when permissions for folder2 removed", func(t *testing.T) {
		// remove permissions for folder2
		removeFolderPermission(t, permissionsStore, 1, userID, org.RoleEditor, "folder2")
		// remove permissions for subfolder (inherits from folder1)
		removeFolderPermission(t, permissionsStore, 1, userID, org.RoleEditor, "subfolder")
		apiClient.ReloadCachedPermissions(t)

		t.Run("Get all returns all rules", func(t *testing.T) {
			newAll, status, _ := apiClient.GetAllRulesWithStatus(t)
			require.Equal(t, http.StatusOK, status)
			require.Contains(t, newAll, "folder1")
			require.NotContains(t, newAll, "folder2")
			require.Contains(t, newAll, "folder1/subfolder")
		})

		t.Run("Get by folder returns groups in folder", func(t *testing.T) {
			_, status, _ := apiClient.GetAllRulesGroupInFolderWithStatus(t, "folder2")
			require.Equal(t, http.StatusForbidden, status)
		})

		t.Run("Get group returns a single group", func(t *testing.T) {
			u := fmt.Sprintf("%s/api/ruler/grafana/api/v1/rules/folder2/arulegroup", apiClient.url)
			// nolint:gosec
			resp, err := http.Get(u)
			require.NoError(t, err)
			defer func() {
				_ = resp.Body.Close()
			}()
			assert.Equal(t, http.StatusForbidden, resp.StatusCode)
		})

		t.Run("Export returns all rules", func(t *testing.T) {
			status, exportRaw := apiClient.ExportRulesWithStatus(t, &apimodels.AlertRulesExportParameters{
				ExportQueryParams: apimodels.ExportQueryParams{Format: "json"},
			})
			require.Equal(t, http.StatusOK, status)
			var export apimodels.AlertingFileExport
			require.NoError(t, json.Unmarshal([]byte(exportRaw), &export))

			require.Equal(t, http.StatusOK, status)
			require.Len(t, export.Groups, 2)
			require.Equal(t, "folder1", export.Groups[0].Folder)
			require.Equal(t, "folder1/subfolder", export.Groups[1].Folder)
		})

		t.Run("Export from one folder", func(t *testing.T) {
			status, _ := apiClient.ExportRulesWithStatus(t, &apimodels.AlertRulesExportParameters{
				ExportQueryParams: apimodels.ExportQueryParams{Format: "json"},
				FolderUID:         []string{"folder2"},
			})
			assert.Equal(t, http.StatusForbidden, status)
		})

		t.Run("Export from one group", func(t *testing.T) {
			status, _ := apiClient.ExportRulesWithStatus(t, &apimodels.AlertRulesExportParameters{
				ExportQueryParams: apimodels.ExportQueryParams{Format: "json"},
				FolderUID:         []string{"folder2"},
				GroupName:         "arulegroup",
			})
			assert.Equal(t, http.StatusForbidden, status)
		})

		t.Run("Export single rule", func(t *testing.T) {
			uid := allRules["folder2"][0].Rules[0].GrafanaManagedAlert.UID
			status, _ := apiClient.ExportRulesWithStatus(t, &apimodels.AlertRulesExportParameters{
				ExportQueryParams: apimodels.ExportQueryParams{Format: "json"},
				RuleUID:           uid,
			})
			require.Equal(t, http.StatusForbidden, status)
		})

		t.Run("when all permissions are revoked", func(t *testing.T) {
			removeFolderPermission(t, permissionsStore, 1, userID, org.RoleEditor, "folder1")
			apiClient.ReloadCachedPermissions(t)

			rules, status, _ := apiClient.GetAllRulesWithStatus(t)
			require.Equal(t, http.StatusOK, status)
			require.Empty(t, rules)

			status, _ = apiClient.ExportRulesWithStatus(t, &apimodels.AlertRulesExportParameters{
				ExportQueryParams: apimodels.ExportQueryParams{Format: "json"},
			})
			require.Equal(t, http.StatusNotFound, status)
		})
	})
}

func TestAlertRulePostExport(t *testing.T) {
	testinfra.SQLiteIntegrationTest(t)

	// Setup Grafana and its Database
	dir, p := testinfra.CreateGrafDir(t, testinfra.GrafanaOpts{
		DisableLegacyAlerting: true,
		EnableUnifiedAlerting: true,
		DisableAnonymous:      true,
		AppModeProduction:     true,
	})

	grafanaListedAddr, env := testinfra.StartGrafanaEnv(t, dir, p)
	permissionsStore := resourcepermissions.NewStore(env.Cfg, env.SQLStore, featuremgmt.WithFeatures())

	// Create a user to make authenticated requests
	userID := createUser(t, env.SQLStore, env.Cfg, user.CreateUserCommand{
		DefaultOrgRole: string(org.RoleEditor),
		Password:       "password",
		Login:          "grafana",
	})

	apiClient := newAlertingApiClient(grafanaListedAddr, "grafana", "password")

	// Create the namespace we'll save our alerts to.
	apiClient.CreateFolder(t, "folder1", "folder1")

	var group1 apimodels.PostableRuleGroupConfig

	group1Raw, err := testData.ReadFile(path.Join("test-data", "rulegroup-1-post.json"))
	require.NoError(t, err)
	require.NoError(t, json.Unmarshal(group1Raw, &group1))

	t.Run("should return in export format", func(t *testing.T) {
		var expected, actual apimodels.AlertingFileExport
		getGroup1Raw, err := testData.ReadFile(path.Join("test-data", "rulegroup-1-export.json"))
		require.NoError(t, err)
		require.NoError(t, json.Unmarshal(getGroup1Raw, &expected))

		status, actualRaw := apiClient.PostRulesExportWithStatus(t, "folder1", &group1, &apimodels.ExportQueryParams{
			Download: false,
			Format:   "json",
		})
		require.Equal(t, http.StatusOK, status)
		require.NoError(t, json.Unmarshal([]byte(actualRaw), &actual))

		pathsToIgnore := []string{
			"Groups.Rules.UID",
			"Groups.Folder",
			"Data.Model", // Model is not amended with default values
		}

		// compare expected and actual and ignore the dynamic fields
		diff := cmp.Diff(expected, actual, cmp.FilterPath(func(path cmp.Path) bool {
			for _, s := range pathsToIgnore {
				if strings.Contains(path.String(), s) {
					return true
				}
			}
			return false
		}, cmp.Ignore()))

		require.Empty(t, diff)

		require.Equal(t, actual.Groups[0].Folder, "folder1")
	})

	t.Run("should return 403 when no access to folder", func(t *testing.T) {
		removeFolderPermission(t, permissionsStore, 1, userID, org.RoleEditor, "folder1")
		apiClient.ReloadCachedPermissions(t)

		status, _ := apiClient.PostRulesExportWithStatus(t, "folder1", &group1, &apimodels.ExportQueryParams{
			Download: false,
			Format:   "json",
		})
		require.Equal(t, http.StatusForbidden, status)
	})
}

func TestIntegrationAlertRuleEditorSettings(t *testing.T) {
	testinfra.SQLiteIntegrationTest(t)

	const folderName = "folder1"
	const groupName = "test-group"

	// Setup Grafana and its Database
	dir, path := testinfra.CreateGrafDir(t, testinfra.GrafanaOpts{
		DisableLegacyAlerting: true,
		EnableUnifiedAlerting: true,
		EnableQuota:           true,
		DisableAnonymous:      true,
		ViewersCanEdit:        true,
		AppModeProduction:     true,
	})

	grafanaListedAddr, env := testinfra.StartGrafanaEnv(t, dir, path)
	apiClient := newAlertingApiClient(grafanaListedAddr, "admin", "admin")
	createUser(t, env.SQLStore, env.Cfg, user.CreateUserCommand{
		DefaultOrgRole: string(org.RoleAdmin),
		Password:       "admin",
		Login:          "admin",
	})
	apiClient.CreateFolder(t, folderName, folderName)

	createAlertInGrafana := func(metadata *apimodels.AlertRuleMetadata) apimodels.GettableRuleGroupConfig {
		interval, err := model.ParseDuration("1m")
		require.NoError(t, err)
		alertRule := apimodels.PostableExtendedRuleNode{
			ApiRuleNode: &apimodels.ApiRuleNode{
				For:         &interval,
				Labels:      map[string]string{"label1": "val1"},
				Annotations: map[string]string{"annotation1": "val1"},
			},
			GrafanaManagedAlert: &apimodels.PostableGrafanaRule{
				Title:     "AlwaysFiring",
				Condition: "A",
				Data: []apimodels.AlertQuery{
					{
						RefID: "A",
						RelativeTimeRange: apimodels.RelativeTimeRange{
							From: apimodels.Duration(time.Duration(5) * time.Hour),
							To:   apimodels.Duration(time.Duration(3) * time.Hour),
						},
						DatasourceUID: expr.DatasourceUID,
						Model: json.RawMessage(`{
						"type": "math",
						"expression": "2 + 3 > 1"
						}`),
					},
				},
				Metadata: metadata,
			},
		}
		rules := apimodels.PostableRuleGroupConfig{
			Name: groupName,
			Rules: []apimodels.PostableExtendedRuleNode{
				alertRule,
			},
		}

		respModel, status, _ := apiClient.PostRulesGroupWithStatus(t, folderName, &rules)
		require.Equal(t, http.StatusAccepted, status)
		require.Len(t, respModel.Created, 1)

		createdRuleGroup, status := apiClient.GetRulesGroup(t, folderName, rules.Name)
		require.Equal(t, http.StatusAccepted, status)
		require.Len(t, createdRuleGroup.Rules, 1)

		expectedMetadata := alertRule.GrafanaManagedAlert.Metadata
		if metadata == nil {
			expectedMetadata = &apimodels.AlertRuleMetadata{
				EditorSettings: apimodels.AlertRuleEditorSettings{
					SimplifiedQueryAndExpressionsSection: false,
				},
			}
		}
		require.Equal(t, expectedMetadata, createdRuleGroup.Rules[0].GrafanaManagedAlert.Metadata)

		return createdRuleGroup.GettableRuleGroupConfig
	}

	t.Run("set simplified query editor in editor settings", func(t *testing.T) {
		metadata := &apimodels.AlertRuleMetadata{
			EditorSettings: apimodels.AlertRuleEditorSettings{
				SimplifiedQueryAndExpressionsSection: false,
			},
		}
		createdRuleGroup := createAlertInGrafana(metadata)

		rulesWithUID := convertGettableRuleGroupToPostable(createdRuleGroup)
		rulesWithUID.Rules[0].GrafanaManagedAlert.Metadata.EditorSettings.SimplifiedQueryAndExpressionsSection = true

		_, status, _ := apiClient.PostRulesGroupWithStatus(t, folderName, &rulesWithUID)
		require.Equal(t, http.StatusAccepted, status)

		updatedRuleGroup, status := apiClient.GetRulesGroup(t, folderName, groupName)
		require.Equal(t, http.StatusAccepted, status)
		require.Len(t, updatedRuleGroup.Rules, 1)
		require.True(t, updatedRuleGroup.Rules[0].GrafanaManagedAlert.Metadata.EditorSettings.SimplifiedQueryAndExpressionsSection)
	})

	t.Run("disable simplified query editor in editor settings", func(t *testing.T) {
		metadata := &apimodels.AlertRuleMetadata{
			EditorSettings: apimodels.AlertRuleEditorSettings{
				SimplifiedQueryAndExpressionsSection: true,
			},
		}
		createdRuleGroup := createAlertInGrafana(metadata)

		rulesWithUID := convertGettableRuleGroupToPostable(createdRuleGroup)

		// disabling the editor
		rulesWithUID.Rules[0].GrafanaManagedAlert.Metadata.EditorSettings.SimplifiedQueryAndExpressionsSection = false

		_, status, _ := apiClient.PostRulesGroupWithStatus(t, folderName, &rulesWithUID)
		require.Equal(t, http.StatusAccepted, status)

		updatedRuleGroup, status := apiClient.GetRulesGroup(t, folderName, groupName)
		require.Equal(t, http.StatusAccepted, status)
		require.Len(t, updatedRuleGroup.Rules, 1)
		require.False(t, updatedRuleGroup.Rules[0].GrafanaManagedAlert.Metadata.EditorSettings.SimplifiedQueryAndExpressionsSection)
	})

	t.Run("set simplified notifications editor in editor settings", func(t *testing.T) {
		metadata := &apimodels.AlertRuleMetadata{
			EditorSettings: apimodels.AlertRuleEditorSettings{
				SimplifiedQueryAndExpressionsSection: false,
			},
		}
		createdRuleGroup := createAlertInGrafana(metadata)

		rulesWithUID := convertGettableRuleGroupToPostable(createdRuleGroup)
		rulesWithUID.Rules[0].GrafanaManagedAlert.Metadata.EditorSettings.SimplifiedNotificationsSection = true

		_, status, _ := apiClient.PostRulesGroupWithStatus(t, folderName, &rulesWithUID)
		require.Equal(t, http.StatusAccepted, status)

		updatedRuleGroup, status := apiClient.GetRulesGroup(t, folderName, groupName)
		require.Equal(t, http.StatusAccepted, status)
		require.Len(t, updatedRuleGroup.Rules, 1)
		require.True(t, updatedRuleGroup.Rules[0].GrafanaManagedAlert.Metadata.EditorSettings.SimplifiedNotificationsSection)
	})

	t.Run("disable simplified notifications editor in editor settings", func(t *testing.T) {
		metadata := &apimodels.AlertRuleMetadata{
			EditorSettings: apimodels.AlertRuleEditorSettings{
				SimplifiedNotificationsSection: true,
			},
		}
		createdRuleGroup := createAlertInGrafana(metadata)

		rulesWithUID := convertGettableRuleGroupToPostable(createdRuleGroup)

		// disabling the editor
		rulesWithUID.Rules[0].GrafanaManagedAlert.Metadata.EditorSettings.SimplifiedNotificationsSection = false

		_, status, _ := apiClient.PostRulesGroupWithStatus(t, folderName, &rulesWithUID)
		require.Equal(t, http.StatusAccepted, status)

		updatedRuleGroup, status := apiClient.GetRulesGroup(t, folderName, groupName)
		require.Equal(t, http.StatusAccepted, status)
		require.Len(t, updatedRuleGroup.Rules, 1)
		require.False(t, updatedRuleGroup.Rules[0].GrafanaManagedAlert.Metadata.EditorSettings.SimplifiedNotificationsSection)
	})

	t.Run("post alert without metadata", func(t *testing.T) {
		createAlertInGrafana(nil)

		createdRuleGroup, status := apiClient.GetRulesGroup(t, folderName, groupName)
		require.Equal(t, http.StatusAccepted, status)
		require.Len(t, createdRuleGroup.Rules, 1)
		require.False(t, createdRuleGroup.Rules[0].GrafanaManagedAlert.Metadata.EditorSettings.SimplifiedQueryAndExpressionsSection)
	})
}

func TestIntegrationAlertRuleConflictingTitle(t *testing.T) {
	testinfra.SQLiteIntegrationTest(t)

	// Setup Grafana and its Database
	dir, path := testinfra.CreateGrafDir(t, testinfra.GrafanaOpts{
		DisableLegacyAlerting: true,
		EnableUnifiedAlerting: true,
		EnableQuota:           true,
		DisableAnonymous:      true,
		ViewersCanEdit:        true,
		AppModeProduction:     true,
	})

	grafanaListedAddr, env := testinfra.StartGrafanaEnv(t, dir, path)

	// Create user
	createUser(t, env.SQLStore, env.Cfg, user.CreateUserCommand{
		DefaultOrgRole: string(org.RoleAdmin),
		Password:       "admin",
		Login:          "admin",
	})

	apiClient := newAlertingApiClient(grafanaListedAddr, "admin", "admin")

	// Create the namespace we'll save our alerts to.
	apiClient.CreateFolder(t, "folder1", "folder1")
	// Create the namespace we'll save our alerts to.
	apiClient.CreateFolder(t, "folder2", "folder2")

	rules := newTestingRuleConfig(t)

	respModel, status, _ := apiClient.PostRulesGroupWithStatus(t, "folder1", &rules)
	require.Equal(t, http.StatusAccepted, status)
	require.Len(t, respModel.Created, len(rules.Rules))

	// fetch the created rules, so we can get the uid's and trigger
	// and update by reusing the uid's
	createdRuleGroup, status := apiClient.GetRulesGroup(t, "folder1", rules.Name)
	require.Equal(t, http.StatusAccepted, status)
	require.Len(t, createdRuleGroup.Rules, 2)

	t.Run("trying to create alert with same title under same folder should fail", func(t *testing.T) {
		rulesWithUID := convertGettableRuleGroupToPostable(createdRuleGroup.GettableRuleGroupConfig)
		rulesWithUID.Rules = append(rulesWithUID.Rules, rules.Rules[0]) // Create new copy of first rule.

		_, status, body := apiClient.PostRulesGroupWithStatus(t, "folder1", &rulesWithUID)
		assert.Equal(t, http.StatusConflict, status)

		var res map[string]any
		require.NoError(t, json.Unmarshal([]byte(body), &res))
		require.Contains(t, res["message"], ngmodels.ErrAlertRuleUniqueConstraintViolation.Error())
	})

	t.Run("trying to update an alert to the title of an existing alert in the same folder should fail", func(t *testing.T) {
		rulesWithUID := convertGettableRuleGroupToPostable(createdRuleGroup.GettableRuleGroupConfig)
		rulesWithUID.Rules[1].GrafanaManagedAlert.Title = "AlwaysFiring"

		_, status, body := apiClient.PostRulesGroupWithStatus(t, "folder1", &rulesWithUID)
		assert.Equal(t, http.StatusConflict, status)

		var res map[string]any
		require.NoError(t, json.Unmarshal([]byte(body), &res))
		require.Contains(t, res["message"], ngmodels.ErrAlertRuleUniqueConstraintViolation.Error())
	})

	t.Run("trying to create alert with same title under another folder should succeed", func(t *testing.T) {
		rules := newTestingRuleConfig(t)
		resp, status, _ := apiClient.PostRulesGroupWithStatus(t, "folder2", &rules)
		require.Equal(t, http.StatusAccepted, status)
		require.Len(t, resp.Created, len(rules.Rules))
	})

	t.Run("trying to swap titles of existing alerts in the same folder should work", func(t *testing.T) {
		rulesWithUID := convertGettableRuleGroupToPostable(createdRuleGroup.GettableRuleGroupConfig)
		title0 := rulesWithUID.Rules[0].GrafanaManagedAlert.Title
		title1 := rulesWithUID.Rules[1].GrafanaManagedAlert.Title
		rulesWithUID.Rules[0].GrafanaManagedAlert.Title = title1
		rulesWithUID.Rules[1].GrafanaManagedAlert.Title = title0

		resp, status, _ := apiClient.PostRulesGroupWithStatus(t, "folder1", &rulesWithUID)
		require.Equal(t, http.StatusAccepted, status)
		require.Len(t, resp.Updated, 2)
	})

	t.Run("trying to update titles of existing alerts in a chain in the same folder should work", func(t *testing.T) {
		rulesWithUID := convertGettableRuleGroupToPostable(createdRuleGroup.GettableRuleGroupConfig)
		rulesWithUID.Rules[0].GrafanaManagedAlert.Title = rulesWithUID.Rules[1].GrafanaManagedAlert.Title
		rulesWithUID.Rules[1].GrafanaManagedAlert.Title = "something new"

		resp, status, _ := apiClient.PostRulesGroupWithStatus(t, "folder1", &rulesWithUID)
		require.Equal(t, http.StatusAccepted, status)
		require.Len(t, resp.Updated, len(rulesWithUID.Rules))
	})
}

func TestIntegrationRulerRulesFilterByDashboard(t *testing.T) {
	testinfra.SQLiteIntegrationTest(t)

	dir, path := testinfra.CreateGrafDir(t, testinfra.GrafanaOpts{
		EnableFeatureToggles: []string{"ngalert"},
		DisableAnonymous:     true,
		AppModeProduction:    true,
	})

	grafanaListedAddr, env := testinfra.StartGrafanaEnv(t, dir, path)

	// Create a user to make authenticated requests
	createUser(t, env.SQLStore, env.Cfg, user.CreateUserCommand{
		DefaultOrgRole: string(org.RoleEditor),
		Password:       "password",
		Login:          "grafana",
	})

	apiClient := newAlertingApiClient(grafanaListedAddr, "grafana", "password")

	dashboardUID := "default"
	// Create the namespace under default organisation (orgID = 1) where we'll save our alerts to.
	apiClient.CreateFolder(t, "default", "default")

	interval, err := model.ParseDuration("10s")
	require.NoError(t, err)

	// Now, let's create some rules
	{
		rules := apimodels.PostableRuleGroupConfig{
			Name: "anotherrulegroup",
			Rules: []apimodels.PostableExtendedRuleNode{
				{
					ApiRuleNode: &apimodels.ApiRuleNode{
						For:    &interval,
						Labels: map[string]string{},
						Annotations: map[string]string{
							"__dashboardUid__": dashboardUID,
							"__panelId__":      "1",
						},
					},
					GrafanaManagedAlert: &apimodels.PostableGrafanaRule{
						Title:     "AlwaysFiring",
						Condition: "A",
						Data: []apimodels.AlertQuery{
							{
								RefID: "A",
								RelativeTimeRange: apimodels.RelativeTimeRange{
									From: apimodels.Duration(time.Duration(5) * time.Hour),
									To:   apimodels.Duration(time.Duration(3) * time.Hour),
								},
								DatasourceUID: expr.DatasourceUID,
								Model: json.RawMessage(`{
									"type": "math",
									"expression": "2 + 3 > 1"
									}`),
							},
						},
					},
				},
				{
					GrafanaManagedAlert: &apimodels.PostableGrafanaRule{
						Title:     "AlwaysFiringButSilenced",
						Condition: "A",
						Data: []apimodels.AlertQuery{
							{
								RefID: "A",
								RelativeTimeRange: apimodels.RelativeTimeRange{
									From: apimodels.Duration(time.Duration(5) * time.Hour),
									To:   apimodels.Duration(time.Duration(3) * time.Hour),
								},
								DatasourceUID: expr.DatasourceUID,
								Model: json.RawMessage(`{
									"type": "math",
									"expression": "2 + 3 > 1"
									}`),
							},
						},
						NoDataState:  apimodels.NoDataState(ngmodels.Alerting),
						ExecErrState: apimodels.ExecutionErrorState(ngmodels.AlertingErrState),
					},
				},
			},
		}
		resp, status, _ := apiClient.PostRulesGroupWithStatus(t, "default", &rules)
		require.Equal(t, http.StatusAccepted, status)
		require.Len(t, resp.Created, len(rules.Rules))
	}

	expectedAllJSON := fmt.Sprintf(`
{
	"default": [{
		"name": "anotherrulegroup",
		"interval": "1m",
		"rules": [{
			"expr": "",
			"for": "10s",
			"annotations": {
				"__dashboardUid__": "%s",
				"__panelId__": "1"
			},
			"grafana_alert": {
				"title": "AlwaysFiring",
				"condition": "A",
				"data": [{
					"refId": "A",
					"queryType": "",
					"relativeTimeRange": {
						"from": 18000,
						"to": 10800
					},
					"datasourceUid": "__expr__",
					"model": {
						"expression": "2 + 3 \u003e 1",
						"intervalMs": 1000,
						"maxDataPoints": 43200,
						"type": "math"
					}
				}],
				"updated": "2021-02-21T01:10:30Z",
				"updated_by": {
					"uid": "uid",
					"name": "grafana"
				},
				"intervalSeconds": 60,
				"is_paused": false,
				"version": 1,
				"uid": "uid",
				"namespace_uid": "nsuid",
				"rule_group": "anotherrulegroup",
				"no_data_state": "NoData",
				"exec_err_state": "Alerting",
				"metadata": {
					"editor_settings": {
						"simplified_query_and_expressions_section": false,
						"simplified_notifications_section": false
					}
				}
			}
		}, {
			"expr": "",
			"for":"0s",
			"grafana_alert": {
				"title": "AlwaysFiringButSilenced",
				"condition": "A",
				"data": [{
					"refId": "A",
					"queryType": "",
					"relativeTimeRange": {
						"from": 18000,
						"to": 10800
					},
					"datasourceUid": "__expr__",
					"model": {
						"expression": "2 + 3 \u003e 1",
						"intervalMs": 1000,
						"maxDataPoints": 43200,
						"type": "math"
					}
				}],
				"updated": "2021-02-21T01:10:30Z",
				"updated_by": {
					"uid": "uid",
					"name": "grafana"
				},
				"intervalSeconds": 60,
				"is_paused": false,
				"version": 1,
				"uid": "uid",
				"namespace_uid": "nsuid",
				"rule_group": "anotherrulegroup",
				"no_data_state": "Alerting",
				"exec_err_state": "Alerting",
				"metadata": {
					"editor_settings": {
						"simplified_query_and_expressions_section": false,
						"simplified_notifications_section": false
					}
				}
			}
		}]
	}]
}`, dashboardUID)
	expectedFilteredByJSON := fmt.Sprintf(`
{
	"default": [{
		"name": "anotherrulegroup",
		"interval": "1m",
		"rules": [{
			"expr": "",
			"for": "10s",
			"annotations": {
				"__dashboardUid__": "%s",
				"__panelId__": "1"
			},
			"grafana_alert": {
				"title": "AlwaysFiring",
				"condition": "A",
				"data": [{
					"refId": "A",
					"queryType": "",
					"relativeTimeRange": {
						"from": 18000,
						"to": 10800
					},
					"datasourceUid": "__expr__",
					"model": {
						"expression": "2 + 3 \u003e 1",
						"intervalMs": 1000,
						"maxDataPoints": 43200,
						"type": "math"
					}
				}],
				"updated": "2021-02-21T01:10:30Z",
				"updated_by": {
					"uid": "uid",
					"name": "grafana"
				},
				"intervalSeconds": 60,
				"is_paused": false,
				"version": 1,
				"uid": "uid",
				"namespace_uid": "nsuid",
				"rule_group": "anotherrulegroup",
				"no_data_state": "NoData",
				"exec_err_state": "Alerting",
				"metadata": {
					"editor_settings": {
						"simplified_query_and_expressions_section": false,
						"simplified_notifications_section": false
					}
				}
			}
		}]
	}]
}`, dashboardUID)
	expectedNoneJSON := `{}`

	// Now, let's see how this looks like.
	{
		promRulesURL := fmt.Sprintf("http://grafana:password@%s/api/ruler/grafana/api/v1/rules", grafanaListedAddr)
		// nolint:gosec
		resp, err := http.Get(promRulesURL)
		require.NoError(t, err)
		t.Cleanup(func() {
			err := resp.Body.Close()
			require.NoError(t, err)
		})
		b, err := io.ReadAll(resp.Body)
		require.NoError(t, err)
		require.Equal(t, 200, resp.StatusCode)

		body, _ := rulesNamespaceWithoutVariableValues(t, b)
		require.JSONEq(t, expectedAllJSON, body)
	}

	// Now, let's check we get the same rule when filtering by dashboard_uid
	{
		promRulesURL := fmt.Sprintf("http://grafana:password@%s/api/ruler/grafana/api/v1/rules?dashboard_uid=%s", grafanaListedAddr, dashboardUID)
		// nolint:gosec
		resp, err := http.Get(promRulesURL)
		require.NoError(t, err)
		t.Cleanup(func() {
			err := resp.Body.Close()
			require.NoError(t, err)
		})
		b, err := io.ReadAll(resp.Body)
		require.NoError(t, err)
		require.Equal(t, 200, resp.StatusCode)

		body, _ := rulesNamespaceWithoutVariableValues(t, b)
		require.JSONEq(t, expectedFilteredByJSON, body)
	}

	// Now, let's check we get no rules when filtering by an unknown dashboard_uid
	{
		promRulesURL := fmt.Sprintf("http://grafana:password@%s/api/ruler/grafana/api/v1/rules?dashboard_uid=%s", grafanaListedAddr, "abc")
		// nolint:gosec
		resp, err := http.Get(promRulesURL)
		require.NoError(t, err)
		t.Cleanup(func() {
			err := resp.Body.Close()
			require.NoError(t, err)
		})
		b, err := io.ReadAll(resp.Body)
		require.NoError(t, err)
		require.Equal(t, 200, resp.StatusCode)

		require.JSONEq(t, expectedNoneJSON, string(b))
	}

	// Now, let's check we get the same rule when filtering by dashboard_uid and panel_id
	{
		promRulesURL := fmt.Sprintf("http://grafana:password@%s/api/ruler/grafana/api/v1/rules?dashboard_uid=%s&panel_id=1", grafanaListedAddr, dashboardUID)
		// nolint:gosec
		resp, err := http.Get(promRulesURL)
		require.NoError(t, err)
		t.Cleanup(func() {
			err := resp.Body.Close()
			require.NoError(t, err)
		})
		b, err := io.ReadAll(resp.Body)
		require.NoError(t, err)
		require.Equal(t, 200, resp.StatusCode)

		body, _ := rulesNamespaceWithoutVariableValues(t, b)
		require.JSONEq(t, expectedFilteredByJSON, body)
	}

	// Now, let's check we get no rules when filtering by dashboard_uid and unknown panel_id
	{
		promRulesURL := fmt.Sprintf("http://grafana:password@%s/api/ruler/grafana/api/v1/rules?dashboard_uid=%s&panel_id=2", grafanaListedAddr, dashboardUID)
		// nolint:gosec
		resp, err := http.Get(promRulesURL)
		require.NoError(t, err)
		t.Cleanup(func() {
			err := resp.Body.Close()
			require.NoError(t, err)
		})
		b, err := io.ReadAll(resp.Body)
		require.NoError(t, err)
		require.Equal(t, 200, resp.StatusCode)

		require.JSONEq(t, expectedNoneJSON, string(b))
	}

	// Now, let's check an invalid panel_id returns a 400 Bad Request response
	{
		promRulesURL := fmt.Sprintf("http://grafana:password@%s/api/ruler/grafana/api/v1/rules?dashboard_uid=%s&panel_id=invalid", grafanaListedAddr, dashboardUID)
		// nolint:gosec
		resp, err := http.Get(promRulesURL)
		require.NoError(t, err)
		t.Cleanup(func() {
			err := resp.Body.Close()
			require.NoError(t, err)
		})
		require.Equal(t, http.StatusBadRequest, resp.StatusCode)
		b, err := io.ReadAll(resp.Body)
		require.NoError(t, err)
		var res map[string]any
		require.NoError(t, json.Unmarshal(b, &res))
		require.Equal(t, `invalid panel_id: strconv.ParseInt: parsing "invalid": invalid syntax`, res["message"])
	}

	// Now, let's check a panel_id without dashboard_uid returns a 400 Bad Request response
	{
		promRulesURL := fmt.Sprintf("http://grafana:password@%s/api/ruler/grafana/api/v1/rules?panel_id=1", grafanaListedAddr)
		// nolint:gosec
		resp, err := http.Get(promRulesURL)
		require.NoError(t, err)
		t.Cleanup(func() {
			err := resp.Body.Close()
			require.NoError(t, err)
		})
		require.Equal(t, http.StatusBadRequest, resp.StatusCode)
		b, err := io.ReadAll(resp.Body)
		require.NoError(t, err)
		var res map[string]any
		require.NoError(t, json.Unmarshal(b, &res))
		require.Equal(t, "panel_id must be set with dashboard_uid", res["message"])
	}
}

func TestIntegrationRuleGroupSequence(t *testing.T) {
	testinfra.SQLiteIntegrationTest(t)

	// Setup Grafana and its Database
	dir, path := testinfra.CreateGrafDir(t, testinfra.GrafanaOpts{
		DisableLegacyAlerting: true,
		EnableUnifiedAlerting: true,
		DisableAnonymous:      true,
		AppModeProduction:     true,
	})
	grafanaListedAddr, env := testinfra.StartGrafanaEnv(t, dir, path)

	// Create a user to make authenticated requests
	createUser(t, env.SQLStore, env.Cfg, user.CreateUserCommand{
		DefaultOrgRole: string(org.RoleEditor),
		Password:       "password",
		Login:          "grafana",
	})

	client := newAlertingApiClient(grafanaListedAddr, "grafana", "password")
	parentFolderUID := util.GenerateShortUID()
	client.CreateFolder(t, parentFolderUID, "parent")
	folderUID := util.GenerateShortUID()
	client.CreateFolder(t, folderUID, "folder1", parentFolderUID)

	group1 := generateAlertRuleGroup(5, alertRuleGen())
	group2 := generateAlertRuleGroup(5, alertRuleGen())

	_, status, _ := client.PostRulesGroupWithStatus(t, folderUID, &group1)
	require.Equal(t, http.StatusAccepted, status)
	_, status, _ = client.PostRulesGroupWithStatus(t, folderUID, &group2)
	require.Equal(t, http.StatusAccepted, status)

	t.Run("should persist order of the rules in a group", func(t *testing.T) {
		group1Get, status := client.GetRulesGroup(t, folderUID, group1.Name)
		require.Equal(t, http.StatusAccepted, status)
		assert.Equal(t, group1.Name, group1Get.Name)
		assert.Equal(t, group1.Interval, group1Get.Interval)
		assert.Len(t, group1Get.Rules, len(group1.Rules))
		for i, getRule := range group1Get.Rules {
			rule := group1.Rules[i]
			assert.Equal(t, getRule.GrafanaManagedAlert.Title, rule.GrafanaManagedAlert.Title)
			assert.NotEmpty(t, getRule.GrafanaManagedAlert.UID)
		}

		// now shuffle the rules
		postableGroup1 := convertGettableRuleGroupToPostable(group1Get.GettableRuleGroupConfig)
		rand.Shuffle(len(postableGroup1.Rules), func(i, j int) {
			postableGroup1.Rules[i], postableGroup1.Rules[j] = postableGroup1.Rules[j], postableGroup1.Rules[i]
		})
		expectedUids := make([]string, 0, len(postableGroup1.Rules))
		for _, rule := range postableGroup1.Rules {
			expectedUids = append(expectedUids, rule.GrafanaManagedAlert.UID)
		}
		_, status, _ = client.PostRulesGroupWithStatus(t, folderUID, &postableGroup1)
		require.Equal(t, http.StatusAccepted, status)

		group1Get, status = client.GetRulesGroup(t, folderUID, group1.Name)
		require.Equal(t, http.StatusAccepted, status)

		require.Len(t, group1Get.Rules, len(postableGroup1.Rules))

		actualUids := make([]string, 0, len(group1Get.Rules))
		for _, getRule := range group1Get.Rules {
			actualUids = append(actualUids, getRule.GrafanaManagedAlert.UID)
		}
		assert.Equal(t, expectedUids, actualUids)
	})

	t.Run("should be able to move a rule from another group in a specific position", func(t *testing.T) {
		group1Get, status := client.GetRulesGroup(t, folderUID, group1.Name)
		require.Equal(t, http.StatusAccepted, status)
		group2Get, status := client.GetRulesGroup(t, folderUID, group2.Name)
		require.Equal(t, http.StatusAccepted, status)

		movedRule := convertGettableRuleToPostable(group2Get.Rules[3])
		// now shuffle the rules
		postableGroup1 := convertGettableRuleGroupToPostable(group1Get.GettableRuleGroupConfig)
		postableGroup1.Rules = append(append(append([]apimodels.PostableExtendedRuleNode{}, postableGroup1.Rules[0:1]...), movedRule), postableGroup1.Rules[2:]...)
		expectedUids := make([]string, 0, len(postableGroup1.Rules))
		for _, rule := range postableGroup1.Rules {
			expectedUids = append(expectedUids, rule.GrafanaManagedAlert.UID)
		}
		_, status, _ = client.PostRulesGroupWithStatus(t, folderUID, &postableGroup1)
		require.Equal(t, http.StatusAccepted, status)

		group1Get, status = client.GetRulesGroup(t, folderUID, group1.Name)
		require.Equal(t, http.StatusAccepted, status)

		require.Len(t, group1Get.Rules, len(postableGroup1.Rules))

		actualUids := make([]string, 0, len(group1Get.Rules))
		for _, getRule := range group1Get.Rules {
			actualUids = append(actualUids, getRule.GrafanaManagedAlert.UID)
		}
		assert.Equal(t, expectedUids, actualUids)

		group2Get, status = client.GetRulesGroup(t, folderUID, group2.Name)
		require.Equal(t, http.StatusAccepted, status)
		assert.Len(t, group2Get.Rules, len(group2.Rules)-1)
		for _, rule := range group2Get.Rules {
			require.NotEqual(t, movedRule.GrafanaManagedAlert.UID, rule.GrafanaManagedAlert.UID)
		}
	})
}

func TestIntegrationRuleCreate(t *testing.T) {
	testinfra.SQLiteIntegrationTest(t)
	dir, path := testinfra.CreateGrafDir(t, testinfra.GrafanaOpts{
		DisableLegacyAlerting: true,
		EnableUnifiedAlerting: true,
		AppModeProduction:     true,
	})
	grafanaListedAddr, env := testinfra.StartGrafanaEnv(t, dir, path)
	createUser(t, env.SQLStore, env.Cfg, user.CreateUserCommand{
		DefaultOrgRole: string(org.RoleAdmin),
		Password:       "admin",
		Login:          "admin",
	})
	client := newAlertingApiClient(grafanaListedAddr, "admin", "admin")

	namespaceUID := "default"
	client.CreateFolder(t, namespaceUID, namespaceUID)

	cases := []struct {
		name     string
		config   apimodels.PostableRuleGroupConfig
		expected apimodels.GettableRuleGroupConfig
	}{{
		name: "can create a rule with UTF-8",
		config: apimodels.PostableRuleGroupConfig{
			Name:     "test1",
			Interval: model.Duration(time.Minute),
			Rules: []apimodels.PostableExtendedRuleNode{
				{
					ApiRuleNode: &apimodels.ApiRuleNode{
						For: util.Pointer(model.Duration(2 * time.Minute)),
						Labels: map[string]string{
							"foo🙂":  "bar",
							"_bar1": "baz🙂",
						},
						Annotations: map[string]string{
							"Προμηθέας": "prom", // Prometheus in Greek
						},
					},
					GrafanaManagedAlert: &apimodels.PostableGrafanaRule{
						Title:     "test1 rule1",
						Condition: "A",
						Data: []apimodels.AlertQuery{
							{
								RefID: "A",
								RelativeTimeRange: apimodels.RelativeTimeRange{
									From: apimodels.Duration(0),
									To:   apimodels.Duration(15 * time.Minute),
								},
								DatasourceUID: expr.DatasourceUID,
								Model:         json.RawMessage(`{"type": "math","expression": "1"}`),
							},
						},
					},
				},
			},
		},
		expected: apimodels.GettableRuleGroupConfig{
			Name:     "test1",
			Interval: model.Duration(time.Minute),
			Rules: []apimodels.GettableExtendedRuleNode{
				{
					ApiRuleNode: &apimodels.ApiRuleNode{
						For: util.Pointer(model.Duration(2 * time.Minute)),
						Labels: map[string]string{
							"foo🙂":  "bar",
							"_bar1": "baz🙂",
						},
						Annotations: map[string]string{
							"Προμηθέας": "prom", // Prometheus in Greek
						},
					},
					GrafanaManagedAlert: &apimodels.GettableGrafanaRule{
						Title:     "test1 rule1",
						Condition: "A",
						Data: []apimodels.AlertQuery{
							{
								RefID: "A",
								RelativeTimeRange: apimodels.RelativeTimeRange{
									From: apimodels.Duration(0),
									To:   apimodels.Duration(15 * time.Minute),
								},
								DatasourceUID: expr.DatasourceUID,
								Model:         json.RawMessage(`{"expression":"1","intervalMs":1000,"maxDataPoints":43200,"type":"math"}`),
							},
						},
						UpdatedBy: &apimodels.UserInfo{
							Name: "admin",
						},
						IntervalSeconds: 60,
						Version:         1,
						NamespaceUID:    namespaceUID,
						RuleGroup:       "test1",
						NoDataState:     "NoData",
						ExecErrState:    "Alerting",
						Provenance:      "",
						IsPaused:        false,
						Metadata:        &apimodels.AlertRuleMetadata{},
					},
				},
			},
		},
	}}

	for _, tc := range cases {
		t.Run(tc.name, func(t *testing.T) {
			resp, status, _ := client.PostRulesGroupWithStatus(t, namespaceUID, &tc.config)
			require.Equal(t, http.StatusAccepted, status)
			require.Len(t, resp.Created, 1)
			require.Len(t, resp.Updated, 0)
			require.Len(t, resp.Deleted, 0)
			got, _, _ := client.GetRulesGroupWithStatus(t, namespaceUID, tc.config.Name)

			pathsToIgnore := []string{
				"GrafanaManagedAlert.Updated",
				"GrafanaManagedAlert.UpdatedBy.UID",
				"GrafanaManagedAlert.UID",
				"GrafanaManagedAlert.ID",
				"GrafanaManagedAlert.NamespaceID",
			}

			// compare expected and actual and ignore the dynamic fields
			diff := cmp.Diff(tc.expected, got.GettableRuleGroupConfig, cmp.FilterPath(func(path cmp.Path) bool {
				for _, s := range pathsToIgnore {
					if strings.HasSuffix(path.String(), s) {
						return true
					}
				}
				return false
			}, cmp.Ignore()))

			require.Empty(t, diff)
		})
	}
}

func TestIntegrationRuleUpdate(t *testing.T) {
	testinfra.SQLiteIntegrationTest(t)

	// Setup Grafana and its Database
	dir, path := testinfra.CreateGrafDir(t, testinfra.GrafanaOpts{
		DisableLegacyAlerting: true,
		EnableUnifiedAlerting: true,
		DisableAnonymous:      true,
		AppModeProduction:     true,
	})
	grafanaListedAddr, env := testinfra.StartGrafanaEnv(t, dir, path)
	permissionsStore := resourcepermissions.NewStore(env.Cfg, env.SQLStore, featuremgmt.WithFeatures())

	// Create a user to make authenticated requests
	userID := createUser(t, env.SQLStore, env.Cfg, user.CreateUserCommand{
		DefaultOrgRole: string(org.RoleEditor),
		Password:       "password",
		Login:          "grafana",
	})

	if setting.IsEnterprise {
		// add blanket access to data sources.
		_, err := permissionsStore.SetUserResourcePermission(context.Background(),
			1,
			accesscontrol.User{ID: userID},
			resourcepermissions.SetResourcePermissionCommand{
				Actions: []string{
					datasources.ActionQuery,
				},
				Resource:          datasources.ScopeRoot,
				ResourceID:        "*",
				ResourceAttribute: "uid",
			}, nil)
		require.NoError(t, err)
	}

	// Create a user to make authenticated requests
	createUser(t, env.SQLStore, env.Cfg, user.CreateUserCommand{
		DefaultOrgRole: string(org.RoleAdmin),
		Password:       "admin",
		Login:          "admin",
	})

	adminClient := newAlertingApiClient(grafanaListedAddr, "admin", "admin")

	client := newAlertingApiClient(grafanaListedAddr, "grafana", "password")
	folderUID := util.GenerateShortUID()
	client.CreateFolder(t, folderUID, "folder1")

	t.Run("should be able to reset 'for' to 0", func(t *testing.T) {
		group := generateAlertRuleGroup(1, alertRuleGen())
		expected := model.Duration(10 * time.Second)
		group.Rules[0].ApiRuleNode.For = &expected

		_, status, body := client.PostRulesGroupWithStatus(t, folderUID, &group)
		require.Equalf(t, http.StatusAccepted, status, "failed to post rule group. Response: %s", body)
		getGroup, status := client.GetRulesGroup(t, folderUID, group.Name)
		require.Equal(t, http.StatusAccepted, status)
		require.Equal(t, expected, *getGroup.Rules[0].ApiRuleNode.For)

		group = convertGettableRuleGroupToPostable(getGroup.GettableRuleGroupConfig)
		expected = 0
		group.Rules[0].ApiRuleNode.For = &expected
		_, status, body = client.PostRulesGroupWithStatus(t, folderUID, &group)
		require.Equalf(t, http.StatusAccepted, status, "failed to post rule group. Response: %s", body)

		getGroup, status = client.GetRulesGroup(t, folderUID, group.Name)
		require.Equal(t, http.StatusAccepted, status)
		require.Equal(t, expected, *getGroup.Rules[0].ApiRuleNode.For)
	})
	t.Run("when data source missing", func(t *testing.T) {
		var groupName string
		{
			ds1 := adminClient.CreateTestDatasource(t)
			group := generateAlertRuleGroup(3, alertRuleGen(withDatasourceQuery(ds1.Body.Datasource.UID)))

			_, status, body := client.PostRulesGroupWithStatus(t, folderUID, &group)
			require.Equalf(t, http.StatusAccepted, status, "failed to post rule group. Response: %s", body)

			getGroup, status := client.GetRulesGroup(t, folderUID, group.Name)
			require.Equal(t, http.StatusAccepted, status)
			group = convertGettableRuleGroupToPostable(getGroup.GettableRuleGroupConfig)

			require.Len(t, group.Rules, 3)

			adminClient.DeleteDatasource(t, ds1.Body.Datasource.UID)

			// expire datasource caching
			<-time.After(datasourceService.DefaultCacheTTL + 1*time.Second) // TODO delete when TTL could be configured

			groupName = group.Name
		}

		t.Run("noop should not fail", func(t *testing.T) {
			getGroup, status := client.GetRulesGroup(t, folderUID, groupName)
			require.Equal(t, http.StatusAccepted, status)
			group := convertGettableRuleGroupToPostable(getGroup.GettableRuleGroupConfig)

			_, status, body := client.PostRulesGroupWithStatus(t, folderUID, &group)
			require.Equalf(t, http.StatusAccepted, status, "failed to post noop rule group. Response: %s", body)
		})
		t.Run("should not let update rule if it does not fix datasource", func(t *testing.T) {
			getGroup, status := client.GetRulesGroup(t, folderUID, groupName)
			require.Equal(t, http.StatusAccepted, status)
			group := convertGettableRuleGroupToPostable(getGroup.GettableRuleGroupConfig)

			group.Rules[0].GrafanaManagedAlert.Title = uuid.NewString()
			resp, status, body := client.PostRulesGroupWithStatus(t, folderUID, &group)

			if status == http.StatusAccepted {
				assert.Len(t, resp.Deleted, 1)
				getGroup, status = client.GetRulesGroup(t, folderUID, group.Name)
				require.Equal(t, http.StatusAccepted, status)
				assert.NotEqualf(t, group.Rules[0].GrafanaManagedAlert.Title, getGroup.Rules[0].GrafanaManagedAlert.Title, "group was updated")
			}
			require.Equalf(t, http.StatusBadRequest, status, "expected BadRequest. Response: %s", body)
			assert.Contains(t, body, "data source not found")
		})
		t.Run("should let delete broken rule", func(t *testing.T) {
			getGroup, status := client.GetRulesGroup(t, folderUID, groupName)
			require.Equal(t, http.StatusAccepted, status)
			group := convertGettableRuleGroupToPostable(getGroup.GettableRuleGroupConfig)

			// remove the last rule.
			group.Rules = group.Rules[0 : len(group.Rules)-1]
			resp, status, body := client.PostRulesGroupWithStatus(t, folderUID, &group)
			require.Equalf(t, http.StatusAccepted, status, "failed to delete last rule from group. Response: %s", body)
			assert.Len(t, resp.Deleted, 1)

			getGroup, status = client.GetRulesGroup(t, folderUID, group.Name)
			require.Equal(t, http.StatusAccepted, status)
			group = convertGettableRuleGroupToPostable(getGroup.GettableRuleGroupConfig)
			require.Len(t, group.Rules, 2)
		})
		t.Run("should let fix single rule", func(t *testing.T) {
			getGroup, status := client.GetRulesGroup(t, folderUID, groupName)
			require.Equal(t, http.StatusAccepted, status)
			group := convertGettableRuleGroupToPostable(getGroup.GettableRuleGroupConfig)

			ds2 := adminClient.CreateTestDatasource(t)
			withDatasourceQuery(ds2.Body.Datasource.UID)(&group.Rules[0])
			resp, status, body := client.PostRulesGroupWithStatus(t, folderUID, &group)
			require.Equalf(t, http.StatusAccepted, status, "failed to post noop rule group. Response: %s", body)
			assert.Len(t, resp.Deleted, 0)
			assert.Len(t, resp.Updated, 2)
			assert.Len(t, resp.Created, 0)

			getGroup, status = client.GetRulesGroup(t, folderUID, group.Name)
			require.Equal(t, http.StatusAccepted, status)
			group = convertGettableRuleGroupToPostable(getGroup.GettableRuleGroupConfig)
			require.Equal(t, ds2.Body.Datasource.UID, group.Rules[0].GrafanaManagedAlert.Data[0].DatasourceUID)
		})
		t.Run("should let delete group", func(t *testing.T) {
			status, body := client.DeleteRulesGroup(t, folderUID, groupName)
			require.Equalf(t, http.StatusAccepted, status, "failed to post noop rule group. Response: %s", body)
		})
	})
<<<<<<< HEAD
}

func TestIntegrationAlertAndGroupsQuery(t *testing.T) {
	testinfra.SQLiteIntegrationTest(t)

	dir, path := testinfra.CreateGrafDir(t, testinfra.GrafanaOpts{
		DisableLegacyAlerting: true,
		EnableUnifiedAlerting: true,
		DisableAnonymous:      true,
		AppModeProduction:     true,
	})

	grafanaListedAddr, env := testinfra.StartGrafanaEnv(t, dir, path)

	// unauthenticated request to get the alerts should fail
	{
		alertsURL := fmt.Sprintf("http://%s/api/alertmanager/grafana/api/v2/alerts", grafanaListedAddr)
		// nolint:gosec
		resp, err := http.Get(alertsURL)
		require.NoError(t, err)
		t.Cleanup(func() {
			err := resp.Body.Close()
			require.NoError(t, err)
		})
		b, err := io.ReadAll(resp.Body)
		require.NoError(t, err)
		require.Equal(t, http.StatusUnauthorized, resp.StatusCode)
		require.Contains(t, string(b), `"message":"Unauthorized"`)
	}

	// Create a user to make authenticated requests
	createUser(t, env.SQLStore, env.Cfg, user.CreateUserCommand{
		DefaultOrgRole: string(org.RoleEditor),
		Password:       "password",
		Login:          "grafana",
	})

	apiClient := newAlertingApiClient(grafanaListedAddr, "grafana", "password")

	// invalid credentials request to get the alerts should fail
	{
		alertsURL := fmt.Sprintf("http://grafana:invalid@%s/api/alertmanager/grafana/api/v2/alerts", grafanaListedAddr)
		// nolint:gosec
		resp, err := http.Get(alertsURL)
		require.NoError(t, err)
		t.Cleanup(func() {
			err := resp.Body.Close()
			require.NoError(t, err)
		})
		b, err := io.ReadAll(resp.Body)
		require.NoError(t, err)
		assert.Equal(t, http.StatusUnauthorized, resp.StatusCode)

		var res map[string]any
		require.NoError(t, json.Unmarshal(b, &res))
		assert.Equal(t, "Invalid username or password", res["message"])
	}

	// When there are no alerts available, it returns an empty list.
	{
		alertsURL := fmt.Sprintf("http://grafana:password@%s/api/alertmanager/grafana/api/v2/alerts", grafanaListedAddr)
		// nolint:gosec
		resp, err := http.Get(alertsURL)
		require.NoError(t, err)
		t.Cleanup(func() {
			err := resp.Body.Close()
			require.NoError(t, err)
		})
		b, err := io.ReadAll(resp.Body)
		require.NoError(t, err)
		require.Equal(t, 200, resp.StatusCode)
		require.JSONEq(t, "[]", string(b))
	}

	// When are there no alerts available, it returns an empty list of groups.
	{
		alertsURL := fmt.Sprintf("http://grafana:password@%s/api/alertmanager/grafana/api/v2/alerts/groups", grafanaListedAddr)
		// nolint:gosec
		resp, err := http.Get(alertsURL)
		require.NoError(t, err)
		t.Cleanup(func() {
			err := resp.Body.Close()
			require.NoError(t, err)
		})
		b, err := io.ReadAll(resp.Body)
		require.NoError(t, err)
		require.NoError(t, err)
		require.Equal(t, 200, resp.StatusCode)
		require.JSONEq(t, "[]", string(b))
	}

	// Now, let's test the endpoint with some alerts.
	{
		// Create the namespace we'll save our alerts to.
		apiClient.CreateFolder(t, "default", "default")
	}

	// Create an alert that will fire as quickly as possible
	{
		interval, err := model.ParseDuration("10s")
		require.NoError(t, err)
		rules := apimodels.PostableRuleGroupConfig{
			Name:     "arulegroup",
			Interval: interval,
			Rules: []apimodels.PostableExtendedRuleNode{
				{
					GrafanaManagedAlert: &apimodels.PostableGrafanaRule{
						Title:     "AlwaysFiring",
						Condition: "A",
						Data: []apimodels.AlertQuery{
							{
								RefID: "A",
								RelativeTimeRange: apimodels.RelativeTimeRange{
									From: apimodels.Duration(time.Duration(5) * time.Hour),
									To:   apimodels.Duration(time.Duration(3) * time.Hour),
								},
								DatasourceUID: expr.DatasourceUID,
								Model: json.RawMessage(`{
									"type": "math",
									"expression": "2 + 3 > 1"
									}`),
							},
						},
					},
				},
			},
		}

		_, status, _ := apiClient.PostRulesGroupWithStatus(t, "default", &rules)
		assert.Equal(t, http.StatusAccepted, status)
	}

	// Eventually, we'll get an alert with its state being active.
	{
		alertsURL := fmt.Sprintf("http://grafana:password@%s/api/alertmanager/grafana/api/v2/alerts", grafanaListedAddr)
		// nolint:gosec
		require.Eventually(t, func() bool {
			resp, err := http.Get(alertsURL)
			require.NoError(t, err)
			t.Cleanup(func() {
				err := resp.Body.Close()
				require.NoError(t, err)
			})
			b, err := io.ReadAll(resp.Body)
			require.NoError(t, err)
			require.Equal(t, 200, resp.StatusCode)

			var alerts apimodels.GettableAlerts
			err = json.Unmarshal(b, &alerts)
			require.NoError(t, err)

			if len(alerts) > 0 {
				status := alerts[0].Status
				return status != nil && status.State != nil && *status.State == "active"
			}

			return false
		}, 18*time.Second, 2*time.Second)
	}
}

func TestIntegrationRulerAccess(t *testing.T) {
=======
	t.Run("should set updated_by", func(t *testing.T) {
		group := generateAlertRuleGroup(1, alertRuleGen())
		expected := model.Duration(10 * time.Second)
		group.Rules[0].ApiRuleNode.For = &expected

		_, status, body := client.PostRulesGroupWithStatus(t, folderUID, &group)
		require.Equalf(t, http.StatusAccepted, status, "failed to post rule group. Response: %s", body)
		getGroup, status := client.GetRulesGroup(t, folderUID, group.Name)
		require.Equal(t, http.StatusAccepted, status)
		require.NotNil(t, getGroup.Rules[0].GrafanaManagedAlert.UpdatedBy)
		assert.NotEmpty(t, getGroup.Rules[0].GrafanaManagedAlert.UpdatedBy.UID)
		assert.Equal(t, "grafana", getGroup.Rules[0].GrafanaManagedAlert.UpdatedBy.Name)
	})
}

func TestIntegrationAlertAndGroupsQuery(t *testing.T) {
>>>>>>> 78ca78f5
	testinfra.SQLiteIntegrationTest(t)

	dir, path := testinfra.CreateGrafDir(t, testinfra.GrafanaOpts{
		DisableLegacyAlerting: true,
		EnableUnifiedAlerting: true,
		EnableQuota:           true,
		DisableAnonymous:      true,
		ViewersCanEdit:        true,
		AppModeProduction:     true,
	})

	grafanaListedAddr, env := testinfra.StartGrafanaEnv(t, dir, path)

<<<<<<< HEAD
	// Create a users to make authenticated requests
	createUser(t, env.SQLStore, env.Cfg, user.CreateUserCommand{
		DefaultOrgRole: string(org.RoleViewer),
		Password:       "viewer",
		Login:          "viewer",
	})
=======
	// unauthenticated request to get the alerts should fail
	{
		alertsURL := fmt.Sprintf("http://%s/api/alertmanager/grafana/api/v2/alerts", grafanaListedAddr)
		// nolint:gosec
		resp, err := http.Get(alertsURL)
		require.NoError(t, err)
		t.Cleanup(func() {
			err := resp.Body.Close()
			require.NoError(t, err)
		})
		b, err := io.ReadAll(resp.Body)
		require.NoError(t, err)
		require.Equal(t, http.StatusUnauthorized, resp.StatusCode)
		require.Contains(t, string(b), `"message":"Unauthorized"`)
	}

	// Create a user to make authenticated requests
>>>>>>> 78ca78f5
	createUser(t, env.SQLStore, env.Cfg, user.CreateUserCommand{
		DefaultOrgRole: string(org.RoleEditor),
		Password:       "editor",
		Login:          "editor",
	})
	createUser(t, env.SQLStore, env.Cfg, user.CreateUserCommand{
		DefaultOrgRole: string(org.RoleAdmin),
		Password:       "admin",
		Login:          "admin",
	})

<<<<<<< HEAD
	client := newAlertingApiClient(grafanaListedAddr, "editor", "editor")

	// Create the namespace we'll save our alerts to.
	client.CreateFolder(t, "default", "default")

=======
	apiClient := newAlertingApiClient(grafanaListedAddr, "grafana", "password")

	// invalid credentials request to get the alerts should fail
	{
		alertsURL := fmt.Sprintf("http://grafana:invalid@%s/api/alertmanager/grafana/api/v2/alerts", grafanaListedAddr)
		// nolint:gosec
		resp, err := http.Get(alertsURL)
		require.NoError(t, err)
		t.Cleanup(func() {
			err := resp.Body.Close()
			require.NoError(t, err)
		})
		b, err := io.ReadAll(resp.Body)
		require.NoError(t, err)
		assert.Equal(t, http.StatusUnauthorized, resp.StatusCode)

		var res map[string]any
		require.NoError(t, json.Unmarshal(b, &res))
		assert.Equal(t, "Invalid username or password", res["message"])
	}

	// When there are no alerts available, it returns an empty list.
	{
		alertsURL := fmt.Sprintf("http://grafana:password@%s/api/alertmanager/grafana/api/v2/alerts", grafanaListedAddr)
		// nolint:gosec
		resp, err := http.Get(alertsURL)
		require.NoError(t, err)
		t.Cleanup(func() {
			err := resp.Body.Close()
			require.NoError(t, err)
		})
		b, err := io.ReadAll(resp.Body)
		require.NoError(t, err)
		require.Equal(t, 200, resp.StatusCode)
		require.JSONEq(t, "[]", string(b))
	}

	// When are there no alerts available, it returns an empty list of groups.
	{
		alertsURL := fmt.Sprintf("http://grafana:password@%s/api/alertmanager/grafana/api/v2/alerts/groups", grafanaListedAddr)
		// nolint:gosec
		resp, err := http.Get(alertsURL)
		require.NoError(t, err)
		t.Cleanup(func() {
			err := resp.Body.Close()
			require.NoError(t, err)
		})
		b, err := io.ReadAll(resp.Body)
		require.NoError(t, err)
		require.NoError(t, err)
		require.Equal(t, 200, resp.StatusCode)
		require.JSONEq(t, "[]", string(b))
	}

	// Now, let's test the endpoint with some alerts.
	{
		// Create the namespace we'll save our alerts to.
		apiClient.CreateFolder(t, "default", "default")
	}

	// Create an alert that will fire as quickly as possible
	{
		interval, err := model.ParseDuration("10s")
		require.NoError(t, err)
		rules := apimodels.PostableRuleGroupConfig{
			Name:     "arulegroup",
			Interval: interval,
			Rules: []apimodels.PostableExtendedRuleNode{
				{
					GrafanaManagedAlert: &apimodels.PostableGrafanaRule{
						Title:     "AlwaysFiring",
						Condition: "A",
						Data: []apimodels.AlertQuery{
							{
								RefID: "A",
								RelativeTimeRange: apimodels.RelativeTimeRange{
									From: apimodels.Duration(time.Duration(5) * time.Hour),
									To:   apimodels.Duration(time.Duration(3) * time.Hour),
								},
								DatasourceUID: expr.DatasourceUID,
								Model: json.RawMessage(`{
									"type": "math",
									"expression": "2 + 3 > 1"
									}`),
							},
						},
					},
				},
			},
		}

		_, status, _ := apiClient.PostRulesGroupWithStatus(t, "default", &rules)
		require.Equal(t, http.StatusAccepted, status)
	}

	// Eventually, we'll get an alert with its state being active.
	{
		alertsURL := fmt.Sprintf("http://grafana:password@%s/api/alertmanager/grafana/api/v2/alerts", grafanaListedAddr)
		// nolint:gosec
		require.Eventually(t, func() bool {
			resp, err := http.Get(alertsURL)
			require.NoError(t, err)
			t.Cleanup(func() {
				err := resp.Body.Close()
				require.NoError(t, err)
			})
			b, err := io.ReadAll(resp.Body)
			require.NoError(t, err)
			require.Equal(t, 200, resp.StatusCode)

			var alerts apimodels.GettableAlerts
			err = json.Unmarshal(b, &alerts)
			require.NoError(t, err)

			if len(alerts) > 0 {
				status := alerts[0].Status
				return status != nil && status.State != nil && *status.State == "active"
			}

			return false
		}, 18*time.Second, 2*time.Second)
	}
}

func TestIntegrationRulerAccess(t *testing.T) {
	testinfra.SQLiteIntegrationTest(t)

	// Setup Grafana and its Database
	dir, path := testinfra.CreateGrafDir(t, testinfra.GrafanaOpts{
		DisableLegacyAlerting: true,
		EnableUnifiedAlerting: true,
		EnableQuota:           true,
		DisableAnonymous:      true,
		ViewersCanEdit:        true,
		AppModeProduction:     true,
	})

	grafanaListedAddr, env := testinfra.StartGrafanaEnv(t, dir, path)

	// Create a users to make authenticated requests
	createUser(t, env.SQLStore, env.Cfg, user.CreateUserCommand{
		DefaultOrgRole: string(org.RoleViewer),
		Password:       "viewer",
		Login:          "viewer",
	})
	createUser(t, env.SQLStore, env.Cfg, user.CreateUserCommand{
		DefaultOrgRole: string(org.RoleEditor),
		Password:       "editor",
		Login:          "editor",
	})
	createUser(t, env.SQLStore, env.Cfg, user.CreateUserCommand{
		DefaultOrgRole: string(org.RoleAdmin),
		Password:       "admin",
		Login:          "admin",
	})

	client := newAlertingApiClient(grafanaListedAddr, "editor", "editor")

	// Create the namespace we'll save our alerts to.
	client.CreateFolder(t, "default", "default")

>>>>>>> 78ca78f5
	// Now, let's test the access policies.
	testCases := []struct {
		desc            string
		client          apiClient
		expStatus       int
		expectedMessage string
	}{
		{
			desc:            "un-authenticated request should fail",
			client:          newAlertingApiClient(grafanaListedAddr, "", ""),
			expStatus:       http.StatusUnauthorized,
			expectedMessage: `Unauthorized`,
		},
		{
			desc:            "viewer request should fail",
			client:          newAlertingApiClient(grafanaListedAddr, "viewer", "viewer"),
			expStatus:       http.StatusForbidden,
			expectedMessage: `You'll need additional permissions to perform this action. Permissions needed: all of alert.rules:read, folders:read, any of alert.rules:write, alert.rules:create, alert.rules:delete`,
		},
		{
			desc:            "editor request should succeed",
			client:          newAlertingApiClient(grafanaListedAddr, "editor", "editor"),
			expStatus:       http.StatusAccepted,
			expectedMessage: `rule group updated successfully`,
		},
		{
			desc:            "admin request should succeed",
			client:          newAlertingApiClient(grafanaListedAddr, "admin", "admin"),
			expStatus:       http.StatusAccepted,
			expectedMessage: `rule group updated successfully`,
		},
	}
<<<<<<< HEAD
=======

	for i, tc := range testCases {
		t.Run(tc.desc, func(t *testing.T) {
			interval, err := model.ParseDuration("1m")
			require.NoError(t, err)

			rules := apimodels.PostableRuleGroupConfig{
				Name: "arulegroup",
				Rules: []apimodels.PostableExtendedRuleNode{
					{
						ApiRuleNode: &apimodels.ApiRuleNode{
							For:         &interval,
							Labels:      map[string]string{"label1": "val1"},
							Annotations: map[string]string{"annotation1": "val1"},
						},
						// this rule does not explicitly set no data and error states
						// therefore it should get the default values
						GrafanaManagedAlert: &apimodels.PostableGrafanaRule{
							Title:     fmt.Sprintf("AlwaysFiring %d", i),
							Condition: "A",
							Data: []apimodels.AlertQuery{
								{
									RefID: "A",
									RelativeTimeRange: apimodels.RelativeTimeRange{
										From: apimodels.Duration(time.Duration(5) * time.Hour),
										To:   apimodels.Duration(time.Duration(3) * time.Hour),
									},
									DatasourceUID: expr.DatasourceUID,
									Model: json.RawMessage(`{
								"type": "math",
								"expression": "2 + 3 > 1"
								}`),
								},
							},
						},
					},
				},
			}
			_, status, body := tc.client.PostRulesGroupWithStatus(t, "default", &rules)
			assert.Equal(t, tc.expStatus, status)
			res := &Response{}
			err = json.Unmarshal([]byte(body), &res)
			require.NoError(t, err)
			require.Equal(t, tc.expectedMessage, res.Message)
		})
	}
}

func TestIntegrationEval(t *testing.T) {
	testinfra.SQLiteIntegrationTest(t)

	// Setup Grafana and its Database
	dir, path := testinfra.CreateGrafDir(t, testinfra.GrafanaOpts{
		DisableLegacyAlerting: true,
		EnableUnifiedAlerting: true,
		EnableQuota:           true,
		DisableAnonymous:      true,
		AppModeProduction:     true,
	})

	grafanaListedAddr, env := testinfra.StartGrafanaEnv(t, dir, path)

	createUser(t, env.SQLStore, env.Cfg, user.CreateUserCommand{
		DefaultOrgRole: string(org.RoleEditor),
		Password:       "password",
		Login:          "grafana",
	})
	apiClient := newAlertingApiClient(grafanaListedAddr, "grafana", "password")
	// Create the namespace we'll save our alerts to.
	apiClient.CreateFolder(t, "default", "default")

	// test eval conditions
	testCases := []struct {
		desc               string
		payload            string
		expectedStatusCode func() int
		expectedResponse   func() string
		expectedMessage    func() string
	}{
		{
			desc: "alerting condition",
			payload: `
			{
				"data": [
						{
							"refId": "A",
							"relativeTimeRange": {
								"from": 18000,
								"to": 10800
							},
							"datasourceUid": "__expr__",
							"model": {
								"type":"math",
								"expression":"1 < 2"
							}
						}
					],
				"condition": "A",
				"now": "2021-04-11T14:38:14Z"
			}
			`,
			expectedMessage:    func() string { return "" },
			expectedStatusCode: func() int { return http.StatusOK },
			expectedResponse: func() string {
				return `{
				"results": {
				  "A": {
					"status": 200,
					"frames": [
					  {
						"schema": {
						  "refId": "A",
						  "fields": [
							{
							  "name": "A",
							  "type": "number",
							  "typeInfo": {
								"frame": "float64",
								"nullable": true
							  }
							}
						  ],
						  "meta": {
						    "type": "numeric-multi",
							"typeVersion": [0, 1]
						  }
						},
						"data": {
						  "values": [
							[
							  1
							]
						  ]
						}
					  }
					]
				  }
				}
			}`
			},
		},
		{
			desc: "normal condition",
			payload: `
			{
				"data": [
						{
							"refId": "A",
							"relativeTimeRange": {
								"from": 18000,
								"to": 10800
							},
							"datasourceUid": "__expr__",
							"model": {
								"type":"math",
								"expression":"1 > 2"
							}
						}
					],
				"condition": "A",
				"now": "2021-04-11T14:38:14Z"
			}
			`,
			expectedMessage:    func() string { return "" },
			expectedStatusCode: func() int { return http.StatusOK },
			expectedResponse: func() string {
				return `{
				"results": {
				  "A": {
					"status": 200,
					"frames": [
					  {
						"schema": {
						  "refId": "A",
						  "fields": [
							{
							  "name": "A",
							  "type": "number",
							  "typeInfo": {
								"frame": "float64",
								"nullable": true
							  }
							}
						  ],
						  "meta": {
						    "type": "numeric-multi",
							"typeVersion": [0, 1]
						  }
						},
						"data": {
						  "values": [
							[
							  0
							]
						  ]
						}
					  }
					]
				  }
				}
			}`
			},
		},
		{
			desc: "unknown query datasource",
			payload: `
			{
				"data": [
						{
							"refId": "A",
							"relativeTimeRange": {
								"from": 18000,
								"to": 10800
							},
							"datasourceUid": "unknown",
							"model": {
							}
						}
					],
				"condition": "A",
				"now": "2021-04-11T14:38:14Z"
			}
			`,
			expectedResponse: func() string { return "" },
			expectedStatusCode: func() int {
				if setting.IsEnterprise {
					return http.StatusForbidden
				}
				return http.StatusBadRequest
			},
			expectedMessage: func() string {
				if setting.IsEnterprise {
					return "user is not authorized to access one or many data sources"
				}
				return "Failed to build evaluator for queries and expressions: failed to build query 'A': data source not found"
			},
		},
		{
			desc: "condition is empty",
			payload: `
			{
				"data": [
						{
							"refId": "A",
							"relativeTimeRange": {
								"from": 18000,
								"to": 10800
							},
							"datasourceUid": "__expr__",
							"model": {
								"type":"math",
								"expression":"1 > 2"
							}
						}
					],
				"now": "2021-04-11T14:38:14Z"
			}
			`,
			expectedStatusCode: func() int { return http.StatusOK },
			expectedMessage:    func() string { return "" },
			expectedResponse: func() string {
				return `{
				"results": {
				  "A": {
					"status": 200,
					"frames": [
					  {
						"schema": {
						  "refId": "A",
						  "fields": [
							{
							  "name": "A",
							  "type": "number",
							  "typeInfo": {
								"frame": "float64",
								"nullable": true
							  }
							}
						  ],
						  "meta": {
						    "type": "numeric-multi",
							"typeVersion": [0, 1]
						  }
						},
						"data": {
						  "values": [
							[
							  0
							]
						  ]
						}
					  }
					]
				  }
				}
			}`
			},
		},
	}

	for _, tc := range testCases {
		t.Run(tc.desc, func(t *testing.T) {
			u := fmt.Sprintf("http://grafana:password@%s/api/v1/eval", grafanaListedAddr)
			r := strings.NewReader(tc.payload)
			// nolint:gosec
			resp, err := http.Post(u, "application/json", r)
			require.NoError(t, err)
			t.Cleanup(func() {
				err := resp.Body.Close()
				require.NoError(t, err)
			})
			b, err := io.ReadAll(resp.Body)
			require.NoError(t, err)
			res := Response{}
			err = json.Unmarshal(b, &res)
			require.NoError(t, err)

			assert.Equal(t, tc.expectedStatusCode(), resp.StatusCode)
			if tc.expectedResponse() != "" {
				require.JSONEq(t, tc.expectedResponse(), string(b))
			}
			if tc.expectedMessage() != "" {
				require.Equal(t, tc.expectedMessage(), res.Message)
			}
		})
	}
}

func TestIntegrationQuota(t *testing.T) {
	testinfra.SQLiteIntegrationTest(t)

	// Setup Grafana and its Database
	dir, path := testinfra.CreateGrafDir(t, testinfra.GrafanaOpts{
		DisableLegacyAlerting: true,
		EnableUnifiedAlerting: true,
		EnableQuota:           true,
		DisableAnonymous:      true,
		AppModeProduction:     true,
	})

	grafanaListedAddr, env := testinfra.StartGrafanaEnv(t, dir, path)

	// Create a user to make authenticated requests
	createUser(t, env.SQLStore, env.Cfg, user.CreateUserCommand{
		// needs permission to update org quota
		IsAdmin:        true,
		DefaultOrgRole: string(org.RoleEditor),
		Password:       "password",
		Login:          "grafana",
	})
	apiClient := newAlertingApiClient(grafanaListedAddr, "grafana", "password")
	// Create the namespace we'll save our alerts to.
	apiClient.CreateFolder(t, "default", "default")

	interval, err := model.ParseDuration("1m")
	require.NoError(t, err)

	// Create rule under folder1
	createRule(t, apiClient, "default")

	// get the generated rule UID
	var ruleUID string
	{
		u := fmt.Sprintf("http://grafana:password@%s/api/ruler/grafana/api/v1/rules/default", grafanaListedAddr)
		// nolint:gosec
		resp, err := http.Get(u)
		require.NoError(t, err)
		t.Cleanup(func() {
			err := resp.Body.Close()
			require.NoError(t, err)
		})
		b, err := io.ReadAll(resp.Body)
		require.NoError(t, err)

		assert.Equal(t, resp.StatusCode, 202)

		_, m := rulesNamespaceWithoutVariableValues(t, b)
		generatedUIDs, ok := m["default,arulegroup"]
		assert.True(t, ok)
		assert.Equal(t, 1, len(generatedUIDs))
		ruleUID = generatedUIDs[0]
	}

	// check quota limits
	t.Run("when quota limit exceed creating new rule should fail", func(t *testing.T) {
		// get existing org quota
		limit, used := apiClient.GetOrgQuotaLimits(t, 1)
		apiClient.UpdateAlertRuleOrgQuota(t, 1, used)
		t.Cleanup(func() {
			apiClient.UpdateAlertRuleOrgQuota(t, 1, limit)
		})

		// try to create an alert rule
		rules := apimodels.PostableRuleGroupConfig{
			Name:     "arulegroup",
			Interval: interval,
			Rules: []apimodels.PostableExtendedRuleNode{
				{
					GrafanaManagedAlert: &apimodels.PostableGrafanaRule{
						Title:     "One more alert rule",
						Condition: "A",
						Data: []apimodels.AlertQuery{
							{
								RefID: "A",
								RelativeTimeRange: apimodels.RelativeTimeRange{
									From: apimodels.Duration(time.Duration(5) * time.Hour),
									To:   apimodels.Duration(time.Duration(3) * time.Hour),
								},
								DatasourceUID: expr.DatasourceUID,
								Model: json.RawMessage(`{
									"type": "math",
									"expression": "2 + 3 > 1"
									}`),
							},
						},
					},
				},
			},
		}
		_, status, body := apiClient.PostRulesGroupWithStatus(t, "default", &rules)
		assert.Equal(t, http.StatusForbidden, status)
		var res map[string]any
		require.NoError(t, json.Unmarshal([]byte(body), &res))
		require.Equal(t, "quota has been exceeded", res["message"])
	})

	t.Run("when quota limit exceed updating existing rule should succeed", func(t *testing.T) {
		// try to create an alert rule
		rules := apimodels.PostableRuleGroupConfig{
			Name:     "arulegroup",
			Interval: interval,
			Rules: []apimodels.PostableExtendedRuleNode{
				{
					GrafanaManagedAlert: &apimodels.PostableGrafanaRule{
						Title:     "Updated alert rule",
						Condition: "A",
						Data: []apimodels.AlertQuery{
							{
								RefID: "A",
								RelativeTimeRange: apimodels.RelativeTimeRange{
									From: apimodels.Duration(time.Duration(5) * time.Hour),
									To:   apimodels.Duration(time.Duration(3) * time.Hour),
								},
								DatasourceUID: expr.DatasourceUID,
								Model: json.RawMessage(`{
									"type": "math",
									"expression": "2 + 4 > 1"
									}`),
							},
						},
						UID: ruleUID,
					},
				},
			},
		}

		respModel, status, _ := apiClient.PostRulesGroupWithStatus(t, "default", &rules)
		require.Equal(t, http.StatusAccepted, status)
		require.Len(t, respModel.Updated, 1)

		// let's make sure that rule definitions are updated correctly.
		u := fmt.Sprintf("http://grafana:password@%s/api/ruler/grafana/api/v1/rules/default", grafanaListedAddr)
		// nolint:gosec
		resp, err := http.Get(u)
		require.NoError(t, err)
		t.Cleanup(func() {
			err := resp.Body.Close()
			require.NoError(t, err)
		})
		b, err := io.ReadAll(resp.Body)
		require.NoError(t, err)

		assert.Equal(t, resp.StatusCode, 202)

		body, m := rulesNamespaceWithoutVariableValues(t, b)
		returnedUIDs, ok := m["default,arulegroup"]
		assert.True(t, ok)
		assert.Equal(t, 1, len(returnedUIDs))
		assert.Equal(t, ruleUID, returnedUIDs[0])
		assert.JSONEq(t, `
				{
				   "default":[
				      {
					 "name":"arulegroup",
					 "interval":"1m",
					 "rules":[
					    {
					       "expr":"",
						   "for": "2m",
					       "grafana_alert":{
						  "title":"Updated alert rule",
						  "condition":"A",
						  "data":[
						     {
							"refId":"A",
							"queryType":"",
							"relativeTimeRange":{
							   "from":18000,
							   "to":10800
							},
							"datasourceUid":"__expr__",
										"model":{
							   "expression":"2 + 4 \u003E 1",
							   "intervalMs":1000,
							   "maxDataPoints":43200,
							   "type":"math"
							}
						     }
						  ],
						  "updated":"2021-02-21T01:10:30Z",
		                  "updated_by": {
							"uid": "uid",
							"name": "grafana"
						  },
						  "intervalSeconds":60,
						  "is_paused": false,
						  "version":2,
						  "uid":"uid",
						  "namespace_uid":"nsuid",
						  "rule_group":"arulegroup",
						  "no_data_state":"NoData",
						  "exec_err_state":"Alerting",
						  "metadata": {
						    "editor_settings": {
							  "simplified_query_and_expressions_section": false,
							  "simplified_notifications_section": false
							 }
						   }
					      }
					    }
					 ]
				      }
				   ]
				}`, body)
	})
}

func TestIntegrationDeleteFolderWithRules(t *testing.T) {
	testinfra.SQLiteIntegrationTest(t)

	opts := testinfra.GrafanaOpts{
		DisableLegacyAlerting: true,
		EnableUnifiedAlerting: true,
		EnableQuota:           true,
		DisableAnonymous:      true,
		ViewersCanEdit:        true,
		AppModeProduction:     true,
	}

	// Setup Grafana and its Database
	dir, path := testinfra.CreateGrafDir(t, opts)

	grafanaListedAddr, env := testinfra.StartGrafanaEnv(t, dir, path)

	createUser(t, env.SQLStore, env.Cfg, user.CreateUserCommand{
		DefaultOrgRole: string(org.RoleViewer),
		Password:       "viewer",
		Login:          "viewer",
	})
	createUser(t, env.SQLStore, env.Cfg, user.CreateUserCommand{
		DefaultOrgRole: string(org.RoleEditor),
		Password:       "editor",
		Login:          "editor",
	})

	apiClient := newAlertingApiClient(grafanaListedAddr, "editor", "editor")

	// Create the namespace we'll save our alerts to.
	namespaceUID := "default" //nolint:goconst
	apiClient.CreateFolder(t, namespaceUID, namespaceUID)

	createRule(t, apiClient, "default")

	t.Run("editor create a rule within the folder/namespace", func(t *testing.T) {
		u := fmt.Sprintf("http://editor:editor@%s/api/ruler/grafana/api/v1/rules", grafanaListedAddr)
		// nolint:gosec
		resp, err := http.Get(u)
		require.NoError(t, err)
		t.Cleanup(func() {
			err := resp.Body.Close()
			require.NoError(t, err)
		})
		b, err := io.ReadAll(resp.Body)
		require.NoError(t, err)

		assert.Equal(t, 200, resp.StatusCode)
		body, _ := rulesNamespaceWithoutVariableValues(t, b)
		expectedGetRulesResponseBody := `{
				"default": [
					{
						"name": "arulegroup",
						"interval": "1m",
						"rules": [
							{
								"expr": "",
								"for": "2m",
								"labels": {
									"label1": "val1"
								},
								"annotations": {
									"annotation1": "val1"
								},
								"grafana_alert": {
									"title": "rule under folder default",
									"condition": "A",
									"data": [
										{
											"refId": "A",
											"queryType": "",
											"relativeTimeRange": {
												"from": 18000,
												"to": 10800
											},
											"datasourceUid": "__expr__",
											"model": {
												"expression": "2 + 3 > 1",
												"intervalMs": 1000,
												"maxDataPoints": 43200,
												"type": "math"
											}
										}
									],
									"updated": "2021-02-21T01:10:30Z",
                                    "updated_by" : {
										"uid": "uid",
										"name": "editor"
									},
									"intervalSeconds": 60,
									"is_paused": false,
									"version": 1,
									"uid": "uid",
									"namespace_uid": "nsuid",
									"rule_group": "arulegroup",
									"no_data_state": "NoData",
									"exec_err_state": "Alerting",
									"metadata": {
										"editor_settings": {
											"simplified_query_and_expressions_section": false,
											"simplified_notifications_section": false
										}
									}
								}
							}
						]
					}
				]
			}`
		assert.JSONEq(t, expectedGetRulesResponseBody, body)
	})
	t.Run("editor can not delete the folder because it contains Grafana 8 alerts", func(t *testing.T) {
		u := fmt.Sprintf("http://editor:editor@%s/api/folders/%s", grafanaListedAddr, namespaceUID)
		req, err := http.NewRequest(http.MethodDelete, u, nil)
		require.NoError(t, err)
		client := &http.Client{}
		resp, err := client.Do(req)
		require.NoError(t, err)
		t.Cleanup(func() {
			err := resp.Body.Close()
			require.NoError(t, err)
		})
		b, err := io.ReadAll(resp.Body)
		require.NoError(t, err)
		require.Equal(t, http.StatusBadRequest, resp.StatusCode)
		var errutilErr errutil.PublicError
		err = json.Unmarshal(b, &errutilErr)
		require.NoError(t, err)
		assert.Equal(t, "Folder cannot be deleted: folder is not empty", errutilErr.Message)
	})
	t.Run("editor can delete the folder if forceDeleteRules is true", func(t *testing.T) {
		u := fmt.Sprintf("http://editor:editor@%s/api/folders/%s?forceDeleteRules=true", grafanaListedAddr, namespaceUID)
		req, err := http.NewRequest(http.MethodDelete, u, nil)
		require.NoError(t, err)
		client := &http.Client{}
		resp, err := client.Do(req)
		require.NoError(t, err)
		t.Cleanup(func() {
			err := resp.Body.Close()
			require.NoError(t, err)
		})
		_, err = io.ReadAll(resp.Body)
		require.NoError(t, err)
		require.Equal(t, 200, resp.StatusCode)
	})
	t.Run("editor can delete rules", func(t *testing.T) {
		u := fmt.Sprintf("http://editor:editor@%s/api/ruler/grafana/api/v1/rules", grafanaListedAddr)
		// nolint:gosec
		resp, err := http.Get(u)
		require.NoError(t, err)
		t.Cleanup(func() {
			err := resp.Body.Close()
			require.NoError(t, err)
		})
		b, err := io.ReadAll(resp.Body)
		require.NoError(t, err)

		assert.Equal(t, 200, resp.StatusCode)
		assert.JSONEq(t, "{}", string(b))
	})
	// TODO(@leonorfmartins): write tests for uni store when we are able to support it
}

func TestIntegrationAlertRuleCRUD(t *testing.T) {
	testinfra.SQLiteIntegrationTest(t)

	// Setup Grafana and its Database
	dir, path := testinfra.CreateGrafDir(t, testinfra.GrafanaOpts{
		DisableLegacyAlerting: true,
		EnableUnifiedAlerting: true,
		EnableQuota:           true,
		DisableAnonymous:      true,
		AppModeProduction:     true,
	})

	grafanaListedAddr, env := testinfra.StartGrafanaEnv(t, dir, path)

	createUser(t, env.SQLStore, env.Cfg, user.CreateUserCommand{
		DefaultOrgRole: string(org.RoleEditor),
		Password:       "password",
		Login:          "grafana",
	})

	apiClient := newAlertingApiClient(grafanaListedAddr, "grafana", "password")

	// Create the namespace we'll save our alerts to.
	apiClient.CreateFolder(t, "default", "default")

	interval, err := model.ParseDuration("1m")
	require.NoError(t, err)

	invalidInterval, err := model.ParseDuration("1s")
	require.NoError(t, err)

	// Now, let's try to create some invalid alert rules.
	{
		testCases := []struct {
			desc            string
			rulegroup       string
			interval        model.Duration
			rule            apimodels.PostableExtendedRuleNode
			expectedCode    int
			expectedMessage string
		}{
			{
				desc:      "alert rule without queries and expressions",
				rulegroup: "arulegroup",
				rule: apimodels.PostableExtendedRuleNode{
					ApiRuleNode: &apimodels.ApiRuleNode{
						For:         &interval,
						Labels:      map[string]string{"label1": "val1"},
						Annotations: map[string]string{"annotation1": "val1"},
					},
					GrafanaManagedAlert: &apimodels.PostableGrafanaRule{
						Title:     "AlwaysFiring",
						Condition: "A",
						Data:      []apimodels.AlertQuery{},
					},
				},
				expectedMessage: "invalid rule specification at index [0]: invalid alert rule: no queries or expressions are found",
			},
			{
				desc:      "alert rule with empty title",
				rulegroup: "arulegroup",
				rule: apimodels.PostableExtendedRuleNode{
					ApiRuleNode: &apimodels.ApiRuleNode{
						For:         &interval,
						Labels:      map[string]string{"label1": "val1"},
						Annotations: map[string]string{"annotation1": "val1"},
					},
					GrafanaManagedAlert: &apimodels.PostableGrafanaRule{
						Title:     "",
						Condition: "A",
						Data: []apimodels.AlertQuery{
							{
								RefID: "A",
								RelativeTimeRange: apimodels.RelativeTimeRange{
									From: apimodels.Duration(time.Duration(5) * time.Hour),
									To:   apimodels.Duration(time.Duration(3) * time.Hour),
								},
								DatasourceUID: expr.DatasourceUID,
								Model: json.RawMessage(`{
									"type": "math",
									"expression": "2 + 3 > 1"
									}`),
							},
						},
					},
				},
				expectedMessage: "invalid rule specification at index [0]: alert rule title cannot be empty",
			},
			{
				desc:      "alert rule with too long name",
				rulegroup: "arulegroup",
				rule: apimodels.PostableExtendedRuleNode{
					ApiRuleNode: &apimodels.ApiRuleNode{
						For:         &interval,
						Labels:      map[string]string{"label1": "val1"},
						Annotations: map[string]string{"annotation1": "val1"},
					},
					GrafanaManagedAlert: &apimodels.PostableGrafanaRule{
						Title:     getLongString(t, ngstore.AlertRuleMaxTitleLength+1),
						Condition: "A",
						Data: []apimodels.AlertQuery{
							{
								RefID: "A",
								RelativeTimeRange: apimodels.RelativeTimeRange{
									From: apimodels.Duration(time.Duration(5) * time.Hour),
									To:   apimodels.Duration(time.Duration(3) * time.Hour),
								},
								DatasourceUID: expr.DatasourceUID,
								Model: json.RawMessage(`{
									"type": "math",
									"expression": "2 + 3 > 1"
									}`),
							},
						},
					},
				},
				expectedMessage: "invalid rule specification at index [0]: alert rule title is too long. Max length is 190",
			},
			{
				desc:      "alert rule with too long rulegroup",
				rulegroup: getLongString(t, ngstore.AlertRuleMaxTitleLength+1),
				rule: apimodels.PostableExtendedRuleNode{
					ApiRuleNode: &apimodels.ApiRuleNode{
						For:         &interval,
						Labels:      map[string]string{"label1": "val1"},
						Annotations: map[string]string{"annotation1": "val1"},
					},
					GrafanaManagedAlert: &apimodels.PostableGrafanaRule{
						Title:     "AlwaysFiring",
						Condition: "A",
						Data: []apimodels.AlertQuery{
							{
								RefID: "A",
								RelativeTimeRange: apimodels.RelativeTimeRange{
									From: apimodels.Duration(time.Duration(5) * time.Hour),
									To:   apimodels.Duration(time.Duration(3) * time.Hour),
								},
								DatasourceUID: expr.DatasourceUID,
								Model: json.RawMessage(`{
									"type": "math",
									"expression": "2 + 3 > 1"
									}`),
							},
						},
					},
				},
				expectedMessage: "rule group name is too long. Max length is 190",
			},
			{
				desc:      "alert rule with invalid interval",
				rulegroup: "arulegroup",
				interval:  invalidInterval,
				rule: apimodels.PostableExtendedRuleNode{
					ApiRuleNode: &apimodels.ApiRuleNode{
						For:         &interval,
						Labels:      map[string]string{"label1": "val1"},
						Annotations: map[string]string{"annotation1": "val1"},
					},
					GrafanaManagedAlert: &apimodels.PostableGrafanaRule{
						Title:     "AlwaysFiring",
						Condition: "A",
						Data: []apimodels.AlertQuery{
							{
								RefID: "A",
								RelativeTimeRange: apimodels.RelativeTimeRange{
									From: apimodels.Duration(time.Duration(5) * time.Hour),
									To:   apimodels.Duration(time.Duration(3) * time.Hour),
								},
								DatasourceUID: expr.DatasourceUID,
								Model: json.RawMessage(`{
									"type": "math",
									"expression": "2 + 3 > 1"
									}`),
							},
						},
					},
				},
				expectedMessage: "rule evaluation interval (1 second) should be positive number that is multiple of the base interval of 10 seconds",
			},
			{
				desc:      "alert rule with unknown datasource",
				rulegroup: "arulegroup",
				rule: apimodels.PostableExtendedRuleNode{
					ApiRuleNode: &apimodels.ApiRuleNode{
						For:         &interval,
						Labels:      map[string]string{"label1": "val1"},
						Annotations: map[string]string{"annotation1": "val1"},
					},
					GrafanaManagedAlert: &apimodels.PostableGrafanaRule{
						Title:     "AlwaysFiring",
						Condition: "A",
						Data: []apimodels.AlertQuery{
							{
								RefID: "A",
								RelativeTimeRange: apimodels.RelativeTimeRange{
									From: apimodels.Duration(time.Duration(5) * time.Hour),
									To:   apimodels.Duration(time.Duration(3) * time.Hour),
								},
								DatasourceUID: "unknown",
								Model: json.RawMessage(`{
									"type": "math",
									"expression": "2 + 3 > 1"
									}`),
							},
						},
					},
				},
				expectedCode: func() int {
					if setting.IsEnterprise {
						return http.StatusForbidden
					}
					return http.StatusBadRequest
				}(),
				expectedMessage: func() string {
					if setting.IsEnterprise {
						return "user is not authorized to create a new alert rule 'AlwaysFiring'"
					}
					return "failed to update rule group: invalid alert rule 'AlwaysFiring': failed to build query 'A': data source not found"
				}(),
			},
			{
				desc:      "alert rule with invalid condition",
				rulegroup: "arulegroup",
				rule: apimodels.PostableExtendedRuleNode{
					ApiRuleNode: &apimodels.ApiRuleNode{
						For:         &interval,
						Labels:      map[string]string{"label1": "val1"},
						Annotations: map[string]string{"annotation1": "val1"},
					},
					GrafanaManagedAlert: &apimodels.PostableGrafanaRule{
						Title:     "AlwaysFiring",
						Condition: "B",
						Data: []apimodels.AlertQuery{
							{
								RefID: "A",
								RelativeTimeRange: apimodels.RelativeTimeRange{
									From: apimodels.Duration(time.Duration(5) * time.Hour),
									To:   apimodels.Duration(time.Duration(3) * time.Hour),
								},
								DatasourceUID: expr.DatasourceUID,
								Model: json.RawMessage(`{
									"type": "math",
									"expression": "2 + 3 > 1"
									}`),
							},
						},
					},
				},
				expectedMessage: "invalid rule specification at index [0]: invalid alert rule: condition B does not exist, must be one of [A]",
			},
		}

		for _, tc := range testCases {
			t.Run(tc.desc, func(t *testing.T) {
				rules := apimodels.PostableRuleGroupConfig{
					Name:     tc.rulegroup,
					Interval: tc.interval,
					Rules: []apimodels.PostableExtendedRuleNode{
						tc.rule,
					},
				}
				_, status, body := apiClient.PostRulesGroupWithStatus(t, "default", &rules)
				res := &Response{}
				err = json.Unmarshal([]byte(body), &res)
				require.NoError(t, err)

				assert.Equal(t, tc.expectedMessage, res.Message)
				expectedCode := tc.expectedCode
				if expectedCode == 0 {
					expectedCode = http.StatusBadRequest
				}
				assert.Equal(t, expectedCode, status)
			})
		}
	}

	var ruleUID string
	var expectedGetNamespaceResponseBody string
	// Now, let's create two alerts.
	{
		rules := apimodels.PostableRuleGroupConfig{
			Name: "arulegroup",
			Rules: []apimodels.PostableExtendedRuleNode{
				{
					ApiRuleNode: &apimodels.ApiRuleNode{
						For:         &interval,
						Labels:      map[string]string{"label1": "val1"},
						Annotations: map[string]string{"annotation1": "val1"},
					},
					// this rule does not explicitly set no data and error states
					// therefore it should get the default values
					GrafanaManagedAlert: &apimodels.PostableGrafanaRule{
						Title:     "AlwaysFiring",
						Condition: "A",
						Data: []apimodels.AlertQuery{
							{
								RefID: "A",
								RelativeTimeRange: apimodels.RelativeTimeRange{
									From: apimodels.Duration(time.Duration(5) * time.Hour),
									To:   apimodels.Duration(time.Duration(3) * time.Hour),
								},
								DatasourceUID: expr.DatasourceUID,
								Model: json.RawMessage(`{
									"type": "math",
									"expression": "2 + 3 > 1"
									}`),
							},
						},
					},
				},
				{
					GrafanaManagedAlert: &apimodels.PostableGrafanaRule{
						Title:     "AlwaysFiringButSilenced",
						Condition: "A",
						Data: []apimodels.AlertQuery{
							{
								RefID: "A",
								RelativeTimeRange: apimodels.RelativeTimeRange{
									From: apimodels.Duration(time.Duration(5) * time.Hour),
									To:   apimodels.Duration(time.Duration(3) * time.Hour),
								},
								DatasourceUID: expr.DatasourceUID,
								Model: json.RawMessage(`{
									"type": "math",
									"expression": "2 + 3 > 1"
									}`),
							},
						},
						NoDataState:  apimodels.NoDataState(ngmodels.Alerting),
						ExecErrState: apimodels.ExecutionErrorState(ngmodels.AlertingErrState),
					},
				},
			},
		}
		resp, status, _ := apiClient.PostRulesGroupWithStatus(t, "default", &rules)
		require.Equal(t, http.StatusAccepted, status)
		require.Equal(t, "rule group updated successfully", resp.Message)
		assert.Len(t, resp.Created, 2)
		assert.Empty(t, resp.Updated)
		assert.Empty(t, resp.Deleted)
	}

	createdRuleUIDs := make(map[string]string)
	// With the rules created, let's make sure that rule definition is stored correctly.
	{
		u := fmt.Sprintf("http://grafana:password@%s/api/ruler/grafana/api/v1/rules/default", grafanaListedAddr)
		// nolint:gosec
		resp, err := http.Get(u)
		require.NoError(t, err)
		t.Cleanup(func() {
			err := resp.Body.Close()
			require.NoError(t, err)
		})
		b, err := io.ReadAll(resp.Body)
		require.NoError(t, err)

		assert.Equal(t, resp.StatusCode, 202)

		body, m := rulesNamespaceWithoutVariableValues(t, b)
		generatedUIDs, ok := m["default,arulegroup"]
		assert.True(t, ok)
		assert.Equal(t, 2, len(generatedUIDs))
		// assert that generated UIDs are unique
		assert.NotEqual(t, generatedUIDs[0], generatedUIDs[1])
		// copy result to a variable with a wider scope
		// to be used by the next test
		ruleUID = generatedUIDs[0]
		expectedGetNamespaceResponseBody = `
		{
		   "default":[
			  {
				 "name":"arulegroup",
				 "interval":"1m",
				 "rules":[
					{
						"annotations": {
							"annotation1": "val1"
					   },
					   "expr":"",
					   "for": "1m",
					   "labels": {
							"label1": "val1"
					   },
					   "grafana_alert":{
						  "title":"AlwaysFiring",
						  "condition":"A",
						  "data":[
							 {
								"refId":"A",
								"queryType":"",
								"relativeTimeRange":{
								   "from":18000,
								   "to":10800
								},
								"datasourceUid":"__expr__",
								"model":{
								   "expression":"2 + 3 \u003e 1",
								   "intervalMs":1000,
								   "maxDataPoints":43200,
								   "type":"math"
								}
							 }
						  ],
						  "updated":"2021-02-21T01:10:30Z",
						  "updated_by": {
							"uid": "uid",
							"name": "grafana"
						  },
						  "intervalSeconds":60,
						  "is_paused": false,
						  "version":1,
						  "uid":"uid",
						  "namespace_uid":"nsuid",
						  "rule_group":"arulegroup",
						  "no_data_state":"NoData",
						  "exec_err_state":"Alerting",
						  "metadata": {
						      "editor_settings": {
							      "simplified_query_and_expressions_section": false,
								  "simplified_notifications_section": false
							  }
						  }
					   }
					},
					{
					   "expr":"",
					   "for": "0s",
					   "grafana_alert":{
						  "title":"AlwaysFiringButSilenced",
						  "condition":"A",
						  "data":[
							 {
								"refId":"A",
								"queryType":"",
								"relativeTimeRange":{
								   "from":18000,
								   "to":10800
								},
								"datasourceUid":"__expr__",
								"model":{
								   "expression":"2 + 3 \u003e 1",
								   "intervalMs":1000,
								   "maxDataPoints":43200,
								   "type":"math"
								}
							 }
						  ],
						  "updated":"2021-02-21T01:10:30Z",
						  "updated_by": {
							"uid": "uid",
							"name": "grafana"
						  },
						  "intervalSeconds":60,
						  "is_paused": false,
						  "version":1,
						  "uid":"uid",
						  "namespace_uid":"nsuid",
						  "rule_group":"arulegroup",
						  "no_data_state":"Alerting",
						  "exec_err_state":"Alerting",
						  "metadata": {
						      "editor_settings": {
							      "simplified_query_and_expressions_section": false,
								  "simplified_notifications_section": false
							  }
						  }
					   }
					}
				 ]
			  }
		   ]
		}`
		assert.JSONEq(t, expectedGetNamespaceResponseBody, body)
		createdRuleUIDs["AlwaysFiring"] = generatedUIDs[0]
		createdRuleUIDs["AlwaysFiringButSilenced"] = generatedUIDs[1]
	}

	// validate that a rulegroup with a new rule with a user specified UID can be created while others updated
	{
		interval, err := model.ParseDuration("30s")
		require.NoError(t, err)

		rules := apimodels.PostableRuleGroupConfig{
			Name: "arulegroup",
			Rules: []apimodels.PostableExtendedRuleNode{
				{
					ApiRuleNode: &apimodels.ApiRuleNode{
						For:         &interval,
						Labels:      map[string]string{"label1": "val1"},
						Annotations: map[string]string{"annotation1": "val1"},
					},
					// this rule does not explicitly set no data and error states
					// therefore it should get the default values
					GrafanaManagedAlert: &apimodels.PostableGrafanaRule{
						Title:     "AlwaysFiring",
						UID:       createdRuleUIDs["AlwaysFiring"],
						Condition: "A",
						Data: []apimodels.AlertQuery{
							{
								RefID: "A",
								RelativeTimeRange: apimodels.RelativeTimeRange{
									From: apimodels.Duration(time.Duration(5) * time.Hour),
									To:   apimodels.Duration(time.Duration(3) * time.Hour),
								},
								DatasourceUID: expr.DatasourceUID,
								Model: json.RawMessage(`{
									"type": "math",
									"expression": "2 + 3 > 1"
									}`),
							},
						},
					},
				},
				{
					GrafanaManagedAlert: &apimodels.PostableGrafanaRule{
						Title:     "AlwaysFiringButSilenced",
						UID:       createdRuleUIDs["AlwaysFiringButSilenced"],
						Condition: "A",
						Data: []apimodels.AlertQuery{
							{
								RefID: "A",
								RelativeTimeRange: apimodels.RelativeTimeRange{
									From: apimodels.Duration(time.Duration(5) * time.Hour),
									To:   apimodels.Duration(time.Duration(3) * time.Hour),
								},
								DatasourceUID: expr.DatasourceUID,
								Model: json.RawMessage(`{
									"type": "math",
									"expression": "2 + 3 > 1"
									}`),
							},
						},
						NoDataState:  apimodels.NoDataState(ngmodels.Alerting),
						ExecErrState: apimodels.ExecutionErrorState(ngmodels.AlertingErrState),
					},
				},
				{
					ApiRuleNode: &apimodels.ApiRuleNode{
						For: &interval,
						Labels: map[string]string{
							"label1": "val42",
							"foo":    "bar",
						},
						Annotations: map[string]string{
							"annotation1": "val42",
							"foo":         "bar",
						},
					},
					GrafanaManagedAlert: &apimodels.PostableGrafanaRule{
						UID:       "unknown",
						Title:     "AlwaysNormal",
						Condition: "A",
						Data: []apimodels.AlertQuery{
							{
								RefID: "A",
								RelativeTimeRange: apimodels.RelativeTimeRange{
									From: apimodels.Duration(time.Duration(5) * time.Hour),
									To:   apimodels.Duration(time.Duration(3) * time.Hour),
								},
								DatasourceUID: expr.DatasourceUID,
								Model: json.RawMessage(`{
											"type": "math",
											"expression": "2 + 3 < 1"
											}`),
							},
						},
						NoDataState:  apimodels.NoDataState(ngmodels.Alerting),
						ExecErrState: apimodels.ExecutionErrorState(ngmodels.AlertingErrState),
					},
				},
			},
			Interval: interval,
		}

		response, status, _ := apiClient.PostRulesGroupWithStatus(t, "default", &rules)
		assert.Equal(t, http.StatusAccepted, status)

		require.Len(t, response.Created, 1)
		require.Len(t, response.Updated, 2)
		require.Len(t, response.Deleted, 0)
	}

	// remove the added rule and set the interval back to 1m
	{
		interval, err := model.ParseDuration("1m")
		require.NoError(t, err)

		rules := apimodels.PostableRuleGroupConfig{
			Name: "arulegroup",
			Rules: []apimodels.PostableExtendedRuleNode{
				{
					ApiRuleNode: &apimodels.ApiRuleNode{
						For:         &interval,
						Labels:      map[string]string{"label1": "val1"},
						Annotations: map[string]string{"annotation1": "val1"},
					},
					// this rule does not explicitly set no data and error states
					// therefore it should get the default values
					GrafanaManagedAlert: &apimodels.PostableGrafanaRule{
						Title:     "AlwaysFiring",
						UID:       createdRuleUIDs["AlwaysFiring"],
						Condition: "A",
						Data: []apimodels.AlertQuery{
							{
								RefID: "A",
								RelativeTimeRange: apimodels.RelativeTimeRange{
									From: apimodels.Duration(time.Duration(5) * time.Hour),
									To:   apimodels.Duration(time.Duration(3) * time.Hour),
								},
								DatasourceUID: expr.DatasourceUID,
								Model: json.RawMessage(`{
									"type": "math",
									"expression": "2 + 3 > 1"
									}`),
							},
						},
					},
				},
				{
					GrafanaManagedAlert: &apimodels.PostableGrafanaRule{
						Title:     "AlwaysFiringButSilenced",
						UID:       createdRuleUIDs["AlwaysFiringButSilenced"],
						Condition: "A",
						Data: []apimodels.AlertQuery{
							{
								RefID: "A",
								RelativeTimeRange: apimodels.RelativeTimeRange{
									From: apimodels.Duration(time.Duration(5) * time.Hour),
									To:   apimodels.Duration(time.Duration(3) * time.Hour),
								},
								DatasourceUID: expr.DatasourceUID,
								Model: json.RawMessage(`{
									"type": "math",
									"expression": "2 + 3 > 1"
									}`),
							},
						},
						NoDataState:  apimodels.NoDataState(ngmodels.Alerting),
						ExecErrState: apimodels.ExecutionErrorState(ngmodels.AlertingErrState),
					},
				},
			},
			Interval: interval,
		}

		response, status, _ := apiClient.PostRulesGroupWithStatus(t, "default", &rules)
		assert.Equal(t, http.StatusAccepted, status)

		require.Len(t, response.Created, 0)
		require.Len(t, response.Updated, 2)
		require.Len(t, response.Deleted, 1)
	}

	// try to update by pass two rules with conflicting UIDs
	{
		interval, err := model.ParseDuration("30s")
		require.NoError(t, err)

		rules := apimodels.PostableRuleGroupConfig{
			Name: "arulegroup",
			Rules: []apimodels.PostableExtendedRuleNode{
				{
					ApiRuleNode: &apimodels.ApiRuleNode{
						For: &interval,
						Labels: map[string]string{
							"label1": "val42",
							"foo":    "bar",
						},
						Annotations: map[string]string{
							"annotation1": "val42",
							"foo":         "bar",
						},
					},
					GrafanaManagedAlert: &apimodels.PostableGrafanaRule{
						UID:       ruleUID,
						Title:     "AlwaysNormal",
						Condition: "A",
						Data: []apimodels.AlertQuery{
							{
								RefID: "A",
								RelativeTimeRange: apimodels.RelativeTimeRange{
									From: apimodels.Duration(time.Duration(5) * time.Hour),
									To:   apimodels.Duration(time.Duration(3) * time.Hour),
								},
								DatasourceUID: expr.DatasourceUID,
								Model: json.RawMessage(`{
												"type": "math",
												"expression": "2 + 3 < 1"
												}`),
							},
						},
						NoDataState:  apimodels.NoDataState(ngmodels.Alerting),
						ExecErrState: apimodels.ExecutionErrorState(ngmodels.AlertingErrState),
					},
				},
				{
					ApiRuleNode: &apimodels.ApiRuleNode{
						For: &interval,
						Labels: map[string]string{
							"label1": "val42",
							"foo":    "bar",
						},
						Annotations: map[string]string{
							"annotation1": "val42",
							"foo":         "bar",
						},
					},
					GrafanaManagedAlert: &apimodels.PostableGrafanaRule{
						UID:       ruleUID,
						Title:     "AlwaysAlerting",
						Condition: "A",
						Data: []apimodels.AlertQuery{
							{
								RefID: "A",
								RelativeTimeRange: apimodels.RelativeTimeRange{
									From: apimodels.Duration(time.Duration(5) * time.Hour),
									To:   apimodels.Duration(time.Duration(3) * time.Hour),
								},
								DatasourceUID: expr.DatasourceUID,
								Model: json.RawMessage(`{
												"type": "math",
												"expression": "2 + 3 > 1"
												}`),
							},
						},
						NoDataState:  apimodels.NoDataState(ngmodels.Alerting),
						ExecErrState: apimodels.ExecutionErrorState(ngmodels.AlertingErrState),
					},
				},
			},
			Interval: interval,
		}
		_, status, body := apiClient.PostRulesGroupWithStatus(t, "default", &rules)
		assert.Equal(t, http.StatusBadRequest, status)
		var res map[string]any
		require.NoError(t, json.Unmarshal([]byte(body), &res))
		require.Equal(t, fmt.Sprintf("rule [1] has UID %s that is already assigned to another rule at index 0", ruleUID), res["message"])

		// let's make sure that rule definitions are not affected by the failed POST request.
		u := fmt.Sprintf("http://grafana:password@%s/api/ruler/grafana/api/v1/rules/default", grafanaListedAddr)
		// nolint:gosec
		resp, err := http.Get(u)
		require.NoError(t, err)
		t.Cleanup(func() {
			err := resp.Body.Close()
			require.NoError(t, err)
		})
		b, err := io.ReadAll(resp.Body)
		require.NoError(t, err)

		assert.Equal(t, resp.StatusCode, 202)

		body, m := rulesNamespaceWithoutVariableValues(t, b)
		returnedUIDs, ok := m["default,arulegroup"]
		assert.True(t, ok)
		assert.Equal(t, 2, len(returnedUIDs))
		expectedGetNamespaceResponseBody = `
		{
		   "default":[
			  {
				 "name":"arulegroup",
				 "interval":"1m",
				 "rules":[
					{
						"annotations": {
							"annotation1": "val1"
					   },
					   "expr":"",
					   "for": "1m",
					   "labels": {
							"label1": "val1"
					   },
					   "grafana_alert":{
						  "title":"AlwaysFiring",
						  "condition":"A",
						  "data":[
							 {
								"refId":"A",
								"queryType":"",
								"relativeTimeRange":{
								   "from":18000,
								   "to":10800
								},
								"datasourceUid":"__expr__",
								"model":{
								   "expression":"2 + 3 \u003e 1",
								   "intervalMs":1000,
								   "maxDataPoints":43200,
								   "type":"math"
								}
							 }
						  ],
						  "updated":"2021-02-21T01:10:30Z",
						  "updated_by": {
							"uid": "uid",
							"name": "grafana"
						  },
						  "intervalSeconds":60,
						  "is_paused": false,
						  "version":3,
						  "uid":"uid",
						  "namespace_uid":"nsuid",
						  "rule_group":"arulegroup",
						  "no_data_state":"NoData",
						  "exec_err_state":"Alerting",
						  "metadata": {
						      "editor_settings": {
							      "simplified_query_and_expressions_section": false,
								  "simplified_notifications_section": false
							  }
						  }
					   }
					},
					{
					   "expr":"",
					   "for": "0s",
					   "grafana_alert":{
						  "title":"AlwaysFiringButSilenced",
						  "condition":"A",
						  "data":[
							 {
								"refId":"A",
								"queryType":"",
								"relativeTimeRange":{
								   "from":18000,
								   "to":10800
								},
								"datasourceUid":"__expr__",
								"model":{
								   "expression":"2 + 3 \u003e 1",
								   "intervalMs":1000,
								   "maxDataPoints":43200,
								   "type":"math"
								}
							 }
						  ],
						  "updated":"2021-02-21T01:10:30Z",
						  "updated_by": {
							"uid": "uid",
							"name": "grafana"
						  },
						  "intervalSeconds":60,
						  "is_paused": false,
						  "version":3,
						  "uid":"uid",
						  "namespace_uid":"nsuid",
						  "rule_group":"arulegroup",
						  "no_data_state":"Alerting",
						  "exec_err_state":"Alerting",
						  "metadata": {
						      "editor_settings": {
							      "simplified_query_and_expressions_section": false,
								  "simplified_notifications_section": false
							  }
						  }
					   }
					}
				 ]
			  }
		   ]
		}`
		assert.JSONEq(t, expectedGetNamespaceResponseBody, body)
	}

	// update the first rule and completely remove the other
	{
		forValue, err := model.ParseDuration("30s")
		require.NoError(t, err)

		rules := apimodels.PostableRuleGroupConfig{
			Name: "arulegroup",
			Rules: []apimodels.PostableExtendedRuleNode{
				{
					ApiRuleNode: &apimodels.ApiRuleNode{
						For: &forValue,
						Labels: map[string]string{
							// delete foo label
							"label1": "val1", // update label value
							"label2": "val2", // new label
						},
						Annotations: map[string]string{
							// delete foo annotation
							"annotation1": "val1", // update annotation value
							"annotation2": "val2", // new annotation
						},
					},
					GrafanaManagedAlert: &apimodels.PostableGrafanaRule{
						UID:       ruleUID, // Including the UID in the payload makes the endpoint update the existing rule.
						Title:     "AlwaysNormal",
						Condition: "A",
						Data: []apimodels.AlertQuery{
							{
								RefID: "A",
								RelativeTimeRange: apimodels.RelativeTimeRange{
									From: apimodels.Duration(time.Duration(5) * time.Hour),
									To:   apimodels.Duration(time.Duration(3) * time.Hour),
								},
								DatasourceUID: expr.DatasourceUID,
								Model: json.RawMessage(`{
											"type": "math",
											"expression": "2 + 3 < 1"
											}`),
							},
						},
						NoDataState:  apimodels.NoDataState(ngmodels.Alerting),
						ExecErrState: apimodels.ExecutionErrorState(ngmodels.AlertingErrState),
					},
				},
			},
			Interval: interval,
		}
		respModel, status, _ := apiClient.PostRulesGroupWithStatus(t, "default", &rules)
		require.Equal(t, http.StatusAccepted, status)
		require.Equal(t, respModel.Updated, []string{ruleUID})
		require.Len(t, respModel.Deleted, 1)

		// let's make sure that rule definitions are updated correctly.
		u := fmt.Sprintf("http://grafana:password@%s/api/ruler/grafana/api/v1/rules/default", grafanaListedAddr)
		// nolint:gosec
		resp, err := http.Get(u)
		require.NoError(t, err)
		t.Cleanup(func() {
			err := resp.Body.Close()
			require.NoError(t, err)
		})
		b, err := io.ReadAll(resp.Body)
		require.NoError(t, err)

		assert.Equal(t, resp.StatusCode, 202)

		body, m := rulesNamespaceWithoutVariableValues(t, b)
		returnedUIDs, ok := m["default,arulegroup"]
		assert.True(t, ok)
		assert.Equal(t, 1, len(returnedUIDs))
		assert.Equal(t, ruleUID, returnedUIDs[0])
		assert.JSONEq(t, `
		{
		   "default":[
		      {
		         "name":"arulegroup",
		         "interval":"1m",
		         "rules":[
		            {
						"annotations": {
							"annotation1": "val1",
							"annotation2": "val2"
					   },
		               "expr":"",
					   "for": "30s",
					   "labels": {
							"label1": "val1",
							"label2": "val2"
					   },
		               "grafana_alert":{
		                  "title":"AlwaysNormal",
		                  "condition":"A",
		                  "data":[
		                     {
		                        "refId":"A",
		                        "queryType":"",
		                        "relativeTimeRange":{
		                           "from":18000,
		                           "to":10800
		                        },
		                        "datasourceUid":"__expr__",
								"model":{
		                           "expression":"2 + 3 \u003C 1",
		                           "intervalMs":1000,
		                           "maxDataPoints":43200,
		                           "type":"math"
		                        }
		                     }
		                  ],
		                  "updated":"2021-02-21T01:10:30Z",
                          "updated_by": {
							"uid": "uid",
							"name": "grafana"
						  },
		                  "intervalSeconds":60,
		                  "is_paused": false,
		                  "version":4,
		                  "uid":"uid",
		                  "namespace_uid":"nsuid",
		                  "rule_group":"arulegroup",
		                  "no_data_state":"Alerting",
		                  "exec_err_state":"Alerting",
						  "metadata": {
						      "editor_settings": {
							      "simplified_query_and_expressions_section": false,
								  "simplified_notifications_section": false
							  }
						  }
		               }
		            }
		         ]
		      }
		   ]
		}`, body)
	}

	// update the rule; delete labels and annotations
	{
		forValue, err := model.ParseDuration("30s")
		require.NoError(t, err)

		rules := apimodels.PostableRuleGroupConfig{
			Name: "arulegroup",
			Rules: []apimodels.PostableExtendedRuleNode{
				{
					ApiRuleNode: &apimodels.ApiRuleNode{
						For: &forValue,
					},
					GrafanaManagedAlert: &apimodels.PostableGrafanaRule{
						UID:       ruleUID, // Including the UID in the payload makes the endpoint update the existing rule.
						Title:     "AlwaysNormal",
						Condition: "A",
						Data: []apimodels.AlertQuery{
							{
								RefID: "A",
								RelativeTimeRange: apimodels.RelativeTimeRange{
									From: apimodels.Duration(time.Duration(5) * time.Hour),
									To:   apimodels.Duration(time.Duration(3) * time.Hour),
								},
								DatasourceUID: expr.DatasourceUID,
								Model: json.RawMessage(`{
												"type": "math",
												"expression": "2 + 3 < 1"
												}`),
							},
						},
						NoDataState:  apimodels.NoDataState(ngmodels.Alerting),
						ExecErrState: apimodels.ExecutionErrorState(ngmodels.AlertingErrState),
					},
				},
			},
			Interval: interval,
		}
		respModel, status, _ := apiClient.PostRulesGroupWithStatus(t, "default", &rules)
		require.Equal(t, http.StatusAccepted, status)
		require.Equal(t, respModel.Updated, []string{ruleUID})

		// let's make sure that rule definitions are updated correctly.
		u := fmt.Sprintf("http://grafana:password@%s/api/ruler/grafana/api/v1/rules/default", grafanaListedAddr)
		// nolint:gosec
		resp, err := http.Get(u)
		require.NoError(t, err)
		t.Cleanup(func() {
			err := resp.Body.Close()
			require.NoError(t, err)
		})
		b, err := io.ReadAll(resp.Body)
		require.NoError(t, err)

		assert.Equal(t, resp.StatusCode, 202)

		body, m := rulesNamespaceWithoutVariableValues(t, b)
		returnedUIDs, ok := m["default,arulegroup"]
		assert.True(t, ok)
		assert.Equal(t, 1, len(returnedUIDs))
		assert.Equal(t, ruleUID, returnedUIDs[0])
		assert.JSONEq(t, `
			{
			   "default":[
			      {
				 "name":"arulegroup",
				 "interval":"1m",
				 "rules":[
				    {
				       "expr":"",
				       "for": "30s",
				       "grafana_alert":{
					  "title":"AlwaysNormal",
					  "condition":"A",
					  "data":[
					     {
						"refId":"A",
						"queryType":"",
						"relativeTimeRange":{
						   "from":18000,
						   "to":10800
						},
						"datasourceUid":"__expr__",
									"model":{
						   "expression":"2 + 3 \u003C 1",
						   "intervalMs":1000,
						   "maxDataPoints":43200,
						   "type":"math"
						}
					     }
					  ],
					  "updated":"2021-02-21T01:10:30Z",
					  "updated_by": {
						"uid": "uid",
						"name": "grafana"
					  },
					  "intervalSeconds":60,
					  "is_paused":false,
					  "version":5,
					  "uid":"uid",
					  "namespace_uid":"nsuid",
					  "rule_group":"arulegroup",
					  "no_data_state":"Alerting",
					  "exec_err_state":"Alerting",
					  "metadata": {
				        "editor_settings": {
					      "simplified_query_and_expressions_section": false,
						  "simplified_notifications_section": false
					    }
					   }
				      }
				    }
				 ]
			      }
			   ]
			}`, body)
	}

	// update the rule; keep title, condition, no data state, error state, queries and expressions if not provided. should be noop
	{
		rules := apimodels.PostableRuleGroupConfig{
			Name: "arulegroup",
			Rules: []apimodels.PostableExtendedRuleNode{
				{
					GrafanaManagedAlert: &apimodels.PostableGrafanaRule{
						UID: ruleUID, // Including the UID in the payload makes the endpoint update the existing rule.
					},
				},
			},
			Interval: interval,
		}
		respModel, status, _ := apiClient.PostRulesGroupWithStatus(t, "default", &rules)
		require.Equal(t, http.StatusAccepted, status)
		require.Equal(t, "no changes detected in the rule group", respModel.Message)
		assert.Empty(t, respModel.Created)
		assert.Empty(t, respModel.Updated)
		assert.Empty(t, respModel.Deleted)

		// let's make sure that rule definitions are updated correctly.
		u := fmt.Sprintf("http://grafana:password@%s/api/ruler/grafana/api/v1/rules/default", grafanaListedAddr)
		// nolint:gosec
		resp, err := http.Get(u)
		require.NoError(t, err)
		t.Cleanup(func() {
			err := resp.Body.Close()
			require.NoError(t, err)
		})
		b, err := io.ReadAll(resp.Body)
		require.NoError(t, err)

		assert.Equal(t, resp.StatusCode, 202)

		body, m := rulesNamespaceWithoutVariableValues(t, b)
		returnedUIDs, ok := m["default,arulegroup"]
		assert.True(t, ok)
		assert.Equal(t, 1, len(returnedUIDs))
		assert.Equal(t, ruleUID, returnedUIDs[0])
		assert.JSONEq(t, `
			{
			   "default":[
			      {
				 "name":"arulegroup",
				 "interval":"1m",
				 "rules":[
				    {
				       "expr":"",
                       "for": "30s",
				       "grafana_alert":{
					  "title":"AlwaysNormal",
					  "condition":"A",
					  "data":[
					     {
						"refId":"A",
						"queryType":"",
						"relativeTimeRange":{
						   "from":18000,
						   "to":10800
						},
						"datasourceUid":"__expr__",
									"model":{
						   "expression":"2 + 3 \u003C 1",
						   "intervalMs":1000,
						   "maxDataPoints":43200,
						   "type":"math"
						}
					     }
					  ],
					  "updated":"2021-02-21T01:10:30Z",
                      "updated_by": {
						"uid": "uid",
						"name": "grafana"
                      },
					  "intervalSeconds":60,
					  "is_paused":false,
					  "version":5,
					  "uid":"uid",
					  "namespace_uid":"nsuid",
					  "rule_group":"arulegroup",
					  "no_data_state":"Alerting",
					  "exec_err_state":"Alerting",
					  "metadata": {
				        "editor_settings": {
					      "simplified_query_and_expressions_section": false,
						  "simplified_notifications_section": false
					    }
					   }
				      }
				    }
				 ]
			      }
			   ]
			}`, body)
	}

	client := &http.Client{}
	// Finally, make sure we can delete it.
	{
		t.Run("succeed if the rule group name does not exists", func(t *testing.T) {
			u := fmt.Sprintf("http://grafana:password@%s/api/ruler/grafana/api/v1/rules/default/groupnotexist", grafanaListedAddr)
			req, err := http.NewRequest(http.MethodDelete, u, nil)
			require.NoError(t, err)
			resp, err := client.Do(req)
			require.NoError(t, err)
			t.Cleanup(func() {
				err := resp.Body.Close()
				require.NoError(t, err)
			})
			b, err := io.ReadAll(resp.Body)
			require.NoError(t, err)

			require.Equal(t, http.StatusAccepted, resp.StatusCode)
			var res map[string]any
			require.NoError(t, json.Unmarshal(b, &res))
			require.Equal(t, "rules deleted", res["message"])
		})

		t.Run("succeed if the rule group name does exist", func(t *testing.T) {
			u := fmt.Sprintf("http://grafana:password@%s/api/ruler/grafana/api/v1/rules/default/arulegroup", grafanaListedAddr)
			req, err := http.NewRequest(http.MethodDelete, u, nil)
			require.NoError(t, err)
			resp, err := client.Do(req)
			require.NoError(t, err)
			t.Cleanup(func() {
				err := resp.Body.Close()
				require.NoError(t, err)
			})
			b, err := io.ReadAll(resp.Body)
			require.NoError(t, err)

			require.Equal(t, http.StatusAccepted, resp.StatusCode)
			require.JSONEq(t, `{"message":"rules deleted"}`, string(b))
		})
	}
}

func TestIntegrationRulePause(t *testing.T) {
	testinfra.SQLiteIntegrationTest(t)

	// Setup Grafana and its Database
	dir, path := testinfra.CreateGrafDir(t, testinfra.GrafanaOpts{
		DisableLegacyAlerting: true,
		EnableUnifiedAlerting: true,
		DisableAnonymous:      true,
		AppModeProduction:     true,
	})
	grafanaListedAddr, env := testinfra.StartGrafanaEnv(t, dir, path)

	// Create a user to make authenticated requests
	createUser(t, env.SQLStore, env.Cfg, user.CreateUserCommand{
		DefaultOrgRole: string(org.RoleEditor),
		Password:       "password",
		Login:          "grafana",
	})

	client := newAlertingApiClient(grafanaListedAddr, "grafana", "password")
	folderUID := util.GenerateShortUID()
	client.CreateFolder(t, folderUID, "folder1")

	t.Run("should create a paused rule if isPaused is true", func(t *testing.T) {
		group := generateAlertRuleGroup(1, alertRuleGen())
		expectedIsPaused := true
		group.Rules[0].GrafanaManagedAlert.IsPaused = &expectedIsPaused

		resp, status, body := client.PostRulesGroupWithStatus(t, folderUID, &group)
		require.Equalf(t, http.StatusAccepted, status, "failed to post rule group. Response: %s", body)
		require.Len(t, resp.Created, 1)
		getGroup, status := client.GetRulesGroup(t, folderUID, group.Name)
		require.Equal(t, http.StatusAccepted, status)
		require.Equalf(t, http.StatusAccepted, status, "failed to get rule group. Response: %s", body)
		require.Equal(t, expectedIsPaused, getGroup.Rules[0].GrafanaManagedAlert.IsPaused)
	})
>>>>>>> 78ca78f5

	for i, tc := range testCases {
		t.Run(tc.desc, func(t *testing.T) {
			interval, err := model.ParseDuration("1m")
			require.NoError(t, err)

<<<<<<< HEAD
			rules := apimodels.PostableRuleGroupConfig{
				Name: "arulegroup",
				Rules: []apimodels.PostableExtendedRuleNode{
					{
						ApiRuleNode: &apimodels.ApiRuleNode{
							For:         &interval,
							Labels:      map[string]string{"label1": "val1"},
							Annotations: map[string]string{"annotation1": "val1"},
						},
						// this rule does not explicitly set no data and error states
						// therefore it should get the default values
						GrafanaManagedAlert: &apimodels.PostableGrafanaRule{
							Title:     fmt.Sprintf("AlwaysFiring %d", i),
							Condition: "A",
							Data: []apimodels.AlertQuery{
								{
									RefID: "A",
									RelativeTimeRange: apimodels.RelativeTimeRange{
										From: apimodels.Duration(time.Duration(5) * time.Hour),
										To:   apimodels.Duration(time.Duration(3) * time.Hour),
									},
									DatasourceUID: expr.DatasourceUID,
									Model: json.RawMessage(`{
								"type": "math",
								"expression": "2 + 3 > 1"
								}`),
								},
							},
						},
					},
				},
			}
			_, status, body := tc.client.PostRulesGroupWithStatus(t, "default", &rules)
			assert.Equal(t, tc.expStatus, status)
			res := &Response{}
			err = json.Unmarshal([]byte(body), &res)
			require.NoError(t, err)
			require.Equal(t, tc.expectedMessage, res.Message)
		})
	}
}

func TestIntegrationEval(t *testing.T) {
	testinfra.SQLiteIntegrationTest(t)

	// Setup Grafana and its Database
	dir, path := testinfra.CreateGrafDir(t, testinfra.GrafanaOpts{
		DisableLegacyAlerting: true,
		EnableUnifiedAlerting: true,
		EnableQuota:           true,
		DisableAnonymous:      true,
		AppModeProduction:     true,
	})

	grafanaListedAddr, env := testinfra.StartGrafanaEnv(t, dir, path)

	createUser(t, env.SQLStore, env.Cfg, user.CreateUserCommand{
		DefaultOrgRole: string(org.RoleEditor),
		Password:       "password",
		Login:          "grafana",
	})
	apiClient := newAlertingApiClient(grafanaListedAddr, "grafana", "password")
	// Create the namespace we'll save our alerts to.
	apiClient.CreateFolder(t, "default", "default")

	// test eval conditions
	testCases := []struct {
		desc               string
		payload            string
		expectedStatusCode func() int
		expectedResponse   func() string
		expectedMessage    func() string
	}{
		{
			desc: "alerting condition",
			payload: `
			{
				"data": [
						{
							"refId": "A",
							"relativeTimeRange": {
								"from": 18000,
								"to": 10800
							},
							"datasourceUid": "__expr__",
							"model": {
								"type":"math",
								"expression":"1 < 2"
							}
						}
					],
				"condition": "A",
				"now": "2021-04-11T14:38:14Z"
			}
			`,
			expectedMessage:    func() string { return "" },
			expectedStatusCode: func() int { return http.StatusOK },
			expectedResponse: func() string {
				return `{
				"results": {
				  "A": {
					"status": 200,
					"frames": [
					  {
						"schema": {
						  "refId": "A",
						  "fields": [
							{
							  "name": "A",
							  "type": "number",
							  "typeInfo": {
								"frame": "float64",
								"nullable": true
							  }
							}
						  ],
						  "meta": {
						    "type": "numeric-multi",
							"typeVersion": [0, 1]
						  }
						},
						"data": {
						  "values": [
							[
							  1
							]
						  ]
						}
					  }
					]
				  }
				}
			}`
			},
		},
		{
			desc: "normal condition",
			payload: `
			{
				"data": [
						{
							"refId": "A",
							"relativeTimeRange": {
								"from": 18000,
								"to": 10800
							},
							"datasourceUid": "__expr__",
							"model": {
								"type":"math",
								"expression":"1 > 2"
							}
						}
					],
				"condition": "A",
				"now": "2021-04-11T14:38:14Z"
			}
			`,
			expectedMessage:    func() string { return "" },
			expectedStatusCode: func() int { return http.StatusOK },
			expectedResponse: func() string {
				return `{
				"results": {
				  "A": {
					"status": 200,
					"frames": [
					  {
						"schema": {
						  "refId": "A",
						  "fields": [
							{
							  "name": "A",
							  "type": "number",
							  "typeInfo": {
								"frame": "float64",
								"nullable": true
							  }
							}
						  ],
						  "meta": {
						    "type": "numeric-multi",
							"typeVersion": [0, 1]
						  }
						},
						"data": {
						  "values": [
							[
							  0
							]
						  ]
						}
					  }
					]
				  }
				}
			}`
			},
		},
		{
			desc: "unknown query datasource",
			payload: `
			{
				"data": [
						{
							"refId": "A",
							"relativeTimeRange": {
								"from": 18000,
								"to": 10800
							},
							"datasourceUid": "unknown",
							"model": {
							}
						}
					],
				"condition": "A",
				"now": "2021-04-11T14:38:14Z"
			}
			`,
			expectedResponse: func() string { return "" },
			expectedStatusCode: func() int {
				if setting.IsEnterprise {
					return http.StatusForbidden
				}
				return http.StatusBadRequest
			},
			expectedMessage: func() string {
				if setting.IsEnterprise {
					return "user is not authorized to access one or many data sources"
				}
				return "Failed to build evaluator for queries and expressions: failed to build query 'A': data source not found"
			},
		},
		{
			desc: "condition is empty",
			payload: `
			{
				"data": [
						{
							"refId": "A",
							"relativeTimeRange": {
								"from": 18000,
								"to": 10800
							},
							"datasourceUid": "__expr__",
							"model": {
								"type":"math",
								"expression":"1 > 2"
							}
						}
					],
				"now": "2021-04-11T14:38:14Z"
			}
			`,
			expectedStatusCode: func() int { return http.StatusOK },
			expectedMessage:    func() string { return "" },
			expectedResponse: func() string {
				return `{
				"results": {
				  "A": {
					"status": 200,
					"frames": [
					  {
						"schema": {
						  "refId": "A",
						  "fields": [
							{
							  "name": "A",
							  "type": "number",
							  "typeInfo": {
								"frame": "float64",
								"nullable": true
							  }
							}
						  ],
						  "meta": {
						    "type": "numeric-multi",
							"typeVersion": [0, 1]
						  }
						},
						"data": {
						  "values": [
							[
							  0
							]
						  ]
						}
					  }
					]
				  }
				}
			}`
			},
		},
	}

	for _, tc := range testCases {
		t.Run(tc.desc, func(t *testing.T) {
			u := fmt.Sprintf("http://grafana:password@%s/api/v1/eval", grafanaListedAddr)
			r := strings.NewReader(tc.payload)
			// nolint:gosec
			resp, err := http.Post(u, "application/json", r)
			require.NoError(t, err)
			t.Cleanup(func() {
				err := resp.Body.Close()
				require.NoError(t, err)
			})
			b, err := io.ReadAll(resp.Body)
			require.NoError(t, err)
			res := Response{}
			err = json.Unmarshal(b, &res)
			require.NoError(t, err)

			assert.Equal(t, tc.expectedStatusCode(), resp.StatusCode)
			if tc.expectedResponse() != "" {
				require.JSONEq(t, tc.expectedResponse(), string(b))
			}
			if tc.expectedMessage() != "" {
				require.Equal(t, tc.expectedMessage(), res.Message)
			}
		})
	}
}

func TestIntegrationQuota(t *testing.T) {
	testinfra.SQLiteIntegrationTest(t)

	// Setup Grafana and its Database
	dir, path := testinfra.CreateGrafDir(t, testinfra.GrafanaOpts{
		DisableLegacyAlerting: true,
		EnableUnifiedAlerting: true,
		EnableQuota:           true,
		DisableAnonymous:      true,
		AppModeProduction:     true,
	})

	grafanaListedAddr, env := testinfra.StartGrafanaEnv(t, dir, path)

	// Create a user to make authenticated requests
	createUser(t, env.SQLStore, env.Cfg, user.CreateUserCommand{
		// needs permission to update org quota
		IsAdmin:        true,
		DefaultOrgRole: string(org.RoleEditor),
		Password:       "password",
		Login:          "grafana",
	})
	apiClient := newAlertingApiClient(grafanaListedAddr, "grafana", "password")
	// Create the namespace we'll save our alerts to.
	apiClient.CreateFolder(t, "default", "default")

	interval, err := model.ParseDuration("1m")
	require.NoError(t, err)

	// Create rule under folder1
	createRule(t, apiClient, "default")

	// get the generated rule UID
	var ruleUID string
	{
		u := fmt.Sprintf("http://grafana:password@%s/api/ruler/grafana/api/v1/rules/default", grafanaListedAddr)
		// nolint:gosec
		resp, err := http.Get(u)
		require.NoError(t, err)
		t.Cleanup(func() {
			err := resp.Body.Close()
			require.NoError(t, err)
		})
		b, err := io.ReadAll(resp.Body)
		require.NoError(t, err)

		assert.Equal(t, resp.StatusCode, 202)

		_, m := rulesNamespaceWithoutVariableValues(t, b)
		generatedUIDs, ok := m["default,arulegroup"]
		assert.True(t, ok)
		assert.Equal(t, 1, len(generatedUIDs))
		ruleUID = generatedUIDs[0]
	}

	// check quota limits
	t.Run("when quota limit exceed creating new rule should fail", func(t *testing.T) {
		// get existing org quota
		limit, used := apiClient.GetOrgQuotaLimits(t, 1)
		apiClient.UpdateAlertRuleOrgQuota(t, 1, used)
		t.Cleanup(func() {
			apiClient.UpdateAlertRuleOrgQuota(t, 1, limit)
		})

		// try to create an alert rule
		rules := apimodels.PostableRuleGroupConfig{
			Name:     "arulegroup",
			Interval: interval,
			Rules: []apimodels.PostableExtendedRuleNode{
				{
					GrafanaManagedAlert: &apimodels.PostableGrafanaRule{
						Title:     "One more alert rule",
						Condition: "A",
						Data: []apimodels.AlertQuery{
							{
								RefID: "A",
								RelativeTimeRange: apimodels.RelativeTimeRange{
									From: apimodels.Duration(time.Duration(5) * time.Hour),
									To:   apimodels.Duration(time.Duration(3) * time.Hour),
								},
								DatasourceUID: expr.DatasourceUID,
								Model: json.RawMessage(`{
									"type": "math",
									"expression": "2 + 3 > 1"
									}`),
							},
						},
					},
				},
			},
		}
		_, status, body := apiClient.PostRulesGroupWithStatus(t, "default", &rules)
		assert.Equal(t, http.StatusForbidden, status)
		var res map[string]any
		require.NoError(t, json.Unmarshal([]byte(body), &res))
		require.Equal(t, "quota has been exceeded", res["message"])
	})

	t.Run("when quota limit exceed updating existing rule should succeed", func(t *testing.T) {
		// try to create an alert rule
		rules := apimodels.PostableRuleGroupConfig{
			Name:     "arulegroup",
			Interval: interval,
			Rules: []apimodels.PostableExtendedRuleNode{
				{
					GrafanaManagedAlert: &apimodels.PostableGrafanaRule{
						Title:     "Updated alert rule",
						Condition: "A",
						Data: []apimodels.AlertQuery{
							{
								RefID: "A",
								RelativeTimeRange: apimodels.RelativeTimeRange{
									From: apimodels.Duration(time.Duration(5) * time.Hour),
									To:   apimodels.Duration(time.Duration(3) * time.Hour),
								},
								DatasourceUID: expr.DatasourceUID,
								Model: json.RawMessage(`{
									"type": "math",
									"expression": "2 + 4 > 1"
									}`),
							},
						},
						UID: ruleUID,
					},
				},
			},
		}

		respModel, status, _ := apiClient.PostRulesGroupWithStatus(t, "default", &rules)
		assert.Equal(t, http.StatusAccepted, status)
		require.Len(t, respModel.Updated, 1)

		// let's make sure that rule definitions are updated correctly.
		u := fmt.Sprintf("http://grafana:password@%s/api/ruler/grafana/api/v1/rules/default", grafanaListedAddr)
		// nolint:gosec
		resp, err := http.Get(u)
		require.NoError(t, err)
		t.Cleanup(func() {
			err := resp.Body.Close()
			require.NoError(t, err)
		})
		b, err := io.ReadAll(resp.Body)
		require.NoError(t, err)

		assert.Equal(t, resp.StatusCode, 202)

		body, m := rulesNamespaceWithoutVariableValues(t, b)
		returnedUIDs, ok := m["default,arulegroup"]
		assert.True(t, ok)
		assert.Equal(t, 1, len(returnedUIDs))
		assert.Equal(t, ruleUID, returnedUIDs[0])
		assert.JSONEq(t, `
				{
				   "default":[
				      {
					 "name":"arulegroup",
					 "interval":"1m",
					 "rules":[
					    {
					       "expr":"",
						   "for": "2m",
					       "grafana_alert":{
						  "id":1,
						  "orgId":1,
						  "title":"Updated alert rule",
						  "condition":"A",
						  "data":[
						     {
							"refId":"A",
							"queryType":"",
							"relativeTimeRange":{
							   "from":18000,
							   "to":10800
							},
							"datasourceUid":"__expr__",
										"model":{
							   "expression":"2 + 4 \u003E 1",
							   "intervalMs":1000,
							   "maxDataPoints":43200,
							   "type":"math"
							}
						     }
						  ],
						  "updated":"2021-02-21T01:10:30Z",
						  "intervalSeconds":60,
						  "is_paused": false,
						  "version":2,
						  "uid":"uid",
						  "namespace_uid":"nsuid",
						  "rule_group":"arulegroup",
						  "no_data_state":"NoData",
						  "exec_err_state":"Alerting",
						  "metadata": {
						    "editor_settings": {
							  "simplified_query_and_expressions_section": false,
							  "simplified_notifications_section": false
							 }
						   }
					      }
					    }
					 ]
				      }
				   ]
				}`, body)
	})
}

func TestIntegrationDeleteFolderWithRules(t *testing.T) {
	testinfra.SQLiteIntegrationTest(t)

	opts := testinfra.GrafanaOpts{
		DisableLegacyAlerting: true,
		EnableUnifiedAlerting: true,
		EnableQuota:           true,
		DisableAnonymous:      true,
		ViewersCanEdit:        true,
		AppModeProduction:     true,
	}

	// Setup Grafana and its Database
	dir, path := testinfra.CreateGrafDir(t, opts)

	grafanaListedAddr, env := testinfra.StartGrafanaEnv(t, dir, path)

	createUser(t, env.SQLStore, env.Cfg, user.CreateUserCommand{
		DefaultOrgRole: string(org.RoleViewer),
		Password:       "viewer",
		Login:          "viewer",
	})
	createUser(t, env.SQLStore, env.Cfg, user.CreateUserCommand{
		DefaultOrgRole: string(org.RoleEditor),
		Password:       "editor",
		Login:          "editor",
	})

	apiClient := newAlertingApiClient(grafanaListedAddr, "editor", "editor")

	// Create the namespace we'll save our alerts to.
	namespaceUID := "default" //nolint:goconst
	apiClient.CreateFolder(t, namespaceUID, namespaceUID)

	createRule(t, apiClient, "default")

	t.Run("editor create a rule within the folder/namespace", func(t *testing.T) {
		u := fmt.Sprintf("http://editor:editor@%s/api/ruler/grafana/api/v1/rules", grafanaListedAddr)
		// nolint:gosec
		resp, err := http.Get(u)
		require.NoError(t, err)
		t.Cleanup(func() {
			err := resp.Body.Close()
			require.NoError(t, err)
		})
		b, err := io.ReadAll(resp.Body)
		require.NoError(t, err)

		assert.Equal(t, 200, resp.StatusCode)

		re := regexp.MustCompile(`"uid":"([\w|-]+)"`)
		b = re.ReplaceAll(b, []byte(`"uid":""`))
		re = regexp.MustCompile(`"updated":"(\d{4}-\d{2}-\d{2}T\d{2}:\d{2}:\d{2}Z)"`)
		b = re.ReplaceAll(b, []byte(`"updated":"2021-05-19T19:47:55Z"`))

		expectedGetRulesResponseBody := fmt.Sprintf(`{
				"default": [
					{
						"name": "arulegroup",
						"interval": "1m",
						"rules": [
							{
								"expr": "",
								"for": "2m",
								"labels": {
									"label1": "val1"
								},
								"annotations": {
									"annotation1": "val1"
								},
								"grafana_alert": {
									"id": 1,
									"orgId": 1,
									"title": "rule under folder default",
									"condition": "A",
									"data": [
										{
											"refId": "A",
											"queryType": "",
											"relativeTimeRange": {
												"from": 18000,
												"to": 10800
											},
											"datasourceUid": "__expr__",
											"model": {
												"expression": "2 + 3 > 1",
												"intervalMs": 1000,
												"maxDataPoints": 43200,
												"type": "math"
											}
										}
									],
									"updated": "2021-05-19T19:47:55Z",
									"intervalSeconds": 60,
									"is_paused": false,
									"version": 1,
									"uid": "",
									"namespace_uid": %q,
									"rule_group": "arulegroup",
									"no_data_state": "NoData",
									"exec_err_state": "Alerting",
									"metadata": {
										"editor_settings": {
											"simplified_query_and_expressions_section": false,
											"simplified_notifications_section": false
										}
									}
								}
							}
						]
					}
				]
			}`, namespaceUID)
		assert.JSONEq(t, expectedGetRulesResponseBody, string(b))
	})
	t.Run("editor can not delete the folder because it contains Grafana 8 alerts", func(t *testing.T) {
		u := fmt.Sprintf("http://editor:editor@%s/api/folders/%s", grafanaListedAddr, namespaceUID)
		req, err := http.NewRequest(http.MethodDelete, u, nil)
		require.NoError(t, err)
		client := &http.Client{}
		resp, err := client.Do(req)
		require.NoError(t, err)
		t.Cleanup(func() {
			err := resp.Body.Close()
			require.NoError(t, err)
		})
		b, err := io.ReadAll(resp.Body)
		require.NoError(t, err)
		require.Equal(t, http.StatusBadRequest, resp.StatusCode)
		var errutilErr errutil.PublicError
		err = json.Unmarshal(b, &errutilErr)
		require.NoError(t, err)
		assert.Equal(t, "Folder cannot be deleted: folder is not empty", errutilErr.Message)
	})
	t.Run("editor can delete the folder if forceDeleteRules is true", func(t *testing.T) {
		u := fmt.Sprintf("http://editor:editor@%s/api/folders/%s?forceDeleteRules=true", grafanaListedAddr, namespaceUID)
		req, err := http.NewRequest(http.MethodDelete, u, nil)
		require.NoError(t, err)
		client := &http.Client{}
		resp, err := client.Do(req)
		require.NoError(t, err)
		t.Cleanup(func() {
			err := resp.Body.Close()
			require.NoError(t, err)
		})
		_, err = io.ReadAll(resp.Body)
		require.NoError(t, err)
		require.Equal(t, 200, resp.StatusCode)
	})
	t.Run("editor can delete rules", func(t *testing.T) {
		u := fmt.Sprintf("http://editor:editor@%s/api/ruler/grafana/api/v1/rules", grafanaListedAddr)
		// nolint:gosec
		resp, err := http.Get(u)
		require.NoError(t, err)
		t.Cleanup(func() {
			err := resp.Body.Close()
			require.NoError(t, err)
		})
		b, err := io.ReadAll(resp.Body)
		require.NoError(t, err)

		assert.Equal(t, 200, resp.StatusCode)
		assert.JSONEq(t, "{}", string(b))
	})
	// TODO(@leonorfmartins): write tests for uni store when we are able to support it
}

func TestIntegrationAlertRuleCRUD(t *testing.T) {
	testinfra.SQLiteIntegrationTest(t)

	// Setup Grafana and its Database
	dir, path := testinfra.CreateGrafDir(t, testinfra.GrafanaOpts{
		DisableLegacyAlerting: true,
		EnableUnifiedAlerting: true,
		EnableQuota:           true,
		DisableAnonymous:      true,
		AppModeProduction:     true,
	})

	grafanaListedAddr, env := testinfra.StartGrafanaEnv(t, dir, path)

	createUser(t, env.SQLStore, env.Cfg, user.CreateUserCommand{
		DefaultOrgRole: string(org.RoleEditor),
		Password:       "password",
		Login:          "grafana",
	})

	apiClient := newAlertingApiClient(grafanaListedAddr, "grafana", "password")

	// Create the namespace we'll save our alerts to.
	apiClient.CreateFolder(t, "default", "default")

	interval, err := model.ParseDuration("1m")
	require.NoError(t, err)

	invalidInterval, err := model.ParseDuration("1s")
	require.NoError(t, err)

	// Now, let's try to create some invalid alert rules.
	{
		testCases := []struct {
			desc            string
			rulegroup       string
			interval        model.Duration
			rule            apimodels.PostableExtendedRuleNode
			expectedCode    int
			expectedMessage string
		}{
			{
				desc:      "alert rule without queries and expressions",
				rulegroup: "arulegroup",
				rule: apimodels.PostableExtendedRuleNode{
					ApiRuleNode: &apimodels.ApiRuleNode{
						For:         &interval,
						Labels:      map[string]string{"label1": "val1"},
						Annotations: map[string]string{"annotation1": "val1"},
					},
					GrafanaManagedAlert: &apimodels.PostableGrafanaRule{
						Title:     "AlwaysFiring",
						Condition: "A",
						Data:      []apimodels.AlertQuery{},
					},
				},
				expectedMessage: "invalid rule specification at index [0]: invalid alert rule: no queries or expressions are found",
			},
			{
				desc:      "alert rule with empty title",
				rulegroup: "arulegroup",
				rule: apimodels.PostableExtendedRuleNode{
					ApiRuleNode: &apimodels.ApiRuleNode{
						For:         &interval,
						Labels:      map[string]string{"label1": "val1"},
						Annotations: map[string]string{"annotation1": "val1"},
					},
					GrafanaManagedAlert: &apimodels.PostableGrafanaRule{
						Title:     "",
						Condition: "A",
						Data: []apimodels.AlertQuery{
							{
								RefID: "A",
								RelativeTimeRange: apimodels.RelativeTimeRange{
									From: apimodels.Duration(time.Duration(5) * time.Hour),
									To:   apimodels.Duration(time.Duration(3) * time.Hour),
								},
								DatasourceUID: expr.DatasourceUID,
								Model: json.RawMessage(`{
									"type": "math",
									"expression": "2 + 3 > 1"
									}`),
							},
						},
					},
				},
				expectedMessage: "invalid rule specification at index [0]: alert rule title cannot be empty",
			},
			{
				desc:      "alert rule with too long name",
				rulegroup: "arulegroup",
				rule: apimodels.PostableExtendedRuleNode{
					ApiRuleNode: &apimodels.ApiRuleNode{
						For:         &interval,
						Labels:      map[string]string{"label1": "val1"},
						Annotations: map[string]string{"annotation1": "val1"},
					},
					GrafanaManagedAlert: &apimodels.PostableGrafanaRule{
						Title:     getLongString(t, ngstore.AlertRuleMaxTitleLength+1),
						Condition: "A",
						Data: []apimodels.AlertQuery{
							{
								RefID: "A",
								RelativeTimeRange: apimodels.RelativeTimeRange{
									From: apimodels.Duration(time.Duration(5) * time.Hour),
									To:   apimodels.Duration(time.Duration(3) * time.Hour),
								},
								DatasourceUID: expr.DatasourceUID,
								Model: json.RawMessage(`{
									"type": "math",
									"expression": "2 + 3 > 1"
									}`),
							},
						},
					},
				},
				expectedMessage: "invalid rule specification at index [0]: alert rule title is too long. Max length is 190",
			},
			{
				desc:      "alert rule with too long rulegroup",
				rulegroup: getLongString(t, ngstore.AlertRuleMaxTitleLength+1),
				rule: apimodels.PostableExtendedRuleNode{
					ApiRuleNode: &apimodels.ApiRuleNode{
						For:         &interval,
						Labels:      map[string]string{"label1": "val1"},
						Annotations: map[string]string{"annotation1": "val1"},
					},
					GrafanaManagedAlert: &apimodels.PostableGrafanaRule{
						Title:     "AlwaysFiring",
						Condition: "A",
						Data: []apimodels.AlertQuery{
							{
								RefID: "A",
								RelativeTimeRange: apimodels.RelativeTimeRange{
									From: apimodels.Duration(time.Duration(5) * time.Hour),
									To:   apimodels.Duration(time.Duration(3) * time.Hour),
								},
								DatasourceUID: expr.DatasourceUID,
								Model: json.RawMessage(`{
									"type": "math",
									"expression": "2 + 3 > 1"
									}`),
							},
						},
					},
				},
				expectedMessage: "rule group name is too long. Max length is 190",
			},
			{
				desc:      "alert rule with invalid interval",
				rulegroup: "arulegroup",
				interval:  invalidInterval,
				rule: apimodels.PostableExtendedRuleNode{
					ApiRuleNode: &apimodels.ApiRuleNode{
						For:         &interval,
						Labels:      map[string]string{"label1": "val1"},
						Annotations: map[string]string{"annotation1": "val1"},
					},
					GrafanaManagedAlert: &apimodels.PostableGrafanaRule{
						Title:     "AlwaysFiring",
						Condition: "A",
						Data: []apimodels.AlertQuery{
							{
								RefID: "A",
								RelativeTimeRange: apimodels.RelativeTimeRange{
									From: apimodels.Duration(time.Duration(5) * time.Hour),
									To:   apimodels.Duration(time.Duration(3) * time.Hour),
								},
								DatasourceUID: expr.DatasourceUID,
								Model: json.RawMessage(`{
									"type": "math",
									"expression": "2 + 3 > 1"
									}`),
							},
						},
					},
				},
				expectedMessage: "rule evaluation interval (1 second) should be positive number that is multiple of the base interval of 10 seconds",
			},
			{
				desc:      "alert rule with unknown datasource",
				rulegroup: "arulegroup",
				rule: apimodels.PostableExtendedRuleNode{
					ApiRuleNode: &apimodels.ApiRuleNode{
						For:         &interval,
						Labels:      map[string]string{"label1": "val1"},
						Annotations: map[string]string{"annotation1": "val1"},
					},
					GrafanaManagedAlert: &apimodels.PostableGrafanaRule{
						Title:     "AlwaysFiring",
						Condition: "A",
						Data: []apimodels.AlertQuery{
							{
								RefID: "A",
								RelativeTimeRange: apimodels.RelativeTimeRange{
									From: apimodels.Duration(time.Duration(5) * time.Hour),
									To:   apimodels.Duration(time.Duration(3) * time.Hour),
								},
								DatasourceUID: "unknown",
								Model: json.RawMessage(`{
									"type": "math",
									"expression": "2 + 3 > 1"
									}`),
							},
						},
					},
				},
				expectedCode: func() int {
					if setting.IsEnterprise {
						return http.StatusForbidden
					}
					return http.StatusBadRequest
				}(),
				expectedMessage: func() string {
					if setting.IsEnterprise {
						return "user is not authorized to create a new alert rule 'AlwaysFiring'"
					}
					return "failed to update rule group: invalid alert rule 'AlwaysFiring': failed to build query 'A': data source not found"
				}(),
			},
			{
				desc:      "alert rule with invalid condition",
				rulegroup: "arulegroup",
				rule: apimodels.PostableExtendedRuleNode{
					ApiRuleNode: &apimodels.ApiRuleNode{
						For:         &interval,
						Labels:      map[string]string{"label1": "val1"},
						Annotations: map[string]string{"annotation1": "val1"},
					},
					GrafanaManagedAlert: &apimodels.PostableGrafanaRule{
						Title:     "AlwaysFiring",
						Condition: "B",
						Data: []apimodels.AlertQuery{
							{
								RefID: "A",
								RelativeTimeRange: apimodels.RelativeTimeRange{
									From: apimodels.Duration(time.Duration(5) * time.Hour),
									To:   apimodels.Duration(time.Duration(3) * time.Hour),
								},
								DatasourceUID: expr.DatasourceUID,
								Model: json.RawMessage(`{
									"type": "math",
									"expression": "2 + 3 > 1"
									}`),
							},
						},
					},
				},
				expectedMessage: "invalid rule specification at index [0]: invalid alert rule: condition B does not exist, must be one of [A]",
			},
		}

		for _, tc := range testCases {
			t.Run(tc.desc, func(t *testing.T) {
				rules := apimodels.PostableRuleGroupConfig{
					Name:     tc.rulegroup,
					Interval: tc.interval,
					Rules: []apimodels.PostableExtendedRuleNode{
						tc.rule,
					},
				}
				_, status, body := apiClient.PostRulesGroupWithStatus(t, "default", &rules)
				res := &Response{}
				err = json.Unmarshal([]byte(body), &res)
				require.NoError(t, err)

				assert.Equal(t, tc.expectedMessage, res.Message)
				expectedCode := tc.expectedCode
				if expectedCode == 0 {
					expectedCode = http.StatusBadRequest
				}
				assert.Equal(t, expectedCode, status)
			})
		}
	}

	var ruleUID string
	var expectedGetNamespaceResponseBody string
	// Now, let's create two alerts.
	{
		rules := apimodels.PostableRuleGroupConfig{
			Name: "arulegroup",
			Rules: []apimodels.PostableExtendedRuleNode{
				{
					ApiRuleNode: &apimodels.ApiRuleNode{
						For:         &interval,
						Labels:      map[string]string{"label1": "val1"},
						Annotations: map[string]string{"annotation1": "val1"},
					},
					// this rule does not explicitly set no data and error states
					// therefore it should get the default values
					GrafanaManagedAlert: &apimodels.PostableGrafanaRule{
						Title:     "AlwaysFiring",
						Condition: "A",
						Data: []apimodels.AlertQuery{
							{
								RefID: "A",
								RelativeTimeRange: apimodels.RelativeTimeRange{
									From: apimodels.Duration(time.Duration(5) * time.Hour),
									To:   apimodels.Duration(time.Duration(3) * time.Hour),
								},
								DatasourceUID: expr.DatasourceUID,
								Model: json.RawMessage(`{
									"type": "math",
									"expression": "2 + 3 > 1"
									}`),
							},
						},
					},
				},
				{
					GrafanaManagedAlert: &apimodels.PostableGrafanaRule{
						Title:     "AlwaysFiringButSilenced",
						Condition: "A",
						Data: []apimodels.AlertQuery{
							{
								RefID: "A",
								RelativeTimeRange: apimodels.RelativeTimeRange{
									From: apimodels.Duration(time.Duration(5) * time.Hour),
									To:   apimodels.Duration(time.Duration(3) * time.Hour),
								},
								DatasourceUID: expr.DatasourceUID,
								Model: json.RawMessage(`{
									"type": "math",
									"expression": "2 + 3 > 1"
									}`),
							},
						},
						NoDataState:  apimodels.NoDataState(ngmodels.Alerting),
						ExecErrState: apimodels.ExecutionErrorState(ngmodels.AlertingErrState),
					},
				},
			},
		}
		resp, status, _ := apiClient.PostRulesGroupWithStatus(t, "default", &rules)
		assert.Equal(t, http.StatusAccepted, status)
		require.Equal(t, "rule group updated successfully", resp.Message)
		assert.Len(t, resp.Created, 2)
		assert.Empty(t, resp.Updated)
		assert.Empty(t, resp.Deleted)
	}

	createdRuleUIDs := make(map[string]string)
	// With the rules created, let's make sure that rule definition is stored correctly.
	{
		u := fmt.Sprintf("http://grafana:password@%s/api/ruler/grafana/api/v1/rules/default", grafanaListedAddr)
		// nolint:gosec
		resp, err := http.Get(u)
		require.NoError(t, err)
		t.Cleanup(func() {
			err := resp.Body.Close()
			require.NoError(t, err)
		})
		b, err := io.ReadAll(resp.Body)
		require.NoError(t, err)

		assert.Equal(t, resp.StatusCode, 202)

		body, m := rulesNamespaceWithoutVariableValues(t, b)
		generatedUIDs, ok := m["default,arulegroup"]
		assert.True(t, ok)
		assert.Equal(t, 2, len(generatedUIDs))
		// assert that generated UIDs are unique
		assert.NotEqual(t, generatedUIDs[0], generatedUIDs[1])
		// copy result to a variable with a wider scope
		// to be used by the next test
		ruleUID = generatedUIDs[0]
		expectedGetNamespaceResponseBody = `
		{
		   "default":[
			  {
				 "name":"arulegroup",
				 "interval":"1m",
				 "rules":[
					{
						"annotations": {
							"annotation1": "val1"
					   },
					   "expr":"",
					   "for": "1m",
					   "labels": {
							"label1": "val1"
					   },
					   "grafana_alert":{
						  "id":1,
						  "orgId":1,
						  "title":"AlwaysFiring",
						  "condition":"A",
						  "data":[
							 {
								"refId":"A",
								"queryType":"",
								"relativeTimeRange":{
								   "from":18000,
								   "to":10800
								},
								"datasourceUid":"__expr__",
								"model":{
								   "expression":"2 + 3 \u003e 1",
								   "intervalMs":1000,
								   "maxDataPoints":43200,
								   "type":"math"
								}
							 }
						  ],
						  "updated":"2021-02-21T01:10:30Z",
						  "intervalSeconds":60,
						  "is_paused": false,
						  "version":1,
						  "uid":"uid",
						  "namespace_uid":"nsuid",
						  "rule_group":"arulegroup",
						  "no_data_state":"NoData",
						  "exec_err_state":"Alerting",
						  "metadata": {
						      "editor_settings": {
							      "simplified_query_and_expressions_section": false,
								  "simplified_notifications_section": false
							  }
						  }
					   }
					},
					{
					   "expr":"",
					   "for": "0s",
					   "grafana_alert":{
						  "id":2,
						  "orgId":1,
						  "title":"AlwaysFiringButSilenced",
						  "condition":"A",
						  "data":[
							 {
								"refId":"A",
								"queryType":"",
								"relativeTimeRange":{
								   "from":18000,
								   "to":10800
								},
								"datasourceUid":"__expr__",
								"model":{
								   "expression":"2 + 3 \u003e 1",
								   "intervalMs":1000,
								   "maxDataPoints":43200,
								   "type":"math"
								}
							 }
						  ],
						  "updated":"2021-02-21T01:10:30Z",
						  "intervalSeconds":60,
						  "is_paused": false,
						  "version":1,
						  "uid":"uid",
						  "namespace_uid":"nsuid",
						  "rule_group":"arulegroup",
						  "no_data_state":"Alerting",
						  "exec_err_state":"Alerting",
						  "metadata": {
						      "editor_settings": {
							      "simplified_query_and_expressions_section": false,
								  "simplified_notifications_section": false
							  }
						  }
					   }
					}
				 ]
			  }
		   ]
		}`
		assert.JSONEq(t, expectedGetNamespaceResponseBody, body)
		createdRuleUIDs["AlwaysFiring"] = generatedUIDs[0]
		createdRuleUIDs["AlwaysFiringButSilenced"] = generatedUIDs[1]
	}

	// validate that a rulegroup with a new rule with a user specified UID can be created while others updated
	{
		interval, err := model.ParseDuration("30s")
		require.NoError(t, err)

		rules := apimodels.PostableRuleGroupConfig{
			Name: "arulegroup",
			Rules: []apimodels.PostableExtendedRuleNode{
				{
					ApiRuleNode: &apimodels.ApiRuleNode{
						For:         &interval,
						Labels:      map[string]string{"label1": "val1"},
						Annotations: map[string]string{"annotation1": "val1"},
					},
					// this rule does not explicitly set no data and error states
					// therefore it should get the default values
					GrafanaManagedAlert: &apimodels.PostableGrafanaRule{
						Title:     "AlwaysFiring",
						UID:       createdRuleUIDs["AlwaysFiring"],
						Condition: "A",
						Data: []apimodels.AlertQuery{
							{
								RefID: "A",
								RelativeTimeRange: apimodels.RelativeTimeRange{
									From: apimodels.Duration(time.Duration(5) * time.Hour),
									To:   apimodels.Duration(time.Duration(3) * time.Hour),
								},
								DatasourceUID: expr.DatasourceUID,
								Model: json.RawMessage(`{
									"type": "math",
									"expression": "2 + 3 > 1"
									}`),
							},
						},
					},
				},
				{
					GrafanaManagedAlert: &apimodels.PostableGrafanaRule{
						Title:     "AlwaysFiringButSilenced",
						UID:       createdRuleUIDs["AlwaysFiringButSilenced"],
						Condition: "A",
						Data: []apimodels.AlertQuery{
							{
								RefID: "A",
								RelativeTimeRange: apimodels.RelativeTimeRange{
									From: apimodels.Duration(time.Duration(5) * time.Hour),
									To:   apimodels.Duration(time.Duration(3) * time.Hour),
								},
								DatasourceUID: expr.DatasourceUID,
								Model: json.RawMessage(`{
									"type": "math",
									"expression": "2 + 3 > 1"
									}`),
							},
						},
						NoDataState:  apimodels.NoDataState(ngmodels.Alerting),
						ExecErrState: apimodels.ExecutionErrorState(ngmodels.AlertingErrState),
					},
				},
				{
					ApiRuleNode: &apimodels.ApiRuleNode{
						For: &interval,
						Labels: map[string]string{
							"label1": "val42",
							"foo":    "bar",
						},
						Annotations: map[string]string{
							"annotation1": "val42",
							"foo":         "bar",
						},
					},
					GrafanaManagedAlert: &apimodels.PostableGrafanaRule{
						UID:       "unknown",
						Title:     "AlwaysNormal",
						Condition: "A",
						Data: []apimodels.AlertQuery{
							{
								RefID: "A",
								RelativeTimeRange: apimodels.RelativeTimeRange{
									From: apimodels.Duration(time.Duration(5) * time.Hour),
									To:   apimodels.Duration(time.Duration(3) * time.Hour),
								},
								DatasourceUID: expr.DatasourceUID,
								Model: json.RawMessage(`{
											"type": "math",
											"expression": "2 + 3 < 1"
											}`),
							},
						},
						NoDataState:  apimodels.NoDataState(ngmodels.Alerting),
						ExecErrState: apimodels.ExecutionErrorState(ngmodels.AlertingErrState),
					},
				},
			},
			Interval: interval,
		}

		response, status, _ := apiClient.PostRulesGroupWithStatus(t, "default", &rules)
		assert.Equal(t, http.StatusAccepted, status)

		require.Len(t, response.Created, 1)
		require.Len(t, response.Updated, 2)
		require.Len(t, response.Deleted, 0)
	}

	// remove the added rule and set the interval back to 1m
	{
		interval, err := model.ParseDuration("1m")
		require.NoError(t, err)

		rules := apimodels.PostableRuleGroupConfig{
			Name: "arulegroup",
			Rules: []apimodels.PostableExtendedRuleNode{
				{
					ApiRuleNode: &apimodels.ApiRuleNode{
						For:         &interval,
						Labels:      map[string]string{"label1": "val1"},
						Annotations: map[string]string{"annotation1": "val1"},
					},
					// this rule does not explicitly set no data and error states
					// therefore it should get the default values
					GrafanaManagedAlert: &apimodels.PostableGrafanaRule{
						Title:     "AlwaysFiring",
						UID:       createdRuleUIDs["AlwaysFiring"],
						Condition: "A",
						Data: []apimodels.AlertQuery{
							{
								RefID: "A",
								RelativeTimeRange: apimodels.RelativeTimeRange{
									From: apimodels.Duration(time.Duration(5) * time.Hour),
									To:   apimodels.Duration(time.Duration(3) * time.Hour),
								},
								DatasourceUID: expr.DatasourceUID,
								Model: json.RawMessage(`{
									"type": "math",
									"expression": "2 + 3 > 1"
									}`),
							},
						},
					},
				},
				{
					GrafanaManagedAlert: &apimodels.PostableGrafanaRule{
						Title:     "AlwaysFiringButSilenced",
						UID:       createdRuleUIDs["AlwaysFiringButSilenced"],
						Condition: "A",
						Data: []apimodels.AlertQuery{
							{
								RefID: "A",
								RelativeTimeRange: apimodels.RelativeTimeRange{
									From: apimodels.Duration(time.Duration(5) * time.Hour),
									To:   apimodels.Duration(time.Duration(3) * time.Hour),
								},
								DatasourceUID: expr.DatasourceUID,
								Model: json.RawMessage(`{
									"type": "math",
									"expression": "2 + 3 > 1"
									}`),
							},
						},
						NoDataState:  apimodels.NoDataState(ngmodels.Alerting),
						ExecErrState: apimodels.ExecutionErrorState(ngmodels.AlertingErrState),
					},
				},
			},
			Interval: interval,
		}

		response, status, _ := apiClient.PostRulesGroupWithStatus(t, "default", &rules)
		assert.Equal(t, http.StatusAccepted, status)

		require.Len(t, response.Created, 0)
		require.Len(t, response.Updated, 2)
		require.Len(t, response.Deleted, 1)
	}

	// try to update by pass two rules with conflicting UIDs
	{
		interval, err := model.ParseDuration("30s")
		require.NoError(t, err)

		rules := apimodels.PostableRuleGroupConfig{
			Name: "arulegroup",
			Rules: []apimodels.PostableExtendedRuleNode{
				{
					ApiRuleNode: &apimodels.ApiRuleNode{
						For: &interval,
						Labels: map[string]string{
							"label1": "val42",
							"foo":    "bar",
						},
						Annotations: map[string]string{
							"annotation1": "val42",
							"foo":         "bar",
						},
					},
					GrafanaManagedAlert: &apimodels.PostableGrafanaRule{
						UID:       ruleUID,
						Title:     "AlwaysNormal",
						Condition: "A",
						Data: []apimodels.AlertQuery{
							{
								RefID: "A",
								RelativeTimeRange: apimodels.RelativeTimeRange{
									From: apimodels.Duration(time.Duration(5) * time.Hour),
									To:   apimodels.Duration(time.Duration(3) * time.Hour),
								},
								DatasourceUID: expr.DatasourceUID,
								Model: json.RawMessage(`{
												"type": "math",
												"expression": "2 + 3 < 1"
												}`),
							},
						},
						NoDataState:  apimodels.NoDataState(ngmodels.Alerting),
						ExecErrState: apimodels.ExecutionErrorState(ngmodels.AlertingErrState),
					},
				},
				{
					ApiRuleNode: &apimodels.ApiRuleNode{
						For: &interval,
						Labels: map[string]string{
							"label1": "val42",
							"foo":    "bar",
						},
						Annotations: map[string]string{
							"annotation1": "val42",
							"foo":         "bar",
						},
					},
					GrafanaManagedAlert: &apimodels.PostableGrafanaRule{
						UID:       ruleUID,
						Title:     "AlwaysAlerting",
						Condition: "A",
						Data: []apimodels.AlertQuery{
							{
								RefID: "A",
								RelativeTimeRange: apimodels.RelativeTimeRange{
									From: apimodels.Duration(time.Duration(5) * time.Hour),
									To:   apimodels.Duration(time.Duration(3) * time.Hour),
								},
								DatasourceUID: expr.DatasourceUID,
								Model: json.RawMessage(`{
												"type": "math",
												"expression": "2 + 3 > 1"
												}`),
							},
						},
						NoDataState:  apimodels.NoDataState(ngmodels.Alerting),
						ExecErrState: apimodels.ExecutionErrorState(ngmodels.AlertingErrState),
					},
				},
			},
			Interval: interval,
		}
		_, status, body := apiClient.PostRulesGroupWithStatus(t, "default", &rules)
		assert.Equal(t, http.StatusBadRequest, status)
		var res map[string]any
		require.NoError(t, json.Unmarshal([]byte(body), &res))
		require.Equal(t, fmt.Sprintf("rule [1] has UID %s that is already assigned to another rule at index 0", ruleUID), res["message"])

		// let's make sure that rule definitions are not affected by the failed POST request.
		u := fmt.Sprintf("http://grafana:password@%s/api/ruler/grafana/api/v1/rules/default", grafanaListedAddr)
		// nolint:gosec
		resp, err := http.Get(u)
		require.NoError(t, err)
		t.Cleanup(func() {
			err := resp.Body.Close()
			require.NoError(t, err)
		})
		b, err := io.ReadAll(resp.Body)
		require.NoError(t, err)

		assert.Equal(t, resp.StatusCode, 202)

		body, m := rulesNamespaceWithoutVariableValues(t, b)
		returnedUIDs, ok := m["default,arulegroup"]
		assert.True(t, ok)
		assert.Equal(t, 2, len(returnedUIDs))
		expectedGetNamespaceResponseBody = `
		{
		   "default":[
			  {
				 "name":"arulegroup",
				 "interval":"1m",
				 "rules":[
					{
						"annotations": {
							"annotation1": "val1"
					   },
					   "expr":"",
					   "for": "1m",
					   "labels": {
							"label1": "val1"
					   },
					   "grafana_alert":{
						  "title":"AlwaysFiring",
						  "condition":"A",
						  "data":[
							 {
								"refId":"A",
								"queryType":"",
								"relativeTimeRange":{
								   "from":18000,
								   "to":10800
								},
								"datasourceUid":"__expr__",
								"model":{
								   "expression":"2 + 3 \u003e 1",
								   "intervalMs":1000,
								   "maxDataPoints":43200,
								   "type":"math"
								}
							 }
						  ],
						  "updated":"2021-02-21T01:10:30Z",
						  "id":1,
						  "orgId":1,
						  "intervalSeconds":60,
						  "is_paused": false,
						  "version":3,
						  "uid":"uid",
						  "namespace_uid":"nsuid",
						  "rule_group":"arulegroup",
						  "no_data_state":"NoData",
						  "exec_err_state":"Alerting",
						  "metadata": {
						      "editor_settings": {
							      "simplified_query_and_expressions_section": false,
								  "simplified_notifications_section": false
							  }
						  }
					   }
					},
					{
					   "expr":"",
					   "for": "0s",
					   "grafana_alert":{
						  "title":"AlwaysFiringButSilenced",
						  "condition":"A",
						  "data":[
							 {
								"refId":"A",
								"queryType":"",
								"relativeTimeRange":{
								   "from":18000,
								   "to":10800
								},
								"datasourceUid":"__expr__",
								"model":{
								   "expression":"2 + 3 \u003e 1",
								   "intervalMs":1000,
								   "maxDataPoints":43200,
								   "type":"math"
								}
							 }
						  ],
						  "updated":"2021-02-21T01:10:30Z",
						  "intervalSeconds":60,
						  "is_paused": false,
						  "id":2,
						  "orgId":1,
						  "version":3,
						  "uid":"uid",
						  "namespace_uid":"nsuid",
						  "rule_group":"arulegroup",
						  "no_data_state":"Alerting",
						  "exec_err_state":"Alerting",
						  "metadata": {
						      "editor_settings": {
							      "simplified_query_and_expressions_section": false,
								  "simplified_notifications_section": false
							  }
						  }
					   }
					}
				 ]
			  }
		   ]
		}`
		assert.JSONEq(t, expectedGetNamespaceResponseBody, body)
	}

	// update the first rule and completely remove the other
	{
		forValue, err := model.ParseDuration("30s")
		require.NoError(t, err)

		rules := apimodels.PostableRuleGroupConfig{
			Name: "arulegroup",
			Rules: []apimodels.PostableExtendedRuleNode{
				{
					ApiRuleNode: &apimodels.ApiRuleNode{
						For: &forValue,
						Labels: map[string]string{
							// delete foo label
							"label1": "val1", // update label value
							"label2": "val2", // new label
						},
						Annotations: map[string]string{
							// delete foo annotation
							"annotation1": "val1", // update annotation value
							"annotation2": "val2", // new annotation
						},
					},
					GrafanaManagedAlert: &apimodels.PostableGrafanaRule{
						UID:       ruleUID, // Including the UID in the payload makes the endpoint update the existing rule.
						Title:     "AlwaysNormal",
						Condition: "A",
						Data: []apimodels.AlertQuery{
							{
								RefID: "A",
								RelativeTimeRange: apimodels.RelativeTimeRange{
									From: apimodels.Duration(time.Duration(5) * time.Hour),
									To:   apimodels.Duration(time.Duration(3) * time.Hour),
								},
								DatasourceUID: expr.DatasourceUID,
								Model: json.RawMessage(`{
											"type": "math",
											"expression": "2 + 3 < 1"
											}`),
							},
						},
						NoDataState:  apimodels.NoDataState(ngmodels.Alerting),
						ExecErrState: apimodels.ExecutionErrorState(ngmodels.AlertingErrState),
					},
				},
			},
			Interval: interval,
		}
		respModel, status, _ := apiClient.PostRulesGroupWithStatus(t, "default", &rules)
		assert.Equal(t, http.StatusAccepted, status)
		require.Equal(t, respModel.Updated, []string{ruleUID})
		require.Len(t, respModel.Deleted, 1)

		// let's make sure that rule definitions are updated correctly.
		u := fmt.Sprintf("http://grafana:password@%s/api/ruler/grafana/api/v1/rules/default", grafanaListedAddr)
		// nolint:gosec
		resp, err := http.Get(u)
		require.NoError(t, err)
		t.Cleanup(func() {
			err := resp.Body.Close()
			require.NoError(t, err)
		})
		b, err := io.ReadAll(resp.Body)
		require.NoError(t, err)

		assert.Equal(t, resp.StatusCode, 202)

		body, m := rulesNamespaceWithoutVariableValues(t, b)
		returnedUIDs, ok := m["default,arulegroup"]
		assert.True(t, ok)
		assert.Equal(t, 1, len(returnedUIDs))
		assert.Equal(t, ruleUID, returnedUIDs[0])
		assert.JSONEq(t, `
		{
		   "default":[
		      {
		         "name":"arulegroup",
		         "interval":"1m",
		         "rules":[
		            {
						"annotations": {
							"annotation1": "val1",
							"annotation2": "val2"
					   },
		               "expr":"",
					   "for": "30s",
					   "labels": {
							"label1": "val1",
							"label2": "val2"
					   },
		               "grafana_alert":{
		                  "id":1,
		                  "orgId":1,
		                  "title":"AlwaysNormal",
		                  "condition":"A",
		                  "data":[
		                     {
		                        "refId":"A",
		                        "queryType":"",
		                        "relativeTimeRange":{
		                           "from":18000,
		                           "to":10800
		                        },
		                        "datasourceUid":"__expr__",
								"model":{
		                           "expression":"2 + 3 \u003C 1",
		                           "intervalMs":1000,
		                           "maxDataPoints":43200,
		                           "type":"math"
		                        }
		                     }
		                  ],
		                  "updated":"2021-02-21T01:10:30Z",
		                  "intervalSeconds":60,
		                  "is_paused": false,
		                  "version":4,
		                  "uid":"uid",
		                  "namespace_uid":"nsuid",
		                  "rule_group":"arulegroup",
		                  "no_data_state":"Alerting",
		                  "exec_err_state":"Alerting",
						  "metadata": {
						      "editor_settings": {
							      "simplified_query_and_expressions_section": false,
								  "simplified_notifications_section": false
							  }
						  }
		               }
		            }
		         ]
		      }
		   ]
		}`, body)
	}

	// update the rule; delete labels and annotations
	{
		forValue, err := model.ParseDuration("30s")
		require.NoError(t, err)

		rules := apimodels.PostableRuleGroupConfig{
			Name: "arulegroup",
			Rules: []apimodels.PostableExtendedRuleNode{
				{
					ApiRuleNode: &apimodels.ApiRuleNode{
						For: &forValue,
					},
					GrafanaManagedAlert: &apimodels.PostableGrafanaRule{
						UID:       ruleUID, // Including the UID in the payload makes the endpoint update the existing rule.
						Title:     "AlwaysNormal",
						Condition: "A",
						Data: []apimodels.AlertQuery{
							{
								RefID: "A",
								RelativeTimeRange: apimodels.RelativeTimeRange{
									From: apimodels.Duration(time.Duration(5) * time.Hour),
									To:   apimodels.Duration(time.Duration(3) * time.Hour),
								},
								DatasourceUID: expr.DatasourceUID,
								Model: json.RawMessage(`{
												"type": "math",
												"expression": "2 + 3 < 1"
												}`),
							},
						},
						NoDataState:  apimodels.NoDataState(ngmodels.Alerting),
						ExecErrState: apimodels.ExecutionErrorState(ngmodels.AlertingErrState),
					},
				},
			},
			Interval: interval,
		}
		respModel, status, _ := apiClient.PostRulesGroupWithStatus(t, "default", &rules)
		assert.Equal(t, http.StatusAccepted, status)
		require.Equal(t, respModel.Updated, []string{ruleUID})

		// let's make sure that rule definitions are updated correctly.
		u := fmt.Sprintf("http://grafana:password@%s/api/ruler/grafana/api/v1/rules/default", grafanaListedAddr)
		// nolint:gosec
		resp, err := http.Get(u)
		require.NoError(t, err)
		t.Cleanup(func() {
			err := resp.Body.Close()
			require.NoError(t, err)
		})
		b, err := io.ReadAll(resp.Body)
		require.NoError(t, err)

		assert.Equal(t, resp.StatusCode, 202)

		body, m := rulesNamespaceWithoutVariableValues(t, b)
		returnedUIDs, ok := m["default,arulegroup"]
		assert.True(t, ok)
		assert.Equal(t, 1, len(returnedUIDs))
		assert.Equal(t, ruleUID, returnedUIDs[0])
		assert.JSONEq(t, `
			{
			   "default":[
			      {
				 "name":"arulegroup",
				 "interval":"1m",
				 "rules":[
				    {
				       "expr":"",
				       "for": "30s",
				       "grafana_alert":{
					  "id":1,
					  "orgId":1,
					  "title":"AlwaysNormal",
					  "condition":"A",
					  "data":[
					     {
						"refId":"A",
						"queryType":"",
						"relativeTimeRange":{
						   "from":18000,
						   "to":10800
						},
						"datasourceUid":"__expr__",
									"model":{
						   "expression":"2 + 3 \u003C 1",
						   "intervalMs":1000,
						   "maxDataPoints":43200,
						   "type":"math"
						}
					     }
					  ],
					  "updated":"2021-02-21T01:10:30Z",
					  "intervalSeconds":60,
					  "is_paused":false,
					  "version":5,
					  "uid":"uid",
					  "namespace_uid":"nsuid",
					  "rule_group":"arulegroup",
					  "no_data_state":"Alerting",
					  "exec_err_state":"Alerting",
					  "metadata": {
				        "editor_settings": {
					      "simplified_query_and_expressions_section": false,
						  "simplified_notifications_section": false
					    }
					   }
				      }
				    }
				 ]
			      }
			   ]
			}`, body)
	}

	// update the rule; keep title, condition, no data state, error state, queries and expressions if not provided. should be noop
	{
		rules := apimodels.PostableRuleGroupConfig{
			Name: "arulegroup",
			Rules: []apimodels.PostableExtendedRuleNode{
				{
					GrafanaManagedAlert: &apimodels.PostableGrafanaRule{
						UID: ruleUID, // Including the UID in the payload makes the endpoint update the existing rule.
					},
				},
			},
			Interval: interval,
		}
		respModel, status, _ := apiClient.PostRulesGroupWithStatus(t, "default", &rules)
		assert.Equal(t, http.StatusAccepted, status)
		require.Equal(t, "no changes detected in the rule group", respModel.Message)
		assert.Empty(t, respModel.Created)
		assert.Empty(t, respModel.Updated)
		assert.Empty(t, respModel.Deleted)

		// let's make sure that rule definitions are updated correctly.
		u := fmt.Sprintf("http://grafana:password@%s/api/ruler/grafana/api/v1/rules/default", grafanaListedAddr)
		// nolint:gosec
		resp, err := http.Get(u)
		require.NoError(t, err)
		t.Cleanup(func() {
			err := resp.Body.Close()
			require.NoError(t, err)
		})
		b, err := io.ReadAll(resp.Body)
		require.NoError(t, err)

		assert.Equal(t, resp.StatusCode, 202)

		body, m := rulesNamespaceWithoutVariableValues(t, b)
		returnedUIDs, ok := m["default,arulegroup"]
		assert.True(t, ok)
		assert.Equal(t, 1, len(returnedUIDs))
		assert.Equal(t, ruleUID, returnedUIDs[0])
		assert.JSONEq(t, `
			{
			   "default":[
			      {
				 "name":"arulegroup",
				 "interval":"1m",
				 "rules":[
				    {
				       "expr":"",
                       "for": "30s",
				       "grafana_alert":{
					  "id":1,
					  "orgId":1,
					  "title":"AlwaysNormal",
					  "condition":"A",
					  "data":[
					     {
						"refId":"A",
						"queryType":"",
						"relativeTimeRange":{
						   "from":18000,
						   "to":10800
						},
						"datasourceUid":"__expr__",
									"model":{
						   "expression":"2 + 3 \u003C 1",
						   "intervalMs":1000,
						   "maxDataPoints":43200,
						   "type":"math"
						}
					     }
					  ],
					  "updated":"2021-02-21T01:10:30Z",
					  "intervalSeconds":60,
					  "is_paused":false,
					  "version":5,
					  "uid":"uid",
					  "namespace_uid":"nsuid",
					  "rule_group":"arulegroup",
					  "no_data_state":"Alerting",
					  "exec_err_state":"Alerting",
					  "metadata": {
				        "editor_settings": {
					      "simplified_query_and_expressions_section": false,
						  "simplified_notifications_section": false
					    }
					   }
				      }
				    }
				 ]
			      }
			   ]
			}`, body)
	}

	client := &http.Client{}
	// Finally, make sure we can delete it.
	{
		t.Run("succeed if the rule group name does not exists", func(t *testing.T) {
			u := fmt.Sprintf("http://grafana:password@%s/api/ruler/grafana/api/v1/rules/default/groupnotexist", grafanaListedAddr)
			req, err := http.NewRequest(http.MethodDelete, u, nil)
			require.NoError(t, err)
			resp, err := client.Do(req)
			require.NoError(t, err)
			t.Cleanup(func() {
				err := resp.Body.Close()
				require.NoError(t, err)
			})
			b, err := io.ReadAll(resp.Body)
			require.NoError(t, err)

			require.Equal(t, http.StatusAccepted, resp.StatusCode)
			var res map[string]any
			require.NoError(t, json.Unmarshal(b, &res))
			require.Equal(t, "rules deleted", res["message"])
		})

		t.Run("succeed if the rule group name does exist", func(t *testing.T) {
			u := fmt.Sprintf("http://grafana:password@%s/api/ruler/grafana/api/v1/rules/default/arulegroup", grafanaListedAddr)
			req, err := http.NewRequest(http.MethodDelete, u, nil)
			require.NoError(t, err)
			resp, err := client.Do(req)
			require.NoError(t, err)
			t.Cleanup(func() {
				err := resp.Body.Close()
				require.NoError(t, err)
			})
			b, err := io.ReadAll(resp.Body)
			require.NoError(t, err)

			require.Equal(t, http.StatusAccepted, resp.StatusCode)
			require.JSONEq(t, `{"message":"rules deleted"}`, string(b))
		})
	}
}

func TestIntegrationRulePause(t *testing.T) {
	testinfra.SQLiteIntegrationTest(t)

	// Setup Grafana and its Database
	dir, path := testinfra.CreateGrafDir(t, testinfra.GrafanaOpts{
		DisableLegacyAlerting: true,
		EnableUnifiedAlerting: true,
		DisableAnonymous:      true,
		AppModeProduction:     true,
	})
	grafanaListedAddr, env := testinfra.StartGrafanaEnv(t, dir, path)

	// Create a user to make authenticated requests
	createUser(t, env.SQLStore, env.Cfg, user.CreateUserCommand{
		DefaultOrgRole: string(org.RoleEditor),
		Password:       "password",
		Login:          "grafana",
	})

	client := newAlertingApiClient(grafanaListedAddr, "grafana", "password")
	folderUID := util.GenerateShortUID()
	client.CreateFolder(t, folderUID, "folder1")

	t.Run("should create a paused rule if isPaused is true", func(t *testing.T) {
		group := generateAlertRuleGroup(1, alertRuleGen())
		expectedIsPaused := true
		group.Rules[0].GrafanaManagedAlert.IsPaused = &expectedIsPaused

		resp, status, body := client.PostRulesGroupWithStatus(t, folderUID, &group)
		require.Equalf(t, http.StatusAccepted, status, "failed to post rule group. Response: %s", body)
		require.Len(t, resp.Created, 1)
		getGroup := client.GetRulesGroup(t, folderUID, group.Name)
		require.Equalf(t, http.StatusAccepted, status, "failed to get rule group. Response: %s", body)
		require.Equal(t, expectedIsPaused, getGroup.Rules[0].GrafanaManagedAlert.IsPaused)
	})

	t.Run("should create a unpaused rule if isPaused is false", func(t *testing.T) {
		group := generateAlertRuleGroup(1, alertRuleGen())
		expectedIsPaused := false
		group.Rules[0].GrafanaManagedAlert.IsPaused = &expectedIsPaused

		resp, status, body := client.PostRulesGroupWithStatus(t, folderUID, &group)
		require.Equalf(t, http.StatusAccepted, status, "failed to post rule group. Response: %s", body)
		require.Len(t, resp.Created, 1)
		getGroup := client.GetRulesGroup(t, folderUID, group.Name)
=======
		resp, status, body := client.PostRulesGroupWithStatus(t, folderUID, &group)
		require.Equalf(t, http.StatusAccepted, status, "failed to post rule group. Response: %s", body)
		require.Len(t, resp.Created, 1)
		getGroup, status := client.GetRulesGroup(t, folderUID, group.Name)
		require.Equal(t, http.StatusAccepted, status)
>>>>>>> 78ca78f5
		require.Equalf(t, http.StatusAccepted, status, "failed to get rule group. Response: %s", body)
		require.Equal(t, expectedIsPaused, getGroup.Rules[0].GrafanaManagedAlert.IsPaused)
	})

	t.Run("should create a unpaused rule if isPaused is not present", func(t *testing.T) {
		group := generateAlertRuleGroup(1, alertRuleGen())
		group.Rules[0].GrafanaManagedAlert.IsPaused = nil

		resp, status, body := client.PostRulesGroupWithStatus(t, folderUID, &group)
		require.Equalf(t, http.StatusAccepted, status, "failed to post rule group. Response: %s", body)
		require.Len(t, resp.Created, 1)
		getGroup, status := client.GetRulesGroup(t, folderUID, group.Name)
		require.Equalf(t, http.StatusAccepted, status, "failed to get rule group. Response: %s", body)
		require.False(t, getGroup.Rules[0].GrafanaManagedAlert.IsPaused)
	})

	getBooleanPointer := func(b bool) *bool { return &b }
	testCases := []struct {
		description          string
		isPausedInDb         bool
		isPausedInBody       *bool
		expectedIsPausedInDb bool
	}{
		{
			description:          "should pause rule if there is a paused rule in DB and isPaused is true",
			isPausedInDb:         true,
			isPausedInBody:       getBooleanPointer(true),
			expectedIsPausedInDb: true,
		},
		{
			description:          "should unpause rule if there is a paused rule in DB and isPaused is false",
			isPausedInDb:         true,
			isPausedInBody:       getBooleanPointer(false),
			expectedIsPausedInDb: false,
		},
		{
			description:          "should keep rule paused if there is a paused rule in DB and isPaused is not present",
			isPausedInDb:         true,
			isPausedInBody:       nil,
			expectedIsPausedInDb: true,
		},
		{
			description:          "should pause rule if there is an unpaused rule in DB and isPaused is true",
			isPausedInDb:         false,
			isPausedInBody:       getBooleanPointer(true),
			expectedIsPausedInDb: true,
		},
		{
			description:          "should unpause rule if there is an unpaused rule in DB and isPaused is false",
			isPausedInDb:         false,
			isPausedInBody:       getBooleanPointer(false),
			expectedIsPausedInDb: false,
		},
		{
			description:          "should keep rule unpaused if there is an unpaused rule in DB and isPaused is not present",
			isPausedInDb:         false,
			isPausedInBody:       nil,
			expectedIsPausedInDb: false,
		},
	}

	for _, tc := range testCases {
		t.Run(tc.description, func(t *testing.T) {
			group := generateAlertRuleGroup(1, alertRuleGen())
			group.Rules[0].GrafanaManagedAlert.IsPaused = &tc.isPausedInDb

			_, status, body := client.PostRulesGroupWithStatus(t, folderUID, &group)
			require.Equalf(t, http.StatusAccepted, status, "failed to post rule group. Response: %s", body)
			getGroup, status := client.GetRulesGroup(t, folderUID, group.Name)
			require.Equalf(t, http.StatusAccepted, status, "failed to get rule group. Response: %s", body)

			group = convertGettableRuleGroupToPostable(getGroup.GettableRuleGroupConfig)
			group.Rules[0].GrafanaManagedAlert.IsPaused = tc.isPausedInBody
			_, status, body = client.PostRulesGroupWithStatus(t, folderUID, &group)
			require.Equalf(t, http.StatusAccepted, status, "failed to post rule group. Response: %s", body)

			getGroup, status = client.GetRulesGroup(t, folderUID, group.Name)
			require.Equal(t, http.StatusAccepted, status)
			require.Equal(t, tc.expectedIsPausedInDb, getGroup.Rules[0].GrafanaManagedAlert.IsPaused)
		})
	}
}

func TestIntegrationHysteresisRule(t *testing.T) {
	testinfra.SQLiteIntegrationTest(t)

	// Setup Grafana and its Database. Scheduler is set to evaluate every 1 second
	dir, p := testinfra.CreateGrafDir(t, testinfra.GrafanaOpts{
		DisableLegacyAlerting:        true,
		EnableUnifiedAlerting:        true,
		DisableAnonymous:             true,
		AppModeProduction:            true,
		NGAlertSchedulerBaseInterval: 1 * time.Second,
		EnableFeatureToggles:         []string{featuremgmt.FlagConfigurableSchedulerTick, featuremgmt.FlagRecoveryThreshold},
	})

	grafanaListedAddr, env := testinfra.StartGrafanaEnv(t, dir, p)

	// Create a user to make authenticated requests
	createUser(t, env.SQLStore, env.Cfg, user.CreateUserCommand{
		DefaultOrgRole: string(org.RoleAdmin),
		Password:       "password",
		Login:          "grafana",
	})

	apiClient := newAlertingApiClient(grafanaListedAddr, "grafana", "password")

	folder := "hysteresis"
	testDs := apiClient.CreateTestDatasource(t)
	apiClient.CreateFolder(t, folder, folder)

	bodyRaw, err := testData.ReadFile("test-data/hysteresis_rule.json")
	require.NoError(t, err)

	var postData apimodels.PostableRuleGroupConfig
	require.NoError(t, json.Unmarshal(bodyRaw, &postData))
	for _, rule := range postData.Rules {
		for i := range rule.GrafanaManagedAlert.Data {
			rule.GrafanaManagedAlert.Data[i].DatasourceUID = strings.ReplaceAll(rule.GrafanaManagedAlert.Data[i].DatasourceUID, "REPLACE_ME", testDs.Body.Datasource.UID)
		}
	}
	changes, status, body := apiClient.PostRulesGroupWithStatus(t, folder, &postData)
	require.Equalf(t, http.StatusAccepted, status, body)
	require.Len(t, changes.Created, 1)
	ruleUid := changes.Created[0]

	var frame data.Frame
	require.Eventuallyf(t, func() bool {
		frame, status, body = apiClient.GetRuleHistoryWithStatus(t, ruleUid)
		require.Equalf(t, http.StatusOK, status, body)
		return frame.Rows() > 1
	}, 15*time.Second, 1*time.Second, "Alert state history expected to have more than one record but got %d. Body: %s", frame.Rows(), body)

	f, _ := frame.FieldByName("next")

	alertingIdx := 0
	normalIdx := 1
	if f.At(alertingIdx).(string) != "Alerting" {
		alertingIdx = 1
		normalIdx = 0
	}

	assert.Equalf(t, "Alerting", f.At(alertingIdx).(string), body)
	assert.Equalf(t, "Normal", f.At(normalIdx).(string), body)

	type HistoryData struct {
		Values map[string]int64
	}

	f, _ = frame.FieldByName("data")
	var d HistoryData
	require.NoErrorf(t, json.Unmarshal([]byte(f.At(alertingIdx).(string)), &d), body)
	assert.EqualValuesf(t, 5, d.Values["B"], body)
	require.NoErrorf(t, json.Unmarshal([]byte(f.At(normalIdx).(string)), &d), body)
	assert.EqualValuesf(t, 1, d.Values["B"], body)
}

func TestIntegrationRuleNotificationSettings(t *testing.T) {
	testinfra.SQLiteIntegrationTest(t)

	// Setup Grafana and its Database. Scheduler is set to evaluate every 1 second
	dir, p := testinfra.CreateGrafDir(t, testinfra.GrafanaOpts{
		DisableLegacyAlerting:        true,
		EnableUnifiedAlerting:        true,
		DisableAnonymous:             true,
		AppModeProduction:            true,
		NGAlertSchedulerBaseInterval: 1 * time.Second,
		EnableFeatureToggles:         []string{featuremgmt.FlagConfigurableSchedulerTick, featuremgmt.FlagAlertingSimplifiedRouting},
	})

	grafanaListedAddr, env := testinfra.StartGrafanaEnv(t, dir, p)

	// Create a user to make authenticated requests
	createUser(t, env.SQLStore, env.Cfg, user.CreateUserCommand{
		DefaultOrgRole: string(org.RoleAdmin),
		Password:       "password",
		Login:          "grafana",
	})

	apiClient := newAlertingApiClient(grafanaListedAddr, "grafana", "password")

	folder := "Test-Alerting"
	apiClient.CreateFolder(t, folder, folder)

	testDataRaw, err := testData.ReadFile(path.Join("test-data", "rule-notification-settings-1-post.json"))
	require.NoError(t, err)

	type testData struct {
		RuleGroup    apimodels.PostableRuleGroupConfig
		Receiver     apimodels.EmbeddedContactPoint
		TimeInterval apimodels.MuteTimeInterval
	}
	var d testData
	err = json.Unmarshal(testDataRaw, &d)
	require.NoError(t, err)

	apiClient.EnsureReceiver(t, d.Receiver)
	apiClient.EnsureMuteTiming(t, d.TimeInterval)

	t.Run("create should fail if receiver does not exist", func(t *testing.T) {
		var copyD testData
		err = json.Unmarshal(testDataRaw, &copyD)
		group := copyD.RuleGroup
		ns := group.Rules[0].GrafanaManagedAlert.NotificationSettings
		ns.Receiver = "random-receiver"

		_, status, body := apiClient.PostRulesGroupWithStatus(t, folder, &group)
		require.Equalf(t, http.StatusBadRequest, status, body)
		t.Log(body)
	})

	t.Run("create should fail if mute timing does not exist", func(t *testing.T) {
		var copyD testData
		err = json.Unmarshal(testDataRaw, &copyD)
		group := copyD.RuleGroup
		ns := group.Rules[0].GrafanaManagedAlert.NotificationSettings
		ns.MuteTimeIntervals = []string{"random-time-interval"}

		_, status, body := apiClient.PostRulesGroupWithStatus(t, folder, &group)
		require.Equalf(t, http.StatusBadRequest, status, body)
		t.Log(body)
	})

	t.Run("create should not fail if group_by is missing required labels but they should still be used", func(t *testing.T) {
		var copyD testData
		err = json.Unmarshal(testDataRaw, &copyD)
		group := copyD.RuleGroup
		ns := group.Rules[0].GrafanaManagedAlert.NotificationSettings
		ns.GroupBy = []string{"label1"}

		_, status, body := apiClient.PostRulesGroupWithStatus(t, folder, &group)
		require.Equalf(t, http.StatusAccepted, status, body)

		cfg, status, body := apiClient.GetAlertmanagerConfigWithStatus(t)
		if !assert.Equalf(t, http.StatusOK, status, body) {
			return
		}

		// Ensure that the group by contains the default required labels.
		autogenRoute := cfg.AlertmanagerConfig.Route.Routes[0]
		receiverRoute := autogenRoute.Routes[0]
		ruleRoute := receiverRoute.Routes[0]
		assert.Equal(t, []model.LabelName{ngmodels.FolderTitleLabel, model.AlertNameLabel, "label1"}, ruleRoute.GroupBy)

		t.Log(body)
	})

	t.Run("create with '...' groupBy followed by config post should succeed", func(t *testing.T) {
		var copyD testData
		err = json.Unmarshal(testDataRaw, &copyD)
		group := copyD.RuleGroup
		ns := group.Rules[0].GrafanaManagedAlert.NotificationSettings
		ns.GroupBy = []string{ngmodels.FolderTitleLabel, model.AlertNameLabel, ngmodels.GroupByAll}

		_, status, body := apiClient.PostRulesGroupWithStatus(t, folder, &group)
		require.Equalf(t, http.StatusAccepted, status, body)

		// Now update the config with no changes.
		_, status, body = apiClient.GetAlertmanagerConfigWithStatus(t)
		if !assert.Equalf(t, http.StatusOK, status, body) {
			return
		}

		cfg := apimodels.PostableUserConfig{}

		err = json.Unmarshal([]byte(body), &cfg)
		require.NoError(t, err)

		ok, err := apiClient.PostConfiguration(t, cfg)
		require.NoError(t, err)
		require.True(t, ok)
	})

	t.Run("should create rule and generate route", func(t *testing.T) {
		_, status, body := apiClient.PostRulesGroupWithStatus(t, folder, &d.RuleGroup)
		require.Equalf(t, http.StatusAccepted, status, body)
		notificationSettings := d.RuleGroup.Rules[0].GrafanaManagedAlert.NotificationSettings

		var routeBody string
		if !assert.EventuallyWithT(t, func(c *assert.CollectT) {
			amConfig, status, body := apiClient.GetAlertmanagerConfigWithStatus(t)
			routeBody = body
			if !assert.Equalf(t, http.StatusOK, status, body) {
				return
			}
			route := amConfig.AlertmanagerConfig.Route

			if !assert.Len(c, route.Routes, 1) {
				return
			}

			// Check that we are in the auto-generated root
			autogenRoute := route.Routes[0]
			if !assert.Len(c, autogenRoute.ObjectMatchers, 1) {
				return
			}
			canContinue := assert.Equal(c, ngmodels.AutogeneratedRouteLabel, autogenRoute.ObjectMatchers[0].Name)
			assert.Equal(c, labels.MatchEqual, autogenRoute.ObjectMatchers[0].Type)
			assert.Equal(c, "true", autogenRoute.ObjectMatchers[0].Value)

			assert.Equalf(c, route.Receiver, autogenRoute.Receiver, "Autogenerated root receiver must be the default one")
			assert.Nil(c, autogenRoute.GroupWait)
			assert.Nil(c, autogenRoute.GroupInterval)
			assert.Nil(c, autogenRoute.RepeatInterval)
			assert.Empty(c, autogenRoute.MuteTimeIntervals)
			assert.Empty(c, autogenRoute.GroupBy)
			if !canContinue {
				return
			}
			// Now check that the second level is route for receivers
			if !assert.NotEmpty(c, autogenRoute.Routes) {
				return
			}
			// There can be many routes, for all receivers
			idx := slices.IndexFunc(autogenRoute.Routes, func(route *apimodels.Route) bool {
				return route.Receiver == notificationSettings.Receiver
			})
			if !assert.GreaterOrEqual(t, idx, 0) {
				return
			}
			receiverRoute := autogenRoute.Routes[idx]
			if !assert.Len(c, receiverRoute.ObjectMatchers, 1) {
				return
			}
			canContinue = assert.Equal(c, ngmodels.AutogeneratedRouteReceiverNameLabel, receiverRoute.ObjectMatchers[0].Name)
			assert.Equal(c, labels.MatchEqual, receiverRoute.ObjectMatchers[0].Type)
			assert.Equal(c, notificationSettings.Receiver, receiverRoute.ObjectMatchers[0].Value)

			assert.Equal(c, notificationSettings.Receiver, receiverRoute.Receiver)
			assert.Nil(c, receiverRoute.GroupWait)
			assert.Nil(c, receiverRoute.GroupInterval)
			assert.Nil(c, receiverRoute.RepeatInterval)
			assert.Empty(c, receiverRoute.MuteTimeIntervals)
			var groupBy []string
			for _, name := range receiverRoute.GroupBy {
				groupBy = append(groupBy, string(name))
			}
			slices.Sort(groupBy)
			assert.EqualValues(c, []string{"alertname", "grafana_folder"}, groupBy)
			if !canContinue {
				return
			}
			// Now check that we created the 3rd level for specific combination of settings
			if !assert.Lenf(c, receiverRoute.Routes, 1, "Receiver route should contain one options route") {
				return
			}
			optionsRoute := receiverRoute.Routes[0]
			if !assert.Len(c, optionsRoute.ObjectMatchers, 1) {
				return
			}
			assert.Equal(c, ngmodels.AutogeneratedRouteSettingsHashLabel, optionsRoute.ObjectMatchers[0].Name)
			assert.Equal(c, labels.MatchEqual, optionsRoute.ObjectMatchers[0].Type)
			assert.EqualValues(c, notificationSettings.GroupWait, optionsRoute.GroupWait)
			assert.EqualValues(c, notificationSettings.GroupInterval, optionsRoute.GroupInterval)
			assert.EqualValues(c, notificationSettings.RepeatInterval, optionsRoute.RepeatInterval)
			assert.EqualValues(c, notificationSettings.MuteTimeIntervals, optionsRoute.MuteTimeIntervals)
			groupBy = nil
			for _, name := range optionsRoute.GroupBy {
				groupBy = append(groupBy, string(name))
			}
			assert.EqualValues(c, notificationSettings.GroupBy, groupBy)
		}, 10*time.Second, 1*time.Second) {
			t.Logf("config: %s", routeBody)
		}
	})

	t.Run("should correctly create alerts", func(t *testing.T) {
		var response string
		if !assert.EventuallyWithT(t, func(c *assert.CollectT) {
			groups, status, body := apiClient.GetActiveAlertsWithStatus(t)
			require.Equalf(t, http.StatusOK, status, body)
			response = body
			if len(groups) == 0 {
				return
			}
			g := groups[0]
			alert := g.Alerts[0]
			assert.Contains(c, alert.Labels, ngmodels.AutogeneratedRouteLabel)
			assert.Equal(c, "true", alert.Labels[ngmodels.AutogeneratedRouteLabel])
			assert.Contains(c, alert.Labels, ngmodels.AutogeneratedRouteReceiverNameLabel)
			assert.Equal(c, d.Receiver.Name, alert.Labels[ngmodels.AutogeneratedRouteReceiverNameLabel])
			assert.Contains(c, alert.Labels, ngmodels.AutogeneratedRouteSettingsHashLabel)
			assert.NotEmpty(c, alert.Labels[ngmodels.AutogeneratedRouteSettingsHashLabel])
		}, 10*time.Second, 1*time.Second) {
			t.Logf("response: %s", response)
		}
	})

	t.Run("should update rule with empty settings and delete route", func(t *testing.T) {
		var copyD testData
		err = json.Unmarshal(testDataRaw, &copyD)
		group := copyD.RuleGroup
		notificationSettings := group.Rules[0].GrafanaManagedAlert.NotificationSettings
		group.Rules[0].GrafanaManagedAlert.NotificationSettings = nil

		_, status, body := apiClient.PostRulesGroupWithStatus(t, folder, &group)
		require.Equalf(t, http.StatusAccepted, status, body)

		var routeBody string
		if !assert.EventuallyWithT(t, func(c *assert.CollectT) {
			amConfig, status, body := apiClient.GetAlertmanagerConfigWithStatus(t)
			routeBody = body
			if !assert.Equalf(t, http.StatusOK, status, body) {
				return
			}
			route := amConfig.AlertmanagerConfig.Route

			if !assert.Len(c, route.Routes, 1) {
				return
			}
			// Check that we are in the auto-generated root
			autogenRoute := route.Routes[0]
			if !assert.Len(c, autogenRoute.ObjectMatchers, 1) {
				return
			}
			if !assert.Equal(c, ngmodels.AutogeneratedRouteLabel, autogenRoute.ObjectMatchers[0].Name) {
				return
			}
			// Now check that the second level is route for receivers
			if !assert.NotEmpty(c, autogenRoute.Routes) {
				return
			}
			// There can be many routes, for all receivers
			idx := slices.IndexFunc(autogenRoute.Routes, func(route *apimodels.Route) bool {
				return route.Receiver == notificationSettings.Receiver
			})
			if !assert.GreaterOrEqual(t, idx, 0) {
				return
			}
			receiverRoute := autogenRoute.Routes[idx]
			if !assert.Empty(c, receiverRoute.Routes) {
				return
			}
		}, 10*time.Second, 1*time.Second) {
			t.Logf("config: %s", routeBody)
		}
	})
}

func TestIntegrationRuleUpdateAllDatabases(t *testing.T) {
	// Setup Grafana and its Database
	dir, path := testinfra.CreateGrafDir(t, testinfra.GrafanaOpts{
		DisableLegacyAlerting: true,
		EnableUnifiedAlerting: true,
		DisableAnonymous:      true,
		AppModeProduction:     true,
	})
	grafanaListedAddr, env := testinfra.StartGrafanaEnv(t, dir, path)

	// Create a user to make authenticated requests
	createUser(t, env.SQLStore, env.Cfg, user.CreateUserCommand{
		DefaultOrgRole: string(org.RoleAdmin),
		Password:       "admin",
		Login:          "admin",
	})

	client := newAlertingApiClient(grafanaListedAddr, "admin", "admin")

	folderUID := util.GenerateShortUID()
	client.CreateFolder(t, folderUID, "folder1")

	t.Run("group renamed followed by delete for case-only changes should not delete both groups", func(t *testing.T) { // Regression test.
		group := generateAlertRuleGroup(3, alertRuleGen())
		groupName := group.Name

		_, status, body := client.PostRulesGroupWithStatus(t, folderUID, &group)
		require.Equalf(t, http.StatusAccepted, status, "failed to post rule group. Response: %s", body)
		getGroup, status := client.GetRulesGroup(t, folderUID, group.Name)
		require.Equal(t, http.StatusAccepted, status)
		require.Lenf(t, getGroup.Rules, 3, "expected 3 rules in group")
		require.Equal(t, groupName, getGroup.Rules[0].GrafanaManagedAlert.RuleGroup)

		group = convertGettableRuleGroupToPostable(getGroup.GettableRuleGroupConfig)
		newGroup := strings.ToUpper(group.Name)
		group.Name = newGroup
		_, status, body = client.PostRulesGroupWithStatus(t, folderUID, &group)
		require.Equalf(t, http.StatusAccepted, status, "failed to post rule group. Response: %s", body)

		getGroup, status = client.GetRulesGroup(t, folderUID, group.Name)
		require.Equal(t, http.StatusAccepted, status)
		require.Lenf(t, getGroup.Rules, 3, "expected 3 rules in group")
		require.Equal(t, newGroup, getGroup.Rules[0].GrafanaManagedAlert.RuleGroup)

		status, body = client.DeleteRulesGroup(t, folderUID, groupName)
		require.Equalf(t, http.StatusAccepted, status, "failed to post noop rule group. Response: %s", body)

		// Old group is gone.
		getGroup, status = client.GetRulesGroup(t, folderUID, groupName)
		require.Equal(t, http.StatusNotFound, status)

		// New group still exists.
		getGroup, status = client.GetRulesGroup(t, folderUID, newGroup)
		require.Equal(t, http.StatusAccepted, status)
		require.Lenf(t, getGroup.Rules, 3, "expected 3 rules in group")
		require.Equal(t, newGroup, getGroup.Rules[0].GrafanaManagedAlert.RuleGroup)
	})
}

<<<<<<< HEAD
=======
func TestIntegrationRuleVersions(t *testing.T) {
	testinfra.SQLiteIntegrationTest(t)

	// Setup Grafana and its Database
	dir, p := testinfra.CreateGrafDir(t, testinfra.GrafanaOpts{
		DisableLegacyAlerting: true,
		EnableUnifiedAlerting: true,
		EnableQuota:           true,
		DisableAnonymous:      true,
		AppModeProduction:     true,
	})

	grafanaListedAddr, env := testinfra.StartGrafanaEnv(t, dir, p)

	createUser(t, env.SQLStore, env.Cfg, user.CreateUserCommand{
		DefaultOrgRole: string(org.RoleEditor),
		Password:       "password",
		Login:          "grafana",
	})

	apiClient := newAlertingApiClient(grafanaListedAddr, "grafana", "password")

	// Create the namespace we'll save our alerts to.
	apiClient.CreateFolder(t, "folder1", "folder1")

	postGroupRaw, err := testData.ReadFile(path.Join("test-data", "rulegroup-1-post.json"))
	require.NoError(t, err)
	var group1 apimodels.PostableRuleGroupConfig
	require.NoError(t, json.Unmarshal(postGroupRaw, &group1))

	// Create rule under folder1
	response := apiClient.PostRulesGroup(t, "folder1", &group1)

	require.NotEmptyf(t, response.Created, "Expected created to be set")
	uid := response.Created[0]

	ruleV1 := apiClient.GetRuleByUID(t, uid)

	t.Run("should return 1 version right after creation", func(t *testing.T) {
		versions, status, raw := apiClient.GetRuleVersionsWithStatus(t, uid)
		require.Equalf(t, http.StatusOK, status, "Expected status 200, got %d: %s", status, raw)
		require.Lenf(t, versions, 1, "Expected 1 version, got %d", len(versions))
		assert.Equal(t, ruleV1, versions[0])
	})

	group1Gettable, status := apiClient.GetRulesGroup(t, "folder1", group1.Name)
	require.Equal(t, http.StatusAccepted, status)
	group1 = convertGettableRuleGroupToPostable(group1Gettable.GettableRuleGroupConfig)
	group1.Rules[0].Annotations[util.GenerateShortUID()] = util.GenerateShortUID()

	_ = apiClient.PostRulesGroup(t, "folder1", &group1)

	ruleV2 := apiClient.GetRuleByUID(t, uid)

	t.Run("should return previous versions after update", func(t *testing.T) {
		versions, status, raw := apiClient.GetRuleVersionsWithStatus(t, uid)
		require.Equalf(t, http.StatusOK, status, "Expected status 200, got %d: %s", status, raw)
		require.Lenf(t, versions, 2, "Expected 2 versions, got %d", len(versions))

		pathsToIgnore := []string{
			"GrafanaManagedAlert.ID", // In versions ID has different value
		}
		// compare expected and actual and ignore the dynamic fields
		diff := cmp.Diff(apimodels.GettableRuleVersions{ruleV2, ruleV1}, versions, cmp.FilterPath(func(path cmp.Path) bool {
			for _, s := range pathsToIgnore {
				if strings.Contains(path.String(), s) {
					return true
				}
			}
			return false
		}, cmp.Ignore()))
		assert.Empty(t, diff)
	})

	_ = apiClient.PostRulesGroup(t, "folder1", &group1) // Noop update

	t.Run("should not add new version if rule was not changed", func(t *testing.T) {
		versions, status, raw := apiClient.GetRuleVersionsWithStatus(t, uid)
		require.Equalf(t, http.StatusOK, status, "Expected status 200, got %d: %s", status, raw)
		require.Lenf(t, versions, 2, "Expected 2 versions, got %d", len(versions))
	})

	apiClient.DeleteRulesGroup(t, "folder1", group1.Name)

	t.Run("should NotFound after rule was deleted", func(t *testing.T) {
		_, status, raw := apiClient.GetRuleVersionsWithStatus(t, uid)
		require.Equalf(t, http.StatusNotFound, status, "Expected status 404, got %d: %s", status, raw)
	})
}

>>>>>>> 78ca78f5
func newTestingRuleConfig(t *testing.T) apimodels.PostableRuleGroupConfig {
	interval, err := model.ParseDuration("1m")
	require.NoError(t, err)

	firstRule := apimodels.PostableExtendedRuleNode{
		ApiRuleNode: &apimodels.ApiRuleNode{
			For:         &interval,
			Labels:      map[string]string{"label1": "val1"},
			Annotations: map[string]string{"annotation1": "val1"},
		},
		// this rule does not explicitly set no data and error states
		// therefore it should get the default values
		GrafanaManagedAlert: &apimodels.PostableGrafanaRule{
			Title:     "AlwaysFiring",
			Condition: "A",
			Data: []apimodels.AlertQuery{
				{
					RefID: "A",
					RelativeTimeRange: apimodels.RelativeTimeRange{
						From: apimodels.Duration(time.Duration(5) * time.Hour),
						To:   apimodels.Duration(time.Duration(3) * time.Hour),
					},
					DatasourceUID: expr.DatasourceUID,
					Model: json.RawMessage(`{
						"type": "math",
						"expression": "2 + 3 > 1"
						}`),
				},
			},
		},
	}
	secondRule := apimodels.PostableExtendedRuleNode{
		ApiRuleNode: &apimodels.ApiRuleNode{
			For:         &interval,
			Labels:      map[string]string{"label1": "val1"},
			Annotations: map[string]string{"annotation1": "val1"},
		},
		// this rule does not explicitly set no data and error states
		// therefore it should get the default values
		GrafanaManagedAlert: &apimodels.PostableGrafanaRule{
			Title:     "AlwaysFiring2",
			Condition: "A",
			Data: []apimodels.AlertQuery{
				{
					RefID: "A",
					RelativeTimeRange: apimodels.RelativeTimeRange{
						From: apimodels.Duration(time.Duration(5) * time.Hour),
						To:   apimodels.Duration(time.Duration(3) * time.Hour),
					},
					DatasourceUID: expr.DatasourceUID,
					Model: json.RawMessage(`{
						"type": "math",
						"expression": "2 + 3 > 1"
						}`),
				},
			},
		},
	}

	return apimodels.PostableRuleGroupConfig{
		Name: "arulegroup",
		Rules: []apimodels.PostableExtendedRuleNode{
			firstRule,
			secondRule,
		},
	}
}

// rulesNamespaceWithoutVariableValues takes a apimodels.NamespaceConfigResponse JSON-based input and makes the dynamic fields static e.g. uid, dates, etc.
// it returns a map of the modified rule UIDs with the namespace,rule_group as a key
func rulesNamespaceWithoutVariableValues(t *testing.T, b []byte) (string, map[string][]string) {
	t.Helper()

	var r apimodels.NamespaceConfigResponse
	require.NoError(t, json.Unmarshal(b, &r))
	// create a map holding the created rule UIDs per namespace/group
	m := make(map[string][]string)
	for namespace, nodes := range r {
		for _, node := range nodes {
			compositeKey := strings.Join([]string{namespace, node.Name}, ",")
			_, ok := m[compositeKey]
			if !ok {
				m[compositeKey] = make([]string, 0, len(node.Rules))
			}
			for _, rule := range node.Rules {
				m[compositeKey] = append(m[compositeKey], rule.GrafanaManagedAlert.UID)
				rule.GrafanaManagedAlert.UID = "uid"
				rule.GrafanaManagedAlert.NamespaceUID = "nsuid"
				rule.GrafanaManagedAlert.Updated = time.Date(2021, time.Month(2), 21, 1, 10, 30, 0, time.UTC)
<<<<<<< HEAD
=======
				rule.GrafanaManagedAlert.UpdatedBy.UID = "uid"
>>>>>>> 78ca78f5
			}
		}
	}

	json, err := json.Marshal(&r)
	require.NoError(t, err)
	return string(json), m
}

func createRule(t *testing.T, client apiClient, folder string) (apimodels.PostableRuleGroupConfig, string) {
	t.Helper()

	interval, err := model.ParseDuration("1m")
	require.NoError(t, err)
	doubleInterval := 2 * interval
	rules := apimodels.PostableRuleGroupConfig{
		Name:     "arulegroup",
		Interval: interval,
		Rules: []apimodels.PostableExtendedRuleNode{
			{
				ApiRuleNode: &apimodels.ApiRuleNode{
					For:         &doubleInterval,
					Labels:      map[string]string{"label1": "val1"},
					Annotations: map[string]string{"annotation1": "val1"},
				},
				GrafanaManagedAlert: &apimodels.PostableGrafanaRule{
					Title:     fmt.Sprintf("rule under folder %s", folder),
					Condition: "A",
					Data: []apimodels.AlertQuery{
						{
							RefID: "A",
							RelativeTimeRange: apimodels.RelativeTimeRange{
								From: apimodels.Duration(time.Duration(5) * time.Hour),
								To:   apimodels.Duration(time.Duration(3) * time.Hour),
							},
							DatasourceUID: expr.DatasourceUID,
							Model: json.RawMessage(`{
								"type": "math",
								"expression": "2 + 3 > 1"
								}`),
						},
					},
				},
			},
		},
	}
	resp, status, _ := client.PostRulesGroupWithStatus(t, folder, &rules)
<<<<<<< HEAD
	assert.Equal(t, http.StatusAccepted, status)
=======
	require.Equal(t, http.StatusAccepted, status)
>>>>>>> 78ca78f5
	require.Len(t, resp.Created, 1)
	return rules, resp.Created[0]
}

func getLongString(t *testing.T, n int) string {
	t.Helper()

	b := make([]rune, n)
	for i := range b {
		b[i] = 'a'
	}
	return string(b)
}<|MERGE_RESOLUTION|>--- conflicted
+++ resolved
@@ -9,7 +9,6 @@
 	"math/rand"
 	"net/http"
 	"path"
-	"regexp"
 	"slices"
 	"strings"
 	"testing"
@@ -1813,7 +1812,19 @@
 			require.Equalf(t, http.StatusAccepted, status, "failed to post noop rule group. Response: %s", body)
 		})
 	})
-<<<<<<< HEAD
+	t.Run("should set updated_by", func(t *testing.T) {
+		group := generateAlertRuleGroup(1, alertRuleGen())
+		expected := model.Duration(10 * time.Second)
+		group.Rules[0].ApiRuleNode.For = &expected
+
+		_, status, body := client.PostRulesGroupWithStatus(t, folderUID, &group)
+		require.Equalf(t, http.StatusAccepted, status, "failed to post rule group. Response: %s", body)
+		getGroup, status := client.GetRulesGroup(t, folderUID, group.Name)
+		require.Equal(t, http.StatusAccepted, status)
+		require.NotNil(t, getGroup.Rules[0].GrafanaManagedAlert.UpdatedBy)
+		assert.NotEmpty(t, getGroup.Rules[0].GrafanaManagedAlert.UpdatedBy.UID)
+		assert.Equal(t, "grafana", getGroup.Rules[0].GrafanaManagedAlert.UpdatedBy.Name)
+	})
 }
 
 func TestIntegrationAlertAndGroupsQuery(t *testing.T) {
@@ -1943,7 +1954,7 @@
 		}
 
 		_, status, _ := apiClient.PostRulesGroupWithStatus(t, "default", &rules)
-		assert.Equal(t, http.StatusAccepted, status)
+		require.Equal(t, http.StatusAccepted, status)
 	}
 
 	// Eventually, we'll get an alert with its state being active.
@@ -1976,206 +1987,6 @@
 }
 
 func TestIntegrationRulerAccess(t *testing.T) {
-=======
-	t.Run("should set updated_by", func(t *testing.T) {
-		group := generateAlertRuleGroup(1, alertRuleGen())
-		expected := model.Duration(10 * time.Second)
-		group.Rules[0].ApiRuleNode.For = &expected
-
-		_, status, body := client.PostRulesGroupWithStatus(t, folderUID, &group)
-		require.Equalf(t, http.StatusAccepted, status, "failed to post rule group. Response: %s", body)
-		getGroup, status := client.GetRulesGroup(t, folderUID, group.Name)
-		require.Equal(t, http.StatusAccepted, status)
-		require.NotNil(t, getGroup.Rules[0].GrafanaManagedAlert.UpdatedBy)
-		assert.NotEmpty(t, getGroup.Rules[0].GrafanaManagedAlert.UpdatedBy.UID)
-		assert.Equal(t, "grafana", getGroup.Rules[0].GrafanaManagedAlert.UpdatedBy.Name)
-	})
-}
-
-func TestIntegrationAlertAndGroupsQuery(t *testing.T) {
->>>>>>> 78ca78f5
-	testinfra.SQLiteIntegrationTest(t)
-
-	dir, path := testinfra.CreateGrafDir(t, testinfra.GrafanaOpts{
-		DisableLegacyAlerting: true,
-		EnableUnifiedAlerting: true,
-		EnableQuota:           true,
-		DisableAnonymous:      true,
-		ViewersCanEdit:        true,
-		AppModeProduction:     true,
-	})
-
-	grafanaListedAddr, env := testinfra.StartGrafanaEnv(t, dir, path)
-
-<<<<<<< HEAD
-	// Create a users to make authenticated requests
-	createUser(t, env.SQLStore, env.Cfg, user.CreateUserCommand{
-		DefaultOrgRole: string(org.RoleViewer),
-		Password:       "viewer",
-		Login:          "viewer",
-	})
-=======
-	// unauthenticated request to get the alerts should fail
-	{
-		alertsURL := fmt.Sprintf("http://%s/api/alertmanager/grafana/api/v2/alerts", grafanaListedAddr)
-		// nolint:gosec
-		resp, err := http.Get(alertsURL)
-		require.NoError(t, err)
-		t.Cleanup(func() {
-			err := resp.Body.Close()
-			require.NoError(t, err)
-		})
-		b, err := io.ReadAll(resp.Body)
-		require.NoError(t, err)
-		require.Equal(t, http.StatusUnauthorized, resp.StatusCode)
-		require.Contains(t, string(b), `"message":"Unauthorized"`)
-	}
-
-	// Create a user to make authenticated requests
->>>>>>> 78ca78f5
-	createUser(t, env.SQLStore, env.Cfg, user.CreateUserCommand{
-		DefaultOrgRole: string(org.RoleEditor),
-		Password:       "editor",
-		Login:          "editor",
-	})
-	createUser(t, env.SQLStore, env.Cfg, user.CreateUserCommand{
-		DefaultOrgRole: string(org.RoleAdmin),
-		Password:       "admin",
-		Login:          "admin",
-	})
-
-<<<<<<< HEAD
-	client := newAlertingApiClient(grafanaListedAddr, "editor", "editor")
-
-	// Create the namespace we'll save our alerts to.
-	client.CreateFolder(t, "default", "default")
-
-=======
-	apiClient := newAlertingApiClient(grafanaListedAddr, "grafana", "password")
-
-	// invalid credentials request to get the alerts should fail
-	{
-		alertsURL := fmt.Sprintf("http://grafana:invalid@%s/api/alertmanager/grafana/api/v2/alerts", grafanaListedAddr)
-		// nolint:gosec
-		resp, err := http.Get(alertsURL)
-		require.NoError(t, err)
-		t.Cleanup(func() {
-			err := resp.Body.Close()
-			require.NoError(t, err)
-		})
-		b, err := io.ReadAll(resp.Body)
-		require.NoError(t, err)
-		assert.Equal(t, http.StatusUnauthorized, resp.StatusCode)
-
-		var res map[string]any
-		require.NoError(t, json.Unmarshal(b, &res))
-		assert.Equal(t, "Invalid username or password", res["message"])
-	}
-
-	// When there are no alerts available, it returns an empty list.
-	{
-		alertsURL := fmt.Sprintf("http://grafana:password@%s/api/alertmanager/grafana/api/v2/alerts", grafanaListedAddr)
-		// nolint:gosec
-		resp, err := http.Get(alertsURL)
-		require.NoError(t, err)
-		t.Cleanup(func() {
-			err := resp.Body.Close()
-			require.NoError(t, err)
-		})
-		b, err := io.ReadAll(resp.Body)
-		require.NoError(t, err)
-		require.Equal(t, 200, resp.StatusCode)
-		require.JSONEq(t, "[]", string(b))
-	}
-
-	// When are there no alerts available, it returns an empty list of groups.
-	{
-		alertsURL := fmt.Sprintf("http://grafana:password@%s/api/alertmanager/grafana/api/v2/alerts/groups", grafanaListedAddr)
-		// nolint:gosec
-		resp, err := http.Get(alertsURL)
-		require.NoError(t, err)
-		t.Cleanup(func() {
-			err := resp.Body.Close()
-			require.NoError(t, err)
-		})
-		b, err := io.ReadAll(resp.Body)
-		require.NoError(t, err)
-		require.NoError(t, err)
-		require.Equal(t, 200, resp.StatusCode)
-		require.JSONEq(t, "[]", string(b))
-	}
-
-	// Now, let's test the endpoint with some alerts.
-	{
-		// Create the namespace we'll save our alerts to.
-		apiClient.CreateFolder(t, "default", "default")
-	}
-
-	// Create an alert that will fire as quickly as possible
-	{
-		interval, err := model.ParseDuration("10s")
-		require.NoError(t, err)
-		rules := apimodels.PostableRuleGroupConfig{
-			Name:     "arulegroup",
-			Interval: interval,
-			Rules: []apimodels.PostableExtendedRuleNode{
-				{
-					GrafanaManagedAlert: &apimodels.PostableGrafanaRule{
-						Title:     "AlwaysFiring",
-						Condition: "A",
-						Data: []apimodels.AlertQuery{
-							{
-								RefID: "A",
-								RelativeTimeRange: apimodels.RelativeTimeRange{
-									From: apimodels.Duration(time.Duration(5) * time.Hour),
-									To:   apimodels.Duration(time.Duration(3) * time.Hour),
-								},
-								DatasourceUID: expr.DatasourceUID,
-								Model: json.RawMessage(`{
-									"type": "math",
-									"expression": "2 + 3 > 1"
-									}`),
-							},
-						},
-					},
-				},
-			},
-		}
-
-		_, status, _ := apiClient.PostRulesGroupWithStatus(t, "default", &rules)
-		require.Equal(t, http.StatusAccepted, status)
-	}
-
-	// Eventually, we'll get an alert with its state being active.
-	{
-		alertsURL := fmt.Sprintf("http://grafana:password@%s/api/alertmanager/grafana/api/v2/alerts", grafanaListedAddr)
-		// nolint:gosec
-		require.Eventually(t, func() bool {
-			resp, err := http.Get(alertsURL)
-			require.NoError(t, err)
-			t.Cleanup(func() {
-				err := resp.Body.Close()
-				require.NoError(t, err)
-			})
-			b, err := io.ReadAll(resp.Body)
-			require.NoError(t, err)
-			require.Equal(t, 200, resp.StatusCode)
-
-			var alerts apimodels.GettableAlerts
-			err = json.Unmarshal(b, &alerts)
-			require.NoError(t, err)
-
-			if len(alerts) > 0 {
-				status := alerts[0].Status
-				return status != nil && status.State != nil && *status.State == "active"
-			}
-
-			return false
-		}, 18*time.Second, 2*time.Second)
-	}
-}
-
-func TestIntegrationRulerAccess(t *testing.T) {
 	testinfra.SQLiteIntegrationTest(t)
 
 	// Setup Grafana and its Database
@@ -2212,7 +2023,6 @@
 	// Create the namespace we'll save our alerts to.
 	client.CreateFolder(t, "default", "default")
 
->>>>>>> 78ca78f5
 	// Now, let's test the access policies.
 	testCases := []struct {
 		desc            string
@@ -2245,8 +2055,6 @@
 			expectedMessage: `rule group updated successfully`,
 		},
 	}
-<<<<<<< HEAD
-=======
 
 	for i, tc := range testCases {
 		t.Run(tc.desc, func(t *testing.T) {
@@ -4238,2002 +4046,17 @@
 		require.Equalf(t, http.StatusAccepted, status, "failed to get rule group. Response: %s", body)
 		require.Equal(t, expectedIsPaused, getGroup.Rules[0].GrafanaManagedAlert.IsPaused)
 	})
->>>>>>> 78ca78f5
-
-	for i, tc := range testCases {
-		t.Run(tc.desc, func(t *testing.T) {
-			interval, err := model.ParseDuration("1m")
-			require.NoError(t, err)
-
-<<<<<<< HEAD
-			rules := apimodels.PostableRuleGroupConfig{
-				Name: "arulegroup",
-				Rules: []apimodels.PostableExtendedRuleNode{
-					{
-						ApiRuleNode: &apimodels.ApiRuleNode{
-							For:         &interval,
-							Labels:      map[string]string{"label1": "val1"},
-							Annotations: map[string]string{"annotation1": "val1"},
-						},
-						// this rule does not explicitly set no data and error states
-						// therefore it should get the default values
-						GrafanaManagedAlert: &apimodels.PostableGrafanaRule{
-							Title:     fmt.Sprintf("AlwaysFiring %d", i),
-							Condition: "A",
-							Data: []apimodels.AlertQuery{
-								{
-									RefID: "A",
-									RelativeTimeRange: apimodels.RelativeTimeRange{
-										From: apimodels.Duration(time.Duration(5) * time.Hour),
-										To:   apimodels.Duration(time.Duration(3) * time.Hour),
-									},
-									DatasourceUID: expr.DatasourceUID,
-									Model: json.RawMessage(`{
-								"type": "math",
-								"expression": "2 + 3 > 1"
-								}`),
-								},
-							},
-						},
-					},
-				},
-			}
-			_, status, body := tc.client.PostRulesGroupWithStatus(t, "default", &rules)
-			assert.Equal(t, tc.expStatus, status)
-			res := &Response{}
-			err = json.Unmarshal([]byte(body), &res)
-			require.NoError(t, err)
-			require.Equal(t, tc.expectedMessage, res.Message)
-		})
-	}
-}
-
-func TestIntegrationEval(t *testing.T) {
-	testinfra.SQLiteIntegrationTest(t)
-
-	// Setup Grafana and its Database
-	dir, path := testinfra.CreateGrafDir(t, testinfra.GrafanaOpts{
-		DisableLegacyAlerting: true,
-		EnableUnifiedAlerting: true,
-		EnableQuota:           true,
-		DisableAnonymous:      true,
-		AppModeProduction:     true,
-	})
-
-	grafanaListedAddr, env := testinfra.StartGrafanaEnv(t, dir, path)
-
-	createUser(t, env.SQLStore, env.Cfg, user.CreateUserCommand{
-		DefaultOrgRole: string(org.RoleEditor),
-		Password:       "password",
-		Login:          "grafana",
-	})
-	apiClient := newAlertingApiClient(grafanaListedAddr, "grafana", "password")
-	// Create the namespace we'll save our alerts to.
-	apiClient.CreateFolder(t, "default", "default")
-
-	// test eval conditions
-	testCases := []struct {
-		desc               string
-		payload            string
-		expectedStatusCode func() int
-		expectedResponse   func() string
-		expectedMessage    func() string
-	}{
-		{
-			desc: "alerting condition",
-			payload: `
-			{
-				"data": [
-						{
-							"refId": "A",
-							"relativeTimeRange": {
-								"from": 18000,
-								"to": 10800
-							},
-							"datasourceUid": "__expr__",
-							"model": {
-								"type":"math",
-								"expression":"1 < 2"
-							}
-						}
-					],
-				"condition": "A",
-				"now": "2021-04-11T14:38:14Z"
-			}
-			`,
-			expectedMessage:    func() string { return "" },
-			expectedStatusCode: func() int { return http.StatusOK },
-			expectedResponse: func() string {
-				return `{
-				"results": {
-				  "A": {
-					"status": 200,
-					"frames": [
-					  {
-						"schema": {
-						  "refId": "A",
-						  "fields": [
-							{
-							  "name": "A",
-							  "type": "number",
-							  "typeInfo": {
-								"frame": "float64",
-								"nullable": true
-							  }
-							}
-						  ],
-						  "meta": {
-						    "type": "numeric-multi",
-							"typeVersion": [0, 1]
-						  }
-						},
-						"data": {
-						  "values": [
-							[
-							  1
-							]
-						  ]
-						}
-					  }
-					]
-				  }
-				}
-			}`
-			},
-		},
-		{
-			desc: "normal condition",
-			payload: `
-			{
-				"data": [
-						{
-							"refId": "A",
-							"relativeTimeRange": {
-								"from": 18000,
-								"to": 10800
-							},
-							"datasourceUid": "__expr__",
-							"model": {
-								"type":"math",
-								"expression":"1 > 2"
-							}
-						}
-					],
-				"condition": "A",
-				"now": "2021-04-11T14:38:14Z"
-			}
-			`,
-			expectedMessage:    func() string { return "" },
-			expectedStatusCode: func() int { return http.StatusOK },
-			expectedResponse: func() string {
-				return `{
-				"results": {
-				  "A": {
-					"status": 200,
-					"frames": [
-					  {
-						"schema": {
-						  "refId": "A",
-						  "fields": [
-							{
-							  "name": "A",
-							  "type": "number",
-							  "typeInfo": {
-								"frame": "float64",
-								"nullable": true
-							  }
-							}
-						  ],
-						  "meta": {
-						    "type": "numeric-multi",
-							"typeVersion": [0, 1]
-						  }
-						},
-						"data": {
-						  "values": [
-							[
-							  0
-							]
-						  ]
-						}
-					  }
-					]
-				  }
-				}
-			}`
-			},
-		},
-		{
-			desc: "unknown query datasource",
-			payload: `
-			{
-				"data": [
-						{
-							"refId": "A",
-							"relativeTimeRange": {
-								"from": 18000,
-								"to": 10800
-							},
-							"datasourceUid": "unknown",
-							"model": {
-							}
-						}
-					],
-				"condition": "A",
-				"now": "2021-04-11T14:38:14Z"
-			}
-			`,
-			expectedResponse: func() string { return "" },
-			expectedStatusCode: func() int {
-				if setting.IsEnterprise {
-					return http.StatusForbidden
-				}
-				return http.StatusBadRequest
-			},
-			expectedMessage: func() string {
-				if setting.IsEnterprise {
-					return "user is not authorized to access one or many data sources"
-				}
-				return "Failed to build evaluator for queries and expressions: failed to build query 'A': data source not found"
-			},
-		},
-		{
-			desc: "condition is empty",
-			payload: `
-			{
-				"data": [
-						{
-							"refId": "A",
-							"relativeTimeRange": {
-								"from": 18000,
-								"to": 10800
-							},
-							"datasourceUid": "__expr__",
-							"model": {
-								"type":"math",
-								"expression":"1 > 2"
-							}
-						}
-					],
-				"now": "2021-04-11T14:38:14Z"
-			}
-			`,
-			expectedStatusCode: func() int { return http.StatusOK },
-			expectedMessage:    func() string { return "" },
-			expectedResponse: func() string {
-				return `{
-				"results": {
-				  "A": {
-					"status": 200,
-					"frames": [
-					  {
-						"schema": {
-						  "refId": "A",
-						  "fields": [
-							{
-							  "name": "A",
-							  "type": "number",
-							  "typeInfo": {
-								"frame": "float64",
-								"nullable": true
-							  }
-							}
-						  ],
-						  "meta": {
-						    "type": "numeric-multi",
-							"typeVersion": [0, 1]
-						  }
-						},
-						"data": {
-						  "values": [
-							[
-							  0
-							]
-						  ]
-						}
-					  }
-					]
-				  }
-				}
-			}`
-			},
-		},
-	}
-
-	for _, tc := range testCases {
-		t.Run(tc.desc, func(t *testing.T) {
-			u := fmt.Sprintf("http://grafana:password@%s/api/v1/eval", grafanaListedAddr)
-			r := strings.NewReader(tc.payload)
-			// nolint:gosec
-			resp, err := http.Post(u, "application/json", r)
-			require.NoError(t, err)
-			t.Cleanup(func() {
-				err := resp.Body.Close()
-				require.NoError(t, err)
-			})
-			b, err := io.ReadAll(resp.Body)
-			require.NoError(t, err)
-			res := Response{}
-			err = json.Unmarshal(b, &res)
-			require.NoError(t, err)
-
-			assert.Equal(t, tc.expectedStatusCode(), resp.StatusCode)
-			if tc.expectedResponse() != "" {
-				require.JSONEq(t, tc.expectedResponse(), string(b))
-			}
-			if tc.expectedMessage() != "" {
-				require.Equal(t, tc.expectedMessage(), res.Message)
-			}
-		})
-	}
-}
-
-func TestIntegrationQuota(t *testing.T) {
-	testinfra.SQLiteIntegrationTest(t)
-
-	// Setup Grafana and its Database
-	dir, path := testinfra.CreateGrafDir(t, testinfra.GrafanaOpts{
-		DisableLegacyAlerting: true,
-		EnableUnifiedAlerting: true,
-		EnableQuota:           true,
-		DisableAnonymous:      true,
-		AppModeProduction:     true,
-	})
-
-	grafanaListedAddr, env := testinfra.StartGrafanaEnv(t, dir, path)
-
-	// Create a user to make authenticated requests
-	createUser(t, env.SQLStore, env.Cfg, user.CreateUserCommand{
-		// needs permission to update org quota
-		IsAdmin:        true,
-		DefaultOrgRole: string(org.RoleEditor),
-		Password:       "password",
-		Login:          "grafana",
-	})
-	apiClient := newAlertingApiClient(grafanaListedAddr, "grafana", "password")
-	// Create the namespace we'll save our alerts to.
-	apiClient.CreateFolder(t, "default", "default")
-
-	interval, err := model.ParseDuration("1m")
-	require.NoError(t, err)
-
-	// Create rule under folder1
-	createRule(t, apiClient, "default")
-
-	// get the generated rule UID
-	var ruleUID string
-	{
-		u := fmt.Sprintf("http://grafana:password@%s/api/ruler/grafana/api/v1/rules/default", grafanaListedAddr)
-		// nolint:gosec
-		resp, err := http.Get(u)
-		require.NoError(t, err)
-		t.Cleanup(func() {
-			err := resp.Body.Close()
-			require.NoError(t, err)
-		})
-		b, err := io.ReadAll(resp.Body)
-		require.NoError(t, err)
-
-		assert.Equal(t, resp.StatusCode, 202)
-
-		_, m := rulesNamespaceWithoutVariableValues(t, b)
-		generatedUIDs, ok := m["default,arulegroup"]
-		assert.True(t, ok)
-		assert.Equal(t, 1, len(generatedUIDs))
-		ruleUID = generatedUIDs[0]
-	}
-
-	// check quota limits
-	t.Run("when quota limit exceed creating new rule should fail", func(t *testing.T) {
-		// get existing org quota
-		limit, used := apiClient.GetOrgQuotaLimits(t, 1)
-		apiClient.UpdateAlertRuleOrgQuota(t, 1, used)
-		t.Cleanup(func() {
-			apiClient.UpdateAlertRuleOrgQuota(t, 1, limit)
-		})
-
-		// try to create an alert rule
-		rules := apimodels.PostableRuleGroupConfig{
-			Name:     "arulegroup",
-			Interval: interval,
-			Rules: []apimodels.PostableExtendedRuleNode{
-				{
-					GrafanaManagedAlert: &apimodels.PostableGrafanaRule{
-						Title:     "One more alert rule",
-						Condition: "A",
-						Data: []apimodels.AlertQuery{
-							{
-								RefID: "A",
-								RelativeTimeRange: apimodels.RelativeTimeRange{
-									From: apimodels.Duration(time.Duration(5) * time.Hour),
-									To:   apimodels.Duration(time.Duration(3) * time.Hour),
-								},
-								DatasourceUID: expr.DatasourceUID,
-								Model: json.RawMessage(`{
-									"type": "math",
-									"expression": "2 + 3 > 1"
-									}`),
-							},
-						},
-					},
-				},
-			},
-		}
-		_, status, body := apiClient.PostRulesGroupWithStatus(t, "default", &rules)
-		assert.Equal(t, http.StatusForbidden, status)
-		var res map[string]any
-		require.NoError(t, json.Unmarshal([]byte(body), &res))
-		require.Equal(t, "quota has been exceeded", res["message"])
-	})
-
-	t.Run("when quota limit exceed updating existing rule should succeed", func(t *testing.T) {
-		// try to create an alert rule
-		rules := apimodels.PostableRuleGroupConfig{
-			Name:     "arulegroup",
-			Interval: interval,
-			Rules: []apimodels.PostableExtendedRuleNode{
-				{
-					GrafanaManagedAlert: &apimodels.PostableGrafanaRule{
-						Title:     "Updated alert rule",
-						Condition: "A",
-						Data: []apimodels.AlertQuery{
-							{
-								RefID: "A",
-								RelativeTimeRange: apimodels.RelativeTimeRange{
-									From: apimodels.Duration(time.Duration(5) * time.Hour),
-									To:   apimodels.Duration(time.Duration(3) * time.Hour),
-								},
-								DatasourceUID: expr.DatasourceUID,
-								Model: json.RawMessage(`{
-									"type": "math",
-									"expression": "2 + 4 > 1"
-									}`),
-							},
-						},
-						UID: ruleUID,
-					},
-				},
-			},
-		}
-
-		respModel, status, _ := apiClient.PostRulesGroupWithStatus(t, "default", &rules)
-		assert.Equal(t, http.StatusAccepted, status)
-		require.Len(t, respModel.Updated, 1)
-
-		// let's make sure that rule definitions are updated correctly.
-		u := fmt.Sprintf("http://grafana:password@%s/api/ruler/grafana/api/v1/rules/default", grafanaListedAddr)
-		// nolint:gosec
-		resp, err := http.Get(u)
-		require.NoError(t, err)
-		t.Cleanup(func() {
-			err := resp.Body.Close()
-			require.NoError(t, err)
-		})
-		b, err := io.ReadAll(resp.Body)
-		require.NoError(t, err)
-
-		assert.Equal(t, resp.StatusCode, 202)
-
-		body, m := rulesNamespaceWithoutVariableValues(t, b)
-		returnedUIDs, ok := m["default,arulegroup"]
-		assert.True(t, ok)
-		assert.Equal(t, 1, len(returnedUIDs))
-		assert.Equal(t, ruleUID, returnedUIDs[0])
-		assert.JSONEq(t, `
-				{
-				   "default":[
-				      {
-					 "name":"arulegroup",
-					 "interval":"1m",
-					 "rules":[
-					    {
-					       "expr":"",
-						   "for": "2m",
-					       "grafana_alert":{
-						  "id":1,
-						  "orgId":1,
-						  "title":"Updated alert rule",
-						  "condition":"A",
-						  "data":[
-						     {
-							"refId":"A",
-							"queryType":"",
-							"relativeTimeRange":{
-							   "from":18000,
-							   "to":10800
-							},
-							"datasourceUid":"__expr__",
-										"model":{
-							   "expression":"2 + 4 \u003E 1",
-							   "intervalMs":1000,
-							   "maxDataPoints":43200,
-							   "type":"math"
-							}
-						     }
-						  ],
-						  "updated":"2021-02-21T01:10:30Z",
-						  "intervalSeconds":60,
-						  "is_paused": false,
-						  "version":2,
-						  "uid":"uid",
-						  "namespace_uid":"nsuid",
-						  "rule_group":"arulegroup",
-						  "no_data_state":"NoData",
-						  "exec_err_state":"Alerting",
-						  "metadata": {
-						    "editor_settings": {
-							  "simplified_query_and_expressions_section": false,
-							  "simplified_notifications_section": false
-							 }
-						   }
-					      }
-					    }
-					 ]
-				      }
-				   ]
-				}`, body)
-	})
-}
-
-func TestIntegrationDeleteFolderWithRules(t *testing.T) {
-	testinfra.SQLiteIntegrationTest(t)
-
-	opts := testinfra.GrafanaOpts{
-		DisableLegacyAlerting: true,
-		EnableUnifiedAlerting: true,
-		EnableQuota:           true,
-		DisableAnonymous:      true,
-		ViewersCanEdit:        true,
-		AppModeProduction:     true,
-	}
-
-	// Setup Grafana and its Database
-	dir, path := testinfra.CreateGrafDir(t, opts)
-
-	grafanaListedAddr, env := testinfra.StartGrafanaEnv(t, dir, path)
-
-	createUser(t, env.SQLStore, env.Cfg, user.CreateUserCommand{
-		DefaultOrgRole: string(org.RoleViewer),
-		Password:       "viewer",
-		Login:          "viewer",
-	})
-	createUser(t, env.SQLStore, env.Cfg, user.CreateUserCommand{
-		DefaultOrgRole: string(org.RoleEditor),
-		Password:       "editor",
-		Login:          "editor",
-	})
-
-	apiClient := newAlertingApiClient(grafanaListedAddr, "editor", "editor")
-
-	// Create the namespace we'll save our alerts to.
-	namespaceUID := "default" //nolint:goconst
-	apiClient.CreateFolder(t, namespaceUID, namespaceUID)
-
-	createRule(t, apiClient, "default")
-
-	t.Run("editor create a rule within the folder/namespace", func(t *testing.T) {
-		u := fmt.Sprintf("http://editor:editor@%s/api/ruler/grafana/api/v1/rules", grafanaListedAddr)
-		// nolint:gosec
-		resp, err := http.Get(u)
-		require.NoError(t, err)
-		t.Cleanup(func() {
-			err := resp.Body.Close()
-			require.NoError(t, err)
-		})
-		b, err := io.ReadAll(resp.Body)
-		require.NoError(t, err)
-
-		assert.Equal(t, 200, resp.StatusCode)
-
-		re := regexp.MustCompile(`"uid":"([\w|-]+)"`)
-		b = re.ReplaceAll(b, []byte(`"uid":""`))
-		re = regexp.MustCompile(`"updated":"(\d{4}-\d{2}-\d{2}T\d{2}:\d{2}:\d{2}Z)"`)
-		b = re.ReplaceAll(b, []byte(`"updated":"2021-05-19T19:47:55Z"`))
-
-		expectedGetRulesResponseBody := fmt.Sprintf(`{
-				"default": [
-					{
-						"name": "arulegroup",
-						"interval": "1m",
-						"rules": [
-							{
-								"expr": "",
-								"for": "2m",
-								"labels": {
-									"label1": "val1"
-								},
-								"annotations": {
-									"annotation1": "val1"
-								},
-								"grafana_alert": {
-									"id": 1,
-									"orgId": 1,
-									"title": "rule under folder default",
-									"condition": "A",
-									"data": [
-										{
-											"refId": "A",
-											"queryType": "",
-											"relativeTimeRange": {
-												"from": 18000,
-												"to": 10800
-											},
-											"datasourceUid": "__expr__",
-											"model": {
-												"expression": "2 + 3 > 1",
-												"intervalMs": 1000,
-												"maxDataPoints": 43200,
-												"type": "math"
-											}
-										}
-									],
-									"updated": "2021-05-19T19:47:55Z",
-									"intervalSeconds": 60,
-									"is_paused": false,
-									"version": 1,
-									"uid": "",
-									"namespace_uid": %q,
-									"rule_group": "arulegroup",
-									"no_data_state": "NoData",
-									"exec_err_state": "Alerting",
-									"metadata": {
-										"editor_settings": {
-											"simplified_query_and_expressions_section": false,
-											"simplified_notifications_section": false
-										}
-									}
-								}
-							}
-						]
-					}
-				]
-			}`, namespaceUID)
-		assert.JSONEq(t, expectedGetRulesResponseBody, string(b))
-	})
-	t.Run("editor can not delete the folder because it contains Grafana 8 alerts", func(t *testing.T) {
-		u := fmt.Sprintf("http://editor:editor@%s/api/folders/%s", grafanaListedAddr, namespaceUID)
-		req, err := http.NewRequest(http.MethodDelete, u, nil)
-		require.NoError(t, err)
-		client := &http.Client{}
-		resp, err := client.Do(req)
-		require.NoError(t, err)
-		t.Cleanup(func() {
-			err := resp.Body.Close()
-			require.NoError(t, err)
-		})
-		b, err := io.ReadAll(resp.Body)
-		require.NoError(t, err)
-		require.Equal(t, http.StatusBadRequest, resp.StatusCode)
-		var errutilErr errutil.PublicError
-		err = json.Unmarshal(b, &errutilErr)
-		require.NoError(t, err)
-		assert.Equal(t, "Folder cannot be deleted: folder is not empty", errutilErr.Message)
-	})
-	t.Run("editor can delete the folder if forceDeleteRules is true", func(t *testing.T) {
-		u := fmt.Sprintf("http://editor:editor@%s/api/folders/%s?forceDeleteRules=true", grafanaListedAddr, namespaceUID)
-		req, err := http.NewRequest(http.MethodDelete, u, nil)
-		require.NoError(t, err)
-		client := &http.Client{}
-		resp, err := client.Do(req)
-		require.NoError(t, err)
-		t.Cleanup(func() {
-			err := resp.Body.Close()
-			require.NoError(t, err)
-		})
-		_, err = io.ReadAll(resp.Body)
-		require.NoError(t, err)
-		require.Equal(t, 200, resp.StatusCode)
-	})
-	t.Run("editor can delete rules", func(t *testing.T) {
-		u := fmt.Sprintf("http://editor:editor@%s/api/ruler/grafana/api/v1/rules", grafanaListedAddr)
-		// nolint:gosec
-		resp, err := http.Get(u)
-		require.NoError(t, err)
-		t.Cleanup(func() {
-			err := resp.Body.Close()
-			require.NoError(t, err)
-		})
-		b, err := io.ReadAll(resp.Body)
-		require.NoError(t, err)
-
-		assert.Equal(t, 200, resp.StatusCode)
-		assert.JSONEq(t, "{}", string(b))
-	})
-	// TODO(@leonorfmartins): write tests for uni store when we are able to support it
-}
-
-func TestIntegrationAlertRuleCRUD(t *testing.T) {
-	testinfra.SQLiteIntegrationTest(t)
-
-	// Setup Grafana and its Database
-	dir, path := testinfra.CreateGrafDir(t, testinfra.GrafanaOpts{
-		DisableLegacyAlerting: true,
-		EnableUnifiedAlerting: true,
-		EnableQuota:           true,
-		DisableAnonymous:      true,
-		AppModeProduction:     true,
-	})
-
-	grafanaListedAddr, env := testinfra.StartGrafanaEnv(t, dir, path)
-
-	createUser(t, env.SQLStore, env.Cfg, user.CreateUserCommand{
-		DefaultOrgRole: string(org.RoleEditor),
-		Password:       "password",
-		Login:          "grafana",
-	})
-
-	apiClient := newAlertingApiClient(grafanaListedAddr, "grafana", "password")
-
-	// Create the namespace we'll save our alerts to.
-	apiClient.CreateFolder(t, "default", "default")
-
-	interval, err := model.ParseDuration("1m")
-	require.NoError(t, err)
-
-	invalidInterval, err := model.ParseDuration("1s")
-	require.NoError(t, err)
-
-	// Now, let's try to create some invalid alert rules.
-	{
-		testCases := []struct {
-			desc            string
-			rulegroup       string
-			interval        model.Duration
-			rule            apimodels.PostableExtendedRuleNode
-			expectedCode    int
-			expectedMessage string
-		}{
-			{
-				desc:      "alert rule without queries and expressions",
-				rulegroup: "arulegroup",
-				rule: apimodels.PostableExtendedRuleNode{
-					ApiRuleNode: &apimodels.ApiRuleNode{
-						For:         &interval,
-						Labels:      map[string]string{"label1": "val1"},
-						Annotations: map[string]string{"annotation1": "val1"},
-					},
-					GrafanaManagedAlert: &apimodels.PostableGrafanaRule{
-						Title:     "AlwaysFiring",
-						Condition: "A",
-						Data:      []apimodels.AlertQuery{},
-					},
-				},
-				expectedMessage: "invalid rule specification at index [0]: invalid alert rule: no queries or expressions are found",
-			},
-			{
-				desc:      "alert rule with empty title",
-				rulegroup: "arulegroup",
-				rule: apimodels.PostableExtendedRuleNode{
-					ApiRuleNode: &apimodels.ApiRuleNode{
-						For:         &interval,
-						Labels:      map[string]string{"label1": "val1"},
-						Annotations: map[string]string{"annotation1": "val1"},
-					},
-					GrafanaManagedAlert: &apimodels.PostableGrafanaRule{
-						Title:     "",
-						Condition: "A",
-						Data: []apimodels.AlertQuery{
-							{
-								RefID: "A",
-								RelativeTimeRange: apimodels.RelativeTimeRange{
-									From: apimodels.Duration(time.Duration(5) * time.Hour),
-									To:   apimodels.Duration(time.Duration(3) * time.Hour),
-								},
-								DatasourceUID: expr.DatasourceUID,
-								Model: json.RawMessage(`{
-									"type": "math",
-									"expression": "2 + 3 > 1"
-									}`),
-							},
-						},
-					},
-				},
-				expectedMessage: "invalid rule specification at index [0]: alert rule title cannot be empty",
-			},
-			{
-				desc:      "alert rule with too long name",
-				rulegroup: "arulegroup",
-				rule: apimodels.PostableExtendedRuleNode{
-					ApiRuleNode: &apimodels.ApiRuleNode{
-						For:         &interval,
-						Labels:      map[string]string{"label1": "val1"},
-						Annotations: map[string]string{"annotation1": "val1"},
-					},
-					GrafanaManagedAlert: &apimodels.PostableGrafanaRule{
-						Title:     getLongString(t, ngstore.AlertRuleMaxTitleLength+1),
-						Condition: "A",
-						Data: []apimodels.AlertQuery{
-							{
-								RefID: "A",
-								RelativeTimeRange: apimodels.RelativeTimeRange{
-									From: apimodels.Duration(time.Duration(5) * time.Hour),
-									To:   apimodels.Duration(time.Duration(3) * time.Hour),
-								},
-								DatasourceUID: expr.DatasourceUID,
-								Model: json.RawMessage(`{
-									"type": "math",
-									"expression": "2 + 3 > 1"
-									}`),
-							},
-						},
-					},
-				},
-				expectedMessage: "invalid rule specification at index [0]: alert rule title is too long. Max length is 190",
-			},
-			{
-				desc:      "alert rule with too long rulegroup",
-				rulegroup: getLongString(t, ngstore.AlertRuleMaxTitleLength+1),
-				rule: apimodels.PostableExtendedRuleNode{
-					ApiRuleNode: &apimodels.ApiRuleNode{
-						For:         &interval,
-						Labels:      map[string]string{"label1": "val1"},
-						Annotations: map[string]string{"annotation1": "val1"},
-					},
-					GrafanaManagedAlert: &apimodels.PostableGrafanaRule{
-						Title:     "AlwaysFiring",
-						Condition: "A",
-						Data: []apimodels.AlertQuery{
-							{
-								RefID: "A",
-								RelativeTimeRange: apimodels.RelativeTimeRange{
-									From: apimodels.Duration(time.Duration(5) * time.Hour),
-									To:   apimodels.Duration(time.Duration(3) * time.Hour),
-								},
-								DatasourceUID: expr.DatasourceUID,
-								Model: json.RawMessage(`{
-									"type": "math",
-									"expression": "2 + 3 > 1"
-									}`),
-							},
-						},
-					},
-				},
-				expectedMessage: "rule group name is too long. Max length is 190",
-			},
-			{
-				desc:      "alert rule with invalid interval",
-				rulegroup: "arulegroup",
-				interval:  invalidInterval,
-				rule: apimodels.PostableExtendedRuleNode{
-					ApiRuleNode: &apimodels.ApiRuleNode{
-						For:         &interval,
-						Labels:      map[string]string{"label1": "val1"},
-						Annotations: map[string]string{"annotation1": "val1"},
-					},
-					GrafanaManagedAlert: &apimodels.PostableGrafanaRule{
-						Title:     "AlwaysFiring",
-						Condition: "A",
-						Data: []apimodels.AlertQuery{
-							{
-								RefID: "A",
-								RelativeTimeRange: apimodels.RelativeTimeRange{
-									From: apimodels.Duration(time.Duration(5) * time.Hour),
-									To:   apimodels.Duration(time.Duration(3) * time.Hour),
-								},
-								DatasourceUID: expr.DatasourceUID,
-								Model: json.RawMessage(`{
-									"type": "math",
-									"expression": "2 + 3 > 1"
-									}`),
-							},
-						},
-					},
-				},
-				expectedMessage: "rule evaluation interval (1 second) should be positive number that is multiple of the base interval of 10 seconds",
-			},
-			{
-				desc:      "alert rule with unknown datasource",
-				rulegroup: "arulegroup",
-				rule: apimodels.PostableExtendedRuleNode{
-					ApiRuleNode: &apimodels.ApiRuleNode{
-						For:         &interval,
-						Labels:      map[string]string{"label1": "val1"},
-						Annotations: map[string]string{"annotation1": "val1"},
-					},
-					GrafanaManagedAlert: &apimodels.PostableGrafanaRule{
-						Title:     "AlwaysFiring",
-						Condition: "A",
-						Data: []apimodels.AlertQuery{
-							{
-								RefID: "A",
-								RelativeTimeRange: apimodels.RelativeTimeRange{
-									From: apimodels.Duration(time.Duration(5) * time.Hour),
-									To:   apimodels.Duration(time.Duration(3) * time.Hour),
-								},
-								DatasourceUID: "unknown",
-								Model: json.RawMessage(`{
-									"type": "math",
-									"expression": "2 + 3 > 1"
-									}`),
-							},
-						},
-					},
-				},
-				expectedCode: func() int {
-					if setting.IsEnterprise {
-						return http.StatusForbidden
-					}
-					return http.StatusBadRequest
-				}(),
-				expectedMessage: func() string {
-					if setting.IsEnterprise {
-						return "user is not authorized to create a new alert rule 'AlwaysFiring'"
-					}
-					return "failed to update rule group: invalid alert rule 'AlwaysFiring': failed to build query 'A': data source not found"
-				}(),
-			},
-			{
-				desc:      "alert rule with invalid condition",
-				rulegroup: "arulegroup",
-				rule: apimodels.PostableExtendedRuleNode{
-					ApiRuleNode: &apimodels.ApiRuleNode{
-						For:         &interval,
-						Labels:      map[string]string{"label1": "val1"},
-						Annotations: map[string]string{"annotation1": "val1"},
-					},
-					GrafanaManagedAlert: &apimodels.PostableGrafanaRule{
-						Title:     "AlwaysFiring",
-						Condition: "B",
-						Data: []apimodels.AlertQuery{
-							{
-								RefID: "A",
-								RelativeTimeRange: apimodels.RelativeTimeRange{
-									From: apimodels.Duration(time.Duration(5) * time.Hour),
-									To:   apimodels.Duration(time.Duration(3) * time.Hour),
-								},
-								DatasourceUID: expr.DatasourceUID,
-								Model: json.RawMessage(`{
-									"type": "math",
-									"expression": "2 + 3 > 1"
-									}`),
-							},
-						},
-					},
-				},
-				expectedMessage: "invalid rule specification at index [0]: invalid alert rule: condition B does not exist, must be one of [A]",
-			},
-		}
-
-		for _, tc := range testCases {
-			t.Run(tc.desc, func(t *testing.T) {
-				rules := apimodels.PostableRuleGroupConfig{
-					Name:     tc.rulegroup,
-					Interval: tc.interval,
-					Rules: []apimodels.PostableExtendedRuleNode{
-						tc.rule,
-					},
-				}
-				_, status, body := apiClient.PostRulesGroupWithStatus(t, "default", &rules)
-				res := &Response{}
-				err = json.Unmarshal([]byte(body), &res)
-				require.NoError(t, err)
-
-				assert.Equal(t, tc.expectedMessage, res.Message)
-				expectedCode := tc.expectedCode
-				if expectedCode == 0 {
-					expectedCode = http.StatusBadRequest
-				}
-				assert.Equal(t, expectedCode, status)
-			})
-		}
-	}
-
-	var ruleUID string
-	var expectedGetNamespaceResponseBody string
-	// Now, let's create two alerts.
-	{
-		rules := apimodels.PostableRuleGroupConfig{
-			Name: "arulegroup",
-			Rules: []apimodels.PostableExtendedRuleNode{
-				{
-					ApiRuleNode: &apimodels.ApiRuleNode{
-						For:         &interval,
-						Labels:      map[string]string{"label1": "val1"},
-						Annotations: map[string]string{"annotation1": "val1"},
-					},
-					// this rule does not explicitly set no data and error states
-					// therefore it should get the default values
-					GrafanaManagedAlert: &apimodels.PostableGrafanaRule{
-						Title:     "AlwaysFiring",
-						Condition: "A",
-						Data: []apimodels.AlertQuery{
-							{
-								RefID: "A",
-								RelativeTimeRange: apimodels.RelativeTimeRange{
-									From: apimodels.Duration(time.Duration(5) * time.Hour),
-									To:   apimodels.Duration(time.Duration(3) * time.Hour),
-								},
-								DatasourceUID: expr.DatasourceUID,
-								Model: json.RawMessage(`{
-									"type": "math",
-									"expression": "2 + 3 > 1"
-									}`),
-							},
-						},
-					},
-				},
-				{
-					GrafanaManagedAlert: &apimodels.PostableGrafanaRule{
-						Title:     "AlwaysFiringButSilenced",
-						Condition: "A",
-						Data: []apimodels.AlertQuery{
-							{
-								RefID: "A",
-								RelativeTimeRange: apimodels.RelativeTimeRange{
-									From: apimodels.Duration(time.Duration(5) * time.Hour),
-									To:   apimodels.Duration(time.Duration(3) * time.Hour),
-								},
-								DatasourceUID: expr.DatasourceUID,
-								Model: json.RawMessage(`{
-									"type": "math",
-									"expression": "2 + 3 > 1"
-									}`),
-							},
-						},
-						NoDataState:  apimodels.NoDataState(ngmodels.Alerting),
-						ExecErrState: apimodels.ExecutionErrorState(ngmodels.AlertingErrState),
-					},
-				},
-			},
-		}
-		resp, status, _ := apiClient.PostRulesGroupWithStatus(t, "default", &rules)
-		assert.Equal(t, http.StatusAccepted, status)
-		require.Equal(t, "rule group updated successfully", resp.Message)
-		assert.Len(t, resp.Created, 2)
-		assert.Empty(t, resp.Updated)
-		assert.Empty(t, resp.Deleted)
-	}
-
-	createdRuleUIDs := make(map[string]string)
-	// With the rules created, let's make sure that rule definition is stored correctly.
-	{
-		u := fmt.Sprintf("http://grafana:password@%s/api/ruler/grafana/api/v1/rules/default", grafanaListedAddr)
-		// nolint:gosec
-		resp, err := http.Get(u)
-		require.NoError(t, err)
-		t.Cleanup(func() {
-			err := resp.Body.Close()
-			require.NoError(t, err)
-		})
-		b, err := io.ReadAll(resp.Body)
-		require.NoError(t, err)
-
-		assert.Equal(t, resp.StatusCode, 202)
-
-		body, m := rulesNamespaceWithoutVariableValues(t, b)
-		generatedUIDs, ok := m["default,arulegroup"]
-		assert.True(t, ok)
-		assert.Equal(t, 2, len(generatedUIDs))
-		// assert that generated UIDs are unique
-		assert.NotEqual(t, generatedUIDs[0], generatedUIDs[1])
-		// copy result to a variable with a wider scope
-		// to be used by the next test
-		ruleUID = generatedUIDs[0]
-		expectedGetNamespaceResponseBody = `
-		{
-		   "default":[
-			  {
-				 "name":"arulegroup",
-				 "interval":"1m",
-				 "rules":[
-					{
-						"annotations": {
-							"annotation1": "val1"
-					   },
-					   "expr":"",
-					   "for": "1m",
-					   "labels": {
-							"label1": "val1"
-					   },
-					   "grafana_alert":{
-						  "id":1,
-						  "orgId":1,
-						  "title":"AlwaysFiring",
-						  "condition":"A",
-						  "data":[
-							 {
-								"refId":"A",
-								"queryType":"",
-								"relativeTimeRange":{
-								   "from":18000,
-								   "to":10800
-								},
-								"datasourceUid":"__expr__",
-								"model":{
-								   "expression":"2 + 3 \u003e 1",
-								   "intervalMs":1000,
-								   "maxDataPoints":43200,
-								   "type":"math"
-								}
-							 }
-						  ],
-						  "updated":"2021-02-21T01:10:30Z",
-						  "intervalSeconds":60,
-						  "is_paused": false,
-						  "version":1,
-						  "uid":"uid",
-						  "namespace_uid":"nsuid",
-						  "rule_group":"arulegroup",
-						  "no_data_state":"NoData",
-						  "exec_err_state":"Alerting",
-						  "metadata": {
-						      "editor_settings": {
-							      "simplified_query_and_expressions_section": false,
-								  "simplified_notifications_section": false
-							  }
-						  }
-					   }
-					},
-					{
-					   "expr":"",
-					   "for": "0s",
-					   "grafana_alert":{
-						  "id":2,
-						  "orgId":1,
-						  "title":"AlwaysFiringButSilenced",
-						  "condition":"A",
-						  "data":[
-							 {
-								"refId":"A",
-								"queryType":"",
-								"relativeTimeRange":{
-								   "from":18000,
-								   "to":10800
-								},
-								"datasourceUid":"__expr__",
-								"model":{
-								   "expression":"2 + 3 \u003e 1",
-								   "intervalMs":1000,
-								   "maxDataPoints":43200,
-								   "type":"math"
-								}
-							 }
-						  ],
-						  "updated":"2021-02-21T01:10:30Z",
-						  "intervalSeconds":60,
-						  "is_paused": false,
-						  "version":1,
-						  "uid":"uid",
-						  "namespace_uid":"nsuid",
-						  "rule_group":"arulegroup",
-						  "no_data_state":"Alerting",
-						  "exec_err_state":"Alerting",
-						  "metadata": {
-						      "editor_settings": {
-							      "simplified_query_and_expressions_section": false,
-								  "simplified_notifications_section": false
-							  }
-						  }
-					   }
-					}
-				 ]
-			  }
-		   ]
-		}`
-		assert.JSONEq(t, expectedGetNamespaceResponseBody, body)
-		createdRuleUIDs["AlwaysFiring"] = generatedUIDs[0]
-		createdRuleUIDs["AlwaysFiringButSilenced"] = generatedUIDs[1]
-	}
-
-	// validate that a rulegroup with a new rule with a user specified UID can be created while others updated
-	{
-		interval, err := model.ParseDuration("30s")
-		require.NoError(t, err)
-
-		rules := apimodels.PostableRuleGroupConfig{
-			Name: "arulegroup",
-			Rules: []apimodels.PostableExtendedRuleNode{
-				{
-					ApiRuleNode: &apimodels.ApiRuleNode{
-						For:         &interval,
-						Labels:      map[string]string{"label1": "val1"},
-						Annotations: map[string]string{"annotation1": "val1"},
-					},
-					// this rule does not explicitly set no data and error states
-					// therefore it should get the default values
-					GrafanaManagedAlert: &apimodels.PostableGrafanaRule{
-						Title:     "AlwaysFiring",
-						UID:       createdRuleUIDs["AlwaysFiring"],
-						Condition: "A",
-						Data: []apimodels.AlertQuery{
-							{
-								RefID: "A",
-								RelativeTimeRange: apimodels.RelativeTimeRange{
-									From: apimodels.Duration(time.Duration(5) * time.Hour),
-									To:   apimodels.Duration(time.Duration(3) * time.Hour),
-								},
-								DatasourceUID: expr.DatasourceUID,
-								Model: json.RawMessage(`{
-									"type": "math",
-									"expression": "2 + 3 > 1"
-									}`),
-							},
-						},
-					},
-				},
-				{
-					GrafanaManagedAlert: &apimodels.PostableGrafanaRule{
-						Title:     "AlwaysFiringButSilenced",
-						UID:       createdRuleUIDs["AlwaysFiringButSilenced"],
-						Condition: "A",
-						Data: []apimodels.AlertQuery{
-							{
-								RefID: "A",
-								RelativeTimeRange: apimodels.RelativeTimeRange{
-									From: apimodels.Duration(time.Duration(5) * time.Hour),
-									To:   apimodels.Duration(time.Duration(3) * time.Hour),
-								},
-								DatasourceUID: expr.DatasourceUID,
-								Model: json.RawMessage(`{
-									"type": "math",
-									"expression": "2 + 3 > 1"
-									}`),
-							},
-						},
-						NoDataState:  apimodels.NoDataState(ngmodels.Alerting),
-						ExecErrState: apimodels.ExecutionErrorState(ngmodels.AlertingErrState),
-					},
-				},
-				{
-					ApiRuleNode: &apimodels.ApiRuleNode{
-						For: &interval,
-						Labels: map[string]string{
-							"label1": "val42",
-							"foo":    "bar",
-						},
-						Annotations: map[string]string{
-							"annotation1": "val42",
-							"foo":         "bar",
-						},
-					},
-					GrafanaManagedAlert: &apimodels.PostableGrafanaRule{
-						UID:       "unknown",
-						Title:     "AlwaysNormal",
-						Condition: "A",
-						Data: []apimodels.AlertQuery{
-							{
-								RefID: "A",
-								RelativeTimeRange: apimodels.RelativeTimeRange{
-									From: apimodels.Duration(time.Duration(5) * time.Hour),
-									To:   apimodels.Duration(time.Duration(3) * time.Hour),
-								},
-								DatasourceUID: expr.DatasourceUID,
-								Model: json.RawMessage(`{
-											"type": "math",
-											"expression": "2 + 3 < 1"
-											}`),
-							},
-						},
-						NoDataState:  apimodels.NoDataState(ngmodels.Alerting),
-						ExecErrState: apimodels.ExecutionErrorState(ngmodels.AlertingErrState),
-					},
-				},
-			},
-			Interval: interval,
-		}
-
-		response, status, _ := apiClient.PostRulesGroupWithStatus(t, "default", &rules)
-		assert.Equal(t, http.StatusAccepted, status)
-
-		require.Len(t, response.Created, 1)
-		require.Len(t, response.Updated, 2)
-		require.Len(t, response.Deleted, 0)
-	}
-
-	// remove the added rule and set the interval back to 1m
-	{
-		interval, err := model.ParseDuration("1m")
-		require.NoError(t, err)
-
-		rules := apimodels.PostableRuleGroupConfig{
-			Name: "arulegroup",
-			Rules: []apimodels.PostableExtendedRuleNode{
-				{
-					ApiRuleNode: &apimodels.ApiRuleNode{
-						For:         &interval,
-						Labels:      map[string]string{"label1": "val1"},
-						Annotations: map[string]string{"annotation1": "val1"},
-					},
-					// this rule does not explicitly set no data and error states
-					// therefore it should get the default values
-					GrafanaManagedAlert: &apimodels.PostableGrafanaRule{
-						Title:     "AlwaysFiring",
-						UID:       createdRuleUIDs["AlwaysFiring"],
-						Condition: "A",
-						Data: []apimodels.AlertQuery{
-							{
-								RefID: "A",
-								RelativeTimeRange: apimodels.RelativeTimeRange{
-									From: apimodels.Duration(time.Duration(5) * time.Hour),
-									To:   apimodels.Duration(time.Duration(3) * time.Hour),
-								},
-								DatasourceUID: expr.DatasourceUID,
-								Model: json.RawMessage(`{
-									"type": "math",
-									"expression": "2 + 3 > 1"
-									}`),
-							},
-						},
-					},
-				},
-				{
-					GrafanaManagedAlert: &apimodels.PostableGrafanaRule{
-						Title:     "AlwaysFiringButSilenced",
-						UID:       createdRuleUIDs["AlwaysFiringButSilenced"],
-						Condition: "A",
-						Data: []apimodels.AlertQuery{
-							{
-								RefID: "A",
-								RelativeTimeRange: apimodels.RelativeTimeRange{
-									From: apimodels.Duration(time.Duration(5) * time.Hour),
-									To:   apimodels.Duration(time.Duration(3) * time.Hour),
-								},
-								DatasourceUID: expr.DatasourceUID,
-								Model: json.RawMessage(`{
-									"type": "math",
-									"expression": "2 + 3 > 1"
-									}`),
-							},
-						},
-						NoDataState:  apimodels.NoDataState(ngmodels.Alerting),
-						ExecErrState: apimodels.ExecutionErrorState(ngmodels.AlertingErrState),
-					},
-				},
-			},
-			Interval: interval,
-		}
-
-		response, status, _ := apiClient.PostRulesGroupWithStatus(t, "default", &rules)
-		assert.Equal(t, http.StatusAccepted, status)
-
-		require.Len(t, response.Created, 0)
-		require.Len(t, response.Updated, 2)
-		require.Len(t, response.Deleted, 1)
-	}
-
-	// try to update by pass two rules with conflicting UIDs
-	{
-		interval, err := model.ParseDuration("30s")
-		require.NoError(t, err)
-
-		rules := apimodels.PostableRuleGroupConfig{
-			Name: "arulegroup",
-			Rules: []apimodels.PostableExtendedRuleNode{
-				{
-					ApiRuleNode: &apimodels.ApiRuleNode{
-						For: &interval,
-						Labels: map[string]string{
-							"label1": "val42",
-							"foo":    "bar",
-						},
-						Annotations: map[string]string{
-							"annotation1": "val42",
-							"foo":         "bar",
-						},
-					},
-					GrafanaManagedAlert: &apimodels.PostableGrafanaRule{
-						UID:       ruleUID,
-						Title:     "AlwaysNormal",
-						Condition: "A",
-						Data: []apimodels.AlertQuery{
-							{
-								RefID: "A",
-								RelativeTimeRange: apimodels.RelativeTimeRange{
-									From: apimodels.Duration(time.Duration(5) * time.Hour),
-									To:   apimodels.Duration(time.Duration(3) * time.Hour),
-								},
-								DatasourceUID: expr.DatasourceUID,
-								Model: json.RawMessage(`{
-												"type": "math",
-												"expression": "2 + 3 < 1"
-												}`),
-							},
-						},
-						NoDataState:  apimodels.NoDataState(ngmodels.Alerting),
-						ExecErrState: apimodels.ExecutionErrorState(ngmodels.AlertingErrState),
-					},
-				},
-				{
-					ApiRuleNode: &apimodels.ApiRuleNode{
-						For: &interval,
-						Labels: map[string]string{
-							"label1": "val42",
-							"foo":    "bar",
-						},
-						Annotations: map[string]string{
-							"annotation1": "val42",
-							"foo":         "bar",
-						},
-					},
-					GrafanaManagedAlert: &apimodels.PostableGrafanaRule{
-						UID:       ruleUID,
-						Title:     "AlwaysAlerting",
-						Condition: "A",
-						Data: []apimodels.AlertQuery{
-							{
-								RefID: "A",
-								RelativeTimeRange: apimodels.RelativeTimeRange{
-									From: apimodels.Duration(time.Duration(5) * time.Hour),
-									To:   apimodels.Duration(time.Duration(3) * time.Hour),
-								},
-								DatasourceUID: expr.DatasourceUID,
-								Model: json.RawMessage(`{
-												"type": "math",
-												"expression": "2 + 3 > 1"
-												}`),
-							},
-						},
-						NoDataState:  apimodels.NoDataState(ngmodels.Alerting),
-						ExecErrState: apimodels.ExecutionErrorState(ngmodels.AlertingErrState),
-					},
-				},
-			},
-			Interval: interval,
-		}
-		_, status, body := apiClient.PostRulesGroupWithStatus(t, "default", &rules)
-		assert.Equal(t, http.StatusBadRequest, status)
-		var res map[string]any
-		require.NoError(t, json.Unmarshal([]byte(body), &res))
-		require.Equal(t, fmt.Sprintf("rule [1] has UID %s that is already assigned to another rule at index 0", ruleUID), res["message"])
-
-		// let's make sure that rule definitions are not affected by the failed POST request.
-		u := fmt.Sprintf("http://grafana:password@%s/api/ruler/grafana/api/v1/rules/default", grafanaListedAddr)
-		// nolint:gosec
-		resp, err := http.Get(u)
-		require.NoError(t, err)
-		t.Cleanup(func() {
-			err := resp.Body.Close()
-			require.NoError(t, err)
-		})
-		b, err := io.ReadAll(resp.Body)
-		require.NoError(t, err)
-
-		assert.Equal(t, resp.StatusCode, 202)
-
-		body, m := rulesNamespaceWithoutVariableValues(t, b)
-		returnedUIDs, ok := m["default,arulegroup"]
-		assert.True(t, ok)
-		assert.Equal(t, 2, len(returnedUIDs))
-		expectedGetNamespaceResponseBody = `
-		{
-		   "default":[
-			  {
-				 "name":"arulegroup",
-				 "interval":"1m",
-				 "rules":[
-					{
-						"annotations": {
-							"annotation1": "val1"
-					   },
-					   "expr":"",
-					   "for": "1m",
-					   "labels": {
-							"label1": "val1"
-					   },
-					   "grafana_alert":{
-						  "title":"AlwaysFiring",
-						  "condition":"A",
-						  "data":[
-							 {
-								"refId":"A",
-								"queryType":"",
-								"relativeTimeRange":{
-								   "from":18000,
-								   "to":10800
-								},
-								"datasourceUid":"__expr__",
-								"model":{
-								   "expression":"2 + 3 \u003e 1",
-								   "intervalMs":1000,
-								   "maxDataPoints":43200,
-								   "type":"math"
-								}
-							 }
-						  ],
-						  "updated":"2021-02-21T01:10:30Z",
-						  "id":1,
-						  "orgId":1,
-						  "intervalSeconds":60,
-						  "is_paused": false,
-						  "version":3,
-						  "uid":"uid",
-						  "namespace_uid":"nsuid",
-						  "rule_group":"arulegroup",
-						  "no_data_state":"NoData",
-						  "exec_err_state":"Alerting",
-						  "metadata": {
-						      "editor_settings": {
-							      "simplified_query_and_expressions_section": false,
-								  "simplified_notifications_section": false
-							  }
-						  }
-					   }
-					},
-					{
-					   "expr":"",
-					   "for": "0s",
-					   "grafana_alert":{
-						  "title":"AlwaysFiringButSilenced",
-						  "condition":"A",
-						  "data":[
-							 {
-								"refId":"A",
-								"queryType":"",
-								"relativeTimeRange":{
-								   "from":18000,
-								   "to":10800
-								},
-								"datasourceUid":"__expr__",
-								"model":{
-								   "expression":"2 + 3 \u003e 1",
-								   "intervalMs":1000,
-								   "maxDataPoints":43200,
-								   "type":"math"
-								}
-							 }
-						  ],
-						  "updated":"2021-02-21T01:10:30Z",
-						  "intervalSeconds":60,
-						  "is_paused": false,
-						  "id":2,
-						  "orgId":1,
-						  "version":3,
-						  "uid":"uid",
-						  "namespace_uid":"nsuid",
-						  "rule_group":"arulegroup",
-						  "no_data_state":"Alerting",
-						  "exec_err_state":"Alerting",
-						  "metadata": {
-						      "editor_settings": {
-							      "simplified_query_and_expressions_section": false,
-								  "simplified_notifications_section": false
-							  }
-						  }
-					   }
-					}
-				 ]
-			  }
-		   ]
-		}`
-		assert.JSONEq(t, expectedGetNamespaceResponseBody, body)
-	}
-
-	// update the first rule and completely remove the other
-	{
-		forValue, err := model.ParseDuration("30s")
-		require.NoError(t, err)
-
-		rules := apimodels.PostableRuleGroupConfig{
-			Name: "arulegroup",
-			Rules: []apimodels.PostableExtendedRuleNode{
-				{
-					ApiRuleNode: &apimodels.ApiRuleNode{
-						For: &forValue,
-						Labels: map[string]string{
-							// delete foo label
-							"label1": "val1", // update label value
-							"label2": "val2", // new label
-						},
-						Annotations: map[string]string{
-							// delete foo annotation
-							"annotation1": "val1", // update annotation value
-							"annotation2": "val2", // new annotation
-						},
-					},
-					GrafanaManagedAlert: &apimodels.PostableGrafanaRule{
-						UID:       ruleUID, // Including the UID in the payload makes the endpoint update the existing rule.
-						Title:     "AlwaysNormal",
-						Condition: "A",
-						Data: []apimodels.AlertQuery{
-							{
-								RefID: "A",
-								RelativeTimeRange: apimodels.RelativeTimeRange{
-									From: apimodels.Duration(time.Duration(5) * time.Hour),
-									To:   apimodels.Duration(time.Duration(3) * time.Hour),
-								},
-								DatasourceUID: expr.DatasourceUID,
-								Model: json.RawMessage(`{
-											"type": "math",
-											"expression": "2 + 3 < 1"
-											}`),
-							},
-						},
-						NoDataState:  apimodels.NoDataState(ngmodels.Alerting),
-						ExecErrState: apimodels.ExecutionErrorState(ngmodels.AlertingErrState),
-					},
-				},
-			},
-			Interval: interval,
-		}
-		respModel, status, _ := apiClient.PostRulesGroupWithStatus(t, "default", &rules)
-		assert.Equal(t, http.StatusAccepted, status)
-		require.Equal(t, respModel.Updated, []string{ruleUID})
-		require.Len(t, respModel.Deleted, 1)
-
-		// let's make sure that rule definitions are updated correctly.
-		u := fmt.Sprintf("http://grafana:password@%s/api/ruler/grafana/api/v1/rules/default", grafanaListedAddr)
-		// nolint:gosec
-		resp, err := http.Get(u)
-		require.NoError(t, err)
-		t.Cleanup(func() {
-			err := resp.Body.Close()
-			require.NoError(t, err)
-		})
-		b, err := io.ReadAll(resp.Body)
-		require.NoError(t, err)
-
-		assert.Equal(t, resp.StatusCode, 202)
-
-		body, m := rulesNamespaceWithoutVariableValues(t, b)
-		returnedUIDs, ok := m["default,arulegroup"]
-		assert.True(t, ok)
-		assert.Equal(t, 1, len(returnedUIDs))
-		assert.Equal(t, ruleUID, returnedUIDs[0])
-		assert.JSONEq(t, `
-		{
-		   "default":[
-		      {
-		         "name":"arulegroup",
-		         "interval":"1m",
-		         "rules":[
-		            {
-						"annotations": {
-							"annotation1": "val1",
-							"annotation2": "val2"
-					   },
-		               "expr":"",
-					   "for": "30s",
-					   "labels": {
-							"label1": "val1",
-							"label2": "val2"
-					   },
-		               "grafana_alert":{
-		                  "id":1,
-		                  "orgId":1,
-		                  "title":"AlwaysNormal",
-		                  "condition":"A",
-		                  "data":[
-		                     {
-		                        "refId":"A",
-		                        "queryType":"",
-		                        "relativeTimeRange":{
-		                           "from":18000,
-		                           "to":10800
-		                        },
-		                        "datasourceUid":"__expr__",
-								"model":{
-		                           "expression":"2 + 3 \u003C 1",
-		                           "intervalMs":1000,
-		                           "maxDataPoints":43200,
-		                           "type":"math"
-		                        }
-		                     }
-		                  ],
-		                  "updated":"2021-02-21T01:10:30Z",
-		                  "intervalSeconds":60,
-		                  "is_paused": false,
-		                  "version":4,
-		                  "uid":"uid",
-		                  "namespace_uid":"nsuid",
-		                  "rule_group":"arulegroup",
-		                  "no_data_state":"Alerting",
-		                  "exec_err_state":"Alerting",
-						  "metadata": {
-						      "editor_settings": {
-							      "simplified_query_and_expressions_section": false,
-								  "simplified_notifications_section": false
-							  }
-						  }
-		               }
-		            }
-		         ]
-		      }
-		   ]
-		}`, body)
-	}
-
-	// update the rule; delete labels and annotations
-	{
-		forValue, err := model.ParseDuration("30s")
-		require.NoError(t, err)
-
-		rules := apimodels.PostableRuleGroupConfig{
-			Name: "arulegroup",
-			Rules: []apimodels.PostableExtendedRuleNode{
-				{
-					ApiRuleNode: &apimodels.ApiRuleNode{
-						For: &forValue,
-					},
-					GrafanaManagedAlert: &apimodels.PostableGrafanaRule{
-						UID:       ruleUID, // Including the UID in the payload makes the endpoint update the existing rule.
-						Title:     "AlwaysNormal",
-						Condition: "A",
-						Data: []apimodels.AlertQuery{
-							{
-								RefID: "A",
-								RelativeTimeRange: apimodels.RelativeTimeRange{
-									From: apimodels.Duration(time.Duration(5) * time.Hour),
-									To:   apimodels.Duration(time.Duration(3) * time.Hour),
-								},
-								DatasourceUID: expr.DatasourceUID,
-								Model: json.RawMessage(`{
-												"type": "math",
-												"expression": "2 + 3 < 1"
-												}`),
-							},
-						},
-						NoDataState:  apimodels.NoDataState(ngmodels.Alerting),
-						ExecErrState: apimodels.ExecutionErrorState(ngmodels.AlertingErrState),
-					},
-				},
-			},
-			Interval: interval,
-		}
-		respModel, status, _ := apiClient.PostRulesGroupWithStatus(t, "default", &rules)
-		assert.Equal(t, http.StatusAccepted, status)
-		require.Equal(t, respModel.Updated, []string{ruleUID})
-
-		// let's make sure that rule definitions are updated correctly.
-		u := fmt.Sprintf("http://grafana:password@%s/api/ruler/grafana/api/v1/rules/default", grafanaListedAddr)
-		// nolint:gosec
-		resp, err := http.Get(u)
-		require.NoError(t, err)
-		t.Cleanup(func() {
-			err := resp.Body.Close()
-			require.NoError(t, err)
-		})
-		b, err := io.ReadAll(resp.Body)
-		require.NoError(t, err)
-
-		assert.Equal(t, resp.StatusCode, 202)
-
-		body, m := rulesNamespaceWithoutVariableValues(t, b)
-		returnedUIDs, ok := m["default,arulegroup"]
-		assert.True(t, ok)
-		assert.Equal(t, 1, len(returnedUIDs))
-		assert.Equal(t, ruleUID, returnedUIDs[0])
-		assert.JSONEq(t, `
-			{
-			   "default":[
-			      {
-				 "name":"arulegroup",
-				 "interval":"1m",
-				 "rules":[
-				    {
-				       "expr":"",
-				       "for": "30s",
-				       "grafana_alert":{
-					  "id":1,
-					  "orgId":1,
-					  "title":"AlwaysNormal",
-					  "condition":"A",
-					  "data":[
-					     {
-						"refId":"A",
-						"queryType":"",
-						"relativeTimeRange":{
-						   "from":18000,
-						   "to":10800
-						},
-						"datasourceUid":"__expr__",
-									"model":{
-						   "expression":"2 + 3 \u003C 1",
-						   "intervalMs":1000,
-						   "maxDataPoints":43200,
-						   "type":"math"
-						}
-					     }
-					  ],
-					  "updated":"2021-02-21T01:10:30Z",
-					  "intervalSeconds":60,
-					  "is_paused":false,
-					  "version":5,
-					  "uid":"uid",
-					  "namespace_uid":"nsuid",
-					  "rule_group":"arulegroup",
-					  "no_data_state":"Alerting",
-					  "exec_err_state":"Alerting",
-					  "metadata": {
-				        "editor_settings": {
-					      "simplified_query_and_expressions_section": false,
-						  "simplified_notifications_section": false
-					    }
-					   }
-				      }
-				    }
-				 ]
-			      }
-			   ]
-			}`, body)
-	}
-
-	// update the rule; keep title, condition, no data state, error state, queries and expressions if not provided. should be noop
-	{
-		rules := apimodels.PostableRuleGroupConfig{
-			Name: "arulegroup",
-			Rules: []apimodels.PostableExtendedRuleNode{
-				{
-					GrafanaManagedAlert: &apimodels.PostableGrafanaRule{
-						UID: ruleUID, // Including the UID in the payload makes the endpoint update the existing rule.
-					},
-				},
-			},
-			Interval: interval,
-		}
-		respModel, status, _ := apiClient.PostRulesGroupWithStatus(t, "default", &rules)
-		assert.Equal(t, http.StatusAccepted, status)
-		require.Equal(t, "no changes detected in the rule group", respModel.Message)
-		assert.Empty(t, respModel.Created)
-		assert.Empty(t, respModel.Updated)
-		assert.Empty(t, respModel.Deleted)
-
-		// let's make sure that rule definitions are updated correctly.
-		u := fmt.Sprintf("http://grafana:password@%s/api/ruler/grafana/api/v1/rules/default", grafanaListedAddr)
-		// nolint:gosec
-		resp, err := http.Get(u)
-		require.NoError(t, err)
-		t.Cleanup(func() {
-			err := resp.Body.Close()
-			require.NoError(t, err)
-		})
-		b, err := io.ReadAll(resp.Body)
-		require.NoError(t, err)
-
-		assert.Equal(t, resp.StatusCode, 202)
-
-		body, m := rulesNamespaceWithoutVariableValues(t, b)
-		returnedUIDs, ok := m["default,arulegroup"]
-		assert.True(t, ok)
-		assert.Equal(t, 1, len(returnedUIDs))
-		assert.Equal(t, ruleUID, returnedUIDs[0])
-		assert.JSONEq(t, `
-			{
-			   "default":[
-			      {
-				 "name":"arulegroup",
-				 "interval":"1m",
-				 "rules":[
-				    {
-				       "expr":"",
-                       "for": "30s",
-				       "grafana_alert":{
-					  "id":1,
-					  "orgId":1,
-					  "title":"AlwaysNormal",
-					  "condition":"A",
-					  "data":[
-					     {
-						"refId":"A",
-						"queryType":"",
-						"relativeTimeRange":{
-						   "from":18000,
-						   "to":10800
-						},
-						"datasourceUid":"__expr__",
-									"model":{
-						   "expression":"2 + 3 \u003C 1",
-						   "intervalMs":1000,
-						   "maxDataPoints":43200,
-						   "type":"math"
-						}
-					     }
-					  ],
-					  "updated":"2021-02-21T01:10:30Z",
-					  "intervalSeconds":60,
-					  "is_paused":false,
-					  "version":5,
-					  "uid":"uid",
-					  "namespace_uid":"nsuid",
-					  "rule_group":"arulegroup",
-					  "no_data_state":"Alerting",
-					  "exec_err_state":"Alerting",
-					  "metadata": {
-				        "editor_settings": {
-					      "simplified_query_and_expressions_section": false,
-						  "simplified_notifications_section": false
-					    }
-					   }
-				      }
-				    }
-				 ]
-			      }
-			   ]
-			}`, body)
-	}
-
-	client := &http.Client{}
-	// Finally, make sure we can delete it.
-	{
-		t.Run("succeed if the rule group name does not exists", func(t *testing.T) {
-			u := fmt.Sprintf("http://grafana:password@%s/api/ruler/grafana/api/v1/rules/default/groupnotexist", grafanaListedAddr)
-			req, err := http.NewRequest(http.MethodDelete, u, nil)
-			require.NoError(t, err)
-			resp, err := client.Do(req)
-			require.NoError(t, err)
-			t.Cleanup(func() {
-				err := resp.Body.Close()
-				require.NoError(t, err)
-			})
-			b, err := io.ReadAll(resp.Body)
-			require.NoError(t, err)
-
-			require.Equal(t, http.StatusAccepted, resp.StatusCode)
-			var res map[string]any
-			require.NoError(t, json.Unmarshal(b, &res))
-			require.Equal(t, "rules deleted", res["message"])
-		})
-
-		t.Run("succeed if the rule group name does exist", func(t *testing.T) {
-			u := fmt.Sprintf("http://grafana:password@%s/api/ruler/grafana/api/v1/rules/default/arulegroup", grafanaListedAddr)
-			req, err := http.NewRequest(http.MethodDelete, u, nil)
-			require.NoError(t, err)
-			resp, err := client.Do(req)
-			require.NoError(t, err)
-			t.Cleanup(func() {
-				err := resp.Body.Close()
-				require.NoError(t, err)
-			})
-			b, err := io.ReadAll(resp.Body)
-			require.NoError(t, err)
-
-			require.Equal(t, http.StatusAccepted, resp.StatusCode)
-			require.JSONEq(t, `{"message":"rules deleted"}`, string(b))
-		})
-	}
-}
-
-func TestIntegrationRulePause(t *testing.T) {
-	testinfra.SQLiteIntegrationTest(t)
-
-	// Setup Grafana and its Database
-	dir, path := testinfra.CreateGrafDir(t, testinfra.GrafanaOpts{
-		DisableLegacyAlerting: true,
-		EnableUnifiedAlerting: true,
-		DisableAnonymous:      true,
-		AppModeProduction:     true,
-	})
-	grafanaListedAddr, env := testinfra.StartGrafanaEnv(t, dir, path)
-
-	// Create a user to make authenticated requests
-	createUser(t, env.SQLStore, env.Cfg, user.CreateUserCommand{
-		DefaultOrgRole: string(org.RoleEditor),
-		Password:       "password",
-		Login:          "grafana",
-	})
-
-	client := newAlertingApiClient(grafanaListedAddr, "grafana", "password")
-	folderUID := util.GenerateShortUID()
-	client.CreateFolder(t, folderUID, "folder1")
-
-	t.Run("should create a paused rule if isPaused is true", func(t *testing.T) {
-		group := generateAlertRuleGroup(1, alertRuleGen())
-		expectedIsPaused := true
-		group.Rules[0].GrafanaManagedAlert.IsPaused = &expectedIsPaused
-
-		resp, status, body := client.PostRulesGroupWithStatus(t, folderUID, &group)
-		require.Equalf(t, http.StatusAccepted, status, "failed to post rule group. Response: %s", body)
-		require.Len(t, resp.Created, 1)
-		getGroup := client.GetRulesGroup(t, folderUID, group.Name)
-		require.Equalf(t, http.StatusAccepted, status, "failed to get rule group. Response: %s", body)
-		require.Equal(t, expectedIsPaused, getGroup.Rules[0].GrafanaManagedAlert.IsPaused)
-	})
 
 	t.Run("should create a unpaused rule if isPaused is false", func(t *testing.T) {
 		group := generateAlertRuleGroup(1, alertRuleGen())
 		expectedIsPaused := false
 		group.Rules[0].GrafanaManagedAlert.IsPaused = &expectedIsPaused
 
-		resp, status, body := client.PostRulesGroupWithStatus(t, folderUID, &group)
-		require.Equalf(t, http.StatusAccepted, status, "failed to post rule group. Response: %s", body)
-		require.Len(t, resp.Created, 1)
-		getGroup := client.GetRulesGroup(t, folderUID, group.Name)
-=======
 		resp, status, body := client.PostRulesGroupWithStatus(t, folderUID, &group)
 		require.Equalf(t, http.StatusAccepted, status, "failed to post rule group. Response: %s", body)
 		require.Len(t, resp.Created, 1)
 		getGroup, status := client.GetRulesGroup(t, folderUID, group.Name)
 		require.Equal(t, http.StatusAccepted, status)
->>>>>>> 78ca78f5
 		require.Equalf(t, http.StatusAccepted, status, "failed to get rule group. Response: %s", body)
 		require.Equal(t, expectedIsPaused, getGroup.Rules[0].GrafanaManagedAlert.IsPaused)
 	})
@@ -6732,8 +4555,6 @@
 	})
 }
 
-<<<<<<< HEAD
-=======
 func TestIntegrationRuleVersions(t *testing.T) {
 	testinfra.SQLiteIntegrationTest(t)
 
@@ -6824,7 +4645,6 @@
 	})
 }
 
->>>>>>> 78ca78f5
 func newTestingRuleConfig(t *testing.T) apimodels.PostableRuleGroupConfig {
 	interval, err := model.ParseDuration("1m")
 	require.NoError(t, err)
@@ -6914,10 +4734,7 @@
 				rule.GrafanaManagedAlert.UID = "uid"
 				rule.GrafanaManagedAlert.NamespaceUID = "nsuid"
 				rule.GrafanaManagedAlert.Updated = time.Date(2021, time.Month(2), 21, 1, 10, 30, 0, time.UTC)
-<<<<<<< HEAD
-=======
 				rule.GrafanaManagedAlert.UpdatedBy.UID = "uid"
->>>>>>> 78ca78f5
 			}
 		}
 	}
@@ -6965,11 +4782,7 @@
 		},
 	}
 	resp, status, _ := client.PostRulesGroupWithStatus(t, folder, &rules)
-<<<<<<< HEAD
-	assert.Equal(t, http.StatusAccepted, status)
-=======
 	require.Equal(t, http.StatusAccepted, status)
->>>>>>> 78ca78f5
 	require.Len(t, resp.Created, 1)
 	return rules, resp.Created[0]
 }
