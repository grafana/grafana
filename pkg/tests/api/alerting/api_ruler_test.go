--- conflicted
+++ resolved
@@ -1004,34 +1004,16 @@
 		rulesWithUID := convertGettableRuleGroupToPostable(createdRuleGroup.GettableRuleGroupConfig)
 		rulesWithUID.Rules = append(rulesWithUID.Rules, rules.Rules[0]) // Create new copy of first rule.
 
-<<<<<<< HEAD
-		_, status, body := apiClient.PostRulesGroupWithStatus(t, "folder1", &rulesWithUID)
+		_, status, body := apiClient.PostRulesGroupWithStatus(t, "folder1", &rulesWithUID, false)
 		requireStatusCode(t, http.StatusAccepted, status, body)
-=======
-		_, status, body := apiClient.PostRulesGroupWithStatus(t, "folder1", &rulesWithUID, false)
-		assert.Equal(t, http.StatusConflict, status)
-
-		var res map[string]any
-		require.NoError(t, json.Unmarshal([]byte(body), &res))
-		require.Contains(t, res["message"], ngmodels.ErrAlertRuleUniqueConstraintViolation.Error())
->>>>>>> 3f270d1d
 	})
 
 	t.Run("trying to update an alert to the title of an existing alert in the same folder should not fail", func(t *testing.T) {
 		rulesWithUID := convertGettableRuleGroupToPostable(createdRuleGroup.GettableRuleGroupConfig)
 		rulesWithUID.Rules[1].GrafanaManagedAlert.Title = "AlwaysFiring"
 
-<<<<<<< HEAD
-		_, status, body := apiClient.PostRulesGroupWithStatus(t, "folder1", &rulesWithUID)
+		_, status, body := apiClient.PostRulesGroupWithStatus(t, "folder1", &rulesWithUID, false)
 		requireStatusCode(t, http.StatusAccepted, status, body)
-=======
-		_, status, body := apiClient.PostRulesGroupWithStatus(t, "folder1", &rulesWithUID, false)
-		assert.Equal(t, http.StatusConflict, status)
-
-		var res map[string]any
-		require.NoError(t, json.Unmarshal([]byte(body), &res))
-		require.Contains(t, res["message"], ngmodels.ErrAlertRuleUniqueConstraintViolation.Error())
->>>>>>> 3f270d1d
 	})
 
 	t.Run("trying to create alert with same title under another folder should succeed", func(t *testing.T) {
