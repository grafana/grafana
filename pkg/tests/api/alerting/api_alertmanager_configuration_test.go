--- conflicted
+++ resolved
@@ -87,16 +87,11 @@
 }
 `
 		resp := postRequest(t, alertConfigURL, payload, http.StatusBadRequest) // nolint
-<<<<<<< HEAD
-		require.JSONEq(t, `{"message": "API error","error":"failed to save and apply Alertmanager configuration: failed to build integration map: the receiver is invalid: failed to validate receiver \"slack.receiver\" of type \"slack\": token must be specified when using the Slack chat API"}`, getBody(t, resp.Body))
-
-=======
 		b, err := ioutil.ReadAll(resp.Body)
 		require.NoError(t, err)
 		var res map[string]interface{}
 		require.NoError(t, json.Unmarshal(b, &res))
 		require.Equal(t, `failed to save and apply Alertmanager configuration: failed to build integration map: the receiver is invalid: failed to validate receiver "slack.receiver" of type "slack": token must be specified when using the Slack chat API`, res["message"])
->>>>>>> 0ca4ccfa
 		resp = getRequest(t, alertConfigURL, http.StatusOK) // nolint
 
 		require.JSONEq(t, defaultAlertmanagerConfigJSON, getBody(t, resp.Body))
@@ -214,14 +209,10 @@
 	`
 
 		resp := postRequest(t, alertConfigURL, payload, http.StatusBadRequest) // nolint
-<<<<<<< HEAD
-		require.JSONEq(t, `{"message": "API error","error": "unknown receiver: invalid"}`, getBody(t, resp.Body))
-=======
 		s := getBody(t, resp.Body)
 		var res map[string]interface{}
 		require.NoError(t, json.Unmarshal([]byte(s), &res))
 		require.Equal(t, "unknown receiver: invalid", res["message"])
->>>>>>> 0ca4ccfa
 	}
 
 	// The secure settings must be present
