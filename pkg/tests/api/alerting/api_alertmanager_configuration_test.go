package alerting

import (
	"encoding/json"
	"fmt"
	"net/http"
	"regexp"
	"testing"
	"time"

	"github.com/grafana/grafana/pkg/bus"
	"github.com/grafana/grafana/pkg/models"
	"github.com/grafana/grafana/pkg/services/ngalert/api/tooling/definitions"
	"github.com/grafana/grafana/pkg/tests/testinfra"
	"github.com/stretchr/testify/assert"
	"github.com/stretchr/testify/require"
)

func TestAlertmanagerConfigurationIsTransactional(t *testing.T) {
	dir, path := testinfra.CreateGrafDir(t, testinfra.GrafanaOpts{
<<<<<<< HEAD
		DisableLegacyAlerting: true,
		EnableUnifiedAlerting: true,
		DisableAnonymous:      true,
=======
		EnableFeatureToggles:                  []string{"ngalert"},
		NGAlertAlertmanagerConfigPollInterval: 2 * time.Second,
		DisableAnonymous:                      true,
>>>>>>> d116b2d7
	})

	grafanaListedAddr, store := testinfra.StartGrafana(t, dir, path)

	// editor from main organisation requests configuration
	alertConfigURL := fmt.Sprintf("http://editor:editor@%s/api/alertmanager/grafana/config/api/v1/alerts", grafanaListedAddr)

	// override bus to get the GetSignedInUserQuery handler
	store.Bus = bus.GetBus()

	// create user under main organisation
	userID := createUser(t, store, models.CreateUserCommand{
		DefaultOrgRole: string(models.ROLE_EDITOR),
		Password:       "editor",
		Login:          "editor",
	})

	// create another organisation
	orgID := createOrg(t, store, "another org", userID)

	// create user under different organisation
	createUser(t, store, models.CreateUserCommand{
		DefaultOrgRole: string(models.ROLE_EDITOR),
		Password:       "editor-42",
		Login:          "editor-42",
		OrgId:          orgID,
	})

	// On a blank start with no configuration, it saves and delivers the default configuration.
	{
		resp := getRequest(t, alertConfigURL, http.StatusOK) // nolint
		require.JSONEq(t, defaultAlertmanagerConfigJSON, getBody(t, resp.Body))
	}

	// When creating new configuration, if it fails to apply - it does not save it.
	{
		payload := `
{
	"template_files": {},
	"alertmanager_config": {
		"route": {
			"receiver": "slack.receiver"
		},
		"templates": null,
		"receivers": [{
			"name": "slack.receiver",
			"grafana_managed_receiver_configs": [{
				"settings": {
					"iconEmoji": "",
					"iconUrl": "",
					"mentionGroups": "",
					"mentionUsers": "",
					"recipient": "#unified-alerting-test",
					"username": ""
				},
				"secureSettings": {},
				"type": "slack",
				"name": "slack.receiver",
				"disableResolveMessage": false,
				"uid": ""
			}]
		}]
	}
}
`
		resp := postRequest(t, alertConfigURL, payload, http.StatusBadRequest) // nolint
		require.JSONEq(t, `{"message":"failed to save and apply Alertmanager configuration: failed to build integration map: the receiver is invalid: failed to validate receiver \"slack.receiver\" of type \"slack\": token must be specified when using the Slack chat API"}`, getBody(t, resp.Body))

		resp = getRequest(t, alertConfigURL, http.StatusOK) // nolint
		require.JSONEq(t, defaultAlertmanagerConfigJSON, getBody(t, resp.Body))
	}

	// editor42 from organisation 42 posts configuration
	alertConfigURL = fmt.Sprintf("http://editor-42:editor-42@%s/api/alertmanager/grafana/config/api/v1/alerts", grafanaListedAddr)

	// Before we start operating, make sure we've synced this org.
	require.Eventually(t, func() bool {
		resp, err := http.Get(alertConfigURL) // nolint
		require.NoError(t, err)
		return resp.StatusCode == http.StatusOK
	}, 10*time.Second, 2*time.Second)

	// Post the alertmanager config.
	{
		mockChannel := newMockNotificationChannel(t, grafanaListedAddr)
		amConfig := getAlertmanagerConfig(mockChannel.server.Addr)
		postRequest(t, alertConfigURL, amConfig, http.StatusAccepted) // nolint

		// Verifying that the new configuration is returned
		resp := getRequest(t, alertConfigURL, http.StatusOK) // nolint
		b := getBody(t, resp.Body)
		re := regexp.MustCompile(`"uid":"([\w|-]*)"`)
		e := getExpAlertmanagerConfigFromAPI(mockChannel.server.Addr)
		require.JSONEq(t, e, string(re.ReplaceAll([]byte(b), []byte(`"uid":""`))))
	}

	// verify that main organisation still gets the default configuration
	alertConfigURL = fmt.Sprintf("http://editor:editor@%s/api/alertmanager/grafana/config/api/v1/alerts", grafanaListedAddr)
	{
		resp := getRequest(t, alertConfigURL, http.StatusOK) // nolint
		require.JSONEq(t, defaultAlertmanagerConfigJSON, getBody(t, resp.Body))
	}
}

func TestAlertmanagerConfigurationPersistSecrets(t *testing.T) {
	dir, path := testinfra.CreateGrafDir(t, testinfra.GrafanaOpts{
		DisableLegacyAlerting: true,
		EnableUnifiedAlerting: true,
		DisableAnonymous:      true,
	})

	grafanaListedAddr, store := testinfra.StartGrafana(t, dir, path)
	alertConfigURL := fmt.Sprintf("http://editor:editor@%s/api/alertmanager/grafana/config/api/v1/alerts", grafanaListedAddr)

	// override bus to get the GetSignedInUserQuery handler
	store.Bus = bus.GetBus()

	createUser(t, store, models.CreateUserCommand{
		DefaultOrgRole: string(models.ROLE_EDITOR),
		Password:       "editor",
		Login:          "editor",
	})
	generatedUID := ""

	// create a new configuration that has a secret
	{
		payload := `
{
	"template_files": {},
	"alertmanager_config": {
		"route": {
			"receiver": "slack.receiver"
		},
		"templates": null,
		"receivers": [{
			"name": "slack.receiver",
			"grafana_managed_receiver_configs": [{
				"settings": {
					"recipient": "#unified-alerting-test"
				},
				"secureSettings": {
					"url": "http://averysecureurl.com/webhook"
				},
				"type": "slack",
				"name": "slack.receiver",
				"disableResolveMessage": false
			}]
		}]
	}
}
`
		resp := postRequest(t, alertConfigURL, payload, http.StatusAccepted) // nolint
		require.JSONEq(t, `{"message":"configuration created"}`, getBody(t, resp.Body))
	}

	// Try to update a receiver with unknown UID
	{
		// Then, update the recipient
		payload := `
	{
		"template_files": {},
		"alertmanager_config": {
			"route": {
				"receiver": "slack.receiver"
			},
			"templates": null,
			"receivers": [{
				"name": "slack.receiver",
				"grafana_managed_receiver_configs": [{
					"settings": {
						"recipient": "#unified-alerting-test-but-updated"
					},
					"secureFields": {
						"url": true
					},
					"type": "slack",
					"name": "slack.receiver",
					"disableResolveMessage": false,
					"uid": "invalid"
				}]
			}]
		}
	}
	`

		resp := postRequest(t, alertConfigURL, payload, http.StatusBadRequest) // nolint
		require.JSONEq(t, `{"message": "unknown receiver: invalid"}`, getBody(t, resp.Body))
	}

	// The secure settings must be present
	{
		resp := getRequest(t, alertConfigURL, http.StatusOK) // nolint
		var c definitions.GettableUserConfig
		bb := getBody(t, resp.Body)
		err := json.Unmarshal([]byte(bb), &c)
		require.NoError(t, err)
		m := c.GetGrafanaReceiverMap()
		assert.Len(t, m, 1)
		for k := range m {
			generatedUID = m[k].UID
		}

		// Then, update the recipient
		payload := fmt.Sprintf(`
{
	"template_files": {},
	"alertmanager_config": {
		"route": {
			"receiver": "slack.receiver"
		},
		"templates": null,
		"receivers": [{
			"name": "slack.receiver",
			"grafana_managed_receiver_configs": [{
				"settings": {
					"recipient": "#unified-alerting-test-but-updated"
				},
				"secureFields": {
					"url": true
				},
				"type": "slack",
				"name": "slack.receiver",
				"disableResolveMessage": false,
				"uid": %q
			}]
		}]
	}
}
`, generatedUID)

		resp = postRequest(t, alertConfigURL, payload, http.StatusAccepted) // nolint
		require.JSONEq(t, `{"message": "configuration created"}`, getBody(t, resp.Body))
	}

	// The secure settings must be present
	{
		resp := getRequest(t, alertConfigURL, http.StatusOK) // nolint
		require.JSONEq(t, fmt.Sprintf(`
{
	"template_files": {},
	"alertmanager_config": {
		"route": {
			"receiver": "slack.receiver"
		},
		"templates": null,
		"receivers": [{
			"name": "slack.receiver",
			"grafana_managed_receiver_configs": [{
				"uid": %q,
				"name": "slack.receiver",
				"type": "slack",
				"disableResolveMessage": false,
				"settings": {
					"recipient": "#unified-alerting-test-but-updated"
				},
				"secureFields": {
					"url": true
				}
			}]
		}]
	}
}
`, generatedUID), getBody(t, resp.Body))
	}
}<|MERGE_RESOLUTION|>--- conflicted
+++ resolved
@@ -18,15 +18,10 @@
 
 func TestAlertmanagerConfigurationIsTransactional(t *testing.T) {
 	dir, path := testinfra.CreateGrafDir(t, testinfra.GrafanaOpts{
-<<<<<<< HEAD
-		DisableLegacyAlerting: true,
-		EnableUnifiedAlerting: true,
-		DisableAnonymous:      true,
-=======
-		EnableFeatureToggles:                  []string{"ngalert"},
+		DisableLegacyAlerting:                 true,
+		EnableUnifiedAlerting:                 true,
 		NGAlertAlertmanagerConfigPollInterval: 2 * time.Second,
 		DisableAnonymous:                      true,
->>>>>>> d116b2d7
 	})
 
 	grafanaListedAddr, store := testinfra.StartGrafana(t, dir, path)
