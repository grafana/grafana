--- conflicted
+++ resolved
@@ -1074,12 +1074,7 @@
 				err = json.Unmarshal([]byte(body), &res)
 				require.NoError(t, err)
 
-<<<<<<< HEAD
 				assert.Equal(t, tc.expectedMessage, res.Message)
-				assert.NotEmpty(t, res.TraceID)
-=======
-				assert.Equal(t, res.Message, tc.expectedMessage)
->>>>>>> 305d4949
 
 				assert.Equal(t, http.StatusBadRequest, status)
 			})
