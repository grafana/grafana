package alerting

import (
	"bytes"
	"context"
	"encoding/json"
	"fmt"
	"io/ioutil"
	"net/http"
	"regexp"
	"strings"
	"testing"
	"time"

	"github.com/prometheus/common/model"
	"github.com/stretchr/testify/assert"
	"github.com/stretchr/testify/require"

	"github.com/grafana/grafana/pkg/models"
	apimodels "github.com/grafana/grafana/pkg/services/ngalert/api/tooling/definitions"
	ngmodels "github.com/grafana/grafana/pkg/services/ngalert/models"
	ngstore "github.com/grafana/grafana/pkg/services/ngalert/store"
	"github.com/grafana/grafana/pkg/services/sqlstore"
	"github.com/grafana/grafana/pkg/services/user"
	"github.com/grafana/grafana/pkg/setting"
	"github.com/grafana/grafana/pkg/tests/testinfra"
)

type Response struct {
	Message string `json:"message"`
	TraceID string `json:"traceID"`
}

func TestAMConfigAccess(t *testing.T) {
	dir, path := testinfra.CreateGrafDir(t, testinfra.GrafanaOpts{
		DisableLegacyAlerting: true,
		EnableUnifiedAlerting: true,
		DisableAnonymous:      true,
		AppModeProduction:     true,
	})

	grafanaListedAddr, store := testinfra.StartGrafana(t, dir, path)

	// Create a users to make authenticated requests
	createUser(t, store, user.CreateUserCommand{
		DefaultOrgRole: string(models.ROLE_VIEWER),
		Password:       "viewer",
		Login:          "viewer",
	})
	createUser(t, store, user.CreateUserCommand{
		DefaultOrgRole: string(models.ROLE_EDITOR),
		Password:       "editor",
		Login:          "editor",
	})
	createUser(t, store, user.CreateUserCommand{
		DefaultOrgRole: string(models.ROLE_ADMIN),
		Password:       "admin",
		Login:          "admin",
	})

	type testCase struct {
		desc      string
		url       string
		expStatus int
		expBody   string
	}

	t.Run("when creating alertmanager configuration", func(t *testing.T) {
		body := `
		{
			"alertmanager_config": {
				"route": {
					"receiver": "grafana-default-email"
				},
				"receivers": [{
					"name": "grafana-default-email",
					"grafana_managed_receiver_configs": [{
						"uid": "",
						"name": "email receiver",
						"type": "email",
						"isDefault": true,
						"settings": {
							"addresses": "<example@email.com>"
						}
					}]
				}]
			}
		}
		`

		testCases := []testCase{
			{
				desc:      "un-authenticated request should fail",
				url:       "http://%s/api/alertmanager/grafana/config/api/v1/alerts",
				expStatus: http.StatusUnauthorized,
				expBody:   `{"message":"Unauthorized"}`,
			},
			{
				desc:      "viewer request should fail",
				url:       "http://viewer:viewer@%s/api/alertmanager/grafana/config/api/v1/alerts",
				expStatus: http.StatusForbidden,
<<<<<<< HEAD
				expBody:   `{"message": "API error","error": "permission denied"}`,
=======
				expBody:   `"title":"Access denied"`,
>>>>>>> 0ca4ccfa
			},
			{
				desc:      "editor request should succeed",
				url:       "http://editor:editor@%s/api/alertmanager/grafana/config/api/v1/alerts",
				expStatus: http.StatusAccepted,
				expBody:   `{"message":"configuration created"}`,
			},
			{
				desc:      "admin request should succeed",
				url:       "http://admin:admin@%s/api/alertmanager/grafana/config/api/v1/alerts",
				expStatus: http.StatusAccepted,
				expBody:   `{"message":"configuration created"}`,
			},
		}

		for _, tc := range testCases {
			t.Run(tc.desc, func(t *testing.T) {
				url := fmt.Sprintf(tc.url, grafanaListedAddr)
				buf := bytes.NewReader([]byte(body))
				// nolint:gosec
				resp, err := http.Post(url, "application/json", buf)
				t.Cleanup(func() {
					require.NoError(t, resp.Body.Close())
				})
				require.NoError(t, err)
				require.Equal(t, tc.expStatus, resp.StatusCode)
				b, err := ioutil.ReadAll(resp.Body)
				require.NoError(t, err)
				require.Contains(t, string(b), tc.expBody)
			})
		}
	})

	t.Run("when retrieve alertmanager configuration", func(t *testing.T) {
		cfgBody := `
		{
			"template_files": null,
			"alertmanager_config": {
				"route": {
					"receiver": "grafana-default-email"
				},
				"templates": null,
				"receivers": [{
					"name": "grafana-default-email",
					"grafana_managed_receiver_configs": [{
						"disableResolveMessage": false,
						"uid": "",
						"name": "email receiver",
						"type": "email",
						"secureFields": {},
						"settings": {
							"addresses": "<example@email.com>"
						}
					}]
				}]
			}
		}
		`
		testCases := []testCase{
			{
				desc:      "un-authenticated request should fail",
				url:       "http://%s/api/alertmanager/grafana/config/api/v1/alerts",
				expStatus: http.StatusUnauthorized,
				expBody:   `{"message": "Unauthorized"}`,
			},
			{
				desc:      "viewer request should succeed",
				url:       "http://viewer:viewer@%s/api/alertmanager/grafana/config/api/v1/alerts",
<<<<<<< HEAD
				expStatus: http.StatusForbidden,
				expBody:   `{"message": "API error","error": "permission denied"}`,
=======
				expStatus: http.StatusOK,
				expBody:   cfgBody,
>>>>>>> 0ca4ccfa
			},
			{
				desc:      "editor request should succeed",
				url:       "http://editor:editor@%s/api/alertmanager/grafana/config/api/v1/alerts",
				expStatus: http.StatusOK,
				expBody:   cfgBody,
			},
			{
				desc:      "admin request should succeed",
				url:       "http://admin:admin@%s/api/alertmanager/grafana/config/api/v1/alerts",
				expStatus: http.StatusOK,
				expBody:   cfgBody,
			},
		}

		for _, tc := range testCases {
			t.Run(tc.desc, func(t *testing.T) {
				resp, err := http.Get(fmt.Sprintf(tc.url, grafanaListedAddr))
				t.Cleanup(func() {
					require.NoError(t, resp.Body.Close())
				})
				require.NoError(t, err)
				require.Equal(t, tc.expStatus, resp.StatusCode)
				b, err := ioutil.ReadAll(resp.Body)
				if tc.expStatus == http.StatusOK {
					re := regexp.MustCompile(`"uid":"([\w|-]+)"`)
					b = re.ReplaceAll(b, []byte(`"uid":""`))
				}
				require.NoError(t, err)
				require.JSONEq(t, tc.expBody, string(b))
			})
		}
	})

	t.Run("when creating silence", func(t *testing.T) {
		body := `
		{
			"comment": "string",
			"createdBy": "string",
			"endsAt": "2023-03-31T14:17:04.419Z",
			"matchers": [
			  {
				"isRegex": true,
				"name": "string",
				"value": "string"
			  }
			],
			"startsAt": "2021-03-31T13:17:04.419Z"
		  }
		`

		testCases := []testCase{
			{
				desc:      "un-authenticated request should fail",
				url:       "http://%s/api/alertmanager/grafana/config/api/v2/silences",
				expStatus: http.StatusUnauthorized,
				expBody:   `{"message":"Unauthorized"}`,
			},
			{
				desc:      "viewer request should fail",
				url:       "http://viewer:viewer@%s/api/alertmanager/grafana/api/v2/silences",
				expStatus: http.StatusForbidden,
<<<<<<< HEAD
				expBody:   `{"message": "API error","error": "permission denied"}`,
=======
				expBody:   `"title":"Access denied"`,
>>>>>>> 0ca4ccfa
			},
			{
				desc:      "editor request should succeed",
				url:       "http://editor:editor@%s/api/alertmanager/grafana/api/v2/silences",
				expStatus: http.StatusAccepted,
				expBody:   `{"id":"0","message":"silence created"}`,
			},
			{
				desc:      "admin request should succeed",
				url:       "http://admin:admin@%s/api/alertmanager/grafana/api/v2/silences",
				expStatus: http.StatusAccepted,
				expBody:   `{"id":"0","message":"silence created"}`,
			},
		}

		for _, tc := range testCases {
			t.Run(tc.desc, func(t *testing.T) {
				url := fmt.Sprintf(tc.url, grafanaListedAddr)
				buf := bytes.NewReader([]byte(body))
				// nolint:gosec
				resp, err := http.Post(url, "application/json", buf)
				t.Cleanup(func() {
					require.NoError(t, resp.Body.Close())
				})
				require.NoError(t, err)
				require.Equal(t, tc.expStatus, resp.StatusCode)
				b, err := ioutil.ReadAll(resp.Body)
				require.NoError(t, err)
				if tc.expStatus == http.StatusAccepted {
					re := regexp.MustCompile(`"id":"([\w|-]+)"`)
					b = re.ReplaceAll(b, []byte(`"id":"0"`))
				}
				require.Contains(t, string(b), tc.expBody)
			})
		}
	})

	var blob []byte
	t.Run("when getting silences", func(t *testing.T) {
		testCases := []testCase{
			{
				desc:      "un-authenticated request should fail",
				url:       "http://%s/api/alertmanager/grafana/api/v2/silences",
				expStatus: http.StatusUnauthorized,
				expBody:   `{"message": "Unauthorized"}`,
			},
			{
				desc:      "viewer request should succeed",
				url:       "http://viewer:viewer@%s/api/alertmanager/grafana/api/v2/silences",
				expStatus: http.StatusOK,
			},
			{
				desc:      "editor request should succeed",
				url:       "http://editor:editor@%s/api/alertmanager/grafana/api/v2/silences",
				expStatus: http.StatusOK,
			},
			{
				desc:      "admin request should succeed",
				url:       "http://admin:admin@%s/api/alertmanager/grafana/api/v2/silences",
				expStatus: http.StatusOK,
			},
		}

		for _, tc := range testCases {
			t.Run(tc.desc, func(t *testing.T) {
				url := fmt.Sprintf(tc.url, grafanaListedAddr)
				// nolint:gosec
				resp, err := http.Get(url)
				t.Cleanup(func() {
					require.NoError(t, resp.Body.Close())
				})
				require.NoError(t, err)
				require.Equal(t, tc.expStatus, resp.StatusCode)
				require.NoError(t, err)
				if tc.expStatus == http.StatusOK {
					b, err := ioutil.ReadAll(resp.Body)
					require.NoError(t, err)
					blob = b
				}
			})
		}
	})

	var silences apimodels.GettableSilences
	err := json.Unmarshal(blob, &silences)
	require.NoError(t, err)
	assert.Len(t, silences, 2)
	silenceIDs := make([]string, 0, len(silences))
	for _, s := range silences {
		silenceIDs = append(silenceIDs, *s.ID)
	}

	unconsumedSilenceIdx := 0
	t.Run("when deleting a silence", func(t *testing.T) {
		testCases := []testCase{
			{
				desc:      "un-authenticated request should fail",
				url:       "http://%s/api/alertmanager/grafana/api/v2/silence/%s",
				expStatus: http.StatusUnauthorized,
				expBody:   `{"message":"Unauthorized"}`,
			},
			{
				desc:      "viewer request should fail",
				url:       "http://viewer:viewer@%s/api/alertmanager/grafana/api/v2/silence/%s",
				expStatus: http.StatusForbidden,
<<<<<<< HEAD
				expBody:   `{"message": "API error","error": "permission denied"}`,
=======
				expBody:   `"title":"Access denied"`,
>>>>>>> 0ca4ccfa
			},
			{
				desc:      "editor request should succeed",
				url:       "http://editor:editor@%s/api/alertmanager/grafana/api/v2/silence/%s",
				expStatus: http.StatusOK,
				expBody:   `{"message":"silence deleted"}`,
			},
			{
				desc:      "admin request should succeed",
				url:       "http://admin:admin@%s/api/alertmanager/grafana/api/v2/silence/%s",
				expStatus: http.StatusOK,
				expBody:   `{"message":"silence deleted"}`,
			},
		}

		for _, tc := range testCases {
			t.Run(tc.desc, func(t *testing.T) {
				url := fmt.Sprintf(tc.url, grafanaListedAddr, silenceIDs[unconsumedSilenceIdx])

				// Create client
				client := &http.Client{}

				// Create request
				req, err := http.NewRequest("DELETE", url, nil)
				if err != nil {
					fmt.Println(err)
					return
				}

				// Fetch Request
				resp, err := client.Do(req)
				if err != nil {
					return
				}
				t.Cleanup(func() {
					require.NoError(t, resp.Body.Close())
				})
				require.NoError(t, err)
				require.Equal(t, tc.expStatus, resp.StatusCode)
				b, err := ioutil.ReadAll(resp.Body)
				require.NoError(t, err)
				if tc.expStatus == http.StatusOK {
					unconsumedSilenceIdx++
				}
				require.Contains(t, string(b), tc.expBody)
			})
		}
	})
}

func TestAlertAndGroupsQuery(t *testing.T) {
	dir, path := testinfra.CreateGrafDir(t, testinfra.GrafanaOpts{
		DisableLegacyAlerting: true,
		EnableUnifiedAlerting: true,
		DisableAnonymous:      true,
		AppModeProduction:     true,
	})

	grafanaListedAddr, store := testinfra.StartGrafana(t, dir, path)

	// unauthenticated request to get the alerts should fail
	{
		alertsURL := fmt.Sprintf("http://%s/api/alertmanager/grafana/api/v2/alerts", grafanaListedAddr)
		// nolint:gosec
		resp, err := http.Get(alertsURL)
		require.NoError(t, err)
		t.Cleanup(func() {
			err := resp.Body.Close()
			require.NoError(t, err)
		})
		b, err := ioutil.ReadAll(resp.Body)
		require.NoError(t, err)
		require.Equal(t, http.StatusUnauthorized, resp.StatusCode)
		require.JSONEq(t, `{"message": "Unauthorized"}`, string(b))
	}

	// Create a user to make authenticated requests
	createUser(t, store, user.CreateUserCommand{
		DefaultOrgRole: string(models.ROLE_EDITOR),
		Password:       "password",
		Login:          "grafana",
	})

	apiClient := newAlertingApiClient(grafanaListedAddr, "grafana", "password")

	// invalid credentials request to get the alerts should fail
	{
		alertsURL := fmt.Sprintf("http://grafana:invalid@%s/api/alertmanager/grafana/api/v2/alerts", grafanaListedAddr)
		// nolint:gosec
		resp, err := http.Get(alertsURL)
		require.NoError(t, err)
		t.Cleanup(func() {
			err := resp.Body.Close()
			require.NoError(t, err)
		})
		b, err := ioutil.ReadAll(resp.Body)
		require.NoError(t, err)
		require.Equal(t, http.StatusUnauthorized, resp.StatusCode)

		var res map[string]interface{}
		require.NoError(t, json.Unmarshal(b, &res))
		require.Equal(t, "invalid username or password", res["message"])
	}

	// When there are no alerts available, it returns an empty list.
	{
		alertsURL := fmt.Sprintf("http://grafana:password@%s/api/alertmanager/grafana/api/v2/alerts", grafanaListedAddr)
		// nolint:gosec
		resp, err := http.Get(alertsURL)
		require.NoError(t, err)
		t.Cleanup(func() {
			err := resp.Body.Close()
			require.NoError(t, err)
		})
		b, err := ioutil.ReadAll(resp.Body)
		require.NoError(t, err)
		require.Equal(t, 200, resp.StatusCode)
		require.JSONEq(t, "[]", string(b))
	}

	// When are there no alerts available, it returns an empty list of groups.
	{
		alertsURL := fmt.Sprintf("http://grafana:password@%s/api/alertmanager/grafana/api/v2/alerts/groups", grafanaListedAddr)
		// nolint:gosec
		resp, err := http.Get(alertsURL)
		require.NoError(t, err)
		t.Cleanup(func() {
			err := resp.Body.Close()
			require.NoError(t, err)
		})
		b, err := ioutil.ReadAll(resp.Body)
		require.NoError(t, err)
		require.NoError(t, err)
		require.Equal(t, 200, resp.StatusCode)
		require.JSONEq(t, "[]", string(b))
	}

	// Now, let's test the endpoint with some alerts.
	{
		// Create the namespace we'll save our alerts to.
		apiClient.CreateFolder(t, "default", "default")
	}

	// Create an alert that will fire as quickly as possible
	{
		interval, err := model.ParseDuration("10s")
		require.NoError(t, err)
		rules := apimodels.PostableRuleGroupConfig{
			Name:     "arulegroup",
			Interval: interval,
			Rules: []apimodels.PostableExtendedRuleNode{
				{
					GrafanaManagedAlert: &apimodels.PostableGrafanaRule{
						Title:     "AlwaysFiring",
						Condition: "A",
						Data: []ngmodels.AlertQuery{
							{
								RefID: "A",
								RelativeTimeRange: ngmodels.RelativeTimeRange{
									From: ngmodels.Duration(time.Duration(5) * time.Hour),
									To:   ngmodels.Duration(time.Duration(3) * time.Hour),
								},
								DatasourceUID: "-100",
								Model: json.RawMessage(`{
									"type": "math",
									"expression": "2 + 3 > 1"
									}`),
							},
						},
					},
				},
			},
		}

		status, _ := apiClient.PostRulesGroup(t, "default", &rules)
		assert.Equal(t, http.StatusAccepted, status)
	}

	// Eventually, we'll get an alert with its state being active.
	{
		alertsURL := fmt.Sprintf("http://grafana:password@%s/api/alertmanager/grafana/api/v2/alerts", grafanaListedAddr)
		// nolint:gosec
		require.Eventually(t, func() bool {
			resp, err := http.Get(alertsURL)
			require.NoError(t, err)
			t.Cleanup(func() {
				err := resp.Body.Close()
				require.NoError(t, err)
			})
			b, err := ioutil.ReadAll(resp.Body)
			require.NoError(t, err)
			require.Equal(t, 200, resp.StatusCode)

			var alerts apimodels.GettableAlerts
			err = json.Unmarshal(b, &alerts)
			require.NoError(t, err)

			if len(alerts) > 0 {
				status := alerts[0].Status
				return status != nil && status.State != nil && *status.State == "active"
			}

			return false
		}, 18*time.Second, 2*time.Second)
	}
}

func TestRulerAccess(t *testing.T) {
	// Setup Grafana and its Database
	dir, path := testinfra.CreateGrafDir(t, testinfra.GrafanaOpts{
		DisableLegacyAlerting: true,
		EnableUnifiedAlerting: true,
		EnableQuota:           true,
		DisableAnonymous:      true,
		ViewersCanEdit:        true,
		AppModeProduction:     true,
	})

	grafanaListedAddr, store := testinfra.StartGrafana(t, dir, path)

	// Create a users to make authenticated requests
	createUser(t, store, user.CreateUserCommand{
		DefaultOrgRole: string(models.ROLE_VIEWER),
		Password:       "viewer",
		Login:          "viewer",
	})
	createUser(t, store, user.CreateUserCommand{
		DefaultOrgRole: string(models.ROLE_EDITOR),
		Password:       "editor",
		Login:          "editor",
	})
	createUser(t, store, user.CreateUserCommand{
		DefaultOrgRole: string(models.ROLE_ADMIN),
		Password:       "admin",
		Login:          "admin",
	})

	client := newAlertingApiClient(grafanaListedAddr, "editor", "editor")

	// Create the namespace we'll save our alerts to.
	client.CreateFolder(t, "default", "default")

	// Now, let's test the access policies.
	testCases := []struct {
		desc            string
		client          apiClient
		expStatus       int
		expectedMessage string
	}{
		{
			desc:            "un-authenticated request should fail",
			client:          newAlertingApiClient(grafanaListedAddr, "", ""),
			expStatus:       http.StatusUnauthorized,
			expectedMessage: `Unauthorized`,
		},
		{
<<<<<<< HEAD
			desc:             "viewer request should fail",
			url:              "http://viewer:viewer@%s/api/ruler/grafana/api/v1/rules/default",
			expStatus:        http.StatusForbidden,
			expectedResponse: `{"message": "API error","error":"user does not have permissions to edit the namespace: user does not have permissions to edit the namespace"}`,
=======
			desc:            "viewer request should fail",
			client:          newAlertingApiClient(grafanaListedAddr, "viewer", "viewer"),
			expStatus:       http.StatusForbidden,
			expectedMessage: `You'll need additional permissions to perform this action. Permissions needed: any of alert.rules:write, alert.rules:create, alert.rules:delete`,
>>>>>>> 0ca4ccfa
		},
		{
			desc:            "editor request should succeed",
			client:          newAlertingApiClient(grafanaListedAddr, "editor", "editor"),
			expStatus:       http.StatusAccepted,
			expectedMessage: `rule group updated successfully`,
		},
		{
			desc:            "admin request should succeed",
			client:          newAlertingApiClient(grafanaListedAddr, "admin", "admin"),
			expStatus:       http.StatusAccepted,
			expectedMessage: `rule group updated successfully`,
		},
	}

	for i, tc := range testCases {
		t.Run(tc.desc, func(t *testing.T) {
			interval, err := model.ParseDuration("1m")
			require.NoError(t, err)

			rules := apimodels.PostableRuleGroupConfig{
				Name: "arulegroup",
				Rules: []apimodels.PostableExtendedRuleNode{
					{
						ApiRuleNode: &apimodels.ApiRuleNode{
							For:         &interval,
							Labels:      map[string]string{"label1": "val1"},
							Annotations: map[string]string{"annotation1": "val1"},
						},
						// this rule does not explicitly set no data and error states
						// therefore it should get the default values
						GrafanaManagedAlert: &apimodels.PostableGrafanaRule{
							Title:     fmt.Sprintf("AlwaysFiring %d", i),
							Condition: "A",
							Data: []ngmodels.AlertQuery{
								{
									RefID: "A",
									RelativeTimeRange: ngmodels.RelativeTimeRange{
										From: ngmodels.Duration(time.Duration(5) * time.Hour),
										To:   ngmodels.Duration(time.Duration(3) * time.Hour),
									},
									DatasourceUID: "-100",
									Model: json.RawMessage(`{
								"type": "math",
								"expression": "2 + 3 > 1"
								}`),
								},
							},
						},
					},
				},
			}
			status, body := tc.client.PostRulesGroup(t, "default", &rules)
			assert.Equal(t, tc.expStatus, status)
			res := &Response{}
			err = json.Unmarshal([]byte(body), &res)
			require.NoError(t, err)
			require.Equal(t, tc.expectedMessage, res.Message)
		})
	}
}

func TestDeleteFolderWithRules(t *testing.T) {
	// Setup Grafana and its Database
	dir, path := testinfra.CreateGrafDir(t, testinfra.GrafanaOpts{
		DisableLegacyAlerting: true,
		EnableUnifiedAlerting: true,
		EnableQuota:           true,
		DisableAnonymous:      true,
		ViewersCanEdit:        true,
		AppModeProduction:     true,
	})

	grafanaListedAddr, store := testinfra.StartGrafana(t, dir, path)

	createUser(t, store, user.CreateUserCommand{
		DefaultOrgRole: string(models.ROLE_VIEWER),
		Password:       "viewer",
		Login:          "viewer",
	})
	createUser(t, store, user.CreateUserCommand{
		DefaultOrgRole: string(models.ROLE_EDITOR),
		Password:       "editor",
		Login:          "editor",
	})

	apiClient := newAlertingApiClient(grafanaListedAddr, "editor", "editor")

	// Create the namespace we'll save our alerts to.
	namespaceUID := "default"
	apiClient.CreateFolder(t, namespaceUID, namespaceUID)

	createRule(t, apiClient, "default")

	// First, let's have an editor create a rule within the folder/namespace.
	{
		u := fmt.Sprintf("http://editor:editor@%s/api/ruler/grafana/api/v1/rules", grafanaListedAddr)
		// nolint:gosec
		resp, err := http.Get(u)
		require.NoError(t, err)
		t.Cleanup(func() {
			err := resp.Body.Close()
			require.NoError(t, err)
		})
		b, err := ioutil.ReadAll(resp.Body)
		require.NoError(t, err)

		assert.Equal(t, 200, resp.StatusCode)

		re := regexp.MustCompile(`"uid":"([\w|-]+)"`)
		b = re.ReplaceAll(b, []byte(`"uid":""`))
		re = regexp.MustCompile(`"updated":"(\d{4}-\d{2}-\d{2}T\d{2}:\d{2}:\d{2}Z)"`)
		b = re.ReplaceAll(b, []byte(`"updated":"2021-05-19T19:47:55Z"`))

		expectedGetRulesResponseBody := fmt.Sprintf(`{
			"default": [
				{
					"name": "arulegroup",
					"interval": "1m",
					"rules": [
						{
							"expr": "",
							"for": "2m",
							"labels": {
								"label1": "val1"
							},
							"annotations": {
								"annotation1": "val1"
							},
							"grafana_alert": {
								"id": 1,
								"orgId": 1,
								"title": "rule under folder default",
								"condition": "A",
								"data": [
									{
										"refId": "A",
										"queryType": "",
										"relativeTimeRange": {
											"from": 18000,
											"to": 10800
										},
										"datasourceUid": "-100",
										"model": {
											"expression": "2 + 3 > 1",
											"intervalMs": 1000,
											"maxDataPoints": 43200,
											"type": "math"
										}
									}
								],
								"updated": "2021-05-19T19:47:55Z",
								"intervalSeconds": 60,
								"version": 1,
								"uid": "",
								"namespace_uid": %q,
								"namespace_id": 1,
								"rule_group": "arulegroup",
								"no_data_state": "NoData",
								"exec_err_state": "Alerting"
							}
						}
					]
				}
			]
		}`, namespaceUID)
		assert.JSONEq(t, expectedGetRulesResponseBody, string(b))
	}

	// Next, the editor can not delete the folder because it contains Grafana 8 alerts.
	{
		u := fmt.Sprintf("http://editor:editor@%s/api/folders/%s", grafanaListedAddr, namespaceUID)
		req, err := http.NewRequest(http.MethodDelete, u, nil)
		require.NoError(t, err)
		client := &http.Client{}
		resp, err := client.Do(req)
		require.NoError(t, err)
		t.Cleanup(func() {
			err := resp.Body.Close()
			require.NoError(t, err)
		})
		b, err := ioutil.ReadAll(resp.Body)
		require.NoError(t, err)
		require.Equal(t, http.StatusBadRequest, resp.StatusCode)
		require.JSONEq(t, `{"message":"folder cannot be deleted: folder contains alert rules"}`, string(b))
	}

	// Next, the editor can delete the folder if forceDeleteRules is true.
	{
		u := fmt.Sprintf("http://editor:editor@%s/api/folders/%s?forceDeleteRules=true", grafanaListedAddr, namespaceUID)
		req, err := http.NewRequest(http.MethodDelete, u, nil)
		require.NoError(t, err)
		client := &http.Client{}
		resp, err := client.Do(req)
		require.NoError(t, err)
		t.Cleanup(func() {
			err := resp.Body.Close()
			require.NoError(t, err)
		})
		b, err := ioutil.ReadAll(resp.Body)
		require.NoError(t, err)
		require.Equal(t, 200, resp.StatusCode)
		require.JSONEq(t, `{"id":1,"message":"Folder default deleted","title":"default"}`, string(b))
	}

	// Finally, we ensure the rules were deleted.
	{
		u := fmt.Sprintf("http://editor:editor@%s/api/ruler/grafana/api/v1/rules", grafanaListedAddr)
		// nolint:gosec
		resp, err := http.Get(u)
		require.NoError(t, err)
		t.Cleanup(func() {
			err := resp.Body.Close()
			require.NoError(t, err)
		})
		b, err := ioutil.ReadAll(resp.Body)
		require.NoError(t, err)

		assert.Equal(t, 200, resp.StatusCode)
		assert.JSONEq(t, "{}", string(b))
	}
}

func TestAlertRuleCRUD(t *testing.T) {
	// Setup Grafana and its Database
	dir, path := testinfra.CreateGrafDir(t, testinfra.GrafanaOpts{
		DisableLegacyAlerting: true,
		EnableUnifiedAlerting: true,
		EnableQuota:           true,
		DisableAnonymous:      true,
		AppModeProduction:     true,
	})

	grafanaListedAddr, store := testinfra.StartGrafana(t, dir, path)

	createUser(t, store, user.CreateUserCommand{
		DefaultOrgRole: string(models.ROLE_EDITOR),
		Password:       "password",
		Login:          "grafana",
	})

	apiClient := newAlertingApiClient(grafanaListedAddr, "grafana", "password")

	// Create the namespace we'll save our alerts to.
	apiClient.CreateFolder(t, "default", "default")

	interval, err := model.ParseDuration("1m")
	require.NoError(t, err)

	invalidInterval, err := model.ParseDuration("1s")
	require.NoError(t, err)

	// Now, let's try to create some invalid alert rules.
	{
		testCases := []struct {
			desc            string
			rulegroup       string
			interval        model.Duration
			rule            apimodels.PostableExtendedRuleNode
			expectedMessage string
		}{
			{
				desc:      "alert rule without queries and expressions",
				rulegroup: "arulegroup",
				rule: apimodels.PostableExtendedRuleNode{
					ApiRuleNode: &apimodels.ApiRuleNode{
						For:         &interval,
						Labels:      map[string]string{"label1": "val1"},
						Annotations: map[string]string{"annotation1": "val1"},
					},
					GrafanaManagedAlert: &apimodels.PostableGrafanaRule{
						Title: "AlwaysFiring",
						Data:  []ngmodels.AlertQuery{},
					},
				},
<<<<<<< HEAD
				expectedResponse: `{"message": "API error","error":"failed to update rule group: invalid alert rule: no queries or expressions are found"}`,
=======
				expectedMessage: "invalid rule specification at index [0]: invalid alert rule: no queries or expressions are found",
>>>>>>> 0ca4ccfa
			},
			{
				desc:      "alert rule with empty title",
				rulegroup: "arulegroup",
				rule: apimodels.PostableExtendedRuleNode{
					ApiRuleNode: &apimodels.ApiRuleNode{
						For:         &interval,
						Labels:      map[string]string{"label1": "val1"},
						Annotations: map[string]string{"annotation1": "val1"},
					},
					GrafanaManagedAlert: &apimodels.PostableGrafanaRule{
						Title:     "",
						Condition: "A",
						Data: []ngmodels.AlertQuery{
							{
								RefID: "A",
								RelativeTimeRange: ngmodels.RelativeTimeRange{
									From: ngmodels.Duration(time.Duration(5) * time.Hour),
									To:   ngmodels.Duration(time.Duration(3) * time.Hour),
								},
								DatasourceUID: "-100",
								Model: json.RawMessage(`{
									"type": "math",
									"expression": "2 + 3 > 1"
									}`),
							},
						},
					},
				},
<<<<<<< HEAD
				expectedResponse: `{"message": "API error","error":"failed to update rule group: invalid alert rule: title is empty"}`,
=======
				expectedMessage: "invalid rule specification at index [0]: alert rule title cannot be empty",
>>>>>>> 0ca4ccfa
			},
			{
				desc:      "alert rule with too long name",
				rulegroup: "arulegroup",
				rule: apimodels.PostableExtendedRuleNode{
					ApiRuleNode: &apimodels.ApiRuleNode{
						For:         &interval,
						Labels:      map[string]string{"label1": "val1"},
						Annotations: map[string]string{"annotation1": "val1"},
					},
					GrafanaManagedAlert: &apimodels.PostableGrafanaRule{
						Title:     getLongString(t, ngstore.AlertRuleMaxTitleLength+1),
						Condition: "A",
						Data: []ngmodels.AlertQuery{
							{
								RefID: "A",
								RelativeTimeRange: ngmodels.RelativeTimeRange{
									From: ngmodels.Duration(time.Duration(5) * time.Hour),
									To:   ngmodels.Duration(time.Duration(3) * time.Hour),
								},
								DatasourceUID: "-100",
								Model: json.RawMessage(`{
									"type": "math",
									"expression": "2 + 3 > 1"
									}`),
							},
						},
					},
				},
<<<<<<< HEAD
				expectedResponse: `{"message": "API error","error":"failed to update rule group: invalid alert rule: name length should not be greater than 190"}`,
=======
				expectedMessage: "invalid rule specification at index [0]: alert rule title is too long. Max length is 190",
>>>>>>> 0ca4ccfa
			},
			{
				desc:      "alert rule with too long rulegroup",
				rulegroup: getLongString(t, ngstore.AlertRuleMaxTitleLength+1),
				rule: apimodels.PostableExtendedRuleNode{
					ApiRuleNode: &apimodels.ApiRuleNode{
						For:         &interval,
						Labels:      map[string]string{"label1": "val1"},
						Annotations: map[string]string{"annotation1": "val1"},
					},
					GrafanaManagedAlert: &apimodels.PostableGrafanaRule{
						Title:     "AlwaysFiring",
						Condition: "A",
						Data: []ngmodels.AlertQuery{
							{
								RefID: "A",
								RelativeTimeRange: ngmodels.RelativeTimeRange{
									From: ngmodels.Duration(time.Duration(5) * time.Hour),
									To:   ngmodels.Duration(time.Duration(3) * time.Hour),
								},
								DatasourceUID: "-100",
								Model: json.RawMessage(`{
									"type": "math",
									"expression": "2 + 3 > 1"
									}`),
							},
						},
					},
				},
<<<<<<< HEAD
				expectedResponse: `{"message": "API error","error":"failed to update rule group: invalid alert rule: rule group name length should not be greater than 190"}`,
=======
				expectedMessage: "rule group name is too long. Max length is 190",
>>>>>>> 0ca4ccfa
			},
			{
				desc:      "alert rule with invalid interval",
				rulegroup: "arulegroup",
				interval:  invalidInterval,
				rule: apimodels.PostableExtendedRuleNode{
					ApiRuleNode: &apimodels.ApiRuleNode{
						For:         &interval,
						Labels:      map[string]string{"label1": "val1"},
						Annotations: map[string]string{"annotation1": "val1"},
					},
					GrafanaManagedAlert: &apimodels.PostableGrafanaRule{
						Title:     "AlwaysFiring",
						Condition: "A",
						Data: []ngmodels.AlertQuery{
							{
								RefID: "A",
								RelativeTimeRange: ngmodels.RelativeTimeRange{
									From: ngmodels.Duration(time.Duration(5) * time.Hour),
									To:   ngmodels.Duration(time.Duration(3) * time.Hour),
								},
								DatasourceUID: "-100",
								Model: json.RawMessage(`{
									"type": "math",
									"expression": "2 + 3 > 1"
									}`),
							},
						},
					},
				},
<<<<<<< HEAD
				expectedResponse: `{"message": "API error","error":"failed to update rule group: invalid alert rule: interval (1s) should be non-zero and divided exactly by scheduler interval: 10s"}`,
=======
				expectedMessage: "rule evaluation interval (1 second) should be positive number that is multiple of the base interval of 10 seconds",
>>>>>>> 0ca4ccfa
			},
			{
				desc:      "alert rule with unknown datasource",
				rulegroup: "arulegroup",
				rule: apimodels.PostableExtendedRuleNode{
					ApiRuleNode: &apimodels.ApiRuleNode{
						For:         &interval,
						Labels:      map[string]string{"label1": "val1"},
						Annotations: map[string]string{"annotation1": "val1"},
					},
					GrafanaManagedAlert: &apimodels.PostableGrafanaRule{
						Title:     "AlwaysFiring",
						Condition: "A",
						Data: []ngmodels.AlertQuery{
							{
								RefID: "A",
								RelativeTimeRange: ngmodels.RelativeTimeRange{
									From: ngmodels.Duration(time.Duration(5) * time.Hour),
									To:   ngmodels.Duration(time.Duration(3) * time.Hour),
								},
								DatasourceUID: "unknown",
								Model: json.RawMessage(`{
									"type": "math",
									"expression": "2 + 3 > 1"
									}`),
							},
						},
					},
				},
<<<<<<< HEAD
				expectedResponse: `{"message": "API error","error":"failed to validate alert rule \"AlwaysFiring\": invalid query A: data source not found: unknown"}`,
=======
				expectedMessage: "invalid rule specification at index [0]: failed to validate condition of alert rule AlwaysFiring: invalid query A: data source not found: unknown",
>>>>>>> 0ca4ccfa
			},
			{
				desc:      "alert rule with invalid condition",
				rulegroup: "arulegroup",
				rule: apimodels.PostableExtendedRuleNode{
					ApiRuleNode: &apimodels.ApiRuleNode{
						For:         &interval,
						Labels:      map[string]string{"label1": "val1"},
						Annotations: map[string]string{"annotation1": "val1"},
					},
					GrafanaManagedAlert: &apimodels.PostableGrafanaRule{
						Title:     "AlwaysFiring",
						Condition: "B",
						Data: []ngmodels.AlertQuery{
							{
								RefID: "A",
								RelativeTimeRange: ngmodels.RelativeTimeRange{
									From: ngmodels.Duration(time.Duration(5) * time.Hour),
									To:   ngmodels.Duration(time.Duration(3) * time.Hour),
								},
								DatasourceUID: "-100",
								Model: json.RawMessage(`{
									"type": "math",
									"expression": "2 + 3 > 1"
									}`),
							},
						},
					},
				},
<<<<<<< HEAD
				expectedResponse: `{"message": "API error","error":"failed to validate alert rule \"AlwaysFiring\": condition B not found in any query or expression: it should be one of: [A]"}`,
=======
				expectedMessage: "invalid rule specification at index [0]: failed to validate condition of alert rule AlwaysFiring: condition B not found in any query or expression: it should be one of: [A]",
>>>>>>> 0ca4ccfa
			},
		}

		for _, tc := range testCases {
			t.Run(tc.desc, func(t *testing.T) {
				rules := apimodels.PostableRuleGroupConfig{
					Name:     tc.rulegroup,
					Interval: tc.interval,
					Rules: []apimodels.PostableExtendedRuleNode{
						tc.rule,
					},
				}
				status, body := apiClient.PostRulesGroup(t, "default", &rules)
				res := &Response{}
				err = json.Unmarshal([]byte(body), &res)
				require.NoError(t, err)

				assert.Equal(t, res.Message, tc.expectedMessage)
				assert.NotEmpty(t, res.TraceID)

				assert.Equal(t, http.StatusBadRequest, status)
			})
		}
	}

	var ruleUID string
	var expectedGetNamespaceResponseBody string
	// Now, let's create two alerts.
	{
		rules := apimodels.PostableRuleGroupConfig{
			Name: "arulegroup",
			Rules: []apimodels.PostableExtendedRuleNode{
				{
					ApiRuleNode: &apimodels.ApiRuleNode{
						For:         &interval,
						Labels:      map[string]string{"label1": "val1"},
						Annotations: map[string]string{"annotation1": "val1"},
					},
					// this rule does not explicitly set no data and error states
					// therefore it should get the default values
					GrafanaManagedAlert: &apimodels.PostableGrafanaRule{
						Title:     "AlwaysFiring",
						Condition: "A",
						Data: []ngmodels.AlertQuery{
							{
								RefID: "A",
								RelativeTimeRange: ngmodels.RelativeTimeRange{
									From: ngmodels.Duration(time.Duration(5) * time.Hour),
									To:   ngmodels.Duration(time.Duration(3) * time.Hour),
								},
								DatasourceUID: "-100",
								Model: json.RawMessage(`{
									"type": "math",
									"expression": "2 + 3 > 1"
									}`),
							},
						},
					},
				},
				{
					GrafanaManagedAlert: &apimodels.PostableGrafanaRule{
						Title:     "AlwaysFiringButSilenced",
						Condition: "A",
						Data: []ngmodels.AlertQuery{
							{
								RefID: "A",
								RelativeTimeRange: ngmodels.RelativeTimeRange{
									From: ngmodels.Duration(time.Duration(5) * time.Hour),
									To:   ngmodels.Duration(time.Duration(3) * time.Hour),
								},
								DatasourceUID: "-100",
								Model: json.RawMessage(`{
									"type": "math",
									"expression": "2 + 3 > 1"
									}`),
							},
						},
						NoDataState:  apimodels.NoDataState(ngmodels.Alerting),
						ExecErrState: apimodels.ExecutionErrorState(ngmodels.AlertingErrState),
					},
				},
			},
		}
		status, body := apiClient.PostRulesGroup(t, "default", &rules)
		assert.Equal(t, http.StatusAccepted, status)
		require.JSONEq(t, `{"message":"rule group updated successfully"}`, body)
	}

	// With the rules created, let's make sure that rule definition is stored correctly.
	{
		u := fmt.Sprintf("http://grafana:password@%s/api/ruler/grafana/api/v1/rules/default", grafanaListedAddr)
		// nolint:gosec
		resp, err := http.Get(u)
		require.NoError(t, err)
		t.Cleanup(func() {
			err := resp.Body.Close()
			require.NoError(t, err)
		})
		b, err := ioutil.ReadAll(resp.Body)
		require.NoError(t, err)

		assert.Equal(t, resp.StatusCode, 202)

		body, m := rulesNamespaceWithoutVariableValues(t, b)
		generatedUIDs, ok := m["default,arulegroup"]
		assert.True(t, ok)
		assert.Equal(t, 2, len(generatedUIDs))
		// assert that generated UIDs are unique
		assert.NotEqual(t, generatedUIDs[0], generatedUIDs[1])
		// copy result to a variable with a wider scope
		// to be used by the next test
		ruleUID = generatedUIDs[0]
		expectedGetNamespaceResponseBody = `
		{
		   "default":[
			  {
				 "name":"arulegroup",
				 "interval":"1m",
				 "rules":[
					{
						"annotations": {
							"annotation1": "val1"
					   },
					   "expr":"",
					   "for": "1m",
					   "labels": {
							"label1": "val1"
					   },
					   "grafana_alert":{
						  "id":1,
						  "orgId":1,
						  "title":"AlwaysFiring",
						  "condition":"A",
						  "data":[
							 {
								"refId":"A",
								"queryType":"",
								"relativeTimeRange":{
								   "from":18000,
								   "to":10800
								},
								"datasourceUid":"-100",
								"model":{
								   "expression":"2 + 3 \u003e 1",
								   "intervalMs":1000,
								   "maxDataPoints":43200,
								   "type":"math"
								}
							 }
						  ],
						  "updated":"2021-02-21T01:10:30Z",
						  "intervalSeconds":60,
						  "version":1,
						  "uid":"uid",
						  "namespace_uid":"nsuid",
						  "namespace_id":1,
						  "rule_group":"arulegroup",
						  "no_data_state":"NoData",
						  "exec_err_state":"Alerting"
					   }
					},
					{
					   "expr":"",
					   "for": "0s",
					   "grafana_alert":{
						  "id":2,
						  "orgId":1,
						  "title":"AlwaysFiringButSilenced",
						  "condition":"A",
						  "data":[
							 {
								"refId":"A",
								"queryType":"",
								"relativeTimeRange":{
								   "from":18000,
								   "to":10800
								},
								"datasourceUid":"-100",
								"model":{
								   "expression":"2 + 3 \u003e 1",
								   "intervalMs":1000,
								   "maxDataPoints":43200,
								   "type":"math"
								}
							 }
						  ],
						  "updated":"2021-02-21T01:10:30Z",
						  "intervalSeconds":60,
						  "version":1,
						  "uid":"uid",
						  "namespace_uid":"nsuid",
						  "namespace_id":1,
						  "rule_group":"arulegroup",
						  "no_data_state":"Alerting",
						  "exec_err_state":"Alerting"
					   }
					}
				 ]
			  }
		   ]
		}`
		assert.JSONEq(t, expectedGetNamespaceResponseBody, body)
	}

	// try to update by pass an invalid UID
	{
		interval, err := model.ParseDuration("30s")
		require.NoError(t, err)

		rules := apimodels.PostableRuleGroupConfig{
			Name: "arulegroup",
			Rules: []apimodels.PostableExtendedRuleNode{
				{
					ApiRuleNode: &apimodels.ApiRuleNode{
						For: &interval,
						Labels: map[string]string{
							"label1": "val42",
							"foo":    "bar",
						},
						Annotations: map[string]string{
							"annotation1": "val42",
							"foo":         "bar",
						},
					},
					GrafanaManagedAlert: &apimodels.PostableGrafanaRule{
						UID:       "unknown",
						Title:     "AlwaysNormal",
						Condition: "A",
						Data: []ngmodels.AlertQuery{
							{
								RefID: "A",
								RelativeTimeRange: ngmodels.RelativeTimeRange{
									From: ngmodels.Duration(time.Duration(5) * time.Hour),
									To:   ngmodels.Duration(time.Duration(3) * time.Hour),
								},
								DatasourceUID: "-100",
								Model: json.RawMessage(`{
											"type": "math",
											"expression": "2 + 3 < 1"
											}`),
							},
						},
						NoDataState:  apimodels.NoDataState(ngmodels.Alerting),
						ExecErrState: apimodels.ExecutionErrorState(ngmodels.AlertingErrState),
					},
				},
			},
			Interval: interval,
		}

<<<<<<< HEAD
		assert.Equal(t, http.StatusNotFound, resp.StatusCode)
		require.JSONEq(t, `{"message": "API error","error":"failed to update rule group: failed to get alert rule unknown: could not find alert rule"}`, string(b))
=======
		status, body := apiClient.PostRulesGroup(t, "default", &rules)
		assert.Equal(t, http.StatusNotFound, status)
		var res map[string]interface{}
		assert.NoError(t, json.Unmarshal([]byte(body), &res))
		require.Equal(t, "failed to update rule group: failed to update rule with UID unknown because could not find alert rule", res["message"])
>>>>>>> 0ca4ccfa

		// let's make sure that rule definitions are not affected by the failed POST request.
		u := fmt.Sprintf("http://grafana:password@%s/api/ruler/grafana/api/v1/rules/default", grafanaListedAddr)
		// nolint:gosec
		resp, err := http.Get(u)
		require.NoError(t, err)
		t.Cleanup(func() {
			err := resp.Body.Close()
			require.NoError(t, err)
		})
		b, err := ioutil.ReadAll(resp.Body)
		require.NoError(t, err)

		assert.Equal(t, resp.StatusCode, 202)

		body, m := rulesNamespaceWithoutVariableValues(t, b)
		returnedUIDs, ok := m["default,arulegroup"]
		assert.True(t, ok)
		assert.Equal(t, 2, len(returnedUIDs))
		assert.JSONEq(t, expectedGetNamespaceResponseBody, body)
	}

	// try to update by pass two rules with conflicting UIDs
	{
		interval, err := model.ParseDuration("30s")
		require.NoError(t, err)

		rules := apimodels.PostableRuleGroupConfig{
			Name: "arulegroup",
			Rules: []apimodels.PostableExtendedRuleNode{
				{
					ApiRuleNode: &apimodels.ApiRuleNode{
						For: &interval,
						Labels: map[string]string{
							"label1": "val42",
							"foo":    "bar",
						},
						Annotations: map[string]string{
							"annotation1": "val42",
							"foo":         "bar",
						},
					},
					GrafanaManagedAlert: &apimodels.PostableGrafanaRule{
						UID:       ruleUID,
						Title:     "AlwaysNormal",
						Condition: "A",
						Data: []ngmodels.AlertQuery{
							{
								RefID: "A",
								RelativeTimeRange: ngmodels.RelativeTimeRange{
									From: ngmodels.Duration(time.Duration(5) * time.Hour),
									To:   ngmodels.Duration(time.Duration(3) * time.Hour),
								},
								DatasourceUID: "-100",
								Model: json.RawMessage(`{
												"type": "math",
												"expression": "2 + 3 < 1"
												}`),
							},
						},
						NoDataState:  apimodels.NoDataState(ngmodels.Alerting),
						ExecErrState: apimodels.ExecutionErrorState(ngmodels.AlertingErrState),
					},
				},
				{
					ApiRuleNode: &apimodels.ApiRuleNode{
						For: &interval,
						Labels: map[string]string{
							"label1": "val42",
							"foo":    "bar",
						},
						Annotations: map[string]string{
							"annotation1": "val42",
							"foo":         "bar",
						},
					},
					GrafanaManagedAlert: &apimodels.PostableGrafanaRule{
						UID:       ruleUID,
						Title:     "AlwaysAlerting",
						Condition: "A",
						Data: []ngmodels.AlertQuery{
							{
								RefID: "A",
								RelativeTimeRange: ngmodels.RelativeTimeRange{
									From: ngmodels.Duration(time.Duration(5) * time.Hour),
									To:   ngmodels.Duration(time.Duration(3) * time.Hour),
								},
								DatasourceUID: "-100",
								Model: json.RawMessage(`{
												"type": "math",
												"expression": "2 + 3 > 1"
												}`),
							},
						},
						NoDataState:  apimodels.NoDataState(ngmodels.Alerting),
						ExecErrState: apimodels.ExecutionErrorState(ngmodels.AlertingErrState),
					},
				},
			},
			Interval: interval,
		}
		status, body := apiClient.PostRulesGroup(t, "default", &rules)
		assert.Equal(t, http.StatusBadRequest, status)
		var res map[string]interface{}
		require.NoError(t, json.Unmarshal([]byte(body), &res))
		require.Equal(t, fmt.Sprintf("rule [1] has UID %s that is already assigned to another rule at index 0", ruleUID), res["message"])

		// let's make sure that rule definitions are not affected by the failed POST request.
		u := fmt.Sprintf("http://grafana:password@%s/api/ruler/grafana/api/v1/rules/default", grafanaListedAddr)
		// nolint:gosec
		resp, err := http.Get(u)
		require.NoError(t, err)
		t.Cleanup(func() {
			err := resp.Body.Close()
			require.NoError(t, err)
		})
		b, err := ioutil.ReadAll(resp.Body)
		require.NoError(t, err)

<<<<<<< HEAD
		assert.Equal(t, http.StatusBadRequest, resp.StatusCode)
		require.JSONEq(t, fmt.Sprintf(`{"message": "API error","error":"failed to validate alert rule \"AlwaysAlerting\": conflicting UID \"%s\" found"}`, ruleUID), string(b))

		// let's make sure that rule definitions are not affected by the failed POST request.
		u = fmt.Sprintf("http://grafana:password@%s/api/ruler/grafana/api/v1/rules/default", grafanaListedAddr)
		// nolint:gosec
		resp, err = http.Get(u)
		require.NoError(t, err)
		t.Cleanup(func() {
			err := resp.Body.Close()
			require.NoError(t, err)
		})
		b, err = ioutil.ReadAll(resp.Body)
		require.NoError(t, err)

=======
>>>>>>> 0ca4ccfa
		assert.Equal(t, resp.StatusCode, 202)

		body, m := rulesNamespaceWithoutVariableValues(t, b)
		returnedUIDs, ok := m["default,arulegroup"]
		assert.True(t, ok)
		assert.Equal(t, 2, len(returnedUIDs))
		assert.JSONEq(t, expectedGetNamespaceResponseBody, body)
	}

	// update the first rule and completely remove the other
	{
		forValue, err := model.ParseDuration("30s")
		require.NoError(t, err)

		rules := apimodels.PostableRuleGroupConfig{
			Name: "arulegroup",
			Rules: []apimodels.PostableExtendedRuleNode{
				{
					ApiRuleNode: &apimodels.ApiRuleNode{
						For: &forValue,
						Labels: map[string]string{
							// delete foo label
							"label1": "val1", // update label value
							"label2": "val2", // new label
						},
						Annotations: map[string]string{
							// delete foo annotation
							"annotation1": "val1", // update annotation value
							"annotation2": "val2", // new annotation
						},
					},
					GrafanaManagedAlert: &apimodels.PostableGrafanaRule{
						UID:       ruleUID, // Including the UID in the payload makes the endpoint update the existing rule.
						Title:     "AlwaysNormal",
						Condition: "A",
						Data: []ngmodels.AlertQuery{
							{
								RefID: "A",
								RelativeTimeRange: ngmodels.RelativeTimeRange{
									From: ngmodels.Duration(time.Duration(5) * time.Hour),
									To:   ngmodels.Duration(time.Duration(3) * time.Hour),
								},
								DatasourceUID: "-100",
								Model: json.RawMessage(`{
											"type": "math",
											"expression": "2 + 3 < 1"
											}`),
							},
						},
						NoDataState:  apimodels.NoDataState(ngmodels.Alerting),
						ExecErrState: apimodels.ExecutionErrorState(ngmodels.AlertingErrState),
					},
				},
			},
			Interval: interval,
		}
		status, body := apiClient.PostRulesGroup(t, "default", &rules)
		assert.Equal(t, http.StatusAccepted, status)
		require.JSONEq(t, `{"message":"rule group updated successfully"}`, body)

		// let's make sure that rule definitions are updated correctly.
		u := fmt.Sprintf("http://grafana:password@%s/api/ruler/grafana/api/v1/rules/default", grafanaListedAddr)
		// nolint:gosec
		resp, err := http.Get(u)
		require.NoError(t, err)
		t.Cleanup(func() {
			err := resp.Body.Close()
			require.NoError(t, err)
		})
		b, err := ioutil.ReadAll(resp.Body)
		require.NoError(t, err)

		assert.Equal(t, resp.StatusCode, 202)

		body, m := rulesNamespaceWithoutVariableValues(t, b)
		returnedUIDs, ok := m["default,arulegroup"]
		assert.True(t, ok)
		assert.Equal(t, 1, len(returnedUIDs))
		assert.Equal(t, ruleUID, returnedUIDs[0])
		assert.JSONEq(t, `
		{
		   "default":[
		      {
		         "name":"arulegroup",
		         "interval":"1m",
		         "rules":[
		            {
						"annotations": {
							"annotation1": "val1",
							"annotation2": "val2"
					   },
		               "expr":"",
					   "for": "30s",
					   "labels": {
							"label1": "val1",
							"label2": "val2"
					   },
		               "grafana_alert":{
		                  "id":1,
		                  "orgId":1,
		                  "title":"AlwaysNormal",
		                  "condition":"A",
		                  "data":[
		                     {
		                        "refId":"A",
		                        "queryType":"",
		                        "relativeTimeRange":{
		                           "from":18000,
		                           "to":10800
		                        },
		                        "datasourceUid":"-100",
								"model":{
		                           "expression":"2 + 3 \u003C 1",
		                           "intervalMs":1000,
		                           "maxDataPoints":43200,
		                           "type":"math"
		                        }
		                     }
		                  ],
		                  "updated":"2021-02-21T01:10:30Z",
		                  "intervalSeconds":60,
		                  "version":2,
		                  "uid":"uid",
		                  "namespace_uid":"nsuid",
		                  "namespace_id":1,
		                  "rule_group":"arulegroup",
		                  "no_data_state":"Alerting",
		                  "exec_err_state":"Alerting"
		               }
		            }
		         ]
		      }
		   ]
		}`, body)
	}

	// update the rule; delete labels and annotations
	{
		forValue, err := model.ParseDuration("30s")
		require.NoError(t, err)

		rules := apimodels.PostableRuleGroupConfig{
			Name: "arulegroup",
			Rules: []apimodels.PostableExtendedRuleNode{
				{
					ApiRuleNode: &apimodels.ApiRuleNode{
						For: &forValue,
					},
					GrafanaManagedAlert: &apimodels.PostableGrafanaRule{
						UID:       ruleUID, // Including the UID in the payload makes the endpoint update the existing rule.
						Title:     "AlwaysNormal",
						Condition: "A",
						Data: []ngmodels.AlertQuery{
							{
								RefID: "A",
								RelativeTimeRange: ngmodels.RelativeTimeRange{
									From: ngmodels.Duration(time.Duration(5) * time.Hour),
									To:   ngmodels.Duration(time.Duration(3) * time.Hour),
								},
								DatasourceUID: "-100",
								Model: json.RawMessage(`{
												"type": "math",
												"expression": "2 + 3 < 1"
												}`),
							},
						},
						NoDataState:  apimodels.NoDataState(ngmodels.Alerting),
						ExecErrState: apimodels.ExecutionErrorState(ngmodels.AlertingErrState),
					},
				},
			},
			Interval: interval,
		}
		status, body := apiClient.PostRulesGroup(t, "default", &rules)
		assert.Equal(t, http.StatusAccepted, status)
		require.JSONEq(t, `{"message":"rule group updated successfully"}`, body)

		// let's make sure that rule definitions are updated correctly.
		u := fmt.Sprintf("http://grafana:password@%s/api/ruler/grafana/api/v1/rules/default", grafanaListedAddr)
		// nolint:gosec
		resp, err := http.Get(u)
		require.NoError(t, err)
		t.Cleanup(func() {
			err := resp.Body.Close()
			require.NoError(t, err)
		})
		b, err := ioutil.ReadAll(resp.Body)
		require.NoError(t, err)

		assert.Equal(t, resp.StatusCode, 202)

		body, m := rulesNamespaceWithoutVariableValues(t, b)
		returnedUIDs, ok := m["default,arulegroup"]
		assert.True(t, ok)
		assert.Equal(t, 1, len(returnedUIDs))
		assert.Equal(t, ruleUID, returnedUIDs[0])
		assert.JSONEq(t, `
			{
			   "default":[
			      {
				 "name":"arulegroup",
				 "interval":"1m",
				 "rules":[
				    {
				       "expr":"",
				       "for": "30s",
				       "grafana_alert":{
					  "id":1,
					  "orgId":1,
					  "title":"AlwaysNormal",
					  "condition":"A",
					  "data":[
					     {
						"refId":"A",
						"queryType":"",
						"relativeTimeRange":{
						   "from":18000,
						   "to":10800
						},
						"datasourceUid":"-100",
									"model":{
						   "expression":"2 + 3 \u003C 1",
						   "intervalMs":1000,
						   "maxDataPoints":43200,
						   "type":"math"
						}
					     }
					  ],
					  "updated":"2021-02-21T01:10:30Z",
					  "intervalSeconds":60,
					  "version":3,
					  "uid":"uid",
					  "namespace_uid":"nsuid",
					  "namespace_id":1,
					  "rule_group":"arulegroup",
					  "no_data_state":"Alerting",
					  "exec_err_state":"Alerting"
				       }
				    }
				 ]
			      }
			   ]
			}`, body)
	}

	// update the rule; keep title, condition, no data state, error state, queries and expressions if not provided. should be noop
	{
		rules := apimodels.PostableRuleGroupConfig{
			Name: "arulegroup",
			Rules: []apimodels.PostableExtendedRuleNode{
				{
					GrafanaManagedAlert: &apimodels.PostableGrafanaRule{
						UID: ruleUID, // Including the UID in the payload makes the endpoint update the existing rule.
					},
				},
			},
			Interval: interval,
		}
		status, body := apiClient.PostRulesGroup(t, "default", &rules)
		assert.Equal(t, http.StatusAccepted, status)
		require.JSONEq(t, `{"message":"no changes detected in the rule group"}`, body)

		// let's make sure that rule definitions are updated correctly.
		u := fmt.Sprintf("http://grafana:password@%s/api/ruler/grafana/api/v1/rules/default", grafanaListedAddr)
		// nolint:gosec
		resp, err := http.Get(u)
		require.NoError(t, err)
		t.Cleanup(func() {
			err := resp.Body.Close()
			require.NoError(t, err)
		})
		b, err := ioutil.ReadAll(resp.Body)
		require.NoError(t, err)

		assert.Equal(t, resp.StatusCode, 202)

		body, m := rulesNamespaceWithoutVariableValues(t, b)
		returnedUIDs, ok := m["default,arulegroup"]
		assert.True(t, ok)
		assert.Equal(t, 1, len(returnedUIDs))
		assert.Equal(t, ruleUID, returnedUIDs[0])
		assert.JSONEq(t, `
			{
			   "default":[
			      {
				 "name":"arulegroup",
				 "interval":"1m",
				 "rules":[
				    {
				       "expr":"",
                       "for": "30s",
				       "grafana_alert":{
					  "id":1,
					  "orgId":1,
					  "title":"AlwaysNormal",
					  "condition":"A",
					  "data":[
					     {
						"refId":"A",
						"queryType":"",
						"relativeTimeRange":{
						   "from":18000,
						   "to":10800
						},
						"datasourceUid":"-100",
									"model":{
						   "expression":"2 + 3 \u003C 1",
						   "intervalMs":1000,
						   "maxDataPoints":43200,
						   "type":"math"
						}
					     }
					  ],
					  "updated":"2021-02-21T01:10:30Z",
					  "intervalSeconds":60,
					  "version":3,
					  "uid":"uid",
					  "namespace_uid":"nsuid",
					  "namespace_id":1,
					  "rule_group":"arulegroup",
					  "no_data_state":"Alerting",
					  "exec_err_state":"Alerting"
				       }
				    }
				 ]
			      }
			   ]
			}`, body)
	}

	client := &http.Client{}
	// Finally, make sure we can delete it.
	{
		t.Run("succeed if the rule group name does not exists", func(t *testing.T) {
			u := fmt.Sprintf("http://grafana:password@%s/api/ruler/grafana/api/v1/rules/default/groupnotexist", grafanaListedAddr)
			req, err := http.NewRequest(http.MethodDelete, u, nil)
			require.NoError(t, err)
			resp, err := client.Do(req)
			require.NoError(t, err)
			t.Cleanup(func() {
				err := resp.Body.Close()
				require.NoError(t, err)
			})
			b, err := ioutil.ReadAll(resp.Body)
			require.NoError(t, err)

<<<<<<< HEAD
			require.Equal(t, http.StatusNotFound, resp.StatusCode)
			require.JSONEq(t, `{"message": "API error","error":"failed to delete rule group: rule group not found under this namespace"}`, string(b))
=======
			require.Equal(t, http.StatusAccepted, resp.StatusCode)
			var res map[string]interface{}
			require.NoError(t, json.Unmarshal(b, &res))
			require.Equal(t, "rules deleted", res["message"])
>>>>>>> 0ca4ccfa
		})

		t.Run("succeed if the rule group name does exist", func(t *testing.T) {
			u := fmt.Sprintf("http://grafana:password@%s/api/ruler/grafana/api/v1/rules/default/arulegroup", grafanaListedAddr)
			req, err := http.NewRequest(http.MethodDelete, u, nil)
			require.NoError(t, err)
			resp, err := client.Do(req)
			require.NoError(t, err)
			t.Cleanup(func() {
				err := resp.Body.Close()
				require.NoError(t, err)
			})
			b, err := ioutil.ReadAll(resp.Body)
			require.NoError(t, err)

			require.Equal(t, http.StatusAccepted, resp.StatusCode)
			require.JSONEq(t, `{"message":"rules deleted"}`, string(b))
		})
	}
}

func TestAlertmanagerStatus(t *testing.T) {
	// Setup Grafana and its Database
	dir, path := testinfra.CreateGrafDir(t, testinfra.GrafanaOpts{
		DisableLegacyAlerting: true,
		EnableUnifiedAlerting: true,
		AppModeProduction:     true,
	})

	grafanaListedAddr, _ := testinfra.StartGrafana(t, dir, path)

	// Get the Alertmanager current status.
	{
		alertsURL := fmt.Sprintf("http://%s/api/alertmanager/grafana/api/v2/status", grafanaListedAddr)
		// nolint:gosec
		resp, err := http.Get(alertsURL)
		require.NoError(t, err)
		t.Cleanup(func() {
			err := resp.Body.Close()
			require.NoError(t, err)
		})
		b, err := ioutil.ReadAll(resp.Body)
		require.NoError(t, err)
		require.Equal(t, 200, resp.StatusCode)
		require.JSONEq(t, `
{
	"cluster": {
		"peers": [],
		"status": "disabled"
	},
	"config": {
		"route": {
			"receiver": "grafana-default-email"
		},
		"templates": null,
		"receivers": [{
			"name": "grafana-default-email",
			"grafana_managed_receiver_configs": [{
				"uid": "",
				"name": "email receiver",
				"type": "email",
				"disableResolveMessage": false,
				"settings": {
					"addresses": "\u003cexample@email.com\u003e"
				},
				"secureSettings": null
			}]
		}]
	},
	"uptime": null,
	"versionInfo": {
		"branch": "N/A",
		"buildDate": "N/A",
		"buildUser": "N/A",
		"goVersion": "N/A",
		"revision": "N/A",
		"version": "N/A"
	}
}
`, string(b))
	}
}

func TestQuota(t *testing.T) {
	// Setup Grafana and its Database
	dir, path := testinfra.CreateGrafDir(t, testinfra.GrafanaOpts{
		DisableLegacyAlerting: true,
		EnableUnifiedAlerting: true,
		EnableQuota:           true,
		DisableAnonymous:      true,
		AppModeProduction:     true,
	})

	grafanaListedAddr, store := testinfra.StartGrafana(t, dir, path)

	// Create a user to make authenticated requests
	createUser(t, store, user.CreateUserCommand{
		DefaultOrgRole: string(models.ROLE_EDITOR),
		Password:       "password",
		Login:          "grafana",
	})
	apiClient := newAlertingApiClient(grafanaListedAddr, "grafana", "password")
	// Create the namespace we'll save our alerts to.
	apiClient.CreateFolder(t, "default", "default")

	interval, err := model.ParseDuration("1m")
	require.NoError(t, err)

	// Create rule under folder1
	createRule(t, apiClient, "default")

	// get the generated rule UID
	var ruleUID string
	{
		u := fmt.Sprintf("http://grafana:password@%s/api/ruler/grafana/api/v1/rules/default", grafanaListedAddr)
		// nolint:gosec
		resp, err := http.Get(u)
		require.NoError(t, err)
		t.Cleanup(func() {
			err := resp.Body.Close()
			require.NoError(t, err)
		})
		b, err := ioutil.ReadAll(resp.Body)
		require.NoError(t, err)

		assert.Equal(t, resp.StatusCode, 202)

		_, m := rulesNamespaceWithoutVariableValues(t, b)
		generatedUIDs, ok := m["default,arulegroup"]
		assert.True(t, ok)
		assert.Equal(t, 1, len(generatedUIDs))
		ruleUID = generatedUIDs[0]
	}

	// check quota limits
	t.Run("when quota limit exceed creating new rule should fail", func(t *testing.T) {
		// get existing org quota
		query := models.GetOrgQuotaByTargetQuery{OrgId: 1, Target: "alert_rule"}
		err = store.GetOrgQuotaByTarget(context.Background(), &query)
		require.NoError(t, err)
		used := query.Result.Used
		limit := query.Result.Limit

		// set org quota limit to equal used
		orgCmd := models.UpdateOrgQuotaCmd{
			OrgId:  1,
			Target: "alert_rule",
			Limit:  used,
		}
		err := store.UpdateOrgQuota(context.Background(), &orgCmd)
		require.NoError(t, err)

		t.Cleanup(func() {
			// reset org quota to original value
			orgCmd := models.UpdateOrgQuotaCmd{
				OrgId:  1,
				Target: "alert_rule",
				Limit:  limit,
			}
			err := store.UpdateOrgQuota(context.Background(), &orgCmd)
			require.NoError(t, err)
		})

		// try to create an alert rule
		rules := apimodels.PostableRuleGroupConfig{
			Name:     "arulegroup",
			Interval: interval,
			Rules: []apimodels.PostableExtendedRuleNode{
				{
					GrafanaManagedAlert: &apimodels.PostableGrafanaRule{
						Title:     "One more alert rule",
						Condition: "A",
						Data: []ngmodels.AlertQuery{
							{
								RefID: "A",
								RelativeTimeRange: ngmodels.RelativeTimeRange{
									From: ngmodels.Duration(time.Duration(5) * time.Hour),
									To:   ngmodels.Duration(time.Duration(3) * time.Hour),
								},
								DatasourceUID: "-100",
								Model: json.RawMessage(`{
									"type": "math",
									"expression": "2 + 3 > 1"
									}`),
							},
						},
					},
				},
			},
		}
<<<<<<< HEAD
		buf := bytes.Buffer{}
		enc := json.NewEncoder(&buf)
		err = enc.Encode(&rules)
		require.NoError(t, err)

		u := fmt.Sprintf("http://grafana:password@%s/api/ruler/grafana/api/v1/rules/default", grafanaListedAddr)
		// nolint:gosec
		resp, err := http.Post(u, "application/json", &buf)
		require.NoError(t, err)
		t.Cleanup(func() {
			err := resp.Body.Close()
			require.NoError(t, err)
		})
		b, err := ioutil.ReadAll(resp.Body)
		require.NoError(t, err)
		assert.Equal(t, http.StatusForbidden, resp.StatusCode)
		require.JSONEq(t, `{"message": "API error","error":"quota reached"}`, string(b))
=======
		status, body := apiClient.PostRulesGroup(t, "default", &rules)
		assert.Equal(t, http.StatusForbidden, status)
		var res map[string]interface{}
		require.NoError(t, json.Unmarshal([]byte(body), &res))
		require.Equal(t, "quota has been exceeded", res["message"])
>>>>>>> 0ca4ccfa
	})

	t.Run("when quota limit exceed updating existing rule should succeed", func(t *testing.T) {
		// try to create an alert rule
		rules := apimodels.PostableRuleGroupConfig{
			Name:     "arulegroup",
			Interval: interval,
			Rules: []apimodels.PostableExtendedRuleNode{
				{
					GrafanaManagedAlert: &apimodels.PostableGrafanaRule{
						Title:     "Updated alert rule",
						Condition: "A",
						Data: []ngmodels.AlertQuery{
							{
								RefID: "A",
								RelativeTimeRange: ngmodels.RelativeTimeRange{
									From: ngmodels.Duration(time.Duration(5) * time.Hour),
									To:   ngmodels.Duration(time.Duration(3) * time.Hour),
								},
								DatasourceUID: "-100",
								Model: json.RawMessage(`{
									"type": "math",
									"expression": "2 + 4 > 1"
									}`),
							},
						},
						UID: ruleUID,
					},
				},
			},
		}

		status, body := apiClient.PostRulesGroup(t, "default", &rules)
		assert.Equal(t, http.StatusAccepted, status)
		require.JSONEq(t, `{"message":"rule group updated successfully"}`, body)

		// let's make sure that rule definitions are updated correctly.
		u := fmt.Sprintf("http://grafana:password@%s/api/ruler/grafana/api/v1/rules/default", grafanaListedAddr)
		// nolint:gosec
		resp, err := http.Get(u)
		require.NoError(t, err)
		t.Cleanup(func() {
			err := resp.Body.Close()
			require.NoError(t, err)
		})
		b, err := ioutil.ReadAll(resp.Body)
		require.NoError(t, err)

		assert.Equal(t, resp.StatusCode, 202)

		body, m := rulesNamespaceWithoutVariableValues(t, b)
		returnedUIDs, ok := m["default,arulegroup"]
		assert.True(t, ok)
		assert.Equal(t, 1, len(returnedUIDs))
		assert.Equal(t, ruleUID, returnedUIDs[0])
		assert.JSONEq(t, `
				{
				   "default":[
				      {
					 "name":"arulegroup",
					 "interval":"1m",
					 "rules":[
					    {
					       "expr":"",
						   "for": "2m",
					       "grafana_alert":{
						  "id":1,
						  "orgId":1,
						  "title":"Updated alert rule",
						  "condition":"A",
						  "data":[
						     {
							"refId":"A",
							"queryType":"",
							"relativeTimeRange":{
							   "from":18000,
							   "to":10800
							},
							"datasourceUid":"-100",
										"model":{
							   "expression":"2 + 4 \u003E 1",
							   "intervalMs":1000,
							   "maxDataPoints":43200,
							   "type":"math"
							}
						     }
						  ],
						  "updated":"2021-02-21T01:10:30Z",
						  "intervalSeconds":60,
						  "version":2,
						  "uid":"uid",
						  "namespace_uid":"nsuid",
						  "namespace_id":1,
						  "rule_group":"arulegroup",
						  "no_data_state":"NoData",
						  "exec_err_state":"Alerting"
					       }
					    }
					 ]
				      }
				   ]
				}`, body)
	})
}

func TestEval(t *testing.T) {
	// Setup Grafana and its Database
	dir, path := testinfra.CreateGrafDir(t, testinfra.GrafanaOpts{
		DisableLegacyAlerting: true,
		EnableUnifiedAlerting: true,
		EnableQuota:           true,
		DisableAnonymous:      true,
		AppModeProduction:     true,
	})

	grafanaListedAddr, store := testinfra.StartGrafana(t, dir, path)

	createUser(t, store, user.CreateUserCommand{
		DefaultOrgRole: string(models.ROLE_EDITOR),
		Password:       "password",
		Login:          "grafana",
	})
	apiClient := newAlertingApiClient(grafanaListedAddr, "grafana", "password")
	// Create the namespace we'll save our alerts to.
	apiClient.CreateFolder(t, "default", "default")

	// test eval conditions
	testCases := []struct {
		desc               string
		payload            string
		expectedStatusCode func() int
		expectedResponse   func() string
		expectedMessage    func() string
	}{
		{
			desc: "alerting condition",
			payload: `
			{
				"grafana_condition": {
				"condition": "A",
				"data": [
					{
						"refId": "A",
						"relativeTimeRange": {
							"from": 18000,
							"to": 10800
						},
						"datasourceUid":"-100",
						"model": {
							"type":"math",
							"expression":"1 < 2"
						}
					}
				],
				"now": "2021-04-11T14:38:14Z"
				}
			}
			`,
			expectedMessage:    func() string { return "" },
			expectedStatusCode: func() int { return http.StatusOK },
			expectedResponse: func() string {
				return `{
			"instances": [
			  {
				"schema": {
				  "name": "evaluation results",
				  "fields": [
					{
					  "name": "State",
					  "type": "string",
					  "typeInfo": {
						"frame": "string"
					  }
					},
					{
					  "name": "Info",
					  "type": "string",
					  "typeInfo": {
					    "frame": "string"
					  }
					}
				  ]
				},
				"data": {
				  "values": [
					[
					  "Alerting"
					],
					[
					  "[ var='A' labels={} value=1 ]"
					]
				  ]
				}
			  }
			]
		  }`
			},
		},
		{
			desc: "normal condition",
			payload: `
			{
				"grafana_condition": {
				"condition": "A",
				"data": [
					{
						"refId": "A",
						"relativeTimeRange": {
							"from": 18000,
							"to": 10800
						},
						"datasourceUid": "-100",
						"model": {
							"type":"math",
							"expression":"1 > 2"
						}
					}
				],
				"now": "2021-04-11T14:38:14Z"
				}
			}
			`,
			expectedMessage:    func() string { return "" },
			expectedStatusCode: func() int { return http.StatusOK },
			expectedResponse: func() string {
				return `{
			"instances": [
			  {
				"schema": {
				  "name": "evaluation results",
				  "fields": [
					{
					  "name": "State",
					  "type": "string",
					  "typeInfo": {
						"frame": "string"
					  }
					},
					{
					  "name": "Info",
					  "type": "string",
					  "typeInfo": {
					    "frame": "string"
					  }
					}
				  ]
				},
				"data": {
				  "values": [
					[
					  "Normal"
					],
					[
					  "[ var='A' labels={} value=0 ]"
					]
				  ]
				}
			  }
			]
		  }`
			},
		},
		{
			desc: "condition not found in any query or expression",
			payload: `
			{
				"grafana_condition": {
				"condition": "B",
				"data": [
					{
						"refId": "A",
						"relativeTimeRange": {
							"from": 18000,
							"to": 10800
						},
						"datasourceUid": "-100",
						"model": {
							"type":"math",
							"expression":"1 > 2"
						}
					}
				],
				"now": "2021-04-11T14:38:14Z"
				}
			}
			`,
<<<<<<< HEAD
			expectedStatusCode: http.StatusBadRequest,
			expectedResponse:   `{"message": "API error","error":"invalid condition: condition B not found in any query or expression: it should be one of: [A]"}`,
=======
			expectedStatusCode: func() int { return http.StatusBadRequest },
			expectedMessage: func() string {
				return "invalid condition: condition B not found in any query or expression: it should be one of: [A]"
			},
			expectedResponse: func() string { return "" },
>>>>>>> 0ca4ccfa
		},
		{
			desc: "unknown query datasource",
			payload: `
			{
				"grafana_condition": {
				"condition": "A",
				"data": [
					{
						"refId": "A",
						"relativeTimeRange": {
							"from": 18000,
							"to": 10800
						},
						"datasourceUid": "unknown",
						"model": {
						}
					}
				],
				"now": "2021-04-11T14:38:14Z"
				}
			}
			`,
<<<<<<< HEAD
			expectedStatusCode: http.StatusBadRequest,
			expectedResponse:   `{"message": "API error","error":"invalid condition: invalid query A: data source not found: unknown"}`,
=======
			expectedStatusCode: func() int {
				if setting.IsEnterprise {
					return http.StatusUnauthorized
				}
				return http.StatusBadRequest
			},
			expectedMessage: func() string {
				if setting.IsEnterprise {
					return "user is not authorized to query one or many data sources used by the rule"
				}
				return "invalid condition: invalid query A: data source not found: unknown"
			},
			expectedResponse: func() string { return "" },
>>>>>>> 0ca4ccfa
		},
	}

	for _, tc := range testCases {
		t.Run(tc.desc, func(t *testing.T) {
			u := fmt.Sprintf("http://grafana:password@%s/api/v1/rule/test/grafana", grafanaListedAddr)
			r := strings.NewReader(tc.payload)
			// nolint:gosec
			resp, err := http.Post(u, "application/json", r)
			require.NoError(t, err)
			t.Cleanup(func() {
				err := resp.Body.Close()
				require.NoError(t, err)
			})
			b, err := ioutil.ReadAll(resp.Body)
			require.NoError(t, err)
			res := Response{}
			err = json.Unmarshal(b, &res)
			require.NoError(t, err)

			assert.Equal(t, tc.expectedStatusCode(), resp.StatusCode)
			if tc.expectedResponse() != "" {
				require.JSONEq(t, tc.expectedResponse(), string(b))
			}
			if tc.expectedMessage() != "" {
				assert.Equal(t, tc.expectedMessage(), res.Message)
				assert.NotEmpty(t, res.TraceID)
			}
		})
	}

	// test eval queries and expressions
	testCases = []struct {
		desc               string
		payload            string
		expectedStatusCode func() int
		expectedResponse   func() string
		expectedMessage    func() string
	}{
		{
			desc: "alerting condition",
			payload: `
			{
				"data": [
						{
							"refId": "A",
							"relativeTimeRange": {
								"from": 18000,
								"to": 10800
							},
							"datasourceUid": "-100",
							"model": {
								"type":"math",
								"expression":"1 < 2"
							}
						}
					],
				"now": "2021-04-11T14:38:14Z"
			}
			`,
			expectedMessage:    func() string { return "" },
			expectedStatusCode: func() int { return http.StatusOK },
			expectedResponse: func() string {
				return `{
				"results": {
				  "A": {
					"frames": [
					  {
						"schema": {
						  "refId": "A",
						  "fields": [
							{
							  "name": "A",
							  "type": "number",
							  "typeInfo": {
								"frame": "float64",
								"nullable": true
							  }
							}
						  ]
						},
						"data": {
						  "values": [
							[
							  1
							]
						  ]
						}
					  }
					]
				  }
				}
			}`
			},
		},
		{
			desc: "normal condition",
			payload: `
			{
				"data": [
						{
							"refId": "A",
							"relativeTimeRange": {
								"from": 18000,
								"to": 10800
							},
							"datasourceUid": "-100",
							"model": {
								"type":"math",
								"expression":"1 > 2"
							}
						}
					],
				"now": "2021-04-11T14:38:14Z"
			}
			`,
			expectedMessage:    func() string { return "" },
			expectedStatusCode: func() int { return http.StatusOK },
			expectedResponse: func() string {
				return `{
				"results": {
				  "A": {
					"frames": [
					  {
						"schema": {
						  "refId": "A",
						  "fields": [
							{
							  "name": "A",
							  "type": "number",
							  "typeInfo": {
								"frame": "float64",
								"nullable": true
							  }
							}
						  ]
						},
						"data": {
						  "values": [
							[
							  0
							]
						  ]
						}
					  }
					]
				  }
				}
			}`
			},
		},
		{
			desc: "unknown query datasource",
			payload: `
			{
				"data": [
						{
							"refId": "A",
							"relativeTimeRange": {
								"from": 18000,
								"to": 10800
							},
							"datasourceUid": "unknown",
							"model": {
							}
						}
					],
				"now": "2021-04-11T14:38:14Z"
			}
			`,
<<<<<<< HEAD
			expectedStatusCode: http.StatusBadRequest,
			expectedResponse:   `{"message": "API error","error":"invalid queries or expressions: invalid query A: data source not found: unknown"}`,
=======
			expectedResponse: func() string { return "" },
			expectedStatusCode: func() int {
				if setting.IsEnterprise {
					return http.StatusUnauthorized
				}
				return http.StatusBadRequest
			},
			expectedMessage: func() string {
				if setting.IsEnterprise {
					return "user is not authorized to query one or many data sources used by the rule"
				}
				return "invalid queries or expressions: invalid query A: data source not found: unknown"
			},
>>>>>>> 0ca4ccfa
		},
	}

	for _, tc := range testCases {
		t.Run(tc.desc, func(t *testing.T) {
			u := fmt.Sprintf("http://grafana:password@%s/api/v1/eval", grafanaListedAddr)
			r := strings.NewReader(tc.payload)
			// nolint:gosec
			resp, err := http.Post(u, "application/json", r)
			require.NoError(t, err)
			t.Cleanup(func() {
				err := resp.Body.Close()
				require.NoError(t, err)
			})
			b, err := ioutil.ReadAll(resp.Body)
			require.NoError(t, err)
			res := Response{}
			err = json.Unmarshal(b, &res)
			require.NoError(t, err)

			assert.Equal(t, tc.expectedStatusCode(), resp.StatusCode)
			if tc.expectedResponse() != "" {
				require.JSONEq(t, tc.expectedResponse(), string(b))
			}
			if tc.expectedMessage() != "" {
				require.Equal(t, tc.expectedMessage(), res.Message)
				require.NotEmpty(t, res.TraceID)
			}
		})
	}
}

// rulesNamespaceWithoutVariableValues takes a apimodels.NamespaceConfigResponse JSON-based input and makes the dynamic fields static e.g. uid, dates, etc.
// it returns a map of the modified rule UIDs with the namespace,rule_group as a key
func rulesNamespaceWithoutVariableValues(t *testing.T, b []byte) (string, map[string][]string) {
	t.Helper()

	var r apimodels.NamespaceConfigResponse
	require.NoError(t, json.Unmarshal(b, &r))
	// create a map holding the created rule UIDs per namespace/group
	m := make(map[string][]string)
	for namespace, nodes := range r {
		for _, node := range nodes {
			compositeKey := strings.Join([]string{namespace, node.Name}, ",")
			_, ok := m[compositeKey]
			if !ok {
				m[compositeKey] = make([]string, 0, len(node.Rules))
			}
			for _, rule := range node.Rules {
				m[compositeKey] = append(m[compositeKey], rule.GrafanaManagedAlert.UID)
				rule.GrafanaManagedAlert.UID = "uid"
				rule.GrafanaManagedAlert.NamespaceUID = "nsuid"
				rule.GrafanaManagedAlert.Updated = time.Date(2021, time.Month(2), 21, 1, 10, 30, 0, time.UTC)
			}
		}
	}

	json, err := json.Marshal(&r)
	require.NoError(t, err)
	return string(json), m
}

func createUser(t *testing.T, store *sqlstore.SQLStore, cmd user.CreateUserCommand) int64 {
	t.Helper()

	store.Cfg.AutoAssignOrg = true
	store.Cfg.AutoAssignOrgId = 1

	u, err := store.CreateUser(context.Background(), cmd)
	require.NoError(t, err)
	return u.ID
}

func createOrg(t *testing.T, store *sqlstore.SQLStore, name string, userID int64) int64 {
	org, err := store.CreateOrgWithMember(name, userID)
	require.NoError(t, err)
	return org.Id
}

func getLongString(t *testing.T, n int) string {
	t.Helper()

	b := make([]rune, n)
	for i := range b {
		b[i] = 'a'
	}
	return string(b)
}<|MERGE_RESOLUTION|>--- conflicted
+++ resolved
@@ -99,11 +99,7 @@
 				desc:      "viewer request should fail",
 				url:       "http://viewer:viewer@%s/api/alertmanager/grafana/config/api/v1/alerts",
 				expStatus: http.StatusForbidden,
-<<<<<<< HEAD
-				expBody:   `{"message": "API error","error": "permission denied"}`,
-=======
 				expBody:   `"title":"Access denied"`,
->>>>>>> 0ca4ccfa
 			},
 			{
 				desc:      "editor request should succeed",
@@ -172,13 +168,8 @@
 			{
 				desc:      "viewer request should succeed",
 				url:       "http://viewer:viewer@%s/api/alertmanager/grafana/config/api/v1/alerts",
-<<<<<<< HEAD
-				expStatus: http.StatusForbidden,
-				expBody:   `{"message": "API error","error": "permission denied"}`,
-=======
 				expStatus: http.StatusOK,
 				expBody:   cfgBody,
->>>>>>> 0ca4ccfa
 			},
 			{
 				desc:      "editor request should succeed",
@@ -241,11 +232,7 @@
 				desc:      "viewer request should fail",
 				url:       "http://viewer:viewer@%s/api/alertmanager/grafana/api/v2/silences",
 				expStatus: http.StatusForbidden,
-<<<<<<< HEAD
-				expBody:   `{"message": "API error","error": "permission denied"}`,
-=======
 				expBody:   `"title":"Access denied"`,
->>>>>>> 0ca4ccfa
 			},
 			{
 				desc:      "editor request should succeed",
@@ -351,11 +338,7 @@
 				desc:      "viewer request should fail",
 				url:       "http://viewer:viewer@%s/api/alertmanager/grafana/api/v2/silence/%s",
 				expStatus: http.StatusForbidden,
-<<<<<<< HEAD
-				expBody:   `{"message": "API error","error": "permission denied"}`,
-=======
 				expBody:   `"title":"Access denied"`,
->>>>>>> 0ca4ccfa
 			},
 			{
 				desc:      "editor request should succeed",
@@ -612,17 +595,10 @@
 			expectedMessage: `Unauthorized`,
 		},
 		{
-<<<<<<< HEAD
-			desc:             "viewer request should fail",
-			url:              "http://viewer:viewer@%s/api/ruler/grafana/api/v1/rules/default",
-			expStatus:        http.StatusForbidden,
-			expectedResponse: `{"message": "API error","error":"user does not have permissions to edit the namespace: user does not have permissions to edit the namespace"}`,
-=======
 			desc:            "viewer request should fail",
 			client:          newAlertingApiClient(grafanaListedAddr, "viewer", "viewer"),
 			expStatus:       http.StatusForbidden,
 			expectedMessage: `You'll need additional permissions to perform this action. Permissions needed: any of alert.rules:write, alert.rules:create, alert.rules:delete`,
->>>>>>> 0ca4ccfa
 		},
 		{
 			desc:            "editor request should succeed",
@@ -898,11 +874,7 @@
 						Data:  []ngmodels.AlertQuery{},
 					},
 				},
-<<<<<<< HEAD
-				expectedResponse: `{"message": "API error","error":"failed to update rule group: invalid alert rule: no queries or expressions are found"}`,
-=======
 				expectedMessage: "invalid rule specification at index [0]: invalid alert rule: no queries or expressions are found",
->>>>>>> 0ca4ccfa
 			},
 			{
 				desc:      "alert rule with empty title",
@@ -932,11 +904,7 @@
 						},
 					},
 				},
-<<<<<<< HEAD
-				expectedResponse: `{"message": "API error","error":"failed to update rule group: invalid alert rule: title is empty"}`,
-=======
 				expectedMessage: "invalid rule specification at index [0]: alert rule title cannot be empty",
->>>>>>> 0ca4ccfa
 			},
 			{
 				desc:      "alert rule with too long name",
@@ -966,11 +934,7 @@
 						},
 					},
 				},
-<<<<<<< HEAD
-				expectedResponse: `{"message": "API error","error":"failed to update rule group: invalid alert rule: name length should not be greater than 190"}`,
-=======
 				expectedMessage: "invalid rule specification at index [0]: alert rule title is too long. Max length is 190",
->>>>>>> 0ca4ccfa
 			},
 			{
 				desc:      "alert rule with too long rulegroup",
@@ -1000,11 +964,7 @@
 						},
 					},
 				},
-<<<<<<< HEAD
-				expectedResponse: `{"message": "API error","error":"failed to update rule group: invalid alert rule: rule group name length should not be greater than 190"}`,
-=======
 				expectedMessage: "rule group name is too long. Max length is 190",
->>>>>>> 0ca4ccfa
 			},
 			{
 				desc:      "alert rule with invalid interval",
@@ -1035,11 +995,7 @@
 						},
 					},
 				},
-<<<<<<< HEAD
-				expectedResponse: `{"message": "API error","error":"failed to update rule group: invalid alert rule: interval (1s) should be non-zero and divided exactly by scheduler interval: 10s"}`,
-=======
 				expectedMessage: "rule evaluation interval (1 second) should be positive number that is multiple of the base interval of 10 seconds",
->>>>>>> 0ca4ccfa
 			},
 			{
 				desc:      "alert rule with unknown datasource",
@@ -1069,11 +1025,7 @@
 						},
 					},
 				},
-<<<<<<< HEAD
-				expectedResponse: `{"message": "API error","error":"failed to validate alert rule \"AlwaysFiring\": invalid query A: data source not found: unknown"}`,
-=======
 				expectedMessage: "invalid rule specification at index [0]: failed to validate condition of alert rule AlwaysFiring: invalid query A: data source not found: unknown",
->>>>>>> 0ca4ccfa
 			},
 			{
 				desc:      "alert rule with invalid condition",
@@ -1103,11 +1055,7 @@
 						},
 					},
 				},
-<<<<<<< HEAD
-				expectedResponse: `{"message": "API error","error":"failed to validate alert rule \"AlwaysFiring\": condition B not found in any query or expression: it should be one of: [A]"}`,
-=======
 				expectedMessage: "invalid rule specification at index [0]: failed to validate condition of alert rule AlwaysFiring: condition B not found in any query or expression: it should be one of: [A]",
->>>>>>> 0ca4ccfa
 			},
 		}
 
@@ -1358,16 +1306,11 @@
 			Interval: interval,
 		}
 
-<<<<<<< HEAD
-		assert.Equal(t, http.StatusNotFound, resp.StatusCode)
-		require.JSONEq(t, `{"message": "API error","error":"failed to update rule group: failed to get alert rule unknown: could not find alert rule"}`, string(b))
-=======
 		status, body := apiClient.PostRulesGroup(t, "default", &rules)
 		assert.Equal(t, http.StatusNotFound, status)
 		var res map[string]interface{}
 		assert.NoError(t, json.Unmarshal([]byte(body), &res))
 		require.Equal(t, "failed to update rule group: failed to update rule with UID unknown because could not find alert rule", res["message"])
->>>>>>> 0ca4ccfa
 
 		// let's make sure that rule definitions are not affected by the failed POST request.
 		u := fmt.Sprintf("http://grafana:password@%s/api/ruler/grafana/api/v1/rules/default", grafanaListedAddr)
@@ -1487,24 +1430,6 @@
 		b, err := ioutil.ReadAll(resp.Body)
 		require.NoError(t, err)
 
-<<<<<<< HEAD
-		assert.Equal(t, http.StatusBadRequest, resp.StatusCode)
-		require.JSONEq(t, fmt.Sprintf(`{"message": "API error","error":"failed to validate alert rule \"AlwaysAlerting\": conflicting UID \"%s\" found"}`, ruleUID), string(b))
-
-		// let's make sure that rule definitions are not affected by the failed POST request.
-		u = fmt.Sprintf("http://grafana:password@%s/api/ruler/grafana/api/v1/rules/default", grafanaListedAddr)
-		// nolint:gosec
-		resp, err = http.Get(u)
-		require.NoError(t, err)
-		t.Cleanup(func() {
-			err := resp.Body.Close()
-			require.NoError(t, err)
-		})
-		b, err = ioutil.ReadAll(resp.Body)
-		require.NoError(t, err)
-
-=======
->>>>>>> 0ca4ccfa
 		assert.Equal(t, resp.StatusCode, 202)
 
 		body, m := rulesNamespaceWithoutVariableValues(t, b)
@@ -1851,15 +1776,10 @@
 			b, err := ioutil.ReadAll(resp.Body)
 			require.NoError(t, err)
 
-<<<<<<< HEAD
-			require.Equal(t, http.StatusNotFound, resp.StatusCode)
-			require.JSONEq(t, `{"message": "API error","error":"failed to delete rule group: rule group not found under this namespace"}`, string(b))
-=======
 			require.Equal(t, http.StatusAccepted, resp.StatusCode)
 			var res map[string]interface{}
 			require.NoError(t, json.Unmarshal(b, &res))
 			require.Equal(t, "rules deleted", res["message"])
->>>>>>> 0ca4ccfa
 		})
 
 		t.Run("succeed if the rule group name does exist", func(t *testing.T) {
@@ -2050,31 +1970,11 @@
 				},
 			},
 		}
-<<<<<<< HEAD
-		buf := bytes.Buffer{}
-		enc := json.NewEncoder(&buf)
-		err = enc.Encode(&rules)
-		require.NoError(t, err)
-
-		u := fmt.Sprintf("http://grafana:password@%s/api/ruler/grafana/api/v1/rules/default", grafanaListedAddr)
-		// nolint:gosec
-		resp, err := http.Post(u, "application/json", &buf)
-		require.NoError(t, err)
-		t.Cleanup(func() {
-			err := resp.Body.Close()
-			require.NoError(t, err)
-		})
-		b, err := ioutil.ReadAll(resp.Body)
-		require.NoError(t, err)
-		assert.Equal(t, http.StatusForbidden, resp.StatusCode)
-		require.JSONEq(t, `{"message": "API error","error":"quota reached"}`, string(b))
-=======
 		status, body := apiClient.PostRulesGroup(t, "default", &rules)
 		assert.Equal(t, http.StatusForbidden, status)
 		var res map[string]interface{}
 		require.NoError(t, json.Unmarshal([]byte(body), &res))
 		require.Equal(t, "quota has been exceeded", res["message"])
->>>>>>> 0ca4ccfa
 	})
 
 	t.Run("when quota limit exceed updating existing rule should succeed", func(t *testing.T) {
@@ -2361,16 +2261,11 @@
 				}
 			}
 			`,
-<<<<<<< HEAD
-			expectedStatusCode: http.StatusBadRequest,
-			expectedResponse:   `{"message": "API error","error":"invalid condition: condition B not found in any query or expression: it should be one of: [A]"}`,
-=======
 			expectedStatusCode: func() int { return http.StatusBadRequest },
 			expectedMessage: func() string {
 				return "invalid condition: condition B not found in any query or expression: it should be one of: [A]"
 			},
 			expectedResponse: func() string { return "" },
->>>>>>> 0ca4ccfa
 		},
 		{
 			desc: "unknown query datasource",
@@ -2394,10 +2289,6 @@
 				}
 			}
 			`,
-<<<<<<< HEAD
-			expectedStatusCode: http.StatusBadRequest,
-			expectedResponse:   `{"message": "API error","error":"invalid condition: invalid query A: data source not found: unknown"}`,
-=======
 			expectedStatusCode: func() int {
 				if setting.IsEnterprise {
 					return http.StatusUnauthorized
@@ -2411,7 +2302,6 @@
 				return "invalid condition: invalid query A: data source not found: unknown"
 			},
 			expectedResponse: func() string { return "" },
->>>>>>> 0ca4ccfa
 		},
 	}
 
@@ -2582,10 +2472,6 @@
 				"now": "2021-04-11T14:38:14Z"
 			}
 			`,
-<<<<<<< HEAD
-			expectedStatusCode: http.StatusBadRequest,
-			expectedResponse:   `{"message": "API error","error":"invalid queries or expressions: invalid query A: data source not found: unknown"}`,
-=======
 			expectedResponse: func() string { return "" },
 			expectedStatusCode: func() int {
 				if setting.IsEnterprise {
@@ -2599,7 +2485,6 @@
 				}
 				return "invalid queries or expressions: invalid query A: data source not found: unknown"
 			},
->>>>>>> 0ca4ccfa
 		},
 	}
 
