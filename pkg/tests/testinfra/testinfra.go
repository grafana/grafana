--- conflicted
+++ resolved
@@ -263,10 +263,7 @@
 	AnonymousUserRole    models.RoleType
 	EnableQuota          bool
 	DisableAnonymous     bool
-<<<<<<< HEAD
 	CatalogAppEnabled    bool
 	ViewersCanEdit       bool
-=======
 	PluginAdminEnabled   bool
->>>>>>> fc8f9137
 }