package provisioning

import (
	"context"
	"encoding/json"
	"fmt"
	"io"
	"io/fs"
	"net/http"
	"os"
	"path/filepath"
	"strings"
	"testing"
	"time"

	"github.com/stretchr/testify/assert"
	"github.com/stretchr/testify/require"
	apierrors "k8s.io/apimachinery/pkg/api/errors"
	metav1 "k8s.io/apimachinery/pkg/apis/meta/v1"
	"k8s.io/apimachinery/pkg/apis/meta/v1/unstructured"
	"k8s.io/apimachinery/pkg/runtime"

	"github.com/grafana/grafana/pkg/apimachinery/utils"
	provisioning "github.com/grafana/grafana/pkg/apis/provisioning/v0alpha1"
	"github.com/grafana/grafana/pkg/extensions"
	"github.com/grafana/grafana/pkg/infra/usagestats"
	"github.com/grafana/grafana/pkg/tests/apis"
)

// printFileTree prints the directory structure as a tree for debugging purposes
func printFileTree(t *testing.T, rootPath string) {
	t.Helper()
	t.Logf("File tree for %s:", rootPath)

	err := filepath.WalkDir(rootPath, func(path string, d fs.DirEntry, err error) error {
		if err != nil {
			return err
		}

		relPath, err := filepath.Rel(rootPath, path)
		if err != nil {
			return err
		}

		if relPath == "." {
			return nil
		}

		depth := strings.Count(relPath, string(filepath.Separator))
		indent := strings.Repeat("  ", depth)

		if d.IsDir() {
			t.Logf("%s├── %s/", indent, d.Name())
		} else {
			info, err := d.Info()
			if err != nil {
				t.Logf("%s├── %s (error reading info)", indent, d.Name())
			} else {
				t.Logf("%s├── %s (%d bytes)", indent, d.Name(), info.Size())
			}
		}

		return nil
	})
	if err != nil {
		t.Logf("Error walking directory: %v", err)
	}
}

func TestIntegrationProvisioning_CreatingAndGetting(t *testing.T) {
	if testing.Short() {
		t.Skip("skipping integration test")
	}

	helper := runGrafana(t)
	createOptions := metav1.CreateOptions{FieldValidation: "Strict"}
	ctx := context.Background()

	inputFiles := []string{
		"testdata/github-readonly.json.tmpl",
		"testdata/local-readonly.json.tmpl",
	}

	for _, inputFilePath := range inputFiles {
		t.Run(inputFilePath, func(t *testing.T) {
			input := helper.RenderObject(t, inputFilePath, nil)

			_, err := helper.Repositories.Resource.Create(ctx, input, createOptions)
			require.NoError(t, err, "failed to create resource")

			name := mustNestedString(input.Object, "metadata", "name")
			output, err := helper.Repositories.Resource.Get(ctx, name, metav1.GetOptions{})
			require.NoError(t, err, "failed to read back resource")

			// Move encrypted token mutation
			token, found, err := unstructured.NestedString(output.Object, "spec", "github", "encryptedToken")
			require.NoError(t, err, "encryptedToken is not a string")
			if found {
				unstructured.RemoveNestedField(input.Object, "spec", "github", "token")
				err = unstructured.SetNestedField(input.Object, token, "spec", "github", "encryptedToken")
				require.NoError(t, err, "unable to copy encrypted token")
			}

			// Marshal as real objects to ",omitempty" values are tested properly
			expectedRepo := unstructuredToRepository(t, input)
			returnedRepo := unstructuredToRepository(t, output)
			require.Equal(t, expectedRepo.Spec, returnedRepo.Spec)

			// A viewer should not be able to see the same thing
			var statusCode int
			rsp := helper.ViewerREST.Get().
				Namespace("default").
				Resource("repositories").
				Name(name).
				Do(context.Background())
			require.Error(t, rsp.Error())
			rsp.StatusCode(&statusCode)
			require.Equal(t, http.StatusForbidden, statusCode)

			// Viewer can see file listing
			rsp = helper.AdminREST.Get().
				Namespace("default").
				Resource("repositories").
				Name(name).
				Suffix("files/").
				Do(context.Background())
			require.NoError(t, rsp.Error())

			// Verify that we can list refs
			rsp = helper.AdminREST.Get().
				Namespace("default").
				Resource("repositories").
				Name(name).
				Suffix("refs").
				Do(context.Background())

			if expectedRepo.Spec.Type == provisioning.LocalRepositoryType {
				require.ErrorContains(t, rsp.Error(), "does not support versioned operations")
			} else {
				require.NoError(t, rsp.Error())
				refs := &provisioning.RefList{}
				err = rsp.Into(refs)
				require.NoError(t, err)
				require.True(t, len(refs.Items) >= 1, "should have at least one ref")

				var foundBranch bool
				for _, ref := range refs.Items {
					// FIXME: this assertion should be improved for all git types and take things from config
					if ref.Name == "integration-test" {
						require.Equal(t, "0f3370c212b04b9704e00f6926ef339bf91c7a1b", ref.Hash)
						require.Equal(t, "https://github.com/grafana/grafana-git-sync-demo/tree/integration-test", ref.RefURL)
						foundBranch = true
					}
				}

				require.True(t, foundBranch, "branch should be found")
			}
		})
	}

	// Viewer can see settings listing
	t.Run("viewer has access to list", func(t *testing.T) {
		settings := &provisioning.RepositoryViewList{}
		rsp := helper.ViewerREST.Get().
			Namespace("default").
			Suffix("settings").
			Do(context.Background())
		require.NoError(t, rsp.Error())
		err := rsp.Into(settings)
		require.NoError(t, err)
		require.Len(t, settings.Items, len(inputFiles))

		// FIXME: this should be an enterprise integration test
		if extensions.IsEnterprise {
			require.ElementsMatch(t, []provisioning.RepositoryType{
				provisioning.LocalRepositoryType,
				provisioning.GitHubRepositoryType,
				provisioning.GitRepositoryType,
				provisioning.BitbucketRepositoryType,
				provisioning.GitLabRepositoryType,
			}, settings.AvailableRepositoryTypes)
		} else {
			require.ElementsMatch(t, []provisioning.RepositoryType{
				provisioning.LocalRepositoryType,
				provisioning.GitHubRepositoryType,
			}, settings.AvailableRepositoryTypes)
		}
	})

	t.Run("Repositories are reported in stats", func(t *testing.T) {
		report := apis.DoRequest(helper.K8sTestHelper, apis.RequestParams{
			Method: http.MethodGet,
			Path:   "/api/admin/usage-report-preview",
			User:   helper.Org1.Admin,
		}, &usagestats.Report{})

		stats := map[string]any{}
		for k, v := range report.Result.Metrics {
			if strings.HasPrefix(k, "stats.repository.") {
				stats[k] = v
			}
		}
		require.Equal(t, map[string]any{
			"stats.repository.github.count": 1.0,
			"stats.repository.local.count":  1.0,
		}, stats)
	})
}

func TestIntegrationProvisioning_FailInvalidSchema(t *testing.T) {
	if testing.Short() {
		t.Skip("skipping integration test")
	}
	t.Skip("Reenable this test once we enforce schema validation for provisioning")

	helper := runGrafana(t)
	ctx := context.Background()

	const repo = "invalid-schema-tmp"
	// Set up the repository and the file to import.
	helper.CopyToProvisioningPath(t, "testdata/invalid-dashboard-schema.json", "invalid-dashboard-schema.json")

	localTmp := helper.RenderObject(t, "testdata/local-write.json.tmpl", map[string]any{
		"Name":        repo,
		"SyncEnabled": true,
	})
	_, err := helper.Repositories.Resource.Create(ctx, localTmp, metav1.CreateOptions{})
	require.NoError(t, err)

	// Make sure the repo can read and validate the file
	_, err = helper.Repositories.Resource.Get(ctx, repo, metav1.GetOptions{}, "files", "invalid-dashboard-schema.json")
	status := helper.RequireApiErrorStatus(err, metav1.StatusReasonBadRequest, http.StatusBadRequest)
	require.Equal(t, status.Message, "Dry run failed: Dashboard.dashboard.grafana.app \"invalid-schema-uid\" is invalid: [spec.panels.0.repeatDirection: Invalid value: conflicting values \"h\" and \"this is not an allowed value\", spec.panels.0.repeatDirection: Invalid value: conflicting values \"v\" and \"this is not an allowed value\"]")

	const invalidSchemaUid = "invalid-schema-uid"
	_, err = helper.DashboardsV1.Resource.Get(ctx, invalidSchemaUid, metav1.GetOptions{})
	require.Error(t, err, "invalid dashboard shouldn't exist")
	require.True(t, apierrors.IsNotFound(err))

	var jobObj *unstructured.Unstructured
	require.EventuallyWithT(t, func(collect *assert.CollectT) {
		result := helper.AdminREST.Post().
			Namespace("default").
			Resource("repositories").
			Name(repo).
			SubResource("jobs").
			Body(asJSON(&provisioning.JobSpec{
				Action: provisioning.JobActionPull,
				Pull:   &provisioning.SyncJobOptions{},
			})).
			SetHeader("Content-Type", "application/json").
			Do(t.Context())
		require.NoError(collect, result.Error())
		job, err := result.Get()
		require.NoError(collect, err)
		var ok bool
		jobObj, ok = job.(*unstructured.Unstructured)
		assert.True(collect, ok, "expecting unstructured object, but got %T", job)
	}, time.Second*10, time.Millisecond*10, "Expected to be able to start a sync job")

	require.EventuallyWithT(t, func(collect *assert.CollectT) {
		// helper.TriggerJobProcessing(t)
		result, err := helper.Repositories.Resource.Get(ctx, repo, metav1.GetOptions{},
			"jobs", string(jobObj.GetUID()))

		if apierrors.IsNotFound(err) {
			assert.Fail(collect, "job '%s' not found yet yet", jobObj.GetName())
			return // continue trying
		}

		// Can fail fast here -- the jobs are immutable
		require.NoError(t, err)
		require.NotNil(t, result)

		job := &provisioning.Job{}
		err = runtime.DefaultUnstructuredConverter.FromUnstructured(result.Object, job)
		require.NoError(t, err, "should convert to Job object")

		assert.Equal(t, provisioning.JobStateError, job.Status.State)
		assert.Equal(t, job.Status.Message, "completed with errors")
		assert.Equal(t, job.Status.Errors[0], "Dashboard.dashboard.grafana.app \"invalid-schema-uid\" is invalid: [spec.panels.0.repeatDirection: Invalid value: conflicting values \"h\" and \"this is not an allowed value\", spec.panels.0.repeatDirection: Invalid value: conflicting values \"v\" and \"this is not an allowed value\"]")
	}, time.Second*10, time.Millisecond*10, "Expected provisioning job to conclude with the status failed")

	_, err = helper.DashboardsV1.Resource.Get(ctx, invalidSchemaUid, metav1.GetOptions{})
	require.Error(t, err, "invalid dashboard shouldn't have been created")
	require.True(t, apierrors.IsNotFound(err))

	err = helper.Repositories.Resource.Delete(ctx, repo, metav1.DeleteOptions{}, "files", "invalid-dashboard-schema.json")
	require.NoError(t, err, "should delete the resource file")
}

func TestIntegrationProvisioning_CreatingGitHubRepository(t *testing.T) {
	if testing.Short() {
		t.Skip("skipping integration test")
	}

	helper := runGrafana(t)
	ctx := context.Background()

	// FIXME: instead of using an existing GitHub repository, we should create a new one for the tests and a branch
	// This was the previous structure
	// ghmock.WithRequestMatchHandler(ghmock.GetReposGitTreesByOwnerByRepoByTreeSha,
	// 	ghHandleTree(t, map[string][]*gh.TreeEntry{
	// 		"deadbeef": {
	// 			treeEntryDir("grafana", "subtree"),
	// 		},
	// 		"subtree": {
	// 			treeEntry("dashboard.json", helper.LoadFile("testdata/all-panels.json")),
	// 			treeEntryDir("subdir", "subtree2"),
	// 			treeEntry("subdir/dashboard2.yaml", helper.LoadFile("testdata/text-options.json")),
	// 		},
	// 	})),

	// FIXME: uncomment these to implement webhook integration tests.
	// helper.GetEnv().GitHubFactory.Client = ghmock.NewMockedHTTPClient(
	// 	ghmock.WithRequestMatchHandler(ghmock.GetReposHooksByOwnerByRepo, ghAlwaysWrite(t, []*gh.Hook{})),
	// 	ghmock.WithRequestMatchHandler(ghmock.PostReposHooksByOwnerByRepo, ghAlwaysWrite(t, &gh.Hook{ID: gh.Ptr(int64(123))})),
	// )

	const repo = "github-create-test"
	_, err := helper.Repositories.Resource.Create(ctx,
		helper.RenderObject(t, "testdata/github-readonly.json.tmpl", map[string]any{
			"Name":        repo,
			"SyncEnabled": true,
			"SyncTarget":  "instance",
			"Path":        "grafana/",
		}),
		metav1.CreateOptions{},
	)
	require.NoError(t, err)

	helper.SyncAndWait(t, repo, nil)

	// By now, we should have synced, meaning we have data to read in the local Grafana instance!

	found, err := helper.DashboardsV1.Resource.List(ctx, metav1.ListOptions{})
	require.NoError(t, err, "can list values")

	names := []string{}
	for _, v := range found.Items {
		names = append(names, v.GetName())
	}
	require.Len(t, names, 3, "should have three dashboards")
	assert.Contains(t, names, "adg5vbj", "should contain dashboard.json's contents")
	assert.Contains(t, names, "admfz74", "should contain dashboard2.yaml's contents")
	assert.Contains(t, names, "adn5mxb", "should contain dashboard2.yaml's contents")

	err = helper.Repositories.Resource.Delete(ctx, repo, metav1.DeleteOptions{})
	require.NoError(t, err, "should delete values")

	require.EventuallyWithT(t, func(collect *assert.CollectT) {
		found, err := helper.DashboardsV1.Resource.List(ctx, metav1.ListOptions{})
		assert.NoError(t, err, "can list values")
		assert.Equal(collect, 0, len(found.Items), "expected dashboards to be deleted")
	}, time.Second*20, time.Millisecond*10, "Expected dashboards to be deleted")

	t.Run("github url cleanup", func(t *testing.T) {
		tests := []struct {
			name   string
			input  string
			output string
		}{
			{
				name:   "simple-url",
				input:  "https://github.com/dprokop/grafana-git-sync-test",
				output: "https://github.com/dprokop/grafana-git-sync-test",
			},
			{
				name:   "trim-dot-git",
				input:  "https://github.com/dprokop/grafana-git-sync-test.git",
				output: "https://github.com/dprokop/grafana-git-sync-test",
			},
			{
				name:   "trim-slash",
				input:  "https://github.com/dprokop/grafana-git-sync-test/",
				output: "https://github.com/dprokop/grafana-git-sync-test",
			},
		}

		for _, test := range tests {
			t.Run(test.name, func(t *testing.T) {
				input := helper.RenderObject(t, "testdata/github-readonly.json.tmpl", map[string]any{
					"Name": test.name,
					"URL":  test.input,
				})

				_, err := helper.Repositories.Resource.Create(ctx, input, metav1.CreateOptions{})
				require.NoError(t, err, "failed to create resource")

				obj, err := helper.Repositories.Resource.Get(ctx, test.name, metav1.GetOptions{})
				require.NoError(t, err, "failed to read back resource")

				url, _, err := unstructured.NestedString(obj.Object, "spec", "github", "url")
				require.NoError(t, err, "failed to read URL")
				require.Equal(t, test.output, url)

				err = helper.Repositories.Resource.Delete(ctx, test.name, metav1.DeleteOptions{})
				require.NoError(t, err, "failed to delete")
			})
		}
	})
}

func TestIntegrationProvisioning_RunLocalRepository(t *testing.T) {
	if testing.Short() {
		t.Skip("skipping integration test")
	}

	helper := runGrafana(t)
	ctx := context.Background()

	const allPanels = "n1jR8vnnz"
	const repo = "local-local-examples"
	const targetPath = "all-panels.json"

	// Set up the repository.
	localTmp := helper.RenderObject(t, "testdata/local-write.json.tmpl", map[string]any{"Name": repo})
	obj, err := helper.Repositories.Resource.Create(ctx, localTmp, metav1.CreateOptions{})
	require.NoError(t, err)
	name, _, _ := unstructured.NestedString(obj.Object, "metadata", "name")
	require.Equal(t, repo, name, "wrote the expected name")

	// Write a file -- this will create it *both* in the local file system, and in grafana
	t.Run("write all panels", func(t *testing.T) {
		code := 0

		// Check that we can not (yet) UPDATE the target path
		result := helper.AdminREST.Put().
			Namespace("default").
			Resource("repositories").
			Name(repo).
			SubResource("files", targetPath).
			Body(helper.LoadFile("testdata/all-panels.json")).
			SetHeader("Content-Type", "application/json").
			Do(ctx).StatusCode(&code)
		require.Equal(t, http.StatusNotFound, code)
		require.True(t, apierrors.IsNotFound(result.Error()))

		// Now try again with POST (as an editor)
		result = helper.EditorREST.Post().
			Namespace("default").
			Resource("repositories").
			Name(repo).
			SubResource("files", targetPath).
			Body(helper.LoadFile("testdata/all-panels.json")).
			SetHeader("Content-Type", "application/json").
			Do(ctx).StatusCode(&code)
		require.NoError(t, result.Error(), "expecting to be able to create file")
		wrapper := &provisioning.ResourceWrapper{}
		raw, err := result.Raw()
		require.NoError(t, err)
		err = json.Unmarshal(raw, wrapper)
		require.NoError(t, err)
		require.Equal(t, 200, code, "expected 200 response")
		require.Equal(t, provisioning.ClassicDashboard, wrapper.Resource.Type.Classic)
		name, _, _ := unstructured.NestedString(wrapper.Resource.File.Object, "metadata", "name")
		require.Equal(t, allPanels, name, "name from classic UID")
		name, _, _ = unstructured.NestedString(wrapper.Resource.Upsert.Object, "metadata", "name")
		require.Equal(t, allPanels, name, "save the name from the request")

		// Get the file from the grafana database
		obj, err := helper.DashboardsV1.Resource.Get(ctx, allPanels, metav1.GetOptions{})
		require.NoError(t, err, "the value should be saved in grafana")
		val, _, _ := unstructured.NestedString(obj.Object, "metadata", "annotations", utils.AnnoKeyManagerKind)
		require.Equal(t, string(utils.ManagerKindRepo), val, "should have repo annotations")
		val, _, _ = unstructured.NestedString(obj.Object, "metadata", "annotations", utils.AnnoKeyManagerIdentity)
		require.Equal(t, repo, val, "should have repo annotations")

		// Read the file we wrote
		wrapObj, err := helper.Repositories.Resource.Get(ctx, repo, metav1.GetOptions{}, "files", targetPath)
		require.NoError(t, err, "read value")

		wrap := &unstructured.Unstructured{}
		wrap.Object, _, err = unstructured.NestedMap(wrapObj.Object, "resource", "dryRun")
		require.NoError(t, err)
		meta, err := utils.MetaAccessor(wrap)
		require.NoError(t, err)
		require.Equal(t, allPanels, meta.GetName(), "read the name out of the saved file")

		// Check that an admin can update
		meta.SetAnnotation("test", "from-provisioning")
		body, err := json.Marshal(wrap.Object)
		require.NoError(t, err)
		result = helper.AdminREST.Put().
			Namespace("default").
			Resource("repositories").
			Name(repo).
			SubResource("files", targetPath).
			Body(body).
			SetHeader("Content-Type", "application/json").
			Do(ctx).StatusCode(&code)
		require.Equal(t, 200, code)
		require.NoError(t, result.Error(), "update as admin value")
		raw, err = result.Raw()
		require.NoError(t, err)
		err = json.Unmarshal(raw, wrapper)
		require.NoError(t, err)
		anno, _, _ := unstructured.NestedString(wrapper.Resource.File.Object, "metadata", "annotations", "test")
		require.Equal(t, "from-provisioning", anno, "should set the annotation")

		// But a viewer can not
		result = helper.ViewerREST.Put().
			Namespace("default").
			Resource("repositories").
			Name(repo).
			SubResource("files", targetPath).
			Body(body).
			SetHeader("Content-Type", "application/json").
			Do(ctx).StatusCode(&code)
		require.Equal(t, 403, code)
		require.True(t, apierrors.IsForbidden(result.Error()), code)
	})

	t.Run("fail using invalid paths", func(t *testing.T) {
		result := helper.AdminREST.Post().
			Namespace("default").
			Resource("repositories").
			Name(repo).
			SubResource("files", "test", "..", "..", "all-panels.json"). // UNSAFE PATH
			Body(helper.LoadFile("testdata/all-panels.json")).
			SetHeader("Content-Type", "application/json").
			Do(ctx)
		require.Error(t, result.Error(), "invalid path should return error")

		// Read a file with a bad path
		_, err = helper.Repositories.Resource.Get(ctx, repo, metav1.GetOptions{}, "files", "../../all-panels.json")
		require.Error(t, err, "invalid path should error")
	})

	t.Run("require name or generateName", func(t *testing.T) {
		code := 0
		result := helper.AdminREST.Post().
			Namespace("default").
			Resource("repositories").
			Name(repo).
			SubResource("files", "example.json").
			Body([]byte(`apiVersion: dashboard.grafana.app/v0alpha1
kind: Dashboard
spec:
  title: Test dashboard
`)).Do(ctx).StatusCode(&code)
		require.Error(t, result.Error(), "missing name")

		result = helper.AdminREST.Post().
			Namespace("default").
			Resource("repositories").
			Name(repo).
			SubResource("files", "example.json").
			Body([]byte(`apiVersion: dashboard.grafana.app/v0alpha1
kind: Dashboard
metadata:
  generateName: prefix-
spec:
  title: Test dashboard
`)).Do(ctx).StatusCode(&code)
		require.NoError(t, result.Error(), "should create name")
		require.Equal(t, 200, code, "expect OK result")

		raw, err := result.Raw()
		require.NoError(t, err)

		obj := &unstructured.Unstructured{}
		err = json.Unmarshal(raw, obj)
		require.NoError(t, err)

		name, _, _ = unstructured.NestedString(obj.Object, "resource", "upsert", "metadata", "name")
		require.True(t, strings.HasPrefix(name, "prefix-"), "should generate name")
	})
}

func TestIntegrationProvisioning_ImportAllPanelsFromLocalRepository(t *testing.T) {
	if testing.Short() {
		t.Skip("skipping integration test")
	}

	helper := runGrafana(t)
	ctx := context.Background()

	// The dashboard shouldn't exist yet
	const allPanels = "n1jR8vnnz"
	_, err := helper.DashboardsV1.Resource.Get(ctx, allPanels, metav1.GetOptions{})
	require.Error(t, err, "no all-panels dashboard should exist")
	require.True(t, apierrors.IsNotFound(err))

	const repo = "local-tmp"
	// Set up the repository and the file to import.
	helper.CopyToProvisioningPath(t, "testdata/all-panels.json", "all-panels.json")
	localTmp := helper.RenderObject(t, "testdata/local-write.json.tmpl", map[string]any{
		"Name":        repo,
		"SyncEnabled": true,
	})

	// We create the repository
	_, err = helper.Repositories.Resource.Create(ctx, localTmp, metav1.CreateOptions{})
	require.NoError(t, err)

	// Now, we import it, such that it may exist
	// The sync may not be necessary as the sync may have happened automatically at this point
	helper.SyncAndWait(t, repo, nil)

	// Make sure the repo can read and validate the file
	obj, err := helper.Repositories.Resource.Get(ctx, repo, metav1.GetOptions{}, "files", "all-panels.json")
	require.NoError(t, err, "valid path should be fine")

	resource, _, err := unstructured.NestedMap(obj.Object, "resource")
	require.NoError(t, err, "missing resource")
	require.NoError(t, err, "invalid action")
	require.NotNil(t, resource["file"], "the raw file")
	require.NotNil(t, resource["dryRun"], "dryRun result")

	action, _, err := unstructured.NestedString(resource, "action")
	require.NoError(t, err, "invalid action")
	// FIXME: there is no point in in returning action for a read / get request.
	require.Equal(t, "update", action)

	_, err = helper.DashboardsV1.Resource.List(ctx, metav1.ListOptions{})
	require.NoError(t, err, "can list values")

	obj, err = helper.DashboardsV1.Resource.Get(ctx, allPanels, metav1.GetOptions{})
	require.NoError(t, err, "all-panels dashboard should exist")
	require.Equal(t, repo, obj.GetAnnotations()[utils.AnnoKeyManagerIdentity])

	// Try writing the value directly
	err = unstructured.SetNestedField(obj.Object, []any{"aaa", "bbb"}, "spec", "tags")
	require.NoError(t, err, "set tags")
	obj, err = helper.DashboardsV1.Resource.Update(ctx, obj, metav1.UpdateOptions{})
	require.NoError(t, err)
	v, _, _ := unstructured.NestedString(obj.Object, "metadata", "annotations", utils.AnnoKeyUpdatedBy)
	require.Equal(t, "access-policy:provisioning", v)

	// Should not be able to directly delete the managed resource
	err = helper.DashboardsV1.Resource.Delete(ctx, allPanels, metav1.DeleteOptions{})
	require.NoError(t, err, "user can delete")

	_, err = helper.DashboardsV1.Resource.Get(ctx, allPanels, metav1.GetOptions{})
	require.Error(t, err, "should delete the internal resource")
	require.True(t, apierrors.IsNotFound(err))
}

func TestProvisioning_ExportUnifiedToRepository(t *testing.T) {
	if testing.Short() {
		t.Skip("skipping integration test")
	}

	helper := runGrafana(t)
	ctx := context.Background()

	// Write dashboards at
	dashboard := helper.LoadYAMLOrJSONFile("exportunifiedtorepository/dashboard-test-v0.yaml")
	_, err := helper.DashboardsV0.Resource.Create(ctx, dashboard, metav1.CreateOptions{})
	require.NoError(t, err, "should be able to create v0 dashboard")

	dashboard = helper.LoadYAMLOrJSONFile("exportunifiedtorepository/dashboard-test-v1.yaml")
	_, err = helper.DashboardsV1.Resource.Create(ctx, dashboard, metav1.CreateOptions{})
	require.NoError(t, err, "should be able to create v1 dashboard")

	dashboard = helper.LoadYAMLOrJSONFile("exportunifiedtorepository/dashboard-test-v2alpha1.yaml")
	_, err = helper.DashboardsV2alpha1.Resource.Create(ctx, dashboard, metav1.CreateOptions{})
	require.NoError(t, err, "should be able to create v2alpha1 dashboard")

	dashboard = helper.LoadYAMLOrJSONFile("exportunifiedtorepository/dashboard-test-v2alpha2.yaml")
	_, err = helper.DashboardsV2alpha2.Resource.Create(ctx, dashboard, metav1.CreateOptions{})
	require.NoError(t, err, "should be able to create v2alpha2 dashboard")

	// Now for the repository.
	const repo = "local-repository"
	createBody := helper.RenderObject(t, "exportunifiedtorepository/repository.json.tmpl", map[string]any{"Name": repo})
	_, err = helper.Repositories.Resource.Create(ctx, createBody, metav1.CreateOptions{})
	require.NoError(t, err, "should be able to create repository")

	// Now export...
	result := helper.AdminREST.Post().
		Namespace("default").
		Resource("repositories").
		Name(repo).
		SubResource("jobs").
		SetHeader("Content-Type", "application/json").
		Body(asJSON(&provisioning.JobSpec{
			Push: &provisioning.ExportJobOptions{
				Folder: "", // export entire instance
				Path:   "", // no prefix necessary for testing
			},
		})).
		Do(ctx)
	require.NoError(t, result.Error())

	// And time to assert.
	helper.AwaitJobs(t, repo)

	type props struct {
		title      string
		apiVersion string
		name       string
		fileName   string
	}

	printFileTree(t, helper.ProvisioningPath)

	// Check that each file was exported with its stored version
	for _, test := range []props{
		{title: "Test dashboard. Created at v0", apiVersion: "dashboard.grafana.app/v0alpha1", name: "test-v0", fileName: "test-dashboard-created-at-v0.json"},
		{title: "Test dashboard. Created at v1", apiVersion: "dashboard.grafana.app/v1beta1", name: "test-v1", fileName: "test-dashboard-created-at-v1.json"},
		{title: "Test dashboard. Created at v2alpha1", apiVersion: "dashboard.grafana.app/v2alpha1", name: "test-v2alpha1", fileName: "test-dashboard-created-at-v2alpha1.json"},
		{title: "Test dashboard. Created at v2alpha2", apiVersion: "dashboard.grafana.app/v2alpha2", name: "test-v2alpha2", fileName: "test-dashboard-created-at-v2alpha2.json"},
	} {
		fpath := filepath.Join(helper.ProvisioningPath, test.fileName)
		//nolint:gosec // we are ok with reading files in testdata
		body, err := os.ReadFile(fpath)
		require.NoError(t, err, "exported file was not created at path %s", fpath)
		obj := map[string]any{}
		err = json.Unmarshal(body, &obj)
		require.NoError(t, err, "exported file not json %s", fpath)

		val, _, err := unstructured.NestedString(obj, "apiVersion")
		require.NoError(t, err)
		require.Equal(t, test.apiVersion, val)

		val, _, err = unstructured.NestedString(obj, "spec", "title")
		require.NoError(t, err)
		require.Equal(t, test.title, val)

		val, _, err = unstructured.NestedString(obj, "metadata", "name")
		require.NoError(t, err)
		require.Equal(t, test.name, val)

		require.Nil(t, obj["status"], "should not have a status element")
	}
}

func TestIntegrationProvisioning_DeleteResources(t *testing.T) {
	if testing.Short() {
		t.Skip("skipping integration test")
	}

	helper := runGrafana(t)
	ctx := context.Background()

	const repo = "delete-test-repo"
	localTmp := helper.RenderObject(t, "testdata/local-write.json.tmpl", map[string]any{
		"Name":        repo,
		"SyncEnabled": true,
		"SyncTarget":  "instance",
	})
	_, err := helper.Repositories.Resource.Create(ctx, localTmp, metav1.CreateOptions{})
	require.NoError(t, err)

	// Copy the dashboards to the repository path
	helper.CopyToProvisioningPath(t, "testdata/all-panels.json", "dashboard1.json")
	helper.CopyToProvisioningPath(t, "testdata/text-options.json", "folder/dashboard2.json")
	helper.CopyToProvisioningPath(t, "testdata/timeline-demo.json", "folder/nested/dashboard3.json")
	// make sure we don't fail when there is a .keep file in a folder
	helper.CopyToProvisioningPath(t, "testdata/.keep", "folder/nested/.keep")

	// Trigger and wait for a sync job to finish
	helper.SyncAndWait(t, repo, nil)

	dashboards, err := helper.DashboardsV1.Resource.List(ctx, metav1.ListOptions{})
	require.NoError(t, err)
	require.Equal(t, 3, len(dashboards.Items))

	folders, err := helper.Folders.Resource.List(ctx, metav1.ListOptions{})
	require.NoError(t, err)
	require.Equal(t, 2, len(folders.Items))

	t.Run("delete individual dashboard file, should delete from repo and grafana", func(t *testing.T) {
		result := helper.AdminREST.Delete().
			Namespace("default").
			Resource("repositories").
			Name(repo).
			SubResource("files", "dashboard1.json").
			Do(ctx)
		require.NoError(t, result.Error())
		_, err = helper.Repositories.Resource.Get(ctx, repo, metav1.GetOptions{}, "files", "dashboard1.json")
		require.Error(t, err)
		dashboards, err = helper.DashboardsV1.Resource.List(ctx, metav1.ListOptions{})
		require.NoError(t, err)
		require.Equal(t, 2, len(dashboards.Items))
	})

	t.Run("delete folder, should delete from repo and grafana all nested resources too", func(t *testing.T) {
		// need to delete directly through the url, because the k8s client doesn't support `/` in a subresource
		// but that is needed by gitsync to know that it is a folder
		addr := helper.GetEnv().Server.HTTPServer.Listener.Addr().String()
		url := fmt.Sprintf("http://admin:admin@%s/apis/provisioning.grafana.app/v0alpha1/namespaces/default/repositories/%s/files/folder/", addr, repo)
		req, err := http.NewRequest(http.MethodDelete, url, nil)
		require.NoError(t, err)
		resp, err := http.DefaultClient.Do(req)
		require.NoError(t, err)
		// nolint:errcheck
		defer resp.Body.Close()
		require.Equal(t, http.StatusOK, resp.StatusCode)

		// should be deleted from the repo
		_, err = helper.Repositories.Resource.Get(ctx, repo, metav1.GetOptions{}, "files", "folder")
		require.Error(t, err)
		_, err = helper.Repositories.Resource.Get(ctx, repo, metav1.GetOptions{}, "files", "folder", "dashboard2.json")
		require.Error(t, err)
		_, err = helper.Repositories.Resource.Get(ctx, repo, metav1.GetOptions{}, "files", "folder", "nested")
		require.Error(t, err)
		_, err = helper.Repositories.Resource.Get(ctx, repo, metav1.GetOptions{}, "files", "folder", "nested", "dashboard3.json")
		require.Error(t, err)

		// all should be deleted from grafana
		for _, d := range dashboards.Items {
			_, err = helper.DashboardsV1.Resource.Get(ctx, d.GetName(), metav1.GetOptions{})
			require.Error(t, err)
		}
		for _, f := range folders.Items {
			_, err = helper.Folders.Resource.Get(ctx, f.GetName(), metav1.GetOptions{})
			require.Error(t, err)
		}
	})

	t.Run("deleting a non-existent file should fail", func(t *testing.T) {
		result := helper.AdminREST.Delete().
			Namespace("default").
			Resource("repositories").
			Name(repo).
			SubResource("files", "non-existent.json").
			Do(ctx)
		require.Error(t, result.Error())
	})
}

<<<<<<< HEAD
func TestIntegrationProvisioning_DeleteJob(t *testing.T) {
=======
func TestIntegrationProvisioning_MoveResources(t *testing.T) {
>>>>>>> 16339b07
	if testing.Short() {
		t.Skip("skipping integration test")
	}

	helper := runGrafana(t)
	ctx := context.Background()

<<<<<<< HEAD
	const repo = "delete-job-test-repo"
=======
	const repo = "move-test-repo"
>>>>>>> 16339b07
	localTmp := helper.RenderObject(t, "testdata/local-write.json.tmpl", map[string]any{
		"Name":        repo,
		"SyncEnabled": true,
		"SyncTarget":  "instance",
	})
	_, err := helper.Repositories.Resource.Create(ctx, localTmp, metav1.CreateOptions{})
	require.NoError(t, err)

<<<<<<< HEAD
	// Copy multiple test files to the repository
	helper.CopyToProvisioningPath(t, "testdata/all-panels.json", "dashboard1.json")
	helper.CopyToProvisioningPath(t, "testdata/text-options.json", "dashboard2.json")
	helper.CopyToProvisioningPath(t, "testdata/timeline-demo.json", "folder/dashboard3.json")

	// Trigger and wait for initial sync to populate resources
	helper.SyncAndWait(t, repo, nil)

	// Verify initial state - should have 3 dashboards and 1 folder
	dashboards, err := helper.DashboardsV1.Resource.List(ctx, metav1.ListOptions{})
	require.NoError(t, err)
	require.Equal(t, 3, len(dashboards.Items), "should have 3 dashboards after sync")

	folders, err := helper.Folders.Resource.List(ctx, metav1.ListOptions{})
	require.NoError(t, err)
	require.Equal(t, 1, len(folders.Items), "should have 1 folder after sync")

	t.Run("delete single file", func(t *testing.T) {
		// Create delete job for single file
		result := helper.AdminREST.Post().
			Namespace("default").
			Resource("repositories").
			Name(repo).
			SubResource("jobs").
			Body(asJSON(&provisioning.JobSpec{
				Action: provisioning.JobActionDelete,
				Delete: &provisioning.DeleteJobOptions{
					Paths: []string{"dashboard1.json"},
				},
			})).
			SetHeader("Content-Type", "application/json").
			Do(ctx)
		require.NoError(t, result.Error(), "should be able to create delete job")

		// Wait for job to complete
		helper.AwaitJobs(t, repo)

		// Verify file is deleted from repository
		_, err = helper.Repositories.Resource.Get(ctx, repo, metav1.GetOptions{}, "files", "dashboard1.json")
		require.Error(t, err, "file should be deleted from repository")
		require.True(t, apierrors.IsNotFound(err), "should be not found error")

		// Verify dashboard is removed from Grafana after sync
		dashboards, err = helper.DashboardsV1.Resource.List(ctx, metav1.ListOptions{})
		require.NoError(t, err)
		require.Equal(t, 2, len(dashboards.Items), "should have 2 dashboards after delete")

		// Verify other files still exist
		_, err = helper.Repositories.Resource.Get(ctx, repo, metav1.GetOptions{}, "files", "dashboard2.json")
		require.NoError(t, err, "other files should still exist")
		_, err = helper.Repositories.Resource.Get(ctx, repo, metav1.GetOptions{}, "files", "folder", "dashboard3.json")
		require.NoError(t, err, "nested files should still exist")
	})

	t.Run("delete multiple files", func(t *testing.T) {
		// Create delete job for multiple files
		result := helper.AdminREST.Post().
			Namespace("default").
			Resource("repositories").
			Name(repo).
			SubResource("jobs").
			Body(asJSON(&provisioning.JobSpec{
				Action: provisioning.JobActionDelete,
				Delete: &provisioning.DeleteJobOptions{
					Paths: []string{"dashboard2.json", "folder/dashboard3.json"},
				},
			})).
			SetHeader("Content-Type", "application/json").
			Do(ctx)
		require.NoError(t, result.Error(), "should be able to create delete job")

		// Wait for job to complete
		helper.AwaitJobs(t, repo)

		// Verify files are deleted from repository
		_, err = helper.Repositories.Resource.Get(ctx, repo, metav1.GetOptions{}, "files", "dashboard2.json")
		require.Error(t, err, "dashboard2.json should be deleted")
		require.True(t, apierrors.IsNotFound(err))

		_, err = helper.Repositories.Resource.Get(ctx, repo, metav1.GetOptions{}, "files", "folder", "dashboard3.json")
		require.Error(t, err, "folder/dashboard3.json should be deleted")
		require.True(t, apierrors.IsNotFound(err))

		// Verify all dashboards are removed from Grafana after sync
		dashboards, err = helper.DashboardsV1.Resource.List(ctx, metav1.ListOptions{})
		require.NoError(t, err)
		require.Equal(t, 0, len(dashboards.Items), "should have 0 dashboards after deleting all")
	})

	t.Run("delete non-existent file", func(t *testing.T) {
		// Create delete job for non-existent file
		result := helper.AdminREST.Post().
			Namespace("default").
			Resource("repositories").
			Name(repo).
			SubResource("jobs").
			Body(asJSON(&provisioning.JobSpec{
				Action: provisioning.JobActionDelete,
				Delete: &provisioning.DeleteJobOptions{
					Paths: []string{"non-existent.json"},
				},
			})).
			SetHeader("Content-Type", "application/json").
			Do(ctx)
		require.NoError(t, result.Error(), "should be able to create delete job")

		// Wait for job to complete - should fail due to strict error handling
		require.EventuallyWithT(t, func(collect *assert.CollectT) {
			list := &unstructured.UnstructuredList{}
			err := helper.AdminREST.Get().
				Namespace("default").
				Resource("repositories").
				Name(repo).
				SubResource("jobs").
				Do(ctx).Into(list)
			assert.NoError(collect, err, "should be able to list jobs")
			assert.NotEmpty(collect, list.Items, "expect at least one job")

			// Find the delete job specifically
			var deleteJob *unstructured.Unstructured
			for _, elem := range list.Items {
				assert.Equal(collect, repo, elem.GetLabels()["provisioning.grafana.app/repository"], "should have repo label")

				action := mustNestedString(elem.Object, "spec", "action")
				if action == "delete" {
					deleteJob = &elem
					break
				}
			}
			assert.NotNil(collect, deleteJob, "should find a delete job")

			state := mustNestedString(deleteJob.Object, "status", "state")
			assert.Equal(collect, "error", state, "delete job should have failed due to non-existent file")
		}, time.Second*10, time.Millisecond*100, "Expected delete job to fail with error state")
=======
	// Copy test dashboards to the repository path for initial setup
	const originalDashboard = "all-panels.json"
	helper.CopyToProvisioningPath(t, "testdata/all-panels.json", originalDashboard)

	// Wait for sync to ensure the dashboard is created in Grafana
	helper.SyncAndWait(t, repo, nil)

	// Verify the original dashboard exists in Grafana (using the UID from all-panels.json)
	const allPanelsUID = "n1jR8vnnz" // This is the UID from the all-panels.json file
	obj, err := helper.DashboardsV1.Resource.Get(ctx, allPanelsUID, metav1.GetOptions{})
	require.NoError(t, err, "original dashboard should exist in Grafana")
	require.Equal(t, repo, obj.GetAnnotations()[utils.AnnoKeyManagerIdentity])

	t.Run("move file without content change", func(t *testing.T) {
		const targetPath = "moved/simple-move.json"

		// Perform the move operation using helper function
		resp := helper.postFilesRequest(t, repo, filesPostOptions{
			targetPath:   targetPath,
			originalPath: originalDashboard,
			message:      "move file without content change",
		})
		// nolint:errcheck
		defer resp.Body.Close()
		require.Equal(t, http.StatusOK, resp.StatusCode, "move operation should succeed")

		// Verify the file moved in the repository
		movedObj, err := helper.Repositories.Resource.Get(ctx, repo, metav1.GetOptions{}, "files", "moved", "simple-move.json")
		require.NoError(t, err, "moved file should exist in repository")

		// Check the content is preserved (verify it's still the all-panels dashboard)
		resource, _, err := unstructured.NestedMap(movedObj.Object, "resource")
		require.NoError(t, err)
		dryRun, _, err := unstructured.NestedMap(resource, "dryRun")
		require.NoError(t, err)
		title, _, err := unstructured.NestedString(dryRun, "spec", "title")
		require.NoError(t, err)
		require.Equal(t, "Panel tests - All panels", title, "content should be preserved")

		// Verify original file no longer exists
		_, err = helper.Repositories.Resource.Get(ctx, repo, metav1.GetOptions{}, "files", originalDashboard)
		require.Error(t, err, "original file should no longer exist")

		// Verify dashboard still exists in Grafana with same content but may have updated path references
		helper.SyncAndWait(t, repo, nil)
		_, err = helper.DashboardsV1.Resource.Get(ctx, allPanelsUID, metav1.GetOptions{})
		require.NoError(t, err, "dashboard should still exist in Grafana after move")
	})

	t.Run("move file to nested path without ref", func(t *testing.T) {
		// Test a different scenario: Move a file that was never synced to Grafana
		// This might reveal the issue if dashboard creation fails during move
		const sourceFile = "never-synced.json"
		helper.CopyToProvisioningPath(t, "testdata/timeline-demo.json", sourceFile)

		// DO NOT sync - move the file immediately without it ever being in Grafana
		const targetPath = "deep/nested/timeline.json"

		// Perform the move operation without the file ever being synced to Grafana
		resp := helper.postFilesRequest(t, repo, filesPostOptions{
			targetPath:   targetPath,
			originalPath: sourceFile,
			message:      "move never-synced file to nested path",
		})
		// nolint:errcheck
		defer resp.Body.Close()
		require.Equal(t, http.StatusOK, resp.StatusCode, "move operation should succeed")

		// Check folders were created and validate hierarchy
		folderList, err := helper.Folders.Resource.List(ctx, metav1.ListOptions{})
		require.NoError(t, err, "should be able to list folders")

		// Build a map of folder names to their objects for easier lookup
		folders := make(map[string]*unstructured.Unstructured)
		for _, folder := range folderList.Items {
			title, _, _ := unstructured.NestedString(folder.Object, "spec", "title")
			folders[title] = &folder
			parent, _, _ := unstructured.NestedString(folder.Object, "metadata", "annotations", "grafana.app/folder")
			t.Logf("  - %s: %s (parent: %s)", folder.GetName(), title, parent)
		}

		// Validate expected folders exist with proper hierarchy
		// Expected structure: deep -> deep/nested
		deepFolderTitle := "deep"
		nestedFolderTitle := "nested"

		// Validate "deep" folder exists and has no parent (is top-level)
		require.Contains(t, folders, deepFolderTitle, "deep folder should exist")
		f := folders[deepFolderTitle]
		deepFolderName := f.GetName()
		title, _, _ := unstructured.NestedString(f.Object, "spec", "title")
		require.Equal(t, deepFolderTitle, title, "deep folder should have correct title")
		parent, found, _ := unstructured.NestedString(f.Object, "metadata", "annotations", "grafana.app/folder")
		require.True(t, !found || parent == "", "deep folder should be top-level (no parent)")

		// Validate "deep/nested" folder exists and has "deep" as parent
		require.Contains(t, folders, nestedFolderTitle, "nested folder should exist")
		f = folders[nestedFolderTitle]
		nestedFolderName := f.GetName()
		title, _, _ = unstructured.NestedString(f.Object, "spec", "title")
		require.Equal(t, nestedFolderTitle, title, "nested folder should have correct title")
		parent, _, _ = unstructured.NestedString(f.Object, "metadata", "annotations", "grafana.app/folder")
		require.Equal(t, deepFolderName, parent, "nested folder should have deep folder as parent")

		// The key test: Check if dashboard was created in Grafana during move
		const timelineUID = "mIJjFy8Kz"
		dashboard, err := helper.DashboardsV1.Resource.Get(ctx, timelineUID, metav1.GetOptions{})
		require.NoError(t, err, "dashboard should exist in Grafana after moving never-synced file")
		dashboardFolder, _, _ := unstructured.NestedString(dashboard.Object, "metadata", "annotations", "grafana.app/folder")

		// Validate dashboard is in the correct nested folder
		require.Equal(t, nestedFolderName, dashboardFolder, "dashboard should be in the nested folder")

		// Verify the file moved in the repository
		_, err = helper.Repositories.Resource.Get(ctx, repo, metav1.GetOptions{}, "files", "deep", "nested", "timeline.json")
		require.NoError(t, err, "moved file should exist in nested repository path")

		// Verify the original file no longer exists in the repository
		_, err = helper.Repositories.Resource.Get(ctx, repo, metav1.GetOptions{}, "files", sourceFile)
		require.Error(t, err, "original file should no longer exist in repository")
	})

	t.Run("move file with content update", func(t *testing.T) {
		const sourcePath = "moved/simple-move.json" // Use the file from previous test
		const targetPath = "updated/content-updated.json"

		// Use text-options.json content for the update
		updatedContent := helper.LoadFile("testdata/text-options.json")

		// Perform move with content update using helper function
		resp := helper.postFilesRequest(t, repo, filesPostOptions{
			targetPath:   targetPath,
			originalPath: sourcePath,
			message:      "move file with content update",
			body:         string(updatedContent),
		})
		// nolint:errcheck
		defer resp.Body.Close()
		require.Equal(t, http.StatusOK, resp.StatusCode, "move with content update should succeed")

		// Verify the moved file has updated content (should now be text-options dashboard)
		movedObj, err := helper.Repositories.Resource.Get(ctx, repo, metav1.GetOptions{}, "files", "updated", "content-updated.json")
		require.NoError(t, err, "moved file should exist in repository")

		resource, _, err := unstructured.NestedMap(movedObj.Object, "resource")
		require.NoError(t, err)
		dryRun, _, err := unstructured.NestedMap(resource, "dryRun")
		require.NoError(t, err)
		title, _, err := unstructured.NestedString(dryRun, "spec", "title")
		require.NoError(t, err)
		require.Equal(t, "Text options", title, "content should be updated to text-options dashboard")

		// Check it has the expected UID from text-options.json
		name, _, err := unstructured.NestedString(dryRun, "metadata", "name")
		require.NoError(t, err)
		require.Equal(t, "WZ7AhQiVz", name, "should have the UID from text-options.json")

		// Verify source file no longer exists
		_, err = helper.Repositories.Resource.Get(ctx, repo, metav1.GetOptions{}, "files", "moved", "simple-move.json")
		require.Error(t, err, "source file should no longer exist")

		// Sync and verify the updated dashboard exists in Grafana
		helper.SyncAndWait(t, repo, nil)
		const textOptionsUID = "WZ7AhQiVz" // UID from text-options.json
		updatedDashboard, err := helper.DashboardsV1.Resource.Get(ctx, textOptionsUID, metav1.GetOptions{})
		require.NoError(t, err, "updated dashboard should exist in Grafana")

		// Verify the original dashboard was deleted from Grafana
		_, err = helper.DashboardsV1.Resource.Get(ctx, allPanelsUID, metav1.GetOptions{})
		require.Error(t, err, "original dashboard should be deleted from Grafana")
		require.True(t, apierrors.IsNotFound(err))

		// Verify the new dashboard has the updated content
		updatedTitle, _, err := unstructured.NestedString(updatedDashboard.Object, "spec", "title")
		require.NoError(t, err)
		require.Equal(t, "Text options", updatedTitle)
	})

	t.Run("move directory", func(t *testing.T) {
		// Create some files in a directory first using existing testdata files
		helper.CopyToProvisioningPath(t, "testdata/timeline-demo.json", "source-dir/timeline-demo.json")
		helper.CopyToProvisioningPath(t, "testdata/text-options.json", "source-dir/text-options.json")

		// Sync to ensure files are recognized
		helper.SyncAndWait(t, repo, nil)

		const sourceDir = "source-dir/"
		const targetDir = "moved-dir/"

		// Move directory using helper function
		resp := helper.postFilesRequest(t, repo, filesPostOptions{
			targetPath:   targetDir,
			originalPath: sourceDir,
			message:      "move directory",
		})
		// nolint:errcheck
		defer resp.Body.Close()
		require.Equal(t, http.StatusOK, resp.StatusCode, "directory move should succeed")

		// Verify source directory no longer exists
		_, err = helper.Repositories.Resource.Get(ctx, repo, metav1.GetOptions{}, "files", "source-dir")
		require.Error(t, err, "source directory should no longer exist")

		// Verify target directory and files exist
		_, err = helper.Repositories.Resource.Get(ctx, repo, metav1.GetOptions{}, "files", "moved-dir", "timeline-demo.json")
		require.NoError(t, err, "moved timeline-demo.json should exist")
		_, err = helper.Repositories.Resource.Get(ctx, repo, metav1.GetOptions{}, "files", "moved-dir", "text-options.json")
		require.NoError(t, err, "moved text-options.json should exist")
	})

	t.Run("error cases", func(t *testing.T) {
		t.Run("missing originalPath parameter", func(t *testing.T) {
			result := helper.AdminREST.Post().
				Namespace("default").
				Resource("repositories").
				Name(repo).
				SubResource("files", "target.json").
				Body([]byte(`{"test": "content"}`)).
				SetHeader("Content-Type", "application/json").
				Do(ctx)
			require.Error(t, result.Error(), "should fail without originalPath")
		})

		t.Run("file to directory type mismatch", func(t *testing.T) {
			// First create a simple test file without slashes in the path
			result := helper.AdminREST.Post().
				Namespace("default").
				Resource("repositories").
				Name(repo).
				SubResource("files", "simple-test.json").
				Body(helper.LoadFile("testdata/all-panels.json")).
				SetHeader("Content-Type", "application/json").
				Do(ctx)
			require.NoError(t, result.Error(), "should create test file")

			// Now try to move this file to a directory path using helper function
			resp := helper.postFilesRequest(t, repo, filesPostOptions{
				targetPath:   "target-dir/",
				originalPath: "simple-test.json",
				message:      "test move",
			})
			// nolint:errcheck
			defer resp.Body.Close()
			// Read response body to check error message
			body, err := io.ReadAll(resp.Body)
			require.NoError(t, err)

			require.NotEqual(t, http.StatusOK, resp.StatusCode, "should fail when moving file to directory")
			require.Contains(t, string(body), "cannot move between file and directory types")
		})

		t.Run("non-existent source file", func(t *testing.T) {
			result := helper.AdminREST.Post().
				Namespace("default").
				Resource("repositories").
				Name(repo).
				SubResource("files", "target.json").
				Param("originalPath", "non-existent.json").
				Body([]byte("")).
				SetHeader("Content-Type", "application/json").
				Do(ctx)
			require.Error(t, result.Error(), "should fail when source file doesn't exist")
		})
>>>>>>> 16339b07
	})
}<|MERGE_RESOLUTION|>--- conflicted
+++ resolved
@@ -822,11 +822,7 @@
 	})
 }
 
-<<<<<<< HEAD
 func TestIntegrationProvisioning_DeleteJob(t *testing.T) {
-=======
-func TestIntegrationProvisioning_MoveResources(t *testing.T) {
->>>>>>> 16339b07
 	if testing.Short() {
 		t.Skip("skipping integration test")
 	}
@@ -834,21 +830,8 @@
 	helper := runGrafana(t)
 	ctx := context.Background()
 
-<<<<<<< HEAD
 	const repo = "delete-job-test-repo"
-=======
-	const repo = "move-test-repo"
->>>>>>> 16339b07
-	localTmp := helper.RenderObject(t, "testdata/local-write.json.tmpl", map[string]any{
-		"Name":        repo,
-		"SyncEnabled": true,
-		"SyncTarget":  "instance",
-	})
-	_, err := helper.Repositories.Resource.Create(ctx, localTmp, metav1.CreateOptions{})
-	require.NoError(t, err)
-
-<<<<<<< HEAD
-	// Copy multiple test files to the repository
+  	// Copy multiple test files to the repository
 	helper.CopyToProvisioningPath(t, "testdata/all-panels.json", "dashboard1.json")
 	helper.CopyToProvisioningPath(t, "testdata/text-options.json", "dashboard2.json")
 	helper.CopyToProvisioningPath(t, "testdata/timeline-demo.json", "folder/dashboard3.json")
@@ -982,7 +965,22 @@
 			state := mustNestedString(deleteJob.Object, "status", "state")
 			assert.Equal(collect, "error", state, "delete job should have failed due to non-existent file")
 		}, time.Second*10, time.Millisecond*100, "Expected delete job to fail with error state")
-=======
+func TestIntegrationProvisioning_MoveResources(t *testing.T) {
+	if testing.Short() {
+		t.Skip("skipping integration test")
+	}
+
+	helper := runGrafana(t)
+	ctx := context.Background()
+	const repo = "move-test-repo"
+	localTmp := helper.RenderObject(t, "testdata/local-write.json.tmpl", map[string]any{
+		"Name":        repo,
+		"SyncEnabled": true,
+		"SyncTarget":  "instance",
+	})
+	_, err := helper.Repositories.Resource.Create(ctx, localTmp, metav1.CreateOptions{})
+	require.NoError(t, err)
+
 	// Copy test dashboards to the repository path for initial setup
 	const originalDashboard = "all-panels.json"
 	helper.CopyToProvisioningPath(t, "testdata/all-panels.json", originalDashboard)
@@ -1246,6 +1244,5 @@
 				Do(ctx)
 			require.Error(t, result.Error(), "should fail when source file doesn't exist")
 		})
->>>>>>> 16339b07
 	})
 }