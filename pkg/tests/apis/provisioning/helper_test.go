package provisioning

import (
	"context"
	"crypto/sha256"
	"encoding/hex"
	"encoding/json"
	"net/http"
	"os"
	"path"
	"strings"
	"testing"
	"text/template"
	"time"

	gh "github.com/google/go-github/v70/github"
	ghmock "github.com/migueleliasweb/go-github-mock/src/mock"
	"github.com/stretchr/testify/assert"
	"github.com/stretchr/testify/require"
	apierrors "k8s.io/apimachinery/pkg/api/errors"
	metav1 "k8s.io/apimachinery/pkg/apis/meta/v1"
	"k8s.io/apimachinery/pkg/apis/meta/v1/unstructured"
	"k8s.io/apimachinery/pkg/runtime/schema"
	"k8s.io/client-go/rest"

<<<<<<< HEAD
	dashboardV1 "github.com/grafana/grafana/apps/dashboard/pkg/apis/dashboard/v1alpha1"
	dashboardV2 "github.com/grafana/grafana/apps/dashboard/pkg/apis/dashboard/v2alpha1"
=======
	dashboard "github.com/grafana/grafana/apps/dashboard/pkg/apis/dashboard/v1beta1"
>>>>>>> 9f07e49c
	folder "github.com/grafana/grafana/apps/folder/pkg/apis/folder/v1beta1"
	provisioning "github.com/grafana/grafana/pkg/apis/provisioning/v0alpha1"
	grafanarest "github.com/grafana/grafana/pkg/apiserver/rest"
	"github.com/grafana/grafana/pkg/registry/apis/provisioning/jobs"
	"github.com/grafana/grafana/pkg/services/featuremgmt"
	"github.com/grafana/grafana/pkg/setting"
	"github.com/grafana/grafana/pkg/tests/apis"
	"github.com/grafana/grafana/pkg/tests/testinfra"
	"github.com/grafana/grafana/pkg/tests/testsuite"
)

func TestMain(m *testing.M) {
	testsuite.Run(m)
}

type provisioningTestHelper struct {
	*apis.K8sTestHelper
	ProvisioningPath string

	Repositories *apis.K8sResourceClient
	Jobs         *apis.K8sResourceClient
	Folders      *apis.K8sResourceClient
	Dashboards   *apis.K8sResourceClient
	DashboardsV2 *apis.K8sResourceClient
	AdminREST    *rest.RESTClient
	EditorREST   *rest.RESTClient
	ViewerREST   *rest.RESTClient
}

func (h *provisioningTestHelper) SyncAndWait(t *testing.T, repo string, options *provisioning.SyncJobOptions) {
	t.Helper()

	if options == nil {
		options = &provisioning.SyncJobOptions{}
	}
	body := asJSON(&provisioning.JobSpec{
		Action: provisioning.JobActionPull,
		Pull:   options,
	})

	result := h.AdminREST.Post().
		Namespace("default").
		Resource("repositories").
		Name(repo).
		SubResource("jobs").
		Body(body).
		SetHeader("Content-Type", "application/json").
		Do(t.Context())

	if apierrors.IsAlreadyExists(result.Error()) {
		// Wait for all jobs to finish as we don't have the name.
		h.AwaitJobs(t, repo)
		return
	}

	obj, err := result.Get()
	require.NoError(t, err, "expecting to be able to sync repository")

	unstruct, ok := obj.(*unstructured.Unstructured)
	require.True(t, ok, "expecting unstructured object, but got %T", obj)

	name := unstruct.GetName()
	require.NotEmpty(t, name, "expecting name to be set")
	h.AwaitJobSuccess(t, t.Context(), unstruct)
}

func (h *provisioningTestHelper) AwaitJobSuccess(t *testing.T, ctx context.Context, job *unstructured.Unstructured) {
	t.Helper()

	repo := job.GetLabels()[jobs.LabelRepository]
	require.NotEmpty(t, repo)
	if !assert.EventuallyWithT(t, func(collect *assert.CollectT) {
		result, err := h.Repositories.Resource.Get(ctx, repo, metav1.GetOptions{},
			"jobs", string(job.GetUID()))

		if apierrors.IsNotFound(err) {
			assert.Fail(collect, "job '%s' not found yet yet", job.GetName())
			return // continue trying
		}

		// Can fail fast here -- the jobs are immutable
		require.NoError(t, err)
		require.NotNil(t, result)

		state := mustNestedString(result.Object, "status", "state")
		require.Equal(t, string(provisioning.JobStateSuccess), state,
			"historic job '%s' was not successful", job.GetName())
	}, time.Second*10, time.Millisecond*25) {
		// We also want to add the job details to the error when it fails.
		job, err := h.Jobs.Resource.Get(ctx, job.GetName(), metav1.GetOptions{})
		if err != nil {
			t.Logf("failed to get job details for further help: %v", err)
		} else {
			t.Logf("job details: %+v", job.Object)
		}
		t.FailNow()
	}
}

func (h *provisioningTestHelper) AwaitJobs(t *testing.T, repoName string) {
	t.Helper()

	// First, we wait for all jobs for the repository to disappear (i.e. complete/fail).
	require.EventuallyWithT(t, func(collect *assert.CollectT) {
		list, err := h.Jobs.Resource.List(context.Background(), metav1.ListOptions{})
		if assert.NoError(collect, err, "failed to list active jobs") {
			for _, elem := range list.Items {
				repo, _, err := unstructured.NestedString(elem.Object, "spec", "repository")
				require.NoError(t, err)
				if repo == repoName {
					collect.Errorf("there are still remaining jobs for %s: %+v", repoName, elem)
					return
				}
			}
		}
	}, time.Second*10, time.Millisecond*25, "job queue must be empty")

	// Then, as all jobs are now historic jobs, we make sure they are successful.
	result, err := h.Repositories.Resource.Get(context.Background(), repoName, metav1.GetOptions{}, "jobs")
	require.NoError(t, err, "failed to list historic jobs")

	list, err := result.ToList()
	require.NoError(t, err, "results should be a list")
	require.NotEmpty(t, list.Items, "expect at least one job")

	for _, elem := range list.Items {
		require.Equal(t, repoName, elem.GetLabels()[jobs.LabelRepository], "should have repo label")

		state := mustNestedString(elem.Object, "status", "state")
		require.Equal(t, string(provisioning.JobStateSuccess), state, "job %s failed: %+v", elem.GetName(), elem.Object)
	}
}

// RenderObject reads the filePath and renders it as a template with the given values.
// The template is expected to be a YAML or JSON file.
//
// The values object is mutated to also include the helper property as `h`.
func (h *provisioningTestHelper) RenderObject(t *testing.T, filePath string, values map[string]any) *unstructured.Unstructured {
	t.Helper()
	file := h.LoadFile(filePath)

	if values == nil {
		values = make(map[string]any)
	}
	values["h"] = h

	tmpl, err := template.New(filePath).Parse(string(file))
	require.NoError(t, err, "failed to parse template")

	var buf strings.Builder
	err = tmpl.Execute(&buf, values)
	require.NoError(t, err, "failed to execute template")

	return h.LoadYAMLOrJSON(buf.String())
}

// CopyToProvisioningPath copies a file to the provisioning path.
// The from path is relative to test file's directory.
func (h *provisioningTestHelper) CopyToProvisioningPath(t *testing.T, from, to string) {
	file := h.LoadFile(from)
	err := os.WriteFile(path.Join(h.ProvisioningPath, to), file, 0600)
	require.NoError(t, err, "failed to write file to provisioning path")
}

type grafanaOption func(opts *testinfra.GrafanaOpts)

// Useful for debugging a test in development.
//
//lint:ignore U1000 This is used when needed while debugging.
//nolint:golint,unused
func withLogs(opts *testinfra.GrafanaOpts) {
	opts.EnableLog = true
}

func runGrafana(t *testing.T, options ...grafanaOption) *provisioningTestHelper {
	provisioningPath := t.TempDir()
	opts := testinfra.GrafanaOpts{
		AppModeProduction: false, // required for experimental APIs
		EnableFeatureToggles: []string{
			featuremgmt.FlagProvisioning,
			featuremgmt.FlagKubernetesClientDashboardsFolders,
		},
		UnifiedStorageConfig: map[string]setting.UnifiedStorageConfig{
			"dashboards.dashboard.grafana.app": {
				DualWriterMode: grafanarest.Mode5,
			},
			"folders.folder.grafana.app": {
				DualWriterMode: grafanarest.Mode5,
			},
		},
		PermittedProvisioningPaths: ".|" + provisioningPath,
	}
	for _, o := range options {
		o(&opts)
	}
	helper := apis.NewK8sTestHelper(t, opts)

	helper.GetEnv().GitHubFactory.Client = ghmock.NewMockedHTTPClient(
		ghmock.WithRequestMatchHandler(ghmock.GetUser, ghAlwaysWrite(t, &gh.User{})),
		ghmock.WithRequestMatchHandler(ghmock.GetReposHooksByOwnerByRepo, ghAlwaysWrite(t, []*gh.Hook{})),
		ghmock.WithRequestMatchHandler(ghmock.PostReposHooksByOwnerByRepo, ghAlwaysWrite(t, &gh.Hook{})),
		ghmock.WithRequestMatchHandler(ghmock.GetReposByOwnerByRepo, ghAlwaysWrite(t, &gh.Repository{})),
		ghmock.WithRequestMatchHandler(ghmock.GetReposBranchesByOwnerByRepoByBranch, ghAlwaysWrite(t, &gh.Branch{})),
		ghmock.WithRequestMatchHandler(ghmock.GetReposGitTreesByOwnerByRepoByTreeSha, ghAlwaysWrite(t, &gh.Tree{})),
		ghmock.WithRequestMatchHandler(
			ghmock.DeleteReposHooksByOwnerByRepoByHookId,
			http.HandlerFunc(func(w http.ResponseWriter, _ *http.Request) {
				w.WriteHeader(http.StatusOK)
			}),
		),
	)

	repositories := helper.GetResourceClient(apis.ResourceClientArgs{
		User:      helper.Org1.Admin,
		Namespace: "default", // actually org1
		GVR:       provisioning.RepositoryResourceInfo.GroupVersionResource(),
	})
	jobs := helper.GetResourceClient(apis.ResourceClientArgs{
		User:      helper.Org1.Admin,
		Namespace: "default", // actually org1
		GVR:       provisioning.JobResourceInfo.GroupVersionResource(),
	})
	folders := helper.GetResourceClient(apis.ResourceClientArgs{
		User:      helper.Org1.Admin,
		Namespace: "default", // actually org1
		GVR:       folder.FolderResourceInfo.GroupVersionResource(),
	})
	dashboards := helper.GetResourceClient(apis.ResourceClientArgs{
		User:      helper.Org1.Admin,
		Namespace: "default", // actually org1
		GVR:       dashboardV1.DashboardResourceInfo.GroupVersionResource(),
	})
	dashboardsV2 := helper.GetResourceClient(apis.ResourceClientArgs{
		User:      helper.Org1.Admin,
		Namespace: "default", // actually org1
		GVR:       dashboardV2.DashboardResourceInfo.GroupVersionResource(),
	})

	// Repo client, but less guard rails. Useful for subresources. We'll need this later...
	gv := &schema.GroupVersion{Group: "provisioning.grafana.app", Version: "v0alpha1"}
	adminClient := helper.Org1.Admin.RESTClient(t, gv)
	editorClient := helper.Org1.Editor.RESTClient(t, gv)
	viewerClient := helper.Org1.Viewer.RESTClient(t, gv)

	deleteAll := func(client *apis.K8sResourceClient) error {
		ctx := context.Background()
		list, err := client.Resource.List(ctx, metav1.ListOptions{})
		if err != nil {
			return err
		}
		for _, resource := range list.Items {
			if err := client.Resource.Delete(ctx, resource.GetName(), metav1.DeleteOptions{}); err != nil {
				return err
			}
		}
		return nil
	}

	require.NoError(t, deleteAll(dashboards), "deleting all dashboards") // v1+v2
	require.NoError(t, deleteAll(folders), "deleting all folders")
	require.NoError(t, deleteAll(repositories), "deleting all repositories")

	return &provisioningTestHelper{
		ProvisioningPath: provisioningPath,
		K8sTestHelper:    helper,

		Repositories: repositories,
		AdminREST:    adminClient,
		EditorREST:   editorClient,
		ViewerREST:   viewerClient,
		Jobs:         jobs,
		Folders:      folders,
		Dashboards:   dashboards,
		DashboardsV2: dashboardsV2,
	}
}

func ghAlwaysWrite(t *testing.T, body any) http.HandlerFunc {
	marshalled := ghmock.MustMarshal(body)
	return http.HandlerFunc(func(w http.ResponseWriter, _ *http.Request) {
		_, err := w.Write(marshalled)
		require.NoError(t, err, "failed to write body in mock")
	})
}

func ghHandleTree(t *testing.T, refs map[string][]*gh.TreeEntry) http.HandlerFunc {
	return http.HandlerFunc(func(w http.ResponseWriter, r *http.Request) {
		sha := r.URL.Path[strings.LastIndex(r.URL.Path, "/")+1:]
		require.NotEmpty(t, sha, "sha path parameter was missing?")

		entries := refs[sha]
		require.NotNil(t, entries, "no entries for sha %s", sha)

		tree := &gh.Tree{
			SHA:       gh.Ptr(sha),
			Truncated: gh.Ptr(false),
			Entries:   entries,
		}

		_, err := w.Write(ghmock.MustMarshal(tree))
		require.NoError(t, err, "failed to write body in mock")
	})
}

func mustNestedString(obj map[string]interface{}, fields ...string) string {
	v, _, err := unstructured.NestedString(obj, fields...)
	if err != nil {
		panic(err)
	}
	return v
}

func asJSON(obj any) []byte {
	jj, _ := json.Marshal(obj)
	return jj
}

func treeEntryDir(dirName string, sha string) *gh.TreeEntry {
	return &gh.TreeEntry{
		SHA:  gh.Ptr(sha),
		Path: gh.Ptr(dirName),
		Type: gh.Ptr("tree"),
		Mode: gh.Ptr("040000"),
	}
}

func unstructuredToRepository(t *testing.T, obj *unstructured.Unstructured) *provisioning.Repository {
	bytes, err := obj.MarshalJSON()
	require.NoError(t, err)

	repo := &provisioning.Repository{}
	err = json.Unmarshal(bytes, repo)
	require.NoError(t, err)

	return repo
}

func treeEntry(fpath string, content []byte) *gh.TreeEntry {
	sha := sha256.Sum256(content)

	return &gh.TreeEntry{
		SHA:     gh.Ptr(hex.EncodeToString(sha[:])),
		Path:    gh.Ptr(fpath),
		Size:    gh.Ptr(len(content)),
		Type:    gh.Ptr("blob"),
		Mode:    gh.Ptr("100644"),
		Content: gh.Ptr(string(content)),
	}
}

func repoContent(fpath string, content []byte) *gh.RepositoryContent {
	sha := sha256.Sum256(content)
	typ := "blob"
	if strings.HasSuffix(fpath, "/") {
		typ = "tree"
	}

	return &gh.RepositoryContent{
		SHA:     gh.Ptr(hex.EncodeToString(sha[:])),
		Name:    gh.Ptr(path.Base(fpath)),
		Path:    &fpath,
		Size:    gh.Ptr(len(content)),
		Type:    &typ,
		Content: gh.Ptr(string(content)),
	}
}<|MERGE_RESOLUTION|>--- conflicted
+++ resolved
@@ -23,12 +23,9 @@
 	"k8s.io/apimachinery/pkg/runtime/schema"
 	"k8s.io/client-go/rest"
 
-<<<<<<< HEAD
-	dashboardV1 "github.com/grafana/grafana/apps/dashboard/pkg/apis/dashboard/v1alpha1"
+	dashboardV0 "github.com/grafana/grafana/apps/dashboard/pkg/apis/dashboard/v0alpha1"
+	dashboardV1 "github.com/grafana/grafana/apps/dashboard/pkg/apis/dashboard/v1beta1"
 	dashboardV2 "github.com/grafana/grafana/apps/dashboard/pkg/apis/dashboard/v2alpha1"
-=======
-	dashboard "github.com/grafana/grafana/apps/dashboard/pkg/apis/dashboard/v1beta1"
->>>>>>> 9f07e49c
 	folder "github.com/grafana/grafana/apps/folder/pkg/apis/folder/v1beta1"
 	provisioning "github.com/grafana/grafana/pkg/apis/provisioning/v0alpha1"
 	grafanarest "github.com/grafana/grafana/pkg/apiserver/rest"
@@ -51,7 +48,8 @@
 	Repositories *apis.K8sResourceClient
 	Jobs         *apis.K8sResourceClient
 	Folders      *apis.K8sResourceClient
-	Dashboards   *apis.K8sResourceClient
+	DashboardsV0 *apis.K8sResourceClient
+	DashboardsV1 *apis.K8sResourceClient
 	DashboardsV2 *apis.K8sResourceClient
 	AdminREST    *rest.RESTClient
 	EditorREST   *rest.RESTClient
@@ -256,7 +254,12 @@
 		Namespace: "default", // actually org1
 		GVR:       folder.FolderResourceInfo.GroupVersionResource(),
 	})
-	dashboards := helper.GetResourceClient(apis.ResourceClientArgs{
+	dashboardsV0 := helper.GetResourceClient(apis.ResourceClientArgs{
+		User:      helper.Org1.Admin,
+		Namespace: "default", // actually org1
+		GVR:       dashboardV0.DashboardResourceInfo.GroupVersionResource(),
+	})
+	dashboardsV1 := helper.GetResourceClient(apis.ResourceClientArgs{
 		User:      helper.Org1.Admin,
 		Namespace: "default", // actually org1
 		GVR:       dashboardV1.DashboardResourceInfo.GroupVersionResource(),
@@ -287,7 +290,7 @@
 		return nil
 	}
 
-	require.NoError(t, deleteAll(dashboards), "deleting all dashboards") // v1+v2
+	require.NoError(t, deleteAll(dashboardsV1), "deleting all dashboards") // v0+v1+v2
 	require.NoError(t, deleteAll(folders), "deleting all folders")
 	require.NoError(t, deleteAll(repositories), "deleting all repositories")
 
@@ -301,7 +304,8 @@
 		ViewerREST:   viewerClient,
 		Jobs:         jobs,
 		Folders:      folders,
-		Dashboards:   dashboards,
+		DashboardsV0: dashboardsV0,
+		DashboardsV1: dashboardsV1,
 		DashboardsV2: dashboardsV2,
 	}
 }
