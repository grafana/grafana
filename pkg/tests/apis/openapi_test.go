--- conflicted
+++ resolved
@@ -91,12 +91,9 @@
 		Group:   "advisor.grafana.app",
 		Version: "v0alpha1",
 	}, {
-<<<<<<< HEAD
-=======
 		Group:   "playlist.grafana.app",
 		Version: "v0alpha1",
 	}, {
->>>>>>> c174c855
 		Group:   "notifications.alerting.grafana.app",
 		Version: "v0alpha1",
 	}}
