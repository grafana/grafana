package apis

import (
	"fmt"
	"runtime"
	"testing"

	"github.com/stretchr/testify/require"
	"k8s.io/apimachinery/pkg/runtime/schema"
	"k8s.io/apimachinery/pkg/util/version"
	"k8s.io/client-go/kubernetes"

	"github.com/grafana/grafana/pkg/services/featuremgmt"
	"github.com/grafana/grafana/pkg/tests/testinfra"
	"github.com/grafana/grafana/pkg/tests/testsuite"
	"github.com/grafana/grafana/pkg/util/testutil"
)

func TestMain(m *testing.M) {
	testsuite.Run(m)
}

func TestIntegrationOpenAPIs(t *testing.T) {
	testutil.SkipIntegrationTestInShortMode(t)

	h := NewK8sTestHelper(t, testinfra.GrafanaOpts{
		AppModeProduction: false, // required for experimental APIs
		EnableFeatureToggles: []string{
			featuremgmt.FlagQueryService, // Query Library
			featuremgmt.FlagProvisioning,
			featuremgmt.FlagInvestigationsBackend,
			featuremgmt.FlagGrafanaAdvisor,
			featuremgmt.FlagKubernetesAlertingRules,
			featuremgmt.FlagGrafanaAPIServerWithExperimentalAPIs, // all datasources
			featuremgmt.FlagKubernetesShortURLs,
			featuremgmt.FlagKubernetesCorrelations,
<<<<<<< HEAD
=======
			featuremgmt.FlagKubernetesAlertingHistorian,
>>>>>>> f4b8f2d0
			featuremgmt.FlagKubernetesLogsDrilldown,
		},
	})

	t.Run("check valid version response", func(t *testing.T) {
		client, err := kubernetes.NewForConfig(h.NewAdminRestConfig())
		require.NoError(t, err)

		info, err := client.ServerVersion()
		require.NoError(t, err)
		require.Equal(t, runtime.Version(), info.GoVersion)
		require.Equal(t, "1", info.Major)
		require.Equal(t, "34", info.Minor)

		// Make sure the gitVersion is parsable
		v, err := version.Parse(info.GitVersion)
		require.NoError(t, err)
		require.Equal(t, info.Major, fmt.Sprintf("%d", v.Major()))
		require.Equal(t, info.Minor, fmt.Sprintf("%d", v.Minor()))

		// Check the v3 path resolves properly
		// NOTE: fetching the v2 schema sometimes returns a 503 in our test infrastructure
		// Removing the explicit `OneOf` properties from InlineSecureValue in:
		// https://github.com/grafana/grafana/blob/main/pkg/apimachinery/apis/common/v0alpha1/secure_values.go#L78
		// will consistently support V2, however kubectl and everything else continues to work
		disco := h.NewDiscoveryClient()
		paths, err := disco.OpenAPIV3().Paths()

		require.NoError(t, err, "requesting OpenAPI v3")
		require.NotEmpty(t, paths, "has registered paths")
	})

	dir := "openapi_snapshots"

	var groups = []schema.GroupVersion{{
		Group:   "dashboard.grafana.app",
		Version: "v0alpha1",
	}, {
		Group:   "dashboard.grafana.app",
		Version: "v1beta1",
	}, {
		Group:   "dashboard.grafana.app",
		Version: "v2alpha1",
	}, {
		Group:   "folder.grafana.app",
		Version: "v1beta1",
	}, {
		Group:   "provisioning.grafana.app",
		Version: "v0alpha1",
	}, {
		Group:   "iam.grafana.app",
		Version: "v0alpha1",
	}, {
		Group:   "investigations.grafana.app",
		Version: "v0alpha1",
	}, {
		Group:   "advisor.grafana.app",
		Version: "v0alpha1",
	}, {
		Group:   "playlist.grafana.app",
		Version: "v0alpha1",
	}, {
		Group:   "preferences.grafana.app",
		Version: "v1alpha1",
	}, {
		Group:   "collections.grafana.app",
		Version: "v1alpha1",
	}, {
		Group:   "notifications.alerting.grafana.app",
		Version: "v0alpha1",
	}, {
		Group:   "rules.alerting.grafana.app",
		Version: "v0alpha1",
	}, {
		Group:   "historian.alerting.grafana.app",
		Version: "v0alpha1",
	}, {
		Group:   "correlations.grafana.app",
		Version: "v0alpha1",
	}, {
		Group:   "shorturl.grafana.app",
		Version: "v1beta1",
	}, {
		Group:   "testdata.datasource.grafana.app",
		Version: "v0alpha1",
	}, {
		Group:   "logsdrilldown.grafana.app",
		Version: "v1alpha1",
	}}
	for _, gv := range groups {
		VerifyOpenAPISnapshots(t, dir, gv, h)
	}
}<|MERGE_RESOLUTION|>--- conflicted
+++ resolved
@@ -34,10 +34,7 @@
 			featuremgmt.FlagGrafanaAPIServerWithExperimentalAPIs, // all datasources
 			featuremgmt.FlagKubernetesShortURLs,
 			featuremgmt.FlagKubernetesCorrelations,
-<<<<<<< HEAD
-=======
 			featuremgmt.FlagKubernetesAlertingHistorian,
->>>>>>> f4b8f2d0
 			featuremgmt.FlagKubernetesLogsDrilldown,
 		},
 	})
