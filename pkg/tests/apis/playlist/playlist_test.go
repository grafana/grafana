--- conflicted
+++ resolved
@@ -25,27 +25,26 @@
 		t.Skip("skipping integration test")
 	}
 
-<<<<<<< HEAD
-	// t.Run("default setup", func(t *testing.T) {
-	// 	doPlaylistTests(t, apis.NewK8sTestHelper(t, testinfra.GrafanaOpts{
-	// 		AppModeProduction: true, // do not start extra port 6443
-	// 		DisableAnonymous:  true,
-	// 		EnableFeatureToggles: []string{
-	// 			featuremgmt.FlagGrafanaAPIServer,
-	// 		},
-	// 	}))
-	// })
-
-	// t.Run("with k8s api flag", func(t *testing.T) {
-	// 	doPlaylistTests(t, apis.NewK8sTestHelper(t, testinfra.GrafanaOpts{
-	// 		AppModeProduction: true, // do not start extra port 6443
-	// 		DisableAnonymous:  true,
-	// 		EnableFeatureToggles: []string{
-	// 			featuremgmt.FlagGrafanaAPIServer,
-	// 			featuremgmt.FlagKubernetesPlaylistsAPI, // <<< The change we are testing!
-	// 		},
-	// 	}))
-	// })
+	// 	t.Run("default setup", func(t *testing.T) {
+	// 		doPlaylistTests(t, apis.NewK8sTestHelper(t, testinfra.GrafanaOpts{
+	// 			AppModeProduction: true, // do not start extra port 6443
+	// 			DisableAnonymous:  true,
+	// 			EnableFeatureToggles: []string{
+	// 				featuremgmt.FlagGrafanaAPIServer,
+	// 			},
+	// 		}))
+	// 	})
+
+	// 	t.Run("with k8s api flag", func(t *testing.T) {
+	// 		doPlaylistTests(t, apis.NewK8sTestHelper(t, testinfra.GrafanaOpts{
+	// 			AppModeProduction: true, // do not start extra port 6443
+	// 			DisableAnonymous:  true,
+	// 			EnableFeatureToggles: []string{
+	// 				featuremgmt.FlagGrafanaAPIServer,
+	// 				featuremgmt.FlagKubernetesPlaylistsAPI, // <<< The change we are testing!
+	// 			},
+	// 		}))
+	// 	})
 
 	t.Run("with dual write", func(t *testing.T) {
 		doPlaylistTests(t, apis.NewK8sTestHelper(t, testinfra.GrafanaOpts{
@@ -54,25 +53,6 @@
 			APIServerStorageType: "file",
 			EnableFeatureToggles: []string{
 				featuremgmt.FlagGrafanaAPIServer,
-=======
-	t.Run("default setup", func(t *testing.T) {
-		doPlaylistTests(t, apis.NewK8sTestHelper(t, testinfra.GrafanaOpts{
-			AppModeProduction: true, // do not start extra port 6443
-			DisableAnonymous:  true,
-			EnableFeatureToggles: []string{
-				featuremgmt.FlagGrafanaAPIServer,
-			},
-		}))
-	})
-
-	t.Run("with k8s api flag", func(t *testing.T) {
-		doPlaylistTests(t, apis.NewK8sTestHelper(t, testinfra.GrafanaOpts{
-			AppModeProduction: true, // do not start extra port 6443
-			DisableAnonymous:  true,
-			EnableFeatureToggles: []string{
-				featuremgmt.FlagGrafanaAPIServer,
-				featuremgmt.FlagKubernetesPlaylistsAPI, // <<< The change we are testing!
->>>>>>> 549787d4
 			},
 		}))
 	})
