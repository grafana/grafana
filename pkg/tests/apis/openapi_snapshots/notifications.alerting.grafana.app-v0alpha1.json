--- conflicted
+++ resolved
@@ -3571,128 +3571,7 @@
           }
         }
       },
-<<<<<<< HEAD
       "com.github.grafana.grafana.apps.alerting.notifications.pkg.apis.alerting.v0alpha1.RoutingTree": {
-=======
-      "com.github.grafana.grafana.apps.alerting.notifications.pkg.apis.routingtree.v0alpha1.Matcher": {
-        "type": "object",
-        "required": [
-          "type",
-          "label",
-          "value"
-        ],
-        "properties": {
-          "label": {
-            "type": "string",
-            "default": ""
-          },
-          "type": {
-            "type": "string",
-            "default": ""
-          },
-          "value": {
-            "type": "string",
-            "default": ""
-          }
-        }
-      },
-      "com.github.grafana.grafana.apps.alerting.notifications.pkg.apis.routingtree.v0alpha1.Route": {
-        "type": "object",
-        "required": [
-          "continue"
-        ],
-        "properties": {
-          "active_time_intervals": {
-            "type": "array",
-            "items": {
-              "type": "string",
-              "default": ""
-            }
-          },
-          "continue": {
-            "type": "boolean",
-            "default": false
-          },
-          "group_by": {
-            "type": "array",
-            "items": {
-              "type": "string",
-              "default": ""
-            }
-          },
-          "group_interval": {
-            "type": "string"
-          },
-          "group_wait": {
-            "type": "string"
-          },
-          "matchers": {
-            "type": "array",
-            "items": {
-              "default": {},
-              "allOf": [
-                {
-                  "$ref": "#/components/schemas/com.github.grafana.grafana.apps.alerting.notifications.pkg.apis.routingtree.v0alpha1.Matcher"
-                }
-              ]
-            }
-          },
-          "mute_time_intervals": {
-            "type": "array",
-            "items": {
-              "type": "string",
-              "default": ""
-            }
-          },
-          "receiver": {
-            "type": "string"
-          },
-          "repeat_interval": {
-            "type": "string"
-          },
-          "routes": {
-            "type": "array",
-            "items": {
-              "default": {},
-              "allOf": [
-                {
-                  "$ref": "#/components/schemas/com.github.grafana.grafana.apps.alerting.notifications.pkg.apis.routingtree.v0alpha1.Route"
-                }
-              ]
-            }
-          }
-        }
-      },
-      "com.github.grafana.grafana.apps.alerting.notifications.pkg.apis.routingtree.v0alpha1.RouteDefaults": {
-        "type": "object",
-        "required": [
-          "receiver"
-        ],
-        "properties": {
-          "group_by": {
-            "type": "array",
-            "items": {
-              "type": "string",
-              "default": ""
-            }
-          },
-          "group_interval": {
-            "type": "string"
-          },
-          "group_wait": {
-            "type": "string"
-          },
-          "receiver": {
-            "type": "string",
-            "default": ""
-          },
-          "repeat_interval": {
-            "type": "string"
-          }
-        }
-      },
-      "com.github.grafana.grafana.apps.alerting.notifications.pkg.apis.routingtree.v0alpha1.RoutingTree": {
->>>>>>> 7042e733
         "type": "object",
         "required": [
           "metadata",
@@ -3823,6 +3702,13 @@
           "continue"
         ],
         "properties": {
+          "active_time_intervals": {
+            "type": "array",
+            "items": {
+              "type": "string",
+              "default": ""
+            }
+          },
           "continue": {
             "type": "boolean",
             "default": false
