--- conflicted
+++ resolved
@@ -912,19 +912,12 @@
         }
       ]
     },
-<<<<<<< HEAD
-    "/apis/iam.grafana.app/v0alpha1/namespaces/{namespace}/searchUser": {
-      "get": {
-        "description": "User search",
-        "operationId": "getSearchUser",
-=======
     "/apis/iam.grafana.app/v0alpha1/namespaces/{namespace}/searchTeams": {
       "get": {
         "tags": [
           "Search"
         ],
         "description": "Team search",
->>>>>>> 4b999cd9
         "parameters": [
           {
             "name": "namespace",
@@ -939,10 +932,7 @@
           {
             "name": "query",
             "in": "query",
-<<<<<<< HEAD
-=======
             "description": "team name query string",
->>>>>>> 4b999cd9
             "schema": {
               "type": "string"
             }
@@ -950,101 +940,33 @@
           {
             "name": "limit",
             "in": "query",
-<<<<<<< HEAD
-            "description": "number of results to return",
+            "description": "limit the number of results",
             "schema": {
               "type": "integer",
               "format": "int64"
-            },
-            "example": 10
-          },
-          {
-            "name": "page",
-            "in": "query",
-            "description": "page number (starting from 1)",
+            }
+          },
+          {
+            "name": "offset",
+            "in": "query",
+            "description": "start the query at the given offset",
             "schema": {
               "type": "integer",
               "format": "int64"
-            },
-            "example": 1
-          },
-          {
-            "name": "sort",
-            "in": "query",
-            "description": "sortable field",
-            "schema": {
-              "type": "string"
-            },
-            "examples": {
-              "": {
-                "summary": "default sorting"
-              },
-              "-email": {
-                "summary": "email descending",
-                "value": "-email"
-              },
-              "-lastSeenAt": {
-                "summary": "last seen at descending",
-                "value": "-lastSeenAt"
-              },
-              "-login": {
-                "summary": "login descending",
-                "value": "-login"
-              },
-              "-title": {
-                "summary": "title descending",
-                "value": "-title"
-              },
-              "email": {
-                "summary": "email ascending",
-                "value": "email"
-              },
-              "lastSeenAt": {
-                "summary": "last seen at ascending",
-                "value": "lastSeenAt"
-              },
-              "login": {
-                "summary": "login ascending",
-                "value": "login"
-              },
-              "title": {
-                "summary": "title ascending",
-                "value": "title"
-              }
-=======
-            "description": "limit the number of results",
+            }
+          },
+          {
+            "name": "page",
+            "in": "query",
+            "description": "page number to start from",
             "schema": {
               "type": "integer",
               "format": "int64"
             }
-          },
-          {
-            "name": "offset",
-            "in": "query",
-            "description": "start the query at the given offset",
-            "schema": {
-              "type": "integer",
-              "format": "int64"
-            }
-          },
-          {
-            "name": "page",
-            "in": "query",
-            "description": "page number to start from",
-            "schema": {
-              "type": "integer",
-              "format": "int64"
->>>>>>> 4b999cd9
-            }
           }
         ],
         "responses": {
-<<<<<<< HEAD
-          "default": {
-            "description": "Default OK response",
-=======
           "200": {
->>>>>>> 4b999cd9
             "content": {
               "application/json": {
                 "schema": {
@@ -1057,26 +979,20 @@
                     "maxScore"
                   ],
                   "properties": {
-<<<<<<< HEAD
-=======
                     "apiVersion": {
                       "description": "APIVersion defines the versioned schema of this representation of an object. Servers should convert recognized schemas to the latest internal value, and may reject unrecognized values. More info: https://git.k8s.io/community/contributors/devel/sig-architecture/api-conventions.md#resources",
                       "type": "string"
                     },
->>>>>>> 4b999cd9
                     "hits": {
                       "type": "array",
                       "items": {
                         "default": {}
                       }
                     },
-<<<<<<< HEAD
-=======
                     "kind": {
                       "description": "Kind is a string value representing the REST resource this object represents. Servers may infer this from the endpoint the client submits requests to. Cannot be updated. In CamelCase. More info: https://git.k8s.io/community/contributors/devel/sig-architecture/api-conventions.md#types-kinds",
                       "type": "string"
                     },
->>>>>>> 4b999cd9
                     "maxScore": {
                       "type": "number",
                       "format": "double",
@@ -1105,6 +1021,106 @@
         }
       }
     },
+    "/apis/iam.grafana.app/v0alpha1/namespaces/{namespace}/searchUsers": {
+      "get": {
+        "description": "User search",
+        "operationId": "getSearchUser",
+        "parameters": [
+          {
+            "name": "namespace",
+            "in": "path",
+            "description": "workspace",
+            "required": true,
+            "schema": {
+              "type": "string"
+            },
+            "example": "default"
+          },
+          {
+            "name": "query",
+            "in": "query",
+            "schema": {
+              "type": "string"
+            }
+          },
+          {
+            "name": "limit",
+            "in": "query",
+            "description": "number of results to return",
+            "schema": {
+              "type": "integer",
+              "format": "int64"
+            },
+            "example": 10
+          },
+          {
+            "name": "page",
+            "in": "query",
+            "description": "page number (starting from 1)",
+            "schema": {
+              "type": "integer",
+              "format": "int64"
+            },
+            "example": 1
+          },
+          {
+            "name": "sort",
+            "in": "query",
+            "description": "sortable field",
+            "schema": {
+              "type": "string"
+            },
+            "examples": {
+              "": {
+                "summary": "default sorting"
+              },
+              "-email": {
+                "summary": "email descending",
+                "value": "-email"
+              },
+              "-lastSeenAt": {
+                "summary": "last seen at descending",
+                "value": "-lastSeenAt"
+              },
+              "-login": {
+                "summary": "login descending",
+                "value": "-login"
+              },
+              "-title": {
+                "summary": "title descending",
+                "value": "-title"
+              },
+              "email": {
+                "summary": "email ascending",
+                "value": "email"
+              },
+              "lastSeenAt": {
+                "summary": "last seen at ascending",
+                "value": "lastSeenAt"
+              },
+              "login": {
+                "summary": "login ascending",
+                "value": "login"
+              },
+              "title": {
+                "summary": "title ascending",
+                "value": "title"
+              }
+            }
+          }
+        ],
+        "responses": {
+          "default": {
+            "description": "Default OK response",
+            "content": {
+              "application/json": {
+                "schema": {}
+              }
+            }
+          }
+        }
+      }
+    },
     "/apis/iam.grafana.app/v0alpha1/namespaces/{namespace}/serviceaccounts": {
       "get": {
         "tags": [
@@ -6588,9 +6604,6 @@
           }
         }
       },
-<<<<<<< HEAD
-      "github.com/grafana/grafana/apps/iam/pkg/apis/iam/v0alpha1.GetSearchUser": {
-=======
       "github.com/grafana/grafana/apps/iam/pkg/apis/iam/v0alpha1.GetSearchTeams": {
         "type": "object",
         "required": [
@@ -6638,7 +6651,44 @@
         }
       },
       "github.com/grafana/grafana/apps/iam/pkg/apis/iam/v0alpha1.GetSearchTeamsBody": {
->>>>>>> 4b999cd9
+        "type": "object",
+        "required": [
+          "offset",
+          "totalHits",
+          "hits",
+          "queryCost",
+          "maxScore"
+        ],
+        "properties": {
+          "hits": {
+            "type": "array",
+            "items": {
+              "default": {}
+            }
+          },
+          "maxScore": {
+            "type": "number",
+            "format": "double",
+            "default": 0
+          },
+          "offset": {
+            "type": "integer",
+            "format": "int64",
+            "default": 0
+          },
+          "queryCost": {
+            "type": "number",
+            "format": "double",
+            "default": 0
+          },
+          "totalHits": {
+            "type": "integer",
+            "format": "int64",
+            "default": 0
+          }
+        }
+      },
+      "github.com/grafana/grafana/apps/iam/pkg/apis/iam/v0alpha1.GetSearchUsers": {
         "type": "object",
         "required": [
           "offset",
