package modules

const (
	// All includes all modules necessary for Grafana to run as a standalone application.
	All string = "all"
	// BackgroundServices includes all Grafana services that run in the background
	BackgroundServices string = "background-services"
	// CertGenerator generates certificates for grafana-apiserver
	CertGenerator string = "cert-generator"
	// GrafanaAPIServer is the Kubertenes API server for Grafana Resources
	GrafanaAPIServer string = "grafana-apiserver"
<<<<<<< HEAD
	// Provisioning sets up Grafana with preconfigured datasources, dashboards, etc.
	Provisioning string = "provisioning"
=======
	// HTTPServer is the HTTP server for Grafana
	HTTPServer string = "http-server"
>>>>>>> 4a59022f
)

// dependencyMap defines Module Targets => Dependencies
var dependencyMap = map[string][]string{
	BackgroundServices: {},

	CertGenerator:    {},
	GrafanaAPIServer: {CertGenerator},

<<<<<<< HEAD
	All: {BackgroundServices, Provisioning},
=======
	All: {BackgroundServices, HTTPServer},
>>>>>>> 4a59022f
}<|MERGE_RESOLUTION|>--- conflicted
+++ resolved
@@ -9,13 +9,10 @@
 	CertGenerator string = "cert-generator"
 	// GrafanaAPIServer is the Kubertenes API server for Grafana Resources
 	GrafanaAPIServer string = "grafana-apiserver"
-<<<<<<< HEAD
+	// HTTPServer is the HTTP server for Grafana
+	HTTPServer string = "http-server"
 	// Provisioning sets up Grafana with preconfigured datasources, dashboards, etc.
 	Provisioning string = "provisioning"
-=======
-	// HTTPServer is the HTTP server for Grafana
-	HTTPServer string = "http-server"
->>>>>>> 4a59022f
 )
 
 // dependencyMap defines Module Targets => Dependencies
@@ -25,9 +22,5 @@
 	CertGenerator:    {},
 	GrafanaAPIServer: {CertGenerator},
 
-<<<<<<< HEAD
-	All: {BackgroundServices, Provisioning},
-=======
-	All: {BackgroundServices, HTTPServer},
->>>>>>> 4a59022f
+	All: {BackgroundServices, Provisioning, HTTPServer},
 }