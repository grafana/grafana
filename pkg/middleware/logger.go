--- conflicted
+++ resolved
@@ -42,24 +42,11 @@
 				ctx.PerfmonTimer.Observe(float64(timeTaken))
 			}
 
-<<<<<<< HEAD
 			status := rw.Status()
 			if status == 200 || status == 304 {
 				if !cfg.RouterLogging {
 					return
 				}
-=======
-		if ctx != nil {
-			logParams := []interface{}{
-				"method", req.Method,
-				"path", req.URL.Path,
-				"status", status,
-				"remote_addr", c.RemoteAddr(),
-				"time_ms", int64(timeTaken),
-				"duration", duration,
-				"size", rw.Size(),
-				"referer", SanitizeURL(ctx, req.Referer()),
->>>>>>> 1cadccf1
 			}
 
 			if ctx != nil {
@@ -71,7 +58,7 @@
 					"time_ms", int64(timeTaken),
 					"duration", duration,
 					"size", rw.Size(),
-					"referer", sanitizeURL(ctx, r.Referer()),
+					"referer", SanitizeURL(ctx, r.Referer()),
 				}
 
 				traceID := tracing.TraceIDFromContext(ctx.Req.Context(), false)
