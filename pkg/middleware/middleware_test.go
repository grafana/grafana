package middleware

import (
	"context"
	"errors"
	"fmt"
	"net"
	"net/http"
	"path/filepath"
	"testing"
	"time"

	"github.com/stretchr/testify/assert"
	"github.com/stretchr/testify/require"
	"gopkg.in/macaron.v1"

	"github.com/grafana/grafana/pkg/api/dtos"
	"github.com/grafana/grafana/pkg/bus"
	"github.com/grafana/grafana/pkg/components/gtime"
	"github.com/grafana/grafana/pkg/infra/remotecache"
	"github.com/grafana/grafana/pkg/login"
	"github.com/grafana/grafana/pkg/models"
	"github.com/grafana/grafana/pkg/registry"
	"github.com/grafana/grafana/pkg/services/auth"
	"github.com/grafana/grafana/pkg/services/contexthandler"
	"github.com/grafana/grafana/pkg/services/contexthandler/authproxy"
	"github.com/grafana/grafana/pkg/services/rendering"
	"github.com/grafana/grafana/pkg/services/sqlstore"
	"github.com/grafana/grafana/pkg/setting"
	"github.com/grafana/grafana/pkg/util"
)

const errorTemplate = "error-template"

func fakeGetTime() func() time.Time {
	var timeSeed int64
	return func() time.Time {
		fakeNow := time.Unix(timeSeed, 0)
		timeSeed++
		return fakeNow
	}
}

func TestMiddleWareSecurityHeaders(t *testing.T) {
	origErrTemplateName := setting.ErrTemplateName
	t.Cleanup(func() {
		setting.ErrTemplateName = origErrTemplateName
	})
	setting.ErrTemplateName = errorTemplate

	middlewareScenario(t, "middleware should get correct x-xss-protection header", func(t *testing.T, sc *scenarioContext) {
		sc.fakeReq("GET", "/api/").exec()
		assert.Equal(t, "1; mode=block", sc.resp.Header().Get("X-XSS-Protection"))
	}, func(cfg *setting.Cfg) {
		cfg.XSSProtectionHeader = true
	})

	middlewareScenario(t, "middleware should not get x-xss-protection when disabled", func(t *testing.T, sc *scenarioContext) {
		sc.fakeReq("GET", "/api/").exec()
		assert.Empty(t, sc.resp.Header().Get("X-XSS-Protection"))
	}, func(cfg *setting.Cfg) {
		cfg.XSSProtectionHeader = false
	})

	middlewareScenario(t, "middleware should add correct Strict-Transport-Security header", func(t *testing.T, sc *scenarioContext) {
		sc.fakeReq("GET", "/api/").exec()
		assert.Equal(t, "max-age=64000", sc.resp.Header().Get("Strict-Transport-Security"))
		sc.cfg.StrictTransportSecurityPreload = true
		sc.fakeReq("GET", "/api/").exec()
		assert.Equal(t, "max-age=64000; preload", sc.resp.Header().Get("Strict-Transport-Security"))
		sc.cfg.StrictTransportSecuritySubDomains = true
		sc.fakeReq("GET", "/api/").exec()
		assert.Equal(t, "max-age=64000; preload; includeSubDomains", sc.resp.Header().Get("Strict-Transport-Security"))
	}, func(cfg *setting.Cfg) {
		cfg.Protocol = setting.HTTPSScheme
		cfg.StrictTransportSecurity = true
		cfg.StrictTransportSecurityMaxAge = 64000
	})
}

func TestMiddlewareContext(t *testing.T) {
	origErrTemplateName := setting.ErrTemplateName
	t.Cleanup(func() {
		setting.ErrTemplateName = origErrTemplateName
	})
	setting.ErrTemplateName = errorTemplate

	middlewareScenario(t, "middleware should add context to injector", func(t *testing.T, sc *scenarioContext) {
		sc.fakeReq("GET", "/").exec()
		assert.NotNil(t, sc.context)
	})

	middlewareScenario(t, "Default middleware should allow get request", func(t *testing.T, sc *scenarioContext) {
		sc.fakeReq("GET", "/").exec()
		assert.Equal(t, 200, sc.resp.Code)
	})

	middlewareScenario(t, "middleware should add Cache-Control header for requests to API", func(t *testing.T, sc *scenarioContext) {
		sc.fakeReq("GET", "/api/search").exec()
		assert.Equal(t, "no-cache", sc.resp.Header().Get("Cache-Control"))
		assert.Equal(t, "no-cache", sc.resp.Header().Get("Pragma"))
		assert.Equal(t, "-1", sc.resp.Header().Get("Expires"))
	})

	middlewareScenario(t, "middleware should not add Cache-Control header for requests to datasource proxy API", func(
		t *testing.T, sc *scenarioContext) {
		sc.fakeReq("GET", "/api/datasources/proxy/1/test").exec()
		assert.Empty(t, sc.resp.Header().Get("Cache-Control"))
		assert.Empty(t, sc.resp.Header().Get("Pragma"))
		assert.Empty(t, sc.resp.Header().Get("Expires"))
	})

	middlewareScenario(t, "middleware should add Cache-Control header for requests with html response", func(
		t *testing.T, sc *scenarioContext) {
		sc.handler(func(c *models.ReqContext) {
			data := &dtos.IndexViewData{
				User:     &dtos.CurrentUser{},
				Settings: map[string]interface{}{},
				NavTree:  []*dtos.NavLink{},
			}
			c.HTML(200, "index-template", data)
		})
		sc.fakeReq("GET", "/").exec()
		assert.Equal(t, 200, sc.resp.Code)
		assert.Equal(t, "no-cache", sc.resp.Header().Get("Cache-Control"))
		assert.Equal(t, "no-cache", sc.resp.Header().Get("Pragma"))
		assert.Equal(t, "-1", sc.resp.Header().Get("Expires"))
	})

	middlewareScenario(t, "middleware should add X-Frame-Options header with deny for request when not allowing embedding", func(
		t *testing.T, sc *scenarioContext) {
		sc.fakeReq("GET", "/api/search").exec()
		assert.Equal(t, "deny", sc.resp.Header().Get("X-Frame-Options"))
	})

	middlewareScenario(t, "middleware should not add X-Frame-Options header for request when allowing embedding", func(
		t *testing.T, sc *scenarioContext) {
		sc.fakeReq("GET", "/api/search").exec()
		assert.Empty(t, sc.resp.Header().Get("X-Frame-Options"))
	}, func(cfg *setting.Cfg) {
		cfg.AllowEmbedding = true
	})

	middlewareScenario(t, "Invalid api key", func(t *testing.T, sc *scenarioContext) {
		sc.apiKey = "invalid_key_test"
		sc.fakeReq("GET", "/").exec()

		assert.Empty(t, sc.resp.Header().Get("Set-Cookie"))
		assert.Equal(t, 401, sc.resp.Code)
		assert.Equal(t, contexthandler.InvalidAPIKey, sc.respJson["message"])
	})

	middlewareScenario(t, "Valid api key", func(t *testing.T, sc *scenarioContext) {
		const orgID int64 = 12
		keyhash, err := util.EncodePassword("v5nAwpMafFP6znaS4urhdWDLS5511M42", "asd")
		require.NoError(t, err)

		bus.AddHandler("test", func(query *models.GetApiKeyByNameQuery) error {
			query.Result = &models.ApiKey{OrgId: orgID, Role: models.ROLE_EDITOR, Key: keyhash}
			return nil
		})

		sc.fakeReq("GET", "/").withValidApiKey().exec()

		assert.Equal(t, 200, sc.resp.Code)

		assert.True(t, sc.context.IsSignedIn)
		assert.Equal(t, orgID, sc.context.OrgId)
		assert.Equal(t, models.ROLE_EDITOR, sc.context.OrgRole)
	})

	middlewareScenario(t, "Valid api key, but does not match db hash", func(t *testing.T, sc *scenarioContext) {
		keyhash := "Something_not_matching"

		bus.AddHandler("test", func(query *models.GetApiKeyByNameQuery) error {
			query.Result = &models.ApiKey{OrgId: 12, Role: models.ROLE_EDITOR, Key: keyhash}
			return nil
		})

		sc.fakeReq("GET", "/").withValidApiKey().exec()

		assert.Equal(t, 401, sc.resp.Code)
		assert.Equal(t, contexthandler.InvalidAPIKey, sc.respJson["message"])
	})

	middlewareScenario(t, "Valid API key, but expired", func(t *testing.T, sc *scenarioContext) {
		sc.contextHandler.GetTime = fakeGetTime()

		keyhash, err := util.EncodePassword("v5nAwpMafFP6znaS4urhdWDLS5511M42", "asd")
		require.NoError(t, err)

		bus.AddHandler("test", func(query *models.GetApiKeyByNameQuery) error {
			// api key expired one second before
			expires := sc.contextHandler.GetTime().Add(-1 * time.Second).Unix()
			query.Result = &models.ApiKey{OrgId: 12, Role: models.ROLE_EDITOR, Key: keyhash,
				Expires: &expires}
			return nil
		})

		sc.fakeReq("GET", "/").withValidApiKey().exec()

		assert.Equal(t, 401, sc.resp.Code)
		assert.Equal(t, "Expired API key", sc.respJson["message"])
	})

	middlewareScenario(t, "Non-expired auth token in cookie which is not being rotated", func(
		t *testing.T, sc *scenarioContext) {
		const userID int64 = 12

		sc.withTokenSessionCookie("token")

		bus.AddHandler("test", func(query *models.GetSignedInUserQuery) error {
			query.Result = &models.SignedInUser{OrgId: 2, UserId: userID}
			return nil
		})

		sc.userAuthTokenService.LookupTokenProvider = func(ctx context.Context, unhashedToken string) (*models.UserToken, error) {
			return &models.UserToken{
				UserId:        userID,
				UnhashedToken: unhashedToken,
			}, nil
		}

		sc.fakeReq("GET", "/").exec()

		assert.True(t, sc.context.IsSignedIn)
		assert.Equal(t, userID, sc.context.UserId)
		assert.Equal(t, userID, sc.context.UserToken.UserId)
		assert.Equal(t, "token", sc.context.UserToken.UnhashedToken)
		assert.Equal(t, "", sc.resp.Header().Get("Set-Cookie"))
	})

	middlewareScenario(t, "Non-expired auth token in cookie which are being rotated", func(t *testing.T, sc *scenarioContext) {
		const userID int64 = 12

		sc.withTokenSessionCookie("token")

		bus.AddHandler("test", func(query *models.GetSignedInUserQuery) error {
			query.Result = &models.SignedInUser{OrgId: 2, UserId: userID}
			return nil
		})

		sc.userAuthTokenService.LookupTokenProvider = func(ctx context.Context, unhashedToken string) (*models.UserToken, error) {
			return &models.UserToken{
				UserId:        userID,
				UnhashedToken: "",
			}, nil
		}

		sc.userAuthTokenService.TryRotateTokenProvider = func(ctx context.Context, userToken *models.UserToken,
			clientIP net.IP, userAgent string) (bool, error) {
			userToken.UnhashedToken = "rotated"
			return true, nil
		}

		maxAge := int(setting.LoginMaxLifetime.Seconds())

		sameSiteModes := []http.SameSite{
			http.SameSiteNoneMode,
			http.SameSiteLaxMode,
			http.SameSiteStrictMode,
		}
		for _, sameSiteMode := range sameSiteModes {
			t.Run(fmt.Sprintf("Same site mode %d", sameSiteMode), func(t *testing.T) {
				origCookieSameSiteMode := setting.CookieSameSiteMode
				t.Cleanup(func() {
					setting.CookieSameSiteMode = origCookieSameSiteMode
				})
				setting.CookieSameSiteMode = sameSiteMode

				expectedCookiePath := "/"
				if len(setting.AppSubUrl) > 0 {
					expectedCookiePath = setting.AppSubUrl
				}
				expectedCookie := &http.Cookie{
					Name:     setting.LoginCookieName,
					Value:    "rotated",
					Path:     expectedCookiePath,
					HttpOnly: true,
					MaxAge:   maxAge,
					Secure:   setting.CookieSecure,
					SameSite: sameSiteMode,
				}

				sc.fakeReq("GET", "/").exec()

				assert.True(t, sc.context.IsSignedIn)
				assert.Equal(t, userID, sc.context.UserId)
				assert.Equal(t, userID, sc.context.UserToken.UserId)
				assert.Equal(t, "rotated", sc.context.UserToken.UnhashedToken)
				assert.Equal(t, expectedCookie.String(), sc.resp.Header().Get("Set-Cookie"))
			})
		}

		t.Run("Should not set cookie with SameSite attribute when setting.CookieSameSiteDisabled is true", func(t *testing.T) {
			origCookieSameSiteDisabled := setting.CookieSameSiteDisabled
			origCookieSameSiteMode := setting.CookieSameSiteMode
			t.Cleanup(func() {
				setting.CookieSameSiteDisabled = origCookieSameSiteDisabled
				setting.CookieSameSiteMode = origCookieSameSiteMode
			})
			setting.CookieSameSiteDisabled = true
			setting.CookieSameSiteMode = http.SameSiteLaxMode

			expectedCookiePath := "/"
			if len(setting.AppSubUrl) > 0 {
				expectedCookiePath = setting.AppSubUrl
			}
			expectedCookie := &http.Cookie{
				Name:     setting.LoginCookieName,
				Value:    "rotated",
				Path:     expectedCookiePath,
				HttpOnly: true,
				MaxAge:   maxAge,
				Secure:   setting.CookieSecure,
			}

			sc.fakeReq("GET", "/").exec()
			assert.Equal(t, expectedCookie.String(), sc.resp.Header().Get("Set-Cookie"))
		})
	})

	middlewareScenario(t, "Invalid/expired auth token in cookie", func(t *testing.T, sc *scenarioContext) {
		sc.withTokenSessionCookie("token")

		sc.userAuthTokenService.LookupTokenProvider = func(ctx context.Context, unhashedToken string) (*models.UserToken, error) {
			return nil, models.ErrUserTokenNotFound
		}

		sc.fakeReq("GET", "/").exec()

		assert.False(t, sc.context.IsSignedIn)
		assert.Equal(t, int64(0), sc.context.UserId)
		assert.Nil(t, sc.context.UserToken)
	})

	middlewareScenario(t, "When anonymous access is enabled", func(t *testing.T, sc *scenarioContext) {
		const orgID int64 = 2

		bus.AddHandler("test", func(query *models.GetOrgByNameQuery) error {
			assert.Equal(t, "test", query.Name)

			query.Result = &models.Org{Id: orgID, Name: "test"}
			return nil
		})

		sc.fakeReq("GET", "/").exec()

		assert.Equal(t, int64(0), sc.context.UserId)
		assert.Equal(t, orgID, sc.context.OrgId)
		assert.Equal(t, models.ROLE_EDITOR, sc.context.OrgRole)
		assert.False(t, sc.context.IsSignedIn)
	}, func(cfg *setting.Cfg) {
		cfg.AnonymousEnabled = true
		cfg.AnonymousOrgName = "test"
		cfg.AnonymousOrgRole = string(models.ROLE_EDITOR)
	})

	t.Run("auth_proxy", func(t *testing.T) {
		const userID int64 = 33
		const orgID int64 = 4

		configure := func(cfg *setting.Cfg) {
			cfg.AuthProxyEnabled = true
			cfg.AuthProxyAutoSignUp = true
			cfg.LDAPEnabled = true
			cfg.AuthProxyHeaderName = "X-WEBAUTH-USER"
			cfg.AuthProxyHeaderProperty = "username"
			cfg.AuthProxyHeaders = map[string]string{"Groups": "X-WEBAUTH-GROUPS"}
		}

		const hdrName = "markelog"
		const group = "grafana-core-team"

		middlewareScenario(t, "Should not sync the user if it's in the cache", func(t *testing.T, sc *scenarioContext) {
			bus.AddHandler("test", func(query *models.GetSignedInUserQuery) error {
				query.Result = &models.SignedInUser{OrgId: orgID, UserId: query.UserId}
				return nil
			})

			h, err := authproxy.HashCacheKey(hdrName + "-" + group)
			require.NoError(t, err)
			key := fmt.Sprintf(authproxy.CachePrefix, h)
			err = sc.remoteCacheService.Set(key, userID, 0)
			require.NoError(t, err)
			sc.fakeReq("GET", "/")

			sc.req.Header.Set(sc.cfg.AuthProxyHeaderName, hdrName)
			sc.req.Header.Set("X-WEBAUTH-GROUPS", group)
			sc.exec()

			assert.True(t, sc.context.IsSignedIn)
			assert.Equal(t, userID, sc.context.UserId)
			assert.Equal(t, orgID, sc.context.OrgId)
		}, configure)

		middlewareScenario(t, "Should respect auto signup option", func(t *testing.T, sc *scenarioContext) {
			var actualAuthProxyAutoSignUp *bool = nil

			bus.AddHandler("test", func(cmd *models.UpsertUserCommand) error {
				actualAuthProxyAutoSignUp = &cmd.SignupAllowed
				return login.ErrInvalidCredentials
			})

			sc.fakeReq("GET", "/")
			sc.req.Header.Set(sc.cfg.AuthProxyHeaderName, hdrName)
			sc.exec()

			assert.False(t, *actualAuthProxyAutoSignUp)
			assert.Equal(t, 407, sc.resp.Code)
			assert.Nil(t, sc.context)
		}, func(cfg *setting.Cfg) {
			configure(cfg)
			cfg.LDAPEnabled = false
			cfg.AuthProxyAutoSignUp = false
		})

		middlewareScenario(t, "Should create an user from a header", func(t *testing.T, sc *scenarioContext) {
			bus.AddHandler("test", func(query *models.GetSignedInUserQuery) error {
				if query.UserId > 0 {
					query.Result = &models.SignedInUser{OrgId: orgID, UserId: userID}
					return nil
				}
				return models.ErrUserNotFound
			})

			bus.AddHandler("test", func(cmd *models.UpsertUserCommand) error {
				cmd.Result = &models.User{Id: userID}
				return nil
			})

			sc.fakeReq("GET", "/")
			sc.req.Header.Set(sc.cfg.AuthProxyHeaderName, hdrName)
			sc.exec()

			assert.True(t, sc.context.IsSignedIn)
			assert.Equal(t, userID, sc.context.UserId)
			assert.Equal(t, orgID, sc.context.OrgId)
		}, func(cfg *setting.Cfg) {
			configure(cfg)
			cfg.LDAPEnabled = false
			cfg.AuthProxyAutoSignUp = true
		})

		middlewareScenario(t, "Should get an existing user from header", func(t *testing.T, sc *scenarioContext) {
			const userID int64 = 12
			const orgID int64 = 2

			bus.AddHandler("test", func(query *models.GetSignedInUserQuery) error {
				query.Result = &models.SignedInUser{OrgId: orgID, UserId: userID}
				return nil
			})

			bus.AddHandler("test", func(cmd *models.UpsertUserCommand) error {
				cmd.Result = &models.User{Id: userID}
				return nil
			})

			sc.fakeReq("GET", "/")
			sc.req.Header.Set(sc.cfg.AuthProxyHeaderName, hdrName)
			sc.exec()

			assert.True(t, sc.context.IsSignedIn)
			assert.Equal(t, userID, sc.context.UserId)
			assert.Equal(t, orgID, sc.context.OrgId)
		}, func(cfg *setting.Cfg) {
			configure(cfg)
			cfg.LDAPEnabled = false
		})

		middlewareScenario(t, "Should allow the request from whitelist IP", func(t *testing.T, sc *scenarioContext) {
			bus.AddHandler("test", func(query *models.GetSignedInUserQuery) error {
				query.Result = &models.SignedInUser{OrgId: orgID, UserId: userID}
				return nil
			})

			bus.AddHandler("test", func(cmd *models.UpsertUserCommand) error {
				cmd.Result = &models.User{Id: userID}
				return nil
			})

			sc.fakeReq("GET", "/")
			sc.req.Header.Set(sc.cfg.AuthProxyHeaderName, hdrName)
			sc.req.RemoteAddr = "[2001::23]:12345"
			sc.exec()

			assert.True(t, sc.context.IsSignedIn)
			assert.Equal(t, userID, sc.context.UserId)
			assert.Equal(t, orgID, sc.context.OrgId)
		}, func(cfg *setting.Cfg) {
			configure(cfg)
			cfg.AuthProxyWhitelist = "192.168.1.0/24, 2001::0/120"
			cfg.LDAPEnabled = false
		})

		middlewareScenario(t, "Should not allow the request from whitelisted IP", func(t *testing.T, sc *scenarioContext) {
			bus.AddHandler("test", func(query *models.GetSignedInUserQuery) error {
				query.Result = &models.SignedInUser{OrgId: orgID, UserId: userID}
				return nil
			})

			bus.AddHandler("test", func(cmd *models.UpsertUserCommand) error {
				cmd.Result = &models.User{Id: userID}
				return nil
			})

			sc.fakeReq("GET", "/")
			sc.req.Header.Set(sc.cfg.AuthProxyHeaderName, hdrName)
			sc.req.RemoteAddr = "[2001::23]:12345"
			sc.exec()

			assert.Equal(t, 407, sc.resp.Code)
			assert.Nil(t, sc.context)
		}, func(cfg *setting.Cfg) {
			configure(cfg)
			cfg.AuthProxyWhitelist = "8.8.8.8"
			cfg.LDAPEnabled = false
		})

		middlewareScenario(t, "Should return 407 status code if LDAP says no", func(t *testing.T, sc *scenarioContext) {
			bus.AddHandler("LDAP", func(cmd *models.UpsertUserCommand) error {
				return errors.New("Do not add user")
			})

			sc.fakeReq("GET", "/")
			sc.req.Header.Set(sc.cfg.AuthProxyHeaderName, hdrName)
			sc.exec()

			assert.Equal(t, 407, sc.resp.Code)
			assert.Nil(t, sc.context)
		}, configure)

		middlewareScenario(t, "Should return 407 status code if there is cache mishap", func(t *testing.T, sc *scenarioContext) {
			bus.AddHandler("Do not have the user", func(query *models.GetSignedInUserQuery) error {
				return errors.New("Do not add user")
			})

			sc.fakeReq("GET", "/")
			sc.req.Header.Set(sc.cfg.AuthProxyHeaderName, hdrName)
			sc.exec()

			assert.Equal(t, 407, sc.resp.Code)
			assert.Nil(t, sc.context)
		}, configure)
	})
}

func middlewareScenario(t *testing.T, desc string, fn scenarioFunc, cbs ...func(*setting.Cfg)) {
	t.Helper()

	t.Run(desc, func(t *testing.T) {
		t.Cleanup(bus.ClearBusHandlers)

		loginMaxLifetime, err := gtime.ParseDuration("30d")
		require.NoError(t, err)
		cfg := setting.NewCfg()
		cfg.LoginCookieName = "grafana_session"
		cfg.LoginMaxLifetime = loginMaxLifetime
		for _, cb := range cbs {
			cb(cfg)
		}

		sc := &scenarioContext{t: t, cfg: cfg}

		viewsPath, err := filepath.Abs("../../public/views")
		require.NoError(t, err)

		sc.m = macaron.New()
		sc.m.Use(AddDefaultResponseHeaders(cfg))
		sc.m.Use(macaron.Renderer(macaron.RenderOptions{
			Directory: viewsPath,
			Delims:    macaron.Delims{Left: "[[", Right: "]]"},
		}))

		ctxHdlr := getContextHandler(t, cfg)
		sc.contextHandler = ctxHdlr
		sc.m.Use(ctxHdlr.Middleware)
		sc.m.Use(OrgRedirect())

		sc.userAuthTokenService = ctxHdlr.AuthTokenService.(*auth.FakeUserAuthTokenService)
		sc.remoteCacheService = ctxHdlr.RemoteCache

		sc.defaultHandler = func(c *models.ReqContext) {
			require.NotNil(t, c)
			t.Log("Default HTTP handler called")
			sc.context = c
			if sc.handlerFunc != nil {
				sc.handlerFunc(sc.context)
			} else {
				resp := make(map[string]interface{})
				resp["message"] = "OK"
				c.JSON(200, resp)
			}
		}

		sc.m.Get("/", sc.defaultHandler)

		fn(t, sc)
	})
}

<<<<<<< HEAD
func TestDontRotateTokensOnCancelledRequests(t *testing.T) {
	ctx, cancel := context.WithCancel(context.Background())
	reqContext, _, err := initTokenRotationTest(ctx, t)
	require.NoError(t, err)

	tryRotateCallCount := 0
	uts := &auth.FakeUserAuthTokenService{
		TryRotateTokenProvider: func(ctx context.Context, token *models.UserToken, clientIP net.IP,
			userAgent string) (bool, error) {
			tryRotateCallCount++
			return false, nil
		},
	}

	token := &models.UserToken{AuthToken: "oldtoken"}

	fn := rotateEndOfRequestFunc(reqContext, uts, token)
	cancel()
	fn(reqContext.Resp)

	assert.Equal(t, 0, tryRotateCallCount, "Token rotation was attempted")
}

func TestTokenRotationAtEndOfRequest(t *testing.T) {
	reqContext, rr, err := initTokenRotationTest(context.Background(), t)
	require.NoError(t, err)

	uts := &auth.FakeUserAuthTokenService{
		TryRotateTokenProvider: func(ctx context.Context, token *models.UserToken, clientIP net.IP,
			userAgent string) (bool, error) {
			newToken, err := util.RandomHex(16)
			require.NoError(t, err)
			token.AuthToken = newToken
			return true, nil
		},
	}

	token := &models.UserToken{AuthToken: "oldtoken"}

	rotateEndOfRequestFunc(reqContext, uts, token)(reqContext.Resp)

	foundLoginCookie := false
	// nolint:bodyclose
	resp := rr.Result()
	t.Cleanup(func() {
		err := resp.Body.Close()
		assert.NoError(t, err)
	})
	for _, c := range resp.Cookies() {
		if c.Name == "login_token" {
			foundLoginCookie = true

			require.NotEqual(t, token.AuthToken, c.Value, "Auth token is still the same")
		}
	}

	assert.True(t, foundLoginCookie, "Could not find cookie")
}

func initTokenRotationTest(ctx context.Context, t *testing.T) (*models.ReqContext, *httptest.ResponseRecorder, error) {
=======
func getContextHandler(t *testing.T, cfg *setting.Cfg) *contexthandler.ContextHandler {
>>>>>>> e2351f79
	t.Helper()

	sqlStore := sqlstore.InitTestDB(t)
	remoteCacheSvc := &remotecache.RemoteCache{}
	if cfg == nil {
		cfg = setting.NewCfg()
	}
	cfg.RemoteCacheOptions = &setting.RemoteCacheOptions{
		Name: "database",
	}
	userAuthTokenSvc := auth.NewFakeUserAuthTokenService()
	renderSvc := &fakeRenderService{}
	ctxHdlr := &contexthandler.ContextHandler{}

	err := registry.BuildServiceGraph([]interface{}{cfg}, []*registry.Descriptor{
		{
			Name:     sqlstore.ServiceName,
			Instance: sqlStore,
		},
		{
			Name:     remotecache.ServiceName,
			Instance: remoteCacheSvc,
		},
		{
			Name:     auth.ServiceName,
			Instance: userAuthTokenSvc,
		},
		{
			Name:     rendering.ServiceName,
			Instance: renderSvc,
		},
		{
			Name:     contexthandler.ServiceName,
			Instance: ctxHdlr,
		},
	})
	require.NoError(t, err)

	return ctxHdlr
}

type fakeRenderService struct {
	rendering.Service
}

func (s *fakeRenderService) Init() error {
	return nil
}<|MERGE_RESOLUTION|>--- conflicted
+++ resolved
@@ -599,70 +599,7 @@
 	})
 }
 
-<<<<<<< HEAD
-func TestDontRotateTokensOnCancelledRequests(t *testing.T) {
-	ctx, cancel := context.WithCancel(context.Background())
-	reqContext, _, err := initTokenRotationTest(ctx, t)
-	require.NoError(t, err)
-
-	tryRotateCallCount := 0
-	uts := &auth.FakeUserAuthTokenService{
-		TryRotateTokenProvider: func(ctx context.Context, token *models.UserToken, clientIP net.IP,
-			userAgent string) (bool, error) {
-			tryRotateCallCount++
-			return false, nil
-		},
-	}
-
-	token := &models.UserToken{AuthToken: "oldtoken"}
-
-	fn := rotateEndOfRequestFunc(reqContext, uts, token)
-	cancel()
-	fn(reqContext.Resp)
-
-	assert.Equal(t, 0, tryRotateCallCount, "Token rotation was attempted")
-}
-
-func TestTokenRotationAtEndOfRequest(t *testing.T) {
-	reqContext, rr, err := initTokenRotationTest(context.Background(), t)
-	require.NoError(t, err)
-
-	uts := &auth.FakeUserAuthTokenService{
-		TryRotateTokenProvider: func(ctx context.Context, token *models.UserToken, clientIP net.IP,
-			userAgent string) (bool, error) {
-			newToken, err := util.RandomHex(16)
-			require.NoError(t, err)
-			token.AuthToken = newToken
-			return true, nil
-		},
-	}
-
-	token := &models.UserToken{AuthToken: "oldtoken"}
-
-	rotateEndOfRequestFunc(reqContext, uts, token)(reqContext.Resp)
-
-	foundLoginCookie := false
-	// nolint:bodyclose
-	resp := rr.Result()
-	t.Cleanup(func() {
-		err := resp.Body.Close()
-		assert.NoError(t, err)
-	})
-	for _, c := range resp.Cookies() {
-		if c.Name == "login_token" {
-			foundLoginCookie = true
-
-			require.NotEqual(t, token.AuthToken, c.Value, "Auth token is still the same")
-		}
-	}
-
-	assert.True(t, foundLoginCookie, "Could not find cookie")
-}
-
-func initTokenRotationTest(ctx context.Context, t *testing.T) (*models.ReqContext, *httptest.ResponseRecorder, error) {
-=======
 func getContextHandler(t *testing.T, cfg *setting.Cfg) *contexthandler.ContextHandler {
->>>>>>> e2351f79
 	t.Helper()
 
 	sqlStore := sqlstore.InitTestDB(t)
