--- conflicted
+++ resolved
@@ -146,36 +146,6 @@
 	}
 }
 
-<<<<<<< HEAD
-// AdminOrEditorAndFeatureEnabled creates a middleware that allows
-// access if the signed in user is either an Org Admin or if they
-// are an Org Editor and the feature flag is enabled.
-// Intended for when feature flags open up access to APIs that
-// are otherwise only available to admins.
-func AdminOrEditorAndFeatureEnabled(enabled bool) web.Handler {
-	return func(c *models.ReqContext) {
-		if c.OrgRole == org.RoleAdmin {
-			return
-		}
-
-		if c.OrgRole == org.RoleEditor && enabled {
-			return
-		}
-
-		accessForbidden(c)
-	}
-}
-
-func PmmAdmin(c *models.ReqContext) {
-	if c.OrgRole == org.RoleAdmin || c.IsGrafanaAdmin {
-		return
-	}
-
-	accessForbidden(c)
-}
-
-=======
->>>>>>> ae830f68
 // SnapshotPublicModeOrSignedIn creates a middleware that allows access
 // if snapshot public mode is enabled or if user is signed in.
 func SnapshotPublicModeOrSignedIn(cfg *setting.Cfg) web.Handler {
@@ -218,4 +188,13 @@
 	}
 
 	return forceLogin
+}
+
+// @PERCONA
+func PmmAdmin(c *contextmodel.ReqContext) {
+	if c.OrgRole == org.RoleAdmin || c.IsGrafanaAdmin {
+		return
+	}
+
+	accessForbidden(c)
 }