package config

import (
	"github.com/grafana/grafana-azure-sdk-go/azsettings"

	"github.com/grafana/grafana/pkg/plugins/log"
	"github.com/grafana/grafana/pkg/services/featuremgmt"
	"github.com/grafana/grafana/pkg/setting"
)

type Cfg struct {
	log log.Logger

	DevMode bool

	PluginsPath string

	PluginSettings       setting.PluginSettings
	PluginsAllowUnsigned []string
	DisablePlugins       []string
	ForwardHostEnvVars   []string

	// AWS Plugin Auth
	AWSAllowedAuthProviders   []string
	AWSAssumeRoleEnabled      bool
	AWSExternalId             string
	AWSSessionDuration        string
	AWSListMetricsPageLimit   int
	AWSForwardSettingsPlugins []string

	// Azure Cloud settings
	Azure *azsettings.AzureSettings

	// Proxy Settings
	ProxySettings setting.SecureSocksDSProxySettings

	BuildVersion string // TODO Remove

	LogDatasourceRequests bool

	PluginsCDNURLTemplate string

	Tracing Tracing

	GrafanaComURL string

	GrafanaAppURL    string
	GrafanaAppSubURL string

	Features featuremgmt.FeatureToggles

	AngularSupportEnabled  bool
	HideAngularDeprecation []string

	ConcurrentQueryCount int
}

func NewCfg(devMode bool, pluginsPath string, pluginSettings setting.PluginSettings, pluginsAllowUnsigned []string,
	awsAllowedAuthProviders []string, awsAssumeRoleEnabled bool, awsExternalId string, awsSessionDuration string, awsListMetricsPageLimit int, AWSForwardSettingsPlugins []string, azure *azsettings.AzureSettings, secureSocksDSProxy setting.SecureSocksDSProxySettings,
	grafanaVersion string, logDatasourceRequests bool, pluginsCDNURLTemplate string, appURL string, appSubURL string, tracing Tracing, features featuremgmt.FeatureToggles, angularSupportEnabled bool,
	grafanaComURL string, disablePlugins []string, hideAngularDeprecation []string, forwardHostEnvVars []string, concurrentQueryCount int) *Cfg {
	return &Cfg{
<<<<<<< HEAD
		log:                       log.New("plugin.cfg"),
		PluginsPath:               pluginsPath,
		BuildVersion:              grafanaVersion,
		DevMode:                   devMode,
		PluginSettings:            pluginSettings,
		PluginsAllowUnsigned:      pluginsAllowUnsigned,
		DisablePlugins:            disablePlugins,
		AWSAllowedAuthProviders:   awsAllowedAuthProviders,
		AWSAssumeRoleEnabled:      awsAssumeRoleEnabled,
		AWSExternalId:             awsExternalId,
		AWSSessionDuration:        awsSessionDuration,
		AWSListMetricsPageLimit:   awsListMetricsPageLimit,
		AWSForwardSettingsPlugins: AWSForwardSettingsPlugins,
		Azure:                     azure,
		ProxySettings:             secureSocksDSProxy,
		LogDatasourceRequests:     logDatasourceRequests,
		PluginsCDNURLTemplate:     pluginsCDNURLTemplate,
		Tracing:                   tracing,
		GrafanaComURL:             grafanaComURL,
		GrafanaAppURL:             appURL,
		GrafanaAppSubURL:          appSubURL,
		Features:                  features,
		AngularSupportEnabled:     angularSupportEnabled,
		HideAngularDeprecation:    hideAngularDeprecation,
		ForwardHostEnvVars:        forwardHostEnvVars,
=======
		log:                     log.New("plugin.cfg"),
		PluginsPath:             pluginsPath,
		BuildVersion:            grafanaVersion,
		DevMode:                 devMode,
		PluginSettings:          pluginSettings,
		PluginsAllowUnsigned:    pluginsAllowUnsigned,
		DisablePlugins:          disablePlugins,
		AWSAllowedAuthProviders: awsAllowedAuthProviders,
		AWSAssumeRoleEnabled:    awsAssumeRoleEnabled,
		AWSExternalId:           awsExternalId,
		Azure:                   azure,
		ProxySettings:           secureSocksDSProxy,
		LogDatasourceRequests:   logDatasourceRequests,
		PluginsCDNURLTemplate:   pluginsCDNURLTemplate,
		Tracing:                 tracing,
		GrafanaComURL:           grafanaComURL,
		GrafanaAppURL:           appURL,
		GrafanaAppSubURL:        appSubURL,
		Features:                features,
		AngularSupportEnabled:   angularSupportEnabled,
		HideAngularDeprecation:  hideAngularDeprecation,
		ForwardHostEnvVars:      forwardHostEnvVars,
		ConcurrentQueryCount:    concurrentQueryCount,
>>>>>>> 19ba2114
	}
}<|MERGE_RESOLUTION|>--- conflicted
+++ resolved
@@ -60,7 +60,6 @@
 	grafanaVersion string, logDatasourceRequests bool, pluginsCDNURLTemplate string, appURL string, appSubURL string, tracing Tracing, features featuremgmt.FeatureToggles, angularSupportEnabled bool,
 	grafanaComURL string, disablePlugins []string, hideAngularDeprecation []string, forwardHostEnvVars []string, concurrentQueryCount int) *Cfg {
 	return &Cfg{
-<<<<<<< HEAD
 		log:                       log.New("plugin.cfg"),
 		PluginsPath:               pluginsPath,
 		BuildVersion:              grafanaVersion,
@@ -86,30 +85,6 @@
 		AngularSupportEnabled:     angularSupportEnabled,
 		HideAngularDeprecation:    hideAngularDeprecation,
 		ForwardHostEnvVars:        forwardHostEnvVars,
-=======
-		log:                     log.New("plugin.cfg"),
-		PluginsPath:             pluginsPath,
-		BuildVersion:            grafanaVersion,
-		DevMode:                 devMode,
-		PluginSettings:          pluginSettings,
-		PluginsAllowUnsigned:    pluginsAllowUnsigned,
-		DisablePlugins:          disablePlugins,
-		AWSAllowedAuthProviders: awsAllowedAuthProviders,
-		AWSAssumeRoleEnabled:    awsAssumeRoleEnabled,
-		AWSExternalId:           awsExternalId,
-		Azure:                   azure,
-		ProxySettings:           secureSocksDSProxy,
-		LogDatasourceRequests:   logDatasourceRequests,
-		PluginsCDNURLTemplate:   pluginsCDNURLTemplate,
-		Tracing:                 tracing,
-		GrafanaComURL:           grafanaComURL,
-		GrafanaAppURL:           appURL,
-		GrafanaAppSubURL:        appSubURL,
-		Features:                features,
-		AngularSupportEnabled:   angularSupportEnabled,
-		HideAngularDeprecation:  hideAngularDeprecation,
-		ForwardHostEnvVars:      forwardHostEnvVars,
-		ConcurrentQueryCount:    concurrentQueryCount,
->>>>>>> 19ba2114
+		ConcurrentQueryCount:      concurrentQueryCount,
 	}
 }