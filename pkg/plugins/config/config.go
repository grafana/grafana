package config

import (
	"github.com/grafana/grafana-azure-sdk-go/azsettings"

	"github.com/grafana/grafana/pkg/plugins"
	"github.com/grafana/grafana/pkg/plugins/log"
	"github.com/grafana/grafana/pkg/setting"
)

type Cfg struct {
	log log.Logger

	DevMode bool

	PluginsPath string

	PluginSettings       setting.PluginSettings
	PluginsAllowUnsigned []string

	// AWS Plugin Auth
	AWSAllowedAuthProviders []string
	AWSAssumeRoleEnabled    bool
	AWSExternalId           string

	// Azure Cloud settings
	Azure *azsettings.AzureSettings

	// Proxy Settings
	ProxySettings setting.SecureSocksDSProxySettings

	BuildVersion string // TODO Remove

	LogDatasourceRequests bool

	PluginsCDNURLTemplate string

	Tracing Tracing

	GrafanaComURL string

	GrafanaAppURL    string
	GrafanaAppSubURL string

	Features plugins.FeatureToggles

	AngularSupportEnabled bool
}

func NewCfg(devMode bool, pluginsPath string, pluginSettings setting.PluginSettings, pluginsAllowUnsigned []string,
<<<<<<< HEAD
	awsAllowedAuthProviders []string, awsAssumeRoleEnabled bool, azure *azsettings.AzureSettings,
	secureSocksDSProxy setting.SecureSocksDSProxySettings, grafanaVersion string, logDatasourceRequests bool,
	pluginsCDNURLTemplate string, appURL string, appSubURL string, tracing Tracing, features plugins.FeatureToggles,
	angularSupportEnabled bool, grafanaComURL string) *Cfg {
=======
	awsAllowedAuthProviders []string, awsAssumeRoleEnabled bool, awsExternalId string, azure *azsettings.AzureSettings, secureSocksDSProxy setting.SecureSocksDSProxySettings,
	grafanaVersion string, logDatasourceRequests bool, pluginsCDNURLTemplate string, appURL string, tracing Tracing, features plugins.FeatureToggles, angularSupportEnabled bool,
	grafanaComURL string) *Cfg {
>>>>>>> 02f2ff18
	return &Cfg{
		log:                     log.New("plugin.cfg"),
		PluginsPath:             pluginsPath,
		BuildVersion:            grafanaVersion,
		DevMode:                 devMode,
		PluginSettings:          pluginSettings,
		PluginsAllowUnsigned:    pluginsAllowUnsigned,
		AWSAllowedAuthProviders: awsAllowedAuthProviders,
		AWSAssumeRoleEnabled:    awsAssumeRoleEnabled,
		AWSExternalId:           awsExternalId,
		Azure:                   azure,
		ProxySettings:           secureSocksDSProxy,
		LogDatasourceRequests:   logDatasourceRequests,
		PluginsCDNURLTemplate:   pluginsCDNURLTemplate,
		Tracing:                 tracing,
		GrafanaComURL:           grafanaComURL,
		GrafanaAppURL:           appURL,
		GrafanaAppSubURL:        appSubURL,
		Features:                features,
		AngularSupportEnabled:   angularSupportEnabled,
	}
}<|MERGE_RESOLUTION|>--- conflicted
+++ resolved
@@ -48,16 +48,9 @@
 }
 
 func NewCfg(devMode bool, pluginsPath string, pluginSettings setting.PluginSettings, pluginsAllowUnsigned []string,
-<<<<<<< HEAD
-	awsAllowedAuthProviders []string, awsAssumeRoleEnabled bool, azure *azsettings.AzureSettings,
-	secureSocksDSProxy setting.SecureSocksDSProxySettings, grafanaVersion string, logDatasourceRequests bool,
-	pluginsCDNURLTemplate string, appURL string, appSubURL string, tracing Tracing, features plugins.FeatureToggles,
-	angularSupportEnabled bool, grafanaComURL string) *Cfg {
-=======
 	awsAllowedAuthProviders []string, awsAssumeRoleEnabled bool, awsExternalId string, azure *azsettings.AzureSettings, secureSocksDSProxy setting.SecureSocksDSProxySettings,
-	grafanaVersion string, logDatasourceRequests bool, pluginsCDNURLTemplate string, appURL string, tracing Tracing, features plugins.FeatureToggles, angularSupportEnabled bool,
+	grafanaVersion string, logDatasourceRequests bool, pluginsCDNURLTemplate string, appURL string, appSubURL string, tracing Tracing, features plugins.FeatureToggles, angularSupportEnabled bool,
 	grafanaComURL string) *Cfg {
->>>>>>> 02f2ff18
 	return &Cfg{
 		log:                     log.New("plugin.cfg"),
 		PluginsPath:             pluginsPath,
