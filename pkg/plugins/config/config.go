--- conflicted
+++ resolved
@@ -53,27 +53,6 @@
 	grafanaVersion string, logDatasourceRequests bool, pluginsCDNURLTemplate string, appURL string, appSubURL string, tracing Tracing, features plugins.FeatureToggles, angularSupportEnabled bool,
 	grafanaComURL string) *Cfg {
 	return &Cfg{
-<<<<<<< HEAD
-		log:                          log.New("plugin.cfg"),
-		PluginsPath:                  pluginsPath,
-		BuildVersion:                 grafanaVersion,
-		DevMode:                      devMode,
-		PluginSettings:               pluginSettings,
-		PluginsAllowUnsigned:         pluginsAllowUnsigned,
-		CoreDatasourcePluginsEnabled: coreDatasourcePluginsEnabled,
-		AWSAllowedAuthProviders:      awsAllowedAuthProviders,
-		AWSAssumeRoleEnabled:         awsAssumeRoleEnabled,
-		AWSExternalId:                awsExternalId,
-		Azure:                        azure,
-		ProxySettings:                secureSocksDSProxy,
-		LogDatasourceRequests:        logDatasourceRequests,
-		PluginsCDNURLTemplate:        pluginsCDNURLTemplate,
-		Tracing:                      tracing,
-		GrafanaComURL:                grafanaComURL,
-		GrafanaAppURL:                appURL,
-		Features:                     features,
-		AngularSupportEnabled:        angularSupportEnabled,
-=======
 		log:                     log.New("plugin.cfg"),
 		PluginsPath:             pluginsPath,
 		BuildVersion:            grafanaVersion,
@@ -93,6 +72,5 @@
 		GrafanaAppSubURL:        appSubURL,
 		Features:                features,
 		AngularSupportEnabled:   angularSupportEnabled,
->>>>>>> 1a6b88e0
 	}
 }