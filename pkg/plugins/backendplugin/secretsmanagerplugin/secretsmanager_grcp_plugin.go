--- conflicted
+++ resolved
@@ -28,30 +28,6 @@
 }
 
 // Get an item from the store
-<<<<<<< HEAD
-func (sm *SecretsManagerGRPCClient) Get(ctx context.Context, req *GetSecretRequest, opts ...grpc.CallOption) (*GetSecretResponse, error) {
-	return sm.SecretsManagerClient.Get(ctx, req)
-}
-
-// Set an item in the store
-func (sm *SecretsManagerGRPCClient) Set(ctx context.Context, req *SetSecretRequest, opts ...grpc.CallOption) (*SetSecretResponse, error) {
-	return sm.SecretsManagerClient.Set(ctx, req)
-}
-
-// Del deletes an item from the store.
-func (sm *SecretsManagerGRPCClient) Del(ctx context.Context, req *DelSecretRequest, opts ...grpc.CallOption) (*DelSecretResponse, error) {
-	return sm.SecretsManagerClient.Del(ctx, req)
-}
-
-// Keys get all keys for a given namespace.
-func (sm *SecretsManagerGRPCClient) Keys(ctx context.Context, req *ListSecretsRequest, opts ...grpc.CallOption) (*ListSecretsResponse, error) {
-	return sm.SecretsManagerClient.Keys(ctx, req)
-}
-
-// Rename an item in the store
-func (sm *SecretsManagerGRPCClient) Rename(ctx context.Context, req *RenameSecretRequest, opts ...grpc.CallOption) (*RenameSecretResponse, error) {
-	return sm.SecretsManagerClient.Rename(ctx, req)
-=======
 func (sm *SecretsManagerGRPCClient) GetSecret(ctx context.Context, req *GetSecretRequest, opts ...grpc.CallOption) (*GetSecretResponse, error) {
 	return sm.SecretsManagerClient.GetSecret(ctx, req)
 }
@@ -74,7 +50,6 @@
 // Rename an item in the store
 func (sm *SecretsManagerGRPCClient) RenameSecret(ctx context.Context, req *RenameSecretRequest, opts ...grpc.CallOption) (*RenameSecretResponse, error) {
 	return sm.SecretsManagerClient.RenameSecret(ctx, req)
->>>>>>> d886141d
 }
 
 var _ SecretsManagerClient = &SecretsManagerGRPCClient{}
