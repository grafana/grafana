--- conflicted
+++ resolved
@@ -171,22 +171,12 @@
 
 type PluginMetaDTO struct {
 	JSONData
-<<<<<<< HEAD
-
-	Signature SignatureStatus `json:"signature"`
-
-	Module  string `json:"module"`
-	BaseURL string `json:"baseUrl"`
-
-	Angular         AngularMeta     `json:"angular"`
-	LoadingStrategy LoadingStrategy `json:"loadingStrategy"`
-=======
 	Signature                 SignatureStatus `json:"signature"`
 	Module                    string          `json:"module"`
 	BaseURL                   string          `json:"baseUrl"`
 	Angular                   AngularMeta     `json:"angular"`
 	MultiValueFilterOperators bool            `json:"multiValueFilterOperators"`
->>>>>>> 564d09c9
+	LoadingStrategy LoadingStrategy `json:"loadingStrategy"`
 }
 
 type DataSourceDTO struct {
