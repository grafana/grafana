--- conflicted
+++ resolved
@@ -325,12 +325,9 @@
 	Preload         bool            `json:"preload"`
 	Angular         AngularMeta     `json:"angular"`
 	LoadingStrategy LoadingStrategy `json:"loadingStrategy"`
-<<<<<<< HEAD
-	ModuleHash      string          `json:"moduleHash,omitempty"`
-=======
 	Extensions      Extensions      `json:"extensions"`
 	Dependencies    Dependencies    `json:"dependencies"`
->>>>>>> c7ca2bfc
+	ModuleHash      string          `json:"moduleHash,omitempty"`
 }
 
 const (
