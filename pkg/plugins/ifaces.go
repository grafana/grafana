package plugins

import (
	"context"

	"github.com/grafana/grafana/pkg/components/simplejson"
	"github.com/grafana/grafana/pkg/models"
)

// Manager is the plugin manager service interface.
type Manager interface {
	// Renderer gets the renderer plugin.
	Renderer() *RendererPlugin
	// GetDataSource gets a data source plugin with a certain ID.
	GetDataSource(id string) *DataSourcePlugin
	// GetPlugin gets a plugin with a certain ID.
	GetPlugin(id string) *PluginBase
	// GetApp gets an app plugin with a certain ID.
	GetApp(id string) *AppPlugin
	// DataSourceCount gets the number of data sources.
	DataSourceCount() int
	// DataSources gets all data sources.
	DataSources() []*DataSourcePlugin
	// Apps gets all app plugins.
	Apps() []*AppPlugin
	// PanelCount gets the number of panels.
	PanelCount() int
	// AppCount gets the number of apps.
	AppCount() int
	// GetEnabledPlugins gets enabled plugins.
	// GetEnabledPlugins gets enabled plugins.
	GetEnabledPlugins(orgID int64) (*EnabledPlugins, error)
	// GrafanaLatestVersion gets the latest Grafana version.
	GrafanaLatestVersion() string
	// GrafanaHasUpdate returns whether Grafana has an update.
	GrafanaHasUpdate() bool
	// Plugins gets all plugins.
	Plugins() []*PluginBase
	// StaticRoutes gets all static routes.
	StaticRoutes() []*PluginStaticRoute
	// GetPluginSettings gets settings for a certain plugin.
	GetPluginSettings(orgID int64) (map[string]*models.PluginSettingInfoDTO, error)
	// GetPluginDashboards gets dashboards for a certain org/plugin.
	GetPluginDashboards(orgID int64, pluginID string) ([]*PluginDashboardInfoDTO, error)
	// GetPluginMarkdown gets markdown for a certain plugin/name.
	GetPluginMarkdown(pluginID string, name string) ([]byte, error)
	// ImportDashboard imports a dashboard.
	ImportDashboard(pluginID, path string, orgID, folderID int64, dashboardModel *simplejson.Json,
		overwrite bool, inputs []ImportDashboardInput, user *models.SignedInUser,
		requestHandler DataRequestHandler) (PluginDashboardInfoDTO, *models.Dashboard, error)
	// ScanningErrors returns plugin scanning errors encountered.
	ScanningErrors() []PluginError
	// LoadPluginDashboard loads a plugin dashboard.
	LoadPluginDashboard(pluginID, path string) (*models.Dashboard, error)
	// IsAppInstalled returns whether an app is installed.
	IsAppInstalled(id string) bool
	// Install installs a plugin.
	Install(ctx context.Context, pluginID, version string) error
	// Uninstall uninstalls a plugin.
	Uninstall(ctx context.Context, pluginID string) error
}

type ImportDashboardInput struct {
	Type     string `json:"type"`
	PluginId string `json:"pluginId"`
	Name     string `json:"name"`
	Value    string `json:"value"`
}

// DataRequestHandler is a data request handler interface.
type DataRequestHandler interface {
	// HandleRequest handles a data request.
	HandleRequest(context.Context, *models.DataSource, DataQuery) (DataResponse, error)
}

type PluginInstaller interface {
	// Install finds the plugin given the provided information and installs in the provided plugins directory.
	Install(ctx context.Context, pluginID, version, pluginsDirectory, pluginZipURL, pluginRepoURL string) error
	// Uninstall removes the specified plugin from the provided plugins directory.
<<<<<<< HEAD
	Uninstall(ctx context.Context, pluginID, pluginPath string) error
	// GetUpdateInfo returns update information if the requested plugin is supported on the running system.
	GetUpdateInfo(pluginID, version, pluginRepoURL string) (UpdateInfo, error)
=======
	Uninstall(ctx context.Context, pluginPath string) error
>>>>>>> 9c6085ee
}

type PluginInstallerLogger interface {
	Successf(format string, args ...interface{})
	Failuref(format string, args ...interface{})

	Info(args ...interface{})
	Infof(format string, args ...interface{})
	Debug(args ...interface{})
	Debugf(format string, args ...interface{})
	Warn(args ...interface{})
	Warnf(format string, args ...interface{})
	Error(args ...interface{})
	Errorf(format string, args ...interface{})
}<|MERGE_RESOLUTION|>--- conflicted
+++ resolved
@@ -77,13 +77,9 @@
 	// Install finds the plugin given the provided information and installs in the provided plugins directory.
 	Install(ctx context.Context, pluginID, version, pluginsDirectory, pluginZipURL, pluginRepoURL string) error
 	// Uninstall removes the specified plugin from the provided plugins directory.
-<<<<<<< HEAD
-	Uninstall(ctx context.Context, pluginID, pluginPath string) error
+	Uninstall(ctx context.Context, pluginPath string) error
 	// GetUpdateInfo returns update information if the requested plugin is supported on the running system.
 	GetUpdateInfo(pluginID, version, pluginRepoURL string) (UpdateInfo, error)
-=======
-	Uninstall(ctx context.Context, pluginPath string) error
->>>>>>> 9c6085ee
 }
 
 type PluginInstallerLogger interface {
