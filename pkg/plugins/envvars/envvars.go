--- conflicted
+++ resolved
@@ -129,7 +129,6 @@
 			m[featuretoggles.EnabledFeatures] = strings.Join(features, ",")
 		}
 	}
-<<<<<<< HEAD
 
 	if slices.Contains[[]string, string](s.cfg.AWSForwardSettingsPlugins, pluginID) {
 		if !s.cfg.AWSAssumeRoleEnabled {
@@ -148,18 +147,6 @@
 			m[awsds.ListMetricsPageLimitKeyName] = strconv.Itoa(s.cfg.AWSListMetricsPageLimit)
 		}
 	}
-=======
-	// TODO add support via plugin SDK
-	// if s.cfg.AWSAssumeRoleEnabled {
-	//	m[awsds.AssumeRoleEnabledEnvVarKeyName] = "true"
-	// }
-	// if len(s.cfg.AWSAllowedAuthProviders) > 0 {
-	//	m[awsds.AllowedAuthProvidersEnvVarKeyName] = strings.Join(s.cfg.AWSAllowedAuthProviders, ",")
-	// }
-	// if s.cfg.AWSExternalId != "" {
-	//	m[awsds.GrafanaAssumeRoleExternalIdKeyName] = s.cfg.AWSExternalId
-	// }
->>>>>>> 19ba2114
 
 	if s.cfg.ProxySettings.Enabled {
 		m[proxy.PluginSecureSocksProxyEnabled] = "true"
