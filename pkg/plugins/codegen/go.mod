module github.com/grafana/grafana/pkg/plugins/codegen

go 1.24.6

replace github.com/grafana/grafana/pkg/codegen => ../../codegen

require (
	cuelang.org/go v0.11.1
	github.com/grafana/codejen v0.0.4-0.20230321061741-77f656893a3d
	github.com/grafana/cog v0.0.37
	github.com/grafana/cuetsy v0.1.11
	github.com/grafana/grafana/pkg/codegen v0.0.0-20250514132646-acbc7b54ed9e
)

require (
	cuelabs.dev/go/oci/ociregistry v0.0.0-20240906074133-82eb438dd565 // indirect
	github.com/cockroachdb/apd/v3 v3.2.1 // indirect
	github.com/dave/dst v0.27.3 // indirect
	github.com/emicklei/proto v1.13.2 // indirect
	github.com/expr-lang/expr v1.17.2 // indirect
	github.com/getkin/kin-openapi v0.132.0 // indirect
	github.com/go-openapi/jsonpointer v0.21.0 // indirect
	github.com/go-openapi/swag v0.23.0 // indirect
	github.com/google/go-cmp v0.7.0 // indirect
	github.com/google/uuid v1.6.0 // indirect
	github.com/hashicorp/errwrap v1.1.0 // indirect
	github.com/hashicorp/go-multierror v1.1.1 // indirect
	github.com/huandu/xstrings v1.5.0 // indirect
	github.com/josharian/intern v1.0.0 // indirect
	github.com/kr/text v0.2.0 // indirect
	github.com/mailru/easyjson v0.9.0 // indirect
	github.com/mitchellh/go-wordwrap v1.0.1 // indirect
	github.com/mohae/deepcopy v0.0.0-20170929034955-c48cc78d4826 // indirect
	github.com/oasdiff/yaml v0.0.0-20250309154309-f31be36b4037 // indirect
	github.com/oasdiff/yaml3 v0.0.0-20250309153720-d2182401db90 // indirect
	github.com/opencontainers/go-digest v1.0.0 // indirect
	github.com/opencontainers/image-spec v1.1.0 // indirect
	github.com/pelletier/go-toml/v2 v2.2.3 // indirect
	github.com/perimeterx/marshmallow v1.1.5 // indirect
	github.com/protocolbuffers/txtpbfmt v0.0.0-20241112170944-20d2c9ebc01d // indirect
	github.com/rogpeppe/go-internal v1.14.1 // indirect
	github.com/santhosh-tekuri/jsonschema/v5 v5.3.1 // indirect
	github.com/xlab/treeprint v1.2.0 // indirect
	github.com/yalue/merged_fs v1.3.0 // indirect
	golang.org/x/mod v0.28.0 // indirect
	golang.org/x/net v0.44.0 // indirect
	golang.org/x/oauth2 v0.27.0 // indirect
	golang.org/x/sync v0.17.0 // indirect
	golang.org/x/text v0.29.0 // indirect
<<<<<<< HEAD
	golang.org/x/tools v0.36.0 // indirect
=======
	golang.org/x/tools v0.37.0 // indirect
>>>>>>> 165e2f50
	gopkg.in/yaml.v3 v3.0.1 // indirect
)<|MERGE_RESOLUTION|>--- conflicted
+++ resolved
@@ -47,10 +47,6 @@
 	golang.org/x/oauth2 v0.27.0 // indirect
 	golang.org/x/sync v0.17.0 // indirect
 	golang.org/x/text v0.29.0 // indirect
-<<<<<<< HEAD
-	golang.org/x/tools v0.36.0 // indirect
-=======
 	golang.org/x/tools v0.37.0 // indirect
->>>>>>> 165e2f50
 	gopkg.in/yaml.v3 v3.0.1 // indirect
 )