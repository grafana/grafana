module github.com/grafana/grafana/pkg/plugins/codegen

go 1.23.7

replace github.com/grafana/grafana/pkg/codegen => ../../codegen

require (
	cuelang.org/go v0.11.1
	github.com/grafana/codejen v0.0.4-0.20230321061741-77f656893a3d
	github.com/grafana/cog v0.0.18
	github.com/grafana/cuetsy v0.1.11
	github.com/grafana/grafana/pkg/codegen v0.0.0-00010101000000-000000000000
)

require (
	cuelabs.dev/go/oci/ociregistry v0.0.0-20240906074133-82eb438dd565 // indirect
	github.com/cockroachdb/apd/v3 v3.2.1 // indirect
	github.com/dave/dst v0.27.3 // indirect
	github.com/emicklei/proto v1.13.2 // indirect
	github.com/expr-lang/expr v1.17.0 // indirect
	github.com/getkin/kin-openapi v0.129.0 // indirect
	github.com/go-openapi/jsonpointer v0.21.0 // indirect
	github.com/go-openapi/swag v0.23.0 // indirect
	github.com/google/go-cmp v0.7.0 // indirect
	github.com/google/uuid v1.6.0 // indirect
	github.com/hashicorp/errwrap v1.1.0 // indirect
	github.com/hashicorp/go-multierror v1.1.1 // indirect
	github.com/huandu/xstrings v1.5.0 // indirect
	github.com/josharian/intern v1.0.0 // indirect
	github.com/kr/text v0.2.0 // indirect
	github.com/mailru/easyjson v0.7.7 // indirect
	github.com/mitchellh/go-wordwrap v1.0.1 // indirect
	github.com/mohae/deepcopy v0.0.0-20170929034955-c48cc78d4826 // indirect
	github.com/oasdiff/yaml v0.0.0-20241210131133-6b86fb107d80 // indirect
	github.com/oasdiff/yaml3 v0.0.0-20241210130736-a94c01f36349 // indirect
	github.com/opencontainers/go-digest v1.0.0 // indirect
	github.com/opencontainers/image-spec v1.1.0 // indirect
	github.com/pelletier/go-toml/v2 v2.2.3 // indirect
	github.com/perimeterx/marshmallow v1.1.5 // indirect
	github.com/protocolbuffers/txtpbfmt v0.0.0-20241112170944-20d2c9ebc01d // indirect
	github.com/rogpeppe/go-internal v1.13.1 // indirect
	github.com/santhosh-tekuri/jsonschema/v5 v5.3.1 // indirect
	github.com/xlab/treeprint v1.2.0 // indirect
	github.com/yalue/merged_fs v1.3.0 // indirect
	golang.org/x/mod v0.22.0 // indirect
	golang.org/x/net v0.36.0 // indirect
<<<<<<< HEAD
	golang.org/x/oauth2 v0.23.0 // indirect
=======
	golang.org/x/oauth2 v0.24.0 // indirect
>>>>>>> 78ca78f5
	golang.org/x/sync v0.11.0 // indirect
	golang.org/x/text v0.22.0 // indirect
	golang.org/x/tools v0.29.0 // indirect
	gopkg.in/yaml.v3 v3.0.1 // indirect
)<|MERGE_RESOLUTION|>--- conflicted
+++ resolved
@@ -44,11 +44,7 @@
 	github.com/yalue/merged_fs v1.3.0 // indirect
 	golang.org/x/mod v0.22.0 // indirect
 	golang.org/x/net v0.36.0 // indirect
-<<<<<<< HEAD
-	golang.org/x/oauth2 v0.23.0 // indirect
-=======
 	golang.org/x/oauth2 v0.24.0 // indirect
->>>>>>> 78ca78f5
 	golang.org/x/sync v0.11.0 // indirect
 	golang.org/x/text v0.22.0 // indirect
 	golang.org/x/tools v0.29.0 // indirect
