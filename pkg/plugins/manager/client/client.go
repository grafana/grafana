--- conflicted
+++ resolved
@@ -10,11 +10,6 @@
 	"github.com/grafana/grafana-plugin-sdk-go/backend"
 
 	"github.com/grafana/grafana/pkg/plugins"
-<<<<<<< HEAD
-	"github.com/grafana/grafana/pkg/plugins/backendplugin"
-	"github.com/grafana/grafana/pkg/plugins/backendplugin/instrumentation"
-=======
->>>>>>> ae830f68
 	"github.com/grafana/grafana/pkg/plugins/config"
 	"github.com/grafana/grafana/pkg/plugins/manager/registry"
 )
@@ -49,18 +44,10 @@
 		return nil, errNilRequest
 	}
 
-<<<<<<< HEAD
-	var resp *backend.QueryDataResponse
-	err := instrumentation.InstrumentQueryDataRequest(ctx, &req.PluginContext, s.cfg, func() (innerErr error) {
-		resp, innerErr = plugin.QueryData(ctx, req)
-		return
-	})
-=======
 	p, exists := s.plugin(ctx, req.PluginContext.PluginID)
 	if !exists {
 		return nil, plugins.ErrPluginNotRegistered
 	}
->>>>>>> ae830f68
 
 	resp, err := p.QueryData(ctx, req)
 	if err != nil {
@@ -104,11 +91,6 @@
 	if !exists {
 		return plugins.ErrPluginNotRegistered
 	}
-<<<<<<< HEAD
-	err := instrumentation.InstrumentCallResourceRequest(ctx, &req.PluginContext, s.cfg, func() error {
-		if err := p.CallResource(ctx, req, sender); err != nil {
-			return err
-=======
 
 	removeConnectionHeaders(req.Headers)
 	removeHopByHopHeaders(req.Headers)
@@ -125,7 +107,6 @@
 			}
 
 			ensureContentTypeHeader(res)
->>>>>>> ae830f68
 		}
 
 		processedStreams++
@@ -154,15 +135,7 @@
 		return nil, plugins.ErrPluginNotRegistered
 	}
 
-<<<<<<< HEAD
-	var resp *backend.CollectMetricsResult
-	err := instrumentation.InstrumentCollectMetrics(ctx, &req.PluginContext, s.cfg, func() (innerErr error) {
-		resp, innerErr = p.CollectMetrics(ctx, req)
-		return
-	})
-=======
 	resp, err := p.CollectMetrics(ctx, req)
->>>>>>> ae830f68
 	if err != nil {
 		if errors.Is(err, context.Canceled) {
 			return nil, plugins.ErrPluginRequestCanceledErrorBase.Errorf("client: collect metrics request canceled: %w", err)
@@ -184,16 +157,7 @@
 		return nil, plugins.ErrPluginNotRegistered
 	}
 
-<<<<<<< HEAD
-	var resp *backend.CheckHealthResult
-	err := instrumentation.InstrumentCheckHealthRequest(ctx, &req.PluginContext, s.cfg, func() (innerErr error) {
-		resp, innerErr = p.CheckHealth(ctx, req)
-		return
-	})
-
-=======
 	resp, err := p.CheckHealth(ctx, req)
->>>>>>> ae830f68
 	if err != nil {
 		if errors.Is(err, plugins.ErrMethodNotImplemented) {
 			return nil, err
