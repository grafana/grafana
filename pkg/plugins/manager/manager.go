package manager

import (
	"context"
	"encoding/json"
	"errors"
	"fmt"
	"io"
	"io/ioutil"
	"net/http"
	"net/url"
	"os"
	"path/filepath"
	"sync"
	"time"

	"github.com/grafana/grafana-plugin-sdk-go/backend"

	"github.com/grafana/grafana/pkg/infra/fs"
	"github.com/grafana/grafana/pkg/infra/log"
	"github.com/grafana/grafana/pkg/models"
	"github.com/grafana/grafana/pkg/plugins"
	"github.com/grafana/grafana/pkg/plugins/backendplugin"
	"github.com/grafana/grafana/pkg/plugins/backendplugin/instrumentation"
	"github.com/grafana/grafana/pkg/plugins/manager/installer"
	"github.com/grafana/grafana/pkg/services/sqlstore"
	"github.com/grafana/grafana/pkg/setting"
	"github.com/grafana/grafana/pkg/util/errutil"
	"github.com/grafana/grafana/pkg/util/proxyutil"
)

const (
	grafanaComURL = "https://grafana.com/api/plugins"
)

var _ plugins.Client = (*PluginManager)(nil)
var _ plugins.Store = (*PluginManager)(nil)
var _ plugins.PluginDashboardManager = (*PluginManager)(nil)
var _ plugins.StaticRouteResolver = (*PluginManager)(nil)
var _ plugins.CoreBackendRegistrar = (*PluginManager)(nil)
var _ plugins.RendererManager = (*PluginManager)(nil)

type PluginManager struct {
	cfg              *setting.Cfg
	requestValidator models.PluginRequestValidator
	sqlStore         *sqlstore.SQLStore
	store            map[string]*plugins.Plugin
	pluginInstaller  plugins.Installer
	pluginLoader     plugins.Loader
	pluginsMu        sync.RWMutex
	log              log.Logger
}

func ProvideService(cfg *setting.Cfg, requestValidator models.PluginRequestValidator, pluginLoader plugins.Loader,
	sqlStore *sqlstore.SQLStore) (*PluginManager, error) {
	pm := newManager(cfg, requestValidator, pluginLoader, sqlStore)
	if err := pm.init(); err != nil {
		return nil, err
	}
	return pm, nil
}

func newManager(cfg *setting.Cfg, pluginRequestValidator models.PluginRequestValidator, pluginLoader plugins.Loader,
	sqlStore *sqlstore.SQLStore) *PluginManager {
	return &PluginManager{
		cfg:              cfg,
		requestValidator: pluginRequestValidator,
		sqlStore:         sqlStore,
		pluginLoader:     pluginLoader,
		store:            map[string]*plugins.Plugin{},
		log:              log.New("plugin.manager"),
		pluginInstaller:  installer.New(false, cfg.BuildVersion, newInstallerLogger("plugin.installer", true)),
	}
}

func (m *PluginManager) init() error {
	// create external plugin's path if not exists
	exists, err := fs.Exists(m.cfg.PluginsPath)
	if err != nil {
		return err
	}

	if !exists {
		if err = os.MkdirAll(m.cfg.PluginsPath, os.ModePerm); err != nil {
			m.log.Error("Failed to create external plugins directory", "dir", m.cfg.PluginsPath, "error", err)
		} else {
			m.log.Debug("External plugins directory created", "dir", m.cfg.PluginsPath)
		}
	}

	m.log.Info("Initialising plugins")

	// install Core plugins
	err = m.loadPlugins(m.corePluginPaths()...)
	if err != nil {
		return err
	}

	// install Bundled plugins
	err = m.loadPlugins(m.cfg.BundledPluginsPath)
	if err != nil {
		return err
	}

	// install External plugins
	err = m.loadPlugins(m.cfg.PluginsPath)
	if err != nil {
		return err
	}

	// install plugins from cfg.PluginSettings
	err = m.loadPlugins(m.pluginSettingPaths()...)
	if err != nil {
		return err
	}

	return nil
}

func (m *PluginManager) Run(ctx context.Context) error {
	if m.cfg.CheckForUpdates {
		go func() {
			m.checkForUpdates()

			ticker := time.NewTicker(time.Minute * 10)
			run := true

			for run {
				select {
				case <-ticker.C:
					m.checkForUpdates()
				case <-ctx.Done():
					run = false
				}
			}
		}()
	}

	<-ctx.Done()
	m.shutdown(ctx)
	return ctx.Err()
}

func (m *PluginManager) plugin(pluginID string) (*plugins.Plugin, bool) {
	m.pluginsMu.RLock()
	defer m.pluginsMu.RUnlock()
	p, exists := m.store[pluginID]

	if !exists || (p.IsDecommissioned()) {
		return nil, false
	}

	return p, true
}

func (m *PluginManager) plugins() []*plugins.Plugin {
	m.pluginsMu.RLock()
	defer m.pluginsMu.RUnlock()

	res := make([]*plugins.Plugin, 0)
	for _, p := range m.store {
		if !p.IsDecommissioned() {
			res = append(res, p)
		}
	}

	return res
}

func (m *PluginManager) loadPlugins(paths ...string) error {
	if len(paths) == 0 {
		return nil
	}

	var pluginPaths []string
	for _, p := range paths {
		if p != "" {
			pluginPaths = append(pluginPaths, p)
		}
	}

	loadedPlugins, err := m.pluginLoader.Load(pluginPaths, m.registeredPlugins())
	if err != nil {
		m.log.Error("Could not load plugins", "paths", pluginPaths, "err", err)
		return err
	}

	for _, p := range loadedPlugins {
		if err := m.registerAndStart(context.Background(), p); err != nil {
			m.log.Error("Could not start plugin", "pluginId", p.ID, "err", err)
		}
	}

	return nil
}

func (m *PluginManager) registeredPlugins() map[string]struct{} {
	pluginsByID := make(map[string]struct{})
	for _, p := range m.plugins() {
		pluginsByID[p.ID] = struct{}{}
	}

	return pluginsByID
}

func (m *PluginManager) Renderer() *plugins.Plugin {
	for _, p := range m.plugins() {
		if p.IsRenderer() {
			return p
		}
	}

	return nil
}

func (m *PluginManager) QueryData(ctx context.Context, req *backend.QueryDataRequest) (*backend.QueryDataResponse, error) {
<<<<<<< HEAD
	plugin, exists := m.plugin(req.PluginContext.PluginID)
	if !exists {
		return &backend.QueryDataResponse{}, nil
=======
	plugin := m.Plugin(req.PluginContext.PluginID)
	if plugin == nil {
		return nil, backendplugin.ErrPluginNotRegistered
>>>>>>> 6fe29dda
	}

	var resp *backend.QueryDataResponse
	err := instrumentation.InstrumentQueryDataRequest(req.PluginContext.PluginID, func() (innerErr error) {
		resp, innerErr = plugin.QueryData(ctx, req)
		return
	})

	if err != nil {
		if errors.Is(err, backendplugin.ErrMethodNotImplemented) {
			return nil, err
		}

		if errors.Is(err, backendplugin.ErrPluginUnavailable) {
			return nil, err
		}

		return nil, errutil.Wrap("failed to query data", err)
	}

	for refID, res := range resp.Responses {
		// set frame ref ID based on response ref ID
		for _, f := range res.Frames {
			if f.RefID == "" {
				f.RefID = refID
			}
		}
	}

	return resp, err
}

func (m *PluginManager) CallResource(pCtx backend.PluginContext, reqCtx *models.ReqContext, path string) {
	var dsURL string
	if pCtx.DataSourceInstanceSettings != nil {
		dsURL = pCtx.DataSourceInstanceSettings.URL
	}

	err := m.requestValidator.Validate(dsURL, reqCtx.Req)
	if err != nil {
		reqCtx.JsonApiErr(http.StatusForbidden, "Access denied", err)
		return
	}

	clonedReq := reqCtx.Req.Clone(reqCtx.Req.Context())
	rawURL := path
	if clonedReq.URL.RawQuery != "" {
		rawURL += "?" + clonedReq.URL.RawQuery
	}
	urlPath, err := url.Parse(rawURL)
	if err != nil {
		handleCallResourceError(err, reqCtx)
		return
	}
	clonedReq.URL = urlPath
	err = m.callResourceInternal(reqCtx.Resp, clonedReq, pCtx)
	if err != nil {
		handleCallResourceError(err, reqCtx)
	}
}

func (m *PluginManager) callResourceInternal(w http.ResponseWriter, req *http.Request, pCtx backend.PluginContext) error {
	p, exists := m.plugin(pCtx.PluginID)
	if !exists {
		return backendplugin.ErrPluginNotRegistered
	}

	keepCookieModel := keepCookiesJSONModel{}
	if dis := pCtx.DataSourceInstanceSettings; dis != nil {
		err := json.Unmarshal(dis.JSONData, &keepCookieModel)
		if err != nil {
			p.Logger().Error("Failed to to unpack JSONData in datasource instance settings", "err", err)
		}
	}

	proxyutil.ClearCookieHeader(req, keepCookieModel.KeepCookies)
	proxyutil.PrepareProxyRequest(req)

	body, err := ioutil.ReadAll(req.Body)
	if err != nil {
		return fmt.Errorf("failed to read request body: %w", err)
	}

	crReq := &backend.CallResourceRequest{
		PluginContext: pCtx,
		Path:          req.URL.Path,
		Method:        req.Method,
		URL:           req.URL.String(),
		Headers:       req.Header,
		Body:          body,
	}

	return instrumentation.InstrumentCallResourceRequest(p.PluginID(), func() error {
		childCtx, cancel := context.WithCancel(req.Context())
		defer cancel()
		stream := newCallResourceResponseStream(childCtx)

		var wg sync.WaitGroup
		wg.Add(1)

		defer func() {
			if err := stream.Close(); err != nil {
				m.log.Warn("Failed to close stream", "err", err)
			}
			wg.Wait()
		}()

		var flushStreamErr error
		go func() {
			flushStreamErr = flushStream(p, stream, w)
			wg.Done()
		}()

		if err := p.CallResource(req.Context(), crReq, stream); err != nil {
			return err
		}

		return flushStreamErr
	})
}

func handleCallResourceError(err error, reqCtx *models.ReqContext) {
	if errors.Is(err, backendplugin.ErrPluginUnavailable) {
		reqCtx.JsonApiErr(503, "Plugin unavailable", err)
		return
	}

	if errors.Is(err, backendplugin.ErrMethodNotImplemented) {
		reqCtx.JsonApiErr(404, "Not found", err)
		return
	}

	reqCtx.JsonApiErr(500, "Failed to call resource", err)
}

func flushStream(plugin backendplugin.Plugin, stream callResourceClientResponseStream, w http.ResponseWriter) error {
	processedStreams := 0

	for {
		resp, err := stream.Recv()
		if errors.Is(err, io.EOF) {
			if processedStreams == 0 {
				return errors.New("received empty resource response")
			}
			return nil
		}
		if err != nil {
			if processedStreams == 0 {
				return errutil.Wrap("failed to receive response from resource call", err)
			}

			plugin.Logger().Error("Failed to receive response from resource call", "err", err)
			return stream.Close()
		}

		// Expected that headers and status are only part of first stream
		if processedStreams == 0 && resp.Headers != nil {
			// Make sure a content type always is returned in response
			if _, exists := resp.Headers["Content-Type"]; !exists {
				resp.Headers["Content-Type"] = []string{"application/json"}
			}

			for k, values := range resp.Headers {
				// Due to security reasons we don't want to forward
				// cookies from a backend plugin to clients/browsers.
				if k == "Set-Cookie" {
					continue
				}

				for _, v := range values {
					// TODO: Figure out if we should use Set here instead
					// nolint:gocritic
					w.Header().Add(k, v)
				}
			}
			w.WriteHeader(resp.Status)
		}

		if _, err := w.Write(resp.Body); err != nil {
			plugin.Logger().Error("Failed to write resource response", "err", err)
		}

		if flusher, ok := w.(http.Flusher); ok {
			flusher.Flush()
		}
		processedStreams++
	}
}

func (m *PluginManager) CollectMetrics(ctx context.Context, pluginID string) (*backend.CollectMetricsResult, error) {
	p, exists := m.plugin(pluginID)
	if !exists {
		return nil, backendplugin.ErrPluginNotRegistered
	}

	var resp *backend.CollectMetricsResult
	err := instrumentation.InstrumentCollectMetrics(p.PluginID(), func() (innerErr error) {
		resp, innerErr = p.CollectMetrics(ctx)
		return
	})
	if err != nil {
		return nil, err
	}

	return resp, nil
}

func (m *PluginManager) CheckHealth(ctx context.Context, req *backend.CheckHealthRequest) (*backend.CheckHealthResult, error) {
	var dsURL string
	if req.PluginContext.DataSourceInstanceSettings != nil {
		dsURL = req.PluginContext.DataSourceInstanceSettings.URL
	}

	err := m.requestValidator.Validate(dsURL, nil)
	if err != nil {
		return &backend.CheckHealthResult{
			Status:  http.StatusForbidden,
			Message: "Access denied",
		}, nil
	}

	p, exists := m.plugin(req.PluginContext.PluginID)
	if !exists {
		return nil, backendplugin.ErrPluginNotRegistered
	}

	var resp *backend.CheckHealthResult
	err = instrumentation.InstrumentCheckHealthRequest(p.PluginID(), func() (innerErr error) {
		resp, innerErr = p.CheckHealth(ctx, &backend.CheckHealthRequest{PluginContext: req.PluginContext})
		return
	})

	if err != nil {
		if errors.Is(err, backendplugin.ErrMethodNotImplemented) {
			return nil, err
		}

		if errors.Is(err, backendplugin.ErrPluginUnavailable) {
			return nil, err
		}

		return nil, errutil.Wrap("failed to check plugin health", backendplugin.ErrHealthCheckFailed)
	}

	return resp, nil
}

func (m *PluginManager) isRegistered(pluginID string) bool {
	p, exists := m.plugin(pluginID)
	if !exists {
		return false
	}

	return !p.IsDecommissioned()
}

func (m *PluginManager) LoadAndRegister(pluginID string, factory backendplugin.PluginFactoryFunc) error {
	if m.isRegistered(pluginID) {
		return fmt.Errorf("backend plugin %s already registered", pluginID)
	}

	pluginRootDir := pluginID
	if pluginID == "stackdriver" {
		pluginRootDir = "cloud-monitoring"
	}

	path := filepath.Join(m.cfg.StaticRootPath, "app/plugins/datasource", pluginRootDir)

	p, err := m.pluginLoader.LoadWithFactory(path, factory)
	if err != nil {
		return err
	}

	err = m.register(p)
	if err != nil {
		return err
	}

	return nil
}

func (m *PluginManager) Routes() []*plugins.StaticRoute {
	staticRoutes := make([]*plugins.StaticRoute, 0)

	for _, p := range m.plugins() {
		if p.StaticRoute() != nil {
			staticRoutes = append(staticRoutes, p.StaticRoute())
		}
	}
	return staticRoutes
}

func (m *PluginManager) registerAndStart(ctx context.Context, plugin *plugins.Plugin) error {
	err := m.register(plugin)
	if err != nil {
		return err
	}

	if !m.isRegistered(plugin.ID) {
		return fmt.Errorf("plugin %s is not registered", plugin.ID)
	}

	return m.start(ctx, plugin)
}

func (m *PluginManager) register(p *plugins.Plugin) error {
	if m.isRegistered(p.ID) {
		return fmt.Errorf("plugin %s is already registered", p.ID)
	}

	m.pluginsMu.Lock()
	m.store[p.ID] = p
	m.pluginsMu.Unlock()

	if !p.IsCorePlugin() {
		m.log.Info("Plugin registered", "pluginId", p.ID)
	}

	return nil
}

func (m *PluginManager) unregisterAndStop(ctx context.Context, p *plugins.Plugin) error {
	m.log.Debug("Stopping plugin process", "pluginId", p.ID)
	m.pluginsMu.Lock()
	defer m.pluginsMu.Unlock()

	if err := p.Decommission(); err != nil {
		return err
	}

	if err := p.Stop(ctx); err != nil {
		return err
	}

	delete(m.store, p.ID)

	m.log.Debug("Plugin unregistered", "pluginId", p.ID)
	return nil
}

// start starts a backend plugin process
func (m *PluginManager) start(ctx context.Context, p *plugins.Plugin) error {
	if !p.IsManaged() || !p.Backend || p.SignatureError != nil {
		return nil
	}

	if !m.isRegistered(p.ID) {
		return backendplugin.ErrPluginNotRegistered
	}

	if err := startPluginAndRestartKilledProcesses(ctx, p); err != nil {
		return err
	}

	if !p.IsCorePlugin() {
		p.Logger().Debug("Successfully started backend plugin process")
	}

	return nil
}

func startPluginAndRestartKilledProcesses(ctx context.Context, p *plugins.Plugin) error {
	if err := p.Start(ctx); err != nil {
		return err
	}

	go func(ctx context.Context, p *plugins.Plugin) {
		if err := restartKilledProcess(ctx, p); err != nil {
			p.Logger().Error("Attempt to restart killed plugin process failed", "error", err)
		}
	}(ctx, p)

	return nil
}

func restartKilledProcess(ctx context.Context, p *plugins.Plugin) error {
	ticker := time.NewTicker(time.Second * 1)

	for {
		select {
		case <-ctx.Done():
			if err := ctx.Err(); err != nil && !errors.Is(err, context.Canceled) {
				return err
			}
			return nil
		case <-ticker.C:
			if p.IsDecommissioned() {
				p.Logger().Debug("Plugin decommissioned")
				return nil
			}

			if !p.Exited() {
				continue
			}

			p.Logger().Debug("Restarting plugin")
			if err := p.Start(ctx); err != nil {
				p.Logger().Error("Failed to restart plugin", "error", err)
				continue
			}
			p.Logger().Debug("Plugin restarted")
		}
	}
}

// shutdown stops all backend plugin processes
func (m *PluginManager) shutdown(ctx context.Context) {
	var wg sync.WaitGroup
	for _, p := range m.plugins() {
		wg.Add(1)
		go func(p backendplugin.Plugin, ctx context.Context) {
			defer wg.Done()
			p.Logger().Debug("Stopping plugin")
			if err := p.Stop(ctx); err != nil {
				p.Logger().Error("Failed to stop plugin", "error", err)
			}
			p.Logger().Debug("Plugin stopped")
		}(p, ctx)
	}
	wg.Wait()
}

// corePluginPaths provides a list of the Core plugin paths which need to be scanned on init()
func (m *PluginManager) corePluginPaths() []string {
	datasourcePaths := []string{
		filepath.Join(m.cfg.StaticRootPath, "app/plugins/datasource/alertmanager"),
		filepath.Join(m.cfg.StaticRootPath, "app/plugins/datasource/dashboard"),
		filepath.Join(m.cfg.StaticRootPath, "app/plugins/datasource/jaeger"),
		filepath.Join(m.cfg.StaticRootPath, "app/plugins/datasource/mixed"),
		filepath.Join(m.cfg.StaticRootPath, "app/plugins/datasource/zipkin"),
	}

	panelsPath := filepath.Join(m.cfg.StaticRootPath, "app/plugins/panel")

	return append(datasourcePaths, panelsPath)
}

// pluginSettingPaths provides a plugin paths defined in cfg.PluginSettings which need to be scanned on init()
func (m *PluginManager) pluginSettingPaths() []string {
	var pluginSettingDirs []string
	for _, settings := range m.cfg.PluginSettings {
		path, exists := settings["path"]
		if !exists || path == "" {
			continue
		}
		pluginSettingDirs = append(pluginSettingDirs, path)
	}

	return pluginSettingDirs
}

// callResourceClientResponseStream is used for receiving resource call responses.
type callResourceClientResponseStream interface {
	Recv() (*backend.CallResourceResponse, error)
	Close() error
}

type keepCookiesJSONModel struct {
	KeepCookies []string `json:"keepCookies"`
}

type callResourceResponseStream struct {
	ctx    context.Context
	stream chan *backend.CallResourceResponse
	closed bool
}

func newCallResourceResponseStream(ctx context.Context) *callResourceResponseStream {
	return &callResourceResponseStream{
		ctx:    ctx,
		stream: make(chan *backend.CallResourceResponse),
	}
}

func (s *callResourceResponseStream) Send(res *backend.CallResourceResponse) error {
	if s.closed {
		return errors.New("cannot send to a closed stream")
	}

	select {
	case <-s.ctx.Done():
		return errors.New("cancelled")
	case s.stream <- res:
		return nil
	}
}

func (s *callResourceResponseStream) Recv() (*backend.CallResourceResponse, error) {
	select {
	case <-s.ctx.Done():
		return nil, s.ctx.Err()
	case res, ok := <-s.stream:
		if !ok {
			return nil, io.EOF
		}
		return res, nil
	}
}

func (s *callResourceResponseStream) Close() error {
	if s.closed {
		return errors.New("cannot close a closed stream")
	}

	close(s.stream)
	s.closed = true
	return nil
}<|MERGE_RESOLUTION|>--- conflicted
+++ resolved
@@ -214,15 +214,9 @@
 }
 
 func (m *PluginManager) QueryData(ctx context.Context, req *backend.QueryDataRequest) (*backend.QueryDataResponse, error) {
-<<<<<<< HEAD
 	plugin, exists := m.plugin(req.PluginContext.PluginID)
 	if !exists {
-		return &backend.QueryDataResponse{}, nil
-=======
-	plugin := m.Plugin(req.PluginContext.PluginID)
-	if plugin == nil {
 		return nil, backendplugin.ErrPluginNotRegistered
->>>>>>> 6fe29dda
 	}
 
 	var resp *backend.QueryDataResponse
