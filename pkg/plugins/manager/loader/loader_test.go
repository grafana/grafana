--- conflicted
+++ resolved
@@ -1170,7 +1170,6 @@
 		}
 
 		reg := fakes.NewFakePluginRegistry()
-		storage := fakes.NewFakePluginStorage()
 		procPrvdr := fakes.NewFakeBackendProcessProvider()
 		procMgr := fakes.NewFakeProcessManager()
 		apiCalled := false
@@ -1198,7 +1197,6 @@
 		cfg.GrafanaComURL = s.URL
 		l := newLoader(cfg, func(l *Loader) {
 			l.pluginRegistry = reg
-			l.pluginStorage = storage
 			l.processManager = procMgr
 			l.pluginInitializer = initializer.New(cfg, procPrvdr, fakes.NewFakeLicensingService())
 		})
@@ -1217,7 +1215,7 @@
 			t.Fatalf("Result mismatch (-want +got):\n%s", cmp.Diff(got, expected, compareOpts...))
 		}
 
-		verifyState(t, expected, reg, procPrvdr, storage, procMgr)
+		verifyState(t, expected, reg, procPrvdr, procMgr)
 	})
 }
 
@@ -1534,13 +1532,8 @@
 
 func newLoader(cfg *config.Cfg, cbs ...func(loader *Loader)) *Loader {
 	l := New(cfg, &fakes.FakeLicensingService{}, signature.NewUnsignedAuthorizer(cfg), fakes.NewFakePluginRegistry(),
-<<<<<<< HEAD
 		fakes.NewFakeBackendProcessProvider(), fakes.NewFakeProcessManager(), fakes.NewFakeRoleRegistry(),
-		assetpath.ProvideService(pluginscdn.ProvideService(cfg)), finder.NewLocalFinder())
-=======
-		fakes.NewFakeBackendProcessProvider(), fakes.NewFakeProcessManager(), fakes.NewFakePluginStorage(),
-		fakes.NewFakeRoleRegistry(), assetpath.ProvideService(pluginscdn.ProvideService(cfg)), finder.NewLocalFinder(), signature.ProvideService(cfg))
->>>>>>> 82a6c8a6
+		assetpath.ProvideService(pluginscdn.ProvideService(cfg)), finder.NewLocalFinder(), signature.ProvideService(cfg))
 
 	for _, cb := range cbs {
 		cb(l)
