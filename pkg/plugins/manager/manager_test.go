package manager

import (
	"archive/zip"
	"context"
<<<<<<< HEAD
=======
	"net/http"
	"os"
	"path/filepath"
>>>>>>> 26dfdd5a
	"sync"
	"testing"
	"time"

	"github.com/stretchr/testify/assert"
	"github.com/stretchr/testify/require"

	"github.com/grafana/grafana/pkg/plugins"
<<<<<<< HEAD
=======
	"github.com/grafana/grafana/pkg/plugins/backendplugin"
	"github.com/grafana/grafana/pkg/plugins/manager/registry"
	"github.com/grafana/grafana/pkg/plugins/repo"
	"github.com/grafana/grafana/pkg/plugins/storage"
>>>>>>> 26dfdd5a
)

func TestPluginManager_Run(t *testing.T) {
	t.Run("Plugin sources are loaded in order", func(t *testing.T) {
		loader := &fakeLoader{}
		pm := NewManager(&plugins.Cfg{}, newFakePluginRegistry(), []PluginSource{
			{Class: plugins.Bundled, Paths: []string{"path1"}},
			{Class: plugins.Core, Paths: []string{"path2"}},
			{Class: plugins.External, Paths: []string{"path3"}},
		}, loader, &fakePluginRepo{}, &fakeFsManager{})

		err := pm.Run(context.Background())
		require.NoError(t, err)
		require.Equal(t, []string{"path1", "path2", "path3"}, loader.loadedPaths)
	})
}

func TestPluginManager_loadPlugins(t *testing.T) {
	t.Run("Managed backend plugin", func(t *testing.T) {
		p, pc := createPlugin(t, testPluginID, plugins.External, true, func(p *plugins.Plugin) {
			p.Backend = true
		})

		loader := &fakeLoader{
			mockedLoadedPlugins: []*plugins.Plugin{p},
		}

		pm, ps := createManager(t, func(pm *PluginManager) {
			pm.pluginLoader = loader
		})
		err := pm.loadPlugins(context.Background(), plugins.External, "test/path")
		require.NoError(t, err)

		assert.Equal(t, 1, pc.startCount)
		assert.Equal(t, 0, pc.stopCount)
		assert.False(t, pc.exited)
		assert.False(t, pc.decommissioned)

		testPlugin, exists := ps.Plugin(context.Background(), testPluginID)
		assert.True(t, exists)
		assert.Equal(t, p.ToDTO(), testPlugin)
		assert.Len(t, ps.Plugins(context.Background()), 1)

		verifyNoPluginErrors(t, pm.pluginRegistry)
	})

	t.Run("Unmanaged backend plugin", func(t *testing.T) {
		p, pc := createPlugin(t, testPluginID, plugins.External, false, func(p *plugins.Plugin) {
			p.Backend = true
		})

		loader := &fakeLoader{
			mockedLoadedPlugins: []*plugins.Plugin{p},
		}

		pm, ps := createManager(t, func(pm *PluginManager) {
			pm.pluginLoader = loader
		})
		err := pm.loadPlugins(context.Background(), plugins.External, "test/path")
		require.NoError(t, err)

		assert.Equal(t, 0, pc.startCount)
		assert.Equal(t, 0, pc.stopCount)
		assert.False(t, pc.exited)
		assert.False(t, pc.decommissioned)

		testPlugin, exists := ps.Plugin(context.Background(), testPluginID)
		assert.True(t, exists)
		assert.Equal(t, p.ToDTO(), testPlugin)
		assert.Len(t, ps.Plugins(context.Background()), 1)

		verifyNoPluginErrors(t, pm.pluginRegistry)
	})

	t.Run("Managed non-backend plugin", func(t *testing.T) {
		p, pc := createPlugin(t, testPluginID, plugins.External, false, func(p *plugins.Plugin) {
			p.Backend = true
		})

		loader := &fakeLoader{
			mockedLoadedPlugins: []*plugins.Plugin{p},
		}

		pm, ps := createManager(t, func(pm *PluginManager) {
			pm.pluginLoader = loader
		})
		err := pm.loadPlugins(context.Background(), plugins.External, "test/path")
		require.NoError(t, err)

		assert.Equal(t, 0, pc.startCount)
		assert.Equal(t, 0, pc.stopCount)
		assert.False(t, pc.exited)
		assert.False(t, pc.decommissioned)

		testPlugin, exists := ps.Plugin(context.Background(), testPluginID)
		assert.True(t, exists)
		assert.Equal(t, p.ToDTO(), testPlugin)
		assert.Len(t, ps.Plugins(context.Background()), 1)

		verifyNoPluginErrors(t, pm.pluginRegistry)
	})

	t.Run("Unmanaged non-backend plugin", func(t *testing.T) {
		p, pc := createPlugin(t, testPluginID, plugins.External, false)

		loader := &fakeLoader{
			mockedLoadedPlugins: []*plugins.Plugin{p},
		}

		pm, ps := createManager(t, func(pm *PluginManager) {
			pm.pluginLoader = loader
		})
		err := pm.loadPlugins(context.Background(), plugins.External, "test/path")
		require.NoError(t, err)

		assert.Equal(t, 0, pc.startCount)
		assert.Equal(t, 0, pc.stopCount)
		assert.False(t, pc.exited)
		assert.False(t, pc.decommissioned)

<<<<<<< HEAD
		testPlugin, exists := ps.Plugin(context.Background(), testPluginID)
=======
		testPlugin, exists := pm.Plugin(context.Background(), testPluginID)
		assert.True(t, exists)
		assert.Equal(t, p.ToDTO(), testPlugin)
		assert.Len(t, pm.Plugins(context.Background()), 1)

		verifyNoPluginErrors(t, pm)
	})
}

func TestPluginManager_Installer(t *testing.T) {
	t.Run("Add new plugin", func(t *testing.T) {
		testDir, err := os.CreateTemp(os.TempDir(), "plugin-manager-test-*")
		require.NoError(t, err)
		t.Cleanup(func() {
			err := os.RemoveAll(testDir.Name())
			assert.NoError(t, err)
		})

		p, pc := createPlugin(t, testPluginID, plugins.External, true, func(p *plugins.Plugin) {
			p.PluginDir = filepath.Join(testDir.Name(), p.ID)
			p.Backend = true
		})

		l := &fakeLoader{
			mockedLoadedPlugins: []*plugins.Plugin{p},
		}
		fsm := &fakeFsManager{}

		repository := &fakePluginRepo{}
		pm := createManager(t, func(pm *PluginManager) {
			pm.cfg.PluginsPath = testDir.Name()
			pm.pluginLoader = l
			pm.pluginStorage = fsm
			pm.pluginRepo = repository
		})

		err = pm.Add(context.Background(), testPluginID, "1.0.0", plugins.CompatOpts{})
		require.NoError(t, err)

		assert.Equal(t, 1, repository.downloadCount)

		verifyNoPluginErrors(t, pm)

		assert.Len(t, pm.Routes(), 1)
		assert.Equal(t, p.ID, pm.Routes()[0].PluginID)
		assert.Equal(t, p.PluginDir, pm.Routes()[0].Directory)

		assert.Equal(t, 1, repository.downloadCount)
		assert.Equal(t, 0, fsm.removed)
		assert.Equal(t, 1, fsm.added)

		assert.Equal(t, 1, pc.startCount)
		assert.Equal(t, 0, pc.stopCount)
		assert.False(t, pc.exited)
		assert.False(t, pc.decommissioned)

		testPlugin, exists := pm.Plugin(context.Background(), testPluginID)
		assert.True(t, exists)
		assert.Equal(t, p.ToDTO(), testPlugin)
		assert.Len(t, pm.Plugins(context.Background()), 1)

		t.Run("Won't install if already installed", func(t *testing.T) {
			err := pm.Add(context.Background(), testPluginID, "1.0.0", plugins.CompatOpts{})
			assert.Equal(t, plugins.DuplicateError{
				PluginID:          p.ID,
				ExistingPluginDir: p.PluginDir,
			}, err)
		})

		t.Run("Update option is the same as installed version", func(t *testing.T) {
			repository.downloadOptionsHandler = func(_ context.Context, _, _ string, _ repo.CompatOpts) (*repo.PluginDownloadOptions, error) {
				return &repo.PluginDownloadOptions{
					Version: p.Info.Version,
				}, nil
			}

			err = pm.Add(context.Background(), p.ID, "", plugins.CompatOpts{})
			require.ErrorIs(t, err, plugins.DuplicateError{
				PluginID:          p.ID,
				ExistingPluginDir: p.PluginDir,
			})

			assert.Equal(t, 1, repository.downloadCount)
			assert.Equal(t, 0, fsm.removed)
			assert.Equal(t, 1, fsm.added)
			assert.Equal(t, 1, pc.startCount)
			assert.Equal(t, 0, pc.stopCount)
			assert.False(t, pc.exited)
			assert.False(t, pc.decommissioned)

			testPlugin, exists = pm.Plugin(context.Background(), p.ID)
			assert.True(t, exists)
			assert.Equal(t, p.ToDTO(), testPlugin)
			assert.Len(t, pm.Plugins(context.Background()), 1)
		})

		t.Run("Update existing plugin", func(t *testing.T) {
			p, pc := createPlugin(t, testPluginID, plugins.External, true, func(p *plugins.Plugin) {
				p.Backend = true
				p.PluginDir = filepath.Join(testDir.Name(), p.ID)
			})

			l := &fakeLoader{
				mockedLoadedPlugins: []*plugins.Plugin{p},
			}
			pm.pluginLoader = l

			repository.downloadOptionsHandler = func(_ context.Context, _, _ string, _ repo.CompatOpts) (*repo.PluginDownloadOptions, error) {
				return &repo.PluginDownloadOptions{
					Version: "1.2.0",
				}, nil
			}

			err = pm.Add(context.Background(), testPluginID, "1.2.0", plugins.CompatOpts{})
			assert.NoError(t, err)

			assert.Equal(t, 2, repository.downloadCount)
			assert.Equal(t, 1, fsm.removed)
			assert.Equal(t, 2, fsm.added)
			assert.Equal(t, 1, pc.startCount)
			assert.Equal(t, 0, pc.stopCount)
			assert.False(t, pc.exited)
			assert.False(t, pc.decommissioned)

			testPlugin, exists := pm.Plugin(context.Background(), testPluginID)
			assert.True(t, exists)
			assert.Equal(t, p.ToDTO(), testPlugin)
			assert.Len(t, pm.Plugins(context.Background()), 1)
		})

		t.Run("Uninstall existing plugin", func(t *testing.T) {
			err := pm.Remove(context.Background(), p.ID)
			require.NoError(t, err)

			assert.Equal(t, 2, repository.downloadCount)

			p, exists := pm.Plugin(context.Background(), p.ID)
			assert.False(t, exists)
			assert.Equal(t, plugins.PluginDTO{}, p)
			assert.Len(t, pm.Routes(), 0)

			t.Run("Won't uninstall if not installed", func(t *testing.T) {
				err := pm.Remove(context.Background(), p.ID)
				require.Equal(t, plugins.ErrPluginNotInstalled, err)
			})
		})
	})

	t.Run("Can't update core plugin", func(t *testing.T) {
		p, pc := createPlugin(t, testPluginID, plugins.Core, true, func(p *plugins.Plugin) {
			p.Backend = true
		})

		loader := &fakeLoader{
			mockedLoadedPlugins: []*plugins.Plugin{p},
		}

		pm := createManager(t, func(pm *PluginManager) {
			pm.pluginLoader = loader
		})
		err := pm.loadPlugins(context.Background(), plugins.Core, "test/path")
		require.NoError(t, err)

		assert.Equal(t, 0, pc.startCount)
		assert.Equal(t, 0, pc.stopCount)
		assert.False(t, pc.exited)
		assert.False(t, pc.decommissioned)

		testPlugin, exists := pm.Plugin(context.Background(), testPluginID)
>>>>>>> 26dfdd5a
		assert.True(t, exists)
		assert.Equal(t, p.ToDTO(), testPlugin)
		assert.Len(t, ps.Plugins(context.Background()), 1)

<<<<<<< HEAD
		verifyNoPluginErrors(t, pm.pluginRegistry)
=======
		err = pm.Add(context.Background(), testPluginID, "1.0.0", plugins.CompatOpts{})
		assert.Equal(t, plugins.ErrInstallCorePlugin, err)

		t.Run("Can't uninstall core plugin", func(t *testing.T) {
			err := pm.Remove(context.Background(), p.ID)
			require.Equal(t, plugins.ErrUninstallCorePlugin, err)
		})
	})

	t.Run("Can't update bundled plugin", func(t *testing.T) {
		p, pc := createPlugin(t, testPluginID, plugins.Bundled, true, func(p *plugins.Plugin) {
			p.Backend = true
		})

		loader := &fakeLoader{
			mockedLoadedPlugins: []*plugins.Plugin{p},
		}

		pm := createManager(t, func(pm *PluginManager) {
			pm.pluginLoader = loader
		})
		err := pm.loadPlugins(context.Background(), plugins.Bundled, "test/path")
		require.NoError(t, err)

		assert.Equal(t, 1, pc.startCount)
		assert.Equal(t, 0, pc.stopCount)
		assert.False(t, pc.exited)
		assert.False(t, pc.decommissioned)

		testPlugin, exists := pm.Plugin(context.Background(), testPluginID)
		assert.True(t, exists)
		assert.Equal(t, p.ToDTO(), testPlugin)
		assert.Len(t, pm.Plugins(context.Background()), 1)

		verifyNoPluginErrors(t, pm)

		err = pm.Add(context.Background(), testPluginID, "1.0.0", plugins.CompatOpts{})
		assert.Equal(t, plugins.ErrInstallCorePlugin, err)

		t.Run("Can't uninstall bundled plugin", func(t *testing.T) {
			err := pm.Remove(context.Background(), p.ID)
			require.Equal(t, plugins.ErrUninstallCorePlugin, err)
		})
	})
}

func TestPluginManager_registeredPlugins(t *testing.T) {
	t.Run("Decommissioned plugins are included in registeredPlugins", func(t *testing.T) {
		decommissionedPlugin, _ := createPlugin(t, testPluginID, plugins.External, true, func(p *plugins.Plugin) {
			p.Backend = true
			err := p.Decommission()
			require.NoError(t, err)
		})

		pm := New(&plugins.Cfg{}, &fakePluginRegistry{
			store: map[string]*plugins.Plugin{
				testPluginID: decommissionedPlugin,
				"test-app":   {},
			},
		}, []PluginSource{}, &fakeLoader{}, &fakePluginRepo{}, &fakeFsManager{})

		require.True(t, decommissionedPlugin.IsDecommissioned())

		rps := pm.registeredPlugins(context.Background())
		require.Equal(t, 2, len(rps))
		require.NotNil(t, rps[testPluginID])
		require.NotNil(t, rps["test-app"])
>>>>>>> 26dfdd5a
	})
}

func TestPluginManager_lifecycle_managed(t *testing.T) {
	newScenario(t, true, func(t *testing.T, ctx *managerScenarioCtx) {
		t.Run("Managed plugin scenario", func(t *testing.T) {
			t.Run("Should be able to register plugin", func(t *testing.T) {
				err := ctx.manager.registerAndStart(context.Background(), ctx.plugin)
				require.NoError(t, err)
				require.NotNil(t, ctx.plugin)
				require.Equal(t, testPluginID, ctx.plugin.ID)
				require.Equal(t, 1, ctx.pluginClient.startCount)
				testPlugin, exists := ctx.manager.plugin(context.Background(), testPluginID)
				require.True(t, exists)
				require.NotNil(t, testPlugin)

				t.Run("Should not be able to register an already registered plugin", func(t *testing.T) {
					err := ctx.manager.registerAndStart(context.Background(), ctx.plugin)
					require.Error(t, err)
					require.Equal(t, 1, ctx.pluginClient.startCount)
				})

				t.Run("When manager runs should start and stop plugin", func(t *testing.T) {
					pCtx := context.Background()
					cCtx, cancel := context.WithCancel(pCtx)
					var wg sync.WaitGroup
					wg.Add(1)
					var runErr error
					go func() {
						runErr = ctx.processManager.Run(cCtx)
						wg.Done()
					}()
					time.Sleep(time.Millisecond)
					cancel()
					wg.Wait()
					require.Equal(t, context.Canceled, runErr)
					require.Equal(t, 1, ctx.pluginClient.startCount)
					require.Equal(t, 1, ctx.pluginClient.stopCount)
				})

				t.Run("When manager runs should restart plugin process when killed", func(t *testing.T) {
					ctx.pluginClient.stopCount = 0
					ctx.pluginClient.startCount = 0
					pCtx := context.Background()
					cCtx, cancel := context.WithCancel(pCtx)
					var wgRun sync.WaitGroup
					wgRun.Add(1)
					var runErr error
					go func() {
						runErr = ctx.processManager.Run(cCtx)
						wgRun.Done()
					}()

					time.Sleep(time.Millisecond)

					var wgKill sync.WaitGroup
					wgKill.Add(1)
					go func() {
						ctx.pluginClient.kill()
						for {
							if !ctx.plugin.Exited() {
								break
							}
						}
						cancel()
						wgKill.Done()
					}()
					wgKill.Wait()
					wgRun.Wait()
					require.Equal(t, context.Canceled, runErr)
					require.Equal(t, 1, ctx.pluginClient.stopCount)
					require.Equal(t, 1, ctx.pluginClient.startCount)
				})
			})
		})
	})

	newScenario(t, true, func(t *testing.T, ctx *managerScenarioCtx) {
		t.Run("Backend core plugin is registered but not started", func(t *testing.T) {
			ctx.plugin.Class = plugins.Core
			err := ctx.manager.registerAndStart(context.Background(), ctx.plugin)
			require.NoError(t, err)
			require.NotNil(t, ctx.plugin)
			require.Equal(t, testPluginID, ctx.plugin.ID)
			require.Equal(t, 0, ctx.pluginClient.startCount)
			testPlugin, exists := ctx.manager.plugin(context.Background(), testPluginID)
			assert.True(t, exists)
			require.NotNil(t, testPlugin)
		})
	})
}

func TestPluginManager_lifecycle_unmanaged(t *testing.T) {
	newScenario(t, false, func(t *testing.T, ctx *managerScenarioCtx) {
		t.Run("Unmanaged plugin scenario", func(t *testing.T) {
			t.Run("Should be able to register plugin", func(t *testing.T) {
				err := ctx.manager.registerAndStart(context.Background(), ctx.plugin)
				require.NoError(t, err)
				p, exists := ctx.manager.plugin(context.Background(), testPluginID)
				require.True(t, exists)
				require.NotNil(t, p)
				require.False(t, ctx.pluginClient.managed)

				t.Run("When manager runs should not start plugin", func(t *testing.T) {
					pCtx := context.Background()
					cCtx, cancel := context.WithCancel(pCtx)
					var wg sync.WaitGroup
					wg.Add(1)
					var runErr error
					go func() {
						runErr = ctx.processManager.Run(cCtx)
						wg.Done()
					}()
					go func() {
						cancel()
					}()
					wg.Wait()
					require.Equal(t, context.Canceled, runErr)
					require.Equal(t, 0, ctx.pluginClient.startCount)
					require.Equal(t, 1, ctx.pluginClient.stopCount)
					require.True(t, ctx.plugin.Exited())
				})

				// Move to process_test.go
				//t.Run("Should be not be able to start unmanaged plugin", func(t *testing.T) {
				//	pCtx := context.Background()
				//	cCtx, cancel := context.WithCancel(pCtx)
				//	defer cancel()
				//	err := ctx.manager.start(cCtx, ctx.plugin)
				//	require.Nil(t, err)
				//	require.Equal(t, 0, ctx.pluginClient.startCount)
				//	require.True(t, ctx.plugin.Exited())
				//})
			})
		})
	})
<<<<<<< HEAD
=======
}

func createPlugin(t *testing.T, pluginID string, class plugins.Class, managed bool,
	cbs ...func(*plugins.Plugin)) (*plugins.Plugin, *fakePluginClient) {
	t.Helper()

	p := &plugins.Plugin{
		Class: class,
		JSONData: plugins.JSONData{
			ID:   pluginID,
			Type: plugins.DataSource,
			Info: plugins.Info{
				Version: "1.0.0",
			},
		},
	}

	logger := log.NewNopLogger()

	p.SetLogger(logger)

	pc := &fakePluginClient{
		pluginID: pluginID,
		logger:   logger,
		managed:  managed,
	}

	p.RegisterClient(pc)

	for _, cb := range cbs {
		cb(p)
	}

	return p, pc
}

func createManager(t *testing.T, cbs ...func(*PluginManager)) *PluginManager {
	t.Helper()

	cfg := &plugins.Cfg{
		DevMode: false,
	}

	pm := New(cfg, newFakePluginRegistry(), nil, &fakeLoader{}, &fakePluginRepo{}, &fakeFsManager{})

	for _, cb := range cbs {
		cb(pm)
	}

	return pm
}

type managerScenarioCtx struct {
	manager      *PluginManager
	plugin       *plugins.Plugin
	pluginClient *fakePluginClient
}

func newScenario(t *testing.T, managed bool, fn func(t *testing.T, ctx *managerScenarioCtx)) {
	t.Helper()
	cfg := &plugins.Cfg{}
	cfg.AWSAllowedAuthProviders = []string{"keys", "credentials"}
	cfg.AWSAssumeRoleEnabled = true
	cfg.Azure = &azsettings.AzureSettings{
		ManagedIdentityEnabled:  true,
		Cloud:                   "AzureCloud",
		ManagedIdentityClientId: "client-id",
	}

	loader := &fakeLoader{}
	manager := New(cfg, registry.NewInMemory(), nil, loader, &fakePluginRepo{}, &fakeFsManager{})
	manager.pluginLoader = loader
	ctx := &managerScenarioCtx{
		manager: manager,
	}

	ctx.plugin, ctx.pluginClient = createPlugin(t, testPluginID, plugins.External, managed, func(p *plugins.Plugin) {
		p.Backend = true
	})

	fn(t, ctx)
}

func verifyNoPluginErrors(t *testing.T, pm *PluginManager) {
	for _, plugin := range pm.Plugins(context.Background()) {
		assert.Nil(t, plugin.SignatureError)
	}
}

type fakePluginRepo struct {
	repo.Service

	downloadOptionsHandler func(_ context.Context, _, _ string, _ repo.CompatOpts) (*repo.PluginDownloadOptions, error)

	downloadOptionsCount int
	downloadCount        int
}

func (pr *fakePluginRepo) GetPluginArchive(_ context.Context, _, _ string, _ repo.CompatOpts) (*repo.PluginArchive, error) {
	pr.downloadCount++
	return &repo.PluginArchive{}, nil
}

// DownloadWithURL downloads the requested plugin from the specified URL.
func (pr *fakePluginRepo) GetPluginArchiveByURL(_ context.Context, _ string, _ repo.CompatOpts) (*repo.PluginArchive, error) {
	pr.downloadCount++
	return &repo.PluginArchive{}, nil
}

// GetDownloadOptions provides information for downloading the requested plugin.
func (pr *fakePluginRepo) GetPluginDownloadOptions(ctx context.Context, pluginID, version string, opts repo.CompatOpts) (*repo.PluginDownloadOptions, error) {
	pr.downloadOptionsCount++
	if pr.downloadOptionsHandler != nil {
		return pr.downloadOptionsHandler(ctx, pluginID, version, opts)
	}
	return &repo.PluginDownloadOptions{}, nil
}

type fakeLoader struct {
	mockedLoadedPlugins []*plugins.Plugin

	loadedPaths []string
}

func (l *fakeLoader) Load(_ context.Context, _ plugins.Class, paths []string, _ map[string]struct{}) ([]*plugins.Plugin, error) {
	l.loadedPaths = append(l.loadedPaths, paths...)

	return l.mockedLoadedPlugins, nil
}

type fakePluginClient struct {
	pluginID       string
	logger         log.Logger
	startCount     int
	stopCount      int
	managed        bool
	exited         bool
	decommissioned bool
	backend.CollectMetricsHandlerFunc
	backend.CheckHealthHandlerFunc
	backend.QueryDataHandlerFunc
	backend.CallResourceHandlerFunc
	mutex sync.RWMutex

	backendplugin.Plugin
}

func (pc *fakePluginClient) PluginID() string {
	return pc.pluginID
}

func (pc *fakePluginClient) Logger() log.Logger {
	return pc.logger
}

func (pc *fakePluginClient) Start(_ context.Context) error {
	pc.mutex.Lock()
	defer pc.mutex.Unlock()
	pc.exited = false
	pc.startCount++
	return nil
}

func (pc *fakePluginClient) Stop(_ context.Context) error {
	pc.mutex.Lock()
	defer pc.mutex.Unlock()
	pc.stopCount++
	pc.exited = true
	return nil
}

func (pc *fakePluginClient) IsManaged() bool {
	return pc.managed
}

func (pc *fakePluginClient) Exited() bool {
	pc.mutex.RLock()
	defer pc.mutex.RUnlock()
	return pc.exited
}

func (pc *fakePluginClient) Decommission() error {
	pc.mutex.Lock()
	defer pc.mutex.Unlock()

	pc.decommissioned = true

	return nil
}

func (pc *fakePluginClient) IsDecommissioned() bool {
	pc.mutex.RLock()
	defer pc.mutex.RUnlock()
	return pc.decommissioned
}

func (pc *fakePluginClient) kill() {
	pc.mutex.Lock()
	defer pc.mutex.Unlock()
	pc.exited = true
}

func (pc *fakePluginClient) CollectMetrics(ctx context.Context, req *backend.CollectMetricsRequest) (*backend.CollectMetricsResult, error) {
	if pc.CollectMetricsHandlerFunc != nil {
		return pc.CollectMetricsHandlerFunc(ctx, req)
	}

	return nil, backendplugin.ErrMethodNotImplemented
}

func (pc *fakePluginClient) CheckHealth(ctx context.Context, req *backend.CheckHealthRequest) (*backend.CheckHealthResult, error) {
	if pc.CheckHealthHandlerFunc != nil {
		return pc.CheckHealthHandlerFunc(ctx, req)
	}

	return nil, backendplugin.ErrMethodNotImplemented
}

func (pc *fakePluginClient) QueryData(ctx context.Context, req *backend.QueryDataRequest) (*backend.QueryDataResponse, error) {
	if pc.QueryDataHandlerFunc != nil {
		return pc.QueryDataHandlerFunc(ctx, req)
	}

	return nil, backendplugin.ErrMethodNotImplemented
}

func (pc *fakePluginClient) CallResource(ctx context.Context, req *backend.CallResourceRequest, sender backend.CallResourceResponseSender) error {
	if pc.CallResourceHandlerFunc != nil {
		return pc.CallResourceHandlerFunc(ctx, req, sender)
	}

	return backendplugin.ErrMethodNotImplemented
}

func (pc *fakePluginClient) SubscribeStream(_ context.Context, _ *backend.SubscribeStreamRequest) (*backend.SubscribeStreamResponse, error) {
	return nil, backendplugin.ErrMethodNotImplemented
}

func (pc *fakePluginClient) PublishStream(_ context.Context, _ *backend.PublishStreamRequest) (*backend.PublishStreamResponse, error) {
	return nil, backendplugin.ErrMethodNotImplemented
}

func (pc *fakePluginClient) RunStream(_ context.Context, _ *backend.RunStreamRequest, _ *backend.StreamSender) error {
	return backendplugin.ErrMethodNotImplemented
}

type fakeSender struct {
	resp *backend.CallResourceResponse
}

func (s *fakeSender) Send(crr *backend.CallResourceResponse) error {
	s.resp = crr

	return nil
}

type fakePluginRegistry struct {
	store map[string]*plugins.Plugin
}

func newFakePluginRegistry() *fakePluginRegistry {
	return &fakePluginRegistry{
		store: make(map[string]*plugins.Plugin),
	}
}

func (f *fakePluginRegistry) Plugin(_ context.Context, id string) (*plugins.Plugin, bool) {
	p, exists := f.store[id]
	return p, exists
}

func (f *fakePluginRegistry) Plugins(_ context.Context) []*plugins.Plugin {
	var res []*plugins.Plugin

	for _, p := range f.store {
		res = append(res, p)
	}

	return res
}

func (f *fakePluginRegistry) Add(_ context.Context, p *plugins.Plugin) error {
	f.store[p.ID] = p
	return nil
}

func (f *fakePluginRegistry) Remove(_ context.Context, id string) error {
	delete(f.store, id)
	return nil
}

type fakeFsManager struct {
	storage.Manager

	added   int
	removed int
}

func (fsm *fakeFsManager) Add(_ context.Context, _ string, _ *zip.ReadCloser) (*storage.ExtractedPluginArchive, error) {
	fsm.added++
	return &storage.ExtractedPluginArchive{}, nil
}

func (fsm *fakeFsManager) Remove(_ context.Context, _ string) error {
	fsm.removed++
	return nil
>>>>>>> 26dfdd5a
}<|MERGE_RESOLUTION|>--- conflicted
+++ resolved
@@ -3,12 +3,7 @@
 import (
 	"archive/zip"
 	"context"
-<<<<<<< HEAD
-=======
-	"net/http"
-	"os"
-	"path/filepath"
->>>>>>> 26dfdd5a
+	"fmt"
 	"sync"
 	"testing"
 	"time"
@@ -17,23 +12,18 @@
 	"github.com/stretchr/testify/require"
 
 	"github.com/grafana/grafana/pkg/plugins"
-<<<<<<< HEAD
-=======
-	"github.com/grafana/grafana/pkg/plugins/backendplugin"
-	"github.com/grafana/grafana/pkg/plugins/manager/registry"
 	"github.com/grafana/grafana/pkg/plugins/repo"
 	"github.com/grafana/grafana/pkg/plugins/storage"
->>>>>>> 26dfdd5a
 )
 
 func TestPluginManager_Run(t *testing.T) {
 	t.Run("Plugin sources are loaded in order", func(t *testing.T) {
 		loader := &fakeLoader{}
-		pm := NewManager(&plugins.Cfg{}, newFakePluginRegistry(), []PluginSource{
+		pm := New(&plugins.Cfg{}, newFakePluginRegistry(), []plugins.PluginSource{
 			{Class: plugins.Bundled, Paths: []string{"path1"}},
 			{Class: plugins.Core, Paths: []string{"path2"}},
 			{Class: plugins.External, Paths: []string{"path3"}},
-		}, loader, &fakePluginRepo{}, &fakeFsManager{})
+		}, loader, &fakePluginRepo{})
 
 		err := pm.Run(context.Background())
 		require.NoError(t, err)
@@ -43,9 +33,7 @@
 
 func TestPluginManager_loadPlugins(t *testing.T) {
 	t.Run("Managed backend plugin", func(t *testing.T) {
-		p, pc := createPlugin(t, testPluginID, plugins.External, true, func(p *plugins.Plugin) {
-			p.Backend = true
-		})
+		p, pc := createPlugin(t, testPluginID, plugins.External, true, true)
 
 		loader := &fakeLoader{
 			mockedLoadedPlugins: []*plugins.Plugin{p},
@@ -71,9 +59,7 @@
 	})
 
 	t.Run("Unmanaged backend plugin", func(t *testing.T) {
-		p, pc := createPlugin(t, testPluginID, plugins.External, false, func(p *plugins.Plugin) {
-			p.Backend = true
-		})
+		p, pc := createPlugin(t, testPluginID, plugins.External, false, true)
 
 		loader := &fakeLoader{
 			mockedLoadedPlugins: []*plugins.Plugin{p},
@@ -99,9 +85,7 @@
 	})
 
 	t.Run("Managed non-backend plugin", func(t *testing.T) {
-		p, pc := createPlugin(t, testPluginID, plugins.External, false, func(p *plugins.Plugin) {
-			p.Backend = true
-		})
+		p, pc := createPlugin(t, testPluginID, plugins.External, false, true)
 
 		loader := &fakeLoader{
 			mockedLoadedPlugins: []*plugins.Plugin{p},
@@ -127,7 +111,7 @@
 	})
 
 	t.Run("Unmanaged non-backend plugin", func(t *testing.T) {
-		p, pc := createPlugin(t, testPluginID, plugins.External, false)
+		p, pc := createPlugin(t, testPluginID, plugins.External, false, false)
 
 		loader := &fakeLoader{
 			mockedLoadedPlugins: []*plugins.Plugin{p},
@@ -144,254 +128,12 @@
 		assert.False(t, pc.exited)
 		assert.False(t, pc.decommissioned)
 
-<<<<<<< HEAD
 		testPlugin, exists := ps.Plugin(context.Background(), testPluginID)
-=======
-		testPlugin, exists := pm.Plugin(context.Background(), testPluginID)
-		assert.True(t, exists)
-		assert.Equal(t, p.ToDTO(), testPlugin)
-		assert.Len(t, pm.Plugins(context.Background()), 1)
-
-		verifyNoPluginErrors(t, pm)
-	})
-}
-
-func TestPluginManager_Installer(t *testing.T) {
-	t.Run("Add new plugin", func(t *testing.T) {
-		testDir, err := os.CreateTemp(os.TempDir(), "plugin-manager-test-*")
-		require.NoError(t, err)
-		t.Cleanup(func() {
-			err := os.RemoveAll(testDir.Name())
-			assert.NoError(t, err)
-		})
-
-		p, pc := createPlugin(t, testPluginID, plugins.External, true, func(p *plugins.Plugin) {
-			p.PluginDir = filepath.Join(testDir.Name(), p.ID)
-			p.Backend = true
-		})
-
-		l := &fakeLoader{
-			mockedLoadedPlugins: []*plugins.Plugin{p},
-		}
-		fsm := &fakeFsManager{}
-
-		repository := &fakePluginRepo{}
-		pm := createManager(t, func(pm *PluginManager) {
-			pm.cfg.PluginsPath = testDir.Name()
-			pm.pluginLoader = l
-			pm.pluginStorage = fsm
-			pm.pluginRepo = repository
-		})
-
-		err = pm.Add(context.Background(), testPluginID, "1.0.0", plugins.CompatOpts{})
-		require.NoError(t, err)
-
-		assert.Equal(t, 1, repository.downloadCount)
-
-		verifyNoPluginErrors(t, pm)
-
-		assert.Len(t, pm.Routes(), 1)
-		assert.Equal(t, p.ID, pm.Routes()[0].PluginID)
-		assert.Equal(t, p.PluginDir, pm.Routes()[0].Directory)
-
-		assert.Equal(t, 1, repository.downloadCount)
-		assert.Equal(t, 0, fsm.removed)
-		assert.Equal(t, 1, fsm.added)
-
-		assert.Equal(t, 1, pc.startCount)
-		assert.Equal(t, 0, pc.stopCount)
-		assert.False(t, pc.exited)
-		assert.False(t, pc.decommissioned)
-
-		testPlugin, exists := pm.Plugin(context.Background(), testPluginID)
-		assert.True(t, exists)
-		assert.Equal(t, p.ToDTO(), testPlugin)
-		assert.Len(t, pm.Plugins(context.Background()), 1)
-
-		t.Run("Won't install if already installed", func(t *testing.T) {
-			err := pm.Add(context.Background(), testPluginID, "1.0.0", plugins.CompatOpts{})
-			assert.Equal(t, plugins.DuplicateError{
-				PluginID:          p.ID,
-				ExistingPluginDir: p.PluginDir,
-			}, err)
-		})
-
-		t.Run("Update option is the same as installed version", func(t *testing.T) {
-			repository.downloadOptionsHandler = func(_ context.Context, _, _ string, _ repo.CompatOpts) (*repo.PluginDownloadOptions, error) {
-				return &repo.PluginDownloadOptions{
-					Version: p.Info.Version,
-				}, nil
-			}
-
-			err = pm.Add(context.Background(), p.ID, "", plugins.CompatOpts{})
-			require.ErrorIs(t, err, plugins.DuplicateError{
-				PluginID:          p.ID,
-				ExistingPluginDir: p.PluginDir,
-			})
-
-			assert.Equal(t, 1, repository.downloadCount)
-			assert.Equal(t, 0, fsm.removed)
-			assert.Equal(t, 1, fsm.added)
-			assert.Equal(t, 1, pc.startCount)
-			assert.Equal(t, 0, pc.stopCount)
-			assert.False(t, pc.exited)
-			assert.False(t, pc.decommissioned)
-
-			testPlugin, exists = pm.Plugin(context.Background(), p.ID)
-			assert.True(t, exists)
-			assert.Equal(t, p.ToDTO(), testPlugin)
-			assert.Len(t, pm.Plugins(context.Background()), 1)
-		})
-
-		t.Run("Update existing plugin", func(t *testing.T) {
-			p, pc := createPlugin(t, testPluginID, plugins.External, true, func(p *plugins.Plugin) {
-				p.Backend = true
-				p.PluginDir = filepath.Join(testDir.Name(), p.ID)
-			})
-
-			l := &fakeLoader{
-				mockedLoadedPlugins: []*plugins.Plugin{p},
-			}
-			pm.pluginLoader = l
-
-			repository.downloadOptionsHandler = func(_ context.Context, _, _ string, _ repo.CompatOpts) (*repo.PluginDownloadOptions, error) {
-				return &repo.PluginDownloadOptions{
-					Version: "1.2.0",
-				}, nil
-			}
-
-			err = pm.Add(context.Background(), testPluginID, "1.2.0", plugins.CompatOpts{})
-			assert.NoError(t, err)
-
-			assert.Equal(t, 2, repository.downloadCount)
-			assert.Equal(t, 1, fsm.removed)
-			assert.Equal(t, 2, fsm.added)
-			assert.Equal(t, 1, pc.startCount)
-			assert.Equal(t, 0, pc.stopCount)
-			assert.False(t, pc.exited)
-			assert.False(t, pc.decommissioned)
-
-			testPlugin, exists := pm.Plugin(context.Background(), testPluginID)
-			assert.True(t, exists)
-			assert.Equal(t, p.ToDTO(), testPlugin)
-			assert.Len(t, pm.Plugins(context.Background()), 1)
-		})
-
-		t.Run("Uninstall existing plugin", func(t *testing.T) {
-			err := pm.Remove(context.Background(), p.ID)
-			require.NoError(t, err)
-
-			assert.Equal(t, 2, repository.downloadCount)
-
-			p, exists := pm.Plugin(context.Background(), p.ID)
-			assert.False(t, exists)
-			assert.Equal(t, plugins.PluginDTO{}, p)
-			assert.Len(t, pm.Routes(), 0)
-
-			t.Run("Won't uninstall if not installed", func(t *testing.T) {
-				err := pm.Remove(context.Background(), p.ID)
-				require.Equal(t, plugins.ErrPluginNotInstalled, err)
-			})
-		})
-	})
-
-	t.Run("Can't update core plugin", func(t *testing.T) {
-		p, pc := createPlugin(t, testPluginID, plugins.Core, true, func(p *plugins.Plugin) {
-			p.Backend = true
-		})
-
-		loader := &fakeLoader{
-			mockedLoadedPlugins: []*plugins.Plugin{p},
-		}
-
-		pm := createManager(t, func(pm *PluginManager) {
-			pm.pluginLoader = loader
-		})
-		err := pm.loadPlugins(context.Background(), plugins.Core, "test/path")
-		require.NoError(t, err)
-
-		assert.Equal(t, 0, pc.startCount)
-		assert.Equal(t, 0, pc.stopCount)
-		assert.False(t, pc.exited)
-		assert.False(t, pc.decommissioned)
-
-		testPlugin, exists := pm.Plugin(context.Background(), testPluginID)
->>>>>>> 26dfdd5a
 		assert.True(t, exists)
 		assert.Equal(t, p.ToDTO(), testPlugin)
 		assert.Len(t, ps.Plugins(context.Background()), 1)
 
-<<<<<<< HEAD
 		verifyNoPluginErrors(t, pm.pluginRegistry)
-=======
-		err = pm.Add(context.Background(), testPluginID, "1.0.0", plugins.CompatOpts{})
-		assert.Equal(t, plugins.ErrInstallCorePlugin, err)
-
-		t.Run("Can't uninstall core plugin", func(t *testing.T) {
-			err := pm.Remove(context.Background(), p.ID)
-			require.Equal(t, plugins.ErrUninstallCorePlugin, err)
-		})
-	})
-
-	t.Run("Can't update bundled plugin", func(t *testing.T) {
-		p, pc := createPlugin(t, testPluginID, plugins.Bundled, true, func(p *plugins.Plugin) {
-			p.Backend = true
-		})
-
-		loader := &fakeLoader{
-			mockedLoadedPlugins: []*plugins.Plugin{p},
-		}
-
-		pm := createManager(t, func(pm *PluginManager) {
-			pm.pluginLoader = loader
-		})
-		err := pm.loadPlugins(context.Background(), plugins.Bundled, "test/path")
-		require.NoError(t, err)
-
-		assert.Equal(t, 1, pc.startCount)
-		assert.Equal(t, 0, pc.stopCount)
-		assert.False(t, pc.exited)
-		assert.False(t, pc.decommissioned)
-
-		testPlugin, exists := pm.Plugin(context.Background(), testPluginID)
-		assert.True(t, exists)
-		assert.Equal(t, p.ToDTO(), testPlugin)
-		assert.Len(t, pm.Plugins(context.Background()), 1)
-
-		verifyNoPluginErrors(t, pm)
-
-		err = pm.Add(context.Background(), testPluginID, "1.0.0", plugins.CompatOpts{})
-		assert.Equal(t, plugins.ErrInstallCorePlugin, err)
-
-		t.Run("Can't uninstall bundled plugin", func(t *testing.T) {
-			err := pm.Remove(context.Background(), p.ID)
-			require.Equal(t, plugins.ErrUninstallCorePlugin, err)
-		})
-	})
-}
-
-func TestPluginManager_registeredPlugins(t *testing.T) {
-	t.Run("Decommissioned plugins are included in registeredPlugins", func(t *testing.T) {
-		decommissionedPlugin, _ := createPlugin(t, testPluginID, plugins.External, true, func(p *plugins.Plugin) {
-			p.Backend = true
-			err := p.Decommission()
-			require.NoError(t, err)
-		})
-
-		pm := New(&plugins.Cfg{}, &fakePluginRegistry{
-			store: map[string]*plugins.Plugin{
-				testPluginID: decommissionedPlugin,
-				"test-app":   {},
-			},
-		}, []PluginSource{}, &fakeLoader{}, &fakePluginRepo{}, &fakeFsManager{})
-
-		require.True(t, decommissionedPlugin.IsDecommissioned())
-
-		rps := pm.registeredPlugins(context.Background())
-		require.Equal(t, 2, len(rps))
-		require.NotNil(t, rps[testPluginID])
-		require.NotNil(t, rps["test-app"])
->>>>>>> 26dfdd5a
 	})
 }
 
@@ -528,297 +270,60 @@
 			})
 		})
 	})
-<<<<<<< HEAD
-=======
-}
-
-func createPlugin(t *testing.T, pluginID string, class plugins.Class, managed bool,
-	cbs ...func(*plugins.Plugin)) (*plugins.Plugin, *fakePluginClient) {
-	t.Helper()
-
-	p := &plugins.Plugin{
-		Class: class,
-		JSONData: plugins.JSONData{
-			ID:   pluginID,
-			Type: plugins.DataSource,
-			Info: plugins.Info{
-				Version: "1.0.0",
-			},
-		},
+}
+
+type fakePluginRepo struct {
+	store map[string]fakePluginEntry
+
+	repo.Service
+}
+
+type fakePluginEntry struct {
+	z        *zip.ReadCloser
+	zipURL   string
+	version  string
+	checksum string
+}
+
+// GetPluginArchive fetches the requested plugin archive.
+func (r *fakePluginRepo) GetPluginArchive(_ context.Context, pluginID, version string, opts repo.CompatOpts) (*repo.PluginArchive, error) {
+	key := fmt.Sprintf("%s-%s-%s", pluginID, version, opts.String())
+	v, exists := r.store[key]
+	if !exists {
+		return nil, fmt.Errorf("plugin archive not found")
 	}
 
-	logger := log.NewNopLogger()
-
-	p.SetLogger(logger)
-
-	pc := &fakePluginClient{
-		pluginID: pluginID,
-		logger:   logger,
-		managed:  managed,
+	return &repo.PluginArchive{
+		File: v.z,
+	}, nil
+}
+
+// GetPluginArchiveByURL fetches the requested plugin from the specified URL.
+func (r *fakePluginRepo) GetPluginArchiveByURL(_ context.Context, archiveURL string, opts repo.CompatOpts) (*repo.PluginArchive, error) {
+	key := fmt.Sprintf("%s-%s", archiveURL, opts.String())
+	v, exists := r.store[key]
+	if !exists {
+		return nil, fmt.Errorf("plugin archive not found")
 	}
 
-	p.RegisterClient(pc)
-
-	for _, cb := range cbs {
-		cb(p)
+	return &repo.PluginArchive{
+		File: v.z,
+	}, nil
+}
+
+// GetPluginDownloadOptions fetches information for downloading the requested plugin.
+func (r *fakePluginRepo) GetPluginDownloadOptions(_ context.Context, pluginID, version string, opts repo.CompatOpts) (*repo.PluginDownloadOptions, error) {
+	key := fmt.Sprintf("%s-%s-%s", pluginID, version, opts.String())
+	v, exists := r.store[key]
+	if !exists {
+		return nil, fmt.Errorf("plugin archive not found")
 	}
 
-	return p, pc
-}
-
-func createManager(t *testing.T, cbs ...func(*PluginManager)) *PluginManager {
-	t.Helper()
-
-	cfg := &plugins.Cfg{
-		DevMode: false,
-	}
-
-	pm := New(cfg, newFakePluginRegistry(), nil, &fakeLoader{}, &fakePluginRepo{}, &fakeFsManager{})
-
-	for _, cb := range cbs {
-		cb(pm)
-	}
-
-	return pm
-}
-
-type managerScenarioCtx struct {
-	manager      *PluginManager
-	plugin       *plugins.Plugin
-	pluginClient *fakePluginClient
-}
-
-func newScenario(t *testing.T, managed bool, fn func(t *testing.T, ctx *managerScenarioCtx)) {
-	t.Helper()
-	cfg := &plugins.Cfg{}
-	cfg.AWSAllowedAuthProviders = []string{"keys", "credentials"}
-	cfg.AWSAssumeRoleEnabled = true
-	cfg.Azure = &azsettings.AzureSettings{
-		ManagedIdentityEnabled:  true,
-		Cloud:                   "AzureCloud",
-		ManagedIdentityClientId: "client-id",
-	}
-
-	loader := &fakeLoader{}
-	manager := New(cfg, registry.NewInMemory(), nil, loader, &fakePluginRepo{}, &fakeFsManager{})
-	manager.pluginLoader = loader
-	ctx := &managerScenarioCtx{
-		manager: manager,
-	}
-
-	ctx.plugin, ctx.pluginClient = createPlugin(t, testPluginID, plugins.External, managed, func(p *plugins.Plugin) {
-		p.Backend = true
-	})
-
-	fn(t, ctx)
-}
-
-func verifyNoPluginErrors(t *testing.T, pm *PluginManager) {
-	for _, plugin := range pm.Plugins(context.Background()) {
-		assert.Nil(t, plugin.SignatureError)
-	}
-}
-
-type fakePluginRepo struct {
-	repo.Service
-
-	downloadOptionsHandler func(_ context.Context, _, _ string, _ repo.CompatOpts) (*repo.PluginDownloadOptions, error)
-
-	downloadOptionsCount int
-	downloadCount        int
-}
-
-func (pr *fakePluginRepo) GetPluginArchive(_ context.Context, _, _ string, _ repo.CompatOpts) (*repo.PluginArchive, error) {
-	pr.downloadCount++
-	return &repo.PluginArchive{}, nil
-}
-
-// DownloadWithURL downloads the requested plugin from the specified URL.
-func (pr *fakePluginRepo) GetPluginArchiveByURL(_ context.Context, _ string, _ repo.CompatOpts) (*repo.PluginArchive, error) {
-	pr.downloadCount++
-	return &repo.PluginArchive{}, nil
-}
-
-// GetDownloadOptions provides information for downloading the requested plugin.
-func (pr *fakePluginRepo) GetPluginDownloadOptions(ctx context.Context, pluginID, version string, opts repo.CompatOpts) (*repo.PluginDownloadOptions, error) {
-	pr.downloadOptionsCount++
-	if pr.downloadOptionsHandler != nil {
-		return pr.downloadOptionsHandler(ctx, pluginID, version, opts)
-	}
-	return &repo.PluginDownloadOptions{}, nil
-}
-
-type fakeLoader struct {
-	mockedLoadedPlugins []*plugins.Plugin
-
-	loadedPaths []string
-}
-
-func (l *fakeLoader) Load(_ context.Context, _ plugins.Class, paths []string, _ map[string]struct{}) ([]*plugins.Plugin, error) {
-	l.loadedPaths = append(l.loadedPaths, paths...)
-
-	return l.mockedLoadedPlugins, nil
-}
-
-type fakePluginClient struct {
-	pluginID       string
-	logger         log.Logger
-	startCount     int
-	stopCount      int
-	managed        bool
-	exited         bool
-	decommissioned bool
-	backend.CollectMetricsHandlerFunc
-	backend.CheckHealthHandlerFunc
-	backend.QueryDataHandlerFunc
-	backend.CallResourceHandlerFunc
-	mutex sync.RWMutex
-
-	backendplugin.Plugin
-}
-
-func (pc *fakePluginClient) PluginID() string {
-	return pc.pluginID
-}
-
-func (pc *fakePluginClient) Logger() log.Logger {
-	return pc.logger
-}
-
-func (pc *fakePluginClient) Start(_ context.Context) error {
-	pc.mutex.Lock()
-	defer pc.mutex.Unlock()
-	pc.exited = false
-	pc.startCount++
-	return nil
-}
-
-func (pc *fakePluginClient) Stop(_ context.Context) error {
-	pc.mutex.Lock()
-	defer pc.mutex.Unlock()
-	pc.stopCount++
-	pc.exited = true
-	return nil
-}
-
-func (pc *fakePluginClient) IsManaged() bool {
-	return pc.managed
-}
-
-func (pc *fakePluginClient) Exited() bool {
-	pc.mutex.RLock()
-	defer pc.mutex.RUnlock()
-	return pc.exited
-}
-
-func (pc *fakePluginClient) Decommission() error {
-	pc.mutex.Lock()
-	defer pc.mutex.Unlock()
-
-	pc.decommissioned = true
-
-	return nil
-}
-
-func (pc *fakePluginClient) IsDecommissioned() bool {
-	pc.mutex.RLock()
-	defer pc.mutex.RUnlock()
-	return pc.decommissioned
-}
-
-func (pc *fakePluginClient) kill() {
-	pc.mutex.Lock()
-	defer pc.mutex.Unlock()
-	pc.exited = true
-}
-
-func (pc *fakePluginClient) CollectMetrics(ctx context.Context, req *backend.CollectMetricsRequest) (*backend.CollectMetricsResult, error) {
-	if pc.CollectMetricsHandlerFunc != nil {
-		return pc.CollectMetricsHandlerFunc(ctx, req)
-	}
-
-	return nil, backendplugin.ErrMethodNotImplemented
-}
-
-func (pc *fakePluginClient) CheckHealth(ctx context.Context, req *backend.CheckHealthRequest) (*backend.CheckHealthResult, error) {
-	if pc.CheckHealthHandlerFunc != nil {
-		return pc.CheckHealthHandlerFunc(ctx, req)
-	}
-
-	return nil, backendplugin.ErrMethodNotImplemented
-}
-
-func (pc *fakePluginClient) QueryData(ctx context.Context, req *backend.QueryDataRequest) (*backend.QueryDataResponse, error) {
-	if pc.QueryDataHandlerFunc != nil {
-		return pc.QueryDataHandlerFunc(ctx, req)
-	}
-
-	return nil, backendplugin.ErrMethodNotImplemented
-}
-
-func (pc *fakePluginClient) CallResource(ctx context.Context, req *backend.CallResourceRequest, sender backend.CallResourceResponseSender) error {
-	if pc.CallResourceHandlerFunc != nil {
-		return pc.CallResourceHandlerFunc(ctx, req, sender)
-	}
-
-	return backendplugin.ErrMethodNotImplemented
-}
-
-func (pc *fakePluginClient) SubscribeStream(_ context.Context, _ *backend.SubscribeStreamRequest) (*backend.SubscribeStreamResponse, error) {
-	return nil, backendplugin.ErrMethodNotImplemented
-}
-
-func (pc *fakePluginClient) PublishStream(_ context.Context, _ *backend.PublishStreamRequest) (*backend.PublishStreamResponse, error) {
-	return nil, backendplugin.ErrMethodNotImplemented
-}
-
-func (pc *fakePluginClient) RunStream(_ context.Context, _ *backend.RunStreamRequest, _ *backend.StreamSender) error {
-	return backendplugin.ErrMethodNotImplemented
-}
-
-type fakeSender struct {
-	resp *backend.CallResourceResponse
-}
-
-func (s *fakeSender) Send(crr *backend.CallResourceResponse) error {
-	s.resp = crr
-
-	return nil
-}
-
-type fakePluginRegistry struct {
-	store map[string]*plugins.Plugin
-}
-
-func newFakePluginRegistry() *fakePluginRegistry {
-	return &fakePluginRegistry{
-		store: make(map[string]*plugins.Plugin),
-	}
-}
-
-func (f *fakePluginRegistry) Plugin(_ context.Context, id string) (*plugins.Plugin, bool) {
-	p, exists := f.store[id]
-	return p, exists
-}
-
-func (f *fakePluginRegistry) Plugins(_ context.Context) []*plugins.Plugin {
-	var res []*plugins.Plugin
-
-	for _, p := range f.store {
-		res = append(res, p)
-	}
-
-	return res
-}
-
-func (f *fakePluginRegistry) Add(_ context.Context, p *plugins.Plugin) error {
-	f.store[p.ID] = p
-	return nil
-}
-
-func (f *fakePluginRegistry) Remove(_ context.Context, id string) error {
-	delete(f.store, id)
-	return nil
+	return &repo.PluginDownloadOptions{
+		PluginZipURL: v.zipURL,
+		Version:      v.version,
+		Checksum:     v.checksum,
+	}, nil
 }
 
 type fakeFsManager struct {
@@ -836,5 +341,4 @@
 func (fsm *fakeFsManager) Remove(_ context.Context, _ string) error {
 	fsm.removed++
 	return nil
->>>>>>> 26dfdd5a
 }