package manager

import (
	"context"
	"errors"
	"fmt"
	"path/filepath"
	"reflect"
	"strings"
	"testing"

	"github.com/google/go-cmp/cmp"

	"github.com/grafana/grafana-plugin-sdk-go/backend"
	"github.com/grafana/grafana/pkg/models"
	"github.com/grafana/grafana/pkg/plugins"
	"github.com/grafana/grafana/pkg/plugins/backendplugin"
	"github.com/grafana/grafana/pkg/setting"
	"github.com/stretchr/testify/assert"
	"github.com/stretchr/testify/require"
	"gopkg.in/ini.v1"
)

const defaultAppURL = "http://localhost:3000/"

func TestPluginManager_Init(t *testing.T) {
	t.Run("Base case (core + bundled plugins)", func(t *testing.T) {
		staticRootPath, err := filepath.Abs("../../../public")
		require.NoError(t, err)
		bundledPluginsPath, err := filepath.Abs("../../../plugins-bundled/internal")
		require.NoError(t, err)

		pm := createManager(t, func(pm *PluginManager) {
			pm.Cfg.PluginsPath = ""
			pm.Cfg.BundledPluginsPath = bundledPluginsPath
			pm.Cfg.StaticRootPath = staticRootPath
		})
		err = pm.Init()
		require.NoError(t, err)

		assert.Empty(t, pm.scanningErrors)
		verifyCorePluginCatalogue(t, pm)
		verifyBundledPluginCatalogue(t, pm)
	})

	t.Run("Base case with single external plugin", func(t *testing.T) {
		pm := createManager(t, func(pm *PluginManager) {
			pm.Cfg.PluginSettings = setting.PluginSettings{
				"nginx-app": map[string]string{
					"path": "testdata/test-app",
				},
			}
		})
		err := pm.Init()
		require.NoError(t, err)

		assert.Empty(t, pm.scanningErrors)
		verifyCorePluginCatalogue(t, pm)

		assert.NotEmpty(t, pm.apps)
		assert.Equal(t, "app/plugins/datasource/graphite/module", pm.dataSources["graphite"].Module)
		assert.Equal(t, "public/plugins/test-app/img/logo_large.png", pm.apps["test-app"].Info.Logos.Large)
		assert.Equal(t, "public/plugins/test-app/img/screenshot2.png", pm.apps["test-app"].Info.Screenshots[1].Path)
	})

	t.Run("With external back-end plugin lacking signature (production)", func(t *testing.T) {
		pm := createManager(t, func(pm *PluginManager) {
			pm.Cfg.PluginsPath = "testdata/unsigned-datasource"
			pm.Cfg.Env = setting.Prod
		})
		err := pm.Init()
		require.NoError(t, err)
		const pluginID = "test"

		assert.Equal(t, []error{fmt.Errorf(`plugin '%s' is unsigned`, pluginID)}, pm.scanningErrors)
		assert.Nil(t, pm.GetDataSource(pluginID))
		assert.Nil(t, pm.GetPlugin(pluginID))
	})

	t.Run("With external back-end plugin lacking signature (development)", func(t *testing.T) {
		pm := createManager(t, func(pm *PluginManager) {
			pm.Cfg.PluginsPath = "testdata/unsigned-datasource"
			pm.Cfg.Env = setting.Dev
		})
		err := pm.Init()
		require.NoError(t, err)
		const pluginID = "test"

		assert.Empty(t, pm.scanningErrors)
		assert.NotNil(t, pm.GetDataSource(pluginID))

		plugin := pm.GetPlugin(pluginID)
		assert.NotNil(t, plugin)
		assert.Equal(t, plugins.PluginSignatureUnsigned, plugin.Signature)
	})

	t.Run("With external panel plugin lacking signature (production)", func(t *testing.T) {
		pm := createManager(t, func(pm *PluginManager) {
			pm.Cfg.PluginsPath = "testdata/unsigned-panel"
			pm.Cfg.Env = setting.Prod
		})
		err := pm.Init()
		require.NoError(t, err)
		const pluginID = "test-panel"

		assert.Equal(t, []error{fmt.Errorf(`plugin '%s' is unsigned`, pluginID)}, pm.scanningErrors)
		assert.Nil(t, pm.panels[pluginID])
		assert.Nil(t, pm.GetPlugin(pluginID))
	})

	t.Run("With external panel plugin lacking signature (development)", func(t *testing.T) {
		pm := createManager(t, func(pm *PluginManager) {
			pm.Cfg.PluginsPath = "testdata/unsigned-panel"
			pm.Cfg.Env = setting.Dev
		})
		err := pm.Init()
		require.NoError(t, err)
		pluginID := "test-panel"

		assert.Empty(t, pm.scanningErrors)
		assert.NotNil(t, pm.panels[pluginID])

		plugin := pm.GetPlugin(pluginID)
		assert.NotNil(t, plugin)
		assert.Equal(t, plugins.PluginSignatureUnsigned, plugin.Signature)
	})

	t.Run("With external unsigned back-end plugin and configuration disabling signature check of this plugin", func(t *testing.T) {
		pm := createManager(t, func(pm *PluginManager) {
			pm.Cfg.PluginsPath = "testdata/unsigned-datasource"
			pm.Cfg.PluginsAllowUnsigned = []string{"test"}
		})
		err := pm.Init()
		require.NoError(t, err)

		assert.Empty(t, pm.scanningErrors)
	})

	t.Run("With external back-end plugin with invalid v1 signature", func(t *testing.T) {
		pm := createManager(t, func(pm *PluginManager) {
			pm.Cfg.PluginsPath = "testdata/invalid-v1-signature"
		})
		err := pm.Init()
		require.NoError(t, err)

		const pluginID = "test"
		assert.Equal(t, []error{fmt.Errorf(`plugin '%s' has an invalid signature`, pluginID)}, pm.scanningErrors)
		assert.Nil(t, pm.GetDataSource(pluginID))
		assert.Nil(t, pm.GetPlugin(pluginID))
	})

	t.Run("With external back-end plugin lacking files listed in manifest", func(t *testing.T) {
		fm := &fakeBackendPluginManager{}
		pm := createManager(t, func(pm *PluginManager) {
			pm.Cfg.PluginsPath = "testdata/lacking-files"
			pm.BackendPluginManager = fm
		})
		err := pm.Init()
		require.NoError(t, err)

		assert.Equal(t, []error{fmt.Errorf(`plugin 'test' has a modified signature`)}, pm.scanningErrors)
	})

	t.Run("Transform plugins should be ignored when expressions feature is off", func(t *testing.T) {
		fm := fakeBackendPluginManager{}
		pm := createManager(t, func(pm *PluginManager) {
			pm.Cfg.PluginsPath = "testdata/behind-feature-flag"
			pm.BackendPluginManager = &fm
		})
		err := pm.Init()
		require.NoError(t, err)

		assert.Empty(t, pm.scanningErrors)
		assert.Empty(t, fm.registeredPlugins)
	})

	t.Run("With nested plugin duplicating parent", func(t *testing.T) {
		pm := createManager(t, func(pm *PluginManager) {
			pm.Cfg.PluginsPath = "testdata/duplicate-plugins"
		})
		err := pm.Init()
		require.NoError(t, err)

		assert.Len(t, pm.scanningErrors, 1)
		assert.True(t, errors.Is(pm.scanningErrors[0], plugins.DuplicatePluginError{}))
	})

	t.Run("With external back-end plugin with valid v2 signature", func(t *testing.T) {
		const pluginsDir = "testdata/valid-v2-signature"
		const pluginFolder = pluginsDir + "/plugin"
		pm := createManager(t, func(manager *PluginManager) {
			manager.Cfg.PluginsPath = pluginsDir
		})
		err := pm.Init()
		require.NoError(t, err)
		require.Empty(t, pm.scanningErrors)

		// capture manager plugin state
		datasources := pm.dataSources
		panels := pm.panels
		apps := pm.apps

		verifyPluginManagerState := func() {
			assert.Empty(t, pm.scanningErrors)
			verifyCorePluginCatalogue(t, pm)

			// verify plugin has been loaded successfully
			const pluginID = "test"

			if diff := cmp.Diff(&plugins.PluginBase{
				Type:  "datasource",
				Name:  "Test",
				State: "alpha",
				Id:    pluginID,
				Info: plugins.PluginInfo{
					Author: plugins.PluginInfoLink{
						Name: "Will Browne",
						Url:  "https://willbrowne.com",
					},
					Description: "Test",
					Logos: plugins.PluginLogos{
						Small: "public/img/icn-datasource.svg",
						Large: "public/img/icn-datasource.svg",
					},
					Build:   plugins.PluginBuildInfo{},
					Version: "1.0.0",
				},
				PluginDir:     pluginFolder,
				Backend:       false,
				IsCorePlugin:  false,
				Signature:     plugins.PluginSignatureValid,
				SignatureType: plugins.GrafanaType,
				SignatureOrg:  "Grafana Labs",
				Dependencies: plugins.PluginDependencies{
					GrafanaVersion: "*",
					Plugins:        []plugins.PluginDependencyItem{},
				},
				Module:  "plugins/test/module",
				BaseUrl: "public/plugins/test",
			}, pm.plugins[pluginID]); diff != "" {
				t.Errorf("result mismatch (-want +got) %s\n", diff)
			}

			ds := pm.GetDataSource(pluginID)
			assert.NotNil(t, ds)
			assert.Equal(t, pluginID, ds.Id)
			assert.Equal(t, pm.plugins[pluginID], &ds.FrontendPluginBase.PluginBase)

			assert.Len(t, pm.StaticRoutes(), 1)
			assert.Equal(t, pluginID, pm.StaticRoutes()[0].PluginId)
			assert.Equal(t, pluginFolder, pm.StaticRoutes()[0].Directory)
		}

		verifyPluginManagerState()

		t.Run("Re-initializing external plugins is idempotent", func(t *testing.T) {
			err = pm.initExternalPlugins()
			require.NoError(t, err)

			// verify plugin state remains the same as previous
			verifyPluginManagerState()

			assert.Empty(t, pm.scanningErrors)
			assert.True(t, reflect.DeepEqual(datasources, pm.dataSources))
			assert.True(t, reflect.DeepEqual(panels, pm.panels))
			assert.True(t, reflect.DeepEqual(apps, pm.apps))
		})
	})

	t.Run("With back-end plugin with invalid v2 private signature (mismatched root URL)", func(t *testing.T) {
		origAppURL := setting.AppUrl
		t.Cleanup(func() {
			setting.AppUrl = origAppURL
		})
		setting.AppUrl = "http://localhost:1234"

		pm := createManager(t, func(pm *PluginManager) {
			pm.Cfg.PluginsPath = "testdata/valid-v2-pvt-signature"
		})
		err := pm.Init()
		require.NoError(t, err)

		assert.Equal(t, []error{fmt.Errorf(`plugin 'test' has an invalid signature`)}, pm.scanningErrors)
		assert.Nil(t, pm.plugins[("test")])
	})

	t.Run("With back-end plugin with valid v2 private signature (plugin root URL ignores trailing slash)", func(t *testing.T) {
		origAppURL := setting.AppUrl
		origAppSubURL := setting.AppSubUrl
		t.Cleanup(func() {
			setting.AppUrl = origAppURL
			setting.AppSubUrl = origAppSubURL
		})
		setting.AppUrl = defaultAppURL
		setting.AppSubUrl = "/grafana"

		pm := createManager(t, func(pm *PluginManager) {
			pm.Cfg.PluginsPath = "testdata/valid-v2-pvt-signature-root-url-uri"
		})
		err := pm.Init()
		require.NoError(t, err)
		require.Empty(t, pm.scanningErrors)

		const pluginID = "test"
		assert.NotNil(t, pm.plugins[pluginID])
		assert.Equal(t, "datasource", pm.plugins[pluginID].Type)
		assert.Equal(t, "Test", pm.plugins[pluginID].Name)
		assert.Equal(t, pluginID, pm.plugins[pluginID].Id)
		assert.Equal(t, "1.0.0", pm.plugins[pluginID].Info.Version)
		assert.Equal(t, plugins.PluginSignatureValid, pm.plugins[pluginID].Signature)
		assert.Equal(t, plugins.PrivateType, pm.plugins[pluginID].SignatureType)
		assert.Equal(t, "Will Browne", pm.plugins[pluginID].SignatureOrg)
		assert.False(t, pm.plugins[pluginID].IsCorePlugin)
	})

	t.Run("With back-end plugin with valid v2 private signature", func(t *testing.T) {
		origAppURL := setting.AppUrl
		t.Cleanup(func() {
			setting.AppUrl = origAppURL
		})
		setting.AppUrl = defaultAppURL

		pm := createManager(t, func(pm *PluginManager) {
			pm.Cfg.PluginsPath = "testdata/valid-v2-pvt-signature"
		})
		err := pm.Init()
		require.NoError(t, err)
		require.Empty(t, pm.scanningErrors)

		const pluginID = "test"
		assert.NotNil(t, pm.plugins[pluginID])
		assert.Equal(t, "datasource", pm.plugins[pluginID].Type)
		assert.Equal(t, "Test", pm.plugins[pluginID].Name)
		assert.Equal(t, pluginID, pm.plugins[pluginID].Id)
		assert.Equal(t, "1.0.0", pm.plugins[pluginID].Info.Version)
		assert.Equal(t, plugins.PluginSignatureValid, pm.plugins[pluginID].Signature)
		assert.Equal(t, plugins.PrivateType, pm.plugins[pluginID].SignatureType)
		assert.Equal(t, "Will Browne", pm.plugins[pluginID].SignatureOrg)
		assert.False(t, pm.plugins[pluginID].IsCorePlugin)
	})

	t.Run("With back-end plugin with modified v2 signature (missing file from plugin dir)", func(t *testing.T) {
		origAppURL := setting.AppUrl
		t.Cleanup(func() {
			setting.AppUrl = origAppURL
		})
		setting.AppUrl = defaultAppURL

		pm := createManager(t, func(pm *PluginManager) {
			pm.Cfg.PluginsPath = "testdata/invalid-v2-signature"
		})
		err := pm.Init()
		require.NoError(t, err)
		assert.Equal(t, []error{fmt.Errorf(`plugin 'test' has a modified signature`)}, pm.scanningErrors)
		assert.Nil(t, pm.plugins[("test")])
	})

	t.Run("With back-end plugin with modified v2 signature (unaccounted file in plugin dir)", func(t *testing.T) {
		origAppURL := setting.AppUrl
		t.Cleanup(func() {
			setting.AppUrl = origAppURL
		})
		setting.AppUrl = defaultAppURL

		pm := createManager(t, func(pm *PluginManager) {
			pm.Cfg.PluginsPath = "testdata/invalid-v2-signature-2"
		})
		err := pm.Init()
		require.NoError(t, err)
		assert.Equal(t, []error{fmt.Errorf(`plugin 'test' has a modified signature`)}, pm.scanningErrors)
		assert.Nil(t, pm.plugins[("test")])
	})

<<<<<<< HEAD
	t.Run("With plugin that contains symlink directory", func(t *testing.T) {
=======
	t.Run("With back-end plugin with a lib dir that has symbolic links", func(t *testing.T) {
>>>>>>> 1974bbb8
		origAppURL := setting.AppUrl
		t.Cleanup(func() {
			setting.AppUrl = origAppURL
		})
<<<<<<< HEAD
		setting.AppUrl = "http://localhost:3000/"

		// this needs to be an absolute path otherwise the plugin's dir field will not
		// provide enough information to compute os.Lstat when verifying the symlink
		path, _ := filepath.Abs("testdata/includes-symlinks")

		pm := createManager(t, func(pm *PluginManager) {
			pm.Cfg.PluginsPath = path
		})
		err := pm.Init()
		require.NoError(t, err)
		require.Empty(t, pm.scanningErrors)

		const pluginID = "test-app"
		p := pm.GetPlugin(pluginID)

		assert.NotNil(t, p)
		assert.NotNil(t, pm.GetApp(pluginID))
		assert.Equal(t, pluginID, p.Id)
		assert.Equal(t, "app", p.Type)
		assert.Equal(t, "Test App", p.Name)
		assert.Equal(t, "1.0.0", p.Info.Version)
		assert.Equal(t, plugins.PluginSignatureValid, p.Signature)
		assert.Equal(t, plugins.GrafanaType, p.SignatureType)
		assert.Equal(t, "Grafana Labs", p.SignatureOrg)
		assert.False(t, p.IsCorePlugin)
=======
		setting.AppUrl = defaultAppURL

		pm := createManager(t, func(pm *PluginManager) {
			pm.Cfg.PluginsPath = "testdata/symbolic-file-links"
		})
		err := pm.Init()
		require.NoError(t, err)
		// This plugin should be properly registered, even though it has a symbolicly linked file in it.
		require.Empty(t, pm.scanningErrors)
		const pluginID = "test"
		assert.NotNil(t, pm.plugins[pluginID])
		assert.Equal(t, "datasource", pm.plugins[pluginID].Type)
		assert.Equal(t, "Test", pm.plugins[pluginID].Name)
		assert.Equal(t, pluginID, pm.plugins[pluginID].Id)
		assert.Equal(t, "1.0.0", pm.plugins[pluginID].Info.Version)
		assert.Equal(t, plugins.PluginSignatureValid, pm.plugins[pluginID].Signature)
		assert.Equal(t, plugins.GrafanaType, pm.plugins[pluginID].SignatureType)
		assert.Equal(t, "Grafana Labs", pm.plugins[pluginID].SignatureOrg)
		assert.False(t, pm.plugins[pluginID].IsCorePlugin)
		assert.NotNil(t, pm.plugins[("test")])
>>>>>>> 1974bbb8
	})
}

func TestPluginManager_IsBackendOnlyPlugin(t *testing.T) {
	pluginScanner := &PluginScanner{}

	type testCase struct {
		name          string
		isBackendOnly bool
	}

	for _, c := range []testCase{
		{name: "renderer", isBackendOnly: true},
		{name: "app", isBackendOnly: false},
	} {
		t.Run(fmt.Sprintf("Plugin %s", c.name), func(t *testing.T) {
			result := pluginScanner.IsBackendOnlyPlugin(c.name)

			assert.Equal(t, c.isBackendOnly, result)
		})
	}
}

func TestPluginManager_Installer(t *testing.T) {
	t.Run("Install plugin after manager init", func(t *testing.T) {
		fm := &fakeBackendPluginManager{}
		pm := createManager(t, func(pm *PluginManager) {
			pm.BackendPluginManager = fm
		})

		err := pm.Init()
		require.NoError(t, err)

		// mock installer
		installer := &fakePluginInstaller{}
		pm.pluginInstaller = installer

		// Set plugin location (we do this after manager Init() so that
		// it doesn't install the plugin automatically)
		pm.Cfg.PluginsPath = "testdata/installer"

		pluginID := "test"
		pluginFolder := pm.Cfg.PluginsPath + "/plugin"

		err = pm.Install(context.Background(), pluginID, "1.0.0")
		require.NoError(t, err)

		assert.Equal(t, 1, installer.installCount)
		assert.Equal(t, 0, installer.uninstallCount)

		// verify plugin manager has loaded core plugins successfully
		assert.Empty(t, pm.scanningErrors)
		verifyCorePluginCatalogue(t, pm)

		// verify plugin has been loaded successfully
		assert.NotNil(t, pm.plugins[pluginID])
		if diff := cmp.Diff(&plugins.PluginBase{
			Type:  "datasource",
			Name:  "Test",
			State: "alpha",
			Id:    pluginID,
			Info: plugins.PluginInfo{
				Author: plugins.PluginInfoLink{
					Name: "Will Browne",
					Url:  "https://willbrowne.com",
				},
				Description: "Test",
				Logos: plugins.PluginLogos{
					Small: "public/img/icn-datasource.svg",
					Large: "public/img/icn-datasource.svg",
				},
				Build:   plugins.PluginBuildInfo{},
				Version: "1.0.0",
			},
			PluginDir:     pluginFolder,
			Backend:       false,
			IsCorePlugin:  false,
			Signature:     plugins.PluginSignatureValid,
			SignatureType: plugins.GrafanaType,
			SignatureOrg:  "Grafana Labs",
			Dependencies: plugins.PluginDependencies{
				GrafanaVersion: "*",
				Plugins:        []plugins.PluginDependencyItem{},
			},
			Module:  "plugins/test/module",
			BaseUrl: "public/plugins/test",
		}, pm.plugins[pluginID]); diff != "" {
			t.Errorf("result mismatch (-want +got) %s\n", diff)
		}

		ds := pm.GetDataSource(pluginID)
		assert.NotNil(t, ds)
		assert.Equal(t, pluginID, ds.Id)
		assert.Equal(t, pm.plugins[pluginID], &ds.FrontendPluginBase.PluginBase)

		assert.Len(t, pm.StaticRoutes(), 1)
		assert.Equal(t, pluginID, pm.StaticRoutes()[0].PluginId)
		assert.Equal(t, pluginFolder, pm.StaticRoutes()[0].Directory)

		t.Run("Won't install if already installed", func(t *testing.T) {
			err := pm.Install(context.Background(), pluginID, "1.0.0")
			require.Equal(t, plugins.DuplicatePluginError{
				PluginID:          pluginID,
				ExistingPluginDir: pluginFolder,
			}, err)
		})

		t.Run("Uninstall base case", func(t *testing.T) {
			err := pm.Uninstall(context.Background(), pluginID)
			require.NoError(t, err)

			assert.Equal(t, 1, installer.installCount)
			assert.Equal(t, 1, installer.uninstallCount)

			assert.Nil(t, pm.GetDataSource(pluginID))
			assert.Nil(t, pm.GetPlugin(pluginID))
			assert.Len(t, pm.StaticRoutes(), 0)

			t.Run("Won't uninstall if not installed", func(t *testing.T) {
				err := pm.Uninstall(context.Background(), pluginID)
				require.Equal(t, plugins.ErrPluginNotInstalled, err)
			})
		})
	})
}

func verifyCorePluginCatalogue(t *testing.T, pm *PluginManager) {
	t.Helper()

	panels := []string{
		"alertlist",
		"annolist",
		"barchart",
		"bargauge",
		"dashlist",
		"debug",
		"gauge",
		"gettingstarted",
		"graph",
		"heatmap",
		"live",
		"logs",
		"news",
		"nodeGraph",
		"piechart",
		"pluginlist",
		"stat",
		"table",
		"table-old",
		"text",
		"state-timeline",
		"status-history",
		"timeseries",
		"welcome",
		"xychart",
	}

	datasources := []string{
		"alertmanager",
		"stackdriver",
		"cloudwatch",
		"dashboard",
		"elasticsearch",
		"grafana",
		"grafana-azure-monitor-datasource",
		"graphite",
		"influxdb",
		"jaeger",
		"loki",
		"mixed",
		"mssql",
		"mysql",
		"opentsdb",
		"postgres",
		"prometheus",
		"tempo",
		"testdata",
		"zipkin",
	}

	for _, p := range panels {
		assert.NotNil(t, pm.plugins[p])
		assert.NotNil(t, pm.panels[p])
	}

	for _, ds := range datasources {
		assert.NotNil(t, pm.plugins[ds])
		assert.NotNil(t, pm.dataSources[ds])
	}
}

func verifyBundledPluginCatalogue(t *testing.T, pm *PluginManager) {
	t.Helper()

	bundledPlugins := map[string]string{
		"input":                    "input-datasource",
		"grafana-plugin-admin-app": "plugin-admin-app",
	}

	for pluginID, pluginDir := range bundledPlugins {
		assert.NotNil(t, pm.plugins[pluginID])
		for _, route := range pm.staticRoutes {
			if pluginID == route.PluginId {
				assert.True(t, strings.HasPrefix(route.Directory, pm.Cfg.BundledPluginsPath+"/"+pluginDir))
			}
		}
	}

	assert.NotNil(t, pm.dataSources["input"])
	assert.NotNil(t, pm.apps["grafana-plugin-admin-app"])
}

type fakeBackendPluginManager struct {
	registeredPlugins []string
}

func (f *fakeBackendPluginManager) Register(pluginID string, factory backendplugin.PluginFactoryFunc) error {
	f.registeredPlugins = append(f.registeredPlugins, pluginID)
	return nil
}

func (f *fakeBackendPluginManager) RegisterAndStart(ctx context.Context, pluginID string, factory backendplugin.PluginFactoryFunc) error {
	f.registeredPlugins = append(f.registeredPlugins, pluginID)
	return nil
}

func (f *fakeBackendPluginManager) Get(pluginID string) (backendplugin.Plugin, bool) {
	return nil, false
}

func (f *fakeBackendPluginManager) UnregisterAndStop(ctx context.Context, pluginID string) error {
	var result []string

	for _, existingPlugin := range f.registeredPlugins {
		if pluginID != existingPlugin {
			result = append(result, pluginID)
		}
	}

	f.registeredPlugins = result
	return nil
}

func (f *fakeBackendPluginManager) IsRegistered(pluginID string) bool {
	for _, existingPlugin := range f.registeredPlugins {
		if pluginID == existingPlugin {
			return true
		}
	}
	return false
}

func (f *fakeBackendPluginManager) StartPlugin(ctx context.Context, pluginID string) error {
	return nil
}

func (f *fakeBackendPluginManager) CollectMetrics(ctx context.Context, pluginID string) (*backend.CollectMetricsResult, error) {
	return nil, nil
}

func (f *fakeBackendPluginManager) CheckHealth(ctx context.Context, pCtx backend.PluginContext) (*backend.CheckHealthResult, error) {
	return nil, nil
}

func (f *fakeBackendPluginManager) QueryData(ctx context.Context, req *backend.QueryDataRequest) (*backend.QueryDataResponse, error) {
	return nil, nil
}

func (f *fakeBackendPluginManager) CallResource(pluginConfig backend.PluginContext, ctx *models.ReqContext, path string) {
}

var _ backendplugin.Manager = &fakeBackendPluginManager{}

type fakePluginInstaller struct {
	installCount   int
	uninstallCount int
}

func (f *fakePluginInstaller) Install(ctx context.Context, pluginID, version, pluginsDirectory, pluginZipURL, pluginRepoURL string) error {
	f.installCount++
	return nil
}

func (f *fakePluginInstaller) Uninstall(ctx context.Context, pluginID, pluginPath string) error {
	f.uninstallCount++
	return nil
}

func createManager(t *testing.T, cbs ...func(*PluginManager)) *PluginManager {
	t.Helper()

	staticRootPath, err := filepath.Abs("../../../public/")
	require.NoError(t, err)

	pm := newManager(&setting.Cfg{
		Raw:            ini.Empty(),
		Env:            setting.Prod,
		StaticRootPath: staticRootPath,
	})
	pm.BackendPluginManager = &fakeBackendPluginManager{}
	for _, cb := range cbs {
		cb(pm)
	}

	return pm
}<|MERGE_RESOLUTION|>--- conflicted
+++ resolved
@@ -371,43 +371,11 @@
 		assert.Nil(t, pm.plugins[("test")])
 	})
 
-<<<<<<< HEAD
-	t.Run("With plugin that contains symlink directory", func(t *testing.T) {
-=======
 	t.Run("With back-end plugin with a lib dir that has symbolic links", func(t *testing.T) {
->>>>>>> 1974bbb8
 		origAppURL := setting.AppUrl
 		t.Cleanup(func() {
 			setting.AppUrl = origAppURL
 		})
-<<<<<<< HEAD
-		setting.AppUrl = "http://localhost:3000/"
-
-		// this needs to be an absolute path otherwise the plugin's dir field will not
-		// provide enough information to compute os.Lstat when verifying the symlink
-		path, _ := filepath.Abs("testdata/includes-symlinks")
-
-		pm := createManager(t, func(pm *PluginManager) {
-			pm.Cfg.PluginsPath = path
-		})
-		err := pm.Init()
-		require.NoError(t, err)
-		require.Empty(t, pm.scanningErrors)
-
-		const pluginID = "test-app"
-		p := pm.GetPlugin(pluginID)
-
-		assert.NotNil(t, p)
-		assert.NotNil(t, pm.GetApp(pluginID))
-		assert.Equal(t, pluginID, p.Id)
-		assert.Equal(t, "app", p.Type)
-		assert.Equal(t, "Test App", p.Name)
-		assert.Equal(t, "1.0.0", p.Info.Version)
-		assert.Equal(t, plugins.PluginSignatureValid, p.Signature)
-		assert.Equal(t, plugins.GrafanaType, p.SignatureType)
-		assert.Equal(t, "Grafana Labs", p.SignatureOrg)
-		assert.False(t, p.IsCorePlugin)
-=======
 		setting.AppUrl = defaultAppURL
 
 		pm := createManager(t, func(pm *PluginManager) {
@@ -428,7 +396,39 @@
 		assert.Equal(t, "Grafana Labs", pm.plugins[pluginID].SignatureOrg)
 		assert.False(t, pm.plugins[pluginID].IsCorePlugin)
 		assert.NotNil(t, pm.plugins[("test")])
->>>>>>> 1974bbb8
+	})
+
+	t.Run("With plugin that contains symlink directory", func(t *testing.T) {
+		origAppURL := setting.AppUrl
+		t.Cleanup(func() {
+			setting.AppUrl = origAppURL
+		})
+		setting.AppUrl = "http://localhost:3000/"
+
+		// this needs to be an absolute path otherwise the plugin's dir field will not
+		// provide enough information to compute os.Lstat when verifying the symlink
+		path, _ := filepath.Abs("testdata/includes-symlinks")
+
+		pm := createManager(t, func(pm *PluginManager) {
+			pm.Cfg.PluginsPath = path
+		})
+		err := pm.Init()
+		require.NoError(t, err)
+		require.Empty(t, pm.scanningErrors)
+
+		const pluginID = "test-app"
+		p := pm.GetPlugin(pluginID)
+
+		assert.NotNil(t, p)
+		assert.NotNil(t, pm.GetApp(pluginID))
+		assert.Equal(t, pluginID, p.Id)
+		assert.Equal(t, "app", p.Type)
+		assert.Equal(t, "Test App", p.Name)
+		assert.Equal(t, "1.0.0", p.Info.Version)
+		assert.Equal(t, plugins.PluginSignatureValid, p.Signature)
+		assert.Equal(t, plugins.GrafanaType, p.SignatureType)
+		assert.Equal(t, "Grafana Labs", p.SignatureOrg)
+		assert.False(t, p.IsCorePlugin)
 	})
 }
 
