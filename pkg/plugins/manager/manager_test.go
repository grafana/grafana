--- conflicted
+++ resolved
@@ -162,22 +162,6 @@
 		assert.Equal(t, []error{fmt.Errorf(`plugin 'test' has a modified signature`)}, pm.scanningErrors)
 	})
 
-<<<<<<< HEAD
-=======
-	t.Run("Transform plugins should be ignored when expressions feature is off", func(t *testing.T) {
-		fm := fakeBackendPluginManager{}
-		pm := createManager(t, func(pm *PluginManager) {
-			pm.Cfg.PluginsPath = "testdata/behind-feature-flag"
-			pm.BackendPluginManager = &fm
-		})
-		err := pm.init()
-		require.NoError(t, err)
-
-		assert.Empty(t, pm.scanningErrors)
-		assert.Empty(t, fm.registeredPlugins)
-	})
-
->>>>>>> 9267014a
 	t.Run("With nested plugin duplicating parent", func(t *testing.T) {
 		pm := createManager(t, func(pm *PluginManager) {
 			pm.Cfg.PluginsPath = "testdata/duplicate-plugins"
@@ -786,15 +770,9 @@
 		Raw:            ini.Empty(),
 		Env:            setting.Prod,
 		StaticRootPath: staticRootPath,
-<<<<<<< HEAD
-	})
-	pm.BackendPluginManager = &fakeBackendPluginManager{}
-	pm.PluginManagerV2 = &fakePluginManagerV2{}
-=======
-	}
-	pm := newManager(cfg, &sqlstore.SQLStore{}, &fakeBackendPluginManager{})
-
->>>>>>> 9267014a
+	}
+	pm := newManager(cfg, &sqlstore.SQLStore{}, &fakeBackendPluginManager{}, &fakePluginManagerV2{})
+
 	for _, cb := range cbs {
 		cb(pm)
 	}
