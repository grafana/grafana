--- conflicted
+++ resolved
@@ -4,11 +4,8 @@
 	"context"
 	golog "log"
 	"path/filepath"
-<<<<<<< HEAD
 	"strings"
-=======
 	"sync"
->>>>>>> b6596db7
 	"time"
 
 	"github.com/blevesearch/bleve/v2"
