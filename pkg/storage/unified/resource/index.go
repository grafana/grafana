--- conflicted
+++ resolved
@@ -17,7 +17,6 @@
 )
 
 const tracingPrexfixIndex = "unified_storage.index."
-const pageSize = 10000
 
 type Shard struct {
 	index bleve.Index
@@ -49,7 +48,6 @@
 	return idx
 }
 
-<<<<<<< HEAD
 // IndexBatches goes through all the shards and indexes their batches if they are large enough
 func (i *Index) IndexBatches(ctx context.Context, maxSize int, tenants []string) error {
 	_, span := i.tracer.Start(ctx, tracingPrexfixIndex+"IndexBatches")
@@ -103,34 +101,18 @@
 		}
 
 		shard, err := i.getShard(res.Namespace)
-=======
-func (i *Index) IndexBatch(ctx context.Context, list *ListResponse) error {
-	ctx, span := i.tracer.Start(ctx, tracingPrexfixIndex+"CreateIndexBatches")
-	for _, obj := range list.Items {
-		indexableResource, err := NewIndexedResource(obj.Value)
->>>>>>> 097fa053
 		if err != nil {
 			return nil, err
 		}
-
-<<<<<<< HEAD
+		i.log.Debug("indexing resource in batch", "batch_count", len(list.Items), "kind", kind, "tenant", res.Namespace)
+
 		err = shard.batch.Index(res.Uid, res)
-=======
-		shard, err := i.getShard(indexableResource.Namespace)
->>>>>>> 097fa053
 		if err != nil {
 			return nil, err
 		}
-		i.log.Debug("indexing resource in batch", "batch_count", len(list.Items), "tenant", indexableResource.Namespace)
-
-<<<<<<< HEAD
+
 		if _, ok := tenantsWithChanges[res.Namespace]; !ok {
 			tenantsWithChanges[res.Namespace] = true
-=======
-		err = shard.batch.Index(indexableResource.Uid, indexableResource)
-		if err != nil {
-			return err
->>>>>>> 097fa053
 		}
 	}
 
@@ -150,13 +132,8 @@
 	resourceTypes := fetchResourceTypes()
 	totalObjectsFetched := 0
 	for _, rt := range resourceTypes {
-<<<<<<< HEAD
 		i.log.Info("indexing resource", "kind", rt.Key.Resource, "list_limit", i.opts.ListLimit, "batch_size", i.opts.BatchSize, "workers", i.opts.Workers)
 		r := &ListRequest{Options: rt, Limit: int64(i.opts.ListLimit)}
-=======
-		i.log.Info("indexing resource", "kind", rt.Key.Resource)
-		r := &ListRequest{Options: rt, Limit: pageSize}
->>>>>>> 097fa053
 
 		// Paginate through the list of resources and index each page
 		for {
@@ -168,7 +145,6 @@
 
 			totalObjectsFetched += len(list.Items)
 
-<<<<<<< HEAD
 			i.log.Info("indexing batch", "kind", rt.Key.Resource, "count", len(list.Items))
 			//add changes to batches for shards with changes in the List
 			tenants, err := i.AddToBatches(ctx, list, rt.Key.Resource)
@@ -178,10 +154,6 @@
 
 			// Index the batches for tenants with changes if the batch is large enough
 			err = i.IndexBatches(ctx, i.opts.BatchSize, tenants)
-=======
-			// Index current page
-			err = i.IndexBatch(ctx, list)
->>>>>>> 097fa053
 			if err != nil {
 				return err
 			}
