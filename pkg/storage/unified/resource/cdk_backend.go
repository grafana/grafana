package resource

import (
	"bytes"
	context "context"
	"fmt"
	"io"
	"net/http"
	"sort"
	"strconv"
	"strings"
	"sync"
	"sync/atomic"
	"time"

	"go.opentelemetry.io/otel/trace"
	"go.opentelemetry.io/otel/trace/noop"
	"gocloud.dev/blob"
	_ "gocloud.dev/blob/fileblob"
	_ "gocloud.dev/blob/memblob"
	metav1 "k8s.io/apimachinery/pkg/apis/meta/v1"
	"k8s.io/apimachinery/pkg/apis/meta/v1/unstructured"
)

type CDKBackendOptions struct {
	Tracer     trace.Tracer
	Bucket     *blob.Bucket
	RootFolder string
}

func NewCDKBackend(ctx context.Context, opts CDKBackendOptions) (StorageBackend, error) {
	if opts.Tracer == nil {
		opts.Tracer = noop.NewTracerProvider().Tracer("cdk-appending-store")
	}

	if opts.Bucket == nil {
		return nil, fmt.Errorf("missing bucket")
	}

	found, _, err := opts.Bucket.ListPage(ctx, blob.FirstPageToken, 1, &blob.ListOptions{
		Prefix:    opts.RootFolder,
		Delimiter: "/",
	})
	if err != nil {
		return nil, err
	}
	if found == nil {
		return nil, fmt.Errorf("the root folder does not exist")
	}

	backend := &cdkBackend{
		tracer: opts.Tracer,
		bucket: opts.Bucket,
		root:   opts.RootFolder,
	}
	backend.rv.Swap(time.Now().UnixMilli())
	return backend, nil
}

type cdkBackend struct {
	tracer trace.Tracer
	bucket *blob.Bucket
	root   string

	mutex sync.Mutex
	rv    atomic.Int64

	// Simple watch stream -- NOTE, this only works for single tenant!
	broadcaster Broadcaster[*WrittenEvent]
	stream      chan<- *WrittenEvent
}

func (s *cdkBackend) getPath(key *ResourceKey, rv int64) string {
	var buffer bytes.Buffer
	buffer.WriteString(s.root)

	if key.Group == "" {
		return buffer.String()
	}
	buffer.WriteString(key.Group)

	if key.Resource == "" {
		return buffer.String()
	}
	buffer.WriteString("/")
	buffer.WriteString(key.Resource)

	if key.Namespace == "" {
		if key.Name == "" {
			return buffer.String()
		}
		buffer.WriteString("/__cluster__")
	} else {
		buffer.WriteString("/")
		buffer.WriteString(key.Namespace)
	}

	if key.Name == "" {
		return buffer.String()
	}
	buffer.WriteString("/")
	buffer.WriteString(key.Name)

	if rv > 0 {
		buffer.WriteString(fmt.Sprintf("/%d.json", rv))
	}
	return buffer.String()
}

func (s *cdkBackend) WriteEvent(ctx context.Context, event WriteEvent) (rv int64, err error) {
	// Scope the lock
	{
		s.mutex.Lock()
		defer s.mutex.Unlock()

		rv = s.rv.Add(1)
		err = s.bucket.WriteAll(ctx, s.getPath(event.Key, rv), event.Value, &blob.WriterOptions{
			ContentType: "application/json",
		})
	}

	// Async notify all subscribers
	if s.stream != nil {
		go func() {
			write := &WrittenEvent{
				WriteEvent:      event,
				Timestamp:       time.Now().UnixMilli(),
				ResourceVersion: rv,
			}
			s.stream <- write
		}()
	}
	return rv, err
}

func (s *cdkBackend) ReadResource(ctx context.Context, req *ReadRequest) *ReadResponse {
	rv := req.ResourceVersion

	path := s.getPath(req.Key, rv)
	if rv < 1 {
		iter := s.bucket.List(&blob.ListOptions{Prefix: path + "/", Delimiter: "/"})
		for {
			obj, err := iter.Next(ctx)
			if err == io.EOF {
				break
			}
			if strings.HasSuffix(obj.Key, ".json") {
				idx := strings.LastIndex(obj.Key, "/") + 1
				edx := strings.LastIndex(obj.Key, ".")
				if idx > 0 {
					v, err := strconv.ParseInt(obj.Key[idx:edx], 10, 64)
					if err == nil && v > rv {
						rv = v
						path = obj.Key // find the path with biggest resource version
					}
				}
			}
		}
	}

	raw, err := s.bucket.ReadAll(ctx, path)
	if raw == nil && req.ResourceVersion > 0 {
		if req.ResourceVersion > s.rv.Load() {
			return &ReadResponse{
				Error: &ErrorResult{
					Code:    http.StatusGatewayTimeout,
					Reason:  string(metav1.StatusReasonTimeout), // match etcd behavior
					Message: "ResourceVersion is larger than max",
					Details: &ErrorDetails{
						Causes: []*ErrorCause{
							{
								Reason:  string(metav1.CauseTypeResourceVersionTooLarge),
								Message: fmt.Sprintf("requested: %d, current %d", req.ResourceVersion, s.rv.Load()),
							},
						},
					},
				},
			}
		}

		// If the there was an explicit request, get the latest
		rsp := s.ReadResource(ctx, &ReadRequest{Key: req.Key})
		if rsp != nil && len(rsp.Value) > 0 {
			raw = rsp.Value
			rv = rsp.ResourceVersion
			err = nil
		}
	}
	if err == nil && isDeletedMarker(raw) {
		raw = nil
	}
	if raw == nil {
		return &ReadResponse{Error: NewNotFoundError(req.Key)}
	}
	return &ReadResponse{
		ResourceVersion: rv,
		Value:           raw,
	}
}

func isDeletedMarker(raw []byte) bool {
	if bytes.Contains(raw, []byte(`"DeletedMarker"`)) {
		tmp := &unstructured.Unstructured{}
		err := tmp.UnmarshalJSON(raw)
		if err == nil && tmp.GetKind() == "DeletedMarker" {
			return true
		}
	}
	return false
}

<<<<<<< HEAD
func (s *cdkBackend) ListIterator(ctx context.Context, req *ListRequest) (int64, ListIterator, error) {
	resources, err := buildTree(ctx, s, req.Options.Key)
	if err != nil {
		return 0, nil, err
	}
	return resources.listRV, resources, err
=======
func (s *cdkBackend) PrepareList(ctx context.Context, req *ListRequest) *ListResponse {
	resources, err := buildTree(ctx, s, req.Options.Key)
	if err != nil {
		return &ListResponse{
			Error: AsErrorResult(err),
		}
	}

	rsp := &ListResponse{
		ResourceVersion: s.rv.Load(),
	}
	for _, item := range resources {
		latest := item.versions[0]
		raw, err := s.bucket.ReadAll(ctx, latest.key)
		if err != nil {
			rsp.Error = AsErrorResult(err)
			return rsp
		}
		if !isDeletedMarker(raw) {
			rsp.Items = append(rsp.Items, &ResourceWrapper{
				ResourceVersion: latest.rv,
				Value:           raw,
			})
		}
	}
	return rsp
>>>>>>> da65825c
}

func (s *cdkBackend) WatchWriteEvents(ctx context.Context) (<-chan *WrittenEvent, error) {
	s.mutex.Lock()
	defer s.mutex.Unlock()

	if s.broadcaster == nil {
		var err error
		s.broadcaster, err = NewBroadcaster(context.Background(), func(c chan<- *WrittenEvent) error {
			s.stream = c
			return nil
		})
		if err != nil {
			return nil, err
		}
	}
	return s.broadcaster.Subscribe(ctx)
}

// group > resource > namespace > name > versions
type cdkResource struct {
	prefix   string
	versions []cdkVersion
}
type cdkVersion struct {
	rv  int64
	key string
}

type cdkListIterator struct {
	bucket *blob.Bucket
	ctx    context.Context
	err    error

	listRV    int64
	resources []cdkResource
	index     int

	currentRV  int64
	currentKey string
	currentVal []byte
}

// Next implements ListIterator.
func (c *cdkListIterator) Next() bool {
	if c.err != nil {
		return false
	}
	for {
		c.currentVal = nil
		c.index += 1
		if c.index >= len(c.resources) {
			return false
		}

		item := c.resources[c.index]
		latest := item.versions[0]
		raw, err := c.bucket.ReadAll(c.ctx, latest.key)
		if err != nil {
			c.err = err
			return false
		}
		if !isDeletedMarker(raw) {
			c.currentRV = latest.rv
			c.currentKey = latest.key
			c.currentVal = raw
			return true
		}
	}
}

// Close implements ListIterator.
func (c *cdkListIterator) Close() error {
	return nil
}

// Error implements ListIterator.
func (c *cdkListIterator) Error() error {
	return c.err
}

// ResourceVersion implements ListIterator.
func (c *cdkListIterator) ResourceVersion() int64 {
	return c.currentRV
}

// Value implements ListIterator.
func (c *cdkListIterator) Value() []byte {
	return c.currentVal
}

// ContinueToken implements ListIterator.
func (c *cdkListIterator) ContinueToken() string {
	return fmt.Sprintf("index:%d/key:%s", c.index, c.currentKey)
}

// Name implements ListIterator.
func (c *cdkListIterator) Name() string {
	return c.currentKey // TODO (parse name from key)
}

// Namespace implements ListIterator.
func (c *cdkListIterator) Namespace() string {
	return c.currentKey // TODO (parse namespace from key)
}

var _ ListIterator = (*cdkListIterator)(nil)

func buildTree(ctx context.Context, s *cdkBackend, key *ResourceKey) (*cdkListIterator, error) {
	byPrefix := make(map[string]*cdkResource)
	maxRV := int64(0)
	path := s.getPath(key, 0)
	iter := s.bucket.List(&blob.ListOptions{Prefix: path, Delimiter: ""}) // "" is recursive
	for {
		obj, err := iter.Next(ctx)
		if err == io.EOF {
			break
		}
		if strings.HasSuffix(obj.Key, ".json") {
			idx := strings.LastIndex(obj.Key, "/") + 1
			edx := strings.LastIndex(obj.Key, ".")
			if idx > 0 {
				rv, err := strconv.ParseInt(obj.Key[idx:edx], 10, 64)
				if err == nil {
					prefix := obj.Key[:idx]
					res, ok := byPrefix[prefix]
					if !ok {
						res = &cdkResource{prefix: prefix}
						byPrefix[prefix] = res
					}

					res.versions = append(res.versions, cdkVersion{
						rv:  rv,
						key: obj.Key,
					})
				}
				if rv > maxRV {
					maxRV = rv
				}
			}
		}
	}

	// Now sort all versions
	resources := make([]cdkResource, 0, len(byPrefix))
	for _, res := range byPrefix {
		sort.Slice(res.versions, func(i, j int) bool {
			return res.versions[i].rv > res.versions[j].rv
		})
		resources = append(resources, *res)
	}
	sort.Slice(resources, func(i, j int) bool {
		a := resources[i].versions[0].rv
		b := resources[j].versions[0].rv
		return a > b
	})

	return &cdkListIterator{
		ctx:       ctx,
		bucket:    s.bucket,
		resources: resources,
		listRV:    maxRV,
		index:     -1, // must call next first
	}, nil
}<|MERGE_RESOLUTION|>--- conflicted
+++ resolved
@@ -209,41 +209,12 @@
 	return false
 }
 
-<<<<<<< HEAD
 func (s *cdkBackend) ListIterator(ctx context.Context, req *ListRequest) (int64, ListIterator, error) {
 	resources, err := buildTree(ctx, s, req.Options.Key)
 	if err != nil {
 		return 0, nil, err
 	}
 	return resources.listRV, resources, err
-=======
-func (s *cdkBackend) PrepareList(ctx context.Context, req *ListRequest) *ListResponse {
-	resources, err := buildTree(ctx, s, req.Options.Key)
-	if err != nil {
-		return &ListResponse{
-			Error: AsErrorResult(err),
-		}
-	}
-
-	rsp := &ListResponse{
-		ResourceVersion: s.rv.Load(),
-	}
-	for _, item := range resources {
-		latest := item.versions[0]
-		raw, err := s.bucket.ReadAll(ctx, latest.key)
-		if err != nil {
-			rsp.Error = AsErrorResult(err)
-			return rsp
-		}
-		if !isDeletedMarker(raw) {
-			rsp.Items = append(rsp.Items, &ResourceWrapper{
-				ResourceVersion: latest.rv,
-				Value:           raw,
-			})
-		}
-	}
-	return rsp
->>>>>>> da65825c
 }
 
 func (s *cdkBackend) WatchWriteEvents(ctx context.Context) (<-chan *WrittenEvent, error) {
