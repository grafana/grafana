module github.com/grafana/grafana/pkg/storage/unified/resource

go 1.24.3

replace (
	github.com/grafana/grafana/apps/dashboard => ../../../../apps/dashboard
	github.com/grafana/grafana/apps/folder => ../../../../apps/folder
	github.com/grafana/grafana/pkg/apimachinery => ../../../apimachinery
	github.com/grafana/grafana/pkg/apiserver => ../../../apiserver
)

require (
	github.com/fullstorydev/grpchan v1.1.1
	github.com/go-jose/go-jose/v3 v3.0.4
	github.com/google/uuid v1.6.0
	github.com/grafana/authlib v0.0.0-20250422131730-e8482efe6b8a
	github.com/grafana/authlib/types v0.0.0-20250325095148-d6da9c164a7d
	github.com/grafana/dskit v0.0.0-20241105154643-a6b453a88040
	github.com/grafana/grafana-app-sdk/logging v0.38.1
	github.com/grafana/grafana-plugin-sdk-go v0.277.0
	github.com/grafana/grafana/apps/dashboard v0.0.0-20250422074709-7c8433fbb2c2
	github.com/grafana/grafana/apps/folder v0.0.0-20250422074709-7c8433fbb2c2
	github.com/grafana/grafana/pkg/apimachinery v0.0.0-20250422074709-7c8433fbb2c2
	github.com/grpc-ecosystem/go-grpc-middleware/v2 v2.3.2
	github.com/grpc-ecosystem/grpc-gateway/v2 v2.26.3
	github.com/hashicorp/golang-lru/v2 v2.0.7
	github.com/prometheus/client_golang v1.22.0
	github.com/stretchr/testify v1.10.0
	go.opentelemetry.io/otel v1.35.0
	go.opentelemetry.io/otel/trace v1.35.0
	gocloud.dev v0.40.0
	golang.org/x/sync v0.14.0
	google.golang.org/grpc v1.72.0
	google.golang.org/protobuf v1.36.6
	k8s.io/apimachinery v0.33.0
)

require (
	cel.dev/expr v0.23.1 // indirect
	cloud.google.com/go v0.118.2 // indirect
	cloud.google.com/go/auth v0.15.0 // indirect
	cloud.google.com/go/auth/oauth2adapt v0.2.7 // indirect
	cloud.google.com/go/compute/metadata v0.6.0 // indirect
	cloud.google.com/go/iam v1.3.1 // indirect
	cloud.google.com/go/monitoring v1.23.0 // indirect
	cloud.google.com/go/storage v1.50.0 // indirect
	cuelang.org/go v0.11.1 // indirect
	github.com/Azure/azure-sdk-for-go/sdk/azcore v1.17.0 // indirect
	github.com/Azure/azure-sdk-for-go/sdk/azidentity v1.8.1 // indirect
	github.com/Azure/azure-sdk-for-go/sdk/internal v1.10.0 // indirect
	github.com/Azure/azure-sdk-for-go/sdk/storage/azblob v1.3.2 // indirect
	github.com/Azure/go-autorest v14.2.0+incompatible // indirect
	github.com/Azure/go-autorest/autorest/to v0.4.0 // indirect
	github.com/AzureAD/microsoft-authentication-library-for-go v1.3.2 // indirect
	github.com/BurntSushi/toml v1.5.0 // indirect
	github.com/GoogleCloudPlatform/opentelemetry-operations-go/detectors/gcp v1.26.0 // indirect
	github.com/GoogleCloudPlatform/opentelemetry-operations-go/exporter/metric v0.49.0 // indirect
	github.com/GoogleCloudPlatform/opentelemetry-operations-go/internal/resourcemapping v0.49.0 // indirect
	github.com/HdrHistogram/hdrhistogram-go v1.1.2 // indirect
	github.com/alecthomas/units v0.0.0-20240927000941-0f3dac36c52b // indirect
	github.com/apache/arrow-go/v18 v18.2.0 // indirect
	github.com/armon/go-metrics v0.4.1 // indirect
	github.com/aws/aws-sdk-go v1.55.6 // indirect
	github.com/aws/aws-sdk-go-v2 v1.36.1 // indirect
	github.com/aws/aws-sdk-go-v2/aws/protocol/eventstream v1.6.3 // indirect
	github.com/aws/aws-sdk-go-v2/config v1.29.4 // indirect
	github.com/aws/aws-sdk-go-v2/credentials v1.17.57 // indirect
	github.com/aws/aws-sdk-go-v2/feature/ec2/imds v1.16.27 // indirect
	github.com/aws/aws-sdk-go-v2/feature/s3/manager v1.17.10 // indirect
	github.com/aws/aws-sdk-go-v2/internal/configsources v1.3.31 // indirect
	github.com/aws/aws-sdk-go-v2/internal/endpoints/v2 v2.6.31 // indirect
	github.com/aws/aws-sdk-go-v2/internal/ini v1.8.2 // indirect
	github.com/aws/aws-sdk-go-v2/internal/v4a v1.3.15 // indirect
	github.com/aws/aws-sdk-go-v2/service/internal/accept-encoding v1.12.2 // indirect
	github.com/aws/aws-sdk-go-v2/service/internal/checksum v1.3.17 // indirect
	github.com/aws/aws-sdk-go-v2/service/internal/presigned-url v1.12.12 // indirect
	github.com/aws/aws-sdk-go-v2/service/internal/s3shared v1.17.15 // indirect
	github.com/aws/aws-sdk-go-v2/service/s3 v1.58.3 // indirect
	github.com/aws/aws-sdk-go-v2/service/sso v1.24.14 // indirect
	github.com/aws/aws-sdk-go-v2/service/ssooidc v1.28.13 // indirect
	github.com/aws/aws-sdk-go-v2/service/sts v1.33.12 // indirect
	github.com/aws/smithy-go v1.22.2 // indirect
	github.com/beorn7/perks v1.0.1 // indirect
	github.com/bufbuild/protocompile v0.4.0 // indirect
	github.com/cenkalti/backoff/v4 v4.3.0 // indirect
	github.com/cespare/xxhash/v2 v2.3.0 // indirect
	github.com/cheekybits/genny v1.0.0 // indirect
	github.com/chromedp/cdproto v0.0.0-20240810084448-b931b754e476 // indirect
	github.com/cncf/xds/go v0.0.0-20250121191232-2f005788dc42 // indirect
	github.com/cockroachdb/apd/v3 v3.2.1 // indirect
	github.com/coreos/go-semver v0.3.1 // indirect
	github.com/coreos/go-systemd/v22 v22.5.0 // indirect
	github.com/cpuguy83/go-md2man/v2 v2.0.6 // indirect
	github.com/davecgh/go-spew v1.1.2-0.20180830191138-d8f796af33cc // indirect
	github.com/elazarl/goproxy v1.7.2 // indirect
	github.com/emicklei/go-restful/v3 v3.11.0 // indirect
	github.com/envoyproxy/go-control-plane/envoy v1.32.4 // indirect
	github.com/envoyproxy/protoc-gen-validate v1.2.1 // indirect
	github.com/fatih/color v1.18.0 // indirect
	github.com/felixge/httpsnoop v1.0.4 // indirect
	github.com/fxamacker/cbor/v2 v2.7.0 // indirect
	github.com/getkin/kin-openapi v0.132.0 // indirect
	github.com/go-jose/go-jose/v4 v4.1.0 // indirect
	github.com/go-kit/log v0.2.1 // indirect
	github.com/go-logfmt/logfmt v0.6.0 // indirect
	github.com/go-logr/logr v1.4.2 // indirect
	github.com/go-logr/stdr v1.2.2 // indirect
	github.com/go-openapi/jsonpointer v0.21.0 // indirect
	github.com/go-openapi/jsonreference v0.21.0 // indirect
	github.com/go-openapi/swag v0.23.0 // indirect
	github.com/goccy/go-json v0.10.5 // indirect
	github.com/gogo/googleapis v1.4.1 // indirect
	github.com/gogo/protobuf v1.3.2 // indirect
	github.com/gogo/status v1.1.1 // indirect
	github.com/golang-jwt/jwt/v5 v5.2.2 // indirect
	github.com/golang/groupcache v0.0.0-20241129210726-2c02b8208cf8 // indirect
	github.com/golang/protobuf v1.5.4 // indirect
	github.com/golang/snappy v0.0.4 // indirect
	github.com/google/btree v1.1.3 // indirect
	github.com/google/flatbuffers v25.2.10+incompatible // indirect
	github.com/google/gnostic-models v0.6.9 // indirect
	github.com/google/go-cmp v0.7.0 // indirect
	github.com/google/s2a-go v0.1.9 // indirect
	github.com/google/wire v0.6.0 // indirect
	github.com/googleapis/enterprise-certificate-proxy v0.3.4 // indirect
	github.com/googleapis/gax-go/v2 v2.14.1 // indirect
	github.com/gorilla/mux v1.8.1 // indirect
	github.com/grafana/grafana-app-sdk v0.38.1 // indirect
	github.com/grafana/otel-profiling-go v0.5.1 // indirect
	github.com/grafana/pyroscope-go/godeltaprof v0.1.8 // indirect
	github.com/grpc-ecosystem/go-grpc-middleware/providers/prometheus v1.0.1 // indirect
	github.com/hashicorp/consul/api v1.30.0 // indirect
	github.com/hashicorp/errwrap v1.1.0 // indirect
	github.com/hashicorp/go-cleanhttp v0.5.2 // indirect
	github.com/hashicorp/go-hclog v1.6.3 // indirect
	github.com/hashicorp/go-immutable-radix v1.3.1 // indirect
	github.com/hashicorp/go-msgpack v1.1.5 // indirect
	github.com/hashicorp/go-multierror v1.1.1 // indirect
	github.com/hashicorp/go-plugin v1.6.3 // indirect
	github.com/hashicorp/go-rootcerts v1.0.2 // indirect
	github.com/hashicorp/go-sockaddr v1.0.6 // indirect
	github.com/hashicorp/go-version v1.7.0 // indirect
	github.com/hashicorp/golang-lru v1.0.2 // indirect
	github.com/hashicorp/memberlist v0.5.0 // indirect
	github.com/hashicorp/serf v0.10.1 // indirect
	github.com/hashicorp/yamux v0.1.1 // indirect
	github.com/jhump/protoreflect v1.15.1 // indirect
	github.com/jmespath/go-jmespath v0.4.0 // indirect
	github.com/josharian/intern v1.0.0 // indirect
	github.com/json-iterator/go v1.1.12 // indirect
	github.com/jszwedko/go-datemath v0.1.1-0.20230526204004-640a500621d6 // indirect
	github.com/jtolds/gls v4.20.0+incompatible // indirect
	github.com/klauspost/compress v1.18.0 // indirect
	github.com/klauspost/cpuid/v2 v2.2.10 // indirect
	github.com/kylelemons/godebug v1.1.0 // indirect
	github.com/magefile/mage v1.15.0 // indirect
	github.com/mailru/easyjson v0.7.7 // indirect
	github.com/mattetti/filebuffer v1.0.1 // indirect
	github.com/mattn/go-colorable v0.1.14 // indirect
	github.com/mattn/go-isatty v0.0.20 // indirect
	github.com/mattn/go-runewidth v0.0.16 // indirect
	github.com/miekg/dns v1.1.62 // indirect
	github.com/mitchellh/go-homedir v1.1.0 // indirect
	github.com/mitchellh/mapstructure v1.5.1-0.20231216201459-8508981c8b6c // indirect
	github.com/modern-go/concurrent v0.0.0-20180306012644-bacd9c7ef1dd // indirect
	github.com/modern-go/reflect2 v1.0.2 // indirect
	github.com/mohae/deepcopy v0.0.0-20170929034955-c48cc78d4826 // indirect
	github.com/munnerz/goautoneg v0.0.0-20191010083416-a7dc8b61c822 // indirect
	github.com/oasdiff/yaml v0.0.0-20250309154309-f31be36b4037 // indirect
	github.com/oasdiff/yaml3 v0.0.0-20250309153720-d2182401db90 // indirect
	github.com/oklog/run v1.1.0 // indirect
	github.com/olekukonko/tablewriter v0.0.5 // indirect
	github.com/opentracing/opentracing-go v1.2.0 // indirect
	github.com/patrickmn/go-cache v2.1.0+incompatible // indirect
	github.com/pelletier/go-toml/v2 v2.2.3 // indirect
	github.com/perimeterx/marshmallow v1.1.5 // indirect
	github.com/pierrec/lz4/v4 v4.1.22 // indirect
	github.com/pkg/browser v0.0.0-20240102092130-5ac0b6a4141c // indirect
	github.com/pkg/errors v0.9.1 // indirect
	github.com/planetscale/vtprotobuf v0.6.1-0.20240319094008-0393e58bdf10 // indirect
	github.com/pmezard/go-difflib v1.0.1-0.20181226105442-5d4384ee4fb2 // indirect
	github.com/prometheus/client_model v0.6.1 // indirect
	github.com/prometheus/common v0.63.0 // indirect
	github.com/prometheus/procfs v0.16.0 // indirect
	github.com/redis/go-redis/v9 v9.7.3 // indirect
	github.com/rivo/uniseg v0.4.7 // indirect
	github.com/russross/blackfriday/v2 v2.1.0 // indirect
	github.com/sean-/seed v0.0.0-20170313163322-e2103e2c3529 // indirect
	github.com/spiffe/go-spiffe/v2 v2.5.0 // indirect
	github.com/stretchr/objx v0.5.2 // indirect
	github.com/uber/jaeger-client-go v2.30.0+incompatible // indirect
	github.com/uber/jaeger-lib v2.4.1+incompatible // indirect
	github.com/unknwon/bra v0.0.0-20200517080246-1e3013ecaff8 // indirect
	github.com/unknwon/com v1.0.1 // indirect
	github.com/unknwon/log v0.0.0-20200308114134-929b1006e34a // indirect
	github.com/urfave/cli v1.22.16 // indirect
	github.com/x448/float16 v0.8.4 // indirect
	github.com/zeebo/errs v1.4.0 // indirect
	github.com/zeebo/xxh3 v1.0.2 // indirect
	go.etcd.io/etcd/api/v3 v3.5.21 // indirect
	go.etcd.io/etcd/client/pkg/v3 v3.5.21 // indirect
	go.etcd.io/etcd/client/v3 v3.5.21 // indirect
	go.opencensus.io v0.24.0 // indirect
	go.opentelemetry.io/auto/sdk v1.1.0 // indirect
	go.opentelemetry.io/contrib/detectors/gcp v1.34.0 // indirect
	go.opentelemetry.io/contrib/instrumentation/google.golang.org/grpc/otelgrpc v0.60.0 // indirect
	go.opentelemetry.io/contrib/instrumentation/net/http/httptrace/otelhttptrace v0.60.0 // indirect
	go.opentelemetry.io/contrib/instrumentation/net/http/otelhttp v0.60.0 // indirect
	go.opentelemetry.io/contrib/propagators/jaeger v1.35.0 // indirect
	go.opentelemetry.io/contrib/samplers/jaegerremote v0.29.0 // indirect
	go.opentelemetry.io/otel/exporters/otlp/otlptrace v1.35.0 // indirect
	go.opentelemetry.io/otel/exporters/otlp/otlptrace/otlptracegrpc v1.35.0 // indirect
	go.opentelemetry.io/otel/metric v1.35.0 // indirect
	go.opentelemetry.io/otel/sdk v1.35.0 // indirect
	go.opentelemetry.io/otel/sdk/metric v1.35.0 // indirect
	go.opentelemetry.io/proto/otlp v1.6.0 // indirect
	go.uber.org/atomic v1.11.0 // indirect
	go.uber.org/multierr v1.11.0 // indirect
	go.uber.org/zap v1.27.0 // indirect
	golang.org/x/crypto v0.38.0 // indirect
<<<<<<< HEAD
	golang.org/x/exp v0.0.0-20240909161429-701f63a606c0 // indirect
=======
	golang.org/x/exp v0.0.0-20250305212735-054e65f0b394 // indirect
>>>>>>> 60d82beb
	golang.org/x/mod v0.24.0 // indirect
	golang.org/x/net v0.40.0 // indirect
	golang.org/x/oauth2 v0.29.0 // indirect
	golang.org/x/sys v0.33.0 // indirect
	golang.org/x/text v0.25.0 // indirect
	golang.org/x/time v0.11.0 // indirect
	golang.org/x/tools v0.33.0 // indirect
	golang.org/x/xerrors v0.0.0-20240903120638-7835f813f4da // indirect
	google.golang.org/api v0.223.0 // indirect
	google.golang.org/genproto v0.0.0-20250122153221-138b5a5a4fd4 // indirect
	google.golang.org/genproto/googleapis/api v0.0.0-20250428153025-10db94c68c34 // indirect
	google.golang.org/genproto/googleapis/rpc v0.0.0-20250428153025-10db94c68c34 // indirect
	gopkg.in/fsnotify/fsnotify.v1 v1.4.7 // indirect
	gopkg.in/inf.v0 v0.9.1 // indirect
	gopkg.in/yaml.v3 v3.0.1 // indirect
	k8s.io/apiserver v0.33.0 // indirect
	k8s.io/klog/v2 v2.130.1 // indirect
	k8s.io/kube-openapi v0.0.0-20250318190949-c8a335a9a2ff // indirect
	k8s.io/utils v0.0.0-20241104100929-3ea5e8cea738 // indirect
	sigs.k8s.io/json v0.0.0-20241010143419-9aa6b5e7a4b3 // indirect
	sigs.k8s.io/randfill v1.0.0 // indirect
	sigs.k8s.io/structured-merge-diff/v4 v4.6.0 // indirect
	sigs.k8s.io/yaml v1.4.0 // indirect
)<|MERGE_RESOLUTION|>--- conflicted
+++ resolved
@@ -218,11 +218,7 @@
 	go.uber.org/multierr v1.11.0 // indirect
 	go.uber.org/zap v1.27.0 // indirect
 	golang.org/x/crypto v0.38.0 // indirect
-<<<<<<< HEAD
-	golang.org/x/exp v0.0.0-20240909161429-701f63a606c0 // indirect
-=======
 	golang.org/x/exp v0.0.0-20250305212735-054e65f0b394 // indirect
->>>>>>> 60d82beb
 	golang.org/x/mod v0.24.0 // indirect
 	golang.org/x/net v0.40.0 // indirect
 	golang.org/x/oauth2 v0.29.0 // indirect
