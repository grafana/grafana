--- conflicted
+++ resolved
@@ -1566,7 +1566,14 @@
 	}
 }
 
-<<<<<<< HEAD
+func (s *server) RebuildIndexes(ctx context.Context, req *resourcepb.RebuildIndexesRequest) (*resourcepb.RebuildIndexesResponse, error) {
+	if s.search == nil {
+		return nil, fmt.Errorf("search index not configured")
+	}
+
+	return s.search.RebuildIndexes(ctx, req)
+}
+
 func (s *server) checkQuota(ctx context.Context, nsr NamespacedResource) {
 	ctx, span := tracer.Start(ctx, "resource.server.checkQuota", trace.WithAttributes(
 		attribute.String("namespace", nsr.Namespace),
@@ -1591,12 +1598,4 @@
 		}
 	}
 
-=======
-func (s *server) RebuildIndexes(ctx context.Context, req *resourcepb.RebuildIndexesRequest) (*resourcepb.RebuildIndexesResponse, error) {
-	if s.search == nil {
-		return nil, fmt.Errorf("search index not configured")
-	}
-
-	return s.search.RebuildIndexes(ctx, req)
->>>>>>> f1165395
 }