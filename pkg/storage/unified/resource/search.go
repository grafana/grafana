package resource

import (
	"cmp"
	"context"
	"fmt"
	"hash/fnv"
	"log/slog"
	"slices"
	"strings"
	"sync"
	"time"

	"github.com/hashicorp/golang-lru/v2/expirable"
	"go.opentelemetry.io/otel/attribute"
	"go.opentelemetry.io/otel/trace"
	"golang.org/x/sync/errgroup"
	"golang.org/x/sync/singleflight"
	"k8s.io/apimachinery/pkg/apis/meta/v1/unstructured"
	"k8s.io/apimachinery/pkg/runtime/schema"

	"github.com/grafana/authlib/types"
	"github.com/grafana/dskit/ring"

	dashboardv1 "github.com/grafana/grafana/apps/dashboard/pkg/apis/dashboard/v1beta1"
	folders "github.com/grafana/grafana/apps/folder/pkg/apis/folder/v1beta1"
	"github.com/grafana/grafana/pkg/storage/unified/resourcepb"
)

const maxBatchSize = 1000

type NamespacedResource struct {
	Namespace string
	Group     string
	Resource  string
}

// All fields are set
func (s *NamespacedResource) Valid() bool {
	return s.Namespace != "" && s.Group != "" && s.Resource != ""
}

func (s *NamespacedResource) String() string {
	return fmt.Sprintf("%s/%s/%s", s.Namespace, s.Group, s.Resource)
}

type IndexAction int

const (
	ActionIndex IndexAction = iota
	ActionDelete
)

type BulkIndexItem struct {
	Action IndexAction
	Key    *resourcepb.ResourceKey // Only used for delete actions
	Doc    *IndexableDocument      // Only used for index actions
}

type BulkIndexRequest struct {
	Items           []*BulkIndexItem
	ResourceVersion int64
}

type ResourceIndex interface {
	// BulkIndex allows for multiple index actions to be performed in a single call.
	// The order of the items is guaranteed to be the same as the input
	BulkIndex(req *BulkIndexRequest) error

	// Search within a namespaced resource
	// When working with federated queries, the additional indexes will be passed in explicitly
	Search(ctx context.Context, access types.AccessClient, req *resourcepb.ResourceSearchRequest, federate []ResourceIndex) (*resourcepb.ResourceSearchResponse, error)

	// List within an response
	ListManagedObjects(ctx context.Context, req *resourcepb.ListManagedObjectsRequest) (*resourcepb.ListManagedObjectsResponse, error)

	// Counts the values in a repo
	CountManagedObjects(ctx context.Context) ([]*resourcepb.CountManagedObjectsResponse_ResourceCount, error)

	// Get the number of documents in the index
	DocCount(ctx context.Context, folder string) (int64, error)
}

// SearchBackend contains the technology specific logic to support search
type SearchBackend interface {
	// GetIndex returns existing index, or nil.
	GetIndex(ctx context.Context, key NamespacedResource) (ResourceIndex, error)

	// BuildIndex builds an index from scratch.
	// Depending on the size, the backend may choose different options (eg: memory vs disk).
	// The last known resource version can be used to detect that nothing has changed, and existing on-disk index can be reused.
	// The builder will write all documents before returning.
	BuildIndex(ctx context.Context, key NamespacedResource, size int64, resourceVersion int64, nonStandardFields SearchableDocumentFields, indexBuildReason string, builder func(index ResourceIndex) (int64, error)) (ResourceIndex, error)

	// TotalDocs returns the total number of documents across all indexes.
	TotalDocs() int64
}

const tracingPrexfixSearch = "unified_search."

// This supports indexing+search regardless of implementation
type searchSupport struct {
	tracer       trace.Tracer
	log          *slog.Logger
	storage      StorageBackend
	search       SearchBackend
	indexMetrics *BleveIndexMetrics
	access       types.AccessClient
	builders     *builderCache
	initWorkers  int
	initMinSize  int
	initMaxSize  int

	ring           *ring.Ring
	ringLifecycler *ring.BasicLifecycler

	buildIndex singleflight.Group

	// Index queue processors
	indexQueueProcessorsMutex sync.Mutex
	indexQueueProcessors      map[string]*indexQueueProcessor
	indexEventsChan           chan *IndexEvent

	// testing
	clientIndexEventsChan chan *IndexEvent

	// periodic rebuilding of the indexes to keep usage insights up to date
	rebuildInterval time.Duration
}

var (
	_ resourcepb.ResourceIndexServer      = (*searchSupport)(nil)
	_ resourcepb.ManagedObjectIndexServer = (*searchSupport)(nil)
)

func newSearchSupport(opts SearchOptions, storage StorageBackend, access types.AccessClient, blob BlobSupport, tracer trace.Tracer, indexMetrics *BleveIndexMetrics, ring *ring.Ring, ringLifecycler *ring.BasicLifecycler) (support *searchSupport, err error) {
	// No backend search support
	if opts.Backend == nil {
		return nil, nil
	}
	if tracer == nil {
		return nil, fmt.Errorf("missing tracer")
	}

	if opts.WorkerThreads < 1 {
		opts.WorkerThreads = 1
	}

	support = &searchSupport{
		access:                access,
		tracer:                tracer,
		storage:               storage,
		search:                opts.Backend,
		log:                   slog.Default().With("logger", "resource-search"),
		initWorkers:           opts.WorkerThreads,
		initMinSize:           opts.InitMinCount,
		initMaxSize:           opts.InitMaxCount,
		indexMetrics:          indexMetrics,
		clientIndexEventsChan: opts.IndexEventsChan,
		indexEventsChan:       make(chan *IndexEvent),
		indexQueueProcessors:  make(map[string]*indexQueueProcessor),
		rebuildInterval:       opts.RebuildInterval,
		ring:                  ring,
		ringLifecycler:        ringLifecycler,
	}

	info, err := opts.Resources.GetDocumentBuilders()
	if err != nil {
		return nil, err
	}

	support.builders, err = newBuilderCache(info, 100, time.Minute*2) // TODO? opts
	if support.builders != nil {
		support.builders.blob = blob
	}

	return support, err
}

func (s *searchSupport) ListManagedObjects(ctx context.Context, req *resourcepb.ListManagedObjectsRequest) (*resourcepb.ListManagedObjectsResponse, error) {
	if req.NextPageToken != "" {
		return &resourcepb.ListManagedObjectsResponse{
			Error: NewBadRequestError("multiple pages not yet supported"),
		}, nil
	}

	rsp := &resourcepb.ListManagedObjectsResponse{}
	stats, err := s.storage.GetResourceStats(ctx, req.Namespace, 0)
	if err != nil {
		rsp.Error = AsErrorResult(err)
		return rsp, nil
	}

	for _, info := range stats {
		idx, err := s.getOrCreateIndex(ctx, NamespacedResource{
			Namespace: req.Namespace,
			Group:     info.Group,
			Resource:  info.Resource,
		}, "listManagedObjects")
		if err != nil {
			rsp.Error = AsErrorResult(err)
			return rsp, nil
		}

		kind, err := idx.ListManagedObjects(ctx, req)
		if err != nil {
			rsp.Error = AsErrorResult(err)
			return rsp, nil
		}
		if kind.NextPageToken != "" {
			rsp.Error = &resourcepb.ErrorResult{
				Message: "Multiple pages are not yet supported",
			}
			return rsp, nil
		}
		rsp.Items = append(rsp.Items, kind.Items...)
	}

	// Sort based on path
	slices.SortFunc(rsp.Items, func(a, b *resourcepb.ListManagedObjectsResponse_Item) int {
		return cmp.Compare(a.Path, b.Path)
	})

	return rsp, nil
}

func (s *searchSupport) CountManagedObjects(ctx context.Context, req *resourcepb.CountManagedObjectsRequest) (*resourcepb.CountManagedObjectsResponse, error) {
	rsp := &resourcepb.CountManagedObjectsResponse{}
	stats, err := s.storage.GetResourceStats(ctx, req.Namespace, 0)
	if err != nil {
		rsp.Error = AsErrorResult(err)
		return rsp, nil
	}

	for _, info := range stats {
		idx, err := s.getOrCreateIndex(ctx, NamespacedResource{
			Namespace: req.Namespace,
			Group:     info.Group,
			Resource:  info.Resource,
		}, "countManagedObjects")
		if err != nil {
			rsp.Error = AsErrorResult(err)
			return rsp, nil
		}

		counts, err := idx.CountManagedObjects(ctx)
		if err != nil {
			rsp.Error = AsErrorResult(err)
			return rsp, nil
		}
		if req.Id == "" {
			rsp.Items = append(rsp.Items, counts...)
		} else {
			for _, k := range counts {
				if k.Id == req.Id {
					rsp.Items = append(rsp.Items, k)
				}
			}
		}
	}

	// Sort based on manager/group/resource
	slices.SortFunc(rsp.Items, func(a, b *resourcepb.CountManagedObjectsResponse_ResourceCount) int {
		return cmp.Or(
			cmp.Compare(a.Kind, b.Kind),
			cmp.Compare(a.Id, b.Id),
			cmp.Compare(a.Group, b.Group),
			cmp.Compare(a.Resource, b.Resource),
		)
	})

	return rsp, nil
}

// Search implements ResourceIndexServer.
func (s *searchSupport) Search(ctx context.Context, req *resourcepb.ResourceSearchRequest) (*resourcepb.ResourceSearchResponse, error) {
	ctx, span := s.tracer.Start(ctx, tracingPrexfixSearch+"Search")
	defer span.End()

	nsr := NamespacedResource{
		Group:     req.Options.Key.Group,
		Namespace: req.Options.Key.Namespace,
		Resource:  req.Options.Key.Resource,
	}
	idx, err := s.getOrCreateIndex(ctx, nsr, "search")
	if err != nil {
		return &resourcepb.ResourceSearchResponse{
			Error: AsErrorResult(err),
		}, nil
	}

	// Get the federated indexes
	federate := make([]ResourceIndex, len(req.Federated))
	for i, f := range req.Federated {
		nsr.Group = f.Group
		nsr.Resource = f.Resource
		federate[i], err = s.getOrCreateIndex(ctx, nsr, "federatedSearch")
		if err != nil {
			return &resourcepb.ResourceSearchResponse{
				Error: AsErrorResult(err),
			}, nil
		}
	}

	return idx.Search(ctx, s.access, req, federate)
}

// GetStats implements ResourceServer.
func (s *searchSupport) GetStats(ctx context.Context, req *resourcepb.ResourceStatsRequest) (*resourcepb.ResourceStatsResponse, error) {
	if req.Namespace == "" {
		return &resourcepb.ResourceStatsResponse{
			Error: NewBadRequestError("missing namespace"),
		}, nil
	}
	rsp := &resourcepb.ResourceStatsResponse{}

	// Explicit list of kinds
	if len(req.Kinds) > 0 {
		rsp.Stats = make([]*resourcepb.ResourceStatsResponse_Stats, len(req.Kinds))
		for i, k := range req.Kinds {
			parts := strings.SplitN(k, "/", 2)
			index, err := s.getOrCreateIndex(ctx, NamespacedResource{
				Namespace: req.Namespace,
				Group:     parts[0],
				Resource:  parts[1],
			}, "getStats")
			if err != nil {
				rsp.Error = AsErrorResult(err)
				return rsp, nil
			}
			count, err := index.DocCount(ctx, req.Folder)
			if err != nil {
				rsp.Error = AsErrorResult(err)
				return rsp, nil
			}
			rsp.Stats[i] = &resourcepb.ResourceStatsResponse_Stats{
				Group:    parts[0],
				Resource: parts[1],
				Count:    count,
			}
		}
		return rsp, nil
	}

	stats, err := s.storage.GetResourceStats(ctx, req.Namespace, 0)
	if err != nil {
		return &resourcepb.ResourceStatsResponse{
			Error: AsErrorResult(err),
		}, nil
	}
	rsp.Stats = make([]*resourcepb.ResourceStatsResponse_Stats, len(stats))

	// When not filtered by folder or repository, we can use the results directly
	if req.Folder == "" {
		for i, stat := range stats {
			rsp.Stats[i] = &resourcepb.ResourceStatsResponse_Stats{
				Group:    stat.Group,
				Resource: stat.Resource,
				Count:    stat.Count,
			}
		}
		return rsp, nil
	}

	for i, stat := range stats {
		index, err := s.getOrCreateIndex(ctx, NamespacedResource{
			Namespace: req.Namespace,
			Group:     stat.Group,
			Resource:  stat.Resource,
		}, "getStats")
		if err != nil {
			rsp.Error = AsErrorResult(err)
			return rsp, nil
		}
		count, err := index.DocCount(ctx, req.Folder)
		if err != nil {
			rsp.Error = AsErrorResult(err)
			return rsp, nil
		}
		rsp.Stats[i] = &resourcepb.ResourceStatsResponse_Stats{
			Group:    stat.Group,
			Resource: stat.Resource,
			Count:    count,
		}
	}
	return rsp, nil
}

func (s *searchSupport) shouldBuildIndex(info ResourceStats) bool {
	if s.ring == nil {
		s.log.Debug("ring is not setup. Will proceed to build index")
		return true
	}

	if s.ringLifecycler == nil {
		s.log.Error("missing ring lifecycler")
		return true
	}

	ringHasher := fnv.New32a()
	_, err := ringHasher.Write([]byte(info.Namespace))
	if err != nil {
		s.log.Error("error hashing namespace", "namespace", info.Namespace, "err", err)
		return true
	}

	rs, err := s.ring.GetWithOptions(ringHasher.Sum32(), searchOwnerRead, ring.WithReplicationFactor(s.ring.ReplicationFactor()))
	if err != nil {
		s.log.Error("error getting replicaset from ring", "namespace", info.Namespace, "err", err)
		return true
	}

	return rs.Includes(s.ringLifecycler.GetInstanceAddr())
}

func (s *searchSupport) buildIndexes(ctx context.Context, rebuild bool) (int, error) {
	totalBatchesIndexed := 0
	group := errgroup.Group{}
	group.SetLimit(s.initWorkers)

	stats, err := s.storage.GetResourceStats(ctx, "", s.initMinSize)
	if err != nil {
		return 0, err
	}

	for _, info := range stats {
		// only periodically rebuild the dashboard index, specifically to update the usage insights data
		if rebuild && info.Resource != dashboardv1.DASHBOARD_RESOURCE {
			continue
		}

		if !s.shouldBuildIndex(info) {
			s.log.Debug("skip building index", "namespace", info.Namespace, "group", info.Group, "resource", info.Resource)
			continue
		}

		group.Go(func() error {
			if rebuild {
				// we need to clear the cache to make sure we get the latest usage insights data
				s.builders.clearNamespacedCache(info.NamespacedResource)
			}
			totalBatchesIndexed++

			// If the count is too large, we need to set the index to empty.
			// Only do this if the max size is set to a non-zero (default) value.
			if s.initMaxSize > 0 && (info.Count > int64(s.initMaxSize)) {
				s.log.Info("setting empty index for resource with count greater than max size", "namespace", info.Namespace, "group", info.Group, "resource", info.Resource, "count", info.Count, "maxSize", s.initMaxSize)
				_, err := s.buildEmptyIndex(ctx, info.NamespacedResource, info.ResourceVersion)
				return err
			}

			s.log.Debug("building index", "namespace", info.Namespace, "group", info.Group, "resource", info.Resource, "rebuild", rebuild)
			reason := "init"
			if rebuild {
				reason = "rebuild"
			}
			_, _, err := s.build(ctx, info.NamespacedResource, info.Count, info.ResourceVersion, reason)
			return err
		})
	}

	err = group.Wait()
	if err != nil {
		return totalBatchesIndexed, err
	}

	return totalBatchesIndexed, nil
}

func (s *searchSupport) init(ctx context.Context) error {
	ctx, span := s.tracer.Start(ctx, tracingPrexfixSearch+"Init")
	defer span.End()
	start := time.Now().Unix()

	totalBatchesIndexed, err := s.buildIndexes(ctx, false)
	if err != nil {
		return err
	}

	span.AddEvent("namespaces indexed", trace.WithAttributes(attribute.Int("namespaced_indexed", totalBatchesIndexed)))

	// Now start listening for new events
	watchctx := context.Background() // new context?
	events, err := s.storage.WatchWriteEvents(watchctx)
	if err != nil {
		return err
	}
	go func() {
		for {
			v := <-events

			// Skip events during batch updates
			if v.PreviousRV < 0 {
				continue
			}

			s.dispatchEvent(watchctx, v)
		}
	}()

	go s.monitorIndexEvents(ctx)

	// since usage insights is not in unified storage, we need to periodically rebuild the index
	// to make sure these data points are up to date.
	if s.rebuildInterval > 0 {
		go s.startPeriodicRebuild(watchctx)
	}

	end := time.Now().Unix()
	s.log.Info("search index initialized", "duration_secs", end-start, "total_docs", s.search.TotalDocs())
	if s.indexMetrics != nil {
		s.indexMetrics.IndexCreationTime.WithLabelValues().Observe(float64(end - start))
	}

	return nil
}

// Async event dispatching
// This is called from the watch event loop
// It will dispatch the event to the appropriate index queue processor
func (s *searchSupport) dispatchEvent(ctx context.Context, evt *WrittenEvent) {
	ctx, span := s.tracer.Start(ctx, tracingPrexfixSearch+"dispatchEvent")
	defer span.End()
	span.SetAttributes(
		attribute.String("event_type", evt.Type.String()),
		attribute.String("namespace", evt.Key.Namespace),
		attribute.String("group", evt.Key.Group),
		attribute.String("resource", evt.Key.Resource),
		attribute.String("name", evt.Key.Name),
	)

	switch evt.Type {
	case resourcepb.WatchEvent_ADDED, resourcepb.WatchEvent_MODIFIED, resourcepb.WatchEvent_DELETED: // OK
	default:
		s.log.Info("ignoring watch event", "type", evt.Type)
		span.AddEvent("ignoring watch event", trace.WithAttributes(attribute.String("type", evt.Type.String())))
	}

	nsr := NamespacedResource{
		Namespace: evt.Key.Namespace,
		Group:     evt.Key.Group,
		Resource:  evt.Key.Resource,
	}
	index, err := s.getOrCreateIndex(ctx, nsr, "dispatchEvent")
	if err != nil {
		s.log.Warn("error getting index for watch event", "error", err)
		span.RecordError(err)
		return
	}
	// Get or create index queue processor for this index
	indexQueueProcessor, err := s.getOrCreateIndexQueueProcessor(index, nsr)
	if err != nil {
		s.log.Error("error getting index queue processor for watch event", "error", err)
		span.RecordError(err)
		return
	}
	indexQueueProcessor.Add(evt)
}

func (s *searchSupport) monitorIndexEvents(ctx context.Context) {
	var evt *IndexEvent
	for {
		select {
		case <-ctx.Done():
			return
		case evt = <-s.indexEventsChan:
		}
		if evt.Err != nil {
			s.log.Error("error indexing watch event", "error", evt.Err)
			continue
		}
		_, span := s.tracer.Start(ctx, tracingPrexfixSearch+"monitorIndexEvents")
		defer span.End()
		// record latency from when event was created to when it was indexed
		span.AddEvent("index latency", trace.WithAttributes(attribute.Float64("latency_seconds", evt.Latency.Seconds())))
		s.log.Debug("indexed new object", "resource", evt.WrittenEvent.Key.Resource, "latency_seconds", evt.Latency.Seconds(), "name", evt.WrittenEvent.Key.Name, "namespace", evt.WrittenEvent.Key.Namespace, "rv", evt.WrittenEvent.ResourceVersion)
		if evt.Latency.Seconds() > 1 {
			s.log.Warn("high index latency object details", "resource", evt.WrittenEvent.Key.Resource, "latency_seconds", evt.Latency.Seconds(), "name", evt.WrittenEvent.Key.Name, "namespace", evt.WrittenEvent.Key.Namespace, "rv", evt.WrittenEvent.ResourceVersion)
		}
		if s.indexMetrics != nil {
			s.indexMetrics.IndexLatency.WithLabelValues(evt.WrittenEvent.Key.Resource).Observe(evt.Latency.Seconds())
		}
		if s.clientIndexEventsChan != nil {
			s.clientIndexEventsChan <- evt
		}
	}
}

func (s *searchSupport) startPeriodicRebuild(ctx context.Context) {
	ticker := time.NewTicker(s.rebuildInterval)
	defer ticker.Stop()

	s.log.Info("starting periodic index rebuild", "interval", s.rebuildInterval)

	for {
		select {
		case <-ctx.Done():
			s.log.Info("stopping periodic index rebuild due to context cancellation")
			return
		case <-ticker.C:
			s.log.Info("starting periodic index rebuild")
			if err := s.rebuildDashboardIndexes(ctx); err != nil {
				s.log.Error("error during periodic index rebuild", "error", err)
			} else {
				s.log.Info("periodic index rebuild completed successfully")
			}
		}
	}
}

func (s *searchSupport) rebuildDashboardIndexes(ctx context.Context) error {
	ctx, span := s.tracer.Start(ctx, tracingPrexfixSearch+"RebuildDashboardIndexes")
	defer span.End()

	start := time.Now()
	s.log.Info("rebuilding all search indexes")

	totalBatchesIndexed, err := s.buildIndexes(ctx, true)
	if err != nil {
		return fmt.Errorf("failed to rebuild dashboard indexes: %w", err)
	}

	end := time.Now()
	duration := end.Sub(start)
	s.log.Info("completed rebuilding all dashboard search indexes",
		"duration", duration,
		"rebuilt_indexes", totalBatchesIndexed,
		"total_docs", s.search.TotalDocs())

	if s.indexMetrics != nil {
		s.indexMetrics.IndexCreationTime.WithLabelValues().Observe(duration.Seconds())
	}

	return nil
}

func (s *searchSupport) getOrCreateIndex(ctx context.Context, key NamespacedResource, reason string) (ResourceIndex, error) {
	if s == nil || s.search == nil {
		return nil, fmt.Errorf("search is not configured properly (missing unifiedStorageSearch feature toggle?)")
	}

	ctx, span := s.tracer.Start(ctx, tracingPrexfixSearch+"GetOrCreateIndex")
	defer span.End()

	idx, err := s.search.GetIndex(ctx, key)
	if err != nil {
		return nil, err
	}

	if idx != nil {
		return idx, nil
	}

	ch := s.buildIndex.DoChan(key.String(), func() (interface{}, error) {
		// Recheck if some other goroutine managed to build an index in the meantime.
		// (That is, it finished running this function and stored the index into the cache)
		idx, err := s.search.GetIndex(ctx, key)
		if err == nil && idx != nil {
			return idx, nil
		}

		// Get correct value of size + RV for building the index. This is important for our Bleve
		// backend to decide whether to build index in-memory or as file-based.
		stats, err := s.storage.GetResourceStats(ctx, key.Namespace, 0)
		if err != nil {
			return nil, fmt.Errorf("failed to get resource stats: %w", err)
		}

		size := int64(0)
		rv := int64(0)
		for _, stat := range stats {
			if stat.Namespace == key.Namespace && stat.Group == key.Group && stat.Resource == key.Resource {
				size = stat.Count
				rv = stat.ResourceVersion
				break
			}
		}

		idx, _, err = s.build(ctx, key, size, rv, reason)
		if err != nil {
			return nil, fmt.Errorf("error building search index, %w", err)
		}
		if idx == nil {
			return nil, fmt.Errorf("nil index after build")
		}
		return idx, nil
	})

	select {
	case res := <-ch:
		if res.Err != nil {
			return nil, res.Err
		}
		return res.Val.(ResourceIndex), nil
	case <-ctx.Done():
		return nil, fmt.Errorf("failed to get index: %w", ctx.Err())
	}
}

func (s *searchSupport) build(ctx context.Context, nsr NamespacedResource, size int64, rv int64, indexBuildReason string) (ResourceIndex, int64, error) {
	ctx, span := s.tracer.Start(ctx, tracingPrexfixSearch+"Build")
	defer span.End()

	span.SetAttributes(
		attribute.String("namespace", nsr.Namespace),
		attribute.String("group", nsr.Group),
		attribute.String("resource", nsr.Resource),
		attribute.Int64("size", size),
		attribute.Int64("rv", rv),
	)

	logger := s.log.With("namespace", nsr.Namespace, "group", nsr.Group, "resource", nsr.Resource)

	builder, err := s.builders.get(ctx, nsr)
	if err != nil {
		return nil, 0, err
	}
	fields := s.builders.GetFields(nsr)

<<<<<<< HEAD
	index, err := s.search.BuildIndex(ctx, nsr, size, rv, fields, indexBuildReason, func(index ResourceIndex) (int64, error) {
=======
	index, err := s.search.BuildIndex(ctx, nsr, size, rv, fields, func(index ResourceIndex) (int64, error) {
		span := trace.SpanFromContext(ctx)
		span.AddEvent("building index", trace.WithAttributes(attribute.Int64("size", size), attribute.Int64("rv", rv)))

>>>>>>> 83aefb54
		rv, err = s.storage.ListIterator(ctx, &resourcepb.ListRequest{
			Limit: 1000000000000, // big number
			Options: &resourcepb.ListOptions{
				Key: &resourcepb.ResourceKey{
					Group:     nsr.Group,
					Resource:  nsr.Resource,
					Namespace: nsr.Namespace,
				},
			},
		}, func(iter ListIterator) error {
			// Process documents in batches to avoid memory issues
			// When dealing with large collections (e.g., 100k+ documents),
			// loading all documents into memory at once can cause OOM errors.
			items := make([]*BulkIndexItem, 0, maxBatchSize)

			for iter.Next() {
				if err = iter.Error(); err != nil {
					return err
				}

				// Update the key name
				key := &resourcepb.ResourceKey{
					Group:     nsr.Group,
					Resource:  nsr.Resource,
					Namespace: nsr.Namespace,
					Name:      iter.Name(),
				}

				span.AddEvent("building document", trace.WithAttributes(attribute.String("name", iter.Name())))
				// Convert it to an indexable document
				doc, err := builder.BuildDocument(ctx, key, iter.ResourceVersion(), iter.Value())
				if err != nil {
					span.RecordError(err)
					logger.Error("error building search document", "key", SearchID(key), "err", err)
					continue
				}

				// Add to bulk items
				items = append(items, &BulkIndexItem{
					Action: ActionIndex,
					Doc:    doc,
				})

				// When we reach the batch size, perform bulk index and reset the batch.
				if len(items) >= maxBatchSize {
					span.AddEvent("bulk indexing", trace.WithAttributes(attribute.Int("count", len(items))))
					if err = index.BulkIndex(&BulkIndexRequest{
						Items: items,
					}); err != nil {
						return err
					}

					// Reset the slice for the next batch while preserving capacity.
					items = items[:0]
				}
			}

			// Index any remaining items in the final batch.
			if len(items) > 0 {
				span.AddEvent("bulk indexing", trace.WithAttributes(attribute.Int("count", len(items))))
				if err = index.BulkIndex(&BulkIndexRequest{
					Items: items,
				}); err != nil {
					return err
				}
			}
			return iter.Error()
		})
		return rv, err
	})

	if err != nil {
		return nil, 0, err
	}

	// Record the number of objects indexed for the kind/resource
	docCount, err := index.DocCount(ctx, "")
	if err != nil {
		logger.Warn("error getting doc count", "error", err)
	}
	if s.indexMetrics != nil {
		s.indexMetrics.IndexedKinds.WithLabelValues(nsr.Resource).Add(float64(docCount))
	}

	// rv is the last RV we read.  when watching, we must add all events since that time
	return index, rv, err
}

// buildEmptyIndex creates an empty index without adding any documents
func (s *searchSupport) buildEmptyIndex(ctx context.Context, nsr NamespacedResource, rv int64) (ResourceIndex, error) {
	ctx, span := s.tracer.Start(ctx, tracingPrexfixSearch+"BuildEmptyIndex")
	defer span.End()

	fields := s.builders.GetFields(nsr)
	s.log.Debug("Building empty index", "namespace", nsr.Namespace, "group", nsr.Group, "resource", nsr.Resource, "rv", rv)

	// Build an empty index by passing a builder function that doesn't add any documents
	return s.search.BuildIndex(ctx, nsr, 0, rv, fields, "empty", func(index ResourceIndex) (int64, error) {
		// Return the resource version without adding any documents to the index
		return rv, nil
	})
}

type builderCache struct {
	// The default builder
	defaultBuilder DocumentBuilder

	// Possible blob support
	blob BlobSupport

	// searchable fields initialized once on startup
	fields map[schema.GroupResource]SearchableDocumentFields

	// lookup by group, then resource (namespace)
	// This is only modified at startup, so we do not need mutex for access
	lookup map[string]map[string]DocumentBuilderInfo

	// For namespaced based resources that require a cache
	ns *expirable.LRU[NamespacedResource, DocumentBuilder]
	mu sync.Mutex // only locked for a cache miss
}

func newBuilderCache(cfg []DocumentBuilderInfo, nsCacheSize int, ttl time.Duration) (*builderCache, error) {
	cache := &builderCache{
		fields: make(map[schema.GroupResource]SearchableDocumentFields),
		lookup: make(map[string]map[string]DocumentBuilderInfo),
		ns:     expirable.NewLRU[NamespacedResource, DocumentBuilder](nsCacheSize, nil, ttl),
	}
	if len(cfg) == 0 {
		return cache, fmt.Errorf("no builders configured")
	}

	for _, b := range cfg {
		// the default
		if b.GroupResource.Group == "" && b.GroupResource.Resource == "" {
			if b.Builder == nil {
				return cache, fmt.Errorf("default document builder is missing")
			}
			cache.defaultBuilder = b.Builder
			continue
		}
		g, ok := cache.lookup[b.GroupResource.Group]
		if !ok {
			g = make(map[string]DocumentBuilderInfo)
			cache.lookup[b.GroupResource.Group] = g
		}
		g[b.GroupResource.Resource] = b

		// Any custom fields
		cache.fields[b.GroupResource] = b.Fields
	}
	return cache, nil
}

func (s *builderCache) GetFields(key NamespacedResource) SearchableDocumentFields {
	return s.fields[schema.GroupResource{Group: key.Group, Resource: key.Resource}]
}

// context is typically background.  Holds an LRU cache for a
func (s *builderCache) get(ctx context.Context, key NamespacedResource) (DocumentBuilder, error) {
	g, ok := s.lookup[key.Group]
	if ok {
		r, ok := g[key.Resource]
		if ok {
			if r.Builder != nil {
				return r.Builder, nil
			}

			// The builder needs context
			builder, ok := s.ns.Get(key)
			if ok {
				return builder, nil
			}
			{
				s.mu.Lock()
				defer s.mu.Unlock()

				b, err := r.Namespaced(ctx, key.Namespace, s.blob)
				if err == nil {
					_ = s.ns.Add(key, b)
				}
				return b, err
			}
		}
	}
	return s.defaultBuilder, nil
}

// AsResourceKey converts the given namespace and type to a search key
func AsResourceKey(ns string, t string) (*resourcepb.ResourceKey, error) {
	if ns == "" {
		return nil, fmt.Errorf("missing namespace")
	}
	switch t {
	case "folders", "folder":
		return &resourcepb.ResourceKey{
			Namespace: ns,
			Group:     folders.GROUP,
			Resource:  folders.RESOURCE,
		}, nil
	case "dashboards", "dashboard":
		return &resourcepb.ResourceKey{
			Namespace: ns,
			Group:     dashboardv1.GROUP,
			Resource:  dashboardv1.DASHBOARD_RESOURCE,
		}, nil

	// NOT really supported in the dashboard search UI, but useful for manual testing
	case "playlist", "playlists":
		return &resourcepb.ResourceKey{
			Namespace: ns,
			Group:     "playlist.grafana.app",
			Resource:  "playlists",
		}, nil
	}

	return nil, fmt.Errorf("unknown resource type")
}

// getOrCreateIndexQueueProcessor returns an IndexQueueProcessor for the given index
func (s *searchSupport) getOrCreateIndexQueueProcessor(index ResourceIndex, nsr NamespacedResource) (*indexQueueProcessor, error) {
	s.indexQueueProcessorsMutex.Lock()
	defer s.indexQueueProcessorsMutex.Unlock()

	key := fmt.Sprintf("%s/%s/%s", nsr.Namespace, nsr.Group, nsr.Resource)
	if indexQueueProcessor, ok := s.indexQueueProcessors[key]; ok {
		return indexQueueProcessor, nil
	}

	builder, err := s.builders.get(context.Background(), nsr)
	if err != nil {
		s.log.Error("error getting document builder", "error", err)
		return nil, err
	}
	indexQueueProcessor := newIndexQueueProcessor(index, nsr, maxBatchSize, builder, s.indexEventsChan)
	s.indexQueueProcessors[key] = indexQueueProcessor
	return indexQueueProcessor, nil
}

func (s *builderCache) clearNamespacedCache(key NamespacedResource) {
	s.mu.Lock()
	defer s.mu.Unlock()
	s.ns.Remove(key)
}

// Test utilities for document building

// testDocumentBuilder implements DocumentBuilder for testing
type testDocumentBuilder struct{}

func (b *testDocumentBuilder) BuildDocument(ctx context.Context, key *resourcepb.ResourceKey, rv int64, value []byte) (*IndexableDocument, error) {
	// convert value to unstructured.Unstructured
	var u unstructured.Unstructured
	if err := u.UnmarshalJSON(value); err != nil {
		return nil, fmt.Errorf("failed to unmarshal value: %w", err)
	}

	title := ""
	tags := []string{}
	val := ""

	spec, ok, _ := unstructured.NestedMap(u.Object, "spec")
	if ok {
		if v, ok := spec["title"]; ok {
			title = v.(string)
		}
		if v, ok := spec["tags"]; ok {
			if tagSlice, ok := v.([]interface{}); ok {
				tags = make([]string, len(tagSlice))
				for i, tag := range tagSlice {
					if strTag, ok := tag.(string); ok {
						tags[i] = strTag
					}
				}
			}
		}
		if v, ok := spec["value"]; ok {
			val = v.(string)
		}
	}
	return &IndexableDocument{
		Key: &resourcepb.ResourceKey{
			Namespace: key.Namespace,
			Group:     key.Group,
			Resource:  key.Resource,
			Name:      u.GetName(),
		},
		Title: title,
		Tags:  tags,
		Fields: map[string]interface{}{
			"value": val,
		},
	}, nil
}

// TestDocumentBuilderSupplier implements DocumentBuilderSupplier for testing
type TestDocumentBuilderSupplier struct {
	GroupsResources map[string]string
}

func (s *TestDocumentBuilderSupplier) GetDocumentBuilders() ([]DocumentBuilderInfo, error) {
	builders := make([]DocumentBuilderInfo, 0, len(s.GroupsResources))

	// Add builders for all possible group/resource combinations
	for group, resourceType := range s.GroupsResources {
		builders = append(builders, DocumentBuilderInfo{
			GroupResource: schema.GroupResource{
				Group:    group,
				Resource: resourceType,
			},
			Builder: &testDocumentBuilder{},
		})
	}

	return builders, nil
}<|MERGE_RESOLUTION|>--- conflicted
+++ resolved
@@ -717,14 +717,10 @@
 	}
 	fields := s.builders.GetFields(nsr)
 
-<<<<<<< HEAD
 	index, err := s.search.BuildIndex(ctx, nsr, size, rv, fields, indexBuildReason, func(index ResourceIndex) (int64, error) {
-=======
-	index, err := s.search.BuildIndex(ctx, nsr, size, rv, fields, func(index ResourceIndex) (int64, error) {
 		span := trace.SpanFromContext(ctx)
-		span.AddEvent("building index", trace.WithAttributes(attribute.Int64("size", size), attribute.Int64("rv", rv)))
-
->>>>>>> 83aefb54
+		span.AddEvent("building index", trace.WithAttributes(attribute.Int64("size", size), attribute.Int64("rv", rv), attribute.String("reason", indexBuildReason)))
+
 		rv, err = s.storage.ListIterator(ctx, &resourcepb.ListRequest{
 			Limit: 1000000000000, // big number
 			Options: &resourcepb.ListOptions{
