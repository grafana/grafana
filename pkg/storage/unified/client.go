--- conflicted
+++ resolved
@@ -28,19 +28,6 @@
 
 const resourceStoreAudience = "resourceStore"
 
-<<<<<<< HEAD
-=======
-var (
-	// internal provider of the package level resource client
-	pkgResourceClient resource.ResourceClient
-	ready             = make(chan struct{})
-)
-
-func GetResourceClient(ctx context.Context) resource.ResourceClient {
-	<-ready
-	return pkgResourceClient
-}
-
 type Options struct {
 	Cfg      *setting.Cfg
 	Features featuremgmt.FeatureToggles
@@ -51,7 +38,6 @@
 	Docs     resource.DocumentBuilderSupplier
 }
 
->>>>>>> 9d68c4f6
 // This adds a UnifiedStorage client into the wire dependency tree
 func ProvideUnifiedStorageClient(opts *Options) (resource.ResourceClient, error) {
 	// See: apiserver.ApplyGrafanaConfig(cfg, features, o)
