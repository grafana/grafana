package test

import (
	"context"
	"fmt"
	"iter"
	"net/http"
	"slices"
	"strings"
	"testing"
	"time"

	"github.com/go-jose/go-jose/v4/jwt"
	"github.com/google/uuid"
	"github.com/stretchr/testify/assert"
	"github.com/stretchr/testify/require"
	metav1 "k8s.io/apimachinery/pkg/apis/meta/v1"
	"k8s.io/apimachinery/pkg/apis/meta/v1/unstructured"
	"k8s.io/apiserver/pkg/endpoints/request"

	"github.com/grafana/authlib/authn"
	"github.com/grafana/authlib/types"

	"github.com/grafana/grafana/pkg/apimachinery/utils"
	"github.com/grafana/grafana/pkg/storage/unified/resource"
	"github.com/grafana/grafana/pkg/storage/unified/resourcepb"
	"github.com/grafana/grafana/pkg/util/testutil"
)

// Test names for the storage backend test suite
const (
	TestHappyPath                 = "happy path"
	TestWatchWriteEvents          = "watch write events from latest"
	TestList                      = "list"
	TestBlobSupport               = "blob support"
	TestGetResourceStats          = "get resource stats"
	TestListHistory               = "list history"
	TestListHistoryErrorReporting = "list history error reporting"
	TestListModifiedSince         = "list events since rv"
	TestListTrash                 = "list trash"
	TestCreateNewResource         = "create new resource"
)

type NewBackendFunc func(ctx context.Context) resource.StorageBackend

// TestOptions configures which tests to run
type TestOptions struct {
	SkipTests map[string]bool // tests to skip
	NSPrefix  string          // namespace prefix for isolation
}

// GenerateRandomNSPrefix creates a random namespace prefix for test isolation
func GenerateRandomNSPrefix() string {
	uid := uuid.New().String()[:10]
	return fmt.Sprintf("test-%s", uid)
}

// RunStorageBackendTest runs the storage backend test suite
func RunStorageBackendTest(t *testing.T, newBackend NewBackendFunc, opts *TestOptions) {
	if opts == nil {
		opts = &TestOptions{}
	}

	if opts.NSPrefix == "" {
		opts.NSPrefix = GenerateRandomNSPrefix()
	}

	t.Logf("Running tests with namespace prefix: %s", opts.NSPrefix)

	cases := []struct {
		name string
		fn   func(*testing.T, resource.StorageBackend, string)
	}{
		{TestHappyPath, runTestIntegrationBackendHappyPath},
		{TestWatchWriteEvents, runTestIntegrationBackendWatchWriteEvents},
		{TestList, runTestIntegrationBackendList},
		{TestBlobSupport, runTestIntegrationBlobSupport},
		{TestGetResourceStats, runTestIntegrationBackendGetResourceStats},
		{TestListHistory, runTestIntegrationBackendListHistory},
		{TestListHistoryErrorReporting, runTestIntegrationBackendListHistoryErrorReporting},
		{TestListTrash, runTestIntegrationBackendTrash},
		{TestCreateNewResource, runTestIntegrationBackendCreateNewResource},
		{TestListModifiedSince, runTestIntegrationBackendListModifiedSince},
	}

	for _, tc := range cases {
		if shouldSkip := opts.SkipTests[tc.name]; shouldSkip {
			t.Logf("Skipping test: %s", tc.name)
			continue
		}

		t.Run(tc.name, func(t *testing.T) {
			tc.fn(t, newBackend(context.Background()), opts.NSPrefix)
		})
	}
}

func runTestIntegrationBackendHappyPath(t *testing.T, backend resource.StorageBackend, nsPrefix string) {
	ctx := types.WithAuthInfo(context.Background(), authn.NewAccessTokenAuthInfo(authn.Claims[authn.AccessTokenClaims]{
		Claims: jwt.Claims{
			Subject: "testuser",
		},
		Rest: authn.AccessTokenClaims{},
	}))

	server := newServer(t, backend)
	ns := nsPrefix + "-ns1"
	stream, err := backend.WatchWriteEvents(context.Background()) // Using a different context to avoid canceling the stream after the DefaultContextTimeout
	require.NoError(t, err)
	var rv1, rv2, rv3, rv4, rv5 int64

	t.Run("Add 3 resources", func(t *testing.T) {
		rv1, err = writeEvent(ctx, backend, "item1", resourcepb.WatchEvent_ADDED, WithNamespace(ns))
		require.NoError(t, err)
		require.Greater(t, rv1, int64(0))

		rv2, err = writeEvent(ctx, backend, "item2", resourcepb.WatchEvent_ADDED, WithNamespace(ns))
		require.NoError(t, err)
		require.Greater(t, rv2, rv1)

		rv3, err = writeEvent(ctx, backend, "item3", resourcepb.WatchEvent_ADDED, WithNamespace(ns))
		require.NoError(t, err)
		require.Greater(t, rv3, rv2)
	})

	t.Run("Update item2", func(t *testing.T) {
		rv4, err = writeEvent(ctx, backend, "item2", resourcepb.WatchEvent_MODIFIED, WithNamespaceAndRV(ns, rv2))
		require.NoError(t, err)
		require.Greater(t, rv4, rv3)
	})

	t.Run("Delete item1", func(t *testing.T) {
		rv5, err = writeEvent(ctx, backend, "item1", resourcepb.WatchEvent_DELETED, WithNamespaceAndRV(ns, rv1))
		require.NoError(t, err)
		require.Greater(t, rv5, rv4)
	})

	t.Run("Read latest item 2", func(t *testing.T) {
		resp := backend.ReadResource(ctx, &resourcepb.ReadRequest{
			Key: &resourcepb.ResourceKey{
				Name:      "item2",
				Namespace: ns,
				Group:     "group",
				Resource:  "resource",
			},
		})
		require.Nil(t, resp.Error)
		require.Equal(t, rv4, resp.ResourceVersion)
		require.Contains(t, string(resp.Value), "item2 MODIFIED")
		require.Equal(t, "folderuid", resp.Folder)
	})

	t.Run("Read early version of item2", func(t *testing.T) {
		resp := backend.ReadResource(ctx, &resourcepb.ReadRequest{
			Key: &resourcepb.ResourceKey{
				Name:      "item2",
				Namespace: ns,
				Group:     "group",
				Resource:  "resource",
			},
			ResourceVersion: rv3, // item2 was created at rv2 and updated at rv4
		})
		require.Nil(t, resp.Error)
		require.Equal(t, rv2, resp.ResourceVersion)
		require.Contains(t, string(resp.Value), "item2 ADDED")
	})

	t.Run("List latest", func(t *testing.T) {
		resp, err := server.List(ctx, &resourcepb.ListRequest{
			Options: &resourcepb.ListOptions{
				Key: &resourcepb.ResourceKey{
					Namespace: ns,
					Group:     "group",
					Resource:  "resource",
				},
			},
		})
		require.NoError(t, err)
		require.Nil(t, resp.Error)
		require.Len(t, resp.Items, 2)
		require.Contains(t, string(resp.Items[0].Value), "item2 MODIFIED")
		require.Contains(t, string(resp.Items[1].Value), "item3 ADDED")
		require.GreaterOrEqual(t, resp.ResourceVersion, rv5) // rv5 is the latest resource version
	})

	t.Run("Watch events", func(t *testing.T) {
		event := <-stream
		require.Equal(t, "item1", event.Key.Name)
		require.Equal(t, rv1, event.ResourceVersion)
		require.Equal(t, resourcepb.WatchEvent_ADDED, event.Type)
		require.Equal(t, "folderuid", event.Folder)

		event = <-stream
		require.Equal(t, "item2", event.Key.Name)
		require.Equal(t, rv2, event.ResourceVersion)
		require.Equal(t, resourcepb.WatchEvent_ADDED, event.Type)
		require.Equal(t, "folderuid", event.Folder)

		event = <-stream
		require.Equal(t, "item3", event.Key.Name)
		require.Equal(t, rv3, event.ResourceVersion)
		require.Equal(t, resourcepb.WatchEvent_ADDED, event.Type)

		event = <-stream
		require.Equal(t, "item2", event.Key.Name)
		require.Equal(t, rv4, event.ResourceVersion)
		require.Equal(t, resourcepb.WatchEvent_MODIFIED, event.Type)

		event = <-stream
		require.Equal(t, "item1", event.Key.Name)
		require.Equal(t, rv5, event.ResourceVersion)
		require.Equal(t, resourcepb.WatchEvent_DELETED, event.Type)
	})
}

func runTestIntegrationBackendGetResourceStats(t *testing.T, backend resource.StorageBackend, nsPrefix string) {
	ctx := testutil.NewTestContext(t, time.Now().Add(5*time.Second))

	sortFunc := func(a, b resource.ResourceStats) int {
		if a.Namespace != b.Namespace {
			return strings.Compare(a.Namespace, b.Namespace)
		}
		if a.Group != b.Group {
			return strings.Compare(a.Group, b.Group)
		}
		return strings.Compare(a.Resource, b.Resource)
	}
	// Create resources across different namespaces/groups
	_, err := writeEvent(ctx, backend, "item1", resourcepb.WatchEvent_ADDED,
		WithNamespace(nsPrefix+"-stats-ns1"),
		WithGroup("group"),
		WithResource("resource1"))
	require.NoError(t, err)

	_, err = writeEvent(ctx, backend, "item2", resourcepb.WatchEvent_ADDED,
		WithNamespace(nsPrefix+"-stats-ns1"),
		WithGroup("group"),
		WithResource("resource1"))
	require.NoError(t, err)

	_, err = writeEvent(ctx, backend, "item3", resourcepb.WatchEvent_ADDED,
		WithNamespace(nsPrefix+"-stats-ns1"),
		WithGroup("group"),
		WithResource("resource2"))
	require.NoError(t, err)

	_, err = writeEvent(ctx, backend, "item4", resourcepb.WatchEvent_ADDED,
		WithNamespace(nsPrefix+"-stats-ns2"),
		WithGroup("group"),
		WithResource("resource1"))
	require.NoError(t, err)

	_, err = writeEvent(ctx, backend, "item5", resourcepb.WatchEvent_ADDED,
		WithNamespace(nsPrefix+"-stats-ns2"),
		WithGroup("group"),
		WithResource("resource1"))
	require.NoError(t, err)

	t.Run("Get stats for ns1", func(t *testing.T) {
		stats, err := backend.GetResourceStats(ctx, nsPrefix+"-stats-ns1", 0)
		require.NoError(t, err)
		require.Len(t, stats, 2)

		// Sort results for consistent testing
		slices.SortFunc(stats, sortFunc)

		// Check first resource stats
		require.Equal(t, nsPrefix+"-stats-ns1", stats[0].Namespace)
		require.Equal(t, "group", stats[0].Group)
		require.Equal(t, "resource1", stats[0].Resource)
		require.Equal(t, int64(2), stats[0].Count)
		require.Greater(t, stats[0].ResourceVersion, int64(0))

		// Check second resource stats
		require.Equal(t, nsPrefix+"-stats-ns1", stats[1].Namespace)
		require.Equal(t, "group", stats[1].Group)
		require.Equal(t, "resource2", stats[1].Resource)
		require.Equal(t, int64(1), stats[1].Count)
		require.Greater(t, stats[1].ResourceVersion, int64(0))
	})

	t.Run("Get stats for ns2", func(t *testing.T) {
		stats, err := backend.GetResourceStats(ctx, nsPrefix+"-stats-ns2", 0)
		require.NoError(t, err)
		require.Len(t, stats, 1)

		require.Equal(t, nsPrefix+"-stats-ns2", stats[0].Namespace)
		require.Equal(t, "group", stats[0].Group)
		require.Equal(t, "resource1", stats[0].Resource)
		require.Equal(t, int64(2), stats[0].Count)
		require.Greater(t, stats[0].ResourceVersion, int64(0))
	})

	t.Run("Get stats with minimum count", func(t *testing.T) {
		stats, err := backend.GetResourceStats(ctx, nsPrefix+"-stats-ns1", 1)
		require.NoError(t, err)
		require.Len(t, stats, 1)

		require.Equal(t, nsPrefix+"-stats-ns1", stats[0].Namespace)
		require.Equal(t, "group", stats[0].Group)
		require.Equal(t, "resource1", stats[0].Resource)
		require.Equal(t, int64(2), stats[0].Count)
	})

	t.Run("Get stats for non-existent namespace", func(t *testing.T) {
		stats, err := backend.GetResourceStats(ctx, "non-existent", 0)
		require.NoError(t, err)
		require.Empty(t, stats)
	})
}

func runTestIntegrationBackendWatchWriteEvents(t *testing.T, backend resource.StorageBackend, nsPrefix string) {
	ctx := testutil.NewTestContext(t, time.Now().Add(5*time.Second))

	// Create a few resources before initing the watch
	_, err := writeEvent(ctx, backend, "item1", resourcepb.WatchEvent_ADDED, WithNamespace(nsPrefix+"-watch-ns"))
	require.NoError(t, err)

	// Start the watch
	stream, err := backend.WatchWriteEvents(ctx)
	require.NoError(t, err)

	// Create one more event
	_, err = writeEvent(ctx, backend, "item2", resourcepb.WatchEvent_ADDED, WithNamespace(nsPrefix+"-watch-ns"))
	require.NoError(t, err)
	require.Equal(t, "item2", (<-stream).Key.Name)

	// Should close the stream
	ctx.Cancel()

	_, ok := <-stream
	require.False(t, ok)
}

func runTestIntegrationBackendList(t *testing.T, backend resource.StorageBackend, nsPrefix string) {
	ctx := testutil.NewTestContext(t, time.Now().Add(5*time.Second))
	server := newServer(t, backend)
	ns := nsPrefix + "-list-ns"
	// Create a few resources before starting the watch
	rv1, err := writeEvent(ctx, backend, "item1", resourcepb.WatchEvent_ADDED, WithNamespace(ns))
	require.NoError(t, err)
	require.Greater(t, rv1, int64(0))
	rv2, err := writeEvent(ctx, backend, "item2", resourcepb.WatchEvent_ADDED, WithNamespace(ns))
	require.NoError(t, err)
	require.Greater(t, rv2, rv1)
	rv3, err := writeEvent(ctx, backend, "item3", resourcepb.WatchEvent_ADDED, WithNamespace(ns))
	require.NoError(t, err)
	require.Greater(t, rv3, rv2)
	rv4, err := writeEvent(ctx, backend, "item4", resourcepb.WatchEvent_ADDED, WithNamespace(ns))
	require.NoError(t, err)
	require.Greater(t, rv4, rv3)
	rv5, err := writeEvent(ctx, backend, "item5", resourcepb.WatchEvent_ADDED, WithNamespace(ns))
	require.NoError(t, err)
	require.Greater(t, rv5, rv4)
	rv6, err := writeEvent(ctx, backend, "item2", resourcepb.WatchEvent_MODIFIED, WithNamespaceAndRV(ns, rv2))
	require.NoError(t, err)
	require.Greater(t, rv6, rv5)
	rv7, err := writeEvent(ctx, backend, "item3", resourcepb.WatchEvent_DELETED, WithNamespaceAndRV(ns, rv3))
	require.NoError(t, err)
	require.Greater(t, rv7, rv6)
	rv8, err := writeEvent(ctx, backend, "item6", resourcepb.WatchEvent_ADDED, WithNamespace(ns))
	require.NoError(t, err)
	require.Greater(t, rv8, rv7)

	t.Run("fetch all latest", func(t *testing.T) {
		res, err := server.List(ctx, &resourcepb.ListRequest{
			Options: &resourcepb.ListOptions{
				Key: &resourcepb.ResourceKey{
					Namespace: ns,
					Group:     "group",
					Resource:  "resource",
				},
			},
		})
		require.NoError(t, err)
		require.Nil(t, res.Error)
		require.Len(t, res.Items, 5)
		// should be sorted by key ASC
		require.Contains(t, string(res.Items[0].Value), "item1 ADDED")
		require.Contains(t, string(res.Items[1].Value), "item2 MODIFIED")
		require.Contains(t, string(res.Items[2].Value), "item4 ADDED")
		require.Contains(t, string(res.Items[3].Value), "item5 ADDED")
		require.Contains(t, string(res.Items[4].Value), "item6 ADDED")

		require.Empty(t, res.NextPageToken)
	})

	t.Run("list latest first page ", func(t *testing.T) {
		res, err := server.List(ctx, &resourcepb.ListRequest{
			Limit: 3,
			Options: &resourcepb.ListOptions{
				Key: &resourcepb.ResourceKey{
					Namespace: ns,
					Group:     "group",
					Resource:  "resource",
				},
			},
		})
		require.NoError(t, err)
		require.Nil(t, res.Error)
		require.Len(t, res.Items, 3)
		continueToken, err := resource.GetContinueToken(res.NextPageToken)
		require.NoError(t, err)
		require.Contains(t, string(res.Items[0].Value), "item1 ADDED")
		require.Contains(t, string(res.Items[1].Value), "item2 MODIFIED")
		require.Contains(t, string(res.Items[2].Value), "item4 ADDED")
		require.GreaterOrEqual(t, continueToken.ResourceVersion, rv8)
	})

	t.Run("list at revision", func(t *testing.T) {
		res, err := server.List(ctx, &resourcepb.ListRequest{
			ResourceVersion: rv4,
			Options: &resourcepb.ListOptions{
				Key: &resourcepb.ResourceKey{
					Namespace: ns,
					Group:     "group",
					Resource:  "resource",
				},
			},
		})
		require.NoError(t, err)
		require.Nil(t, res.Error)
		require.Len(t, res.Items, 4)
		require.Contains(t, string(res.Items[0].Value), "item1 ADDED")
		require.Contains(t, string(res.Items[1].Value), "item2 ADDED")
		require.Contains(t, string(res.Items[2].Value), "item3 ADDED")
		require.Contains(t, string(res.Items[3].Value), "item4 ADDED")
		require.Empty(t, res.NextPageToken)
	})

	t.Run("fetch first page at revision with limit", func(t *testing.T) {
		res, err := server.List(ctx, &resourcepb.ListRequest{
			Limit:           3,
			ResourceVersion: rv7,
			Options: &resourcepb.ListOptions{
				Key: &resourcepb.ResourceKey{
					Namespace: ns,
					Group:     "group",
					Resource:  "resource",
				},
			},
		})
		require.NoError(t, err)
		require.NoError(t, err)
		require.Nil(t, res.Error)
		require.Len(t, res.Items, 3)
		t.Log(res.Items)
		require.Contains(t, string(res.Items[0].Value), "item1 ADDED")
		require.Contains(t, string(res.Items[1].Value), "item2 MODIFIED")
		require.Contains(t, string(res.Items[2].Value), "item4 ADDED")

		continueToken, err := resource.GetContinueToken(res.NextPageToken)
		require.NoError(t, err)
		require.Equal(t, rv7, continueToken.ResourceVersion)
	})

	t.Run("fetch second page at revision", func(t *testing.T) {
		continueToken := &resource.ContinueToken{
			ResourceVersion: rv8,
			StartOffset:     2,
			SortAscending:   false,
		}
		res, err := server.List(ctx, &resourcepb.ListRequest{
			NextPageToken: continueToken.String(),
			Limit:         2,
			Options: &resourcepb.ListOptions{
				Key: &resourcepb.ResourceKey{
					Namespace: ns,
					Group:     "group",
					Resource:  "resource",
				},
			},
		})
		require.NoError(t, err)
		require.Nil(t, res.Error)
		require.Len(t, res.Items, 2)
		t.Log(res.Items)
		require.Contains(t, string(res.Items[0].Value), "item4 ADDED")
		require.Contains(t, string(res.Items[1].Value), "item5 ADDED")

		continueToken, err = resource.GetContinueToken(res.NextPageToken)
		require.NoError(t, err)
		require.Equal(t, rv8, continueToken.ResourceVersion)
		require.Equal(t, int64(4), continueToken.StartOffset)
	})
}

func runTestIntegrationBackendListModifiedSince(t *testing.T, backend resource.StorageBackend, nsPrefix string) {
	ctx := testutil.NewTestContext(t, time.Now().Add(30*time.Second))
	ns := nsPrefix + "-history-ns"
	rvCreated, _ := writeEvent(ctx, backend, "item1", resourcepb.WatchEvent_ADDED, WithNamespace(ns))
	require.Greater(t, rvCreated, int64(0))
	rvUpdated, err := writeEvent(ctx, backend, "item1", resourcepb.WatchEvent_MODIFIED, WithNamespaceAndRV(ns, rvCreated))
	require.NoError(t, err)
	require.Greater(t, rvUpdated, rvCreated)
	rvDeleted, err := writeEvent(ctx, backend, "item1", resourcepb.WatchEvent_DELETED, WithNamespaceAndRV(ns, rvUpdated))
	require.NoError(t, err)
	require.Greater(t, rvDeleted, rvUpdated)

	t.Run("will list latest modified event when resource has multiple events", func(t *testing.T) {
		key := resource.NamespacedResource{
			Namespace: ns,
			Group:     "group",
			Resource:  "resource",
		}
		latestRv, seq := backend.ListModifiedSince(ctx, key, rvCreated)
		require.Greater(t, latestRv, rvCreated)

		counter := 0
		for res, err := range seq {
			require.NoError(t, err)
			require.Equal(t, rvDeleted, res.ResourceVersion)
			counter++
		}
		require.Equal(t, 1, counter) // only one event should be returned
	})

	t.Run("no events if none after the given resource version", func(t *testing.T) {
		key := resource.NamespacedResource{
			Namespace: ns,
			Group:     "group",
			Resource:  "resource",
		}
		latestRv, seq := backend.ListModifiedSince(ctx, key, rvDeleted)
		require.GreaterOrEqual(t, latestRv, rvDeleted)

<<<<<<< HEAD
		counter := 0
		for range seq {
			counter++
=======
		isEmpty(t, seq)
	})

	t.Run("no events for subsequent listModifiedSince calls", func(t *testing.T) {
		key := resource.NamespacedResource{
			Namespace: ns,
			Group:     "group",
			Resource:  "resource",
>>>>>>> ee453292
		}
		latestRv1, seq := backend.ListModifiedSince(ctx, key, rvDeleted)
		require.GreaterOrEqual(t, latestRv1, rvDeleted)
		isEmpty(t, seq)

		latestRv2, seq := backend.ListModifiedSince(ctx, key, latestRv1)
		require.Equal(t, latestRv1, latestRv2)
		isEmpty(t, seq)
	})

	t.Run("will only return modified events for the given key", func(t *testing.T) {
		key := resource.NamespacedResource{
			Namespace: "other-ns",
			Group:     "group",
			Resource:  "resource",
		}

		// Write an event for another tenant for the same resource
		rvCreatedOtherTenant, err := writeEvent(ctx, backend, "item2", resourcepb.WatchEvent_ADDED, WithNamespace("other-ns"))
		require.NoError(t, err)

		latestRv, seq := backend.ListModifiedSince(ctx, key, rvCreated)
		require.Greater(t, latestRv, rvCreated)

		counter := 0
		for res, err := range seq {
			require.NoError(t, err)
			require.Equal(t, rvCreatedOtherTenant, res.ResourceVersion)
			require.Equal(t, key.Namespace, res.Key.Namespace)
			counter++
		}
		require.Equal(t, 1, counter) // only one event should be returned
	})

	t.Run("will order events by resource version ascending and name descending", func(t *testing.T) {
		key := resource.NamespacedResource{
			Namespace: ns,
			Group:     "group",
			Resource:  "resource",
		}

		rvCreated1, _ := writeEvent(ctx, backend, "cItem", resourcepb.WatchEvent_ADDED, WithNamespace(ns))
		rvCreated2, _ := writeEvent(ctx, backend, "aItem", resourcepb.WatchEvent_ADDED, WithNamespace(ns))
		rvCreated3, _ := writeEvent(ctx, backend, "bItem", resourcepb.WatchEvent_ADDED, WithNamespace(ns))

		latestRv, seq := backend.ListModifiedSince(ctx, key, rvCreated1-1)
		require.Greater(t, latestRv, rvCreated3)

		counter := 0
		names := []string{"aItem", "bItem", "cItem"}
		rvs := []int64{rvCreated2, rvCreated3, rvCreated1}
		for res, err := range seq {
			require.NoError(t, err)
			require.Equal(t, key.Namespace, res.Key.Namespace)
			require.Equal(t, names[counter], res.Key.Name)
			require.Equal(t, rvs[counter], res.ResourceVersion)
			counter++
		}
		require.Equal(t, 3, counter)
	})
}

func isEmpty(t *testing.T, seq iter.Seq2[*resource.ModifiedResource, error]) {
	counter := 0
	for range seq {
		counter++
	}
	require.Equal(t, 0, counter)
}

func runTestIntegrationBackendListHistory(t *testing.T, backend resource.StorageBackend, nsPrefix string) {
	ctx := testutil.NewTestContext(t, time.Now().Add(30*time.Second))
	server := newServer(t, backend)
	ns := nsPrefix + "-history-ns"
	rv1, _ := writeEvent(ctx, backend, "item1", resourcepb.WatchEvent_ADDED, WithNamespace(ns))
	require.Greater(t, rv1, int64(0))

	// add 5 events for item1 - should be saved to history
	rvHistory1, err := writeEvent(ctx, backend, "item1", resourcepb.WatchEvent_MODIFIED, WithNamespaceAndRV(ns, rv1))
	require.NoError(t, err)
	require.Greater(t, rvHistory1, rv1)
	rvHistory2, err := writeEvent(ctx, backend, "item1", resourcepb.WatchEvent_MODIFIED, WithNamespaceAndRV(ns, rvHistory1))
	require.NoError(t, err)
	require.Greater(t, rvHistory2, rvHistory1)
	rvHistory3, err := writeEvent(ctx, backend, "item1", resourcepb.WatchEvent_MODIFIED, WithNamespaceAndRV(ns, rvHistory2))
	require.NoError(t, err)
	require.Greater(t, rvHistory3, rvHistory2)
	rvHistory4, err := writeEvent(ctx, backend, "item1", resourcepb.WatchEvent_MODIFIED, WithNamespaceAndRV(ns, rvHistory3))
	require.NoError(t, err)
	require.Greater(t, rvHistory4, rvHistory3)
	rvHistory5, err := writeEvent(ctx, backend, "item1", resourcepb.WatchEvent_MODIFIED, WithNamespaceAndRV(ns, rvHistory4))
	require.NoError(t, err)
	require.Greater(t, rvHistory5, rvHistory4)

	t.Run("fetch history with different version matching", func(t *testing.T) {
		baseKey := &resourcepb.ResourceKey{
			Namespace: ns,
			Group:     "group",
			Resource:  "resource",
			Name:      "item1",
		}

		tests := []struct {
			name               string
			request            *resourcepb.ListRequest
			expectedVersions   []int64
			expectedValues     []string
			minExpectedHeadRV  int64
			expectedContinueRV int64
			expectedSortAsc    bool
		}{
			{
				name: "NotOlderThan with rv1 (ASC order)",
				request: &resourcepb.ListRequest{
					Limit:           3,
					Source:          resourcepb.ListRequest_HISTORY,
					ResourceVersion: rv1,
					VersionMatchV2:  resourcepb.ResourceVersionMatchV2_NotOlderThan,
					Options: &resourcepb.ListOptions{
						Key: baseKey,
					},
				},
				expectedVersions:   []int64{rv1, rvHistory1, rvHistory2},
				expectedValues:     []string{"item1 ADDED", "item1 MODIFIED", "item1 MODIFIED"},
				minExpectedHeadRV:  rvHistory2,
				expectedContinueRV: rvHistory2,
				expectedSortAsc:    true,
			},
			{
				name: "NotOlderThan with rv=0 (ASC order)",
				request: &resourcepb.ListRequest{
					Limit:           3,
					Source:          resourcepb.ListRequest_HISTORY,
					ResourceVersion: 0,
					VersionMatchV2:  resourcepb.ResourceVersionMatchV2_NotOlderThan,
					Options: &resourcepb.ListOptions{
						Key: baseKey,
					},
				},
				expectedVersions:   []int64{rv1, rvHistory1, rvHistory2},
				expectedValues:     []string{"item1 ADDED", "item1 MODIFIED", "item1 MODIFIED"},
				minExpectedHeadRV:  rvHistory2,
				expectedContinueRV: rvHistory2,
				expectedSortAsc:    true,
			},
			{
				name: "ResourceVersionMatch_Unset (DESC order)",
				request: &resourcepb.ListRequest{
					Limit:  3,
					Source: resourcepb.ListRequest_HISTORY,
					Options: &resourcepb.ListOptions{
						Key: baseKey,
					},
				},
				expectedVersions:   []int64{rvHistory5, rvHistory4, rvHistory3},
				expectedValues:     []string{"item1 MODIFIED", "item1 MODIFIED", "item1 MODIFIED"},
				minExpectedHeadRV:  rvHistory5,
				expectedContinueRV: rvHistory3,
				expectedSortAsc:    false,
			},
		}

		for _, tc := range tests {
			t.Run(tc.name, func(t *testing.T) {
				res, err := server.List(ctx, tc.request)
				require.NoError(t, err)
				require.Nil(t, res.Error)
				require.Len(t, res.Items, 3)

				// Check versions and values match expectations
				for i := 0; i < 3; i++ {
					require.Equal(t, tc.expectedVersions[i], res.Items[i].ResourceVersion)
					require.Contains(t, string(res.Items[i].Value), tc.expectedValues[i])
				}

				// Check resource version in response
				require.GreaterOrEqual(t, res.ResourceVersion, tc.minExpectedHeadRV)

				// Check continue token
				continueToken, err := resource.GetContinueToken(res.NextPageToken)
				require.NoError(t, err)
				require.Equal(t, tc.expectedContinueRV, continueToken.ResourceVersion)
				require.Equal(t, tc.expectedSortAsc, continueToken.SortAscending)
			})
		}

		// Test pagination for NotOlderThan (second page)
		t.Run("second page with NotOlderThan", func(t *testing.T) {
			// Get first page
			firstRequest := &resourcepb.ListRequest{
				Limit:           3,
				Source:          resourcepb.ListRequest_HISTORY,
				ResourceVersion: rv1,
				VersionMatchV2:  resourcepb.ResourceVersionMatchV2_NotOlderThan,
				Options:         &resourcepb.ListOptions{Key: baseKey},
			}
			firstPageRes, err := server.List(ctx, firstRequest)
			require.NoError(t, err)

			// Get continue token for second page
			continueToken, err := resource.GetContinueToken(firstPageRes.NextPageToken)
			require.NoError(t, err)

			// Get second page
			secondPageRes, err := server.List(ctx, &resourcepb.ListRequest{
				Limit:           3,
				Source:          resourcepb.ListRequest_HISTORY,
				ResourceVersion: rv1,
				VersionMatchV2:  resourcepb.ResourceVersionMatchV2_NotOlderThan,
				NextPageToken:   continueToken.String(),
				Options:         &resourcepb.ListOptions{Key: baseKey},
			})
			require.NoError(t, err)
			require.Nil(t, secondPageRes.Error)
			require.Len(t, secondPageRes.Items, 3)

			// Second page should continue in ascending order
			expectedRVs := []int64{rvHistory3, rvHistory4, rvHistory5}
			for i, expectedRV := range expectedRVs {
				require.Equal(t, expectedRV, secondPageRes.Items[i].ResourceVersion)
				require.Contains(t, string(secondPageRes.Items[i].Value), "item1 MODIFIED")
			}
		})
	})

	t.Run("fetch second page of history at revision", func(t *testing.T) {
		continueToken := &resource.ContinueToken{
			ResourceVersion: rvHistory3,
			StartOffset:     2,
			SortAscending:   false,
		}
		res, err := server.List(ctx, &resourcepb.ListRequest{
			NextPageToken: continueToken.String(),
			Limit:         2,
			Source:        resourcepb.ListRequest_HISTORY,
			Options: &resourcepb.ListOptions{
				Key: &resourcepb.ResourceKey{
					Namespace: ns,
					Group:     "group",
					Resource:  "resource",
					Name:      "item1",
				},
			},
		})
		require.NoError(t, err)
		require.Nil(t, res.Error)
		require.Len(t, res.Items, 2)
		t.Log(res.Items)
		require.Contains(t, string(res.Items[0].Value), "item1 MODIFIED")
		require.Equal(t, rvHistory2, res.Items[0].ResourceVersion)
		require.Contains(t, string(res.Items[1].Value), "item1 MODIFIED")
		require.Equal(t, rvHistory1, res.Items[1].ResourceVersion)
	})

	t.Run("paginated history with NotOlderThan returns items in ascending order", func(t *testing.T) {
		// Create 10 versions of a resource to test pagination
		ns2 := nsPrefix + "-ns2"
		resourceKey := &resourcepb.ResourceKey{
			Namespace: ns2,
			Group:     "group",
			Resource:  "resource",
			Name:      "paged-item",
		}

		var resourceVersions []int64

		// First create the initial resource
		initialRV, err := writeEvent(ctx, backend, "paged-item", resourcepb.WatchEvent_ADDED, WithNamespace(ns2))
		require.NoError(t, err)
		resourceVersions = append(resourceVersions, initialRV)

		// Create 9 more versions with modifications
		rv := initialRV
		for i := 0; i < 9; i++ {
			rv, err = writeEvent(ctx, backend, "paged-item", resourcepb.WatchEvent_MODIFIED, WithNamespaceAndRV(ns2, rv))
			require.NoError(t, err)
			resourceVersions = append(resourceVersions, rv)
		}

		// Now we should have 10 versions total (1 ADDED + 9 MODIFIED)
		require.Len(t, resourceVersions, 10)

		// Test pagination with limit of 3 and NotOlderThan, starting from the beginning
		pages := []struct {
			pageNumber int
			pageSize   int
			startToken string
		}{
			{pageNumber: 1, pageSize: 3, startToken: ""},
			{pageNumber: 2, pageSize: 3, startToken: ""}, // Will be set in the test
			{pageNumber: 3, pageSize: 3, startToken: ""}, // Will be set in the test
			{pageNumber: 4, pageSize: 1, startToken: ""}, // Will be set in the test - last page with remaining item
		}

		var allItems []*resourcepb.ResourceWrapper

		// Request first page with NotOlderThan and ResourceVersion=0 (should start from oldest)
		for i, page := range pages {
			req := &resourcepb.ListRequest{
				Limit:           int64(page.pageSize),
				Source:          resourcepb.ListRequest_HISTORY,
				ResourceVersion: 0,
				VersionMatchV2:  resourcepb.ResourceVersionMatchV2_NotOlderThan,
				Options: &resourcepb.ListOptions{
					Key: resourceKey,
				},
			}

			if i > 0 {
				// For subsequent pages, use the continue token from the previous page
				req.NextPageToken = pages[i].startToken
			}

			res, err := server.List(ctx, req)
			require.NoError(t, err)
			require.Nil(t, res.Error)

			// First 3 pages should have exactly pageSize items
			if i < 3 {
				require.Len(t, res.Items, page.pageSize, "Page %d should have %d items", i+1, page.pageSize)
			} else {
				// Last page should have 1 item (10 items total with 3+3+3+1 distribution)
				require.Len(t, res.Items, 1, "Last page should have 1 item")
			}

			// Save continue token for next page if not the last page
			if i < len(pages)-1 {
				pages[i+1].startToken = res.NextPageToken
				require.NotEmpty(t, res.NextPageToken, "Should have continue token for page %d", i+1)
			} else {
				// Last page should not have a continue token
				require.Empty(t, res.NextPageToken, "Last page should not have continue token")
			}

			// Add items to our collection
			allItems = append(allItems, res.Items...)

			// Verify all items in current page are in ascending order
			for j := 1; j < len(res.Items); j++ {
				require.Less(t, res.Items[j-1].ResourceVersion, res.Items[j].ResourceVersion,
					"Items within page %d should be in ascending order", i+1)
			}

			// For pages after the first, verify first item of current page is greater than last item of previous page
			if i > 0 && len(allItems) > page.pageSize {
				prevPageLastIdx := len(allItems) - len(res.Items) - 1
				currentPageFirstIdx := len(allItems) - len(res.Items)
				require.Greater(t, allItems[currentPageFirstIdx].ResourceVersion, allItems[prevPageLastIdx].ResourceVersion,
					"First item of page %d should have higher RV than last item of page %d", i+1, i)
			}
		}

		// Verify we got all 10 items
		require.Len(t, allItems, 10, "Should have retrieved all 10 items")

		// Verify all items are in ascending order of resource version
		for i := 1; i < len(allItems); i++ {
			require.Less(t, allItems[i-1].ResourceVersion, allItems[i].ResourceVersion,
				"All items should be in ascending order of resource version")
		}

		// Verify the first item is the initial ADDED event
		require.Equal(t, initialRV, allItems[0].ResourceVersion, "First item should be the initial ADDED event")
		require.Contains(t, string(allItems[0].Value), "paged-item ADDED")

		// Verify all other items are MODIFIED events and correspond to our recorded resource versions
		for i := 1; i < len(allItems); i++ {
			require.Contains(t, string(allItems[i].Value), "paged-item MODIFIED")
			require.Equal(t, resourceVersions[i], allItems[i].ResourceVersion)
		}
	})

	t.Run("fetch history with deleted item", func(t *testing.T) {
		// Create a resource and delete it
		rv, err := writeEvent(ctx, backend, "deleted-item", resourcepb.WatchEvent_ADDED, WithNamespace(ns))
		require.NoError(t, err)
		rvDeleted, err := writeEvent(ctx, backend, "deleted-item", resourcepb.WatchEvent_DELETED, WithNamespaceAndRV(ns, rv))
		require.NoError(t, err)
		require.Greater(t, rvDeleted, rv)

		// Fetch history for the deleted item
		res, err := server.List(ctx, &resourcepb.ListRequest{
			Source: resourcepb.ListRequest_HISTORY,
			Options: &resourcepb.ListOptions{
				Key: &resourcepb.ResourceKey{
					Namespace: ns,
					Group:     "group",
					Resource:  "resource",
					Name:      "deleted-item",
				},
			},
		})
		require.NoError(t, err)
		require.Nil(t, res.Error)
		require.Len(t, res.Items, 0)
	})

	t.Run("fetch history with recreated item", func(t *testing.T) {
		// Create a resource and delete it
		rv, err := writeEvent(ctx, backend, "deleted-item", resourcepb.WatchEvent_ADDED, WithNamespace(ns))
		require.NoError(t, err)
		rvDeleted, err := writeEvent(ctx, backend, "deleted-item", resourcepb.WatchEvent_DELETED, WithNamespaceAndRV(ns, rv))
		require.NoError(t, err)
		require.Greater(t, rvDeleted, rv)

		// Create a few more versions after deletion
		rv1, err := writeEvent(ctx, backend, "deleted-item", resourcepb.WatchEvent_ADDED, WithNamespace(ns))
		require.NoError(t, err)
		require.Greater(t, rv1, rvDeleted)
		rv2, err := writeEvent(ctx, backend, "deleted-item", resourcepb.WatchEvent_MODIFIED, WithNamespaceAndRV(ns, rv1))
		require.NoError(t, err)
		require.Greater(t, rv2, rv1)

		// Fetch history for the deleted item
		res, err := server.List(ctx, &resourcepb.ListRequest{
			Source: resourcepb.ListRequest_HISTORY,
			Options: &resourcepb.ListOptions{
				Key: &resourcepb.ResourceKey{
					Namespace: ns,
					Group:     "group",
					Resource:  "resource",
					Name:      "deleted-item",
				},
			},
		})
		require.NoError(t, err)
		require.Nil(t, res.Error)
		require.Len(t, res.Items, 2)
		require.Contains(t, string(res.Items[0].Value), "deleted-item MODIFIED")
		require.Equal(t, rv2, res.Items[0].ResourceVersion)
		require.Contains(t, string(res.Items[1].Value), "deleted-item ADDED")
		require.Equal(t, rv1, res.Items[1].ResourceVersion)
	})
}

func runTestIntegrationBackendListHistoryErrorReporting(t *testing.T, backend resource.StorageBackend, nsPrefix string) {
	ctx := testutil.NewTestContext(t, time.Now().Add(30*time.Second))
	server := newServer(t, backend)

	ns := nsPrefix + "-short"
	const (
		name         = "it1"
		group        = "group"
		resourceName = "resource"
	)

	start := time.Now()
	origRv, _ := writeEvent(ctx, backend, name, resourcepb.WatchEvent_ADDED, WithNamespace(ns), WithGroup(group), WithResource(resourceName))
	require.Greater(t, origRv, int64(0))

	const events = 500
	prevRv := origRv
	for range events {
		rv, err := writeEvent(ctx, backend, name, resourcepb.WatchEvent_MODIFIED, WithNamespaceAndRV(ns, prevRv), WithGroup(group), WithResource(resourceName))
		require.NoError(t, err)
		require.Greater(t, rv, prevRv)
		prevRv = rv
	}
	t.Log("added events in ", time.Since(start))

	req := &resourcepb.ListRequest{
		Limit:           2 * events,
		Source:          resourcepb.ListRequest_HISTORY,
		ResourceVersion: origRv,
		VersionMatchV2:  resourcepb.ResourceVersionMatchV2_NotOlderThan,
		Options: &resourcepb.ListOptions{
			Key: &resourcepb.ResourceKey{
				Namespace: ns,
				Group:     group,
				Resource:  resourceName,
				Name:      name,
			},
		},
	}

	shortContext, cancel := context.WithTimeout(ctx, 1*time.Microsecond)
	defer cancel()

	res, err := server.List(shortContext, req)
	// We expect context deadline error, but it may be reported as a res.Error object.
	t.Log("list error:", err)
	if res != nil {
		t.Log("iterator error:", res.Error)
		t.Log("numItems:", len(res.Items))
	}
	require.True(t, err != nil || (res != nil && res.Error != nil))
}

func runTestIntegrationBlobSupport(t *testing.T, backend resource.StorageBackend, nsPrefix string) {
	ctx := testutil.NewTestContext(t, time.Now().Add(5*time.Second))
	server := newServer(t, backend)
	store, ok := backend.(resource.BlobSupport)
	require.True(t, ok)
	ns := nsPrefix + "-ns1"

	t.Run("put and fetch blob", func(t *testing.T) {
		key := &resourcepb.ResourceKey{
			Namespace: ns,
			Group:     "ggg",
			Resource:  "rrr",
			Name:      "nnn",
		}
		b1, err := server.PutBlob(ctx, &resourcepb.PutBlobRequest{
			Resource:    key,
			Method:      resourcepb.PutBlobRequest_GRPC,
			ContentType: "plain/text",
			Value:       []byte("hello 11111"),
		})
		require.NoError(t, err)
		require.Nil(t, b1.Error)
		require.Equal(t, "c894ae57bd227b8f8c63f38a2ddf458b", b1.Hash)

		b2, err := server.PutBlob(ctx, &resourcepb.PutBlobRequest{
			Resource:    key,
			Method:      resourcepb.PutBlobRequest_GRPC,
			ContentType: "plain/text",
			Value:       []byte("hello 22222"), // the most recent
		})
		require.NoError(t, err)
		require.Nil(t, b2.Error)
		require.Equal(t, "b0da48de4ff92e0ad0d836de4d746937", b2.Hash)

		// Check that we can still access both values
		found, err := store.GetResourceBlob(ctx, key, &utils.BlobInfo{UID: b1.Uid}, true)
		require.NoError(t, err)
		require.Contains(t, string(found.Value), "hello 11111")

		found, err = store.GetResourceBlob(ctx, key, &utils.BlobInfo{UID: b2.Uid}, true)
		require.NoError(t, err)
		require.Contains(t, string(found.Value), "hello 22222")

		// Save a resource with annotation
		obj := &unstructured.Unstructured{}
		meta, err := utils.MetaAccessor(obj)
		require.NoError(t, err)
		meta.SetBlob(&utils.BlobInfo{UID: b2.Uid, Hash: b1.Hash})
		meta.SetName(key.Name)
		meta.SetNamespace(key.Namespace)
		obj.SetAPIVersion(key.Group + "/v1")
		obj.SetKind("Test")
		val, err := obj.MarshalJSON()
		require.NoError(t, err)
		out, err := server.Create(ctx, &resourcepb.CreateRequest{Key: key, Value: val})
		require.NoError(t, err)
		require.Nil(t, out.Error)
		require.True(t, out.ResourceVersion > 0)

		// The server (not store!) will lookup the saved annotation and return the correct payload
		res, err := server.GetBlob(ctx, &resourcepb.GetBlobRequest{Resource: key})
		require.NoError(t, err)
		require.Nil(t, out.Error)
		require.Contains(t, string(res.Value), "hello 22222")

		// But we can still get an older version with an explicit UID
		res, err = server.GetBlob(ctx, &resourcepb.GetBlobRequest{Resource: key, Uid: b1.Uid})
		require.NoError(t, err)
		require.Nil(t, out.Error)
		require.Contains(t, string(res.Value), "hello 11111")
	})
}

func runTestIntegrationBackendCreateNewResource(t *testing.T, backend resource.StorageBackend, nsPrefix string) {
	ctx := types.WithAuthInfo(t.Context(), authn.NewAccessTokenAuthInfo(authn.Claims[authn.AccessTokenClaims]{
		Claims: jwt.Claims{
			Subject: "testuser",
		},
		Rest: authn.AccessTokenClaims{},
	}))

	server := newServer(t, backend)
	ns := nsPrefix + "-create-resource"
	ctx = request.WithNamespace(ctx, ns)

	request := &resourcepb.CreateRequest{
		Key: &resourcepb.ResourceKey{
			Namespace: ns,
			Group:     "test.grafana",
			Resource:  "tests",
			Name:      "test",
		},
		Value: []byte(`{"apiVersion":"test.grafana/v0alpha1","kind":"Test","metadata":{"name":"test","namespace":"` + ns + `","uid":"test-uid-123"}}`),
	}

	response, err := server.Create(ctx, request)
	require.NoError(t, err, "create resource")
	require.Nil(t, response.Error, "create resource response.Error")

	t.Run("gracefully handles resource already exists error", func(t *testing.T) {
		response, err := server.Create(ctx, request)
		require.NoError(t, err, "create resource")
		require.NotNil(t, response.GetError(), "create resource response.Error")
		assert.Equal(t, int32(http.StatusConflict), response.GetError().GetCode(), "create resource response.Error.Code")
		assert.Equal(t, string(metav1.StatusReasonAlreadyExists), response.GetError().GetReason(), "create resource response.Error.Reason")
		t.Logf("Error: %v", response.GetError()) // only prints on failure, so this is fine
	})
}

// WriteEventOption is a function that modifies WriteEventOptions
type WriteEventOption func(*WriteEventOptions)

// WithNamespace sets the namespace for the write event
func WithNamespaceAndRV(namespace string, rv int64) WriteEventOption {
	return func(o *WriteEventOptions) {
		o.Namespace = namespace
		o.PreviousRV = rv
	}
}

// WithNamespace sets the namespace for the write event
func WithNamespace(namespace string) WriteEventOption {
	return func(o *WriteEventOptions) {
		o.Namespace = namespace
	}
}

// WithGroup sets the group for the write event
func WithGroup(group string) WriteEventOption {
	return func(o *WriteEventOptions) {
		o.Group = group
	}
}

// WithResource sets the resource for the write event
func WithResource(resource string) WriteEventOption {
	return func(o *WriteEventOptions) {
		o.Resource = resource
	}
}

// WithFolder sets the folder for the write event
func WithFolder(folder string) WriteEventOption {
	return func(o *WriteEventOptions) {
		o.Folder = folder
	}
}

// WithValue sets the value for the write event
func WithValue(value string) WriteEventOption {
	return func(o *WriteEventOptions) {
		u := unstructured.Unstructured{
			Object: map[string]any{
				"apiVersion": o.Group + "/v1",
				"kind":       o.Resource,
				"metadata": map[string]any{
					"name":      "name",
					"namespace": "ns",
				},
				"spec": map[string]any{
					"value": value,
				},
			},
		}
		o.Value, _ = u.MarshalJSON()
	}
}

type WriteEventOptions struct {
	Namespace  string
	Group      string
	Resource   string
	Folder     string
	Value      []byte
	PreviousRV int64
}

func writeEvent(ctx context.Context, store resource.StorageBackend, name string, action resourcepb.WatchEvent_Type, opts ...WriteEventOption) (int64, error) {
	// Default options
	options := WriteEventOptions{
		Namespace: "namespace",
		Group:     "group",
		Resource:  "resource",
		Folder:    "folderuid",
	}

	// Apply options
	for _, opt := range opts {
		opt(&options)
	}
	if options.Value == nil {
		u := unstructured.Unstructured{
			Object: map[string]any{
				"apiVersion": options.Group + "/v1",
				"kind":       options.Resource,
				"metadata": map[string]any{
					"name":      name,
					"namespace": options.Namespace,
				},
				"spec": map[string]any{
					"value": name + " " + resourcepb.WatchEvent_Type_name[int32(action)],
				},
			},
		}
		options.Value, _ = u.MarshalJSON()
	}

	res := &unstructured.Unstructured{
		Object: map[string]any{},
	}
	meta, err := utils.MetaAccessor(res)
	if err != nil {
		return 0, err
	}
	meta.SetFolder(options.Folder)

	event := resource.WriteEvent{
		Type:  action,
		Value: options.Value,
		GUID:  uuid.New().String(),
		Key: &resourcepb.ResourceKey{
			Namespace: options.Namespace,
			Group:     options.Group,
			Resource:  options.Resource,
			Name:      name,
		},
		PreviousRV: options.PreviousRV,
	}
	switch action {
	case resourcepb.WatchEvent_DELETED:
		event.ObjectOld = meta

		obj, err := utils.MetaAccessor(res)
		if err != nil {
			return 0, err
		}
		now := metav1.Now()
		obj.SetDeletionTimestamp(&now)
		obj.SetUpdatedTimestamp(&now.Time)
		obj.SetManagedFields(nil)
		obj.SetFinalizers(nil)
		obj.SetGeneration(utils.DeletedGeneration)
		obj.SetAnnotation(utils.AnnoKeyKubectlLastAppliedConfig, "") // clears it
		event.Object = obj
	case resourcepb.WatchEvent_ADDED:
		event.Object = meta
	case resourcepb.WatchEvent_MODIFIED:
		event.Object = meta //
		event.ObjectOld = meta
	default:
		panic(fmt.Sprintf("invalid action: %s", action))
	}
	return store.WriteEvent(ctx, event)
}

func newServer(t *testing.T, b resource.StorageBackend) resource.ResourceServer {
	t.Helper()

	server, err := resource.NewResourceServer(resource.ResourceServerOptions{
		Backend: b,
	})
	require.NoError(t, err)
	require.NotNil(t, server)

	return server
}

func runTestIntegrationBackendTrash(t *testing.T, backend resource.StorageBackend, nsPrefix string) {
	ctx := testutil.NewTestContext(t, time.Now().Add(30*time.Second))
	server := newServer(t, backend)
	ns := nsPrefix + "-ns-trash"

	// item1 deleted with multiple history events
	rv1, err := writeEvent(ctx, backend, "item1", resourcepb.WatchEvent_ADDED, WithNamespace(ns))
	require.NoError(t, err)
	require.Greater(t, rv1, int64(0))
	rvDelete1, err := writeEvent(ctx, backend, "item1", resourcepb.WatchEvent_DELETED, WithNamespaceAndRV(ns, rv1))
	require.NoError(t, err)
	require.Greater(t, rvDelete1, rv1)

	// item2 deleted and recreated, should not be returned in trash
	rv2, err := writeEvent(ctx, backend, "item2", resourcepb.WatchEvent_ADDED, WithNamespace(ns))
	require.NoError(t, err)
	require.Greater(t, rv2, int64(0))
	rvDelete3, err := writeEvent(ctx, backend, "item2", resourcepb.WatchEvent_DELETED, WithNamespaceAndRV(ns, rv2))
	require.NoError(t, err)
	require.Greater(t, rvDelete3, rv2)
	rv3, err := writeEvent(ctx, backend, "item2", resourcepb.WatchEvent_ADDED, WithNamespace(ns))
	require.NoError(t, err)
	require.Greater(t, rv3, int64(0))

	tests := []struct {
		name               string
		request            *resourcepb.ListRequest
		expectedVersions   []int64
		expectedValues     []string
		minExpectedHeadRV  int64
		expectedContinueRV int64
		expectedSortAsc    bool
	}{
		{
			name: "returns the latest delete event",
			request: &resourcepb.ListRequest{
				Source: resourcepb.ListRequest_TRASH,
				Options: &resourcepb.ListOptions{
					Key: &resourcepb.ResourceKey{
						Namespace: ns,
						Group:     "group",
						Resource:  "resource",
						Name:      "item1",
					},
				},
			},
			expectedVersions:   []int64{rvDelete1},
			expectedValues:     []string{"item1 DELETED"},
			minExpectedHeadRV:  rvDelete1,
			expectedContinueRV: rvDelete1,
			expectedSortAsc:    false,
		},
		{
			name: "does not return a version in the resource table",
			request: &resourcepb.ListRequest{
				Source: resourcepb.ListRequest_TRASH,
				Options: &resourcepb.ListOptions{
					Key: &resourcepb.ResourceKey{
						Namespace: ns,
						Group:     "group",
						Resource:  "resource",
						Name:      "item2",
					},
				},
			},
			expectedVersions:   []int64{},
			expectedValues:     []string{},
			minExpectedHeadRV:  rv3,
			expectedContinueRV: rv3,
			expectedSortAsc:    false,
		},
	}

	for _, tc := range tests {
		t.Run(tc.name, func(t *testing.T) {
			res, err := server.List(ctx, tc.request)
			require.NoError(t, err)
			require.Nil(t, res.Error)
			expectedItemCount := len(tc.expectedVersions)
			require.Len(t, res.Items, expectedItemCount)
			for i := 0; i < expectedItemCount; i++ {
				require.Equal(t, tc.expectedVersions[i], res.Items[i].ResourceVersion)
				require.Contains(t, string(res.Items[i].Value), tc.expectedValues[i])
			}
			require.GreaterOrEqual(t, res.ResourceVersion, tc.minExpectedHeadRV)
		})
	}
}<|MERGE_RESOLUTION|>--- conflicted
+++ resolved
@@ -524,11 +524,6 @@
 		latestRv, seq := backend.ListModifiedSince(ctx, key, rvDeleted)
 		require.GreaterOrEqual(t, latestRv, rvDeleted)
 
-<<<<<<< HEAD
-		counter := 0
-		for range seq {
-			counter++
-=======
 		isEmpty(t, seq)
 	})
 
@@ -537,7 +532,6 @@
 			Namespace: ns,
 			Group:     "group",
 			Resource:  "resource",
->>>>>>> ee453292
 		}
 		latestRv1, seq := backend.ListModifiedSince(ctx, key, rvDeleted)
 		require.GreaterOrEqual(t, latestRv1, rvDeleted)
