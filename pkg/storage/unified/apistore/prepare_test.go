package apistore

import (
	"context"
	"math/rand/v2"
	"testing"
	"time"

	"github.com/bwmarrin/snowflake"
	"github.com/stretchr/testify/require"
	"k8s.io/apimachinery/pkg/api/apitesting"
	v1 "k8s.io/apimachinery/pkg/apis/meta/v1"
	"k8s.io/apimachinery/pkg/apis/meta/v1/unstructured"
	"k8s.io/apimachinery/pkg/runtime"
	"k8s.io/apimachinery/pkg/runtime/serializer"
	"k8s.io/apiserver/pkg/storage"

	authlib "github.com/grafana/authlib/types"
	dashv1 "github.com/grafana/grafana/apps/dashboard/pkg/apis/dashboard/v1beta1"
	"github.com/grafana/grafana/pkg/apimachinery/identity"
	"github.com/grafana/grafana/pkg/apimachinery/utils"
)

var rtscheme = runtime.NewScheme()
var rtcodecs = serializer.NewCodecFactory(rtscheme)

func TestPrepareObjectForStorage(t *testing.T) {
	_ = dashv1.AddToScheme(rtscheme)
	node, err := snowflake.NewNode(rand.Int64N(1024))
	require.NoError(t, err)
	s := &Storage{
		codec:     apitesting.TestCodec(rtcodecs, dashv1.DashboardResourceInfo.GroupVersion()),
		snowflake: node,
		opts: StorageOptions{
			EnableFolderSupport: true,
			LargeObjectSupport:  nil,
		},
	}

	ctx := authlib.WithAuthInfo(context.Background(),
		&identity.StaticRequester{UserID: 1, UserUID: "user-uid", Type: authlib.TypeUser},
	)

	t.Run("Error getting auth info from context", func(t *testing.T) {
		_, err := s.prepareObjectForStorage(context.Background(), nil)
		require.Error(t, err)
		require.Contains(t, err.Error(), "missing auth info")
	})

	t.Run("Error on missing name", func(t *testing.T) {
		dashboard := dashv1.Dashboard{}
		_, err := s.prepareObjectForStorage(ctx, dashboard.DeepCopyObject())
		require.Error(t, err)
		require.Contains(t, err.Error(), "missing name")
	})

	t.Run("Error on non-empty resource version", func(t *testing.T) {
		dashboard := dashv1.Dashboard{}
		dashboard.Name = "test-name"
		dashboard.ResourceVersion = "123"
		_, err := s.prepareObjectForStorage(ctx, dashboard.DeepCopyObject())
		require.Error(t, err)
		require.Equal(t, storage.ErrResourceVersionSetOnCreate, err)
	})

	t.Run("Generate UID and leave deprecated ID empty, if not required", func(t *testing.T) {
		dashboard := dashv1.Dashboard{}
		dashboard.Name = "test-name"

		v, err := s.prepareObjectForStorage(ctx, dashboard.DeepCopyObject())
		require.NoError(t, err)

		newObject, _, err := s.codec.Decode(v.raw.Bytes(), nil, &dashv1.Dashboard{})
		require.NoError(t, err)
		obj, err := utils.MetaAccessor(newObject)
		require.NoError(t, err)
		require.NotEmpty(t, obj.GetUID(), "")
		require.Empty(t, obj.GetDeprecatedInternalID()) // nolint:staticcheck
		require.Empty(t, obj.GetGenerateName())
		require.Empty(t, obj.GetResourceVersion())
		require.Empty(t, obj.GetSelfLink())
		require.Empty(t, obj.GetUpdatedBy())
		require.Equal(t, obj.GetCreatedBy(), "user:user-uid")
		updatedTS, err := obj.GetUpdatedTimestamp()
		require.NoError(t, err)
		require.Empty(t, updatedTS)
	})

	t.Run("Should keep manager info", func(t *testing.T) {
		ctx, _, err := identity.WithProvisioningIdentity(ctx, "default")
		require.NoError(t, err)

		dashboard := dashv1.Dashboard{}
		dashboard.Name = "test-name"
		obj := dashboard.DeepCopyObject()
		meta, err := utils.MetaAccessor(obj)
		require.NoError(t, err)
		now := time.Now()
		meta.SetManagerProperties(utils.ManagerProperties{
			Kind:     utils.ManagerKindRepo,
			Identity: "test-repo",
		})
		meta.SetSourceProperties(utils.SourceProperties{
			Path:            "test/path",
			Checksum:        "hash",
			TimestampMillis: now.UnixMilli(),
		})

		v, err := s.prepareObjectForStorage(ctx, obj)
		require.NoError(t, err)

		newObject, _, err := s.codec.Decode(v.raw.Bytes(), nil, &dashv1.Dashboard{})
		require.NoError(t, err)
		meta, err = utils.MetaAccessor(newObject)
		require.NoError(t, err)

		m, ok := meta.GetManagerProperties()
		require.True(t, ok)
		s, ok := meta.GetSourceProperties()
		require.True(t, ok)

		require.Equal(t, m.Identity, "test-repo")
		require.Equal(t, s.Checksum, "hash")
		require.Equal(t, s.Path, "test/path")
		require.Equal(t, s.TimestampMillis, now.UnixMilli())
	})

	t.Run("Update should manage incrementing generation and metadata", func(t *testing.T) {
		dashboard := dashv1.Dashboard{}
		dashboard.Name = "test-name"
		obj := dashboard.DeepCopyObject()
		meta, err := utils.MetaAccessor(obj)
		meta.SetFolder("aaa")
		require.NoError(t, err)

		v, err := s.prepareObjectForStorage(ctx, obj)
		require.NoError(t, err)

		insertedObject, _, err := s.codec.Decode(v.raw.Bytes(), nil, &dashv1.Dashboard{})
		require.NoError(t, err)
		meta, err = utils.MetaAccessor(insertedObject)
		require.NoError(t, err)
		require.Equal(t, int64(1), meta.GetGeneration())
		require.Equal(t, "user:user-uid", meta.GetCreatedBy())
		require.Equal(t, "", meta.GetUpdatedBy()) // empty
		ts, err := meta.GetUpdatedTimestamp()
		require.NoError(t, err)
		require.Nil(t, ts)

		// Change the user... and only update metadata
		ctx = authlib.WithAuthInfo(context.Background(),
			&identity.StaticRequester{UserID: 1, UserUID: "user2", Type: authlib.TypeUser},
		)

		// Change the status... but generation is the same
		updatedObject := insertedObject.DeepCopyObject()
		meta, err = utils.MetaAccessor(updatedObject)
		require.NoError(t, err)
		err = meta.SetStatus(dashv1.DashboardStatus{
			Conversion: &dashv1.DashboardConversionStatus{
				Failed: true,
				Error:  "test",
			},
		})
		require.NoError(t, err)
		meta.SetGeneration(123) // will be removed

		// Update status without changing generation or update metadata
		_, err = s.prepareObjectForUpdate(ctx, updatedObject, insertedObject)
		require.NoError(t, err)
		require.Equal(t, "", meta.GetUpdatedBy())
		require.Equal(t, int64(1), meta.GetGeneration())

		// Change the folder -- the generation should increase and the updatedBy metadata
		dashboard2 := &dashv1.Dashboard{ObjectMeta: v1.ObjectMeta{
			Name: dashboard.Name,
		}} // TODO... deep copy, See: https://github.com/grafana/grafana/pull/102258
		meta2, err := utils.MetaAccessor(dashboard2)
		require.NoError(t, err)
		meta2.SetFolder("xyz") // will bump generation
		_, err = s.prepareObjectForUpdate(ctx, dashboard2, updatedObject)
		require.NoError(t, err)
		require.Equal(t, "user:user2", meta2.GetUpdatedBy())
		require.Equal(t, int64(2), meta2.GetGeneration())
	})

	s.opts.RequireDeprecatedInternalID = true
	t.Run("Should generate internal id", func(t *testing.T) {
		dashboard := dashv1.Dashboard{}
		dashboard.Name = "test-name"

		v, err := s.prepareObjectForStorage(ctx, dashboard.DeepCopyObject())
		require.NoError(t, err)
		newObject, _, err := s.codec.Decode(v.raw.Bytes(), nil, &dashv1.Dashboard{})
		require.NoError(t, err)
		obj, err := utils.MetaAccessor(newObject)
		require.NoError(t, err)
		require.NotEmpty(t, obj.GetDeprecatedInternalID()) // nolint:staticcheck
		// must be less than the max number value in javascript to avoid precision loss
		require.LessOrEqual(t, obj.GetDeprecatedInternalID(), int64(9007199254740991)) // nolint:staticcheck
	})

	t.Run("Should use deprecated ID if given it", func(t *testing.T) {
		dashboard := dashv1.Dashboard{}
		dashboard.Name = "test-name"
		obj := dashboard.DeepCopyObject()
		meta, err := utils.MetaAccessor(obj)
		require.NoError(t, err)
		meta.SetDeprecatedInternalID(1) // nolint:staticcheck

		v, err := s.prepareObjectForStorage(ctx, obj)
		require.NoError(t, err)
		newObject, _, err := s.codec.Decode(v.raw.Bytes(), nil, &dashv1.Dashboard{})
		require.NoError(t, err)
		meta, err = utils.MetaAccessor(newObject)
		require.NoError(t, err)
		require.Equal(t, meta.GetDeprecatedInternalID(), int64(1)) // nolint:staticcheck
	})

	t.Run("Should remove grant permissions annotation", func(t *testing.T) {
		dashboard := dashv1.Dashboard{}
		dashboard.Name = "test-name"
		obj := dashboard.DeepCopyObject()
		meta, err := utils.MetaAccessor(obj)
		require.NoError(t, err)
		meta.SetAnnotation(utils.AnnoKeyGrantPermissions, "default")

		v, err := s.prepareObjectForStorage(ctx, obj)
		require.NoError(t, err)
		newObject, _, err := s.codec.Decode(v.raw.Bytes(), nil, &dashv1.Dashboard{})
		require.NoError(t, err)
		meta, err = utils.MetaAccessor(newObject)
		require.NoError(t, err)
		require.Empty(t, meta.GetAnnotation(utils.AnnoKeyGrantPermissions))
		require.Equal(t, v.grantPermissions, "default")
	})

	t.Run("calculate generation", func(t *testing.T) {
		dash := &dashv1.Dashboard{
			ObjectMeta: v1.ObjectMeta{
				Name: "test",
			},
			Spec: dashv1.DashboardSpec{
				Object: map[string]interface{}{
					"hello": "world",
				},
			},
		}
		out := getPreparedObject(t, ctx, s, dash, nil)
		require.Equal(t, int64(1), out.GetGeneration())
		require.NotEmpty(t, out.GetAnnotation(utils.AnnoKeyCreatedBy))
		require.Equal(t, "", out.GetAnnotation(utils.AnnoKeyUpdatedBy))
		require.Equal(t, "", out.GetAnnotation(utils.AnnoKeyUpdatedTimestamp))

		t.Run("increment when the spec changes", func(t *testing.T) {
			b := dash.DeepCopy()
			b.Spec.Object["x"] = "y"
			out = getPreparedObject(t, ctx, s, b, dash)
			require.Equal(t, int64(2), out.GetGeneration())
			require.NotEmpty(t, out.GetAnnotation(utils.AnnoKeyUpdatedBy))
			require.NotEmpty(t, out.GetAnnotation(utils.AnnoKeyUpdatedTimestamp))
		})

		t.Run("increment when the folder changes", func(t *testing.T) {
			b := dash.DeepCopy()
			b.Annotations = map[string]string{
				utils.AnnoKeyFolder: "abc",
			}
			out = getPreparedObject(t, ctx, s, b, dash)
			require.Equal(t, int64(2), out.GetGeneration())
		})

		t.Run("increment when deleted", func(t *testing.T) {
			now := v1.Now()
			b := dash.DeepCopy()
			b.DeletionTimestamp = &now
			out = getPreparedObject(t, ctx, s, b, dash)
			require.Equal(t, int64(2), out.GetGeneration())
		})

		t.Run("keep when status, labels, or annotations change", func(t *testing.T) {
			b := dash.DeepCopy()
			b.Annotations = map[string]string{
				"x": "hello",
			}
			b.Labels = map[string]string{
				"a": "b",
			}
			b.Status = dashv1.DashboardStatus{
				Conversion: &dashv1.DashboardConversionStatus{
					Failed: true,
				},
			}
			out = getPreparedObject(t, ctx, s, b, dash)
			require.Equal(t, int64(1), out.GetGeneration()) // still 1
		})
	})

	t.Run("should fail invalid input", func(t *testing.T) {
		_, err := s.prepareObjectForStorage(context.Background(), &dashv1.Dashboard{})
		require.Error(t, err)
		require.Contains(t, err.Error(), "missing auth info")

		_, err = s.prepareObjectForUpdate(context.Background(), &dashv1.Dashboard{}, &dashv1.Dashboard{})
		require.Error(t, err)
		require.Contains(t, err.Error(), "missing auth info")

		_, err = s.prepareObjectForStorage(ctx, &dashv1.Dashboard{})
		require.Error(t, err)
		require.Contains(t, err.Error(), "missing name")

		_, err = s.prepareObjectForUpdate(ctx, &dashv1.Dashboard{}, &dashv1.Dashboard{})
		require.Error(t, err)
		require.Contains(t, err.Error(), "updated object must have a name")

<<<<<<< HEAD
=======
		_, err = s.prepareObjectForUpdate(ctx, &dashv1.Dashboard{ObjectMeta: v1.ObjectMeta{
			Name: "test-name",
		}}, &dashv1.Dashboard{ObjectMeta: v1.ObjectMeta{
			Name: "not-the-same-name",
		}})
		require.Error(t, err)
		require.Contains(t, err.Error(), "name mismatch between")

>>>>>>> 8fd8c6f4
		_, err = s.prepareObjectForStorage(ctx, &dashv1.Dashboard{ObjectMeta: v1.ObjectMeta{
			Name:            "test-name",
			ResourceVersion: "123", // RV must not be set
		}})
		require.Error(t, err)
		require.Equal(t, storage.ErrResourceVersionSetOnCreate, err)
	})
}

func getPreparedObject(t *testing.T, ctx context.Context, s *Storage, obj runtime.Object, old runtime.Object) utils.GrafanaMetaAccessor {
	t.Helper()

	var v objectForStorage
	var err error

	if old == nil {
		v, err = s.prepareObjectForStorage(ctx, obj)
	} else {
		v, err = s.prepareObjectForUpdate(ctx, obj, old)
	}
	require.NoError(t, err)

	out := &unstructured.Unstructured{}
	err = out.UnmarshalJSON(v.raw.Bytes())
	require.NoError(t, err)

	meta, err := utils.MetaAccessor(out)
	require.NoError(t, err)
	return meta
}

func TestPrepareLargeObjectForStorage(t *testing.T) {
	_ = dashv1.AddToScheme(rtscheme)
	node, err := snowflake.NewNode(rand.Int64N(1024))
	require.NoError(t, err)

	ctx := authlib.WithAuthInfo(context.Background(), &identity.StaticRequester{UserID: 1, UserUID: "user-uid", Type: authlib.TypeUser})

	dashboard := dashv1.Dashboard{}
	dashboard.Name = "test-name"
	t.Run("Should deconstruct object if size is over threshold", func(t *testing.T) {
		los := LargeObjectSupportFake{
			threshold: 0,
		}

		f := &Storage{
			codec:     apitesting.TestCodec(rtcodecs, dashv1.DashboardResourceInfo.GroupVersion()),
			snowflake: node,
			opts: StorageOptions{
				LargeObjectSupport: &los,
			},
		}

		_, err := f.prepareObjectForStorage(ctx, dashboard.DeepCopyObject())
		require.Nil(t, err)
		require.True(t, los.deconstructed)
	})

	t.Run("Should not deconstruct object if size is under threshold", func(t *testing.T) {
		los := LargeObjectSupportFake{
			threshold: 1000,
		}

		f := &Storage{
			codec:     apitesting.TestCodec(rtcodecs, dashv1.DashboardResourceInfo.GroupVersion()),
			snowflake: node,
			opts: StorageOptions{
				LargeObjectSupport: &los,
			},
		}

		_, err := f.prepareObjectForStorage(ctx, dashboard.DeepCopyObject())
		require.Nil(t, err)
		require.False(t, los.deconstructed)
	})
}<|MERGE_RESOLUTION|>--- conflicted
+++ resolved
@@ -313,8 +313,6 @@
 		require.Error(t, err)
 		require.Contains(t, err.Error(), "updated object must have a name")
 
-<<<<<<< HEAD
-=======
 		_, err = s.prepareObjectForUpdate(ctx, &dashv1.Dashboard{ObjectMeta: v1.ObjectMeta{
 			Name: "test-name",
 		}}, &dashv1.Dashboard{ObjectMeta: v1.ObjectMeta{
@@ -323,7 +321,6 @@
 		require.Error(t, err)
 		require.Contains(t, err.Error(), "name mismatch between")
 
->>>>>>> 8fd8c6f4
 		_, err = s.prepareObjectForStorage(ctx, &dashv1.Dashboard{ObjectMeta: v1.ObjectMeta{
 			Name:            "test-name",
 			ResourceVersion: "123", // RV must not be set
