package search

import (
	"bytes"
	"context"
	"encoding/json"
	"fmt"
	"math"
	"os"
	"path/filepath"
	"testing"
	"time"

	"github.com/blevesearch/bleve/v2"
	"github.com/prometheus/client_golang/prometheus"
	"github.com/prometheus/client_golang/prometheus/testutil"
	"github.com/stretchr/testify/assert"
	"github.com/stretchr/testify/require"

	authlib "github.com/grafana/authlib/types"

	"github.com/grafana/grafana/pkg/apimachinery/identity"
	"github.com/grafana/grafana/pkg/apimachinery/utils"
	"github.com/grafana/grafana/pkg/infra/tracing"
	authzextv1 "github.com/grafana/grafana/pkg/services/authz/proto/v1"
	"github.com/grafana/grafana/pkg/services/featuremgmt"
	"github.com/grafana/grafana/pkg/services/store/kind/dashboard"
	"github.com/grafana/grafana/pkg/services/user"
	"github.com/grafana/grafana/pkg/storage/unified/resource"
	"github.com/grafana/grafana/pkg/storage/unified/resourcepb"
)

func TestBleveBackend(t *testing.T) {
	dashboardskey := &resourcepb.ResourceKey{
		Namespace: "default",
		Group:     "dashboard.grafana.app",
		Resource:  "dashboards",
	}
	folderKey := &resourcepb.ResourceKey{
		Namespace: dashboardskey.Namespace,
		Group:     "folder.grafana.app",
		Resource:  "folders",
	}
	tmpdir, err := os.MkdirTemp("", "grafana-bleve-test")
	require.NoError(t, err)

	backend, err := NewBleveBackend(BleveOptions{
		Root:          tmpdir,
		FileThreshold: 5, // with more than 5 items we create a file on disk
	}, tracing.NewNoopTracerService(), featuremgmt.WithFeatures(), nil)
	require.NoError(t, err)

	t.Cleanup(backend.CloseAllIndexes)

	rv := int64(10)
	ctx := identity.WithRequester(context.Background(), &user.SignedInUser{Namespace: "ns"})
	var dashboardsIndex resource.ResourceIndex
	var foldersIndex resource.ResourceIndex

	t.Run("build dashboards", func(t *testing.T) {
		key := dashboardskey
		info, err := DashboardBuilder(func(ctx context.Context, namespace string, blob resource.BlobSupport) (resource.DocumentBuilder, error) {
			return &DashboardDocumentBuilder{
				Namespace:        namespace,
				Blob:             blob,
				Stats:            make(map[string]map[string]int64), // empty stats
				DatasourceLookup: dashboard.CreateDatasourceLookup([]*dashboard.DatasourceQueryResult{{}}),
			}, nil
		})
		require.NoError(t, err)

		index, err := backend.BuildIndex(ctx, resource.NamespacedResource{
			Namespace: key.Namespace,
			Group:     key.Group,
			Resource:  key.Resource,
		}, 2, rv, info.Fields, "test", func(index resource.ResourceIndex) (int64, error) {
			err := index.BulkIndex(&resource.BulkIndexRequest{
				Items: []*resource.BulkIndexItem{
					{
						Action: resource.ActionIndex,
						Doc: &resource.IndexableDocument{
							RV:   1,
							Name: "aaa",
							Key: &resourcepb.ResourceKey{
								Name:      "aaa",
								Namespace: "ns",
								Group:     "dashboard.grafana.app",
								Resource:  "dashboards",
							},
							Title:  "aaa (dash)",
							Folder: "xxx",
							Fields: map[string]any{
								DASHBOARD_PANEL_TYPES:       []string{"timeseries", "table"},
								DASHBOARD_ERRORS_TODAY:      25,
								DASHBOARD_VIEWS_LAST_1_DAYS: 50,
							},
							Labels: map[string]string{
								utils.LabelKeyDeprecatedInternalID: "10", // nolint:staticcheck
							},
							Tags: []string{"aa", "bb"},
							Manager: &utils.ManagerProperties{
								Kind:     utils.ManagerKindRepo,
								Identity: "repo-1",
							},
							Source: &utils.SourceProperties{
								Path:            "path/to/aaa.json",
								Checksum:        "xyz",
								TimestampMillis: 1609462800000, // 2021
							},
						},
					},
					{
						Action: resource.ActionIndex,
						Doc: &resource.IndexableDocument{
							RV:   2,
							Name: "bbb",
							Key: &resourcepb.ResourceKey{
								Name:      "bbb",
								Namespace: "ns",
								Group:     "dashboard.grafana.app",
								Resource:  "dashboards",
							},
							Title:  "bbb (dash)",
							Folder: "xxx",
							Fields: map[string]any{
								DASHBOARD_PANEL_TYPES:       []string{"timeseries"},
								DASHBOARD_ERRORS_TODAY:      40,
								DASHBOARD_VIEWS_LAST_1_DAYS: 100,
							},
							Tags: []string{"aa"},
							Labels: map[string]string{
								"region":                           "east",
								utils.LabelKeyDeprecatedInternalID: "11", // nolint:staticcheck
							},
							Manager: &utils.ManagerProperties{
								Kind:     utils.ManagerKindRepo,
								Identity: "repo-1",
							},
							Source: &utils.SourceProperties{
								Path:            "path/to/bbb.json",
								Checksum:        "hijk",
								TimestampMillis: 1640998800000, // 2022
							},
						},
					},
					{
						Action: resource.ActionIndex,
						Doc: &resource.IndexableDocument{
							RV: 3,
							Key: &resourcepb.ResourceKey{
								Name:      "ccc",
								Namespace: "ns",
								Group:     "dashboard.grafana.app",
								Resource:  "dashboards",
							},
							Name:   "ccc",
							Title:  "ccc (dash)",
							Folder: "zzz",
							Manager: &utils.ManagerProperties{
								Kind:     utils.ManagerKindRepo,
								Identity: "repo2",
							},
							Source: &utils.SourceProperties{
								Path: "path/in/repo2.yaml",
							},
							Fields: map[string]any{},
							Tags:   []string{"aa"},
							Labels: map[string]string{
								"region": "west",
							},
						},
					},
				},
			})
			if err != nil {
				return 0, err
			}
			return rv, nil
		})
		require.NoError(t, err)
		require.NotNil(t, index)
		dashboardsIndex = index

		rsp, err := index.Search(ctx, NewStubAccessClient(map[string]bool{"dashboards": true}), &resourcepb.ResourceSearchRequest{
			Options: &resourcepb.ListOptions{
				Key: key,
			},
			Limit: 100000,
			SortBy: []*resourcepb.ResourceSearchRequest_Sort{
				{Field: resource.SEARCH_FIELD_TITLE, Desc: true}, // ccc,bbb,aaa
			},
			Facet: map[string]*resourcepb.ResourceSearchRequest_Facet{
				"tags": {
					Field: "tags",
					Limit: 100,
				},
			},
		}, nil)
		require.NoError(t, err)
		require.Nil(t, rsp.Error)
		require.NotNil(t, rsp.Results)
		require.NotNil(t, rsp.Facet)

		resource.AssertTableSnapshot(t, filepath.Join("testdata", "manual-dashboard.json"), rsp.Results)

		// Get the tags facets
		facet, ok := rsp.Facet["tags"]
		require.True(t, ok)
		disp, err := json.MarshalIndent(facet, "", "  ")
		require.NoError(t, err)
		//fmt.Printf("%s\n", disp)
		require.JSONEq(t, `{
			"field": "tags",
			"total": 4,
			"terms": [
				{
					"term": "aa",
					"count": 3
				},
				{
					"term": "bb",
					"count": 1
				}
			]
		}`, string(disp))

		count, _ := index.DocCount(ctx, "")
		assert.Equal(t, int64(3), count)

		count, _ = index.DocCount(ctx, "zzz")
		assert.Equal(t, int64(1), count)

		rsp, err = index.Search(ctx, NewStubAccessClient(map[string]bool{"dashboards": true}), &resourcepb.ResourceSearchRequest{
			Options: &resourcepb.ListOptions{
				Key: key,
				Labels: []*resourcepb.Requirement{{
					Key:      utils.LabelKeyDeprecatedInternalID, // nolint:staticcheck
					Operator: "in",
					Values:   []string{"10", "11"},
				}},
			},
			Limit: 100000,
		}, nil)
		require.NoError(t, err)
		require.Equal(t, int64(2), rsp.TotalHits)
		require.Equal(t, []string{"aaa", "bbb"}, []string{
			rsp.Results.Rows[0].Key.Name,
			rsp.Results.Rows[1].Key.Name,
		})

		// can get sprinkles fields and sort by them
		rsp, err = index.Search(ctx, NewStubAccessClient(map[string]bool{"dashboards": true}), &resourcepb.ResourceSearchRequest{
			Options: &resourcepb.ListOptions{
				Key: key,
			},
			Limit:  100000,
			Fields: []string{DASHBOARD_ERRORS_TODAY, DASHBOARD_VIEWS_LAST_1_DAYS, "fieldThatDoesntExist"},
			SortBy: []*resourcepb.ResourceSearchRequest_Sort{
				{Field: "fields." + DASHBOARD_VIEWS_LAST_1_DAYS, Desc: true},
			},
		}, nil)
		require.NoError(t, err)
		require.Equal(t, 2, len(rsp.Results.Columns))
		require.Equal(t, DASHBOARD_ERRORS_TODAY, rsp.Results.Columns[0].Name)
		require.Equal(t, DASHBOARD_VIEWS_LAST_1_DAYS, rsp.Results.Columns[1].Name)
		// sorted descending so should start with highest dashboard_views_last_1_days (100)
		val, err := resource.DecodeCell(rsp.Results.Columns[1], 0, rsp.Results.Rows[0].Cells[1])
		require.NoError(t, err)
		require.Equal(t, int64(100), val)

		// check auth will exclude results we don't have access to
		rsp, err = index.Search(ctx, NewStubAccessClient(map[string]bool{"dashboards": false}), &resourcepb.ResourceSearchRequest{
			Options: &resourcepb.ListOptions{
				Key: key,
			},
			Limit:  100000,
			Fields: []string{DASHBOARD_ERRORS_TODAY, DASHBOARD_VIEWS_LAST_1_DAYS, "fieldThatDoesntExist"},
			SortBy: []*resourcepb.ResourceSearchRequest_Sort{
				{Field: "fields." + DASHBOARD_VIEWS_LAST_1_DAYS, Desc: true},
			},
		}, nil)
		require.NoError(t, err)
		require.Equal(t, 0, len(rsp.Results.Rows))

		// Now look for repositories
		found, err := index.ListManagedObjects(ctx, &resourcepb.ListManagedObjectsRequest{
			Kind: "repo",
			Id:   "repo-1",
		})
		require.NoError(t, err)
		jj, err := json.MarshalIndent(found, "", "  ")
		require.NoError(t, err)
		fmt.Printf("%s\n", string(jj))
		// NOTE "hash" -> "checksum" requires changing the protobuf
		require.JSONEq(t, `{
			"items": [
				{
					"object": {
						"namespace": "ns",
						"group": "dashboard.grafana.app",
						"resource": "dashboards",
						"name": "aaa"
					},
					"path": "path/to/aaa.json",
					"hash": "xyz",
					"time": 1609462800000,
					"title": "aaa (dash)",
					"folder": "xxx"
				},
				{
					"object": {
						"namespace": "ns",
						"group": "dashboard.grafana.app",
						"resource": "dashboards",
						"name": "bbb"
					},
					"path": "path/to/bbb.json",
					"hash": "hijk",
					"time": 1640998800000,
					"title": "bbb (dash)",
					"folder": "xxx"
				}
			]
		}`, string(jj))

		counts, err := index.CountManagedObjects(ctx)
		require.NoError(t, err)
		jj, err = json.MarshalIndent(counts, "", "  ")
		require.NoError(t, err)
		fmt.Printf("%s\n", string(jj))
		require.JSONEq(t, `[
			{
				"kind": "repo",
				"id": "repo-1",
				"group": "dashboard.grafana.app",
				"resource": "dashboards",
				"count": 2
			},
			{
				"kind": "repo",
				"id": "repo2",
				"group": "dashboard.grafana.app",
				"resource": "dashboards",
				"count": 1
			}
		]`, string(jj))
	})

	t.Run("build folders", func(t *testing.T) {
		key := folderKey
		var fields resource.SearchableDocumentFields

		index, err := backend.BuildIndex(ctx, resource.NamespacedResource{
			Namespace: key.Namespace,
			Group:     key.Group,
			Resource:  key.Resource,
		}, 2, rv, fields, "test", func(index resource.ResourceIndex) (int64, error) {
			err := index.BulkIndex(&resource.BulkIndexRequest{
				Items: []*resource.BulkIndexItem{
					{
						Action: resource.ActionIndex,
						Doc: &resource.IndexableDocument{
							RV: 1,
							Key: &resourcepb.ResourceKey{
								Name:      "zzz",
								Namespace: "ns",
								Group:     "folder.grafana.app",
								Resource:  "folders",
							},
							Title: "zzz (folder)",
							Manager: &utils.ManagerProperties{
								Kind:     utils.ManagerKindRepo,
								Identity: "repo-1",
							},
							Source: &utils.SourceProperties{
								Path:            "path/to/folder.json",
								Checksum:        "xxxx",
								TimestampMillis: 300,
							},
							Labels: map[string]string{
								utils.LabelKeyDeprecatedInternalID: "123",
							},
						},
					},
					{
						Action: resource.ActionIndex,
						Doc: &resource.IndexableDocument{
							RV: 2,
							Key: &resourcepb.ResourceKey{
								Name:      "yyy",
								Namespace: "ns",
								Group:     "folder.grafana.app",
								Resource:  "folders",
							},
							Title: "yyy (folder)",
							Labels: map[string]string{
								"region":                           "west",
								utils.LabelKeyDeprecatedInternalID: "321",
							},
						},
					},
				},
			})
			if err != nil {
				return 0, err
			}
			return rv, nil
		})
		require.NoError(t, err)
		require.NotNil(t, index)
		foldersIndex = index

		rsp, err := index.Search(ctx, NewStubAccessClient(map[string]bool{"folders": true}), &resourcepb.ResourceSearchRequest{
			Options: &resourcepb.ListOptions{
				Key: key,
			},
			Limit: 100000,
		}, nil)
		require.NoError(t, err)
		require.Nil(t, rsp.Error)
		require.NotNil(t, rsp.Results)
		require.Nil(t, rsp.Facet)

		resource.AssertTableSnapshot(t, filepath.Join("testdata", "manual-folder.json"), rsp.Results)
	})

	t.Run("simple federation", func(t *testing.T) {
		// The other tests must run first to build the indexes
		require.NotNil(t, dashboardsIndex)
		require.NotNil(t, foldersIndex)

		// Use a federated query to get both results together, sorted by title
		rsp, err := dashboardsIndex.Search(ctx, NewStubAccessClient(map[string]bool{"dashboards": true, "folders": true}), &resourcepb.ResourceSearchRequest{
			Options: &resourcepb.ListOptions{
				Key: dashboardskey,
			},
			Fields: []string{
				"title", "_id",
			},
			Federated: []*resourcepb.ResourceKey{
				folderKey, // This will join in the
			},
			Limit: 100000,
			SortBy: []*resourcepb.ResourceSearchRequest_Sort{
				{Field: "title", Desc: false},
			},
			Facet: map[string]*resourcepb.ResourceSearchRequest_Facet{
				"region": {
					Field: "labels.region",
					Limit: 100,
				},
			},
		}, []resource.ResourceIndex{foldersIndex}) // << note the folder index matches the federation request
		require.NoError(t, err)
		require.Nil(t, rsp.Error)
		require.NotNil(t, rsp.Results)
		require.NotNil(t, rsp.Facet)

		// Sorted across two indexes
		sorted := []string{}
		for _, row := range rsp.Results.Rows {
			sorted = append(sorted, string(row.Cells[0]))
		}
		require.Equal(t, []string{
			"aaa (dash)",
			"bbb (dash)",
			"ccc (dash)",
			"yyy (folder)",
			"zzz (folder)",
		}, sorted)

		resource.AssertTableSnapshot(t, filepath.Join("testdata", "manual-federated.json"), rsp.Results)

		facet, ok := rsp.Facet["region"]
		require.True(t, ok)
		disp, err := json.MarshalIndent(facet, "", "  ")
		require.NoError(t, err)
		// fmt.Printf("%s\n", disp)
		// NOTE, the west values come from *both* dashboards and folders
		require.JSONEq(t, `{
			"field": "labels.region",
			"total": 3,
			"missing": 2,
			"terms": [
				{
					"term": "west",
					"count": 2
				},
				{
					"term": "east",
					"count": 1
				}
			]
		}`, string(disp))

		// now only when we have permissions to see dashboards
		rsp, err = dashboardsIndex.Search(ctx, NewStubAccessClient(map[string]bool{"dashboards": true, "folders": false}), &resourcepb.ResourceSearchRequest{
			Options: &resourcepb.ListOptions{
				Key: dashboardskey,
			},
			Fields: []string{
				"title", "_id",
			},
			Federated: []*resourcepb.ResourceKey{
				folderKey, // This will join in the
			},
			Limit: 100000,
			SortBy: []*resourcepb.ResourceSearchRequest_Sort{
				{Field: "title", Desc: false},
			},
			Facet: map[string]*resourcepb.ResourceSearchRequest_Facet{
				"region": {
					Field: "labels.region",
					Limit: 100,
				},
			},
		}, []resource.ResourceIndex{foldersIndex}) // << note the folder index matches the federation request

		require.NoError(t, err)
		require.Equal(t, 3, len(rsp.Results.Rows))
		require.Equal(t, "dashboards", rsp.Results.Rows[0].Key.Resource)
		require.Equal(t, "dashboards", rsp.Results.Rows[1].Key.Resource)
		require.Equal(t, "dashboards", rsp.Results.Rows[2].Key.Resource)

		// now only when we have permissions to see folders
		rsp, err = dashboardsIndex.Search(ctx, NewStubAccessClient(map[string]bool{"dashboards": false, "folders": true}), &resourcepb.ResourceSearchRequest{
			Options: &resourcepb.ListOptions{
				Key: dashboardskey,
			},
			Fields: []string{
				"title", "_id",
			},
			Federated: []*resourcepb.ResourceKey{
				folderKey, // This will join in the
			},
			Limit: 100000,
			SortBy: []*resourcepb.ResourceSearchRequest_Sort{
				{Field: "title", Desc: false},
			},
			Facet: map[string]*resourcepb.ResourceSearchRequest_Facet{
				"region": {
					Field: "labels.region",
					Limit: 100,
				},
			},
		}, []resource.ResourceIndex{foldersIndex}) // << note the folder index matches the federation request

		require.NoError(t, err)
		require.Equal(t, 2, len(rsp.Results.Rows))
		require.Equal(t, "folders", rsp.Results.Rows[0].Key.Resource)
		require.Equal(t, "folders", rsp.Results.Rows[1].Key.Resource)

		// now when we have permissions to see nothing
		rsp, err = dashboardsIndex.Search(ctx, NewStubAccessClient(map[string]bool{"dashboards": false, "folders": false}), &resourcepb.ResourceSearchRequest{
			Options: &resourcepb.ListOptions{
				Key: dashboardskey,
			},
			Fields: []string{
				"title", "_id",
			},
			Federated: []*resourcepb.ResourceKey{
				folderKey, // This will join in the
			},
			Limit: 100000,
			SortBy: []*resourcepb.ResourceSearchRequest_Sort{
				{Field: "title", Desc: false},
			},
			Facet: map[string]*resourcepb.ResourceSearchRequest_Facet{
				"region": {
					Field: "labels.region",
					Limit: 100,
				},
			},
		}, []resource.ResourceIndex{foldersIndex}) // << note the folder index matches the federation request

		require.NoError(t, err)
		require.Equal(t, 0, len(rsp.Results.Rows))
	})
}

func TestGetSortFields(t *testing.T) {
	t.Run("will prepend 'fields.' to sort fields when they are dashboard fields", func(t *testing.T) {
		searchReq := &resourcepb.ResourceSearchRequest{
			SortBy: []*resourcepb.ResourceSearchRequest_Sort{
				{Field: "views_total", Desc: false},
			},
		}
		sortFields := getSortFields(searchReq)
		assert.Equal(t, []string{"fields.views_total"}, sortFields)
	})
	t.Run("will prepend sort fields with a '-' when sort is Desc", func(t *testing.T) {
		searchReq := &resourcepb.ResourceSearchRequest{
			SortBy: []*resourcepb.ResourceSearchRequest_Sort{
				{Field: "views_total", Desc: true},
			},
		}
		sortFields := getSortFields(searchReq)
		assert.Equal(t, []string{"-fields.views_total"}, sortFields)
	})
	t.Run("will not prepend 'fields.' to common fields", func(t *testing.T) {
		searchReq := &resourcepb.ResourceSearchRequest{
			SortBy: []*resourcepb.ResourceSearchRequest_Sort{
				{Field: "description", Desc: false},
			},
		}
		sortFields := getSortFields(searchReq)
		assert.Equal(t, []string{"description"}, sortFields)
	})
}

var _ authlib.AccessClient = (*StubAccessClient)(nil)

func NewStubAccessClient(permissions map[string]bool) *StubAccessClient {
	return &StubAccessClient{resourceResponses: permissions}
}

type StubAccessClient struct {
	resourceResponses map[string]bool // key is the resource name, and bool if what the checker will return
}

func (nc *StubAccessClient) Check(ctx context.Context, id authlib.AuthInfo, req authlib.CheckRequest) (authlib.CheckResponse, error) {
	return authlib.CheckResponse{Allowed: nc.resourceResponses[req.Resource]}, nil
}

func (nc *StubAccessClient) Compile(ctx context.Context, id authlib.AuthInfo, req authlib.ListRequest) (authlib.ItemChecker, error) {
	return func(name, folder string) bool {
		return nc.resourceResponses[req.Resource]
	}, nil
}

func (nc StubAccessClient) Read(ctx context.Context, req *authzextv1.ReadRequest) (*authzextv1.ReadResponse, error) {
	return nil, nil
}

func (nc StubAccessClient) Write(ctx context.Context, req *authzextv1.WriteRequest) error {
	return nil
}

func (nc StubAccessClient) BatchCheck(ctx context.Context, req *authzextv1.BatchCheckRequest) (*authzextv1.BatchCheckResponse, error) {
	return nil, nil
}

func TestSafeInt64ToInt(t *testing.T) {
	tests := []struct {
		name    string
		input   int64
		want    int
		wantErr bool
	}{
		{
			name:  "Valid int64 within int range",
			input: 42,
			want:  42,
		},
		{
			name:    "Overflow int64 value",
			input:   math.MaxInt64,
			want:    0,
			wantErr: true,
		},
		{
			name:    "Underflow int64 value",
			input:   math.MinInt64,
			want:    0,
			wantErr: true,
		},
	}

	for _, tt := range tests {
		t.Run(tt.name, func(t *testing.T) {
			got, err := safeInt64ToInt(tt.input)
			if tt.wantErr {
				require.Error(t, err)
				return
			}
			require.Equal(t, tt.want, got)
		})
	}
}

func Test_isPathWithinRoot(t *testing.T) {
	tests := []struct {
		name string
		dir  string
		root string
		want bool
	}{
		{
			name: "valid path",
			dir:  "/path/to/my-file/",
			root: "/path/to/",
			want: true,
		},
		{
			name: "valid path without trailing slash",
			dir:  "/path/to/my-file",
			root: "/path/to",
			want: true,
		},
		{
			name: "path with double slashes",
			dir:  "/path//to//my-file/",
			root: "/path/to/",
			want: true,
		},
		{
			name: "invalid path: ..",
			dir:  "/path/../above/",
			root: "/path/to/",
		},
		{
			name: "invalid path: \\",
			dir:  "\\path/to",
			root: "/path/to/",
		},
		{
			name: "invalid path: not under safe dir",
			dir:  "/path/to.txt",
			root: "/path/to/",
		},
		{
			name: "invalid path: empty paths",
			dir:  "",
			root: "/path/to/",
		},
		{
			name: "invalid path: different path",
			dir:  "/other/path/to/my-file/",
			root: "/Some/other/path",
		},
		{
			name: "invalid path: empty safe path",
			dir:  "/path/to/",
			root: "",
		},
	}
	for _, tt := range tests {
		t.Run(tt.name, func(t *testing.T) {
			require.Equal(t, tt.want, isPathWithinRoot(tt.dir, tt.root))
		})
	}
}

func setupBleveBackend(t *testing.T, fileThreshold int, cacheTTL time.Duration, dir string) (*bleveBackend, prometheus.Gatherer) {
	if dir == "" {
		dir = t.TempDir()
	}
	reg := prometheus.NewRegistry()
	metrics := resource.ProvideIndexMetrics(reg)

	backend, err := NewBleveBackend(BleveOptions{
		Root:          dir,
		FileThreshold: int64(fileThreshold),
		IndexCacheTTL: cacheTTL,
	}, tracing.NewNoopTracerService(), featuremgmt.WithFeatures(), metrics)
	require.NoError(t, err)
	require.NotNil(t, backend)
	t.Cleanup(backend.CloseAllIndexes)
	return backend, reg
}

func TestBleveInMemoryIndexExpiration(t *testing.T) {
	backend, reg := setupBleveBackend(t, 5, time.Nanosecond, "")

	ns := resource.NamespacedResource{
		Namespace: "test",
		Group:     "group",
		Resource:  "resource",
	}

	builtIndex, err := backend.BuildIndex(context.Background(), ns, 1 /* below FileThreshold */, 100, nil, "test", indexTestDocs(ns, 1, 100))
	require.NoError(t, err)

	// Wait for index expiration, which is 1ns
	time.Sleep(10 * time.Millisecond)
	idx, err := backend.GetIndex(context.Background(), ns)
	require.NoError(t, err)
	require.Nil(t, idx)

	// Verify that builtIndex is now closed.
	_, err = builtIndex.DocCount(context.Background(), "")
	require.ErrorIs(t, err, bleve.ErrorIndexClosed)

	// Verify that there are no open indexes.
	require.NoError(t, testutil.GatherAndCompare(reg, bytes.NewBufferString(`
		# HELP index_server_open_indexes Number of open indexes per storage type. An open index corresponds to single resource group.
		# TYPE index_server_open_indexes gauge
		index_server_open_indexes{index_storage="memory"} 0
		index_server_open_indexes{index_storage="file"} 0
	`), "index_server_open_indexes"))
}

func TestBleveFileIndexExpiration(t *testing.T) {
	backend, reg := setupBleveBackend(t, 5, time.Nanosecond, "")

	ns := resource.NamespacedResource{
		Namespace: "test",
		Group:     "group",
		Resource:  "resource",
	}

	// size=100 is above FileThreshold, this will be file-based index
	builtIndex, err := backend.BuildIndex(context.Background(), ns, 100, 100, nil, "test", indexTestDocs(ns, 1, 100))
	require.NoError(t, err)

	// Wait for index expiration, which is 1ns
	time.Sleep(10 * time.Millisecond)
	idx, err := backend.GetIndex(context.Background(), ns)
	require.NoError(t, err)
	require.NotNil(t, idx)

	// Verify that builtIndex is still open.
	cnt, err := builtIndex.DocCount(context.Background(), "")
	require.NoError(t, err)
	require.Equal(t, int64(1), cnt)

	require.NoError(t, testutil.GatherAndCompare(reg, bytes.NewBufferString(`
		# HELP index_server_open_indexes Number of open indexes per storage type. An open index corresponds to single resource group.
		# TYPE index_server_open_indexes gauge
		index_server_open_indexes{index_storage="memory"} 0
		index_server_open_indexes{index_storage="file"} 1
	`), "index_server_open_indexes"))
}

func TestFileIndexIsReusedOnSameSizeAndRVLessThanIndexRV(t *testing.T) {
	ns := resource.NamespacedResource{
		Namespace: "test",
		Group:     "group",
		Resource:  "resource",
	}

	tmpDir := t.TempDir()

	backend1, reg1 := setupBleveBackend(t, 5, time.Nanosecond, tmpDir)
	idx, err := backend1.BuildIndex(context.Background(), ns, 10 /* file based */, 100, nil, "test", indexTestDocs(ns, 10, 100))
	require.NoError(t, err)

	// Verify one open index.
	require.NoError(t, testutil.GatherAndCompare(reg1, bytes.NewBufferString(`
		# HELP index_server_open_indexes Number of open indexes per storage type. An open index corresponds to single resource group.
		# TYPE index_server_open_indexes gauge
		index_server_open_indexes{index_storage="memory"} 0
		index_server_open_indexes{index_storage="file"} 1
	`), "index_server_open_indexes"))

	backend1.CloseAllIndexes()

	// Verify that there are no open indexes after CloseAllIndexes call.
	require.NoError(t, testutil.GatherAndCompare(reg1, bytes.NewBufferString(`
		# HELP index_server_open_indexes Number of open indexes per storage type. An open index corresponds to single resource group.
		# TYPE index_server_open_indexes gauge
		index_server_open_indexes{index_storage="memory"} 0
		index_server_open_indexes{index_storage="file"} 0
	`), "index_server_open_indexes"))

	// We open new backend using same directory, and run indexing with same size (10) and RV (100). This should reuse existing index, and skip indexing.
	backend2, reg2 := setupBleveBackend(t, 5, time.Nanosecond, tmpDir)
	idx, err = backend2.BuildIndex(context.Background(), ns, 10 /* file based */, 100, nil, "test", indexTestDocs(ns, 1000, 100))
	require.NoError(t, err)

	// Verify that we're reusing existing index and there is only 10 documents in it, not 1000.
	cnt, err := idx.DocCount(context.Background(), "")
	require.NoError(t, err)
	require.Equal(t, int64(10), cnt)

	require.NoError(t, testutil.GatherAndCompare(reg2, bytes.NewBufferString(`
		# HELP index_server_open_indexes Number of open indexes per storage type. An open index corresponds to single resource group.
		# TYPE index_server_open_indexes gauge
		index_server_open_indexes{index_storage="memory"} 0
		index_server_open_indexes{index_storage="file"} 1
	`), "index_server_open_indexes"))

	backend2.closeAllIndexes()
	// Verify that there are no open indexes after closeAllIndexes call.
	require.NoError(t, testutil.GatherAndCompare(reg2, bytes.NewBufferString(`
		# HELP index_server_open_indexes Number of open indexes per storage type. An open index corresponds to single resource group.
		# TYPE index_server_open_indexes gauge
		index_server_open_indexes{index_storage="memory"} 0
		index_server_open_indexes{index_storage="file"} 0
	`), "index_server_open_indexes"))

	// We repeat with backend3 and RV 99. This should also reuse existing index and skip indexing
	backend3, reg3 := setupBleveBackend(t, 5, time.Nanosecond, tmpDir)
	idx, err = backend3.BuildIndex(context.Background(), ns, 10 /* file based */, 99, nil, "test", indexTestDocs(ns, 1000, 99))
	require.NoError(t, err)
<<<<<<< HEAD
=======
	backend1.CloseAllIndexes()
>>>>>>> c508b01c

	// Verify that we're reusing existing index and there is only 10 documents in it, not 1000.
	cnt, err = idx.DocCount(context.Background(), "")
	require.NoError(t, err)
	require.Equal(t, int64(10), cnt)

	require.NoError(t, testutil.GatherAndCompare(reg3, bytes.NewBufferString(`
		# HELP index_server_open_indexes Number of open indexes per storage type. An open index corresponds to single resource group.
		# TYPE index_server_open_indexes gauge
		index_server_open_indexes{index_storage="memory"} 0
		index_server_open_indexes{index_storage="file"} 1
	`), "index_server_open_indexes"))

	backend3.closeAllIndexes()
}

func TestFileIndexIsNotReusedOnDifferentSize(t *testing.T) {
	ns := resource.NamespacedResource{
		Namespace: "test",
		Group:     "group",
		Resource:  "resource",
	}

	tmpDir := t.TempDir()

	backend1, _ := setupBleveBackend(t, 5, time.Nanosecond, tmpDir)
	_, err := backend1.BuildIndex(context.Background(), ns, 10, 100, nil, "test", indexTestDocs(ns, 10, 100))
	require.NoError(t, err)
	backend1.CloseAllIndexes()

	// We open new backend using same directory, but with different size. Index should be rebuilt.
	backend2, _ := setupBleveBackend(t, 5, time.Nanosecond, tmpDir)
	idx, err := backend2.BuildIndex(context.Background(), ns, 100, 100, nil, "test", indexTestDocs(ns, 100, 100))
	require.NoError(t, err)

	// Verify that index has updated number of documents.
	cnt, err := idx.DocCount(context.Background(), "")
	require.NoError(t, err)
	require.Equal(t, int64(100), cnt)
}

func TestRebuildingIndexClosesPreviousCachedIndex(t *testing.T) {
	ns := resource.NamespacedResource{
		Namespace: "test",
		Group:     "group",
		Resource:  "resource",
	}

	for name, testCase := range map[string]struct {
		firstInMemory  bool
		secondInMemory bool
	}{
		"in-memory, in-memory": {true, true},
		"in-memory, file":      {true, false},
		"file, in-memory":      {false, true},
		"file, file":           {false, false},
	} {
		t.Run(name, func(t *testing.T) {
			backend, reg := setupBleveBackend(t, 5, time.Nanosecond, "")

			firstSize := 100
			if testCase.firstInMemory {
				firstSize = 1
			}
			firstIndex, err := backend.BuildIndex(context.Background(), ns, int64(firstSize), 100, nil, "test", indexTestDocs(ns, firstSize, 100))
			require.NoError(t, err)

			if testCase.firstInMemory {
				verifyDirEntriesCount(t, backend.getResourceDir(ns), 0)
			} else {
				verifyDirEntriesCount(t, backend.getResourceDir(ns), 1)
			}

			openInMemoryIndexes := 0

			secondSize := 100
			if testCase.secondInMemory {
				secondSize = 1
				openInMemoryIndexes = 1
			}
			secondIndex, err := backend.BuildIndex(context.Background(), ns, int64(secondSize), 100, nil, "test", indexTestDocs(ns, secondSize, 100))
			require.NoError(t, err)

			if testCase.secondInMemory {
				verifyDirEntriesCount(t, backend.getResourceDir(ns), 0)
			} else {
				verifyDirEntriesCount(t, backend.getResourceDir(ns), 1)
			}

			// Verify that first and second index are different, and first one is now closed.
			require.NotEqual(t, firstIndex, secondIndex)

			_, err = firstIndex.DocCount(context.Background(), "")
			require.ErrorIs(t, err, bleve.ErrorIndexClosed)

			cnt, err := secondIndex.DocCount(context.Background(), "")
			require.NoError(t, err)
			require.Equal(t, int64(secondSize), cnt)

			require.NoError(t, testutil.GatherAndCompare(reg, bytes.NewBufferString(fmt.Sprintf(`
				# HELP index_server_open_indexes Number of open indexes per storage type. An open index corresponds to single resource group.
				# TYPE index_server_open_indexes gauge
				index_server_open_indexes{index_storage="memory"} %d
				index_server_open_indexes{index_storage="file"} %d
			`, openInMemoryIndexes, 1-openInMemoryIndexes)), "index_server_open_indexes"))
		})
	}
}

func verifyDirEntriesCount(t *testing.T, dir string, count int) {
	ents, err := os.ReadDir(dir)
	if err != nil {
		if os.IsNotExist(err) {
			ents = nil
			// This is fine, if dir doesn't exist.
		} else {
			require.NoError(t, err)
		}
	}
	require.Len(t, ents, count)
}

func indexTestDocs(ns resource.NamespacedResource, docs int, listRV int64) func(index resource.ResourceIndex) (int64, error) {
	return func(index resource.ResourceIndex) (int64, error) {
		var items []*resource.BulkIndexItem
		for i := 0; i < docs; i++ {
			items = append(items, &resource.BulkIndexItem{
				Action: resource.ActionIndex,
				Doc: &resource.IndexableDocument{
					Key: &resourcepb.ResourceKey{
						Namespace: ns.Namespace,
						Group:     ns.Group,
						Resource:  ns.Resource,
						Name:      fmt.Sprintf("doc%d", i),
					},
					Title: fmt.Sprintf("Document %d", i),
				},
			})
		}

		err := index.BulkIndex(&resource.BulkIndexRequest{Items: items})
		return listRV, err
	}
}

func TestCleanOldIndexes(t *testing.T) {
	dir := t.TempDir()

	b, _ := setupBleveBackend(t, 5, time.Nanosecond, dir)

	t.Run("with skip", func(t *testing.T) {
		require.NoError(t, os.MkdirAll(filepath.Join(dir, "index-1/a"), 0750))
		require.NoError(t, os.MkdirAll(filepath.Join(dir, "index-2/b"), 0750))
		require.NoError(t, os.MkdirAll(filepath.Join(dir, "index-3/c"), 0750))

		b.cleanOldIndexes(dir, "index-2")
		files, err := os.ReadDir(dir)
		require.NoError(t, err)
		require.Len(t, files, 1)
		require.Equal(t, "index-2", files[0].Name())
	})

	t.Run("without skip", func(t *testing.T) {
		require.NoError(t, os.MkdirAll(filepath.Join(dir, "index-1/a"), 0750))
		require.NoError(t, os.MkdirAll(filepath.Join(dir, "index-2/b"), 0750))
		require.NoError(t, os.MkdirAll(filepath.Join(dir, "index-3/c"), 0750))

		b.cleanOldIndexes(dir, "")
		files, err := os.ReadDir(dir)
		require.NoError(t, err)
		require.Len(t, files, 0)
	})
}

func TestBleveIndexWithFailures(t *testing.T) {
	t.Run("in-memory index", func(t *testing.T) {
		testBleveIndexWithFailures(t, false)
	})
	t.Run("file-based index", func(t *testing.T) {
		testBleveIndexWithFailures(t, true)
	})
}

func testBleveIndexWithFailures(t *testing.T, fileBased bool) {
	backend, _ := setupBleveBackend(t, 5, time.Nanosecond, "")

	ns := resource.NamespacedResource{
		Namespace: "test",
		Group:     "group",
		Resource:  "resource",
	}

	size := int64(1)
	if fileBased {
		// size=100 is above FileThreshold (5), make it a file-based index.
		size = 100
	}
	_, err := backend.BuildIndex(context.Background(), ns, size, 100, nil, "test", func(index resource.ResourceIndex) (int64, error) {
		return 0, fmt.Errorf("fail")
	})
	require.Error(t, err)

	// Even though previous build of the index failed, new building of the index should work.
	_, err = backend.BuildIndex(context.Background(), ns, size, 100, nil, "test", indexTestDocs(ns, int(size), 100))
	require.NoError(t, err)
}<|MERGE_RESOLUTION|>--- conflicted
+++ resolved
@@ -870,7 +870,7 @@
 		index_server_open_indexes{index_storage="file"} 1
 	`), "index_server_open_indexes"))
 
-	backend2.closeAllIndexes()
+	backend2.CloseAllIndexes()
 	// Verify that there are no open indexes after closeAllIndexes call.
 	require.NoError(t, testutil.GatherAndCompare(reg2, bytes.NewBufferString(`
 		# HELP index_server_open_indexes Number of open indexes per storage type. An open index corresponds to single resource group.
@@ -883,10 +883,6 @@
 	backend3, reg3 := setupBleveBackend(t, 5, time.Nanosecond, tmpDir)
 	idx, err = backend3.BuildIndex(context.Background(), ns, 10 /* file based */, 99, nil, "test", indexTestDocs(ns, 1000, 99))
 	require.NoError(t, err)
-<<<<<<< HEAD
-=======
-	backend1.CloseAllIndexes()
->>>>>>> c508b01c
 
 	// Verify that we're reusing existing index and there is only 10 documents in it, not 1000.
 	cnt, err = idx.DocCount(context.Background(), "")
@@ -900,7 +896,7 @@
 		index_server_open_indexes{index_storage="file"} 1
 	`), "index_server_open_indexes"))
 
-	backend3.closeAllIndexes()
+	backend3.CloseAllIndexes()
 }
 
 func TestFileIndexIsNotReusedOnDifferentSize(t *testing.T) {
@@ -920,6 +916,31 @@
 	// We open new backend using same directory, but with different size. Index should be rebuilt.
 	backend2, _ := setupBleveBackend(t, 5, time.Nanosecond, tmpDir)
 	idx, err := backend2.BuildIndex(context.Background(), ns, 100, 100, nil, "test", indexTestDocs(ns, 100, 100))
+	require.NoError(t, err)
+
+	// Verify that index has updated number of documents.
+	cnt, err := idx.DocCount(context.Background(), "")
+	require.NoError(t, err)
+	require.Equal(t, int64(100), cnt)
+}
+
+func TestFileIndexIsNotReusedOnDifferentRV(t *testing.T) {
+	ns := resource.NamespacedResource{
+		Namespace: "test",
+		Group:     "group",
+		Resource:  "resource",
+	}
+
+	tmpDir := t.TempDir()
+
+	backend1, _ := setupBleveBackend(t, 5, time.Nanosecond, tmpDir)
+	_, err := backend1.BuildIndex(context.Background(), ns, 10, 100, nil, "test", indexTestDocs(ns, 10, 100))
+	require.NoError(t, err)
+	backend1.CloseAllIndexes()
+
+	// We open new backend using same directory, but with different RV. Index should be rebuilt.
+	backend2, _ := setupBleveBackend(t, 5, time.Nanosecond, tmpDir)
+	idx, err := backend2.BuildIndex(context.Background(), ns, 10 /* file based */, 999999, nil, "test", indexTestDocs(ns, 100, 999999))
 	require.NoError(t, err)
 
 	// Verify that index has updated number of documents.
