--- conflicted
+++ resolved
@@ -23,35 +23,10 @@
 		return nil, err
 	}
 
-<<<<<<< HEAD
-	users, err := GetUserBuilder()
-	if err != nil {
-		return nil, err
-	}
-
-	extGroupMappings, err := GetExternalGroupMappingBuilder()
-	if err != nil {
-		return nil, err
-	}
-
-	return []resource.DocumentBuilderInfo{
-		// The default builder
-		{
-			Builder: resource.StandardDocumentBuilder(),
-		},
-		// Dashboard builder
-		dashboards,
-		// User builder
-		users,
-		// External Group Mapping builder
-		extGroupMappings,
-	}, err
-=======
 	result := []resource.DocumentBuilderInfo{
 		{
 			Builder: resource.StandardDocumentBuilder(),
 		},
 	}
 	return append(result, all...), nil
->>>>>>> f7a19be3
 }