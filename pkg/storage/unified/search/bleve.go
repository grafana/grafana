package search

import (
	"context"
	"encoding/json"
	"errors"
	"fmt"
	"log/slog"
	"math"
	"os"
	"path/filepath"
	"slices"
	"strconv"
	"strings"
	"sync"
	"time"

	"github.com/blevesearch/bleve/v2"
	"github.com/blevesearch/bleve/v2/analysis/analyzer/keyword"
	"github.com/blevesearch/bleve/v2/analysis/analyzer/standard"
	"github.com/blevesearch/bleve/v2/mapping"
	"github.com/blevesearch/bleve/v2/search"
	"github.com/blevesearch/bleve/v2/search/query"
	bleveSearch "github.com/blevesearch/bleve/v2/search/searcher"
	index "github.com/blevesearch/bleve_index_api"
	"go.opentelemetry.io/otel/attribute"
	"go.opentelemetry.io/otel/trace"
	"k8s.io/apimachinery/pkg/selection"

	"github.com/grafana/grafana/pkg/services/dashboards/dashboardaccess"
	"github.com/grafana/grafana/pkg/services/featuremgmt"
	"github.com/grafana/grafana/pkg/storage/unified/resourcepb"

	authlib "github.com/grafana/authlib/types"

	"github.com/grafana/grafana/pkg/apimachinery/utils"
	"github.com/grafana/grafana/pkg/infra/log"
	"github.com/grafana/grafana/pkg/storage/unified/resource"
)

const (
	// tracingPrexfixBleve is the prefix used for tracing spans in the Bleve backend
	tracingPrexfixBleve = "unified_search.bleve."

	indexStorageMemory = "memory"
	indexStorageFile   = "file"
)

var _ resource.SearchBackend = &bleveBackend{}
var _ resource.ResourceIndex = &bleveIndex{}

type BleveOptions struct {
	// The root folder where file objects are saved
	Root string

	// The resource count where values switch from memory to file based
	FileThreshold int64

	// How big should a batch get before flushing
	// ?? not totally sure the units
	BatchSize int

	// Index cache TTL for bleve indices. 0 disables expiration for in-memory indexes.
	IndexCacheTTL time.Duration
}

type bleveBackend struct {
	tracer trace.Tracer
	log    *slog.Logger
	opts   BleveOptions

	cacheMx sync.RWMutex
	cache   map[resource.NamespacedResource]*bleveIndex

	features     featuremgmt.FeatureToggles
	indexMetrics *resource.BleveIndexMetrics
}

func NewBleveBackend(opts BleveOptions, tracer trace.Tracer, features featuremgmt.FeatureToggles, indexMetrics *resource.BleveIndexMetrics) (*bleveBackend, error) {
	if opts.Root == "" {
		return nil, fmt.Errorf("bleve backend missing root folder configuration")
	}
	absRoot, err := filepath.Abs(opts.Root)
	if err != nil {
		return nil, fmt.Errorf("error getting absolute path for bleve root folder %w", err)
	}
	opts.Root = absRoot

	root, err := os.Stat(opts.Root)
	if err != nil {
		return nil, fmt.Errorf("error opening bleve root folder %w", err)
	}
	if !root.IsDir() {
		return nil, fmt.Errorf("bleve root is configured against a file (not folder)")
	}

	be := &bleveBackend{
		log:          slog.Default().With("logger", "bleve-backend"),
		tracer:       tracer,
		cache:        map[resource.NamespacedResource]*bleveIndex{},
		opts:         opts,
		features:     features,
		indexMetrics: indexMetrics,
	}

	go be.updateIndexSizeMetric(opts.Root)

	return be, nil
}

// GetIndex will return nil if the key does not exist
func (b *bleveBackend) GetIndex(_ context.Context, key resource.NamespacedResource) (resource.ResourceIndex, error) {
	idx := b.getCachedIndex(key)
	// Avoid returning typed nils.
	if idx == nil {
		return nil, nil
	}
	return idx, nil
}

func (b *bleveBackend) getCachedIndex(key resource.NamespacedResource) *bleveIndex {
	// Check index with read-lock first.
	b.cacheMx.RLock()
	val := b.cache[key]
	b.cacheMx.RUnlock()

	if val == nil {
		return nil
	}

	if val.expiration.IsZero() || val.expiration.After(time.Now()) {
		// Not expired yet.
		return val
	}

	// We're dealing with expired index. We need to remove it from the cache and close it.
	b.cacheMx.Lock()
	val = b.cache[key]
	delete(b.cache, key)
	b.cacheMx.Unlock()

	if val == nil {
		return nil
	}

	// Index is no longer in the cache, but we need to close it.
	err := val.index.Close()
	if err != nil {
		b.log.Error("failed to close index", "key", key, "err", err)
	}
	b.log.Info("index evicted from cache", "key", key)

	if b.indexMetrics != nil {
		b.indexMetrics.OpenIndexes.WithLabelValues(val.indexStorage).Dec()
	}

	return nil
}

// updateIndexSizeMetric sets the total size of all file-based indices metric.
func (b *bleveBackend) updateIndexSizeMetric(indexPath string) {
	if b.indexMetrics == nil {
		return
	}

	for {
		var totalSize int64

		err := filepath.WalkDir(indexPath, func(path string, info os.DirEntry, err error) error {
			if err != nil {
				return err
			}
			if !info.IsDir() {
				fileInfo, err := info.Info()
				if err != nil {
					return err
				}
				totalSize += fileInfo.Size()
			}
			return nil
		})

		if err == nil {
			b.indexMetrics.IndexSize.Set(float64(totalSize))
		} else {
			b.log.Error("got error while trying to calculate bleve file index size", "error", err)
		}

		time.Sleep(60 * time.Second)
	}
}

// BuildIndex builds an index from scratch.
// If built successfully, the new index replaces the old index in the cache (if there was any).
func (b *bleveBackend) BuildIndex(
	ctx context.Context,
	key resource.NamespacedResource,
	size int64,
	resourceVersion int64,
	fields resource.SearchableDocumentFields,
	indexBuildReason string,
	builder func(index resource.ResourceIndex) (int64, error),
) (resource.ResourceIndex, error) {
	_, span := b.tracer.Start(ctx, tracingPrexfixBleve+"BuildIndex")
	defer span.End()

<<<<<<< HEAD
=======
	span.SetAttributes(
		attribute.String("namespace", key.Namespace),
		attribute.String("group", key.Group),
		attribute.String("resource", key.Resource),
		attribute.Int64("size", size),
		attribute.Int64("rv", resourceVersion),
	)

	var index bleve.Index
	fileIndexName := "" // Name of the file-based index, or empty for in-memory indexes.

	build := true
>>>>>>> 83aefb54
	mapper, err := GetBleveMappings(fields)
	if err != nil {
		return nil, err
	}

	// Prepare fields before opening/creating indexes, so that we don't need to deal with closing them in case of errors.
	standardSearchFields := resource.StandardSearchFields()
	allFields, err := getAllFields(standardSearchFields, fields)
	if err != nil {
		return nil, err
	}

	logWithDetails := b.log.With("namespace", key.Namespace, "group", key.Group, "resource", key.Resource, "size", size, "rv", resourceVersion, "reason", indexBuildReason)

	// Close the newly created/opened index by default.
	closeIndex := true
	// This function is added via defer after new index has been created/opened, to make sure we close it properly when needed.
	// Whether index needs closing or not is controlled by closeIndex.
	closeIndexOnExit := func(index bleve.Index, indexDir string) {
		if !closeIndex {
			return
		}

		if closeErr := index.Close(); closeErr != nil {
			logWithDetails.Error("Failed to close index after index build failure", "err", closeErr)
		}
		if indexDir != "" {
			if removeErr := os.RemoveAll(indexDir); removeErr != nil {
				logWithDetails.Error("Failed to remove index directory after index build failure", "err", removeErr)
			}
		}
	}

	resourceDir := filepath.Join(b.opts.Root, cleanFileSegment(key.Namespace), cleanFileSegment(fmt.Sprintf("%s.%s", key.Resource, key.Group)))

	var index bleve.Index
	cachedIndex := b.getCachedIndex(key)
	fileIndexName := "" // Name of the file-based index, or empty for in-memory indexes.
	newIndexType := indexStorageMemory
	build := true

	if size > b.opts.FileThreshold {
		newIndexType = indexStorageFile

		// We only check for the existing file-based index if we don't already have an open index for this key.
		// This happens on startup, or when memory-based index has expired. (We don't expire file-based indexes)
		// If we do have an unexpired cached index already, we always build a new index from scratch.
		if cachedIndex == nil && resourceVersion > 0 {
			index, fileIndexName = b.findPreviousFileBasedIndex(resourceDir, resourceVersion, size)
		}

		if index != nil {
			build = false
			logWithDetails.Debug("Existing index found on filesystem", "directory", filepath.Join(resourceDir, fileIndexName))
			defer closeIndexOnExit(index, "") // Close index, but don't delete directory.
		} else {
			// Building index from scratch. Index name has a time component in it to be unique, but if
			// we happen to create non-unique name, we bump the time and try again.

			indexDir := ""
			now := time.Now()
			for index == nil {
				fileIndexName = formatIndexName(time.Now(), resourceVersion)
				indexDir = filepath.Join(resourceDir, fileIndexName)
				if !isPathWithinRoot(indexDir, b.opts.Root) {
					return nil, fmt.Errorf("invalid path %s", indexDir)
				}

				index, err = bleve.New(indexDir, mapper)
				if errors.Is(err, bleve.ErrorIndexPathExists) {
					now = now.Add(time.Second) // Bump time for next try
					index = nil                // Bleve actually returns non-nil value with ErrorIndexPathExists
					continue
				}
				if err != nil {
					return nil, fmt.Errorf("error creating new bleve index: %s %w", indexDir, err)
				}
			}

			logWithDetails.Info("Building index using filesystem", "directory", indexDir)
			defer closeIndexOnExit(index, indexDir) // Close index, and delete new index directory.
		}
	} else {
		index, err = bleve.NewMemOnly(mapper)
		if err != nil {
			return nil, fmt.Errorf("error creating new in-memory bleve index: %w", err)
		}
		logWithDetails.Info("Building index using memory")
		defer closeIndexOnExit(index, "") // Close index, don't cleanup directory.
	}

	// Batch all the changes
	idx := &bleveIndex{
		key:          key,
		index:        index,
		indexStorage: newIndexType,
		fields:       fields,
		allFields:    allFields,
		standard:     standardSearchFields,
		features:     b.features,
		tracing:      b.tracer,
	}

	if build {
		start := time.Now()
		_, err = builder(idx)
		if err != nil {
			logWithDetails.Error("Failed to build index", "err", err)
			return nil, fmt.Errorf("failed to build index: %w", err)
		}
		elapsed := time.Since(start)
		logWithDetails.Info("Finished building index", "elapsed", elapsed)
	}

	// Set expiration after building the index. Only expire in-memory indexes.
	if fileIndexName == "" && b.opts.IndexCacheTTL > 0 {
		idx.expiration = time.Now().Add(b.opts.IndexCacheTTL)
	}

	// Store the index in the cache.
	if idx.expiration.IsZero() {
		logWithDetails.Info("Storing index in cache, with no expiration", "key", key)
	} else {
		logWithDetails.Info("Storing index in cache", "key", key, "expiration", idx.expiration)
	}

	// We're storing index in the cache, so we can't close it.
	closeIndex = false

	b.cacheMx.Lock()
	prev := b.cache[key]
	b.cache[key] = idx
	b.cacheMx.Unlock()

	// If there was a previous index in the cache, close it.
	if prev != nil {
		if b.indexMetrics != nil {
			b.indexMetrics.OpenIndexes.WithLabelValues(prev.indexStorage).Dec()
		}

		err := prev.index.Close()
		if err != nil {
			logWithDetails.Error("failed to close previous index", "key", key, "err", err)
		}
	}
	if b.indexMetrics != nil {
		b.indexMetrics.OpenIndexes.WithLabelValues(idx.indexStorage).Inc()
	}

	// Start a background task to cleanup the old index directories. If we have built a new file-based index,
	// the new name is ignored. If we have created in-memory index and fileIndexName is empty, all old directories can be removed.
	go b.cleanOldIndexes(resourceDir, fileIndexName)

	return idx, nil
}

func cleanFileSegment(input string) string {
	input = strings.ReplaceAll(input, string(filepath.Separator), "_")
	input = strings.ReplaceAll(input, "..", "_")
	return input
}

// cleanOldIndexes deletes all subdirectories inside dir, skipping directory with "skipName".
// "skipName" can be empty.
func (b *bleveBackend) cleanOldIndexes(dir string, skipName string) {
	files, err := os.ReadDir(dir)
	if err != nil {
		if os.IsNotExist(err) {
			return
		}
		b.log.Warn("error cleaning folders from", "directory", dir, "error", err)
		return
	}
	for _, file := range files {
		if file.IsDir() && file.Name() != skipName {
			fpath := filepath.Join(dir, file.Name())
			if !isPathWithinRoot(fpath, b.opts.Root) {
				b.log.Warn("Skipping cleanup of directory", "directory", fpath)
				continue
			}

			err = os.RemoveAll(fpath)
			if err != nil {
				b.log.Error("Unable to remove old index folder", "directory", fpath, "error", err)
			} else {
				b.log.Info("Removed old index folder", "directory", fpath)
			}
		}
	}
}

// isPathWithinRoot verifies that path is within given absoluteRoot.
func isPathWithinRoot(path, absoluteRoot string) bool {
	if path == "" || absoluteRoot == "" {
		return false
	}

	path, err := filepath.Abs(path)
	if err != nil {
		return false
	}
	if !strings.HasPrefix(path, absoluteRoot) {
		return false
	}
	return true
}

// cacheKeys returns list of keys for indexes in the cache (including possibly expired ones).
func (b *bleveBackend) cacheKeys() []resource.NamespacedResource {
	b.cacheMx.RLock()
	defer b.cacheMx.RUnlock()

	keys := make([]resource.NamespacedResource, 0, len(b.cache))
	for k := range b.cache {
		keys = append(keys, k)
	}
	return keys
}

// TotalDocs returns the total number of documents across all indices
func (b *bleveBackend) TotalDocs() int64 {
	var totalDocs int64
	// We iterate over keys and call getCachedIndex for each index individually.
	// We do this to avoid keeping a lock for the entire TotalDocs function, since DocCount may be slow (due to disk access).
	// Calling getCachedIndex also handles index expiration.
	for _, key := range b.cacheKeys() {
		idx := b.getCachedIndex(key)
		if idx == nil {
			continue
		}
		c, err := idx.index.DocCount()
		if err != nil {
			continue
		}
		totalDocs += int64(c)
	}
	return totalDocs
}

func formatIndexName(now time.Time, resourceVersion int64) string {
	timestamp := now.Format("20060102-150405")
	return fmt.Sprintf("%s-%d", timestamp, resourceVersion)
}

func (b *bleveBackend) findPreviousFileBasedIndex(resourceDir string, resourceVersion int64, size int64) (bleve.Index, string) {
	entries, err := os.ReadDir(resourceDir)
	if err != nil {
		return nil, ""
	}

	indexName := ""
	for _, ent := range entries {
		if !ent.IsDir() {
			continue
		}

		parts := strings.Split(ent.Name(), "-")
		if len(parts) != 3 {
			continue
		}

		// Last part is resourceVersion
		indexRv, err := strconv.ParseInt(parts[2], 10, 64)
		if err != nil {
			continue
		}
		if indexRv != resourceVersion {
			continue
		}
		indexName = ent.Name()
		break
	}

	if indexName == "" {
		return nil, ""
	}

	indexDir := filepath.Join(resourceDir, indexName)
	idx, err := bleve.Open(indexDir)
	if err != nil {
		return nil, ""
	}

	cnt, err := idx.DocCount()
	if err != nil {
		_ = idx.Close()
		return nil, ""
	}

	if uint64(size) != cnt {
		_ = idx.Close()
		return nil, ""
	}

	return idx, indexName
}

func (b *bleveBackend) closeAllIndexes() {
	b.cacheMx.Lock()
	defer b.cacheMx.Unlock()

	for key, idx := range b.cache {
		_ = idx.index.Close()
		delete(b.cache, key)

		if b.indexMetrics != nil {
			b.indexMetrics.OpenIndexes.WithLabelValues(idx.indexStorage).Dec()
		}
	}
}

type bleveIndex struct {
	key   resource.NamespacedResource
	index bleve.Index

	standard resource.SearchableDocumentFields
	fields   resource.SearchableDocumentFields

	indexStorage string // memory or file, used when updating metrics

	// When to expire and close the index. Zero value = no expiration.
	// We only expire in-memory indexes.
	expiration time.Time

	// The values returned with all
	allFields []*resourcepb.ResourceTableColumnDefinition
	features  featuremgmt.FeatureToggles
	tracing   trace.Tracer
}

// BulkIndex implements resource.ResourceIndex.
func (b *bleveIndex) BulkIndex(req *resource.BulkIndexRequest) error {
	if len(req.Items) == 0 {
		return nil
	}

	batch := b.index.NewBatch()
	for _, item := range req.Items {
		switch item.Action {
		case resource.ActionIndex:
			if item.Doc == nil {
				return fmt.Errorf("missing document")
			}
			doc := item.Doc.UpdateCopyFields()

			err := batch.Index(resource.SearchID(doc.Key), doc)
			if err != nil {
				return err
			}
		case resource.ActionDelete:
			batch.Delete(resource.SearchID(item.Key))
		}
	}

	return b.index.Batch(batch)
}

func (b *bleveIndex) ListManagedObjects(ctx context.Context, req *resourcepb.ListManagedObjectsRequest) (*resourcepb.ListManagedObjectsResponse, error) {
	if req.NextPageToken != "" {
		return nil, fmt.Errorf("next page not implemented yet")
	}
	if req.Kind == "" {
		return &resourcepb.ListManagedObjectsResponse{
			Error: resource.NewBadRequestError("empty manager kind"),
		}, nil
	}
	if req.Id == "" {
		return &resourcepb.ListManagedObjectsResponse{
			Error: resource.NewBadRequestError("empty manager id"),
		}, nil
	}

	q := bleve.NewBooleanQuery()
	q.AddMust(&query.TermQuery{
		Term:     req.Kind,
		FieldVal: resource.SEARCH_FIELD_MANAGER_KIND,
	})
	q.AddMust(&query.TermQuery{
		Term:     req.Id,
		FieldVal: resource.SEARCH_FIELD_MANAGER_ID,
	})

	found, err := b.index.SearchInContext(ctx, &bleve.SearchRequest{
		Query: q,
		Fields: []string{
			resource.SEARCH_FIELD_TITLE,
			resource.SEARCH_FIELD_FOLDER,
			resource.SEARCH_FIELD_MANAGER_KIND,
			resource.SEARCH_FIELD_MANAGER_ID,
			resource.SEARCH_FIELD_SOURCE_PATH,
			resource.SEARCH_FIELD_SOURCE_CHECKSUM,
			resource.SEARCH_FIELD_SOURCE_TIME,
		},
		Sort: search.SortOrder{
			&search.SortField{
				Field: resource.SEARCH_FIELD_SOURCE_PATH,
				Type:  search.SortFieldAsString,
				Desc:  false,
			},
		},
		Size: 1000000000, // big number
		From: 0,          // next page token not yet supported
	})
	if err != nil {
		return nil, err
	}

	asString := func(v any) string {
		if v == nil {
			return ""
		}
		str, ok := v.(string)
		if ok {
			return str
		}
		return fmt.Sprintf("%v", v)
	}

	asTime := func(v any) int64 {
		if v == nil {
			return 0
		}
		intV, ok := v.(int64)
		if ok {
			return intV
		}
		floatV, ok := v.(float64)
		if ok {
			return int64(floatV)
		}
		str, ok := v.(string)
		if ok {
			t, _ := time.Parse(time.RFC3339, str)
			return t.UnixMilli()
		}
		return 0
	}

	rsp := &resourcepb.ListManagedObjectsResponse{}
	for _, hit := range found.Hits {
		item := &resourcepb.ListManagedObjectsResponse_Item{
			Object: &resourcepb.ResourceKey{},
			Hash:   asString(hit.Fields[resource.SEARCH_FIELD_SOURCE_CHECKSUM]),
			Path:   asString(hit.Fields[resource.SEARCH_FIELD_SOURCE_PATH]),
			Time:   asTime(hit.Fields[resource.SEARCH_FIELD_SOURCE_TIME]),
			Title:  asString(hit.Fields[resource.SEARCH_FIELD_TITLE]),
			Folder: asString(hit.Fields[resource.SEARCH_FIELD_FOLDER]),
		}
		err := resource.ReadSearchID(item.Object, hit.ID)
		if err != nil {
			return nil, err
		}
		rsp.Items = append(rsp.Items, item)
	}
	return rsp, nil
}

func (b *bleveIndex) CountManagedObjects(ctx context.Context) ([]*resourcepb.CountManagedObjectsResponse_ResourceCount, error) {
	found, err := b.index.SearchInContext(ctx, &bleve.SearchRequest{
		Query: bleve.NewMatchAllQuery(),
		Size:  0,
		Facets: bleve.FacetsRequest{
			"count": bleve.NewFacetRequest(resource.SEARCH_FIELD_MANAGED_BY, 1000), // typically less then 5
		},
	})
	if err != nil {
		return nil, err
	}
	vals := make([]*resourcepb.CountManagedObjectsResponse_ResourceCount, 0)
	f, ok := found.Facets["count"]
	if ok && f.Terms != nil {
		for _, v := range f.Terms.Terms() {
			val := v.Term
			idx := strings.Index(val, ":")
			if idx > 0 {
				vals = append(vals, &resourcepb.CountManagedObjectsResponse_ResourceCount{
					Kind:     val[0:idx],
					Id:       val[idx+1:],
					Group:    b.key.Group,
					Resource: b.key.Resource,
					Count:    int64(v.Count),
				})
			}
		}
	}
	return vals, nil
}

// Search implements resource.DocumentIndex.
func (b *bleveIndex) Search(
	ctx context.Context,
	access authlib.AccessClient,
	req *resourcepb.ResourceSearchRequest,
	federate []resource.ResourceIndex, // For federated queries, these will match the values in req.federate
) (*resourcepb.ResourceSearchResponse, error) {
	ctx, span := b.tracing.Start(ctx, tracingPrexfixBleve+"Search")
	defer span.End()

	if req.Options == nil || req.Options.Key == nil {
		return &resourcepb.ResourceSearchResponse{
			Error: resource.NewBadRequestError("missing query key"),
		}, nil
	}

	response := &resourcepb.ResourceSearchResponse{
		Error: b.verifyKey(req.Options.Key),
	}
	if response.Error != nil {
		return response, nil
	}

	// Verifies the index federation
	index, err := b.getIndex(ctx, req, federate)
	if err != nil {
		return nil, err
	}

	// convert protobuf request to bleve request
	searchrequest, e := b.toBleveSearchRequest(ctx, req, access)
	if e != nil {
		response.Error = e
		return response, nil
	}

	// Show all fields when nothing is selected
	if len(searchrequest.Fields) < 1 && req.Limit > 0 {
		f, err := b.index.Fields()
		if err != nil {
			return nil, err
		}
		if len(f) > 0 {
			searchrequest.Fields = f
		} else {
			searchrequest.Fields = []string{
				resource.SEARCH_FIELD_TITLE,
				resource.SEARCH_FIELD_FOLDER,
				resource.SEARCH_FIELD_SOURCE_PATH,
				resource.SEARCH_FIELD_MANAGED_BY,
			}
		}
	}

	res, err := index.SearchInContext(ctx, searchrequest)
	if err != nil {
		return nil, err
	}

	response.TotalHits = int64(res.Total)
	response.QueryCost = float64(res.Cost)
	response.MaxScore = res.MaxScore

	response.Results, err = b.hitsToTable(ctx, searchrequest.Fields, res.Hits, req.Explain)
	if err != nil {
		return nil, err
	}

	// parse the facet fields
	for k, v := range res.Facets {
		f := newResponseFacet(v)
		if response.Facet == nil {
			response.Facet = make(map[string]*resourcepb.ResourceSearchResponse_Facet)
		}
		response.Facet[k] = f
	}
	return response, nil
}

func (b *bleveIndex) DocCount(ctx context.Context, folder string) (int64, error) {
	ctx, span := b.tracing.Start(ctx, tracingPrexfixBleve+"DocCount")
	defer span.End()

	if folder == "" {
		count, err := b.index.DocCount()
		return int64(count), err
	}

	req := &bleve.SearchRequest{
		Size:   0, // we just need the count
		Fields: []string{},
		Query: &query.TermQuery{
			Term:     folder,
			FieldVal: resource.SEARCH_FIELD_FOLDER,
		},
	}
	rsp, err := b.index.SearchInContext(ctx, req)
	if rsp == nil {
		return 0, err
	}
	return int64(rsp.Total), err
}

// make sure the request key matches the index
func (b *bleveIndex) verifyKey(key *resourcepb.ResourceKey) *resourcepb.ErrorResult {
	if key.Namespace != b.key.Namespace {
		return resource.NewBadRequestError("namespace mismatch (expected " + b.key.Namespace + ")")
	}
	if key.Group != b.key.Group {
		return resource.NewBadRequestError("group mismatch (expected " + b.key.Group + ")")
	}
	if key.Resource != b.key.Resource {
		return resource.NewBadRequestError("resource mismatch (expected " + b.key.Resource + ")")
	}
	return nil
}

func (b *bleveIndex) getIndex(
	ctx context.Context,
	req *resourcepb.ResourceSearchRequest,
	federate []resource.ResourceIndex,
) (bleve.Index, error) {
	_, span := b.tracing.Start(ctx, tracingPrexfixBleve+"getIndex")
	defer span.End()

	if len(req.Federated) != len(federate) {
		return nil, fmt.Errorf("federation is misconfigured")
	}

	// Search across resources using
	// https://blevesearch.com/docs/IndexAlias/
	if len(federate) > 0 {
		all := []bleve.Index{b.index}
		for i, extra := range federate {
			typedindex, ok := extra.(*bleveIndex)
			if !ok {
				return nil, fmt.Errorf("federated indexes must be the same type")
			}
			if typedindex.verifyKey(req.Federated[i]) != nil {
				return nil, fmt.Errorf("federated index keys do not match (%v != %v)", typedindex, req.Federated[i])
			}
			all = append(all, typedindex.index)
		}
		return bleve.NewIndexAlias(all...), nil
	}
	return b.index, nil
}

func (b *bleveIndex) toBleveSearchRequest(ctx context.Context, req *resourcepb.ResourceSearchRequest, access authlib.AccessClient) (*bleve.SearchRequest, *resourcepb.ErrorResult) {
	ctx, span := b.tracing.Start(ctx, tracingPrexfixBleve+"toBleveSearchRequest")
	defer span.End()

	facets := bleve.FacetsRequest{}
	for _, f := range req.Facet {
		facets[f.Field] = bleve.NewFacetRequest(f.Field, int(f.Limit))
	}

	// Convert resource-specific fields to bleve fields (just considers dashboard fields for now)
	fields := make([]string, 0, len(req.Fields))
	for _, f := range req.Fields {
		if slices.Contains(DashboardFields(), f) {
			f = resource.SEARCH_FIELD_PREFIX + f
		}
		fields = append(fields, f)
	}

	size, err := safeInt64ToInt(req.Limit)
	if err != nil {
		return nil, resource.AsErrorResult(err)
	}
	offset, err := safeInt64ToInt(req.Offset)
	if err != nil {
		return nil, resource.AsErrorResult(err)
	}

	searchrequest := &bleve.SearchRequest{
		Fields:  fields,
		Size:    size,
		From:    offset,
		Explain: req.Explain,
		Facets:  facets,
	}

	// Currently everything is within an AND query
	queries := []query.Query{}
	if len(req.Options.Labels) > 0 {
		for _, v := range req.Options.Labels {
			q, err := requirementQuery(v, "labels.")
			if err != nil {
				return nil, err
			}
			queries = append(queries, q)
		}
	}
	// filters
	if len(req.Options.Fields) > 0 {
		for _, v := range req.Options.Fields {
			q, err := requirementQuery(v, "")
			if err != nil {
				return nil, err
			}
			queries = append(queries, q)
		}
	}

	if len(req.Query) > 1 && strings.Contains(req.Query, "*") {
		// wildcard query is expensive - should be used with caution
		wildcard := bleve.NewWildcardQuery(req.Query)
		queries = append(queries, wildcard)
	}

	if req.Query != "" && !strings.Contains(req.Query, "*") {
		// Add a text query
		searchrequest.Fields = append(searchrequest.Fields, resource.SEARCH_FIELD_SCORE)

		// There are multiple ways to match the query string to documents. The following queries are ordered by priority:

		// Query 1: Match the exact query string
		queryExact := bleve.NewMatchQuery(req.Query)
		queryExact.SetBoost(10.0)
		queryExact.Analyzer = keyword.Name // don't analyze the query input - treat it as a single token

		// Query 2: Phrase query with standard analyzer
		queryPhrase := bleve.NewMatchPhraseQuery(req.Query)
		queryExact.SetBoost(5.0)
		queryPhrase.Analyzer = standard.Name

		// Query 3: Match query with standard analyzer
		queryAnalyzed := bleve.NewMatchQuery(req.Query)
		queryAnalyzed.Analyzer = standard.Name

		// At least one of the queries must match
		searchQuery := bleve.NewDisjunctionQuery(queryExact, queryAnalyzed, queryPhrase)
		queries = append(queries, searchQuery)
	}

	switch len(queries) {
	case 0:
		searchrequest.Query = bleve.NewMatchAllQuery()
	case 1:
		searchrequest.Query = queries[0]
	default:
		searchrequest.Query = bleve.NewConjunctionQuery(queries...) // AND
	}

	if access != nil && b.features.IsEnabledGlobally(featuremgmt.FlagUnifiedStorageSearchPermissionFiltering) {
		auth, ok := authlib.AuthInfoFrom(ctx)
		if !ok {
			return nil, resource.AsErrorResult(fmt.Errorf("missing auth info"))
		}
		verb := utils.VerbList
		if req.Permission == int64(dashboardaccess.PERMISSION_EDIT) {
			verb = utils.VerbPatch
		}

		checker, err := access.Compile(ctx, auth, authlib.ListRequest{
			Namespace: b.key.Namespace,
			Group:     b.key.Group,
			Resource:  b.key.Resource,
			Verb:      verb,
		})
		if err != nil {
			return nil, resource.AsErrorResult(err)
		}
		checkers := map[string]authlib.ItemChecker{
			b.key.Resource: checker,
		}

		// handle federation
		for _, federated := range req.Federated {
			checker, err := access.Compile(ctx, auth, authlib.ListRequest{
				Namespace: federated.Namespace,
				Group:     federated.Group,
				Resource:  federated.Resource,
				Verb:      utils.VerbList,
			})
			if err != nil {
				return nil, resource.AsErrorResult(err)
			}
			checkers[federated.Resource] = checker
		}

		searchrequest.Query = newPermissionScopedQuery(searchrequest.Query, checkers)
	}

	for k, v := range req.Facet {
		if searchrequest.Facets == nil {
			searchrequest.Facets = make(bleve.FacetsRequest)
		}
		searchrequest.Facets[k] = bleve.NewFacetRequest(v.Field, int(v.Limit))
	}

	// Add the sort fields
	sorting := getSortFields(req)
	searchrequest.SortBy(sorting)

	// When no sort fields are provided, sort by score if there is a query, otherwise sort by title
	if len(sorting) == 0 {
		if req.Query != "" && req.Query != "*" {
			searchrequest.Sort = append(searchrequest.Sort, &search.SortScore{
				Desc: true,
			})
		} else {
			searchrequest.Sort = append(searchrequest.Sort, &search.SortField{
				Field: resource.SEARCH_FIELD_TITLE_PHRASE,
				Desc:  false,
			})
		}
	}

	return searchrequest, nil
}

func safeInt64ToInt(i64 int64) (int, error) {
	if i64 > math.MaxInt32 || i64 < math.MinInt32 {
		return 0, fmt.Errorf("int64 value %d overflows int", i64)
	}
	return int(i64), nil
}

func getSortFields(req *resourcepb.ResourceSearchRequest) []string {
	sorting := []string{}
	for _, sort := range req.SortBy {
		input := sort.Field
		if field, ok := textSortFields[input]; ok {
			input = field
		}

		if slices.Contains(DashboardFields(), input) {
			input = resource.SEARCH_FIELD_PREFIX + input
		}

		if sort.Desc {
			input = "-" + input
		}
		sorting = append(sorting, input)
	}
	return sorting
}

// fields that we went to sort by the full text
var textSortFields = map[string]string{
	resource.SEARCH_FIELD_TITLE: resource.SEARCH_FIELD_TITLE_PHRASE,
}

const lowerCase = "phrase"

// termField fields to use termQuery for filtering
var termFields = []string{
	resource.SEARCH_FIELD_TITLE,
}

// Convert a "requirement" into a bleve query
func requirementQuery(req *resourcepb.Requirement, prefix string) (query.Query, *resourcepb.ErrorResult) {
	switch selection.Operator(req.Operator) {
	case selection.Equals, selection.DoubleEquals:
		if len(req.Values) == 0 {
			return query.NewMatchAllQuery(), nil
		}

		if len(req.Values) == 1 {
			filter := filterValue(req.Key, req.Values[0])
			return newQuery(req.Key, filter, prefix), nil
		}

		conjuncts := []query.Query{}
		for _, v := range req.Values {
			q := newQuery(req.Key, filterValue(req.Key, v), prefix)
			conjuncts = append(conjuncts, q)
		}

		return query.NewConjunctionQuery(conjuncts), nil

	case selection.NotEquals:
	case selection.DoesNotExist:
	case selection.GreaterThan:
	case selection.LessThan:
	case selection.Exists:
	case selection.In:
		if len(req.Values) == 0 {
			return query.NewMatchAllQuery(), nil
		}
		if len(req.Values) == 1 {
			q := newQuery(req.Key, filterValue(req.Key, req.Values[0]), prefix)
			return q, nil
		}

		disjuncts := []query.Query{}
		for _, v := range req.Values {
			q := newQuery(req.Key, filterValue(req.Key, v), prefix)
			disjuncts = append(disjuncts, q)
		}

		return query.NewDisjunctionQuery(disjuncts), nil

	case selection.NotIn:
		boolQuery := bleve.NewBooleanQuery()

		var mustNotQueries []query.Query
		for _, value := range req.Values {
			q := newQuery(req.Key, filterValue(req.Key, value), prefix)
			mustNotQueries = append(mustNotQueries, q)
		}
		boolQuery.AddMustNot(mustNotQueries...)

		// must still have a value
		notEmptyQuery := bleve.NewMatchAllQuery()
		boolQuery.AddMust(notEmptyQuery)

		return boolQuery, nil
	}
	return nil, resource.NewBadRequestError(
		fmt.Sprintf("unsupported query operation (%s %s %v)", req.Key, req.Operator, req.Values),
	)
}

// newQuery will create a query that will match the value or the tokens of the value
func newQuery(key string, value string, prefix string) query.Query {
	if value == "*" {
		return bleve.NewMatchAllQuery()
	}
	if strings.Contains(value, "*") {
		// wildcard query is expensive - should be used with caution
		return bleve.NewWildcardQuery(value)
	}
	delimiter, ok := hasTerms(value)
	if slices.Contains(termFields, key) && ok {
		return newTermsQuery(key, value, delimiter, prefix)
	}
	q := bleve.NewMatchQuery(value)
	q.SetField(prefix + key)
	return q
}

// newTermsQuery will create a query that will match on term or tokens
func newTermsQuery(key string, value string, delimiter string, prefix string) query.Query {
	tokens := strings.Split(value, delimiter)
	// won't match with ending space
	value = strings.TrimSuffix(value, " ")

	q := bleve.NewTermQuery(value)
	q.SetField(prefix + key)

	cq := newMatchAllTokensQuery(tokens, key, prefix)
	return bleve.NewDisjunctionQuery(q, cq)
}

// newMatchAllTokensQuery will create a query that will match on all tokens
func newMatchAllTokensQuery(tokens []string, key string, prefix string) query.Query {
	cq := bleve.NewConjunctionQuery()
	for _, token := range tokens {
		_, ok := hasTerms(token)
		if ok {
			tq := bleve.NewTermQuery(token)
			tq.SetField(prefix + key)
			cq.AddQuery(tq)
			continue
		}
		mq := bleve.NewMatchQuery(token)
		mq.SetField(prefix + key)
		cq.AddQuery(mq)
	}
	return cq
}

// filterValue will convert the value to lower case if the field is a phrase field
func filterValue(field string, v string) string {
	if strings.HasSuffix(field, lowerCase) {
		return strings.ToLower(v)
	}
	return v
}

func (b *bleveIndex) hitsToTable(ctx context.Context, selectFields []string, hits search.DocumentMatchCollection, explain bool) (*resourcepb.ResourceTable, error) {
	_, span := b.tracing.Start(ctx, tracingPrexfixBleve+"hitsToTable")
	defer span.End()

	fields := []*resourcepb.ResourceTableColumnDefinition{}
	for _, name := range selectFields {
		if name == "_all" {
			fields = b.allFields
			break
		}

		f := b.standard.Field(name)
		if f == nil && b.fields != nil {
			f = b.fields.Field(name)
		}
		if f == nil {
			// Labels as a string
			if strings.HasPrefix(name, "labels.") {
				f = &resourcepb.ResourceTableColumnDefinition{
					Name: name,
					Type: resourcepb.ResourceTableColumnDefinition_STRING,
				}
			}

			// return nil, fmt.Errorf("unknown response field: " + name)
			if f == nil {
				continue // OK for now
			}
		}
		fields = append(fields, f)
	}
	if explain {
		fields = append(fields, b.standard.Field(resource.SEARCH_FIELD_EXPLAIN))
	}

	builder, err := resource.NewTableBuilder(fields)
	if err != nil {
		return nil, err
	}
	encoders := builder.Encoders()

	table := &resourcepb.ResourceTable{
		Columns: fields,
		Rows:    make([]*resourcepb.ResourceTableRow, hits.Len()),
	}
	for rowID, match := range hits {
		row := &resourcepb.ResourceTableRow{
			Key:   &resourcepb.ResourceKey{},
			Cells: make([][]byte, len(fields)),
		}
		table.Rows[rowID] = row

		err := resource.ReadSearchID(row.Key, match.ID)
		if err != nil {
			return nil, err
		}

		for i, f := range fields {
			var v any
			switch f.Name {
			case resource.SEARCH_FIELD_ID:
				row.Cells[i] = []byte(match.ID)

			case resource.SEARCH_FIELD_SCORE:
				row.Cells[i], err = encoders[i](match.Score)

			case resource.SEARCH_FIELD_EXPLAIN:
				if match.Expl != nil {
					row.Cells[i], err = json.Marshal(match.Expl)
				}
			case resource.SEARCH_FIELD_LEGACY_ID:
				v := match.Fields[resource.SEARCH_FIELD_LABELS+"."+resource.SEARCH_FIELD_LEGACY_ID]
				if v != nil {
					str, ok := v.(string)
					if ok {
						id, _ := strconv.ParseInt(str, 10, 64)
						row.Cells[i], err = encoders[i](id)
					}
				}
			default:
				fieldName := f.Name
				// since the bleve index fields mix common and resource-specific fields, it is possible a conflict can happen
				// if a specific field is named the same as a common field
				v := match.Fields[fieldName]
				// fields that are specific to the resource get stored as fields.<fieldName>, so we need to check for that
				if v == nil {
					v = match.Fields[resource.SEARCH_FIELD_PREFIX+fieldName]
				}
				if v != nil {
					// Encode the value to protobuf
					row.Cells[i], err = encoders[i](v)
				}
			}
			if err != nil {
				return nil, fmt.Errorf("error encoding (row:%d/col:%d) %v %w", rowID, i, v, err)
			}
		}
	}

	return table, nil
}

func getAllFields(standard resource.SearchableDocumentFields, custom resource.SearchableDocumentFields) ([]*resourcepb.ResourceTableColumnDefinition, error) {
	fields := []*resourcepb.ResourceTableColumnDefinition{
		standard.Field(resource.SEARCH_FIELD_ID),
		standard.Field(resource.SEARCH_FIELD_TITLE),
		standard.Field(resource.SEARCH_FIELD_TAGS),
		standard.Field(resource.SEARCH_FIELD_FOLDER),
		standard.Field(resource.SEARCH_FIELD_RV),
		standard.Field(resource.SEARCH_FIELD_CREATED),
		standard.Field(resource.SEARCH_FIELD_LEGACY_ID),
		standard.Field(resource.SEARCH_FIELD_MANAGER_KIND),
	}

	if custom != nil {
		for _, name := range custom.Fields() {
			f := custom.Field(name)
			if f.Priority > 10 {
				continue
			}
			fields = append(fields, f)
		}
	}
	for _, field := range fields {
		if field == nil {
			return nil, fmt.Errorf("invalid all field")
		}
	}
	return fields, nil
}

func newResponseFacet(v *search.FacetResult) *resourcepb.ResourceSearchResponse_Facet {
	f := &resourcepb.ResourceSearchResponse_Facet{
		Field:   v.Field,
		Total:   int64(v.Total),
		Missing: int64(v.Missing),
	}
	if v.Terms != nil {
		for _, t := range v.Terms.Terms() {
			f.Terms = append(f.Terms, &resourcepb.ResourceSearchResponse_TermFacet{
				Term:  t.Term,
				Count: int64(t.Count),
			})
		}
	}
	return f
}

type permissionScopedQuery struct {
	query.Query
	checkers map[string]authlib.ItemChecker // one checker per resource
	log      log.Logger
}

func newPermissionScopedQuery(q query.Query, checkers map[string]authlib.ItemChecker) *permissionScopedQuery {
	return &permissionScopedQuery{
		Query:    q,
		checkers: checkers,
		log:      log.New("search_permissions"),
	}
}

func (q *permissionScopedQuery) Searcher(ctx context.Context, i index.IndexReader, m mapping.IndexMapping, options search.SearcherOptions) (search.Searcher, error) {
	searcher, err := q.Query.Searcher(ctx, i, m, options)
	if err != nil {
		return nil, err
	}
	dvReader, err := i.DocValueReader([]string{"folder"})
	if err != nil {
		return nil, err
	}

	filteringSearcher := bleveSearch.NewFilteringSearcher(ctx, searcher, func(d *search.DocumentMatch) bool {
		// The doc ID has the format: <namespace>/<group>/<resourceType>/<name>
		// IndexInternalID will be the same as the doc ID when using an in-memory index, but when using a file-based
		// index it becomes a binary encoded number that has some other internal meaning. Using ExternalID() will get the
		// correct doc ID regardless of the index type.
		d.ID, err = i.ExternalID(d.IndexInternalID)
		if err != nil {
			q.log.Debug("Error getting external ID", "error", err)
			return false
		}

		parts := strings.Split(d.ID, "/")
		// Exclude doc if id isn't expected format
		if len(parts) != 4 {
			q.log.Debug("Unexpected document ID format", "id", d.ID)
			return false
		}
		ns := parts[0]
		resource := parts[2]
		name := parts[3]
		folder := ""
		err = dvReader.VisitDocValues(d.IndexInternalID, func(field string, value []byte) {
			if field == "folder" {
				folder = string(value)
			}
		})
		if err != nil {
			q.log.Debug("Error reading doc values", "error", err)
			return false
		}
		if _, ok := q.checkers[resource]; !ok {
			q.log.Debug("No resource checker found", "resource", resource)
			return false
		}
		allowed := q.checkers[resource](name, folder)
		if !allowed {
			q.log.Debug("Denying access", "ns", ns, "name", name, "folder", folder)
		}
		return allowed
	})

	return filteringSearcher, nil
}

// hasTerms - any value that will be split into multiple tokens
var hasTerms = func(v string) (string, bool) {
	for _, c := range TermCharacters {
		if strings.Contains(v, c) {
			return c, true
		}
	}
	return "", false
}

// TermCharacters characters that will be used to determine if a value is split into tokens
var TermCharacters = []string{
	" ", "-", "_", ".", ",", ":", ";", "?", "!", "@", "#", "$", "%", "^", "&", "*", "(", ")", "+",
	"=", "{", "}", "[", "]", "|", "\\", "/", "<", ">", "~", "`",
	"'", "\"",
}<|MERGE_RESOLUTION|>--- conflicted
+++ resolved
@@ -204,21 +204,15 @@
 	_, span := b.tracer.Start(ctx, tracingPrexfixBleve+"BuildIndex")
 	defer span.End()
 
-<<<<<<< HEAD
-=======
 	span.SetAttributes(
 		attribute.String("namespace", key.Namespace),
 		attribute.String("group", key.Group),
 		attribute.String("resource", key.Resource),
 		attribute.Int64("size", size),
 		attribute.Int64("rv", resourceVersion),
+		attribute.String("reason", indexBuildReason),
 	)
 
-	var index bleve.Index
-	fileIndexName := "" // Name of the file-based index, or empty for in-memory indexes.
-
-	build := true
->>>>>>> 83aefb54
 	mapper, err := GetBleveMappings(fields)
 	if err != nil {
 		return nil, err
