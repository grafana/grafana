--- conflicted
+++ resolved
@@ -117,21 +117,6 @@
 			fname,
 		)
 		if resourceVersion > 0 {
-<<<<<<< HEAD
-			_, err := os.Stat(dir)
-			if err == nil {
-				index, err = bleve.Open(dir) // NOTE, will use the same mappings!!!
-				if err == nil {
-					found, err := index.DocCount()
-					if err == nil && int64(found) == size {
-						build = false // we can skip building
-					}
-				}
-			}
-		}
-		if index == nil {
-			// TODO? cleanup old indexes???
-=======
 			info, _ := os.Stat(dir)
 			if info != nil && info.IsDir() {
 				index, err = bleve.Open(dir) // NOTE, will use the same mappings!!!
@@ -149,7 +134,6 @@
 		}
 
 		if index == nil {
->>>>>>> 58c44f6c
 			index, err = bleve.New(dir, mapper)
 		}
 
