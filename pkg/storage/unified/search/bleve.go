package search

import (
	"context"
	"encoding/binary"
	"encoding/json"
	"errors"
	"fmt"
	"log/slog"
	"math"
	"os"
	"path/filepath"
	"slices"
	"strconv"
	"strings"
	"sync"
	"time"

	"github.com/Masterminds/semver"
	"github.com/blevesearch/bleve/v2"
	"github.com/blevesearch/bleve/v2/analysis/analyzer/keyword"
	"github.com/blevesearch/bleve/v2/analysis/analyzer/standard"
	"github.com/blevesearch/bleve/v2/mapping"
	"github.com/blevesearch/bleve/v2/search"
	"github.com/blevesearch/bleve/v2/search/query"
	bleveSearch "github.com/blevesearch/bleve/v2/search/searcher"
	index "github.com/blevesearch/bleve_index_api"
	"github.com/prometheus/client_golang/prometheus"
	"go.opentelemetry.io/otel/attribute"
	"go.opentelemetry.io/otel/trace"
	"k8s.io/apimachinery/pkg/selection"

	"github.com/grafana/grafana/pkg/services/dashboards/dashboardaccess"
	"github.com/grafana/grafana/pkg/storage/unified/resourcepb"

	authlib "github.com/grafana/authlib/types"

	"github.com/grafana/grafana/pkg/apimachinery/utils"
	"github.com/grafana/grafana/pkg/infra/log"
	"github.com/grafana/grafana/pkg/storage/unified/resource"
)

const (
	// tracingPrexfixBleve is the prefix used for tracing spans in the Bleve backend
	tracingPrexfixBleve = "unified_search.bleve."

	indexStorageMemory = "memory"
	indexStorageFile   = "file"
)

// Keys used to store internal data in index.
const (
	internalRVKey        = "rv"         // Encoded as big-endian int64
	internalBuildInfoKey = "build_info" // Encoded as JSON of IndexBuildInfo struct
)

var _ resource.SearchBackend = &bleveBackend{}
var _ resource.ResourceIndex = &bleveIndex{}

type BleveOptions struct {
	// The root folder where file objects are saved
	Root string

	// The resource count where values switch from memory to file based
	FileThreshold int64

	// How big should a batch get before flushing
	// ?? not totally sure the units
	BatchSize int

	// Index cache TTL for bleve indices. 0 disables expiration for in-memory indexes.
	IndexCacheTTL time.Duration

	BuildVersion string

	MaxFileIndexAge time.Duration   // Maximum age of file-based index that can be reused. Ignored if zero.
	MinBuildVersion *semver.Version // Minimum build version for reusing file-based indexes. Ignored if nil.

	Logger *slog.Logger

	UseFullNgram bool
}

type bleveBackend struct {
	tracer trace.Tracer
	log    *slog.Logger
	opts   BleveOptions

	cacheMx sync.RWMutex
	cache   map[resource.NamespacedResource]*bleveIndex

	indexMetrics *resource.BleveIndexMetrics

<<<<<<< HEAD
	// if true will use ngram instead of edge_ngram for title indexes. See custom_analyzers.go
	useFullNgram bool
=======
	metricsUpdaterCancel func()
	metricsUpdaterWg     sync.WaitGroup
>>>>>>> 345b7222
}

func NewBleveBackend(opts BleveOptions, tracer trace.Tracer, indexMetrics *resource.BleveIndexMetrics) (*bleveBackend, error) {
	if opts.Root == "" {
		return nil, fmt.Errorf("bleve backend missing root folder configuration")
	}
	absRoot, err := filepath.Abs(opts.Root)
	if err != nil {
		return nil, fmt.Errorf("error getting absolute path for bleve root folder %w", err)
	}
	opts.Root = absRoot

	root, err := os.Stat(opts.Root)
	if err != nil {
		return nil, fmt.Errorf("error opening bleve root folder %w", err)
	}
	if !root.IsDir() {
		return nil, fmt.Errorf("bleve root is configured against a file (not folder)")
	}

	if opts.BuildVersion != "" {
		// Don't allow storing invalid versions to the index.
		_, err := semver.NewVersion(opts.BuildVersion)
		if err != nil {
			return nil, fmt.Errorf("cannot parse build version %s: %w", opts.BuildVersion, err)
		}
	}

	log := opts.Logger
	if log == nil {
		log = slog.Default().With("logger", "bleve-backend")
	}

	be := &bleveBackend{
		log:          log,
		tracer:       tracer,
		cache:        map[resource.NamespacedResource]*bleveIndex{},
		opts:         opts,
		indexMetrics: indexMetrics,
		useFullNgram: opts.UseFullNgram,
	}

	if be.indexMetrics != nil {
		ctx, cancel := context.WithCancel(context.Background())
		be.metricsUpdaterCancel = cancel
		be.metricsUpdaterWg.Add(1)
		go be.updateIndexSizeMetric(ctx, opts.Root)
	} else {
		be.metricsUpdaterCancel = func() { /* empty */ }
	}

	return be, nil
}

// GetIndex will return nil if the key does not exist
func (b *bleveBackend) GetIndex(_ context.Context, key resource.NamespacedResource) (resource.ResourceIndex, error) {
	idx := b.getCachedIndex(key)
	// Avoid returning typed nils.
	if idx == nil {
		return nil, nil
	}
	return idx, nil
}

func (b *bleveBackend) getCachedIndex(key resource.NamespacedResource) *bleveIndex {
	// Check index with read-lock first.
	b.cacheMx.RLock()
	val := b.cache[key]
	b.cacheMx.RUnlock()

	if val == nil {
		return nil
	}

	if val.expiration.IsZero() || val.expiration.After(time.Now()) {
		// Not expired yet.
		return val
	}

	// We're dealing with expired index. We need to remove it from the cache and close it.
	b.cacheMx.Lock()
	val = b.cache[key]
	delete(b.cache, key)
	b.cacheMx.Unlock()

	if val == nil {
		return nil
	}

	// Index is no longer in the cache, but we need to close it.
	err := val.stopUpdaterAndCloseIndex()
	if err != nil {
		b.log.Error("failed to close index", "key", key, "err", err)
	}
	b.log.Info("index evicted from cache", "key", key)

	if b.indexMetrics != nil {
		b.indexMetrics.OpenIndexes.WithLabelValues(val.indexStorage).Dec()
	}

	return nil
}

// updateIndexSizeMetric sets the total size of all file-based indices metric.
func (b *bleveBackend) updateIndexSizeMetric(ctx context.Context, indexPath string) {
	defer b.metricsUpdaterWg.Done()

	for ctx.Err() == nil {
		var totalSize int64

		err := filepath.WalkDir(indexPath, func(path string, info os.DirEntry, err error) error {
			if err != nil {
				return err
			}
			if err = ctx.Err(); err != nil {
				return err
			}
			if !info.IsDir() {
				fileInfo, err := info.Info()
				if err != nil {
					return err
				}
				totalSize += fileInfo.Size()
			}
			return nil
		})

		if err == nil {
			b.indexMetrics.IndexSize.Set(float64(totalSize))
		} else {
			b.log.Error("got error while trying to calculate bleve file index size", "error", err)
		}

		select {
		case <-ctx.Done():
			return
		case <-time.After(60 * time.Second):
			continue
		}
	}
}

// newBleveIndex creates a new bleve index with consistent configuration.
// If path is empty, creates an in-memory index.
// If path is not empty, creates a file-based index at the specified path.
func newBleveIndex(path string, mapper mapping.IndexMapping, buildTime time.Time, buildVersion string) (bleve.Index, error) {
	kvstore := bleve.Config.DefaultKVStore
	if path == "" {
		// use in-memory kvstore
		kvstore = bleve.Config.DefaultMemKVStore
	}
	ix, err := bleve.NewUsing(path, mapper, bleve.Config.DefaultIndexType, kvstore, nil)
	if err != nil {
		return nil, err
	}

	bi := IndexBuildInfo{
		BuildTime:    buildTime.Unix(),
		BuildVersion: buildVersion,
	}

	biBytes, err := json.Marshal(bi)
	if err != nil {
		cErr := ix.Close()
		return nil, errors.Join(fmt.Errorf("failed to store index build info: %w", err), cErr)
	}

	if err = ix.SetInternal([]byte(internalBuildInfoKey), biBytes); err != nil {
		cErr := ix.Close()
		return nil, errors.Join(fmt.Errorf("failed to store index build info: %w", err), cErr)
	}
	return ix, nil
}

type IndexBuildInfo struct {
	BuildTime    int64  `json:"build_time"`    // Unix seconds timestamp of time when the index was built
	BuildVersion string `json:"build_version"` // Grafana version used when building the index
}

func (bi IndexBuildInfo) GetBuildTime() time.Time {
	if bi.BuildTime == 0 {
		return time.Time{}
	}
	return time.Unix(bi.BuildTime, 0)
}

func (bi IndexBuildInfo) GetBuildVersion() *semver.Version {
	if bi.BuildVersion == "" {
		return nil
	}
	v, err := semver.NewVersion(bi.BuildVersion)
	if err != nil {
		return nil
	}
	return v
}

// BuildIndex builds an index from scratch or retrieves it from the filesystem.
// If built successfully, the new index replaces the old index in the cache (if there was any).
// Existing index in the file system is reused, if it exists, and if size indicates that we should use file-based index, and rebuild is not true.
// The return value of "builder" should be the RV returned from List. This will be stored as the index RV
//
//nolint:gocyclo
func (b *bleveBackend) BuildIndex(
	ctx context.Context,
	key resource.NamespacedResource,
	size int64,
	fields resource.SearchableDocumentFields,
	indexBuildReason string,
	builder resource.BuildFn,
	updater resource.UpdateFn,
	rebuild bool,
) (resource.ResourceIndex, error) {
	_, span := b.tracer.Start(ctx, tracingPrexfixBleve+"BuildIndex")
	defer span.End()

	span.SetAttributes(
		attribute.String("namespace", key.Namespace),
		attribute.String("group", key.Group),
		attribute.String("resource", key.Resource),
		attribute.Int64("size", size),
		attribute.String("reason", indexBuildReason),
	)

	mapper, err := GetBleveMappings(fields, b.useFullNgram)
	if err != nil {
		return nil, err
	}

	// Prepare fields before opening/creating indexes, so that we don't need to deal with closing them in case of errors.
	standardSearchFields := resource.StandardSearchFields()
	allFields, err := getAllFields(standardSearchFields, fields)
	if err != nil {
		return nil, err
	}

	logWithDetails := b.log.With("namespace", key.Namespace, "group", key.Group, "resource", key.Resource, "size", size, "reason", indexBuildReason)

	// Close the newly created/opened index by default.
	closeIndex := true
	// This function is added via defer after new index has been created/opened, to make sure we close it properly when needed.
	// Whether index needs closing or not is controlled by closeIndex.
	closeIndexOnExit := func(index bleve.Index, indexDir string) {
		if !closeIndex {
			return
		}

		if closeErr := index.Close(); closeErr != nil {
			logWithDetails.Error("Failed to close index after index build failure", "err", closeErr)
		}
		if indexDir != "" {
			if removeErr := os.RemoveAll(indexDir); removeErr != nil {
				logWithDetails.Error("Failed to remove index directory after index build failure", "err", removeErr)
			}
		}
	}

	resourceDir := b.getResourceDir(key)

	var index bleve.Index
	var indexRV int64
	cachedIndex := b.getCachedIndex(key)
	fileIndexName := "" // Name of the file-based index, or empty for in-memory indexes.
	newIndexType := indexStorageMemory
	build := true

	if size >= b.opts.FileThreshold {
		newIndexType = indexStorageFile

		// We only check for the existing file-based index if we don't already have an open index for this key.
		// This happens on startup, or when memory-based index has expired. (We don't expire file-based indexes)
		// If we do have an unexpired cached index already, we always build a new index from scratch.
		if cachedIndex == nil && !rebuild {
			minBuildTime := time.Time{}
			if b.opts.MaxFileIndexAge > 0 {
				minBuildTime = time.Now().Add(-b.opts.MaxFileIndexAge)
			}
			index, fileIndexName, indexRV = b.findPreviousFileBasedIndex(resourceDir, minBuildTime, b.opts.MinBuildVersion)
		}

		if index != nil {
			build = false
			logWithDetails.Debug("Existing index found on filesystem", "indexRV", indexRV, "directory", filepath.Join(resourceDir, fileIndexName))
			defer closeIndexOnExit(index, "") // Close index, but don't delete directory.
		} else {
			// Building index from scratch. Index name has a time component in it to be unique, but if
			// we happen to create non-unique name, we bump the time and try again.

			indexDir := ""
			now := time.Now()
			for index == nil {
				fileIndexName = formatIndexName(now)
				indexDir = filepath.Join(resourceDir, fileIndexName)
				if !isPathWithinRoot(indexDir, b.opts.Root) {
					return nil, fmt.Errorf("invalid path %s", indexDir)
				}

				index, err = newBleveIndex(indexDir, mapper, time.Now(), b.opts.BuildVersion)
				if errors.Is(err, bleve.ErrorIndexPathExists) {
					now = now.Add(time.Second) // Bump time for next try
					index = nil                // Bleve actually returns non-nil value with ErrorIndexPathExists
					continue
				}
				if err != nil {
					return nil, fmt.Errorf("error creating new bleve index: %s %w", indexDir, err)
				}
			}

			logWithDetails.Info("Building index using filesystem", "directory", indexDir)
			defer closeIndexOnExit(index, indexDir) // Close index, and delete new index directory.
		}
	} else {
		index, err = newBleveIndex("", mapper, time.Now(), b.opts.BuildVersion)
		if err != nil {
			return nil, fmt.Errorf("error creating new in-memory bleve index: %w", err)
		}
		logWithDetails.Info("Building index using memory")
		defer closeIndexOnExit(index, "") // Close index, don't cleanup directory.
	}

	// Batch all the changes
	idx := b.newBleveIndex(key, index, newIndexType, fields, allFields, standardSearchFields, updater, b.log.With("namespace", key.Namespace, "group", key.Group, "resource", key.Resource))

	if build {
		if b.indexMetrics != nil {
			b.indexMetrics.IndexBuilds.WithLabelValues(indexBuildReason).Inc()
		}

		start := time.Now()
		listRV, err := builder(idx)
		if err != nil {
			logWithDetails.Error("Failed to build index", "err", err)
			if b.indexMetrics != nil {
				b.indexMetrics.IndexBuildFailures.Inc()
			}
			return nil, fmt.Errorf("failed to build index: %w", err)
		}
		err = idx.updateResourceVersion(listRV)
		if err != nil {
			logWithDetails.Error("Failed to persist RV to index", "err", err, "rv", listRV)
			return nil, fmt.Errorf("failed to persist RV to index: %w", err)
		}

		elapsed := time.Since(start)
		logWithDetails.Info("Finished building index", "elapsed", elapsed, "listRV", listRV)

		if b.indexMetrics != nil {
			b.indexMetrics.IndexCreationTime.WithLabelValues().Observe(elapsed.Seconds())
		}
	} else {
		logWithDetails.Info("Skipping index build, using existing index")

		idx.resourceVersion = indexRV

		if b.indexMetrics != nil {
			b.indexMetrics.IndexBuildSkipped.Inc()
		}
	}

	// Set expiration after building the index. Only expire in-memory indexes.
	if fileIndexName == "" && b.opts.IndexCacheTTL > 0 {
		idx.expiration = time.Now().Add(b.opts.IndexCacheTTL)
	}

	// Store the index in the cache.
	if idx.expiration.IsZero() {
		logWithDetails.Info("Storing index in cache, with no expiration", "key", key)
	} else {
		logWithDetails.Info("Storing index in cache", "key", key, "expiration", idx.expiration)
	}

	// We're storing index in the cache, so we can't close it.
	closeIndex = false

	b.cacheMx.Lock()
	prev := b.cache[key]
	b.cache[key] = idx
	b.cacheMx.Unlock()

	// If there was a previous index in the cache, close it.
	if prev != nil {
		if b.indexMetrics != nil {
			b.indexMetrics.OpenIndexes.WithLabelValues(prev.indexStorage).Dec()
		}

		err := prev.stopUpdaterAndCloseIndex()
		if err != nil {
			logWithDetails.Error("failed to close previous index", "key", key, "err", err)
		}
	}
	if b.indexMetrics != nil {
		b.indexMetrics.OpenIndexes.WithLabelValues(idx.indexStorage).Inc()
	}

	// Clean up the old index directories. If we have built a new file-based index, the new name is ignored.
	// If we have created in-memory index and fileIndexName is empty, all old directories can be removed.
	//
	// We do the cleanup on the same goroutine as the index building. Using background goroutine could
	// cleanup new index directory that is being built by new call to BuildIndex.
	b.cleanOldIndexes(resourceDir, fileIndexName)

	return idx, nil
}

func (b *bleveBackend) getResourceDir(key resource.NamespacedResource) string {
	return filepath.Join(b.opts.Root, cleanFileSegment(key.Namespace), cleanFileSegment(fmt.Sprintf("%s.%s", key.Resource, key.Group)))
}

func cleanFileSegment(input string) string {
	input = strings.ReplaceAll(input, string(filepath.Separator), "_")
	input = strings.ReplaceAll(input, "..", "_")
	return input
}

// cleanOldIndexes deletes all subdirectories inside dir, skipping directory with "skipName".
// "skipName" can be empty.
func (b *bleveBackend) cleanOldIndexes(dir string, skipName string) {
	files, err := os.ReadDir(dir)
	if err != nil {
		if os.IsNotExist(err) {
			return
		}
		b.log.Warn("error cleaning folders from", "directory", dir, "error", err)
		return
	}
	for _, file := range files {
		if file.IsDir() && file.Name() != skipName {
			fpath := filepath.Join(dir, file.Name())
			if !isPathWithinRoot(fpath, b.opts.Root) {
				b.log.Warn("Skipping cleanup of directory", "directory", fpath)
				continue
			}

			err = os.RemoveAll(fpath)
			if err != nil {
				b.log.Error("Unable to remove old index folder", "directory", fpath, "error", err)
			} else {
				b.log.Info("Removed old index folder", "directory", fpath)
			}
		}
	}
}

// isPathWithinRoot verifies that path is within given absoluteRoot.
func isPathWithinRoot(path, absoluteRoot string) bool {
	if path == "" || absoluteRoot == "" {
		return false
	}

	path, err := filepath.Abs(path)
	if err != nil {
		return false
	}
	if !strings.HasPrefix(path, absoluteRoot) {
		return false
	}
	return true
}

// cacheKeys returns list of keys for indexes in the cache (including possibly expired ones).
func (b *bleveBackend) cacheKeys() []resource.NamespacedResource {
	b.cacheMx.RLock()
	defer b.cacheMx.RUnlock()

	keys := make([]resource.NamespacedResource, 0, len(b.cache))
	for k := range b.cache {
		keys = append(keys, k)
	}
	return keys
}

// TotalDocs returns the total number of documents across all indices
func (b *bleveBackend) TotalDocs() int64 {
	var totalDocs int64
	// We iterate over keys and call getCachedIndex for each index individually.
	// We do this to avoid keeping a lock for the entire TotalDocs function, since DocCount may be slow (due to disk access).
	// Calling getCachedIndex also handles index expiration.
	for _, key := range b.cacheKeys() {
		idx := b.getCachedIndex(key)
		if idx == nil {
			continue
		}
		c, err := idx.index.DocCount()
		if err != nil {
			continue
		}
		totalDocs += int64(c)
	}
	return totalDocs
}

func formatIndexName(now time.Time) string {
	return now.Format("20060102-150405")
}

func (b *bleveBackend) findPreviousFileBasedIndex(resourceDir string, minBuildTime time.Time, minBuildVersion *semver.Version) (bleve.Index, string, int64) {
	entries, err := os.ReadDir(resourceDir)
	if err != nil {
		return nil, "", 0
	}

	for _, ent := range entries {
		if !ent.IsDir() {
			continue
		}

		indexName := ent.Name()
		indexDir := filepath.Join(resourceDir, indexName)
		idx, err := bleve.Open(indexDir)
		if err != nil {
			b.log.Debug("error opening index", "indexDir", indexDir, "err", err)
			continue
		}

		indexRV, err := getRV(idx)
		if err != nil {
			b.log.Error("error getting rv from index", "indexDir", indexDir, "err", err)
			_ = idx.Close()
			continue
		}

		buildInfo, err := getBuildInfo(idx)
		if err != nil {
			b.log.Error("error getting build info from index", "indexDir", indexDir, "err", err)
			_ = idx.Close()
			continue
		}

		if !minBuildTime.IsZero() {
			bt := buildInfo.GetBuildTime()
			if bt.IsZero() || bt.Before(minBuildTime) {
				b.log.Debug("index build time is before minBuildTime, not reusing the index", "indexDir", indexDir, "indexBuildTime", bt, "minBuildTime", minBuildTime)
				_ = idx.Close()
				continue
			}
		}

		if minBuildVersion != nil {
			bv := buildInfo.GetBuildVersion()
			if bv == nil || bv.Compare(minBuildVersion) < 0 {
				b.log.Debug("index build version is before minBuildVersion, not reusing the index", "indexDir", indexDir, "indexBuildVersion", bv, "minBuildVersion", minBuildVersion)
				_ = idx.Close()
				continue
			}
		}

		return idx, indexName, indexRV
	}

	return nil, "", 0
}

// Stop closes all indexes and stops background tasks.
func (b *bleveBackend) Stop() {
	b.closeAllIndexes()

	b.metricsUpdaterCancel()
	b.metricsUpdaterWg.Wait()
}

func (b *bleveBackend) closeAllIndexes() {
	b.cacheMx.Lock()
	defer b.cacheMx.Unlock()

	for key, idx := range b.cache {
		if err := idx.stopUpdaterAndCloseIndex(); err != nil {
			b.log.Error("Failed to close index", "err", err)
		}
		delete(b.cache, key)

		if b.indexMetrics != nil {
			b.indexMetrics.OpenIndexes.WithLabelValues(idx.indexStorage).Dec()
		}
	}
}

type updateRequest struct {
	reason   string
	callback chan updateResult
}

type updateResult struct {
	rv  int64
	err error
}

type bleveIndex struct {
	key   resource.NamespacedResource
	index bleve.Index

	// RV returned by last List/ListModifiedSince operation. Updated when updating index.
	resourceVersion int64

	standard resource.SearchableDocumentFields
	fields   resource.SearchableDocumentFields

	indexStorage string // memory or file, used when updating metrics

	// When to expire and close the index. Zero value = no expiration.
	// We only expire in-memory indexes.
	expiration time.Time

	// The values returned with all
	allFields []*resourcepb.ResourceTableColumnDefinition
	tracing   trace.Tracer
	logger    *slog.Logger

	updaterFn resource.UpdateFn

	updaterMu       sync.Mutex
	updaterCond     *sync.Cond         // Used to signal the updater goroutine that there is work to do, or updater is no longer enabled and should stop. Also used by updater itself to stop early if there's no work to be done.
	updaterShutdown bool               // When set to true, index is getting closed and updater is no longer going to update index.
	updaterQueue    []updateRequest    // Queue of requests for next updater iteration.
	updaterCancel   context.CancelFunc // If not nil, the updater goroutine is running with context associated with this cancel function.
	updaterWg       sync.WaitGroup

	updateLatency    prometheus.Histogram
	updatedDocuments prometheus.Summary
}

func (b *bleveBackend) newBleveIndex(
	key resource.NamespacedResource,
	index bleve.Index,
	newIndexType string,
	fields resource.SearchableDocumentFields,
	allFields []*resourcepb.ResourceTableColumnDefinition,
	standardSearchFields resource.SearchableDocumentFields,
	updaterFn resource.UpdateFn,
	logger *slog.Logger,
) *bleveIndex {
	bi := &bleveIndex{
		key:          key,
		index:        index,
		indexStorage: newIndexType,
		fields:       fields,
		allFields:    allFields,
		standard:     standardSearchFields,
		tracing:      b.tracer,
		logger:       logger,
		updaterFn:    updaterFn,
	}
	bi.updaterCond = sync.NewCond(&bi.updaterMu)
	if b.indexMetrics != nil {
		bi.updateLatency = b.indexMetrics.UpdateLatency
		bi.updatedDocuments = b.indexMetrics.UpdatedDocuments
	}
	return bi
}

// BulkIndex implements resource.ResourceIndex.
func (b *bleveIndex) BulkIndex(req *resource.BulkIndexRequest) error {
	if len(req.Items) == 0 {
		return nil
	}

	batch := b.index.NewBatch()
	for _, item := range req.Items {
		switch item.Action {
		case resource.ActionIndex:
			if item.Doc == nil {
				return fmt.Errorf("missing document")
			}
			doc := item.Doc.UpdateCopyFields()

			err := batch.Index(resource.SearchID(doc.Key), doc)
			if err != nil {
				return err
			}
		case resource.ActionDelete:
			batch.Delete(resource.SearchID(item.Key))
		}
	}

	return b.index.Batch(batch)
}

func (b *bleveIndex) updateResourceVersion(rv int64) error {
	if rv == 0 {
		return nil
	}

	if err := setRV(b.index, rv); err != nil {
		return err
	}

	b.resourceVersion = rv

	return nil
}

func setRV(index bleve.Index, rv int64) error {
	buf := make([]byte, 8)
	binary.BigEndian.PutUint64(buf, uint64(rv))

	return index.SetInternal([]byte(internalRVKey), buf)
}

// getRV will call index.GetInternal to retrieve the RV saved in the index. If index is closed, it will return a
// bleve.ErrorIndexClosed error. If there's no RV saved in the index, or it's invalid format, it will return 0
func getRV(index bleve.Index) (int64, error) {
	raw, err := index.GetInternal([]byte(internalRVKey))
	if err != nil {
		return 0, err
	}

	if len(raw) < 8 {
		return 0, nil
	}

	return int64(binary.BigEndian.Uint64(raw)), nil
}

func getBuildInfo(index bleve.Index) (IndexBuildInfo, error) {
	raw, err := index.GetInternal([]byte(internalBuildInfoKey))
	if err != nil {
		return IndexBuildInfo{}, err
	}

	if len(raw) == 0 {
		return IndexBuildInfo{}, nil
	}

	res := IndexBuildInfo{}
	err = json.Unmarshal(raw, &res)
	return res, err
}

func (b *bleveIndex) ListManagedObjects(ctx context.Context, req *resourcepb.ListManagedObjectsRequest) (*resourcepb.ListManagedObjectsResponse, error) {
	if req.NextPageToken != "" {
		return nil, fmt.Errorf("next page not implemented yet")
	}
	if req.Kind == "" {
		return &resourcepb.ListManagedObjectsResponse{
			Error: resource.NewBadRequestError("empty manager kind"),
		}, nil
	}
	if req.Id == "" {
		return &resourcepb.ListManagedObjectsResponse{
			Error: resource.NewBadRequestError("empty manager id"),
		}, nil
	}

	q := bleve.NewBooleanQuery()
	q.AddMust(&query.TermQuery{
		Term:     req.Kind,
		FieldVal: resource.SEARCH_FIELD_MANAGER_KIND,
	})
	q.AddMust(&query.TermQuery{
		Term:     req.Id,
		FieldVal: resource.SEARCH_FIELD_MANAGER_ID,
	})

	found, err := b.index.SearchInContext(ctx, &bleve.SearchRequest{
		Query: q,
		Fields: []string{
			resource.SEARCH_FIELD_TITLE,
			resource.SEARCH_FIELD_FOLDER,
			resource.SEARCH_FIELD_MANAGER_KIND,
			resource.SEARCH_FIELD_MANAGER_ID,
			resource.SEARCH_FIELD_SOURCE_PATH,
			resource.SEARCH_FIELD_SOURCE_CHECKSUM,
			resource.SEARCH_FIELD_SOURCE_TIME,
		},
		Sort: search.SortOrder{
			&search.SortField{
				Field: resource.SEARCH_FIELD_SOURCE_PATH,
				Type:  search.SortFieldAsString,
				Desc:  false,
			},
		},
		Size: 1000000000, // big number
		From: 0,          // next page token not yet supported
	})
	if err != nil {
		return nil, err
	}

	asString := func(v any) string {
		if v == nil {
			return ""
		}
		str, ok := v.(string)
		if ok {
			return str
		}
		return fmt.Sprintf("%v", v)
	}

	asTime := func(v any) int64 {
		if v == nil {
			return 0
		}
		intV, ok := v.(int64)
		if ok {
			return intV
		}
		floatV, ok := v.(float64)
		if ok {
			return int64(floatV)
		}
		str, ok := v.(string)
		if ok {
			t, _ := time.Parse(time.RFC3339, str)
			return t.UnixMilli()
		}
		return 0
	}

	rsp := &resourcepb.ListManagedObjectsResponse{}
	for _, hit := range found.Hits {
		item := &resourcepb.ListManagedObjectsResponse_Item{
			Object: &resourcepb.ResourceKey{},
			Hash:   asString(hit.Fields[resource.SEARCH_FIELD_SOURCE_CHECKSUM]),
			Path:   asString(hit.Fields[resource.SEARCH_FIELD_SOURCE_PATH]),
			Time:   asTime(hit.Fields[resource.SEARCH_FIELD_SOURCE_TIME]),
			Title:  asString(hit.Fields[resource.SEARCH_FIELD_TITLE]),
			Folder: asString(hit.Fields[resource.SEARCH_FIELD_FOLDER]),
		}
		err := resource.ReadSearchID(item.Object, hit.ID)
		if err != nil {
			return nil, err
		}
		rsp.Items = append(rsp.Items, item)
	}
	return rsp, nil
}

func (b *bleveIndex) CountManagedObjects(ctx context.Context) ([]*resourcepb.CountManagedObjectsResponse_ResourceCount, error) {
	found, err := b.index.SearchInContext(ctx, &bleve.SearchRequest{
		Query: bleve.NewMatchAllQuery(),
		Size:  0,
		Facets: bleve.FacetsRequest{
			"count": bleve.NewFacetRequest(resource.SEARCH_FIELD_MANAGED_BY, 1000), // typically less then 5
		},
	})
	if err != nil {
		return nil, err
	}
	vals := make([]*resourcepb.CountManagedObjectsResponse_ResourceCount, 0)
	f, ok := found.Facets["count"]
	if ok && f.Terms != nil {
		for _, v := range f.Terms.Terms() {
			val := v.Term
			idx := strings.Index(val, ":")
			if idx > 0 {
				vals = append(vals, &resourcepb.CountManagedObjectsResponse_ResourceCount{
					Kind:     val[0:idx],
					Id:       val[idx+1:],
					Group:    b.key.Group,
					Resource: b.key.Resource,
					Count:    int64(v.Count),
				})
			}
		}
	}
	return vals, nil
}

// Search implements resource.DocumentIndex.
func (b *bleveIndex) Search(
	ctx context.Context,
	access authlib.AccessClient,
	req *resourcepb.ResourceSearchRequest,
	federate []resource.ResourceIndex, // For federated queries, these will match the values in req.federate
) (*resourcepb.ResourceSearchResponse, error) {
	ctx, span := b.tracing.Start(ctx, tracingPrexfixBleve+"Search")
	defer span.End()

	if req.Options == nil || req.Options.Key == nil {
		return &resourcepb.ResourceSearchResponse{
			Error: resource.NewBadRequestError("missing query key"),
		}, nil
	}

	response := &resourcepb.ResourceSearchResponse{
		Error: b.verifyKey(req.Options.Key),
	}
	if response.Error != nil {
		return response, nil
	}

	// Verifies the index federation
	index, err := b.getIndex(ctx, req, federate)
	if err != nil {
		return nil, err
	}

	// convert protobuf request to bleve request
	searchrequest, e := b.toBleveSearchRequest(ctx, req, access)
	if e != nil {
		response.Error = e
		return response, nil
	}

	// Show all fields when nothing is selected
	if len(searchrequest.Fields) < 1 && req.Limit > 0 {
		f, err := b.index.Fields()
		if err != nil {
			return nil, err
		}
		if len(f) > 0 {
			searchrequest.Fields = f
		} else {
			searchrequest.Fields = []string{
				resource.SEARCH_FIELD_TITLE,
				resource.SEARCH_FIELD_FOLDER,
				resource.SEARCH_FIELD_SOURCE_PATH,
				resource.SEARCH_FIELD_MANAGED_BY,
			}
		}
	}

	res, err := index.SearchInContext(ctx, searchrequest)
	if err != nil {
		return nil, err
	}

	response.TotalHits = int64(res.Total)
	response.QueryCost = float64(res.Cost)
	response.MaxScore = res.MaxScore

	response.Results, err = b.hitsToTable(ctx, searchrequest.Fields, res.Hits, req.Explain)
	if err != nil {
		return nil, err
	}

	// parse the facet fields
	for k, v := range res.Facets {
		f := newResponseFacet(v)
		if response.Facet == nil {
			response.Facet = make(map[string]*resourcepb.ResourceSearchResponse_Facet)
		}
		response.Facet[k] = f
	}
	return response, nil
}

func (b *bleveIndex) DocCount(ctx context.Context, folder string) (int64, error) {
	ctx, span := b.tracing.Start(ctx, tracingPrexfixBleve+"DocCount")
	defer span.End()

	if folder == "" {
		count, err := b.index.DocCount()
		return int64(count), err
	}

	req := &bleve.SearchRequest{
		Size:   0, // we just need the count
		Fields: []string{},
		Query: &query.TermQuery{
			Term:     folder,
			FieldVal: resource.SEARCH_FIELD_FOLDER,
		},
	}
	rsp, err := b.index.SearchInContext(ctx, req)
	if rsp == nil {
		return 0, err
	}
	return int64(rsp.Total), err
}

// make sure the request key matches the index
func (b *bleveIndex) verifyKey(key *resourcepb.ResourceKey) *resourcepb.ErrorResult {
	if key.Namespace != b.key.Namespace {
		return resource.NewBadRequestError("namespace mismatch (expected " + b.key.Namespace + ")")
	}
	if key.Group != b.key.Group {
		return resource.NewBadRequestError("group mismatch (expected " + b.key.Group + ")")
	}
	if key.Resource != b.key.Resource {
		return resource.NewBadRequestError("resource mismatch (expected " + b.key.Resource + ")")
	}
	return nil
}

func (b *bleveIndex) getIndex(
	ctx context.Context,
	req *resourcepb.ResourceSearchRequest,
	federate []resource.ResourceIndex,
) (bleve.Index, error) {
	_, span := b.tracing.Start(ctx, tracingPrexfixBleve+"getIndex")
	defer span.End()

	if len(req.Federated) != len(federate) {
		return nil, fmt.Errorf("federation is misconfigured")
	}

	// Search across resources using
	// https://blevesearch.com/docs/IndexAlias/
	if len(federate) > 0 {
		all := []bleve.Index{b.index}
		for i, extra := range federate {
			typedindex, ok := extra.(*bleveIndex)
			if !ok {
				return nil, fmt.Errorf("federated indexes must be the same type")
			}
			if typedindex.verifyKey(req.Federated[i]) != nil {
				return nil, fmt.Errorf("federated index keys do not match (%v != %v)", typedindex, req.Federated[i])
			}
			all = append(all, typedindex.index)
		}
		return bleve.NewIndexAlias(all...), nil
	}
	return b.index, nil
}

func (b *bleveIndex) toBleveSearchRequest(ctx context.Context, req *resourcepb.ResourceSearchRequest, access authlib.AccessClient) (*bleve.SearchRequest, *resourcepb.ErrorResult) {
	ctx, span := b.tracing.Start(ctx, tracingPrexfixBleve+"toBleveSearchRequest")
	defer span.End()

	facets := bleve.FacetsRequest{}
	for _, f := range req.Facet {
		facets[f.Field] = bleve.NewFacetRequest(f.Field, int(f.Limit))
	}

	// Convert resource-specific fields to bleve fields (just considers dashboard fields for now)
	fields := make([]string, 0, len(req.Fields))
	for _, f := range req.Fields {
		if slices.Contains(DashboardFields(), f) {
			f = resource.SEARCH_FIELD_PREFIX + f
		}
		fields = append(fields, f)
	}

	size, err := safeInt64ToInt(req.Limit)
	if err != nil {
		return nil, resource.AsErrorResult(err)
	}
	offset, err := safeInt64ToInt(req.Offset)
	if err != nil {
		return nil, resource.AsErrorResult(err)
	}

	searchrequest := &bleve.SearchRequest{
		Fields:  fields,
		Size:    size,
		From:    offset,
		Explain: req.Explain,
		Facets:  facets,
	}

	// Currently everything is within an AND query
	queries := []query.Query{}
	if len(req.Options.Labels) > 0 {
		for _, v := range req.Options.Labels {
			q, err := requirementQuery(v, "labels.")
			if err != nil {
				return nil, err
			}
			queries = append(queries, q)
		}
	}
	// filters
	if len(req.Options.Fields) > 0 {
		for _, v := range req.Options.Fields {
			q, err := requirementQuery(v, "")
			if err != nil {
				return nil, err
			}
			queries = append(queries, q)
		}
	}

	if len(req.Query) > 1 && strings.Contains(req.Query, "*") {
		// wildcard query is expensive - should be used with caution
		wildcard := bleve.NewWildcardQuery(req.Query)
		queries = append(queries, wildcard)
	}

	if req.Query != "" && !strings.Contains(req.Query, "*") {
		// Add a text query
		searchrequest.Fields = append(searchrequest.Fields, resource.SEARCH_FIELD_SCORE)

		// There are multiple ways to match the query string to documents. The following queries are ordered by priority:

		// Query 1: Match the exact query string
		queryExact := bleve.NewMatchQuery(req.Query)
		queryExact.SetBoost(10.0)
		queryExact.Analyzer = keyword.Name                // don't analyze the query input - treat it as a single token
		queryExact.Operator = query.MatchQueryOperatorAnd // This doesn't make a difference for keyword analyzer, we add it just to be explicit.

		// Query 2: Phrase query with standard analyzer
		queryPhrase := bleve.NewMatchPhraseQuery(req.Query)
		queryPhrase.SetBoost(5.0)
		queryPhrase.Analyzer = standard.Name

		// Query 3: Match query with standard analyzer
		queryAnalyzed := bleve.NewMatchQuery(removeSmallTerms(req.Query))
		queryAnalyzed.Analyzer = standard.Name
		queryAnalyzed.Operator = query.MatchQueryOperatorAnd // Make sure all terms from the query are matched

		// At least one of the queries must match
		searchQuery := bleve.NewDisjunctionQuery(queryExact, queryAnalyzed, queryPhrase)
		queries = append(queries, searchQuery)
	}

	switch len(queries) {
	case 0:
		searchrequest.Query = bleve.NewMatchAllQuery()
	case 1:
		searchrequest.Query = queries[0]
	default:
		searchrequest.Query = bleve.NewConjunctionQuery(queries...) // AND
	}

	if access != nil {
		auth, ok := authlib.AuthInfoFrom(ctx)
		if !ok {
			return nil, resource.AsErrorResult(fmt.Errorf("missing auth info"))
		}
		verb := utils.VerbList
		if req.Permission == int64(dashboardaccess.PERMISSION_EDIT) {
			verb = utils.VerbPatch
		}

		checker, _, err := access.Compile(ctx, auth, authlib.ListRequest{
			Namespace: b.key.Namespace,
			Group:     b.key.Group,
			Resource:  b.key.Resource,
			Verb:      verb,
		})
		if err != nil {
			return nil, resource.AsErrorResult(err)
		}
		checkers := map[string]authlib.ItemChecker{
			b.key.Resource: checker,
		}

		// handle federation
		for _, federated := range req.Federated {
			checker, _, err := access.Compile(ctx, auth, authlib.ListRequest{
				Namespace: federated.Namespace,
				Group:     federated.Group,
				Resource:  federated.Resource,
				Verb:      utils.VerbList,
			})
			if err != nil {
				return nil, resource.AsErrorResult(err)
			}
			checkers[federated.Resource] = checker
		}

		searchrequest.Query = newPermissionScopedQuery(searchrequest.Query, checkers)
	}

	for k, v := range req.Facet {
		if searchrequest.Facets == nil {
			searchrequest.Facets = make(bleve.FacetsRequest)
		}
		searchrequest.Facets[k] = bleve.NewFacetRequest(v.Field, int(v.Limit))
	}

	// Add the sort fields
	sorting := getSortFields(req)
	searchrequest.SortBy(sorting)

	// When no sort fields are provided, sort by score if there is a query, otherwise sort by title
	if len(sorting) == 0 {
		if req.Query != "" && req.Query != "*" {
			searchrequest.Sort = append(searchrequest.Sort, &search.SortScore{
				Desc: true,
			})
		} else {
			searchrequest.Sort = append(searchrequest.Sort, &search.SortField{
				Field: resource.SEARCH_FIELD_TITLE_PHRASE,
				Desc:  false,
			})
		}
	}

	return searchrequest, nil
}

func removeSmallTerms(query string) string {
	words := strings.Fields(query)
	validWords := make([]string, 0, len(words))

	for _, word := range words {
		if len(word) >= EDGE_NGRAM_MIN_TOKEN {
			validWords = append(validWords, word)
		}
	}

	if len(validWords) == 0 {
		return query
	}

	return strings.Join(validWords, " ")
}

func (b *bleveIndex) stopUpdaterAndCloseIndex() error {
	// Signal updater to stop. We do this by 1) setting updaterShuttingDown + sending signal, and by 2) calling cancel.
	b.updaterMu.Lock()
	b.updaterShutdown = true
	b.updaterCond.Broadcast()
	// if updater is running, cancel it. (Setting to nil is only done from updater itself in defer.)
	if b.updaterCancel != nil {
		b.updaterCancel()
	}
	b.updaterMu.Unlock()

	b.updaterWg.Wait()
	// Close index only after updater is not working on it anymore.
	return b.index.Close()
}

func (b *bleveIndex) UpdateIndex(ctx context.Context, reason string) (int64, error) {
	// We don't have to do anything if the index cannot be updated (typically in tests).
	if b.updaterFn == nil {
		return 0, nil
	}

	// Use chan with buffer size 1 to ensure that we can always send the result back, even if there's no reader anymore.
	req := updateRequest{reason: reason, callback: make(chan updateResult, 1)}

	// Make sure that the updater goroutine is running.
	b.updaterMu.Lock()
	if b.updaterShutdown {
		b.updaterMu.Unlock()
		return 0, fmt.Errorf("cannot update index: %w", bleve.ErrorIndexClosed)
	}

	b.updaterQueue = append(b.updaterQueue, req)

	// If updater is not running, start it.
	if b.updaterCancel == nil {
		b.startUpdater()
	}
	b.updaterCond.Broadcast() // If updater is waiting for next batch, wake it up.
	b.updaterMu.Unlock()

	// wait for the update to finish
	select {
	case <-ctx.Done():
		return 0, ctx.Err()
	case ur := <-req.callback:
		return ur.rv, ur.err
	}
}

// Must be called with b.updaterMu lock held.
func (b *bleveIndex) startUpdater() {
	c, cancel := context.WithCancel(context.Background())
	b.updaterCancel = cancel
	b.updaterWg.Add(1)

	go func() {
		defer func() {
			cancel() // Make sure to call this to release resources.

			b.updaterMu.Lock()
			b.updaterCancel = nil
			b.updaterMu.Unlock()

			b.updaterWg.Done()
		}()

		b.runUpdater(c)
	}()
}

const maxWait = 5 * time.Second

func (b *bleveIndex) runUpdater(ctx context.Context) {
	for {
		start := time.Now()
		t := time.AfterFunc(maxWait, b.updaterCond.Broadcast)

		b.updaterMu.Lock()
		for !b.updaterShutdown && ctx.Err() == nil && len(b.updaterQueue) == 0 && time.Since(start) < maxWait {
			// Cond is signalled when updaterShutdown changes, updaterQueue gets new element or when timeout occurs.
			b.updaterCond.Wait()
		}

		shutdown := b.updaterShutdown
		batch := b.updaterQueue
		b.updaterQueue = nil // empty the queue for the next batch
		b.updaterMu.Unlock()

		t.Stop()

		// Nothing to index after maxWait, exit the goroutine.
		if len(batch) == 0 {
			return
		}

		if shutdown {
			for _, req := range batch {
				req.callback <- updateResult{err: fmt.Errorf("cannot update index: %w", bleve.ErrorIndexClosed)}
			}
			return
		}

		var rv int64
		var err = ctx.Err()
		if err == nil {
			rv, err = b.updateIndexWithLatestModifications(ctx, len(batch))
		}
		for _, req := range batch {
			req.callback <- updateResult{rv: rv, err: err}
		}
	}
}

func (b *bleveIndex) updateIndexWithLatestModifications(ctx context.Context, requests int) (int64, error) {
	ctx, span := b.tracing.Start(ctx, tracingPrexfixBleve+"updateIndexWithLatestModifications")
	defer span.End()

	sinceRV := b.resourceVersion
	b.logger.Debug("Updating index", "sinceRV", sinceRV, "requests", requests)

	startTime := time.Now()
	listRV, docs, err := b.updaterFn(ctx, b, sinceRV)
	if err == nil && listRV > 0 && listRV != sinceRV {
		err = b.updateResourceVersion(listRV) // updates b.resourceVersion
	}

	elapsed := time.Since(startTime)
	if err == nil {
		b.logger.Debug("Finished updating index", "sinceRV", sinceRV, "listRV", listRV, "duration", elapsed, "docs", docs)

		if b.updateLatency != nil {
			b.updateLatency.Observe(elapsed.Seconds())
		}
		if b.updatedDocuments != nil {
			b.updatedDocuments.Observe(float64(docs))
		}
	} else {
		b.logger.Error("Updating of index finished with error", "duration", elapsed, "err", err)
	}
	return listRV, err
}

func safeInt64ToInt(i64 int64) (int, error) {
	if i64 > math.MaxInt32 || i64 < math.MinInt32 {
		return 0, fmt.Errorf("int64 value %d overflows int", i64)
	}
	return int(i64), nil
}

func getSortFields(req *resourcepb.ResourceSearchRequest) []string {
	sorting := make([]string, 0, len(req.SortBy))
	for _, sort := range req.SortBy {
		input := sort.Field
		if field, ok := textSortFields[input]; ok {
			input = field
		}

		if slices.Contains(DashboardFields(), input) {
			input = resource.SEARCH_FIELD_PREFIX + input
		}

		if sort.Desc {
			input = "-" + input
		}
		sorting = append(sorting, input)
	}
	return sorting
}

// fields that we went to sort by the full text
var textSortFields = map[string]string{
	resource.SEARCH_FIELD_TITLE: resource.SEARCH_FIELD_TITLE_PHRASE,
}

const lowerCase = "phrase"

// termField fields to use termQuery for filtering
var termFields = []string{
	resource.SEARCH_FIELD_TITLE,
}

// Convert a "requirement" into a bleve query
func requirementQuery(req *resourcepb.Requirement, prefix string) (query.Query, *resourcepb.ErrorResult) {
	switch selection.Operator(req.Operator) {
	case selection.Equals, selection.DoubleEquals:
		if len(req.Values) == 0 {
			return query.NewMatchAllQuery(), nil
		}

		if len(req.Values) == 1 {
			filter := filterValue(req.Key, req.Values[0])
			return newQuery(req.Key, filter, prefix), nil
		}

		conjuncts := []query.Query{}
		for _, v := range req.Values {
			q := newQuery(req.Key, filterValue(req.Key, v), prefix)
			conjuncts = append(conjuncts, q)
		}

		return query.NewConjunctionQuery(conjuncts), nil

	case selection.NotEquals:
	case selection.DoesNotExist:
	case selection.GreaterThan:
	case selection.LessThan:
	case selection.Exists:
	case selection.In:
		if len(req.Values) == 0 {
			return query.NewMatchAllQuery(), nil
		}
		if len(req.Values) == 1 {
			q := newQuery(req.Key, filterValue(req.Key, req.Values[0]), prefix)
			return q, nil
		}

		disjuncts := []query.Query{}
		for _, v := range req.Values {
			q := newQuery(req.Key, filterValue(req.Key, v), prefix)
			disjuncts = append(disjuncts, q)
		}

		return query.NewDisjunctionQuery(disjuncts), nil

	case selection.NotIn:
		boolQuery := bleve.NewBooleanQuery()

		var mustNotQueries []query.Query
		for _, value := range req.Values {
			q := newQuery(req.Key, filterValue(req.Key, value), prefix)
			mustNotQueries = append(mustNotQueries, q)
		}
		boolQuery.AddMustNot(mustNotQueries...)

		// must still have a value
		notEmptyQuery := bleve.NewMatchAllQuery()
		boolQuery.AddMust(notEmptyQuery)

		return boolQuery, nil
	}
	return nil, resource.NewBadRequestError(
		fmt.Sprintf("unsupported query operation (%s %s %v)", req.Key, req.Operator, req.Values),
	)
}

// newQuery will create a query that will match the value or the tokens of the value
func newQuery(key string, value string, prefix string) query.Query {
	if value == "*" {
		return bleve.NewMatchAllQuery()
	}
	if strings.Contains(value, "*") {
		// wildcard query is expensive - should be used with caution
		return bleve.NewWildcardQuery(value)
	}
	delimiter, ok := hasTerms(value)
	if slices.Contains(termFields, key) && ok {
		return newTermsQuery(key, value, delimiter, prefix)
	}
	q := bleve.NewMatchQuery(value)
	q.SetField(prefix + key)
	return q
}

// newTermsQuery will create a query that will match on term or tokens
func newTermsQuery(key string, value string, delimiter string, prefix string) query.Query {
	tokens := strings.Split(value, delimiter)
	// won't match with ending space
	value = strings.TrimSuffix(value, " ")

	q := bleve.NewTermQuery(value)
	q.SetField(prefix + key)

	cq := newMatchAllTokensQuery(tokens, key, prefix)
	return bleve.NewDisjunctionQuery(q, cq)
}

// newMatchAllTokensQuery will create a query that will match on all tokens
func newMatchAllTokensQuery(tokens []string, key string, prefix string) query.Query {
	cq := bleve.NewConjunctionQuery()
	for _, token := range tokens {
		_, ok := hasTerms(token)
		if ok {
			tq := bleve.NewTermQuery(token)
			tq.SetField(prefix + key)
			cq.AddQuery(tq)
			continue
		}
		mq := bleve.NewMatchQuery(token)
		mq.SetField(prefix + key)
		cq.AddQuery(mq)
	}
	return cq
}

// filterValue will convert the value to lower case if the field is a phrase field
func filterValue(field string, v string) string {
	if strings.HasSuffix(field, lowerCase) {
		return strings.ToLower(v)
	}
	return v
}

func (b *bleveIndex) hitsToTable(ctx context.Context, selectFields []string, hits search.DocumentMatchCollection, explain bool) (*resourcepb.ResourceTable, error) {
	_, span := b.tracing.Start(ctx, tracingPrexfixBleve+"hitsToTable")
	defer span.End()

	fields := []*resourcepb.ResourceTableColumnDefinition{}
	for _, name := range selectFields {
		if name == "_all" {
			fields = b.allFields
			break
		}

		f := b.standard.Field(name)
		if f == nil && b.fields != nil {
			f = b.fields.Field(name)
		}
		if f == nil {
			// Labels as a string
			if strings.HasPrefix(name, "labels.") {
				f = &resourcepb.ResourceTableColumnDefinition{
					Name: name,
					Type: resourcepb.ResourceTableColumnDefinition_STRING,
				}
			}

			// return nil, fmt.Errorf("unknown response field: " + name)
			if f == nil {
				continue // OK for now
			}
		}
		fields = append(fields, f)
	}
	if explain {
		fields = append(fields, b.standard.Field(resource.SEARCH_FIELD_EXPLAIN))
	}

	builder, err := resource.NewTableBuilder(fields)
	if err != nil {
		return nil, err
	}
	encoders := builder.Encoders()

	table := &resourcepb.ResourceTable{
		Columns: fields,
		Rows:    make([]*resourcepb.ResourceTableRow, hits.Len()),
	}
	for rowID, match := range hits {
		row := &resourcepb.ResourceTableRow{
			Key:   &resourcepb.ResourceKey{},
			Cells: make([][]byte, len(fields)),
		}
		table.Rows[rowID] = row

		err := resource.ReadSearchID(row.Key, match.ID)
		if err != nil {
			return nil, err
		}

		for i, f := range fields {
			var v any
			switch f.Name {
			case resource.SEARCH_FIELD_ID:
				row.Cells[i] = []byte(match.ID)

			case resource.SEARCH_FIELD_SCORE:
				row.Cells[i], err = encoders[i](match.Score)

			case resource.SEARCH_FIELD_EXPLAIN:
				if match.Expl != nil {
					row.Cells[i], err = json.Marshal(match.Expl)
				}
			case resource.SEARCH_FIELD_LEGACY_ID:
				v := match.Fields[resource.SEARCH_FIELD_LABELS+"."+resource.SEARCH_FIELD_LEGACY_ID]
				if v != nil {
					str, ok := v.(string)
					if ok {
						id, _ := strconv.ParseInt(str, 10, 64)
						row.Cells[i], err = encoders[i](id)
					}
				}
			default:
				fieldName := f.Name
				// since the bleve index fields mix common and resource-specific fields, it is possible a conflict can happen
				// if a specific field is named the same as a common field
				v := match.Fields[fieldName]
				// fields that are specific to the resource get stored as fields.<fieldName>, so we need to check for that
				if v == nil {
					v = match.Fields[resource.SEARCH_FIELD_PREFIX+fieldName]
				}
				if v != nil {
					// Encode the value to protobuf
					row.Cells[i], err = encoders[i](v)
				}
			}
			if err != nil {
				return nil, fmt.Errorf("error encoding (row:%d/col:%d) %v %w", rowID, i, v, err)
			}
		}
	}

	return table, nil
}

func getAllFields(standard resource.SearchableDocumentFields, custom resource.SearchableDocumentFields) ([]*resourcepb.ResourceTableColumnDefinition, error) {
	fields := []*resourcepb.ResourceTableColumnDefinition{
		standard.Field(resource.SEARCH_FIELD_ID),
		standard.Field(resource.SEARCH_FIELD_TITLE),
		standard.Field(resource.SEARCH_FIELD_TAGS),
		standard.Field(resource.SEARCH_FIELD_FOLDER),
		standard.Field(resource.SEARCH_FIELD_RV),
		standard.Field(resource.SEARCH_FIELD_CREATED),
		standard.Field(resource.SEARCH_FIELD_LEGACY_ID),
		standard.Field(resource.SEARCH_FIELD_MANAGER_KIND),
	}

	if custom != nil {
		for _, name := range custom.Fields() {
			f := custom.Field(name)
			if f.Priority > 10 {
				continue
			}
			fields = append(fields, f)
		}
	}
	for _, field := range fields {
		if field == nil {
			return nil, fmt.Errorf("invalid all field")
		}
	}
	return fields, nil
}

func newResponseFacet(v *search.FacetResult) *resourcepb.ResourceSearchResponse_Facet {
	f := &resourcepb.ResourceSearchResponse_Facet{
		Field:   v.Field,
		Total:   int64(v.Total),
		Missing: int64(v.Missing),
	}
	if v.Terms != nil {
		for _, t := range v.Terms.Terms() {
			f.Terms = append(f.Terms, &resourcepb.ResourceSearchResponse_TermFacet{
				Term:  t.Term,
				Count: int64(t.Count),
			})
		}
	}
	return f
}

type permissionScopedQuery struct {
	query.Query
	checkers map[string]authlib.ItemChecker // one checker per resource
	log      log.Logger
}

func newPermissionScopedQuery(q query.Query, checkers map[string]authlib.ItemChecker) *permissionScopedQuery {
	return &permissionScopedQuery{
		Query:    q,
		checkers: checkers,
		log:      log.New("search_permissions"),
	}
}

func (q *permissionScopedQuery) Searcher(ctx context.Context, i index.IndexReader, m mapping.IndexMapping, options search.SearcherOptions) (search.Searcher, error) {
	// Get a new logger from context, to pass traceIDs etc.
	logger := q.log.FromContext(ctx)
	searcher, err := q.Query.Searcher(ctx, i, m, options)
	if err != nil {
		return nil, err
	}
	dvReader, err := i.DocValueReader([]string{"folder"})
	if err != nil {
		return nil, err
	}
	filteringSearcher := bleveSearch.NewFilteringSearcher(ctx, searcher, func(d *search.DocumentMatch) bool {
		// The doc ID has the format: <namespace>/<group>/<resourceType>/<name>
		// IndexInternalID will be the same as the doc ID when using an in-memory index, but when using a file-based
		// index it becomes a binary encoded number that has some other internal meaning. Using ExternalID() will get the
		// correct doc ID regardless of the index type.
		d.ID, err = i.ExternalID(d.IndexInternalID)
		if err != nil {
			logger.Debug("Error getting external ID", "error", err)
			return false
		}

		parts := strings.Split(d.ID, "/")
		// Exclude doc if id isn't expected format
		if len(parts) != 4 {
			logger.Debug("Unexpected document ID format", "id", d.ID)
			return false
		}
		ns := parts[0]
		resource := parts[2]
		name := parts[3]
		folder := ""
		err = dvReader.VisitDocValues(d.IndexInternalID, func(field string, value []byte) {
			if field == "folder" {
				folder = string(value)
			}
		})
		if err != nil {
			logger.Debug("Error reading doc values", "error", err)
			return false
		}
		if _, ok := q.checkers[resource]; !ok {
			logger.Debug("No resource checker found", "resource", resource)
			return false
		}
		allowed := q.checkers[resource](name, folder)
		if !allowed {
			logger.Debug("Denying access", "ns", ns, "name", name, "folder", folder)
		}
		return allowed
	})

	return filteringSearcher, nil
}

// hasTerms - any value that will be split into multiple tokens
var hasTerms = func(v string) (string, bool) {
	for _, c := range TermCharacters {
		if strings.Contains(v, c) {
			return c, true
		}
	}
	return "", false
}

// TermCharacters characters that will be used to determine if a value is split into tokens
var TermCharacters = []string{
	" ", "-", "_", ".", ",", ":", ";", "?", "!", "@", "#", "$", "%", "^", "&", "*", "(", ")", "+",
	"=", "{", "}", "[", "]", "|", "\\", "/", "<", ">", "~", "`",
	"'", "\"",
}<|MERGE_RESOLUTION|>--- conflicted
+++ resolved
@@ -91,13 +91,11 @@
 
 	indexMetrics *resource.BleveIndexMetrics
 
-<<<<<<< HEAD
 	// if true will use ngram instead of edge_ngram for title indexes. See custom_analyzers.go
 	useFullNgram bool
-=======
+
 	metricsUpdaterCancel func()
 	metricsUpdaterWg     sync.WaitGroup
->>>>>>> 345b7222
 }
 
 func NewBleveBackend(opts BleveOptions, tracer trace.Tracer, indexMetrics *resource.BleveIndexMetrics) (*bleveBackend, error) {
