--- conflicted
+++ resolved
@@ -66,11 +66,7 @@
 	ctx := testutil.NewDefaultTestContext(t)
 	backend, server := newServer(t)
 
-<<<<<<< HEAD
-	stream, err := backend.WatchWriteEvents(ctx)
-=======
-	stream, err := store.WatchWriteEvents(context.Background()) // Using a different context to avoid canceling the stream after the DefaultContextTimeout
->>>>>>> 20238211
+	stream, err := backend.WatchWriteEvents(context.Background()) // Using a different context to avoid canceling the stream after the DefaultContextTimeout
 	require.NoError(t, err)
 
 	t.Run("Add 3 resources", func(t *testing.T) {
@@ -174,11 +170,7 @@
 	require.NoError(t, err)
 
 	// Start the watch
-<<<<<<< HEAD
-	stream, err := backend.WatchWriteEvents(ctx)
-=======
-	stream, err := store.WatchWriteEvents(context.Background()) // Using a different context to avoid canceling the stream after the DefaultContextTimeout
->>>>>>> 20238211
+	stream, err := backend.WatchWriteEvents(context.Background()) // Using a different context to avoid canceling the stream after the DefaultContextTimeout
 	require.NoError(t, err)
 
 	// Create one more event
