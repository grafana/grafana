package sql

import (
	"context"
	"os"
	"strings"

	"github.com/prometheus/client_golang/prometheus"
	"go.opentelemetry.io/otel/trace"

	"github.com/grafana/authlib/types"
	"github.com/grafana/dskit/ring"
	"github.com/grafana/dskit/services"
	infraDB "github.com/grafana/grafana/pkg/infra/db"
	secrets "github.com/grafana/grafana/pkg/registry/apis/secret/contracts"
	"github.com/grafana/grafana/pkg/services/featuremgmt"
	"github.com/grafana/grafana/pkg/services/sqlstore/migrator"
	"github.com/grafana/grafana/pkg/setting"
	"github.com/grafana/grafana/pkg/storage/unified/resource"
	"github.com/grafana/grafana/pkg/storage/unified/sql/db/dbimpl"
)

type QOSEnqueueDequeuer interface {
	services.Service
	Enqueue(ctx context.Context, tenantID string, runnable func()) error
	Dequeue(ctx context.Context) (func(), error)
}

// ServerOptions contains the options for creating a new ResourceServer
type ServerOptions struct {
	DB             infraDB.DB
	Cfg            *setting.Cfg
	Tracer         trace.Tracer
	Reg            prometheus.Registerer
	AccessClient   types.AccessClient
	SearchOptions  resource.SearchOptions
	StorageMetrics *resource.StorageMetrics
	IndexMetrics   *resource.BleveIndexMetrics
	Features       featuremgmt.FeatureToggles
	QOSQueue       QOSEnqueueDequeuer
<<<<<<< HEAD
	SecureValues   secrets.InlineSecureValueSupport
=======
	Ring           *ring.Ring
	RingLifecycler *ring.BasicLifecycler
>>>>>>> 4da2c509
}

// Creates a new ResourceServer
func NewResourceServer(
	opts ServerOptions,
) (resource.ResourceServer, error) {
	apiserverCfg := opts.Cfg.SectionWithEnvOverrides("grafana-apiserver")
	serverOptions := resource.ResourceServerOptions{
		Tracer: opts.Tracer,
		Blob: resource.BlobConfig{
			URL: apiserverCfg.Key("blob_url").MustString(""),
		},
		Reg:          opts.Reg,
		SecureValues: opts.SecureValues,
	}
	if opts.AccessClient != nil {
		serverOptions.AccessClient = resource.NewAuthzLimitedClient(opts.AccessClient, resource.AuthzOptions{Tracer: opts.Tracer, Registry: opts.Reg})
	}
	// Support local file blob
	if strings.HasPrefix(serverOptions.Blob.URL, "./data/") {
		dir := strings.Replace(serverOptions.Blob.URL, "./data", opts.Cfg.DataPath, 1)
		err := os.MkdirAll(dir, 0700)
		if err != nil {
			return nil, err
		}
		serverOptions.Blob.URL = "file:///" + dir
	}

	// This is mostly for testing, being able to influence when we paginate
	// based on the page size during tests.
	unifiedStorageCfg := opts.Cfg.SectionWithEnvOverrides("unified_storage")
	maxPageSizeBytes := unifiedStorageCfg.Key("max_page_size_bytes")
	serverOptions.MaxPageSizeBytes = maxPageSizeBytes.MustInt(0)

	eDB, err := dbimpl.ProvideResourceDB(opts.DB, opts.Cfg, opts.Tracer)
	if err != nil {
		return nil, err
	}

	isHA := isHighAvailabilityEnabled(opts.Cfg.SectionWithEnvOverrides("database"),
		opts.Cfg.SectionWithEnvOverrides("resource_api"))
	withPruner := opts.Features.IsEnabledGlobally(featuremgmt.FlagUnifiedStorageHistoryPruner)

	store, err := NewBackend(BackendOptions{
		DBProvider:     eDB,
		Tracer:         opts.Tracer,
		Reg:            opts.Reg,
		IsHA:           isHA,
		withPruner:     withPruner,
		storageMetrics: opts.StorageMetrics,
	})
	if err != nil {
		return nil, err
	}
	serverOptions.Backend = store
	serverOptions.Diagnostics = store
	serverOptions.Lifecycle = store
	serverOptions.Search = opts.SearchOptions
	serverOptions.IndexMetrics = opts.IndexMetrics
	serverOptions.QOSQueue = opts.QOSQueue
	serverOptions.Ring = opts.Ring
	serverOptions.RingLifecycler = opts.RingLifecycler

	return resource.NewResourceServer(serverOptions)
}

// isHighAvailabilityEnabled determines if high availability mode should
// be enabled based on database configuration. High availability is enabled
// by default except for SQLite databases.
func isHighAvailabilityEnabled(dbCfg, resourceAPICfg *setting.DynamicSection) bool {
	// If the resource API is using a non-SQLite database, we assume it's in HA mode.
	resourceDBType := resourceAPICfg.Key("db_type").String()
	if resourceDBType != "" && resourceDBType != migrator.SQLite {
		return true
	}

	// Check in the config if HA is enabled - by default we always assume a HA setup.
	isHA := dbCfg.Key("high_availability").MustBool(true)

	// SQLite is not possible to run in HA, so we force it to false.
	databaseType := dbCfg.Key("type").String()
	if databaseType == migrator.SQLite {
		isHA = false
	}

	return isHA
}<|MERGE_RESOLUTION|>--- conflicted
+++ resolved
@@ -38,12 +38,9 @@
 	IndexMetrics   *resource.BleveIndexMetrics
 	Features       featuremgmt.FeatureToggles
 	QOSQueue       QOSEnqueueDequeuer
-<<<<<<< HEAD
 	SecureValues   secrets.InlineSecureValueSupport
-=======
 	Ring           *ring.Ring
 	RingLifecycler *ring.BasicLifecycler
->>>>>>> 4da2c509
 }
 
 // Creates a new ResourceServer
