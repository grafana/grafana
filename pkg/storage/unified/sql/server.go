--- conflicted
+++ resolved
@@ -2,13 +2,9 @@
 
 import (
 	"context"
-<<<<<<< HEAD
-
-=======
 	"errors"
 
 	"github.com/grafana/authlib/claims"
->>>>>>> 52b70ca9
 	infraDB "github.com/grafana/grafana/pkg/infra/db"
 	"github.com/grafana/grafana/pkg/infra/tracing"
 	"github.com/grafana/grafana/pkg/services/featuremgmt"
@@ -42,10 +38,6 @@
 			return nil, err
 		}
 		// initialze the search index
-<<<<<<< HEAD
-		_, err = server.Index(ctx, &resource.IndexRequest{})
-		return server, err
-=======
 		indexer, ok := server.(resource.ResourceIndexer)
 		if !ok {
 			return nil, errors.New("index server does not implement ResourceIndexer")
@@ -63,7 +55,6 @@
 				return true
 			},
 		}
->>>>>>> 52b70ca9
 	}
 
 	return resource.NewResourceServer(opts)
