package sql

import (
	"context"
	"database/sql"
	"errors"
	"fmt"
	"math"
	"sync"
	"time"

	"github.com/google/uuid"
	"go.opentelemetry.io/otel/attribute"
	semconv "go.opentelemetry.io/otel/semconv/v1.26.0"
	"go.opentelemetry.io/otel/trace"
	"go.opentelemetry.io/otel/trace/noop"
	"google.golang.org/protobuf/proto"
	apierrors "k8s.io/apimachinery/pkg/api/errors"

	"github.com/grafana/grafana/pkg/infra/log"
	"github.com/grafana/grafana/pkg/storage/unified/resource"
	"github.com/grafana/grafana/pkg/storage/unified/sql/db"
	"github.com/grafana/grafana/pkg/storage/unified/sql/dbutil"
	"github.com/grafana/grafana/pkg/storage/unified/sql/sqltemplate"
)

const tracePrefix = "sql.resource."
const defaultPollingInterval = 100 * time.Millisecond
const defaultWatchBufferSize = 100 // number of events to buffer in the watch stream

type Backend interface {
	resource.StorageBackend
	resource.DiagnosticsServer
	resource.LifecycleHooks
}

type BackendOptions struct {
<<<<<<< HEAD
	DBProvider            db.DBProvider
	Tracer                trace.Tracer
	PollingInterval       time.Duration
	WatchBufferSize       int
	IsHA                  bool
	unifiedStorageMetrics *resource.StorageApiMetrics
=======
	DBProvider      db.DBProvider
	Tracer          trace.Tracer
	PollingInterval time.Duration
	WatchBufferSize int
	IsHA            bool

	// testing
	SimulatedNetworkLatency time.Duration // slows down the create transactions by a fixed amount
>>>>>>> d78c646f
}

func NewBackend(opts BackendOptions) (Backend, error) {
	if opts.DBProvider == nil {
		return nil, errors.New("no db provider")
	}
	if opts.Tracer == nil {
		opts.Tracer = noop.NewTracerProvider().Tracer("sql-backend")
	}
	ctx, cancel := context.WithCancel(context.Background())

	if opts.PollingInterval == 0 {
		opts.PollingInterval = defaultPollingInterval
	}
	if opts.WatchBufferSize == 0 {
		opts.WatchBufferSize = defaultWatchBufferSize
	}
	return &backend{
<<<<<<< HEAD
		isHA:                  opts.IsHA,
		done:                  ctx.Done(),
		cancel:                cancel,
		log:                   log.New("sql-resource-server"),
		tracer:                opts.Tracer,
		dbProvider:            opts.DBProvider,
		pollingInterval:       opts.PollingInterval,
		watchBufferSize:       opts.WatchBufferSize,
		unifiedStorageMetrics: opts.unifiedStorageMetrics,
		batchLock:             &batchLock{running: make(map[string]bool)},
=======
		isHA:                    opts.IsHA,
		done:                    ctx.Done(),
		cancel:                  cancel,
		log:                     log.New("sql-resource-server"),
		tracer:                  opts.Tracer,
		dbProvider:              opts.DBProvider,
		pollingInterval:         opts.PollingInterval,
		watchBufferSize:         opts.WatchBufferSize,
		batchLock:               &batchLock{running: make(map[string]bool)},
		simulatedNetworkLatency: opts.SimulatedNetworkLatency,
>>>>>>> d78c646f
	}, nil
}

type backend struct {
	//general
	isHA bool

	// server lifecycle
	done     <-chan struct{}
	cancel   context.CancelFunc
	initOnce sync.Once
	initErr  error

	// o11y
	log                   log.Logger
	tracer                trace.Tracer
	unifiedStorageMetrics *resource.StorageApiMetrics

	// database
	dbProvider db.DBProvider
	db         db.DB
	dialect    sqltemplate.Dialect
	batchLock  *batchLock

	// watch streaming
	//stream chan *resource.WatchEvent
	pollingInterval time.Duration
	watchBufferSize int
	notifier        eventNotifier

	// testing
	simulatedNetworkLatency time.Duration
}

func (b *backend) Init(ctx context.Context) error {
	b.initOnce.Do(func() {
		b.initErr = b.initLocked(ctx)
	})
	return b.initErr
}

func (b *backend) initLocked(ctx context.Context) error {
	db, err := b.dbProvider.Init(ctx)
	if err != nil {
		return fmt.Errorf("initialize resource DB: %w", err)
	}
	b.db = db

	driverName := db.DriverName()
	b.dialect = sqltemplate.DialectForDriver(driverName)
	if b.dialect == nil {
		return fmt.Errorf("no dialect for driver %q", driverName)
	}

	// Initialize notifier after dialect is set up
	notifier, err := newNotifier(b)
	if err != nil {
		return fmt.Errorf("failed to create notifier: %w", err)
	}
	b.notifier = notifier

	return b.db.PingContext(ctx)
}

func (b *backend) IsHealthy(ctx context.Context, r *resource.HealthCheckRequest) (*resource.HealthCheckResponse, error) {
	// ctxLogger := s.log.FromContext(log.WithContextualAttributes(ctx, []any{"method", "isHealthy"}))

	if err := b.db.PingContext(ctx); err != nil {
		return nil, err
	}

	return &resource.HealthCheckResponse{Status: resource.HealthCheckResponse_SERVING}, nil
}

func (b *backend) Stop(_ context.Context) error {
	b.cancel()
	return nil
}

// GetResourceStats implements Backend.
func (b *backend) GetResourceStats(ctx context.Context, namespace string, minCount int) ([]resource.ResourceStats, error) {
	ctx, span := b.tracer.Start(ctx, tracePrefix+".GetResourceStats")
	defer span.End()

	req := &sqlStatsRequest{
		SQLTemplate: sqltemplate.New(b.dialect),
		Namespace:   namespace,
		MinCount:    minCount, // not used in query... yet?
	}

	res := make([]resource.ResourceStats, 0, 100)
	err := b.db.WithTx(ctx, ReadCommittedRO, func(ctx context.Context, tx db.Tx) error {
		rows, err := dbutil.QueryRows(ctx, tx, sqlResourceStats, req)
		if err != nil {
			return err
		}
		for rows.Next() {
			row := resource.ResourceStats{}
			err = rows.Scan(&row.Namespace, &row.Group, &row.Resource, &row.Count, &row.ResourceVersion)
			if err != nil {
				return err
			}
			if row.Count > int64(minCount) {
				res = append(res, row)
			}
		}
		return err
	})

	return res, err
}

func (b *backend) WriteEvent(ctx context.Context, event resource.WriteEvent) (int64, error) {
	_, span := b.tracer.Start(ctx, tracePrefix+"WriteEvent")
	defer span.End()
	// TODO: validate key ?
	switch event.Type {
	case resource.WatchEvent_ADDED:
		if event.ObjectOld != nil {
			return b.restore(ctx, event)
		}
		return b.create(ctx, event)
	case resource.WatchEvent_MODIFIED:
		return b.update(ctx, event)
	case resource.WatchEvent_DELETED:
		return b.delete(ctx, event)
	default:
		return 0, fmt.Errorf("unsupported event type")
	}
}

func (b *backend) create(ctx context.Context, event resource.WriteEvent) (int64, error) {
	ctx, span := b.tracer.Start(ctx, tracePrefix+"Create")
	defer span.End()
	var newVersion int64
	guid := uuid.New().String()
	folder := ""
	if event.Object != nil {
		folder = event.Object.GetFolder()
	}
	err := b.db.WithTx(ctx, ReadCommitted, func(ctx context.Context, tx db.Tx) error {
		// 1. Insert into resource
		if _, err := dbutil.Exec(ctx, tx, sqlResourceInsert, sqlResourceRequest{
			SQLTemplate: sqltemplate.New(b.dialect),
			WriteEvent:  event,
			Folder:      folder,
			GUID:        guid,
		}); err != nil {
			return fmt.Errorf("insert into resource: %w", err)
		}

		// 2. Insert into resource history
		if _, err := dbutil.Exec(ctx, tx, sqlResourceHistoryInsert, sqlResourceRequest{
			SQLTemplate: sqltemplate.New(b.dialect),
			WriteEvent:  event,
			Folder:      folder,
			GUID:        guid,
		}); err != nil {
			return fmt.Errorf("insert into resource history: %w", err)
		}

		// 3. TODO: Rebuild the whole folder tree structure if we're creating a folder

		// 4. Atomically increment resource version for this kind
		rv, err := b.resourceVersionAtomicInc(ctx, tx, event.Key)
		if err != nil {
			return fmt.Errorf("increment resource version: %w", err)
		}

		// 5. Update the RV in both resource and resource_history
		if _, err = dbutil.Exec(ctx, tx, sqlResourceHistoryUpdateRV, sqlResourceUpdateRVRequest{
			SQLTemplate:     sqltemplate.New(b.dialect),
			GUID:            guid,
			ResourceVersion: rv,
		}); err != nil {
			return fmt.Errorf("update resource_history rv: %w", err)
		}

		if _, err = dbutil.Exec(ctx, tx, sqlResourceUpdateRV, sqlResourceUpdateRVRequest{
			SQLTemplate:     sqltemplate.New(b.dialect),
			GUID:            guid,
			ResourceVersion: rv,
		}); err != nil {
			return fmt.Errorf("update resource rv: %w", err)
		}
		newVersion = rv
		if b.simulatedNetworkLatency > 0 {
			time.Sleep(b.simulatedNetworkLatency)
		}
		return nil
	})

	if err != nil {
		return 0, err
	}

	b.notifier.send(ctx, &resource.WrittenEvent{
		Type:            event.Type,
		Key:             event.Key,
		PreviousRV:      event.PreviousRV,
		Value:           event.Value,
		ResourceVersion: newVersion,
		Folder:          folder,
	})

	return newVersion, nil
}

func (b *backend) update(ctx context.Context, event resource.WriteEvent) (int64, error) {
	ctx, span := b.tracer.Start(ctx, tracePrefix+"Update")
	defer span.End()
	var newVersion int64
	guid := uuid.New().String()
	folder := ""
	if event.Object != nil {
		folder = event.Object.GetFolder()
	}
	err := b.db.WithTx(ctx, ReadCommitted, func(ctx context.Context, tx db.Tx) error {
		// 1. Update resource
		_, err := dbutil.Exec(ctx, tx, sqlResourceUpdate, sqlResourceRequest{
			SQLTemplate: sqltemplate.New(b.dialect),
			WriteEvent:  event,
			Folder:      folder,
			GUID:        guid,
		})
		if err != nil {
			return fmt.Errorf("initial resource update: %w", err)
		}

		// 2. Insert into resource history
		if _, err := dbutil.Exec(ctx, tx, sqlResourceHistoryInsert, sqlResourceRequest{
			SQLTemplate: sqltemplate.New(b.dialect),
			WriteEvent:  event,
			Folder:      folder,
			GUID:        guid,
		}); err != nil {
			return fmt.Errorf("insert into resource history: %w", err)
		}

		// 3. TODO: Rebuild the whole folder tree structure if we're creating a folder

		// 4. Atomically increment resource version for this kind
		rv, err := b.resourceVersionAtomicInc(ctx, tx, event.Key)
		if err != nil {
			return fmt.Errorf("increment resource version: %w", err)
		}

		// 5. Update the RV in both resource and resource_history
		if _, err = dbutil.Exec(ctx, tx, sqlResourceHistoryUpdateRV, sqlResourceUpdateRVRequest{
			SQLTemplate:     sqltemplate.New(b.dialect),
			GUID:            guid,
			ResourceVersion: rv,
		}); err != nil {
			return fmt.Errorf("update history rv: %w", err)
		}

		if _, err = dbutil.Exec(ctx, tx, sqlResourceUpdateRV, sqlResourceUpdateRVRequest{
			SQLTemplate:     sqltemplate.New(b.dialect),
			GUID:            guid,
			ResourceVersion: rv,
		}); err != nil {
			return fmt.Errorf("update resource rv: %w", err)
		}
		newVersion = rv

		return nil
	})

	if err != nil {
		return 0, err
	}

	b.notifier.send(ctx, &resource.WrittenEvent{
		Type:            event.Type,
		Key:             event.Key,
		PreviousRV:      event.PreviousRV,
		Value:           event.Value,
		ResourceVersion: newVersion,
		Folder:          folder,
	})

	return newVersion, nil
}

func (b *backend) delete(ctx context.Context, event resource.WriteEvent) (int64, error) {
	ctx, span := b.tracer.Start(ctx, tracePrefix+"Delete")
	defer span.End()
	var newVersion int64
	guid := uuid.New().String()
	folder := ""
	if event.Object != nil {
		folder = event.Object.GetFolder()
	}
	err := b.db.WithTx(ctx, ReadCommitted, func(ctx context.Context, tx db.Tx) error {
		// 1. delete from resource
		_, err := dbutil.Exec(ctx, tx, sqlResourceDelete, sqlResourceRequest{
			SQLTemplate: sqltemplate.New(b.dialect),
			WriteEvent:  event,
			GUID:        guid,
		})
		if err != nil {
			return fmt.Errorf("delete resource: %w", err)
		}

		// 2. Add event to resource history
		if _, err := dbutil.Exec(ctx, tx, sqlResourceHistoryInsert, sqlResourceRequest{
			SQLTemplate: sqltemplate.New(b.dialect),
			WriteEvent:  event,
			Folder:      folder,
			GUID:        guid,
		}); err != nil {
			return fmt.Errorf("insert into resource history: %w", err)
		}

		// 3. TODO: Rebuild the whole folder tree structure if we're creating a folder

		// 4. Atomically increment resource version for this kind
		rv, err := b.resourceVersionAtomicInc(ctx, tx, event.Key)
		if err != nil {
			return fmt.Errorf("increment resource version: %w", err)
		}

		// 5. Update the RV in resource_history
		if _, err = dbutil.Exec(ctx, tx, sqlResourceHistoryUpdateRV, sqlResourceUpdateRVRequest{
			SQLTemplate:     sqltemplate.New(b.dialect),
			GUID:            guid,
			ResourceVersion: rv,
		}); err != nil {
			return fmt.Errorf("update history rv: %w", err)
		}
		newVersion = rv

		return nil
	})

	if err != nil {
		return 0, err
	}

	b.notifier.send(ctx, &resource.WrittenEvent{
		Type:            event.Type,
		Key:             event.Key,
		PreviousRV:      event.PreviousRV,
		Value:           event.Value,
		ResourceVersion: newVersion,
		Folder:          folder,
	})

	return newVersion, nil
}

func (b *backend) restore(ctx context.Context, event resource.WriteEvent) (int64, error) {
	ctx, span := b.tracer.Start(ctx, tracePrefix+"Restore")
	defer span.End()
	var newVersion int64
	guid := uuid.New().String()
	folder := ""
	if event.Object != nil {
		folder = event.Object.GetFolder()
	}
	err := b.db.WithTx(ctx, ReadCommitted, func(ctx context.Context, tx db.Tx) error {
		// 1. Re-create resource
		// Note: we may want to replace the write event with a create event, tbd.
		if _, err := dbutil.Exec(ctx, tx, sqlResourceInsert, sqlResourceRequest{
			SQLTemplate: sqltemplate.New(b.dialect),
			WriteEvent:  event,
			Folder:      folder,
			GUID:        guid,
		}); err != nil {
			return fmt.Errorf("insert into resource: %w", err)
		}

		// 2. Insert into resource history
		if _, err := dbutil.Exec(ctx, tx, sqlResourceHistoryInsert, sqlResourceRequest{
			SQLTemplate: sqltemplate.New(b.dialect),
			WriteEvent:  event,
			Folder:      folder,
			GUID:        guid,
		}); err != nil {
			return fmt.Errorf("insert into resource history: %w", err)
		}

		// 3. TODO: Rebuild the whole folder tree structure if we're creating a folder

		// 4. Atomically increment resource version for this kind
		rv, err := b.resourceVersionAtomicInc(ctx, tx, event.Key)
		if err != nil {
			return fmt.Errorf("increment resource version: %w", err)
		}

		// 5. Update the RV in both resource and resource_history
		if _, err = dbutil.Exec(ctx, tx, sqlResourceHistoryUpdateRV, sqlResourceUpdateRVRequest{
			SQLTemplate:     sqltemplate.New(b.dialect),
			GUID:            guid,
			ResourceVersion: rv,
		}); err != nil {
			return fmt.Errorf("update history rv: %w", err)
		}

		if _, err = dbutil.Exec(ctx, tx, sqlResourceUpdateRV, sqlResourceUpdateRVRequest{
			SQLTemplate:     sqltemplate.New(b.dialect),
			GUID:            guid,
			ResourceVersion: rv,
		}); err != nil {
			return fmt.Errorf("update resource rv: %w", err)
		}

		// 6. Update all resource history entries with the new UID
		// Note: we do not update any history entries that have a deletion timestamp included. This will become
		// important once we start using finalizers, as the initial delete will show up as an update with a deletion timestamp included.
		if _, err = dbutil.Exec(ctx, tx, sqlResoureceHistoryUpdateUid, sqlResourceHistoryUpdateRequest{
			SQLTemplate: sqltemplate.New(b.dialect),
			WriteEvent:  event,
			OldUID:      string(event.ObjectOld.GetUID()),
			NewUID:      string(event.Object.GetUID()),
		}); err != nil {
			return fmt.Errorf("update history uid: %w", err)
		}

		newVersion = rv

		return nil
	})

	if err != nil {
		return 0, err
	}

	b.notifier.send(ctx, &resource.WrittenEvent{
		Type:            event.Type,
		Key:             event.Key,
		PreviousRV:      event.PreviousRV,
		Value:           event.Value,
		ResourceVersion: newVersion,
		Folder:          folder,
	})

	return newVersion, nil
}

func (b *backend) ReadResource(ctx context.Context, req *resource.ReadRequest) *resource.BackendReadResponse {
	_, span := b.tracer.Start(ctx, tracePrefix+".Read")
	defer span.End()

	// TODO: validate key ?

	readReq := &sqlResourceReadRequest{
		SQLTemplate: sqltemplate.New(b.dialect),
		Request:     req,
		Response:    NewReadResponse(),
	}

	sr := sqlResourceRead
	if req.ResourceVersion > 0 {
		// read a specific version
		sr = sqlResourceHistoryRead
	}

	var res *resource.BackendReadResponse
	err := b.db.WithTx(ctx, ReadCommittedRO, func(ctx context.Context, tx db.Tx) error {
		var err error
		res, err = dbutil.QueryRow(ctx, tx, sr, readReq)
		// if not found, look for latest deleted version (if requested)
		if errors.Is(err, sql.ErrNoRows) && req.IncludeDeleted {
			sr = sqlResourceHistoryRead
			readReq2 := &sqlResourceReadRequest{
				SQLTemplate: sqltemplate.New(b.dialect),
				Request:     req,
				Response:    NewReadResponse(),
			}
			res, err = dbutil.QueryRow(ctx, tx, sr, readReq2)
			return err
		}
		return err
	})

	if errors.Is(err, sql.ErrNoRows) {
		return &resource.BackendReadResponse{
			Error: resource.NewNotFoundError(req.Key),
		}
	} else if err != nil {
		return &resource.BackendReadResponse{Error: resource.AsErrorResult(err)}
	}

	return res
}

func (b *backend) ListIterator(ctx context.Context, req *resource.ListRequest, cb func(resource.ListIterator) error) (int64, error) {
	ctx, span := b.tracer.Start(ctx, tracePrefix+"List")
	defer span.End()

	if req.Options == nil || req.Options.Key.Group == "" || req.Options.Key.Resource == "" {
		return 0, fmt.Errorf("missing group or resource")
	}

	if req.Source != resource.ListRequest_STORE {
		return b.getHistory(ctx, req, cb)
	}

	// TODO: think about how to handler VersionMatch. We should be able to use latest for the first page (only).

	// TODO: add support for RemainingItemCount

	if req.ResourceVersion > 0 || req.NextPageToken != "" {
		return b.listAtRevision(ctx, req, cb)
	}
	return b.listLatest(ctx, req, cb)
}

type listIter struct {
	rows   db.Rows
	offset int64
	listRV int64

	// any error
	err error

	// The row
	rv        int64
	value     []byte
	namespace string
	name      string
	folder    string
}

// ContinueToken implements resource.ListIterator.
func (l *listIter) ContinueToken() string {
	return resource.ContinueToken{ResourceVersion: l.listRV, StartOffset: l.offset}.String()
}

func (l *listIter) ContinueTokenWithCurrentRV() string {
	return resource.ContinueToken{ResourceVersion: l.rv, StartOffset: l.offset}.String()
}

func (l *listIter) Error() error {
	return l.err
}

func (l *listIter) Name() string {
	return l.name
}

func (l *listIter) Namespace() string {
	return l.namespace
}

func (l *listIter) Folder() string {
	return l.folder
}

// ResourceVersion implements resource.ListIterator.
func (l *listIter) ResourceVersion() int64 {
	return l.rv
}

// Value implements resource.ListIterator.
func (l *listIter) Value() []byte {
	return l.value
}

// Next implements resource.ListIterator.
func (l *listIter) Next() bool {
	if l.rows.Next() {
		l.offset++
		l.err = l.rows.Scan(&l.rv, &l.namespace, &l.name, &l.folder, &l.value)
		return true
	}
	return false
}

var _ resource.ListIterator = (*listIter)(nil)

// listLatest fetches the resources from the resource table.
func (b *backend) listLatest(ctx context.Context, req *resource.ListRequest, cb func(resource.ListIterator) error) (int64, error) {
	if req.NextPageToken != "" {
		return 0, fmt.Errorf("only works for the first page")
	}
	if req.ResourceVersion > 0 {
		return 0, fmt.Errorf("only works for the 'latest' resource version")
	}

	iter := &listIter{}
	err := b.db.WithTx(ctx, ReadCommittedRO, func(ctx context.Context, tx db.Tx) error {
		var err error
		iter.listRV, err = fetchLatestRV(ctx, tx, b.dialect, req.Options.Key.Group, req.Options.Key.Resource)
		if err != nil {
			return err
		}

		listReq := sqlResourceListRequest{
			SQLTemplate: sqltemplate.New(b.dialect),
			Request:     new(resource.ListRequest),
		}
		listReq.Request = proto.Clone(req).(*resource.ListRequest)

		rows, err := dbutil.QueryRows(ctx, tx, sqlResourceList, listReq)
		if rows != nil {
			defer func() {
				if err := rows.Close(); err != nil {
					b.log.Warn("listLatest error closing rows", "error", err)
				}
			}()
		}
		if err != nil {
			return err
		}

		iter.rows = rows
		return cb(iter)
	})
	return iter.listRV, err
}

// listAtRevision fetches the resources from the resource_history table at a specific revision.
func (b *backend) listAtRevision(ctx context.Context, req *resource.ListRequest, cb func(resource.ListIterator) error) (int64, error) {
	// Get the RV
	iter := &listIter{listRV: req.ResourceVersion}
	if req.NextPageToken != "" {
		continueToken, err := resource.GetContinueToken(req.NextPageToken)
		if err != nil {
			return 0, fmt.Errorf("get continue token: %w", err)
		}
		iter.listRV = continueToken.ResourceVersion
		iter.offset = continueToken.StartOffset

		if req.ResourceVersion != 0 && req.ResourceVersion != iter.listRV {
			return 0, apierrors.NewBadRequest("request resource version does not math token")
		}
	}
	if iter.listRV < 1 {
		return 0, apierrors.NewBadRequest("expecting an explicit resource version query")
	}

	err := b.db.WithTx(ctx, ReadCommittedRO, func(ctx context.Context, tx db.Tx) error {
		limit := int64(0) // ignore limit
		if iter.offset > 0 {
			limit = math.MaxInt64 // a limit is required for offset
		}
		listReq := sqlResourceHistoryListRequest{
			SQLTemplate: sqltemplate.New(b.dialect),
			Request: &historyListRequest{
				ResourceVersion: iter.listRV,
				Limit:           limit,
				Offset:          iter.offset,
				Options:         req.Options,
			},
		}

		rows, err := dbutil.QueryRows(ctx, tx, sqlResourceHistoryList, listReq)
		if rows != nil {
			defer func() {
				if err := rows.Close(); err != nil {
					b.log.Warn("listAtRevision error closing rows", "error", err)
				}
			}()
		}
		if err != nil {
			return err
		}

		iter.rows = rows
		return cb(iter)
	})
	return iter.listRV, err
}

// listLatest fetches the resources from the resource table.
func (b *backend) getHistory(ctx context.Context, req *resource.ListRequest, cb func(resource.ListIterator) error) (int64, error) {
	listReq := sqlGetHistoryRequest{
		SQLTemplate: sqltemplate.New(b.dialect),
		Key:         req.Options.Key,
		Trash:       req.Source == resource.ListRequest_TRASH,
	}

	iter := &listIter{}
	if req.NextPageToken != "" {
		continueToken, err := resource.GetContinueToken(req.NextPageToken)
		if err != nil {
			return 0, fmt.Errorf("get continue token: %w", err)
		}
		listReq.StartRV = continueToken.ResourceVersion
	}

	err := b.db.WithTx(ctx, ReadCommittedRO, func(ctx context.Context, tx db.Tx) error {
		var err error
		iter.listRV, err = fetchLatestRV(ctx, tx, b.dialect, req.Options.Key.Group, req.Options.Key.Resource)
		if err != nil {
			return err
		}

		rows, err := dbutil.QueryRows(ctx, tx, sqlResourceHistoryGet, listReq)
		if rows != nil {
			defer func() {
				if err := rows.Close(); err != nil {
					b.log.Warn("listLatest error closing rows", "error", err)
				}
			}()
		}
		if err != nil {
			return err
		}

		iter.rows = rows
		return cb(iter)
	})
	return iter.listRV, err
}

func (b *backend) WatchWriteEvents(ctx context.Context) (<-chan *resource.WrittenEvent, error) {
	return b.notifier.notify(ctx)
}

// listLatestRVs returns the latest resource version for each (Group, Resource) pair.
func (b *backend) listLatestRVs(ctx context.Context) (groupResourceRV, error) {
	ctx, span := b.tracer.Start(ctx, tracePrefix+"listLatestRVs")
	defer span.End()
	var grvs []*groupResourceVersion
	err := b.db.WithTx(ctx, ReadCommittedRO, func(ctx context.Context, tx db.Tx) error {
		var err error
		grvs, err = dbutil.Query(ctx, tx, sqlResourceVersionList, &sqlResourceVersionListRequest{
			SQLTemplate:          sqltemplate.New(b.dialect),
			groupResourceVersion: new(groupResourceVersion),
		})

		return err
	})
	if err != nil {
		return nil, err
	}

	since := groupResourceRV{}
	for _, grv := range grvs {
		if since[grv.Group] == nil {
			since[grv.Group] = map[string]int64{}
		}
		since[grv.Group][grv.Resource] = grv.ResourceVersion
	}

	return since, nil
}

// fetchLatestRV returns the current maximum RV in the resource table
func fetchLatestRV(ctx context.Context, x db.ContextExecer, d sqltemplate.Dialect, group, resource string) (int64, error) {
	res, err := dbutil.QueryRow(ctx, x, sqlResourceVersionGet, sqlResourceVersionGetRequest{
		SQLTemplate: sqltemplate.New(d),
		Group:       group,
		Resource:    resource,
		ReadOnly:    true,
		Response:    new(resourceVersionResponse),
	})
	if errors.Is(err, sql.ErrNoRows) {
		return 1, nil
	} else if err != nil {
		return 0, fmt.Errorf("get resource version: %w", err)
	}
	return res.ResourceVersion, nil
}

// resourceVersionAtomicInc atomically increases the version of a kind within a transaction.
// TODO: Ideally we should attempt to update the RV in the resource and resource_history tables
// in a single roundtrip. This would reduce the latency of the operation, and also increase the
// throughput of the system. This is a good candidate for a future optimization.
func (b *backend) resourceVersionAtomicInc(ctx context.Context, x db.ContextExecer, key *resource.ResourceKey) (newVersion int64, err error) {
	ctx, span := b.tracer.Start(ctx, tracePrefix+"version_atomic_inc", trace.WithAttributes(
		semconv.K8SNamespaceName(key.Namespace),
		// TODO: the following attributes could use some standardization.
		attribute.String("k8s.resource.group", key.Group),
		attribute.String("k8s.resource.type", key.Resource),
	))
	defer span.End()

	// 1. Lock to row and prevent concurrent updates until the transaction is committed.
	res, err := dbutil.QueryRow(ctx, x, sqlResourceVersionGet, sqlResourceVersionGetRequest{
		SQLTemplate: sqltemplate.New(b.dialect),
		Group:       key.Group,
		Resource:    key.Resource,

		Response: new(resourceVersionResponse), ReadOnly: false, // This locks the row for update
	})

	if errors.Is(err, sql.ErrNoRows) {
		// if there wasn't a row associated with the given resource, then we create it.
		if _, err = dbutil.Exec(ctx, x, sqlResourceVersionInsert, sqlResourceVersionUpsertRequest{
			SQLTemplate: sqltemplate.New(b.dialect),
			Group:       key.Group,
			Resource:    key.Resource,
		}); err != nil {
			return 0, fmt.Errorf("insert into resource_version: %w", err)
		}
		res, err = dbutil.QueryRow(ctx, x, sqlResourceVersionGet, sqlResourceVersionGetRequest{
			SQLTemplate: sqltemplate.New(b.dialect),
			Group:       key.Group,
			Resource:    key.Resource,
			Response:    new(resourceVersionResponse),
			ReadOnly:    true, // This locks the row for update
		})
		if err != nil {
			return 0, fmt.Errorf("fetching RV after read")
		}
		return res.ResourceVersion, nil
	} else if err != nil {
		return 0, fmt.Errorf("lock the resource version: %w", err)
	}

	// 2. Update the RV
	// Most times, the RV is the current microsecond timestamp generated on the sql server (to avoid clock skew).
	// In rare occasion, the server clock might go back in time. In those cases, we simply increment the
	// previous RV until the clock catches up.
	nextRV := max(res.CurrentEpoch, res.ResourceVersion+1)

	_, err = dbutil.Exec(ctx, x, sqlResourceVersionUpdate, sqlResourceVersionUpsertRequest{
		SQLTemplate:     sqltemplate.New(b.dialect),
		Group:           key.Group,
		Resource:        key.Resource,
		ResourceVersion: nextRV,
	})
	if err != nil {
		return 0, fmt.Errorf("increase resource version: %w", err)
	}
	return nextRV, nil
}<|MERGE_RESOLUTION|>--- conflicted
+++ resolved
@@ -35,23 +35,15 @@
 }
 
 type BackendOptions struct {
-<<<<<<< HEAD
 	DBProvider            db.DBProvider
 	Tracer                trace.Tracer
 	PollingInterval       time.Duration
 	WatchBufferSize       int
 	IsHA                  bool
 	unifiedStorageMetrics *resource.StorageApiMetrics
-=======
-	DBProvider      db.DBProvider
-	Tracer          trace.Tracer
-	PollingInterval time.Duration
-	WatchBufferSize int
-	IsHA            bool
 
 	// testing
 	SimulatedNetworkLatency time.Duration // slows down the create transactions by a fixed amount
->>>>>>> d78c646f
 }
 
 func NewBackend(opts BackendOptions) (Backend, error) {
@@ -70,18 +62,6 @@
 		opts.WatchBufferSize = defaultWatchBufferSize
 	}
 	return &backend{
-<<<<<<< HEAD
-		isHA:                  opts.IsHA,
-		done:                  ctx.Done(),
-		cancel:                cancel,
-		log:                   log.New("sql-resource-server"),
-		tracer:                opts.Tracer,
-		dbProvider:            opts.DBProvider,
-		pollingInterval:       opts.PollingInterval,
-		watchBufferSize:       opts.WatchBufferSize,
-		unifiedStorageMetrics: opts.unifiedStorageMetrics,
-		batchLock:             &batchLock{running: make(map[string]bool)},
-=======
 		isHA:                    opts.IsHA,
 		done:                    ctx.Done(),
 		cancel:                  cancel,
@@ -90,9 +70,9 @@
 		dbProvider:              opts.DBProvider,
 		pollingInterval:         opts.PollingInterval,
 		watchBufferSize:         opts.WatchBufferSize,
+		unifiedStorageMetrics:   opts.unifiedStorageMetrics,
 		batchLock:               &batchLock{running: make(map[string]bool)},
 		simulatedNetworkLatency: opts.SimulatedNetworkLatency,
->>>>>>> d78c646f
 	}, nil
 }
 
