package encryption_test

import (
	"errors"
	"slices"
	"testing"
	"time"

	"github.com/grafana/grafana/pkg/registry/apis/secret/contracts"
	"github.com/grafana/grafana/pkg/registry/apis/secret/testutils"
	"github.com/grafana/grafana/pkg/storage/secret/encryption"
	"github.com/stretchr/testify/require"
	"pgregory.net/rapid"
)

func TestEncryptedValueStoreImpl(t *testing.T) {
	t.Parallel()

	t.Run("creating an encrypted value returns it", func(t *testing.T) {
		t.Parallel()

		sut := testutils.Setup(t)
		createdEV, err := sut.EncryptedValueStorage.Create(t.Context(), "test-namespace", "test-name", 1, []byte("test-data"))
		require.NoError(t, err)
		require.NotEmpty(t, createdEV.Namespace)
		require.NotEmpty(t, createdEV.Name)
		require.NotEmpty(t, createdEV.Created)
		require.NotEmpty(t, createdEV.Updated)
		require.NotEmpty(t, createdEV.EncryptedData)
		require.Equal(t, "test-namespace", createdEV.Namespace)
		require.Equal(t, "test-name", createdEV.Name)
	})

	t.Run("get an existent encrypted value returns it", func(t *testing.T) {
		t.Parallel()

		sut := testutils.Setup(t)
		createdEV, err := sut.EncryptedValueStorage.Create(t.Context(), "test-namespace", "test-name", 1, []byte("test-data"))
		require.NoError(t, err)

		obtainedEV, err := sut.EncryptedValueStorage.Get(t.Context(), createdEV.Namespace, createdEV.Name, createdEV.Version)
		require.NoError(t, err)

		require.Equal(t, createdEV.Namespace, obtainedEV.Namespace)
		require.Equal(t, createdEV.Name, obtainedEV.Name)
		require.Equal(t, createdEV.Created, obtainedEV.Created)
		require.Equal(t, createdEV.Updated, obtainedEV.Updated)
		require.Equal(t, createdEV.EncryptedData, obtainedEV.EncryptedData)
		require.Equal(t, createdEV.Namespace, obtainedEV.Namespace)
	})

	t.Run("get an existent encrypted value with a different namespace returns error", func(t *testing.T) {
		t.Parallel()

		sut := testutils.Setup(t)
		createdEV, err := sut.EncryptedValueStorage.Create(t.Context(), "ns1", "test-name", 1, []byte("test-data"))
		require.NoError(t, err)

		obtainedEV, err := sut.EncryptedValueStorage.Get(t.Context(), "ns2", createdEV.Name, createdEV.Version)

		require.Error(t, err)
		require.Equal(t, "encrypted value not found", err.Error())
		require.Nil(t, obtainedEV)
	})

	t.Run("get a non existent encrypted value returns error", func(t *testing.T) {
		t.Parallel()

		sut := testutils.Setup(t)
		obtainedEV, err := sut.EncryptedValueStorage.Get(t.Context(), "test-namespace", "test-name", 1)
		require.Error(t, err)
		require.Equal(t, "encrypted value not found", err.Error())
		require.Nil(t, obtainedEV)
	})

	t.Run("updating an existing encrypted value returns no error", func(t *testing.T) {
		t.Parallel()

		sut := testutils.Setup(t)
		createdEV, err := sut.EncryptedValueStorage.Create(t.Context(), "test-namespace", "test-name", 1, []byte("test-data"))
		require.NoError(t, err)

		err = sut.EncryptedValueStorage.Update(t.Context(), createdEV.Namespace, createdEV.Name, createdEV.Version, []byte("test-data-updated"))
		require.NoError(t, err)

		updatedEV, err := sut.EncryptedValueStorage.Get(t.Context(), createdEV.Namespace, createdEV.Name, createdEV.Version)
		require.NoError(t, err)

		require.Equal(t, []byte("test-data-updated"), updatedEV.EncryptedData)
		require.Equal(t, createdEV.Created, updatedEV.Created)
		require.Equal(t, createdEV.Namespace, updatedEV.Namespace)
	})

	t.Run("updating a non existing encrypted value returns error", func(t *testing.T) {
		t.Parallel()

		sut := testutils.Setup(t)
		err := sut.EncryptedValueStorage.Update(t.Context(), "test-namespace", "test-uid", 1, []byte("test-data"))
		require.Error(t, err)
	})

	t.Run("delete an existing encrypted value returns error", func(t *testing.T) {
		t.Parallel()

		sut := testutils.Setup(t)
		createdEV, err := sut.EncryptedValueStorage.Create(t.Context(), "test-namespace", "test-name", 1, []byte("ttttest-data"))
		require.NoError(t, err)

		_, err = sut.EncryptedValueStorage.Get(t.Context(), createdEV.Namespace, createdEV.Name, createdEV.Version)
		require.NoError(t, err)

		err = sut.EncryptedValueStorage.Delete(t.Context(), createdEV.Namespace, createdEV.Name, createdEV.Version)
		require.NoError(t, err)

		obtainedEV, err := sut.EncryptedValueStorage.Get(t.Context(), createdEV.Namespace, createdEV.Name, createdEV.Version)
		require.Error(t, err)
		require.Nil(t, obtainedEV)
	})

	t.Run("delete a non existing encrypted value does not return error", func(t *testing.T) {
		t.Parallel()

		sut := testutils.Setup(t)
		err := sut.EncryptedValueStorage.Delete(t.Context(), "test-namespace", "test-name", 1)
		require.NoError(t, err)
	})

	t.Run("listing encrypted values returns them", func(t *testing.T) {
		t.Parallel()

		sut := testutils.Setup(t)
		createdEvA, err := sut.EncryptedValueStorage.Create(t.Context(), "test-namespace-a", "test-name", 1, []byte("test-data"))
		require.NoError(t, err)

		createdEvB, err := sut.EncryptedValueStorage.Create(t.Context(), "test-namespace-b", "test-name", 1, []byte("test-data"))
		require.NoError(t, err)

		// List all encrypted values, without pagination
		obtainedEVs, err := sut.GlobalEncryptedValueStorage.ListAll(t.Context(), contracts.ListOpts{}, nil)
		require.NoError(t, err)
		require.NotEmpty(t, obtainedEVs)
		require.Len(t, obtainedEVs, 2)

		obtainedEvA := obtainedEVs[0]
		require.Equal(t, createdEvA.Namespace, obtainedEvA.Namespace)
		require.Equal(t, createdEvA.Name, obtainedEvA.Name)
		require.Equal(t, createdEvA.EncryptedData, obtainedEvA.EncryptedData)

		// Test pagination by limiting the results to 1, offset by 0
		obtainedEVs, err = sut.GlobalEncryptedValueStorage.ListAll(t.Context(), contracts.ListOpts{Limit: 1}, nil)
		require.NoError(t, err)
		require.NotEmpty(t, obtainedEVs)
		require.Len(t, obtainedEVs, 1)

		obtainedEvA = obtainedEVs[0]
		require.Equal(t, createdEvA.Namespace, obtainedEvA.Namespace)
		require.Equal(t, createdEvA.Name, obtainedEvA.Name)
		require.Equal(t, createdEvA.EncryptedData, obtainedEvA.EncryptedData)

		// Test pagination by limiting the results to 1, offset by 1
		obtainedEVs, err = sut.GlobalEncryptedValueStorage.ListAll(t.Context(), contracts.ListOpts{Limit: 1, Offset: 1}, nil)
		require.NoError(t, err)
		require.NotEmpty(t, obtainedEVs)
		require.Len(t, obtainedEVs, 1)

		obtainedEvB := obtainedEVs[0]
		require.Equal(t, createdEvB.Namespace, obtainedEvB.Namespace)
		require.Equal(t, createdEvB.Name, obtainedEvB.Name)
		require.Equal(t, createdEvB.EncryptedData, obtainedEvB.EncryptedData)

		// List all encrypted values, until a certain time
		pastTime := time.Now().Add(-1 * time.Hour).Unix()
		obtainedEVs, err = sut.GlobalEncryptedValueStorage.ListAll(t.Context(), contracts.ListOpts{}, &pastTime)
		require.NoError(t, err)
		require.Empty(t, obtainedEVs)
<<<<<<< HEAD

=======
>>>>>>> 2ea77a7c
	})

	t.Run("counting encrypted values returns their total", func(t *testing.T) {
		t.Parallel()

		sut := testutils.Setup(t)
		_, err := sut.EncryptedValueStorage.Create(t.Context(), "test-namespace-a", "test-name", 1, []byte("test-data"))
		require.NoError(t, err)

		_, err = sut.EncryptedValueStorage.Create(t.Context(), "test-namespace-b", "test-name", 1, []byte("test-data"))
		require.NoError(t, err)

		count, err := sut.GlobalEncryptedValueStorage.CountAll(t.Context(), nil)
		require.NoError(t, err)
		require.Equal(t, int64(2), count)

		// Count all encrypted values, until a certain time
		pastTime := time.Now().Add(-1 * time.Hour).Unix()
		count, err = sut.GlobalEncryptedValueStorage.CountAll(t.Context(), &pastTime)
		require.NoError(t, err)
		require.Equal(t, int64(0), count)
	})
}

func TestStateMachine(t *testing.T) {
	t.Parallel()

	tt := t

	rapid.Check(t, func(t *rapid.T) {
		sut := testutils.Setup(tt)
		m := newModel()

		t.Repeat(map[string]func(*rapid.T){
			"create": func(t *rapid.T) {
				ns := namespaceGen.Draw(t, "ns")
				name := nameGen.Draw(t, "name")
				version := versionGen.Draw(t, "version")
				plaintext := rapid.String().Draw(t, "plaintext")

				_, modelErr := m.create(ns, name, version, []byte(plaintext))
				_, err := sut.EncryptedValueStorage.Create(t.Context(), ns, name, version, []byte(plaintext))
				if modelErr != nil || err != nil {
					require.ErrorIs(t, err, modelErr)
					return
				}
			},
			"update": func(t *rapid.T) {
				ns := namespaceGen.Draw(t, "ns")
				name := nameGen.Draw(t, "name")
				version := versionGen.Draw(t, "version")
				plaintext := rapid.String().Draw(t, "plaintext")

				modelErr := m.update(ns, name, version, []byte(plaintext))
				err := sut.EncryptedValueStorage.Update(t.Context(), ns, name, version, []byte(plaintext))
				if modelErr != nil || err != nil {
					require.ErrorIs(t, err, modelErr)
					return
				}
			},
			"get": func(t *rapid.T) {
				ns := namespaceGen.Draw(t, "ns")
				name := nameGen.Draw(t, "name")
				version := versionGen.Draw(t, "version")

				modelValue, modelErr := m.get(ns, name, version)
				value, err := sut.EncryptedValueStorage.Get(t.Context(), ns, name, version)
				if modelErr != nil || err != nil {
					require.ErrorIs(t, err, modelErr)
					return
				}
				// Do not compare timestamps because the model doesn't model them.
				require.Equal(t, modelValue.Namespace, value.Namespace)
				require.Equal(t, modelValue.Name, value.Name)
				require.Equal(t, modelValue.EncryptedData, value.EncryptedData)
				require.Equal(t, modelValue.Version, value.Version)
			},
			"delete": func(t *rapid.T) {
				ns := namespaceGen.Draw(t, "ns")
				name := nameGen.Draw(t, "name")
				version := versionGen.Draw(t, "version")

				modelErr := m.delete(ns, name, version)
				err := sut.EncryptedValueStorage.Delete(t.Context(), ns, name, version)
				if modelErr != nil || err != nil {
					require.ErrorIs(t, err, modelErr)
					return
				}
			},
		})
	})
}

var (
	namespaceGen = rapid.Custom(func(t *rapid.T) string {
		return rapid.SampledFrom([]string{"ns1", "ns2", "ns3", "ns4", "ns5"}).Draw(t, "namespace")
	})
	nameGen = rapid.Custom(func(t *rapid.T) string {
		return rapid.SampledFrom([]string{"name1", "name2", "name3", "name4", "name5"}).Draw(t, "name")
	})
	versionGen = rapid.Custom(func(t *rapid.T) int64 {
		return rapid.Int64Range(1, 5).Draw(t, "version")
	})
)

// A simplified model of the encrypted value storage
type model struct {
	entries []*entry
}

type entry struct {
	namespace     string
	name          string
	version       int64
	encryptedData []byte
}

func newModel() *model {
	return &model{}
}

func (m *model) create(namespace, name string, version int64, encryptedData []byte) (*contracts.EncryptedValue, error) {
	v, err := m.get(namespace, name, version)
	if err != nil && !errors.Is(err, encryption.ErrEncryptedValueNotFound) {
		return nil, err
	}
	// The entry being creted already exists
	if v != nil {
		return nil, encryption.ErrEncryptedValueAlreadyExists
	}

	m.entries = append(m.entries, &entry{
		namespace:     namespace,
		name:          name,
		version:       version,
		encryptedData: encryptedData,
	})
	return &contracts.EncryptedValue{
		Namespace:     namespace,
		Name:          name,
		Version:       version,
		EncryptedData: encryptedData,
		Created:       1,
		Updated:       1,
	}, nil
}
func (m *model) update(namespace, name string, version int64, encryptedData []byte) error {
	for _, v := range m.entries {
		if v.namespace == namespace && v.name == name && v.version == version {
			v.encryptedData = encryptedData
			return nil
		}
	}

	return encryption.ErrUnexpectedNumberOfRowsAffected
}

func (m *model) get(namespace, name string, version int64) (*contracts.EncryptedValue, error) {
	for _, v := range m.entries {
		if v.namespace == namespace && v.name == name && v.version == version {
			return &contracts.EncryptedValue{
				Namespace:     namespace,
				Name:          name,
				Version:       version,
				EncryptedData: v.encryptedData,
				Created:       1,
				Updated:       1,
			}, nil
		}
	}

	return nil, encryption.ErrEncryptedValueNotFound
}
func (m *model) delete(namespace, name string, version int64) error {
	m.entries = slices.DeleteFunc(m.entries, func(v *entry) bool {
		return v.namespace == namespace && v.name == name && v.version == version
	})
	return nil
}<|MERGE_RESOLUTION|>--- conflicted
+++ resolved
@@ -173,10 +173,6 @@
 		obtainedEVs, err = sut.GlobalEncryptedValueStorage.ListAll(t.Context(), contracts.ListOpts{}, &pastTime)
 		require.NoError(t, err)
 		require.Empty(t, obtainedEVs)
-<<<<<<< HEAD
-
-=======
->>>>>>> 2ea77a7c
 	})
 
 	t.Run("counting encrypted values returns their total", func(t *testing.T) {
