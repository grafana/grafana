package database

import (
	"context"
	"database/sql"
	"errors"

	"github.com/jmoiron/sqlx"

	"github.com/grafana/grafana/pkg/infra/db"
	"github.com/grafana/grafana/pkg/registry/apis/secret/contracts"
)

// contextSessionTxKey is the key used to store the transaction in the context.
type contextSessionTxKey struct{}

// Implements contracts.Database
type Database struct {
	dbType string
	sqlx   *sqlx.DB
}

func ProvideDatabase(db db.DB) *Database {
<<<<<<< HEAD
	return &Database{db: db}
=======
	return &Database{
		dbType: string(db.GetDBType()),
		sqlx:   sqlx.NewDb(db.GetEngine().DB().DB, db.GetDialect().DriverName()),
	}
>>>>>>> 7b2b0090
}

func (db *Database) DriverName() string {
	return db.dbType
}

func (db *Database) Transaction(ctx context.Context, callback func(context.Context) error) error {
	txCtx := ctx

	// If another transaction is already open, we just use that one instead of nesting.
	sqlxTx, ok := txCtx.Value(contextSessionTxKey{}).(*sqlx.Tx)
	if sqlxTx != nil && ok {
		// We are already in a transaction, so we don't commit or rollback, let the outermost transaction do it.
		return callback(txCtx)
	}

	tx, err := db.sqlx.Beginx()
	if err != nil {
		return err
	}

	sqlxTx = tx

	// Save it in the context so the transaction can be reused in case it is nested.
	txCtx = context.WithValue(ctx, contextSessionTxKey{}, sqlxTx)

	if err := callback(txCtx); err != nil {
		if rbErr := sqlxTx.Rollback(); rbErr != nil {
			return errors.Join(err, rbErr)
		}

		return err
	}

	return sqlxTx.Commit()
}

func (db *Database) ExecContext(ctx context.Context, query string, args ...any) (sql.Result, error) {
	// If another transaction is already open, we just use that one instead of nesting.
	if tx, ok := ctx.Value(contextSessionTxKey{}).(*sqlx.Tx); tx != nil && ok {
		return tx.ExecContext(ctx, db.sqlx.Rebind(query), args...)
	}

	return db.sqlx.ExecContext(ctx, db.sqlx.Rebind(query), args...)
}

func (db *Database) QueryContext(ctx context.Context, query string, args ...any) (contracts.Rows, error) {
	// If another transaction is already open, we just use that one instead of nesting.
	if tx, ok := ctx.Value(contextSessionTxKey{}).(*sqlx.Tx); tx != nil && ok {
		return tx.QueryContext(ctx, db.sqlx.Rebind(query), args...)
	}

	return db.sqlx.QueryContext(ctx, db.sqlx.Rebind(query), args...)
}<|MERGE_RESOLUTION|>--- conflicted
+++ resolved
@@ -21,14 +21,10 @@
 }
 
 func ProvideDatabase(db db.DB) *Database {
-<<<<<<< HEAD
-	return &Database{db: db}
-=======
 	return &Database{
 		dbType: string(db.GetDBType()),
 		sqlx:   sqlx.NewDb(db.GetEngine().DB().DB, db.GetDialect().DriverName()),
 	}
->>>>>>> 7b2b0090
 }
 
 func (db *Database) DriverName() string {
