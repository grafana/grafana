--- conflicted
+++ resolved
@@ -6,10 +6,7 @@
 
 	secretv0alpha1 "github.com/grafana/grafana/pkg/apis/secret/v0alpha1"
 	"github.com/grafana/grafana/pkg/registry/apis/secret/contracts"
-<<<<<<< HEAD
-=======
 	"github.com/grafana/grafana/pkg/registry/apis/secret/xkube"
->>>>>>> e8081efa
 	"github.com/grafana/grafana/pkg/services/featuremgmt"
 	"github.com/grafana/grafana/pkg/services/sqlstore"
 	"github.com/grafana/grafana/pkg/storage/secret/database"
@@ -34,26 +31,18 @@
 	testKeeper.Namespace = defaultKeeperNS
 
 	t.Run("get the system keeper config", func(t *testing.T) {
-<<<<<<< HEAD
-		keeperConfig, err := keeperMetadataStorage.GetKeeperConfig(ctx, "default", nil, contracts.ReadOpts{})
-=======
 		t.Parallel()
 
 		ctx := context.Background()
 		keeperMetadataStorage := initStorage(t)
 
 		// get system keeper config
-		keeperConfig, err := keeperMetadataStorage.GetKeeperConfig(ctx, defaultKeeperNS, nil)
->>>>>>> e8081efa
+		keeperConfig, err := keeperMetadataStorage.GetKeeperConfig(ctx, defaultKeeperNS, nil, contracts.ReadOpts{})
 		require.NoError(t, err)
 		require.Nil(t, keeperConfig)
 	})
 
 	t.Run("get test keeper config", func(t *testing.T) {
-<<<<<<< HEAD
-		keeperTest := "kp-test"
-		keeperConfig, err := keeperMetadataStorage.GetKeeperConfig(ctx, "default", &keeperTest, contracts.ReadOpts{})
-=======
 		t.Parallel()
 
 		ctx := context.Background()
@@ -63,7 +52,7 @@
 		_, err := keeperMetadataStorage.Create(ctx, testKeeper, "testuser")
 		require.NoError(t, err)
 
-		keeperConfig, err := keeperMetadataStorage.GetKeeperConfig(ctx, defaultKeeperNS, &defaultKeeperName)
+		keeperConfig, err := keeperMetadataStorage.GetKeeperConfig(ctx, defaultKeeperNS, &defaultKeeperName, contracts.ReadOpts{})
 		require.NoError(t, err)
 		require.NotNil(t, keeperConfig)
 		require.NotEmpty(t, keeperConfig.Type())
@@ -114,7 +103,6 @@
 
 		// we are able to get it
 		keeperConfig, err := keeperMetadataStorage.GetKeeperConfig(ctx, keeperNamespaceTest, &keeperTest)
->>>>>>> e8081efa
 		require.NoError(t, err)
 		require.NotNil(t, keeperConfig)
 		require.NotEmpty(t, keeperConfig.Type())
