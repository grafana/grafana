--- conflicted
+++ resolved
@@ -79,7 +79,9 @@
 }
 
 func (m *model) create(now time.Time, sv *secretv1beta1.SecureValue) (*secretv1beta1.SecureValue, error) {
-<<<<<<< HEAD
+	keeper := m.getActiveKeeper(sv.Namespace)
+	sv = sv.DeepCopy()
+
 	// Preserve the original creation time if this secure value already exists
 	created := now
 	if sv := m.readActiveVersion(sv.Namespace, sv.Name); sv != nil {
@@ -87,11 +89,6 @@
 	}
 
 	modelSv := &modelSecureValue{SecureValue: sv, active: false, created: created}
-=======
-	keeper := m.getActiveKeeper(sv.Namespace)
-	sv = deepCopy(sv)
-	modelSv := &modelSecureValue{SecureValue: sv, active: false, created: now}
->>>>>>> 0d67442f
 	modelSv.Status.Version = m.getNewVersionNumber(modelSv.Namespace, modelSv.Name)
 	modelSv.Status.ExternalID = fmt.Sprintf("%d", modelSv.Status.Version)
 	modelSv.Status.Keeper = keeper.name
@@ -135,7 +132,7 @@
 
 	m.keepers = append(m.keepers, &modelKeeper{namespace: keeper.Namespace, name: keeper.Name})
 
-	return deepCopy(keeper), nil
+	return keeper.DeepCopy(), nil
 }
 
 func (m *model) setKeeperAsActive(namespace, keeperName string) error {
@@ -468,14 +465,9 @@
 			"create": func(t *rapid.T) {
 				sv := anySecureValueGen.Draw(t, "sv")
 
-<<<<<<< HEAD
 				modelCreatedSv, modelErr := model.create(sut.Clock.Now(), sv.DeepCopy())
 
 				createdSv, err := sut.CreateSv(t.Context(), testutils.CreateSvWithSv(sv.DeepCopy()))
-=======
-				modelCreatedSv, modelErr := model.create(sut.Clock.Now(), deepCopy(sv))
-				createdSv, err := sut.CreateSv(t.Context(), testutils.CreateSvWithSv(deepCopy(sv)))
->>>>>>> 0d67442f
 				if err != nil || modelErr != nil {
 					require.ErrorIs(t, err, modelErr)
 					return
@@ -607,8 +599,6 @@
 		require.Equal(t, 1, len(result))
 		require.ErrorIs(t, result[sv.Name].Error(), contracts.ErrDecryptNotFound)
 	})
-<<<<<<< HEAD
-=======
 
 	t.Run("should be able to use secrets that were created with a keeper that's inactive", func(t *testing.T) {
 		t.Parallel()
@@ -672,13 +662,4 @@
 		require.Equal(t, k1.Name, updatedSv.Status.Keeper)
 		require.Equal(t, newSv1.Spec.Description, updatedSv.Spec.Description)
 	})
-}
-
-func deepCopy[T any](sv T) T {
-	copied, err := copystructure.Copy(sv)
-	if err != nil {
-		panic(fmt.Sprintf("failed to copy secure value: %v", err))
-	}
-	return copied.(T)
->>>>>>> 0d67442f
 }