package metadata

import (
	"context"
	"fmt"

	secretv0alpha1 "github.com/grafana/grafana/pkg/apis/secret/v0alpha1"
	"github.com/grafana/grafana/pkg/registry/apis/secret/contracts"
	"github.com/grafana/grafana/pkg/registry/apis/secret/xkube"
	"github.com/grafana/grafana/pkg/services/featuremgmt"
	"github.com/grafana/grafana/pkg/storage/unified/sql/sqltemplate"
)

var _ contracts.SecureValueMetadataStorage = (*secureValueMetadataStorage)(nil)

func ProvideSecureValueMetadataStorage(db contracts.Database, features featuremgmt.FeatureToggles) (contracts.SecureValueMetadataStorage, error) {
	if !features.IsEnabledGlobally(featuremgmt.FlagGrafanaAPIServerWithExperimentalAPIs) ||
		!features.IsEnabledGlobally(featuremgmt.FlagSecretsManagementAppPlatform) {
		return &secureValueMetadataStorage{}, nil
	}

	return &secureValueMetadataStorage{
		db:      db,
		dialect: sqltemplate.DialectForDriver(db.DriverName()),
	}, nil
}

// secureValueMetadataStorage is the actual implementation of the secure value (metadata) storage.
type secureValueMetadataStorage struct {
	db      contracts.Database
	dialect sqltemplate.Dialect
}

func (s *secureValueMetadataStorage) Create(ctx context.Context, sv *secretv0alpha1.SecureValue, actorUID string) (*secretv0alpha1.SecureValue, error) {
	sv.Status.Phase = secretv0alpha1.SecureValuePhasePending
	sv.Status.Message = ""

	row, err := toCreateRow(sv, actorUID)
	if err != nil {
		return nil, fmt.Errorf("to create row: %w", err)
	}

	req := createSecureValue{
		SQLTemplate: sqltemplate.New(s.dialect),
		Row:         row,
	}

	query, err := sqltemplate.Execute(sqlSecureValueCreate, req)
	if err != nil {
		return nil, fmt.Errorf("execute template %q: %w", sqlSecureValueCreate.Name(), err)
	}

	err = s.db.Transaction(ctx, func(ctx context.Context) error {
		if row.Keeper.Valid {
			// Validate before inserting that the chosen `keeper` exists.

			// -- This is a copy of KeeperMetadataStore.read, which is not public at the moment, and is not defined in contract.KeeperMetadataStorage
			req := &readKeeper{
				SQLTemplate: sqltemplate.New(s.dialect),
				Namespace:   row.Namespace,
				Name:        row.Keeper.String,
				IsForUpdate: true,
			}

			query, err := sqltemplate.Execute(sqlKeeperRead, req)
			if err != nil {
				return fmt.Errorf("execute template %q: %w", sqlKeeperRead.Name(), err)
			}

			res, err := s.db.QueryContext(ctx, query, req.GetArgs()...)
			if err != nil {
				return fmt.Errorf("getting row: %w", err)
			}
			defer func() { _ = res.Close() }()

			if !res.Next() {
				return contracts.ErrKeeperNotFound
			}
		}

		res, err := s.db.ExecContext(ctx, query, req.GetArgs()...)
		if err != nil {
			return fmt.Errorf("inserting row: %w", err)
		}

		rowsAffected, err := res.RowsAffected()
		if err != nil {
			return fmt.Errorf("getting rows affected: %w", err)
		}

		if rowsAffected != 1 {
			return fmt.Errorf("expected 1 row affected, got %d for %s on %s", rowsAffected, row.Name, row.Namespace)
		}
		return nil
	})
	if err != nil {
		return nil, fmt.Errorf("db failure: %w", err)
	}

	createdSecureValue, err := row.toKubernetes()
	if err != nil {
		return nil, fmt.Errorf("convert to kubernetes object: %w", err)
	}

	return createdSecureValue, nil
}

func (s *secureValueMetadataStorage) Read(ctx context.Context, namespace xkube.Namespace, name string) (*secretv0alpha1.SecureValue, error) {
	secureValue, err := s.read(ctx, namespace, name)
	if err != nil {
		return nil, err
	}

	secureValueKub, err := secureValue.toKubernetes()
	if err != nil {
		return nil, fmt.Errorf("convert to kubernetes object: %w", err)
	}

	return secureValueKub, nil
}

func (s *secureValueMetadataStorage) Update(ctx context.Context, newSecureValue *secretv0alpha1.SecureValue, actorUID string) (*secretv0alpha1.SecureValue, error) {
	currentRow := &secureValueDB{Name: newSecureValue.Name, Namespace: newSecureValue.Namespace}

	read, err := s.Read(ctx, xkube.Namespace(newSecureValue.Namespace), newSecureValue.Name)
	if err != nil || read == nil {
		return nil, fmt.Errorf("db failure: %w", err)
	}

<<<<<<< HEAD
=======
	// From this point on, we should not have a need to read value.
	newSecureValue.Spec.Value = ""

>>>>>>> 5527f120
	// TODO: Remove once the outbox is implemented, as the status will be set to `Succeeded` by a separate process.
	// Temporarily mark succeeded here since the value is already stored in the keeper.
	newSecureValue.Status.Phase = secretv0alpha1.SecureValuePhaseSucceeded
	newSecureValue.Status.Message = ""

	newRow, err := toUpdateRow(currentRow, newSecureValue, actorUID, currentRow.ExternalID)
	if err != nil {
		return nil, fmt.Errorf("to update row: %w", err)
	}

	err = s.db.Transaction(ctx, func(ctx context.Context) error {
		if newRow.Keeper.Valid {
			// Validate before updating that the new `keeper` exists.

			// -- This is a copy of KeeperMetadataStore.read, which is not public at the moment, and is not defined in contract.KeeperMetadataStorage
			req := &readKeeper{
				SQLTemplate: sqltemplate.New(s.dialect),
				Namespace:   newRow.Namespace,
				Name:        newRow.Keeper.String,
				IsForUpdate: true,
			}

			query, err := sqltemplate.Execute(sqlKeeperRead, req)
			if err != nil {
				return fmt.Errorf("execute template %q: %w", sqlKeeperRead.Name(), err)
			}

			res, err := s.db.QueryContext(ctx, query, req.GetArgs()...)
			if err != nil {
				return fmt.Errorf("getting row: %w", err)
			}
			defer func() { _ = res.Close() }()

			if !res.Next() {
				return contracts.ErrKeeperNotFound
			}
		}

		req := &updateSecureValue{
			SQLTemplate: sqltemplate.New(s.dialect),
			Namespace:   newRow.Namespace,
			Name:        newRow.Name,
			Row:         nil,
		}

		query, err := sqltemplate.Execute(sqlSecureValueUpdate, req)
		if err != nil {
			return fmt.Errorf("execute template %q: %w", sqlSecureValueUpdate.Name(), err)
		}

		result, err := s.db.ExecContext(ctx, query, req.GetArgs()...)
		if err != nil {
			return fmt.Errorf("updating row: %w", err)
		}

		rowsAffected, err := result.RowsAffected()
		if err != nil {
			return fmt.Errorf("getting rows affected: %w", err)
		}

		if rowsAffected != 1 {
			return fmt.Errorf("expected 1 row affected, got %d for %s on %s", rowsAffected, newRow.Name, newRow.Namespace)
		}

		return nil
	})
	if err != nil {
		return nil, fmt.Errorf("db failure: %w", err)
	}

	secureValue, err := newRow.toKubernetes()
	if err != nil {
		return nil, fmt.Errorf("convert to kubernetes object: %w", err)
	}

	return secureValue, nil
}

func (s *secureValueMetadataStorage) Delete(ctx context.Context, namespace xkube.Namespace, name string) error {
<<<<<<< HEAD
	// TODO: do we need to delete by GUID? name+namespace is a unique index. It would avoid doing a fetch.
=======
>>>>>>> 5527f120
	req := deleteSecureValue{
		SQLTemplate: sqltemplate.New(s.dialect),
		Namespace:   namespace.String(),
		Name:        name,
	}

	query, err := sqltemplate.Execute(sqlSecureValueDelete, req)
	if err != nil {
		return fmt.Errorf("execute template %q: %w", sqlSecureValueDelete.Name(), err)
	}

	res, err := s.db.ExecContext(ctx, query, req.GetArgs()...)
	if err != nil {
		return fmt.Errorf("deleting secure value row: %w", err)
	}

	if rowsAffected, err := res.RowsAffected(); err != nil || rowsAffected != 1 {
		return fmt.Errorf("deleting secure value rowsAffected=%d error=%w", rowsAffected, err)
	}

	return nil
}

func (s *secureValueMetadataStorage) List(ctx context.Context, namespace xkube.Namespace) ([]secretv0alpha1.SecureValue, error) {
	req := listSecureValue{
		SQLTemplate: sqltemplate.New(s.dialect),
		Namespace:   namespace.String(),
	}

	q, err := sqltemplate.Execute(sqlSecureValueList, req)
	if err != nil {
		return nil, fmt.Errorf("execute template %q: %w", sqlSecureValueList.Name(), err)
	}

	rows, err := s.db.QueryContext(ctx, q, req.GetArgs()...)
	if err != nil {
		return nil, fmt.Errorf("listing secure values: %w", err)
	}
	defer func() { _ = rows.Close() }()

	secureValues := make([]secretv0alpha1.SecureValue, 0)
	for rows.Next() {
		row := secureValueDB{}

		err = rows.Scan(&row.GUID,
			&row.Name, &row.Namespace, &row.Annotations,
			&row.Labels,
			&row.Created, &row.CreatedBy,
			&row.Updated, &row.UpdatedBy,
			&row.Phase, &row.Message,
			&row.Description, &row.Keeper, &row.Decrypters,
			&row.Ref, &row.ExternalID,
		)

		if err != nil {
			return nil, fmt.Errorf("error reading secure value row: %w", err)
		}

		secureValue, err := row.toKubernetes()
		if err != nil {
			return nil, fmt.Errorf("convert to kubernetes object: %w", err)
		}

		secureValues = append(secureValues, *secureValue)
	}
	if err := rows.Err(); err != nil {
		return nil, fmt.Errorf("read rows error: %w", err)
	}

	return secureValues, nil
}

func (s *secureValueMetadataStorage) SetExternalID(ctx context.Context, namespace xkube.Namespace, name string, externalID contracts.ExternalID) error {
	req := updateExternalIdSecureValue{
		SQLTemplate: sqltemplate.New(s.dialect),
		Namespace:   namespace.String(),
		Name:        name,
		ExternalID:  externalID.String(),
	}

	q, err := sqltemplate.Execute(sqlSecureValueUpdateExternalId, req)
	if err != nil {
		return fmt.Errorf("execute template %q: %w", sqlSecureValueUpdateExternalId.Name(), err)
	}

	res, err := s.db.ExecContext(ctx, q, req.GetArgs()...)
	if err != nil {
		return fmt.Errorf("setting secure value external id: namespace=%+v name=%+v externalID=%+v %w", namespace, name, externalID, err)
	}

	// validate modified cound
	modifiedCount, err := res.RowsAffected()
	if err != nil {
		return fmt.Errorf("getting updated rows update external id secure value: %w", err)
	}
	if modifiedCount > 1 {
		return fmt.Errorf("secureValueMetadataStorage.SetExternalID: modified more than one secret, this is a bug, check the where condition: modifiedCount=%d", modifiedCount)
	}
	return nil
}

func (s *secureValueMetadataStorage) SetStatusSucceeded(ctx context.Context, namespace xkube.Namespace, name string) error {
	req := updateStatusSecureValue{
		SQLTemplate: sqltemplate.New(s.dialect),
		Namespace:   namespace.String(),
		Name:        name,
		Phase:       string(secretv0alpha1.SecureValuePhaseSucceeded),
	}

	q, err := sqltemplate.Execute(sqlSecureValueUpdateStatus, req)
	if err != nil {
		return fmt.Errorf("execute template %q: %w", sqlSecureValueUpdateStatus.Name(), err)
	}

	res, err := s.db.ExecContext(ctx, q, req.GetArgs()...)
	if err != nil {
		return fmt.Errorf("setting secure value status to Succeeded id: namespace=%+v name=%+v %w", namespace, name, err)
	}

	// validate modified cound
	modifiedCount, err := res.RowsAffected()
	if err != nil {
		return fmt.Errorf("getting updated rows update status secure value: %w", err)
	}
	if modifiedCount > 1 {
		return fmt.Errorf("secureValueMetadataStorage.SetExternalID: modified more than one secret, this is a bug, check the where condition: modifiedCount=%d", modifiedCount)
	}
	return nil
}

func (s *secureValueMetadataStorage) ReadForDecrypt(ctx context.Context, namespace xkube.Namespace, name string) (*contracts.DecryptSecureValue, error) {
	row, err := s.read(ctx, namespace, name)
	if err != nil {
		return nil, err
	}

	secureValue, err := row.toDecrypt()
	if err != nil {
		return nil, fmt.Errorf("convert to kubernetes object: %w", err)
	}

	return secureValue, nil
}

func (s *secureValueMetadataStorage) read(ctx context.Context, namespace xkube.Namespace, name string) (secureValueDB, error) {
	req := readSecureValue{
		SQLTemplate: sqltemplate.New(s.dialect),
		Namespace:   namespace.String(),
		Name:        name,
	}

	query, err := sqltemplate.Execute(sqlSecureValueRead, req)
	if err != nil {
		return secureValueDB{}, fmt.Errorf("execute template %q: %w", sqlSecureValueRead.Name(), err)
	}

	res, err := s.db.QueryContext(ctx, query, req.GetArgs()...)
	if err != nil {
		return secureValueDB{}, fmt.Errorf("reading row: %w", err)
	}
	defer func() { _ = res.Close() }()

	var secureValue secureValueDB
	if !res.Next() {
		return secureValueDB{}, contracts.ErrSecureValueNotFound
	}

	if err := res.Scan(
		&secureValue.GUID, &secureValue.Name, &secureValue.Namespace,
		&secureValue.Annotations, &secureValue.Labels,
		&secureValue.Created, &secureValue.CreatedBy,
		&secureValue.Updated, &secureValue.UpdatedBy,
		&secureValue.Phase, &secureValue.Message,
		&secureValue.Description, &secureValue.Keeper, &secureValue.Decrypters, &secureValue.Ref, &secureValue.ExternalID); err != nil {
		return secureValueDB{}, fmt.Errorf("failed to scan secure value row: %w", err)
	}

	if err := res.Err(); err != nil {
		return secureValueDB{}, fmt.Errorf("read rows error: %w", err)
	}
	return secureValue, nil
}<|MERGE_RESOLUTION|>--- conflicted
+++ resolved
@@ -127,17 +127,6 @@
 		return nil, fmt.Errorf("db failure: %w", err)
 	}
 
-<<<<<<< HEAD
-=======
-	// From this point on, we should not have a need to read value.
-	newSecureValue.Spec.Value = ""
-
->>>>>>> 5527f120
-	// TODO: Remove once the outbox is implemented, as the status will be set to `Succeeded` by a separate process.
-	// Temporarily mark succeeded here since the value is already stored in the keeper.
-	newSecureValue.Status.Phase = secretv0alpha1.SecureValuePhaseSucceeded
-	newSecureValue.Status.Message = ""
-
 	newRow, err := toUpdateRow(currentRow, newSecureValue, actorUID, currentRow.ExternalID)
 	if err != nil {
 		return nil, fmt.Errorf("to update row: %w", err)
@@ -212,10 +201,7 @@
 }
 
 func (s *secureValueMetadataStorage) Delete(ctx context.Context, namespace xkube.Namespace, name string) error {
-<<<<<<< HEAD
 	// TODO: do we need to delete by GUID? name+namespace is a unique index. It would avoid doing a fetch.
-=======
->>>>>>> 5527f120
 	req := deleteSecureValue{
 		SQLTemplate: sqltemplate.New(s.dialect),
 		Namespace:   namespace.String(),
