--- conflicted
+++ resolved
@@ -22,7 +22,10 @@
 	tracer  trace.Tracer
 }
 
-func ProvideOutboxQueue(db contracts.Database, tracer trace.Tracer) contracts.OutboxQueue {
+func ProvideOutboxQueue(
+	db contracts.Database,
+	tracer trace.Tracer,
+) contracts.OutboxQueue {
 	return &outboxStore{
 		db:      db,
 		dialect: sqltemplate.DialectForDriver(db.DriverName()),
@@ -43,10 +46,7 @@
 	Created         int64
 }
 
-<<<<<<< HEAD
 func (s *outboxStore) Append(ctx context.Context, input contracts.AppendOutboxMessage) (messageID int64, err error) {
-=======
-func (s *outboxStore) Append(ctx context.Context, input contracts.AppendOutboxMessage) (messageID string, err error) {
 	ctx, span := s.tracer.Start(ctx, "outboxStore.Append", trace.WithAttributes(
 		attribute.String("name", input.Name),
 		attribute.String("namespace", input.Namespace),
@@ -61,12 +61,11 @@
 			span.RecordError(err)
 		}
 
-		if messageID != "" {
-			span.SetAttributes(attribute.String("messageID", messageID))
+		if messageID != 0 {
+			span.SetAttributes(attribute.Int64("messageID", messageID))
 		}
 	}()
 
->>>>>>> f32d944b
 	assert.True(input.Type != "", "outboxStore.Append: outbox message type is required")
 
 	messageID, err = s.insertMessage(ctx, input)
@@ -156,7 +155,6 @@
 	if len(messageIDs) == 0 {
 		return nil, nil
 	}
-
 	req := receiveNSecureValueOutbox{
 		SQLTemplate: sqltemplate.New(s.dialect),
 		MessageIDs:  messageIDs,
@@ -228,7 +226,6 @@
 	return messages, nil
 }
 
-<<<<<<< HEAD
 func (s *outboxStore) fetchMessageIdsInQueue(ctx context.Context, limit uint) ([]int64, error) {
 	req := fetchMessageIDsOutbox{
 		SQLTemplate:  sqltemplate.New(s.dialect),
@@ -263,12 +260,9 @@
 	return messageIDs, nil
 }
 
-func (s *outboxStore) Delete(ctx context.Context, messageID int64) error {
-	assert.True(messageID != 0, "outboxStore.Delete: messageID is required")
-=======
-func (s *outboxStore) Delete(ctx context.Context, messageID string) (err error) {
+func (s *outboxStore) Delete(ctx context.Context, messageID int64) (err error) {
 	ctx, span := s.tracer.Start(ctx, "outboxStore.Append", trace.WithAttributes(
-		attribute.String("messageID", messageID),
+		attribute.Int64("messageID", messageID),
 	))
 	defer span.End()
 
@@ -279,8 +273,7 @@
 		}
 	}()
 
-	assert.True(messageID != "", "outboxStore.Delete: messageID is required")
->>>>>>> f32d944b
+	assert.True(messageID != 0, "outboxStore.Delete: messageID is required")
 
 	if err := s.deleteMessage(ctx, messageID); err != nil {
 		return fmt.Errorf("deleting message from outbox table %+w", err)
@@ -290,17 +283,55 @@
 }
 
 func (s *outboxStore) deleteMessage(ctx context.Context, messageID int64) error {
-	req := deleteSecureValueOutbox{
+	tsReq := getOutboxMessageTimestamp{
 		SQLTemplate: sqltemplate.New(s.dialect),
 		MessageID:   messageID,
 	}
 
-	query, err := sqltemplate.Execute(sqlSecureValueOutboxDelete, req)
+	// First query the object so we can get the timestamp and calculate the total lifetime
+	timestampQuery, err := sqltemplate.Execute(sqlSecureValueOutboxQueryTimestamp, tsReq)
+	if err != nil {
+		return fmt.Errorf("execute template %q: %w", sqlSecureValueOutboxQueryTimestamp.Name(), err)
+	}
+
+	rows, err := s.db.QueryContext(ctx, timestampQuery, tsReq.GetArgs()...)
+	if err != nil {
+		return fmt.Errorf("querying timestamp from secure value outbox table: %w", err)
+	}
+
+	if !rows.Next() {
+		_ = rows.Close()
+		return fmt.Errorf("no row found for message id=%v", messageID)
+	}
+
+	var timestamp int64
+	var messageType string
+	if err := rows.Scan(&timestamp, &messageType); err != nil {
+		_ = rows.Close()
+		return fmt.Errorf("scanning timestamp: %w", err)
+	}
+
+	// Explicitly close rows and check for errors before proceeding
+	if err := rows.Close(); err != nil {
+		return fmt.Errorf("closing rows: %w", err)
+	}
+
+	if err := rows.Err(); err != nil {
+		return fmt.Errorf("rows error: %w", err)
+	}
+
+	// Then delete the object
+	delReq := deleteSecureValueOutbox{
+		SQLTemplate: sqltemplate.New(s.dialect),
+		MessageID:   messageID,
+	}
+
+	query, err := sqltemplate.Execute(sqlSecureValueOutboxDelete, delReq)
 	if err != nil {
 		return fmt.Errorf("execute template %q: %w", sqlSecureValueOutboxDelete.Name(), err)
 	}
 
-	result, err := s.db.ExecContext(ctx, query, req.GetArgs()...)
+	result, err := s.db.ExecContext(ctx, query, delReq.GetArgs()...)
 	if err != nil {
 		return fmt.Errorf("deleting message id=%v from secure value outbox table: %w", messageID, err)
 	}
@@ -310,6 +341,7 @@
 		return fmt.Errorf("get rows affected: %w", err)
 	}
 
+	// TODO: Presumably it's a bug if we delete 0 rows?
 	if rowsAffected > 1 {
 		return fmt.Errorf("bug: deleted more than one row from the outbox table, should delete only one at a time: deleted=%v", rowsAffected)
 	}
@@ -326,6 +358,7 @@
 		SQLTemplate: sqltemplate.New(s.dialect),
 		MessageIDs:  messageIDs,
 	}
+
 	query, err := sqltemplate.Execute(sqlSecureValueOutboxUpdateReceiveCount, req)
 	if err != nil {
 		return fmt.Errorf("execute template %q: %w", sqlSecureValueOutboxUpdateReceiveCount.Name(), err)
