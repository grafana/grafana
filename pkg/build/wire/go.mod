module github.com/grafana/grafana/pkg/build/wire

<<<<<<< HEAD
go 1.22.7
=======
go 1.23.1
>>>>>>> 9e942dcb

require (
	github.com/google/go-cmp v0.6.0
	github.com/google/subcommands v1.2.0
	github.com/pmezard/go-difflib v1.0.1-0.20181226105442-5d4384ee4fb2
	golang.org/x/tools v0.29.0
)

require (
	golang.org/x/mod v0.22.0 // indirect
	golang.org/x/sync v0.10.0 // indirect
)<|MERGE_RESOLUTION|>--- conflicted
+++ resolved
@@ -1,10 +1,6 @@
 module github.com/grafana/grafana/pkg/build/wire
 
-<<<<<<< HEAD
-go 1.22.7
-=======
 go 1.23.1
->>>>>>> 9e942dcb
 
 require (
 	github.com/google/go-cmp v0.6.0
