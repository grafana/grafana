package main

import "github.com/urfave/cli/v2"

var (
	jobsFlag = cli.IntFlag{
		Name:  "jobs",
		Usage: "Number of parallel jobs",
	}
	buildIDFlag = cli.StringFlag{
		Name:  "build-id",
		Usage: "Optionally supply a build ID to be part of the version",
	}
	editionFlag = cli.StringFlag{
		Name:  "edition",
		Usage: "The edition of Grafana to build (oss or enterprise)",
		Value: "oss",
	}
	variantsFlag = cli.StringFlag{
		Name:  "variants",
		Usage: "Comma-separated list of variants to build",
	}
	noInstallDepsFlag = cli.BoolFlag{
		Name:  "no-install-deps",
		Usage: "Don't install dependencies",
	}
<<<<<<< HEAD
=======
	signingAdminFlag = cli.BoolFlag{
		Name:  "signing-admin",
		Usage: "Use manifest signing admin API endpoint?",
	}
	signFlag = cli.BoolFlag{
		Name:  "sign",
		Usage: "Enable plug-in signing (you must set GRAFANA_API_KEY)",
	}
>>>>>>> 3ac4415d
)<|MERGE_RESOLUTION|>--- conflicted
+++ resolved
@@ -24,8 +24,6 @@
 		Name:  "no-install-deps",
 		Usage: "Don't install dependencies",
 	}
-<<<<<<< HEAD
-=======
 	signingAdminFlag = cli.BoolFlag{
 		Name:  "signing-admin",
 		Usage: "Use manifest signing admin API endpoint?",
@@ -34,5 +32,4 @@
 		Name:  "sign",
 		Usage: "Enable plug-in signing (you must set GRAFANA_API_KEY)",
 	}
->>>>>>> 3ac4415d
 )