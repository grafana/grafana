package main

import (
	"log"
	"os"
	"strings"

	"github.com/grafana/grafana/pkg/build/docker"
	"github.com/urfave/cli/v2"
)

func main() {
	app := cli.NewApp()
	app.Before = GenerateVersions
	app.Commands = cli.Commands{
		{
			Name:      "build-backend",
			Usage:     "Build one or more variants of back-end binaries",
			ArgsUsage: "[version]",
			Action:    ArgCountWrapper(1, BuildBackend),
			Flags: []cli.Flag{
				&jobsFlag,
				&variantsFlag,
				&editionFlag,
				&buildIDFlag,
			},
		},
		{
<<<<<<< HEAD
			Name:   "e2e-tests",
			Usage:  "Run Grafana e2e tests",
			Action: EndToEndTests,
			Flags: []cli.Flag{
				&triesFlag,
				&cli.IntFlag{
					Name:  "port",
					Value: 3001,
					Usage: "Specify the server port",
				},
				&cli.StringFlag{
					Name:  "suite",
					Usage: "Specify the end-to-end tests suite to be used",
				},
				&cli.StringFlag{
					Name:  "host",
					Value: "grafana-server",
					Usage: "Specify the server host",
				},
			},
		},
=======
			Name:      "build-frontend",
			Usage:     "Build front-end artifacts",
			ArgsUsage: "[version]",
			Action:    ArgCountWrapper(1, BuildFrontend),
			Flags: []cli.Flag{
				&jobsFlag,
				&editionFlag,
				&buildIDFlag,
			},
		},
		{
			Name:   "build-docker",
			Usage:  "Build Grafana Docker images",
			Action: ArgCountWrapper(1, BuildDocker),
			Flags: []cli.Flag{
				&jobsFlag,
				&editionFlag,
				&cli.BoolFlag{
					Name:  "ubuntu",
					Usage: "Use Ubuntu base image",
				},
				&cli.BoolFlag{
					Name:  "shouldSave",
					Usage: "Should save docker image to tarball",
				},
				&cli.StringFlag{
					Name:  "archs",
					Value: strings.Join(docker.AllArchs, ","),
					Usage: "Comma separated architectures to build",
				},
			},
		},
		{
			Name:   "shellcheck",
			Usage:  "Run shellcheck on shell scripts",
			Action: Shellcheck,
		},
		{
			Name:   "build-plugins",
			Usage:  "Build internal plug-ins",
			Action: ArgCountWrapper(1, BuildInternalPlugins),
			Flags: []cli.Flag{
				&jobsFlag,
				&editionFlag,
				&signingAdminFlag,
				&signFlag,
				&noInstallDepsFlag,
			},
		},
>>>>>>> d706320d
	}

	if err := app.Run(os.Args); err != nil {
		log.Fatalln(err)
	}
}<|MERGE_RESOLUTION|>--- conflicted
+++ resolved
@@ -26,7 +26,6 @@
 			},
 		},
 		{
-<<<<<<< HEAD
 			Name:   "e2e-tests",
 			Usage:  "Run Grafana e2e tests",
 			Action: EndToEndTests,
@@ -48,7 +47,7 @@
 				},
 			},
 		},
-=======
+		{
 			Name:      "build-frontend",
 			Usage:     "Build front-end artifacts",
 			ArgsUsage: "[version]",
@@ -98,7 +97,6 @@
 				&noInstallDepsFlag,
 			},
 		},
->>>>>>> d706320d
 	}
 
 	if err := app.Run(os.Args); err != nil {
