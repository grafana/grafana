{
  "kind": "QueryTypeDefinitionList",
  "apiVersion": "query.grafana.app/v0alpha1",
  "metadata": {
    "resourceVersion": "1711372744903"
  },
  "items": [
    {
      "metadata": {
        "name": "default",
<<<<<<< HEAD
        "resourceVersion": "1713279714586",
=======
        "resourceVersion": "1715777575561",
>>>>>>> 6127dfd3
        "creationTimestamp": "2024-03-25T13:19:04Z"
      },
      "spec": {
        "schema": {
          "$schema": "https://json-schema.org/draft-04/schema",
          "additionalProperties": false,
          "description": "PrometheusQueryProperties defines the specific properties used for prometheus",
          "properties": {
            "adhocFilters": {
              "description": "Additional Ad-hoc filters that take precedence over Scope on conflict.",
              "items": {
                "additionalProperties": false,
                "description": "ScopeFilter is a hand copy of the ScopeFilter struct from pkg/apis/scope/v0alpha1/types.go to avoid import (temp fix)",
                "properties": {
                  "key": {
                    "type": "string"
                  },
                  "operator": {
                    "type": "string"
                  },
                  "value": {
                    "type": "string"
                  }
                },
                "required": [
                  "key",
                  "value",
                  "operator"
                ],
                "type": "object"
              },
              "type": "array"
            },
            "editorMode": {
              "description": "what we should show in the editor\n\n\nPossible enum values:\n - `\"builder\"` \n - `\"code\"` ",
              "enum": [
                "builder",
                "code"
              ],
              "type": "string",
              "x-enum-description": {}
            },
            "exemplar": {
              "description": "Execute an additional query to identify interesting raw samples relevant for the given expr",
              "type": "boolean"
            },
            "expr": {
              "description": "The actual expression/query that will be evaluated by Prometheus",
              "type": "string"
            },
            "format": {
              "description": "The response format\n\n\nPossible enum values:\n - `\"time_series\"` \n - `\"table\"` \n - `\"heatmap\"` ",
              "enum": [
                "time_series",
                "table",
                "heatmap"
              ],
              "type": "string",
              "x-enum-description": {}
            },
            "groupBy": {
              "description": "Group By parameters to apply to aggregate expressions in the query",
              "items": {
                "type": "string"
              },
              "type": "array"
            },
            "instant": {
              "description": "Returns only the latest value that Prometheus has scraped for the requested time series",
              "type": "boolean"
            },
            "intervalFactor": {
              "description": "Used to specify how many times to divide max data points by. We use max data points under query options\nSee https://github.com/grafana/grafana/issues/48081\nDeprecated: use interval",
              "type": "integer"
            },
            "legendFormat": {
              "description": "Series name override or template. Ex. {{hostname}} will be replaced with label value for hostname",
              "type": "string"
            },
            "range": {
              "description": "Returns a Range vector, comprised of a set of time series containing a range of data points over time for each time series",
              "type": "boolean"
            },
            "scopes": {
              "description": "A set of filters applied to apply to the query",
              "items": {
                "additionalProperties": false,
                "description": "ScopeSpec is a hand copy of the ScopeSpec struct from pkg/apis/scope/v0alpha1/types.go to avoid import (temp fix)",
                "properties": {
                  "category": {
                    "type": "string"
                  },
                  "description": {
                    "type": "string"
                  },
                  "filters": {
                    "items": {
                      "additionalProperties": false,
                      "description": "ScopeFilter is a hand copy of the ScopeFilter struct from pkg/apis/scope/v0alpha1/types.go to avoid import (temp fix)",
                      "properties": {
                        "key": {
                          "type": "string"
                        },
                        "operator": {
                          "type": "string"
                        },
                        "value": {
                          "type": "string"
                        }
                      },
                      "required": [
                        "key",
                        "value",
                        "operator"
                      ],
                      "type": "object"
                    },
                    "type": "array"
                  },
                  "title": {
                    "type": "string"
                  },
                  "type": {
                    "type": "string"
                  }
                },
                "required": [
                  "title",
                  "type",
                  "description",
                  "category",
                  "filters"
                ],
                "type": "object"
              },
              "type": "array"
            }
          },
          "required": [
            "expr"
          ],
          "type": "object"
        },
        "examples": [
          {
            "name": "simple health check",
            "saveModel": {
              "expr": "1+1"
            }
          }
        ]
      }
    }
  ]
}<|MERGE_RESOLUTION|>--- conflicted
+++ resolved
@@ -8,11 +8,7 @@
     {
       "metadata": {
         "name": "default",
-<<<<<<< HEAD
-        "resourceVersion": "1713279714586",
-=======
         "resourceVersion": "1715777575561",
->>>>>>> 6127dfd3
         "creationTimestamp": "2024-03-25T13:19:04Z"
       },
       "spec": {
