package models

import (
	"context"
	"embed"
	"encoding/json"
	"fmt"
	"math"
	"strconv"
	"strings"
	"time"

	"github.com/grafana/grafana-plugin-sdk-go/backend"
	"github.com/grafana/grafana-plugin-sdk-go/backend/gtime"
	sdkapi "github.com/grafana/grafana-plugin-sdk-go/experimental/apis/data/v0alpha1"
	scope "github.com/grafana/grafana/apps/scope/pkg/apis/scope/v0alpha1"
	"go.opentelemetry.io/otel/attribute"
	"go.opentelemetry.io/otel/trace"

	glog "github.com/grafana/grafana-plugin-sdk-go/backend/log"
	"github.com/grafana/grafana/pkg/promlib/intervalv2"
)

// PromQueryFormat defines model for PromQueryFormat.
// +enum
type PromQueryFormat string

const (
	PromQueryFormatTimeSeries PromQueryFormat = "time_series"
	PromQueryFormatTable      PromQueryFormat = "table"
	PromQueryFormatHeatmap    PromQueryFormat = "heatmap"
)

// QueryEditorMode defines model for QueryEditorMode.
// +enum
type QueryEditorMode string

const (
	QueryEditorModeBuilder QueryEditorMode = "builder"
	QueryEditorModeCode    QueryEditorMode = "code"
)

// PrometheusQueryProperties defines the specific properties used for prometheus
type PrometheusQueryProperties struct {
	// The response format
	Format PromQueryFormat `json:"format,omitempty"`

	// The actual expression/query that will be evaluated by Prometheus
	Expr string `json:"expr"`

	// Returns a Range vector, comprised of a set of time series containing a range of data points over time for each time series
	Range bool `json:"range,omitempty"`

	// Returns only the latest value that Prometheus has scraped for the requested time series
	Instant bool `json:"instant,omitempty"`

	// Execute an additional query to identify interesting raw samples relevant for the given expr
	Exemplar bool `json:"exemplar,omitempty"`

	// what we should show in the editor
	EditorMode QueryEditorMode `json:"editorMode,omitempty"`

	// Used to specify how many times to divide max data points by. We use max data points under query options
	// See https://github.com/grafana/grafana/issues/48081
	// Deprecated: use interval
	IntervalFactor int64 `json:"intervalFactor,omitempty"`

	// Series name override or template. Ex. {{hostname}} will be replaced with label value for hostname
	LegendFormat string `json:"legendFormat,omitempty"`

	// A set of filters applied to apply to the query
	Scopes []scope.ScopeSpec `json:"scopes,omitempty"`

	// Additional Ad-hoc filters that take precedence over Scope on conflict.
	AdhocFilters []scope.ScopeFilter `json:"adhocFilters,omitempty"`

	// Group By parameters to apply to aggregate expressions in the query
	GroupByKeys []string `json:"groupByKeys,omitempty"`
}

// Internal interval and range variables
const (
	varInterval       = "$__interval"
	varIntervalMs     = "$__interval_ms"
	varRange          = "$__range"
	varRangeS         = "$__range_s"
	varRangeMs        = "$__range_ms"
	varRateInterval   = "$__rate_interval"
	varRateIntervalMs = "$__rate_interval_ms"
)

// Internal interval and range variables with {} syntax
// Repetitive code, we should have functionality to unify these
const (
	varIntervalAlt       = "${__interval}"
	varIntervalMsAlt     = "${__interval_ms}"
	varRangeAlt          = "${__range}"
	varRangeSAlt         = "${__range_s}"
	varRangeMsAlt        = "${__range_ms}"
	varRateIntervalAlt   = "${__rate_interval}"
	varRateIntervalMsAlt = "${__rate_interval_ms}"
)

type TimeSeriesQueryType string

const (
	RangeQueryType    TimeSeriesQueryType = "range"
	InstantQueryType  TimeSeriesQueryType = "instant"
	ExemplarQueryType TimeSeriesQueryType = "exemplar"
	UnknownQueryType  TimeSeriesQueryType = "unknown"
)

var safeResolution = 11000

// QueryModel includes both the common and specific values
// NOTE: this struct may have issues when decoding JSON that requires the special handling
// registered in https://github.com/grafana/grafana-plugin-sdk-go/blob/v0.228.0/experimental/apis/data/v0alpha1/query.go#L298
type QueryModel struct {
	PrometheusQueryProperties    `json:",inline"`
	sdkapi.CommonQueryProperties `json:",inline"`

	// The following properties may be part of the request payload, however they are not saved in panel JSON
	// Timezone offset to align start & end time on backend
	UtcOffsetSec int64  `json:"utcOffsetSec,omitempty"`
	Interval     string `json:"interval,omitempty"`
}

type TimeRange struct {
	Start time.Time
	End   time.Time
	Step  time.Duration
}

// The internal query object
type Query struct {
	Expr          string
	Step          time.Duration
	LegendFormat  string
	Start         time.Time
	End           time.Time
	RefId         string
	InstantQuery  bool
	RangeQuery    bool
	ExemplarQuery bool
	UtcOffsetSec  int64

	Scopes []scope.ScopeSpec
}

// This internal query struct is just like QueryModel, except it does not include:
// sdkapi.CommonQueryProperties -- this avoids errors where the unused "datasource" property
// may be either a string or DataSourceRef
type internalQueryModel struct {
	PrometheusQueryProperties `json:",inline"`
	//sdkapi.CommonQueryProperties `json:",inline"`
	IntervalMS float64 `json:"intervalMs,omitempty"`

	// The following properties may be part of the request payload, however they are not saved in panel JSON
	// Timezone offset to align start & end time on backend
	UtcOffsetSec int64  `json:"utcOffsetSec,omitempty"`
	Interval     string `json:"interval,omitempty"`
}

func Parse(ctx context.Context, log glog.Logger, span trace.Span, query backend.DataQuery, dsScrapeInterval string, intervalCalculator intervalv2.Calculator, fromAlert bool) (*Query, error) {
	model := &internalQueryModel{}
	if err := json.Unmarshal(query.JSON, model); err != nil {
		return nil, err
	}
	span.SetAttributes(attribute.String("rawExpr", model.Expr))

	// Final step value for prometheus
	calculatedStep, err := calculatePrometheusInterval(model.Interval, dsScrapeInterval, int64(model.IntervalMS), model.IntervalFactor, query, intervalCalculator)
	if err != nil {
		return nil, err
	}

	// Interpolate variables in expr
	timeRange := query.TimeRange.To.Sub(query.TimeRange.From)
	expr := InterpolateVariables(
		model.Expr,
		query.Interval,
		calculatedStep,
		model.Interval,
		dsScrapeInterval,
		timeRange,
	)

<<<<<<< HEAD
	var scopeFilters []ScopeFilter
	for _, scope := range model.Scopes {
		scopeFilters = append(scopeFilters, scope.Filters...)
	}
=======
	if enableScope {
		var scopeFilters []scope.ScopeFilter
		for _, scope := range model.Scopes {
			scopeFilters = append(scopeFilters, scope.Filters...)
		}

		if len(scopeFilters) > 0 {
			span.SetAttributes(attribute.StringSlice("scopeFilters", func() []string {
				var filters []string
				for _, f := range scopeFilters {
					filters = append(filters, fmt.Sprintf("%q %q %q", f.Key, f.Operator, f.Value))
				}
				return filters
			}()))
		}
>>>>>>> d801b87d

	if len(scopeFilters) > 0 {
		span.SetAttributes(attribute.StringSlice("scopeFilters", func() []string {
			var filters []string
			for _, f := range scopeFilters {
				filters = append(filters, fmt.Sprintf("%q %q %q", f.Key, f.Operator, f.Value))
			}
			return filters
		}()))
	}

	if len(model.AdhocFilters) > 0 {
		span.SetAttributes(attribute.StringSlice("adhocFilters", func() []string {
			var filters []string
			for _, f := range model.AdhocFilters {
				filters = append(filters, fmt.Sprintf("%q %q %q", f.Key, f.Operator, f.Value))
			}
			return filters
		}()))
	}

	if len(scopeFilters) > 0 || len(model.AdhocFilters) > 0 || len(model.GroupByKeys) > 0 {
		log.Info("Applying scope filters", "scopeFiltersCount", len(scopeFilters), "adhocFiltersCount", len(model.AdhocFilters), "groupByKeysCount", len(model.GroupByKeys))
		expr, err = ApplyFiltersAndGroupBy(expr, scopeFilters, model.AdhocFilters, model.GroupByKeys)
		if err != nil {
			return nil, err
		}
	}

	if !model.Instant && !model.Range {
		// In older dashboards, we were not setting range query param and !range && !instant was run as range query
		model.Range = true
	}

	// We never want to run exemplar query for alerting
	if fromAlert {
		model.Exemplar = false
	}

	span.SetAttributes(
		attribute.String("expr", expr),
		attribute.Int64("start_unixnano", query.TimeRange.From.UnixNano()),
		attribute.Int64("stop_unixnano", query.TimeRange.To.UnixNano()),
	)

	return &Query{
		Expr:          expr,
		Step:          calculatedStep,
		LegendFormat:  model.LegendFormat,
		Start:         query.TimeRange.From,
		End:           query.TimeRange.To,
		RefId:         query.RefID,
		InstantQuery:  model.Instant,
		RangeQuery:    model.Range,
		ExemplarQuery: model.Exemplar,
		UtcOffsetSec:  model.UtcOffsetSec,
	}, nil
}

func (query *Query) Type() TimeSeriesQueryType {
	if query.InstantQuery {
		return InstantQueryType
	}
	if query.RangeQuery {
		return RangeQueryType
	}
	if query.ExemplarQuery {
		return ExemplarQueryType
	}
	return UnknownQueryType
}

func (query *Query) TimeRange() TimeRange {
	return TimeRange{
		Step: query.Step,
		// Align query range to step. It rounds start and end down to a multiple of step.
		Start: AlignTimeRange(query.Start, query.Step, query.UtcOffsetSec),
		End:   AlignTimeRange(query.End, query.Step, query.UtcOffsetSec),
	}
}

func calculatePrometheusInterval(
	queryInterval, dsScrapeInterval string,
	intervalMs, intervalFactor int64,
	query backend.DataQuery,
	intervalCalculator intervalv2.Calculator,
) (time.Duration, error) {
	// we need to compare the original query model after it is overwritten below to variables so that we can
	// calculate the rateInterval if it is equal to $__rate_interval or ${__rate_interval}
	originalQueryInterval := queryInterval

	// If we are using variable for interval/step, we will replace it with calculated interval
	if isVariableInterval(queryInterval) {
		queryInterval = ""
	}

	minInterval, err := gtime.GetIntervalFrom(dsScrapeInterval, queryInterval, intervalMs, 15*time.Second)
	if err != nil {
		return time.Duration(0), err
	}
	calculatedInterval := intervalCalculator.Calculate(query.TimeRange, minInterval, query.MaxDataPoints)
	safeInterval := intervalCalculator.CalculateSafeInterval(query.TimeRange, int64(safeResolution))

	adjustedInterval := safeInterval.Value
	if calculatedInterval.Value > safeInterval.Value {
		adjustedInterval = calculatedInterval.Value
	}

	// here is where we compare for $__rate_interval or ${__rate_interval}
	if originalQueryInterval == varRateInterval || originalQueryInterval == varRateIntervalAlt {
		// Rate interval is final and is not affected by resolution
		return calculateRateInterval(adjustedInterval, dsScrapeInterval), nil
	} else {
		queryIntervalFactor := intervalFactor
		if queryIntervalFactor == 0 {
			queryIntervalFactor = 1
		}
		return time.Duration(int64(adjustedInterval) * queryIntervalFactor), nil
	}
}

// calculateRateInterval calculates the $__rate_interval value
// queryInterval is the value calculated range / maxDataPoints on the frontend
// queryInterval is shown on the Query Options Panel above the query editor
// requestedMinStep is the data source scrape interval (default 15s)
// requestedMinStep can be changed by setting "Min Step" value in Options panel below the code editor
func calculateRateInterval(
	queryInterval time.Duration,
	requestedMinStep string,
) time.Duration {
	scrape := requestedMinStep
	if scrape == "" {
		scrape = "15s"
	}

	scrapeIntervalDuration, err := gtime.ParseIntervalStringToTimeDuration(scrape)
	if err != nil {
		return time.Duration(0)
	}

	rateInterval := time.Duration(int64(math.Max(float64(queryInterval+scrapeIntervalDuration), float64(4)*float64(scrapeIntervalDuration))))
	return rateInterval
}

// InterpolateVariables interpolates built-in variables
// expr                         PromQL query
// queryInterval                Requested interval in milliseconds. This value may be overridden by MinStep in query options
// calculatedStep               Calculated final step value. It was calculated in calculatePrometheusInterval
// requestedMinStep             Requested minimum step value. QueryModel.interval
// dsScrapeInterval             Data source scrape interval in the config
// timeRange                    Requested time range for query
func InterpolateVariables(
	expr string,
	queryInterval time.Duration,
	calculatedStep time.Duration,
	requestedMinStep string,
	dsScrapeInterval string,
	timeRange time.Duration,
) string {
	rangeMs := timeRange.Milliseconds()
	rangeSRounded := int64(math.Round(float64(rangeMs) / 1000.0))

	var rateInterval time.Duration
	if requestedMinStep == varRateInterval || requestedMinStep == varRateIntervalAlt {
		rateInterval = calculatedStep
	} else {
		if requestedMinStep == varInterval || requestedMinStep == varIntervalAlt {
			requestedMinStep = calculatedStep.String()
		}
		if requestedMinStep == "" {
			requestedMinStep = dsScrapeInterval
		}
		rateInterval = calculateRateInterval(queryInterval, requestedMinStep)
	}

	expr = strings.ReplaceAll(expr, varIntervalMs, strconv.FormatInt(int64(calculatedStep/time.Millisecond), 10))
	expr = strings.ReplaceAll(expr, varInterval, gtime.FormatInterval(calculatedStep))
	expr = strings.ReplaceAll(expr, varRangeMs, strconv.FormatInt(rangeMs, 10))
	expr = strings.ReplaceAll(expr, varRangeS, strconv.FormatInt(rangeSRounded, 10))
	expr = strings.ReplaceAll(expr, varRange, strconv.FormatInt(rangeSRounded, 10)+"s")
	expr = strings.ReplaceAll(expr, varRateIntervalMs, strconv.FormatInt(int64(rateInterval/time.Millisecond), 10))
	expr = strings.ReplaceAll(expr, varRateInterval, rateInterval.String())

	// Repetitive code, we should have functionality to unify these
	expr = strings.ReplaceAll(expr, varIntervalMsAlt, strconv.FormatInt(int64(calculatedStep/time.Millisecond), 10))
	expr = strings.ReplaceAll(expr, varIntervalAlt, gtime.FormatInterval(calculatedStep))
	expr = strings.ReplaceAll(expr, varRangeMsAlt, strconv.FormatInt(rangeMs, 10))
	expr = strings.ReplaceAll(expr, varRangeSAlt, strconv.FormatInt(rangeSRounded, 10))
	expr = strings.ReplaceAll(expr, varRangeAlt, strconv.FormatInt(rangeSRounded, 10)+"s")
	expr = strings.ReplaceAll(expr, varRateIntervalMsAlt, strconv.FormatInt(int64(rateInterval/time.Millisecond), 10))
	expr = strings.ReplaceAll(expr, varRateIntervalAlt, rateInterval.String())
	return expr
}

func isVariableInterval(interval string) bool {
	if interval == varInterval || interval == varIntervalMs || interval == varRateInterval || interval == varRateIntervalMs {
		return true
	}
	// Repetitive code, we should have functionality to unify these
	if interval == varIntervalAlt || interval == varIntervalMsAlt || interval == varRateIntervalAlt || interval == varRateIntervalMsAlt {
		return true
	}
	return false
}

// AlignTimeRange aligns query range to step and handles the time offset.
// It rounds start and end down to a multiple of step.
// Prometheus caching is dependent on the range being aligned with the step.
// Rounding to the step can significantly change the start and end of the range for larger steps, i.e. a week.
// In rounding the range to a 1w step the range will always start on a Thursday.
func AlignTimeRange(t time.Time, step time.Duration, offset int64) time.Time {
	offsetNano := float64(offset * 1e9)
	stepNano := float64(step.Nanoseconds())
	return time.Unix(0, int64(math.Floor((float64(t.UnixNano())+offsetNano)/stepNano)*stepNano-offsetNano)).UTC()
}

//go:embed query.types.json
var f embed.FS

// QueryTypeDefinitionsJSON returns the query type definitions
func QueryTypeDefinitionListJSON() (json.RawMessage, error) {
	return f.ReadFile("query.types.json")
}<|MERGE_RESOLUTION|>--- conflicted
+++ resolved
@@ -185,28 +185,11 @@
 		timeRange,
 	)
 
-<<<<<<< HEAD
-	var scopeFilters []ScopeFilter
+	var scopeFilters []scope.ScopeFilter
 	for _, scope := range model.Scopes {
 		scopeFilters = append(scopeFilters, scope.Filters...)
 	}
-=======
-	if enableScope {
-		var scopeFilters []scope.ScopeFilter
-		for _, scope := range model.Scopes {
-			scopeFilters = append(scopeFilters, scope.Filters...)
-		}
-
-		if len(scopeFilters) > 0 {
-			span.SetAttributes(attribute.StringSlice("scopeFilters", func() []string {
-				var filters []string
-				for _, f := range scopeFilters {
-					filters = append(filters, fmt.Sprintf("%q %q %q", f.Key, f.Operator, f.Value))
-				}
-				return filters
-			}()))
-		}
->>>>>>> d801b87d
+
 
 	if len(scopeFilters) > 0 {
 		span.SetAttributes(attribute.StringSlice("scopeFilters", func() []string {
