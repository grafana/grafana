--- conflicted
+++ resolved
@@ -162,11 +162,8 @@
 	"collections.grafana.app:*", // user stars
 	"plugins.grafana.app:*",
 	"historian.alerting.grafana.app:*",
-<<<<<<< HEAD
+	"advisor.grafana.app:*",
 	"apiextensions.grafana.app:*",
-=======
-	"advisor.grafana.app:*",
->>>>>>> ece38641
 
 	// Secrets Manager uses a custom verb for secret decryption, and its authorizer does not allow wildcard permissions.
 	"secret.grafana.app/securevalues:decrypt",
