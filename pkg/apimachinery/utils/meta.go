--- conflicted
+++ resolved
@@ -828,7 +828,6 @@
 	}
 
 	m.obj.SetAnnotations(annot)
-<<<<<<< HEAD
 }
 
 // GetSecureValues implements GrafanaMetaAccessor.
@@ -913,16 +912,14 @@
 	return fmt.Errorf("unable to set secure values on (%T)", m.raw)
 }
 
-func ToResourceReference(obj GrafanaMetaAccessor) common.ResourceReference {
+func ToObjectReference(obj GrafanaMetaAccessor) common.ObjectReference {
 	gvk := obj.GetGroupVersionKind()
-	return common.ResourceReference{
-		Group:     gvk.Group,
-		Version:   gvk.Version,
-		Kind:      gvk.Kind,
-		Namespace: obj.GetNamespace(),
-		Name:      obj.GetName(),
-		UID:       obj.GetUID(),
-	}
-=======
->>>>>>> 06c00e4f
+	return common.ObjectReference{
+		APIGroup:   gvk.Group,
+		APIVersion: gvk.Version,
+		Kind:       gvk.Kind,
+		Namespace:  obj.GetNamespace(),
+		Name:       obj.GetName(),
+		UID:        obj.GetUID(),
+	}
 }