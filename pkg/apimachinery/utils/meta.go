package utils

import (
	"bytes"
	"fmt"
	"mime"
	"reflect"
	"strconv"
	"strings"
	"time"

	"k8s.io/apimachinery/pkg/api/meta"
	metav1 "k8s.io/apimachinery/pkg/apis/meta/v1"
	"k8s.io/apimachinery/pkg/apis/meta/v1/unstructured"
	"k8s.io/apimachinery/pkg/runtime"
	"k8s.io/apimachinery/pkg/runtime/schema"
	"k8s.io/apimachinery/pkg/types"
)

// Annotation keys

const AnnoKeyCreatedBy = "grafana.app/createdBy"
const AnnoKeyUpdatedTimestamp = "grafana.app/updatedTimestamp"
const AnnoKeyUpdatedBy = "grafana.app/updatedBy"
const AnnoKeyFolder = "grafana.app/folder"
const AnnoKeySlug = "grafana.app/slug"
const AnnoKeyBlob = "grafana.app/blob"
const AnnoKeyMessage = "grafana.app/message"

// Identify where values came from

const AnnoKeyRepoName = "grafana.app/repoName"
const AnnoKeyRepoPath = "grafana.app/repoPath"
const AnnoKeyRepoHash = "grafana.app/repoHash"
const AnnoKeyRepoTimestamp = "grafana.app/repoTimestamp"

<<<<<<< HEAD
=======
// LabelKeyDeprecatedInternalID gives the deprecated internal ID of a resource
// Deprecated: will be removed in grafana 13
const LabelKeyDeprecatedInternalID = "grafana.app/deprecatedInternalID"

>>>>>>> 1a631229
// These can be removed once we verify that non of the dual-write sources
// (for dashboards/playlists/etc) depend on the saved internal ID in SQL
const oldAnnoKeyOriginName = "grafana.app/originName"
const oldAnnoKeyOriginPath = "grafana.app/originPath"
const oldAnnoKeyOriginHash = "grafana.app/originHash"
const oldAnnoKeyOriginTimestamp = "grafana.app/originTimestamp"

// annoKeyFullPath encodes the full path in folder resources
// revisit keeping these folder-specific annotations once we have complete support for mode 1
// Deprecated: this goes away when folders have a better solution
const annoKeyFullPath = "grafana.app/fullPath"

// annoKeyFullPathUIDs encodes the full path in folder resources
// Deprecated: this goes away when folders have a better solution
const annoKeyFullPathUIDs = "grafana.app/fullPathUIDs"

// ResourceRepositoryInfo is encoded into kubernetes metadata annotations.
// This value identifies indicates the state of the resource in its provisioning source when
// the spec was last saved.  Currently this is derived from the dashboards provisioning table.
type ResourceRepositoryInfo struct {
	// Name of the repository/provisioning source
	Name string `json:"name,omitempty"`

	// The path within the named repository above (external_id in the existing dashboard provisioning)
	Path string `json:"path,omitempty"`

	// Verification/identification hash (check_sum in existing dashboard provisioning)
	Hash string `json:"hash,omitempty"`

	// Origin modification timestamp when the resource was saved
	// This will be before the resource updated time
	Timestamp *time.Time `json:"time,omitempty"`

	// Avoid extending
	_ any `json:"-"`
}

// Accessor functions for k8s objects
type GrafanaMetaAccessor interface {
	metav1.Object

	GetGroupVersionKind() schema.GroupVersionKind
	GetRuntimeObject() (runtime.Object, bool)

	// Helper to get resource versions as int64, however this is not required
	// See: https://kubernetes.io/docs/reference/using-api/api-concepts/#resource-versions
	GetResourceVersionInt64() (int64, error)
	SetResourceVersionInt64(int64)

	GetUpdatedTimestamp() (*time.Time, error)
	SetUpdatedTimestamp(v *time.Time)
	SetUpdatedTimestampMillis(unix int64)
	GetCreatedBy() string
	SetCreatedBy(user string)
	GetUpdatedBy() string
	SetUpdatedBy(user string)
	GetFolder() string
	SetFolder(uid string)
	GetMessage() string
	SetMessage(msg string)
	SetAnnotation(key string, val string)

	GetSlug() string
	SetSlug(v string)

	SetBlob(v *BlobInfo)
	GetBlob() *BlobInfo

	GetRepositoryInfo() (*ResourceRepositoryInfo, error)
	SetRepositoryInfo(info *ResourceRepositoryInfo)
	GetRepositoryName() string
	GetRepositoryPath() string
	GetRepositoryHash() string
	GetRepositoryTimestamp() (*time.Time, error)

	GetSpec() (any, error)
	SetSpec(any) error

	GetStatus() (any, error)

	// Used by the generic strategy to keep the status value unchanged on an update
	// NOTE the type must match the existing value, or an error will be thrown
	SetStatus(any) error

	// Deprecated: this is a temporary hack for folders, it will be removed without notice soon
	GetFullPath() string

	// Deprecated: this is a temporary hack for folders, it will be removed without notice soon
	SetFullPath(path string)

	// Deprecated: this is a temporary hack for folders, it will be removed without notice soon
	GetFullPathUIDs() string

	// Deprecated: this is a temporary hack for folders, it will be removed without notice soon
	SetFullPathUIDs(path string)

	// Find a title in the object
	// This will reflect the object and try to get:
	//  * spec.title
	//  * spec.name
	//  * title
	// and return an empty string if nothing was found
	FindTitle(defaultTitle string) string
}

var _ GrafanaMetaAccessor = (*grafanaMetaAccessor)(nil)

type grafanaMetaAccessor struct {
	raw interface{} // the original object (it implements metav1.Object)
	obj metav1.Object
	r   reflect.Value
}

// Accessor takes an arbitrary object pointer and returns meta.Interface.
// obj must be a pointer to an API type. An error is returned if the minimum
// required fields are missing. Fields that are not required return the default
// value and are a no-op if set.
func MetaAccessor(raw interface{}) (GrafanaMetaAccessor, error) {
	obj, err := meta.Accessor(raw)
	if err != nil {
		return nil, err
	}

	// reflection to find title and other non object properties
	r := reflect.ValueOf(raw)
	if r.Kind() == reflect.Ptr || r.Kind() == reflect.Interface {
		r = r.Elem()
	}
	return &grafanaMetaAccessor{raw, obj, r}, nil
}

func (m *grafanaMetaAccessor) GetResourceVersionInt64() (int64, error) {
	v := m.obj.GetResourceVersion()
	if v == "" {
		return 0, nil
	}
	return strconv.ParseInt(v, 10, 64)
}

func (m *grafanaMetaAccessor) GetRuntimeObject() (runtime.Object, bool) {
	obj, ok := m.raw.(runtime.Object)
	return obj, ok
}

func (m *grafanaMetaAccessor) SetResourceVersionInt64(rv int64) {
	m.obj.SetResourceVersion(strconv.FormatInt(rv, 10))
}

func (m *grafanaMetaAccessor) SetAnnotation(key string, val string) {
	anno := m.obj.GetAnnotations()
	if val == "" {
		if anno != nil {
			delete(anno, key)
		}
	} else {
		if anno == nil {
			anno = make(map[string]string)
		}
		anno[key] = val
	}
	m.obj.SetAnnotations(anno)
}

func (m *grafanaMetaAccessor) get(key string) string {
	return m.obj.GetAnnotations()[key]
}

func (m *grafanaMetaAccessor) GetUpdatedTimestamp() (*time.Time, error) {
	v, ok := m.obj.GetAnnotations()[AnnoKeyUpdatedTimestamp]
	if !ok || v == "" {
		return nil, nil
	}
	t, err := time.Parse(time.RFC3339, v)
	if err != nil {
		return nil, fmt.Errorf("invalid updated timestamp: %s", err.Error())
	}
	t = t.UTC()
	return &t, nil
}

func (m *grafanaMetaAccessor) SetUpdatedTimestampMillis(v int64) {
	if v > 0 {
		t := time.UnixMilli(v)
		m.SetUpdatedTimestamp(&t)
	} else {
		m.SetAnnotation(AnnoKeyUpdatedTimestamp, "") // will clear the annotation
	}
}

func (m *grafanaMetaAccessor) SetUpdatedTimestamp(v *time.Time) {
	txt := ""
	if v != nil && v.Unix() != 0 {
		txt = v.UTC().Format(time.RFC3339)
	}
	m.SetAnnotation(AnnoKeyUpdatedTimestamp, txt)
}

func (m *grafanaMetaAccessor) GetCreatedBy() string {
	return m.get(AnnoKeyCreatedBy)
}

func (m *grafanaMetaAccessor) SetCreatedBy(user string) {
	m.SetAnnotation(AnnoKeyCreatedBy, user)
}

func (m *grafanaMetaAccessor) GetUpdatedBy() string {
	return m.get(AnnoKeyUpdatedBy)
}

func (m *grafanaMetaAccessor) SetUpdatedBy(user string) {
	m.SetAnnotation(AnnoKeyUpdatedBy, user)
}

func (m *grafanaMetaAccessor) GetBlob() *BlobInfo {
	return ParseBlobInfo(m.get(AnnoKeyBlob))
}

func (m *grafanaMetaAccessor) SetBlob(info *BlobInfo) {
	if info == nil {
		m.SetAnnotation(AnnoKeyBlob, "") // delete
	} else {
		m.SetAnnotation(AnnoKeyBlob, info.String())
	}
}

func (m *grafanaMetaAccessor) GetFolder() string {
	return m.get(AnnoKeyFolder)
}

func (m *grafanaMetaAccessor) SetFolder(uid string) {
	m.SetAnnotation(AnnoKeyFolder, uid)
}

func (m *grafanaMetaAccessor) GetMessage() string {
	return m.get(AnnoKeyMessage)
}

func (m *grafanaMetaAccessor) SetMessage(uid string) {
	m.SetAnnotation(AnnoKeyMessage, uid)
}

func (m *grafanaMetaAccessor) GetSlug() string {
	return m.get(AnnoKeySlug)
}

func (m *grafanaMetaAccessor) SetSlug(v string) {
	m.SetAnnotation(AnnoKeySlug, v)
}

<<<<<<< HEAD
=======
// This will be removed in Grafana 13. Do not add any new usage of it.
func (m *grafanaMetaAccessor) GetDeprecatedInternalID() int64 {
	labels := m.obj.GetLabels()
	if labels == nil {
		return 0
	}

	if internalID, ok := labels[LabelKeyDeprecatedInternalID]; ok {
		id, err := strconv.ParseInt(internalID, 10, 64)
		if err == nil {
			return id
		}
	}

	return 0
}

// This will be removed in Grafana 13. Do not add any new usage of it.
func (m *grafanaMetaAccessor) SetDeprecatedInternalID(id int64) {
	labels := m.obj.GetLabels()

	// disallow setting it to 0
	if id == 0 {
		if labels != nil {
			delete(labels, LabelKeyDeprecatedInternalID)
			m.obj.SetLabels(labels)
		}
		return
	}

	if labels == nil {
		labels = make(map[string]string)
	}

	labels[LabelKeyDeprecatedInternalID] = strconv.FormatInt(id, 10)
	m.obj.SetLabels(labels)
}

>>>>>>> 1a631229
// This allows looking up a primary and secondary key -- if either exist the value will be returned
func (m *grafanaMetaAccessor) getAnnoValue(primary, secondary string) (string, bool) {
	v, ok := m.obj.GetAnnotations()[primary]
	if !ok {
		v, ok = m.obj.GetAnnotations()[secondary]
	}
	return v, ok
}

func (m *grafanaMetaAccessor) SetRepositoryInfo(info *ResourceRepositoryInfo) {
	anno := m.obj.GetAnnotations()
	if anno == nil {
		if info == nil {
			return
		}
		anno = make(map[string]string, 0)
	}

	// remove legacy values
	delete(anno, oldAnnoKeyOriginHash)
	delete(anno, oldAnnoKeyOriginPath)
	delete(anno, oldAnnoKeyOriginHash)
	delete(anno, oldAnnoKeyOriginTimestamp)

	delete(anno, AnnoKeyRepoName)
	delete(anno, AnnoKeyRepoPath)
	delete(anno, AnnoKeyRepoHash)
	delete(anno, AnnoKeyRepoTimestamp)
	if info != nil && info.Name != "" {
		anno[AnnoKeyRepoName] = info.Name
		if info.Path != "" {
			anno[AnnoKeyRepoPath] = info.Path
		}
		if info.Hash != "" {
			anno[AnnoKeyRepoHash] = info.Hash
		}
		if info.Timestamp != nil {
			anno[AnnoKeyRepoTimestamp] = info.Timestamp.UTC().Format(time.RFC3339)
		}
	}
	m.obj.SetAnnotations(anno)
}

func (m *grafanaMetaAccessor) GetRepositoryInfo() (*ResourceRepositoryInfo, error) {
	v, ok := m.getAnnoValue(AnnoKeyRepoName, oldAnnoKeyOriginName)
	if !ok {
		return nil, nil
	}
	t, err := m.GetRepositoryTimestamp()
	return &ResourceRepositoryInfo{
		Name:      v,
		Path:      m.GetRepositoryPath(),
		Hash:      m.GetRepositoryHash(),
		Timestamp: t,
	}, err
}

func (m *grafanaMetaAccessor) GetRepositoryName() string {
	v, _ := m.getAnnoValue(AnnoKeyRepoName, oldAnnoKeyOriginName)
	return v // will be empty string
}

func (m *grafanaMetaAccessor) GetRepositoryPath() string {
	v, _ := m.getAnnoValue(AnnoKeyRepoPath, oldAnnoKeyOriginPath)
	return v // will be empty string
}

func (m *grafanaMetaAccessor) GetRepositoryHash() string {
	v, _ := m.getAnnoValue(AnnoKeyRepoHash, oldAnnoKeyOriginHash)
	return v // will be empty string
}

func (m *grafanaMetaAccessor) GetRepositoryTimestamp() (*time.Time, error) {
	v, ok := m.getAnnoValue(AnnoKeyRepoTimestamp, oldAnnoKeyOriginTimestamp)
	if !ok || v == "" {
		return nil, nil
	}
	t, err := time.Parse(time.RFC3339, v)
	if err != nil {
		return nil, fmt.Errorf("invalid origin timestamp: %s", err.Error())
	}
	return &t, nil
}

// GetAnnotations implements GrafanaMetaAccessor.
func (m *grafanaMetaAccessor) GetAnnotations() map[string]string {
	return m.obj.GetAnnotations()
}

// GetCreationTimestamp implements GrafanaMetaAccessor.
func (m *grafanaMetaAccessor) GetCreationTimestamp() metav1.Time {
	return m.obj.GetCreationTimestamp()
}

// GetDeletionGracePeriodSeconds implements GrafanaMetaAccessor.
func (m *grafanaMetaAccessor) GetDeletionGracePeriodSeconds() *int64 {
	return m.obj.GetDeletionGracePeriodSeconds()
}

// GetDeletionTimestamp implements GrafanaMetaAccessor.
func (m *grafanaMetaAccessor) GetDeletionTimestamp() *metav1.Time {
	return m.obj.GetDeletionTimestamp()
}

// GetFinalizers implements GrafanaMetaAccessor.
func (m *grafanaMetaAccessor) GetFinalizers() []string {
	return m.obj.GetFinalizers()
}

// GetGenerateName implements GrafanaMetaAccessor.
func (m *grafanaMetaAccessor) GetGenerateName() string {
	return m.obj.GetGenerateName()
}

// GetGeneration implements GrafanaMetaAccessor.
func (m *grafanaMetaAccessor) GetGeneration() int64 {
	return m.obj.GetGeneration()
}

// GetLabels implements GrafanaMetaAccessor.
func (m *grafanaMetaAccessor) GetLabels() map[string]string {
	return m.obj.GetLabels()
}

// GetManagedFields implements GrafanaMetaAccessor.
func (m *grafanaMetaAccessor) GetManagedFields() []metav1.ManagedFieldsEntry {
	return m.obj.GetManagedFields()
}

// GetName implements GrafanaMetaAccessor.
func (m *grafanaMetaAccessor) GetName() string {
	return m.obj.GetName()
}

// GetNamespace implements GrafanaMetaAccessor.
func (m *grafanaMetaAccessor) GetNamespace() string {
	return m.obj.GetNamespace()
}

// GetOwnerReferences implements GrafanaMetaAccessor.
func (m *grafanaMetaAccessor) GetOwnerReferences() []metav1.OwnerReference {
	return m.obj.GetOwnerReferences()
}

// GetResourceVersion implements GrafanaMetaAccessor.
func (m *grafanaMetaAccessor) GetResourceVersion() string {
	return m.obj.GetResourceVersion()
}

// GetSelfLink implements GrafanaMetaAccessor.
func (m *grafanaMetaAccessor) GetSelfLink() string {
	return m.obj.GetSelfLink()
}

// GetUID implements GrafanaMetaAccessor.
func (m *grafanaMetaAccessor) GetUID() types.UID {
	return m.obj.GetUID()
}

// SetAnnotations implements GrafanaMetaAccessor.
func (m *grafanaMetaAccessor) SetAnnotations(annotations map[string]string) {
	m.obj.SetAnnotations(annotations)
}

// SetCreationTimestamp implements GrafanaMetaAccessor.
func (m *grafanaMetaAccessor) SetCreationTimestamp(timestamp metav1.Time) {
	m.obj.SetCreationTimestamp(timestamp)
}

// SetDeletionGracePeriodSeconds implements GrafanaMetaAccessor.
func (m *grafanaMetaAccessor) SetDeletionGracePeriodSeconds(v *int64) {
	m.obj.SetDeletionGracePeriodSeconds(v)
}

// SetDeletionTimestamp implements GrafanaMetaAccessor.
func (m *grafanaMetaAccessor) SetDeletionTimestamp(timestamp *metav1.Time) {
	m.obj.SetDeletionTimestamp(timestamp)
}

// SetFinalizers implements GrafanaMetaAccessor.
func (m *grafanaMetaAccessor) SetFinalizers(finalizers []string) {
	m.obj.SetFinalizers(finalizers)
}

// SetGenerateName implements GrafanaMetaAccessor.
func (m *grafanaMetaAccessor) SetGenerateName(name string) {
	m.obj.SetGenerateName(name)
}

// SetGeneration implements GrafanaMetaAccessor.
func (m *grafanaMetaAccessor) SetGeneration(generation int64) {
	m.obj.SetGeneration(generation)
}

// SetLabels implements GrafanaMetaAccessor.
func (m *grafanaMetaAccessor) SetLabels(labels map[string]string) {
	m.obj.SetLabels(labels)
}

// SetManagedFields implements GrafanaMetaAccessor.
func (m *grafanaMetaAccessor) SetManagedFields(managedFields []metav1.ManagedFieldsEntry) {
	m.obj.SetManagedFields(managedFields)
}

// SetName implements GrafanaMetaAccessor.
func (m *grafanaMetaAccessor) SetName(name string) {
	m.obj.SetName(name)
}

// SetNamespace implements GrafanaMetaAccessor.
func (m *grafanaMetaAccessor) SetNamespace(namespace string) {
	m.obj.SetNamespace(namespace)
}

// SetOwnerReferences implements GrafanaMetaAccessor.
func (m *grafanaMetaAccessor) SetOwnerReferences(v []metav1.OwnerReference) {
	m.obj.SetOwnerReferences(v)
}

// SetResourceVersion implements GrafanaMetaAccessor.
func (m *grafanaMetaAccessor) SetResourceVersion(version string) {
	m.obj.SetResourceVersion(version)
}

// SetSelfLink implements GrafanaMetaAccessor.
func (m *grafanaMetaAccessor) SetSelfLink(selfLink string) {
	m.obj.SetSelfLink(selfLink)
}

// SetUID implements GrafanaMetaAccessor.
func (m *grafanaMetaAccessor) SetUID(uid types.UID) {
	m.obj.SetUID(uid)
}

func (m *grafanaMetaAccessor) GetGroupVersionKind() schema.GroupVersionKind {
	obj, ok := m.raw.(runtime.Object)
	if ok {
		return obj.GetObjectKind().GroupVersionKind()
	}

	gvk := schema.GroupVersionKind{}
	apiVersion := ""

	typ, ok := m.raw.(metav1.Type)
	if ok {
		apiVersion = typ.GetAPIVersion()
		gvk.Kind = typ.GetKind()
	} else {
		val := m.r.FieldByName("APIVersion")
		if val.IsValid() && val.Kind() == reflect.String {
			apiVersion = val.String()
		}
		val = m.r.FieldByName("Kind")
		if val.IsValid() && val.Kind() == reflect.String {
			gvk.Kind = val.String()
		}
	}
	if apiVersion != "" {
		gv, err := schema.ParseGroupVersion(apiVersion)
		if err == nil {
			gvk.Group = gv.Group
			gvk.Version = gv.Version
		}
	}
	return gvk
}

func (m *grafanaMetaAccessor) GetSpec() (spec any, err error) {
	defer func() {
		if r := recover(); r != nil {
			err = fmt.Errorf("error reading spec")
		}
	}()

	f := m.r.FieldByName("Spec")
	if f.IsValid() {
		spec = f.Interface()
		return
	}

	// Unstructured
	u, ok := m.raw.(*unstructured.Unstructured)
	if ok {
		spec, ok = u.Object["spec"]
		if ok {
			return // no error
		}
	}
	err = fmt.Errorf("unable to read spec")
	return
}

func (m *grafanaMetaAccessor) SetSpec(s any) (err error) {
	defer func() {
		if r := recover(); r != nil {
			err = fmt.Errorf("error setting spec")
		}
	}()

	f := m.r.FieldByName("Spec")
	if f.IsValid() {
		f.Set(reflect.ValueOf(s))
		return
	}

	// Unstructured
	u, ok := m.raw.(*unstructured.Unstructured)
	if ok {
		u.Object["spec"] = s
	} else {
		err = fmt.Errorf("unable to set spec")
	}
	return
}

func (m *grafanaMetaAccessor) GetStatus() (status any, err error) {
	defer func() {
		if r := recover(); r != nil {
			err = fmt.Errorf("error reading status")
		}
	}()

	f := m.r.FieldByName("Status")
	if f.IsValid() {
		status = f.Interface()
		return
	}

	// Unstructured
	u, ok := m.raw.(*unstructured.Unstructured)
	if ok {
		status, ok = u.Object["status"]
		if ok {
			return // no error
		}
	}
	err = fmt.Errorf("unable to read status")
	return
}

func (m *grafanaMetaAccessor) SetStatus(s any) (err error) {
	defer func() {
		if r := recover(); r != nil {
			err = fmt.Errorf("error setting status")
		}
	}()

	f := m.r.FieldByName("Status")
	if f.IsValid() {
		f.Set(reflect.ValueOf(s))
		return
	}

	// Unstructured
	u, ok := m.raw.(*unstructured.Unstructured)
	if ok {
		u.Object["status"] = s
	} else {
		err = fmt.Errorf("unable to read status")
	}
	return
}

func (m *grafanaMetaAccessor) GetFullPath() string {
	// nolint:staticcheck
	return m.get(annoKeyFullPath)
}

func (m *grafanaMetaAccessor) SetFullPath(path string) {
	// nolint:staticcheck
	m.SetAnnotation(annoKeyFullPath, path)
}

func (m *grafanaMetaAccessor) GetFullPathUIDs() string {
	// nolint:staticcheck
	return m.get(annoKeyFullPathUIDs)
}

func (m *grafanaMetaAccessor) SetFullPathUIDs(path string) {
	// nolint:staticcheck
	m.SetAnnotation(annoKeyFullPathUIDs, path)
}

func (m *grafanaMetaAccessor) FindTitle(defaultTitle string) string {
	// look for Spec.Title or Spec.Name
	spec := m.r.FieldByName("Spec")
	if spec.Kind() == reflect.Struct {
		title := spec.FieldByName("Title")
		if title.IsValid() && title.Kind() == reflect.String {
			return title.String()
		}
		name := spec.FieldByName("Name")
		if name.IsValid() && name.Kind() == reflect.String {
			return name.String()
		}
	}

	title := m.r.FieldByName("Title")
	if title.IsValid() && title.Kind() == reflect.String {
		return title.String()
	}
	return defaultTitle
}

type BlobInfo struct {
	UID      string `json:"uid"`
	Size     int64  `json:"size,omitempty"`
	Hash     string `json:"hash,omitempty"`
	MimeType string `json:"mime,omitempty"`
	Charset  string `json:"charset,omitempty"` // content type = mime+charset
}

// Content type is mime + charset
func (b *BlobInfo) SetContentType(v string) {
	var params map[string]string
	var err error

	b.Charset = ""
	b.MimeType, params, err = mime.ParseMediaType(v)
	if err != nil {
		return
	}
	b.Charset = params["charset"]
}

// Content type is mime + charset
func (b *BlobInfo) ContentType() string {
	sb := bytes.NewBufferString(b.MimeType)
	if b.Charset != "" {
		sb.WriteString("; charset=")
		sb.WriteString(b.Charset)
	}
	return sb.String()
}

func (b *BlobInfo) String() string {
	sb := bytes.NewBufferString(b.UID)
	if b.Size > 0 {
		sb.WriteString(fmt.Sprintf("; size=%d", b.Size))
	}
	if b.Hash != "" {
		sb.WriteString("; hash=")
		sb.WriteString(b.Hash)
	}
	if b.MimeType != "" {
		sb.WriteString("; mime=")
		sb.WriteString(b.MimeType)
	}
	if b.Charset != "" {
		sb.WriteString("; charset=")
		sb.WriteString(b.Charset)
	}
	return sb.String()
}

func ParseBlobInfo(v string) *BlobInfo {
	if v == "" {
		return nil
	}
	info := &BlobInfo{}
	for i, part := range strings.Split(v, ";") {
		if i == 0 {
			info.UID = part
			continue
		}
		kv := strings.Split(strings.TrimSpace(part), "=")
		if len(kv) == 2 {
			val := kv[1]
			switch kv[0] {
			case "size":
				info.Size, _ = strconv.ParseInt(val, 10, 64)
			case "hash":
				info.Hash = val
			case "mime":
				info.MimeType = val
			case "charset":
				info.Charset = val
			}
		}
	}
	return info
}<|MERGE_RESOLUTION|>--- conflicted
+++ resolved
@@ -34,13 +34,10 @@
 const AnnoKeyRepoHash = "grafana.app/repoHash"
 const AnnoKeyRepoTimestamp = "grafana.app/repoTimestamp"
 
-<<<<<<< HEAD
-=======
 // LabelKeyDeprecatedInternalID gives the deprecated internal ID of a resource
 // Deprecated: will be removed in grafana 13
 const LabelKeyDeprecatedInternalID = "grafana.app/deprecatedInternalID"
 
->>>>>>> 1a631229
 // These can be removed once we verify that non of the dual-write sources
 // (for dashboards/playlists/etc) depend on the saved internal ID in SQL
 const oldAnnoKeyOriginName = "grafana.app/originName"
@@ -290,8 +287,6 @@
 	m.SetAnnotation(AnnoKeySlug, v)
 }
 
-<<<<<<< HEAD
-=======
 // This will be removed in Grafana 13. Do not add any new usage of it.
 func (m *grafanaMetaAccessor) GetDeprecatedInternalID() int64 {
 	labels := m.obj.GetLabels()
@@ -330,7 +325,6 @@
 	m.obj.SetLabels(labels)
 }
 
->>>>>>> 1a631229
 // This allows looking up a primary and secondary key -- if either exist the value will be returned
 func (m *grafanaMetaAccessor) getAnnoValue(primary, secondary string) (string, bool) {
 	v, ok := m.obj.GetAnnotations()[primary]
