package server

import (
	"context"
	"fmt"
	"net"
	"os"
	"path/filepath"
	"strconv"
	"sync"

<<<<<<< HEAD
	"github.com/gorilla/mux"
	"github.com/grafana/dskit/kv"
=======
	"github.com/prometheus/client_golang/prometheus"

>>>>>>> 43d0053c
	"github.com/grafana/dskit/services"
	"github.com/grafana/grafana/pkg/api"
	"github.com/grafana/grafana/pkg/infra/log"
	"github.com/grafana/grafana/pkg/modules"
	"github.com/grafana/grafana/pkg/services/authz"
	"github.com/grafana/grafana/pkg/services/featuremgmt"
	"github.com/grafana/grafana/pkg/services/frontend"
	"github.com/grafana/grafana/pkg/services/licensing"
	"github.com/grafana/grafana/pkg/setting"
	"github.com/grafana/grafana/pkg/storage/unified/resource"
	"github.com/grafana/grafana/pkg/storage/unified/sql"
)

// NewModule returns an instance of a ModuleServer, responsible for managing
// dskit modules (services).
<<<<<<< HEAD
func NewModule(opts Options, apiOpts api.ServerOptions, features featuremgmt.FeatureToggles, cfg *setting.Cfg, storageMetrics *resource.StorageMetrics, indexMetrics *resource.BleveIndexMetrics, reg prometheus.Registerer, promGatherer prometheus.Gatherer) (*ModuleServer, error) {
	s, err := newModuleServer(opts, apiOpts, features, cfg, storageMetrics, indexMetrics, reg, promGatherer)
=======
func NewModule(opts Options,
	apiOpts api.ServerOptions,
	features featuremgmt.FeatureToggles,
	cfg *setting.Cfg,
	storageMetrics *resource.StorageMetrics,
	indexMetrics *resource.BleveIndexMetrics,
	promGatherer prometheus.Gatherer,
	license licensing.Licensing,
) (*ModuleServer, error) {
	s, err := newModuleServer(opts, apiOpts, features, cfg, storageMetrics, indexMetrics, promGatherer, license)
>>>>>>> 43d0053c
	if err != nil {
		return nil, err
	}

	if err := s.init(); err != nil {
		return nil, err
	}

	return s, nil
}

<<<<<<< HEAD
func newModuleServer(opts Options, apiOpts api.ServerOptions, features featuremgmt.FeatureToggles, cfg *setting.Cfg, storageMetrics *resource.StorageMetrics, indexMetrics *resource.BleveIndexMetrics, reg prometheus.Registerer, promGatherer prometheus.Gatherer) (*ModuleServer, error) {
=======
func newModuleServer(opts Options, apiOpts api.ServerOptions, features featuremgmt.FeatureToggles, cfg *setting.Cfg, storageMetrics *resource.StorageMetrics, indexMetrics *resource.BleveIndexMetrics, promGatherer prometheus.Gatherer, license licensing.Licensing) (*ModuleServer, error) {
>>>>>>> 43d0053c
	rootCtx, shutdownFn := context.WithCancel(context.Background())

	s := &ModuleServer{
		opts:             opts,
		apiOpts:          apiOpts,
		context:          rootCtx,
		shutdownFn:       shutdownFn,
		shutdownFinished: make(chan struct{}),
		log:              log.New("base-server"),
		features:         features,
		cfg:              cfg,
		pidFile:          opts.PidFile,
		version:          opts.Version,
		commit:           opts.Commit,
		buildBranch:      opts.BuildBranch,
		storageMetrics:   storageMetrics,
		indexMetrics:     indexMetrics,
		promGatherer:     promGatherer,
<<<<<<< HEAD
		registerer:       reg,
=======
		license:          license,
>>>>>>> 43d0053c
	}

	return s, nil
}

// ModuleServer is responsible for managing the lifecycle of dskit services. The
// ModuleServer has the minimal set of dependencies to launch dskit services,
// but it can be used to launch the entire Grafana server.
type ModuleServer struct {
	opts    Options
	apiOpts api.ServerOptions

	features         featuremgmt.FeatureToggles
	context          context.Context
	shutdownFn       context.CancelFunc
	log              log.Logger
	cfg              *setting.Cfg
	shutdownOnce     sync.Once
	shutdownFinished chan struct{}
	isInitialized    bool
	mtx              sync.Mutex
	storageMetrics   *resource.StorageMetrics
	indexMetrics     *resource.BleveIndexMetrics
	license          licensing.Licensing

	pidFile     string
	version     string
	commit      string
	buildBranch string

	promGatherer prometheus.Gatherer
	registerer   prometheus.Registerer

	KVStore          kv.Config
	httpServerRouter *mux.Router
	distributor      *resource.Distributor
}

// init initializes the server and its services.
func (s *ModuleServer) init() error {
	s.mtx.Lock()
	defer s.mtx.Unlock()

	if s.isInitialized {
		return nil
	}
	s.isInitialized = true

	if err := s.writePIDFile(); err != nil {
		return err
	}

	return nil
}

// Run initializes and starts services. This will block until all services have
// exited. To initiate shutdown, call the Shutdown method in another goroutine.
func (s *ModuleServer) Run() error {
	defer close(s.shutdownFinished)

	if err := s.init(); err != nil {
		return err
	}

	s.notifySystemd("READY=1")
	s.log.Debug("Waiting on services...")

	m := modules.New(s.cfg.Target)

	// only run the instrumentation server module if were not running a module that already contains an http server
	m.RegisterInvisibleModule(modules.InstrumentationServer, func() (services.Service, error) {
		if m.IsModuleEnabled(modules.All) || m.IsModuleEnabled(modules.Core) || m.IsModuleEnabled(modules.FrontendServer) {
			return services.NewBasicService(nil, nil, nil).WithName(modules.InstrumentationServer), nil
		}
		return s.initInstrumentationServer()
	})

	m.RegisterModule(modules.MemberlistKV, s.initMemberlistKV)
	m.RegisterModule(modules.StorageRing, s.initRing)

	m.RegisterModule(modules.Core, func() (services.Service, error) {
		return NewService(s.cfg, s.opts, s.apiOpts)
	})

	// TODO: uncomment this once the apiserver is ready to be run as a standalone target
	//if s.features.IsEnabled(featuremgmt.FlagGrafanaAPIServer) {
	//	m.RegisterModule(modules.GrafanaAPIServer, func() (services.Service, error) {
	//		return grafanaapiserver.New(path.Join(s.cfg.DataPath, "k8s"))
	//	})
	//} else {
	//	s.log.Debug("apiserver feature is disabled")
	//}

	m.RegisterModule(modules.StorageServer, func() (services.Service, error) {
		docBuilders, err := InitializeDocumentBuilders(s.cfg)
		if err != nil {
			return nil, err
		}
		return sql.ProvideUnifiedStorageGrpcService(s.cfg, s.features, nil, s.log, nil, docBuilders, s.storageMetrics, s.indexMetrics, s.distributor)
	})

	m.RegisterModule(modules.ZanzanaServer, func() (services.Service, error) {
		return authz.ProvideZanzanaService(s.cfg, s.features)
	})

	m.RegisterModule(modules.FrontendServer, func() (services.Service, error) {
		return frontend.ProvideFrontendService(s.cfg, s.promGatherer, s.license)
	})

	m.RegisterModule(modules.All, nil)

	return m.Run(s.context)
}

// Shutdown initiates Grafana graceful shutdown. This shuts down all
// running background services. Since Run blocks Shutdown supposed to
// be run from a separate goroutine.
func (s *ModuleServer) Shutdown(ctx context.Context, reason string) error {
	var err error
	s.shutdownOnce.Do(func() {
		s.log.Info("Shutdown started", "reason", reason)
		// Call cancel func to stop background services.
		s.shutdownFn()
		// Wait for server to shut down
		select {
		case <-s.shutdownFinished:
			s.log.Debug("Finished waiting for server to shut down")
		case <-ctx.Done():
			s.log.Warn("Timed out while waiting for server to shut down")
			err = fmt.Errorf("timeout waiting for shutdown")
		}
	})

	return err
}

// writePIDFile retrieves the current process ID and writes it to file.
func (s *ModuleServer) writePIDFile() error {
	if s.pidFile == "" {
		return nil
	}

	// Ensure the required directory structure exists.
	err := os.MkdirAll(filepath.Dir(s.pidFile), 0700)
	if err != nil {
		s.log.Error("Failed to verify pid directory", "error", err)
		return fmt.Errorf("failed to verify pid directory: %s", err)
	}

	// Retrieve the PID and write it to file.
	pid := strconv.Itoa(os.Getpid())
	if err := os.WriteFile(s.pidFile, []byte(pid), 0644); err != nil {
		s.log.Error("Failed to write pidfile", "error", err)
		return fmt.Errorf("failed to write pidfile: %s", err)
	}

	s.log.Info("Writing PID file", "path", s.pidFile, "pid", pid)
	return nil
}

// notifySystemd sends state notifications to systemd.
func (s *ModuleServer) notifySystemd(state string) {
	notifySocket := os.Getenv("NOTIFY_SOCKET")
	if notifySocket == "" {
		s.log.Debug(
			"NOTIFY_SOCKET environment variable empty or unset, can't send systemd notification")
		return
	}

	socketAddr := &net.UnixAddr{
		Name: notifySocket,
		Net:  "unixgram",
	}
	conn, err := net.DialUnix(socketAddr.Net, nil, socketAddr)
	if err != nil {
		s.log.Warn("Failed to connect to systemd", "err", err, "socket", notifySocket)
		return
	}
	defer func() {
		if err := conn.Close(); err != nil {
			s.log.Warn("Failed to close connection", "err", err)
		}
	}()

	_, err = conn.Write([]byte(state))
	if err != nil {
		s.log.Warn("Failed to write notification to systemd", "err", err)
	}
}<|MERGE_RESOLUTION|>--- conflicted
+++ resolved
@@ -9,13 +9,10 @@
 	"strconv"
 	"sync"
 
-<<<<<<< HEAD
 	"github.com/gorilla/mux"
 	"github.com/grafana/dskit/kv"
-=======
 	"github.com/prometheus/client_golang/prometheus"
 
->>>>>>> 43d0053c
 	"github.com/grafana/dskit/services"
 	"github.com/grafana/grafana/pkg/api"
 	"github.com/grafana/grafana/pkg/infra/log"
@@ -31,21 +28,17 @@
 
 // NewModule returns an instance of a ModuleServer, responsible for managing
 // dskit modules (services).
-<<<<<<< HEAD
-func NewModule(opts Options, apiOpts api.ServerOptions, features featuremgmt.FeatureToggles, cfg *setting.Cfg, storageMetrics *resource.StorageMetrics, indexMetrics *resource.BleveIndexMetrics, reg prometheus.Registerer, promGatherer prometheus.Gatherer) (*ModuleServer, error) {
-	s, err := newModuleServer(opts, apiOpts, features, cfg, storageMetrics, indexMetrics, reg, promGatherer)
-=======
 func NewModule(opts Options,
 	apiOpts api.ServerOptions,
 	features featuremgmt.FeatureToggles,
 	cfg *setting.Cfg,
 	storageMetrics *resource.StorageMetrics,
 	indexMetrics *resource.BleveIndexMetrics,
+	reg prometheus.Registerer,
 	promGatherer prometheus.Gatherer,
 	license licensing.Licensing,
 ) (*ModuleServer, error) {
-	s, err := newModuleServer(opts, apiOpts, features, cfg, storageMetrics, indexMetrics, promGatherer, license)
->>>>>>> 43d0053c
+	s, err := newModuleServer(opts, apiOpts, features, cfg, storageMetrics, indexMetrics, reg, promGatherer, license)
 	if err != nil {
 		return nil, err
 	}
@@ -57,11 +50,7 @@
 	return s, nil
 }
 
-<<<<<<< HEAD
-func newModuleServer(opts Options, apiOpts api.ServerOptions, features featuremgmt.FeatureToggles, cfg *setting.Cfg, storageMetrics *resource.StorageMetrics, indexMetrics *resource.BleveIndexMetrics, reg prometheus.Registerer, promGatherer prometheus.Gatherer) (*ModuleServer, error) {
-=======
-func newModuleServer(opts Options, apiOpts api.ServerOptions, features featuremgmt.FeatureToggles, cfg *setting.Cfg, storageMetrics *resource.StorageMetrics, indexMetrics *resource.BleveIndexMetrics, promGatherer prometheus.Gatherer, license licensing.Licensing) (*ModuleServer, error) {
->>>>>>> 43d0053c
+func newModuleServer(opts Options, apiOpts api.ServerOptions, features featuremgmt.FeatureToggles, cfg *setting.Cfg, storageMetrics *resource.StorageMetrics, indexMetrics *resource.BleveIndexMetrics, reg prometheus.Registerer, promGatherer prometheus.Gatherer, license licensing.Licensing) (*ModuleServer, error) {
 	rootCtx, shutdownFn := context.WithCancel(context.Background())
 
 	s := &ModuleServer{
@@ -80,11 +69,8 @@
 		storageMetrics:   storageMetrics,
 		indexMetrics:     indexMetrics,
 		promGatherer:     promGatherer,
-<<<<<<< HEAD
 		registerer:       reg,
-=======
 		license:          license,
->>>>>>> 43d0053c
 	}
 
 	return s, nil
