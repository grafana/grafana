package apiserver

import (
	"fmt"
	"io"
	"net"
	"path"

	utilerrors "k8s.io/apimachinery/pkg/util/errors"
	genericapiserver "k8s.io/apiserver/pkg/server"
	"k8s.io/apiserver/pkg/server/options"
	"k8s.io/client-go/tools/clientcmd"
	netutils "k8s.io/utils/net"

	"github.com/grafana/grafana/pkg/registry/apis/example"
	"github.com/grafana/grafana/pkg/registry/apis/featuretoggle"
	"github.com/grafana/grafana/pkg/registry/apis/query"
	"github.com/grafana/grafana/pkg/registry/apis/query/runner"
	"github.com/grafana/grafana/pkg/server"
	"github.com/grafana/grafana/pkg/services/accesscontrol/actest"
	grafanaAPIServer "github.com/grafana/grafana/pkg/services/apiserver"
	"github.com/grafana/grafana/pkg/services/apiserver/builder"
	"github.com/grafana/grafana/pkg/services/apiserver/utils"
	"github.com/grafana/grafana/pkg/services/featuremgmt"
	"github.com/grafana/grafana/pkg/setting"
)

const (
	defaultEtcdPathPrefix = "/registry/grafana.app"
	dataPath              = "data/grafana-apiserver" // same as grafana core
)

// APIServerOptions contains the state for the apiserver
type APIServerOptions struct {
	builders           []builder.APIGroupBuilder
	RecommendedOptions *options.RecommendedOptions
	AlternateDNS       []string

	StdOut io.Writer
	StdErr io.Writer
}

func newAPIServerOptions(out, errOut io.Writer) *APIServerOptions {
	return &APIServerOptions{
		StdOut: out,
		StdErr: errOut,
	}
}

<<<<<<< HEAD
func (o *APIServerOptions) loadAPIGroupBuilders(runtime []apiConfig) error {
	o.builders = []grafanaAPIServer.APIGroupBuilder{}
	for _, gv := range runtime {
		if !gv.enabled {
			return fmt.Errorf("disabling apis is not yet supported")
		}
		switch gv.group {
		case "all":
			return fmt.Errorf("managing all APIs is not yet supported")
=======
func (o *APIServerOptions) loadAPIGroupBuilders(args []string) error {
	o.builders = []builder.APIGroupBuilder{}
	for _, g := range args {
		switch g {
		// No dependencies for testing
>>>>>>> 7464ea43
		case "example.grafana.app":
			o.builders = append(o.builders, example.NewTestingAPIBuilder())
		// Only works with testdata
		case "query.grafana.app":
			o.builders = append(o.builders, query.NewQueryAPIBuilder(
				featuremgmt.WithFeatures(),
				runner.NewDummyTestRunner(),
				runner.NewDummyRegistry(),
			))
		case "featuretoggle.grafana.app":
			o.builders = append(o.builders,
				featuretoggle.NewFeatureFlagAPIBuilder(
					featuremgmt.WithFeatureManager(setting.FeatureMgmtSettings{}, nil), // none... for now
					&actest.FakeAccessControl{ExpectedEvaluate: false},
				),
			)
		case "testdata.datasource.grafana.app":
			ds, err := server.InitializeDataSourceAPIServer(gv.group)
			if err != nil {
				return err
			}
			o.builders = append(o.builders, ds)
		default:
			return fmt.Errorf("unsupported runtime-config: %v", gv)
		}
	}

	if len(o.builders) < 1 {
		return fmt.Errorf("no apis matched ")
	}

	// Install schemas
	for _, b := range o.builders {
		if err := b.InstallSchema(grafanaAPIServer.Scheme); err != nil {
			return err
		}
	}
	return nil
}

// A copy of ApplyTo in recommended.go, but for >= 0.28, server pkg in apiserver does a bit extra causing
// a panic when CoreAPI is set to nil
func (o *APIServerOptions) ModifiedApplyTo(config *genericapiserver.RecommendedConfig) error {
	if err := o.RecommendedOptions.Etcd.ApplyTo(&config.Config); err != nil {
		return err
	}
	if err := o.RecommendedOptions.EgressSelector.ApplyTo(&config.Config); err != nil {
		return err
	}
	if err := o.RecommendedOptions.Traces.ApplyTo(config.Config.EgressSelector, &config.Config); err != nil {
		return err
	}
	if err := o.RecommendedOptions.SecureServing.ApplyTo(&config.Config.SecureServing, &config.Config.LoopbackClientConfig); err != nil {
		return err
	}
	if err := o.RecommendedOptions.Authentication.ApplyTo(&config.Config.Authentication, config.SecureServing, config.OpenAPIConfig); err != nil {
		return err
	}
	if err := o.RecommendedOptions.Authorization.ApplyTo(&config.Config.Authorization); err != nil {
		return err
	}
	if err := o.RecommendedOptions.Audit.ApplyTo(&config.Config); err != nil {
		return err
	}

	// TODO: determine whether we need flow control (API priority and fairness)
	// We can't assume that a shared informers config was provided in standalone mode and will need a guard
	// when enabling below
	/* kubeClient, err := kubernetes.NewForConfig(config.ClientConfig)
	if err != nil {
		return err
	}

	if err := o.RecommendedOptions.Features.ApplyTo(&config.Config, kubeClient, config.SharedInformerFactory); err != nil {
		return err
	} */

	if err := o.RecommendedOptions.CoreAPI.ApplyTo(config); err != nil {
		return err
	}

	_, err := o.RecommendedOptions.ExtraAdmissionInitializers(config)
	if err != nil {
		return err
	}
	return nil
}

func (o *APIServerOptions) Config() (*genericapiserver.RecommendedConfig, error) {
	if err := o.RecommendedOptions.SecureServing.MaybeDefaultWithSelfSignedCerts(
		"localhost", o.AlternateDNS, []net.IP{netutils.ParseIPSloppy("127.0.0.1")},
	); err != nil {
		return nil, fmt.Errorf("error creating self-signed certificates: %v", err)
	}

	o.RecommendedOptions.Authentication.RemoteKubeConfigFileOptional = true

	// TODO: determine authorization, currently insecure because Authorization provided by recommended options doesn't work
	// reason: an aggregated server won't be able to post subjectaccessreviews (Grafana doesn't have this kind)
	// exact error: the server could not find the requested resource (post subjectaccessreviews.authorization.k8s.io)
	o.RecommendedOptions.Authorization = nil

	o.RecommendedOptions.Admission = nil
	o.RecommendedOptions.Etcd = nil

	if o.RecommendedOptions.CoreAPI.CoreAPIKubeconfigPath == "" {
		o.RecommendedOptions.CoreAPI = nil
	}

	serverConfig := genericapiserver.NewRecommendedConfig(grafanaAPIServer.Codecs)

	if o.RecommendedOptions.CoreAPI == nil {
		if err := o.ModifiedApplyTo(serverConfig); err != nil {
			return nil, err
		}
	} else {
		if err := o.RecommendedOptions.ApplyTo(serverConfig); err != nil {
			return nil, err
		}
	}

	serverConfig.DisabledPostStartHooks = serverConfig.DisabledPostStartHooks.Insert("generic-apiserver-start-informers")
	serverConfig.DisabledPostStartHooks = serverConfig.DisabledPostStartHooks.Insert("priority-and-fairness-config-consumer")

	// Add OpenAPI specs for each group+version
	err := builder.SetupConfig(grafanaAPIServer.Scheme, serverConfig, o.builders)
	return serverConfig, err
}

// Validate validates APIServerOptions
// NOTE: we don't call validate on the top level recommended options as it doesn't like skipping etcd-servers
// the function is left here for troubleshooting any other config issues
func (o *APIServerOptions) Validate(args []string) error {
	errors := []error{}
	errors = append(errors, o.RecommendedOptions.Validate()...)
	return utilerrors.NewAggregate(errors)
}

// Complete fills in fields required to have valid data
func (o *APIServerOptions) Complete() error {
	return nil
}

func (o *APIServerOptions) RunAPIServer(config *genericapiserver.RecommendedConfig, stopCh <-chan struct{}) error {
	delegationTarget := genericapiserver.NewEmptyDelegate()
	completedConfig := config.Complete()

	server, err := completedConfig.New("example-apiserver", delegationTarget)
	if err != nil {
		return err
	}

	// Install the API Group+version
	err = builder.InstallAPIs(grafanaAPIServer.Scheme, grafanaAPIServer.Codecs, server, config.RESTOptionsGetter, o.builders, true)
	if err != nil {
		return err
	}

	// write the local config to disk
	if err = clientcmd.WriteToFile(
		utils.FormatKubeConfig(server.LoopbackClientConfig),
		path.Join(dataPath, "apiserver.kubeconfig"),
	); err != nil {
		return err
	}

	return server.PrepareRun().Run(stopCh)
}<|MERGE_RESOLUTION|>--- conflicted
+++ resolved
@@ -47,9 +47,8 @@
 	}
 }
 
-<<<<<<< HEAD
 func (o *APIServerOptions) loadAPIGroupBuilders(runtime []apiConfig) error {
-	o.builders = []grafanaAPIServer.APIGroupBuilder{}
+	o.builders = []builder.APIGroupBuilder{}
 	for _, gv := range runtime {
 		if !gv.enabled {
 			return fmt.Errorf("disabling apis is not yet supported")
@@ -57,13 +56,6 @@
 		switch gv.group {
 		case "all":
 			return fmt.Errorf("managing all APIs is not yet supported")
-=======
-func (o *APIServerOptions) loadAPIGroupBuilders(args []string) error {
-	o.builders = []builder.APIGroupBuilder{}
-	for _, g := range args {
-		switch g {
-		// No dependencies for testing
->>>>>>> 7464ea43
 		case "example.grafana.app":
 			o.builders = append(o.builders, example.NewTestingAPIBuilder())
 		// Only works with testdata
