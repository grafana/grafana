--- conflicted
+++ resolved
@@ -36,11 +36,7 @@
 		filesystem := fstest.MapFS{
 			"cue/data/gen.cue": &fstest.MapFile{Data: genCue},
 		}
-<<<<<<< HEAD
-		mergedFS := load.Merge(filesystem, defaultBaseLoadPaths.BaseCueFS)
-=======
 		mergedFS := mergefs.Merge(filesystem, defaultBaseLoadPaths.BaseCueFS)
->>>>>>> 406f0458
 
 		var baseLoadPaths = load.BaseLoadPaths{
 			BaseCueFS:       mergedFS,
@@ -58,11 +54,7 @@
 		filesystem := fstest.MapFS{
 			"cue/data/gen.cue": &fstest.MapFile{Data: genCue},
 		}
-<<<<<<< HEAD
-		mergedFS := load.Merge(filesystem, defaultBaseLoadPaths.BaseCueFS)
-=======
 		mergedFS := mergefs.Merge(filesystem, defaultBaseLoadPaths.BaseCueFS)
->>>>>>> 406f0458
 
 		var baseLoadPaths = load.BaseLoadPaths{
 			BaseCueFS:       mergedFS,
@@ -87,11 +79,7 @@
 			"valid.json":   &fstest.MapFile{Data: validPanel},
 			"invalid.json": &fstest.MapFile{Data: invalidPanel},
 		}
-<<<<<<< HEAD
-		mergedFS := load.Merge(filesystem, defaultBaseLoadPaths.BaseCueFS)
-=======
 		mergedFS := mergefs.Merge(filesystem, defaultBaseLoadPaths.BaseCueFS)
->>>>>>> 406f0458
 
 		var baseLoadPaths = load.BaseLoadPaths{
 			BaseCueFS:       mergedFS,
