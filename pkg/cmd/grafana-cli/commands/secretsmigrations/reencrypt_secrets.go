--- conflicted
+++ resolved
@@ -205,13 +205,6 @@
 
 	for _, result := range results {
 		result := result
-<<<<<<< HEAD
-		postableUserConfig, err := notifier.Load([]byte(result.AlertmanagerConfiguration))
-		if err != nil {
-			return err
-		}
-=======
->>>>>>> 0ca4ccfa
 
 		err := sqlStore.WithTransactionalDbSession(ctx, func(sess *sqlstore.DBSession) error {
 			postableUserConfig, err := notifier.Load([]byte(result.AlertmanagerConfiguration))
@@ -258,22 +251,11 @@
 				return err
 			}
 
-<<<<<<< HEAD
-		marshalled, err := json.Marshal(postableUserConfig)
-		if err != nil {
-			return err
-		}
-
-		result.AlertmanagerConfiguration = string(marshalled)
-		if _, err := sess.Table("alert_configuration").Where("id = ?", result.Id).Update(&result); err != nil {
-			return err
-=======
-			return nil
-		})
-
-		if err != nil {
-			anyFailure = true
->>>>>>> 0ca4ccfa
+			return nil
+		})
+
+		if err != nil {
+			anyFailure = true
 		}
 	}
 
