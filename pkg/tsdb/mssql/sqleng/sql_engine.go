package sqleng

import (
	"context"
	"database/sql"
	"encoding/json"
	"errors"
	"fmt"
	"net"
	"regexp"
	"runtime/debug"
	"strconv"
	"strings"
	"sync"
	"time"

	"github.com/grafana/grafana-plugin-sdk-go/backend"
	"github.com/grafana/grafana-plugin-sdk-go/backend/gtime"
	"github.com/grafana/grafana-plugin-sdk-go/backend/log"
	"github.com/grafana/grafana-plugin-sdk-go/data"
	"github.com/grafana/grafana-plugin-sdk-go/data/sqlutil"
)

// MetaKeyExecutedQueryString is the key where the executed query should get stored
const MetaKeyExecutedQueryString = "executedQueryString"

// SQLMacroEngine interpolates macros into sql. It takes in the Query to have access to query context and
// timeRange to be able to generate queries that use from and to.
type SQLMacroEngine interface {
	Interpolate(query *backend.DataQuery, timeRange backend.TimeRange, sql string) (string, error)
}

// SqlQueryResultTransformer transforms a query result row to RowValues with proper types.
type SqlQueryResultTransformer interface {
	// TransformQueryError transforms a query error.
	TransformQueryError(logger log.Logger, err error) error
	GetConverterList() []sqlutil.StringConverter
}

type JsonData struct {
	MaxOpenConns            int    `json:"maxOpenConns"`
	MaxIdleConns            int    `json:"maxIdleConns"`
	ConnMaxLifetime         int    `json:"connMaxLifetime"`
	ConnectionTimeout       int    `json:"connectionTimeout"`
	Timescaledb             bool   `json:"timescaledb"`
	Mode                    string `json:"sslmode"`
	ConfigurationMethod     string `json:"tlsConfigurationMethod"`
	TlsSkipVerify           bool   `json:"tlsSkipVerify"`
	RootCertFile            string `json:"sslRootCertFile"`
	CertFile                string `json:"sslCertFile"`
	CertKeyFile             string `json:"sslKeyFile"`
	Timezone                string `json:"timezone"`
	Encrypt                 string `json:"encrypt"`
	Servername              string `json:"servername"`
	TimeInterval            string `json:"timeInterval"`
	Database                string `json:"database"`
	SecureDSProxy           bool   `json:"enableSecureSocksProxy"`
	SecureDSProxyUsername   string `json:"secureSocksProxyUsername"`
	AllowCleartextPasswords bool   `json:"allowCleartextPasswords"`
	AuthenticationType      string `json:"authenticationType"`
}

type DataSourceInfo struct {
	JsonData                JsonData
	URL                     string
	User                    string
	Database                string
	ID                      int64
	Updated                 time.Time
	UID                     string
	DecryptedSecureJSONData map[string]string
}

type DataPluginConfiguration struct {
	DSInfo            DataSourceInfo
	TimeColumnNames   []string
	MetricColumnTypes []string
	RowLimit          int64
}

type DataSourceHandler struct {
	macroEngine            SQLMacroEngine
	queryResultTransformer SqlQueryResultTransformer
	db                     *sql.DB
	timeColumnNames        []string
	metricColumnTypes      []string
	log                    log.Logger
	dsInfo                 DataSourceInfo
	rowLimit               int64
	userError              string
}

type QueryJson struct {
	RawSql       string  `json:"rawSql"`
	Fill         bool    `json:"fill"`
	FillInterval float64 `json:"fillInterval"`
	FillMode     string  `json:"fillMode"`
	FillValue    float64 `json:"fillValue"`
	Format       string  `json:"format"`
}

func (e *DataSourceHandler) TransformQueryError(logger log.Logger, err error) error {
	// OpError is the error type usually returned by functions in the net
	// package. It describes the operation, network type, and address of
	// an error. We log this error rather than return it to the client
	// for security purposes.
	var opErr *net.OpError
	if errors.As(err, &opErr) {
		logger.Error("Query error", "err", err)
		return fmt.Errorf("failed to connect to server - %s", e.userError)
	}

	return e.queryResultTransformer.TransformQueryError(logger, err)
}

func NewQueryDataHandler(userFacingDefaultError string, db *sql.DB, config DataPluginConfiguration, queryResultTransformer SqlQueryResultTransformer,
	macroEngine SQLMacroEngine, log log.Logger) (*DataSourceHandler, error) {
	queryDataHandler := DataSourceHandler{
		queryResultTransformer: queryResultTransformer,
		macroEngine:            macroEngine,
		timeColumnNames:        []string{"time"},
		log:                    log,
		dsInfo:                 config.DSInfo,
		rowLimit:               config.RowLimit,
		userError:              userFacingDefaultError,
	}

	if len(config.TimeColumnNames) > 0 {
		queryDataHandler.timeColumnNames = config.TimeColumnNames
	}

	if len(config.MetricColumnTypes) > 0 {
		queryDataHandler.metricColumnTypes = config.MetricColumnTypes
	}

	queryDataHandler.db = db
	return &queryDataHandler, nil
}

type DBDataResponse struct {
	dataResponse backend.DataResponse
	refID        string
}

func (e *DataSourceHandler) Dispose() {
	e.log.Debug("Disposing DB...")
	if e.db != nil {
		if err := e.db.Close(); err != nil {
			e.log.Error("Failed to dispose db", "error", err)
		}
	}
	e.log.Debug("DB disposed")
}

func (e *DataSourceHandler) CheckHealth(ctx context.Context, req *backend.CheckHealthRequest) (*backend.CheckHealthResult, error) {
	err := e.db.Ping()

	if err != nil {
		return &backend.CheckHealthResult{Status: backend.HealthStatusError, Message: e.TransformQueryError(e.log, err).Error()}, nil
	}
	return &backend.CheckHealthResult{Status: backend.HealthStatusOk, Message: "Database Connection OK"}, nil
}

func (e *DataSourceHandler) QueryData(ctx context.Context, req *backend.QueryDataRequest) (*backend.QueryDataResponse, error) {
	result := backend.NewQueryDataResponse()
	ch := make(chan DBDataResponse, len(req.Queries))
	var wg sync.WaitGroup
	// Execute each query in a goroutine and wait for them to finish afterwards
	for _, query := range req.Queries {
		queryjson := QueryJson{
			Fill:   false,
			Format: "time_series",
		}
		err := json.Unmarshal(query.JSON, &queryjson)
		if err != nil {
			return nil, fmt.Errorf("error unmarshal query json: %w", err)
		}

		// the fill-params are only stored inside this function, during query-interpolation. we do not support
		// sending them in "from the outside"
		if queryjson.Fill || queryjson.FillInterval != 0.0 || queryjson.FillMode != "" || queryjson.FillValue != 0.0 {
			return nil, fmt.Errorf("query fill-parameters not supported")
		}

		if queryjson.RawSql == "" {
			continue
		}

		wg.Add(1)
		go e.executeQuery(query, &wg, ctx, ch, queryjson)
	}

	wg.Wait()

	// Read results from channels
	close(ch)
	result.Responses = make(map[string]backend.DataResponse)
	for queryResult := range ch {
		result.Responses[queryResult.refID] = queryResult.dataResponse
	}

	return result, nil
}

func (e *DataSourceHandler) executeQuery(query backend.DataQuery, wg *sync.WaitGroup, queryContext context.Context,
	ch chan DBDataResponse, queryJson QueryJson) {
	defer wg.Done()
	queryResult := DBDataResponse{
		dataResponse: backend.DataResponse{},
		refID:        query.RefID,
	}

	logger := e.log.FromContext(queryContext)

	defer func() {
		if r := recover(); r != nil {
			logger.Error("ExecuteQuery panic", "error", r, "stack", string(debug.Stack()))
			if theErr, ok := r.(error); ok {
				queryResult.dataResponse.Error = theErr
				queryResult.dataResponse.ErrorSource = backend.ErrorSourcePlugin
			} else if theErrString, ok := r.(string); ok {
<<<<<<< HEAD
				queryResult.dataResponse.Error = fmt.Errorf(theErrString)
				queryResult.dataResponse.ErrorSource = backend.ErrorSourcePlugin
=======
				queryResult.dataResponse.Error = errors.New(theErrString)
>>>>>>> d6153094
			} else {
				queryResult.dataResponse.Error = fmt.Errorf("unexpected error - %s", e.userError)
				queryResult.dataResponse.ErrorSource = backend.ErrorSourceDownstream
			}
			ch <- queryResult
		}
	}()

	if queryJson.RawSql == "" {
		panic("Query model property rawSql should not be empty at this point")
	}

	timeRange := query.TimeRange

	errAppendDebug := func(frameErr string, err error, query string, source backend.ErrorSource) {
		var emptyFrame data.Frame
		emptyFrame.SetMeta(&data.FrameMeta{
			ExecutedQueryString: query,
		})
		queryResult.dataResponse.Error = fmt.Errorf("%s: %w", frameErr, err)
		queryResult.dataResponse.ErrorSource = source
		queryResult.dataResponse.Frames = data.Frames{&emptyFrame}
		ch <- queryResult
	}

	// global substitutions
	interpolatedQuery := Interpolate(query, timeRange, e.dsInfo.JsonData.TimeInterval, queryJson.RawSql)

	// data source specific substitutions
	interpolatedQuery, err := e.macroEngine.Interpolate(&query, timeRange, interpolatedQuery)
	if err != nil {
		errAppendDebug("interpolation failed", e.TransformQueryError(logger, err), interpolatedQuery, backend.ErrorSourcePlugin)
		return
	}

	rows, err := e.db.QueryContext(queryContext, interpolatedQuery)
	if err != nil {
		errAppendDebug("db query error", e.TransformQueryError(logger, err), interpolatedQuery, backend.ErrorSourceDownstream)
		return
	}
	defer func() {
		if err := rows.Close(); err != nil {
			logger.Warn("Failed to close rows", "err", err)
		}
	}()

	qm, err := e.newProcessCfg(query, queryContext, rows, interpolatedQuery)
	if err != nil {
		errAppendDebug("failed to get configurations", err, interpolatedQuery, backend.ErrorSourcePlugin)
		return
	}

	// Convert row.Rows to dataframe
	stringConverters := e.queryResultTransformer.GetConverterList()
	frame, err := sqlutil.FrameFromRows(rows, e.rowLimit, sqlutil.ToConverters(stringConverters...)...)
	if err != nil {
		errAppendDebug("convert frame from rows error", err, interpolatedQuery, backend.ErrorSourcePlugin)
		return
	}

	if frame.Meta == nil {
		frame.Meta = &data.FrameMeta{}
	}

	frame.Meta.ExecutedQueryString = interpolatedQuery

	// If no rows were returned, clear any previously set `Fields` with a single empty `data.Field` slice.
	// Then assign `queryResult.dataResponse.Frames` the current single frame with that single empty Field.
	// This assures 1) our visualization doesn't display unwanted empty fields, and also that 2)
	// additionally-needed frame data stays intact and is correctly passed to our visulization.
	if frame.Rows() == 0 {
		frame.Fields = []*data.Field{}
		queryResult.dataResponse.Frames = data.Frames{frame}
		ch <- queryResult
		return
	}

	if err := convertSQLTimeColumnsToEpochMS(frame, qm); err != nil {
		errAppendDebug("converting time columns failed", err, interpolatedQuery, backend.ErrorSourcePlugin)
		return
	}

	if qm.Format == dataQueryFormatSeries {
		// time series has to have time column
		if qm.timeIndex == -1 {
			errAppendDebug("db has no time column", errors.New("no time column found"), interpolatedQuery, backend.ErrorSourceDownstream)
			return
		}

		// Make sure to name the time field 'Time' to be backward compatible with Grafana pre-v8.
		frame.Fields[qm.timeIndex].Name = data.TimeSeriesTimeFieldName

		for i := range qm.columnNames {
			if i == qm.timeIndex || i == qm.metricIndex {
				continue
			}

			if t := frame.Fields[i].Type(); t == data.FieldTypeString || t == data.FieldTypeNullableString {
				continue
			}

			var err error
			if frame, err = convertSQLValueColumnToFloat(frame, i); err != nil {
				errAppendDebug("convert value to float failed", err, interpolatedQuery, backend.ErrorSourcePlugin)
				return
			}
		}

		tsSchema := frame.TimeSeriesSchema()
		if tsSchema.Type == data.TimeSeriesTypeLong {
			var err error
			originalData := frame
			frame, err = data.LongToWide(frame, qm.FillMissing)
			if err != nil {
				errAppendDebug("failed to convert long to wide series when converting from dataframe", err, interpolatedQuery, backend.ErrorSourcePlugin)
				return
			}

			// Before 8x, a special metric column was used to name time series. The LongToWide transforms that into a metric label on the value field.
			// But that makes series name have both the value column name AND the metric name. So here we are removing the metric label here and moving it to the
			// field name to get the same naming for the series as pre v8
			if len(originalData.Fields) == 3 {
				for _, field := range frame.Fields {
					if len(field.Labels) == 1 { // 7x only supported one label
						name, ok := field.Labels["metric"]
						if ok {
							field.Name = name
							field.Labels = nil
						}
					}
				}
			}
		}
		if qm.FillMissing != nil {
			// we align the start-time
			startUnixTime := qm.TimeRange.From.Unix() / int64(qm.Interval.Seconds()) * int64(qm.Interval.Seconds())
			alignedTimeRange := backend.TimeRange{
				From: time.Unix(startUnixTime, 0),
				To:   qm.TimeRange.To,
			}

			var err error
			frame, err = sqlutil.ResampleWideFrame(frame, qm.FillMissing, alignedTimeRange, qm.Interval)
			if err != nil {
				logger.Error("Failed to resample dataframe", "err", err)
				frame.AppendNotices(data.Notice{Text: "Failed to resample dataframe", Severity: data.NoticeSeverityWarning})
			}
		}
	}

	queryResult.dataResponse.Frames = data.Frames{frame}
	ch <- queryResult
}

// Interpolate provides global macros/substitutions for all sql datasources.
var Interpolate = func(query backend.DataQuery, timeRange backend.TimeRange, timeInterval string, sql string) string {
	interval := query.Interval

	sql = strings.ReplaceAll(sql, "$__interval_ms", strconv.FormatInt(interval.Milliseconds(), 10))
	sql = strings.ReplaceAll(sql, "$__interval", gtime.FormatInterval(interval))
	sql = strings.ReplaceAll(sql, "$__unixEpochFrom()", fmt.Sprintf("%d", timeRange.From.UTC().Unix()))
	sql = strings.ReplaceAll(sql, "$__unixEpochTo()", fmt.Sprintf("%d", timeRange.To.UTC().Unix()))

	return sql
}

func (e *DataSourceHandler) newProcessCfg(query backend.DataQuery, queryContext context.Context,
	rows *sql.Rows, interpolatedQuery string) (*dataQueryModel, error) {
	columnNames, err := rows.Columns()
	if err != nil {
		return nil, err
	}
	columnTypes, err := rows.ColumnTypes()
	if err != nil {
		return nil, err
	}

	qm := &dataQueryModel{
		columnTypes:  columnTypes,
		columnNames:  columnNames,
		timeIndex:    -1,
		timeEndIndex: -1,
		metricIndex:  -1,
		metricPrefix: false,
		queryContext: queryContext,
	}

	queryJson := QueryJson{}
	err = json.Unmarshal(query.JSON, &queryJson)
	if err != nil {
		return nil, err
	}

	if queryJson.Fill {
		qm.FillMissing = &data.FillMissing{}
		qm.Interval = time.Duration(queryJson.FillInterval * float64(time.Second))
		switch strings.ToLower(queryJson.FillMode) {
		case "null":
			qm.FillMissing.Mode = data.FillModeNull
		case "previous":
			qm.FillMissing.Mode = data.FillModePrevious
		case "value":
			qm.FillMissing.Mode = data.FillModeValue
			qm.FillMissing.Value = queryJson.FillValue
		default:
		}
	}

	qm.TimeRange.From = query.TimeRange.From.UTC()
	qm.TimeRange.To = query.TimeRange.To.UTC()

	switch queryJson.Format {
	case "time_series":
		qm.Format = dataQueryFormatSeries
	case "table":
		qm.Format = dataQueryFormatTable
	default:
		panic(fmt.Sprintf("Unrecognized query model format: %q", queryJson.Format))
	}

	for i, col := range qm.columnNames {
		for _, tc := range e.timeColumnNames {
			if col == tc {
				qm.timeIndex = i
				break
			}
		}

		if qm.Format == dataQueryFormatTable && col == "timeend" {
			qm.timeEndIndex = i
			continue
		}

		switch col {
		case "metric":
			qm.metricIndex = i
		default:
			if qm.metricIndex == -1 {
				columnType := qm.columnTypes[i].DatabaseTypeName()
				for _, mct := range e.metricColumnTypes {
					if columnType == mct {
						qm.metricIndex = i
						continue
					}
				}
			}
		}
	}
	qm.InterpolatedQuery = interpolatedQuery
	return qm, nil
}

// dataQueryFormat is the type of query.
type dataQueryFormat string

const (
	// dataQueryFormatTable identifies a table query (default).
	dataQueryFormatTable dataQueryFormat = "table"
	// dataQueryFormatSeries identifies a time series query.
	dataQueryFormatSeries dataQueryFormat = "time_series"
)

type dataQueryModel struct {
	InterpolatedQuery string // property not set until after Interpolate()
	Format            dataQueryFormat
	TimeRange         backend.TimeRange
	FillMissing       *data.FillMissing // property not set until after Interpolate()
	Interval          time.Duration
	columnNames       []string
	columnTypes       []*sql.ColumnType
	timeIndex         int
	timeEndIndex      int
	metricIndex       int
	metricPrefix      bool
	queryContext      context.Context
}

func convertSQLTimeColumnsToEpochMS(frame *data.Frame, qm *dataQueryModel) error {
	if qm.timeIndex != -1 {
		if err := convertSQLTimeColumnToEpochMS(frame, qm.timeIndex); err != nil {
			return fmt.Errorf("%v: %w", "failed to convert time column", err)
		}
	}

	if qm.timeEndIndex != -1 {
		if err := convertSQLTimeColumnToEpochMS(frame, qm.timeEndIndex); err != nil {
			return fmt.Errorf("%v: %w", "failed to convert timeend column", err)
		}
	}

	return nil
}

// convertSQLTimeColumnToEpochMS converts column named time to unix timestamp in milliseconds
// to make native datetime types and epoch dates work in annotation and table queries.
func convertSQLTimeColumnToEpochMS(frame *data.Frame, timeIndex int) error {
	if timeIndex < 0 || timeIndex >= len(frame.Fields) {
		return fmt.Errorf("timeIndex %d is out of range", timeIndex)
	}

	origin := frame.Fields[timeIndex]
	valueType := origin.Type()
	if valueType == data.FieldTypeTime || valueType == data.FieldTypeNullableTime {
		return nil
	}

	newField := data.NewFieldFromFieldType(data.FieldTypeNullableTime, 0)
	newField.Name = origin.Name
	newField.Labels = origin.Labels

	valueLength := origin.Len()
	for i := 0; i < valueLength; i++ {
		v, err := origin.NullableFloatAt(i)
		if err != nil {
			return fmt.Errorf("unable to convert data to a time field")
		}
		if v == nil {
			newField.Append(nil)
		} else {
			timestamp := time.Unix(0, int64(epochPrecisionToMS(*v))*int64(time.Millisecond))
			newField.Append(&timestamp)
		}
	}
	frame.Fields[timeIndex] = newField

	return nil
}

// convertSQLValueColumnToFloat converts timeseries value column to float.
func convertSQLValueColumnToFloat(frame *data.Frame, Index int) (*data.Frame, error) {
	if Index < 0 || Index >= len(frame.Fields) {
		return frame, fmt.Errorf("metricIndex %d is out of range", Index)
	}

	origin := frame.Fields[Index]
	valueType := origin.Type()
	if valueType == data.FieldTypeFloat64 || valueType == data.FieldTypeNullableFloat64 {
		return frame, nil
	}

	newField := data.NewFieldFromFieldType(data.FieldTypeNullableFloat64, origin.Len())
	newField.Name = origin.Name
	newField.Labels = origin.Labels

	for i := 0; i < origin.Len(); i++ {
		v, err := origin.NullableFloatAt(i)
		if err != nil {
			return frame, err
		}
		newField.Set(i, v)
	}

	frame.Fields[Index] = newField

	return frame, nil
}

func SetupFillmode(query *backend.DataQuery, interval time.Duration, fillmode string) error {
	rawQueryProp := make(map[string]any)
	queryBytes, err := query.JSON.MarshalJSON()
	if err != nil {
		return err
	}
	err = json.Unmarshal(queryBytes, &rawQueryProp)
	if err != nil {
		return err
	}
	rawQueryProp["fill"] = true
	rawQueryProp["fillInterval"] = interval.Seconds()

	switch fillmode {
	case "NULL":
		rawQueryProp["fillMode"] = "null"
	case "previous":
		rawQueryProp["fillMode"] = "previous"
	default:
		rawQueryProp["fillMode"] = "value"
		floatVal, err := strconv.ParseFloat(fillmode, 64)
		if err != nil {
			return fmt.Errorf("error parsing fill value %v", fillmode)
		}
		rawQueryProp["fillValue"] = floatVal
	}
	query.JSON, err = json.Marshal(rawQueryProp)
	if err != nil {
		return err
	}
	return nil
}

type SQLMacroEngineBase struct{}

func NewSQLMacroEngineBase() *SQLMacroEngineBase {
	return &SQLMacroEngineBase{}
}

func (m *SQLMacroEngineBase) ReplaceAllStringSubmatchFunc(re *regexp.Regexp, str string, repl func([]string) string) string {
	result := ""
	lastIndex := 0

	for _, v := range re.FindAllStringSubmatchIndex(str, -1) {
		groups := []string{}
		for i := 0; i < len(v); i += 2 {
			groups = append(groups, str[v[i]:v[i+1]])
		}

		result += str[lastIndex:v[0]] + repl(groups)
		lastIndex = v[1]
	}

	return result + str[lastIndex:]
}

// epochPrecisionToMS converts epoch precision to millisecond, if needed.
// Only seconds to milliseconds supported right now
func epochPrecisionToMS(value float64) float64 {
	s := strconv.FormatFloat(value, 'e', -1, 64)
	if strings.HasSuffix(s, "e+09") {
		return value * float64(1e3)
	}

	if strings.HasSuffix(s, "e+18") {
		return value / float64(time.Millisecond)
	}

	return value
}<|MERGE_RESOLUTION|>--- conflicted
+++ resolved
@@ -219,14 +219,10 @@
 				queryResult.dataResponse.Error = theErr
 				queryResult.dataResponse.ErrorSource = backend.ErrorSourcePlugin
 			} else if theErrString, ok := r.(string); ok {
-<<<<<<< HEAD
-				queryResult.dataResponse.Error = fmt.Errorf(theErrString)
+        queryResult.dataResponse.Error = errors.New(theErrString)
 				queryResult.dataResponse.ErrorSource = backend.ErrorSourcePlugin
-=======
-				queryResult.dataResponse.Error = errors.New(theErrString)
->>>>>>> d6153094
 			} else {
-				queryResult.dataResponse.Error = fmt.Errorf("unexpected error - %s", e.userError)
+				queryResult.dataResponse.Error = errors.New("unexpected error - %s", e.userError)
 				queryResult.dataResponse.ErrorSource = backend.ErrorSourceDownstream
 			}
 			ch <- queryResult
