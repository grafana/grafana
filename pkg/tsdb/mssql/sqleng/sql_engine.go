--- conflicted
+++ resolved
@@ -17,10 +17,7 @@
 
 	"github.com/grafana/grafana-azure-sdk-go/v2/azcredentials"
 	"github.com/grafana/grafana-azure-sdk-go/v2/azsettings"
-<<<<<<< HEAD
 	"github.com/grafana/grafana-azure-sdk-go/v2/azusercontext"
-=======
->>>>>>> 1d2426f8
 	"github.com/grafana/grafana-plugin-sdk-go/backend"
 	"github.com/grafana/grafana-plugin-sdk-go/backend/gtime"
 	"github.com/grafana/grafana-plugin-sdk-go/backend/log"
@@ -104,11 +101,8 @@
 	azureCredentials       azcredentials.AzureCredentials
 	kerberosAuth           kerberos.KerberosAuth
 	driverName             string
-<<<<<<< HEAD
 	proxyClient            proxy.Client
 	dbConnections          sync.Map
-=======
->>>>>>> 1d2426f8
 }
 
 type QueryJson struct {
@@ -154,15 +148,12 @@
 		return nil, fmt.Errorf("error getting kerberos settings: %w", err)
 	}
 
-<<<<<<< HEAD
 	proxyClient, err := settings.ProxyClient(ctx)
 	if err != nil {
 		logger.Error("mssql proxy creation failed", "error", err)
 		return nil, fmt.Errorf("mssql proxy creation failed")
 	}
 
-=======
->>>>>>> 1d2426f8
 	queryDataHandler := DataSourceHandler{
 		queryResultTransformer: &queryResultTransformer,
 		macroEngine:            newMssqlMacroEngine(),
@@ -175,10 +166,7 @@
 		azureCredentials:       azureCredentials,
 		kerberosAuth:           kerberosAuth,
 		driverName:             driverName,
-<<<<<<< HEAD
 		proxyClient:            proxyClient,
-=======
->>>>>>> 1d2426f8
 	}
 
 	if len(config.TimeColumnNames) > 0 {
@@ -189,7 +177,6 @@
 		queryDataHandler.metricColumnTypes = config.MetricColumnTypes
 	}
 
-<<<<<<< HEAD
 	// Every auth method besides Azure AD Current User Identity can use a persistent DB connection
 	if config.DSInfo.JsonData.AuthenticationType != azureAuthentication || azureCredentials.AzureAuthType() != azcredentials.AzureAuthCurrentUserIdentity {
 		cnnstr, err := generateConnectionString(config.DSInfo, azureCredentials, kerberosAuth, log, azureSettings, "")
@@ -206,21 +193,6 @@
 		queryDataHandler.db = db
 	}
 
-=======
-	cnnstr, err := generateConnectionString(config.DSInfo, azureSettings.ManagedIdentityClientId, azureSettings.AzureEntraPasswordCredentialsEnabled, azureCredentials, kerberosAuth, log)
-	if err != nil {
-		return nil, err
-	}
-
-	db, err := newMSSQL(ctx, driverName, config.RowLimit, config.DSInfo, cnnstr, log, settings)
-	if err != nil {
-		logger.Error("Failed connecting to MSSQL", "err", err)
-		return nil, err
-	}
-
-	queryDataHandler.db = db
-
->>>>>>> 1d2426f8
 	return &queryDataHandler, nil
 }
 
@@ -260,7 +232,7 @@
 	if !ok {
 		return nil, fmt.Errorf("failed to get user from context for Azure Current User authentication")
 	}
-	cacheKey := fmt.Sprintf("mssql-%d-%x-%s-%s", e.dsInfo.OrgID, sha256.Sum256([]byte(userCtx.User.Email)), userCtx.IdToken, e.dsInfo.UID)
+	cacheKey := fmt.Sprintf("mssql-%d-%x-%x-%s", e.dsInfo.OrgID, sha256.Sum256([]byte(userCtx.User.Email)), sha256.Sum256([]byte(userCtx.IdToken)), e.dsInfo.UID)
 
 	conn, ok := e.dbConnections.Load(cacheKey)
 	if ok {
