package sqleng

import (
	"context"
	"encoding/json"
	"errors"
	"fmt"
	"runtime/debug"
	"strings"
	"sync"
	"time"

	"github.com/grafana/grafana-plugin-sdk-go/backend"
	"github.com/grafana/grafana-plugin-sdk-go/backend/log"
	"github.com/grafana/grafana-plugin-sdk-go/data"
	"github.com/grafana/grafana-plugin-sdk-go/data/sqlutil"
	"github.com/jackc/pgx/v5/pgconn"
	"github.com/jackc/pgx/v5/pgtype"
	"github.com/jackc/pgx/v5/pgxpool"
)

func NewQueryDataHandlerPGX(userFacingDefaultError string, p *pgxpool.Pool, config DataPluginConfiguration, queryResultTransformer SqlQueryResultTransformer,
	macroEngine SQLMacroEngine, log log.Logger) (*DataSourceHandler, error) {
	queryDataHandler := DataSourceHandler{
		queryResultTransformer: queryResultTransformer,
		macroEngine:            macroEngine,
		timeColumnNames:        []string{"time"},
		log:                    log,
		dsInfo:                 config.DSInfo,
		rowLimit:               config.RowLimit,
		userError:              userFacingDefaultError,
	}

	if len(config.TimeColumnNames) > 0 {
		queryDataHandler.timeColumnNames = config.TimeColumnNames
	}

	if len(config.MetricColumnTypes) > 0 {
		queryDataHandler.metricColumnTypes = config.MetricColumnTypes
	}

	queryDataHandler.pool = p
	return &queryDataHandler, nil
}

func (e *DataSourceHandler) DisposePGX() {
	e.log.Debug("Disposing DB...")

	if e.pool != nil {
		e.pool.Close()
	}

	e.log.Debug("DB disposed")
}

func (e *DataSourceHandler) PingPGX(ctx context.Context) error {
	return e.pool.Ping(ctx)
}

func (e *DataSourceHandler) QueryDataPGX(ctx context.Context, req *backend.QueryDataRequest) (*backend.QueryDataResponse, error) {
	result := backend.NewQueryDataResponse()
	ch := make(chan DBDataResponse, len(req.Queries))
	var wg sync.WaitGroup
	// Execute each query in a goroutine and wait for them to finish afterwards
	for _, query := range req.Queries {
		queryjson := QueryJson{
			Fill:   false,
			Format: "time_series",
		}
		err := json.Unmarshal(query.JSON, &queryjson)
		if err != nil {
			return nil, fmt.Errorf("error unmarshal query json: %w", err)
		}

		// the fill-params are only stored inside this function, during query-interpolation. we do not support
		// sending them in "from the outside"
		if queryjson.Fill || queryjson.FillInterval != 0.0 || queryjson.FillMode != "" || queryjson.FillValue != 0.0 {
			return nil, fmt.Errorf("query fill-parameters not supported")
		}

		if queryjson.RawSql == "" {
			continue
		}

		wg.Add(1)
		go e.executeQueryPGX(ctx, query, &wg, ch, queryjson)
	}

	wg.Wait()

	// Read results from channels
	close(ch)
	result.Responses = make(map[string]backend.DataResponse)
	for queryResult := range ch {
		result.Responses[queryResult.refID] = queryResult.dataResponse
	}

	return result, nil
}

func (e *DataSourceHandler) handleQueryError(frameErr string, err error, query string, source backend.ErrorSource, ch chan DBDataResponse, queryResult DBDataResponse) {
	var emptyFrame data.Frame
	emptyFrame.SetMeta(&data.FrameMeta{ExecutedQueryString: query})
	if backend.IsDownstreamError(err) {
		source = backend.ErrorSourceDownstream
	}
	queryResult.dataResponse.Error = fmt.Errorf("%s: %w", frameErr, err)
	queryResult.dataResponse.ErrorSource = source
	queryResult.dataResponse.Frames = data.Frames{&emptyFrame}
	ch <- queryResult
}

func (e *DataSourceHandler) handlePanic(logger log.Logger, queryResult *DBDataResponse, ch chan DBDataResponse) {
	if r := recover(); r != nil {
		logger.Error("ExecuteQuery panic", "error", r, "stack", string(debug.Stack()))
		if theErr, ok := r.(error); ok {
			queryResult.dataResponse.Error = theErr
			queryResult.dataResponse.ErrorSource = backend.ErrorSourcePlugin
		} else if theErrString, ok := r.(string); ok {
			queryResult.dataResponse.Error = errors.New(theErrString)
			queryResult.dataResponse.ErrorSource = backend.ErrorSourcePlugin
		} else {
			queryResult.dataResponse.Error = fmt.Errorf("unexpected error - %s", e.userError)
			queryResult.dataResponse.ErrorSource = backend.ErrorSourceDownstream
		}
		ch <- *queryResult
	}
}

func (e *DataSourceHandler) execQuery(ctx context.Context, query string, logger log.Logger) ([]*pgconn.Result, error) {
	c, err := e.pool.Acquire(ctx)
	if err != nil {
		return nil, fmt.Errorf("failed to acquire connection: %w", err)
	}
	defer c.Release()

	mrr := c.Conn().PgConn().Exec(ctx, query)
	defer func() {
		if err := mrr.Close(); err != nil {
			logger.Warn("Failed to close multi-result reader", "error", err)
		}
	}()
	return mrr.ReadAll()
}

func (e *DataSourceHandler) executeQueryPGX(queryContext context.Context, query backend.DataQuery, wg *sync.WaitGroup,
	ch chan DBDataResponse, queryJSON QueryJson) {
	defer wg.Done()
	queryResult := DBDataResponse{
		dataResponse: backend.DataResponse{},
		refID:        query.RefID,
	}

	logger := e.log.FromContext(queryContext)
	defer e.handlePanic(logger, &queryResult, ch)

	if queryJSON.RawSql == "" {
		panic("Query model property rawSql should not be empty at this point")
	}

	// global substitutions
	interpolatedQuery := Interpolate(query, query.TimeRange, e.dsInfo.JsonData.TimeInterval, queryJSON.RawSql)

	// data source specific substitutions
	interpolatedQuery, err := e.macroEngine.Interpolate(&query, query.TimeRange, interpolatedQuery)
	if err != nil {
		e.handleQueryError("interpolation failed", e.TransformQueryError(logger, err), interpolatedQuery, backend.ErrorSourcePlugin, ch, queryResult)
		return
	}

	results, err := e.execQuery(queryContext, interpolatedQuery, logger)
	if err != nil {
		e.handleQueryError("db query error", e.TransformQueryError(logger, err), interpolatedQuery, backend.ErrorSourcePlugin, ch, queryResult)
		return
	}

	qm, err := e.newProcessCfgPGX(queryContext, query, results, interpolatedQuery)
	if err != nil {
		e.handleQueryError("failed to get configurations", err, interpolatedQuery, backend.ErrorSourcePlugin, ch, queryResult)
		return
	}

	frame, err := convertResultsToFrame(results, e.rowLimit)
	if err != nil {
		e.handleQueryError("convert frame from rows error", err, interpolatedQuery, backend.ErrorSourcePlugin, ch, queryResult)
		return
	}

	e.processFrame(frame, qm, queryResult, ch, logger)
}

func (e *DataSourceHandler) processFrame(frame *data.Frame, qm *dataQueryModel, queryResult DBDataResponse, ch chan DBDataResponse, logger log.Logger) {
	if frame.Meta == nil {
		frame.Meta = &data.FrameMeta{}
	}
	frame.Meta.ExecutedQueryString = qm.InterpolatedQuery

	// If no rows were returned, clear any previously set `Fields` with a single empty `data.Field` slice.
	// Then assign `queryResult.dataResponse.Frames` the current single frame with that single empty Field.
	// This assures 1) our visualization doesn't display unwanted empty fields, and also that 2)
	// additionally-needed frame data stays intact and is correctly passed to our visulization.
	if frame.Rows() == 0 {
		frame.Fields = []*data.Field{}
		queryResult.dataResponse.Frames = data.Frames{frame}
		ch <- queryResult
		return
	}

	if err := convertSQLTimeColumnsToEpochMS(frame, qm); err != nil {
		e.handleQueryError("converting time columns failed", err, qm.InterpolatedQuery, backend.ErrorSourcePlugin, ch, queryResult)
		return
	}

	if qm.Format == dataQueryFormatSeries {
		// time series has to have time column
		if qm.timeIndex == -1 {
			e.handleQueryError("db has no time column", errors.New("time column is missing; make sure your data includes a time column for time series format or switch to a table format that doesn't require it"), qm.InterpolatedQuery, backend.ErrorSourceDownstream, ch, queryResult)
			return
		}

		// Make sure to name the time field 'Time' to be backward compatible with Grafana pre-v8.
		frame.Fields[qm.timeIndex].Name = data.TimeSeriesTimeFieldName

		for i := range qm.columnNames {
			if i == qm.timeIndex || i == qm.metricIndex {
				continue
			}

			if t := frame.Fields[i].Type(); t == data.FieldTypeString || t == data.FieldTypeNullableString {
				continue
			}

			var err error
			if frame, err = convertSQLValueColumnToFloat(frame, i); err != nil {
				e.handleQueryError("convert value to float failed", err, qm.InterpolatedQuery, backend.ErrorSourcePlugin, ch, queryResult)
				return
			}
		}

		tsSchema := frame.TimeSeriesSchema()
		if tsSchema.Type == data.TimeSeriesTypeLong {
			var err error
			originalData := frame
			frame, err = data.LongToWide(frame, qm.FillMissing)
			if err != nil {
				e.handleQueryError("failed to convert long to wide series when converting from dataframe", err, qm.InterpolatedQuery, backend.ErrorSourcePlugin, ch, queryResult)
				return
			}

			// Before 8x, a special metric column was used to name time series. The LongToWide transforms that into a metric label on the value field.
			// But that makes series name have both the value column name AND the metric name. So here we are removing the metric label here and moving it to the
			// field name to get the same naming for the series as pre v8
			if len(originalData.Fields) == 3 {
				for _, field := range frame.Fields {
					if len(field.Labels) == 1 { // 7x only supported one label
						name, ok := field.Labels["metric"]
						if ok {
							field.Name = name
							field.Labels = nil
						}
					}
				}
			}
		}
		if qm.FillMissing != nil {
			// we align the start-time
			startUnixTime := qm.TimeRange.From.Unix() / int64(qm.Interval.Seconds()) * int64(qm.Interval.Seconds())
			alignedTimeRange := backend.TimeRange{
				From: time.Unix(startUnixTime, 0),
				To:   qm.TimeRange.To,
			}

			var err error
			frame, err = sqlutil.ResampleWideFrame(frame, qm.FillMissing, alignedTimeRange, qm.Interval)
			if err != nil {
				logger.Error("Failed to resample dataframe", "err", err)
				frame.AppendNotices(data.Notice{Text: "Failed to resample dataframe", Severity: data.NoticeSeverityWarning})
				return
			}
		}
	}

	queryResult.dataResponse.Frames = data.Frames{frame}
	ch <- queryResult
}

func (e *DataSourceHandler) newProcessCfgPGX(queryContext context.Context, query backend.DataQuery,
	results []*pgconn.Result, interpolatedQuery string) (*dataQueryModel, error) {
	columnNames := []string{}
	columnTypesPGX := []string{}

	// The results will contain column information in the metadata
	for _, result := range results {
		// Get column names from the result metadata
		for _, field := range result.FieldDescriptions {
			columnNames = append(columnNames, field.Name)
			pqtype, ok := pgtype.NewMap().TypeForOID(field.DataTypeOID)
			if !ok {
				// Handle special cases for field types
				switch field.DataTypeOID {
				case pgtype.TimetzOID:
					columnTypesPGX = append(columnTypesPGX, "timetz")
				case 790:
					columnTypesPGX = append(columnTypesPGX, "money")
				default:
					columnTypesPGX = append(columnTypesPGX, "unknown")
				}
			} else {
				columnTypesPGX = append(columnTypesPGX, pqtype.Name)
			}
		}
	}

	qm := &dataQueryModel{
		columnTypesPGX: columnTypesPGX,
		columnNames:    columnNames,
		timeIndex:      -1,
		timeEndIndex:   -1,
		metricIndex:    -1,
		metricPrefix:   false,
		queryContext:   queryContext,
	}

	queryJSON := QueryJson{}
	err := json.Unmarshal(query.JSON, &queryJSON)
	if err != nil {
		return nil, err
	}

	if queryJSON.Fill {
		qm.FillMissing = &data.FillMissing{}
		qm.Interval = time.Duration(queryJSON.FillInterval * float64(time.Second))
		switch strings.ToLower(queryJSON.FillMode) {
		case "null":
			qm.FillMissing.Mode = data.FillModeNull
		case "previous":
			qm.FillMissing.Mode = data.FillModePrevious
		case "value":
			qm.FillMissing.Mode = data.FillModeValue
			qm.FillMissing.Value = queryJSON.FillValue
		default:
		}
	}

	qm.TimeRange.From = query.TimeRange.From.UTC()
	qm.TimeRange.To = query.TimeRange.To.UTC()

	// Default to time_series if no format is provided
	switch queryJSON.Format {
	case "table":
		qm.Format = dataQueryFormatTable
	case "time_series":
		fallthrough
	default:
		qm.Format = dataQueryFormatSeries
	}

	for i, col := range qm.columnNames {
		for _, tc := range e.timeColumnNames {
			if col == tc {
				qm.timeIndex = i
				break
			}
		}

		if qm.Format == dataQueryFormatTable && strings.EqualFold(col, "timeend") {
			qm.timeEndIndex = i
			continue
		}

		switch col {
		case "metric":
			qm.metricIndex = i
		default:
			if qm.metricIndex == -1 {
				columnType := qm.columnTypesPGX[i]
				for _, mct := range e.metricColumnTypes {
					if columnType == mct {
						qm.metricIndex = i
						continue
					}
				}
			}
		}
	}
	qm.InterpolatedQuery = interpolatedQuery
	return qm, nil
}

func convertResultsToFrame(results []*pgconn.Result, rowLimit int64) (*data.Frame, error) {
	m := pgtype.NewMap()

	// Find the first SELECT result to establish the frame structure
	var firstSelectResult *pgconn.Result
	for _, result := range results {
		if result.CommandTag.Select() {
			firstSelectResult = result
			break
		}
	}

	// If no SELECT results found, return empty frame
	if firstSelectResult == nil {
		return data.NewFrame(""), nil
	}

	// Create frame structure based on the first SELECT result
	fields := make(data.Fields, len(firstSelectResult.FieldDescriptions))
	fieldTypes, err := getFieldTypesFromDescriptions(firstSelectResult.FieldDescriptions, m)
	if err != nil {
		return nil, err
	}

	for i, v := range firstSelectResult.FieldDescriptions {
		fields[i] = data.NewFieldFromFieldType(fieldTypes[i], 0)
		fields[i].Name = v.Name
	}
	frame := *data.NewFrame("", fields...)

	// Process all SELECT results, but validate column compatibility
	for _, result := range results {
		// Skip non-select statements
		if !result.CommandTag.Select() {
			continue
		}

		// Validate that this result has the same structure as the frame
		if len(result.FieldDescriptions) != len(frame.Fields) {
			return nil, fmt.Errorf("incompatible result structure: expected %d columns, got %d columns",
				len(frame.Fields), len(result.FieldDescriptions))
		}

		// Validate column names and types match
		for i, fd := range result.FieldDescriptions {
			if fd.Name != frame.Fields[i].Name {
				return nil, fmt.Errorf("column name mismatch at position %d: expected %q, got %q",
					i, frame.Fields[i].Name, fd.Name)
			}
		}

		fieldDescriptions := result.FieldDescriptions
		for rowIdx := range result.Rows {
			if rowIdx == int(rowLimit) {
				frame.AppendNotices(data.Notice{
					Severity: data.NoticeSeverityWarning,
					Text:     fmt.Sprintf("Results have been limited to %v because the SQL row limit was reached", rowLimit),
				})
				break
			}
<<<<<<< HEAD

			row := make([]interface{}, len(fieldDescriptions))
=======
			row := make([]any, len(fieldDescriptions))
>>>>>>> 2f558e8c
			for colIdx, fd := range fieldDescriptions {
				rawValue := result.Rows[rowIdx][colIdx]

				if rawValue == nil {
					row[colIdx] = nil
					continue
				}

				convertedValue, err := convertPostgresValue(rawValue, fd, m)
				if err != nil {
					return nil, err
				}
				row[colIdx] = convertedValue
			}

			// Validate row length matches frame field count before appending
			if len(row) != len(frame.Fields) {
				return nil, fmt.Errorf("row data length mismatch: expected %d values, got %d values",
					len(frame.Fields), len(row))
			}

			frame.AppendRow(row...)
		}
	}

	return &frame, nil
}

// convertPostgresValue converts a raw PostgreSQL value to the appropriate Go type
func convertPostgresValue(rawValue []byte, fd pgconn.FieldDescription, m *pgtype.Map) (interface{}, error) {
	dataTypeOID := fd.DataTypeOID
	format := fd.Format

	// Convert based on type
	switch fd.DataTypeOID {
	case pgtype.Int2OID:
		var d *int16
		scanPlan := m.PlanScan(dataTypeOID, format, &d)
		err := scanPlan.Scan(rawValue, &d)
		if err != nil {
			return nil, err
		}
		return d, nil
	case pgtype.Int4OID:
		var d *int32
		scanPlan := m.PlanScan(dataTypeOID, format, &d)
		err := scanPlan.Scan(rawValue, &d)
		if err != nil {
			return nil, err
		}
		return d, nil
	case pgtype.Int8OID:
		var d *int64
		scanPlan := m.PlanScan(dataTypeOID, format, &d)
		err := scanPlan.Scan(rawValue, &d)
		if err != nil {
			return nil, err
		}
		return d, nil
	case pgtype.NumericOID, pgtype.Float8OID, pgtype.Float4OID:
		var d *float64
		scanPlan := m.PlanScan(dataTypeOID, format, &d)
		err := scanPlan.Scan(rawValue, &d)
		if err != nil {
			return nil, err
		}
		return d, nil
	case pgtype.BoolOID:
		var d *bool
		scanPlan := m.PlanScan(dataTypeOID, format, &d)
		err := scanPlan.Scan(rawValue, &d)
		if err != nil {
			return nil, err
		}
		return d, nil
	case pgtype.ByteaOID:
		d, err := pgtype.ByteaCodec.DecodeValue(pgtype.ByteaCodec{}, m, dataTypeOID, format, rawValue)
		if err != nil {
			return nil, err
		}
		str := string(d.([]byte))
		return &str, nil
	case pgtype.TimestampOID, pgtype.TimestamptzOID, pgtype.DateOID:
		var d *time.Time
		scanPlan := m.PlanScan(dataTypeOID, format, &d)
		err := scanPlan.Scan(rawValue, &d)
		if err != nil {
			return nil, err
		}
		return d, nil
	case pgtype.TimeOID, pgtype.TimetzOID:
		var d *string
		scanPlan := m.PlanScan(dataTypeOID, format, &d)
		err := scanPlan.Scan(rawValue, &d)
		if err != nil {
			return nil, err
		}
		return d, nil
	case pgtype.JSONOID, pgtype.JSONBOID:
		var d *string
		scanPlan := m.PlanScan(dataTypeOID, format, &d)
		err := scanPlan.Scan(rawValue, &d)
		if err != nil {
			return nil, err
		}
		j := json.RawMessage(*d)
		return &j, nil
	default:
		var d *string
		scanPlan := m.PlanScan(dataTypeOID, format, &d)
		err := scanPlan.Scan(rawValue, &d)
		if err != nil {
			return nil, err
		}
		return d, nil
	}
}

func getFieldTypesFromDescriptions(fieldDescriptions []pgconn.FieldDescription, m *pgtype.Map) ([]data.FieldType, error) {
	fieldTypes := make([]data.FieldType, len(fieldDescriptions))
	for i, v := range fieldDescriptions {
		typeName, ok := m.TypeForOID(v.DataTypeOID)
		if !ok {
			fieldTypes[i] = data.FieldTypeNullableString
		} else {
			switch typeName.Name {
			case "int2":
				fieldTypes[i] = data.FieldTypeNullableInt16
			case "int4":
				fieldTypes[i] = data.FieldTypeNullableInt32
			case "int8":
				fieldTypes[i] = data.FieldTypeNullableInt64
			case "float4", "float8", "numeric":
				fieldTypes[i] = data.FieldTypeNullableFloat64
			case "bool":
				fieldTypes[i] = data.FieldTypeNullableBool
			case "timestamptz", "timestamp", "date":
				fieldTypes[i] = data.FieldTypeNullableTime
			case "json", "jsonb":
				fieldTypes[i] = data.FieldTypeNullableJSON
			default:
				fieldTypes[i] = data.FieldTypeNullableString
			}
		}
	}
	return fieldTypes, nil
}<|MERGE_RESOLUTION|>--- conflicted
+++ resolved
@@ -447,12 +447,7 @@
 				})
 				break
 			}
-<<<<<<< HEAD
-
-			row := make([]interface{}, len(fieldDescriptions))
-=======
 			row := make([]any, len(fieldDescriptions))
->>>>>>> 2f558e8c
 			for colIdx, fd := range fieldDescriptions {
 				rawValue := result.Rows[rowIdx][colIdx]
 
