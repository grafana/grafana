package postgres

import (
	"context"
	"database/sql"
	"encoding/json"
	"errors"
	"fmt"
	"os"
	"reflect"
	"strconv"
	"strings"
	"time"

	"github.com/grafana/grafana-plugin-sdk-go/backend"
	"github.com/grafana/grafana-plugin-sdk-go/backend/datasource"
	"github.com/grafana/grafana-plugin-sdk-go/backend/instancemgmt"
	"github.com/grafana/grafana-plugin-sdk-go/data"
	"github.com/grafana/grafana-plugin-sdk-go/data/sqlutil"
	"github.com/grafana/grafana/pkg/services/featuremgmt"
	"github.com/jackc/pgx/v5/pgxpool"
	"github.com/lib/pq"

	"github.com/grafana/grafana-plugin-sdk-go/backend/log"
	"github.com/grafana/grafana/pkg/setting"
	"github.com/grafana/grafana/pkg/tsdb/grafana-postgresql-datasource/sqleng"
	"github.com/grafana/grafana/pkg/tsdb/grafana-postgresql-datasource/tls"
)

func ProvideService(cfg *setting.Cfg, features featuremgmt.FeatureToggles) *Service {
	logger := backend.NewLoggerWith("logger", "tsdb.postgres")
	s := &Service{
		tlsManager: newTLSManager(logger, cfg.DataPath),
		logger:     logger,
		features:   features,
	}
	s.im = datasource.NewInstanceManager(s.newInstanceSettings())
	return s
}

type Service struct {
	tlsManager tlsSettingsProvider
	im         instancemgmt.InstanceManager
	logger     log.Logger
	features   featuremgmt.FeatureToggles
}

func (s *Service) getDSInfo(ctx context.Context, pluginCtx backend.PluginContext) (*sqleng.DataSourceHandler, error) {
	i, err := s.im.Get(ctx, pluginCtx)
	if err != nil {
		return nil, err
	}
	instance := i.(*sqleng.DataSourceHandler)
	return instance, nil
}

func (s *Service) QueryData(ctx context.Context, req *backend.QueryDataRequest) (*backend.QueryDataResponse, error) {
	dsInfo, err := s.getDSInfo(ctx, req.PluginContext)
	if err != nil {
		return nil, err
	}

	if s.features.IsEnabled(ctx, featuremgmt.FlagPostgresDSUsePGX) {
		return dsInfo.QueryDataPGX(ctx, req)
	}

	return dsInfo.QueryData(ctx, req)
}

func newPostgres(ctx context.Context, userFacingDefaultError string, rowLimit int64, dsInfo sqleng.DataSourceInfo, cnnstr string, logger log.Logger, settings backend.DataSourceInstanceSettings) (*sql.DB, *sqleng.DataSourceHandler, error) {
	connector, err := pq.NewConnector(cnnstr)
	if err != nil {
		logger.Error("postgres connector creation failed", "error", err)
		return nil, nil, fmt.Errorf("postgres connector creation failed")
	}

	proxyClient, err := settings.ProxyClient(ctx)
	if err != nil {
		logger.Error("postgres proxy creation failed", "error", err)
		return nil, nil, fmt.Errorf("postgres proxy creation failed")
	}

	if proxyClient.SecureSocksProxyEnabled() {
		dialer, err := proxyClient.NewSecureSocksProxyContextDialer()
		if err != nil {
			logger.Error("postgres proxy creation failed", "error", err)
			return nil, nil, fmt.Errorf("postgres proxy creation failed")
		}
		postgresDialer := newPostgresProxyDialer(dialer)
		// update the postgres dialer with the proxy dialer
		connector.Dialer(postgresDialer)
	}

	config := sqleng.DataPluginConfiguration{
		DSInfo:            dsInfo,
		MetricColumnTypes: []string{"UNKNOWN", "TEXT", "VARCHAR", "CHAR"},
		RowLimit:          rowLimit,
	}

	queryResultTransformer := postgresQueryResultTransformer{}

	db := sql.OpenDB(connector)

	db.SetMaxOpenConns(config.DSInfo.JsonData.MaxOpenConns)
	db.SetMaxIdleConns(config.DSInfo.JsonData.MaxIdleConns)
	db.SetConnMaxLifetime(time.Duration(config.DSInfo.JsonData.ConnMaxLifetime) * time.Second)

	handler, err := sqleng.NewQueryDataHandler(userFacingDefaultError, db, config, &queryResultTransformer, newPostgresMacroEngine(dsInfo.JsonData.Timescaledb),
		logger)
	if err != nil {
		logger.Error("Failed connecting to Postgres", "err", err)
		return nil, nil, err
	}

	logger.Debug("Successfully connected to Postgres")
	return db, handler, nil
}

func newPostgresPGX(ctx context.Context, userFacingDefaultError string, rowLimit int64, dsInfo sqleng.DataSourceInfo, cnnstr string, logger log.Logger, settings backend.DataSourceInstanceSettings) (*pgxpool.Pool, *sqleng.DataSourceHandler, error) {
	pgxConf, err := pgxpool.ParseConfig(cnnstr)
	if err != nil {
		logger.Error("postgres config creation failed", "error", err)
		return nil, nil, fmt.Errorf("postgres config creation failed")
	}

	proxyClient, err := settings.ProxyClient(ctx)
	if err != nil {
		logger.Error("postgres proxy creation failed", "error", err)
		return nil, nil, fmt.Errorf("postgres proxy creation failed")
	}

	if proxyClient.SecureSocksProxyEnabled() {
		dialer, err := proxyClient.NewSecureSocksProxyContextDialer()
		if err != nil {
			logger.Error("postgres proxy creation failed", "error", err)
			return nil, nil, fmt.Errorf("postgres proxy creation failed")
		}

		pgxConf.ConnConfig.DialFunc = newPgxDialFunc(dialer)
	}

	tlsConf, err := tls.GetTLSConfig(dsInfo, os.ReadFile, pgxConf.ConnConfig.Host)
	if err != nil {
		return nil, nil, err
	}

	// before we set the TLS config, we need to make sure the `.Fallbacks` attribute is unset, see:
	// https://github.com/jackc/pgx/discussions/1903#discussioncomment-8430146
	if len(pgxConf.ConnConfig.Fallbacks) > 0 {
		return nil, nil, errors.New("tls: fallbacks configured, unable to set up TLS config")
	}
	pgxConf.ConnConfig.TLSConfig = tlsConf

	// by default pgx resolves hostnames to ip addresses. we must avoid this.
	// (certain socks-proxy related functionality relies on the hostname being preserved)
	pgxConf.ConnConfig.LookupFunc = func(_ context.Context, host string) ([]string, error) {
		return []string{host}, nil
	}

	config := sqleng.DataPluginConfiguration{
		DSInfo:            dsInfo,
		MetricColumnTypes: []string{"unknown", "text", "varchar", "char", "bpchar"},
		RowLimit:          rowLimit,
	}

	queryResultTransformer := postgresQueryResultTransformer{}
	pgxConf.MaxConnLifetime = time.Duration(config.DSInfo.JsonData.ConnMaxLifetime) * time.Second
	pgxConf.MaxConns = int32(config.DSInfo.JsonData.MaxOpenConns)

	p, err := pgxpool.NewWithConfig(ctx, pgxConf)
	if err != nil {
		logger.Error("Failed connecting to Postgres", "err", err)
		return nil, nil, err
	}

	handler, err := sqleng.NewQueryDataHandlerPGX(userFacingDefaultError, p, config, &queryResultTransformer, newPostgresMacroEngine(dsInfo.JsonData.Timescaledb),
		logger)
	if err != nil {
		logger.Error("Failed connecting to Postgres", "err", err)
		return nil, nil, err
	}

	logger.Debug("Successfully connected to Postgres")
	return p, handler, nil
}

func (s *Service) newInstanceSettings() datasource.InstanceFactoryFunc {
	logger := s.logger
	return func(ctx context.Context, settings backend.DataSourceInstanceSettings) (instancemgmt.Instance, error) {
		cfg := backend.GrafanaConfigFromContext(ctx)
		sqlCfg, err := cfg.SQL()
		if err != nil {
			return nil, err
		}

		jsonData := sqleng.JsonData{
			MaxOpenConns:        sqlCfg.DefaultMaxOpenConns,
			MaxIdleConns:        sqlCfg.DefaultMaxIdleConns,
			ConnMaxLifetime:     sqlCfg.DefaultMaxConnLifetimeSeconds,
			Timescaledb:         false,
			ConfigurationMethod: "file-path",
			SecureDSProxy:       false,
		}

		err = json.Unmarshal(settings.JSONData, &jsonData)
		if err != nil {
			return nil, fmt.Errorf("error reading settings: %w", err)
		}

		database := jsonData.Database
		if database == "" {
			database = settings.Database
		}

		dsInfo := sqleng.DataSourceInfo{
			JsonData:                jsonData,
			URL:                     settings.URL,
			User:                    settings.User,
			Database:                database,
			ID:                      settings.ID,
			Updated:                 settings.Updated,
			UID:                     settings.UID,
			DecryptedSecureJSONData: settings.DecryptedSecureJSONData,
		}

		var cnnstr string
		if s.features.IsEnabled(ctx, featuremgmt.FlagPostgresDSUsePGX) {
			cnnstr, err = s.generateConnectionStringPGX(dsInfo)
		} else {
			cnnstr, err = s.generateConnectionString(dsInfo)
		}
		if err != nil {
			return nil, err
		}

		userFacingDefaultError, err := cfg.UserFacingDefaultError()
		if err != nil {
			return nil, err
		}

		var handler instancemgmt.Instance
		if s.features.IsEnabled(ctx, featuremgmt.FlagPostgresDSUsePGX) {
			_, handler, err = newPostgresPGX(ctx, userFacingDefaultError, sqlCfg.RowLimit, dsInfo, cnnstr, logger, settings)
		} else {
			_, handler, err = newPostgres(ctx, userFacingDefaultError, sqlCfg.RowLimit, dsInfo, cnnstr, logger, settings)
		}

		if err != nil {
			logger.Error("Failed connecting to Postgres", "err", err)
			return nil, err
		}

		logger.Debug("Successfully connected to Postgres")
		return handler, nil
	}
}

// escape single quotes and backslashes in Postgres connection string parameters.
func escape(input string) string {
	return strings.ReplaceAll(strings.ReplaceAll(input, `\`, `\\`), "'", `\'`)
}

type connectionParams struct {
	host     string
	port     int
	user     string
	password string
	database string
}

func parseConnectionParams(dsInfo sqleng.DataSourceInfo) (connectionParams, error) {
	var params connectionParams
	var err error

	if strings.HasPrefix(dsInfo.URL, "/") {
<<<<<<< HEAD
		params.host = dsInfo.URL
	} else {
		params.host, params.port, err = parseNetworkAddress(dsInfo.URL)
		if err != nil {
			return connectionParams{}, err
		}
	}

	params.user = dsInfo.User
	params.password = dsInfo.DecryptedSecureJSONData["password"]
	params.database = dsInfo.Database

	return params, nil
}

func parseNetworkAddress(url string) (string, int, error) {
	index := strings.LastIndex(url, ":")
	v6Index := strings.Index(url, "]")
	sp := strings.SplitN(url, ":", 2)
	host := sp[0]
	port := 0

	if v6Index == -1 {
		if len(sp) > 1 {
			var err error
			port, err = strconv.Atoi(sp[1])
			if err != nil {
				return "", 0, fmt.Errorf("invalid port in host specifier %q: %w", sp[1], err)
			}
		}
	} else {
		if index == v6Index+1 {
			host = url[1 : index-1]
			var err error
			port, err = strconv.Atoi(url[index+1:])
			if err != nil {
				return "", 0, fmt.Errorf("invalid port in host specifier %q: %w", url[index+1:], err)
=======
		host = dsInfo.URL
		logger.Debug("Generating connection string with Unix socket specifier", "address", dsInfo.URL)
	} else {
		index := strings.LastIndex(dsInfo.URL, ":")
		v6Index := strings.Index(dsInfo.URL, "]")
		sp := strings.SplitN(dsInfo.URL, ":", 2)
		host = sp[0]
		if v6Index == -1 {
			if len(sp) > 1 {
				var err error
				port, err = strconv.Atoi(sp[1])
				if err != nil {
					logger.Debug("Error parsing the IPv4 address", "address", dsInfo.URL)
					return "", sqleng.ErrParsingPostgresURL
				}
				logger.Debug("Generating IPv4 connection string with network host/port pair", "host", host, "port", port, "address", dsInfo.URL)
			} else {
				logger.Debug("Generating IPv4 connection string with network host", "host", host, "address", dsInfo.URL)
			}
		} else {
			if index == v6Index+1 {
				host = dsInfo.URL[1 : index-1]
				var err error
				port, err = strconv.Atoi(dsInfo.URL[index+1:])
				if err != nil {
					logger.Debug("Error parsing the IPv6 address", "address", dsInfo.URL)
					return "", sqleng.ErrParsingPostgresURL
				}
				logger.Debug("Generating IPv6 connection string with network host/port pair", "host", host, "port", port, "address", dsInfo.URL)
			} else {
				host = dsInfo.URL[1 : len(dsInfo.URL)-1]
				logger.Debug("Generating IPv6 connection string with network host", "host", host, "address", dsInfo.URL)
>>>>>>> 1a9e9488
			}
		} else {
			host = url[1 : len(url)-1]
		}
	}

	return host, port, nil
}

func buildBaseConnectionString(params connectionParams) string {
	connStr := fmt.Sprintf("user='%s' password='%s' host='%s' dbname='%s'",
		escape(params.user), escape(params.password), escape(params.host), escape(params.database))
	if params.port > 0 {
		connStr += fmt.Sprintf(" port=%d", params.port)
	}
	return connStr
}

func (s *Service) generateConnectionString(dsInfo sqleng.DataSourceInfo) (string, error) {
	logger := s.logger

	params, err := parseConnectionParams(dsInfo)
	if err != nil {
		return "", err
	}

	connStr := buildBaseConnectionString(params)

	tlsSettings, err := s.tlsManager.getTLSSettings(dsInfo)
	if err != nil {
		return "", err
	}

	connStr += fmt.Sprintf(" sslmode='%s'", escape(tlsSettings.Mode))

	// there is an issue with the lib/pq module, the `verify-ca` tls mode
	// does not work correctly. ( see https://github.com/lib/pq/issues/1106 )
	// to workaround the problem, if the `verify-ca` mode is chosen,
	// we disable sslsni.
	if tlsSettings.Mode == "verify-ca" {
		connStr += " sslsni=0"
	}

	// Attach root certificate if provided
	if tlsSettings.RootCertFile != "" {
		logger.Debug("Setting server root certificate", "tlsRootCert", tlsSettings.RootCertFile)
		connStr += fmt.Sprintf(" sslrootcert='%s'", escape(tlsSettings.RootCertFile))
	}

	// Attach client certificate and key if both are provided
	if tlsSettings.CertFile != "" && tlsSettings.CertKeyFile != "" {
		logger.Debug("Setting TLS/SSL client auth", "tlsCert", tlsSettings.CertFile, "tlsKey", tlsSettings.CertKeyFile)
		connStr += fmt.Sprintf(" sslcert='%s' sslkey='%s'", escape(tlsSettings.CertFile), escape(tlsSettings.CertKeyFile))
	} else if tlsSettings.CertFile != "" || tlsSettings.CertKeyFile != "" {
		return "", fmt.Errorf("TLS/SSL client certificate and key must both be specified")
	}

	logger.Debug("Generated Postgres connection string successfully")
	return connStr, nil
}

func (s *Service) generateConnectionStringPGX(dsInfo sqleng.DataSourceInfo) (string, error) {
	params, err := parseConnectionParams(dsInfo)
	if err != nil {
		return "", err
	}

	connStr := buildBaseConnectionString(params)

	// NOTE: we always set sslmode=disable in the connection string, we handle TLS manually later
	connStr += " sslmode='disable'"

	conf, err := pgxpool.ParseConfig(connStr)
	if err != nil {
		return "", err
	}

	return conf.ConnString(), nil
}

type postgresQueryResultTransformer struct{}

func (t *postgresQueryResultTransformer) TransformQueryError(_ log.Logger, err error) error {
	return err
}

// CheckHealth pings the connected SQL database
func (s *Service) CheckHealth(ctx context.Context, req *backend.CheckHealthRequest) (*backend.CheckHealthResult, error) {
	dsHandler, err := s.getDSInfo(ctx, req.PluginContext)
	if err != nil {
		return sqleng.ErrToHealthCheckResult(err)
	}
	return dsHandler.CheckHealth(ctx, req, s.features)
}

func (t *postgresQueryResultTransformer) GetConverterList() []sqlutil.StringConverter {
	return []sqlutil.StringConverter{
		{
			Name:           "handle FLOAT4",
			InputScanKind:  reflect.Interface,
			InputTypeName:  "FLOAT4",
			ConversionFunc: func(in *string) (*string, error) { return in, nil },
			Replacer: &sqlutil.StringFieldReplacer{
				OutputFieldType: data.FieldTypeNullableFloat64,
				ReplaceFunc: func(in *string) (any, error) {
					if in == nil {
						return nil, nil
					}
					v, err := strconv.ParseFloat(*in, 64)
					if err != nil {
						return nil, err
					}
					return &v, nil
				},
			},
		},
		{
			Name:           "handle FLOAT8",
			InputScanKind:  reflect.Interface,
			InputTypeName:  "FLOAT8",
			ConversionFunc: func(in *string) (*string, error) { return in, nil },
			Replacer: &sqlutil.StringFieldReplacer{
				OutputFieldType: data.FieldTypeNullableFloat64,
				ReplaceFunc: func(in *string) (any, error) {
					if in == nil {
						return nil, nil
					}
					v, err := strconv.ParseFloat(*in, 64)
					if err != nil {
						return nil, err
					}
					return &v, nil
				},
			},
		},
		{
			Name:           "handle NUMERIC",
			InputScanKind:  reflect.Interface,
			InputTypeName:  "NUMERIC",
			ConversionFunc: func(in *string) (*string, error) { return in, nil },
			Replacer: &sqlutil.StringFieldReplacer{
				OutputFieldType: data.FieldTypeNullableFloat64,
				ReplaceFunc: func(in *string) (any, error) {
					if in == nil {
						return nil, nil
					}
					v, err := strconv.ParseFloat(*in, 64)
					if err != nil {
						return nil, err
					}
					return &v, nil
				},
			},
		},
		{
			Name:           "handle INT2",
			InputScanKind:  reflect.Interface,
			InputTypeName:  "INT2",
			ConversionFunc: func(in *string) (*string, error) { return in, nil },
			Replacer: &sqlutil.StringFieldReplacer{
				OutputFieldType: data.FieldTypeNullableInt16,
				ReplaceFunc: func(in *string) (any, error) {
					if in == nil {
						return nil, nil
					}
					i64, err := strconv.ParseInt(*in, 10, 16)
					if err != nil {
						return nil, err
					}
					v := int16(i64)
					return &v, nil
				},
			},
		},
	}
}<|MERGE_RESOLUTION|>--- conflicted
+++ resolved
@@ -273,7 +273,6 @@
 	var err error
 
 	if strings.HasPrefix(dsInfo.URL, "/") {
-<<<<<<< HEAD
 		params.host = dsInfo.URL
 	} else {
 		params.host, params.port, err = parseNetworkAddress(dsInfo.URL)
@@ -311,40 +310,6 @@
 			port, err = strconv.Atoi(url[index+1:])
 			if err != nil {
 				return "", 0, fmt.Errorf("invalid port in host specifier %q: %w", url[index+1:], err)
-=======
-		host = dsInfo.URL
-		logger.Debug("Generating connection string with Unix socket specifier", "address", dsInfo.URL)
-	} else {
-		index := strings.LastIndex(dsInfo.URL, ":")
-		v6Index := strings.Index(dsInfo.URL, "]")
-		sp := strings.SplitN(dsInfo.URL, ":", 2)
-		host = sp[0]
-		if v6Index == -1 {
-			if len(sp) > 1 {
-				var err error
-				port, err = strconv.Atoi(sp[1])
-				if err != nil {
-					logger.Debug("Error parsing the IPv4 address", "address", dsInfo.URL)
-					return "", sqleng.ErrParsingPostgresURL
-				}
-				logger.Debug("Generating IPv4 connection string with network host/port pair", "host", host, "port", port, "address", dsInfo.URL)
-			} else {
-				logger.Debug("Generating IPv4 connection string with network host", "host", host, "address", dsInfo.URL)
-			}
-		} else {
-			if index == v6Index+1 {
-				host = dsInfo.URL[1 : index-1]
-				var err error
-				port, err = strconv.Atoi(dsInfo.URL[index+1:])
-				if err != nil {
-					logger.Debug("Error parsing the IPv6 address", "address", dsInfo.URL)
-					return "", sqleng.ErrParsingPostgresURL
-				}
-				logger.Debug("Generating IPv6 connection string with network host/port pair", "host", host, "port", port, "address", dsInfo.URL)
-			} else {
-				host = dsInfo.URL[1 : len(dsInfo.URL)-1]
-				logger.Debug("Generating IPv6 connection string with network host", "host", host, "address", dsInfo.URL)
->>>>>>> 1a9e9488
 			}
 		} else {
 			host = url[1 : len(url)-1]
