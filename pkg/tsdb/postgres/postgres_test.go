--- conflicted
+++ resolved
@@ -1225,8 +1225,6 @@
 			require.Equal(t, data.FieldTypeNullableTime, frames[0].Fields[0].Type())
 			require.Equal(t, data.FieldTypeNullableTime, frames[0].Fields[1].Type())
 		})
-<<<<<<< HEAD
-=======
 
 		t.Run("When row limit set to 1", func(t *testing.T) {
 			dsInfo := sqleng.DataSourceInfo{}
@@ -1305,7 +1303,6 @@
 				require.Equal(t, data.NoticeSeverityWarning, frames[0].Meta.Notices[0].Severity)
 			})
 		})
->>>>>>> 8d179010
 	})
 }
 
