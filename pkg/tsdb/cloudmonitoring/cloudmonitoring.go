package cloudmonitoring

import (
	"context"
	"encoding/json"
	"fmt"
	"io"
	"math"
	"net/http"
	"net/url"
	"path"
	"regexp"
	"strconv"
	"strings"
	"time"

	"github.com/grafana/grafana-google-sdk-go/pkg/utils"

	"github.com/grafana/grafana-plugin-sdk-go/backend"
	"github.com/grafana/grafana-plugin-sdk-go/backend/datasource"
	"github.com/grafana/grafana-plugin-sdk-go/backend/instancemgmt"
	"github.com/grafana/grafana-plugin-sdk-go/backend/resource/httpadapter"
	"github.com/grafana/grafana-plugin-sdk-go/data"

	"github.com/grafana/grafana/pkg/infra/httpclient"
	"github.com/grafana/grafana/pkg/infra/log"
	"github.com/grafana/grafana/pkg/infra/tracing"
)

var (
	slog = log.New("tsdb.cloudMonitoring")
)

var (
	matchAllCap                 = regexp.MustCompile("(.)([A-Z][a-z]*)")
	legendKeyFormat             = regexp.MustCompile(`\{\{\s*(.+?)\s*\}\}`)
	metricNameFormat            = regexp.MustCompile(`([\w\d_]+)\.(googleapis\.com|io)/(.+)`)
	wildcardRegexRe             = regexp.MustCompile(`[-\/^$+?.()|[\]{}]`)
	alignmentPeriodRe           = regexp.MustCompile("[0-9]+")
	cloudMonitoringUnitMappings = map[string]string{
		"bit":     "bits",
		"By":      "bytes",
		"s":       "s",
		"min":     "m",
		"h":       "h",
		"d":       "d",
		"us":      "µs",
		"ms":      "ms",
		"ns":      "ns",
		"%":       "percent",
		"percent": "percent",
		"MiBy":    "mbytes",
		"By/s":    "Bps",
		"GBy":     "decgbytes",
	}
)

const (
	gceAuthentication         = "gce"
	jwtAuthentication         = "jwt"
	annotationQueryType       = "annotation"
	metricQueryType           = "metrics"
	sloQueryType              = "slo"
	crossSeriesReducerDefault = "REDUCE_NONE"
	perSeriesAlignerDefault   = "ALIGN_MEAN"
)

func ProvideService(httpClientProvider httpclient.Provider, tracer tracing.Tracer) *Service {
	s := &Service{
		tracer:             tracer,
		httpClientProvider: httpClientProvider,
		im:                 datasource.NewInstanceManager(newInstanceSettings(httpClientProvider)),

		gceDefaultProjectGetter: utils.GCEDefaultProject,
	}

	s.resourceHandler = httpadapter.New(s.newResourceMux())

	return s
}

func (s *Service) CallResource(ctx context.Context, req *backend.CallResourceRequest, sender backend.CallResourceResponseSender) error {
	return s.resourceHandler.CallResource(ctx, req, sender)
}

func (s *Service) CheckHealth(ctx context.Context, req *backend.CheckHealthRequest) (*backend.CheckHealthResult, error) {
	dsInfo, err := s.getDSInfo(req.PluginContext)
	if err != nil {
		return nil, err
	}

	defaultProject, err := s.getDefaultProject(ctx, *dsInfo)
	if err != nil {
		return &backend.CheckHealthResult{
			Status:  backend.HealthStatusError,
			Message: err.Error(),
		}, nil
	}

	url := fmt.Sprintf("%v/v3/projects/%v/metricDescriptors", dsInfo.services[cloudMonitor].url, defaultProject)
	request, err := http.NewRequest(http.MethodGet, url, nil)
	if err != nil {
		return nil, err
	}

	res, err := dsInfo.services[cloudMonitor].client.Do(request)
	if err != nil {
		return nil, err
	}
	defer func() {
		if err := res.Body.Close(); err != nil {
			slog.Warn("Failed to close response body", "err", err)
		}
	}()

	status := backend.HealthStatusOk
	message := "Successfully queried the Google Cloud Monitoring API."
	if res.StatusCode != 200 {
		status = backend.HealthStatusError
		message = res.Status
	}
	return &backend.CheckHealthResult{
		Status:  status,
		Message: message,
	}, nil
}

type Service struct {
	httpClientProvider httpclient.Provider
	im                 instancemgmt.InstanceManager
	tracer             tracing.Tracer

	resourceHandler backend.CallResourceHandler

	// mocked in tests
	gceDefaultProjectGetter func(ctx context.Context) (string, error)
}

type datasourceInfo struct {
	id                 int64
	updated            time.Time
	url                string
	authenticationType string
	defaultProject     string
	clientEmail        string
	tokenUri           string
	services           map[string]datasourceService

	decryptedSecureJSONData map[string]string
}

type datasourceJSONData struct {
	AuthenticationType string `json:"authenticationType"`
	DefaultProject     string `json:"defaultProject"`
	ClientEmail        string `json:"clientEmail"`
	TokenURI           string `json:"tokenUri"`
}

type datasourceService struct {
	url    string
	client *http.Client
}

func newInstanceSettings(httpClientProvider httpclient.Provider) datasource.InstanceFactoryFunc {
	return func(settings backend.DataSourceInstanceSettings) (instancemgmt.Instance, error) {
		var jsonData datasourceJSONData
		err := json.Unmarshal(settings.JSONData, &jsonData)
		if err != nil {
			return nil, fmt.Errorf("error reading settings: %w", err)
		}

		if jsonData.AuthenticationType == "" {
			jsonData.AuthenticationType = jwtAuthentication
		}

		dsInfo := &datasourceInfo{
			id:                      settings.ID,
			updated:                 settings.Updated,
			url:                     settings.URL,
			authenticationType:      jsonData.AuthenticationType,
			defaultProject:          jsonData.DefaultProject,
			clientEmail:             jsonData.ClientEmail,
			tokenUri:                jsonData.TokenURI,
			decryptedSecureJSONData: settings.DecryptedSecureJSONData,
			services:                map[string]datasourceService{},
		}

		opts, err := settings.HTTPClientOptions()
		if err != nil {
			return nil, err
		}

		for name, info := range routes {
			client, err := newHTTPClient(dsInfo, opts, httpClientProvider, name)
			if err != nil {
				return nil, err
			}
			dsInfo.services[name] = datasourceService{
				url:    info.url,
				client: client,
			}
		}

		return dsInfo, nil
	}
}

func migrateMetricTypeFilter(metricTypeFilter string, prevFilters interface{}) []string {
	metricTypeFilterArray := []string{"metric.type", "=", metricTypeFilter}
<<<<<<< HEAD
	filters := []string{}
	if prevFilters != nil {
		filtersIface := prevFilters.([]interface{})
=======
	if prevFilters != nil {
		filtersIface := prevFilters.([]interface{})
		filters := []string{}
>>>>>>> 6127409a
		for _, f := range filtersIface {
			filters = append(filters, f.(string))
		}
		metricTypeFilterArray = append([]string{"AND"}, metricTypeFilterArray...)
<<<<<<< HEAD
		filters = append(filters, metricTypeFilterArray...)
	} else {
		filters = metricTypeFilterArray
	}
	return filters
=======
		return append(filters, metricTypeFilterArray...)
	}
	return metricTypeFilterArray
>>>>>>> 6127409a
}

func migratePreprocessor(tsl *timeSeriesList, preprocessor string) {
	// In case a preprocessor is defined, the preprocessor becomes the primary aggregation
	// and the aggregation that is specified in the UI becomes the secondary aggregation
	// Rules are specified in this issue: https://github.com/grafana/grafana/issues/30866
	t := toPreprocessorType(preprocessor)
	if t != PreprocessorTypeNone {
<<<<<<< HEAD
		tsl.SecondaryAlignmentPeriod = tsl.AlignmentPeriod
		tsl.SecondaryCrossSeriesReducer = tsl.CrossSeriesReducer
		tsl.SecondaryPerSeriesAligner = tsl.PerSeriesAligner

		if len(tsl.GroupBys) == 0 {
			tsl.CrossSeriesReducer = crossSeriesReducerDefault
		} else {
			tsl.SecondaryGroupBys = tsl.GroupBys
		}

=======
		// Move aggregation to secondaryAggregation
		tsl.SecondaryAlignmentPeriod = tsl.AlignmentPeriod
		tsl.SecondaryCrossSeriesReducer = tsl.CrossSeriesReducer
		tsl.SecondaryPerSeriesAligner = tsl.PerSeriesAligner
		tsl.SecondaryGroupBys = tsl.GroupBys

		// Set a default cross series reducer if grouped
		if len(tsl.GroupBys) == 0 {
			tsl.CrossSeriesReducer = crossSeriesReducerDefault
		}

		// Set aligner based on preprocessor type
>>>>>>> 6127409a
		aligner := "ALIGN_RATE"
		if t == PreprocessorTypeDelta {
			aligner = "ALIGN_DELTA"
		}
		tsl.PerSeriesAligner = aligner
	}
}

func migrateRequest(req *backend.QueryDataRequest) error {
	for i, q := range req.Queries {
		var rawQuery map[string]interface{}
		err := json.Unmarshal(q.JSON, &rawQuery)
		if err != nil {
			return err
		}

		if rawQuery["metricQuery"] == nil {
			// migrate legacy query
			var mq timeSeriesList
			err = json.Unmarshal(q.JSON, &mq)
			if err != nil {
				return err
			}
			q.QueryType = metricQueryType
			gq := grafanaQuery{
				TimeSeriesList: &mq,
			}
			if rawQuery["aliasBy"] != nil {
				gq.AliasBy = rawQuery["aliasBy"].(string)
			}
			if rawQuery["metricType"] != nil {
				// metricType should be a filter
				gq.TimeSeriesList.Filters = migrateMetricTypeFilter(rawQuery["metricType"].(string), rawQuery["filters"])
			}
			if rawQuery["preprocessor"] != nil {
				migratePreprocessor(gq.TimeSeriesList, rawQuery["preprocessor"].(string))
			}

			b, err := json.Marshal(gq)
			if err != nil {
				return err
			}
			q.JSON = b
		}

		// Migrate type to queryType, which is only used for annotations
		if rawQuery["type"] != nil && rawQuery["type"].(string) == "annotationQuery" {
			q.QueryType = annotationQueryType
		}
		if rawQuery["queryType"] != nil {
			q.QueryType = rawQuery["queryType"].(string)
		}

		// Metric query was divided between timeSeriesList and timeSeriesQuery API calls
		if rawQuery["metricQuery"] != nil {
			metricQuery := rawQuery["metricQuery"].(map[string]interface{})

			if metricQuery["editorMode"] != nil && toString(metricQuery["editorMode"]) == "mql" {
				rawQuery["timeSeriesQuery"] = &timeSeriesQuery{
					ProjectName: toString(metricQuery["projectName"]),
					Query:       toString(metricQuery["query"]),
					GraphPeriod: toString(metricQuery["graphPeriod"]),
				}
			} else {
				tslb, err := json.Marshal(metricQuery)
				if err != nil {
					return err
				}
				tsl := &timeSeriesList{}
				err = json.Unmarshal(tslb, tsl)
				if err != nil {
					return err
				}
				if metricQuery["metricType"] != nil {
					// metricType should be a filter
					tsl.Filters = migrateMetricTypeFilter(metricQuery["metricType"].(string), metricQuery["filters"])
				}
				if rawQuery["preprocessor"] != nil {
					migratePreprocessor(tsl, rawQuery["preprocessor"].(string))
				}
				rawQuery["timeSeriesList"] = tsl
			}
			if metricQuery["aliasBy"] != nil {
				rawQuery["aliasBy"] = metricQuery["aliasBy"]
			}
			b, err := json.Marshal(rawQuery)
			if err != nil {
				return err
			}
			if q.QueryType == "" {
				q.QueryType = metricQueryType
			}
			q.JSON = b
		}

<<<<<<< HEAD
=======
		// SloQuery was merged into timeSeriesList
		if rawQuery["sloQuery"] != nil {
			if rawQuery["timeSeriesList"] == nil {
				rawQuery["timeSeriesList"] = &timeSeriesList{}
			}
			tsl := rawQuery["timeSeriesList"].(*timeSeriesList)
			sloq := rawQuery["sloQuery"].(map[string]interface{})
			if sloq["projectName"] != nil {
				tsl.ProjectName = sloq["projectName"].(string)
			}
			if sloq["alignmentPeriod"] != nil {
				tsl.AlignmentPeriod = sloq["alignmentPeriod"].(string)
			}
			if sloq["perSeriesAligner"] != nil {
				tsl.PerSeriesAligner = sloq["perSeriesAligner"].(string)
			}
			rawQuery["timeSeriesList"] = tsl
			b, err := json.Marshal(rawQuery)
			if err != nil {
				return err
			}
			if q.QueryType == "" {
				q.QueryType = sloQueryType
			}
			q.JSON = b
		}

>>>>>>> 6127409a
		req.Queries[i] = q
	}

	return nil
}

// QueryData takes in the frontend queries, parses them into the CloudMonitoring query format
// executes the queries against the CloudMonitoring API and parses the response into data frames
func (s *Service) QueryData(ctx context.Context, req *backend.QueryDataRequest) (*backend.QueryDataResponse, error) {
	logger := slog.FromContext(ctx)
	if len(req.Queries) == 0 {
		return nil, fmt.Errorf("query contains no queries")
	}

	err := migrateRequest(req)
	if err != nil {
		return nil, err
	}

	dsInfo, err := s.getDSInfo(req.PluginContext)
	if err != nil {
		return nil, err
	}

	queries, err := s.buildQueryExecutors(logger, req)
	if err != nil {
		return nil, err
	}

	switch req.Queries[0].QueryType {
	case annotationQueryType:
		return s.executeAnnotationQuery(ctx, req, *dsInfo, queries)
	default:
		return s.executeTimeSeriesQuery(ctx, req, *dsInfo, queries)
	}
}

func (s *Service) executeTimeSeriesQuery(ctx context.Context, req *backend.QueryDataRequest, dsInfo datasourceInfo, queries []cloudMonitoringQueryExecutor) (
	*backend.QueryDataResponse, error) {
	resp := backend.NewQueryDataResponse()
	for _, queryExecutor := range queries {
		queryRes, dr, executedQueryString, err := queryExecutor.run(ctx, req, s, dsInfo, s.tracer)
		if err != nil {
			return resp, err
		}
		err = queryExecutor.parseResponse(queryRes, dr, executedQueryString)
		if err != nil {
			queryRes.Error = err
		}

		resp.Responses[queryExecutor.getRefID()] = *queryRes
	}

	return resp, nil
}

func queryModel(query backend.DataQuery) (grafanaQuery, error) {
	var q grafanaQuery
	err := json.Unmarshal(query.JSON, &q)
	if err != nil {
		return grafanaQuery{}, err
	}
	return q, nil
}

func (s *Service) buildQueryExecutors(logger log.Logger, req *backend.QueryDataRequest) ([]cloudMonitoringQueryExecutor, error) {
	var cloudMonitoringQueryExecutors []cloudMonitoringQueryExecutor
	startTime := req.Queries[0].TimeRange.From
	endTime := req.Queries[0].TimeRange.To
	durationSeconds := int(endTime.Sub(startTime).Seconds())

	for _, query := range req.Queries {
		q, err := queryModel(query)
		if err != nil {
			return nil, fmt.Errorf("could not unmarshal CloudMonitoringQuery json: %w", err)
		}

		var queryInterface cloudMonitoringQueryExecutor
		switch query.QueryType {
		case metricQueryType, annotationQueryType:
			if q.TimeSeriesQuery != nil {
				queryInterface = &cloudMonitoringTimeSeriesQuery{
					refID:      query.RefID,
					aliasBy:    q.AliasBy,
					parameters: q.TimeSeriesQuery,
					IntervalMS: query.Interval.Milliseconds(),
					timeRange:  req.Queries[0].TimeRange,
				}
			} else if q.TimeSeriesList != nil {
				cmtsf := &cloudMonitoringTimeSeriesList{
					refID:   query.RefID,
					logger:  logger,
					aliasBy: q.AliasBy,
				}
				if q.TimeSeriesList.View == "" {
					q.TimeSeriesList.View = "FULL"
				}
				cmtsf.parameters = q.TimeSeriesList
<<<<<<< HEAD
				cmtsf.setParams(startTime, endTime, durationSeconds, query.Interval.Milliseconds())
=======
				params.Add("filter", buildFilterString(q.TimeSeriesList.Filters))
				params.Add("view", q.TimeSeriesList.View)
				setMetricAggParams(&params, q.TimeSeriesList, durationSeconds, query.Interval.Milliseconds())
>>>>>>> 6127409a
				queryInterface = cmtsf
			} else {
				return nil, fmt.Errorf("missing query info")
			}
		case sloQueryType:
			cmslo := &cloudMonitoringSLO{
				refID:      query.RefID,
				logger:     logger,
				aliasBy:    q.AliasBy,
				parameters: q.SloQuery,
			}
			cmslo.setParams(startTime, endTime, durationSeconds, query.Interval.Milliseconds())
			queryInterface = cmslo
		default:
			return nil, fmt.Errorf("unrecognized query type %q", query.QueryType)
		}

		cloudMonitoringQueryExecutors = append(cloudMonitoringQueryExecutors, queryInterface)
	}

	return cloudMonitoringQueryExecutors, nil
}

func interpolateFilterWildcards(value string) string {
	matches := strings.Count(value, "*")
	switch {
	case matches == 2 && strings.HasSuffix(value, "*") && strings.HasPrefix(value, "*"):
		value = strings.ReplaceAll(value, "*", "")
		value = fmt.Sprintf(`has_substring("%s")`, value)
	case matches == 1 && strings.HasPrefix(value, "*"):
		value = strings.Replace(value, "*", "", 1)
		value = fmt.Sprintf(`ends_with("%s")`, value)
	case matches == 1 && strings.HasSuffix(value, "*"):
		value = reverse(strings.Replace(reverse(value), "*", "", 1))
		value = fmt.Sprintf(`starts_with("%s")`, value)
	case matches != 0:
		value = string(wildcardRegexRe.ReplaceAllFunc([]byte(value), func(in []byte) []byte {
			return []byte(strings.Replace(string(in), string(in), `\\`+string(in), 1))
		}))
		value = strings.ReplaceAll(value, "*", ".*")
		value = strings.ReplaceAll(value, `"`, `\\"`)
		value = fmt.Sprintf(`monitoring.regex.full_match("^%s$")`, value)
	}

	return value
}

<<<<<<< HEAD
=======
func buildFilterString(filterParts []string) string {
	filterString := ""
	for i, part := range filterParts {
		mod := i % 4
		switch {
		case part == "AND":
			filterString += " "
		case mod == 2:
			operator := filterParts[i-1]
			switch {
			case operator == "=~" || operator == "!=~":
				filterString = reverse(strings.Replace(reverse(filterString), "~", "", 1))
				filterString += fmt.Sprintf(`monitoring.regex.full_match("%s")`, part)
			case strings.Contains(part, "*"):
				filterString += interpolateFilterWildcards(part)
			default:
				filterString += fmt.Sprintf(`"%s"`, part)
			}
		default:
			filterString += part
		}
	}

	return strings.Trim(filterString, " ")
}

func buildSLOFilterExpression(projectName string, q *sloQuery) string {
	sloName := fmt.Sprintf("projects/%s/services/%s/serviceLevelObjectives/%s", projectName, q.ServiceId, q.SloId)

	if q.SelectorName == "select_slo_burn_rate" {
		return fmt.Sprintf(`%s("%s", "%s")`, q.SelectorName, sloName, q.LookbackPeriod)
	} else {
		return fmt.Sprintf(`%s("%s")`, q.SelectorName, sloName)
	}
}

func setMetricAggParams(params *url.Values, query *timeSeriesList, durationSeconds int, intervalMs int64) {
	if query.CrossSeriesReducer == "" {
		query.CrossSeriesReducer = crossSeriesReducerDefault
	}

	if query.PerSeriesAligner == "" {
		query.PerSeriesAligner = perSeriesAlignerDefault
	}

	alignmentPeriod := calculateAlignmentPeriod(query.AlignmentPeriod, intervalMs, durationSeconds)
	params.Add("aggregation.alignmentPeriod", alignmentPeriod)
	if query.CrossSeriesReducer != "" {
		params.Add("aggregation.crossSeriesReducer", query.CrossSeriesReducer)
	}
	if query.PerSeriesAligner != "" {
		params.Add("aggregation.perSeriesAligner", query.PerSeriesAligner)
	}
	for _, groupBy := range query.GroupBys {
		params.Add("aggregation.groupByFields", groupBy)
	}

	if query.SecondaryAlignmentPeriod != "" {
		secondaryAlignmentPeriod := calculateAlignmentPeriod(query.AlignmentPeriod, intervalMs, durationSeconds)
		params.Add("secondaryAggregation.alignmentPeriod", secondaryAlignmentPeriod)
	}
	if query.SecondaryCrossSeriesReducer != "" {
		params.Add("secondaryAggregation.crossSeriesReducer", query.SecondaryCrossSeriesReducer)
	}
	if query.SecondaryPerSeriesAligner != "" {
		params.Add("secondaryAggregation.perSeriesAligner", query.SecondaryPerSeriesAligner)
	}
	for _, groupBy := range query.SecondaryGroupBys {
		params.Add("secondaryAggregation.groupByFields", groupBy)
	}
}

func setSloAggParams(params *url.Values, query *sloQuery, alignmentPeriod string, durationSeconds int, intervalMs int64) {
	params.Add("aggregation.alignmentPeriod", calculateAlignmentPeriod(alignmentPeriod, intervalMs, durationSeconds))
	if query.SelectorName == "select_slo_health" {
		params.Add("aggregation.perSeriesAligner", "ALIGN_MEAN")
	} else {
		params.Add("aggregation.perSeriesAligner", "ALIGN_NEXT_OLDER")
	}
}

>>>>>>> 6127409a
func calculateAlignmentPeriod(alignmentPeriod string, intervalMs int64, durationSeconds int) string {
	if alignmentPeriod == "grafana-auto" || alignmentPeriod == "" {
		alignmentPeriodValue := int(math.Max(float64(intervalMs)/1000, 60.0))
		alignmentPeriod = "+" + strconv.Itoa(alignmentPeriodValue) + "s"
	}

	if alignmentPeriod == "cloud-monitoring-auto" || alignmentPeriod == "stackdriver-auto" { // legacy
		alignmentPeriodValue := int(math.Max(float64(durationSeconds), 60.0))
		switch {
		case alignmentPeriodValue < 60*60*23:
			alignmentPeriod = "+60s"
		case alignmentPeriodValue < 60*60*24*6:
			alignmentPeriod = "+300s"
		default:
			alignmentPeriod = "+3600s"
		}
	}

	return alignmentPeriod
}

func formatLegendKeys(metricType string, defaultMetricName string, labels map[string]string,
	additionalLabels map[string]string, query cloudMonitoringQueryExecutor) string {
	if query.getAliasBy() == "" {
		return defaultMetricName
	}

	result := legendKeyFormat.ReplaceAllFunc([]byte(query.getAliasBy()), func(in []byte) []byte {
		metaPartName := strings.Replace(string(in), "{{", "", 1)
		metaPartName = strings.Replace(metaPartName, "}}", "", 1)
		metaPartName = strings.TrimSpace(metaPartName)

		if metaPartName == "metric.type" {
			return []byte(metricType)
		}

		metricPart := replaceWithMetricPart(metaPartName, metricType)

		if metricPart != nil {
			return metricPart
		}

		if val, exists := labels[metaPartName]; exists {
			return []byte(val)
		}

		if val, exists := additionalLabels[metaPartName]; exists {
			return []byte(val)
		}

		if query.getParameter(metaPartName) != "" {
			return []byte(query.getParameter(metaPartName))
		}

		return in
	})

	return string(result)
}

func replaceWithMetricPart(metaPartName string, metricType string) []byte {
	// https://cloud.google.com/monitoring/api/v3/metrics-details#label_names
	shortMatches := metricNameFormat.FindStringSubmatch(metricType)

	if metaPartName == "metric.name" {
		if len(shortMatches) > 2 {
			return []byte(shortMatches[3])
		}
	}

	if metaPartName == "metric.service" {
		if len(shortMatches) > 0 {
			return []byte(shortMatches[1])
		}
	}

	return nil
}

func calcBucketBound(bucketOptions cloudMonitoringBucketOptions, n int) string {
	bucketBound := "0"
	if n == 0 {
		return bucketBound
	}

	switch {
	case bucketOptions.LinearBuckets != nil:
		bucketBound = strconv.FormatInt(bucketOptions.LinearBuckets.Offset+(bucketOptions.LinearBuckets.Width*int64(n-1)), 10)
	case bucketOptions.ExponentialBuckets != nil:
		bucketBound = strconv.FormatInt(int64(bucketOptions.ExponentialBuckets.Scale*math.Pow(bucketOptions.ExponentialBuckets.GrowthFactor, float64(n-1))), 10)
	case bucketOptions.ExplicitBuckets != nil:
		if n < len(bucketOptions.ExplicitBuckets.Bounds) {
			bucketBound = fmt.Sprintf("%g", bucketOptions.ExplicitBuckets.Bounds[n])
		} else {
			lastBound := bucketOptions.ExplicitBuckets.Bounds[len(bucketOptions.ExplicitBuckets.Bounds)-1]
			bucketBound = fmt.Sprintf("%g+", lastBound)
		}
	}
	return bucketBound
}

func (s *Service) createRequest(logger log.Logger, dsInfo *datasourceInfo, proxyPass string, body io.Reader) (*http.Request, error) {
	u, err := url.Parse(dsInfo.url)
	if err != nil {
		return nil, err
	}
	u.Path = path.Join(u.Path, "render")

	method := http.MethodGet
	if body != nil {
		method = http.MethodPost
	}
	req, err := http.NewRequest(method, dsInfo.services[cloudMonitor].url, body)
	if err != nil {
		logger.Error("Failed to create request", "error", err)
		return nil, fmt.Errorf("failed to create request: %w", err)
	}

	req.Header.Set("Content-Type", "application/json")
	req.URL.Path = proxyPass

	return req, nil
}

func (s *Service) getDefaultProject(ctx context.Context, dsInfo datasourceInfo) (string, error) {
	if dsInfo.authenticationType == gceAuthentication {
		return s.gceDefaultProjectGetter(ctx)
	}
	return dsInfo.defaultProject, nil
}

func unmarshalResponse(logger log.Logger, res *http.Response) (cloudMonitoringResponse, error) {
	body, err := io.ReadAll(res.Body)
	if err != nil {
		return cloudMonitoringResponse{}, err
	}

	defer func() {
		if err := res.Body.Close(); err != nil {
			logger.Warn("Failed to close response body", "err", err)
		}
	}()

	if res.StatusCode/100 != 2 {
		logger.Error("Request failed", "status", res.Status, "body", string(body))
		return cloudMonitoringResponse{}, fmt.Errorf("query failed: %s", string(body))
	}

	var data cloudMonitoringResponse
	err = json.Unmarshal(body, &data)
	if err != nil {
		logger.Error("Failed to unmarshal CloudMonitoring response", "error", err, "status", res.Status, "body", string(body))
		return cloudMonitoringResponse{}, fmt.Errorf("failed to unmarshal query response: %w", err)
	}

	return data, nil
}

func addConfigData(frames data.Frames, dl string, unit string, period string) data.Frames {
	for i := range frames {
		if frames[i].Fields[1].Config == nil {
			frames[i].Fields[1].Config = &data.FieldConfig{}
		}
		if len(dl) > 0 {
			deepLink := data.DataLink{
				Title:       "View in Metrics Explorer",
				TargetBlank: true,
				URL:         dl,
			}
			frames[i].Fields[1].Config.Links = append(frames[i].Fields[1].Config.Links, deepLink)
		}
		if len(unit) > 0 {
			if val, ok := cloudMonitoringUnitMappings[unit]; ok {
				frames[i].Fields[1].Config.Unit = val
			}
		}
		if frames[i].Fields[0].Config == nil {
			frames[i].Fields[0].Config = &data.FieldConfig{}
		}
		if period != "" {
			err := addInterval(period, frames[i].Fields[0])
			if err != nil {
				slog.Error("Failed to add interval", "error", err)
			}
		}
	}
	return frames
}

func (s *Service) getDSInfo(pluginCtx backend.PluginContext) (*datasourceInfo, error) {
	i, err := s.im.Get(pluginCtx)
	if err != nil {
		return nil, err
	}

	instance, ok := i.(*datasourceInfo)
	if !ok {
		return nil, fmt.Errorf("failed to cast datsource info")
	}

	return instance, nil
}<|MERGE_RESOLUTION|>--- conflicted
+++ resolved
@@ -207,30 +207,16 @@
 
 func migrateMetricTypeFilter(metricTypeFilter string, prevFilters interface{}) []string {
 	metricTypeFilterArray := []string{"metric.type", "=", metricTypeFilter}
-<<<<<<< HEAD
-	filters := []string{}
-	if prevFilters != nil {
-		filtersIface := prevFilters.([]interface{})
-=======
 	if prevFilters != nil {
 		filtersIface := prevFilters.([]interface{})
 		filters := []string{}
->>>>>>> 6127409a
 		for _, f := range filtersIface {
 			filters = append(filters, f.(string))
 		}
 		metricTypeFilterArray = append([]string{"AND"}, metricTypeFilterArray...)
-<<<<<<< HEAD
-		filters = append(filters, metricTypeFilterArray...)
-	} else {
-		filters = metricTypeFilterArray
-	}
-	return filters
-=======
 		return append(filters, metricTypeFilterArray...)
 	}
 	return metricTypeFilterArray
->>>>>>> 6127409a
 }
 
 func migratePreprocessor(tsl *timeSeriesList, preprocessor string) {
@@ -239,18 +225,6 @@
 	// Rules are specified in this issue: https://github.com/grafana/grafana/issues/30866
 	t := toPreprocessorType(preprocessor)
 	if t != PreprocessorTypeNone {
-<<<<<<< HEAD
-		tsl.SecondaryAlignmentPeriod = tsl.AlignmentPeriod
-		tsl.SecondaryCrossSeriesReducer = tsl.CrossSeriesReducer
-		tsl.SecondaryPerSeriesAligner = tsl.PerSeriesAligner
-
-		if len(tsl.GroupBys) == 0 {
-			tsl.CrossSeriesReducer = crossSeriesReducerDefault
-		} else {
-			tsl.SecondaryGroupBys = tsl.GroupBys
-		}
-
-=======
 		// Move aggregation to secondaryAggregation
 		tsl.SecondaryAlignmentPeriod = tsl.AlignmentPeriod
 		tsl.SecondaryCrossSeriesReducer = tsl.CrossSeriesReducer
@@ -263,7 +237,6 @@
 		}
 
 		// Set aligner based on preprocessor type
->>>>>>> 6127409a
 		aligner := "ALIGN_RATE"
 		if t == PreprocessorTypeDelta {
 			aligner = "ALIGN_DELTA"
@@ -359,36 +332,6 @@
 			q.JSON = b
 		}
 
-<<<<<<< HEAD
-=======
-		// SloQuery was merged into timeSeriesList
-		if rawQuery["sloQuery"] != nil {
-			if rawQuery["timeSeriesList"] == nil {
-				rawQuery["timeSeriesList"] = &timeSeriesList{}
-			}
-			tsl := rawQuery["timeSeriesList"].(*timeSeriesList)
-			sloq := rawQuery["sloQuery"].(map[string]interface{})
-			if sloq["projectName"] != nil {
-				tsl.ProjectName = sloq["projectName"].(string)
-			}
-			if sloq["alignmentPeriod"] != nil {
-				tsl.AlignmentPeriod = sloq["alignmentPeriod"].(string)
-			}
-			if sloq["perSeriesAligner"] != nil {
-				tsl.PerSeriesAligner = sloq["perSeriesAligner"].(string)
-			}
-			rawQuery["timeSeriesList"] = tsl
-			b, err := json.Marshal(rawQuery)
-			if err != nil {
-				return err
-			}
-			if q.QueryType == "" {
-				q.QueryType = sloQueryType
-			}
-			q.JSON = b
-		}
-
->>>>>>> 6127409a
 		req.Queries[i] = q
 	}
 
@@ -487,13 +430,7 @@
 					q.TimeSeriesList.View = "FULL"
 				}
 				cmtsf.parameters = q.TimeSeriesList
-<<<<<<< HEAD
 				cmtsf.setParams(startTime, endTime, durationSeconds, query.Interval.Milliseconds())
-=======
-				params.Add("filter", buildFilterString(q.TimeSeriesList.Filters))
-				params.Add("view", q.TimeSeriesList.View)
-				setMetricAggParams(&params, q.TimeSeriesList, durationSeconds, query.Interval.Milliseconds())
->>>>>>> 6127409a
 				queryInterface = cmtsf
 			} else {
 				return nil, fmt.Errorf("missing query info")
@@ -541,90 +478,6 @@
 	return value
 }
 
-<<<<<<< HEAD
-=======
-func buildFilterString(filterParts []string) string {
-	filterString := ""
-	for i, part := range filterParts {
-		mod := i % 4
-		switch {
-		case part == "AND":
-			filterString += " "
-		case mod == 2:
-			operator := filterParts[i-1]
-			switch {
-			case operator == "=~" || operator == "!=~":
-				filterString = reverse(strings.Replace(reverse(filterString), "~", "", 1))
-				filterString += fmt.Sprintf(`monitoring.regex.full_match("%s")`, part)
-			case strings.Contains(part, "*"):
-				filterString += interpolateFilterWildcards(part)
-			default:
-				filterString += fmt.Sprintf(`"%s"`, part)
-			}
-		default:
-			filterString += part
-		}
-	}
-
-	return strings.Trim(filterString, " ")
-}
-
-func buildSLOFilterExpression(projectName string, q *sloQuery) string {
-	sloName := fmt.Sprintf("projects/%s/services/%s/serviceLevelObjectives/%s", projectName, q.ServiceId, q.SloId)
-
-	if q.SelectorName == "select_slo_burn_rate" {
-		return fmt.Sprintf(`%s("%s", "%s")`, q.SelectorName, sloName, q.LookbackPeriod)
-	} else {
-		return fmt.Sprintf(`%s("%s")`, q.SelectorName, sloName)
-	}
-}
-
-func setMetricAggParams(params *url.Values, query *timeSeriesList, durationSeconds int, intervalMs int64) {
-	if query.CrossSeriesReducer == "" {
-		query.CrossSeriesReducer = crossSeriesReducerDefault
-	}
-
-	if query.PerSeriesAligner == "" {
-		query.PerSeriesAligner = perSeriesAlignerDefault
-	}
-
-	alignmentPeriod := calculateAlignmentPeriod(query.AlignmentPeriod, intervalMs, durationSeconds)
-	params.Add("aggregation.alignmentPeriod", alignmentPeriod)
-	if query.CrossSeriesReducer != "" {
-		params.Add("aggregation.crossSeriesReducer", query.CrossSeriesReducer)
-	}
-	if query.PerSeriesAligner != "" {
-		params.Add("aggregation.perSeriesAligner", query.PerSeriesAligner)
-	}
-	for _, groupBy := range query.GroupBys {
-		params.Add("aggregation.groupByFields", groupBy)
-	}
-
-	if query.SecondaryAlignmentPeriod != "" {
-		secondaryAlignmentPeriod := calculateAlignmentPeriod(query.AlignmentPeriod, intervalMs, durationSeconds)
-		params.Add("secondaryAggregation.alignmentPeriod", secondaryAlignmentPeriod)
-	}
-	if query.SecondaryCrossSeriesReducer != "" {
-		params.Add("secondaryAggregation.crossSeriesReducer", query.SecondaryCrossSeriesReducer)
-	}
-	if query.SecondaryPerSeriesAligner != "" {
-		params.Add("secondaryAggregation.perSeriesAligner", query.SecondaryPerSeriesAligner)
-	}
-	for _, groupBy := range query.SecondaryGroupBys {
-		params.Add("secondaryAggregation.groupByFields", groupBy)
-	}
-}
-
-func setSloAggParams(params *url.Values, query *sloQuery, alignmentPeriod string, durationSeconds int, intervalMs int64) {
-	params.Add("aggregation.alignmentPeriod", calculateAlignmentPeriod(alignmentPeriod, intervalMs, durationSeconds))
-	if query.SelectorName == "select_slo_health" {
-		params.Add("aggregation.perSeriesAligner", "ALIGN_MEAN")
-	} else {
-		params.Add("aggregation.perSeriesAligner", "ALIGN_NEXT_OLDER")
-	}
-}
-
->>>>>>> 6127409a
 func calculateAlignmentPeriod(alignmentPeriod string, intervalMs int64, durationSeconds int) string {
 	if alignmentPeriod == "grafana-auto" || alignmentPeriod == "" {
 		alignmentPeriodValue := int(math.Max(float64(intervalMs)/1000, 60.0))
