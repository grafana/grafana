--- conflicted
+++ resolved
@@ -1152,8 +1152,6 @@
 			require.Equal(t, data.FieldTypeNullableTime, frames[0].Fields[0].Type())
 			require.Equal(t, data.FieldTypeNullableTime, frames[0].Fields[1].Type())
 		})
-<<<<<<< HEAD
-=======
 
 		t.Run("When row limit set to 1", func(t *testing.T) {
 			dsInfo := sqleng.DataSourceInfo{}
@@ -1233,7 +1231,6 @@
 				require.Equal(t, data.NoticeSeverityWarning, frames[0].Meta.Notices[0].Severity)
 			})
 		})
->>>>>>> 8d179010
 	})
 }
 
