--- conflicted
+++ resolved
@@ -52,17 +52,11 @@
 func newInstanceSettings(cfg *setting.Cfg, httpClientProvider httpclient.Provider) datasource.InstanceFactoryFunc {
 	return func(settings backend.DataSourceInstanceSettings) (instancemgmt.Instance, error) {
 		jsonData := sqleng.JsonData{
-<<<<<<< HEAD
-			MaxOpenConns:            0,
-			MaxIdleConns:            2,
-			ConnMaxLifetime:         14400,
-			AllowCleartextPasswords: false,
-=======
 			MaxOpenConns:    cfg.SqlDatasourceMaxOpenConnsDefault,
 			MaxIdleConns:    cfg.SqlDatasourceMaxIdleConnsDefault,
 			ConnMaxLifetime: cfg.SqlDatasourceMaxConnLifetimeDefault,
 			SecureDSProxy:   false,
->>>>>>> 19ebb079
+      AllowCleartextPasswords: false,
 		}
 
 		err := json.Unmarshal(settings.JSONData, &jsonData)
