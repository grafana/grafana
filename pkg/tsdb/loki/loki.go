package loki

import (
	"context"
	"encoding/json"
	"fmt"
	"net/http"
	"regexp"
	"strings"
	"sync"

	"github.com/grafana/grafana-plugin-sdk-go/backend"
	"github.com/grafana/grafana-plugin-sdk-go/backend/datasource"
	"github.com/grafana/grafana-plugin-sdk-go/backend/instancemgmt"
	"github.com/grafana/grafana-plugin-sdk-go/data"
	"go.opentelemetry.io/otel/attribute"

	"github.com/grafana/grafana/pkg/infra/httpclient"
	"github.com/grafana/grafana/pkg/infra/log"
	"github.com/grafana/grafana/pkg/infra/tracing"
	"github.com/grafana/grafana/pkg/services/featuremgmt"
	"github.com/grafana/grafana/pkg/tsdb/loki/kinds/dataquery"
)

var logger = log.New("tsdb.loki")

type Service struct {
	im       instancemgmt.InstanceManager
	features featuremgmt.FeatureToggles
	tracer   tracing.Tracer
}

var (
	_ backend.QueryDataHandler    = (*Service)(nil)
	_ backend.StreamHandler       = (*Service)(nil)
	_ backend.CallResourceHandler = (*Service)(nil)
)

func ProvideService(httpClientProvider httpclient.Provider, features featuremgmt.FeatureToggles, tracer tracing.Tracer) *Service {
	return &Service{
		im:       datasource.NewInstanceManager(newInstanceSettings(httpClientProvider)),
		features: features,
		tracer:   tracer,
	}
}

var (
	legendFormat = regexp.MustCompile(`\{\{\s*(.+?)\s*\}\}`)
)

type datasourceInfo struct {
	HTTPClient *http.Client
	URL        string

	// open streams
	streams   map[string]data.FrameJSONCache
	streamsMu sync.RWMutex
}

type QueryJSONModel struct {
<<<<<<< HEAD
	dataquery.LokiDataQuery
	Direction   *string `json:"direction,omitempty"`
	VolumeQuery *bool   `json:"volumeQuery,omitempty"`
=======
	QueryType           string `json:"queryType"`
	Expr                string `json:"expr"`
	Direction           string `json:"direction"`
	LegendFormat        string `json:"legendFormat"`
	Interval            string `json:"interval"`
	IntervalMS          int    `json:"intervalMS"`
	Resolution          int64  `json:"resolution"`
	MaxLines            int    `json:"maxLines"`
	SupportingQueryType string `json:"supportingQueryType"`
>>>>>>> bc2813ef
}

func parseQueryModel(raw json.RawMessage) (*QueryJSONModel, error) {
	model := &QueryJSONModel{}
	err := json.Unmarshal(raw, model)
	return model, err
}

func newInstanceSettings(httpClientProvider httpclient.Provider) datasource.InstanceFactoryFunc {
	return func(settings backend.DataSourceInstanceSettings) (instancemgmt.Instance, error) {
		opts, err := settings.HTTPClientOptions()
		if err != nil {
			return nil, err
		}

		client, err := httpClientProvider.New(opts)
		if err != nil {
			return nil, err
		}

		model := &datasourceInfo{
			HTTPClient: client,
			URL:        settings.URL,
			streams:    make(map[string]data.FrameJSONCache),
		}
		return model, nil
	}
}

func (s *Service) CallResource(ctx context.Context, req *backend.CallResourceRequest, sender backend.CallResourceResponseSender) error {
	dsInfo, err := s.getDSInfo(req.PluginContext)
	if err != nil {
		return err
	}
	return callResource(ctx, req, sender, dsInfo, logger.FromContext(ctx))
}

func callResource(ctx context.Context, req *backend.CallResourceRequest, sender backend.CallResourceResponseSender, dsInfo *datasourceInfo, plog log.Logger) error {
	url := req.URL

	// a very basic is-this-url-valid check
	if req.Method != "GET" {
		return fmt.Errorf("invalid resource method: %s", req.Method)
	}
	if (!strings.HasPrefix(url, "labels?")) &&
		(!strings.HasPrefix(url, "label/")) && // the `/label/$label_name/values` form
		(!strings.HasPrefix(url, "series?")) &&
		(!strings.HasPrefix(url, "index/stats?")) {
		return fmt.Errorf("invalid resource URL: %s", url)
	}
	lokiURL := fmt.Sprintf("/loki/api/v1/%s", url)

	api := newLokiAPI(dsInfo.HTTPClient, dsInfo.URL, plog)
	encodedBytes, err := api.RawQuery(ctx, lokiURL)

	if err != nil {
		return err
	}

	respHeaders := map[string][]string{
		"content-type": {"application/json"},
	}
	if encodedBytes.Encoding != "" {
		respHeaders["content-encoding"] = []string{encodedBytes.Encoding}
	}
	return sender.Send(&backend.CallResourceResponse{
		Status:  http.StatusOK,
		Headers: respHeaders,
		Body:    encodedBytes.Body,
	})
}

func (s *Service) QueryData(ctx context.Context, req *backend.QueryDataRequest) (*backend.QueryDataResponse, error) {
	dsInfo, err := s.getDSInfo(req.PluginContext)
	if err != nil {
		result := backend.NewQueryDataResponse()
		return result, err
	}

	return queryData(ctx, req, dsInfo, s.tracer)
}

func queryData(ctx context.Context, req *backend.QueryDataRequest, dsInfo *datasourceInfo, tracer tracing.Tracer) (*backend.QueryDataResponse, error) {
	result := backend.NewQueryDataResponse()

	api := newLokiAPI(dsInfo.HTTPClient, dsInfo.URL, logger.FromContext(ctx))

	queries, err := parseQuery(req)
	if err != nil {
		return result, err
	}

	for _, query := range queries {
		_, span := tracer.Start(ctx, "datasource.loki")
		span.SetAttributes("expr", query.Expr, attribute.Key("expr").String(query.Expr))
		span.SetAttributes("start_unixnano", query.Start, attribute.Key("start_unixnano").Int64(query.Start.UnixNano()))
		span.SetAttributes("stop_unixnano", query.End, attribute.Key("stop_unixnano").Int64(query.End.UnixNano()))

		logger := logger.FromContext(ctx) // get logger with trace-id and other contextual info
		logger.Debug("Sending query", "start", query.Start, "end", query.End, "step", query.Step, "query", query.Expr)

		frames, err := runQuery(ctx, api, query)

		span.End()
		queryRes := backend.DataResponse{}

		if err != nil {
			queryRes.Error = err
		} else {
			queryRes.Frames = frames
		}

		result.Responses[query.RefID] = queryRes
	}
	return result, nil
}

// we extracted this part of the functionality to make it easy to unit-test it
func runQuery(ctx context.Context, api *LokiAPI, query *lokiQuery) (data.Frames, error) {
	frames, err := api.DataQuery(ctx, *query)
	if err != nil {
		return data.Frames{}, err
	}

	for _, frame := range frames {
		if err = adjustFrame(frame, query); err != nil {
			return data.Frames{}, err
		}
		if err != nil {
			return data.Frames{}, err
		}
	}

	return frames, nil
}

func (s *Service) getDSInfo(pluginCtx backend.PluginContext) (*datasourceInfo, error) {
	i, err := s.im.Get(pluginCtx)
	if err != nil {
		return nil, err
	}

	instance, ok := i.(*datasourceInfo)
	if !ok {
		return nil, fmt.Errorf("failed to cast datsource info")
	}

	return instance, nil
}<|MERGE_RESOLUTION|>--- conflicted
+++ resolved
@@ -58,21 +58,9 @@
 }
 
 type QueryJSONModel struct {
-<<<<<<< HEAD
 	dataquery.LokiDataQuery
-	Direction   *string `json:"direction,omitempty"`
-	VolumeQuery *bool   `json:"volumeQuery,omitempty"`
-=======
-	QueryType           string `json:"queryType"`
-	Expr                string `json:"expr"`
-	Direction           string `json:"direction"`
-	LegendFormat        string `json:"legendFormat"`
-	Interval            string `json:"interval"`
-	IntervalMS          int    `json:"intervalMS"`
-	Resolution          int64  `json:"resolution"`
-	MaxLines            int    `json:"maxLines"`
-	SupportingQueryType string `json:"supportingQueryType"`
->>>>>>> bc2813ef
+	Direction           *string `json:"direction,omitempty"`
+	SupportingQueryType *string `json:"supportingQueryType"`
 }
 
 func parseQueryModel(raw json.RawMessage) (*QueryJSONModel, error) {
