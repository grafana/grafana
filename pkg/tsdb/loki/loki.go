--- conflicted
+++ resolved
@@ -138,15 +138,10 @@
 		case "Cookie":
 			data["Cookie"] = firstValue
 		}
-	}
-<<<<<<< HEAD
-=======
-
-	if encType := arrayHeaderFirstValue(headers["Accept-Encoding"]); encType != "" {
-		data["Accept-Encoding"] = encType
-	}
-
->>>>>>> 4eed5619
+    case "Accept-Encoding":
+			data["Accept-Encoding"] = firstValue
+		}
+	}
 	return data
 }
 
