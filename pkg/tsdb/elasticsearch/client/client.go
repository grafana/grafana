--- conflicted
+++ resolved
@@ -34,6 +34,8 @@
 	Interval                   string
 	TimeInterval               string
 	MaxConcurrentShardRequests int64
+	IncludeFrozen              bool
+	XPack                      bool
 }
 
 const loggerName = "tsdb.elasticsearch.client"
@@ -305,25 +307,17 @@
 	var qs []string
 
 	if c.version.Major() >= 7 {
-<<<<<<< HEAD
 		maxConcurrentShardRequests := c.ds.MaxConcurrentShardRequests
 		if maxConcurrentShardRequests == 0 {
 			maxConcurrentShardRequests = 5
 		}
-		return fmt.Sprintf("max_concurrent_shard_requests=%d", maxConcurrentShardRequests)
-=======
-		maxConcurrentShardRequests := c.getSettings().Get("maxConcurrentShardRequests").MustInt(5)
 		qs = append(qs, fmt.Sprintf("max_concurrent_shard_requests=%d", maxConcurrentShardRequests))
 	}
 
-	// Querying frozen indices was added in 6.6 with xpack
-	includeFrozen := c.getSettings().Get("includeFrozen").MustBool(false)
-	xpack := c.getSettings().Get("xpack").MustBool(false)
 	allowedFrozenIndicesVersionRange, _ := semver.NewConstraint(">=6.6.0")
 
-	if (allowedFrozenIndicesVersionRange.Check(c.version)) && includeFrozen && xpack {
+	if (allowedFrozenIndicesVersionRange.Check(c.version)) && c.ds.IncludeFrozen && c.ds.XPack {
 		qs = append(qs, "ignore_throttled=false")
->>>>>>> f6b83a4f
 	}
 
 	return strings.Join(qs, "&")
