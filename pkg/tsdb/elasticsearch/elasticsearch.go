--- conflicted
+++ resolved
@@ -14,11 +14,7 @@
 	"github.com/grafana/grafana/pkg/infra/log"
 	"github.com/grafana/grafana/pkg/plugins/backendplugin"
 	"github.com/grafana/grafana/pkg/plugins/backendplugin/coreplugin"
-<<<<<<< HEAD
-	"github.com/grafana/grafana/pkg/registry"
-=======
 	"github.com/grafana/grafana/pkg/tsdb"
->>>>>>> b25eb0aa
 	es "github.com/grafana/grafana/pkg/tsdb/elasticsearch/client"
 	"github.com/grafana/grafana/pkg/tsdb/intervalv2"
 )
@@ -26,16 +22,9 @@
 var eslog = log.New("tsdb.elasticsearch")
 
 type Service struct {
-<<<<<<< HEAD
-	BackendPluginManager backendplugin.Manager `inject:""`
-	HTTPClientProvider   httpclient.Provider   `inject:""`
-	intervalCalculator   intervalv2.Calculator
-	im                   instancemgmt.InstanceManager
-=======
 	HTTPClientProvider httpclient.Provider
 	intervalCalculator tsdb.Calculator
 	im                 instancemgmt.InstanceManager
->>>>>>> b25eb0aa
 }
 
 func ProvideService(httpClientProvider httpclient.Provider, backendPluginManager backendplugin.Manager) (*Service, error) {
