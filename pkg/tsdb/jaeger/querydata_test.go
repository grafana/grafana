--- conflicted
+++ resolved
@@ -7,186 +7,6 @@
 	"github.com/grafana/grafana-plugin-sdk-go/experimental"
 )
 
-func TestTransformTraceResponse(t *testing.T) {
-	t.Run("simple_trace", func(t *testing.T) {
-		trace := TraceResponse{
-			TraceID: "3fa414edcef6ad90",
-			Spans: []Span{
-				{
-					TraceID:       "3fa414edcef6ad90",
-					SpanID:        "3fa414edcef6ad90",
-					OperationName: "HTTP GET - api_traces_traceid",
-					StartTime:     1605873894680409,
-					Duration:      1049141,
-					Tags: []TraceKeyValuePair{
-						{Key: "sampler.type", Type: "string", Value: "probabilistic"},
-						{Key: "sampler.param", Type: "float64", Value: 1},
-					},
-					Logs:      []TraceLog{},
-					ProcessID: "p1",
-					Warnings:  nil,
-					Flags:     0,
-				},
-				{
-					TraceID:       "3fa414edcef6ad90",
-					SpanID:        "0f5c1808567e4403",
-					OperationName: "/tempopb.Querier/FindTraceByID",
-					References: []TraceSpanReference{
-						{
-							RefType: "CHILD_OF",
-							TraceID: "3fa414edcef6ad90",
-							SpanID:  "3fa414edcef6ad90",
-						},
-					},
-					StartTime: 1605873894680587,
-					Duration:  1847,
-					Tags: []TraceKeyValuePair{
-						{Key: "component", Type: "string", Value: "gRPC"},
-						{Key: "span.kind", Type: "string", Value: "client"},
-					},
-					Logs:      []TraceLog{},
-					ProcessID: "p1",
-					Warnings:  nil,
-					Flags:     0,
-				},
-			},
-			Processes: map[string]TraceProcess{
-				"p1": {
-					ServiceName: "tempo-querier",
-					Tags: []TraceKeyValuePair{
-						{Key: "cluster", Type: "string", Value: "ops-tools1"},
-						{Key: "container", Type: "string", Value: "tempo-query"},
-					},
-				},
-			},
-			Warnings: nil,
-		}
-
-		frame := transformTraceResponse(trace, "test")
-		experimental.CheckGoldenJSONFrame(t, "./testdata", "simple_trace.golden", frame, false)
-	})
-
-	t.Run("complex_trace", func(t *testing.T) {
-		trace := TraceResponse{
-			TraceID: "3fa414edcef6ad90",
-			Spans: []Span{
-				{
-					TraceID:       "3fa414edcef6ad90",
-					SpanID:        "3fa414edcef6ad90",
-					OperationName: "HTTP GET - api_traces_traceid",
-					References:    []TraceSpanReference{},
-					StartTime:     1605873894680409,
-					Duration:      1049141,
-					Tags: []TraceKeyValuePair{
-						{Key: "sampler.type", Type: "string", Value: "probabilistic"},
-						{Key: "sampler.param", Type: "float64", Value: 1},
-						{Key: "error", Type: "bool", Value: true},
-						{Key: "http.status_code", Type: "int", Value: 500},
-					},
-					Logs: []TraceLog{
-						{
-							Timestamp: 1605873894681000,
-							Fields: []TraceKeyValuePair{
-								{Key: "event", Type: "string", Value: "error"},
-								{Key: "message", Type: "string", Value: "Internal server error"},
-							},
-						},
-					},
-					ProcessID: "p1",
-					Warnings:  []string{"High latency detected", "Error rate above threshold"},
-					Flags:     0,
-				},
-				{
-					TraceID:       "3fa414edcef6ad90",
-					SpanID:        "0f5c1808567e4403",
-					OperationName: "/tempopb.Querier/FindTraceByID",
-					References: []TraceSpanReference{
-						{
-							RefType: "CHILD_OF",
-							TraceID: "3fa414edcef6ad90",
-							SpanID:  "3fa414edcef6ad90",
-						},
-					},
-					StartTime: 1605873894680587,
-					Duration:  1847,
-					Tags: []TraceKeyValuePair{
-						{Key: "component", Type: "string", Value: "gRPC"},
-						{Key: "span.kind", Type: "string", Value: "client"},
-						{Key: "error", Type: "bool", Value: true},
-						{Key: "grpc.status_code", Type: "int", Value: 13},
-					},
-					Logs: []TraceLog{
-						{
-							Timestamp: 1605873894680700,
-							Fields: []TraceKeyValuePair{
-								{Key: "event", Type: "string", Value: "error"},
-								{Key: "message", Type: "string", Value: "gRPC error: INTERNAL"},
-							},
-						},
-					},
-					ProcessID: "p1",
-					Warnings:  []string{"gRPC call failed", "Retry attempt 3"},
-					Flags:     0,
-				},
-				{
-					TraceID:       "3fa414edcef6ad90",
-					SpanID:        "1a2b3c4d5e6f7g8h",
-					OperationName: "db.query",
-					References: []TraceSpanReference{
-						{
-							RefType: "CHILD_OF",
-							TraceID: "3fa414edcef6ad90",
-							SpanID:  "0f5c1808567e4403",
-						},
-					},
-					StartTime: 1605873894680800,
-					Duration:  500,
-					Tags: []TraceKeyValuePair{
-						{Key: "db.type", Type: "string", Value: "postgresql"},
-						{Key: "db.statement", Type: "string", Value: "SELECT * FROM traces WHERE id = $1"},
-						{Key: "error", Type: "bool", Value: true},
-					},
-					Logs: []TraceLog{
-						{
-							Timestamp: 1605873894680850,
-							Fields: []TraceKeyValuePair{
-								{Key: "event", Type: "string", Value: "error"},
-								{Key: "message", Type: "string", Value: "Database connection timeout"},
-							},
-						},
-					},
-					ProcessID: "p2",
-					Warnings:  []string{"Database connection slow", "Query timeout"},
-					Flags:     0,
-				},
-			},
-			Processes: map[string]TraceProcess{
-				"p1": {
-					ServiceName: "tempo-querier",
-					Tags: []TraceKeyValuePair{
-						{Key: "cluster", Type: "string", Value: "ops-tools1"},
-						{Key: "container", Type: "string", Value: "tempo-query"},
-						{Key: "version", Type: "string", Value: "1.2.3"},
-					},
-				},
-				"p2": {
-					ServiceName: "tempo-storage",
-					Tags: []TraceKeyValuePair{
-						{Key: "cluster", Type: "string", Value: "ops-tools1"},
-						{Key: "container", Type: "string", Value: "tempo-storage"},
-						{Key: "version", Type: "string", Value: "2.0.1"},
-					},
-				},
-			},
-			Warnings: []string{"Trace contains errors", "Multiple service failures"},
-		}
-
-		frame := transformTraceResponse(trace, "test")
-		experimental.CheckGoldenJSONFrame(t, "./testdata", "complex_trace.golden", frame, false)
-	})
-}
-
-<<<<<<< HEAD
 func TestTransformSearchResponse(t *testing.T) {
 	t.Run("empty_response", func(t *testing.T) {
 		dsInfo := &datasourceInfo{
@@ -285,7 +105,188 @@
 
 		frame := transformSearchResponse(response, dsInfo)
 		experimental.CheckGoldenJSONFrame(t, "./testdata", "search_multiple_response.golden", frame, false)
-=======
+	})
+}
+
+func TestTransformTraceResponse(t *testing.T) {
+	t.Run("simple_trace", func(t *testing.T) {
+		trace := TraceResponse{
+			TraceID: "3fa414edcef6ad90",
+			Spans: []Span{
+				{
+					TraceID:       "3fa414edcef6ad90",
+					SpanID:        "3fa414edcef6ad90",
+					OperationName: "HTTP GET - api_traces_traceid",
+					StartTime:     1605873894680409,
+					Duration:      1049141,
+					Tags: []TraceKeyValuePair{
+						{Key: "sampler.type", Type: "string", Value: "probabilistic"},
+						{Key: "sampler.param", Type: "float64", Value: 1},
+					},
+					Logs:      []TraceLog{},
+					ProcessID: "p1",
+					Warnings:  nil,
+					Flags:     0,
+				},
+				{
+					TraceID:       "3fa414edcef6ad90",
+					SpanID:        "0f5c1808567e4403",
+					OperationName: "/tempopb.Querier/FindTraceByID",
+					References: []TraceSpanReference{
+						{
+							RefType: "CHILD_OF",
+							TraceID: "3fa414edcef6ad90",
+							SpanID:  "3fa414edcef6ad90",
+						},
+					},
+					StartTime: 1605873894680587,
+					Duration:  1847,
+					Tags: []TraceKeyValuePair{
+						{Key: "component", Type: "string", Value: "gRPC"},
+						{Key: "span.kind", Type: "string", Value: "client"},
+					},
+					Logs:      []TraceLog{},
+					ProcessID: "p1",
+					Warnings:  nil,
+					Flags:     0,
+				},
+			},
+			Processes: map[string]TraceProcess{
+				"p1": {
+					ServiceName: "tempo-querier",
+					Tags: []TraceKeyValuePair{
+						{Key: "cluster", Type: "string", Value: "ops-tools1"},
+						{Key: "container", Type: "string", Value: "tempo-query"},
+					},
+				},
+			},
+			Warnings: nil,
+		}
+
+		frame := transformTraceResponse(trace, "test")
+		experimental.CheckGoldenJSONFrame(t, "./testdata", "simple_trace.golden", frame, false)
+	})
+
+	t.Run("complex_trace", func(t *testing.T) {
+		trace := TraceResponse{
+			TraceID: "3fa414edcef6ad90",
+			Spans: []Span{
+				{
+					TraceID:       "3fa414edcef6ad90",
+					SpanID:        "3fa414edcef6ad90",
+					OperationName: "HTTP GET - api_traces_traceid",
+					References:    []TraceSpanReference{},
+					StartTime:     1605873894680409,
+					Duration:      1049141,
+					Tags: []TraceKeyValuePair{
+						{Key: "sampler.type", Type: "string", Value: "probabilistic"},
+						{Key: "sampler.param", Type: "float64", Value: 1},
+						{Key: "error", Type: "bool", Value: true},
+						{Key: "http.status_code", Type: "int", Value: 500},
+					},
+					Logs: []TraceLog{
+						{
+							Timestamp: 1605873894681000,
+							Fields: []TraceKeyValuePair{
+								{Key: "event", Type: "string", Value: "error"},
+								{Key: "message", Type: "string", Value: "Internal server error"},
+							},
+						},
+					},
+					ProcessID: "p1",
+					Warnings:  []string{"High latency detected", "Error rate above threshold"},
+					Flags:     0,
+				},
+				{
+					TraceID:       "3fa414edcef6ad90",
+					SpanID:        "0f5c1808567e4403",
+					OperationName: "/tempopb.Querier/FindTraceByID",
+					References: []TraceSpanReference{
+						{
+							RefType: "CHILD_OF",
+							TraceID: "3fa414edcef6ad90",
+							SpanID:  "3fa414edcef6ad90",
+						},
+					},
+					StartTime: 1605873894680587,
+					Duration:  1847,
+					Tags: []TraceKeyValuePair{
+						{Key: "component", Type: "string", Value: "gRPC"},
+						{Key: "span.kind", Type: "string", Value: "client"},
+						{Key: "error", Type: "bool", Value: true},
+						{Key: "grpc.status_code", Type: "int", Value: 13},
+					},
+					Logs: []TraceLog{
+						{
+							Timestamp: 1605873894680700,
+							Fields: []TraceKeyValuePair{
+								{Key: "event", Type: "string", Value: "error"},
+								{Key: "message", Type: "string", Value: "gRPC error: INTERNAL"},
+							},
+						},
+					},
+					ProcessID: "p1",
+					Warnings:  []string{"gRPC call failed", "Retry attempt 3"},
+					Flags:     0,
+				},
+				{
+					TraceID:       "3fa414edcef6ad90",
+					SpanID:        "1a2b3c4d5e6f7g8h",
+					OperationName: "db.query",
+					References: []TraceSpanReference{
+						{
+							RefType: "CHILD_OF",
+							TraceID: "3fa414edcef6ad90",
+							SpanID:  "0f5c1808567e4403",
+						},
+					},
+					StartTime: 1605873894680800,
+					Duration:  500,
+					Tags: []TraceKeyValuePair{
+						{Key: "db.type", Type: "string", Value: "postgresql"},
+						{Key: "db.statement", Type: "string", Value: "SELECT * FROM traces WHERE id = $1"},
+						{Key: "error", Type: "bool", Value: true},
+					},
+					Logs: []TraceLog{
+						{
+							Timestamp: 1605873894680850,
+							Fields: []TraceKeyValuePair{
+								{Key: "event", Type: "string", Value: "error"},
+								{Key: "message", Type: "string", Value: "Database connection timeout"},
+							},
+						},
+					},
+					ProcessID: "p2",
+					Warnings:  []string{"Database connection slow", "Query timeout"},
+					Flags:     0,
+				},
+			},
+			Processes: map[string]TraceProcess{
+				"p1": {
+					ServiceName: "tempo-querier",
+					Tags: []TraceKeyValuePair{
+						{Key: "cluster", Type: "string", Value: "ops-tools1"},
+						{Key: "container", Type: "string", Value: "tempo-query"},
+						{Key: "version", Type: "string", Value: "1.2.3"},
+					},
+				},
+				"p2": {
+					ServiceName: "tempo-storage",
+					Tags: []TraceKeyValuePair{
+						{Key: "cluster", Type: "string", Value: "ops-tools1"},
+						{Key: "container", Type: "string", Value: "tempo-storage"},
+						{Key: "version", Type: "string", Value: "2.0.1"},
+					},
+				},
+			},
+			Warnings: []string{"Trace contains errors", "Multiple service failures"},
+		}
+
+		frame := transformTraceResponse(trace, "test")
+		experimental.CheckGoldenJSONFrame(t, "./testdata", "complex_trace.golden", frame, false)
+	})
+}
+
 func TestTransformDependenciesResponse(t *testing.T) {
 	t.Run("simple_dependencies", func(t *testing.T) {
 		dependencies := DependenciesResponse{
@@ -377,6 +378,5 @@
 		frames := transformDependenciesResponse(dependencies, "test")
 		experimental.CheckGoldenJSONFrame(t, "./testdata", "complex_dependencies_nodes.golden", frames[0], false)
 		experimental.CheckGoldenJSONFrame(t, "./testdata", "complex_dependencies_edges.golden", frames[1], false)
->>>>>>> e93fc9c0
 	})
 }