package cloudwatch

import (
	"context"
	"testing"
	"time"

	"github.com/grafana/grafana-plugin-sdk-go/backend"

	"github.com/stretchr/testify/assert"
)

func TestTimeSeriesQuery(t *testing.T) {
<<<<<<< HEAD
	executor := newExecutor(nil, nil, newTestConfig())
	now := time.Now()
=======
	executor := newExecutor(nil, newTestConfig(), fakeSessionCache{})
>>>>>>> d3544d6d

	t.Run("End time before start time should result in error", func(t *testing.T) {
		_, err := executor.executeTimeSeriesQuery(context.TODO(), &backend.QueryDataRequest{Queries: []backend.DataQuery{{TimeRange: backend.TimeRange{
			From: now.Add(time.Hour * -1),
			To:   now.Add(time.Hour * -2),
		}}}})
		assert.EqualError(t, err, "invalid time range: start time must be before end time")
	})

	t.Run("End time equals start time should result in error", func(t *testing.T) {
		_, err := executor.executeTimeSeriesQuery(context.TODO(), &backend.QueryDataRequest{Queries: []backend.DataQuery{{TimeRange: backend.TimeRange{
			From: now.Add(time.Hour * -1),
			To:   now.Add(time.Hour * -1),
		}}}})
		assert.EqualError(t, err, "invalid time range: start time must be before end time")
	})
}<|MERGE_RESOLUTION|>--- conflicted
+++ resolved
@@ -11,12 +11,8 @@
 )
 
 func TestTimeSeriesQuery(t *testing.T) {
-<<<<<<< HEAD
-	executor := newExecutor(nil, nil, newTestConfig())
+	executor := newExecutor(nil, nil, newTestConfig(), fakeSessionCache{})
 	now := time.Now()
-=======
-	executor := newExecutor(nil, newTestConfig(), fakeSessionCache{})
->>>>>>> d3544d6d
 
 	t.Run("End time before start time should result in error", func(t *testing.T) {
 		_, err := executor.executeTimeSeriesQuery(context.TODO(), &backend.QueryDataRequest{Queries: []backend.DataQuery{{TimeRange: backend.TimeRange{
