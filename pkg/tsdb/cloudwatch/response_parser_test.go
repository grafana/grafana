package cloudwatch

import (
	"testing"
	"time"

	"github.com/aws/aws-sdk-go/aws"
	"github.com/aws/aws-sdk-go/service/cloudwatch"
<<<<<<< HEAD
	. "github.com/smartystreets/goconvey/convey"
=======
	"github.com/grafana/grafana/pkg/components/null"
	"github.com/stretchr/testify/assert"
	"github.com/stretchr/testify/require"
>>>>>>> 0ffd9a9a
)

func TestCloudWatchResponseParser(t *testing.T) {
	t.Run("Expand dimension value using exact match", func(t *testing.T) {
		timestamp := time.Unix(0, 0)
		labels := []string{"lb1", "lb2"}
		mdrs := map[string]*cloudwatch.MetricDataResult{
			"lb1": {
				Id:    aws.String("id1"),
				Label: aws.String("lb1"),
				Timestamps: []*time.Time{
					aws.Time(timestamp),
					aws.Time(timestamp.Add(60 * time.Second)),
					aws.Time(timestamp.Add(180 * time.Second)),
				},
				Values: []*float64{
					aws.Float64(10),
					aws.Float64(20),
					aws.Float64(30),
				},
				StatusCode: aws.String("Complete"),
			},
			"lb2": {
				Id:    aws.String("id2"),
				Label: aws.String("lb2"),
				Timestamps: []*time.Time{
					aws.Time(timestamp),
					aws.Time(timestamp.Add(60 * time.Second)),
					aws.Time(timestamp.Add(180 * time.Second)),
				},
				Values: []*float64{
					aws.Float64(10),
					aws.Float64(20),
					aws.Float64(30),
				},
<<<<<<< HEAD
				Stats:  "Average",
				Period: 60,
				Alias:  "{{LoadBalancer}} Expanded",
			}
			frames, partialData, err := parseGetMetricDataTimeSeries(mdrs, labels, query)
			So(err, ShouldBeNil)

			frame1 := frames[0]
			So(partialData, ShouldBeFalse)
			So(frame1.Name, ShouldEqual, "lb1 Expanded")
			So(frame1.Fields[1].Labels["LoadBalancer"], ShouldEqual, "lb1")

			frame2 := frames[1]
			So(frame2.Name, ShouldEqual, "lb2 Expanded")
			So(frame2.Fields[1].Labels["LoadBalancer"], ShouldEqual, "lb2")
		})
=======
				StatusCode: aws.String("Complete"),
			},
		}

		query := &cloudWatchQuery{
			RefId:      "refId1",
			Region:     "us-east-1",
			Namespace:  "AWS/ApplicationELB",
			MetricName: "TargetResponseTime",
			Dimensions: map[string][]string{
				"LoadBalancer": {"lb1", "lb2"},
				"TargetGroup":  {"tg"},
			},
			Stats:  "Average",
			Period: 60,
			Alias:  "{{LoadBalancer}} Expanded",
		}
		series, partialData, err := parseGetMetricDataTimeSeries(mdrs, labels, query)
		require.NoError(t, err)

		timeSeries := (*series)[0]
		assert.False(t, partialData)
		assert.Equal(t, "lb1 Expanded", timeSeries.Name)
		assert.Equal(t, "lb1", timeSeries.Tags["LoadBalancer"])
>>>>>>> 0ffd9a9a

		timeSeries2 := (*series)[1]
		assert.Equal(t, "lb2 Expanded", timeSeries2.Name)
		assert.Equal(t, "lb2", timeSeries2.Tags["LoadBalancer"])
	})

	t.Run("Expand dimension value using substring", func(t *testing.T) {
		timestamp := time.Unix(0, 0)
		labels := []string{"lb1 Sum", "lb2 Average"}
		mdrs := map[string]*cloudwatch.MetricDataResult{
			"lb1 Sum": {
				Id:    aws.String("id1"),
				Label: aws.String("lb1 Sum"),
				Timestamps: []*time.Time{
					aws.Time(timestamp),
					aws.Time(timestamp.Add(60 * time.Second)),
					aws.Time(timestamp.Add(180 * time.Second)),
				},
<<<<<<< HEAD
				Stats:  "Average",
				Period: 60,
				Alias:  "{{LoadBalancer}} Expanded",
			}
			frames, partialData, err := parseGetMetricDataTimeSeries(mdrs, labels, query)
			So(err, ShouldBeNil)

			frame1 := frames[0]
			So(partialData, ShouldBeFalse)
			So(frame1.Name, ShouldEqual, "lb1 Expanded")
			So(frame1.Fields[1].Labels["LoadBalancer"], ShouldEqual, "lb1")

			frame2 := frames[1]
			So(frame2.Name, ShouldEqual, "lb2 Expanded")
			So(frame2.Fields[1].Labels["LoadBalancer"], ShouldEqual, "lb2")
		})

		Convey("can expand dimension value using wildcard", func() {
			timestamp := time.Unix(0, 0)
			labels := []string{"lb3", "lb4"}
			mdrs := map[string]*cloudwatch.MetricDataResult{
				"lb3": {
					Id:    aws.String("lb3"),
					Label: aws.String("lb3"),
					Timestamps: []*time.Time{
						aws.Time(timestamp),
						aws.Time(timestamp.Add(60 * time.Second)),
						aws.Time(timestamp.Add(180 * time.Second)),
					},
					Values: []*float64{
						aws.Float64(10),
						aws.Float64(20),
						aws.Float64(30),
					},
					StatusCode: aws.String("Complete"),
=======
				Values: []*float64{
					aws.Float64(10),
					aws.Float64(20),
					aws.Float64(30),
>>>>>>> 0ffd9a9a
				},
				StatusCode: aws.String("Complete"),
			},
			"lb2 Average": {
				Id:    aws.String("id2"),
				Label: aws.String("lb2 Average"),
				Timestamps: []*time.Time{
					aws.Time(timestamp),
					aws.Time(timestamp.Add(60 * time.Second)),
					aws.Time(timestamp.Add(180 * time.Second)),
				},
				Values: []*float64{
					aws.Float64(10),
					aws.Float64(20),
					aws.Float64(30),
				},
<<<<<<< HEAD
				Stats:  "Average",
				Period: 60,
				Alias:  "{{LoadBalancer}} Expanded",
			}
			frames, partialData, err := parseGetMetricDataTimeSeries(mdrs, labels, query)
			So(err, ShouldBeNil)

			So(partialData, ShouldBeFalse)
			So(frames[0].Name, ShouldEqual, "lb3 Expanded")
			So(frames[1].Name, ShouldEqual, "lb4 Expanded")
		})
=======
				StatusCode: aws.String("Complete"),
			},
		}

		query := &cloudWatchQuery{
			RefId:      "refId1",
			Region:     "us-east-1",
			Namespace:  "AWS/ApplicationELB",
			MetricName: "TargetResponseTime",
			Dimensions: map[string][]string{
				"LoadBalancer": {"lb1", "lb2"},
				"TargetGroup":  {"tg"},
			},
			Stats:  "Average",
			Period: 60,
			Alias:  "{{LoadBalancer}} Expanded",
		}
		series, partialData, err := parseGetMetricDataTimeSeries(mdrs, labels, query)
		require.NoError(t, err)
>>>>>>> 0ffd9a9a

		timeSeries := (*series)[0]
		assert.False(t, partialData)
		assert.Equal(t, "lb1 Expanded", timeSeries.Name)
		assert.Equal(t, "lb1", timeSeries.Tags["LoadBalancer"])

		timeSeries2 := (*series)[1]
		assert.Equal(t, "lb2 Expanded", timeSeries2.Name)
		assert.Equal(t, "lb2", timeSeries2.Tags["LoadBalancer"])
	})

	t.Run("Expand dimension value using wildcard", func(t *testing.T) {
		timestamp := time.Unix(0, 0)
		labels := []string{"lb3", "lb4"}
		mdrs := map[string]*cloudwatch.MetricDataResult{
			"lb3": {
				Id:    aws.String("lb3"),
				Label: aws.String("lb3"),
				Timestamps: []*time.Time{
					aws.Time(timestamp),
					aws.Time(timestamp.Add(60 * time.Second)),
					aws.Time(timestamp.Add(180 * time.Second)),
				},
				Values: []*float64{
					aws.Float64(10),
					aws.Float64(20),
					aws.Float64(30),
				},
				StatusCode: aws.String("Complete"),
			},
			"lb4": {
				Id:    aws.String("lb4"),
				Label: aws.String("lb4"),
				Timestamps: []*time.Time{
					aws.Time(timestamp),
					aws.Time(timestamp.Add(60 * time.Second)),
					aws.Time(timestamp.Add(180 * time.Second)),
				},
<<<<<<< HEAD
				Stats:  "Average",
				Period: 60,
				Alias:  "{{LoadBalancer}} Expanded",
			}
			frames, partialData, err := parseGetMetricDataTimeSeries(mdrs, labels, query)
			So(err, ShouldBeNil)

			So(partialData, ShouldBeFalse)
			So(len(frames), ShouldEqual, 2)
			So(frames[0].Name, ShouldEqual, "lb1 Expanded")
			So(frames[1].Name, ShouldEqual, "lb2 Expanded")
		})
=======
				Values: []*float64{
					aws.Float64(10),
					aws.Float64(20),
					aws.Float64(30),
				},
				StatusCode: aws.String("Complete"),
			},
		}

		query := &cloudWatchQuery{
			RefId:      "refId1",
			Region:     "us-east-1",
			Namespace:  "AWS/ApplicationELB",
			MetricName: "TargetResponseTime",
			Dimensions: map[string][]string{
				"LoadBalancer": {"*"},
				"TargetGroup":  {"tg"},
			},
			Stats:  "Average",
			Period: 60,
			Alias:  "{{LoadBalancer}} Expanded",
		}
		series, partialData, err := parseGetMetricDataTimeSeries(mdrs, labels, query)
		require.NoError(t, err)
		assert.False(t, partialData)
		assert.Equal(t, "lb3 Expanded", (*series)[0].Name)
		assert.Equal(t, "lb4 Expanded", (*series)[1].Name)
	})
>>>>>>> 0ffd9a9a

	t.Run("Expand dimension value when no values are returned and a multi-valued template variable is used", func(t *testing.T) {
		timestamp := time.Unix(0, 0)
		labels := []string{"lb3"}
		mdrs := map[string]*cloudwatch.MetricDataResult{
			"lb3": {
				Id:    aws.String("lb3"),
				Label: aws.String("lb3"),
				Timestamps: []*time.Time{
					aws.Time(timestamp),
					aws.Time(timestamp.Add(60 * time.Second)),
					aws.Time(timestamp.Add(180 * time.Second)),
				},
				Values:     []*float64{},
				StatusCode: aws.String("Complete"),
			},
		}

		query := &cloudWatchQuery{
			RefId:      "refId1",
			Region:     "us-east-1",
			Namespace:  "AWS/ApplicationELB",
			MetricName: "TargetResponseTime",
			Dimensions: map[string][]string{
				"LoadBalancer": {"lb1", "lb2"},
			},
			Stats:  "Average",
			Period: 60,
			Alias:  "{{LoadBalancer}} Expanded",
		}
		series, partialData, err := parseGetMetricDataTimeSeries(mdrs, labels, query)
		require.NoError(t, err)
		assert.False(t, partialData)
		assert.Len(t, *series, 2)
		assert.Equal(t, "lb1 Expanded", (*series)[0].Name)
		assert.Equal(t, "lb2 Expanded", (*series)[1].Name)
	})

	t.Run("Expand dimension value when no values are returned and a multi-valued template variable and two single-valued dimensions are used", func(t *testing.T) {
		timestamp := time.Unix(0, 0)
		labels := []string{"lb3"}
		mdrs := map[string]*cloudwatch.MetricDataResult{
			"lb3": {
				Id:    aws.String("lb3"),
				Label: aws.String("lb3"),
				Timestamps: []*time.Time{
					aws.Time(timestamp),
					aws.Time(timestamp.Add(60 * time.Second)),
					aws.Time(timestamp.Add(180 * time.Second)),
				},
<<<<<<< HEAD
				Stats:  "Average",
				Period: 60,
				Alias:  "{{LoadBalancer}} Expanded {{InstanceType}} - {{Resource}}",
			}
			frames, partialData, err := parseGetMetricDataTimeSeries(mdrs, labels, query)
			So(err, ShouldBeNil)

			So(partialData, ShouldBeFalse)
			So(len(frames), ShouldEqual, 2)
			So(frames[0].Name, ShouldEqual, "lb1 Expanded micro - res")
			So(frames[1].Name, ShouldEqual, "lb2 Expanded micro - res")
		})
=======
				Values:     []*float64{},
				StatusCode: aws.String("Complete"),
			},
		}

		query := &cloudWatchQuery{
			RefId:      "refId1",
			Region:     "us-east-1",
			Namespace:  "AWS/ApplicationELB",
			MetricName: "TargetResponseTime",
			Dimensions: map[string][]string{
				"LoadBalancer": {"lb1", "lb2"},
				"InstanceType": {"micro"},
				"Resource":     {"res"},
			},
			Stats:  "Average",
			Period: 60,
			Alias:  "{{LoadBalancer}} Expanded {{InstanceType}} - {{Resource}}",
		}
		series, partialData, err := parseGetMetricDataTimeSeries(mdrs, labels, query)
		require.NoError(t, err)
		assert.False(t, partialData)
		assert.Len(t, *series, 2)
		assert.Equal(t, "lb1 Expanded micro - res", (*series)[0].Name)
		assert.Equal(t, "lb2 Expanded micro - res", (*series)[1].Name)
	})
>>>>>>> 0ffd9a9a

	t.Run("Parse cloudwatch response", func(t *testing.T) {
		timestamp := time.Unix(0, 0)
		labels := []string{"lb"}
		mdrs := map[string]*cloudwatch.MetricDataResult{
			"lb": {
				Id:    aws.String("id1"),
				Label: aws.String("lb"),
				Timestamps: []*time.Time{
					aws.Time(timestamp),
					aws.Time(timestamp.Add(60 * time.Second)),
					aws.Time(timestamp.Add(180 * time.Second)),
				},
				Values: []*float64{
					aws.Float64(10),
					aws.Float64(20),
					aws.Float64(30),
				},
<<<<<<< HEAD
				Stats:  "Average",
				Period: 60,
				Alias:  "{{namespace}}_{{metric}}_{{stat}}",
			}
			frames, partialData, err := parseGetMetricDataTimeSeries(mdrs, labels, query)
			So(err, ShouldBeNil)

			frame := frames[0]
			So(partialData, ShouldBeFalse)
			So(frame.Name, ShouldEqual, "AWS/ApplicationELB_TargetResponseTime_Average")
			So(frame.Fields[1].Labels["LoadBalancer"], ShouldEqual, "lb")
			So(frame.Fields[1].Len(), ShouldEqual, 4)
			So(*frame.Fields[1].At(0).(*float64), ShouldEqual, 10.0)
			So(*frame.Fields[1].At(1).(*float64), ShouldEqual, 20.0)
			So(frame.Fields[1].At(2).(*float64), ShouldBeNil)
			So(*frame.Fields[1].At(3).(*float64), ShouldEqual, 30.0)
		})
=======
				StatusCode: aws.String("Complete"),
			},
		}

		query := &cloudWatchQuery{
			RefId:      "refId1",
			Region:     "us-east-1",
			Namespace:  "AWS/ApplicationELB",
			MetricName: "TargetResponseTime",
			Dimensions: map[string][]string{
				"LoadBalancer": {"lb"},
				"TargetGroup":  {"tg"},
			},
			Stats:  "Average",
			Period: 60,
			Alias:  "{{namespace}}_{{metric}}_{{stat}}",
		}
		series, partialData, err := parseGetMetricDataTimeSeries(mdrs, labels, query)
		timeSeries := (*series)[0]
		require.NoError(t, err)
		assert.False(t, partialData)
		assert.Equal(t, "AWS/ApplicationELB_TargetResponseTime_Average", timeSeries.Name)
		assert.Equal(t, "lb", timeSeries.Tags["LoadBalancer"])
		assert.Equal(t, null.FloatFrom(10.0).String(), timeSeries.Points[0][0].String())
		assert.Equal(t, null.FloatFrom(20.0).String(), timeSeries.Points[1][0].String())
		assert.Equal(t, null.FloatFromPtr(nil).String(), timeSeries.Points[2][0].String())
		assert.Equal(t, null.FloatFrom(30.0).String(), timeSeries.Points[3][0].String())
>>>>>>> 0ffd9a9a
	})
}<|MERGE_RESOLUTION|>--- conflicted
+++ resolved
@@ -6,13 +6,8 @@
 
 	"github.com/aws/aws-sdk-go/aws"
 	"github.com/aws/aws-sdk-go/service/cloudwatch"
-<<<<<<< HEAD
-	. "github.com/smartystreets/goconvey/convey"
-=======
-	"github.com/grafana/grafana/pkg/components/null"
 	"github.com/stretchr/testify/assert"
 	"github.com/stretchr/testify/require"
->>>>>>> 0ffd9a9a
 )
 
 func TestCloudWatchResponseParser(t *testing.T) {
@@ -48,24 +43,6 @@
 					aws.Float64(20),
 					aws.Float64(30),
 				},
-<<<<<<< HEAD
-				Stats:  "Average",
-				Period: 60,
-				Alias:  "{{LoadBalancer}} Expanded",
-			}
-			frames, partialData, err := parseGetMetricDataTimeSeries(mdrs, labels, query)
-			So(err, ShouldBeNil)
-
-			frame1 := frames[0]
-			So(partialData, ShouldBeFalse)
-			So(frame1.Name, ShouldEqual, "lb1 Expanded")
-			So(frame1.Fields[1].Labels["LoadBalancer"], ShouldEqual, "lb1")
-
-			frame2 := frames[1]
-			So(frame2.Name, ShouldEqual, "lb2 Expanded")
-			So(frame2.Fields[1].Labels["LoadBalancer"], ShouldEqual, "lb2")
-		})
-=======
 				StatusCode: aws.String("Complete"),
 			},
 		}
@@ -83,18 +60,17 @@
 			Period: 60,
 			Alias:  "{{LoadBalancer}} Expanded",
 		}
-		series, partialData, err := parseGetMetricDataTimeSeries(mdrs, labels, query)
-		require.NoError(t, err)
-
-		timeSeries := (*series)[0]
-		assert.False(t, partialData)
-		assert.Equal(t, "lb1 Expanded", timeSeries.Name)
-		assert.Equal(t, "lb1", timeSeries.Tags["LoadBalancer"])
->>>>>>> 0ffd9a9a
-
-		timeSeries2 := (*series)[1]
-		assert.Equal(t, "lb2 Expanded", timeSeries2.Name)
-		assert.Equal(t, "lb2", timeSeries2.Tags["LoadBalancer"])
+		frames, partialData, err := parseGetMetricDataTimeSeries(mdrs, labels, query)
+		require.NoError(t, err)
+
+		frame1 := frames[0]
+		assert.False(t, partialData)
+		assert.Equal(t, "lb1 Expanded", frame1.Name)
+		assert.Equal(t, "lb1", frame1.Fields[1].Labels["LoadBalancer"])
+
+		frame2 := frames[1]
+		assert.Equal(t, "lb2 Expanded", frame2.Name)
+		assert.Equal(t, "lb2", frame2.Fields[1].Labels["LoadBalancer"])
 	})
 
 	t.Run("Expand dimension value using substring", func(t *testing.T) {
@@ -109,48 +85,10 @@
 					aws.Time(timestamp.Add(60 * time.Second)),
 					aws.Time(timestamp.Add(180 * time.Second)),
 				},
-<<<<<<< HEAD
-				Stats:  "Average",
-				Period: 60,
-				Alias:  "{{LoadBalancer}} Expanded",
-			}
-			frames, partialData, err := parseGetMetricDataTimeSeries(mdrs, labels, query)
-			So(err, ShouldBeNil)
-
-			frame1 := frames[0]
-			So(partialData, ShouldBeFalse)
-			So(frame1.Name, ShouldEqual, "lb1 Expanded")
-			So(frame1.Fields[1].Labels["LoadBalancer"], ShouldEqual, "lb1")
-
-			frame2 := frames[1]
-			So(frame2.Name, ShouldEqual, "lb2 Expanded")
-			So(frame2.Fields[1].Labels["LoadBalancer"], ShouldEqual, "lb2")
-		})
-
-		Convey("can expand dimension value using wildcard", func() {
-			timestamp := time.Unix(0, 0)
-			labels := []string{"lb3", "lb4"}
-			mdrs := map[string]*cloudwatch.MetricDataResult{
-				"lb3": {
-					Id:    aws.String("lb3"),
-					Label: aws.String("lb3"),
-					Timestamps: []*time.Time{
-						aws.Time(timestamp),
-						aws.Time(timestamp.Add(60 * time.Second)),
-						aws.Time(timestamp.Add(180 * time.Second)),
-					},
-					Values: []*float64{
-						aws.Float64(10),
-						aws.Float64(20),
-						aws.Float64(30),
-					},
-					StatusCode: aws.String("Complete"),
-=======
-				Values: []*float64{
-					aws.Float64(10),
-					aws.Float64(20),
-					aws.Float64(30),
->>>>>>> 0ffd9a9a
+				Values: []*float64{
+					aws.Float64(10),
+					aws.Float64(20),
+					aws.Float64(30),
 				},
 				StatusCode: aws.String("Complete"),
 			},
@@ -167,19 +105,6 @@
 					aws.Float64(20),
 					aws.Float64(30),
 				},
-<<<<<<< HEAD
-				Stats:  "Average",
-				Period: 60,
-				Alias:  "{{LoadBalancer}} Expanded",
-			}
-			frames, partialData, err := parseGetMetricDataTimeSeries(mdrs, labels, query)
-			So(err, ShouldBeNil)
-
-			So(partialData, ShouldBeFalse)
-			So(frames[0].Name, ShouldEqual, "lb3 Expanded")
-			So(frames[1].Name, ShouldEqual, "lb4 Expanded")
-		})
-=======
 				StatusCode: aws.String("Complete"),
 			},
 		}
@@ -197,18 +122,17 @@
 			Period: 60,
 			Alias:  "{{LoadBalancer}} Expanded",
 		}
-		series, partialData, err := parseGetMetricDataTimeSeries(mdrs, labels, query)
-		require.NoError(t, err)
->>>>>>> 0ffd9a9a
-
-		timeSeries := (*series)[0]
-		assert.False(t, partialData)
-		assert.Equal(t, "lb1 Expanded", timeSeries.Name)
-		assert.Equal(t, "lb1", timeSeries.Tags["LoadBalancer"])
-
-		timeSeries2 := (*series)[1]
-		assert.Equal(t, "lb2 Expanded", timeSeries2.Name)
-		assert.Equal(t, "lb2", timeSeries2.Tags["LoadBalancer"])
+		frames, partialData, err := parseGetMetricDataTimeSeries(mdrs, labels, query)
+		require.NoError(t, err)
+
+		frame1 := frames[0]
+		assert.False(t, partialData)
+		assert.Equal(t, "lb1 Expanded", frame1.Name)
+		assert.Equal(t, "lb1", frame1.Fields[1].Labels["LoadBalancer"])
+
+		frame2 := frames[1]
+		assert.Equal(t, "lb2 Expanded", frame2.Name)
+		assert.Equal(t, "lb2", frame2.Fields[1].Labels["LoadBalancer"])
 	})
 
 	t.Run("Expand dimension value using wildcard", func(t *testing.T) {
@@ -238,20 +162,6 @@
 					aws.Time(timestamp.Add(60 * time.Second)),
 					aws.Time(timestamp.Add(180 * time.Second)),
 				},
-<<<<<<< HEAD
-				Stats:  "Average",
-				Period: 60,
-				Alias:  "{{LoadBalancer}} Expanded",
-			}
-			frames, partialData, err := parseGetMetricDataTimeSeries(mdrs, labels, query)
-			So(err, ShouldBeNil)
-
-			So(partialData, ShouldBeFalse)
-			So(len(frames), ShouldEqual, 2)
-			So(frames[0].Name, ShouldEqual, "lb1 Expanded")
-			So(frames[1].Name, ShouldEqual, "lb2 Expanded")
-		})
-=======
 				Values: []*float64{
 					aws.Float64(10),
 					aws.Float64(20),
@@ -274,13 +184,13 @@
 			Period: 60,
 			Alias:  "{{LoadBalancer}} Expanded",
 		}
-		series, partialData, err := parseGetMetricDataTimeSeries(mdrs, labels, query)
-		require.NoError(t, err)
-		assert.False(t, partialData)
-		assert.Equal(t, "lb3 Expanded", (*series)[0].Name)
-		assert.Equal(t, "lb4 Expanded", (*series)[1].Name)
-	})
->>>>>>> 0ffd9a9a
+		frames, partialData, err := parseGetMetricDataTimeSeries(mdrs, labels, query)
+		require.NoError(t, err)
+
+		assert.False(t, partialData)
+		assert.Equal(t, "lb3 Expanded", frames[0].Name)
+		assert.Equal(t, "lb4 Expanded", frames[1].Name)
+	})
 
 	t.Run("Expand dimension value when no values are returned and a multi-valued template variable is used", func(t *testing.T) {
 		timestamp := time.Unix(0, 0)
@@ -311,12 +221,13 @@
 			Period: 60,
 			Alias:  "{{LoadBalancer}} Expanded",
 		}
-		series, partialData, err := parseGetMetricDataTimeSeries(mdrs, labels, query)
-		require.NoError(t, err)
-		assert.False(t, partialData)
-		assert.Len(t, *series, 2)
-		assert.Equal(t, "lb1 Expanded", (*series)[0].Name)
-		assert.Equal(t, "lb2 Expanded", (*series)[1].Name)
+		frames, partialData, err := parseGetMetricDataTimeSeries(mdrs, labels, query)
+		require.NoError(t, err)
+
+		assert.False(t, partialData)
+		assert.Len(t, frames, 2)
+		assert.Equal(t, "lb1 Expanded", frames[0].Name)
+		assert.Equal(t, "lb2 Expanded", frames[1].Name)
 	})
 
 	t.Run("Expand dimension value when no values are returned and a multi-valued template variable and two single-valued dimensions are used", func(t *testing.T) {
@@ -331,20 +242,6 @@
 					aws.Time(timestamp.Add(60 * time.Second)),
 					aws.Time(timestamp.Add(180 * time.Second)),
 				},
-<<<<<<< HEAD
-				Stats:  "Average",
-				Period: 60,
-				Alias:  "{{LoadBalancer}} Expanded {{InstanceType}} - {{Resource}}",
-			}
-			frames, partialData, err := parseGetMetricDataTimeSeries(mdrs, labels, query)
-			So(err, ShouldBeNil)
-
-			So(partialData, ShouldBeFalse)
-			So(len(frames), ShouldEqual, 2)
-			So(frames[0].Name, ShouldEqual, "lb1 Expanded micro - res")
-			So(frames[1].Name, ShouldEqual, "lb2 Expanded micro - res")
-		})
-=======
 				Values:     []*float64{},
 				StatusCode: aws.String("Complete"),
 			},
@@ -364,14 +261,14 @@
 			Period: 60,
 			Alias:  "{{LoadBalancer}} Expanded {{InstanceType}} - {{Resource}}",
 		}
-		series, partialData, err := parseGetMetricDataTimeSeries(mdrs, labels, query)
-		require.NoError(t, err)
-		assert.False(t, partialData)
-		assert.Len(t, *series, 2)
-		assert.Equal(t, "lb1 Expanded micro - res", (*series)[0].Name)
-		assert.Equal(t, "lb2 Expanded micro - res", (*series)[1].Name)
-	})
->>>>>>> 0ffd9a9a
+		frames, partialData, err := parseGetMetricDataTimeSeries(mdrs, labels, query)
+		require.NoError(t, err)
+
+		assert.False(t, partialData)
+		assert.Len(t, frames, 2)
+		assert.Equal(t, "lb1 Expanded micro - res", frames[0].Name)
+		assert.Equal(t, "lb2 Expanded micro - res", frames[1].Name)
+	})
 
 	t.Run("Parse cloudwatch response", func(t *testing.T) {
 		timestamp := time.Unix(0, 0)
@@ -390,25 +287,6 @@
 					aws.Float64(20),
 					aws.Float64(30),
 				},
-<<<<<<< HEAD
-				Stats:  "Average",
-				Period: 60,
-				Alias:  "{{namespace}}_{{metric}}_{{stat}}",
-			}
-			frames, partialData, err := parseGetMetricDataTimeSeries(mdrs, labels, query)
-			So(err, ShouldBeNil)
-
-			frame := frames[0]
-			So(partialData, ShouldBeFalse)
-			So(frame.Name, ShouldEqual, "AWS/ApplicationELB_TargetResponseTime_Average")
-			So(frame.Fields[1].Labels["LoadBalancer"], ShouldEqual, "lb")
-			So(frame.Fields[1].Len(), ShouldEqual, 4)
-			So(*frame.Fields[1].At(0).(*float64), ShouldEqual, 10.0)
-			So(*frame.Fields[1].At(1).(*float64), ShouldEqual, 20.0)
-			So(frame.Fields[1].At(2).(*float64), ShouldBeNil)
-			So(*frame.Fields[1].At(3).(*float64), ShouldEqual, 30.0)
-		})
-=======
 				StatusCode: aws.String("Complete"),
 			},
 		}
@@ -426,16 +304,16 @@
 			Period: 60,
 			Alias:  "{{namespace}}_{{metric}}_{{stat}}",
 		}
-		series, partialData, err := parseGetMetricDataTimeSeries(mdrs, labels, query)
-		timeSeries := (*series)[0]
-		require.NoError(t, err)
-		assert.False(t, partialData)
-		assert.Equal(t, "AWS/ApplicationELB_TargetResponseTime_Average", timeSeries.Name)
-		assert.Equal(t, "lb", timeSeries.Tags["LoadBalancer"])
-		assert.Equal(t, null.FloatFrom(10.0).String(), timeSeries.Points[0][0].String())
-		assert.Equal(t, null.FloatFrom(20.0).String(), timeSeries.Points[1][0].String())
-		assert.Equal(t, null.FloatFromPtr(nil).String(), timeSeries.Points[2][0].String())
-		assert.Equal(t, null.FloatFrom(30.0).String(), timeSeries.Points[3][0].String())
->>>>>>> 0ffd9a9a
+		frames, partialData, err := parseGetMetricDataTimeSeries(mdrs, labels, query)
+		require.NoError(t, err)
+
+		frame := frames[0]
+		assert.False(t, partialData)
+		assert.Equal(t, "AWS/ApplicationELB_TargetResponseTime_Average", frame.Name)
+		assert.Equal(t, "lb", frame.Fields[1].Labels["LoadBalancer"])
+		assert.Equal(t, 10.0, *frame.Fields[1].At(0).(*float64))
+		assert.Equal(t, 20.0, *frame.Fields[1].At(1).(*float64))
+		assert.Nil(t, frame.Fields[1].At(2))
+		assert.Equal(t, 30.0, *frame.Fields[1].At(3).(*float64))
 	})
 }