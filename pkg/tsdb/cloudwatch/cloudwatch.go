--- conflicted
+++ resolved
@@ -25,7 +25,6 @@
 	"github.com/grafana/grafana-plugin-sdk-go/data"
 	"github.com/grafana/grafana/pkg/components/simplejson"
 	"github.com/grafana/grafana/pkg/infra/log"
-	"github.com/grafana/grafana/pkg/plugins"
 	"github.com/grafana/grafana/pkg/plugins/backendplugin"
 	"github.com/grafana/grafana/pkg/plugins/backendplugin/coreplugin"
 	"github.com/grafana/grafana/pkg/setting"
@@ -56,38 +55,16 @@
 var plog = log.New("tsdb.cloudwatch")
 var aliasFormat = regexp.MustCompile(`\{\{\s*(.+?)\s*\}\}`)
 
-<<<<<<< HEAD
-func init() {
-	registry.Register(&registry.Descriptor{
-		Name:         "CloudWatchService",
-		InitPriority: registry.Low,
-		Instance:     &CloudWatchService{},
-	})
-}
-
-type CloudWatchService struct {
-	LogsService          *LogsService          `inject:""`
-	BackendPluginManager backendplugin.Manager `inject:""`
-	PluginManagerV2      plugins.ManagerV2     `inject:""`
-	Cfg                  *setting.Cfg          `inject:""`
-}
-
-func (s *CloudWatchService) Init() error {
-=======
 func ProvideService(cfg *setting.Cfg, logsService *LogsService, backendPM backendplugin.Manager) (*CloudWatchService, error) {
->>>>>>> 9267014a
 	plog.Debug("initing")
 
 	im := datasource.NewInstanceManager(NewInstanceSettings())
+
 	factory := coreplugin.New(backend.ServeOpts{
 		QueryDataHandler: newExecutor(logsService, im, cfg, awsds.NewSessionCache()),
 	})
 
-<<<<<<< HEAD
-	if err := s.BackendPluginManager.Register("cloudwatch", factory); err != nil {
-=======
 	if err := backendPM.Register("cloudwatch", factory); err != nil {
->>>>>>> 9267014a
 		plog.Error("Failed to register plugin", "error", err)
 		return nil, err
 	}
