--- conflicted
+++ resolved
@@ -47,18 +47,8 @@
 	tsdb.RegisterTsdbQueryEndpoint("cloudwatch", newcloudWatchExecutor)
 }
 
-<<<<<<< HEAD
 	dsInfo := retrieveDsInfo(e.DataSource, region)
 	newLogsClient, err := retrieveLogsClient(dsInfo)
-=======
-func newcloudWatchExecutor(datasource *models.DataSource) (tsdb.TsdbQueryEndpoint, error) {
-	e := &cloudWatchExecutor{
-		DataSource: datasource,
-	}
-
-	dsInfo := e.getDSInfo(defaultRegion)
-	defaultLogsClient, err := retrieveLogsClient(dsInfo)
->>>>>>> c863fd3d
 	if err != nil {
 		return nil, err
 	}
