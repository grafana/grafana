package cloudwatch

import (
	"context"
	"errors"
	"time"

	"github.com/aws/aws-sdk-go/aws"
	"github.com/aws/aws-sdk-go/service/cloudwatch"
	"github.com/grafana/grafana-plugin-sdk-go/backend"
	"github.com/grafana/grafana-plugin-sdk-go/data"
	"github.com/grafana/grafana/pkg/components/simplejson"
<<<<<<< HEAD
	"github.com/grafana/grafana/pkg/util/errutil"
)

func (e *cloudWatchExecutor) executeAnnotationQuery(ctx context.Context, model *simplejson.Json, query backend.DataQuery, pluginCtx backend.PluginContext) (*backend.QueryDataResponse, error) {
	result := backend.NewQueryDataResponse()

	usePrefixMatch := model.Get("prefixMatching").MustBool(false)
	region := model.Get("region").MustString("")
	namespace := model.Get("namespace").MustString("")
	metricName := model.Get("metricName").MustString("")
	dimensions := model.Get("dimensions").MustMap()
	statistics, err := parseStatistics(model)
=======
	"github.com/grafana/grafana/pkg/plugins"
	"github.com/grafana/grafana/pkg/util/errutil"
)

func (e *cloudWatchExecutor) executeAnnotationQuery(ctx context.Context, queryContext plugins.DataQuery) (
	plugins.DataResponse, error) {
	result := plugins.DataResponse{
		Results: make(map[string]plugins.DataQueryResult),
	}
	firstQuery := queryContext.Queries[0]
	queryResult := plugins.DataQueryResult{Meta: simplejson.New(), RefID: firstQuery.RefID}

	parameters := firstQuery.Model
	usePrefixMatch := parameters.Get("prefixMatching").MustBool(false)
	region := parameters.Get("region").MustString("")
	namespace := parameters.Get("namespace").MustString("")
	metricName := parameters.Get("metricName").MustString("")
	dimensions := parameters.Get("dimensions").MustMap()
	statistics, err := parseStatistics(parameters)
>>>>>>> 53ba6456
	if err != nil {
		return plugins.DataResponse{}, err
	}
	period := int64(model.Get("period").MustInt(0))
	if period == 0 && !usePrefixMatch {
		period = 300
	}
	actionPrefix := model.Get("actionPrefix").MustString("")
	alarmNamePrefix := model.Get("alarmNamePrefix").MustString("")

	cli, err := e.getCWClient(region, pluginCtx)
	if err != nil {
		return plugins.DataResponse{}, err
	}

	var alarmNames []*string
	if usePrefixMatch {
		params := &cloudwatch.DescribeAlarmsInput{
			MaxRecords:      aws.Int64(100),
			ActionPrefix:    aws.String(actionPrefix),
			AlarmNamePrefix: aws.String(alarmNamePrefix),
		}
		resp, err := cli.DescribeAlarms(params)
		if err != nil {
			return plugins.DataResponse{}, errutil.Wrap("failed to call cloudwatch:DescribeAlarms", err)
		}
		alarmNames = filterAlarms(resp, namespace, metricName, dimensions, statistics, period)
	} else {
		if region == "" || namespace == "" || metricName == "" || len(statistics) == 0 {
			return result, errors.New("invalid annotations query")
		}

		var qd []*cloudwatch.Dimension
		for k, v := range dimensions {
			if vv, ok := v.([]interface{}); ok {
				for _, vvv := range vv {
					if vvvv, ok := vvv.(string); ok {
						qd = append(qd, &cloudwatch.Dimension{
							Name:  aws.String(k),
							Value: aws.String(vvvv),
						})
					}
				}
			}
		}
		for _, s := range statistics {
			params := &cloudwatch.DescribeAlarmsForMetricInput{
				Namespace:  aws.String(namespace),
				MetricName: aws.String(metricName),
				Dimensions: qd,
				Statistic:  aws.String(s),
				Period:     aws.Int64(period),
			}
			resp, err := cli.DescribeAlarmsForMetric(params)
			if err != nil {
				return plugins.DataResponse{}, errutil.Wrap("failed to call cloudwatch:DescribeAlarmsForMetric", err)
			}
			for _, alarm := range resp.MetricAlarms {
				alarmNames = append(alarmNames, alarm.AlarmName)
			}
		}
	}

<<<<<<< HEAD
=======
	startTime, err := queryContext.TimeRange.ParseFrom()
	if err != nil {
		return plugins.DataResponse{}, err
	}
	endTime, err := queryContext.TimeRange.ParseTo()
	if err != nil {
		return plugins.DataResponse{}, err
	}

>>>>>>> 53ba6456
	annotations := make([]map[string]string, 0)
	for _, alarmName := range alarmNames {
		params := &cloudwatch.DescribeAlarmHistoryInput{
			AlarmName:  alarmName,
			StartDate:  aws.Time(query.TimeRange.From),
			EndDate:    aws.Time(query.TimeRange.To),
			MaxRecords: aws.Int64(100),
		}
		resp, err := cli.DescribeAlarmHistory(params)
		if err != nil {
			return plugins.DataResponse{}, errutil.Wrap("failed to call cloudwatch:DescribeAlarmHistory", err)
		}
		for _, history := range resp.AlarmHistoryItems {
			annotation := make(map[string]string)
			annotation["time"] = history.Timestamp.UTC().Format(time.RFC3339)
			annotation["title"] = *history.AlarmName
			annotation["tags"] = *history.HistoryItemType
			annotation["text"] = *history.HistorySummary
			annotations = append(annotations, annotation)
		}
	}

<<<<<<< HEAD
	respD := result.Responses[query.RefID]
	respD.Frames = append(respD.Frames, transformAnnotationToTable(annotations, query))
	result.Responses[query.RefID] = respD

	return result, err
}

func transformAnnotationToTable(annotations []map[string]string, query backend.DataQuery) *data.Frame {
	frame := data.NewFrame(query.RefID,
		data.NewField("time", nil, []string{}),
		data.NewField("title", nil, []string{}),
		data.NewField("tags", nil, []string{}),
		data.NewField("text", nil, []string{}),
	)

	for _, a := range annotations {
		frame.AppendRow(a["time"], a["title"], a["tags"], a["text"])
=======
	transformAnnotationToTable(annotations, &queryResult)
	result.Results[firstQuery.RefID] = queryResult
	return result, nil
}

func transformAnnotationToTable(data []map[string]string, result *plugins.DataQueryResult) {
	table := plugins.DataTable{
		Columns: make([]plugins.DataTableColumn, 4),
		Rows:    make([]plugins.DataRowValues, 0),
>>>>>>> 53ba6456
	}

	frame.Meta = &data.FrameMeta{
		Custom: map[string]interface{}{
			"rowCount": len(annotations),
		},
	}

	return frame
}

func filterAlarms(alarms *cloudwatch.DescribeAlarmsOutput, namespace string, metricName string,
	dimensions map[string]interface{}, statistics []string, period int64) []*string {
	alarmNames := make([]*string, 0)

	for _, alarm := range alarms.MetricAlarms {
		if namespace != "" && *alarm.Namespace != namespace {
			continue
		}
		if metricName != "" && *alarm.MetricName != metricName {
			continue
		}

		match := true
		if len(dimensions) != 0 {
			if len(alarm.Dimensions) != len(dimensions) {
				match = false
			} else {
				for _, d := range alarm.Dimensions {
					if _, ok := dimensions[*d.Name]; !ok {
						match = false
					}
				}
			}
		}
		if !match {
			continue
		}

		if len(statistics) != 0 {
			found := false
			for _, s := range statistics {
				if *alarm.Statistic == s {
					found = true
					break
				}
			}
			if !found {
				continue
			}
		}

		if period != 0 && *alarm.Period != period {
			continue
		}

		alarmNames = append(alarmNames, alarm.AlarmName)
	}

	return alarmNames
}<|MERGE_RESOLUTION|>--- conflicted
+++ resolved
@@ -10,7 +10,6 @@
 	"github.com/grafana/grafana-plugin-sdk-go/backend"
 	"github.com/grafana/grafana-plugin-sdk-go/data"
 	"github.com/grafana/grafana/pkg/components/simplejson"
-<<<<<<< HEAD
 	"github.com/grafana/grafana/pkg/util/errutil"
 )
 
@@ -23,29 +22,8 @@
 	metricName := model.Get("metricName").MustString("")
 	dimensions := model.Get("dimensions").MustMap()
 	statistics, err := parseStatistics(model)
-=======
-	"github.com/grafana/grafana/pkg/plugins"
-	"github.com/grafana/grafana/pkg/util/errutil"
-)
-
-func (e *cloudWatchExecutor) executeAnnotationQuery(ctx context.Context, queryContext plugins.DataQuery) (
-	plugins.DataResponse, error) {
-	result := plugins.DataResponse{
-		Results: make(map[string]plugins.DataQueryResult),
-	}
-	firstQuery := queryContext.Queries[0]
-	queryResult := plugins.DataQueryResult{Meta: simplejson.New(), RefID: firstQuery.RefID}
-
-	parameters := firstQuery.Model
-	usePrefixMatch := parameters.Get("prefixMatching").MustBool(false)
-	region := parameters.Get("region").MustString("")
-	namespace := parameters.Get("namespace").MustString("")
-	metricName := parameters.Get("metricName").MustString("")
-	dimensions := parameters.Get("dimensions").MustMap()
-	statistics, err := parseStatistics(parameters)
->>>>>>> 53ba6456
 	if err != nil {
-		return plugins.DataResponse{}, err
+		return nil, err
 	}
 	period := int64(model.Get("period").MustInt(0))
 	if period == 0 && !usePrefixMatch {
@@ -56,7 +34,7 @@
 
 	cli, err := e.getCWClient(region, pluginCtx)
 	if err != nil {
-		return plugins.DataResponse{}, err
+		return nil, err
 	}
 
 	var alarmNames []*string
@@ -68,7 +46,7 @@
 		}
 		resp, err := cli.DescribeAlarms(params)
 		if err != nil {
-			return plugins.DataResponse{}, errutil.Wrap("failed to call cloudwatch:DescribeAlarms", err)
+			return nil, errutil.Wrap("failed to call cloudwatch:DescribeAlarms", err)
 		}
 		alarmNames = filterAlarms(resp, namespace, metricName, dimensions, statistics, period)
 	} else {
@@ -99,7 +77,7 @@
 			}
 			resp, err := cli.DescribeAlarmsForMetric(params)
 			if err != nil {
-				return plugins.DataResponse{}, errutil.Wrap("failed to call cloudwatch:DescribeAlarmsForMetric", err)
+				return nil, errutil.Wrap("failed to call cloudwatch:DescribeAlarmsForMetric", err)
 			}
 			for _, alarm := range resp.MetricAlarms {
 				alarmNames = append(alarmNames, alarm.AlarmName)
@@ -107,18 +85,6 @@
 		}
 	}
 
-<<<<<<< HEAD
-=======
-	startTime, err := queryContext.TimeRange.ParseFrom()
-	if err != nil {
-		return plugins.DataResponse{}, err
-	}
-	endTime, err := queryContext.TimeRange.ParseTo()
-	if err != nil {
-		return plugins.DataResponse{}, err
-	}
-
->>>>>>> 53ba6456
 	annotations := make([]map[string]string, 0)
 	for _, alarmName := range alarmNames {
 		params := &cloudwatch.DescribeAlarmHistoryInput{
@@ -129,7 +95,7 @@
 		}
 		resp, err := cli.DescribeAlarmHistory(params)
 		if err != nil {
-			return plugins.DataResponse{}, errutil.Wrap("failed to call cloudwatch:DescribeAlarmHistory", err)
+			return nil, errutil.Wrap("failed to call cloudwatch:DescribeAlarmHistory", err)
 		}
 		for _, history := range resp.AlarmHistoryItems {
 			annotation := make(map[string]string)
@@ -141,7 +107,6 @@
 		}
 	}
 
-<<<<<<< HEAD
 	respD := result.Responses[query.RefID]
 	respD.Frames = append(respD.Frames, transformAnnotationToTable(annotations, query))
 	result.Responses[query.RefID] = respD
@@ -159,17 +124,6 @@
 
 	for _, a := range annotations {
 		frame.AppendRow(a["time"], a["title"], a["tags"], a["text"])
-=======
-	transformAnnotationToTable(annotations, &queryResult)
-	result.Results[firstQuery.RefID] = queryResult
-	return result, nil
-}
-
-func transformAnnotationToTable(data []map[string]string, result *plugins.DataQueryResult) {
-	table := plugins.DataTable{
-		Columns: make([]plugins.DataTableColumn, 4),
-		Rows:    make([]plugins.DataRowValues, 0),
->>>>>>> 53ba6456
 	}
 
 	frame.Meta = &data.FrameMeta{
