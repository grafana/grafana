--- conflicted
+++ resolved
@@ -385,16 +385,8 @@
 		}
 	} else {
 		var err error
-<<<<<<< HEAD
-		if namespaceMetrics, err = e.getMetricsForCustomMetrics(region, namespace, e.getAllMetrics); err != nil {
+		if namespaceMetrics, err = e.getMetricsForCustomMetrics(region, namespace); err != nil {
 			return nil, errutil.Wrap("unable to call AWS API", err)
-=======
-		dsInfo := e.getDSInfo(region)
-		dsInfo.Namespace = namespace
-
-		if namespaceMetrics, err = e.getMetricsForCustomMetrics(region); err != nil {
-			return nil, errors.New("Unable to call AWS API")
->>>>>>> 43ef052d
 		}
 	}
 	sort.Strings(namespaceMetrics)
@@ -422,13 +414,8 @@
 		dsInfo := e.getDSInfo(region)
 		dsInfo.Namespace = namespace
 
-<<<<<<< HEAD
-		if dimensionValues, err = e.getDimensionsForCustomMetrics(region, e.getAllMetrics); err != nil {
+		if dimensionValues, err = e.getDimensionsForCustomMetrics(region); err != nil {
 			return nil, errutil.Wrap("unable to call AWS API", err)
-=======
-		if dimensionValues, err = e.getDimensionsForCustomMetrics(region); err != nil {
-			return nil, errors.New("Unable to call AWS API")
->>>>>>> 43ef052d
 		}
 	}
 	sort.Strings(dimensionValues)
@@ -738,11 +725,7 @@
 
 var metricsCacheLock sync.Mutex
 
-<<<<<<< HEAD
-func (e *cloudWatchExecutor) getMetricsForCustomMetrics(region, namespace string, getAllMetrics func(string) (cloudwatch.ListMetricsOutput, error)) ([]string, error) {
-=======
-func (e *cloudWatchExecutor) getMetricsForCustomMetrics(region string) ([]string, error) {
->>>>>>> 43ef052d
+func (e *cloudWatchExecutor) getMetricsForCustomMetrics(region, namespace string) ([]string, error) {
 	metricsCacheLock.Lock()
 	defer metricsCacheLock.Unlock()
 
