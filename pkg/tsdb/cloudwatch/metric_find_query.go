package cloudwatch

import (
	"context"
	"errors"
	"fmt"
	"reflect"
	"sort"
	"strings"
	"sync"
	"time"

	"github.com/grafana/grafana-plugin-sdk-go/data"

	"github.com/grafana/grafana-plugin-sdk-go/backend"

	"github.com/aws/aws-sdk-go/aws"
	"github.com/aws/aws-sdk-go/aws/awsutil"
	"github.com/aws/aws-sdk-go/service/cloudwatch"
	"github.com/aws/aws-sdk-go/service/ec2"
	"github.com/aws/aws-sdk-go/service/resourcegroupstaggingapi"
	"github.com/grafana/grafana/pkg/components/simplejson"
	"github.com/grafana/grafana/pkg/infra/metrics"
<<<<<<< HEAD
=======
	"github.com/grafana/grafana/pkg/plugins"
>>>>>>> 53ba6456
	"github.com/grafana/grafana/pkg/util/errutil"
)

// Known AWS regions.
var knownRegions = []string{
	"af-south-1", "ap-east-1", "ap-northeast-1", "ap-northeast-2", "ap-northeast-3", "ap-south-1", "ap-southeast-1",
	"ap-southeast-2", "ca-central-1", "cn-north-1", "cn-northwest-1", "eu-central-1", "eu-north-1", "eu-south-1", "eu-west-1",
	"eu-west-2", "eu-west-3", "me-south-1", "sa-east-1", "us-east-1", "us-east-2", "us-gov-east-1", "us-gov-west-1",
	"us-iso-east-1", "us-isob-east-1", "us-west-1", "us-west-2",
}

type suggestData struct {
	Text  string
	Value string
}

type customMetricsCache struct {
	Expire time.Time
	Cache  []string
}

var customMetricsMetricsMap = make(map[string]map[string]map[string]*customMetricsCache)
var customMetricsDimensionsMap = make(map[string]map[string]map[string]*customMetricsCache)
var metricsMap = map[string][]string{
	"AWS/ACMPrivateCA":            {"CRLGenerated", "Failure", "MisconfiguredCRLBucket", "Success", "Time"},
	"AWS/AmazonMQ":                {"BurstBalance", "ConsumerCount", "CpuCreditBalance", "CpuUtilization", "CurrentConnectionsCount", "DequeueCount", "DispatchCount", "EnqueueCount", "EnqueueTime", "EstablishedConnectionsCount", "ExpiredCount", "HeapUsage", "InactiveDurableTopicSubscribersCount", "InFlightCount", "JobSchedulerStorePercentUsage", "JournalFilesForFastRecovery", "JournalFilesForFullRecovery", "MemoryUsage", "NetworkIn", "NetworkOut", "OpenTransactionCount", "ProducerCount", "QueueSize", "ReceiveCount", "StorePercentUsage", "TempPercentUsage", "TotalConsumerCount", "TotalDequeueCount", "TotalEnqueueCount", "TotalMessageCount", "TotalProducerCount", "VolumeReadOps", "VolumeWriteOps"},
	"AWS/ApiGateway":              {"4xx", "4XXError", "5xx", "5XXError", "CacheHitCount", "CacheMissCount", "Count", "DataProcessed", "IntegrationLatency", "Latency"},
	"AWS/AppStream":               {"ActualCapacity", "AvailableCapacity", "CapacityUtilization", "DesiredCapacity", "InUseCapacity", "InsufficientCapacityError", "PendingCapacity", "RunningCapacity"},
	"AWS/AppSync":                 {"4XXError", "5XXError", "Latency"},
	"AWS/ApplicationELB":          {"ActiveConnectionCount", "ClientTLSNegotiationErrorCount", "ConsumedLCUs", "ELBAuthError", "ELBAuthFailure", "ELBAuthLatency", "ELBAuthRefreshTokenSuccess", "ELBAuthSuccess", "ELBAuthUserClaimsSizeExceeded", "HTTPCode_ELB_3XX_Count", "HTTPCode_ELB_4XX_Count", "HTTPCode_ELB_5XX_Count", "HTTPCode_Target_2XX_Count", "HTTPCode_Target_3XX_Count", "HTTPCode_Target_4XX_Count", "HTTPCode_Target_5XX_Count", "HTTP_Fixed_Response_Count", "HTTP_Redirect_Count", "HTTP_Redirect_Url_Limit_Exceeded_Count", "HealthyHostCount", "IPv6ProcessedBytes", "IPv6RequestCount", "LambdaInternalError", "LambdaTargetProcessedBytes", "LambdaUserError", "NewConnectionCount", "NonStickyRequestCount", "ProcessedBytes", "RejectedConnectionCount", "RequestCount", "RequestCountPerTarget", "RuleEvaluations", "StandardProcessedBytes", "TargetConnectionErrorCount", "TargetResponseTime", "TargetTLSNegotiationErrorCount", "UnHealthyHostCount"},
	"AWS/Athena":                  {"EngineExecutionTime", "QueryPlanningTime", "QueryQueueTime", "ProcessedBytes", "ServiceProcessingTime", "TotalExecutionTime"},
	"AWS/AutoScaling":             {"GroupDesiredCapacity", "GroupInServiceInstances", "GroupMaxSize", "GroupMinSize", "GroupPendingInstances", "GroupStandbyInstances", "GroupTerminatingInstances", "GroupTotalInstances"},
	"AWS/Billing":                 {"EstimatedCharges"},
	"AWS/Chatbot":                 {"EventsThrottled", "EventsProcessed", "MessageDeliverySuccess", "MessageDeliveryFailure", "UnsupportedEvents"},
	"AWS/ClientVPN":               {"ActiveConnectionsCount", "AuthenticationFailures", "CrlDaysToExpiry", "EgressBytes", "EgressPackets", "IngressBytes", "IngressPackets", "SelfServicePortalClientConfigurationDownloads"},
	"AWS/CloudFront":              {"4xxErrorRate", "5xxErrorRate", "BytesDownloaded", "BytesUploaded", "Requests", "TotalErrorRate", "CacheHitRate", "OriginLatency", "401ErrorRate", "403ErrorRate", "404ErrorRate", "502ErrorRate", "503ErrorRate", "504ErrorRate"},
	"AWS/CloudHSM":                {"HsmKeysSessionOccupied", "HsmKeysTokenOccupied", "HsmSessionCount", "HsmSslCtxsOccupied", "HsmTemperature", "HsmUnhealthy", "HsmUsersAvailable", "HsmUsersMax", "InterfaceEth2OctetsInput", "InterfaceEth2OctetsOutput"},
	"AWS/CloudSearch":             {"IndexUtilization", "Partitions", "SearchableDocuments", "SuccessfulRequests"},
	"AWS/CodeBuild":               {"BuildDuration", "Builds", "DownloadSourceDuration", "Duration", "FailedBuilds", "FinalizingDuration", "InstallDuration", "PostBuildDuration", "PreBuildDuration", "ProvisioningDuration", "QueuedDuration", "SubmittedDuration", "SucceededBuilds", "UploadArtifactsDuration"},
	"AWS/Cognito":                 {"AccountTakeOverRisk", "CompromisedCredentialsRisk", "NoRisk", "OverrideBlock", "Risk"},
	"AWS/Connect":                 {"CallBackNotDialableNumber", "CallRecordingUploadError", "CallsBreachingConcurrencyQuota", "CallsPerInterval", "ConcurrentCalls", "ConcurrentCallsPercentage", "ContactFlowErrors", "ContactFlowFatalErrors", "LongestQueueWaitTime", "MisconfiguredPhoneNumbers", "MissedCalls", "PublicSigningKeyUsage", "QueueCapacityExceededError", "QueueSize", "ThrottledCalls", "ToInstancePacketLossRate"},
	"AWS/DataSync":                {"BytesVerifiedSource", "BytesPreparedSource", "FilesVerifiedSource", "FilesPreparedSource", "BytesVerifiedDestination", "BytesPreparedDestination", "FilesVerifiedDestination", "FilesPreparedDestination", "FilesTransferred", "BytesTransferred", "BytesWritten"},
	"AWS/DDoSProtection":          {"DDoSDetected", "DDoSAttackBitsPerSecond", "DDoSAttackPacketsPerSecond", "DDoSAttackRequestsPerSecond", "VolumeBitsPerSecond", "VolumePacketsPerSecond"},
	"AWS/DMS":                     {"CDCChangesDiskSource", "CDCChangesDiskTarget", "CDCChangesMemorySource", "CDCChangesMemoryTarget", "CDCIncomingChanges", "CDCLatencySource", "CDCLatencyTarget", "CDCThroughputBandwidthSource", "CDCThroughputBandwidthTarget", "CDCThroughputRowsSource", "CDCThroughputRowsTarget", "CPUUtilization", "FreeStorageSpace", "FreeableMemory", "FullLoadThroughputBandwidthSource", "FullLoadThroughputBandwidthTarget", "FullLoadThroughputRowsSource", "FullLoadThroughputRowsTarget", "NetworkReceiveThroughput", "NetworkTransmitThroughput", "ReadIOPS", "ReadLatency", "ReadThroughput", "SwapUsage", "WriteIOPS", "WriteLatency", "WriteThroughput"},
	"AWS/DocDB":                   {"BackupRetentionPeriodStorageUsed", "BufferCacheHitRatio", "ChangeStreamLogSize", "CPUUtilization", "DatabaseConnections", "DBInstanceReplicaLag", "DBClusterReplicaLagMaximum", "DBClusterReplicaLagMinimum", "DiskQueueDepth", "EngineUptime", "FreeableMemory", "FreeLocalStorage", "NetworkReceiveThroughput", "NetworkThroughput", "NetworkTransmitThroughput", "ReadIOPS", "ReadLatency", "ReadThroughput", "SnapshotStorageUsed", "SwapUsage", "TotalBackupStorageBilled", "VolumeBytesUsed", "VolumeReadIOPs", "VolumeWriteIOPs", "WriteIOPS", "WriteLatency", "WriteThroughput"},
	"AWS/DX":                      {"ConnectionBpsEgress", "ConnectionBpsIngress", "ConnectionErrorCount", "ConnectionCRCErrorCount", "ConnectionLightLevelRx", "ConnectionLightLevelTx", "ConnectionPpsEgress", "ConnectionPpsIngress", "ConnectionState", "VirtualInterfaceBpsEgress", "VirtualInterfaceBpsIngress", "VirtualInterfacePpsEgress", "VirtualInterfacePpsIngress"},
	"AWS/DAX":                     {"CPUUtilization", "NetworkPacketsIn", "NetworkPacketsOut", "GetItemRequestCount", "BatchGetItemRequestCount", "BatchWriteItemRequestCount", "DeleteItemRequestCount", "PutItemRequestCount", "UpdateItemRequestCount", "TransactWriteItemsCount", "TransactGetItemsCount", "ItemCacheHits", "ItemCacheMisses", "QueryCacheHits", "QueryCacheMisses", "ScanCacheHits", "ScanCacheMisses", "TotalRequestCount", "ErrorRequestCount", "FaultRequestCount", "FailedRequestCount", "QueryRequestCount", "ScanRequestCount", "ClientConnections", "EstimatedDbSize", "EvictedSize"},
	"AWS/DynamoDB":                {"ConditionalCheckFailedRequests", "ConsumedReadCapacityUnits", "ConsumedWriteCapacityUnits", "OnlineIndexConsumedWriteCapacity", "OnlineIndexPercentageProgress", "OnlineIndexThrottleEvents", "PendingReplicationCount", "ProvisionedReadCapacityUnits", "ProvisionedWriteCapacityUnits", "ReadThrottleEvents", "ReplicationLatency", "ReturnedBytes", "ReturnedItemCount", "ReturnedRecordsCount", "SuccessfulRequestLatency", "SystemErrors", "ThrottledRequests", "TimeToLiveDeletedItemCount", "UserErrors", "WriteThrottleEvents"},
	"AWS/EBS":                     {"BurstBalance", "VolumeConsumedReadWriteOps", "VolumeIdleTime", "VolumeQueueLength", "VolumeReadBytes", "VolumeReadOps", "VolumeThroughputPercentage", "VolumeTotalReadTime", "VolumeTotalWriteTime", "VolumeWriteBytes", "VolumeWriteOps"},
	"AWS/EC2":                     {"CPUCreditBalance", "CPUCreditUsage", "CPUSurplusCreditBalance", "CPUSurplusCreditsCharged", "CPUUtilization", "DiskReadBytes", "DiskReadOps", "DiskWriteBytes", "DiskWriteOps", "EBSByteBalance%", "EBSIOBalance%", "EBSReadBytes", "EBSReadOps", "EBSWriteBytes", "EBSWriteOps", "NetworkIn", "NetworkOut", "NetworkPacketsIn", "NetworkPacketsOut", "StatusCheckFailed", "StatusCheckFailed_Instance", "StatusCheckFailed_System"},
	"AWS/EC2/API":                 {"ClientErrors", "RequestLimitExceeded", "ServerErrors", "SuccessfulCalls"},
	"AWS/EC2CapacityReservations": {"AvailableInstanceCount", "InstanceUtilization", "TotalInstanceCount", "UsedInstanceCount"},
	"AWS/EC2Spot":                 {"AvailableInstancePoolsCount", "BidsSubmittedForCapacity", "EligibleInstancePoolCount", "FulfilledCapacity", "MaxPercentCapacityAllocation", "PendingCapacity", "PercentCapacityAllocation", "TargetCapacity", "TerminatingCapacity"},
	"AWS/ECS":                     {"CPUReservation", "CPUUtilization", "GPUReservation", "MemoryReservation", "MemoryUtilization"},
	"AWS/EFS":                     {"BurstCreditBalance", "ClientConnections", "DataReadIOBytes", "DataWriteIOBytes", "MetadataIOBytes", "PercentIOLimit", "PermittedThroughput", "TotalIOBytes"},
	"AWS/ELB":                     {"BackendConnectionErrors", "EstimatedALBActiveConnectionCount", "EstimatedALBConsumedLCUs", "EstimatedALBNewConnectionCount", "EstimatedProcessedBytes", "HTTPCode_Backend_2XX", "HTTPCode_Backend_3XX", "HTTPCode_Backend_4XX", "HTTPCode_Backend_5XX", "HTTPCode_ELB_4XX", "HTTPCode_ELB_5XX", "HealthyHostCount", "Latency", "RequestCount", "SpilloverCount", "SurgeQueueLength", "UnHealthyHostCount"},
	"AWS/ES":                      {"AutomatedSnapshotFailure", "CPUCreditBalance", "CPUUtilization", "ClusterIndexWritesBlocked", "ClusterStatus.green", "ClusterStatus.red", "ClusterStatus.yellow", "ClusterUsedSpace", "DeletedDocuments", "DiskQueueDepth", "ElasticsearchRequests", "FreeStorageSpace", "IndexingLatency", "IndexingRate", "InvalidHostHeaderRequests", "JVMGCOldCollectionCount", "JVMGCOldCollectionTime", "JVMGCYoungCollectionCount", "JVMGCYoungCollectionTime", "JVMMemoryPressure", "KMSKeyError", "KMSKeyInaccessible", "KibanaHealthyNodes", "MasterCPUCreditBalance", "MasterCPUUtilization", "MasterFreeStorageSpace", "MasterJVMMemoryPressure", "MasterReachableFromNode", "Nodes", "ReadIOPS", "ReadLatency", "ReadThroughput", "RequestCount", "SearchLatency", "SearchRate", "SearchableDocuments", "SysMemoryUtilization", "ThreadpoolBulkQueue", "ThreadpoolBulkRejected", "ThreadpoolBulkThreads", "ThreadpoolForce_mergeQueue", "ThreadpoolForce_mergeRejected", "ThreadpoolForce_mergeThreads", "ThreadpoolIndexQueue", "ThreadpoolIndexRejected", "ThreadpoolIndexThreads", "ThreadpoolSearchQueue", "ThreadpoolSearchRejected", "ThreadpoolSearchThreads", "WriteIOPS", "WriteLatency", "WriteThroughput"},
	"AWS/ElastiCache":             {"ActiveDefragHits", "BytesReadIntoMemcached", "BytesUsedForCache", "BytesUsedForCacheItems", "BytesUsedForHash", "BytesWrittenOutFromMemcached", "CPUUtilization", "CacheHitRate", "CacheHits", "CacheMisses", "CasBadval", "CasHits", "CasMisses", "CmdConfigGet", "CmdConfigSet", "CmdFlush", "CmdGet", "CmdSet", "CmdTouch", "CurrConfig", "CurrConnections", "CurrItems", "DB0AverageTTL", "DatabaseMemoryUsagePercentage", "DecrHits", "DecrMisses", "DeleteHits", "DeleteMisses", "EngineCPUUtilization", "EvalBasedCmds", "EvalBasedCmdsLatency", "EvictedUnfetched", "Evictions", "ExpiredUnfetched", "FreeableMemory", "GeoSpatialBasedCmds", "GeoSpatialBasedCmdsLatency", "GetHits", "GetMisses", "GetTypeCmds", "GetTypeCmdsLatency", "HashBasedCmds", "HashBasedCmdsLatency", "HyperLogLogBasedCmds", "HyperLogLogBasedCmdsLatency", "IncrHits", "IncrMisses", "KeyBasedCmds", "KeyBasedCmdsLatency", "ListBasedCmds", "ListBasedCmdsLatency", "MasterLinkHealthStatus", "MemoryFragmentationRatio", "NetworkBytesIn", "NetworkBytesOut", "NewConnections", "NewItems", "PubSubBasedCmds", "PubSubBasedCmdsLatency", "Reclaimed", "ReplicationBytes", "ReplicationLag", "SaveInProgress", "SetBasedCmds", "SetBasedCmdsLatency", "SetTypeCmds", "SetTypeCmdsLatency", "SlabsMoved", "SortedSetBasedCmds", "SortedSetBasedCmdsLatency", "StreamBasedCmds", "StreamBasedCmdsLatency", "StringBasedCmds", "StringBasedCmdsLatency", "SwapUsage", "TouchHits", "TouchMisses", "UnusedMemory"},
	"AWS/ElasticBeanstalk":        {"ApplicationLatencyP10", "ApplicationLatencyP50", "ApplicationLatencyP75", "ApplicationLatencyP85", "ApplicationLatencyP90", "ApplicationLatencyP95", "ApplicationLatencyP99", "ApplicationLatencyP99.9", "ApplicationRequests2xx", "ApplicationRequests3xx", "ApplicationRequests4xx", "ApplicationRequests5xx", "ApplicationRequestsTotal", "CPUIdle", "CPUIowait", "CPUIrq", "CPUNice", "CPUSoftirq", "CPUSystem", "CPUUser", "EnvironmentHealth", "InstanceHealth", "InstancesDegraded", "InstancesInfo", "InstancesNoData", "InstancesOk", "InstancesPending", "InstancesSevere", "InstancesUnknown", "InstancesWarning", "LoadAverage1min", "LoadAverage5min", "RootFilesystemUtil"},
	"AWS/ElasticInference":        {"AcceleratorHealthCheckFailed", "AcceleratorMemoryUsage", "ConnectivityCheckFailed"},
	"AWS/ElasticMapReduce":        {"AppsCompleted", "AppsFailed", "AppsKilled", "AppsPending", "AppsRunning", "AppsSubmitted", "BackupFailed", "CapacityRemainingGB", "Cluster Status", "ContainerAllocated", "ContainerPending", "ContainerPendingRatio", "ContainerReserved", "CoreNodesPending", "CoreNodesRunning", "CorruptBlocks", "DfsPendingReplicationBlocks", "HBase", "HDFSBytesRead", "HDFSBytesWritten", "HDFSUtilization", "HbaseBackupFailed", "IO", "IsIdle", "JobsFailed", "JobsRunning", "LiveDataNodes", "LiveTaskTrackers", "MRActiveNodes", "MRDecommissionedNodes", "MRLostNodes", "MRRebootedNodes", "MRTotalNodes", "MRUnhealthyNodes", "Map/Reduce", "MapSlotsOpen", "MapTasksRemaining", "MapTasksRunning", "MemoryAllocatedMB", "MemoryAvailableMB", "MemoryReservedMB", "MemoryTotalMB", "MissingBlocks", "MostRecentBackupDuration", "Node Status", "PendingDeletionBlocks", "ReduceSlotsOpen", "ReduceTasksRemaining", "ReduceTasksRunning", "RemainingMapTasksPerSlot", "S3BytesRead", "S3BytesWritten", "TaskNodesPending", "TaskNodesRunning", "TimeSinceLastSuccessfulBackup", "TotalLoad", "UnderReplicatedBlocks", "YARNMemoryAvailablePercentage"},
	"AWS/ElasticTranscoder":       {"Billed Audio Output", "Billed HD Output", "Billed SD Output", "Errors", "Jobs Completed", "Jobs Errored", "Outputs per Job", "Standby Time", "Throttles"},
	"AWS/Events":                  {"DeadLetterInvocations", "FailedInvocations", "Invocations", "MatchedEvents", "ThrottledRules", "TriggeredRules"},
	"AWS/FSx":                     {"DataReadBytes", "DataReadOperations", "DataWriteBytes", "DataWriteOperations", "FreeDataStorageCapacity", "FreeStorageCapacity", "MetadataOperations"},
	"AWS/Firehose":                {"BackupToS3.Bytes", "BackupToS3.DataFreshness", "BackupToS3.Records", "BackupToS3.Success", "DataReadFromKinesisStream.Bytes", "DataReadFromKinesisStream.Records", "DeliveryToElasticsearch.Bytes", "DeliveryToElasticsearch.Records", "DeliveryToElasticsearch.Success", "DeliveryToRedshift.Bytes", "DeliveryToRedshift.Records", "DeliveryToRedshift.Success", "DeliveryToS3.Bytes", "DeliveryToS3.DataFreshness", "DeliveryToS3.Records", "DeliveryToS3.Success", "DeliveryToSplunk.Bytes", "DeliveryToSplunk.DataFreshness", "DeliveryToSplunk.Records", "DeliveryToSplunk.Success", "DescribeDeliveryStream.Latency", "DescribeDeliveryStream.Requests", "ExecuteProcessing.Duration", "ExecuteProcessing.Success", "FailedConversion.Bytes", "FailedConversion.Records", "IncomingBytes", "IncomingRecords", "KinesisMillisBehindLatest", "ListDeliveryStreams.Latency", "ListDeliveryStreams.Requests", "PutRecord.Bytes", "PutRecord.Latency", "PutRecord.Requests", "PutRecordBatch.Bytes", "PutRecordBatch.Latency", "PutRecordBatch.Records", "PutRecordBatch.Requests", "SucceedConversion.Bytes", "SucceedConversion.Records", "SucceedProcessing.Bytes", "SucceedProcessing.Records", "ThrottledDescribeStream", "ThrottledGetRecords", "ThrottledGetShardIterator", "UpdateDeliveryStream.Latency", "UpdateDeliveryStream.Requests"},
	"AWS/GameLift":                {"ActivatingGameSessions", "ActiveGameSessions", "ActiveInstances", "ActiveServerProcesses", "AvailableGameSessions", "AverageWaitTime", "CurrentPlayerSessions", "CurrentTickets", "DesiredInstances", "FirstChoiceNotViable", "FirstChoiceOutOfCapacity", "GameSessionInterruptions", "HealthyServerProcesses", "IdleInstances", "InstanceInterruptions", "LowestLatencyPlacement", "LowestPricePlacement", "MatchAcceptancesTimedOut", "MatchesAccepted", "MatchesCreated", "MatchesPlaced", "MatchesRejected", "MaxInstances", "MinInstances", "PercentAvailableGameSessions", "PercentHealthyServerProcesses", "PercentIdleInstances", "Placement", "PlacementsCanceled", "PlacementsFailed", "PlacementsStarted", "PlacementsSucceeded", "PlacementsTimedOut", "PlayerSessionActivations", "PlayersStarted", "QueueDepth", "RuleEvaluationsFailed", "RuleEvaluationsPassed", "ServerProcessAbnormalTerminations", "ServerProcessActivations", "ServerProcessTerminations", "TicketsFailed", "TicketsStarted", "TicketsTimedOut", "TimeToMatch", "TimeToTicketSuccess"},
	"AWS/Glue":                    {"glue.driver.BlockManager.disk.diskSpaceUsed_MB", "glue.driver.ExecutorAllocationManager.executors.numberAllExecutors", "glue.driver.ExecutorAllocationManager.executors.numberMaxNeededExecutors", "glue.driver.aggregate.bytesRead", "glue.driver.aggregate.elapsedTime", "glue.driver.aggregate.numCompletedStages", "glue.driver.aggregate.numCompletedTasks", "glue.driver.aggregate.numFailedTasks", "glue.driver.aggregate.numKilledTasks", "glue.driver.aggregate.recordsRead", "glue.driver.aggregate.shuffleBytesWritten", "glue.driver.aggregate.shuffleLocalBytesRead", "glue.driver.jvm.heap.usage  glue.executorId.jvm.heap.usage  glue.ALL.jvm.heap.usage", "glue.driver.jvm.heap.used  glue.executorId.jvm.heap.used  glue.ALL.jvm.heap.used", "glue.driver.s3.filesystem.read_bytes  glue.executorId.s3.filesystem.read_bytes  glue.ALL.s3.filesystem.read_bytes", "glue.driver.s3.filesystem.write_bytes  glue.executorId.s3.filesystem.write_bytes  glue.ALL.s3.filesystem.write_bytes", "glue.driver.system.cpuSystemLoad  glue.executorId.system.cpuSystemLoad  glue.ALL.system.cpuSystemLoad"},
	"AWS/GroundStation":           {"BitErrorRate", "BlockErrorRate", "ReceivedPower", "Es/N0"},
	"AWS/Inspector":               {"TotalAssessmentRunFindings", "TotalAssessmentRuns", "TotalHealthyAgents", "TotalMatchingAgents"},
	"AWS/IoT":                     {"CanceledJobExecutionCount", "CanceledJobExecutionTotalCount", "ClientError", "Connect.AuthError", "Connect.ClientError", "Connect.ServerError", "Connect.Success", "Connect.Throttle", "DeleteThingShadow.Accepted", "FailedJobExecutionCount", "FailedJobExecutionTotalCount", "Failure", "GetThingShadow.Accepted", "InProgressJobExecutionCount", "InProgressJobExecutionTotalCount", "NonCompliantResources", "NumLogBatchesFailedToPublishThrottled", "NumLogEventsFailedToPublishThrottled", "ParseError", "Ping.Success", "PublishIn.AuthError", "PublishIn.ClientError", "PublishIn.ServerError", "PublishIn.Success", "PublishIn.Throttle", "PublishOut.AuthError", "PublishOut.ClientError", "PublishOut.Success", "QueuedJobExecutionCount", "QueuedJobExecutionTotalCount", "RejectedJobExecutionCount", "RejectedJobExecutionTotalCount", "RemovedJobExecutionCount", "RemovedJobExecutionTotalCount", "ResourcesEvaluated", "RuleMessageThrottled", "RuleNotFound", "RulesExecuted", "ServerError", "Subscribe.AuthError", "Subscribe.ClientError", "Subscribe.ServerError", "Subscribe.Success", "Subscribe.Throttle", "SuccededJobExecutionCount", "SuccededJobExecutionTotalCount", "Success", "TopicMatch", "Unsubscribe.ClientError", "Unsubscribe.ServerError", "Unsubscribe.Success", "Unsubscribe.Throttle", "UpdateThingShadow.Accepted", "Violations", "ViolationsCleared", "ViolationsInvalidated"},
	"AWS/IoTAnalytics":            {"ActionExecution", "ActivityExecutionError", "IncomingMessages"},
	"AWS/KMS":                     {"SecondsUntilKeyMaterialExpiration"},
	"AWS/Kafka":                   {"ActiveControllerCount", "BytesInPerSec", "BytesOutPerSec", "CpuIdle", "CpuSystem", "CpuUser", "FetchConsumerLocalTimeMsMean", "FetchConsumerRequestQueueTimeMsMean", "FetchConsumerResponseQueueTimeMsMean", "FetchConsumerResponseSendTimeMsMean", "FetchConsumerTotalTimeMsMean", "FetchFollowerLocalTimeMsMean", "FetchFollowerRequestQueueTimeMsMean", "FetchFollowerResponseQueueTimeMsMean", "FetchFollowerResponseSendTimeMsMean", "FetchFollowerTotalTimeMsMean", "FetchMessageConversionsPerSec", "FetchThrottleByteRate", "FetchThrottleQueueSize", "FetchThrottleTime", "GlobalPartitionCount", "GlobalTopicCount", "KafkaAppLogsDiskUsed", "KafkaDataLogsDiskUsed", "LeaderCount", "MemoryBuffered", "MemoryCached", "MemoryFree", "MemoryUsed", "MessagesInPerSec", "NetworkProcessorAvgIdlePercent", "NetworkRxDropped", "NetworkRxErrors", "NetworkRxPackets", "NetworkTxDropped", "NetworkTxErrors", "NetworkTxPackets", "OfflinePartitionsCount", "PartitionCount", "ProduceLocalTimeMsMean", "ProduceMessageConversionsPerSec", "ProduceMessageConversionsTimeMsMean", "ProduceRequestQueueTimeMsMean", "ProduceResponseQueueTimeMsMean", "ProduceResponseSendTimeMsMean", "ProduceThrottleByteRate", "ProduceThrottleQueueSize", "ProduceThrottleTime", "ProduceTotalTimeMsMean", "RequestBytesMean", "RequestExemptFromThrottleTime", "RequestHandlerAvgIdlePercent", "RequestThrottleQueueSize", "RequestThrottleTime", "RequestTime", "RootDiskUsed", "SwapFree", "SwapUsed", "UnderMinIsrPartitionCount", "UnderReplicatedPartitions", "ZooKeeperRequestLatencyMsMean", "ZooKeeperSessionState"},
	"AWS/Kinesis":                 {"GetRecords.Bytes", "GetRecords.IteratorAge", "GetRecords.IteratorAgeMilliseconds", "GetRecords.Latency", "GetRecords.Records", "GetRecords.Success", "IncomingBytes", "IncomingRecords", "IteratorAgeMilliseconds", "OutgoingBytes", "OutgoingRecords", "PutRecord.Bytes", "PutRecord.Latency", "PutRecord.Success", "PutRecords.Bytes", "PutRecords.Latency", "PutRecords.Records", "PutRecords.Success", "ReadProvisionedThroughputExceeded", "SubscribeToShard.RateExceeded", "SubscribeToShard.Success", "SubscribeToShardEvent.Bytes", "SubscribeToShardEvent.MillisBehindLatest", "SubscribeToShardEvent.Records", "SubscribeToShardEvent.Success", "WriteProvisionedThroughputExceeded"},
	"AWS/KinesisAnalytics":        {"Bytes", "InputProcessing.DroppedRecords", "InputProcessing.Duration", "InputProcessing.OkBytes", "InputProcessing.OkRecords", "InputProcessing.ProcessingFailedRecords", "InputProcessing.Success", "KPUs", "LambdaDelivery.DeliveryFailedRecords", "LambdaDelivery.Duration", "LambdaDelivery.OkRecords", "MillisBehindLatest", "Records", "Success"},
	"AWS/KinesisVideo":            {"GetHLSMasterPlaylist.Latency", "GetHLSMasterPlaylist.Requests", "GetHLSMasterPlaylist.Success", "GetHLSMediaPlaylist.Latency", "GetHLSMediaPlaylist.Requests", "GetHLSMediaPlaylist.Success", "GetHLSStreamingSessionURL.Latency", "GetHLSStreamingSessionURL.Requests", "GetHLSStreamingSessionURL.Success", "GetMP4InitFragment.Latency", "GetMP4InitFragment.Requests", "GetMP4InitFragment.Success", "GetMP4MediaFragment.Latency", "GetMP4MediaFragment.OutgoingBytes", "GetMP4MediaFragment.Requests", "GetMP4MediaFragment.Success", "GetMedia.ConnectionErrors", "GetMedia.MillisBehindNow", "GetMedia.OutgoingBytes", "GetMedia.OutgoingFragments", "GetMedia.OutgoingFrames", "GetMedia.Requests", "GetMedia.Success", "GetMediaForFragmentList.OutgoingBytes", "GetMediaForFragmentList.OutgoingFragments", "GetMediaForFragmentList.OutgoingFrames", "GetMediaForFragmentList.Requests", "GetMediaForFragmentList.Success", "GetTSFragment.Latency", "GetTSFragment.OutgoingBytes", "GetTSFragment.Requests", "GetTSFragment.Success", "ListFragments.Latency", "PutMedia.ActiveConnections", "PutMedia.BufferingAckLatency", "PutMedia.ConnectionErrors", "PutMedia.ErrorAckCount", "PutMedia.FragmentIngestionLatency", "PutMedia.FragmentPersistLatency", "PutMedia.IncomingBytes", "PutMedia.IncomingFragments", "PutMedia.IncomingFrames", "PutMedia.Latency", "PutMedia.PersistedAckLatency", "PutMedia.ReceivedAckLatency", "PutMedia.Requests", "PutMedia.Success"},
	"AWS/Lambda":                  {"ConcurrentExecutions", "DeadLetterErrors", "Duration", "Errors", "Invocations", "IteratorAge", "Throttles", "UnreservedConcurrentExecutions"},
	"AWS/Lex":                     {"BotChannelAuthErrors", "BotChannelConfigurationErrors", "BotChannelInboundThrottledEvents", "BotChannelOutboundThrottledEvents", "BotChannelRequestCount", "BotChannelResponseCardErrors", "BotChannelSystemErrors", "MissedUtteranceCount", "RuntimeInvalidLambdaResponses", "RuntimeLambdaErrors", "RuntimePollyErrors", "RuntimeRequestCount", "RuntimeSucessfulRequestLatency", "RuntimeSystemErrors", "RuntimeThrottledEvents", "RuntimeUserErrors"},
	"AWS/Logs":                    {"DeliveryErrors", "DeliveryThrottling", "ForwardedBytes", "ForwardedLogEvents", "IncomingBytes", "IncomingLogEvents"},
	"AWS/ML":                      {"PredictCount", "PredictFailureCount"},
	"AWS/MediaConnect":            {"ARQRecovered", "ARQRequests", "BitRate", "CATError", "CRCError", "Connected", "ConnectedOutputs", "ContinuityCounter", "Disconnections", "DroppedPackets", "FECPackets", "FECRecovered", "NotRecoveredPackets", "OutputConnected", "OutputDisconnections", "OverflowPackets", "PATError", "PCRAccuracyError", "PCRError", "PIDError", "PMTError", "PTSError", "PacketLossPercent", "RecoveredPackets", "RoundTripTime", "SourceARQRecovered", "SourceARQRequests", "SourceBitRate", "SourceCATError", "SourceCRCError", "SourceConnected", "SourceContinuityCounter", "SourceDisconnections", "SourceDroppedPackets", "SourceFECPackets", "SourceFECRecovered", "SourceNotRecoveredPackets", "SourceOverflowPackets", "SourcePATError", "SourcePCRAccuracyError", "SourcePCRError", "SourcePIDError", "SourcePMTError", "SourcePTSError", "SourcePacketLossPercent", "SourceRecoveredPackets", "SourceRoundTripTime", "SourceTSByteError", "SourceTSSyncLoss", "SourceTotalPackets", "SourceTransportError", "TSByteError", "TSSyncLoss", "TotalPackets", "TransportError"},
	"AWS/MediaConvert":            {"AudioOutputSeconds", "Errors", "HDOutputSeconds", "JobsCompletedCount", "JobsErroredCount", "SDOutputSeconds", "StandbyTime", "TranscodingTime", "UHDOutputSeconds"},
	"AWS/MediaPackage":            {"ActiveInput", "EgressBytes", "EgressRequestCount", "EgressResponseTime", "IngressBytes", "IngressResponseTime"},
	"AWS/MediaStore":              {"RequestCount", "4xxErrorCount", "5xxErrorCount", "BytesUploaded", "BytesDownloaded", "TotalTime", "TurnaroundTime"},
	"AWS/MediaTailor":             {"AdDecisionServer.Ads", "AdDecisionServer.Duration", "AdDecisionServer.Errors", "AdDecisionServer.FillRate", "AdDecisionServer.Timeouts", "AdNotReady", "Avails.Duration", "Avails.FillRate", "Avails.FilledDuration", "GetManifest.Errors", "Origin.Errors", "Origin.Timeouts"},
	"AWS/NATGateway":              {"ActiveConnectionCount", "BytesInFromDestination", "BytesInFromSource", "BytesOutToDestination", "BytesOutToSource", "ConnectionAttemptCount", "ConnectionEstablishedCount", "ErrorPortAllocation", "IdleTimeoutCount", "PacketsDropCount", "PacketsInFromDestination", "PacketsInFromSource", "PacketsOutToDestination", "PacketsOutToSource"},
	"AWS/Neptune":                 {"CPUUtilization", "ClusterReplicaLag", "ClusterReplicaLagMaximum", "ClusterReplicaLagMinimum", "EngineUptime", "FreeLocalStorage", "FreeableMemory", "GremlinErrors", "GremlinHttp1xx", "GremlinHttp2xx", "GremlinHttp4xx", "GremlinHttp5xx", "GremlinRequests", "GremlinRequestsPerSec", "GremlinWebSocketAvailableConnections", "GremlinWebSocketClientErrors", "GremlinWebSocketServerErrors", "GremlinWebSocketSuccess", "Http100", "Http101", "Http1xx", "Http200", "Http2xx", "Http400", "Http403", "Http405", "Http413", "Http429", "Http4xx", "Http500", "Http501", "Http5xx", "LoaderErrors", "LoaderRequests", "NetworkReceiveThroughput", "NetworkThroughput", "NetworkTransmitThroughput", "SparqlErrors", "SparqlHttp1xx", "SparqlHttp2xx", "SparqlHttp4xx", "SparqlHttp5xx", "SparqlRequests", "SparqlRequestsPerSec", "StatusErrors", "StatusRequests", "VolumeBytesUsed", "VolumeReadIOPs", "VolumeWriteIOPs"},
	"AWS/NetworkELB":              {"ActiveFlowCount", "ActiveFlowCount_TLS", "ClientTLSNegotiationErrorCount", "ConsumedLCUs", "HealthyHostCount", "NewFlowCount", "NewFlowCount_TLS", "ProcessedBytes", "ProcessedBytes_TLS", "TCP_Client_Reset_Count", "TCP_ELB_Reset_Count", "TCP_Target_Reset_Count", "TargetTLSNegotiationErrorCount", "UnHealthyHostCount"},
	"AWS/NetworkFirewall":         {"DroppedPackets", "Packets", "PassedPackets", "ReceivedPacketCount"},
	"AWS/OpsWorks":                {"cpu_idle", "cpu_nice", "cpu_steal", "cpu_system", "cpu_user", "cpu_waitio", "load_1", "load_15", "load_5", "memory_buffers", "memory_cached", "memory_free", "memory_swap", "memory_total", "memory_used", "procs"},
	"AWS/Polly":                   {"2XXCount", "4XXCount", "5XXCount", "RequestCharacters", "ResponseLatency"},
	"AWS/RDS":                     {"ActiveTransactions", "AuroraBinlogReplicaLag", "AuroraGlobalDBDataTransferBytes", "AuroraGlobalDBReplicatedWriteIO", "AuroraGlobalDBReplicationLag", "AuroraReplicaLag", "AuroraReplicaLagMaximum", "AuroraReplicaLagMinimum", "AvailabilityPercentage", "BacktrackChangeRecordsCreationRate", "BacktrackChangeRecordsStored", "BacktrackWindowActual", "BacktrackWindowAlert", "BackupRetentionPeriodStorageUsed", "BinLogDiskUsage", "BlockedTransactions", "BufferCacheHitRatio", "BurstBalance", "CPUCreditBalance", "CPUCreditUsage", "CPUUtilization", "ClientConnections", "ClientConnectionsClosed", "ClientConnectionsNoTLS", "ClientConnectionsReceived", "ClientConnectionsSetupFailedAuth", "ClientConnectionsSetupSucceeded", "ClientConnectionsTLS", "CommitLatency", "CommitThroughput", "DDLLatency", "DDLThroughput", "DMLLatency", "DMLThroughput", "DatabaseConnectionRequests", "DatabaseConnectionRequestsWithTLS", "DatabaseConnections", "DatabaseConnectionsBorrowLatency", "DatabaseConnectionsCurrentlyBorrowed", "DatabaseConnectionsCurrentlyInTransaction", "DatabaseConnectionsCurrentlySessionPinned", "DatabaseConnectionsSetupFailed", "DatabaseConnectionsSetupSucceeded", "DatabaseConnectionsWithTLS", "Deadlocks", "DeleteLatency", "DeleteThroughput", "DiskQueueDepth", "EngineUptime", "FailedSQLServerAgentJobsCount", "FreeLocalStorage", "FreeStorageSpace", "FreeableMemory", "InsertLatency", "InsertThroughput", "LoginFailures", "MaxDatabaseConnectionsAllowed", "MaximumUsedTransactionIDs", "NetworkReceiveThroughput", "NetworkThroughput", "NetworkTransmitThroughput", "OldestReplicationSlotLag", "Queries", "QueryDatabaseResponseLatency", "QueryRequests", "QueryRequestsNoTLS", "QueryRequestsTLS", "QueryResponseLatency", "RDSToAuroraPostgreSQLReplicaLag", "ReadIOPS", "ReadLatency", "ReadThroughput", "ReplicaLag", "ReplicationSlotDiskUsage", "ResultSetCacheHitRatio", "SelectLatency", "SelectThroughput", "ServerlessDatabaseCapacity", "SnapshotStorageUsed", "SwapUsage", "TotalBackupStorageBilled", "TransactionLogsDiskUsage", "TransactionLogsGeneration", "UpdateLatency", "UpdateThroughput", "VolumeBytesUsed", "VolumeReadIOPs", "VolumeWriteIOPs", "WriteIOPS", "WriteLatency", "WriteThroughput"},
	"AWS/Redshift":                {"CPUUtilization", "DatabaseConnections", "HealthStatus", "MaintenanceMode", "NetworkReceiveThroughput", "NetworkTransmitThroughput", "PercentageDiskSpaceUsed", "QueriesCompletedPerSecond", "QueryDuration", "QueryRuntimeBreakdown", "ReadIOPS", "ReadLatency", "ReadThroughput", "TotalTableCount", "WLMQueriesCompletedPerSecond", "WLMQueryDuration", "WLMQueueLength", "WriteIOPS", "WriteLatency", "WriteThroughput"},
	"AWS/Route53":                 {"ChildHealthCheckHealthyCount", "ConnectionTime", "DNSQueries", "HealthCheckPercentageHealthy", "HealthCheckStatus", "SSLHandshakeTime", "TimeToFirstByte"},
	"AWS/Route53Resolver":         {"InboundQueryVolume", "OutboundQueryVolume", "OutboundQueryAggregatedVolume"},
	"AWS/S3":                      {"4xxErrors", "5xxErrors", "AllRequests", "BucketSizeBytes", "BytesDownloaded", "BytesUploaded", "DeleteRequests", "FirstByteLatency", "GetRequests", "HeadRequests", "ListRequests", "NumberOfObjects", "PostRequests", "PutRequests", "SelectRequests", "SelectReturnedBytes", "SelectScannedBytes", "TotalRequestLatency"},
	"AWS/SDKMetrics":              {"CallCount", "ClientErrorCount", "EndToEndLatency", "ConnectionErrorCount", "ServerErrorCount", "ThrottleCount"},
	"AWS/ServiceCatalog":          {"ProvisionedProductLaunch"},
	"AWS/SES":                     {"Bounce", "Clicks", "Complaint", "Delivery", "Opens", "Reject", "Rendering Failures", "Reputation.BounceRate", "Reputation.ComplaintRate", "Send"},
	"AWS/SNS":                     {"NumberOfMessagesPublished", "NumberOfNotificationsDelivered", "NumberOfNotificationsFailed", "NumberOfNotificationsFilteredOut", "NumberOfNotificationsFilteredOut-InvalidAttributes", "NumberOfNotificationsFilteredOut-NoMessageAttributes", "PublishSize", "SMSMonthToDateSpentUSD", "SMSSuccessRate"},
	"AWS/SQS":                     {"ApproximateAgeOfOldestMessage", "ApproximateNumberOfMessagesDelayed", "ApproximateNumberOfMessagesNotVisible", "ApproximateNumberOfMessagesVisible", "NumberOfEmptyReceives", "NumberOfMessagesDeleted", "NumberOfMessagesReceived", "NumberOfMessagesSent", "SentMessageSize"},
	"AWS/SWF":                     {"ActivityTaskScheduleToCloseTime", "ActivityTaskScheduleToStartTime", "ActivityTaskStartToCloseTime", "ActivityTasksCanceled", "ActivityTasksCompleted", "ActivityTasksFailed", "ConsumedCapacity", "DecisionTaskScheduleToStartTime", "DecisionTaskStartToCloseTime", "DecisionTasksCompleted", "PendingTasks", "ProvisionedBucketSize", "ProvisionedRefillRate", "ScheduledActivityTasksTimedOutOnClose", "ScheduledActivityTasksTimedOutOnStart", "StartedActivityTasksTimedOutOnClose", "StartedActivityTasksTimedOutOnHeartbeat", "StartedDecisionTasksTimedOutOnClose", "ThrottledEvents", "WorkflowStartToCloseTime", "WorkflowsCanceled", "WorkflowsCompleted", "WorkflowsContinuedAsNew", "WorkflowsFailed", "WorkflowsTerminated", "WorkflowsTimedOut"},
	"AWS/SageMaker":               {"CPUUtilization", "DatasetObjectsAutoAnnotated", "DatasetObjectsHumanAnnotated", "DatasetObjectsLabelingFailed", "DiskUtilization", "GPUMemoryUtilization", "GPUUtilization", "Invocation4XXErrors", "Invocation5XXErrors", "Invocations", "InvocationsPerInstance", "JobsFailed", "JobsStopped", "JobsSucceeded", "MemoryUtilization", "ModelLatency", "OverheadLatency", "TotalDatasetObjectsLabeled"},
	"AWS/States":                  {"ActivitiesFailed", "ActivitiesHeartbeatTimedOut", "ActivitiesScheduled", "ActivitiesStarted", "ActivitiesSucceeded", "ActivitiesTimedOut", "ActivityRunTime", "ActivityScheduleTime", "ActivityTime", "ConsumedCapacity", "ExecutionThrottled", "ExecutionTime", "ExecutionsAborted", "ExecutionsFailed", "ExecutionsStarted", "ExecutionsSucceeded", "ExecutionsTimedOut", "LambdaFunctionRunTime", "LambdaFunctionScheduleTime", "LambdaFunctionTime", "LambdaFunctionsFailed", "LambdaFunctionsHeartbeatTimedOut", "LambdaFunctionsScheduled", "LambdaFunctionsStarted", "LambdaFunctionsSucceeded", "LambdaFunctionsTimedOut", "ProvisionedBucketSize", "ProvisionedRefillRate", "ThrottledEvents"},
	"AWS/StorageGateway":          {"CacheFree", "CacheHitPercent", "CachePercentDirty", "CachePercentUsed", "CacheUsed", "CloudBytesDownloaded", "CloudBytesUploaded", "CloudDownloadLatency", "QueuedWrites", "ReadBytes", "ReadTime", "TimeSinceLastRecoveryPoint", "TotalCacheSize", "UploadBufferFree", "UploadBufferPercentUsed", "UploadBufferUsed", "WorkingStorageFree", "WorkingStoragePercentUsed", "WorkingStorageUsed", "WriteBytes", "WriteTime"},
	"AWS/Textract":                {"ResponseTime", "ServerErrorCount", "SuccessfulRequestCount", "ThrottledCount", "UserErrorCount"},
	"AWS/Timestream":              {"SuccessfulRequestLatency", "SystemErrors", "UserErrors", "DataScannedBytes"},
	"AWS/ThingsGraph":             {"EventStoreQueueSize", "FlowExecutionTime", "FlowExecutionsFailed", "FlowExecutionsStarted", "FlowExecutionsSucceeded", "FlowStepExecutionTime", "FlowStepExecutionsFailed", "FlowStepExecutionsStarted", "FlowStepExecutionsSucceeded"},
	"AWS/TransitGateway":          {"BytesIn", "BytesOut", "PacketDropCountBlackhole", "PacketDropCountNoRoute", "PacketsIn", "PacketsOut"},
	"AWS/Translate":               {"CharacterCount", "ResponseTime", "ServerErrorCount", "SuccessfulRequestCount", "ThrottledCount", "UserErrorCount"},
	"AWS/TrustedAdvisor":          {"GreenChecks", "RedChecks", "RedResources", "ServiceLimitUsage", "YellowChecks", "YellowResources"},
	"AWS/Usage":                   {"CallCount", "ResourceCount"},
	"AWS/VPN":                     {"TunnelDataIn", "TunnelDataOut", "TunnelState"},
	"AWS/WAF":                     {"AllowedRequests", "BlockedRequests", "CountedRequests", "PassedRequests"},
	"AWS/WAFV2":                   {"AllowedRequests", "BlockedRequests", "CountedRequests", "PassedRequests"},
	"AWS/WorkSpaces":              {"Available", "ConnectionAttempt", "ConnectionFailure", "ConnectionSuccess", "InSessionLatency", "Maintenance", "SessionDisconnect", "SessionLaunchTime", "Stopped", "Unhealthy", "UserConnected"},
	"ECS/ContainerInsights":       {"ContainerInstanceCount", "CpuUtilized", "CpuReserved", "DeploymentCount", "DesiredTaskCount", "MemoryUtilized", "MemoryReserved", "NetworkRxBytes", "NetworkTxBytes", "PendingTaskCount", "RunningTaskCount", "ServiceCount", "StorageReadBytes", "StorageWriteBytes", "TaskCount", "TaskSetCount", "instance_cpu_limit", "instance_cpu_reserved_capacity", "instance_cpu_usage_total", "instance_cpu_utilization", "instance_filesystem_utilization", "instance_memory_limit", "instance_memory_reserved_capacity", "instance_memory_utliization", "instance_memory_working_set", "instance_network_total_bytes", "instance_number_of_running_tasks"},
	"ContainerInsights":           {"cluster_failed_node_count", "cluster_node_count", "namespace_number_of_running_pods", "node_cpu_limit", "node_cpu_reserved_capacity", "node_cpu_usage_total", "node_cpu_utilization", "node_filesystem_utilization", "node_memory_limit", "node_memory_reserved_capacity", "node_memory_utilization", "node_memory_working_set", "node_network_total_bytes", "node_number_of_running_containers", "node_number_of_running_pods", "pod_cpu_reserved_capacity", "pod_cpu_utilization", "pod_cpu_utilization_over_pod_limit", "pod_memory_reserved_capacity", "pod_memory_utilization", "pod_memory_utilization_over_pod_limit", "pod_number_of_container_restarts", "pod_network_rx_bytes", "pod_network_tx_bytes", "service_number_of_running_pods"},
	"Rekognition":                 {"DetectedFaceCount", "DetectedLabelCount", "ResponseTime", "ServerErrorCount", "SuccessfulRequestCount", "ThrottledCount", "UserErrorCount"},
	"AWS/Cassandra":               {"AccountMaxReads", "AccountMaxTableLevelReads", "AccountMaxTableLevelWrites", "AccountMaxWrites", "AccountProvisionedReadCapacityUtilization", "AccountProvisionedWriteCapacityUtilization", "ConditionalCheckFailedRequests", "ConsumedReadCapacityUnits", "ConsumedWriteCapacityUnits", "MaxProvisionedTableReadCapacityUtilization", "MaxProvisionedTableWriteCapacityUtilization", "ReturnedItemCount", "ReturnedItemCountBySelect", "SuccessfulRequestCount", "SuccessfulRequestLatency", "SystemErrors", "UserErrors"},
}

var dimensionsMap = map[string][]string{
	"AWS/ACMPrivateCA":            {},
	"AWS/AmazonMQ":                {"Broker", "NetworkConnector", "Queue", "Topic"},
	"AWS/ApiGateway":              {"ApiId", "ApiName", "Method", "Resource", "Stage"},
	"AWS/AppStream":               {"Fleet"},
	"AWS/AppSync":                 {"GraphQLAPIId"},
	"AWS/ApplicationELB":          {"AvailabilityZone", "LoadBalancer", "TargetGroup"},
	"AWS/Athena":                  {"QueryState", "QueryType", "WorkGroup"},
	"AWS/AutoScaling":             {"AutoScalingGroupName"},
	"AWS/Billing":                 {"Currency", "LinkedAccount", "ServiceName"},
	"AWS/Chatbot":                 {"ConfigurationName"},
	"AWS/ClientVPN":               {"Endpoint"},
	"AWS/CloudFront":              {"DistributionId", "Region"},
	"AWS/CloudHSM":                {"ClusterId", "HsmId", "Region"},
	"AWS/CloudSearch":             {"ClientId", "DomainName"},
	"AWS/CodeBuild":               {"ProjectName"},
	"AWS/Cognito":                 {"Operation", "RiskLevel", "UserPoolId"},
	"AWS/Connect":                 {"InstanceId", "MetricGroup", "Participant", "QueueName", "Stream Type", "Type of Connection"},
	"AWS/DataSync":                {"AgentId", "TaskId"},
	"AWS/DDoSProtection":          {"ResourceArn", "AttackVector", "MitigationAction", "Protocol", "SourcePort", "DestinationPort", "SourceIp", "SourceAsn", "TcpFlags"},
	"AWS/DMS":                     {"ReplicationInstanceIdentifier", "ReplicationTaskIdentifier"},
	"AWS/DocDB":                   {"DBClusterIdentifier", "DBInstanceIdentifier", "Role"},
	"AWS/DX":                      {"ConnectionId", "OpticalLaneNumber", "VirtualInterfaceId"},
	"AWS/DAX":                     {"Account", "ClusterId", "NodeId"},
	"AWS/DynamoDB":                {"GlobalSecondaryIndexName", "Operation", "ReceivingRegion", "StreamLabel", "TableName"},
	"AWS/EBS":                     {"VolumeId"},
	"AWS/EC2":                     {"AutoScalingGroupName", "ImageId", "InstanceId", "InstanceType"},
	"AWS/EC2/API":                 {},
	"AWS/EC2CapacityReservations": {"CapacityReservationId"},
	"AWS/EC2Spot":                 {"AvailabilityZone", "FleetRequestId", "InstanceType"},
	"AWS/ECS":                     {"ClusterName", "ServiceName"},
	"AWS/EFS":                     {"FileSystemId"},
	"AWS/ELB":                     {"AvailabilityZone", "LoadBalancerName"},
	"AWS/ES":                      {"ClientId", "DomainName"},
	"AWS/ElastiCache":             {"CacheClusterId", "CacheNodeId"},
	"AWS/ElasticBeanstalk":        {"EnvironmentName", "InstanceId"},
	"AWS/ElasticInference":        {"ElasticInferenceAcceleratorId", "InstanceId"},
	"AWS/ElasticMapReduce":        {"ClusterId", "JobFlowId", "JobId"},
	"AWS/ElasticTranscoder":       {"Operation", "PipelineId"},
	"AWS/Events":                  {"EventBusName", "RuleName"},
	"AWS/FSx":                     {"FileSystemId"},
	"AWS/Firehose":                {"DeliveryStreamName"},
	"AWS/GameLift":                {"FleetId", "InstanceType", "MatchmakingConfigurationName", "MatchmakingConfigurationName-RuleName", "MetricGroups", "OperatingSystem", "QueueName"},
	"AWS/Glue":                    {"JobName", "JobRunId", "Type"},
	"AWS/GroundStation":           {"Channel", "Polarization", "SatelliteId"},
	"AWS/Inspector":               {},
	"AWS/IoT":                     {"ActionType", "BehaviorName", "CheckName", "JobId", "Protocol", "RuleName", "ScheduledAuditName", "SecurityProfileName"},
	"AWS/IoTAnalytics":            {"ActionType", "ChannelName", "DatasetName", "DatastoreName", "PipelineActivityName", "PipelineActivityType", "PipelineName"},
	"AWS/KMS":                     {"KeyId"},
	"AWS/Kafka":                   {"Broker ID", "Cluster Name", "Topic"},
	"AWS/Kinesis":                 {"ShardId", "StreamName"},
	"AWS/KinesisAnalytics":        {"Application", "Flow", "Id"},
	"AWS/KinesisVideo":            {},
	"AWS/Lambda":                  {"Alias", "ExecutedVersion", "FunctionName", "Resource"},
	"AWS/Lex":                     {"BotAlias", "BotChannelName", "BotName", "BotVersion", "InputMode", "Operation", "Source"},
	"AWS/Logs":                    {"DestinationType", "FilterName", "LogGroupName"},
	"AWS/ML":                      {"MLModelId", "RequestMode"},
	"AWS/MediaConnect":            {"AvailabilityZone", "FlowARN", "SourceARN", "OutputARN"},
	"AWS/MediaConvert":            {"Job", "Operation", "Queue"},
	"AWS/MediaPackage":            {"Channel", "No Dimension", "OriginEndpoint", "StatusCodeRange"},
	"AWS/MediaStore":              {"ContainerName", "ObjectGroupName", "RequestType"},
	"AWS/MediaTailor":             {"Configuration Name"},
	"AWS/NATGateway":              {"NatGatewayId"},
	"AWS/Neptune":                 {"DBClusterIdentifier", "DatabaseClass", "EngineName", "Role"},
	"AWS/NetworkELB":              {"AvailabilityZone", "LoadBalancer", "TargetGroup"},
	"AWS/NetworkFirewall":         {"AvailabilityZone", "CustomAction", "Engine", "FirewallName"},
	"AWS/OpsWorks":                {"InstanceId", "LayerId", "StackId"},
	"AWS/Polly":                   {"Operation"},
	"AWS/RDS":                     {"DBClusterIdentifier", "DBInstanceIdentifier", "DatabaseClass", "DbClusterIdentifier", "EngineName", "ProxyName", "Role", "SourceRegion", "Target", "TargetGroup", "TargetRole"},
	"AWS/Redshift":                {"ClusterIdentifier", "NodeID", "service class", "stage", "latency", "wlmid"},
	"AWS/Route53":                 {"HealthCheckId", "Region", "HostedZoneId"},
	"AWS/Route53Resolver":         {"EndpointId"},
	"AWS/S3":                      {"BucketName", "FilterId", "StorageType"},
	"AWS/SDKMetrics":              {"DestinationRegion", "Service"},
	"AWS/ServiceCatalog":          {"State", "ProductId", "ProvisioningArtifactId"},
	"AWS/SES":                     {},
	"AWS/SNS":                     {"Application", "Country", "Platform", "SMSType", "TopicName"},
	"AWS/SQS":                     {"QueueName"},
	"AWS/SWF":                     {"APIName", "ActivityTypeName", "ActivityTypeVersion", "DecisionName", "Domain", "TaskListName", "WorkflowTypeName", "WorkflowTypeVersion"},
	"AWS/SageMaker":               {"EndpointName", "Host", "LabelingJobName", "VariantName"},
	"AWS/States":                  {"APIName", "ActivityArn", "LambdaFunctionArn", "StateMachineArn", "StateTransition"},
	"AWS/StorageGateway":          {"GatewayId", "GatewayName", "VolumeId"},
	"AWS/Textract":                {},
	"AWS/Timestream":              {"Operation", "DatabaseName", "TableName"},
	"AWS/ThingsGraph":             {"FlowTemplateId", "StepName", "SystemTemplateId"},
	"AWS/TransitGateway":          {"TransitGateway", "TransitGatewayAttachment"},
	"AWS/Translate":               {"LanguagePair", "Operation"},
	"AWS/TrustedAdvisor":          {},
	"AWS/Usage":                   {"Class", "Resource", "Service", "Type"},
	"AWS/VPN":                     {"TunnelIpAddress", "VpnId"},
	"AWS/WAF":                     {"Region", "Rule", "RuleGroup", "WebACL"},
	"AWS/WAFV2":                   {"Region", "Rule", "RuleGroup", "WebACL"},
	"AWS/WorkSpaces":              {"DirectoryId", "WorkspaceId"},
	"ECS/ContainerInsights":       {"ClusterName", "ServiceName", "TaskDefinitionFamily", "EC2InstanceId", "ContainerInstanceId"},
	"ContainerInsights":           {"ClusterName", "NodeName", "Namespace", "InstanceId", "PodName", "Service"},
	"Rekognition":                 {},
	"AWS/Cassandra":               {"Keyspace", "Operation", "TableName"},
}

var regionCache sync.Map

<<<<<<< HEAD
func (e *cloudWatchExecutor) executeMetricFindQuery(ctx context.Context, model *simplejson.Json, query backend.DataQuery, pluginCtx backend.PluginContext) (*backend.QueryDataResponse, error) {
	subType := model.Get("subtype").MustString()
=======
func (e *cloudWatchExecutor) executeMetricFindQuery(ctx context.Context, queryContext plugins.DataQuery) (
	plugins.DataResponse, error) {
	firstQuery := queryContext.Queries[0]
>>>>>>> 53ba6456

	var data []suggestData
	var err error
	switch subType {
	case "regions":
		data, err = e.handleGetRegions(ctx, model, pluginCtx)
	case "namespaces":
		data, err = e.handleGetNamespaces(ctx, model, pluginCtx)
	case "metrics":
		data, err = e.handleGetMetrics(ctx, model, pluginCtx)
	case "dimension_keys":
		data, err = e.handleGetDimensions(ctx, model, pluginCtx)
	case "dimension_values":
		data, err = e.handleGetDimensionValues(ctx, model, pluginCtx)
	case "ebs_volume_ids":
		data, err = e.handleGetEbsVolumeIds(ctx, model, pluginCtx)
	case "ec2_instance_attribute":
		data, err = e.handleGetEc2InstanceAttribute(ctx, model, pluginCtx)
	case "resource_arns":
		data, err = e.handleGetResourceArns(ctx, model, pluginCtx)
	}
	if err != nil {
		return plugins.DataResponse{}, err
	}

<<<<<<< HEAD
	resp := backend.NewQueryDataResponse()
	respD := resp.Responses[query.RefID]
	respD.Frames = append(respD.Frames, transformToTable(data))
	resp.Responses[query.RefID] = respD

	return resp, nil
}

func transformToTable(d []suggestData) *data.Frame {
	frame := data.NewFrame("",
		data.NewField("text", nil, []string{}),
		data.NewField("value", nil, []string{}))

	for _, r := range d {
		frame.AppendRow(r.Text, r.Value)
=======
	queryResult := plugins.DataQueryResult{Meta: simplejson.New(), RefID: firstQuery.RefID}
	transformToTable(data, &queryResult)
	result := plugins.DataResponse{
		Results: map[string]plugins.DataQueryResult{
			firstQuery.RefID: queryResult,
		},
	}
	return result, nil
}

func transformToTable(data []suggestData, result *plugins.DataQueryResult) {
	table := plugins.DataTable{
		Columns: []plugins.DataTableColumn{
			{
				Text: "text",
			},
			{
				Text: "value",
			},
		},
		Rows: make([]plugins.DataRowValues, 0),
>>>>>>> 53ba6456
	}

	frame.Meta = &data.FrameMeta{
		Custom: map[string]interface{}{
			"rowCount": len(d),
		},
	}

	return frame
}

func parseMultiSelectValue(input string) []string {
	trimmedInput := strings.TrimSpace(input)
	if strings.HasPrefix(trimmedInput, "{") {
		values := strings.Split(strings.TrimRight(strings.TrimLeft(trimmedInput, "{"), "}"), ",")
		trimmedValues := make([]string, len(values))
		for i, v := range values {
			trimmedValues[i] = strings.TrimSpace(v)
		}
		return trimmedValues
	}

	return []string{trimmedInput}
}

// Whenever this list is updated, the frontend list should also be updated.
// Please update the region list in public/app/plugins/datasource/cloudwatch/partials/config.html
func (e *cloudWatchExecutor) handleGetRegions(ctx context.Context, parameters *simplejson.Json,
<<<<<<< HEAD
	pluginCtx backend.PluginContext) ([]suggestData, error) {
	dsInfo, err := e.getDSInfo(pluginCtx)
	if err != nil {
		return nil, err
	}

	profile := dsInfo.profile
=======
	queryContext plugins.DataQuery) ([]suggestData, error) {
	dsInfo := e.getDSInfo(defaultRegion)
	profile := dsInfo.Profile
>>>>>>> 53ba6456
	if cache, ok := regionCache.Load(profile); ok {
		if cache2, ok2 := cache.([]suggestData); ok2 {
			return cache2, nil
		}
	}

	client, err := e.getEC2Client(defaultRegion, pluginCtx)
	if err != nil {
		return nil, err
	}
	regions := knownRegions
	r, err := client.DescribeRegions(&ec2.DescribeRegionsInput{})
	if err != nil {
		// ignore error for backward compatibility
		plog.Error("Failed to get regions", "error", err)
	} else {
		for _, region := range r.Regions {
			exists := false

			for _, existingRegion := range regions {
				if existingRegion == *region.RegionName {
					exists = true
					break
				}
			}

			if !exists {
				regions = append(regions, *region.RegionName)
			}
		}
	}
	sort.Strings(regions)

	result := make([]suggestData, 0)
	for _, region := range regions {
		result = append(result, suggestData{Text: region, Value: region})
	}
	regionCache.Store(profile, result)

	return result, nil
}

<<<<<<< HEAD
func (e *cloudWatchExecutor) handleGetNamespaces(ctx context.Context, parameters *simplejson.Json, pluginCtx backend.PluginContext) ([]suggestData, error) {
	var keys []string
=======
func (e *cloudWatchExecutor) handleGetNamespaces(ctx context.Context, parameters *simplejson.Json, queryContext plugins.DataQuery) ([]suggestData, error) {
	keys := []string{}
>>>>>>> 53ba6456
	for key := range metricsMap {
		keys = append(keys, key)
	}

	dsInfo, err := e.getDSInfo(pluginCtx)
	if err != nil {
		return nil, err
	}

	customNamespaces := dsInfo.namespace
	if customNamespaces != "" {
		keys = append(keys, strings.Split(customNamespaces, ",")...)
	}

	sort.Strings(keys)

	result := make([]suggestData, 0)
	for _, key := range keys {
		result = append(result, suggestData{Text: key, Value: key})
	}

	return result, nil
}

<<<<<<< HEAD
func (e *cloudWatchExecutor) handleGetMetrics(ctx context.Context, parameters *simplejson.Json, pluginCtx backend.PluginContext) ([]suggestData, error) {
=======
func (e *cloudWatchExecutor) handleGetMetrics(ctx context.Context, parameters *simplejson.Json, queryContext plugins.DataQuery) ([]suggestData, error) {
>>>>>>> 53ba6456
	region := parameters.Get("region").MustString()
	namespace := parameters.Get("namespace").MustString()

	var namespaceMetrics []string
	if !isCustomMetrics(namespace) {
		var exists bool
		if namespaceMetrics, exists = metricsMap[namespace]; !exists {
			return nil, fmt.Errorf("unable to find namespace %q", namespace)
		}
	} else {
		var err error
		if namespaceMetrics, err = e.getMetricsForCustomMetrics(region, namespace, pluginCtx); err != nil {
			return nil, errutil.Wrap("unable to call AWS API", err)
		}
	}
	sort.Strings(namespaceMetrics)

	result := make([]suggestData, 0)
	for _, name := range namespaceMetrics {
		result = append(result, suggestData{Text: name, Value: name})
	}

	return result, nil
}

<<<<<<< HEAD
func (e *cloudWatchExecutor) handleGetDimensions(ctx context.Context, parameters *simplejson.Json, pluginCtx backend.PluginContext) ([]suggestData, error) {
=======
func (e *cloudWatchExecutor) handleGetDimensions(ctx context.Context, parameters *simplejson.Json, queryContext plugins.DataQuery) ([]suggestData, error) {
>>>>>>> 53ba6456
	region := parameters.Get("region").MustString()
	namespace := parameters.Get("namespace").MustString()

	var dimensionValues []string
	if !isCustomMetrics(namespace) {
		var exists bool
		if dimensionValues, exists = dimensionsMap[namespace]; !exists {
			return nil, fmt.Errorf("unable to find dimension %q", namespace)
		}
	} else {
		var err error
		if dimensionValues, err = e.getDimensionsForCustomMetrics(region, namespace, pluginCtx); err != nil {
			return nil, errutil.Wrap("unable to call AWS API", err)
		}
	}
	sort.Strings(dimensionValues)

	result := make([]suggestData, 0)
	for _, name := range dimensionValues {
		result = append(result, suggestData{Text: name, Value: name})
	}

	return result, nil
}

<<<<<<< HEAD
func (e *cloudWatchExecutor) handleGetDimensionValues(ctx context.Context, parameters *simplejson.Json, pluginCtx backend.PluginContext) ([]suggestData, error) {
=======
func (e *cloudWatchExecutor) handleGetDimensionValues(ctx context.Context, parameters *simplejson.Json, queryContext plugins.DataQuery) ([]suggestData, error) {
>>>>>>> 53ba6456
	region := parameters.Get("region").MustString()
	namespace := parameters.Get("namespace").MustString()
	metricName := parameters.Get("metricName").MustString()
	dimensionKey := parameters.Get("dimensionKey").MustString()
	dimensionsJson := parameters.Get("dimensions").MustMap()

	var dimensions []*cloudwatch.DimensionFilter
	for k, v := range dimensionsJson {
		if vv, ok := v.(string); ok {
			dimensions = append(dimensions, &cloudwatch.DimensionFilter{
				Name:  aws.String(k),
				Value: aws.String(vv),
			})
		} else if vv, ok := v.([]interface{}); ok {
			for _, v := range vv {
				dimensions = append(dimensions, &cloudwatch.DimensionFilter{
					Name:  aws.String(k),
					Value: aws.String(v.(string)),
				})
			}
		}
	}

	metrics, err := e.cloudwatchListMetrics(region, namespace, metricName, dimensions, pluginCtx)
	if err != nil {
		return nil, err
	}

	result := make([]suggestData, 0)
	dupCheck := make(map[string]bool)
	for _, metric := range metrics.Metrics {
		for _, dim := range metric.Dimensions {
			if *dim.Name == dimensionKey {
				if _, exists := dupCheck[*dim.Value]; exists {
					continue
				}

				dupCheck[*dim.Value] = true
				result = append(result, suggestData{Text: *dim.Value, Value: *dim.Value})
			}
		}
	}

	sort.Slice(result, func(i, j int) bool {
		return result[i].Text < result[j].Text
	})

	return result, nil
}

func (e *cloudWatchExecutor) handleGetEbsVolumeIds(ctx context.Context, parameters *simplejson.Json,
<<<<<<< HEAD
	pluginCtx backend.PluginContext) ([]suggestData, error) {
=======
	queryContext plugins.DataQuery) ([]suggestData, error) {
>>>>>>> 53ba6456
	region := parameters.Get("region").MustString()
	instanceId := parameters.Get("instanceId").MustString()

	instanceIds := aws.StringSlice(parseMultiSelectValue(instanceId))
	instances, err := e.ec2DescribeInstances(region, nil, instanceIds, pluginCtx)
	if err != nil {
		return nil, err
	}

	result := make([]suggestData, 0)
	for _, reservation := range instances.Reservations {
		for _, instance := range reservation.Instances {
			for _, mapping := range instance.BlockDeviceMappings {
				result = append(result, suggestData{Text: *mapping.Ebs.VolumeId, Value: *mapping.Ebs.VolumeId})
			}
		}
	}

	return result, nil
}

func (e *cloudWatchExecutor) handleGetEc2InstanceAttribute(ctx context.Context, parameters *simplejson.Json,
<<<<<<< HEAD
	pluginCtx backend.PluginContext) ([]suggestData, error) {
=======
	queryContext plugins.DataQuery) ([]suggestData, error) {
>>>>>>> 53ba6456
	region := parameters.Get("region").MustString()
	attributeName := parameters.Get("attributeName").MustString()
	filterJson := parameters.Get("filters").MustMap()

	var filters []*ec2.Filter
	for k, v := range filterJson {
		if vv, ok := v.([]interface{}); ok {
			var values []*string
			for _, vvv := range vv {
				if vvvv, ok := vvv.(string); ok {
					values = append(values, &vvvv)
				}
			}
			filters = append(filters, &ec2.Filter{
				Name:   aws.String(k),
				Values: values,
			})
		}
	}

	instances, err := e.ec2DescribeInstances(region, filters, nil, pluginCtx)
	if err != nil {
		return nil, err
	}

	result := make([]suggestData, 0)
	dupCheck := make(map[string]bool)
	for _, reservation := range instances.Reservations {
		for _, instance := range reservation.Instances {
			tags := make(map[string]string)
			for _, tag := range instance.Tags {
				tags[*tag.Key] = *tag.Value
			}

			var data string
			if strings.Index(attributeName, "Tags.") == 0 {
				tagName := attributeName[5:]
				data = tags[tagName]
			} else {
				attributePath := strings.Split(attributeName, ".")
				v := reflect.ValueOf(instance)
				for _, key := range attributePath {
					if v.Kind() == reflect.Ptr {
						v = v.Elem()
					}
					if v.Kind() != reflect.Struct {
						return nil, errors.New("invalid attribute path")
					}
					v = v.FieldByName(key)
					if !v.IsValid() {
						return nil, errors.New("invalid attribute path")
					}
				}
				if attr, ok := v.Interface().(*string); ok {
					data = *attr
				} else if attr, ok := v.Interface().(*time.Time); ok {
					data = attr.String()
				} else {
					return nil, errors.New("invalid attribute path")
				}
			}

			if _, exists := dupCheck[data]; exists {
				continue
			}

			dupCheck[data] = true
			result = append(result, suggestData{Text: data, Value: data})
		}
	}

	sort.Slice(result, func(i, j int) bool {
		return result[i].Text < result[j].Text
	})

	return result, nil
}

func (e *cloudWatchExecutor) handleGetResourceArns(ctx context.Context, parameters *simplejson.Json,
<<<<<<< HEAD
	pluginCtx backend.PluginContext) ([]suggestData, error) {
=======
	queryContext plugins.DataQuery) ([]suggestData, error) {
>>>>>>> 53ba6456
	region := parameters.Get("region").MustString()
	resourceType := parameters.Get("resourceType").MustString()
	filterJson := parameters.Get("tags").MustMap()

	var filters []*resourcegroupstaggingapi.TagFilter
	for k, v := range filterJson {
		if vv, ok := v.([]interface{}); ok {
			var values []*string
			for _, vvv := range vv {
				if vvvv, ok := vvv.(string); ok {
					values = append(values, &vvvv)
				}
			}
			filters = append(filters, &resourcegroupstaggingapi.TagFilter{
				Key:    aws.String(k),
				Values: values,
			})
		}
	}

	var resourceTypes []*string
	resourceTypes = append(resourceTypes, &resourceType)

	resources, err := e.resourceGroupsGetResources(region, filters, resourceTypes, pluginCtx)
	if err != nil {
		return nil, err
	}

	result := make([]suggestData, 0)
	for _, resource := range resources.ResourceTagMappingList {
		data := *resource.ResourceARN
		result = append(result, suggestData{Text: data, Value: data})
	}

	return result, nil
}

func (e *cloudWatchExecutor) cloudwatchListMetrics(region string, namespace string, metricName string,
	dimensions []*cloudwatch.DimensionFilter, pluginCtx backend.PluginContext) (*cloudwatch.ListMetricsOutput, error) {
	svc, err := e.getCWClient(region, pluginCtx)
	if err != nil {
		return nil, err
	}

	params := &cloudwatch.ListMetricsInput{
		Namespace:  aws.String(namespace),
		Dimensions: dimensions,
	}

	if metricName != "" {
		params.MetricName = aws.String(metricName)
	}

	var resp cloudwatch.ListMetricsOutput
	if err := svc.ListMetricsPages(params,
		func(page *cloudwatch.ListMetricsOutput, lastPage bool) bool {
			metrics.MAwsCloudWatchListMetrics.Inc()
			metrics, _ := awsutil.ValuesAtPath(page, "Metrics")
			for _, metric := range metrics {
				resp.Metrics = append(resp.Metrics, metric.(*cloudwatch.Metric))
			}
			return !lastPage
		}); err != nil {
		return nil, fmt.Errorf("failed to call cloudwatch:ListMetrics: %w", err)
	}

	return &resp, nil
}

func (e *cloudWatchExecutor) ec2DescribeInstances(region string, filters []*ec2.Filter, instanceIds []*string, pluginCtx backend.PluginContext) (*ec2.DescribeInstancesOutput, error) {
	params := &ec2.DescribeInstancesInput{
		Filters:     filters,
		InstanceIds: instanceIds,
	}

	client, err := e.getEC2Client(region, pluginCtx)
	if err != nil {
		return nil, err
	}

	var resp ec2.DescribeInstancesOutput
	if err := client.DescribeInstancesPages(params, func(page *ec2.DescribeInstancesOutput, lastPage bool) bool {
		resp.Reservations = append(resp.Reservations, page.Reservations...)
		return !lastPage
	}); err != nil {
		return nil, fmt.Errorf("failed to call ec2:DescribeInstances, %w", err)
	}

	return &resp, nil
}

func (e *cloudWatchExecutor) resourceGroupsGetResources(region string, filters []*resourcegroupstaggingapi.TagFilter,
	resourceTypes []*string, pluginCtx backend.PluginContext) (*resourcegroupstaggingapi.GetResourcesOutput, error) {
	params := &resourcegroupstaggingapi.GetResourcesInput{
		ResourceTypeFilters: resourceTypes,
		TagFilters:          filters,
	}

	client, err := e.getRGTAClient(region, pluginCtx)
	if err != nil {
		return nil, err
	}

	var resp resourcegroupstaggingapi.GetResourcesOutput
	if err := client.GetResourcesPages(params,
		func(page *resourcegroupstaggingapi.GetResourcesOutput, lastPage bool) bool {
			resp.ResourceTagMappingList = append(resp.ResourceTagMappingList, page.ResourceTagMappingList...)
			return !lastPage
		}); err != nil {
		return nil, fmt.Errorf("failed to call tag:GetResources, %w", err)
	}

	return &resp, nil
}

func (e *cloudWatchExecutor) getAllMetrics(region, namespace string, pluginCtx backend.PluginContext) (cloudwatch.ListMetricsOutput, error) {
	client, err := e.getCWClient(region, pluginCtx)
	if err != nil {
		return cloudwatch.ListMetricsOutput{}, err
	}

	params := &cloudwatch.ListMetricsInput{
		Namespace: aws.String(namespace),
	}

	plog.Debug("Listing metrics pages")
	var resp cloudwatch.ListMetricsOutput
	err = client.ListMetricsPages(params, func(page *cloudwatch.ListMetricsOutput, lastPage bool) bool {
		metrics.MAwsCloudWatchListMetrics.Inc()
		metrics, err := awsutil.ValuesAtPath(page, "Metrics")
		if err != nil {
			return !lastPage
		}

		for _, metric := range metrics {
			resp.Metrics = append(resp.Metrics, metric.(*cloudwatch.Metric))
		}
		return !lastPage
	})

	return resp, err
}

var metricsCacheLock sync.Mutex

func (e *cloudWatchExecutor) getMetricsForCustomMetrics(region, namespace string, pluginCtx backend.PluginContext) ([]string, error) {
	plog.Debug("Getting metrics for custom metrics", "region", region, "namespace", namespace)
	metricsCacheLock.Lock()
	defer metricsCacheLock.Unlock()

	dsInfo, err := e.getDSInfo(pluginCtx)
	if err != nil {
		return nil, err
	}

	if _, ok := customMetricsMetricsMap[dsInfo.profile]; !ok {
		customMetricsMetricsMap[dsInfo.profile] = make(map[string]map[string]*customMetricsCache)
	}
	if _, ok := customMetricsMetricsMap[dsInfo.profile][dsInfo.region]; !ok {
		customMetricsMetricsMap[dsInfo.profile][dsInfo.region] = make(map[string]*customMetricsCache)
	}
	if _, ok := customMetricsMetricsMap[dsInfo.profile][dsInfo.region][namespace]; !ok {
		customMetricsMetricsMap[dsInfo.profile][dsInfo.region][namespace] = &customMetricsCache{}
		customMetricsMetricsMap[dsInfo.profile][dsInfo.region][namespace].Cache = make([]string, 0)
	}

	if customMetricsMetricsMap[dsInfo.profile][dsInfo.region][namespace].Expire.After(time.Now()) {
		return customMetricsMetricsMap[dsInfo.profile][dsInfo.region][namespace].Cache, nil
	}
	result, err := e.getAllMetrics(region, namespace, pluginCtx)
	if err != nil {
		return []string{}, err
	}

	customMetricsMetricsMap[dsInfo.profile][dsInfo.region][namespace].Cache = make([]string, 0)
	customMetricsMetricsMap[dsInfo.profile][dsInfo.region][namespace].Expire = time.Now().Add(5 * time.Minute)

	for _, metric := range result.Metrics {
		if isDuplicate(customMetricsMetricsMap[dsInfo.profile][dsInfo.region][namespace].Cache, *metric.MetricName) {
			continue
		}
		customMetricsMetricsMap[dsInfo.profile][dsInfo.region][namespace].Cache = append(
			customMetricsMetricsMap[dsInfo.profile][dsInfo.region][namespace].Cache, *metric.MetricName)
	}

	return customMetricsMetricsMap[dsInfo.profile][dsInfo.region][namespace].Cache, nil
}

var dimensionsCacheLock sync.Mutex

func (e *cloudWatchExecutor) getDimensionsForCustomMetrics(region, namespace string, pluginCtx backend.PluginContext) ([]string, error) {
	dimensionsCacheLock.Lock()
	defer dimensionsCacheLock.Unlock()

	dsInfo, err := e.getDSInfo(pluginCtx)
	if err != nil {
		return nil, err
	}

	if _, ok := customMetricsDimensionsMap[dsInfo.profile]; !ok {
		customMetricsDimensionsMap[dsInfo.profile] = make(map[string]map[string]*customMetricsCache)
	}
	if _, ok := customMetricsDimensionsMap[dsInfo.profile][dsInfo.region]; !ok {
		customMetricsDimensionsMap[dsInfo.profile][dsInfo.region] = make(map[string]*customMetricsCache)
	}
	if _, ok := customMetricsDimensionsMap[dsInfo.profile][dsInfo.region][namespace]; !ok {
		customMetricsDimensionsMap[dsInfo.profile][dsInfo.region][namespace] = &customMetricsCache{}
		customMetricsDimensionsMap[dsInfo.profile][dsInfo.region][namespace].Cache = make([]string, 0)
	}

	if customMetricsDimensionsMap[dsInfo.profile][dsInfo.region][namespace].Expire.After(time.Now()) {
		return customMetricsDimensionsMap[dsInfo.profile][dsInfo.region][namespace].Cache, nil
	}
	result, err := e.getAllMetrics(region, namespace, pluginCtx)
	if err != nil {
		return []string{}, err
	}
	customMetricsDimensionsMap[dsInfo.profile][dsInfo.region][namespace].Cache = make([]string, 0)
	customMetricsDimensionsMap[dsInfo.profile][dsInfo.region][namespace].Expire = time.Now().Add(5 * time.Minute)

	for _, metric := range result.Metrics {
		for _, dimension := range metric.Dimensions {
			if isDuplicate(customMetricsDimensionsMap[dsInfo.profile][dsInfo.region][namespace].Cache, *dimension.Name) {
				continue
			}
			customMetricsDimensionsMap[dsInfo.profile][dsInfo.region][namespace].Cache = append(
				customMetricsDimensionsMap[dsInfo.profile][dsInfo.region][namespace].Cache, *dimension.Name)
		}
	}

	return customMetricsDimensionsMap[dsInfo.profile][dsInfo.region][namespace].Cache, nil
}

func isDuplicate(nameList []string, target string) bool {
	for _, name := range nameList {
		if name == target {
			return true
		}
	}
	return false
}

func isCustomMetrics(namespace string) bool {
	return strings.Index(namespace, "AWS/") != 0
}<|MERGE_RESOLUTION|>--- conflicted
+++ resolved
@@ -10,9 +10,8 @@
 	"sync"
 	"time"
 
+	"github.com/grafana/grafana-plugin-sdk-go/backend"
 	"github.com/grafana/grafana-plugin-sdk-go/data"
-
-	"github.com/grafana/grafana-plugin-sdk-go/backend"
 
 	"github.com/aws/aws-sdk-go/aws"
 	"github.com/aws/aws-sdk-go/aws/awsutil"
@@ -21,10 +20,6 @@
 	"github.com/aws/aws-sdk-go/service/resourcegroupstaggingapi"
 	"github.com/grafana/grafana/pkg/components/simplejson"
 	"github.com/grafana/grafana/pkg/infra/metrics"
-<<<<<<< HEAD
-=======
-	"github.com/grafana/grafana/pkg/plugins"
->>>>>>> 53ba6456
 	"github.com/grafana/grafana/pkg/util/errutil"
 )
 
@@ -248,14 +243,8 @@
 
 var regionCache sync.Map
 
-<<<<<<< HEAD
 func (e *cloudWatchExecutor) executeMetricFindQuery(ctx context.Context, model *simplejson.Json, query backend.DataQuery, pluginCtx backend.PluginContext) (*backend.QueryDataResponse, error) {
 	subType := model.Get("subtype").MustString()
-=======
-func (e *cloudWatchExecutor) executeMetricFindQuery(ctx context.Context, queryContext plugins.DataQuery) (
-	plugins.DataResponse, error) {
-	firstQuery := queryContext.Queries[0]
->>>>>>> 53ba6456
 
 	var data []suggestData
 	var err error
@@ -278,10 +267,9 @@
 		data, err = e.handleGetResourceArns(ctx, model, pluginCtx)
 	}
 	if err != nil {
-		return plugins.DataResponse{}, err
-	}
-
-<<<<<<< HEAD
+		return nil, err
+	}
+
 	resp := backend.NewQueryDataResponse()
 	respD := resp.Responses[query.RefID]
 	respD.Frames = append(respD.Frames, transformToTable(data))
@@ -297,29 +285,6 @@
 
 	for _, r := range d {
 		frame.AppendRow(r.Text, r.Value)
-=======
-	queryResult := plugins.DataQueryResult{Meta: simplejson.New(), RefID: firstQuery.RefID}
-	transformToTable(data, &queryResult)
-	result := plugins.DataResponse{
-		Results: map[string]plugins.DataQueryResult{
-			firstQuery.RefID: queryResult,
-		},
-	}
-	return result, nil
-}
-
-func transformToTable(data []suggestData, result *plugins.DataQueryResult) {
-	table := plugins.DataTable{
-		Columns: []plugins.DataTableColumn{
-			{
-				Text: "text",
-			},
-			{
-				Text: "value",
-			},
-		},
-		Rows: make([]plugins.DataRowValues, 0),
->>>>>>> 53ba6456
 	}
 
 	frame.Meta = &data.FrameMeta{
@@ -348,7 +313,6 @@
 // Whenever this list is updated, the frontend list should also be updated.
 // Please update the region list in public/app/plugins/datasource/cloudwatch/partials/config.html
 func (e *cloudWatchExecutor) handleGetRegions(ctx context.Context, parameters *simplejson.Json,
-<<<<<<< HEAD
 	pluginCtx backend.PluginContext) ([]suggestData, error) {
 	dsInfo, err := e.getDSInfo(pluginCtx)
 	if err != nil {
@@ -356,11 +320,6 @@
 	}
 
 	profile := dsInfo.profile
-=======
-	queryContext plugins.DataQuery) ([]suggestData, error) {
-	dsInfo := e.getDSInfo(defaultRegion)
-	profile := dsInfo.Profile
->>>>>>> 53ba6456
 	if cache, ok := regionCache.Load(profile); ok {
 		if cache2, ok2 := cache.([]suggestData); ok2 {
 			return cache2, nil
@@ -403,13 +362,8 @@
 	return result, nil
 }
 
-<<<<<<< HEAD
 func (e *cloudWatchExecutor) handleGetNamespaces(ctx context.Context, parameters *simplejson.Json, pluginCtx backend.PluginContext) ([]suggestData, error) {
 	var keys []string
-=======
-func (e *cloudWatchExecutor) handleGetNamespaces(ctx context.Context, parameters *simplejson.Json, queryContext plugins.DataQuery) ([]suggestData, error) {
-	keys := []string{}
->>>>>>> 53ba6456
 	for key := range metricsMap {
 		keys = append(keys, key)
 	}
@@ -434,11 +388,7 @@
 	return result, nil
 }
 
-<<<<<<< HEAD
 func (e *cloudWatchExecutor) handleGetMetrics(ctx context.Context, parameters *simplejson.Json, pluginCtx backend.PluginContext) ([]suggestData, error) {
-=======
-func (e *cloudWatchExecutor) handleGetMetrics(ctx context.Context, parameters *simplejson.Json, queryContext plugins.DataQuery) ([]suggestData, error) {
->>>>>>> 53ba6456
 	region := parameters.Get("region").MustString()
 	namespace := parameters.Get("namespace").MustString()
 
@@ -464,11 +414,7 @@
 	return result, nil
 }
 
-<<<<<<< HEAD
 func (e *cloudWatchExecutor) handleGetDimensions(ctx context.Context, parameters *simplejson.Json, pluginCtx backend.PluginContext) ([]suggestData, error) {
-=======
-func (e *cloudWatchExecutor) handleGetDimensions(ctx context.Context, parameters *simplejson.Json, queryContext plugins.DataQuery) ([]suggestData, error) {
->>>>>>> 53ba6456
 	region := parameters.Get("region").MustString()
 	namespace := parameters.Get("namespace").MustString()
 
@@ -494,11 +440,7 @@
 	return result, nil
 }
 
-<<<<<<< HEAD
 func (e *cloudWatchExecutor) handleGetDimensionValues(ctx context.Context, parameters *simplejson.Json, pluginCtx backend.PluginContext) ([]suggestData, error) {
-=======
-func (e *cloudWatchExecutor) handleGetDimensionValues(ctx context.Context, parameters *simplejson.Json, queryContext plugins.DataQuery) ([]suggestData, error) {
->>>>>>> 53ba6456
 	region := parameters.Get("region").MustString()
 	namespace := parameters.Get("namespace").MustString()
 	metricName := parameters.Get("metricName").MustString()
@@ -550,11 +492,7 @@
 }
 
 func (e *cloudWatchExecutor) handleGetEbsVolumeIds(ctx context.Context, parameters *simplejson.Json,
-<<<<<<< HEAD
 	pluginCtx backend.PluginContext) ([]suggestData, error) {
-=======
-	queryContext plugins.DataQuery) ([]suggestData, error) {
->>>>>>> 53ba6456
 	region := parameters.Get("region").MustString()
 	instanceId := parameters.Get("instanceId").MustString()
 
@@ -577,11 +515,7 @@
 }
 
 func (e *cloudWatchExecutor) handleGetEc2InstanceAttribute(ctx context.Context, parameters *simplejson.Json,
-<<<<<<< HEAD
 	pluginCtx backend.PluginContext) ([]suggestData, error) {
-=======
-	queryContext plugins.DataQuery) ([]suggestData, error) {
->>>>>>> 53ba6456
 	region := parameters.Get("region").MustString()
 	attributeName := parameters.Get("attributeName").MustString()
 	filterJson := parameters.Get("filters").MustMap()
@@ -661,11 +595,7 @@
 }
 
 func (e *cloudWatchExecutor) handleGetResourceArns(ctx context.Context, parameters *simplejson.Json,
-<<<<<<< HEAD
 	pluginCtx backend.PluginContext) ([]suggestData, error) {
-=======
-	queryContext plugins.DataQuery) ([]suggestData, error) {
->>>>>>> 53ba6456
 	region := parameters.Get("region").MustString()
 	resourceType := parameters.Get("resourceType").MustString()
 	filterJson := parameters.Get("tags").MustMap()
