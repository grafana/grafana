--- conflicted
+++ resolved
@@ -318,63 +318,4 @@
 	}
 
 	return result, nil
-<<<<<<< HEAD
-}
-func (e *cloudWatchExecutor) handleGetAllLogGroups(pluginCtx backend.PluginContext, parameters url.Values) ([]suggestData, error) {
-	var nextToken *string
-
-	logGroupNamePrefix := parameters.Get("logGroupNamePrefix")
-
-	var err error
-	logsClient, err := e.getCWLogsClient(pluginCtx, parameters.Get("region"))
-	if err != nil {
-		return nil, err
-	}
-
-	var response *cloudwatchlogs.DescribeLogGroupsOutput
-	result := make([]suggestData, 0)
-	for {
-		input := &cloudwatchlogs.DescribeLogGroupsInput{
-			Limit:     aws.Int64(defaultLogGroupLimit),
-			NextToken: nextToken,
-		}
-		if len(logGroupNamePrefix) > 0 {
-			input.LogGroupNamePrefix = aws.String(logGroupNamePrefix)
-		}
-		response, err = logsClient.DescribeLogGroups(input)
-
-		if err != nil || response == nil {
-			return nil, err
-		}
-
-		for _, logGroup := range response.LogGroups {
-			logGroupName := *logGroup.LogGroupName
-			result = append(result, suggestData{Text: logGroupName, Value: logGroupName, Label: logGroupName})
-		}
-
-		if response.NextToken == nil {
-			break
-		}
-		nextToken = response.NextToken
-	}
-
-	return result, nil
-}
-
-func isDuplicate(nameList []string, target string) bool {
-	for _, name := range nameList {
-		if name == target {
-			return true
-		}
-	}
-	return false
-}
-
-func isCustomMetrics(namespace string) bool {
-	if _, ok := metricsMap[namespace]; ok {
-		return false
-	}
-	return true
-=======
->>>>>>> ae830f68
 }