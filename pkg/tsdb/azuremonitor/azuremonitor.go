package azuremonitor

import (
	"context"
	"encoding/json"
	"fmt"
	"net/http"
	"regexp"

	"github.com/grafana/grafana-plugin-sdk-go/backend"
	"github.com/grafana/grafana-plugin-sdk-go/backend/datasource"
	"github.com/grafana/grafana-plugin-sdk-go/backend/httpclient"
	"github.com/grafana/grafana-plugin-sdk-go/backend/instancemgmt"
	"github.com/grafana/grafana-plugin-sdk-go/backend/resource/httpadapter"
	"github.com/grafana/grafana/pkg/components/simplejson"
	"github.com/grafana/grafana/pkg/infra/log"
	"github.com/grafana/grafana/pkg/plugins"
	"github.com/grafana/grafana/pkg/plugins/backendplugin/coreplugin"
	"github.com/grafana/grafana/pkg/setting"
	"github.com/grafana/grafana/pkg/tsdb/azuremonitor/azcredentials"
)

const (
	timeSeries = "time_series"
	pluginID   = "grafana-azure-monitor-datasource"
)

var (
	azlog           = log.New("tsdb.azuremonitor")
	legendKeyFormat = regexp.MustCompile(`\{\{\s*(.+?)\s*\}\}`)
)

func ProvideService(cfg *setting.Cfg, httpClientProvider *httpclient.Provider, pluginStore plugins.Store) *Service {
	proxy := &httpServiceProxy{}
	executors := map[string]azDatasourceExecutor{
		azureMonitor:       &AzureMonitorDatasource{proxy: proxy},
		appInsights:        &ApplicationInsightsDatasource{proxy: proxy},
		azureLogAnalytics:  &AzureLogAnalyticsDatasource{proxy: proxy},
		insightsAnalytics:  &InsightsAnalyticsDatasource{proxy: proxy},
		azureResourceGraph: &AzureResourceGraphDatasource{proxy: proxy},
	}
	im := datasource.NewInstanceManager(NewInstanceSettings(cfg, *httpClientProvider, executors))

	s := &Service{
		Cfg:       cfg,
		im:        im,
		executors: executors,
	}

	mux := s.newMux()
	resourceMux := http.NewServeMux()
	s.registerRoutes(resourceMux)
	factory := coreplugin.New(backend.ServeOpts{
		QueryDataHandler:    mux,
		CallResourceHandler: httpadapter.New(resourceMux),
	})

<<<<<<< HEAD
	resolver := plugins.CoreBackendPluginPathResolver(cfg, pluginID)
=======
	resolver := plugins.CoreDataSourcePathResolver(cfg, pluginID)
>>>>>>> e4ba5f17
	if err := pluginStore.AddWithFactory(context.Background(), pluginID, factory, resolver); err != nil {
		azlog.Error("Failed to register plugin", "error", err)
	}

	return s
}

type serviceProxy interface {
	Do(rw http.ResponseWriter, req *http.Request, cli *http.Client) http.ResponseWriter
}

type Service struct {
	Cfg       *setting.Cfg
	im        instancemgmt.InstanceManager
	executors map[string]azDatasourceExecutor
}

type azureMonitorSettings struct {
	SubscriptionId               string `json:"subscriptionId"`
	LogAnalyticsDefaultWorkspace string `json:"logAnalyticsDefaultWorkspace"`
	AppInsightsAppId             string `json:"appInsightsAppId"`
}

type datasourceInfo struct {
	Cloud       string
	Credentials azcredentials.AzureCredentials
	Settings    azureMonitorSettings
	Routes      map[string]azRoute
	Services    map[string]datasourceService

	JSONData                map[string]interface{}
	DecryptedSecureJSONData map[string]string
	DatasourceID            int64
	OrgID                   int64
}

type datasourceService struct {
	URL        string
	HTTPClient *http.Client
}

func getDatasourceService(cfg *setting.Cfg, clientProvider httpclient.Provider, dsInfo datasourceInfo, routeName string) (datasourceService, error) {
	route := dsInfo.Routes[routeName]
	client, err := newHTTPClient(route, dsInfo, cfg, clientProvider)
	if err != nil {
		return datasourceService{}, err
	}
	return datasourceService{
		URL:        dsInfo.Routes[routeName].URL,
		HTTPClient: client,
	}, nil
}

func NewInstanceSettings(cfg *setting.Cfg, clientProvider httpclient.Provider, executors map[string]azDatasourceExecutor) datasource.InstanceFactoryFunc {
	return func(settings backend.DataSourceInstanceSettings) (instancemgmt.Instance, error) {
		jsonData, err := simplejson.NewJson(settings.JSONData)
		if err != nil {
			return nil, fmt.Errorf("error reading settings: %w", err)
		}

		jsonDataObj := map[string]interface{}{}
		err = json.Unmarshal(settings.JSONData, &jsonDataObj)
		if err != nil {
			return nil, fmt.Errorf("error reading settings: %w", err)
		}

		azMonitorSettings := azureMonitorSettings{}
		err = json.Unmarshal(settings.JSONData, &azMonitorSettings)
		if err != nil {
			return nil, fmt.Errorf("error reading settings: %w", err)
		}

		cloud, err := getAzureCloud(cfg, jsonData)
		if err != nil {
			return nil, fmt.Errorf("error getting credentials: %w", err)
		}

		credentials, err := getAzureCredentials(cfg, jsonData, settings.DecryptedSecureJSONData)
		if err != nil {
			return nil, fmt.Errorf("error getting credentials: %w", err)
		}

		model := datasourceInfo{
			Cloud:                   cloud,
			Credentials:             credentials,
			Settings:                azMonitorSettings,
			JSONData:                jsonDataObj,
			DecryptedSecureJSONData: settings.DecryptedSecureJSONData,
			DatasourceID:            settings.ID,
			Routes:                  routes[cloud],
			Services:                map[string]datasourceService{},
		}

		for routeName := range executors {
			service, err := getDatasourceService(cfg, clientProvider, model, routeName)
			if err != nil {
				return nil, err
			}
			model.Services[routeName] = service
		}

		return model, nil
	}
}

type azDatasourceExecutor interface {
	executeTimeSeriesQuery(ctx context.Context, originalQueries []backend.DataQuery, dsInfo datasourceInfo, client *http.Client, url string) (*backend.QueryDataResponse, error)
	resourceRequest(rw http.ResponseWriter, req *http.Request, cli *http.Client)
}

func (s *Service) getDataSourceFromPluginReq(req *backend.QueryDataRequest) (datasourceInfo, error) {
	i, err := s.im.Get(req.PluginContext)
	if err != nil {
		return datasourceInfo{}, err
	}
	dsInfo, ok := i.(datasourceInfo)
	if !ok {
		return datasourceInfo{}, fmt.Errorf("unable to convert datasource from service instance")
	}
	dsInfo.OrgID = req.PluginContext.OrgID
	return dsInfo, nil
}

func (s *Service) newMux() *datasource.QueryTypeMux {
	mux := datasource.NewQueryTypeMux()
	for dsType := range s.executors {
		// Make a copy of the string to keep the reference after the iterator
		dst := dsType
		mux.HandleFunc(dsType, func(ctx context.Context, req *backend.QueryDataRequest) (*backend.QueryDataResponse, error) {
			executor := s.executors[dst]
			dsInfo, err := s.getDataSourceFromPluginReq(req)
			if err != nil {
				return nil, err
			}
			service, ok := dsInfo.Services[dst]
			if !ok {
				return nil, fmt.Errorf("missing service for %s", dst)
			}
			return executor.executeTimeSeriesQuery(ctx, req.Queries, dsInfo, service.HTTPClient, service.URL)
		})
	}
	return mux
}<|MERGE_RESOLUTION|>--- conflicted
+++ resolved
@@ -55,11 +55,7 @@
 		CallResourceHandler: httpadapter.New(resourceMux),
 	})
 
-<<<<<<< HEAD
-	resolver := plugins.CoreBackendPluginPathResolver(cfg, pluginID)
-=======
 	resolver := plugins.CoreDataSourcePathResolver(cfg, pluginID)
->>>>>>> e4ba5f17
 	if err := pluginStore.AddWithFactory(context.Background(), pluginID, factory, resolver); err != nil {
 		azlog.Error("Failed to register plugin", "error", err)
 	}
