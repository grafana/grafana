--- conflicted
+++ resolved
@@ -16,6 +16,7 @@
 	"github.com/grafana/grafana-plugin-sdk-go/backend/httpclient"
 	"github.com/stretchr/testify/require"
 
+	"github.com/grafana/grafana/pkg/infra/tracing"
 	"github.com/grafana/grafana/pkg/tsdb/azuremonitor/kinds/dataquery"
 	azTracing "github.com/grafana/grafana/pkg/tsdb/azuremonitor/tracing"
 	"github.com/grafana/grafana/pkg/tsdb/azuremonitor/types"
@@ -1451,11 +1452,7 @@
 
 	for _, tt := range tests {
 		t.Run(tt.name, func(t *testing.T) {
-<<<<<<< HEAD
 			queries, err := datasource.buildQueries(ctx, tt.queryModel, dsInfo)
-=======
-			queries, err := datasource.buildQueries(ctx, logger, tt.queryModel, dsInfo, tracer.(azTracing.Tracer))
->>>>>>> 1b3c7b84
 			tt.Err(t, err)
 			if diff := cmp.Diff(tt.azureLogAnalyticsQueries[0], queries[0]); diff != "" {
 				t.Errorf("Result mismatch (-want +got): \n%s", diff)
@@ -1574,11 +1571,6 @@
 	query := &AzureLogAnalyticsQuery{
 		TimeRange: backend.TimeRange{},
 	}
-<<<<<<< HEAD
-	_, err := ds.executeQuery(ctx, query, dsInfo, &http.Client{}, dsInfo.Services["Azure Log Analytics"].URL)
-	if !strings.Contains(err.Error(), "credentials for Log Analytics are no longer supported") {
-		t.Error("Expecting the error to inform of bad credentials")
-=======
 	tracer := tracing.InitializeTracerForTest()
 	res := ds.executeQuery(ctx, logger, query, dsInfo, &http.Client{}, dsInfo.Services["Azure Log Analytics"].URL, tracer.(azTracing.Tracer))
 	if res.Error == nil {
@@ -1586,6 +1578,5 @@
 	}
 	if !strings.Contains(res.Error.Error(), "credentials for Log Analytics are no longer supported") {
 		t.Error("expecting the error to inform of bad credentials")
->>>>>>> 1b3c7b84
 	}
 }