--- conflicted
+++ resolved
@@ -698,11 +698,7 @@
 		req, err := ds.createRequest(ctx, url, &AzureLogAnalyticsQuery{
 			Resources:        []string{"/subscriptions/test-sub/resourceGroups/test-rg/providers/microsoft.insights/components/r1", "/subscriptions/test-sub/resourceGroups/test-rg/providers/microsoft.insights/components/r2"},
 			Query:            "Perf",
-<<<<<<< HEAD
-			QueryType:        dataquery.AzureQueryTypeAzureLogAnalytics,
-=======
 			QueryType:        dataquery.AzureQueryTypeLogAnalytics,
->>>>>>> 78ca78f5
 			AppInsightsQuery: true,
 			DashboardTime:    false,
 		})
