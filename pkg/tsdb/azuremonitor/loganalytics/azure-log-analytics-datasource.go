package loganalytics

import (
	"bytes"
	"compress/gzip"
	"context"
	"encoding/base64"
	"encoding/json"
	"fmt"
	"io"
	"net/http"
	"net/url"
	"path"
	"regexp"
	"strings"
	"time"

	"github.com/grafana/grafana-plugin-sdk-go/backend"
	"github.com/grafana/grafana-plugin-sdk-go/backend/tracing"
	"github.com/grafana/grafana-plugin-sdk-go/data"
	"go.opentelemetry.io/otel/attribute"
	"go.opentelemetry.io/otel/trace"

	"github.com/grafana/grafana/pkg/tsdb/azuremonitor/kinds/dataquery"
	"github.com/grafana/grafana/pkg/tsdb/azuremonitor/macros"
	"github.com/grafana/grafana/pkg/tsdb/azuremonitor/types"
	"github.com/grafana/grafana/pkg/tsdb/azuremonitor/utils"
)

func (e *AzureLogAnalyticsDatasource) ResourceRequest(rw http.ResponseWriter, req *http.Request, cli *http.Client) (http.ResponseWriter, error) {
	if req.URL.Path == "/usage/basiclogs" {
		newUrl := &url.URL{
			Scheme: req.URL.Scheme,
			Host:   req.URL.Host,
			Path:   "/v1/query",
		}
		return e.GetBasicLogsUsage(req.Context(), newUrl.String(), cli, rw, req.Body)
	}
	return e.Proxy.Do(rw, req, cli)
}

// builds and executes a new query request that will get the data ingeted for the given table in the basic logs query
func (e *AzureLogAnalyticsDatasource) GetBasicLogsUsage(ctx context.Context, url string, client *http.Client, rw http.ResponseWriter, reqBody io.ReadCloser) (http.ResponseWriter, error) {
	// read the full body
	originalPayload, readErr := io.ReadAll(reqBody)
	if readErr != nil {
		return rw, fmt.Errorf("failed to read request body %w", readErr)
	}
	var payload BasicLogsUsagePayload
	jsonErr := json.Unmarshal(originalPayload, &payload)
	if jsonErr != nil {
		return rw, fmt.Errorf("error decoding basic logs table usage payload: %w", jsonErr)
	}
	table := payload.Table

	from, fromErr := ConvertTime(payload.From)
	if fromErr != nil {
		return rw, fmt.Errorf("failed to convert from time: %w", fromErr)
	}

	to, toErr := ConvertTime(payload.To)
	if toErr != nil {
		return rw, fmt.Errorf("failed to convert to time: %w", toErr)
	}

	// basic logs queries only show data for last 8 days or less
	// data volume query should also only calculate volume for last 8 days if time range exceeds that.
	diff := to.Sub(from).Hours()
	if diff > float64(MaxHoursBasicLogs) {
		from = to.Add(-time.Duration(MaxHoursBasicLogs) * time.Hour)
	}

	dataVolumeQueryRaw := GetDataVolumeRawQuery(table)
	dataVolumeQuery := &AzureLogAnalyticsQuery{
		Query:         dataVolumeQueryRaw,
		DashboardTime: true, // necessary to ensure TimeRange property is used since query will not have an in-query time filter
		TimeRange: backend.TimeRange{
			From: from,
			To:   to,
		},
		TimeColumn: "TimeGenerated",
		Resources:  []string{payload.Resource},
		QueryType:  dataquery.AzureQueryTypeAzureLogAnalytics,
		URL:        getApiURL(payload.Resource, false, false),
	}

	req, err := e.createRequest(ctx, url, dataVolumeQuery)
	if err != nil {
		return rw, err
	}

	_, span := tracing.DefaultTracer().Start(ctx, "azure basic logs usage query", trace.WithAttributes(
		attribute.String("target", dataVolumeQuery.Query),
		attribute.String("table", table),
		attribute.Int64("from", dataVolumeQuery.TimeRange.From.UnixNano()/int64(time.Millisecond)),
		attribute.Int64("until", dataVolumeQuery.TimeRange.To.UnixNano()/int64(time.Millisecond)),
	))
	defer span.End()

	resp, err := client.Do(req)
	if err != nil {
		return rw, err
	}

	defer func() {
		if err := resp.Body.Close(); err != nil {
			e.Logger.Warn("Failed to close response body for data volume request", "err", err)
		}
	}()

	logResponse, err := e.unmarshalResponse(resp)
	if err != nil {
		return rw, err
	}

	t, err := logResponse.GetPrimaryResultTable()
	if err != nil {
		return rw, err
	}

	num := t.Rows[0][0].(json.Number)
	value, err := num.Float64()
	if err != nil {
		return rw, err
	}
	_, err = rw.Write([]byte(fmt.Sprintf("%f", value)))
	if err != nil {
		return rw, err
	}

	return rw, err
}

// executeTimeSeriesQuery does the following:
// 1. build the AzureMonitor url and querystring for each query
// 2. executes each query by calling the Azure Monitor API
// 3. parses the responses for each query into data frames
func (e *AzureLogAnalyticsDatasource) ExecuteTimeSeriesQuery(ctx context.Context, originalQueries []backend.DataQuery, dsInfo types.DatasourceInfo, client *http.Client, url string, fromAlert bool) (*backend.QueryDataResponse, error) {
	result := backend.NewQueryDataResponse()

	for _, query := range originalQueries {
		logsQuery, err := e.buildQuery(ctx, query, dsInfo, fromAlert)
		if err != nil {
			result.Responses[query.RefID] = backend.ErrorResponseWithErrorSource(err)
			continue
		}
		res, err := e.executeQuery(ctx, logsQuery, dsInfo, client, url)
		if err != nil {
			result.Responses[query.RefID] = backend.ErrorResponseWithErrorSource(err)
			continue
		}
		result.Responses[query.RefID] = *res
	}

	return result, nil
}

func buildLogAnalyticsQuery(query backend.DataQuery, dsInfo types.DatasourceInfo, appInsightsRegExp *regexp.Regexp, fromAlert bool) (*AzureLogAnalyticsQuery, error) {
	queryJSONModel := types.LogJSONQuery{}
	err := json.Unmarshal(query.JSON, &queryJSONModel)
	if err != nil {
		return nil, fmt.Errorf("failed to decode the Azure Log Analytics query object from JSON: %w", err)
	}

	var queryString string
	appInsightsQuery := false
	dashboardTime := false
	timeColumn := ""
	azureLogAnalyticsTarget := queryJSONModel.AzureLogAnalytics
	basicLogsQuery := false
	basicLogsEnabled := false

	resultFormat := ParseResultFormat(azureLogAnalyticsTarget.ResultFormat, dataquery.AzureQueryTypeAzureLogAnalytics)

	basicLogsQueryFlag := false
	if azureLogAnalyticsTarget.BasicLogsQuery != nil {
		basicLogsQueryFlag = *azureLogAnalyticsTarget.BasicLogsQuery
	}

	resources, resourceOrWorkspace := retrieveResources(azureLogAnalyticsTarget)
	appInsightsQuery = appInsightsRegExp.Match([]byte(resourceOrWorkspace))

	if value, ok := dsInfo.JSONData["basicLogsEnabled"].(bool); ok {
		basicLogsEnabled = value
	}

	if basicLogsQueryFlag {
		if meetsBasicLogsCriteria, meetsBasicLogsCriteriaErr := meetsBasicLogsCriteria(resources, fromAlert, basicLogsEnabled); meetsBasicLogsCriteriaErr != nil {
			return nil, meetsBasicLogsCriteriaErr
		} else {
			basicLogsQuery = meetsBasicLogsCriteria
		}
	}

	if azureLogAnalyticsTarget.Query != nil {
		queryString = *azureLogAnalyticsTarget.Query
	}

	if azureLogAnalyticsTarget.DashboardTime != nil {
		dashboardTime = *azureLogAnalyticsTarget.DashboardTime
		if dashboardTime {
			if azureLogAnalyticsTarget.TimeColumn != nil {
				timeColumn = *azureLogAnalyticsTarget.TimeColumn
			} else {
				// Final fallback to TimeGenerated if no column is provided
				timeColumn = "TimeGenerated"
			}
		}
	}

	apiURL := getApiURL(resourceOrWorkspace, appInsightsQuery, basicLogsQuery)

	rawQuery, err := macros.KqlInterpolate(query, dsInfo, queryString, "TimeGenerated")
	if err != nil {
		return nil, err
	}

	return &AzureLogAnalyticsQuery{
		RefID:            query.RefID,
		ResultFormat:     resultFormat,
		URL:              apiURL,
		JSON:             query.JSON,
		TimeRange:        query.TimeRange,
		Query:            rawQuery,
		Resources:        resources,
		QueryType:        dataquery.AzureQueryType(query.QueryType),
		AppInsightsQuery: appInsightsQuery,
		DashboardTime:    dashboardTime,
		TimeColumn:       timeColumn,
		BasicLogs:        basicLogsQuery,
	}, nil
}

func (e *AzureLogAnalyticsDatasource) buildQuery(ctx context.Context, query backend.DataQuery, dsInfo types.DatasourceInfo, fromAlert bool) (*AzureLogAnalyticsQuery, error) {
	var azureLogAnalyticsQuery *AzureLogAnalyticsQuery
	appInsightsRegExp, err := regexp.Compile("(?i)providers/microsoft.insights/components")
	if err != nil {
		return nil, fmt.Errorf("failed to compile Application Insights regex")
	}

	if query.QueryType == string(dataquery.AzureQueryTypeAzureLogAnalytics) {
		azureLogAnalyticsQuery, err = buildLogAnalyticsQuery(query, dsInfo, appInsightsRegExp, fromAlert)
		if err != nil {
			errorMessage := fmt.Errorf("failed to build azure log analytics query: %w", err)
			return nil, utils.ApplySourceFromError(errorMessage, err)
		}
	}

	if query.QueryType == string(dataquery.AzureQueryTypeAzureTraces) || query.QueryType == string(dataquery.AzureQueryTypeTraceql) {
		if query.QueryType == string(dataquery.AzureQueryTypeTraceql) {
			cfg := backend.GrafanaConfigFromContext(ctx)
			hasPromExemplarsToggle := cfg.FeatureToggles().IsEnabled("azureMonitorPrometheusExemplars")
			if !hasPromExemplarsToggle {
				return nil, backend.DownstreamError(fmt.Errorf("query type unsupported as azureMonitorPrometheusExemplars feature toggle is not enabled"))
			}
		}
		azureAppInsightsQuery, err := buildAppInsightsQuery(ctx, query, dsInfo, appInsightsRegExp, e.Logger)
		if err != nil {
			errorMessage := fmt.Errorf("failed to build azure application insights query: %w", err)
			return nil, utils.ApplySourceFromError(errorMessage, err)
		}
		azureLogAnalyticsQuery = azureAppInsightsQuery
	}

	return azureLogAnalyticsQuery, nil
}

func (e *AzureLogAnalyticsDatasource) executeQuery(ctx context.Context, query *AzureLogAnalyticsQuery, dsInfo types.DatasourceInfo, client *http.Client, url string) (*backend.DataResponse, error) {
	// If azureLogAnalyticsSameAs is defined and set to false, return an error
	if sameAs, ok := dsInfo.JSONData["azureLogAnalyticsSameAs"]; ok && !sameAs.(bool) {
		return nil, backend.DownstreamError(fmt.Errorf("credentials for Log Analytics are no longer supported. Go to the data source configuration to update Azure Monitor credentials"))
	}

	queryJSONModel := dataquery.AzureMonitorQuery{}
	err := json.Unmarshal(query.JSON, &queryJSONModel)
	if err != nil {
		return nil, err
	}

	if query.QueryType == dataquery.AzureQueryTypeAzureTraces {
		if query.ResultFormat == dataquery.ResultFormatTrace && query.Query == "" {
			return nil, backend.DownstreamError(fmt.Errorf("cannot visualise trace events using the trace visualiser"))
		}
	}

	req, err := e.createRequest(ctx, url, query)
	if err != nil {
		return nil, err
	}

	_, span := tracing.DefaultTracer().Start(ctx, "azure log analytics query", trace.WithAttributes(
		attribute.String("target", query.Query),
		attribute.Bool("basic_logs", query.BasicLogs),
		attribute.Int64("from", query.TimeRange.From.UnixNano()/int64(time.Millisecond)),
		attribute.Int64("until", query.TimeRange.To.UnixNano()/int64(time.Millisecond)),
		attribute.Int64("datasource_id", dsInfo.DatasourceID),
		attribute.Int64("org_id", dsInfo.OrgID),
	))
	defer span.End()

	res, err := client.Do(req)
	if err != nil {
		return nil, backend.DownstreamError(err)
	}

	defer func() {
		if err := res.Body.Close(); err != nil {
			e.Logger.Warn("Failed to close response body", "err", err)
		}
	}()

	logResponse, err := e.unmarshalResponse(res)
	if err != nil {
		return nil, err
	}

	t, err := logResponse.GetPrimaryResultTable()
	if err != nil {
		return nil, err
	}

	logLimitDisabled := backend.GrafanaConfigFromContext(ctx).FeatureToggles().IsEnabled("azureMonitorDisableLogLimit")

	frame, err := ResponseTableToFrame(t, query.RefID, query.Query, query.QueryType, query.ResultFormat, logLimitDisabled)
	if err != nil {
		return nil, err
	}

	frame = appendErrorNotice(frame, logResponse.Error)
	if frame == nil {
		return &backend.DataResponse{}, nil
	}

	// Ensure Meta.Custom is initialized
	if frame.Meta.Custom == nil {
		frame.Meta.Custom = &LogAnalyticsMeta{
			ColumnTypes: make([]string, 0),
		}
	}

	queryUrl, err := getQueryUrl(query.Query, query.Resources, dsInfo.Routes["Azure Portal"].URL, query.TimeRange)
	if err != nil {
		return nil, err
	}

	// Set the preferred visualization
	switch query.ResultFormat {
	case dataquery.ResultFormatTrace:
		if query.QueryType == dataquery.AzureQueryTypeAzureTraces || query.QueryType == dataquery.AzureQueryTypeTraceql {
			frame.Meta.PreferredVisualization = data.VisTypeTrace
		}
	case dataquery.ResultFormatTable:
		frame.Meta.PreferredVisualization = data.VisTypeTable
	case dataquery.ResultFormatLogs:
		frame.Meta.PreferredVisualization = data.VisTypeLogs
		if logMeta, ok := frame.Meta.Custom.(*LogAnalyticsMeta); ok {
			frame.Meta.Custom = &LogAnalyticsMeta{
				ColumnTypes:     logMeta.ColumnTypes,
				AzurePortalLink: queryUrl,
			}
		} else {
			frame.Meta.Custom = &LogAnalyticsMeta{
				AzurePortalLink: queryUrl,
			}
		}
	case dataquery.ResultFormatTimeSeries:
		tsSchema := frame.TimeSeriesSchema()
		if tsSchema.Type == data.TimeSeriesTypeLong {
			wideFrame, err := data.LongToWide(frame, nil)
			if err == nil {
				frame = wideFrame
			} else {
				frame.AppendNotices(data.Notice{
					Severity: data.NoticeSeverityWarning,
					Text:     "could not convert frame to time series, returning raw table: " + err.Error(),
				})
			}
		}
	}

	// Use the parent span query for the parent span data link
	err = addDataLinksToFields(query, dsInfo.Routes["Azure Portal"].URL, frame, dsInfo, queryUrl)
	if err != nil {
		return nil, err
	}

	dataResponse := backend.DataResponse{Frames: data.Frames{frame}}
	return &dataResponse, nil
}

func addDataLinksToFields(query *AzureLogAnalyticsQuery, azurePortalBaseUrl string, frame *data.Frame, dsInfo types.DatasourceInfo, queryUrl string) error {
	if query.QueryType == dataquery.AzureQueryTypeAzureTraces {
		err := addTraceDataLinksToFields(query, azurePortalBaseUrl, frame, dsInfo)
		if err != nil {
			return err
		}

		return nil
	}

	if query.ResultFormat == dataquery.ResultFormatLogs {
		return nil
	}

	AddConfigLinks(*frame, queryUrl, nil)

	return nil
}

func addTraceDataLinksToFields(query *AzureLogAnalyticsQuery, azurePortalBaseUrl string, frame *data.Frame, dsInfo types.DatasourceInfo) error {
	tracesUrl, err := getTracesQueryUrl(azurePortalBaseUrl)
	if err != nil {
		return err
	}

	queryJSONModel := dataquery.AzureMonitorQuery{}
	err = json.Unmarshal(query.JSON, &queryJSONModel)
	if err != nil {
		return err
	}

	traceIdVariable := "${__data.fields.traceID}"
	resultFormat := dataquery.ResultFormatTrace
	queryJSONModel.AzureTraces.ResultFormat = &resultFormat
	queryJSONModel.AzureTraces.Query = &query.TraceExploreQuery
	if queryJSONModel.AzureTraces.OperationId == nil || *queryJSONModel.AzureTraces.OperationId == "" {
		queryJSONModel.AzureTraces.OperationId = &traceIdVariable
	}

	logsQueryType := string(dataquery.AzureQueryTypeAzureLogAnalytics)
	logsJSONModel := dataquery.AzureMonitorQuery{
		QueryType: &logsQueryType,
		AzureLogAnalytics: &dataquery.AzureLogsQuery{
			Query:     &query.TraceLogsExploreQuery,
			Resources: []string{queryJSONModel.AzureTraces.Resources[0]},
		},
	}

	if query.ResultFormat == dataquery.ResultFormatTable {
		AddCustomDataLink(*frame, data.DataLink{
			Title: "Explore Trace: ${__data.fields.traceID}",
			URL:   "",
			Internal: &data.InternalDataLink{
				DatasourceUID:  dsInfo.DatasourceUID,
				DatasourceName: dsInfo.DatasourceName,
				Query:          queryJSONModel,
			},
		})

		queryJSONModel.AzureTraces.Query = &query.TraceParentExploreQuery
		AddCustomDataLink(*frame, data.DataLink{
			Title: "Explore Parent Span: ${__data.fields.parentSpanID}",
			URL:   "",
			Internal: &data.InternalDataLink{
				DatasourceUID:  dsInfo.DatasourceUID,
				DatasourceName: dsInfo.DatasourceName,
				Query:          queryJSONModel,
			},
		})

		linkTitle := "Explore Trace in Azure Portal"
		AddConfigLinks(*frame, tracesUrl, &linkTitle)
	}

	AddCustomDataLink(*frame, data.DataLink{
		Title: "Explore Trace Logs",
		URL:   "",
		Internal: &data.InternalDataLink{
			DatasourceUID:  dsInfo.DatasourceUID,
			DatasourceName: dsInfo.DatasourceName,
			Query:          logsJSONModel,
		},
	})

	return nil
}

func appendErrorNotice(frame *data.Frame, err *AzureLogAnalyticsAPIError) *data.Frame {
	if err == nil {
		return frame
	}
	if frame == nil {
		frame = &data.Frame{}
	}
	frame.AppendNotices(apiErrorToNotice(err))
	return frame
}

func (e *AzureLogAnalyticsDatasource) createRequest(ctx context.Context, queryURL string, query *AzureLogAnalyticsQuery) (*http.Request, error) {
	body := map[string]interface{}{
		"query": query.Query,
	}

	if query.DashboardTime {
		from := query.TimeRange.From.Format(time.RFC3339)
		to := query.TimeRange.To.Format(time.RFC3339)
		timespan := fmt.Sprintf("%s/%s", from, to)
		body["timespan"] = timespan
		body["query_datetimescope_from"] = from
		body["query_datetimescope_to"] = to
		body["query_datetimescope_column"] = query.TimeColumn
	}

	if len(query.Resources) > 1 && query.QueryType == dataquery.AzureQueryTypeAzureLogAnalytics && !query.AppInsightsQuery {
		str := strings.ToLower(query.Resources[0])

		if strings.Contains(str, "microsoft.operationalinsights/workspaces") {
			body["workspaces"] = query.Resources
		} else {
			body["resources"] = query.Resources
		}
	}

	if query.AppInsightsQuery {
		body["applications"] = []string{query.Resources[0]}
	}

	jsonValue, err := json.Marshal(body)
	if err != nil {
		return nil, fmt.Errorf("%v: %w", "failed to create request", err)
	}

	req, err := http.NewRequestWithContext(ctx, http.MethodPost, queryURL, bytes.NewBuffer(jsonValue))
	if err != nil {
		return nil, fmt.Errorf("%v: %w", "failed to create request", err)
	}

	req.URL.Path = "/"
	req.Header.Set("Content-Type", "application/json")
	req.URL.Path = path.Join(req.URL.Path, query.URL)

	return req, nil
}

type AzureLogAnalyticsURLResources struct {
	Resources []AzureLogAnalyticsURLResource `json:"resources"`
}

type AzureLogAnalyticsURLResource struct {
	ResourceID string `json:"resourceId"`
}

func getQueryUrl(query string, resources []string, azurePortalUrl string, timeRange backend.TimeRange) (string, error) {
	encodedQuery, err := encodeQuery(query)
	if err != nil {
		return "", fmt.Errorf("failed to encode the query: %s", err)
	}

	portalUrl := azurePortalUrl + "/#blade/Microsoft_OperationsManagementSuite_Workspace/AnalyticsBlade/initiator/AnalyticsShareLinkToQuery/isQueryEditorVisible/true/scope/"
	resourcesJson := AzureLogAnalyticsURLResources{
		Resources: make([]AzureLogAnalyticsURLResource, 0),
	}
	for _, resource := range resources {
		resourcesJson.Resources = append(resourcesJson.Resources, AzureLogAnalyticsURLResource{
			ResourceID: resource,
		})
	}
	resourcesMarshalled, err := json.Marshal(resourcesJson)
	if err != nil {
		return "", fmt.Errorf("failed to marshal log analytics resources: %s", err)
	}
	from := timeRange.From.Format(time.RFC3339)
	to := timeRange.To.Format(time.RFC3339)
	timespan := url.QueryEscape(fmt.Sprintf("%s/%s", from, to))
	portalUrl += url.QueryEscape(string(resourcesMarshalled))
	portalUrl += "/query/" + url.PathEscape(encodedQuery) + "/isQueryBase64Compressed/true/timespan/" + timespan
	return portalUrl, nil
}

func getTracesQueryUrl(azurePortalUrl string) (string, error) {
	portalUrl := azurePortalUrl
	portalUrl += "/#view/AppInsightsExtension/DetailsV2Blade/ComponentId~/"

	resource := "%7B%22ResourceId%22:%22${__data.fields.resource:percentencode}%22%7D"
	portalUrl += resource
	portalUrl += "/DataModel~/"

	// We're making use of data link variables to select the necessary fields in the frontend
	eventId := "%22eventId%22%3A%22${__data.fields.itemId}%22%2C"
	timestamp := "%22timestamp%22%3A%22${__data.fields.startTime}%22%2C"
	eventTable := "%22eventTable%22%3A%22${__data.fields.itemType}%22"
	traceObject := fmt.Sprintf("%%7B%s%s%s%%7D", eventId, timestamp, eventTable)

	portalUrl += traceObject

	return portalUrl, nil
}

func getCorrelationWorkspaces(ctx context.Context, baseResource string, resourcesMap map[string]bool, dsInfo types.DatasourceInfo, operationId string) (map[string]bool, error) {
	azMonService := dsInfo.Services["Azure Monitor"]
	correlationUrl := azMonService.URL + fmt.Sprintf("%s/providers/microsoft.insights/transactions/%s", baseResource, operationId)

	callCorrelationAPI := func(url string) (AzureCorrelationAPIResponse, error) {
		req, err := http.NewRequestWithContext(ctx, http.MethodPost, url, bytes.NewBuffer([]byte{}))
		if err != nil {
			return AzureCorrelationAPIResponse{}, fmt.Errorf("%v: %w", "failed to create request", err)
		}
		req.URL.Path = url
		req.Header.Set("Content-Type", "application/json")
		values := req.URL.Query()
		values.Add("api-version", "2019-10-17-preview")
		req.URL.RawQuery = values.Encode()
		req.Method = "GET"

		_, span := tracing.DefaultTracer().Start(ctx, "azure traces correlation request", trace.WithAttributes(
			attribute.String("target", req.URL.String()),
			attribute.Int64("datasource_id", dsInfo.DatasourceID),
			attribute.Int64("org_id", dsInfo.OrgID),
		))
		defer span.End()

		res, err := azMonService.HTTPClient.Do(req)
		if err != nil {
			return AzureCorrelationAPIResponse{}, backend.DownstreamError(err)
		}
		body, err := io.ReadAll(res.Body)
		if err != nil {
			return AzureCorrelationAPIResponse{}, backend.DownstreamError(err)
		}

		defer func() {
			if err := res.Body.Close(); err != nil {
				azMonService.Logger.Warn("Failed to close response body", "err", err)
			}
		}()

		if res.StatusCode/100 != 2 {
<<<<<<< HEAD
			if res.StatusCode == 404 {
				return AzureCorrelationAPIResponse{}, backend.DownstreamError(fmt.Errorf("requested trace not found by Application Insights indexing. Select the relevant Application Insights resource to search for the Operation ID directly"))
			}
			return AzureCorrelationAPIResponse{}, errorsource.SourceError(backend.ErrorSourceFromHTTPStatus(res.StatusCode), fmt.Errorf("request failed, status: %s, body: %s", res.Status, string(body)), false)
=======
			return AzureCorrelationAPIResponse{}, utils.CreateResponseErrorFromStatusCode(res.StatusCode, res.Status, body)
>>>>>>> a064f659
		}
		var data AzureCorrelationAPIResponse
		d := json.NewDecoder(bytes.NewReader(body))
		d.UseNumber()
		err = d.Decode(&data)
		if err != nil {
			return AzureCorrelationAPIResponse{}, err
		}

		for _, resource := range data.Properties.Resources {
			lowerCaseResource := strings.ToLower(resource)
			if _, ok := resourcesMap[lowerCaseResource]; !ok {
				resourcesMap[lowerCaseResource] = true
			}
		}
		return data, nil
	}

	var nextLink *string
	var correlationResponse AzureCorrelationAPIResponse

	correlationResponse, err := callCorrelationAPI(correlationUrl)
	if err != nil {
		return nil, err
	}
	nextLink = correlationResponse.Properties.NextLink

	for nextLink != nil {
		correlationResponse, err := callCorrelationAPI(correlationUrl)
		if err != nil {
			return nil, err
		}
		nextLink = correlationResponse.Properties.NextLink
	}

	// Remove the base element as that's where the query is run anyway
	delete(resourcesMap, strings.ToLower(baseResource))
	return resourcesMap, nil
}

// GetPrimaryResultTable returns the first table in the response named "PrimaryResult", or an
// error if there is no table by that name.
func (ar *AzureLogAnalyticsResponse) GetPrimaryResultTable() (*types.AzureResponseTable, error) {
	for _, t := range ar.Tables {
		if t.Name == "PrimaryResult" {
			return &t, nil
		}
	}
	return nil, fmt.Errorf("no data as PrimaryResult table is missing from the response")
}

func (e *AzureLogAnalyticsDatasource) unmarshalResponse(res *http.Response) (AzureLogAnalyticsResponse, error) {
	body, err := io.ReadAll(res.Body)
	if err != nil {
		return AzureLogAnalyticsResponse{}, err
	}
	defer func() {
		if err := res.Body.Close(); err != nil {
			e.Logger.Warn("Failed to close response body", "err", err)
		}
	}()

	if res.StatusCode/100 != 2 {
		return AzureLogAnalyticsResponse{}, utils.CreateResponseErrorFromStatusCode(res.StatusCode, res.Status, body)
	}

	var data AzureLogAnalyticsResponse
	d := json.NewDecoder(bytes.NewReader(body))
	d.UseNumber()
	err = d.Decode(&data)
	if err != nil {
		return AzureLogAnalyticsResponse{}, err
	}

	return data, nil
}

// LogAnalyticsMeta is a type for the a Frame's Meta's Custom property.
type LogAnalyticsMeta struct {
	ColumnTypes     []string `json:"azureColumnTypes"`
	AzurePortalLink string   `json:"azurePortalLink,omitempty"`
}

// encodeQuery encodes the query in gzip so the frontend can build links.
func encodeQuery(rawQuery string) (string, error) {
	var b bytes.Buffer
	gz := gzip.NewWriter(&b)
	if _, err := gz.Write([]byte(rawQuery)); err != nil {
		return "", err
	}

	if err := gz.Close(); err != nil {
		return "", err
	}

	return base64.StdEncoding.EncodeToString(b.Bytes()), nil
}<|MERGE_RESOLUTION|>--- conflicted
+++ resolved
@@ -625,14 +625,10 @@
 		}()
 
 		if res.StatusCode/100 != 2 {
-<<<<<<< HEAD
 			if res.StatusCode == 404 {
 				return AzureCorrelationAPIResponse{}, backend.DownstreamError(fmt.Errorf("requested trace not found by Application Insights indexing. Select the relevant Application Insights resource to search for the Operation ID directly"))
 			}
-			return AzureCorrelationAPIResponse{}, errorsource.SourceError(backend.ErrorSourceFromHTTPStatus(res.StatusCode), fmt.Errorf("request failed, status: %s, body: %s", res.Status, string(body)), false)
-=======
 			return AzureCorrelationAPIResponse{}, utils.CreateResponseErrorFromStatusCode(res.StatusCode, res.Status, body)
->>>>>>> a064f659
 		}
 		var data AzureCorrelationAPIResponse
 		d := json.NewDecoder(bytes.NewReader(body))
