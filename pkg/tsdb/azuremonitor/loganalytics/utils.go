package loganalytics

import (
	"fmt"
<<<<<<< HEAD
	"strconv"
	"time"
=======
	"regexp"
	"strings"
>>>>>>> 28d56ebe

	"github.com/grafana/grafana-plugin-sdk-go/data"
	"github.com/grafana/grafana/pkg/tsdb/azuremonitor/kinds/dataquery"
)

func AddCustomDataLink(frame data.Frame, dataLink data.DataLink) data.Frame {
	for i := range frame.Fields {
		if frame.Fields[i].Config == nil {
			frame.Fields[i].Config = &data.FieldConfig{}
		}

		frame.Fields[i].Config.Links = append(frame.Fields[i].Config.Links, dataLink)
	}
	return frame
}

func AddConfigLinks(frame data.Frame, dl string, title *string) data.Frame {
	linkTitle := "View query in Azure Portal"
	if title != nil {
		linkTitle = *title
	}

	deepLink := data.DataLink{
		Title:       linkTitle,
		TargetBlank: true,
		URL:         dl,
	}

	frame = AddCustomDataLink(frame, deepLink)

	return frame
}

<<<<<<< HEAD
func ConvertTime(timeStamp string) (time.Time, error) {
	// Convert the timestamp string to an int64
	timestampInt, err := strconv.ParseInt(timeStamp, 10, 64)
	if err != nil {
		// Handle error
		return time.Time{}, err
	}

	// Convert the Unix timestamp (in milliseconds) to a time.Time
	convTimeStamp := time.Unix(0, timestampInt*int64(time.Millisecond))

	return convTimeStamp, nil
}

func GetDataVolumeRawQuery(table string) string {
	return fmt.Sprintf("Usage \n| where DataType == \"%s\"\n| where IsBillable == true\n| summarize BillableDataGB = round(sum(Quantity) / 1000, 3)", table)
=======
func ParseResultFormat(queryResultFormat *dataquery.ResultFormat, queryType dataquery.AzureQueryType) dataquery.ResultFormat {
	var resultFormat dataquery.ResultFormat
	if queryResultFormat != nil {
		resultFormat = *queryResultFormat
	}
	if resultFormat == "" {
		if queryType == dataquery.AzureQueryTypeAzureLogAnalytics {
			// Default to logs format for logs queries
			resultFormat = dataquery.ResultFormatLogs
		}
		if queryType == dataquery.AzureQueryTypeAzureTraces {
			// Default to table format for traces queries as many traces may be returned
			resultFormat = dataquery.ResultFormatTable
		}
	}
	return resultFormat
}

func getApiURL(resourceOrWorkspace string, isAppInsightsQuery bool) string {
	matchesResourceURI, _ := regexp.MatchString("^/subscriptions/", resourceOrWorkspace)

	if matchesResourceURI {
		if isAppInsightsQuery {
			componentName := resourceOrWorkspace[strings.LastIndex(resourceOrWorkspace, "/")+1:]
			return fmt.Sprintf("v1/apps/%s/query", componentName)
		}
		return fmt.Sprintf("v1%s/query", resourceOrWorkspace)
	} else {
		return fmt.Sprintf("v1/workspaces/%s/query", resourceOrWorkspace)
	}
}

// Legacy queries only specify a Workspace GUID, which we need to use the old workspace-centric
// API URL for, and newer queries specifying a resource URI should use resource-centric API.
// However, legacy workspace queries using a `workspaces()` template variable will be resolved
// to a resource URI, so they should use the new resource-centric.
func retrieveResources(query dataquery.AzureLogsQuery) ([]string, string) {
	resources := []string{}
	var resourceOrWorkspace string
	if len(query.Resources) > 0 {
		resources = query.Resources
		resourceOrWorkspace = query.Resources[0]
	} else if query.Resource != nil && *query.Resource != "" {
		resources = []string{*query.Resource}
		resourceOrWorkspace = *query.Resource
	} else if query.Workspace != nil {
		resourceOrWorkspace = *query.Workspace
	}

	return resources, resourceOrWorkspace
>>>>>>> 28d56ebe
}<|MERGE_RESOLUTION|>--- conflicted
+++ resolved
@@ -2,13 +2,10 @@
 
 import (
 	"fmt"
-<<<<<<< HEAD
 	"strconv"
 	"time"
-=======
 	"regexp"
 	"strings"
->>>>>>> 28d56ebe
 
 	"github.com/grafana/grafana-plugin-sdk-go/data"
 	"github.com/grafana/grafana/pkg/tsdb/azuremonitor/kinds/dataquery"
@@ -42,7 +39,6 @@
 	return frame
 }
 
-<<<<<<< HEAD
 func ConvertTime(timeStamp string) (time.Time, error) {
 	// Convert the timestamp string to an int64
 	timestampInt, err := strconv.ParseInt(timeStamp, 10, 64)
@@ -59,7 +55,6 @@
 
 func GetDataVolumeRawQuery(table string) string {
 	return fmt.Sprintf("Usage \n| where DataType == \"%s\"\n| where IsBillable == true\n| summarize BillableDataGB = round(sum(Quantity) / 1000, 3)", table)
-=======
 func ParseResultFormat(queryResultFormat *dataquery.ResultFormat, queryType dataquery.AzureQueryType) dataquery.ResultFormat {
 	var resultFormat dataquery.ResultFormat
 	if queryResultFormat != nil {
@@ -110,5 +105,4 @@
 	}
 
 	return resources, resourceOrWorkspace
->>>>>>> 28d56ebe
 }