package loganalytics

import (
	"fmt"
	"regexp"
	"strconv"
	"strings"
	"time"

	"github.com/grafana/grafana-plugin-sdk-go/backend"
	"github.com/grafana/grafana-plugin-sdk-go/data"
	"github.com/grafana/grafana/pkg/tsdb/azuremonitor/kinds/dataquery"
)

func AddCustomDataLink(frame data.Frame, dataLink data.DataLink) data.Frame {
	for i := range frame.Fields {
		if frame.Fields[i].Config == nil {
			frame.Fields[i].Config = &data.FieldConfig{}
		}

		frame.Fields[i].Config.Links = append(frame.Fields[i].Config.Links, dataLink)
	}
	return frame
}

func AddConfigLinks(frame data.Frame, dl string, title *string) data.Frame {
	linkTitle := "View query in Azure Portal"
	if title != nil {
		linkTitle = *title
	}

	deepLink := data.DataLink{
		Title:       linkTitle,
		TargetBlank: true,
		URL:         dl,
	}

	frame = AddCustomDataLink(frame, deepLink)

	return frame
}

// Check whether a query should be handled as basic logs query
// 1. resource selected is a workspace
// 2. query is not an alerts query
// 3. number of selected resources is exactly one
// 4. the ds toggle is set to true
func meetsBasicLogsCriteria(resources []string, fromAlert bool, basicLogsEnabled bool) (bool, error) {
	if fromAlert {
		return false, backend.DownstreamError(fmt.Errorf("basic Logs queries cannot be used for alerts"))
	}
	if len(resources) != 1 {
		return false, backend.DownstreamError(fmt.Errorf("basic logs queries cannot be run against multiple resources"))
	}

	if !strings.Contains(strings.ToLower(resources[0]), "microsoft.operationalinsights/workspaces") {
<<<<<<< HEAD
		return false, fmt.Errorf("basic logs queries may only be run against Log Analytics workspaces")
	}

	if !basicLogsEnabled {
		return false, fmt.Errorf("basic Logs queries are disabled for this data source")
=======
		return false, backend.DownstreamError(fmt.Errorf("basic logs queries may only be run against Log Analytics workspaces"))
	}

	if !basicLogsEnabled {
		return false, backend.DownstreamError(fmt.Errorf("basic Logs queries are disabled for this data source"))
>>>>>>> 9e942dcb
	}

	return true, nil
}

// This function should be part of migration function
func ParseResultFormat(queryResultFormat *dataquery.ResultFormat, queryType dataquery.AzureQueryType) dataquery.ResultFormat {
	if queryResultFormat != nil && *queryResultFormat != "" {
		return *queryResultFormat
	}
	if queryType == dataquery.AzureQueryTypeAzureLogAnalytics {
		// Default to time series format for logs queries. It was time series before this change
		return dataquery.ResultFormatTimeSeries
	}
	if queryType == dataquery.AzureQueryTypeAzureTraces {
		// Default to table format for traces queries as many traces may be returned
		return dataquery.ResultFormatTable
	}
	return ""
}

func getApiURL(resourceOrWorkspace string, isAppInsightsQuery bool, basicLogsQuery bool) string {
	matchesResourceURI, _ := regexp.MatchString("^/subscriptions/", resourceOrWorkspace)

	queryOrSearch := "query"
	if basicLogsQuery {
		queryOrSearch = "search"
	}

	if matchesResourceURI {
		if isAppInsightsQuery {
			componentName := resourceOrWorkspace[strings.LastIndex(resourceOrWorkspace, "/")+1:]
			return fmt.Sprintf("v1/apps/%s/query", componentName)
		}
		return fmt.Sprintf("v1%s/%s", resourceOrWorkspace, queryOrSearch)
	} else {
		return fmt.Sprintf("v1/workspaces/%s/%s", resourceOrWorkspace, queryOrSearch)
	}
}

// Legacy queries only specify a Workspace GUID, which we need to use the old workspace-centric
// API URL for, and newer queries specifying a resource URI should use resource-centric API.
// However, legacy workspace queries using a `workspaces()` template variable will be resolved
// to a resource URI, so they should use the new resource-centric.
func retrieveResources(query dataquery.AzureLogsQuery) ([]string, string) {
	resources := []string{}
	var resourceOrWorkspace string
	if len(query.Resources) > 0 {
		resources = query.Resources
		resourceOrWorkspace = query.Resources[0]
	} else if query.Resource != nil && *query.Resource != "" {
		resources = []string{*query.Resource}
		resourceOrWorkspace = *query.Resource
	} else if query.Workspace != nil {
		resourceOrWorkspace = *query.Workspace
	}

	return resources, resourceOrWorkspace
}

func ConvertTime(timeStamp string) (time.Time, error) {
	// Convert the timestamp string to an int64
	timestampInt, err := strconv.ParseInt(timeStamp, 10, 64)
	if err != nil {
		// Handle error
		return time.Time{}, err
	}

	// Convert the Unix timestamp (in milliseconds) to a time.Time
	convTimeStamp := time.Unix(0, timestampInt*int64(time.Millisecond))

	return convTimeStamp, nil
}

func GetDataVolumeRawQuery(table string) string {
	return fmt.Sprintf("Usage \n| where DataType == \"%s\"\n| where IsBillable == true\n| summarize BillableDataGB = round(sum(Quantity) / 1000, 3)", table)
}<|MERGE_RESOLUTION|>--- conflicted
+++ resolved
@@ -54,19 +54,11 @@
 	}
 
 	if !strings.Contains(strings.ToLower(resources[0]), "microsoft.operationalinsights/workspaces") {
-<<<<<<< HEAD
-		return false, fmt.Errorf("basic logs queries may only be run against Log Analytics workspaces")
-	}
-
-	if !basicLogsEnabled {
-		return false, fmt.Errorf("basic Logs queries are disabled for this data source")
-=======
 		return false, backend.DownstreamError(fmt.Errorf("basic logs queries may only be run against Log Analytics workspaces"))
 	}
 
 	if !basicLogsEnabled {
 		return false, backend.DownstreamError(fmt.Errorf("basic Logs queries are disabled for this data source"))
->>>>>>> 9e942dcb
 	}
 
 	return true, nil
