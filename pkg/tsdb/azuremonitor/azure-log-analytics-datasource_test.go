package azuremonitor

import (
	"fmt"
	"net/url"
	"testing"
	"time"

	"github.com/google/go-cmp/cmp"
	"github.com/google/go-cmp/cmp/cmpopts"
	"github.com/grafana/grafana-plugin-sdk-go/backend"
	"github.com/grafana/grafana/pkg/plugins"
	"github.com/grafana/grafana/pkg/setting"
	"github.com/stretchr/testify/require"
)

func TestBuildingAzureLogAnalyticsQueries(t *testing.T) {
	datasource := &AzureLogAnalyticsDatasource{}
	fromStart := time.Date(2018, 3, 15, 13, 0, 0, 0, time.UTC).In(time.Local)
	timeRange := backend.TimeRange{From: fromStart, To: fromStart.Add(34 * time.Minute)}
	// timeRange := plugins.DataTimeRange{
	// 	From: fmt.Sprintf("%v", fromStart.Unix()*1000),
	// 	To:   fmt.Sprintf("%v", fromStart.Add(34*time.Minute).Unix()*1000),
	// }

	timeRange := plugins.DataTimeRange{
		From: fmt.Sprintf("%v", fromStart.Unix()*1000),
		To:   fmt.Sprintf("%v", fromStart.Add(34*time.Minute).Unix()*1000),
	}

	tests := []struct {
		name                     string
		queryModel               []backend.DataQuery
		azureLogAnalyticsQueries []*AzureLogAnalyticsQuery
		Err                      require.ErrorAssertionFunc
	}{
		{
<<<<<<< HEAD
			name: "Query with macros should be interpolated",
			queryModel: []backend.DataQuery{
=======
			name:      "Query with macros should be interpolated",
			timeRange: timeRange,
			queryModel: []plugins.DataSubQuery{
>>>>>>> dfbf955a
				{
					JSON: []byte(fmt.Sprintf(`{
						"queryType": "Azure Log Analytics",
<<<<<<< HEAD
						"azureLogAnalytics": {
							"workspace":    "aaaaaaaa-bbbb-cccc-dddd-eeeeeeeeeeee",
=======
						"azureLogAnalytics": map[string]interface{}{
							"resource":     "/subscriptions/aaaaaaaa-bbbb-cccc-dddd-eeeeeeeeeeee/resourceGroups/cloud-datasources/providers/Microsoft.OperationalInsights/workspaces/AppInsightsTestDataWorkspace",
>>>>>>> dfbf955a
							"query":        "query=Perf | where $__timeFilter() | where $__contains(Computer, 'comp1','comp2') | summarize avg(CounterValue) by bin(TimeGenerated, $__interval), Computer",
							"resultFormat": "%s"
						}
					}`, timeSeries)),
					RefID:     "A",
					TimeRange: timeRange,
				},
			},
			azureLogAnalyticsQueries: []*AzureLogAnalyticsQuery{
				{
					RefID:        "A",
					ResultFormat: timeSeries,
<<<<<<< HEAD
					URL:          "aaaaaaaa-bbbb-cccc-dddd-eeeeeeeeeeee/query",
					JSON: []byte(fmt.Sprintf(`{
						"queryType": "Azure Log Analytics",
						"azureLogAnalytics": {
=======
					URL:          "v1/subscriptions/aaaaaaaa-bbbb-cccc-dddd-eeeeeeeeeeee/resourceGroups/cloud-datasources/providers/Microsoft.OperationalInsights/workspaces/AppInsightsTestDataWorkspace/query",
					Model: simplejson.NewFromAny(map[string]interface{}{
						"azureLogAnalytics": map[string]interface{}{
							"query":        "query=Perf | where $__timeFilter() | where $__contains(Computer, 'comp1','comp2') | summarize avg(CounterValue) by bin(TimeGenerated, $__interval), Computer",
							"resultFormat": timeSeries,
>>>>>>> dfbf955a
							"workspace":    "aaaaaaaa-bbbb-cccc-dddd-eeeeeeeeeeee",
							"query":        "query=Perf | where $__timeFilter() | where $__contains(Computer, 'comp1','comp2') | summarize avg(CounterValue) by bin(TimeGenerated, $__interval), Computer",
							"resultFormat": "%s"
						}
					}`, timeSeries)),
					Params:    url.Values{"query": {"query=Perf | where ['TimeGenerated'] >= datetime('2018-03-15T13:00:00Z') and ['TimeGenerated'] <= datetime('2018-03-15T13:34:00Z') | where ['Computer'] in ('comp1','comp2') | summarize avg(CounterValue) by bin(TimeGenerated, 34000ms), Computer"}},
					Target:    "query=query%3DPerf+%7C+where+%5B%27TimeGenerated%27%5D+%3E%3D+datetime%28%272018-03-15T13%3A00%3A00Z%27%29+and+%5B%27TimeGenerated%27%5D+%3C%3D+datetime%28%272018-03-15T13%3A34%3A00Z%27%29+%7C+where+%5B%27Computer%27%5D+in+%28%27comp1%27%2C%27comp2%27%29+%7C+summarize+avg%28CounterValue%29+by+bin%28TimeGenerated%2C+34000ms%29%2C+Computer",
					TimeRange: timeRange,
				},
			},
			Err: require.NoError,
		},

		{
			name:      "Legacy queries with a workspace GUID should use workspace-centric url",
			timeRange: timeRange,
			queryModel: []plugins.DataSubQuery{
				{
					DataSource: &models.DataSource{
						JsonData: simplejson.NewFromAny(map[string]interface{}{}),
					},
					Model: simplejson.NewFromAny(map[string]interface{}{
						"queryType": "Azure Log Analytics",
						"azureLogAnalytics": map[string]interface{}{
							"workspace":    "aaaaaaaa-bbbb-cccc-dddd-eeeeeeeeeeee",
							"query":        "query=Perf",
							"resultFormat": timeSeries,
						},
					}),
					RefID: "A",
				},
			},
			azureLogAnalyticsQueries: []*AzureLogAnalyticsQuery{
				{
					RefID:        "A",
					ResultFormat: timeSeries,
					URL:          "v1/workspaces/aaaaaaaa-bbbb-cccc-dddd-eeeeeeeeeeee/query",
					Model: simplejson.NewFromAny(map[string]interface{}{
						"azureLogAnalytics": map[string]interface{}{
							"workspace":    "aaaaaaaa-bbbb-cccc-dddd-eeeeeeeeeeee",
							"query":        "query=Perf",
							"resultFormat": timeSeries,
						},
					}),
					Params: url.Values{"query": {"query=Perf"}},
					Target: "query=query%3DPerf",
				},
			},
			Err: require.NoError,
		},

		{
			name:      "Legacy workspace queries with a resource URI (from a template variable) should use resource-centric url",
			timeRange: timeRange,
			queryModel: []plugins.DataSubQuery{
				{
					DataSource: &models.DataSource{
						JsonData: simplejson.NewFromAny(map[string]interface{}{}),
					},
					Model: simplejson.NewFromAny(map[string]interface{}{
						"queryType": "Azure Log Analytics",
						"azureLogAnalytics": map[string]interface{}{
							"workspace":    "/subscriptions/aaaaaaaa-bbbb-cccc-dddd-eeeeeeeeeeee/resourceGroups/cloud-datasources/providers/Microsoft.OperationalInsights/workspaces/AppInsightsTestDataWorkspace",
							"query":        "query=Perf",
							"resultFormat": timeSeries,
						},
					}),
					RefID: "A",
				},
			},
			azureLogAnalyticsQueries: []*AzureLogAnalyticsQuery{
				{
					RefID:        "A",
					ResultFormat: timeSeries,
					URL:          "v1/subscriptions/aaaaaaaa-bbbb-cccc-dddd-eeeeeeeeeeee/resourceGroups/cloud-datasources/providers/Microsoft.OperationalInsights/workspaces/AppInsightsTestDataWorkspace/query",
					Model: simplejson.NewFromAny(map[string]interface{}{
						"azureLogAnalytics": map[string]interface{}{
							"workspace":    "/subscriptions/aaaaaaaa-bbbb-cccc-dddd-eeeeeeeeeeee/resourceGroups/cloud-datasources/providers/Microsoft.OperationalInsights/workspaces/AppInsightsTestDataWorkspace",
							"query":        "query=Perf",
							"resultFormat": timeSeries,
						},
					}),
					Params: url.Values{"query": {"query=Perf"}},
					Target: "query=query%3DPerf",
				},
			},
			Err: require.NoError,
		},

		{
			name:      "Queries with a Resource should use resource-centric url",
			timeRange: timeRange,
			queryModel: []plugins.DataSubQuery{
				{
					DataSource: &models.DataSource{
						JsonData: simplejson.NewFromAny(map[string]interface{}{}),
					},
					Model: simplejson.NewFromAny(map[string]interface{}{
						"queryType": "Azure Log Analytics",
						"azureLogAnalytics": map[string]interface{}{
							"resource":     "/subscriptions/aaaaaaaa-bbbb-cccc-dddd-eeeeeeeeeeee/resourceGroups/cloud-datasources/providers/Microsoft.OperationalInsights/workspaces/AppInsightsTestDataWorkspace",
							"query":        "query=Perf",
							"resultFormat": timeSeries,
						},
					}),
					RefID: "A",
				},
			},
			azureLogAnalyticsQueries: []*AzureLogAnalyticsQuery{
				{
					RefID:        "A",
					ResultFormat: timeSeries,
					URL:          "v1/subscriptions/aaaaaaaa-bbbb-cccc-dddd-eeeeeeeeeeee/resourceGroups/cloud-datasources/providers/Microsoft.OperationalInsights/workspaces/AppInsightsTestDataWorkspace/query",
					Model: simplejson.NewFromAny(map[string]interface{}{
						"azureLogAnalytics": map[string]interface{}{
							"resource":     "/subscriptions/aaaaaaaa-bbbb-cccc-dddd-eeeeeeeeeeee/resourceGroups/cloud-datasources/providers/Microsoft.OperationalInsights/workspaces/AppInsightsTestDataWorkspace",
							"query":        "query=Perf",
							"resultFormat": timeSeries,
						},
					}),
					Params: url.Values{"query": {"query=Perf"}},
					Target: "query=query%3DPerf",
				},
			},
			Err: require.NoError,
		},
	}

	for _, tt := range tests {
		t.Run(tt.name, func(t *testing.T) {
			queries, err := datasource.buildQueries(tt.queryModel)
			tt.Err(t, err)
			if diff := cmp.Diff(tt.azureLogAnalyticsQueries[0], queries[0]); diff != "" {
				t.Errorf("Result mismatch (-want +got):\n%s", diff)
			}
		})
	}
}

func TestPluginRoutes(t *testing.T) {
	cfg := &setting.Cfg{
		Azure: setting.AzureSettings{
			Cloud:                  setting.AzurePublic,
			ManagedIdentityEnabled: true,
		},
	}

	plugin := &plugins.DataSourcePlugin{
		Routes: []*plugins.AppPluginRoute{
			{
				Path:   "loganalyticsazure",
				Method: "GET",
				URL:    "https://api.loganalytics.io/",
				Headers: []plugins.AppPluginRouteHeader{
					{Name: "x-ms-app", Content: "Grafana"},
				},
			},
			{
				Path:   "chinaloganalyticsazure",
				Method: "GET",
				URL:    "https://api.loganalytics.azure.cn/",
				Headers: []plugins.AppPluginRouteHeader{
					{Name: "x-ms-app", Content: "Grafana"},
				},
			},
			{
				Path:   "govloganalyticsazure",
				Method: "GET",
				URL:    "https://api.loganalytics.us/",
				Headers: []plugins.AppPluginRouteHeader{
					{Name: "x-ms-app", Content: "Grafana"},
				},
			},
		},
	}

	tests := []struct {
		name              string
		datasource        *AzureLogAnalyticsDatasource
		expectedProxypass string
		expectedRouteURL  string
		Err               require.ErrorAssertionFunc
	}{
		{
			name: "plugin proxy route for the Azure public cloud",
			datasource: &AzureLogAnalyticsDatasource{
				cfg: cfg,
				dsInfo: &models.DataSource{
					JsonData: simplejson.NewFromAny(map[string]interface{}{
						"azureAuthType": AzureAuthClientSecret,
						"cloudName":     "azuremonitor",
					}),
				},
			},
			expectedProxypass: "loganalyticsazure",
			expectedRouteURL:  "https://api.loganalytics.io/",
			Err:               require.NoError,
		},
		{
			name: "plugin proxy route for the Azure China cloud",
			datasource: &AzureLogAnalyticsDatasource{
				cfg: cfg,
				dsInfo: &models.DataSource{
					JsonData: simplejson.NewFromAny(map[string]interface{}{
						"azureAuthType": AzureAuthClientSecret,
						"cloudName":     "chinaazuremonitor",
					}),
				},
			},
			expectedProxypass: "chinaloganalyticsazure",
			expectedRouteURL:  "https://api.loganalytics.azure.cn/",
			Err:               require.NoError,
		},
		{
			name: "plugin proxy route for the Azure Gov cloud",
			datasource: &AzureLogAnalyticsDatasource{
				cfg: cfg,
				dsInfo: &models.DataSource{
					JsonData: simplejson.NewFromAny(map[string]interface{}{
						"azureAuthType": AzureAuthClientSecret,
						"cloudName":     "govazuremonitor",
					}),
				},
			},
			expectedProxypass: "govloganalyticsazure",
			expectedRouteURL:  "https://api.loganalytics.us/",
			Err:               require.NoError,
		},
	}

	for _, tt := range tests {
		t.Run(tt.name, func(t *testing.T) {
			route, proxypass, err := tt.datasource.getPluginRoute(plugin)
			tt.Err(t, err)

			if diff := cmp.Diff(tt.expectedRouteURL, route.URL, cmpopts.EquateNaNs()); diff != "" {
				t.Errorf("Result mismatch (-want +got):\n%s", diff)
			}

			if diff := cmp.Diff(tt.expectedProxypass, proxypass, cmpopts.EquateNaNs()); diff != "" {
				t.Errorf("Result mismatch (-want +got):\n%s", diff)
			}
		})
	}
}<|MERGE_RESOLUTION|>--- conflicted
+++ resolved
@@ -9,6 +9,8 @@
 	"github.com/google/go-cmp/cmp"
 	"github.com/google/go-cmp/cmp/cmpopts"
 	"github.com/grafana/grafana-plugin-sdk-go/backend"
+	"github.com/grafana/grafana/pkg/components/simplejson"
+	"github.com/grafana/grafana/pkg/models"
 	"github.com/grafana/grafana/pkg/plugins"
 	"github.com/grafana/grafana/pkg/setting"
 	"github.com/stretchr/testify/require"
@@ -18,15 +20,6 @@
 	datasource := &AzureLogAnalyticsDatasource{}
 	fromStart := time.Date(2018, 3, 15, 13, 0, 0, 0, time.UTC).In(time.Local)
 	timeRange := backend.TimeRange{From: fromStart, To: fromStart.Add(34 * time.Minute)}
-	// timeRange := plugins.DataTimeRange{
-	// 	From: fmt.Sprintf("%v", fromStart.Unix()*1000),
-	// 	To:   fmt.Sprintf("%v", fromStart.Add(34*time.Minute).Unix()*1000),
-	// }
-
-	timeRange := plugins.DataTimeRange{
-		From: fmt.Sprintf("%v", fromStart.Unix()*1000),
-		To:   fmt.Sprintf("%v", fromStart.Add(34*time.Minute).Unix()*1000),
-	}
 
 	tests := []struct {
 		name                     string
@@ -35,24 +28,13 @@
 		Err                      require.ErrorAssertionFunc
 	}{
 		{
-<<<<<<< HEAD
 			name: "Query with macros should be interpolated",
 			queryModel: []backend.DataQuery{
-=======
-			name:      "Query with macros should be interpolated",
-			timeRange: timeRange,
-			queryModel: []plugins.DataSubQuery{
->>>>>>> dfbf955a
-				{
-					JSON: []byte(fmt.Sprintf(`{
-						"queryType": "Azure Log Analytics",
-<<<<<<< HEAD
-						"azureLogAnalytics": {
-							"workspace":    "aaaaaaaa-bbbb-cccc-dddd-eeeeeeeeeeee",
-=======
-						"azureLogAnalytics": map[string]interface{}{
-							"resource":     "/subscriptions/aaaaaaaa-bbbb-cccc-dddd-eeeeeeeeeeee/resourceGroups/cloud-datasources/providers/Microsoft.OperationalInsights/workspaces/AppInsightsTestDataWorkspace",
->>>>>>> dfbf955a
+				{
+					JSON: []byte(fmt.Sprintf(`{
+						"queryType": "Azure Log Analytics",
+						"azureLogAnalytics": {
+							"resource":     "/subscriptions/aaaaaaaa-bbbb-cccc-dddd-eeeeeeeeeeee/resourceGroups/cloud-datasources/providers/Microsoft.OperationalInsights/workspaces/AppInsightsTestDataWorkspace",
 							"query":        "query=Perf | where $__timeFilter() | where $__contains(Computer, 'comp1','comp2') | summarize avg(CounterValue) by bin(TimeGenerated, $__interval), Computer",
 							"resultFormat": "%s"
 						}
@@ -65,19 +47,11 @@
 				{
 					RefID:        "A",
 					ResultFormat: timeSeries,
-<<<<<<< HEAD
-					URL:          "aaaaaaaa-bbbb-cccc-dddd-eeeeeeeeeeee/query",
-					JSON: []byte(fmt.Sprintf(`{
-						"queryType": "Azure Log Analytics",
-						"azureLogAnalytics": {
-=======
 					URL:          "v1/subscriptions/aaaaaaaa-bbbb-cccc-dddd-eeeeeeeeeeee/resourceGroups/cloud-datasources/providers/Microsoft.OperationalInsights/workspaces/AppInsightsTestDataWorkspace/query",
-					Model: simplejson.NewFromAny(map[string]interface{}{
-						"azureLogAnalytics": map[string]interface{}{
-							"query":        "query=Perf | where $__timeFilter() | where $__contains(Computer, 'comp1','comp2') | summarize avg(CounterValue) by bin(TimeGenerated, $__interval), Computer",
-							"resultFormat": timeSeries,
->>>>>>> dfbf955a
-							"workspace":    "aaaaaaaa-bbbb-cccc-dddd-eeeeeeeeeeee",
+					JSON: []byte(fmt.Sprintf(`{
+						"queryType": "Azure Log Analytics",
+						"azureLogAnalytics": {
+							"resource":     "/subscriptions/aaaaaaaa-bbbb-cccc-dddd-eeeeeeeeeeee/resourceGroups/cloud-datasources/providers/Microsoft.OperationalInsights/workspaces/AppInsightsTestDataWorkspace",
 							"query":        "query=Perf | where $__timeFilter() | where $__contains(Computer, 'comp1','comp2') | summarize avg(CounterValue) by bin(TimeGenerated, $__interval), Computer",
 							"resultFormat": "%s"
 						}
@@ -91,21 +65,17 @@
 		},
 
 		{
-			name:      "Legacy queries with a workspace GUID should use workspace-centric url",
-			timeRange: timeRange,
-			queryModel: []plugins.DataSubQuery{
-				{
-					DataSource: &models.DataSource{
-						JsonData: simplejson.NewFromAny(map[string]interface{}{}),
-					},
-					Model: simplejson.NewFromAny(map[string]interface{}{
-						"queryType": "Azure Log Analytics",
-						"azureLogAnalytics": map[string]interface{}{
+			name: "Legacy queries with a workspace GUID should use workspace-centric url",
+			queryModel: []backend.DataQuery{
+				{
+					JSON: []byte(fmt.Sprintf(`{
+						"queryType": "Azure Log Analytics",
+						"azureLogAnalytics": {
 							"workspace":    "aaaaaaaa-bbbb-cccc-dddd-eeeeeeeeeeee",
 							"query":        "query=Perf",
-							"resultFormat": timeSeries,
-						},
-					}),
+							"resultFormat": "%s"
+						}
+					}`, timeSeries)),
 					RefID: "A",
 				},
 			},
@@ -114,13 +84,14 @@
 					RefID:        "A",
 					ResultFormat: timeSeries,
 					URL:          "v1/workspaces/aaaaaaaa-bbbb-cccc-dddd-eeeeeeeeeeee/query",
-					Model: simplejson.NewFromAny(map[string]interface{}{
-						"azureLogAnalytics": map[string]interface{}{
+					JSON: []byte(fmt.Sprintf(`{
+						"queryType": "Azure Log Analytics",
+						"azureLogAnalytics": {
 							"workspace":    "aaaaaaaa-bbbb-cccc-dddd-eeeeeeeeeeee",
 							"query":        "query=Perf",
-							"resultFormat": timeSeries,
-						},
-					}),
+							"resultFormat": "%s"
+						}
+					}`, timeSeries)),
 					Params: url.Values{"query": {"query=Perf"}},
 					Target: "query=query%3DPerf",
 				},
@@ -129,21 +100,17 @@
 		},
 
 		{
-			name:      "Legacy workspace queries with a resource URI (from a template variable) should use resource-centric url",
-			timeRange: timeRange,
-			queryModel: []plugins.DataSubQuery{
-				{
-					DataSource: &models.DataSource{
-						JsonData: simplejson.NewFromAny(map[string]interface{}{}),
-					},
-					Model: simplejson.NewFromAny(map[string]interface{}{
-						"queryType": "Azure Log Analytics",
-						"azureLogAnalytics": map[string]interface{}{
+			name: "Legacy workspace queries with a resource URI (from a template variable) should use resource-centric url",
+			queryModel: []backend.DataQuery{
+				{
+					JSON: []byte(fmt.Sprintf(`{
+						"queryType": "Azure Log Analytics",
+						"azureLogAnalytics": {
 							"workspace":    "/subscriptions/aaaaaaaa-bbbb-cccc-dddd-eeeeeeeeeeee/resourceGroups/cloud-datasources/providers/Microsoft.OperationalInsights/workspaces/AppInsightsTestDataWorkspace",
 							"query":        "query=Perf",
-							"resultFormat": timeSeries,
-						},
-					}),
+							"resultFormat": "%s"
+						}
+					}`, timeSeries)),
 					RefID: "A",
 				},
 			},
@@ -152,13 +119,14 @@
 					RefID:        "A",
 					ResultFormat: timeSeries,
 					URL:          "v1/subscriptions/aaaaaaaa-bbbb-cccc-dddd-eeeeeeeeeeee/resourceGroups/cloud-datasources/providers/Microsoft.OperationalInsights/workspaces/AppInsightsTestDataWorkspace/query",
-					Model: simplejson.NewFromAny(map[string]interface{}{
-						"azureLogAnalytics": map[string]interface{}{
+					JSON: []byte(fmt.Sprintf(`{
+						"queryType": "Azure Log Analytics",
+						"azureLogAnalytics": {
 							"workspace":    "/subscriptions/aaaaaaaa-bbbb-cccc-dddd-eeeeeeeeeeee/resourceGroups/cloud-datasources/providers/Microsoft.OperationalInsights/workspaces/AppInsightsTestDataWorkspace",
 							"query":        "query=Perf",
-							"resultFormat": timeSeries,
-						},
-					}),
+							"resultFormat": "%s"
+						}
+					}`, timeSeries)),
 					Params: url.Values{"query": {"query=Perf"}},
 					Target: "query=query%3DPerf",
 				},
@@ -167,21 +135,17 @@
 		},
 
 		{
-			name:      "Queries with a Resource should use resource-centric url",
-			timeRange: timeRange,
-			queryModel: []plugins.DataSubQuery{
-				{
-					DataSource: &models.DataSource{
-						JsonData: simplejson.NewFromAny(map[string]interface{}{}),
-					},
-					Model: simplejson.NewFromAny(map[string]interface{}{
-						"queryType": "Azure Log Analytics",
-						"azureLogAnalytics": map[string]interface{}{
-							"resource":     "/subscriptions/aaaaaaaa-bbbb-cccc-dddd-eeeeeeeeeeee/resourceGroups/cloud-datasources/providers/Microsoft.OperationalInsights/workspaces/AppInsightsTestDataWorkspace",
-							"query":        "query=Perf",
-							"resultFormat": timeSeries,
-						},
-					}),
+			name: "Queries with a Resource should use resource-centric url",
+			queryModel: []backend.DataQuery{
+				{
+					JSON: []byte(fmt.Sprintf(`{
+						"queryType": "Azure Log Analytics",
+						"azureLogAnalytics": {
+							"resource":     "/subscriptions/aaaaaaaa-bbbb-cccc-dddd-eeeeeeeeeeee/resourceGroups/cloud-datasources/providers/Microsoft.OperationalInsights/workspaces/AppInsightsTestDataWorkspace",
+							"query":        "query=Perf",
+							"resultFormat": "%s"
+						}
+					}`, timeSeries)),
 					RefID: "A",
 				},
 			},
@@ -190,13 +154,14 @@
 					RefID:        "A",
 					ResultFormat: timeSeries,
 					URL:          "v1/subscriptions/aaaaaaaa-bbbb-cccc-dddd-eeeeeeeeeeee/resourceGroups/cloud-datasources/providers/Microsoft.OperationalInsights/workspaces/AppInsightsTestDataWorkspace/query",
-					Model: simplejson.NewFromAny(map[string]interface{}{
-						"azureLogAnalytics": map[string]interface{}{
-							"resource":     "/subscriptions/aaaaaaaa-bbbb-cccc-dddd-eeeeeeeeeeee/resourceGroups/cloud-datasources/providers/Microsoft.OperationalInsights/workspaces/AppInsightsTestDataWorkspace",
-							"query":        "query=Perf",
-							"resultFormat": timeSeries,
-						},
-					}),
+					JSON: []byte(fmt.Sprintf(`{
+						"queryType": "Azure Log Analytics",
+						"azureLogAnalytics": {
+							"resource":     "/subscriptions/aaaaaaaa-bbbb-cccc-dddd-eeeeeeeeeeee/resourceGroups/cloud-datasources/providers/Microsoft.OperationalInsights/workspaces/AppInsightsTestDataWorkspace",
+							"query":        "query=Perf",
+							"resultFormat": "%s"
+						}
+					}`, timeSeries)),
 					Params: url.Values{"query": {"query=Perf"}},
 					Target: "query=query%3DPerf",
 				},
