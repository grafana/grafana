--- conflicted
+++ resolved
@@ -157,8 +157,6 @@
 	return instance, nil
 }
 
-<<<<<<< HEAD
-=======
 func (s *Service) CallResource(ctx context.Context, req *backend.CallResourceRequest, sender backend.CallResourceResponseSender) error {
 	return s.resourceHandler.CallResource(ctx, req, sender)
 }
@@ -272,7 +270,6 @@
 }
 
 // Return the file, line, and (full-path) function name of the caller
->>>>>>> afc08dbb
 func getRunContext() (string, int, string) {
 	pc := make([]uintptr, 10)
 	runtime.Callers(2, pc)
