--- conflicted
+++ resolved
@@ -30,16 +30,16 @@
 	}{
 		{name: "parse a simple matrix response", filepath: "range_simple"},
 		{name: "parse a simple matrix response with value missing steps", filepath: "range_missing"},
-<<<<<<< HEAD
 		{name: "parse a matrix response with Infinity", filepath: "range_infinity"},
 		{name: "parse a matrix response with NaN", filepath: "range_nan"},
+		{name: "parse a response with legendFormat __auto", filepath: "range_auto"},
 	}
 
 	for _, test := range tt {
 		enableWideSeries := false
 		queryFileName := filepath.Join("../testdata", test.filepath+".query.json")
 		responseFileName := filepath.Join("../testdata", test.filepath+".result.json")
-		goldenFileName := test.filepath + ".result.streaming.golden"
+		goldenFileName := test.filepath + ".result.golden"
 		t.Run(test.name, goldenScenario(test.name, queryFileName, responseFileName, goldenFileName, enableWideSeries))
 		enableWideSeries = true
 		goldenFileName = test.filepath + ".result.streaming-wide.golden"
@@ -53,11 +53,6 @@
 		filepath string
 	}{
 		{name: "parse an exemplar response", filepath: "exemplar"},
-=======
-		{name: "parse a response with Infinity", filepath: "range_infinity"},
-		{name: "parse a response with NaN", filepath: "range_nan"},
-		{name: "parse a response with legendFormat __auto", filepath: "range_auto"},
->>>>>>> 05e958f6
 	}
 
 	for _, test := range tt {
@@ -97,7 +92,6 @@
 // struct here, because it has `time.time` and `time.duration` fields that
 // cannot be unmarshalled from JSON automatically.
 type storedPrometheusQuery struct {
-<<<<<<< HEAD
 	RefId         string
 	RangeQuery    bool
 	ExemplarQuery bool
@@ -105,15 +99,7 @@
 	End           int64
 	Step          int64
 	Expr          string
-=======
-	RefId        string
-	RangeQuery   bool
-	Start        int64
-	End          int64
-	Step         int64
-	Expr         string
-	LegendFormat string
->>>>>>> 05e958f6
+	LegendFormat  string
 }
 
 func loadStoredQuery(fileName string) (*backend.QueryDataRequest, error) {
@@ -131,19 +117,12 @@
 	}
 
 	qm := models.QueryModel{
-<<<<<<< HEAD
 		RangeQuery:    sq.RangeQuery,
 		ExemplarQuery: sq.ExemplarQuery,
 		Expr:          sq.Expr,
 		Interval:      fmt.Sprintf("%ds", sq.Step),
 		IntervalMS:    sq.Step * 1000,
-=======
-		RangeQuery:   sq.RangeQuery,
-		Expr:         sq.Expr,
-		Interval:     fmt.Sprintf("%ds", sq.Step),
-		IntervalMS:   sq.Step * 1000,
-		LegendFormat: sq.LegendFormat,
->>>>>>> 05e958f6
+		LegendFormat:  sq.LegendFormat,
 	}
 
 	data, err := json.Marshal(&qm)
