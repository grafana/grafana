package prometheus

import (
	"context"
	"encoding/json"
	"errors"
	"fmt"

	"github.com/grafana/grafana-plugin-sdk-go/backend"
	"github.com/grafana/grafana-plugin-sdk-go/backend/datasource"
	"github.com/grafana/grafana-plugin-sdk-go/backend/instancemgmt"
	"github.com/grafana/grafana/pkg/infra/httpclient"
	"github.com/grafana/grafana/pkg/infra/log"
	"github.com/grafana/grafana/pkg/infra/tracing"
	"github.com/grafana/grafana/pkg/services/featuremgmt"
	"github.com/grafana/grafana/pkg/setting"
	"github.com/grafana/grafana/pkg/tsdb/prometheus/buffered"
<<<<<<< HEAD
=======
	"github.com/grafana/grafana/pkg/tsdb/prometheus/querydata"
>>>>>>> 16085fcb
	apiv1 "github.com/prometheus/client_golang/api/prometheus/v1"
)

var plog = log.New("tsdb.prometheus")

type Service struct {
<<<<<<< HEAD
	im instancemgmt.InstanceManager
}

type instance struct {
	Buffered *buffered.Buffered
=======
	im       instancemgmt.InstanceManager
	features featuremgmt.FeatureToggles
}

type instance struct {
	buffered  *buffered.Buffered
	queryData *querydata.QueryData
>>>>>>> 16085fcb
}

func ProvideService(httpClientProvider httpclient.Provider, cfg *setting.Cfg, features featuremgmt.FeatureToggles, tracer tracing.Tracer) *Service {
	plog.Debug("initializing")
	return &Service{
<<<<<<< HEAD
		im: datasource.NewInstanceManager(newInstanceSettings(httpClientProvider, cfg, features, tracer)),
=======
		im:       datasource.NewInstanceManager(newInstanceSettings(httpClientProvider, cfg, features, tracer)),
		features: features,
>>>>>>> 16085fcb
	}
}

func newInstanceSettings(httpClientProvider httpclient.Provider, cfg *setting.Cfg, features featuremgmt.FeatureToggles, tracer tracing.Tracer) datasource.InstanceFactoryFunc {
	return func(settings backend.DataSourceInstanceSettings) (instancemgmt.Instance, error) {
		var jsonData map[string]interface{}
		err := json.Unmarshal(settings.JSONData, &jsonData)
		if err != nil {
			return nil, fmt.Errorf("error reading settings: %w", err)
		}

<<<<<<< HEAD
		buf, err := buffered.New(httpClientProvider, cfg, features, tracer, settings, plog)
=======
		b, err := buffered.New(httpClientProvider, cfg, features, tracer, settings, plog)
		if err != nil {
			return nil, err
		}

		qd, err := querydata.New(httpClientProvider, cfg, features, tracer, settings, plog)
>>>>>>> 16085fcb
		if err != nil {
			return nil, err
		}

		return instance{
<<<<<<< HEAD
			Buffered: buf,
=======
			buffered:  b,
			queryData: qd,
>>>>>>> 16085fcb
		}, nil
	}
}

func (s *Service) QueryData(ctx context.Context, req *backend.QueryDataRequest) (*backend.QueryDataResponse, error) {
	if len(req.Queries) == 0 {
		return &backend.QueryDataResponse{}, fmt.Errorf("query contains no queries")
	}

	i, err := s.getInstance(req.PluginContext)
	if err != nil {
		return nil, err
	}

<<<<<<< HEAD
	return i.Buffered.ExecuteTimeSeriesQuery(ctx, req)
=======
	if s.features.IsEnabled(featuremgmt.FlagPrometheusStreamingJSONParser) {
		return i.queryData.Execute(ctx, req)
	}

	return i.buffered.ExecuteTimeSeriesQuery(ctx, req)
>>>>>>> 16085fcb
}

func (s *Service) getInstance(pluginCtx backend.PluginContext) (*instance, error) {
	i, err := s.im.Get(pluginCtx)
	if err != nil {
		return nil, err
	}
	in := i.(instance)
	return &in, nil
}

// IsAPIError returns whether err is or wraps a Prometheus error.
func IsAPIError(err error) bool {
	// Check if the right error type is in err's chain.
	var e *apiv1.Error
	return errors.As(err, &e)
}

func ConvertAPIError(err error) error {
	var e *apiv1.Error
	if errors.As(err, &e) {
		return fmt.Errorf("%s: %s", e.Msg, e.Detail)
	}
	return err
}<|MERGE_RESOLUTION|>--- conflicted
+++ resolved
@@ -15,23 +15,13 @@
 	"github.com/grafana/grafana/pkg/services/featuremgmt"
 	"github.com/grafana/grafana/pkg/setting"
 	"github.com/grafana/grafana/pkg/tsdb/prometheus/buffered"
-<<<<<<< HEAD
-=======
 	"github.com/grafana/grafana/pkg/tsdb/prometheus/querydata"
->>>>>>> 16085fcb
 	apiv1 "github.com/prometheus/client_golang/api/prometheus/v1"
 )
 
 var plog = log.New("tsdb.prometheus")
 
 type Service struct {
-<<<<<<< HEAD
-	im instancemgmt.InstanceManager
-}
-
-type instance struct {
-	Buffered *buffered.Buffered
-=======
 	im       instancemgmt.InstanceManager
 	features featuremgmt.FeatureToggles
 }
@@ -39,18 +29,13 @@
 type instance struct {
 	buffered  *buffered.Buffered
 	queryData *querydata.QueryData
->>>>>>> 16085fcb
 }
 
 func ProvideService(httpClientProvider httpclient.Provider, cfg *setting.Cfg, features featuremgmt.FeatureToggles, tracer tracing.Tracer) *Service {
 	plog.Debug("initializing")
 	return &Service{
-<<<<<<< HEAD
-		im: datasource.NewInstanceManager(newInstanceSettings(httpClientProvider, cfg, features, tracer)),
-=======
 		im:       datasource.NewInstanceManager(newInstanceSettings(httpClientProvider, cfg, features, tracer)),
 		features: features,
->>>>>>> 16085fcb
 	}
 }
 
@@ -62,27 +47,19 @@
 			return nil, fmt.Errorf("error reading settings: %w", err)
 		}
 
-<<<<<<< HEAD
-		buf, err := buffered.New(httpClientProvider, cfg, features, tracer, settings, plog)
-=======
 		b, err := buffered.New(httpClientProvider, cfg, features, tracer, settings, plog)
 		if err != nil {
 			return nil, err
 		}
 
 		qd, err := querydata.New(httpClientProvider, cfg, features, tracer, settings, plog)
->>>>>>> 16085fcb
 		if err != nil {
 			return nil, err
 		}
 
 		return instance{
-<<<<<<< HEAD
-			Buffered: buf,
-=======
 			buffered:  b,
 			queryData: qd,
->>>>>>> 16085fcb
 		}, nil
 	}
 }
@@ -97,15 +74,11 @@
 		return nil, err
 	}
 
-<<<<<<< HEAD
-	return i.Buffered.ExecuteTimeSeriesQuery(ctx, req)
-=======
 	if s.features.IsEnabled(featuremgmt.FlagPrometheusStreamingJSONParser) {
 		return i.queryData.Execute(ctx, req)
 	}
 
 	return i.buffered.ExecuteTimeSeriesQuery(ctx, req)
->>>>>>> 16085fcb
 }
 
 func (s *Service) getInstance(pluginCtx backend.PluginContext) (*instance, error) {
