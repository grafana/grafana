package querydata

import (
	"fmt"
	"io"
	"os"
	"path"
	"path/filepath"
	"strings"
	"testing"

	"github.com/grafana/grafana-plugin-sdk-go/experimental"
	"github.com/influxdata/influxql"
	"github.com/stretchr/testify/require"

	"github.com/grafana/grafana/pkg/tsdb/influxdb/models"
)

const (
	shouldUpdate = false
	testPath     = "../testdata"
)

func readJsonFile(filePath string) io.ReadCloser {
	bytes, err := os.ReadFile(filepath.Join(testPath, filepath.Clean(filePath)+".json"))
	if err != nil {
		panic(fmt.Sprintf("cannot read the file: %s", filePath))
	}

	return io.NopCloser(strings.NewReader(string(bytes)))
}

func generateQuery(query, resFormat, alias string) *models.Query {
	statement, _ := influxql.ParseStatement(query)
	return &models.Query{
		RawQuery:     query,
		UseRawQuery:  true,
		Alias:        alias,
		ResultFormat: resFormat,
		Statement:    statement,
	}
}

var testFiles = []string{
	"all_values_are_null",
	"influx_select_all_from_cpu",
	"one_measurement_with_two_columns",
	"response_with_weird_tag",
	"some_values_are_null",
	"simple_response",
	"multiple_series_with_tags_and_multiple_columns",
	"multiple_series_with_tags",
	"empty_response",
	"metric_find_queries",
	"show_tag_values_response",
	"retention_policy",
	"simple_response_with_diverse_data_types",
	"multiple_measurements",
	"string_column_with_null_value",
	"string_column_with_null_value2",
	"many_columns",
	"response_with_nil_bools_and_nil_strings",
	"invalid_value_format",
}

func TestReadInfluxAsTimeSeries(t *testing.T) {
	for _, f := range testFiles {
		t.Run(f, runScenario(f, "time_series"))
	}
}

func TestReadInfluxAsTable(t *testing.T) {
	for _, f := range testFiles {
		t.Run(f, runScenario(f, "table"))
	}
}

func runScenario(tf string, resultFormat string) func(t *testing.T) {
	return func(t *testing.T) {
		f := readJsonFile(tf)

		query := generateQuery("Test raw query", resultFormat, "")

		runQuery(t, f, tf, resultFormat, query)
	}
}

func runQuery(t *testing.T, f io.ReadCloser, tf string, rf string, query *models.Query) {
	rsp := ResponseParse(f, 200, query)

	if strings.Contains(tf, "error") {
		require.Error(t, rsp.Error)
		return
	}
	require.NoError(t, rsp.Error)

	fname := tf + "." + rf + ".golden"
	experimental.CheckGoldenJSONResponse(t, testPath, fname, rsp, shouldUpdate)
}

func TestParsingAsTimeSeriesWithoutTimeColumn(t *testing.T) {
	t.Run("cardinality", func(t *testing.T) {
		f, err := os.Open(path.Join(testPath, filepath.Clean("cardinality.json")))
		require.NoError(t, err)

		query := generateQuery(`SHOW TAG VALUES CARDINALITY with key = "host"`, "time_series", "")

		runQuery(t, f, "cardinality", "time_series", query)
	})
<<<<<<< HEAD
=======

	t.Run("create frames for tag values and without time column even the query string has cardinality as string", func(t *testing.T) {
		res := ResponseParse(readJsonFile("show_tag_values_response"), 200, generateQuery("SHOW TAG VALUES FROM custom_influxdb_cardinality WITH KEY = \"database\"", "time_series", ""))
		require.NoError(t, res.Error)
		require.Equal(t, "Value", res.Frames[0].Fields[0].Name)
		require.Equal(t, "cpu-total", *res.Frames[0].Fields[0].At(0).(*string))
	})
>>>>>>> 9e942dcb
}

func TestInfluxDBStreamingParser(t *testing.T) {
	t.Run("Influxdb response parser with error message", func(t *testing.T) {
		result := ResponseParse(readJsonFile("invalid_response"), 400, generateQuery("Test raw query", "time_series", ""))
		require.Nil(t, result.Frames)
		require.EqualError(t, result.Error, "InfluxDB returned error: failed to parse query: found WERE, expected ; at line 1, char 38")
	})
}<|MERGE_RESOLUTION|>--- conflicted
+++ resolved
@@ -107,8 +107,6 @@
 
 		runQuery(t, f, "cardinality", "time_series", query)
 	})
-<<<<<<< HEAD
-=======
 
 	t.Run("create frames for tag values and without time column even the query string has cardinality as string", func(t *testing.T) {
 		res := ResponseParse(readJsonFile("show_tag_values_response"), 200, generateQuery("SHOW TAG VALUES FROM custom_influxdb_cardinality WITH KEY = \"database\"", "time_series", ""))
@@ -116,7 +114,14 @@
 		require.Equal(t, "Value", res.Frames[0].Fields[0].Name)
 		require.Equal(t, "cpu-total", *res.Frames[0].Fields[0].At(0).(*string))
 	})
->>>>>>> 9e942dcb
+}
+
+func TestInfluxDBStreamingParser(t *testing.T) {
+	t.Run("Influxdb response parser with error message", func(t *testing.T) {
+		result := ResponseParse(readJsonFile("invalid_response"), 400, generateQuery("Test raw query", "time_series", ""))
+		require.Nil(t, result.Frames)
+		require.EqualError(t, result.Error, "InfluxDB returned error: failed to parse query: found WERE, expected ; at line 1, char 38")
+	})
 }
 
 func TestInfluxDBStreamingParser(t *testing.T) {
