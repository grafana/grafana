--- conflicted
+++ resolved
@@ -31,200 +31,6 @@
 	return io.NopCloser(strings.NewReader(string(bytes)))
 }
 
-<<<<<<< HEAD
-func TestInfluxdbResponseParser(t *testing.T) {
-	t.Run("Influxdb response parser should handle invalid JSON", func(t *testing.T) {
-		response := `{ invalid }`
-
-		query := models.Query{}
-
-		result := ResponseParse(prepare(response), 200, generateQuery(query))
-
-		require.Nil(t, result.Frames)
-		require.Error(t, result.Error)
-	})
-
-	t.Run("Influxdb response parser should parse everything normally including nil bools and nil strings", func(t *testing.T) {
-		response := `
-		{
-			"results": [
-				{
-					"series": [
-						{
-							"name": "cpu",
-							"columns": ["time","mean","path","isActive"],
-							"tags": {"datacenter": "America"},
-							"values": [
-								[111,222,null,null],
-								[111,222,"/usr/path",false],
-								[111,null,"/usr/path",true]
-							]
-						}
-					]
-				}
-			]
-		}
-		`
-
-		query := models.Query{}
-		labels, err := data.LabelsFromString("datacenter=America")
-		require.Nil(t, err)
-
-		floatField := data.NewField("Value", labels, []*float64{
-			toPtr(222.0), toPtr(222.0), nil,
-		})
-		floatField.Config = &data.FieldConfig{DisplayNameFromDS: "cpu.mean { datacenter: America }"}
-		floatFrame := data.NewFrame("cpu.mean { datacenter: America }",
-			data.NewField("Time", nil,
-				[]time.Time{
-					time.Date(1970, 1, 1, 0, 0, 0, 111000000, time.UTC),
-					time.Date(1970, 1, 1, 0, 0, 0, 111000000, time.UTC),
-					time.Date(1970, 1, 1, 0, 0, 0, 111000000, time.UTC),
-				}),
-			floatField,
-		)
-		floatFrame.Meta = &data.FrameMeta{PreferredVisualization: util.GraphVisType, ExecutedQueryString: "Test raw query"}
-
-		string_test := "/usr/path"
-		stringField := data.NewField("Value", labels, []*string{
-			nil, &string_test, &string_test,
-		})
-		stringField.Config = &data.FieldConfig{DisplayNameFromDS: "cpu.path { datacenter: America }"}
-		stringFrame := data.NewFrame("cpu.path { datacenter: America }",
-			data.NewField("Time", nil,
-				[]time.Time{
-					time.Date(1970, 1, 1, 0, 0, 0, 111000000, time.UTC),
-					time.Date(1970, 1, 1, 0, 0, 0, 111000000, time.UTC),
-					time.Date(1970, 1, 1, 0, 0, 0, 111000000, time.UTC),
-				}),
-			stringField,
-		)
-
-		bool_true := true
-		bool_false := false
-		boolField := data.NewField("Value", labels, []*bool{
-			nil, &bool_false, &bool_true,
-		})
-		boolField.Config = &data.FieldConfig{DisplayNameFromDS: "cpu.isActive { datacenter: America }"}
-		boolFrame := data.NewFrame("cpu.isActive { datacenter: America }",
-			data.NewField("Time", nil,
-				[]time.Time{
-					time.Date(1970, 1, 1, 0, 0, 0, 111000000, time.UTC),
-					time.Date(1970, 1, 1, 0, 0, 0, 111000000, time.UTC),
-					time.Date(1970, 1, 1, 0, 0, 0, 111000000, time.UTC),
-				}),
-			boolField,
-		)
-
-		result := ResponseParse(prepare(response), 200, generateQuery(query))
-
-		if diff := cmp.Diff(floatFrame, result.Frames[0], data.FrameTestCompareOptions()...); diff != "" {
-			t.Errorf("Result mismatch (-want +got):\n%s", diff)
-		}
-		if diff := cmp.Diff(stringFrame, result.Frames[1], data.FrameTestCompareOptions()...); diff != "" {
-			t.Errorf("Result mismatch (-want +got):\n%s", diff)
-		}
-		if diff := cmp.Diff(boolFrame, result.Frames[2], data.FrameTestCompareOptions()...); diff != "" {
-			t.Errorf("Result mismatch (-want +got):\n%s", diff)
-		}
-	})
-
-	t.Run("Influxdb response parser should parse metricFindQueries normally", func(t *testing.T) {
-		response := `
-		{
-			"results": [
-				{
-					"series": [
-						{
-							"refId": "metricFindQuery",
-							"name": "cpu",
-							"values": [
-								["cpu"],
-								["disk"],
-								["logs"]
-							]
-						}
-					]
-				}
-			]
-		}
-		`
-
-		query := models.Query{RefID: "metricFindQuery"}
-		newField := data.NewField("Value", nil, []string{
-			"cpu", "disk", "logs",
-		})
-		testFrame := data.NewFrame("cpu",
-			newField,
-		)
-
-		result := ResponseParse(prepare(response), 200, generateQuery(query))
-
-		if diff := cmp.Diff(testFrame, result.Frames[0], data.FrameTestCompareOptions()...); diff != "" {
-			t.Errorf("Result mismatch (-want +got):\n%s", diff)
-		}
-	})
-
-	t.Run("Influxdb response parser should parse metricFindQueries->SHOW TAG VALUES normally", func(t *testing.T) {
-		response := `
-		{
-			"results": [
-				{
-					"series": [
-						{
-							"name": "cpu",
-							"values": [
-								["values", "cpu-total"],
-								["values", "cpu0"],
-								["values", "cpu1"]
-							]
-						}
-					]
-				}
-			]
-		}
-		`
-
-		query := models.Query{RawQuery: "SHOW TAG VALUES", RefID: "metricFindQuery"}
-		newField := data.NewField("Value", nil, []string{
-			"cpu-total", "cpu0", "cpu1",
-		})
-		testFrame := data.NewFrame("cpu",
-			newField,
-		)
-
-		result := ResponseParse(prepare(response), 200, generateQuery(query))
-
-		if diff := cmp.Diff(testFrame, result.Frames[0], data.FrameTestCompareOptions()...); diff != "" {
-			t.Errorf("Result mismatch (-want +got):\n%s", diff)
-		}
-	})
-
-	t.Run("Influxdb response parser populates the RawQuery in the response meta ExecutedQueryString", func(t *testing.T) {
-		response := `
-		{
-			"results": [
-				{
-					"series": [
-						{
-							"name": "cpu",
-							"columns": ["time","cpu"],
-							"values": [
-								["values", "cpu-total"],
-								["values", "cpu0"],
-								["values", "cpu1"]
-							]
-						}
-					]
-				}
-			]
-		}
-		`
-
-		query := models.Query{}
-		query.RawQuery = "Test raw query"
-		result := ResponseParse(prepare(response), 200, generateQuery(query))
-=======
 func generateQuery(resFormat string, alias string) *models.Query {
 	return &models.Query{
 		RawQuery:     "Test raw query",
@@ -233,7 +39,6 @@
 		ResultFormat: resFormat,
 	}
 }
->>>>>>> 2e2b1cd9
 
 var testFiles = []string{
 	"all_values_are_null",
@@ -268,27 +73,10 @@
 	}
 }
 
-<<<<<<< HEAD
-		newField := data.NewField("Value", nil, []*float64{
-			toPtr(50.0), nil, toPtr(52.0),
-		})
-		newField.Config = &data.FieldConfig{DisplayNameFromDS: "cpu.mean"}
-		testFrame := data.NewFrame("cpu.mean",
-			data.NewField("Time", nil,
-				[]time.Time{
-					time.Date(1970, 1, 1, 0, 0, 0, 100000000, time.UTC),
-					time.Date(1970, 1, 1, 0, 0, 0, 101000000, time.UTC),
-					time.Date(1970, 1, 1, 0, 0, 0, 102000000, time.UTC),
-				}),
-			newField,
-		)
-		testFrame.Meta = &data.FrameMeta{PreferredVisualization: util.GraphVisType, ExecutedQueryString: "Test raw query"}
-=======
 func runScenario(tf string, resultFormat string) func(t *testing.T) {
 	return func(t *testing.T) {
 		f, err := os.Open(path.Join("testdata", filepath.Clean(tf+".json")))
 		require.NoError(t, err)
->>>>>>> 2e2b1cd9
 
 		query := generateQuery(resultFormat, "")
 
@@ -305,28 +93,6 @@
 	}
 }
 
-<<<<<<< HEAD
-		newField := data.NewField("Value", nil, []*float64{
-			toPtr(50.0), toPtr(52.0),
-		})
-		newField.Config = &data.FieldConfig{DisplayNameFromDS: "cpu.mean"}
-		testFrame := data.NewFrame("cpu.mean",
-			data.NewField("Time", nil,
-				[]time.Time{
-					time.Date(1970, 1, 1, 0, 0, 0, 100000000, time.UTC),
-					time.Date(1970, 1, 1, 0, 0, 0, 102000000, time.UTC),
-				}),
-			newField,
-		)
-		testFrame.Meta = &data.FrameMeta{PreferredVisualization: util.GraphVisType, ExecutedQueryString: "Test raw query"}
-
-		result := ResponseParse(prepare(response), 200, generateQuery(query))
-
-		if diff := cmp.Diff(testFrame, result.Frames[0], data.FrameTestCompareOptions()...); diff != "" {
-			t.Errorf("Result mismatch (-want +got):\n%s", diff)
-		}
-	})
-=======
 func TestInfluxdbResponseParser(t *testing.T) {
 	t.Run("Influxdb response parser should handle invalid JSON", func(t *testing.T) {
 		result := ResponseParse(
@@ -334,7 +100,6 @@
 			200,
 			generateQuery("time_series", ""),
 		)
->>>>>>> 2e2b1cd9
 
 		require.Nil(t, result.Frames)
 		require.Error(t, result.Error)
@@ -354,11 +119,7 @@
 				}),
 			newField,
 		)
-<<<<<<< HEAD
 		testFrame.Meta = &data.FrameMeta{PreferredVisualization: util.GraphVisType, ExecutedQueryString: "Test raw query"}
-=======
-		testFrame.Meta = &data.FrameMeta{PreferredVisualization: graphVisType, ExecutedQueryString: "Test raw query"}
->>>>>>> 2e2b1cd9
 		testFrameWithoutMeta := data.NewFrame("series alias",
 			data.NewField("Time", nil,
 				[]time.Time{
@@ -366,10 +127,6 @@
 				}),
 			newField,
 		)
-<<<<<<< HEAD
-		result := ResponseParse(prepare(response), 200, generateQuery(query))
-=======
->>>>>>> 2e2b1cd9
 
 		t.Run("should parse aliases", func(t *testing.T) {
 			result := ResponseParse(readJsonFile("response"), 200, generateQuery("time_sereies", "alias $m $measurement"))
@@ -397,10 +154,7 @@
 			})
 			testFrameWithoutMeta.Fields[1] = newField
 			testFrameWithoutMeta.Fields[1].Config = &data.FieldConfig{DisplayNameFromDS: name}
-<<<<<<< HEAD
-=======
 			testFrameWithoutMeta.Meta = nil
->>>>>>> 2e2b1cd9
 			if diff := cmp.Diff(testFrameWithoutMeta, result.Frames[1], data.FrameTestCompareOptions()...); diff != "" {
 				t.Errorf("Result mismatch (-want +got):\n%s", diff)
 			}
@@ -558,38 +312,7 @@
 	})
 
 	t.Run("Influxdb response parser with errors", func(t *testing.T) {
-<<<<<<< HEAD
-		response := `
-		{
-			"results": [
-				{
-					"error": "query-timeout limit exceeded"
-				}
-			]
-		}
-		`
-
-		query := models.Query{}
-		labels, err := data.LabelsFromString("datacenter=America")
-		require.Nil(t, err)
-		newField := data.NewField("Value", labels, []*float64{
-			toPtr(222.0), toPtr(222.0), nil,
-		})
-		newField.Config = &data.FieldConfig{DisplayNameFromDS: "cpu.mean { datacenter: America }"}
-		testFrame := data.NewFrame("cpu.mean { datacenter: America }",
-			data.NewField("Time", nil,
-				[]time.Time{
-					time.Date(1970, 1, 1, 0, 0, 0, 111000000, time.UTC),
-					time.Date(1970, 1, 1, 0, 0, 0, 111000000, time.UTC),
-					time.Date(1970, 1, 1, 0, 0, 0, 111000000, time.UTC),
-				}),
-			newField,
-		)
-		testFrame.Meta = &data.FrameMeta{PreferredVisualization: util.GraphVisType, ExecutedQueryString: "Test raw query"}
-		result := ResponseParse(prepare(response), 200, generateQuery(query))
-=======
 		result := ResponseParse(readJsonFile("error_response"), 200, generateQuery("time_series", ""))
->>>>>>> 2e2b1cd9
 
 		require.EqualError(t, result.Error, "query-timeout limit exceeded")
 	})
@@ -628,7 +351,7 @@
 				}),
 			newField,
 		)
-		testFrame.Meta = &data.FrameMeta{PreferredVisualization: graphVisType, ExecutedQueryString: "Test raw query"}
+		testFrame.Meta = &data.FrameMeta{PreferredVisualization: util.GraphVisType, ExecutedQueryString: "Test raw query"}
 
 		result := ResponseParse(readJsonFile("invalid_timestamp_format"), 200, generateQuery("time_series", ""))
 
@@ -649,305 +372,6 @@
 		_, err := util.ParseTimestamp("hello")
 		require.Error(t, err)
 	})
-<<<<<<< HEAD
-
-	t.Run("InfluxDB returns empty DataResponse when there is empty response", func(t *testing.T) {
-		response := `
-		{
-			"results": [
-				{
-					"statement_id": 0
-				}
-			]
-		}
-		`
-
-		query := models.Query{}
-		result := ResponseParse(prepare(response), 200, generateQuery(query))
-		assert.NotNil(t, result.Frames)
-		assert.Equal(t, 0, len(result.Frames))
-	})
-}
-
-func TestResponseParser_Parse_RetentionPolicy(t *testing.T) {
-	t.Run("Influxdb response parser should parse metricFindQueries->SHOW RETENTION POLICIES normally", func(t *testing.T) {
-		response := `
-		{
-		  "results": [
-		    {
-		      "statement_id": 0,
-		      "series": [
-		        {
-		          "columns": [
-		            "name",
-		            "duration",
-		            "shardGroupDuration",
-		            "replicaN",
-		            "default"
-		          ],
-		          "values": [
-		            [
-		              "autogen",
-		              "0s",
-		              "168h0m0s",
-		              1,
-		              false
-		            ],
-		            [
-		              "bar",
-		              "24h0m0s",
-		              "1h0m0s",
-		              1,
-		              true
-		            ],
-		            [
-		              "5m_avg",
-		              "2400h0m0s",
-		              "24h0m0s",
-		              1,
-		              false
-		            ],
-		            [
-		              "1m_avg",
-		              "240h0m0s",
-		              "24h0m0s",
-		              1,
-		              false
-		            ]
-		          ]
-		        }
-		      ]
-		    }
-		  ]
-		}
-		`
-
-		query := models.Query{RefID: "metricFindQuery", RawQuery: "SHOW RETENTION POLICIES"}
-		policyFrame := data.NewFrame("",
-			data.NewField("Value", nil, []string{
-				"autogen", "bar", "5m_avg", "1m_avg",
-			}),
-		)
-
-		result := ResponseParse(prepare(response), 200, generateQuery(query))
-
-		if diff := cmp.Diff(policyFrame, result.Frames[0], data.FrameTestCompareOptions()...); diff != "" {
-			t.Errorf("Result mismatch (-want +got):\n%s", diff)
-		}
-	})
-}
-
-func TestResponseParser_table_format(t *testing.T) {
-	t.Run("test table result format parsing", func(t *testing.T) {
-		resp := ResponseParse(prepare(tableResultFormatInfluxResponse1), 200, &models.Query{RefID: "A", RawQuery: `a nice query`, ResultFormat: "table"})
-		assert.Equal(t, 1, len(resp.Frames))
-		assert.Equal(t, "a nice query", resp.Frames[0].Meta.ExecutedQueryString)
-		assert.Equal(t, 3, len(resp.Frames[0].Fields))
-		for i := range resp.Frames[0].Fields {
-			assert.Equal(t, resp.Frames[0].Fields[0].Len(), resp.Frames[0].Fields[i].Len())
-		}
-		assert.Equal(t, "Time", resp.Frames[0].Fields[0].Name)
-		assert.Equal(t, "usage_idle", resp.Frames[0].Fields[1].Name)
-		assert.Equal(t, toPtr(99.09456740445926), resp.Frames[0].Fields[1].At(2))
-		assert.Equal(t, "usage_iowait", resp.Frames[0].Fields[2].Name)
-	})
-
-	t.Run("test table result format parsing with grouping", func(t *testing.T) {
-		resp := ResponseParse(prepare(tableResultFormatInfluxResponse2), 200, &models.Query{RefID: "A", RawQuery: `a nice query`, ResultFormat: "table"})
-		assert.Equal(t, 1, len(resp.Frames))
-		assert.Equal(t, "a nice query", resp.Frames[0].Meta.ExecutedQueryString)
-		assert.Equal(t, 7, len(resp.Frames[0].Fields))
-		for i := range resp.Frames[0].Fields {
-			assert.Equal(t, resp.Frames[0].Fields[0].Len(), resp.Frames[0].Fields[i].Len())
-		}
-		assert.Equal(t, "Time", resp.Frames[0].Fields[0].Name)
-		assert.Equal(t, "cpu", resp.Frames[0].Fields[1].Name)
-		assert.Equal(t, toPtr("cpu-total"), resp.Frames[0].Fields[1].At(0))
-		assert.Equal(t, toPtr("cpu0"), resp.Frames[0].Fields[1].At(1))
-		assert.Equal(t, toPtr("cpu9"), resp.Frames[0].Fields[1].At(10))
-		assert.Equal(t, "mean", resp.Frames[0].Fields[2].Name)
-		assert.Equal(t, "min", resp.Frames[0].Fields[3].Name)
-		assert.Equal(t, "p90", resp.Frames[0].Fields[4].Name)
-		assert.Equal(t, "p95", resp.Frames[0].Fields[5].Name)
-		assert.Equal(t, "max", resp.Frames[0].Fields[6].Name)
-	})
-
-	t.Run("parse result as table group by tag", func(t *testing.T) {
-		resp := ResponseParse(prepare(tableResultFormatInfluxResponse3), 200, &models.Query{RefID: "A", RawQuery: `a nice query`, ResultFormat: "table"})
-		assert.Equal(t, 1, len(resp.Frames))
-		assert.Equal(t, "a nice query", resp.Frames[0].Meta.ExecutedQueryString)
-		for i := range resp.Frames[0].Fields {
-			assert.Equal(t, resp.Frames[0].Fields[0].Len(), resp.Frames[0].Fields[i].Len())
-		}
-		assert.Equal(t, "Time", resp.Frames[0].Fields[0].Name)
-		assert.Equal(t, "cpu", resp.Frames[0].Fields[1].Name)
-		assert.Equal(t, resp.Frames[0].Fields[1].Name, resp.Frames[0].Fields[1].Config.DisplayNameFromDS)
-		assert.Equal(t, toPtr("cpu-total"), resp.Frames[0].Fields[1].At(0))
-		assert.Equal(t, toPtr("cpu0"), resp.Frames[0].Fields[1].At(5))
-		assert.Equal(t, toPtr("cpu2"), resp.Frames[0].Fields[1].At(12))
-		assert.Equal(t, "mean", resp.Frames[0].Fields[2].Name)
-		assert.Equal(t, resp.Frames[0].Fields[2].Name, resp.Frames[0].Fields[2].Config.DisplayNameFromDS)
-	})
-
-	t.Run("parse result without tags as table", func(t *testing.T) {
-		resp := ResponseParse(prepare(tableResultFormatInfluxResponse4), 200, &models.Query{RefID: "A", RawQuery: `a nice query`, ResultFormat: "table"})
-		assert.Equal(t, 1, len(resp.Frames))
-		assert.Equal(t, "a nice query", resp.Frames[0].Meta.ExecutedQueryString)
-		for i := range resp.Frames[0].Fields {
-			assert.Equal(t, resp.Frames[0].Fields[0].Len(), resp.Frames[0].Fields[i].Len())
-		}
-		assert.Equal(t, "Time", resp.Frames[0].Fields[0].Name)
-		assert.Equal(t, "mean", resp.Frames[0].Fields[1].Name)
-		assert.Equal(t, resp.Frames[0].Fields[1].Name, resp.Frames[0].Fields[1].Config.DisplayNameFromDS)
-	})
-
-	t.Run("parse show measurements response as table", func(t *testing.T) {
-		resp := ResponseParse(prepare(showMeasurementsResponse), 200, &models.Query{RefID: "A", RawQuery: `a nice query`, ResultFormat: "table"})
-		assert.Equal(t, 1, len(resp.Frames))
-		assert.Equal(t, "a nice query", resp.Frames[0].Meta.ExecutedQueryString)
-		for i := range resp.Frames[0].Fields {
-			assert.Equal(t, resp.Frames[0].Fields[0].Len(), resp.Frames[0].Fields[i].Len())
-		}
-		assert.Equal(t, 1, len(resp.Frames[0].Fields))
-		assert.Equal(t, "name", resp.Frames[0].Fields[0].Name)
-	})
-
-	t.Run("parse retention policy response as table", func(t *testing.T) {
-		resp := ResponseParse(prepare(showRetentionPolicyResponse), 200, &models.Query{RefID: "A", RawQuery: `a nice query`, ResultFormat: "table"})
-		assert.Equal(t, 1, len(resp.Frames))
-		assert.Equal(t, "a nice query", resp.Frames[0].Meta.ExecutedQueryString)
-		for i := range resp.Frames[0].Fields {
-			assert.Equal(t, resp.Frames[0].Fields[0].Len(), resp.Frames[0].Fields[i].Len())
-		}
-		assert.Equal(t, 5, len(resp.Frames[0].Fields))
-		assert.Equal(t, "name", resp.Frames[0].Fields[0].Name)
-		assert.Equal(t, "duration", resp.Frames[0].Fields[1].Name)
-		assert.Equal(t, "shardGroupDuration", resp.Frames[0].Fields[2].Name)
-		assert.Equal(t, "replicaN", resp.Frames[0].Fields[3].Name)
-		assert.Equal(t, "default", resp.Frames[0].Fields[4].Name)
-	})
-}
-
-func TestResponseParser_Parse(t *testing.T) {
-	tests := []struct {
-		name      string
-		resFormat string
-		input     string
-		f         func(t *testing.T, got backend.DataResponse)
-	}{
-		{
-			name:      "Influxdb response parser with valid value when null values returned",
-			resFormat: "time_series",
-			input: `{ "results": [ { "series": [ {
-				"name": "cpu",
-				"columns": ["time","mean"],
-				"values": [
-					[100,null],
-					[101,null],
-					[102,52]
-				]
-			}]}]}`,
-			f: func(t *testing.T, got backend.DataResponse) {
-				newField := data.NewField("Value", nil, []*float64{nil, nil, toPtr(52.0)})
-				newField.Config = &data.FieldConfig{DisplayNameFromDS: "cpu.mean"}
-				testFrame := data.NewFrame("cpu.mean",
-					data.NewField("Time", nil,
-						[]time.Time{
-							time.Date(1970, 1, 1, 0, 0, 0, 100000000, time.UTC),
-							time.Date(1970, 1, 1, 0, 0, 0, 101000000, time.UTC),
-							time.Date(1970, 1, 1, 0, 0, 0, 102000000, time.UTC),
-						}),
-					newField,
-				)
-				testFrame.Meta = &data.FrameMeta{PreferredVisualization: util.GraphVisType, ExecutedQueryString: "Test raw query"}
-				assert.Equal(t, testFrame, got.Frames[0])
-			},
-		},
-		{
-			name:      "Influxdb response parser with valid value when all values are null",
-			resFormat: "time_series",
-			input: `{ "results": [ { "series": [ {
-				"name": "cpu",
-				"columns": ["time","mean"],
-				"values": [
-					[100,null],
-					[101,null],
-					[102,null]
-				]
-			}]}]}`,
-			f: func(t *testing.T, got backend.DataResponse) {
-				newField := data.NewField("Value", nil, []*float64{nil, nil, nil})
-				newField.Config = &data.FieldConfig{DisplayNameFromDS: "cpu.mean"}
-				testFrame := data.NewFrame("cpu.mean",
-					data.NewField("Time", nil,
-						[]time.Time{
-							time.Date(1970, 1, 1, 0, 0, 0, 100000000, time.UTC),
-							time.Date(1970, 1, 1, 0, 0, 0, 101000000, time.UTC),
-							time.Date(1970, 1, 1, 0, 0, 0, 102000000, time.UTC),
-						}),
-					newField,
-				)
-				testFrame.Meta = &data.FrameMeta{PreferredVisualization: util.GraphVisType, ExecutedQueryString: "Test raw query"}
-				assert.Equal(t, testFrame, got.Frames[0])
-			},
-		},
-		{
-			name:      "Influxdb response parser with table result",
-			resFormat: "table",
-			input: `{
-					  "results": [
-					    {
-					      "statement_id": 0,
-					      "series": [
-					        {
-					          "name": "Annotation",
-					          "columns": [
-					            "time",
-					            "domain",
-					            "type",
-					            "ASD",
-					            "details"
-					          ],
-					          "values": [
-					            [
-					              1697789142916,
-					              "AASD157",
-					              "fghg",
-					              null,
-					              "Something happened AtTime=2023-10-20T08:05:42.902036"
-					            ],
-					            [
-					              1697789142918,
-					              "HUY23",
-					              "val23",
-					              null,
-					              "Something else happened AtTime=2023-10-20T08:05:42.902036"
-					            ]
-					          ]
-					        }
-					      ]
-					    }
-					  ]
-					}`,
-			f: func(t *testing.T, got backend.DataResponse) {
-				assert.Equal(t, "Annotation", got.Frames[0].Name)
-				assert.Equal(t, "domain", got.Frames[0].Fields[1].Config.DisplayNameFromDS)
-				assert.Equal(t, "type", got.Frames[0].Fields[2].Config.DisplayNameFromDS)
-				assert.Equal(t, util.TableVisType, got.Frames[0].Meta.PreferredVisualization)
-			},
-		},
-	}
-	for _, tt := range tests {
-		t.Run(tt.name, func(t *testing.T) {
-			got := ResponseParse(prepare(tt.input), 200, generateQuery(models.Query{ResultFormat: tt.resFormat}))
-			require.NotNil(t, got)
-			if tt.f != nil {
-				tt.f(t, *got)
-			}
-		})
-	}
-=======
->>>>>>> 2e2b1cd9
 }
 
 func toPtr[T any](v T) *T {
