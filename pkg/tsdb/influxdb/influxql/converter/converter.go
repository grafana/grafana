--- conflicted
+++ resolved
@@ -40,29 +40,12 @@
 			if err != nil {
 				rsp.Error = err
 			} else {
-<<<<<<< HEAD
-				rsp.Error = fmt.Errorf(v)
-=======
 				rsp.Error = errors.New(v)
->>>>>>> 9e942dcb
 			}
 			return rsp
 		case "code":
 			// we only care of the message
 			_, err := iter.Read()
-<<<<<<< HEAD
-			if err != nil {
-				return rspErr(err)
-			}
-		case "message":
-			v, err := iter.Read()
-			if err != nil {
-				return rspErr(err)
-			}
-			return rspErr(fmt.Errorf("%s", v))
-		case "":
-=======
->>>>>>> 9e942dcb
 			if err != nil {
 				return rspErr(err)
 			}
@@ -76,10 +59,7 @@
 			break l1Fields
 		default:
 			v, err := iter.Read()
-<<<<<<< HEAD
-=======
 			// TODO: log this properly
->>>>>>> 9e942dcb
 			fmt.Printf("[ROOT] unsupported key: %s / %v\n\n", l1Field, v)
 			if err != nil {
 				if rsp != nil {
