--- conflicted
+++ resolved
@@ -183,14 +183,14 @@
 	return nil
 }
 
-<<<<<<< HEAD
 type maxPointsExceededError struct {
 	Count int
 }
 
 func (e maxPointsExceededError) Error() string {
 	return fmt.Sprintf("max data points limit exceeded (count is %d)", e.Count)
-=======
+}
+
 func getTableID(record *query.FluxRecord, groupColumns []string) []interface{} {
 	result := make([]interface{}, len(groupColumns))
 
@@ -227,7 +227,6 @@
 	}
 
 	return true
->>>>>>> 6a07a0fe
 }
 
 // Append appends a single entry from an influxdb2 record to a data frame
