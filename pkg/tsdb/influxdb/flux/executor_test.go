--- conflicted
+++ resolved
@@ -17,10 +17,7 @@
 	"github.com/grafana/grafana/pkg/components/securejsondata"
 	"github.com/grafana/grafana/pkg/components/simplejson"
 	"github.com/grafana/grafana/pkg/models"
-<<<<<<< HEAD
-=======
 	"github.com/stretchr/testify/require"
->>>>>>> a2a6b944
 	"github.com/xorcare/pointer"
 
 	influxdb2 "github.com/influxdata/influxdb-client-go/v2"
@@ -274,17 +271,10 @@
 	})
 }
 
-<<<<<<< HEAD
-func TestRealBuckets(t *testing.T) {
-	t.Skip()
-
-	t.Run("Buckes Buckets", func(t *testing.T) {
-=======
 func TestRealQuery(t *testing.T) {
 	t.Skip() // this is used for local testing
 
 	t.Run("Check buckets() query on localhost", func(t *testing.T) {
->>>>>>> a2a6b944
 		json := simplejson.New()
 		json.Set("organization", "test-org")
 
@@ -296,29 +286,14 @@
 			}),
 		}
 
-<<<<<<< HEAD
-		runner, err := RunnerFromDataSource(dsInfo)
-		if err != nil {
-			t.Fatal(err)
-		}
-
-		dr := executeQuery(context.Background(), QueryModel{
-=======
 		runner, err := runnerFromDataSource(dsInfo)
 		require.NoError(t, err)
 
 		dr := executeQuery(context.Background(), queryModel{
->>>>>>> a2a6b944
 			MaxDataPoints: 100,
 			RawQuery:      "buckets()",
 		}, runner, 50)
 		err = experimental.CheckGoldenDataResponse("./testdata/buckets-real.golden.txt", &dr, true)
-<<<<<<< HEAD
-		if err != nil {
-			t.Fatal(err)
-		}
-=======
 		require.NoError(t, err)
->>>>>>> a2a6b944
 	})
 }