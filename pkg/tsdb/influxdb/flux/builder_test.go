--- conflicted
+++ resolved
@@ -5,10 +5,6 @@
 )
 
 func TestColumnIdentification(t *testing.T) {
-<<<<<<< HEAD
-
-=======
->>>>>>> 57b2d087
 	t.Run("Test Tag Identification", func(t *testing.T) {
 		tagNames := []string{"header", "value", "tag"}
 		for _, item := range tagNames {
