--- conflicted
+++ resolved
@@ -46,14 +46,9 @@
 		QueryDataHandler: s,
 	})
 
-<<<<<<< HEAD
-	if err := s.BackendPluginManager.Register("influxdb", factory); err != nil {
-		glog.Error("Failed to register plugin", "error", err)
-=======
 	if err := backendPluginManager.Register("influxdb", factory); err != nil {
 		s.glog.Error("Failed to register plugin", "error", err)
 		return nil, err
->>>>>>> 9267014a
 	}
 
 	return s, nil
