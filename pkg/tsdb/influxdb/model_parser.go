package influxdb

import (
	"fmt"
	"strconv"

	"github.com/grafana/grafana-plugin-sdk-go/backend"
	"github.com/grafana/grafana/pkg/components/simplejson"
<<<<<<< HEAD
	"github.com/grafana/grafana/pkg/tsdb/influxdb/models"
	"github.com/grafana/grafana/pkg/tsdb/intervalv2"
=======
>>>>>>> d2f3bb64
)

type InfluxdbQueryParser struct{}

func (qp *InfluxdbQueryParser) Parse(query backend.DataQuery) (*Query, error) {
	model, err := simplejson.NewJson(query.JSON)
	if err != nil {
		return nil, fmt.Errorf("couldn't unmarshal query")
	}

	policy := model.Get("policy").MustString("default")
	rawQuery := model.Get("query").MustString("")
	useRawQuery := model.Get("rawQuery").MustBool(false)
	alias := model.Get("alias").MustString("")
	tz := model.Get("tz").MustString("")

	measurement := model.Get("measurement").MustString("")

	resultFormat, err := model.Get("resultFormat").String()
	if err != nil {
		return nil, err
	}

	tags, err := qp.parseTags(model)
	if err != nil {
		return nil, err
	}

	groupBys, err := qp.parseGroupBy(model)
	if err != nil {
		return nil, err
	}

	selects, err := qp.parseSelects(model)
	if err != nil {
		return nil, err
	}

<<<<<<< HEAD
	queryInterval := model.Get("interval").MustString("")
	intervalMS := model.Get("intervalMs").MustInt(0)
	parsedInterval, err := intervalv2.GetIntervalFrom(dsInfo.TimeInterval, queryInterval, int64(intervalMS), time.Millisecond*1)
	if err != nil {
		return nil, err
	}

=======
>>>>>>> d2f3bb64
	return &Query{
		Measurement:  measurement,
		Policy:       policy,
		ResultFormat: resultFormat,
		GroupBy:      groupBys,
		Tags:         tags,
		Selects:      selects,
		RawQuery:     rawQuery,
		Interval:     query.Interval,
		Alias:        alias,
		UseRawQuery:  useRawQuery,
		Tz:           tz,
	}, nil
}

func (qp *InfluxdbQueryParser) parseSelects(model *simplejson.Json) ([]*Select, error) {
	var result []*Select

	for _, selectObj := range model.Get("select").MustArray() {
		selectJson := simplejson.NewFromAny(selectObj)
		var parts Select

		for _, partObj := range selectJson.MustArray() {
			part := simplejson.NewFromAny(partObj)
			queryPart, err := qp.parseQueryPart(part)
			if err != nil {
				return nil, err
			}

			parts = append(parts, *queryPart)
		}

		result = append(result, &parts)
	}

	return result, nil
}

func (*InfluxdbQueryParser) parseTags(model *simplejson.Json) ([]*Tag, error) {
	var result []*Tag
	for _, t := range model.Get("tags").MustArray() {
		tagJson := simplejson.NewFromAny(t)
		tag := &Tag{}
		var err error

		tag.Key, err = tagJson.Get("key").String()
		if err != nil {
			return nil, err
		}

		tag.Value, err = tagJson.Get("value").String()
		if err != nil {
			return nil, err
		}

		operator, err := tagJson.Get("operator").String()
		if err == nil {
			tag.Operator = operator
		}

		condition, err := tagJson.Get("condition").String()
		if err == nil {
			tag.Condition = condition
		}

		result = append(result, tag)
	}

	return result, nil
}

func (*InfluxdbQueryParser) parseQueryPart(model *simplejson.Json) (*QueryPart, error) {
	typ, err := model.Get("type").String()
	if err != nil {
		return nil, err
	}

	var params []string
	for _, paramObj := range model.Get("params").MustArray() {
		param := simplejson.NewFromAny(paramObj)

		stringParam, err := param.String()
		if err == nil {
			params = append(params, stringParam)
			continue
		}

		intParam, err := param.Int()
		if err == nil {
			params = append(params, strconv.Itoa(intParam))
			continue
		}

		return nil, err
	}

	qp, err := NewQueryPart(typ, params)
	if err != nil {
		return nil, err
	}

	return qp, nil
}

func (qp *InfluxdbQueryParser) parseGroupBy(model *simplejson.Json) ([]*QueryPart, error) {
	var result []*QueryPart
	for _, groupObj := range model.Get("groupBy").MustArray() {
		groupJson := simplejson.NewFromAny(groupObj)
		queryPart, err := qp.parseQueryPart(groupJson)
		if err != nil {
			return nil, err
		}

		result = append(result, queryPart)
	}

	return result, nil
}<|MERGE_RESOLUTION|>--- conflicted
+++ resolved
@@ -6,11 +6,6 @@
 
 	"github.com/grafana/grafana-plugin-sdk-go/backend"
 	"github.com/grafana/grafana/pkg/components/simplejson"
-<<<<<<< HEAD
-	"github.com/grafana/grafana/pkg/tsdb/influxdb/models"
-	"github.com/grafana/grafana/pkg/tsdb/intervalv2"
-=======
->>>>>>> d2f3bb64
 )
 
 type InfluxdbQueryParser struct{}
@@ -49,16 +44,6 @@
 		return nil, err
 	}
 
-<<<<<<< HEAD
-	queryInterval := model.Get("interval").MustString("")
-	intervalMS := model.Get("intervalMs").MustInt(0)
-	parsedInterval, err := intervalv2.GetIntervalFrom(dsInfo.TimeInterval, queryInterval, int64(intervalMS), time.Millisecond*1)
-	if err != nil {
-		return nil, err
-	}
-
-=======
->>>>>>> d2f3bb64
 	return &Query{
 		Measurement:  measurement,
 		Policy:       policy,
