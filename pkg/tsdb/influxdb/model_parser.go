--- conflicted
+++ resolved
@@ -7,11 +7,6 @@
 
 	"github.com/grafana/grafana-plugin-sdk-go/backend"
 	"github.com/grafana/grafana/pkg/components/simplejson"
-<<<<<<< HEAD
-	"github.com/grafana/grafana/pkg/tsdb/influxdb/models"
-	"github.com/grafana/grafana/pkg/tsdb/intervalv2"
-=======
->>>>>>> 8826540c
 )
 
 type InfluxdbQueryParser struct{}
@@ -50,13 +45,6 @@
 		return nil, err
 	}
 
-<<<<<<< HEAD
-	queryInterval := model.Get("interval").MustString("")
-	intervalMS := model.Get("intervalMs").MustInt(0)
-	parsedInterval, err := intervalv2.GetIntervalFrom(dsInfo.TimeInterval, queryInterval, int64(intervalMS), time.Millisecond*1)
-	if err != nil {
-		return nil, err
-=======
 	interval := query.Interval
 
 	// we make sure it is at least 1 millisecond
@@ -64,7 +52,6 @@
 
 	if interval < minInterval {
 		interval = minInterval
->>>>>>> 8826540c
 	}
 
 	return &Query{
