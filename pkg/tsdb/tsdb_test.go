--- conflicted
+++ resolved
@@ -4,14 +4,9 @@
 	"context"
 	"testing"
 	"time"
-
-<<<<<<< HEAD
 	"github.com/grafana/grafana/pkg/components/simplejson"
-=======
 	"github.com/grafana/grafana/pkg/models"
->>>>>>> e80f6732
-	. "github.com/smartystreets/goconvey/convey"
-)
+	"github.com/smartystreets/goconvey/convey"
 
 func TestMetricQuery(t *testing.T) {
 
@@ -22,15 +17,9 @@
 			query.Set("target", "asdf")
 			request := &Request{
 				Queries: QuerySlice{
-<<<<<<< HEAD
 					{RefId: "A", Model: query, DataSource: &DataSourceInfo{Id: 1}},
 					{RefId: "B", Model: query, DataSource: &DataSourceInfo{Id: 1}},
 					{RefId: "C", Model: query, DataSource: &DataSourceInfo{Id: 2}},
-=======
-					{RefId: "A", DataSource: &models.DataSource{Id: 1}},
-					{RefId: "B", DataSource: &models.DataSource{Id: 1}},
-					{RefId: "C", DataSource: &models.DataSource{Id: 2}},
->>>>>>> e80f6732
 				},
 			}
 
@@ -50,15 +39,9 @@
 			query2.Set("target", "#A / #B")
 			request := &Request{
 				Queries: QuerySlice{
-<<<<<<< HEAD
 					{RefId: "A", Model: query, DataSource: &DataSourceInfo{Id: 1}},
 					{RefId: "B", Model: query, DataSource: &DataSourceInfo{Id: 2}},
 					{RefId: "C", Model: query2, DataSource: &DataSourceInfo{Id: 3}, Depends: []string{"A", "B"}},
-=======
-					{RefId: "A", DataSource: &models.DataSource{Id: 1}},
-					{RefId: "B", DataSource: &models.DataSource{Id: 2}},
-					{RefId: "C", DataSource: &models.DataSource{Id: 3}, Depends: []string{"A", "B"}},
->>>>>>> e80f6732
 				},
 			}
 
@@ -82,11 +65,7 @@
 		query.Set("target", "asdf")
 		req := &Request{
 			Queries: QuerySlice{
-<<<<<<< HEAD
 				{RefId: "A", Model: query, DataSource: &DataSourceInfo{Id: 1, PluginId: "test"}},
-=======
-				{RefId: "A", DataSource: &models.DataSource{Id: 1, Type: "test"}},
->>>>>>> e80f6732
 			},
 		}
 
@@ -107,13 +86,8 @@
 		query.Set("target", "asdf")
 		req := &Request{
 			Queries: QuerySlice{
-<<<<<<< HEAD
 				{RefId: "A", Model: query, DataSource: &DataSourceInfo{Id: 1, PluginId: "test"}},
 				{RefId: "B", Model: query, DataSource: &DataSourceInfo{Id: 1, PluginId: "test"}},
-=======
-				{RefId: "A", DataSource: &models.DataSource{Id: 1, Type: "test"}},
-				{RefId: "B", DataSource: &models.DataSource{Id: 1, Type: "test"}},
->>>>>>> e80f6732
 			},
 		}
 
@@ -140,15 +114,9 @@
 		query.Set("target", "asdf")
 		req := &Request{
 			Queries: QuerySlice{
-<<<<<<< HEAD
 				{RefId: "A", Model: query, DataSource: &DataSourceInfo{Id: 1, PluginId: "test"}},
 				{RefId: "B", Model: query, DataSource: &DataSourceInfo{Id: 1, PluginId: "test"}},
 				{RefId: "C", Model: query, DataSource: &DataSourceInfo{Id: 2, PluginId: "test"}},
-=======
-				{RefId: "A", DataSource: &models.DataSource{Id: 1, Type: "test"}},
-				{RefId: "B", DataSource: &models.DataSource{Id: 1, Type: "test"}},
-				{RefId: "C", DataSource: &models.DataSource{Id: 2, Type: "test"}},
->>>>>>> e80f6732
 			},
 		}
 
@@ -165,11 +133,7 @@
 		query.Set("target", "asdf")
 		req := &Request{
 			Queries: QuerySlice{
-<<<<<<< HEAD
 				{RefId: "A", Model: query, DataSource: &DataSourceInfo{Id: 1, PluginId: "asdasdas"}},
-=======
-				{RefId: "A", DataSource: &models.DataSource{Id: 1, Type: "asdasdas"}},
->>>>>>> e80f6732
 			},
 		}
 
@@ -186,17 +150,10 @@
 		req := &Request{
 			Queries: QuerySlice{
 				{
-<<<<<<< HEAD
 					RefId: "A", Model: query, DataSource: &DataSourceInfo{Id: 1, PluginId: "test"},
 				},
 				{
 					RefId: "B", Model: query2, DataSource: &DataSourceInfo{Id: 2, PluginId: "test"}, Depends: []string{"A"},
-=======
-					RefId: "A", DataSource: &models.DataSource{Id: 1, Type: "test"},
-				},
-				{
-					RefId: "B", DataSource: &models.DataSource{Id: 2, Type: "test"}, Depends: []string{"A"},
->>>>>>> e80f6732
 				},
 			},
 		}
