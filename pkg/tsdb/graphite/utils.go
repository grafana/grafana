--- conflicted
+++ resolved
@@ -1,54 +1,14 @@
-<<<<<<< HEAD
 package graphite
 
 import (
 	"compress/flate"
 	"compress/gzip"
-	"errors"
 	"fmt"
 	"io"
-	"regexp"
-	"strings"
-	"time"
 
 	"github.com/andybalholm/brotli"
 	"github.com/grafana/grafana-plugin-sdk-go/backend"
 )
-
-func fixIntervalFormat(target string) string {
-	rMinute := regexp.MustCompile(`'(\d+)m'`)
-	target = rMinute.ReplaceAllStringFunc(target, func(m string) string {
-		return strings.ReplaceAll(m, "m", "min")
-	})
-	rMonth := regexp.MustCompile(`'(\d+)M'`)
-	target = rMonth.ReplaceAllStringFunc(target, func(M string) string {
-		return strings.ReplaceAll(M, "M", "mon")
-	})
-	return target
-}
-
-func epochMStoGraphiteTime(tr backend.TimeRange) (string, string) {
-	return fmt.Sprintf("%d", tr.From.UTC().Unix()), fmt.Sprintf("%d", tr.To.UTC().Unix())
-}
-
-/**
- * Graphite should always return timestamp as a number but values might be nil when data is missing
- */
-func parseDataTimePoint(dataTimePoint DataTimePoint) (time.Time, *float64, error) {
-	if !dataTimePoint[1].Valid {
-		return time.Time{}, nil, errors.New("failed to parse data point timestamp")
-	}
-
-	timestamp := time.Unix(int64(dataTimePoint[1].Float64), 0).UTC()
-
-	if dataTimePoint[0].Valid {
-		var value = new(float64)
-		*value = dataTimePoint[0].Float64
-		return timestamp, value, nil
-	} else {
-		return timestamp, nil, nil
-	}
-}
 
 func decode(encoding string, original io.ReadCloser) ([]byte, error) {
 	var reader io.Reader
@@ -84,7 +44,4 @@
 		return nil, err
 	}
 	return body, nil
-}
-=======
-package graphite
->>>>>>> d1be493f
+}