--- conflicted
+++ resolved
@@ -21,20 +21,13 @@
 
 func (s *Service) newResourceMux() *http.ServeMux {
 	mux := http.NewServeMux()
-<<<<<<< HEAD
-
-=======
->>>>>>> 211c0ca5
 	mux.HandleFunc("/events", handleResourceReq(s.handleEvents, s))
 	mux.HandleFunc("/metrics/find", handleResourceReq(s.handleMetricsFind, s))
 	mux.HandleFunc("/metrics/expand", handleResourceReq(s.handleMetricsExpand, s))
 	mux.HandleFunc("/functions", handleResourceReq(s.handleFunctions, s))
 	mux.HandleFunc("/tags/autoComplete/tags", handleResourceReq(s.handleTagsAutocomplete, s))
-<<<<<<< HEAD
 	mux.HandleFunc("/tags/autoComplete/values", handleResourceReq(s.handleTagValuesAutocomplete, s))
 
-=======
->>>>>>> 211c0ca5
 	return mux
 }
 
@@ -60,16 +53,9 @@
 			}
 		}()
 
-<<<<<<< HEAD
-		body := []byte{}
-		var parsedBody *T
-		if req.Body != nil {
-			body, err = io.ReadAll(req.Body)
-=======
 		var parsedBody *T
 		if req.Body != nil {
 			body, err := io.ReadAll(req.Body)
->>>>>>> 211c0ca5
 			if err != nil {
 				s.logger.Error("Failed to read request body", "error", err)
 				writeErrorResponse(rw, http.StatusInternalServerError, fmt.Sprintf("unexpected error %v", err))
@@ -103,21 +89,12 @@
 }
 
 func (s *Service) handleEvents(ctx context.Context, dsInfo *datasourceInfo, eventsRequestJson *GraphiteEventsRequest) ([]byte, int, error) {
-<<<<<<< HEAD
 	queryParams := map[string][]string{
 		"from":  {eventsRequestJson.From},
 		"until": {eventsRequestJson.Until},
 	}
 	if eventsRequestJson.Tags != "" {
 		queryParams["tags"] = []string{eventsRequestJson.Tags}
-=======
-	queryParams := map[string]string{
-		"from":  eventsRequestJson.From,
-		"until": eventsRequestJson.Until,
-	}
-	if eventsRequestJson.Tags != "" {
-		queryParams["tags"] = eventsRequestJson.Tags
->>>>>>> 211c0ca5
 	}
 
 	req, err := s.createRequest(ctx, dsInfo, URLParams{
@@ -153,7 +130,6 @@
 	data := url.Values{}
 	data.Set("query", metricsFindRequestJson.Query)
 
-<<<<<<< HEAD
 	queryParams := map[string][]string{}
 	if metricsFindRequestJson.From != "" {
 		queryParams["from"] = []string{metricsFindRequestJson.From}
@@ -239,62 +215,10 @@
 	}
 	req, err := s.createRequest(ctx, dsInfo, URLParams{
 		SubPath:     "tags/autoComplete/tags",
-=======
-	queryParams := map[string]string{}
-	if metricsFindRequestJson.From != "" {
-		queryParams["from"] = metricsFindRequestJson.From
-	}
-	if metricsFindRequestJson.Until != "" {
-		queryParams["until"] = metricsFindRequestJson.Until
-	}
-
-	req, err := s.createRequest(ctx, dsInfo, URLParams{
-		SubPath:     "metrics/find",
-		Method:      http.MethodPost,
-		QueryParams: queryParams,
-		Body:        strings.NewReader(data.Encode()),
-		Headers:     map[string]string{"Content-Type": "application/x-www-form-urlencoded"},
-	})
-	if err != nil {
-		return nil, http.StatusInternalServerError, fmt.Errorf("failed to create metrics find request %v", err)
-	}
-
-	metrics, _, statusCode, err := doGraphiteRequest[[]GraphiteMetricsFindResponse](ctx, dsInfo, s.logger, req, false)
-	if err != nil {
-		return nil, statusCode, fmt.Errorf("metrics find request failed: %v", err)
-	}
-
-	metricsFindResponse, err := json.Marshal(*metrics)
-	if err != nil {
-		return nil, http.StatusInternalServerError, fmt.Errorf("failed to marshal metrics find response: %s", err)
-	}
-
-	return metricsFindResponse, statusCode, nil
-}
-
-func (s *Service) handleMetricsExpand(ctx context.Context, dsInfo *datasourceInfo, metricsExpandRequestJson *GraphiteMetricsFindRequest) ([]byte, int, error) {
-	if metricsExpandRequestJson.Query == "" {
-		return nil, http.StatusBadRequest, fmt.Errorf("query is required")
-	}
-
-	queryParams := map[string]string{
-		"query": metricsExpandRequestJson.Query,
-	}
-	if metricsExpandRequestJson.From != "" {
-		queryParams["from"] = metricsExpandRequestJson.From
-	}
-	if metricsExpandRequestJson.Until != "" {
-		queryParams["until"] = metricsExpandRequestJson.Until
-	}
-
-	req, err := s.createRequest(ctx, dsInfo, URLParams{
-		SubPath:     "metrics/expand",
->>>>>>> 211c0ca5
 		Method:      http.MethodGet,
 		QueryParams: queryParams,
 	})
 	if err != nil {
-<<<<<<< HEAD
 		return nil, http.StatusInternalServerError, fmt.Errorf("failed to create tags autocomplete request %v", err)
 	}
 
@@ -323,45 +247,10 @@
 
 	req, err := s.createRequest(ctx, dsInfo, URLParams{
 		SubPath:     "tags/autoComplete/values",
-=======
-		return nil, http.StatusInternalServerError, fmt.Errorf("failed to create metrics expand request %v", err)
-	}
-
-	metrics, _, statusCode, err := doGraphiteRequest[GraphiteMetricsExpandResponse](ctx, dsInfo, s.logger, req, false)
-	if err != nil {
-		return nil, statusCode, fmt.Errorf("metrics expand request failed: %v", err)
-	}
-
-	metricsResponse := make([]GraphiteMetricsFindResponse, 0, len(metrics.Results))
-	for _, metric := range metrics.Results {
-		metricsResponse = append(metricsResponse, GraphiteMetricsFindResponse{
-			Text: metric,
-		})
-	}
-
-	metricsExpandResponse, err := json.Marshal(metricsResponse)
-	if err != nil {
-		return nil, http.StatusInternalServerError, fmt.Errorf("failed to marshal metrics expand response: %s", err)
-	}
-
-	return metricsExpandResponse, statusCode, nil
-}
-
-func (s *Service) handleTagsAutocomplete(ctx context.Context, dsInfo *datasourceInfo, tagsAutocompleteRequestJson *GraphiteTagsRequest) ([]byte, int, error) {
-	queryParams := map[string]string{
-		"from":      tagsAutocompleteRequestJson.From,
-		"until":     tagsAutocompleteRequestJson.Until,
-		"limit":     fmt.Sprintf("%d", tagsAutocompleteRequestJson.Limit),
-		"tagPrefix": tagsAutocompleteRequestJson.TagPrefix,
-	}
-	req, err := s.createRequest(ctx, dsInfo, URLParams{
-		SubPath:     "tags/autoComplete/tags",
->>>>>>> 211c0ca5
 		Method:      http.MethodGet,
 		QueryParams: queryParams,
 	})
 	if err != nil {
-<<<<<<< HEAD
 		return nil, http.StatusInternalServerError, fmt.Errorf("failed to create tag values autocomplete request %v", err)
 	}
 
@@ -376,22 +265,6 @@
 	}
 
 	return tagValuesResponse, statusCode, nil
-=======
-		return nil, http.StatusInternalServerError, fmt.Errorf("failed to create metrics expand request %v", err)
-	}
-
-	tags, _, statusCode, err := doGraphiteRequest[[]string](ctx, dsInfo, s.logger, req, false)
-	if err != nil {
-		return nil, statusCode, fmt.Errorf("tags autocomplete request failed: %v", err)
-	}
-
-	tagsResponse, err := json.Marshal(tags)
-	if err != nil {
-		return nil, http.StatusInternalServerError, fmt.Errorf("failed to marshal tags autocomplete response: %s", err)
-	}
-
-	return tagsResponse, statusCode, nil
->>>>>>> 211c0ca5
 }
 
 func (s *Service) handleFunctions(ctx context.Context, dsInfo *datasourceInfo, _ *any) ([]byte, int, error) {
@@ -401,7 +274,6 @@
 	})
 	if err != nil {
 		return nil, http.StatusInternalServerError, fmt.Errorf("failed to create functions request %v", err)
-<<<<<<< HEAD
 	}
 
 	_, rawBody, statusCode, err := doGraphiteRequest[map[string]any](ctx, dsInfo, s.logger, req, true)
@@ -413,21 +285,7 @@
 		return []byte{}, statusCode, nil
 	}
 
-	rawBodyReplaced := bytes.Replace(*rawBody, []byte("\"default\": Infinity"), []byte("\"default\": 1e9999"), -1)
-=======
-	}
-
-	_, rawBody, statusCode, err := doGraphiteRequest[map[string]any](ctx, dsInfo, s.logger, req, true)
-	if err != nil {
-		return nil, statusCode, fmt.Errorf("version request failed: %v", err)
-	}
-
-	if rawBody == nil {
-		return []byte{}, statusCode, nil
-	}
-
 	rawBodyReplaced := bytes.ReplaceAll(*rawBody, []byte("\"default\": Infinity"), []byte("\"default\": 1e9999"))
->>>>>>> 211c0ca5
 	return rawBodyReplaced, statusCode, nil
 }
 
