package graphite

import (
	"bytes"
	"context"
	"encoding/json"
	"fmt"
	"io"
	"net/http"
	"net/url"
	"strings"

	"github.com/grafana/grafana-plugin-sdk-go/backend"
	"github.com/grafana/grafana-plugin-sdk-go/backend/log"
	"github.com/grafana/grafana-plugin-sdk-go/backend/tracing"
	"go.opentelemetry.io/otel/attribute"
	"go.opentelemetry.io/otel/codes"
)

type postResourceHandler[T any] func(context.Context, *datasourceInfo, T) ([]byte, int, error)
type getResourceHandler func(context.Context, *datasourceInfo) ([]byte, int, error)

func (s *Service) newResourceMux() *http.ServeMux {
	mux := http.NewServeMux()
	mux.HandleFunc("/events", handlePostResourceReq(s.handleEvents, s))
	mux.HandleFunc("/metrics/find", handlePostResourceReq(s.handleMetricsFind, s))
	mux.HandleFunc("/metrics/expand", handlePostResourceReq(s.handleMetricsExpand, s))
	mux.HandleFunc("/functions", handleGetResourceReq(s.handleFunctions, s))
	return mux
}

func handlePostResourceReq[T any](handlerFn postResourceHandler[T], s *Service) func(rw http.ResponseWriter, req *http.Request) {
	return func(rw http.ResponseWriter, req *http.Request) {
		s.logger.Debug("Received resource call", "url", req.URL.String(), "method", req.Method)

		pluginCtx := backend.PluginConfigFromContext(req.Context())
		ctx := req.Context()
		dsInfo, err := s.getDSInfo(ctx, pluginCtx)
		if err != nil {
			writeErrorResponse(rw, http.StatusInternalServerError, fmt.Sprintf("unexpected error %v", err))
			return
		}

		defer func() {
			if err := req.Body.Close(); err != nil {
				s.logger.Warn("Failed to close request body", "err", err)
				writeErrorResponse(rw, http.StatusInternalServerError, fmt.Sprintf("unexpected error %v", err))
				return
			}
		}()
		requestBody, err := io.ReadAll(req.Body)
		if err != nil {
			s.logger.Error("Failed to read request body", "error", err)
			writeErrorResponse(rw, http.StatusInternalServerError, fmt.Sprintf("unexpected error %v", err))
			return
		}

		if handlerFn == nil {
			writeErrorResponse(rw, http.StatusInternalServerError, "responseFn should not be nil")
			return
		}

		parsedBody, err := parseRequestBody[T](requestBody, s.logger)
		if err != nil {
			writeErrorResponse(rw, http.StatusBadRequest, fmt.Sprintf("failed to parse request body: %v", err))
			return
		}

		response, statusCode, err := handlerFn(ctx, dsInfo, *parsedBody)
		if err != nil {
			writeErrorResponse(rw, statusCode, fmt.Sprintf("failed to handle resource request: %v", err))
			return
		}

		rw.WriteHeader(statusCode)
		_, err = rw.Write(response)
		if err != nil {
			writeErrorResponse(rw, http.StatusInternalServerError, fmt.Sprintf("failed to write response: %v", err))
			return
		}
	}
}

func handleGetResourceReq(handlerFn getResourceHandler, s *Service) func(rw http.ResponseWriter, req *http.Request) {
	return func(rw http.ResponseWriter, req *http.Request) {
		s.logger.Debug("Received resource call", "url", req.URL.String(), "method", req.Method)

		pluginCtx := backend.PluginConfigFromContext(req.Context())
		ctx := req.Context()
		dsInfo, err := s.getDSInfo(ctx, pluginCtx)
		if err != nil {
			writeErrorResponse(rw, http.StatusInternalServerError, fmt.Sprintf("unexpected error %v", err))
			return
		}

		if handlerFn == nil {
			writeErrorResponse(rw, http.StatusInternalServerError, "responseFn should not be nil")
			return
		}

		response, statusCode, err := handlerFn(ctx, dsInfo)
		if err != nil {
			writeErrorResponse(rw, statusCode, fmt.Sprintf("failed to handle resource request: %v", err))
			return
		}

		rw.WriteHeader(statusCode)
		_, err = rw.Write(response)
		if err != nil {
			writeErrorResponse(rw, http.StatusInternalServerError, fmt.Sprintf("failed to write response: %v", err))
			return
		}
	}
}

func (s *Service) handleEvents(ctx context.Context, dsInfo *datasourceInfo, eventsRequestJson GraphiteEventsRequest) ([]byte, int, error) {
	queryParams := map[string]string{
		"from":  eventsRequestJson.From,
		"until": eventsRequestJson.Until,
	}
	if eventsRequestJson.Tags != "" {
		queryParams["tags"] = eventsRequestJson.Tags
	}

	req, err := s.createRequest(ctx, dsInfo, URLParams{
		SubPath:     "events/get_data",
		Method:      http.MethodGet,
		QueryParams: queryParams,
	})
	if err != nil {
		return nil, http.StatusInternalServerError, fmt.Errorf("failed to create events request %v", err)
	}

<<<<<<< HEAD
	events, _, statusCode, err := doGraphiteRequest[[]GraphiteEventsResponse](ctx, "events", dsInfo, eventsUrl, http.MethodGet, nil, map[string]string{}, s.logger, false)
=======
	events, statusCode, err := doGraphiteRequest[[]GraphiteEventsResponse](ctx, dsInfo, s.logger, req)
>>>>>>> 9d86689b
	if err != nil {
		return nil, statusCode, fmt.Errorf("events request failed: %v", err)
	}

	// We construct this struct to avoid frontend changes.
	graphiteEventsResponse, err := json.Marshal(map[string][]GraphiteEventsResponse{
		"data": *events,
	})
	if err != nil {
		return nil, http.StatusInternalServerError, fmt.Errorf("failed to marshal events response: %s", err)
	}

	return graphiteEventsResponse, statusCode, nil
}

func (s *Service) handleMetricsFind(ctx context.Context, dsInfo *datasourceInfo, metricsFindRequestJson GraphiteMetricsFindRequest) ([]byte, int, error) {
	if metricsFindRequestJson.Query == "" {
		return nil, http.StatusBadRequest, fmt.Errorf("query is required")
	}

	data := url.Values{}
	data.Set("query", metricsFindRequestJson.Query)

	queryParams := map[string]string{}
	if metricsFindRequestJson.From != "" {
		queryParams["from"] = metricsFindRequestJson.From
	}
	if metricsFindRequestJson.Until != "" {
		queryParams["until"] = metricsFindRequestJson.Until
	}

	req, err := s.createRequest(ctx, dsInfo, URLParams{
		SubPath:     "metrics/find",
		Method:      http.MethodPost,
		QueryParams: queryParams,
		Body:        strings.NewReader(data.Encode()),
		Headers:     map[string]string{"Content-Type": "application/x-www-form-urlencoded"},
	})
	if err != nil {
		return nil, http.StatusInternalServerError, fmt.Errorf("failed to create metrics find request %v", err)
	}

<<<<<<< HEAD
	metrics, _, statusCode, err := doGraphiteRequest[[]GraphiteMetricsFindResponse](ctx, "metrics find", dsInfo, metricsFindUrl, http.MethodPost, strings.NewReader(data.Encode()), map[string]string{"Content-Type": "application/x-www-form-urlencoded"}, s.logger, false)
=======
	metrics, statusCode, err := doGraphiteRequest[[]GraphiteMetricsFindResponse](ctx, dsInfo, s.logger, req)
>>>>>>> 9d86689b
	if err != nil {
		return nil, statusCode, fmt.Errorf("metrics find request failed: %v", err)
	}

	metricsFindResponse, err := json.Marshal(*metrics)
	if err != nil {
		return nil, http.StatusInternalServerError, fmt.Errorf("failed to marshal metrics find response: %s", err)
	}

	return metricsFindResponse, statusCode, nil
}

func (s *Service) handleMetricsExpand(ctx context.Context, dsInfo *datasourceInfo, metricsExpandRequestJson GraphiteMetricsFindRequest) ([]byte, int, error) {
	if metricsExpandRequestJson.Query == "" {
		return nil, http.StatusBadRequest, fmt.Errorf("query is required")
	}

	queryParams := map[string]string{
		"query": metricsExpandRequestJson.Query,
	}
	if metricsExpandRequestJson.From != "" {
		queryParams["from"] = metricsExpandRequestJson.From
	}
	if metricsExpandRequestJson.Until != "" {
		queryParams["until"] = metricsExpandRequestJson.Until
	}

	req, err := s.createRequest(ctx, dsInfo, URLParams{
		SubPath:     "metrics/expand",
		Method:      http.MethodGet,
		QueryParams: queryParams,
	})
	if err != nil {
		return nil, http.StatusInternalServerError, fmt.Errorf("failed to create metrics expand request %v", err)
	}

<<<<<<< HEAD
	metrics, _, statusCode, err := doGraphiteRequest[GraphiteMetricsExpandResponse](ctx, "metrics expand", dsInfo, metricsExpandUrl, http.MethodGet, nil, map[string]string{}, s.logger, false)
=======
	metrics, statusCode, err := doGraphiteRequest[GraphiteMetricsExpandResponse](ctx, dsInfo, s.logger, req)
>>>>>>> 9d86689b
	if err != nil {
		return nil, statusCode, fmt.Errorf("metrics expand request failed: %v", err)
	}

	metricsResponse := make([]GraphiteMetricsFindResponse, 0, len(metrics.Results))
	for _, metric := range metrics.Results {
		metricsResponse = append(metricsResponse, GraphiteMetricsFindResponse{
			Text: metric,
		})
	}

	metricsExpandResponse, err := json.Marshal(metricsResponse)
	if err != nil {
		return nil, http.StatusInternalServerError, fmt.Errorf("failed to marshal metrics expand response: %s", err)
	}

	return metricsExpandResponse, statusCode, nil
}

<<<<<<< HEAD
func (s *Service) handleFunctions(ctx context.Context, dsInfo *datasourceInfo) ([]byte, int, error) {
	functionsUrl, err := url.Parse(fmt.Sprintf("%s/functions", dsInfo.URL))
	if err != nil {
		return nil, http.StatusInternalServerError, fmt.Errorf("unexpected error %v", err)
	}

	_, rawBody, statusCode, err := doGraphiteRequest[map[string]any](ctx, "functions", dsInfo, functionsUrl, http.MethodGet, nil, map[string]string{}, s.logger, true)
	if err != nil {
		return nil, statusCode, fmt.Errorf("version request failed: %v", err)
	}

	if rawBody == nil {
		return []byte{}, statusCode, nil
	}

	rawBodyReplaced := bytes.Replace(*rawBody, []byte("\"default\": Infinity"), []byte("\"default\": 1e9999"), -1)
	return rawBodyReplaced, statusCode, nil
}

func doGraphiteRequest[T any](ctx context.Context, endpoint string, dsInfo *datasourceInfo, url *url.URL, method string, body io.Reader, headers map[string]string, logger log.Logger, rawResponse bool) (*T, *[]byte, int, error) {
	graphiteReq, err := http.NewRequestWithContext(ctx, method, url.String(), body)
	if err != nil {
		logger.Info(fmt.Sprintf("Failed to create %s request", endpoint), "error", err)
		return nil, nil, http.StatusInternalServerError, fmt.Errorf("failed to create %s request: %v", endpoint, err)
	}

	for k, v := range headers {
		graphiteReq.Header.Add(k, v)
	}

	_, span := tracing.DefaultTracer().Start(ctx, fmt.Sprintf("graphite %s", endpoint))
=======
func doGraphiteRequest[T any](ctx context.Context, dsInfo *datasourceInfo, logger log.Logger, req *http.Request) (*T, int, error) {
	_, span := tracing.DefaultTracer().Start(ctx, "graphite request")
>>>>>>> 9d86689b
	defer span.End()
	span.SetAttributes(
		attribute.Int64("datasource_id", dsInfo.Id),
	)
	res, err := dsInfo.HTTPClient.Do(req)
	if res != nil {
		span.SetAttributes(attribute.Int("graphite.response.code", res.StatusCode))
	}
	if err != nil {
		span.RecordError(err)
		span.SetStatus(codes.Error, err.Error())
<<<<<<< HEAD
		return nil, nil, http.StatusInternalServerError, fmt.Errorf("failed to complete %s request: %v", endpoint, err)
=======
		return nil, http.StatusInternalServerError, fmt.Errorf("failed to complete request: %v", err)
>>>>>>> 9d86689b
	}

	defer func() {
		if err := res.Body.Close(); err != nil {
			logger.Warn("Failed to close response body", "err", err)
		}
	}()

	parsedResponse, rawBody, err := parseResponse[T](res, rawResponse, logger)
	if err != nil {
<<<<<<< HEAD
		return nil, nil, res.StatusCode, fmt.Errorf("failed to parse %s response: %v", endpoint, err)
=======
		return nil, http.StatusInternalServerError, fmt.Errorf("failed to parse response: %v", err)
>>>>>>> 9d86689b
	}

	return parsedResponse, rawBody, res.StatusCode, nil
}

func parseRequestBody[V any](requestBody []byte, logger log.Logger) (*V, error) {
	requestJson := new(V)
	err := json.Unmarshal(requestBody, &requestJson)
	if err != nil {
		logger.Error("Failed to unmarshal request body to JSON", "error", err)
		return nil, fmt.Errorf("unexpected error %v", err)
	}
	return requestJson, nil
}

func parseResponse[V any](res *http.Response, raw bool, logger log.Logger) (*V, *[]byte, error) {
	encoding := res.Header.Get("Content-Encoding")
	body, err := decode(encoding, res.Body)
	if err != nil {
		return nil, nil, fmt.Errorf("failed to read response: %v", err)
	}

	if res.StatusCode/100 != 2 {
		logger.Warn("Request failed", "status", res.Status, "body", string(body))
		return nil, nil, fmt.Errorf("request failed, status: %d", res.StatusCode)
	}

	if raw {
		return nil, &body, nil
	}

	data := new(V)
	err = json.Unmarshal(body, &data)
	if err != nil {
		return nil, nil, fmt.Errorf("failed to unmarshal response: %v", err)
	}
	return data, nil, nil
}

func writeErrorResponse(rw http.ResponseWriter, code int, msg string) {
	rw.WriteHeader(code)
	errorBody := map[string]string{
		"error": msg,
	}
	jsonRes, _ := json.Marshal(errorBody)
	_, err := rw.Write(jsonRes)
	if err != nil {
		backend.Logger.Error("Unable to write HTTP response", "error", err)
	}
}<|MERGE_RESOLUTION|>--- conflicted
+++ resolved
@@ -17,19 +17,18 @@
 	"go.opentelemetry.io/otel/codes"
 )
 
-type postResourceHandler[T any] func(context.Context, *datasourceInfo, T) ([]byte, int, error)
-type getResourceHandler func(context.Context, *datasourceInfo) ([]byte, int, error)
+type resourceHandler[T any] func(context.Context, *datasourceInfo, *T) ([]byte, int, error)
 
 func (s *Service) newResourceMux() *http.ServeMux {
 	mux := http.NewServeMux()
-	mux.HandleFunc("/events", handlePostResourceReq(s.handleEvents, s))
-	mux.HandleFunc("/metrics/find", handlePostResourceReq(s.handleMetricsFind, s))
-	mux.HandleFunc("/metrics/expand", handlePostResourceReq(s.handleMetricsExpand, s))
-	mux.HandleFunc("/functions", handleGetResourceReq(s.handleFunctions, s))
+	mux.HandleFunc("/events", handleResourceReq(s.handleEvents, s))
+	mux.HandleFunc("/metrics/find", handleResourceReq(s.handleMetricsFind, s))
+	mux.HandleFunc("/metrics/expand", handleResourceReq(s.handleMetricsExpand, s))
+	mux.HandleFunc("/functions", handleResourceReq(s.handleFunctions, s))
 	return mux
 }
 
-func handlePostResourceReq[T any](handlerFn postResourceHandler[T], s *Service) func(rw http.ResponseWriter, req *http.Request) {
+func handleResourceReq[T any](handlerFn resourceHandler[T], s *Service) func(rw http.ResponseWriter, req *http.Request) {
 	return func(rw http.ResponseWriter, req *http.Request) {
 		s.logger.Debug("Received resource call", "url", req.URL.String(), "method", req.Method)
 
@@ -42,17 +41,29 @@
 		}
 
 		defer func() {
-			if err := req.Body.Close(); err != nil {
-				s.logger.Warn("Failed to close request body", "err", err)
+			if req.Body != nil {
+				if err := req.Body.Close(); err != nil {
+					s.logger.Warn("Failed to close request body", "err", err)
+					writeErrorResponse(rw, http.StatusInternalServerError, fmt.Sprintf("unexpected error %v", err))
+					return
+				}
+			}
+		}()
+
+		body := []byte{}
+		var parsedBody *T
+		if req.Body != nil {
+			body, err = io.ReadAll(req.Body)
+			if err != nil {
+				s.logger.Error("Failed to read request body", "error", err)
 				writeErrorResponse(rw, http.StatusInternalServerError, fmt.Sprintf("unexpected error %v", err))
 				return
 			}
-		}()
-		requestBody, err := io.ReadAll(req.Body)
-		if err != nil {
-			s.logger.Error("Failed to read request body", "error", err)
-			writeErrorResponse(rw, http.StatusInternalServerError, fmt.Sprintf("unexpected error %v", err))
-			return
+			parsedBody, err = parseRequestBody[T](body, s.logger)
+			if err != nil {
+				writeErrorResponse(rw, http.StatusBadRequest, fmt.Sprintf("failed to parse request body: %v", err))
+				return
+			}
 		}
 
 		if handlerFn == nil {
@@ -60,13 +71,7 @@
 			return
 		}
 
-		parsedBody, err := parseRequestBody[T](requestBody, s.logger)
-		if err != nil {
-			writeErrorResponse(rw, http.StatusBadRequest, fmt.Sprintf("failed to parse request body: %v", err))
-			return
-		}
-
-		response, statusCode, err := handlerFn(ctx, dsInfo, *parsedBody)
+		response, statusCode, err := handlerFn(ctx, dsInfo, parsedBody)
 		if err != nil {
 			writeErrorResponse(rw, statusCode, fmt.Sprintf("failed to handle resource request: %v", err))
 			return
@@ -81,39 +86,7 @@
 	}
 }
 
-func handleGetResourceReq(handlerFn getResourceHandler, s *Service) func(rw http.ResponseWriter, req *http.Request) {
-	return func(rw http.ResponseWriter, req *http.Request) {
-		s.logger.Debug("Received resource call", "url", req.URL.String(), "method", req.Method)
-
-		pluginCtx := backend.PluginConfigFromContext(req.Context())
-		ctx := req.Context()
-		dsInfo, err := s.getDSInfo(ctx, pluginCtx)
-		if err != nil {
-			writeErrorResponse(rw, http.StatusInternalServerError, fmt.Sprintf("unexpected error %v", err))
-			return
-		}
-
-		if handlerFn == nil {
-			writeErrorResponse(rw, http.StatusInternalServerError, "responseFn should not be nil")
-			return
-		}
-
-		response, statusCode, err := handlerFn(ctx, dsInfo)
-		if err != nil {
-			writeErrorResponse(rw, statusCode, fmt.Sprintf("failed to handle resource request: %v", err))
-			return
-		}
-
-		rw.WriteHeader(statusCode)
-		_, err = rw.Write(response)
-		if err != nil {
-			writeErrorResponse(rw, http.StatusInternalServerError, fmt.Sprintf("failed to write response: %v", err))
-			return
-		}
-	}
-}
-
-func (s *Service) handleEvents(ctx context.Context, dsInfo *datasourceInfo, eventsRequestJson GraphiteEventsRequest) ([]byte, int, error) {
+func (s *Service) handleEvents(ctx context.Context, dsInfo *datasourceInfo, eventsRequestJson *GraphiteEventsRequest) ([]byte, int, error) {
 	queryParams := map[string]string{
 		"from":  eventsRequestJson.From,
 		"until": eventsRequestJson.Until,
@@ -131,11 +104,7 @@
 		return nil, http.StatusInternalServerError, fmt.Errorf("failed to create events request %v", err)
 	}
 
-<<<<<<< HEAD
-	events, _, statusCode, err := doGraphiteRequest[[]GraphiteEventsResponse](ctx, "events", dsInfo, eventsUrl, http.MethodGet, nil, map[string]string{}, s.logger, false)
-=======
-	events, statusCode, err := doGraphiteRequest[[]GraphiteEventsResponse](ctx, dsInfo, s.logger, req)
->>>>>>> 9d86689b
+	events, _, statusCode, err := doGraphiteRequest[[]GraphiteEventsResponse](ctx, dsInfo, s.logger, req, false)
 	if err != nil {
 		return nil, statusCode, fmt.Errorf("events request failed: %v", err)
 	}
@@ -151,7 +120,7 @@
 	return graphiteEventsResponse, statusCode, nil
 }
 
-func (s *Service) handleMetricsFind(ctx context.Context, dsInfo *datasourceInfo, metricsFindRequestJson GraphiteMetricsFindRequest) ([]byte, int, error) {
+func (s *Service) handleMetricsFind(ctx context.Context, dsInfo *datasourceInfo, metricsFindRequestJson *GraphiteMetricsFindRequest) ([]byte, int, error) {
 	if metricsFindRequestJson.Query == "" {
 		return nil, http.StatusBadRequest, fmt.Errorf("query is required")
 	}
@@ -178,11 +147,7 @@
 		return nil, http.StatusInternalServerError, fmt.Errorf("failed to create metrics find request %v", err)
 	}
 
-<<<<<<< HEAD
-	metrics, _, statusCode, err := doGraphiteRequest[[]GraphiteMetricsFindResponse](ctx, "metrics find", dsInfo, metricsFindUrl, http.MethodPost, strings.NewReader(data.Encode()), map[string]string{"Content-Type": "application/x-www-form-urlencoded"}, s.logger, false)
-=======
-	metrics, statusCode, err := doGraphiteRequest[[]GraphiteMetricsFindResponse](ctx, dsInfo, s.logger, req)
->>>>>>> 9d86689b
+	metrics, _, statusCode, err := doGraphiteRequest[[]GraphiteMetricsFindResponse](ctx, dsInfo, s.logger, req, false)
 	if err != nil {
 		return nil, statusCode, fmt.Errorf("metrics find request failed: %v", err)
 	}
@@ -195,7 +160,7 @@
 	return metricsFindResponse, statusCode, nil
 }
 
-func (s *Service) handleMetricsExpand(ctx context.Context, dsInfo *datasourceInfo, metricsExpandRequestJson GraphiteMetricsFindRequest) ([]byte, int, error) {
+func (s *Service) handleMetricsExpand(ctx context.Context, dsInfo *datasourceInfo, metricsExpandRequestJson *GraphiteMetricsFindRequest) ([]byte, int, error) {
 	if metricsExpandRequestJson.Query == "" {
 		return nil, http.StatusBadRequest, fmt.Errorf("query is required")
 	}
@@ -219,11 +184,7 @@
 		return nil, http.StatusInternalServerError, fmt.Errorf("failed to create metrics expand request %v", err)
 	}
 
-<<<<<<< HEAD
-	metrics, _, statusCode, err := doGraphiteRequest[GraphiteMetricsExpandResponse](ctx, "metrics expand", dsInfo, metricsExpandUrl, http.MethodGet, nil, map[string]string{}, s.logger, false)
-=======
-	metrics, statusCode, err := doGraphiteRequest[GraphiteMetricsExpandResponse](ctx, dsInfo, s.logger, req)
->>>>>>> 9d86689b
+	metrics, _, statusCode, err := doGraphiteRequest[GraphiteMetricsExpandResponse](ctx, dsInfo, s.logger, req, false)
 	if err != nil {
 		return nil, statusCode, fmt.Errorf("metrics expand request failed: %v", err)
 	}
@@ -243,14 +204,16 @@
 	return metricsExpandResponse, statusCode, nil
 }
 
-<<<<<<< HEAD
-func (s *Service) handleFunctions(ctx context.Context, dsInfo *datasourceInfo) ([]byte, int, error) {
-	functionsUrl, err := url.Parse(fmt.Sprintf("%s/functions", dsInfo.URL))
-	if err != nil {
-		return nil, http.StatusInternalServerError, fmt.Errorf("unexpected error %v", err)
-	}
-
-	_, rawBody, statusCode, err := doGraphiteRequest[map[string]any](ctx, "functions", dsInfo, functionsUrl, http.MethodGet, nil, map[string]string{}, s.logger, true)
+func (s *Service) handleFunctions(ctx context.Context, dsInfo *datasourceInfo, _ *any) ([]byte, int, error) {
+	req, err := s.createRequest(ctx, dsInfo, URLParams{
+		SubPath: "functions",
+		Method:  http.MethodGet,
+	})
+	if err != nil {
+		return nil, http.StatusInternalServerError, fmt.Errorf("failed to create functions request %v", err)
+	}
+
+	_, rawBody, statusCode, err := doGraphiteRequest[map[string]any](ctx, dsInfo, s.logger, req, true)
 	if err != nil {
 		return nil, statusCode, fmt.Errorf("version request failed: %v", err)
 	}
@@ -263,22 +226,8 @@
 	return rawBodyReplaced, statusCode, nil
 }
 
-func doGraphiteRequest[T any](ctx context.Context, endpoint string, dsInfo *datasourceInfo, url *url.URL, method string, body io.Reader, headers map[string]string, logger log.Logger, rawResponse bool) (*T, *[]byte, int, error) {
-	graphiteReq, err := http.NewRequestWithContext(ctx, method, url.String(), body)
-	if err != nil {
-		logger.Info(fmt.Sprintf("Failed to create %s request", endpoint), "error", err)
-		return nil, nil, http.StatusInternalServerError, fmt.Errorf("failed to create %s request: %v", endpoint, err)
-	}
-
-	for k, v := range headers {
-		graphiteReq.Header.Add(k, v)
-	}
-
-	_, span := tracing.DefaultTracer().Start(ctx, fmt.Sprintf("graphite %s", endpoint))
-=======
-func doGraphiteRequest[T any](ctx context.Context, dsInfo *datasourceInfo, logger log.Logger, req *http.Request) (*T, int, error) {
+func doGraphiteRequest[T any](ctx context.Context, dsInfo *datasourceInfo, logger log.Logger, req *http.Request, isRaw bool) (*T, *[]byte, int, error) {
 	_, span := tracing.DefaultTracer().Start(ctx, "graphite request")
->>>>>>> 9d86689b
 	defer span.End()
 	span.SetAttributes(
 		attribute.Int64("datasource_id", dsInfo.Id),
@@ -290,11 +239,7 @@
 	if err != nil {
 		span.RecordError(err)
 		span.SetStatus(codes.Error, err.Error())
-<<<<<<< HEAD
-		return nil, nil, http.StatusInternalServerError, fmt.Errorf("failed to complete %s request: %v", endpoint, err)
-=======
-		return nil, http.StatusInternalServerError, fmt.Errorf("failed to complete request: %v", err)
->>>>>>> 9d86689b
+		return nil, nil, http.StatusInternalServerError, fmt.Errorf("failed to complete request: %v", err)
 	}
 
 	defer func() {
@@ -303,13 +248,9 @@
 		}
 	}()
 
-	parsedResponse, rawBody, err := parseResponse[T](res, rawResponse, logger)
-	if err != nil {
-<<<<<<< HEAD
-		return nil, nil, res.StatusCode, fmt.Errorf("failed to parse %s response: %v", endpoint, err)
-=======
-		return nil, http.StatusInternalServerError, fmt.Errorf("failed to parse response: %v", err)
->>>>>>> 9d86689b
+	parsedResponse, rawBody, err := parseResponse[T](res, isRaw, logger)
+	if err != nil {
+		return nil, nil, http.StatusInternalServerError, fmt.Errorf("failed to parse response: %v", err)
 	}
 
 	return parsedResponse, rawBody, res.StatusCode, nil
@@ -325,7 +266,7 @@
 	return requestJson, nil
 }
 
-func parseResponse[V any](res *http.Response, raw bool, logger log.Logger) (*V, *[]byte, error) {
+func parseResponse[V any](res *http.Response, isRaw bool, logger log.Logger) (*V, *[]byte, error) {
 	encoding := res.Header.Get("Content-Encoding")
 	body, err := decode(encoding, res.Body)
 	if err != nil {
@@ -337,7 +278,7 @@
 		return nil, nil, fmt.Errorf("request failed, status: %d", res.StatusCode)
 	}
 
-	if raw {
+	if isRaw {
 		return nil, &body, nil
 	}
 
