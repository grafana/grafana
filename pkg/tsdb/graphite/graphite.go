--- conflicted
+++ resolved
@@ -15,17 +15,14 @@
 
 	"golang.org/x/net/context/ctxhttp"
 
-<<<<<<< HEAD
 	"github.com/grafana/grafana-plugin-sdk-go/backend"
 	"github.com/grafana/grafana-plugin-sdk-go/backend/datasource"
 	"github.com/grafana/grafana-plugin-sdk-go/backend/instancemgmt"
 	"github.com/grafana/grafana-plugin-sdk-go/data"
 	"github.com/grafana/grafana/pkg/components/simplejson"
-=======
-	"github.com/grafana/grafana-plugin-sdk-go/data"
->>>>>>> de92249c
 	"github.com/grafana/grafana/pkg/infra/httpclient"
 	"github.com/grafana/grafana/pkg/infra/log"
+	"github.com/grafana/grafana/pkg/plugins"
 	"github.com/grafana/grafana/pkg/plugins/backendplugin"
 	"github.com/grafana/grafana/pkg/plugins/backendplugin/coreplugin"
 	"github.com/grafana/grafana/pkg/registry"
@@ -33,7 +30,7 @@
 	"github.com/opentracing/opentracing-go"
 )
 
-type GraphiteService struct {
+type Service struct {
 	logger               log.Logger
 	im                   instancemgmt.InstanceManager
 	BackendPluginManager backendplugin.Manager `inject:""`
@@ -45,7 +42,7 @@
 	registry.Register(&registry.Descriptor{
 		Name:         "GraphiteService",
 		InitPriority: registry.Low,
-		Instance:     &GraphiteService{},
+		Instance:     &Service{},
 	})
 }
 
@@ -59,7 +56,7 @@
 	JSONData          map[string]interface{}
 }
 
-func NewInstanceSettings(httpClientProvider httpclient.Provider) datasource.InstanceFactoryFunc {
+func newInstanceSettings(httpClientProvider httpclient.Provider) datasource.InstanceFactoryFunc {
 	return func(settings backend.DataSourceInstanceSettings) (instancemgmt.Instance, error) {
 		opts, err := settings.HTTPClientOptions()
 		if err != nil {
@@ -91,9 +88,10 @@
 	}
 }
 
-func (s *GraphiteService) Init() error {
+func (s *Service) Init() error {
 	s.logger = log.New("tsdb.graphite")
-	s.im = datasource.NewInstanceManager(NewInstanceSettings(s.HTTPClientProvider))
+	s.im = datasource.NewInstanceManager(newInstanceSettings(s.HTTPClientProvider))
+
 	factory := coreplugin.New(backend.ServeOpts{
 		QueryDataHandler: s,
 	})
@@ -104,7 +102,7 @@
 	return nil
 }
 
-func (e *GraphiteService) getDSInfo(pluginCtx backend.PluginContext) (*datasourceInfo, error) {
+func (e *Service) getDSInfo(pluginCtx backend.PluginContext) (*datasourceInfo, error) {
 	i, err := e.im.Get(pluginCtx)
 	if err != nil {
 		return nil, err
@@ -113,7 +111,7 @@
 	return &instance, nil
 }
 
-func (e *GraphiteService) QueryData(ctx context.Context, req *backend.QueryDataRequest) (*backend.QueryDataResponse, error) {
+func (e *Service) QueryData(ctx context.Context, req *backend.QueryDataRequest) (*backend.QueryDataResponse, error) {
 	// get datasource info from context
 	dsInfo, err := e.getDSInfo(req.PluginContext)
 	if err != nil {
@@ -202,49 +200,18 @@
 		return &result, err
 	}
 
-<<<<<<< HEAD
-	resp := backend.NewQueryDataResponse()
-
-	frames := e.convertResponseToDataframes(data)
-	respD := resp.Responses["A"]
-	respD.Frames = frames
-	resp.Responses["A"] = respD
+	result = backend.QueryDataResponse{
+		Responses: make(backend.Responses),
+	}
+
+	result.Responses["A"] = backend.DataResponse{
+		Frames: frames,
+	}
 
 	return &result, nil
 }
 
-func (e *GraphiteService) convertResponseToDataframes(resp []TargetResponseDTO) []*data.Frame {
-	var frames []*data.Frame
-	for _, series := range resp {
-		timeVector := make([]time.Time, 0, len(series.DataPoints))
-		values := make([]float64, 0, len(series.DataPoints))
-
-		for _, k := range series.DataPoints {
-			timeVector = append(timeVector, time.Unix(int64(k[0].Float64), 0).UTC())
-			values = append(values, k[1].Float64)
-		}
-		frames = append(frames, data.NewFrame(series.Target,
-			data.NewField("time", nil, timeVector),
-			data.NewField("value", nil, values)))
-
-		if setting.Env == setting.Dev {
-			e.logger.Debug("Graphite response", "target", series.Target, "datapoints", len(series.DataPoints))
-		}
-	}
-	return frames
-=======
-	result := plugins.DataResponse{
-		Results: make(map[string]plugins.DataQueryResult),
-	}
-	result.Results["A"] = plugins.DataQueryResult{
-		RefID:      "A",
-		Dataframes: plugins.NewDecodedDataFrames(frames),
-	}
-	return result, nil
->>>>>>> de92249c
-}
-
-func (e *GraphiteService) parseResponse(res *http.Response) ([]TargetResponseDTO, error) {
+func (e *Service) parseResponse(res *http.Response) ([]TargetResponseDTO, error) {
 	body, err := ioutil.ReadAll(res.Body)
 	if err != nil {
 		return nil, err
@@ -270,7 +237,7 @@
 	return data, nil
 }
 
-func (e *GraphiteExecutor) toDataFrames(response *http.Response) (frames data.Frames, error error) {
+func (e *Service) toDataFrames(response *http.Response) (frames data.Frames, error error) {
 	responseData, err := e.parseResponse(response)
 	if err != nil {
 		return nil, err
@@ -296,13 +263,13 @@
 			data.NewField("value", series.Tags, values).SetConfig(&data.FieldConfig{DisplayNameFromDS: name})))
 
 		if setting.Env == setting.Dev {
-			glog.Debug("Graphite response", "target", series.Target, "datapoints", len(series.DataPoints))
+			e.logger.Debug("Graphite response", "target", series.Target, "datapoints", len(series.DataPoints))
 		}
 	}
 	return
 }
 
-func (e *GraphiteService) createRequest(dsInfo *datasourceInfo, data url.Values) (*http.Request, error) {
+func (e *Service) createRequest(dsInfo *datasourceInfo, data url.Values) (*http.Request, error) {
 	u, err := url.Parse(dsInfo.URL)
 	if err != nil {
 		return nil, err
@@ -335,32 +302,8 @@
 	return target
 }
 
-<<<<<<< HEAD
 func epochMStoGraphiteTime(tr backend.TimeRange) (string, string) {
 	return fmt.Sprintf("%d", tr.From.UTC().Unix()), fmt.Sprintf("%d", tr.To.UTC().Unix())
-=======
-func isTimeRangeNumeric(tr plugins.DataTimeRange) bool {
-	if _, err := strconv.ParseInt(tr.From, 10, 64); err != nil {
-		return false
-	}
-	if _, err := strconv.ParseInt(tr.To, 10, 64); err != nil {
-		return false
-	}
-	return true
-}
-
-func epochMStoGraphiteTime(tr plugins.DataTimeRange) (string, string, error) {
-	from, err := strconv.ParseInt(tr.From, 10, 64)
-	if err != nil {
-		return "", "", err
-	}
-
-	to, err := strconv.ParseInt(tr.To, 10, 64)
-	if err != nil {
-		return "", "", err
-	}
-
-	return fmt.Sprintf("%d", from/1000), fmt.Sprintf("%d", to/1000), nil
 }
 
 /**
@@ -380,5 +323,4 @@
 	} else {
 		return timestamp, nil, nil
 	}
->>>>>>> de92249c
 }