package graphite

import (
	"context"
	"encoding/json"
	"errors"
	"fmt"
	"io/ioutil"
	"net/http"
	"net/url"
	"path"
	"regexp"
	"strconv"
	"strings"
	"time"

	"golang.org/x/net/context/ctxhttp"

	"github.com/grafana/grafana-plugin-sdk-go/backend"
	"github.com/grafana/grafana-plugin-sdk-go/backend/datasource"
	"github.com/grafana/grafana-plugin-sdk-go/backend/instancemgmt"
	"github.com/grafana/grafana-plugin-sdk-go/data"
	"github.com/opentracing/opentracing-go"

	"github.com/grafana/grafana/pkg/components/simplejson"
	"github.com/grafana/grafana/pkg/infra/httpclient"
	"github.com/grafana/grafana/pkg/infra/log"
	"github.com/grafana/grafana/pkg/plugins"
	"github.com/grafana/grafana/pkg/plugins/backendplugin/coreplugin"
	"github.com/grafana/grafana/pkg/setting"
	"github.com/grafana/grafana/pkg/tsdb/legacydata"
)

const pluginID = "graphite"

type Service struct {
	logger log.Logger
	im     instancemgmt.InstanceManager
}

<<<<<<< HEAD
func ProvideService(httpClientProvider httpclient.Provider, pluginStore plugins.Store, cfg *setting.Cfg) (*Service, error) {
=======
const (
	TargetFullModelField = "targetFull"
	TargetModelField     = "target"
)

func ProvideService(httpClientProvider httpclient.Provider, registrar plugins.CoreBackendRegistrar) (*Service, error) {
>>>>>>> a2ad0a0f
	s := &Service{
		logger: log.New("tsdb.graphite"),
		im:     datasource.NewInstanceManager(newInstanceSettings(httpClientProvider)),
	}

	factory := coreplugin.New(backend.ServeOpts{
		QueryDataHandler: s,
	})

	resolver := plugins.CoreBackendPluginPathResolver(cfg, pluginID)
	if err := pluginStore.AddWithFactory(context.Background(), pluginID, factory, resolver); err != nil {
		s.logger.Error("Failed to register plugin", "error", err)
		return nil, err
	}

	return s, nil
}

type datasourceInfo struct {
	HTTPClient *http.Client
	URL        string
	Id         int64
}

func newInstanceSettings(httpClientProvider httpclient.Provider) datasource.InstanceFactoryFunc {
	return func(settings backend.DataSourceInstanceSettings) (instancemgmt.Instance, error) {
		opts, err := settings.HTTPClientOptions()
		if err != nil {
			return nil, err
		}

		client, err := httpClientProvider.New(opts)
		if err != nil {
			return nil, err
		}

		model := datasourceInfo{
			HTTPClient: client,
			URL:        settings.URL,
			Id:         settings.ID,
		}

		return model, nil
	}
}

func (s *Service) getDSInfo(pluginCtx backend.PluginContext) (*datasourceInfo, error) {
	i, err := s.im.Get(pluginCtx)
	if err != nil {
		return nil, err
	}
	instance := i.(datasourceInfo)
	return &instance, nil
}

func (s *Service) QueryData(ctx context.Context, req *backend.QueryDataRequest) (*backend.QueryDataResponse, error) {
	if len(req.Queries) == 0 {
		return nil, fmt.Errorf("query contains no queries")
	}

	// get datasource info from context
	dsInfo, err := s.getDSInfo(req.PluginContext)
	if err != nil {
		return nil, err
	}

	// take the first query in the request list, since all query should share the same timerange
	q := req.Queries[0]

	/*
		graphite doc about from and until, with sdk we are getting absolute instead of relative time
		https://graphite-api.readthedocs.io/en/latest/api.html#from-until
	*/
	from, until := epochMStoGraphiteTime(q.TimeRange)
	formData := url.Values{
		"from":          []string{from},
		"until":         []string{until},
		"format":        []string{"json"},
		"maxDataPoints": []string{"500"},
	}

	// Calculate and get the last target of Graphite Request
	var target string
	emptyQueries := make([]string, 0)
	for _, query := range req.Queries {
		model, err := simplejson.NewJson(query.JSON)
		if err != nil {
			return nil, err
		}
		s.logger.Debug("graphite", "query", model)
		currTarget := ""
		if fullTarget, err := model.Get(TargetFullModelField).String(); err == nil {
			currTarget = fullTarget
		} else {
			currTarget = model.Get(TargetModelField).MustString()
		}
		if currTarget == "" {
			s.logger.Debug("graphite", "empty query target", model)
			emptyQueries = append(emptyQueries, fmt.Sprintf("Query: %v has no target", model))
			continue
		}
		target = fixIntervalFormat(currTarget)
	}

	var result = backend.QueryDataResponse{}

	if target == "" {
		s.logger.Error("No targets in query model", "models without targets", strings.Join(emptyQueries, "\n"))
		return &result, errors.New("no query target found for the alert rule")
	}

	formData["target"] = []string{target}

	if setting.Env == setting.Dev {
		s.logger.Debug("Graphite request", "params", formData)
	}

	graphiteReq, err := s.createRequest(dsInfo, formData)
	if err != nil {
		return &result, err
	}

	span, ctx := opentracing.StartSpanFromContext(ctx, "graphite query")
	span.SetTag("target", target)
	span.SetTag("from", from)
	span.SetTag("until", until)
	span.SetTag("datasource_id", dsInfo.Id)
	span.SetTag("org_id", req.PluginContext.OrgID)

	defer span.Finish()

	if err := opentracing.GlobalTracer().Inject(
		span.Context(),
		opentracing.HTTPHeaders,
		opentracing.HTTPHeadersCarrier(graphiteReq.Header)); err != nil {
		return &result, err
	}

	res, err := ctxhttp.Do(ctx, dsInfo.HTTPClient, graphiteReq)
	if err != nil {
		return &result, err
	}

	frames, err := s.toDataFrames(res)
	if err != nil {
		return &result, err
	}

	result = backend.QueryDataResponse{
		Responses: make(backend.Responses),
	}

	result.Responses["A"] = backend.DataResponse{
		Frames: frames,
	}

	return &result, nil
}

func (s *Service) parseResponse(res *http.Response) ([]TargetResponseDTO, error) {
	body, err := ioutil.ReadAll(res.Body)
	if err != nil {
		return nil, err
	}
	defer func() {
		if err := res.Body.Close(); err != nil {
			s.logger.Warn("Failed to close response body", "err", err)
		}
	}()

	if res.StatusCode/100 != 2 {
		s.logger.Info("Request failed", "status", res.Status, "body", string(body))
		return nil, fmt.Errorf("request failed, status: %s", res.Status)
	}

	var data []TargetResponseDTO
	err = json.Unmarshal(body, &data)
	if err != nil {
		s.logger.Info("Failed to unmarshal graphite response", "error", err, "status", res.Status, "body", string(body))
		return nil, err
	}

	return data, nil
}

func (s *Service) toDataFrames(response *http.Response) (frames data.Frames, error error) {
	responseData, err := s.parseResponse(response)
	if err != nil {
		return nil, err
	}

	frames = data.Frames{}
	for _, series := range responseData {
		timeVector := make([]time.Time, 0, len(series.DataPoints))
		values := make([]*float64, 0, len(series.DataPoints))
		name := series.Target

		for _, dataPoint := range series.DataPoints {
			var timestamp, value, err = parseDataTimePoint(dataPoint)
			if err != nil {
				return nil, err
			}
			timeVector = append(timeVector, timestamp)
			values = append(values, value)
		}

		tags := make(map[string]string)
		for name, value := range series.Tags {
			switch value := value.(type) {
			case string:
				tags[name] = value
			case float64:
				tags[name] = strconv.FormatFloat(value, 'f', -1, 64)
			}
		}

		frames = append(frames, data.NewFrame(name,
			data.NewField("time", nil, timeVector),
			data.NewField("value", tags, values).SetConfig(&data.FieldConfig{DisplayNameFromDS: name})))

		if setting.Env == setting.Dev {
			s.logger.Debug("Graphite response", "target", series.Target, "datapoints", len(series.DataPoints))
		}
	}
	return frames, nil
}

func (s *Service) createRequest(dsInfo *datasourceInfo, data url.Values) (*http.Request, error) {
	u, err := url.Parse(dsInfo.URL)
	if err != nil {
		return nil, err
	}
	u.Path = path.Join(u.Path, "render")

	req, err := http.NewRequest(http.MethodPost, u.String(), strings.NewReader(data.Encode()))
	if err != nil {
		s.logger.Info("Failed to create request", "error", err)
		return nil, fmt.Errorf("failed to create request: %w", err)
	}

	req.Header.Set("Content-Type", "application/x-www-form-urlencoded")
	return req, err
}

func fixIntervalFormat(target string) string {
	rMinute := regexp.MustCompile(`'(\d+)m'`)
	target = rMinute.ReplaceAllStringFunc(target, func(m string) string {
		return strings.ReplaceAll(m, "m", "min")
	})
	rMonth := regexp.MustCompile(`'(\d+)M'`)
	target = rMonth.ReplaceAllStringFunc(target, func(M string) string {
		return strings.ReplaceAll(M, "M", "mon")
	})
	return target
}

func epochMStoGraphiteTime(tr backend.TimeRange) (string, string) {
	return fmt.Sprintf("%d", tr.From.UTC().Unix()), fmt.Sprintf("%d", tr.To.UTC().Unix())
}

/**
 * Graphite should always return timestamp as a number but values might be nil when data is missing
 */
func parseDataTimePoint(dataTimePoint legacydata.DataTimePoint) (time.Time, *float64, error) {
	if !dataTimePoint[1].Valid {
		return time.Time{}, nil, errors.New("failed to parse data point timestamp")
	}

	timestamp := time.Unix(int64(dataTimePoint[1].Float64), 0).UTC()

	if dataTimePoint[0].Valid {
		var value = new(float64)
		*value = dataTimePoint[0].Float64
		return timestamp, value, nil
	} else {
		return timestamp, nil, nil
	}
}<|MERGE_RESOLUTION|>--- conflicted
+++ resolved
@@ -31,23 +31,18 @@
 	"github.com/grafana/grafana/pkg/tsdb/legacydata"
 )
 
-const pluginID = "graphite"
-
 type Service struct {
 	logger log.Logger
 	im     instancemgmt.InstanceManager
 }
 
-<<<<<<< HEAD
-func ProvideService(httpClientProvider httpclient.Provider, pluginStore plugins.Store, cfg *setting.Cfg) (*Service, error) {
-=======
 const (
+	pluginID             = "graphite"
 	TargetFullModelField = "targetFull"
 	TargetModelField     = "target"
 )
 
-func ProvideService(httpClientProvider httpclient.Provider, registrar plugins.CoreBackendRegistrar) (*Service, error) {
->>>>>>> a2ad0a0f
+func ProvideService(httpClientProvider httpclient.Provider, pluginStore plugins.Store, cfg *setting.Cfg) (*Service, error) {
 	s := &Service{
 		logger: log.New("tsdb.graphite"),
 		im:     datasource.NewInstanceManager(newInstanceSettings(httpClientProvider)),
