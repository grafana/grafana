--- conflicted
+++ resolved
@@ -43,10 +43,6 @@
 
 	if setting.KeystoneEnabled {
 		auther := NewKeystoneAuthenticator(setting.KeystoneURL,
-<<<<<<< HEAD
-			setting.KeystoneV3,
-			setting.KeystoneUserDomainName)
-=======
 			setting.KeystoneDefaultDomain,
 			setting.KeystoneDefaultRole,
 			setting.KeystoneGlobalAdminRoles,
@@ -54,7 +50,6 @@
 			setting.KeystoneEditorRoles,
 			setting.KeystoneReadEditorRoles,
 			setting.KeystoneViewerRoles)
->>>>>>> f7dfc6a1
 		err = auther.login(query)
 		if err == nil || err != ErrInvalidCredentials {
 			return err
