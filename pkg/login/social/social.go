--- conflicted
+++ resolved
@@ -73,11 +73,8 @@
 			ApiUrl:                       sec.Key("api_url").String(),
 			Enabled:                      sec.Key("enabled").MustBool(),
 			EmailAttributeName:           sec.Key("email_attribute_name").String(),
-<<<<<<< HEAD
-			RoleAttributeName:            sec.Key("role_attribute_name").String(),
-=======
 			EmailAttributePath:           sec.Key("email_attribute_path").String(),
->>>>>>> e0e3a4db
+      RoleAttributeName:            sec.Key("role_attribute_name").String(),
 			AllowedDomains:               util.SplitString(sec.Key("allowed_domains").String()),
 			HostedDomain:                 sec.Key("hosted_domain").String(),
 			AllowSignup:                  sec.Key("allow_sign_up").MustBool(),
@@ -172,11 +169,8 @@
 				apiUrl:               info.ApiUrl,
 				allowSignup:          info.AllowSignup,
 				emailAttributeName:   info.EmailAttributeName,
-<<<<<<< HEAD
-				roleAttributeName:    info.RoleAttributeName,
-=======
 				emailAttributePath:   info.EmailAttributePath,
->>>>>>> e0e3a4db
+        roleAttributeName:    info.RoleAttributeName,
 				teamIds:              sec.Key("team_ids").Ints(","),
 				allowedOrganizations: util.SplitString(sec.Key("allowed_organizations").String()),
 			}
