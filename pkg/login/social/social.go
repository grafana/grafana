package social

import (
	"crypto/tls"
	"crypto/x509"
	"fmt"
	"io/ioutil"
	"net/http"
	"strings"

	"context"

	"golang.org/x/oauth2"

	"github.com/grafana/grafana/pkg/infra/log"
	"github.com/grafana/grafana/pkg/setting"
	"github.com/grafana/grafana/pkg/util"
)

var (
	logger = log.New("social")
)

type BasicUserInfo struct {
	Id      string
	Name    string
	Email   string
	Login   string
	Company string
	Role    string
	Groups  []string
}

type SocialConnector interface {
	Type() int
	UserInfo(client *http.Client, token *oauth2.Token) (*BasicUserInfo, error)
	IsEmailAllowed(email string) bool
	IsSignupAllowed() bool

	AuthCodeURL(state string, opts ...oauth2.AuthCodeOption) string
	Exchange(ctx context.Context, code string, authOptions ...oauth2.AuthCodeOption) (*oauth2.Token, error)
	Client(ctx context.Context, t *oauth2.Token) *http.Client
	TokenSource(ctx context.Context, t *oauth2.Token) oauth2.TokenSource
}

type SocialBase struct {
	*oauth2.Config
	log            log.Logger
	allowSignup    bool
	allowedDomains []string
}

type Error struct {
	s string
}

func (e Error) Error() string {
	return e.s
}

const (
	grafanaCom = "grafana_com"
)

var (
	SocialBaseUrl = "/login/"
	SocialMap     = make(map[string]SocialConnector)
	allOauthes    = []string{"github", "gitlab", "google", "generic_oauth", "grafananet", grafanaCom, "azuread", "okta"}
)

func newSocialBase(name string, config *oauth2.Config, info *setting.OAuthInfo) *SocialBase {
	logger := log.New("oauth." + name)

	return &SocialBase{
		Config:         config,
		log:            logger,
		allowSignup:    info.AllowSignup,
		allowedDomains: info.AllowedDomains,
	}
}

func NewOAuthService() {
	setting.OAuthService = &setting.OAuther{}
	setting.OAuthService.OAuthInfos = make(map[string]*setting.OAuthInfo)

	for _, name := range allOauthes {
		sec := setting.Raw.Section("auth." + name)
		info := &setting.OAuthInfo{
<<<<<<< HEAD
			ClientId:           sec.Key("client_id").String(),
			ClientSecret:       sec.Key("client_secret").String(),
			Scopes:             util.SplitString(sec.Key("scopes").String()),
			State:              sec.Key("state").String(),
			AuthUrl:            sec.Key("auth_url").String(),
			TokenUrl:           sec.Key("token_url").String(),
			ApiUrl:             sec.Key("api_url").String(),
			Enabled:            sec.Key("enabled").MustBool(),
			EmailAttributeName: sec.Key("email_attribute_name").String(),
			EmailAttributePath: sec.Key("email_attribute_path").String(),
			RoleAttributePath:  sec.Key("role_attribute_path").String(),
			AllowedDomains:     util.SplitString(sec.Key("allowed_domains").String()),
			HostedDomain:       sec.Key("hosted_domain").String(),
			AllowSignup:        sec.Key("allow_sign_up").MustBool(),
			Name:               sec.Key("name").MustString(name),
			TlsClientCert:      sec.Key("tls_client_cert").String(),
			TlsClientKey:       sec.Key("tls_client_key").String(),
			TlsClientCa:        sec.Key("tls_client_ca").String(),
			TlsSkipVerify:      sec.Key("tls_skip_verify_insecure").MustBool(),
=======
			ClientId:            sec.Key("client_id").String(),
			ClientSecret:        sec.Key("client_secret").String(),
			Scopes:              util.SplitString(sec.Key("scopes").String()),
			AuthUrl:             sec.Key("auth_url").String(),
			TokenUrl:            sec.Key("token_url").String(),
			ApiUrl:              sec.Key("api_url").String(),
			Enabled:             sec.Key("enabled").MustBool(),
			EmailAttributeName:  sec.Key("email_attribute_name").String(),
			EmailAttributePath:  sec.Key("email_attribute_path").String(),
			RoleAttributePath:   sec.Key("role_attribute_path").String(),
			RoleAttributeStrict: sec.Key("role_attribute_strict").MustBool(),
			AllowedDomains:      util.SplitString(sec.Key("allowed_domains").String()),
			HostedDomain:        sec.Key("hosted_domain").String(),
			AllowSignup:         sec.Key("allow_sign_up").MustBool(),
			Name:                sec.Key("name").MustString(name),
			TlsClientCert:       sec.Key("tls_client_cert").String(),
			TlsClientKey:        sec.Key("tls_client_key").String(),
			TlsClientCa:         sec.Key("tls_client_ca").String(),
			TlsSkipVerify:       sec.Key("tls_skip_verify_insecure").MustBool(),
>>>>>>> 1336a57e
		}

		if !info.Enabled {
			continue
		}

		if name == "grafananet" {
			name = grafanaCom
		}

		setting.OAuthService.OAuthInfos[name] = info

		config := oauth2.Config{
			ClientID:     info.ClientId,
			ClientSecret: info.ClientSecret,
			Endpoint: oauth2.Endpoint{
				AuthURL:   info.AuthUrl,
				TokenURL:  info.TokenUrl,
				AuthStyle: oauth2.AuthStyleAutoDetect,
			},
			RedirectURL: strings.TrimSuffix(setting.AppUrl, "/") + SocialBaseUrl + name,
			Scopes:      info.Scopes,
		}

		// GitHub.
		if name == "github" {
			SocialMap["github"] = &SocialGithub{
				SocialBase:           newSocialBase(name, &config, info),
				apiUrl:               info.ApiUrl,
				teamIds:              sec.Key("team_ids").Ints(","),
				allowedOrganizations: util.SplitString(sec.Key("allowed_organizations").String()),
			}
		}

		// GitLab.
		if name == "gitlab" {
			SocialMap["gitlab"] = &SocialGitlab{
				SocialBase:    newSocialBase(name, &config, info),
				apiUrl:        info.ApiUrl,
				allowedGroups: util.SplitString(sec.Key("allowed_groups").String()),
			}
		}

		// Google.
		if name == "google" {
			SocialMap["google"] = &SocialGoogle{
				SocialBase:   newSocialBase(name, &config, info),
				hostedDomain: info.HostedDomain,
				apiUrl:       info.ApiUrl,
			}
		}

		// AzureAD.
		if name == "azuread" {
			SocialMap["azuread"] = &SocialAzureAD{
				SocialBase:    newSocialBase(name, &config, info),
				allowedGroups: util.SplitString(sec.Key("allowed_groups").String()),
			}
		}

		// Okta
		if name == "okta" {
			SocialMap["okta"] = &SocialOkta{
				SocialBase:          newSocialBase(name, &config, info),
				apiUrl:              info.ApiUrl,
				allowedGroups:       util.SplitString(sec.Key("allowed_groups").String()),
				roleAttributePath:   info.RoleAttributePath,
				roleAttributeStrict: info.RoleAttributeStrict,
			}
		}

		// Generic - Uses the same scheme as GitHub.
		if name == "generic_oauth" {
			SocialMap["generic_oauth"] = &SocialGenericOAuth{
				SocialBase:           newSocialBase(name, &config, info),
				apiUrl:               info.ApiUrl,
				emailAttributeName:   info.EmailAttributeName,
				emailAttributePath:   info.EmailAttributePath,
				nameAttributePath:    sec.Key("name_attribute_path").String(),
				roleAttributePath:    info.RoleAttributePath,
				roleAttributeStrict:  info.RoleAttributeStrict,
				loginAttributePath:   sec.Key("login_attribute_path").String(),
				idTokenAttributeName: sec.Key("id_token_attribute_name").String(),
				teamIds:              sec.Key("team_ids").Ints(","),
				allowedOrganizations: util.SplitString(sec.Key("allowed_organizations").String()),
			}
		}

		if name == grafanaCom {
			config = oauth2.Config{
				ClientID:     info.ClientId,
				ClientSecret: info.ClientSecret,
				Endpoint: oauth2.Endpoint{
					AuthURL:   setting.GrafanaComUrl + "/oauth2/authorize",
					TokenURL:  setting.GrafanaComUrl + "/api/oauth2/token",
					AuthStyle: oauth2.AuthStyleInHeader,
				},
				RedirectURL: strings.TrimSuffix(setting.AppUrl, "/") + SocialBaseUrl + name,
				Scopes:      info.Scopes,
			}

			SocialMap[grafanaCom] = &SocialGrafanaCom{
				SocialBase:           newSocialBase(name, &config, info),
				url:                  setting.GrafanaComUrl,
				allowedOrganizations: util.SplitString(sec.Key("allowed_organizations").String()),
			}
		}
	}
}

// GetOAuthProviders returns available oauth providers and if they're enabled or not
var GetOAuthProviders = func(cfg *setting.Cfg) map[string]bool {
	result := map[string]bool{}

	if cfg == nil || cfg.Raw == nil {
		return result
	}

	for _, name := range allOauthes {
		if name == "grafananet" {
			name = grafanaCom
		}

		sec := cfg.Raw.Section("auth." + name)
		if sec == nil {
			continue
		}
		result[name] = sec.Key("enabled").MustBool()
	}

	return result
}

func GetOAuthHttpClient(name string) (*http.Client, error) {
	if setting.OAuthService == nil {
		return nil, fmt.Errorf("OAuth not enabled")
	}
	// The socialMap keys don't have "oauth_" prefix, but everywhere else in the system does
	name = strings.TrimPrefix(name, "oauth_")
	info, ok := setting.OAuthService.OAuthInfos[name]
	if !ok {
		return nil, fmt.Errorf("could not find %q in OAuth Settings", name)
	}

	// handle call back
	tr := &http.Transport{
		Proxy: http.ProxyFromEnvironment,
		TLSClientConfig: &tls.Config{
			InsecureSkipVerify: info.TlsSkipVerify,
		},
	}
	oauthClient := &http.Client{
		Transport: tr,
	}

	if info.TlsClientCert != "" || info.TlsClientKey != "" {
		cert, err := tls.LoadX509KeyPair(info.TlsClientCert, info.TlsClientKey)
		if err != nil {
			logger.Error("Failed to setup TlsClientCert", "oauth", name, "error", err)
			return nil, fmt.Errorf("failed to setup TlsClientCert: %w", err)
		}

		tr.TLSClientConfig.Certificates = append(tr.TLSClientConfig.Certificates, cert)
	}

	if info.TlsClientCa != "" {
		caCert, err := ioutil.ReadFile(info.TlsClientCa)
		if err != nil {
			logger.Error("Failed to setup TlsClientCa", "oauth", name, "error", err)
			return nil, fmt.Errorf("failed to setup TlsClientCa: %w", err)
		}
		caCertPool := x509.NewCertPool()
		caCertPool.AppendCertsFromPEM(caCert)
		tr.TLSClientConfig.RootCAs = caCertPool
	}
	return oauthClient, nil
}

func GetConnector(name string) (SocialConnector, error) {
	// The socialMap keys don't have "oauth_" prefix, but everywhere else in the system does
	provider := strings.TrimPrefix(name, "oauth_")
	connector, ok := SocialMap[provider]
	if !ok {
		return nil, fmt.Errorf("failed to find oauth provider for %q", name)
	}
	return connector, nil
}<|MERGE_RESOLUTION|>--- conflicted
+++ resolved
@@ -86,30 +86,10 @@
 	for _, name := range allOauthes {
 		sec := setting.Raw.Section("auth." + name)
 		info := &setting.OAuthInfo{
-<<<<<<< HEAD
-			ClientId:           sec.Key("client_id").String(),
-			ClientSecret:       sec.Key("client_secret").String(),
-			Scopes:             util.SplitString(sec.Key("scopes").String()),
-			State:              sec.Key("state").String(),
-			AuthUrl:            sec.Key("auth_url").String(),
-			TokenUrl:           sec.Key("token_url").String(),
-			ApiUrl:             sec.Key("api_url").String(),
-			Enabled:            sec.Key("enabled").MustBool(),
-			EmailAttributeName: sec.Key("email_attribute_name").String(),
-			EmailAttributePath: sec.Key("email_attribute_path").String(),
-			RoleAttributePath:  sec.Key("role_attribute_path").String(),
-			AllowedDomains:     util.SplitString(sec.Key("allowed_domains").String()),
-			HostedDomain:       sec.Key("hosted_domain").String(),
-			AllowSignup:        sec.Key("allow_sign_up").MustBool(),
-			Name:               sec.Key("name").MustString(name),
-			TlsClientCert:      sec.Key("tls_client_cert").String(),
-			TlsClientKey:       sec.Key("tls_client_key").String(),
-			TlsClientCa:        sec.Key("tls_client_ca").String(),
-			TlsSkipVerify:      sec.Key("tls_skip_verify_insecure").MustBool(),
-=======
 			ClientId:            sec.Key("client_id").String(),
 			ClientSecret:        sec.Key("client_secret").String(),
 			Scopes:              util.SplitString(sec.Key("scopes").String()),
+			State:               sec.Key("state").String(),
 			AuthUrl:             sec.Key("auth_url").String(),
 			TokenUrl:            sec.Key("token_url").String(),
 			ApiUrl:              sec.Key("api_url").String(),
@@ -126,7 +106,6 @@
 			TlsClientKey:        sec.Key("tls_client_key").String(),
 			TlsClientCa:         sec.Key("tls_client_ca").String(),
 			TlsSkipVerify:       sec.Key("tls_skip_verify_insecure").MustBool(),
->>>>>>> 1336a57e
 		}
 
 		if !info.Enabled {
