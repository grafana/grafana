package social

import (
	"crypto/tls"
	"crypto/x509"
	"encoding/json"
	"fmt"
	"io/ioutil"
	"net/http"
	"strings"

	"context"

	"golang.org/x/oauth2"

	"github.com/grafana/grafana/pkg/infra/log"
	"github.com/grafana/grafana/pkg/models"
	"github.com/grafana/grafana/pkg/setting"
	"github.com/grafana/grafana/pkg/util"
)

var (
	logger = log.New("social")
)

type SocialService struct {
	cfg *setting.Cfg

	socialMap     map[string]SocialConnector
	oAuthProvider map[string]*OAuthInfo
}

type OAuthInfo struct {
	ClientId, ClientSecret string
	Scopes                 []string
	AuthUrl, TokenUrl      string
	Enabled                bool
	EmailAttributeName     string
	EmailAttributePath     string
	RoleAttributePath      string
	RoleAttributeStrict    bool
	GroupsAttributePath    string
	TeamIdsAttributePath   string
	AllowedDomains         []string
	HostedDomain           string
	ApiUrl                 string
	TeamsUrl               string
	AllowSignup            bool
	Name                   string
	Icon                   string
	TlsClientCert          string
	TlsClientKey           string
	TlsClientCa            string
	TlsSkipVerify          bool
	UsePKCE                bool
}

func ProvideService(cfg *setting.Cfg) *SocialService {
	ss := SocialService{
		cfg:           cfg,
		oAuthProvider: make(map[string]*OAuthInfo),
		socialMap:     make(map[string]SocialConnector),
	}

	for _, name := range allOauthes {
		sec := cfg.Raw.Section("auth." + name)

		info := &OAuthInfo{
			ClientId:             sec.Key("client_id").String(),
			ClientSecret:         sec.Key("client_secret").String(),
			Scopes:               util.SplitString(sec.Key("scopes").String()),
			AuthUrl:              sec.Key("auth_url").String(),
			TokenUrl:             sec.Key("token_url").String(),
			ApiUrl:               sec.Key("api_url").String(),
			TeamsUrl:             sec.Key("teams_url").String(),
			Enabled:              sec.Key("enabled").MustBool(),
			EmailAttributeName:   sec.Key("email_attribute_name").String(),
			EmailAttributePath:   sec.Key("email_attribute_path").String(),
			RoleAttributePath:    sec.Key("role_attribute_path").String(),
			RoleAttributeStrict:  sec.Key("role_attribute_strict").MustBool(),
			GroupsAttributePath:  sec.Key("groups_attribute_path").String(),
			TeamIdsAttributePath: sec.Key("team_ids_attribute_path").String(),
			AllowedDomains:       util.SplitString(sec.Key("allowed_domains").String()),
			HostedDomain:         sec.Key("hosted_domain").String(),
			AllowSignup:          sec.Key("allow_sign_up").MustBool(),
			Name:                 sec.Key("name").MustString(name),
			Icon:                 sec.Key("icon").String(),
			TlsClientCert:        sec.Key("tls_client_cert").String(),
			TlsClientKey:         sec.Key("tls_client_key").String(),
			TlsClientCa:          sec.Key("tls_client_ca").String(),
			TlsSkipVerify:        sec.Key("tls_skip_verify_insecure").MustBool(),
			UsePKCE:              sec.Key("use_pkce").MustBool(),
		}

		// when empty_scopes parameter exists and is true, overwrite scope with empty value
		if sec.Key("empty_scopes").MustBool() {
			info.Scopes = []string{}
		}

		if !info.Enabled {
			continue
		}

		if name == "grafananet" {
			name = grafanaCom
		}

		ss.oAuthProvider[name] = info

		var authStyle oauth2.AuthStyle
		switch strings.ToLower(sec.Key("auth_style").String()) {
		case "inparams":
			authStyle = oauth2.AuthStyleInParams
		case "inheader":
			authStyle = oauth2.AuthStyleInHeader
		case "autodetect", "":
			authStyle = oauth2.AuthStyleAutoDetect
		default:
			logger.Warn("Invalid auth style specified, defaulting to auth style AutoDetect", "auth_style", sec.Key("auth_style").String())
			authStyle = oauth2.AuthStyleAutoDetect
		}

		config := oauth2.Config{
			ClientID:     info.ClientId,
			ClientSecret: info.ClientSecret,
			Endpoint: oauth2.Endpoint{
				AuthURL:   info.AuthUrl,
				TokenURL:  info.TokenUrl,
				AuthStyle: authStyle,
			},
			RedirectURL: strings.TrimSuffix(cfg.AppURL, "/") + SocialBaseUrl + name,
			Scopes:      info.Scopes,
		}

		// GitHub.
		if name == "github" {
			ss.socialMap["github"] = &SocialGithub{
				SocialBase:           newSocialBase(name, &config, info, cfg.AutoAssignOrgRole),
				apiUrl:               info.ApiUrl,
				teamIds:              sec.Key("team_ids").Ints(","),
				allowedOrganizations: util.SplitString(sec.Key("allowed_organizations").String()),
			}
		}

		// GitLab.
		if name == "gitlab" {
			ss.socialMap["gitlab"] = &SocialGitlab{
<<<<<<< HEAD
				SocialBase:          newSocialBase(name, &config, info),
				apiUrl:              info.ApiUrl,
				allowedGroups:       util.SplitString(sec.Key("allowed_groups").String()),
				roleAttributePath:   info.RoleAttributePath,
				roleAttributeStrict: info.RoleAttributeStrict,
=======
				SocialBase:    newSocialBase(name, &config, info, cfg.AutoAssignOrgRole),
				apiUrl:        info.ApiUrl,
				allowedGroups: util.SplitString(sec.Key("allowed_groups").String()),
>>>>>>> 82e32447
			}
		}

		// Google.
		if name == "google" {
			ss.socialMap["google"] = &SocialGoogle{
				SocialBase:   newSocialBase(name, &config, info, cfg.AutoAssignOrgRole),
				hostedDomain: info.HostedDomain,
				apiUrl:       info.ApiUrl,
			}
		}

		// AzureAD.
		if name == "azuread" {
			ss.socialMap["azuread"] = &SocialAzureAD{
				SocialBase:          newSocialBase(name, &config, info, cfg.AutoAssignOrgRole),
				allowedGroups:       util.SplitString(sec.Key("allowed_groups").String()),
				autoAssignOrgRole:   cfg.AutoAssignOrgRole,
				roleAttributeStrict: info.RoleAttributeStrict,
			}
		}

		// Okta
		if name == "okta" {
			ss.socialMap["okta"] = &SocialOkta{
				SocialBase:          newSocialBase(name, &config, info, cfg.AutoAssignOrgRole),
				apiUrl:              info.ApiUrl,
				allowedGroups:       util.SplitString(sec.Key("allowed_groups").String()),
				roleAttributePath:   info.RoleAttributePath,
				roleAttributeStrict: info.RoleAttributeStrict,
			}
		}

		// Generic - Uses the same scheme as GitHub.
		if name == "generic_oauth" {
			ss.socialMap["generic_oauth"] = &SocialGenericOAuth{
				SocialBase:           newSocialBase(name, &config, info, cfg.AutoAssignOrgRole),
				apiUrl:               info.ApiUrl,
				teamsUrl:             info.TeamsUrl,
				emailAttributeName:   info.EmailAttributeName,
				emailAttributePath:   info.EmailAttributePath,
				nameAttributePath:    sec.Key("name_attribute_path").String(),
				roleAttributePath:    info.RoleAttributePath,
				roleAttributeStrict:  info.RoleAttributeStrict,
				groupsAttributePath:  info.GroupsAttributePath,
				loginAttributePath:   sec.Key("login_attribute_path").String(),
				idTokenAttributeName: sec.Key("id_token_attribute_name").String(),
				teamIdsAttributePath: sec.Key("team_ids_attribute_path").String(),
				teamIds:              sec.Key("team_ids").Strings(","),
				allowedOrganizations: util.SplitString(sec.Key("allowed_organizations").String()),
			}
		}

		if name == grafanaCom {
			config = oauth2.Config{
				ClientID:     info.ClientId,
				ClientSecret: info.ClientSecret,
				Endpoint: oauth2.Endpoint{
					AuthURL:   cfg.GrafanaComURL + "/oauth2/authorize",
					TokenURL:  cfg.GrafanaComURL + "/api/oauth2/token",
					AuthStyle: oauth2.AuthStyleInHeader,
				},
				RedirectURL: strings.TrimSuffix(cfg.AppURL, "/") + SocialBaseUrl + name,
				Scopes:      info.Scopes,
			}

			ss.socialMap[grafanaCom] = &SocialGrafanaCom{
				SocialBase: newSocialBase(name, &config, info,
					cfg.AutoAssignOrgRole),
				url:                  cfg.GrafanaComURL,
				allowedOrganizations: util.SplitString(sec.Key("allowed_organizations").String()),
			}
		}
	}
	return &ss
}

type BasicUserInfo struct {
	Id      string
	Name    string
	Email   string
	Login   string
	Company string
	Role    string
	Groups  []string
}

func (b *BasicUserInfo) String() string {
	return fmt.Sprintf("Id: %s, Name: %s, Email: %s, Login: %s, Company: %s, Role: %s, Groups: %v",
		b.Id, b.Name, b.Email, b.Login, b.Company, b.Role, b.Groups)
}

type SocialConnector interface {
	Type() int
	UserInfo(client *http.Client, token *oauth2.Token) (*BasicUserInfo, error)
	IsEmailAllowed(email string) bool
	IsSignupAllowed() bool

	AuthCodeURL(state string, opts ...oauth2.AuthCodeOption) string
	Exchange(ctx context.Context, code string, authOptions ...oauth2.AuthCodeOption) (*oauth2.Token, error)
	Client(ctx context.Context, t *oauth2.Token) *http.Client
	TokenSource(ctx context.Context, t *oauth2.Token) oauth2.TokenSource
}

type SocialBase struct {
	*oauth2.Config
	log            log.Logger
	allowSignup    bool
	allowedDomains []string

	roleAttributePath   string
	roleAttributeStrict bool
	autoAssignOrgRole   string
}

type Error struct {
	s string
}

func (e Error) Error() string {
	return e.s
}

const (
	grafanaCom = "grafana_com"
)

var (
	SocialBaseUrl = "/login/"
	SocialMap     = make(map[string]SocialConnector)
	allOauthes    = []string{"github", "gitlab", "google", "generic_oauth", "grafananet", grafanaCom, "azuread", "okta"}
)

type Service interface {
	GetOAuthProviders() map[string]bool
	GetOAuthHttpClient(string) (*http.Client, error)
	GetConnector(string) (SocialConnector, error)
	GetOAuthInfoProvider(string) *OAuthInfo
	GetOAuthInfoProviders() map[string]*OAuthInfo
}

func newSocialBase(name string,
	config *oauth2.Config,
	info *OAuthInfo,
	autoAssignOrgRole string,
) *SocialBase {
	logger := log.New("oauth." + name)

	return &SocialBase{
		Config:              config,
		log:                 logger,
		allowSignup:         info.AllowSignup,
		allowedDomains:      info.AllowedDomains,
		autoAssignOrgRole:   autoAssignOrgRole,
		roleAttributePath:   info.RoleAttributePath,
		roleAttributeStrict: info.RoleAttributeStrict,
	}
}

type groupStruct struct {
	Groups []string `json:"groups"`
}

func (s *SocialBase) extractRole(rawJSON []byte, groups []string) (models.RoleType, error) {
	if s.roleAttributePath == "" {
		if s.autoAssignOrgRole != "" {
			return models.RoleType(s.autoAssignOrgRole), nil
		}

		return "", nil
	}

	role, err := s.searchJSONForStringAttr(s.roleAttributePath, rawJSON)
	if err == nil && role != "" {
		return models.RoleType(role), nil
	}

	if groupBytes, err := json.Marshal(groupStruct{groups}); err == nil {
		if role, err := s.searchJSONForStringAttr(
			s.roleAttributePath, groupBytes); err == nil && role != "" {
			return models.RoleType(role), nil
		}
	}

	return "", nil
}

// GetOAuthProviders returns available oauth providers and if they're enabled or not
func (ss *SocialService) GetOAuthProviders() map[string]bool {
	result := map[string]bool{}

	if ss.cfg == nil || ss.cfg.Raw == nil {
		return result
	}

	for _, name := range allOauthes {
		if name == "grafananet" {
			name = grafanaCom
		}

		sec := ss.cfg.Raw.Section("auth." + name)
		if sec == nil {
			continue
		}
		result[name] = sec.Key("enabled").MustBool()
	}

	return result
}

func (ss *SocialService) GetOAuthHttpClient(name string) (*http.Client, error) {
	// The socialMap keys don't have "oauth_" prefix, but everywhere else in the system does
	name = strings.TrimPrefix(name, "oauth_")
	info, ok := ss.oAuthProvider[name]
	if !ok {
		return nil, fmt.Errorf("could not find %q in OAuth Settings", name)
	}

	// handle call back
	tr := &http.Transport{
		Proxy: http.ProxyFromEnvironment,
		TLSClientConfig: &tls.Config{
			InsecureSkipVerify: info.TlsSkipVerify,
		},
	}
	oauthClient := &http.Client{
		Transport: tr,
	}

	if info.TlsClientCert != "" || info.TlsClientKey != "" {
		cert, err := tls.LoadX509KeyPair(info.TlsClientCert, info.TlsClientKey)
		if err != nil {
			logger.Error("Failed to setup TlsClientCert", "oauth", name, "error", err)
			return nil, fmt.Errorf("failed to setup TlsClientCert: %w", err)
		}

		tr.TLSClientConfig.Certificates = append(tr.TLSClientConfig.Certificates, cert)
	}

	if info.TlsClientCa != "" {
		caCert, err := ioutil.ReadFile(info.TlsClientCa)
		if err != nil {
			logger.Error("Failed to setup TlsClientCa", "oauth", name, "error", err)
			return nil, fmt.Errorf("failed to setup TlsClientCa: %w", err)
		}
		caCertPool := x509.NewCertPool()
		caCertPool.AppendCertsFromPEM(caCert)
		tr.TLSClientConfig.RootCAs = caCertPool
	}
	return oauthClient, nil
}

func (ss *SocialService) GetConnector(name string) (SocialConnector, error) {
	// The socialMap keys don't have "oauth_" prefix, but everywhere else in the system does
	provider := strings.TrimPrefix(name, "oauth_")
	connector, ok := ss.socialMap[provider]
	if !ok {
		return nil, fmt.Errorf("failed to find oauth provider for %q", name)
	}
	return connector, nil
}

func (ss *SocialService) GetOAuthInfoProvider(name string) *OAuthInfo {
	return ss.oAuthProvider[name]
}

func (ss *SocialService) GetOAuthInfoProviders() map[string]*OAuthInfo {
	return ss.oAuthProvider
}<|MERGE_RESOLUTION|>--- conflicted
+++ resolved
@@ -145,17 +145,9 @@
 		// GitLab.
 		if name == "gitlab" {
 			ss.socialMap["gitlab"] = &SocialGitlab{
-<<<<<<< HEAD
-				SocialBase:          newSocialBase(name, &config, info),
-				apiUrl:              info.ApiUrl,
-				allowedGroups:       util.SplitString(sec.Key("allowed_groups").String()),
-				roleAttributePath:   info.RoleAttributePath,
-				roleAttributeStrict: info.RoleAttributeStrict,
-=======
 				SocialBase:    newSocialBase(name, &config, info, cfg.AutoAssignOrgRole),
 				apiUrl:        info.ApiUrl,
 				allowedGroups: util.SplitString(sec.Key("allowed_groups").String()),
->>>>>>> 82e32447
 			}
 		}
 
