package connectors

import (
	"context"
	"encoding/json"
	"fmt"
	"net/http"
	"net/url"
	"strconv"
	"strings"

	"golang.org/x/oauth2"

	"github.com/grafana/grafana/pkg/login/social"
	"github.com/grafana/grafana/pkg/models/roletype"
	"github.com/grafana/grafana/pkg/services/featuremgmt"
	"github.com/grafana/grafana/pkg/services/ssosettings"
	ssoModels "github.com/grafana/grafana/pkg/services/ssosettings/models"
	"github.com/grafana/grafana/pkg/setting"
)

const (
	groupPerPage     = 50
	accessLevelGuest = "10"
)

var _ social.SocialConnector = (*SocialGitlab)(nil)
var _ ssosettings.Reloadable = (*SocialGitlab)(nil)

type SocialGitlab struct {
	*SocialBase
	apiUrl string
}

type apiData struct {
	ID          int64   `json:"id"`
	Username    string  `json:"username"`
	Email       string  `json:"email"`
	State       string  `json:"state"`
	Name        string  `json:"name"`
	ConfirmedAt *string `json:"confirmed_at"` // "2020-10-02T09:39:40.882Z"
}

type userData struct {
	ID     string   `json:"sub"`
	Login  string   `json:"preferred_username"`
	Email  string   `json:"email"`
	Name   string   `json:"name"`
	Groups []string `json:"groups_direct"`

	EmailVerified  bool              `json:"email_verified"`
	Role           roletype.RoleType `json:"-"`
	IsGrafanaAdmin *bool             `json:"-"`
}

func NewGitLabProvider(info *social.OAuthInfo, cfg *setting.Cfg, ssoSettings ssosettings.Service, features *featuremgmt.FeatureManager) *SocialGitlab {
	config := createOAuthConfig(info, cfg, social.GitlabProviderName)
	provider := &SocialGitlab{
<<<<<<< HEAD
		SocialBase:      newSocialBase(social.GitlabProviderName, config, info, cfg.AutoAssignOrgRole, cfg.OAuthSkipOrgRoleUpdateSync, *features),
		apiUrl:          info.ApiUrl,
		skipOrgRoleSync: info.SkipOrgRoleSync,
=======
		SocialBase: newSocialBase(social.GitlabProviderName, config, info, cfg.AutoAssignOrgRole, *features),
		apiUrl:     info.ApiUrl,
>>>>>>> ce1450d4
	}

	if features.IsEnabledGlobally(featuremgmt.FlagSsoSettingsApi) {
		ssoSettings.RegisterReloadable(social.GitlabProviderName, provider)
	}

	return provider
}

func (s *SocialGitlab) Validate(ctx context.Context, settings ssoModels.SSOSettings) error {
	return nil
}

func (s *SocialGitlab) Reload(ctx context.Context, settings ssoModels.SSOSettings) error {
	return nil
}

func (s *SocialGitlab) getGroups(ctx context.Context, client *http.Client) []string {
	groups := make([]string, 0)
	nextPage := new(int)

	for *nextPage = 1; nextPage != nil; {
		var page []string
		page, nextPage = s.getGroupsPage(ctx, client, *nextPage)
		groups = append(groups, page...)
	}

	return groups
}

// getGroupsPage returns groups and link to the next page if response is paginated
func (s *SocialGitlab) getGroupsPage(ctx context.Context, client *http.Client, nextPage int) ([]string, *int) {
	type Group struct {
		FullPath string `json:"full_path"`
	}

	groupURL, err := url.JoinPath(s.apiUrl, "/groups")
	if err != nil {
		s.log.Error("Error joining GitLab API URL", "err", err)
		return nil, nil
	}

	parsedUrl, err := url.Parse(groupURL)
	if err != nil {
		s.log.Error("Error parsing GitLab API URL", "err", err)
		return nil, nil
	}

	q := parsedUrl.Query()
	q.Set("per_page", fmt.Sprintf("%d", groupPerPage))
	q.Set("min_access_level", accessLevelGuest)
	q.Set("page", fmt.Sprintf("%d", nextPage))
	parsedUrl.RawQuery = q.Encode()

	response, err := s.httpGet(ctx, client, parsedUrl.String())
	if err != nil {
		s.log.Error("Error getting groups from GitLab API", "err", err)
		return nil, nil
	}

	respSizeString := response.Headers.Get("X-Total")
	respSize := groupPerPage
	if respSizeString != "" {
		foundSize, err := strconv.Atoi(respSizeString)
		if err != nil {
			s.log.Warn("Error parsing X-Total header from GitLab API", "err", err)
		} else {
			respSize = foundSize
		}
	}

	groups := make([]Group, 0, respSize)
	if err := json.Unmarshal(response.Body, &groups); err != nil {
		s.log.Error("Error parsing JSON from GitLab API", "err", err)
		return nil, nil
	}

	fullPaths := make([]string, len(groups))
	for i, group := range groups {
		fullPaths[i] = group.FullPath
	}

	var next *int = nil
	nextString := response.Headers.Get("X-Next-Page")
	if nextString != "" {
		foundNext, err := strconv.Atoi(nextString)
		if err != nil {
			s.log.Warn("Error parsing X-Next-Page header from GitLab API", "err", err)
		} else {
			next = &foundNext
		}
	}

	return fullPaths, next
}

func (s *SocialGitlab) UserInfo(ctx context.Context, client *http.Client, token *oauth2.Token) (*social.BasicUserInfo, error) {
	data, err := s.extractFromToken(ctx, client, token)
	if err != nil {
		return nil, err
	}

	// fallback to API
	if data == nil {
		var errAPI error
		data, errAPI = s.extractFromAPI(ctx, client, token)
		if errAPI != nil {
			return nil, errAPI
		}
	}

	userInfo := &social.BasicUserInfo{
		Id:             data.ID,
		Name:           data.Name,
		Login:          data.Login,
		Email:          data.Email,
		Groups:         data.Groups,
		Role:           data.Role,
		IsGrafanaAdmin: data.IsGrafanaAdmin,
	}

	if !s.isGroupMember(data.Groups) {
		return nil, errMissingGroupMembership
	}

<<<<<<< HEAD
	if s.info.AllowAssignGrafanaAdmin && s.skipOrgRoleSync {
=======
	if s.allowAssignGrafanaAdmin && s.info.SkipOrgRoleSync {
>>>>>>> ce1450d4
		s.log.Debug("AllowAssignGrafanaAdmin and skipOrgRoleSync are both set, Grafana Admin role will not be synced, consider setting one or the other")
	}

	return userInfo, nil
}

func (s *SocialGitlab) GetOAuthInfo() *social.OAuthInfo {
	return s.info
}

func (s *SocialGitlab) extractFromAPI(ctx context.Context, client *http.Client, token *oauth2.Token) (*userData, error) {
	apiResp := &apiData{}
	response, err := s.httpGet(ctx, client, s.apiUrl+"/user")
	if err != nil {
		return nil, fmt.Errorf("Error getting user info: %w", err)
	}

	if err = json.Unmarshal(response.Body, &apiResp); err != nil {
		return nil, fmt.Errorf("error getting user info: %w", err)
	}

	// check confirmed_at exists and is not null
	if apiResp.ConfirmedAt == nil || *apiResp.ConfirmedAt == "" {
		return nil, fmt.Errorf("user %s's email is not confirmed", apiResp.Username)
	}

	if apiResp.State != "active" {
		return nil, fmt.Errorf("user %s is inactive", apiResp.Username)
	}

	idData := &userData{
		ID:     fmt.Sprintf("%d", apiResp.ID),
		Login:  apiResp.Username,
		Email:  apiResp.Email,
		Name:   apiResp.Name,
		Groups: s.getGroups(ctx, client),
	}

	if !s.info.SkipOrgRoleSync {
		var grafanaAdmin bool
		role, grafanaAdmin, err := s.extractRoleAndAdmin(response.Body, idData.Groups)
		if err != nil {
			return nil, err
		}

		if s.info.AllowAssignGrafanaAdmin {
			idData.IsGrafanaAdmin = &grafanaAdmin
		}

		idData.Role = role
	}

	if setting.Env == setting.Dev {
		s.log.Debug("Resolved ID", "data", fmt.Sprintf("%+v", idData))
	}

	return idData, nil
}

func (s *SocialGitlab) extractFromToken(ctx context.Context, client *http.Client, token *oauth2.Token) (*userData, error) {
	s.log.Debug("Extracting user info from OAuth token")

	idToken := token.Extra("id_token")
	if idToken == nil {
		s.log.Debug("No id_token found, defaulting to API access", "token", token)
		return nil, nil
	}

	rawJSON, err := s.retrieveRawIDToken(idToken)
	if err != nil {
		s.log.Warn("Error retrieving id_token", "error", err, "token", fmt.Sprintf("%+v", idToken))
		return nil, nil
	}

	s.log.Debug("Received id_token", "raw_json", string(rawJSON))
	var data userData
	if err := json.Unmarshal(rawJSON, &data); err != nil {
		s.log.Warn("Error decoding id_token JSON", "raw_json", string(rawJSON), "error", err)
		return nil, nil
	}

	// check email_verified
	if !data.EmailVerified {
		return nil, fmt.Errorf("user %s's email is not confirmed", data.Login)
	}

	userInfo, err := s.retrieveUserInfo(ctx, client)
	if err != nil {
		s.log.Warn("Error retrieving groups from userinfo. Using only token provided groups", "error", err)
	} else {
		s.log.Debug("Retrieved groups from userinfo", "sub", userInfo.Sub,
			"original_groups", data.Groups, "groups", userInfo.Groups)
		data.Groups = userInfo.Groups
	}

	if !s.info.SkipOrgRoleSync {
		role, grafanaAdmin, errRole := s.extractRoleAndAdmin(rawJSON, data.Groups)
		if errRole != nil {
			return nil, errRole
		}

		if s.info.AllowAssignGrafanaAdmin {
			data.IsGrafanaAdmin = &grafanaAdmin
		}

		data.Role = role
	}

	s.log.Debug("Resolved user data", "data", fmt.Sprintf("%+v", data))
	return &data, nil
}

type userInfoResponse struct {
	Sub               string   `json:"sub"`
	SubLegacy         string   `json:"sub_legacy"`
	Name              string   `json:"name"`
	Nickname          string   `json:"nickname"`
	PreferredUsername string   `json:"preferred_username"`
	Email             string   `json:"email"`
	EmailVerified     bool     `json:"email_verified"`
	Profile           string   `json:"profile"`
	Picture           string   `json:"picture"`
	Groups            []string `json:"groups"`
	OwnerGroups       []string `json:"https://gitlab.org/claims/groups/owner"`
}

// retrieve and parse /oauth/userinfo
func (s *SocialGitlab) retrieveUserInfo(ctx context.Context, client *http.Client) (*userInfoResponse, error) {
	userInfoURL := strings.TrimSuffix(s.Endpoint.AuthURL, "/oauth/authorize") + "/oauth/userinfo"

	resp, err := s.httpGet(ctx, client, userInfoURL)
	if err != nil {
		return nil, err
	}

	var userInfo userInfoResponse
	if err := json.Unmarshal(resp.Body, &userInfo); err != nil {
		return nil, err
	}

	return &userInfo, nil
}<|MERGE_RESOLUTION|>--- conflicted
+++ resolved
@@ -56,14 +56,8 @@
 func NewGitLabProvider(info *social.OAuthInfo, cfg *setting.Cfg, ssoSettings ssosettings.Service, features *featuremgmt.FeatureManager) *SocialGitlab {
 	config := createOAuthConfig(info, cfg, social.GitlabProviderName)
 	provider := &SocialGitlab{
-<<<<<<< HEAD
-		SocialBase:      newSocialBase(social.GitlabProviderName, config, info, cfg.AutoAssignOrgRole, cfg.OAuthSkipOrgRoleUpdateSync, *features),
-		apiUrl:          info.ApiUrl,
-		skipOrgRoleSync: info.SkipOrgRoleSync,
-=======
 		SocialBase: newSocialBase(social.GitlabProviderName, config, info, cfg.AutoAssignOrgRole, *features),
 		apiUrl:     info.ApiUrl,
->>>>>>> ce1450d4
 	}
 
 	if features.IsEnabledGlobally(featuremgmt.FlagSsoSettingsApi) {
@@ -189,11 +183,7 @@
 		return nil, errMissingGroupMembership
 	}
 
-<<<<<<< HEAD
-	if s.info.AllowAssignGrafanaAdmin && s.skipOrgRoleSync {
-=======
-	if s.allowAssignGrafanaAdmin && s.info.SkipOrgRoleSync {
->>>>>>> ce1450d4
+	if s.info.AllowAssignGrafanaAdmin && s.info.SkipOrgRoleSync {
 		s.log.Debug("AllowAssignGrafanaAdmin and skipOrgRoleSync are both set, Grafana Admin role will not be synced, consider setting one or the other")
 	}
 
