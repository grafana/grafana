package connectors

import (
	"bytes"
	"context"
	"encoding/json"
	"fmt"
	"io"
	"net/http"
	"strings"
	"time"

	jose "github.com/go-jose/go-jose/v3"
	"github.com/go-jose/go-jose/v3/jwt"
	"golang.org/x/oauth2"

	"github.com/grafana/grafana/pkg/infra/remotecache"
	"github.com/grafana/grafana/pkg/login/social"
	"github.com/grafana/grafana/pkg/models/roletype"
	"github.com/grafana/grafana/pkg/services/featuremgmt"
	"github.com/grafana/grafana/pkg/services/org"
	"github.com/grafana/grafana/pkg/services/ssosettings"
	ssoModels "github.com/grafana/grafana/pkg/services/ssosettings/models"
	"github.com/grafana/grafana/pkg/setting"
	"github.com/grafana/grafana/pkg/util"
)

const forceUseGraphAPIKey = "force_use_graph_api" // #nosec G101 not a hardcoded credential

var (
	ExtraAzureADSettingKeys = []string{forceUseGraphAPIKey, allowedOrganizationsKey}
	errAzureADMissingGroups = &SocialError{"either the user does not have any group membership or the groups claim is missing from the token."}
)

var _ social.SocialConnector = (*SocialAzureAD)(nil)
var _ ssosettings.Reloadable = (*SocialAzureAD)(nil)

type SocialAzureAD struct {
	*SocialBase
	cache                remotecache.CacheStorage
	allowedOrganizations []string
	forceUseGraphAPI     bool
}

type azureClaims struct {
	Audience          string                 `json:"aud"`
	Email             string                 `json:"email"`
	PreferredUsername string                 `json:"preferred_username"`
	Roles             []string               `json:"roles"`
	Groups            []string               `json:"groups"`
	Name              string                 `json:"name"`
	ID                string                 `json:"oid"`
	ClaimNames        claimNames             `json:"_claim_names,omitempty"`
	ClaimSources      map[string]claimSource `json:"_claim_sources,omitempty"`
	TenantID          string                 `json:"tid,omitempty"`
	OAuthVersion      string                 `json:"ver,omitempty"`
}

type claimNames struct {
	Groups string `json:"groups"`
}

type claimSource struct {
	Endpoint string `json:"endpoint"`
}

type azureAccessClaims struct {
	TenantID string `json:"tid"`
}

type keySetJWKS struct {
	jose.JSONWebKeySet
}

func NewAzureADProvider(info *social.OAuthInfo, cfg *setting.Cfg, ssoSettings ssosettings.Service, features *featuremgmt.FeatureManager, cache remotecache.CacheStorage) *SocialAzureAD {
	config := createOAuthConfig(info, cfg, social.AzureADProviderName)
	provider := &SocialAzureAD{
		SocialBase:           newSocialBase(social.AzureADProviderName, config, info, cfg.AutoAssignOrgRole, *features),
		cache:                cache,
		allowedOrganizations: util.SplitString(info.Extra[allowedOrganizationsKey]),
		forceUseGraphAPI:     MustBool(info.Extra[forceUseGraphAPIKey], false),
<<<<<<< HEAD
		skipOrgRoleSync:      info.SkipOrgRoleSync,
=======
>>>>>>> ce1450d4
	}

	if info.UseRefreshToken && features.IsEnabledGlobally(featuremgmt.FlagAccessTokenExpirationCheck) {
		appendUniqueScope(config, social.OfflineAccessScope)
	}

	if features.IsEnabledGlobally(featuremgmt.FlagSsoSettingsApi) {
		ssoSettings.RegisterReloadable(social.AzureADProviderName, provider)
	}

	return provider
}

func (s *SocialAzureAD) UserInfo(ctx context.Context, client *http.Client, token *oauth2.Token) (*social.BasicUserInfo, error) {
	idToken := token.Extra("id_token")
	if idToken == nil {
		return nil, ErrIDTokenNotFound
	}

	parsedToken, err := jwt.ParseSigned(idToken.(string))
	if err != nil {
		return nil, fmt.Errorf("error parsing id token: %w", err)
	}

	claims, err := s.validateClaims(ctx, client, parsedToken)
	if err != nil {
		return nil, err
	}

	email := claims.extractEmail()
	if email == "" {
		return nil, ErrEmailNotFound
	}

	// setting the role, grafanaAdmin to empty to reflect that we are not syncronizing with the external provider
	var role roletype.RoleType
	var grafanaAdmin bool
	if !s.info.SkipOrgRoleSync {
		role, grafanaAdmin, err = s.extractRoleAndAdmin(claims)
		if err != nil {
			return nil, err
		}

		if !role.IsValid() {
			return nil, errInvalidRole.Errorf("AzureAD OAuth: invalid role %q", role)
		}
	}
	s.log.Debug("AzureAD OAuth: extracted role", "email", email, "role", role)

	groups, err := s.extractGroups(ctx, client, claims, token)
	if err != nil {
		return nil, fmt.Errorf("failed to extract groups: %w", err)
	}
	s.log.Debug("AzureAD OAuth: extracted groups", "email", email, "groups", fmt.Sprintf("%v", groups))
	if !s.isGroupMember(groups) {
		if len(groups) == 0 {
			// either they do not have a group or misconfiguration
			return nil, errAzureADMissingGroups
		}
		// user is not a member of any of the allowed groups
		return nil, errMissingGroupMembership
	}

	var isGrafanaAdmin *bool = nil
	if s.info.AllowAssignGrafanaAdmin {
		isGrafanaAdmin = &grafanaAdmin
	}

<<<<<<< HEAD
	if s.info.AllowAssignGrafanaAdmin && s.skipOrgRoleSync {
=======
	if s.allowAssignGrafanaAdmin && s.info.SkipOrgRoleSync {
>>>>>>> ce1450d4
		s.log.Debug("AllowAssignGrafanaAdmin and skipOrgRoleSync are both set, Grafana Admin role will not be synced, consider setting one or the other")
	}

	return &social.BasicUserInfo{
		Id:             claims.ID,
		Name:           claims.Name,
		Email:          email,
		Login:          email,
		Role:           role,
		IsGrafanaAdmin: isGrafanaAdmin,
		Groups:         groups,
	}, nil
}

func (s *SocialAzureAD) Validate(ctx context.Context, settings ssoModels.SSOSettings) error {
	return nil
}

func (s *SocialAzureAD) Reload(ctx context.Context, settings ssoModels.SSOSettings) error {
	return nil
}

func (s *SocialAzureAD) GetOAuthInfo() *social.OAuthInfo {
	return s.info
}

func (s *SocialAzureAD) validateClaims(ctx context.Context, client *http.Client, parsedToken *jwt.JSONWebToken) (*azureClaims, error) {
	claims, err := s.validateIDTokenSignature(ctx, client, parsedToken)
	if err != nil {
		return nil, fmt.Errorf("error getting claims from id token: %w", err)
	}

	if claims.OAuthVersion == "1.0" {
		return nil, &SocialError{"AzureAD OAuth: version 1.0 is not supported. Please ensure the auth_url and token_url are set to the v2.0 endpoints."}
	}

	s.log.Debug("Validating audience", "audience", claims.Audience, "client_id", s.ClientID)
	if claims.Audience != s.ClientID {
		return nil, &SocialError{"AzureAD OAuth: audience mismatch"}
	}

	s.log.Debug("Validating tenant", "tenant", claims.TenantID, "allowed_tenants", s.allowedOrganizations)
	if !s.isAllowedTenant(claims.TenantID) {
		return nil, &SocialError{"AzureAD OAuth: tenant mismatch"}
	}
	return claims, nil
}

func (s *SocialAzureAD) validateIDTokenSignature(ctx context.Context, client *http.Client, parsedToken *jwt.JSONWebToken) (*azureClaims, error) {
	var claims azureClaims

	jwksFuncs := []func(ctx context.Context, client *http.Client, authURL string) (*keySetJWKS, time.Duration, error){
		s.retrieveJWKSFromCache, s.retrieveSpecificJWKS, s.retrieveGeneralJWKS,
	}

	keyID := parsedToken.Headers[0].KeyID

	for _, jwksFunc := range jwksFuncs {
		keyset, expiry, err := jwksFunc(ctx, client, s.Endpoint.AuthURL)
		if err != nil {
			return nil, fmt.Errorf("error retrieving jwks: %w", err)
		}
		var errClaims error
		keys := keyset.Key(keyID)
		for _, key := range keys {
			s.log.Debug("AzureAD OAuth: trying to parse token with key", "kid", key.KeyID)
			if errClaims = parsedToken.Claims(key, &claims); errClaims == nil {
				if expiry != 0 {
					s.log.Debug("AzureAD OAuth: caching key set", "kid", key.KeyID, "expiry", expiry)
					if err := s.cacheJWKS(ctx, keyset, expiry); err != nil {
						s.log.Warn("Failed to set key set in cache", "err", err)
					}
				}
				return &claims, nil
			} else {
				s.log.Warn("AzureAD OAuth: failed to parse token with key", "kid", key.KeyID, "err", errClaims)
			}
		}
	}

	s.log.Warn("AzureAD OAuth: signing key not found", "kid", keyID)

	return nil, &SocialError{"AzureAD OAuth: signing key not found"}
}

func (claims *azureClaims) extractEmail() string {
	if claims.Email == "" {
		if claims.PreferredUsername != "" {
			return claims.PreferredUsername
		}
	}

	return claims.Email
}

// extractRoleAndAdmin extracts the role from the claims and returns the role and whether the user is a Grafana admin.
func (s *SocialAzureAD) extractRoleAndAdmin(claims *azureClaims) (org.RoleType, bool, error) {
	if len(claims.Roles) == 0 {
		if s.info.RoleAttributeStrict {
			return "", false, errRoleAttributeStrictViolation.Errorf("AzureAD OAuth: unset role")
		}
		return s.defaultRole(), false, nil
	}

	roleOrder := []org.RoleType{social.RoleGrafanaAdmin, org.RoleAdmin, org.RoleEditor,
		org.RoleViewer, org.RoleNone}
	for _, role := range roleOrder {
		if found := hasRole(claims.Roles, role); found {
			if role == social.RoleGrafanaAdmin {
				return org.RoleAdmin, true, nil
			}

			return role, false, nil
		}
	}

	if s.info.RoleAttributeStrict {
		return "", false, errRoleAttributeStrictViolation.Errorf("AzureAD OAuth: idP did not return a valid role %q", claims.Roles)
	}

	return s.defaultRole(), false, nil
}

func hasRole(roles []string, role org.RoleType) bool {
	for _, item := range roles {
		if strings.EqualFold(item, string(role)) {
			return true
		}
	}

	return false
}

type getAzureGroupRequest struct {
	SecurityEnabledOnly bool `json:"securityEnabledOnly"`
}

type getAzureGroupResponse struct {
	Value []string `json:"value"`
}

// extractGroups retrieves groups from the claims.
// Note: If user groups exceeds 200 no groups will be found in claims and URL to target the Graph API will be
// given instead.
//
// See https://docs.microsoft.com/en-us/azure/active-directory/develop/id-tokens#groups-overage-claim
func (s *SocialAzureAD) extractGroups(ctx context.Context, client *http.Client, claims *azureClaims, token *oauth2.Token) ([]string, error) {
	if !s.forceUseGraphAPI {
		s.log.Debug("Checking the claim for groups")
		if len(claims.Groups) > 0 {
			return claims.Groups, nil
		}

		if claims.ClaimNames.Groups == "" {
			return []string{}, nil
		}
	}

	// Fallback to the Graph API
	endpoint, errBuildGraphURI := s.groupsGraphAPIURL(claims, token)
	if errBuildGraphURI != nil {
		return nil, errBuildGraphURI
	}

	data, err := json.Marshal(&getAzureGroupRequest{SecurityEnabledOnly: false})
	if err != nil {
		return nil, err
	}

	req, err := http.NewRequestWithContext(ctx, http.MethodPost, endpoint, bytes.NewBuffer(data))
	if err != nil {
		return nil, err
	}
	req.Header.Set("Content-Type", "application/json")

	res, err := client.Do(req)
	if err != nil {
		return nil, err
	}

	defer func() {
		if err := res.Body.Close(); err != nil {
			s.log.Warn("AzureAD OAuth: failed to close response body", "err", err)
		}
	}()

	if res.StatusCode != http.StatusOK {
		if res.StatusCode == http.StatusForbidden {
			s.log.Warn("AzureAD OAuth: Token need GroupMember.Read.All permission to fetch all groups")
		} else {
			body, _ := io.ReadAll(res.Body)
			s.log.Warn("AzureAD OAuth: could not fetch user groups", "code", res.StatusCode, "body", string(body))
		}
		return []string{}, nil
	}

	var body getAzureGroupResponse
	if err := json.NewDecoder(res.Body).Decode(&body); err != nil {
		return nil, err
	}

	return body.Value, nil
}

// groupsGraphAPIURL retrieves the Microsoft Graph API URL to fetch user groups from the _claim_sources if present
// otherwise it generates an handcrafted URL.
func (s *SocialAzureAD) groupsGraphAPIURL(claims *azureClaims, token *oauth2.Token) (string, error) {
	var endpoint string
	// First check if an endpoint was specified in the claims
	if claims.ClaimNames.Groups != "" {
		endpoint = claims.ClaimSources[claims.ClaimNames.Groups].Endpoint
		s.log.Debug(fmt.Sprintf("endpoint to fetch groups specified in the claims: %s", endpoint))
	}

	// If no endpoint was specified or if the endpoints provided in _claim_source is pointing to the deprecated
	// "graph.windows.net" api, use an handcrafted url to graph.microsoft.com
	// See https://docs.microsoft.com/en-us/graph/migrate-azure-ad-graph-overview
	if endpoint == "" || strings.Contains(endpoint, "graph.windows.net") {
		tenantID := claims.TenantID
		// If tenantID wasn't found in the id_token, parse access token
		if tenantID == "" {
			parsedToken, err := jwt.ParseSigned(token.AccessToken)
			if err != nil {
				return "", fmt.Errorf("error parsing access token: %w", err)
			}

			var accessClaims azureAccessClaims
			if err := parsedToken.UnsafeClaimsWithoutVerification(&accessClaims); err != nil {
				return "", fmt.Errorf("error getting claims from access token: %w", err)
			}
			tenantID = accessClaims.TenantID
		}

		endpoint = fmt.Sprintf("https://graph.microsoft.com/v1.0/%s/users/%s/getMemberObjects", tenantID, claims.ID)
		s.log.Debug(fmt.Sprintf("handcrafted endpoint to fetch groups: %s", endpoint))
	}
	return endpoint, nil
}

func (s *SocialAzureAD) SupportBundleContent(bf *bytes.Buffer) error {
	bf.WriteString("## AzureAD specific configuration\n\n")
	bf.WriteString("```ini\n")
	bf.WriteString(fmt.Sprintf("allowed_groups = %v\n", s.info.AllowedGroups))
	bf.WriteString(fmt.Sprintf("forceUseGraphAPI = %v\n", s.forceUseGraphAPI))
	bf.WriteString("```\n\n")

	return s.SocialBase.SupportBundleContent(bf)
}

func (s *SocialAzureAD) isAllowedTenant(tenantID string) bool {
	if len(s.allowedOrganizations) == 0 {
		s.log.Warn("No allowed organizations specified, all tenants are allowed. Configure allowed_organizations to restrict access")
		return true
	}

	for _, t := range s.allowedOrganizations {
		if t == tenantID {
			return true
		}
	}
	return false
}<|MERGE_RESOLUTION|>--- conflicted
+++ resolved
@@ -79,10 +79,6 @@
 		cache:                cache,
 		allowedOrganizations: util.SplitString(info.Extra[allowedOrganizationsKey]),
 		forceUseGraphAPI:     MustBool(info.Extra[forceUseGraphAPIKey], false),
-<<<<<<< HEAD
-		skipOrgRoleSync:      info.SkipOrgRoleSync,
-=======
->>>>>>> ce1450d4
 	}
 
 	if info.UseRefreshToken && features.IsEnabledGlobally(featuremgmt.FlagAccessTokenExpirationCheck) {
@@ -151,11 +147,7 @@
 		isGrafanaAdmin = &grafanaAdmin
 	}
 
-<<<<<<< HEAD
-	if s.info.AllowAssignGrafanaAdmin && s.skipOrgRoleSync {
-=======
-	if s.allowAssignGrafanaAdmin && s.info.SkipOrgRoleSync {
->>>>>>> ce1450d4
+	if s.info.AllowAssignGrafanaAdmin && s.info.SkipOrgRoleSync {
 		s.log.Debug("AllowAssignGrafanaAdmin and skipOrgRoleSync are both set, Grafana Admin role will not be synced, consider setting one or the other")
 	}
 
