package connectors

import (
	"context"
	"encoding/json"
	"net/http"
	"net/http/httptest"
	"testing"
	"time"

	"github.com/stretchr/testify/assert"
	"github.com/stretchr/testify/require"
	"golang.org/x/oauth2"

	"github.com/grafana/grafana/pkg/login/social"
	"github.com/grafana/grafana/pkg/services/featuremgmt"
	"github.com/grafana/grafana/pkg/services/org"
	"github.com/grafana/grafana/pkg/services/ssosettings/ssosettingstests"
	"github.com/grafana/grafana/pkg/setting"
)

func TestSearchJSONForEmail(t *testing.T) {
	t.Run("Given a generic OAuth provider", func(t *testing.T) {
		provider := NewGenericOAuthProvider(social.NewOAuthInfo(), &setting.Cfg{}, &ssosettingstests.MockService{}, featuremgmt.WithFeatures())

		tests := []struct {
			Name                 string
			UserInfoJSONResponse []byte
			EmailAttributePath   string
			ExpectedResult       string
			ExpectedError        string
		}{
			{
				Name:                 "Given an invalid user info JSON response",
				UserInfoJSONResponse: []byte("{"),
				EmailAttributePath:   "attributes.email",
				ExpectedResult:       "",
				ExpectedError:        "failed to unmarshal user info JSON response: unexpected end of JSON input",
			},
			{
				Name:                 "Given an empty user info JSON response and empty JMES path",
				UserInfoJSONResponse: []byte{},
				EmailAttributePath:   "",
				ExpectedResult:       "",
				ExpectedError:        "no attribute path specified",
			},
			{
				Name:                 "Given an empty user info JSON response and valid JMES path",
				UserInfoJSONResponse: []byte{},
				EmailAttributePath:   "attributes.email",
				ExpectedResult:       "",
				ExpectedError:        "empty user info JSON response provided",
			},
			{
				Name: "Given a simple user info JSON response and valid JMES path",
				UserInfoJSONResponse: []byte(`{
	"attributes": {
		"email": "grafana@localhost"
	}
}`),
				EmailAttributePath: "attributes.email",
				ExpectedResult:     "grafana@localhost",
			},
			{
				Name: "Given a user info JSON response with e-mails array and valid JMES path",
				UserInfoJSONResponse: []byte(`{
	"attributes": {
		"emails": ["grafana@localhost", "admin@localhost"]
	}
}`),
				EmailAttributePath: "attributes.emails[0]",
				ExpectedResult:     "grafana@localhost",
			},
			{
				Name: "Given a nested user info JSON response and valid JMES path",
				UserInfoJSONResponse: []byte(`{
	"identities": [
		{
			"userId": "grafana@localhost"
		},
		{
			"userId": "admin@localhost"
		}
	]
}`),
				EmailAttributePath: "identities[0].userId",
				ExpectedResult:     "grafana@localhost",
			},
		}

		for _, test := range tests {
			provider.emailAttributePath = test.EmailAttributePath
			t.Run(test.Name, func(t *testing.T) {
				actualResult, err := provider.searchJSONForStringAttr(test.EmailAttributePath, test.UserInfoJSONResponse)
				if test.ExpectedError == "" {
					require.NoError(t, err, "Testing case %q", test.Name)
				} else {
					require.EqualError(t, err, test.ExpectedError, "Testing case %q", test.Name)
				}
				require.Equal(t, test.ExpectedResult, actualResult)
			})
		}
	})
}

func TestSearchJSONForGroups(t *testing.T) {
	t.Run("Given a generic OAuth provider", func(t *testing.T) {
		provider := NewGenericOAuthProvider(social.NewOAuthInfo(), &setting.Cfg{}, &ssosettingstests.MockService{}, featuremgmt.WithFeatures())

		tests := []struct {
			Name                 string
			UserInfoJSONResponse []byte
			GroupsAttributePath  string
			ExpectedResult       []string
			ExpectedError        string
		}{
			{
				Name:                 "Given an invalid user info JSON response",
				UserInfoJSONResponse: []byte("{"),
				GroupsAttributePath:  "attributes.groups",
				ExpectedResult:       []string{},
				ExpectedError:        "failed to unmarshal user info JSON response: unexpected end of JSON input",
			},
			{
				Name:                 "Given an empty user info JSON response and empty JMES path",
				UserInfoJSONResponse: []byte{},
				GroupsAttributePath:  "",
				ExpectedResult:       []string{},
				ExpectedError:        "no attribute path specified",
			},
			{
				Name:                 "Given an empty user info JSON response and valid JMES path",
				UserInfoJSONResponse: []byte{},
				GroupsAttributePath:  "attributes.groups",
				ExpectedResult:       []string{},
				ExpectedError:        "empty user info JSON response provided",
			},
			{
				Name: "Given a simple user info JSON response and valid JMES path",
				UserInfoJSONResponse: []byte(`{
		"attributes": {
			"groups": ["foo", "bar"]
		}
}`),
				GroupsAttributePath: "attributes.groups[]",
				ExpectedResult:      []string{"foo", "bar"},
			},
		}

		for _, test := range tests {
			provider.groupsAttributePath = test.GroupsAttributePath
			t.Run(test.Name, func(t *testing.T) {
				actualResult, err := provider.searchJSONForStringArrayAttr(test.GroupsAttributePath, test.UserInfoJSONResponse)
				if test.ExpectedError == "" {
					require.NoError(t, err, "Testing case %q", test.Name)
				} else {
					require.EqualError(t, err, test.ExpectedError, "Testing case %q", test.Name)
				}
				require.Equal(t, test.ExpectedResult, actualResult)
			})
		}
	})
}

func TestSearchJSONForRole(t *testing.T) {
	t.Run("Given a generic OAuth provider", func(t *testing.T) {
		provider := NewGenericOAuthProvider(social.NewOAuthInfo(), &setting.Cfg{}, &ssosettingstests.MockService{}, featuremgmt.WithFeatures())

		tests := []struct {
			Name                 string
			UserInfoJSONResponse []byte
			RoleAttributePath    string
			ExpectedResult       string
			ExpectedError        string
		}{
			{
				Name:                 "Given an invalid user info JSON response",
				UserInfoJSONResponse: []byte("{"),
				RoleAttributePath:    "attributes.role",
				ExpectedResult:       "",
				ExpectedError:        "failed to unmarshal user info JSON response: unexpected end of JSON input",
			},
			{
				Name:                 "Given an empty user info JSON response and empty JMES path",
				UserInfoJSONResponse: []byte{},
				RoleAttributePath:    "",
				ExpectedResult:       "",
				ExpectedError:        "no attribute path specified",
			},
			{
				Name:                 "Given an empty user info JSON response and valid JMES path",
				UserInfoJSONResponse: []byte{},
				RoleAttributePath:    "attributes.role",
				ExpectedResult:       "",
				ExpectedError:        "empty user info JSON response provided",
			},
			{
				Name: "Given a simple user info JSON response and valid JMES path",
				UserInfoJSONResponse: []byte(`{
	"attributes": {
		"role": "admin"
	}
}`),
				RoleAttributePath: "attributes.role",
				ExpectedResult:    "admin",
			},
		}

		for _, test := range tests {
			provider.info.RoleAttributePath = test.RoleAttributePath
			t.Run(test.Name, func(t *testing.T) {
				actualResult, err := provider.searchJSONForStringAttr(test.RoleAttributePath, test.UserInfoJSONResponse)
				if test.ExpectedError == "" {
					require.NoError(t, err, "Testing case %q", test.Name)
				} else {
					require.EqualError(t, err, test.ExpectedError, "Testing case %q", test.Name)
				}
				require.Equal(t, test.ExpectedResult, actualResult)
			})
		}
	})
}

func TestUserInfoSearchesForEmailAndRole(t *testing.T) {
	provider := NewGenericOAuthProvider(&social.OAuthInfo{
		EmailAttributePath: "email",
	}, &setting.Cfg{},
		&ssosettingstests.MockService{},
		featuremgmt.WithFeatures())

	tests := []struct {
		Name                    string
		SkipOrgRoleSync         bool
		AllowAssignGrafanaAdmin bool
		ResponseBody            any
		OAuth2Extra             any
		RoleAttributePath       string
		ExpectedEmail           string
		ExpectedRole            org.RoleType
		ExpectedError           error
		ExpectedGrafanaAdmin    *bool
	}{
		{
			Name: "Given a valid id_token, a valid role path, no API response, use id_token",
			OAuth2Extra: map[string]any{
				// { "role": "Admin", "email": "john.doe@example.com" }
				"id_token": "eyJhbGciOiJIUzI1NiIsInR5cCI6IkpXVCJ9.eyJyb2xlIjoiQWRtaW4iLCJlbWFpbCI6ImpvaG4uZG9lQGV4YW1wbGUuY29tIn0.9PtHcCaXxZa2HDlASyKIaFGfOKlw2ILQo32xlvhvhRg",
			},
			RoleAttributePath: "role",
			ExpectedEmail:     "john.doe@example.com",
			ExpectedRole:      "Admin",
		},
		{
			Name: "Given a valid id_token, no role path, no API response, use id_token",
			OAuth2Extra: map[string]any{
				// { "email": "john.doe@example.com" }
				"id_token": "eyJhbGciOiJIUzI1NiIsInR5cCI6IkpXVCJ9.eyJlbWFpbCI6ImpvaG4uZG9lQGV4YW1wbGUuY29tIn0.k5GwPcZvGe2BE_jgwN0ntz0nz4KlYhEd0hRRLApkTJ4",
			},
			RoleAttributePath: "",
			ExpectedEmail:     "john.doe@example.com",
			ExpectedRole:      "Viewer",
		},
		{
			Name: "Given a valid id_token, an invalid role path, no API response, use id_token",
			OAuth2Extra: map[string]any{
				// { "role": "Admin", "email": "john.doe@example.com" }
				"id_token": "eyJhbGciOiJIUzI1NiIsInR5cCI6IkpXVCJ9.eyJyb2xlIjoiQWRtaW4iLCJlbWFpbCI6ImpvaG4uZG9lQGV4YW1wbGUuY29tIn0.9PtHcCaXxZa2HDlASyKIaFGfOKlw2ILQo32xlvhvhRg",
			},
			RoleAttributePath: "invalid_path",
			ExpectedEmail:     "john.doe@example.com",
			ExpectedRole:      "Viewer",
		},
		{
			Name: "Given no id_token, a valid role path, a valid API response, use API response",
			ResponseBody: map[string]any{
				"role":  "Admin",
				"email": "john.doe@example.com",
			},
			RoleAttributePath: "role",
			ExpectedEmail:     "john.doe@example.com",
			ExpectedRole:      "Admin",
		},
		{
			Name: "Given no id_token, no role path, a valid API response, use API response",
			ResponseBody: map[string]any{
				"email": "john.doe@example.com",
			},
			RoleAttributePath: "",
			ExpectedEmail:     "john.doe@example.com",
			ExpectedRole:      "Viewer",
		},
		{
			Name: "Given no id_token, a role path, a valid API response without a role, use API response",
			ResponseBody: map[string]any{
				"email": "john.doe@example.com",
			},
			RoleAttributePath: "role",
			ExpectedEmail:     "john.doe@example.com",
			ExpectedRole:      "Viewer",
		},
		{
			Name:              "Given no id_token, a valid role path, no API response, no data",
			RoleAttributePath: "role",
			ExpectedEmail:     "",
			ExpectedRole:      "Viewer",
		},
		{
			Name: "Given a valid id_token, a valid role path, a valid API response, prefer id_token",
			OAuth2Extra: map[string]any{
				// { "role": "Admin", "email": "john.doe@example.com" }
				"id_token": "eyJhbGciOiJIUzI1NiIsInR5cCI6IkpXVCJ9.eyJyb2xlIjoiQWRtaW4iLCJlbWFpbCI6ImpvaG4uZG9lQGV4YW1wbGUuY29tIn0.9PtHcCaXxZa2HDlASyKIaFGfOKlw2ILQo32xlvhvhRg",
			},
			ResponseBody: map[string]any{
				"role":  "FromResponse",
				"email": "from_response@example.com",
			},
			RoleAttributePath: "role",
			ExpectedEmail:     "john.doe@example.com",
			ExpectedRole:      "Admin",
		},
		{
			Name:                    "Given a valid id_token and AssignGrafanaAdmin is unchecked, don't grant Server Admin",
			AllowAssignGrafanaAdmin: false,
			OAuth2Extra: map[string]any{
				// { "role": "GrafanaAdmin", "email": "john.doe@example.com" }
				"id_token": "eyJhbGciOiJIUzI1NiIsInR5cCI6IkpXVCJ9.eyJyb2xlIjoiR3JhZmFuYUFkbWluIiwiZW1haWwiOiJqb2huLmRvZUBleGFtcGxlLmNvbSJ9.cQqMJpVjwdtJ8qEZLOo9RKNbAFfpkQcpnRG0nopmWEI",
			},
			ResponseBody: map[string]any{
				"role":  "FromResponse",
				"email": "from_response@example.com",
			},
			RoleAttributePath:    "role",
			ExpectedEmail:        "john.doe@example.com",
			ExpectedRole:         "Admin",
			ExpectedGrafanaAdmin: nil,
		},
		{
			Name:                    "Given a valid id_token and AssignGrafanaAdmin is checked, grant Server Admin",
			AllowAssignGrafanaAdmin: true,
			OAuth2Extra: map[string]any{
				// { "role": "GrafanaAdmin", "email": "john.doe@example.com" }
				"id_token": "eyJhbGciOiJIUzI1NiIsInR5cCI6IkpXVCJ9.eyJyb2xlIjoiR3JhZmFuYUFkbWluIiwiZW1haWwiOiJqb2huLmRvZUBleGFtcGxlLmNvbSJ9.cQqMJpVjwdtJ8qEZLOo9RKNbAFfpkQcpnRG0nopmWEI",
			},
			ResponseBody: map[string]any{
				"role":  "FromResponse",
				"email": "from_response@example.com",
			},
			RoleAttributePath:    "role",
			ExpectedEmail:        "john.doe@example.com",
			ExpectedRole:         "Admin",
			ExpectedGrafanaAdmin: trueBoolPtr(),
		},
		{
			Name: "Given a valid id_token, an invalid role path, a valid API response, prefer id_token",
			OAuth2Extra: map[string]any{
				// { "role": "Admin", "email": "john.doe@example.com" }
				"id_token": "eyJhbGciOiJIUzI1NiIsInR5cCI6IkpXVCJ9.eyJyb2xlIjoiQWRtaW4iLCJlbWFpbCI6ImpvaG4uZG9lQGV4YW1wbGUuY29tIn0.9PtHcCaXxZa2HDlASyKIaFGfOKlw2ILQo32xlvhvhRg",
			},
			ResponseBody: map[string]any{
				"role":  "FromResponse",
				"email": "from_response@example.com",
			},
			RoleAttributePath: "invalid_path",
			ExpectedEmail:     "john.doe@example.com",
			ExpectedRole:      "Viewer",
		},
		{
			Name: "Given a valid id_token with no email, a valid role path, a valid API response with no role, merge",
			OAuth2Extra: map[string]any{
				// { "role": "Admin" }
				"id_token": "eyJhbGciOiJIUzI1NiIsInR5cCI6IkpXVCJ9.eyJyb2xlIjoiQWRtaW4ifQ.k5GwPcZvGe2BE_jgwN0ntz0nz4KlYhEd0hRRLApkTJ4",
			},
			ResponseBody: map[string]any{
				"email": "from_response@example.com",
			},
			RoleAttributePath: "role",
			ExpectedEmail:     "from_response@example.com",
			ExpectedRole:      "Admin",
		},
		{
			Name: "Given a valid id_token with no role, a valid role path, a valid API response with no email, merge",
			OAuth2Extra: map[string]any{
				// { "email": "john.doe@example.com" }
				"id_token": "eyJhbGciOiJIUzI1NiIsInR5cCI6IkpXVCJ9.eyJlbWFpbCI6ImpvaG4uZG9lQGV4YW1wbGUuY29tIn0.k5GwPcZvGe2BE_jgwN0ntz0nz4KlYhEd0hRRLApkTJ4",
			},
			ResponseBody: map[string]any{
				"role": "FromResponse",
			},
			RoleAttributePath: "role",
			ExpectedEmail:     "john.doe@example.com",
			ExpectedRole:      "Viewer",
			ExpectedError:     nil,
		},
		{
			Name: "Given a valid id_token, a valid advanced JMESPath role path, derive the role",
			OAuth2Extra: map[string]any{
				// { "email": "john.doe@example.com",
				//   "info": { "roles": [ "dev", "engineering" ] }}
				"id_token": "eyJhbGciOiJIUzI1NiIsInR5cCI6IkpXVCJ9.eyJlbWFpbCI6ImpvaG4uZG9lQGV4YW1wbGUuY29tIiwiaW5mbyI6eyJyb2xlcyI6WyJkZXYiLCJlbmdpbmVlcmluZyJdfX0.RmmQfv25eXb4p3wMrJsvXfGQ6EXhGtwRXo6SlCFHRNg",
			},
			RoleAttributePath: "contains(info.roles[*], 'dev') && 'Editor'",
			ExpectedEmail:     "john.doe@example.com",
			ExpectedRole:      "Editor",
		},
		{
			Name: "Given a valid id_token without role info, a valid advanced JMESPath role path, a valid API response, derive the correct role using the userinfo API response (JMESPath warning on id_token)",
			OAuth2Extra: map[string]any{
				// { "email": "john.doe@example.com" }
				"id_token": "eyJhbGciOiJIUzI1NiIsInR5cCI6IkpXVCJ9.eyJlbWFpbCI6ImpvaG4uZG9lQGV4YW1wbGUuY29tIn0.k5GwPcZvGe2BE_jgwN0ntz0nz4KlYhEd0hRRLApkTJ4",
			},
			ResponseBody: map[string]any{
				"info": map[string]any{
					"roles": []string{"engineering", "SRE"},
				},
			},
			RoleAttributePath: "contains(info.roles[*], 'SRE') && 'Admin'",
			ExpectedEmail:     "john.doe@example.com",
			ExpectedRole:      "Admin",
		},
		{
			Name: "Given a valid id_token, a valid advanced JMESPath role path, a valid API response, prefer ID token",
			OAuth2Extra: map[string]any{
				// { "email": "john.doe@example.com",
				//   "info": { "roles": [ "dev", "engineering" ] }}
				"id_token": "eyJhbGciOiJIUzI1NiIsInR5cCI6IkpXVCJ9.eyJlbWFpbCI6ImpvaG4uZG9lQGV4YW1wbGUuY29tIiwiaW5mbyI6eyJyb2xlcyI6WyJkZXYiLCJlbmdpbmVlcmluZyJdfX0.RmmQfv25eXb4p3wMrJsvXfGQ6EXhGtwRXo6SlCFHRNg",
			},
			ResponseBody: map[string]any{
				"info": map[string]any{
					"roles": []string{"engineering", "SRE"},
				},
			},
			RoleAttributePath: "contains(info.roles[*], 'SRE') && 'Admin' || contains(info.roles[*], 'dev') && 'Editor' || 'Viewer'",
			ExpectedEmail:     "john.doe@example.com",
			ExpectedRole:      "Editor",
		},
		{
			Name:            "Given skip org role sync set to true, with a valid id_token, a valid advanced JMESPath role path, a valid API response, no org role should be set",
			SkipOrgRoleSync: true,
			OAuth2Extra: map[string]any{
				// { "email": "john.doe@example.com",
				//   "info": { "roles": [ "dev", "engineering" ] }}
				"id_token": "eyJhbGciOiJIUzI1NiIsInR5cCI6IkpXVCJ9.eyJlbWFpbCI6ImpvaG4uZG9lQGV4YW1wbGUuY29tIiwiaW5mbyI6eyJyb2xlcyI6WyJkZXYiLCJlbmdpbmVlcmluZyJdfX0.RmmQfv25eXb4p3wMrJsvXfGQ6EXhGtwRXo6SlCFHRNg",
			},
			ResponseBody: map[string]any{
				"info": map[string]any{
					"roles": []string{"engineering", "SRE"},
				},
			},
			RoleAttributePath: "contains(info.roles[*], 'SRE') && 'Admin' || contains(info.roles[*], 'dev') && 'Editor' || 'Viewer'",
			ExpectedEmail:     "john.doe@example.com",
			ExpectedRole:      "",
		},
	}

	for _, test := range tests {
<<<<<<< HEAD
		provider.info.RoleAttributePath = test.RoleAttributePath
		provider.info.AllowAssignGrafanaAdmin = test.AllowAssignGrafanaAdmin
		provider.skipOrgRoleSync = test.SkipOrgRoleSync
=======
		provider.roleAttributePath = test.RoleAttributePath
		provider.allowAssignGrafanaAdmin = test.AllowAssignGrafanaAdmin
		provider.info.SkipOrgRoleSync = test.SkipOrgRoleSync
>>>>>>> ce1450d4

		t.Run(test.Name, func(t *testing.T) {
			body, err := json.Marshal(test.ResponseBody)
			require.NoError(t, err)
			ts := httptest.NewServer(http.HandlerFunc(func(w http.ResponseWriter, r *http.Request) {
				w.WriteHeader(http.StatusOK)
				w.Header().Set("Content-Type", "application/json")
				_, err = w.Write(body)
				require.NoError(t, err)
			}))
			provider.apiUrl = ts.URL
			staticToken := oauth2.Token{
				AccessToken:  "",
				TokenType:    "",
				RefreshToken: "",
				Expiry:       time.Now(),
			}

			token := staticToken.WithExtra(test.OAuth2Extra)
			actualResult, err := provider.UserInfo(context.Background(), ts.Client(), token)
			if test.ExpectedError != nil {
				require.ErrorIs(t, err, test.ExpectedError)
				return
			}
			require.NoError(t, err)
			require.Equal(t, test.ExpectedEmail, actualResult.Email)
			require.Equal(t, test.ExpectedEmail, actualResult.Login)
			require.Equal(t, test.ExpectedRole, actualResult.Role)
			require.Equal(t, test.ExpectedGrafanaAdmin, actualResult.IsGrafanaAdmin)
		})
	}
}

func TestUserInfoSearchesForLogin(t *testing.T) {
	t.Run("Given a generic OAuth provider", func(t *testing.T) {
		provider := NewGenericOAuthProvider(&social.OAuthInfo{
			Extra: map[string]string{
				"login_attribute_path": "login",
			},
		}, &setting.Cfg{}, &ssosettingstests.MockService{}, featuremgmt.WithFeatures())

		tests := []struct {
			Name               string
			ResponseBody       any
			OAuth2Extra        any
			LoginAttributePath string
			ExpectedLogin      string
		}{
			{
				Name: "Given a valid id_token, a valid login path, no API response, use id_token",
				OAuth2Extra: map[string]any{
					// { "login": "johndoe", "email": "john.doe@example.com" }
					"id_token": "eyJhbGciOiJIUzI1NiIsInR5cCI6IkpXVCJ9.eyJsb2dpbiI6ImpvaG5kb2UiLCJlbWFpbCI6ImpvaG4uZG9lQGV4YW1wbGUuY29tIn0.sg4sRJCNpax_76XMgr277fdxhjjtNSWXKIOFv4_GJN8",
				},
				LoginAttributePath: "role",
				ExpectedLogin:      "johndoe",
			},
			{
				Name: "Given a valid id_token, no login path, no API response, use id_token",
				OAuth2Extra: map[string]any{
					// { "login": "johndoe", "email": "john.doe@example.com" }
					"id_token": "eyJhbGciOiJIUzI1NiIsInR5cCI6IkpXVCJ9.eyJsb2dpbiI6ImpvaG5kb2UiLCJlbWFpbCI6ImpvaG4uZG9lQGV4YW1wbGUuY29tIn0.sg4sRJCNpax_76XMgr277fdxhjjtNSWXKIOFv4_GJN8",
				},
				LoginAttributePath: "",
				ExpectedLogin:      "johndoe",
			},
			{
				Name: "Given no id_token, a valid login path, a valid API response, use API response",
				ResponseBody: map[string]any{
					"user_uid": "johndoe",
					"email":    "john.doe@example.com",
				},
				LoginAttributePath: "user_uid",
				ExpectedLogin:      "johndoe",
			},
			{
				Name: "Given no id_token, no login path, a valid API response, use API response",
				ResponseBody: map[string]any{
					"login": "johndoe",
				},
				LoginAttributePath: "",
				ExpectedLogin:      "johndoe",
			},
			{
				Name: "Given no id_token, a login path, a valid API response without a login, use API response",
				ResponseBody: map[string]any{
					"username": "john.doe",
				},
				LoginAttributePath: "login",
				ExpectedLogin:      "john.doe",
			},
			{
				Name:               "Given no id_token, a valid login path, no API response, no data",
				LoginAttributePath: "login",
				ExpectedLogin:      "",
			},
		}

		for _, test := range tests {
			provider.loginAttributePath = test.LoginAttributePath
			t.Run(test.Name, func(t *testing.T) {
				body, err := json.Marshal(test.ResponseBody)
				require.NoError(t, err)
				ts := httptest.NewServer(http.HandlerFunc(func(w http.ResponseWriter, r *http.Request) {
					w.WriteHeader(http.StatusOK)
					w.Header().Set("Content-Type", "application/json")
					t.Log("Writing fake API response body", "body", test.ResponseBody)
					_, err = w.Write(body)
					require.NoError(t, err)
				}))
				provider.apiUrl = ts.URL
				staticToken := oauth2.Token{
					AccessToken:  "",
					TokenType:    "",
					RefreshToken: "",
					Expiry:       time.Now(),
				}

				token := staticToken.WithExtra(test.OAuth2Extra)
				actualResult, err := provider.UserInfo(context.Background(), ts.Client(), token)
				require.NoError(t, err)
				require.Equal(t, test.ExpectedLogin, actualResult.Login)
			})
		}
	})
}

func TestUserInfoSearchesForName(t *testing.T) {
	t.Run("Given a generic OAuth provider", func(t *testing.T) {
		provider := NewGenericOAuthProvider(&social.OAuthInfo{
			Extra: map[string]string{
				"name_attribute_path": "name",
			},
		}, &setting.Cfg{}, &ssosettingstests.MockService{}, featuremgmt.WithFeatures())

		tests := []struct {
			Name              string
			ResponseBody      any
			OAuth2Extra       any
			NameAttributePath string
			ExpectedName      string
		}{
			{
				Name: "Given a valid id_token, a valid name path, no API response, use id_token",
				OAuth2Extra: map[string]any{
					// { "name": "John Doe", "login": "johndoe", "email": "john.doe@example.com" }
					"id_token": "eyJhbGciOiJIUzI1NiIsInR5cCI6IkpXVCJ9.eyJsb2dpbiI6ImpvaG5kb2UiLCJlbWFpbCI6ImpvaG4uZG9lQGV4YW1wbGUuY29tIiwibmFtZSI6IkpvaG4gRG9lIn0.oMsXH0mHxUSYMXh6FonZIWh8LgNIcYbKRLSO1bwnfSI",
				},
				NameAttributePath: "name",
				ExpectedName:      "John Doe",
			},
			{
				Name: "Given a valid id_token, no name path, no API response, use id_token",
				OAuth2Extra: map[string]any{
					// { "name": "John Doe", "login": "johndoe", "email": "john.doe@example.com" }
					"id_token": "eyJhbGciOiJIUzI1NiIsInR5cCI6IkpXVCJ9.eyJsb2dpbiI6ImpvaG5kb2UiLCJlbWFpbCI6ImpvaG4uZG9lQGV4YW1wbGUuY29tIiwibmFtZSI6IkpvaG4gRG9lIn0.oMsXH0mHxUSYMXh6FonZIWh8LgNIcYbKRLSO1bwnfSI",
				},
				NameAttributePath: "",
				ExpectedName:      "John Doe",
			},
			{
				Name: "Given no id_token, a valid name path, a valid API response, use API response",
				ResponseBody: map[string]any{
					"user_name": "John Doe",
					"login":     "johndoe",
					"email":     "john.doe@example.com",
				},
				NameAttributePath: "user_name",
				ExpectedName:      "John Doe",
			},
			{
				Name: "Given no id_token, no name path, a valid API response, use API response",
				ResponseBody: map[string]any{
					"display_name": "John Doe",
					"login":        "johndoe",
				},
				NameAttributePath: "",
				ExpectedName:      "John Doe",
			},
			{
				Name: "Given no id_token, a name path, a valid API response without a name, use API response",
				ResponseBody: map[string]any{
					"display_name": "John Doe",
					"username":     "john.doe",
				},
				NameAttributePath: "name",
				ExpectedName:      "John Doe",
			},
			{
				Name:              "Given no id_token, a valid name path, no API response, no data",
				NameAttributePath: "name",
				ExpectedName:      "",
			},
		}

		for _, test := range tests {
			provider.nameAttributePath = test.NameAttributePath
			t.Run(test.Name, func(t *testing.T) {
				body, err := json.Marshal(test.ResponseBody)
				require.NoError(t, err)
				ts := httptest.NewServer(http.HandlerFunc(func(w http.ResponseWriter, r *http.Request) {
					w.WriteHeader(http.StatusOK)
					w.Header().Set("Content-Type", "application/json")
					t.Log("Writing fake API response body", "body", test.ResponseBody)
					_, err = w.Write(body)
					require.NoError(t, err)
				}))
				provider.apiUrl = ts.URL
				staticToken := oauth2.Token{
					AccessToken:  "",
					TokenType:    "",
					RefreshToken: "",
					Expiry:       time.Now(),
				}

				token := staticToken.WithExtra(test.OAuth2Extra)
				actualResult, err := provider.UserInfo(context.Background(), ts.Client(), token)
				require.NoError(t, err)
				require.Equal(t, test.ExpectedName, actualResult.Name)
			})
		}
	})
}

func TestUserInfoSearchesForGroup(t *testing.T) {
	t.Run("Given a generic OAuth provider", func(t *testing.T) {
		tests := []struct {
			name                string
			groupsAttributePath string
			responseBody        any
			expectedResult      []string
		}{
			{
				name:                "If groups are not set, user groups are nil",
				groupsAttributePath: "",
				expectedResult:      nil,
			},
			{
				name:                "If groups are empty, user groups are nil",
				groupsAttributePath: "info.groups",
				responseBody: map[string]any{
					"info": map[string]any{
						"groups": []string{},
					},
				},
				expectedResult: nil,
			},
			{
				name:                "If groups are set, user groups are set",
				groupsAttributePath: "info.groups",
				responseBody: map[string]any{
					"info": map[string]any{
						"groups": []string{"foo", "bar"},
					},
				},
				expectedResult: []string{"foo", "bar"},
			},
		}

		for _, test := range tests {
			t.Run(test.name, func(t *testing.T) {
				body, err := json.Marshal(test.responseBody)
				require.NoError(t, err)
				ts := httptest.NewServer(http.HandlerFunc(func(w http.ResponseWriter, r *http.Request) {
					w.WriteHeader(http.StatusOK)
					w.Header().Set("Content-Type", "application/json")
					t.Log("Writing fake API response body", "body", test.responseBody)
					_, err := w.Write(body)
					require.NoError(t, err)
				}))

				provider := NewGenericOAuthProvider(&social.OAuthInfo{
					GroupsAttributePath: test.groupsAttributePath,
					ApiUrl:              ts.URL,
				}, &setting.Cfg{}, &ssosettingstests.MockService{}, featuremgmt.WithFeatures())

				token := &oauth2.Token{
					AccessToken:  "",
					TokenType:    "",
					RefreshToken: "",
					Expiry:       time.Now(),
				}

				userInfo, err := provider.UserInfo(context.Background(), ts.Client(), token)
				assert.NoError(t, err)
				assert.Equal(t, test.expectedResult, userInfo.Groups)
			})
		}
	})
}

func TestPayloadCompression(t *testing.T) {
	provider := NewGenericOAuthProvider(&social.OAuthInfo{
		EmailAttributePath: "email",
	}, &setting.Cfg{}, &ssosettingstests.MockService{}, featuremgmt.WithFeatures())

	tests := []struct {
		Name          string
		OAuth2Extra   any
		ExpectedEmail string
	}{
		{
			Name: "Given a valid DEFLATE compressed id_token, return userInfo",
			OAuth2Extra: map[string]any{
				// { "role": "Admin", "email": "john.doe@example.com" }
				"id_token": "eyJhbGciOiJIUzI1NiIsInR5cCI6IkpXVCIsInppcCI6IkRFRiJ9.eJyrVkrNTczMUbJSysrPyNNLyU91SK1IzC3ISdVLzs9V0lEqys9JBco6puRm5inVAgCFRw_6.XrV4ZKhw19dTcnviXanBD8lwjeALCYtDiESMmGzC-ho",
			},
			ExpectedEmail: "john.doe@example.com",
		},
		{
			Name: "Given a valid DEFLATE compressed id_token with numeric header, return userInfo",
			OAuth2Extra: map[string]any{
				// Generated from https://token.dev/
				"id_token": "eyJ0eXAiOiJKV1QiLCJhbGciOiJIUzI1NiIsInZlciI6NH0.eyJzdWIiOiIxMjM0NTY3ODkwIiwibmFtZSI6IkpvaG4gRG9lIiwiYWRtaW4iOnRydWUsImlhdCI6MTY0MjUxNjYwNSwiZXhwIjoxNjQyNTIwMjA1LCJlbWFpbCI6ImpvaG4uZG9lQGV4YW1wbGUuY29tIn0.ANndoPWIHNjKPG8na7UUq7nan1RgF8-ze8STU31RXcA",
			},
			ExpectedEmail: "john.doe@example.com",
		},
		{
			Name: "Given an invalid DEFLATE compressed id_token, return nil",
			OAuth2Extra: map[string]any{
				// { "role": "Admin", "email": "john.doe@example.com" }
				"id_token": "eyJhbGciOiJIUzI1NiIsInR5cCI6IkpXVCIsInppcCI6IkRFRiJ9.00eJyrVkrNTczMUbJSysrPyNNLyU91SK1IzC3ISdVLzs9V0lEqys9JBco6puRm5inVAgCFRw_6.XrV4ZKhw19dTcnviXanBD8lwjeALCYtDiESMmGzC-ho",
			},
			ExpectedEmail: "",
		},
		{
			Name: "Given an unsupported GZIP compressed id_token, return nil",
			OAuth2Extra: map[string]any{
				// { "role": "Admin", "email": "john.doe@example.com" }
				"id_token": "eyJhbGciOiJIUzI1NiIsInR5cCI6IkpXVCIsInppcCI6IkdaSVAifQ.H4sIAAAAAAAAAKtWSs1NzMxRslLKys_I00vJT3VIrUjMLchJ1UvOz1XSUSrKz0kFyjqm5GbmKdUCANotxTkvAAAA.85AXm3JOF5qflEA0goDFvlbZl2q3eFvqVcehz860W-o",
			},
			ExpectedEmail: "",
		},
	}

	for _, test := range tests {
		t.Run(test.Name, func(t *testing.T) {
			staticToken := oauth2.Token{
				AccessToken:  "",
				TokenType:    "",
				RefreshToken: "",
				Expiry:       time.Now(),
			}

			token := staticToken.WithExtra(test.OAuth2Extra)
			userInfo := provider.extractFromToken(token)

			if test.ExpectedEmail == "" {
				require.Nil(t, userInfo, "Testing case %q", test.Name)
			} else {
				require.NotNil(t, userInfo, "Testing case %q", test.Name)
				require.Equal(t, test.ExpectedEmail, userInfo.Email)
			}
		})
	}
}

func TestSocialGenericOAuth_InitializeExtraFields(t *testing.T) {
	type settingFields struct {
		nameAttributePath    string
		loginAttributePath   string
		idTokenAttributeName string
		teamIds              []string
		allowedOrganizations []string
	}
	testCases := []struct {
		name     string
		settings *social.OAuthInfo
		want     settingFields
	}{
		{
			name: "nameAttributePath is set",
			settings: &social.OAuthInfo{
				Extra: map[string]string{
					"name_attribute_path": "name",
				},
			},
			want: settingFields{
				nameAttributePath:    "name",
				loginAttributePath:   "",
				idTokenAttributeName: "",
				teamIds:              []string{},
				allowedOrganizations: []string{},
			},
		},
		{
			name: "loginAttributePath is set",
			settings: &social.OAuthInfo{
				Extra: map[string]string{
					"login_attribute_path": "login",
				},
			},
			want: settingFields{
				nameAttributePath:    "",
				loginAttributePath:   "login",
				idTokenAttributeName: "",
				teamIds:              []string{},
				allowedOrganizations: []string{},
			},
		},
		{
			name: "idTokenAttributeName is set",
			settings: &social.OAuthInfo{
				Extra: map[string]string{
					"id_token_attribute_name": "id_token",
				},
			},
			want: settingFields{
				nameAttributePath:    "",
				loginAttributePath:   "",
				idTokenAttributeName: "id_token",
				teamIds:              []string{},
				allowedOrganizations: []string{},
			},
		},
		{
			name: "teamIds is set",
			settings: &social.OAuthInfo{
				Extra: map[string]string{
					"team_ids": "[\"team1\", \"team2\"]",
				},
			},
			want: settingFields{
				nameAttributePath:    "",
				loginAttributePath:   "",
				idTokenAttributeName: "",
				teamIds:              []string{"team1", "team2"},
				allowedOrganizations: []string{},
			},
		},
		{
			name: "allowedOrganizations is set",
			settings: &social.OAuthInfo{
				Extra: map[string]string{
					"allowed_organizations": "org1, org2",
				},
			},
			want: settingFields{
				nameAttributePath:    "",
				loginAttributePath:   "",
				idTokenAttributeName: "",
				teamIds:              []string{},
				allowedOrganizations: []string{"org1", "org2"},
			},
		},
	}

	for _, tc := range testCases {
		t.Run(tc.name, func(t *testing.T) {
			s := NewGenericOAuthProvider(tc.settings, &setting.Cfg{}, &ssosettingstests.MockService{}, featuremgmt.WithFeatures())

			require.Equal(t, tc.want.nameAttributePath, s.nameAttributePath)
			require.Equal(t, tc.want.loginAttributePath, s.loginAttributePath)
			require.Equal(t, tc.want.idTokenAttributeName, s.idTokenAttributeName)
			require.Equal(t, tc.want.teamIds, s.teamIds)
			require.Equal(t, tc.want.allowedOrganizations, s.allowedOrganizations)
		})
	}
}<|MERGE_RESOLUTION|>--- conflicted
+++ resolved
@@ -453,15 +453,9 @@
 	}
 
 	for _, test := range tests {
-<<<<<<< HEAD
 		provider.info.RoleAttributePath = test.RoleAttributePath
 		provider.info.AllowAssignGrafanaAdmin = test.AllowAssignGrafanaAdmin
-		provider.skipOrgRoleSync = test.SkipOrgRoleSync
-=======
-		provider.roleAttributePath = test.RoleAttributePath
-		provider.allowAssignGrafanaAdmin = test.AllowAssignGrafanaAdmin
 		provider.info.SkipOrgRoleSync = test.SkipOrgRoleSync
->>>>>>> ce1450d4
 
 		t.Run(test.Name, func(t *testing.T) {
 			body, err := json.Marshal(test.ResponseBody)
