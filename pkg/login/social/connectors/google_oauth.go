package connectors

import (
	"context"
	"encoding/json"
	"fmt"
	"net/http"
	"slices"
	"strings"

	"golang.org/x/oauth2"

	"github.com/grafana/grafana/pkg/login/social"
	"github.com/grafana/grafana/pkg/services/featuremgmt"
	"github.com/grafana/grafana/pkg/services/ssosettings"
	ssoModels "github.com/grafana/grafana/pkg/services/ssosettings/models"
	"github.com/grafana/grafana/pkg/setting"
)

const (
	legacyAPIURL            = "https://www.googleapis.com/oauth2/v1/userinfo"
	googleIAMGroupsEndpoint = "https://content-cloudidentity.googleapis.com/v1/groups/-/memberships:searchDirectGroups"
	googleIAMScope          = "https://www.googleapis.com/auth/cloud-identity.groups.readonly"
)

var _ social.SocialConnector = (*SocialGoogle)(nil)
var _ ssosettings.Reloadable = (*SocialGoogle)(nil)

type SocialGoogle struct {
	*SocialBase
	hostedDomain string
	apiUrl       string
}

type googleUserData struct {
	ID            string `json:"sub"`
	Email         string `json:"email"`
	Name          string `json:"name"`
	EmailVerified bool   `json:"email_verified"`
	rawJSON       []byte `json:"-"`
}

func NewGoogleProvider(info *social.OAuthInfo, cfg *setting.Cfg, ssoSettings ssosettings.Service, features *featuremgmt.FeatureManager) *SocialGoogle {
	config := createOAuthConfig(info, cfg, social.GoogleProviderName)
	provider := &SocialGoogle{
<<<<<<< HEAD
		SocialBase:      newSocialBase(social.GoogleProviderName, config, info, cfg.AutoAssignOrgRole, cfg.OAuthSkipOrgRoleUpdateSync, *features),
		hostedDomain:    info.HostedDomain,
		apiUrl:          info.ApiUrl,
		skipOrgRoleSync: info.SkipOrgRoleSync,
=======
		SocialBase:   newSocialBase(social.GoogleProviderName, config, info, cfg.AutoAssignOrgRole, *features),
		hostedDomain: info.HostedDomain,
		apiUrl:       info.ApiUrl,
>>>>>>> ce1450d4
	}

	if strings.HasPrefix(info.ApiUrl, legacyAPIURL) {
		provider.log.Warn("Using legacy Google API URL, please update your configuration")
	}

	if features.IsEnabledGlobally(featuremgmt.FlagSsoSettingsApi) {
		ssoSettings.RegisterReloadable(social.GoogleProviderName, provider)
	}

	return provider
}

func (s *SocialGoogle) Validate(ctx context.Context, settings ssoModels.SSOSettings) error {
	return nil
}

func (s *SocialGoogle) Reload(ctx context.Context, settings ssoModels.SSOSettings) error {
	return nil
}

func (s *SocialGoogle) UserInfo(ctx context.Context, client *http.Client, token *oauth2.Token) (*social.BasicUserInfo, error) {
	data, errToken := s.extractFromToken(ctx, client, token)
	if errToken != nil {
		return nil, errToken
	}

	if data == nil {
		var errAPI error
		data, errAPI = s.extractFromAPI(ctx, client)
		if errAPI != nil {
			return nil, errAPI
		}
	}

	if data.ID == "" {
		return nil, fmt.Errorf("error getting user info: id is empty")
	}

	if !data.EmailVerified {
		return nil, fmt.Errorf("user email is not verified")
	}

	groups, errPage := s.retrieveGroups(ctx, client, data)
	if errPage != nil {
		s.log.Warn("Error retrieving groups", "error", errPage)
	}

	if !s.isGroupMember(groups) {
		return nil, errMissingGroupMembership
	}

	userInfo := &social.BasicUserInfo{
		Id:             data.ID,
		Name:           data.Name,
		Email:          data.Email,
		Login:          data.Email,
		Role:           "",
		IsGrafanaAdmin: nil,
		Groups:         groups,
	}

	if !s.info.SkipOrgRoleSync {
		role, grafanaAdmin, errRole := s.extractRoleAndAdmin(data.rawJSON, groups)
		if errRole != nil {
			return nil, errRole
		}

		if s.info.AllowAssignGrafanaAdmin {
			userInfo.IsGrafanaAdmin = &grafanaAdmin
		}

		userInfo.Role = role
	}

	s.log.Debug("Resolved user info", "data", fmt.Sprintf("%+v", userInfo))

	return userInfo, nil
}

func (s *SocialGoogle) GetOAuthInfo() *social.OAuthInfo {
	return s.info
}

type googleAPIData struct {
	ID            string `json:"id"`
	Name          string `json:"name"`
	Email         string `json:"email"`
	EmailVerified bool   `json:"verified_email"`
}

func (s *SocialGoogle) extractFromAPI(ctx context.Context, client *http.Client) (*googleUserData, error) {
	if strings.HasPrefix(s.apiUrl, legacyAPIURL) {
		data := googleAPIData{}
		response, err := s.httpGet(ctx, client, s.apiUrl)
		if err != nil {
			return nil, fmt.Errorf("error retrieving legacy user info: %s", err)
		}

		if err := json.Unmarshal(response.Body, &data); err != nil {
			return nil, fmt.Errorf("error unmarshalling legacy user info: %s", err)
		}

		return &googleUserData{
			ID:            data.ID,
			Name:          data.Name,
			Email:         data.Email,
			EmailVerified: data.EmailVerified,
			rawJSON:       response.Body,
		}, nil
	}

	data := googleUserData{}
	response, err := s.httpGet(ctx, client, s.apiUrl)
	if err != nil {
		return nil, fmt.Errorf("error getting user info: %s", err)
	}

	if err := json.Unmarshal(response.Body, &data); err != nil {
		return nil, fmt.Errorf("error unmarshalling user info: %s", err)
	}

	return &data, nil
}

func (s *SocialGoogle) AuthCodeURL(state string, opts ...oauth2.AuthCodeOption) string {
	if s.features.IsEnabledGlobally(featuremgmt.FlagAccessTokenExpirationCheck) && s.info.UseRefreshToken {
		opts = append(opts, oauth2.AccessTypeOffline, oauth2.ApprovalForce)
	}
	return s.SocialBase.AuthCodeURL(state, opts...)
}

func (s *SocialGoogle) extractFromToken(ctx context.Context, client *http.Client, token *oauth2.Token) (*googleUserData, error) {
	s.log.Debug("Extracting user info from OAuth token")

	idToken := token.Extra("id_token")
	if idToken == nil {
		s.log.Debug("No id_token found, defaulting to API access", "token", token)
		return nil, nil
	}

	rawJSON, err := s.retrieveRawIDToken(idToken)
	if err != nil {
		s.log.Warn("Error retrieving id_token", "error", err, "token", fmt.Sprintf("%+v", idToken))
		return nil, nil
	}

	if setting.Env == setting.Dev {
		s.log.Debug("Received id_token", "raw_json", string(rawJSON))
	}

	var data googleUserData
	if err := json.Unmarshal(rawJSON, &data); err != nil {
		return nil, fmt.Errorf("Error getting user info: %s", err)
	}

	data.rawJSON = rawJSON

	return &data, nil
}

type googleGroupResp struct {
	Memberships []struct {
		Group    string `json:"group"`
		GroupKey struct {
			ID string `json:"id"`
		} `json:"groupKey"`
		DisplayName string `json:"displayName"`
	} `json:"memberships"`
	NextPageToken string `json:"nextPageToken"`
}

func (s *SocialGoogle) retrieveGroups(ctx context.Context, client *http.Client, userData *googleUserData) ([]string, error) {
	s.log.Debug("Retrieving groups", "scopes", s.SocialBase.Config.Scopes)
	if !slices.Contains(s.Scopes, googleIAMScope) {
		return nil, nil
	}

	groups := []string{}

	url := fmt.Sprintf("%s?query=member_key_id=='%s'", googleIAMGroupsEndpoint, userData.Email)
	nextPageToken := ""
	for page, errPage := s.getGroupsPage(ctx, client, url, nextPageToken); ; page, errPage = s.getGroupsPage(ctx, client, url, nextPageToken) {
		if errPage != nil {
			return nil, errPage
		}

		for _, group := range page.Memberships {
			groups = append(groups, group.GroupKey.ID)
		}

		nextPageToken = page.NextPageToken
		if nextPageToken == "" {
			break
		}
	}

	return groups, nil
}

func (s *SocialGoogle) getGroupsPage(ctx context.Context, client *http.Client, url, nextPageToken string) (*googleGroupResp, error) {
	if nextPageToken != "" {
		url = fmt.Sprintf("%s&pageToken=%s", url, nextPageToken)
	}

	s.log.Debug("Retrieving groups", "url", url)
	resp, err := s.httpGet(ctx, client, url)
	if err != nil {
		return nil, fmt.Errorf("error getting groups: %s", err)
	}

	var data googleGroupResp
	if err := json.Unmarshal(resp.Body, &data); err != nil {
		return nil, fmt.Errorf("error unmarshalling groups: %s", err)
	}

	return &data, nil
}<|MERGE_RESOLUTION|>--- conflicted
+++ resolved
@@ -43,16 +43,9 @@
 func NewGoogleProvider(info *social.OAuthInfo, cfg *setting.Cfg, ssoSettings ssosettings.Service, features *featuremgmt.FeatureManager) *SocialGoogle {
 	config := createOAuthConfig(info, cfg, social.GoogleProviderName)
 	provider := &SocialGoogle{
-<<<<<<< HEAD
-		SocialBase:      newSocialBase(social.GoogleProviderName, config, info, cfg.AutoAssignOrgRole, cfg.OAuthSkipOrgRoleUpdateSync, *features),
-		hostedDomain:    info.HostedDomain,
-		apiUrl:          info.ApiUrl,
-		skipOrgRoleSync: info.SkipOrgRoleSync,
-=======
 		SocialBase:   newSocialBase(social.GoogleProviderName, config, info, cfg.AutoAssignOrgRole, *features),
 		hostedDomain: info.HostedDomain,
 		apiUrl:       info.ApiUrl,
->>>>>>> ce1450d4
 	}
 
 	if strings.HasPrefix(info.ApiUrl, legacyAPIURL) {
