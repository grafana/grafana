package connectors

import (
	"bytes"
	"context"
	"encoding/json"
	"errors"
	"fmt"
	"net/http"
	"net/mail"
	"strconv"

	"golang.org/x/oauth2"

	"github.com/grafana/grafana/pkg/login/social"
	"github.com/grafana/grafana/pkg/services/featuremgmt"
	"github.com/grafana/grafana/pkg/services/ssosettings"
	ssoModels "github.com/grafana/grafana/pkg/services/ssosettings/models"
	"github.com/grafana/grafana/pkg/setting"
	"github.com/grafana/grafana/pkg/util"
)

const (
	nameAttributePathKey    = "name_attribute_path"
	loginAttributePathKey   = "login_attribute_path"
	idTokenAttributeNameKey = "id_token_attribute_name" // #nosec G101 not a hardcoded credential
)

var ExtraGenericOAuthSettingKeys = []string{nameAttributePathKey, loginAttributePathKey, idTokenAttributeNameKey, teamIdsKey, allowedOrganizationsKey}

var _ social.SocialConnector = (*SocialGenericOAuth)(nil)
var _ ssosettings.Reloadable = (*SocialGenericOAuth)(nil)

type SocialGenericOAuth struct {
	*SocialBase
	allowedOrganizations []string
	apiUrl               string
	teamsUrl             string
	emailAttributeName   string
	emailAttributePath   string
	loginAttributePath   string
	nameAttributePath    string
	groupsAttributePath  string
	idTokenAttributeName string
	teamIdsAttributePath string
	teamIds              []string
	allowedGroups        []string
}

func NewGenericOAuthProvider(info *social.OAuthInfo, cfg *setting.Cfg, ssoSettings ssosettings.Service, features *featuremgmt.FeatureManager) *SocialGenericOAuth {
	config := createOAuthConfig(info, cfg, social.GenericOAuthProviderName)
	provider := &SocialGenericOAuth{
		SocialBase:           newSocialBase(social.GenericOAuthProviderName, config, info, cfg.AutoAssignOrgRole, *features),
		apiUrl:               info.ApiUrl,
		teamsUrl:             info.TeamsUrl,
		emailAttributeName:   info.EmailAttributeName,
		emailAttributePath:   info.EmailAttributePath,
		nameAttributePath:    info.Extra[nameAttributePathKey],
		groupsAttributePath:  info.GroupsAttributePath,
		loginAttributePath:   info.Extra[loginAttributePathKey],
		idTokenAttributeName: info.Extra[idTokenAttributeNameKey],
		teamIdsAttributePath: info.TeamIdsAttributePath,
		teamIds:              util.SplitString(info.Extra[teamIdsKey]),
		allowedOrganizations: util.SplitString(info.Extra[allowedOrganizationsKey]),
		allowedGroups:        info.AllowedGroups,
<<<<<<< HEAD
		skipOrgRoleSync:      info.SkipOrgRoleSync,
=======
>>>>>>> ce1450d4
	}

	if features.IsEnabledGlobally(featuremgmt.FlagSsoSettingsApi) {
		ssoSettings.RegisterReloadable(social.GenericOAuthProviderName, provider)
	}

	return provider
}

func (s *SocialGenericOAuth) Validate(ctx context.Context, settings ssoModels.SSOSettings) error {
	return nil
}

func (s *SocialGenericOAuth) Reload(ctx context.Context, settings ssoModels.SSOSettings) error {
	return nil
}

// TODOD: remove this in the next PR and use the isGroupMember from social.go
func (s *SocialGenericOAuth) IsGroupMember(groups []string) bool {
	if len(s.allowedGroups) == 0 {
		return true
	}

	for _, allowedGroup := range s.allowedGroups {
		for _, group := range groups {
			if group == allowedGroup {
				return true
			}
		}
	}

	return false
}

func (s *SocialGenericOAuth) IsTeamMember(ctx context.Context, client *http.Client) bool {
	if len(s.teamIds) == 0 {
		return true
	}

	teamMemberships, err := s.FetchTeamMemberships(ctx, client)
	if err != nil {
		return false
	}

	for _, teamId := range s.teamIds {
		for _, membershipId := range teamMemberships {
			if teamId == membershipId {
				return true
			}
		}
	}

	return false
}

func (s *SocialGenericOAuth) IsOrganizationMember(ctx context.Context, client *http.Client) bool {
	if len(s.allowedOrganizations) == 0 {
		return true
	}

	organizations, ok := s.FetchOrganizations(ctx, client)
	if !ok {
		return false
	}

	for _, allowedOrganization := range s.allowedOrganizations {
		for _, organization := range organizations {
			if organization == allowedOrganization {
				return true
			}
		}
	}

	return false
}

type UserInfoJson struct {
	Sub         string              `json:"sub"`
	Name        string              `json:"name"`
	DisplayName string              `json:"display_name"`
	Login       string              `json:"login"`
	Username    string              `json:"username"`
	Email       string              `json:"email"`
	Upn         string              `json:"upn"`
	Attributes  map[string][]string `json:"attributes"`
	rawJSON     []byte
	source      string
}

func (info *UserInfoJson) String() string {
	return fmt.Sprintf(
		"Name: %s, Displayname: %s, Login: %s, Username: %s, Email: %s, Upn: %s, Attributes: %v",
		info.Name, info.DisplayName, info.Login, info.Username, info.Email, info.Upn, info.Attributes)
}

func (s *SocialGenericOAuth) UserInfo(ctx context.Context, client *http.Client, token *oauth2.Token) (*social.BasicUserInfo, error) {
	s.log.Debug("Getting user info")
	toCheck := make([]*UserInfoJson, 0, 2)

	if tokenData := s.extractFromToken(token); tokenData != nil {
		toCheck = append(toCheck, tokenData)
	}
	if apiData := s.extractFromAPI(ctx, client); apiData != nil {
		toCheck = append(toCheck, apiData)
	}

	userInfo := &social.BasicUserInfo{}
	for _, data := range toCheck {
		s.log.Debug("Processing external user info", "source", data.source, "data", data)

		if userInfo.Id == "" {
			userInfo.Id = data.Sub
		}

		if userInfo.Name == "" {
			userInfo.Name = s.extractUserName(data)
		}

		if userInfo.Login == "" {
			userInfo.Login = s.extractLogin(data)
		}

		if userInfo.Email == "" {
			userInfo.Email = s.extractEmail(data)
			if userInfo.Email != "" {
				s.log.Debug("Set user info email from extracted email", "email", userInfo.Email)
			}
		}

		if userInfo.Role == "" && !s.info.SkipOrgRoleSync {
			role, grafanaAdmin, err := s.extractRoleAndAdminOptional(data.rawJSON, []string{})
			if err != nil {
				s.log.Warn("Failed to extract role", "err", err)
			} else {
				userInfo.Role = role
				if s.info.AllowAssignGrafanaAdmin {
					userInfo.IsGrafanaAdmin = &grafanaAdmin
				}
			}
		}

		if len(userInfo.Groups) == 0 {
			groups, err := s.extractGroups(data)
			if err != nil {
				s.log.Warn("Failed to extract groups", "err", err)
			} else if len(groups) > 0 {
				s.log.Debug("Setting user info groups from extracted groups")
				userInfo.Groups = groups
			}
		}
	}

<<<<<<< HEAD
	if userInfo.Role == "" && !s.skipOrgRoleSync {
		if s.info.RoleAttributeStrict {
=======
	if userInfo.Role == "" && !s.info.SkipOrgRoleSync {
		if s.roleAttributeStrict {
>>>>>>> ce1450d4
			return nil, errRoleAttributeStrictViolation.Errorf("idP did not return a role attribute")
		}
		userInfo.Role = s.defaultRole()
	}

<<<<<<< HEAD
	if s.info.AllowAssignGrafanaAdmin && s.skipOrgRoleSync {
=======
	if s.allowAssignGrafanaAdmin && s.info.SkipOrgRoleSync {
>>>>>>> ce1450d4
		s.log.Debug("AllowAssignGrafanaAdmin and skipOrgRoleSync are both set, Grafana Admin role will not be synced, consider setting one or the other")
	}

	if userInfo.Email == "" {
		var err error
		userInfo.Email, err = s.FetchPrivateEmail(ctx, client)
		if err != nil {
			return nil, err
		}
		s.log.Debug("Setting email from fetched private email", "email", userInfo.Email)
	}

	if userInfo.Login == "" {
		s.log.Debug("Defaulting to using email for user info login", "email", userInfo.Email)
		userInfo.Login = userInfo.Email
	}

	if !s.IsTeamMember(ctx, client) {
		return nil, errors.New("user not a member of one of the required teams")
	}

	if !s.IsOrganizationMember(ctx, client) {
		return nil, errors.New("user not a member of one of the required organizations")
	}

	if !s.IsGroupMember(userInfo.Groups) {
		return nil, errMissingGroupMembership
	}

	s.log.Debug("User info result", "result", userInfo)
	return userInfo, nil
}

func (s *SocialGenericOAuth) GetOAuthInfo() *social.OAuthInfo {
	return s.info
}

func (s *SocialGenericOAuth) extractFromToken(token *oauth2.Token) *UserInfoJson {
	s.log.Debug("Extracting user info from OAuth token")

	idTokenAttribute := "id_token"
	if s.idTokenAttributeName != "" {
		idTokenAttribute = s.idTokenAttributeName
		s.log.Debug("Using custom id_token attribute name", "attribute_name", idTokenAttribute)
	}

	idToken := token.Extra(idTokenAttribute)
	if idToken == nil {
		s.log.Debug("No id_token found", "token", token)
		return nil
	}

	rawJSON, err := s.retrieveRawIDToken(idToken)
	if err != nil {
		s.log.Warn("Error retrieving id_token", "error", err, "token", fmt.Sprintf("%+v", token))
		return nil
	}

	var data UserInfoJson
	if err := json.Unmarshal(rawJSON, &data); err != nil {
		s.log.Error("Error decoding id_token JSON", "raw_json", string(rawJSON), "error", err)
		return nil
	}

	data.rawJSON = rawJSON
	data.source = "token"
	s.log.Debug("Received id_token", "raw_json", string(data.rawJSON), "data", data.String())
	return &data
}

func (s *SocialGenericOAuth) extractFromAPI(ctx context.Context, client *http.Client) *UserInfoJson {
	s.log.Debug("Getting user info from API")
	if s.apiUrl == "" {
		s.log.Debug("No api url configured")
		return nil
	}

	rawUserInfoResponse, err := s.httpGet(ctx, client, s.apiUrl)
	if err != nil {
		s.log.Debug("Error getting user info from API", "url", s.apiUrl, "error", err)
		return nil
	}

	rawJSON := rawUserInfoResponse.Body

	var data UserInfoJson
	if err := json.Unmarshal(rawJSON, &data); err != nil {
		s.log.Error("Error decoding user info response", "raw_json", rawJSON, "error", err)
		return nil
	}

	data.rawJSON = rawJSON
	data.source = "API"
	s.log.Debug("Received user info response from API", "raw_json", string(rawJSON), "data", data.String())
	return &data
}

func (s *SocialGenericOAuth) extractEmail(data *UserInfoJson) string {
	if data.Email != "" {
		return data.Email
	}

	if s.emailAttributePath != "" {
		email, err := s.searchJSONForStringAttr(s.emailAttributePath, data.rawJSON)
		if err != nil {
			s.log.Error("Failed to search JSON for attribute", "error", err)
		} else if email != "" {
			return email
		}
	}

	emails, ok := data.Attributes[s.emailAttributeName]
	if ok && len(emails) != 0 {
		return emails[0]
	}

	if data.Upn != "" {
		emailAddr, emailErr := mail.ParseAddress(data.Upn)
		if emailErr == nil {
			return emailAddr.Address
		}
		s.log.Debug("Failed to parse e-mail address", "error", emailErr.Error())
	}

	return ""
}

func (s *SocialGenericOAuth) extractLogin(data *UserInfoJson) string {
	if data.Login != "" {
		s.log.Debug("Setting user info login from login field", "login", data.Login)
		return data.Login
	}

	if s.loginAttributePath != "" {
		s.log.Debug("Searching for login among JSON", "loginAttributePath", s.loginAttributePath)
		login, err := s.searchJSONForStringAttr(s.loginAttributePath, data.rawJSON)
		if err != nil {
			s.log.Error("Failed to search JSON for login attribute", "error", err)
		}

		if login != "" {
			return login
		}
	}

	if data.Username != "" {
		s.log.Debug("Setting user info login from username field", "username", data.Username)
		return data.Username
	}

	return ""
}

func (s *SocialGenericOAuth) extractUserName(data *UserInfoJson) string {
	if s.nameAttributePath != "" {
		name, err := s.searchJSONForStringAttr(s.nameAttributePath, data.rawJSON)
		if err != nil {
			s.log.Error("Failed to search JSON for attribute", "error", err)
		} else if name != "" {
			s.log.Debug("Setting user info name from nameAttributePath", "nameAttributePath", s.nameAttributePath)
			return name
		}
	}

	if data.Name != "" {
		s.log.Debug("Setting user info name from name field")
		return data.Name
	}

	if data.DisplayName != "" {
		s.log.Debug("Setting user info name from display name field")
		return data.DisplayName
	}

	s.log.Debug("Unable to find user info name")
	return ""
}

func (s *SocialGenericOAuth) extractGroups(data *UserInfoJson) ([]string, error) {
	if s.groupsAttributePath == "" {
		return []string{}, nil
	}

	return s.searchJSONForStringArrayAttr(s.groupsAttributePath, data.rawJSON)
}

func (s *SocialGenericOAuth) FetchPrivateEmail(ctx context.Context, client *http.Client) (string, error) {
	type Record struct {
		Email       string `json:"email"`
		Primary     bool   `json:"primary"`
		IsPrimary   bool   `json:"is_primary"`
		Verified    bool   `json:"verified"`
		IsConfirmed bool   `json:"is_confirmed"`
	}

	response, err := s.httpGet(ctx, client, fmt.Sprintf(s.apiUrl+"/emails"))
	if err != nil {
		s.log.Error("Error getting email address", "url", s.apiUrl+"/emails", "error", err)
		return "", fmt.Errorf("%v: %w", "Error getting email address", err)
	}

	var records []Record

	err = json.Unmarshal(response.Body, &records)
	if err != nil {
		var data struct {
			Values []Record `json:"values"`
		}

		err = json.Unmarshal(response.Body, &data)
		if err != nil {
			s.log.Error("Error decoding email addresses response", "raw_json", string(response.Body), "error", err)
			return "", fmt.Errorf("%v: %w", "Error decoding email addresses response", err)
		}

		records = data.Values
	}

	s.log.Debug("Received email addresses", "emails", records)

	var email = ""
	for _, record := range records {
		if record.Primary || record.IsPrimary {
			email = record.Email
			break
		}
	}

	s.log.Debug("Using email address", "email", email)

	return email, nil
}

func (s *SocialGenericOAuth) FetchTeamMemberships(ctx context.Context, client *http.Client) ([]string, error) {
	var err error
	var ids []string

	if s.teamsUrl == "" {
		ids, err = s.fetchTeamMembershipsFromDeprecatedTeamsUrl(ctx, client)
	} else {
		ids, err = s.fetchTeamMembershipsFromTeamsUrl(ctx, client)
	}

	if err == nil {
		s.log.Debug("Received team memberships", "ids", ids)
	}

	return ids, err
}

func (s *SocialGenericOAuth) fetchTeamMembershipsFromDeprecatedTeamsUrl(ctx context.Context, client *http.Client) ([]string, error) {
	var ids []string

	type Record struct {
		Id int `json:"id"`
	}

	response, err := s.httpGet(ctx, client, fmt.Sprintf(s.apiUrl+"/teams"))
	if err != nil {
		s.log.Error("Error getting team memberships", "url", s.apiUrl+"/teams", "error", err)
		return []string{}, err
	}

	var records []Record

	err = json.Unmarshal(response.Body, &records)
	if err != nil {
		s.log.Error("Error decoding team memberships response", "raw_json", string(response.Body), "error", err)
		return []string{}, err
	}

	ids = make([]string, len(records))
	for i, record := range records {
		ids[i] = strconv.Itoa(record.Id)
	}

	return ids, nil
}

func (s *SocialGenericOAuth) fetchTeamMembershipsFromTeamsUrl(ctx context.Context, client *http.Client) ([]string, error) {
	if s.teamIdsAttributePath == "" {
		return []string{}, nil
	}

	response, err := s.httpGet(ctx, client, fmt.Sprintf(s.teamsUrl))
	if err != nil {
		s.log.Error("Error getting team memberships", "url", s.teamsUrl, "error", err)
		return nil, err
	}

	return s.searchJSONForStringArrayAttr(s.teamIdsAttributePath, response.Body)
}

func (s *SocialGenericOAuth) FetchOrganizations(ctx context.Context, client *http.Client) ([]string, bool) {
	type Record struct {
		Login string `json:"login"`
	}

	response, err := s.httpGet(ctx, client, fmt.Sprintf(s.apiUrl+"/orgs"))
	if err != nil {
		s.log.Error("Error getting organizations", "url", s.apiUrl+"/orgs", "error", err)
		return nil, false
	}

	var records []Record

	err = json.Unmarshal(response.Body, &records)
	if err != nil {
		s.log.Error("Error decoding organization response", "response", string(response.Body), "error", err)
		return nil, false
	}

	var logins = make([]string, len(records))
	for i, record := range records {
		logins[i] = record.Login
	}

	s.log.Debug("Received organizations", "logins", logins)

	return logins, true
}

func (s *SocialGenericOAuth) SupportBundleContent(bf *bytes.Buffer) error {
	bf.WriteString("## GenericOAuth specific configuration\n\n")
	bf.WriteString("```ini\n")
	bf.WriteString(fmt.Sprintf("name_attribute_path = %s\n", s.nameAttributePath))
	bf.WriteString(fmt.Sprintf("login_attribute_path = %s\n", s.loginAttributePath))
	bf.WriteString(fmt.Sprintf("id_token_attribute_name = %s\n", s.idTokenAttributeName))
	bf.WriteString(fmt.Sprintf("team_ids_attribute_path = %s\n", s.teamIdsAttributePath))
	bf.WriteString(fmt.Sprintf("team_ids = %v\n", s.teamIds))
	bf.WriteString(fmt.Sprintf("allowed_organizations = %v\n", s.allowedOrganizations))
	bf.WriteString("```\n\n")

	return s.SocialBase.SupportBundleContent(bf)
}<|MERGE_RESOLUTION|>--- conflicted
+++ resolved
@@ -63,10 +63,6 @@
 		teamIds:              util.SplitString(info.Extra[teamIdsKey]),
 		allowedOrganizations: util.SplitString(info.Extra[allowedOrganizationsKey]),
 		allowedGroups:        info.AllowedGroups,
-<<<<<<< HEAD
-		skipOrgRoleSync:      info.SkipOrgRoleSync,
-=======
->>>>>>> ce1450d4
 	}
 
 	if features.IsEnabledGlobally(featuremgmt.FlagSsoSettingsApi) {
@@ -219,23 +215,14 @@
 		}
 	}
 
-<<<<<<< HEAD
-	if userInfo.Role == "" && !s.skipOrgRoleSync {
+	if userInfo.Role == "" && !s.info.SkipOrgRoleSync {
 		if s.info.RoleAttributeStrict {
-=======
-	if userInfo.Role == "" && !s.info.SkipOrgRoleSync {
-		if s.roleAttributeStrict {
->>>>>>> ce1450d4
 			return nil, errRoleAttributeStrictViolation.Errorf("idP did not return a role attribute")
 		}
 		userInfo.Role = s.defaultRole()
 	}
 
-<<<<<<< HEAD
-	if s.info.AllowAssignGrafanaAdmin && s.skipOrgRoleSync {
-=======
-	if s.allowAssignGrafanaAdmin && s.info.SkipOrgRoleSync {
->>>>>>> ce1450d4
+	if s.info.AllowAssignGrafanaAdmin && s.info.SkipOrgRoleSync {
 		s.log.Debug("AllowAssignGrafanaAdmin and skipOrgRoleSync are both set, Grafana Admin role will not be synced, consider setting one or the other")
 	}
 
