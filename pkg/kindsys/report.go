//go:build ignore
// +build ignore

//go:generate go run report.go

package main

import (
	"context"
	"encoding/json"
	"fmt"
	"os"
	"reflect"
	"sort"
	"strings"

	"github.com/grafana/codejen"

	"github.com/grafana/grafana/pkg/kindsys"
	"github.com/grafana/grafana/pkg/plugins/pfs/corelist"
	"github.com/grafana/grafana/pkg/registry/corekind"
)

const reportFileName = "report.json"

func main() {
	report := buildKindStateReport()
	reportJSON := elsedie(json.MarshalIndent(report, "", "  "))("error generating json output")

	file := codejen.NewFile(reportFileName, reportJSON, reportJenny{})
	filesystem := elsedie(file.ToFS())("error building in-memory file system")

	if _, set := os.LookupEnv("CODEGEN_VERIFY"); set {
		if err := filesystem.Verify(context.Background(), ""); err != nil {
			die(fmt.Errorf("generated code is out of sync with inputs:\n%s\nrun `make gen-cue` to regenerate", err))
		}
	} else if err := filesystem.Write(context.Background(), ""); err != nil {
		die(fmt.Errorf("error while writing generated code to disk:\n%s", err))
	}
}

// static list of planned core kinds so that we can inject ones that
// haven't been started on yet as "planned"
var plannedCoreKinds = []string{
	"Dashboard",
	"Playlist",
	"Team",
	"User",
	"Folder",
	"DataSource",
	"APIKey",
	"ServiceAccount",
	"Thumb",
	"Query",
	"QueryHistory",
}

type Kind struct {
	Name     string `json:"name"`
	Type     string `json:"type"`
	Maturity string `json:"maturity"`
}

type KindStateReport struct {
<<<<<<< HEAD
	Kinds      map[string]Kind      `json:"kinds"`
	Dimensions map[string]Dimension `json:"dimensions"`
}

type Dimension map[string]DimensionValue

type DimensionValue struct {
	Name  string   `json:"name"`
	Items []string `json:"items"`
	Count int      `json:"count"`
=======
	Core       []kindsys.CoreProperties       `json:"core"`
	Composable []kindsys.ComposableProperties `json:"composable"`
>>>>>>> cdd7392f
}

// emptyKindStateReport is used to ensure certain
// dimension values are present (even if empty) in
// the final report.
func emptyKindStateReport() KindStateReport {
	return KindStateReport{
<<<<<<< HEAD
		Kinds: make(map[string]Kind),
		Dimensions: map[string]Dimension{
			"maturity": {
				"merged":       emptyDimensionValue("merged"),
				"experimental": emptyDimensionValue("experimental"),
				"stable":       emptyDimensionValue("stable"),
				"mature":       emptyDimensionValue("mature"),
			},
			"type": {
				"core":       emptyDimensionValue("core"),
				"raw":        emptyDimensionValue("raw"),
				"composable": emptyDimensionValue("composable"),
			},
		},
	}
}

func emptyDimensionValue(name string) DimensionValue {
	return DimensionValue{
		Name:  name,
		Items: make([]string, 0),
		Count: 0,
=======
		Core:       make([]kindsys.CoreProperties, 0),
		Composable: make([]kindsys.ComposableProperties, 0),
>>>>>>> cdd7392f
	}
}

func buildKindStateReport() KindStateReport {
	r := emptyKindStateReport()
	kk := buildKindsList()

	for _, k := range kk {
		r.Kinds[k.Name] = k

		// We consider every Kind field as a dimension
		for _, field := range reflect.VisibleFields(reflect.TypeOf(k)) {
			// Except for the Kind's name (id) -- its machine name.
			if field.Name == "Name" {
				continue
			}

			// If we haven't seen that dimension yet.
			dimName := machinize(field.Name)
			if _, ok := r.Dimensions[dimName]; !ok {
				r.Dimensions[dimName] = make(Dimension)
			}

			// If we haven't seen that dimension value yet.
			value := reflect.Indirect(reflect.ValueOf(k)).FieldByName(field.Name).String()
			if _, ok := r.Dimensions[dimName][value]; !ok {
				r.Dimensions[dimName][value] = emptyDimensionValue(value)
			}

			// Finally, we account the Kind for the dimension value
			dimValue := r.Dimensions[dimName][value]
			dimValue.Count++
			dimValue.Items = append(dimValue.Items, k.Name)
			r.Dimensions[dimName][value] = dimValue
		}
	}

	return r
}

func buildKindsList() []Kind {
	kk := make([]Kind, 0)
	b := corekind.NewBase(nil)

	seen := make(map[string]bool)
	for _, k := range b.All() {
		seen[k.Props().Common().Name] = true
<<<<<<< HEAD

		var kType string
		switch k.Props().(type) {
		case kindsys.CoreStructuredProperties:
			kType = "core"
		case kindsys.RawProperties:
			kType = "raw"
=======
		switch props := k.Props().(type) {
		case kindsys.CoreProperties:
			r.Core = append(r.Core, props)
>>>>>>> cdd7392f
		}

		kk = append(kk, Kind{
			Name:     k.MachineName(),
			Type:     kType,
			Maturity: k.Props().Common().Maturity.String(),
		})
	}

	for _, kn := range plannedCoreKinds {
		if seen[kn] {
			continue
		}
<<<<<<< HEAD
		kk = append(kk, Kind{
			Name:     machinize(kn),
			Type:     "core",
			Maturity: "planned",
=======
		r.Core = append(r.Core, kindsys.CoreProperties{
			CommonProperties: kindsys.CommonProperties{
				Name:              kn,
				PluralName:        kn + "s",
				MachineName:       machinize(kn),
				PluralMachineName: machinize(kn) + "s",
				Maturity:          "planned",
			},
>>>>>>> cdd7392f
		})
	}

	all := kindsys.AllSlots(nil)
	// TODO this is all hacks until #59001, which will unite plugins with kindsys
	for _, tree := range corelist.New(nil) {
		rp := tree.RootPlugin()
		for _, slot := range all {
			if may, _ := slot.ForPluginType(string(rp.Meta().Type)); may {
				n := fmt.Sprintf("%s-%s", strings.Title(rp.Meta().Id), slot.Name())
				maturity := "planned"
				if _, has := rp.SlotImplementations()[slot.Name()]; has {
					maturity = "merged"
				}
				kk = append(kk, Kind{
					Name:     machinize(n),
					Type:     "composable",
					Maturity: maturity,
				})
			}
		}
	}

	sort.Slice(kk, func(i, j int) bool {
		return kk[i].Name < kk[j].Name
	})

	return kk
}

func machinize(s string) string {
	return strings.Map(func(r rune) rune {
		switch {
		case r >= 'a' && r <= 'z':
			fallthrough
		case r >= '0' && r <= '9':
			fallthrough
		case r == '_':
			return r
		case r >= 'A' && r <= 'Z':
			return r + 32
		case r == '-':
			return '_'
		default:
			return -1
		}
	}, s)
}

type reportJenny struct{}

func (reportJenny) JennyName() string {
	return "ReportJenny"
}

func elsedie[T any](t T, err error) func(msg string) T {
	if err != nil {
		return func(msg string) T {
			fmt.Fprintf(os.Stderr, "%s: %s\n", msg, err)
			os.Exit(1)
			return t
		}
	}

	return func(msg string) T {
		return t
	}
}

func die(err error) {
	fmt.Fprint(os.Stderr, err, "\n")
	os.Exit(1)
}<|MERGE_RESOLUTION|>--- conflicted
+++ resolved
@@ -10,8 +10,6 @@
 	"encoding/json"
 	"fmt"
 	"os"
-	"reflect"
-	"sort"
 	"strings"
 
 	"github.com/grafana/codejen"
@@ -55,142 +53,81 @@
 	"QueryHistory",
 }
 
-type Kind struct {
-	Name     string `json:"name"`
-	Type     string `json:"type"`
-	Maturity string `json:"maturity"`
-}
-
 type KindStateReport struct {
-<<<<<<< HEAD
-	Kinds      map[string]Kind      `json:"kinds"`
-	Dimensions map[string]Dimension `json:"dimensions"`
-}
-
-type Dimension map[string]DimensionValue
+	Kinds      map[string]kindsys.SomeKindProperties `json:"kinds"`
+	Dimensions map[string]Dimension                  `json:"dimensions"`
+}
+
+func (r *KindStateReport) add(k kindsys.SomeKindProperties, category string) {
+	kName := k.Common().MachineName
+
+	r.Kinds[kName] = k
+	r.Dimensions["maturity"][k.Common().Maturity.String()].add(kName)
+	r.Dimensions["category"][category].add(kName)
+}
+
+type Dimension map[string]*DimensionValue
 
 type DimensionValue struct {
 	Name  string   `json:"name"`
 	Items []string `json:"items"`
 	Count int      `json:"count"`
-=======
-	Core       []kindsys.CoreProperties       `json:"core"`
-	Composable []kindsys.ComposableProperties `json:"composable"`
->>>>>>> cdd7392f
+}
+
+func (dv *DimensionValue) add(s string) {
+	dv.Count++
+	dv.Items = append(dv.Items, s)
 }
 
 // emptyKindStateReport is used to ensure certain
 // dimension values are present (even if empty) in
 // the final report.
-func emptyKindStateReport() KindStateReport {
-	return KindStateReport{
-<<<<<<< HEAD
-		Kinds: make(map[string]Kind),
+func emptyKindStateReport() *KindStateReport {
+	return &KindStateReport{
+		Kinds: make(map[string]kindsys.SomeKindProperties),
 		Dimensions: map[string]Dimension{
 			"maturity": {
+				"planned":      emptyDimensionValue("planned"),
 				"merged":       emptyDimensionValue("merged"),
 				"experimental": emptyDimensionValue("experimental"),
 				"stable":       emptyDimensionValue("stable"),
 				"mature":       emptyDimensionValue("mature"),
 			},
-			"type": {
+			"category": {
 				"core":       emptyDimensionValue("core"),
-				"raw":        emptyDimensionValue("raw"),
 				"composable": emptyDimensionValue("composable"),
 			},
 		},
 	}
 }
 
-func emptyDimensionValue(name string) DimensionValue {
-	return DimensionValue{
+func emptyDimensionValue(name string) *DimensionValue {
+	return &DimensionValue{
 		Name:  name,
 		Items: make([]string, 0),
 		Count: 0,
-=======
-		Core:       make([]kindsys.CoreProperties, 0),
-		Composable: make([]kindsys.ComposableProperties, 0),
->>>>>>> cdd7392f
-	}
-}
-
-func buildKindStateReport() KindStateReport {
+	}
+}
+
+func buildKindStateReport() *KindStateReport {
 	r := emptyKindStateReport()
-	kk := buildKindsList()
-
-	for _, k := range kk {
-		r.Kinds[k.Name] = k
-
-		// We consider every Kind field as a dimension
-		for _, field := range reflect.VisibleFields(reflect.TypeOf(k)) {
-			// Except for the Kind's name (id) -- its machine name.
-			if field.Name == "Name" {
-				continue
-			}
-
-			// If we haven't seen that dimension yet.
-			dimName := machinize(field.Name)
-			if _, ok := r.Dimensions[dimName]; !ok {
-				r.Dimensions[dimName] = make(Dimension)
-			}
-
-			// If we haven't seen that dimension value yet.
-			value := reflect.Indirect(reflect.ValueOf(k)).FieldByName(field.Name).String()
-			if _, ok := r.Dimensions[dimName][value]; !ok {
-				r.Dimensions[dimName][value] = emptyDimensionValue(value)
-			}
-
-			// Finally, we account the Kind for the dimension value
-			dimValue := r.Dimensions[dimName][value]
-			dimValue.Count++
-			dimValue.Items = append(dimValue.Items, k.Name)
-			r.Dimensions[dimName][value] = dimValue
-		}
-	}
-
-	return r
-}
-
-func buildKindsList() []Kind {
-	kk := make([]Kind, 0)
 	b := corekind.NewBase(nil)
 
 	seen := make(map[string]bool)
 	for _, k := range b.All() {
 		seen[k.Props().Common().Name] = true
-<<<<<<< HEAD
-
-		var kType string
 		switch k.Props().(type) {
-		case kindsys.CoreStructuredProperties:
-			kType = "core"
-		case kindsys.RawProperties:
-			kType = "raw"
-=======
-		switch props := k.Props().(type) {
 		case kindsys.CoreProperties:
-			r.Core = append(r.Core, props)
->>>>>>> cdd7392f
-		}
-
-		kk = append(kk, Kind{
-			Name:     k.MachineName(),
-			Type:     kType,
-			Maturity: k.Props().Common().Maturity.String(),
-		})
+			r.add(k.Props(), "core")
+		}
 	}
 
 	for _, kn := range plannedCoreKinds {
 		if seen[kn] {
 			continue
 		}
-<<<<<<< HEAD
-		kk = append(kk, Kind{
-			Name:     machinize(kn),
-			Type:     "core",
-			Maturity: "planned",
-=======
-		r.Core = append(r.Core, kindsys.CoreProperties{
+
+		r.add(kindsys.CoreProperties{
 			CommonProperties: kindsys.CommonProperties{
 				Name:              kn,
 				PluralName:        kn + "s",
@@ -198,8 +135,7 @@
 				PluralMachineName: machinize(kn) + "s",
 				Maturity:          "planned",
 			},
->>>>>>> cdd7392f
-		})
+		}, "core")
 	}
 
 	all := kindsys.AllSlots(nil)
@@ -209,24 +145,26 @@
 		for _, slot := range all {
 			if may, _ := slot.ForPluginType(string(rp.Meta().Type)); may {
 				n := fmt.Sprintf("%s-%s", strings.Title(rp.Meta().Id), slot.Name())
-				maturity := "planned"
-				if _, has := rp.SlotImplementations()[slot.Name()]; has {
-					maturity = "merged"
+				props := kindsys.ComposableProperties{
+					CommonProperties: kindsys.CommonProperties{
+						Name:              n,
+						PluralName:        n + "s",
+						MachineName:       machinize(n),
+						PluralMachineName: machinize(n) + "s",
+						LineageIsGroup:    slot.IsGroup(),
+						Maturity:          "planned",
+					},
 				}
-				kk = append(kk, Kind{
-					Name:     machinize(n),
-					Type:     "composable",
-					Maturity: maturity,
-				})
+				if ck, has := rp.SlotImplementations()[slot.Name()]; has {
+					props.CommonProperties.Maturity = "merged"
+					props.CurrentVersion = ck.Latest().Version()
+				}
+				r.add(props, "composable")
 			}
 		}
 	}
 
-	sort.Slice(kk, func(i, j int) bool {
-		return kk[i].Name < kk[j].Name
-	})
-
-	return kk
+	return r
 }
 
 func machinize(s string) string {
