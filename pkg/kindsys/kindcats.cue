--- conflicted
+++ resolved
@@ -6,13 +6,6 @@
 	"github.com/grafana/thema"
 )
 
-<<<<<<< HEAD
-// A Kind specifies a type of Grafana object.
-//
-// An instance of a Kind is called a resource. A resource is a sequence of bytes -
-// for example, a JSON file or HTTP request body - that conforms to the
-// constraints defined in a Kind, and enforced by Grafana's kind system.
-=======
 // A Kind is a specification for a type of object that Grafana knows
 // how to work with. Each kind definition contains a schema, and some
 // declarative metadata and constraints.
@@ -20,7 +13,6 @@
 // An instance of a kind is called a resource. Resources are a sequence of
 // bytes - for example, a JSON file or HTTP request body - that conforms
 // to the schemas and other constraints defined in a Kind.
->>>>>>> c621693d
 //
 // Once Grafana has determined a given byte sequence to be an
 // instance of a known Kind, kind-specific behaviors can be applied,
@@ -54,11 +46,7 @@
 	machineName: strings.ToLower(strings.Replace(name, "-", "_", -1))
 
 	// pluralName is the pluralized form of name. Defaults to name + "s".
-<<<<<<< HEAD
-	pluralName:                                   =~"^([A-Z][a-zA-Z0-9-]{0,61}[a-zA-Z])$" | *(name + "s")
-=======
 	pluralName: =~"^([A-Z][a-zA-Z0-9-]{0,61}[a-zA-Z])$" | *(name + "s")
->>>>>>> c621693d
 
 	// pluralMachineName is the pluralized form of [machineName]. The same case
 	// normalization and dash transformation is applied to [pluralName] as [machineName]
@@ -69,13 +57,8 @@
 	// grouped lineage, each top-level field in the schema specifies a discrete
 	// object that is expected to exist in the wild
 	//
-<<<<<<< HEAD
-	// This field is set by the kindsys framework, and cannot be overridden in the
-	// declaration of any individual kind.
-=======
 	// This value of this field is set by the kindsys framework. It cannot be changed
 	// in the declaration of any individual kind.
->>>>>>> c621693d
 	//
 	// This is likely to eventually become a first-class property in Thema:
 	// https://github.com/grafana/thema/issues/62
@@ -98,11 +81,6 @@
 
 // properties shared by all kinds that represent a complete object from root (i.e., not composable)
 _rootKind: {
-	// mimeType is the MIME type that will be indicated for resources of this kind by default.
-	// This is used only in contexts where indicating a MIME type is expected, such as
-	// in HTTP requests and responses.
-	mimeType: nonEmptyString | *"application/json"
-
 	// description is a brief narrative description of the nature and purpose of the kind.
 	// The contents of this field is shown to end users. Prefer clear, concise wording
 	// with minimal jargon.
@@ -111,44 +89,6 @@
 
 // Maturity indicates the how far a given kind declaration is in its initial
 // journey. Mature kinds still evolve, but with guarantees about compatibility.
-<<<<<<< HEAD
-#Maturity: "merged" | "experimental" | "stable" | "mature"
-
-// Structured encompasses all three of the structured kind categories, in which
-// a schema specifies validity rules for the byte sequence. These represent all
-// the conventional types and functional resources in Grafana, such as
-// dashboards and datasources.
-//
-// Structured kinds may be defined either by Grafana itself (#CoreStructured),
-// or by plugins (#CustomStructured). Plugin-defined kinds have a slightly
-// reduced set of capabilities, due to the constraints imposed by them being run
-// in separate processes, and the risks arising from executing code from
-// potentially untrusted third parties.
-#Structured: S={
-	_sharedKind
-	_rootKind
-	form: "structured"
-
-	// lineage is the Thema lineage containing all the schemas that have existed for this kind.
-	// It is required that lineage.name is the same as the [machineName].
-	lineage: thema.#Lineage & {name: S.machineName}
-
-	currentVersion: thema.#SyntacticVersion & (thema.#LatestVersion & {lin: lineage}).out
-}
-
-// Raw is a category of Kind that specifies handling for a raw file,
-// like an image, or an svg or parquet file. Grafana mostly acts as asset storage for raw
-// kinds: the byte sequence is a black box to Grafana, and type is determined
-// through metadata such as file extension.
-#Raw: {
-	#SummaryCore
-	_sharedKind
-	_rootKind
-	form: "raw"
-
-	// TODO docs
-	extensions?: [...nonEmptyString]
-=======
 Maturity: "merged" | "experimental" | "stable" | "mature"
 
 // Core specifies the kind category for core-defined arbitrary types.
@@ -156,31 +96,10 @@
 // and datasources, are represented as core kinds.
 Core: S=close({
 	_sharedKind
->>>>>>> c621693d
+	_rootKind
 
 	lineage: { name: S.machineName }
 	lineageIsGroup: false
-<<<<<<< HEAD
-
-	// known TODOs
-	// - sanitize function
-	// - get summary
-}
-
-// TODO
-#CustomStructured: {
-	#Structured
-	#SummaryCustom
-
-	lineageIsGroup: false
-	...
-}
-
-// CoreStructured specifies the Kind category for core types that are declared with schemas.
-// This includes Grafana's most common types, such as dashboards and datasources.
-#CoreStructured: S={
-	#SummaryCore
-	#Structured
 
 	// crd contains properties specific to converting this kind to a Kubernetes CRD.
 	crd: {
@@ -203,40 +122,6 @@
 		// generated, or a passthrough call to a Go function.
 		//   deepCopy: *"generic" | "passthrough"
 	}
+})
 
-	lineageIsGroup: false
-}
-
-// Composable is a category of structured kind that provides schema elements for
-// composition into CoreStructured and CustomStructured kinds. Grafana plugins
-// provide composable kinds; for example, a datasource plugin provides one to
-// describe the structure of its queries, which is then composed into dashboards
-// and alerting rules.
-//
-// Each Composable is an implementation of exactly one Slot, a shared meta-schema
-// defined by Grafana itself that constrains the shape of schemas declared in
-// that ComposableKind.
-#Composable: S={
-	_sharedKind
-	form: "structured"
-
-	// TODO docs
-	// TODO unify this with the existing slots decls in pkg/framework/coremodel
-	slot: "Panel" | "Query" | "DSConfig"
-
-	// TODO unify this with the existing slots decls in pkg/framework/coremodel
-	lineageIsGroup: bool & [
-			if slot == "Panel" {true},
-			if slot == "DSConfig" {true},
-			if slot == "Query" {false},
-	][0]
-
-	// lineage is the Thema lineage containing all the schemas that have existed for this kind.
-	// It is required that lineage.name is the same as the [machineName].
-	lineage: thema.#Lineage & {name: S.machineName}
-}
-
-nonEmptyString: string & strings.MinRunes(1)
-=======
-})
->>>>>>> c621693d
+nonEmptyString: string & strings.MinRunes(1)