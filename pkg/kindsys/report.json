--- conflicted
+++ resolved
@@ -759,6 +759,19 @@
         0
       ]
     },
+    "statetimelinepanelcfg": {
+      "name": "StateTimelinePanelCfg",
+      "pluralName": "StateTimelinePanelCfgs",
+      "machineName": "statetimelinepanelcfg",
+      "pluralMachineName": "statetimelinepanelcfgs",
+      "lineageIsGroup": true,
+      "maturity": "merged",
+      "currentVersion": [
+        0,
+        0
+      ],
+      "schemaInterface": "PanelCfg"
+    },
     "statpanelcfg": {
       "name": "StatPanelCfg",
       "pluralName": "StatPanelCfgs",
@@ -772,43 +785,24 @@
       ],
       "schemaInterface": "PanelCfg"
     },
-<<<<<<< HEAD
-    "state_timeline_panel": {
-      "name": "State-Timeline-Panel",
-      "pluralName": "State-Timeline-Panels",
-      "machineName": "state_timeline_panel",
-      "pluralMachineName": "state_timeline_panels",
+    "statushistorypanelcfg": {
+      "name": "StatusHistoryPanelCfg",
+      "pluralName": "StatusHistoryPanelCfgs",
+      "machineName": "statushistorypanelcfg",
+      "pluralMachineName": "statushistorypanelcfgs",
       "lineageIsGroup": true,
       "maturity": "merged",
       "currentVersion": [
         0,
         0
-      ]
-    },
-    "status_history_panel": {
-      "name": "Status-History-Panel",
-      "pluralName": "Status-History-Panels",
-      "machineName": "status_history_panel",
-      "pluralMachineName": "status_history_panels",
-      "lineageIsGroup": true,
-      "maturity": "merged",
-      "currentVersion": [
-        0,
-        0
-      ]
-    },
-    "table_old_panel": {
-      "name": "Table-Old-Panel",
-      "pluralName": "Table-Old-Panels",
-      "machineName": "table_old_panel",
-      "pluralMachineName": "table_old_panels",
-=======
+      ],
+      "schemaInterface": "PanelCfg"
+    },
     "tableoldpanelcfg": {
       "name": "TableOldPanelCfg",
       "pluralName": "TableOldPanelCfgs",
       "machineName": "tableoldpanelcfg",
       "pluralMachineName": "tableoldpanelcfgs",
->>>>>>> 46722679
       "lineageIsGroup": true,
       "maturity": "planned",
       "currentVersion": [
@@ -989,73 +983,6 @@
       "composable": {
         "name": "composable",
         "items": [
-<<<<<<< HEAD
-          "alertgroups_panel",
-          "alertlist_panel",
-          "alertmanager_dsoptions",
-          "alertmanager_query",
-          "annolist_panel",
-          "barchart_panel",
-          "bargauge_panel",
-          "cloudwatch_dsoptions",
-          "cloudwatch_query",
-          "dashboard_dsoptions",
-          "dashboard_query",
-          "dashlist_panel",
-          "debug_panel",
-          "elasticsearch_dsoptions",
-          "elasticsearch_query",
-          "flamegraph_panel",
-          "gauge_panel",
-          "geomap_panel",
-          "gettingstarted_panel",
-          "grafana_azure_monitor_datasource_dsoptions",
-          "grafana_azure_monitor_datasource_query",
-          "grafana_dsoptions",
-          "grafana_query",
-          "graph_panel",
-          "graphite_dsoptions",
-          "graphite_query",
-          "histogram_panel",
-          "icon_panel",
-          "jaeger_dsoptions",
-          "jaeger_query",
-          "live_panel",
-          "logs_panel",
-          "loki_dsoptions",
-          "loki_query",
-          "mssql_dsoptions",
-          "mssql_query",
-          "mysql_dsoptions",
-          "mysql_query",
-          "news_panel",
-          "nodegraph_panel",
-          "parca_dsoptions",
-          "parca_query",
-          "phlare_dsoptions",
-          "phlare_query",
-          "piechart_panel",
-          "postgres_dsoptions",
-          "postgres_query",
-          "prometheus_dsoptions",
-          "prometheus_query",
-          "stackdriver_dsoptions",
-          "stackdriver_query",
-          "stat_panel",
-          "state_timeline_panel",
-          "status_history_panel",
-          "table_old_panel",
-          "tempo_dsoptions",
-          "tempo_query",
-          "testdata_dsoptions",
-          "testdata_query",
-          "text_panel",
-          "traces_panel",
-          "welcome_panel",
-          "xychart_panel",
-          "zipkin_dsoptions",
-          "zipkin_query"
-=======
           "alertgroupspanelcfg",
           "alertlistpanelcfg",
           "alertmanagerdataquery",
@@ -1107,7 +1034,9 @@
           "postgresqldatasourcecfg",
           "prometheusdataquery",
           "prometheusdatasourcecfg",
+          "statetimelinepanelcfg",
           "statpanelcfg",
+          "statushistorypanelcfg",
           "tableoldpanelcfg",
           "tempodataquery",
           "tempodatasourcecfg",
@@ -1119,7 +1048,6 @@
           "xychartpanelcfg",
           "zipkindataquery",
           "zipkindatasourcecfg"
->>>>>>> 46722679
         ],
         "count": 65
       },
@@ -1168,19 +1096,11 @@
         "name": "merged",
         "items": [
           "playlist",
-<<<<<<< HEAD
-          "stat_panel",
-          "state_timeline_panel",
-          "status_history_panel",
-          "team",
-          "text_panel"
-        ],
-        "count": 15
-=======
+          "statetimelinepanelcfg",
+          "statushistorypanelcfg",
           "team"
         ],
-        "count": 2
->>>>>>> 46722679
+        "count": 4
       },
       "planned": {
         "name": "planned",
