--- conflicted
+++ resolved
@@ -1,16 +1,7 @@
 {
   "kinds": {
     "alertgroupspanelcfg": {
-<<<<<<< HEAD
-      "name": "AlertGroupsPanelCfg",
-      "pluralName": "AlertGroupsPanelCfgs",
-      "machineName": "alertgroupspanelcfg",
-      "pluralMachineName": "alertgroupspanelcfgs",
-      "lineageIsGroup": true,
-      "maturity": "merged",
-=======
-      "category": "composable",
->>>>>>> e5e8bb4d
+      "category": "composable",
       "currentVersion": [
         0,
         0
@@ -36,14 +27,14 @@
         0
       ],
       "lineageIsGroup": true,
-      "links": {
-        "docs": "n/a",
-        "go": "n/a",
-        "schema": "n/a",
-        "ts": "n/a"
-      },
-      "machineName": "alertlistpanelcfg",
-      "maturity": "planned",
+      "maturity": "merged",
+      "currentVersion": [
+        0,
+        0
+      ],
+      "schemaInterface": "PanelCfg"
+    },
+    "alertlistpanelcfg": {
       "name": "AlertListPanelCfg",
       "pluralMachineName": "alertlistpanelcfgs",
       "pluralName": "AlertListPanelCfgs",
