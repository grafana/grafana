{
  "kinds": {
    "alertgroupspanelcfg": {
      "category": "composable",
      "codeowners": [
        "grafana/alerting-squad-frontend"
      ],
      "currentVersion": [
        0,
        0
      ],
      "grafanaMaturityCount": 0,
      "lineageIsGroup": true,
      "links": {
        "docs": "https://grafana.com/docs/grafana/next/developers/kinds/composable/alertgroupspanelcfg/schema-reference",
        "go": "n/a",
        "schema": "https://github.com/grafana/grafana/tree/main/public/app/plugins/panel/alertGroups/panelcfg.cue",
        "ts": "https://github.com/grafana/grafana/tree/main/public/app/plugins/panel/alertGroups/panelcfg.gen.ts"
      },
      "machineName": "alertgroupspanelcfg",
      "maturity": "merged",
      "name": "AlertGroupsPanelCfg",
      "pluralMachineName": "alertgroupspanelcfgs",
      "pluralName": "AlertGroupsPanelCfgs",
      "schemaInterface": "PanelCfg"
    },
    "alertlistpanelcfg": {
      "category": "composable",
      "codeowners": [],
      "currentVersion": [
        0,
        0
      ],
      "grafanaMaturityCount": 0,
      "lineageIsGroup": true,
      "links": {
        "docs": "n/a",
        "go": "n/a",
        "schema": "n/a",
        "ts": "n/a"
      },
      "machineName": "alertlistpanelcfg",
      "maturity": "planned",
      "name": "AlertListPanelCfg",
      "pluralMachineName": "alertlistpanelcfgs",
      "pluralName": "AlertListPanelCfgs",
      "schemaInterface": "PanelCfg"
    },
    "alertmanagerdataquery": {
      "category": "composable",
      "codeowners": [],
      "currentVersion": [
        0,
        0
      ],
      "grafanaMaturityCount": 0,
      "lineageIsGroup": false,
      "links": {
        "docs": "n/a",
        "go": "n/a",
        "schema": "n/a",
        "ts": "n/a"
      },
      "machineName": "alertmanagerdataquery",
      "maturity": "planned",
      "name": "AlertmanagerDataQuery",
      "pluralMachineName": "alertmanagerdataquerys",
      "pluralName": "AlertmanagerDataQuerys",
      "schemaInterface": "DataQuery"
    },
    "alertmanagerdatasourcecfg": {
      "category": "composable",
      "codeowners": [],
      "currentVersion": [
        0,
        0
      ],
      "grafanaMaturityCount": 0,
      "lineageIsGroup": true,
      "links": {
        "docs": "n/a",
        "go": "n/a",
        "schema": "n/a",
        "ts": "n/a"
      },
      "machineName": "alertmanagerdatasourcecfg",
      "maturity": "planned",
      "name": "AlertmanagerDataSourceCfg",
      "pluralMachineName": "alertmanagerdatasourcecfgs",
      "pluralName": "AlertmanagerDataSourceCfgs",
      "schemaInterface": "DataSourceCfg"
    },
    "annotationslistpanelcfg": {
      "category": "composable",
      "codeowners": [
        "grafana/user-essentials"
      ],
      "currentVersion": [
        0,
        0
      ],
      "grafanaMaturityCount": 0,
      "lineageIsGroup": true,
      "links": {
        "docs": "https://grafana.com/docs/grafana/next/developers/kinds/composable/annotationslistpanelcfg/schema-reference",
        "go": "n/a",
        "schema": "https://github.com/grafana/grafana/tree/main/public/app/plugins/panel/annolist/panelcfg.cue",
        "ts": "https://github.com/grafana/grafana/tree/main/public/app/plugins/panel/annolist/panelcfg.gen.ts"
      },
      "machineName": "annotationslistpanelcfg",
      "maturity": "experimental",
      "name": "AnnotationsListPanelCfg",
      "pluralMachineName": "annotationslistpanelcfgs",
      "pluralName": "AnnotationsListPanelCfgs",
      "schemaInterface": "PanelCfg"
    },
    "apikey": {
      "category": "core",
      "codeowners": [],
      "currentVersion": [
        0,
        0
      ],
      "grafanaMaturityCount": 0,
      "lineageIsGroup": false,
      "links": {
        "docs": "n/a",
        "go": "n/a",
        "schema": "n/a",
        "ts": "n/a"
      },
      "machineName": "apikey",
      "maturity": "planned",
      "name": "APIKey",
      "pluralMachineName": "apikeys",
      "pluralName": "APIKeys"
    },
    "azuremonitordataquery": {
      "category": "composable",
      "codeowners": [],
      "currentVersion": [
        0,
        0
      ],
      "grafanaMaturityCount": 0,
      "lineageIsGroup": false,
      "links": {
        "docs": "n/a",
        "go": "n/a",
        "schema": "n/a",
        "ts": "n/a"
      },
      "machineName": "azuremonitordataquery",
      "maturity": "planned",
      "name": "AzureMonitorDataQuery",
      "pluralMachineName": "azuremonitordataquerys",
      "pluralName": "AzureMonitorDataQuerys",
      "schemaInterface": "DataQuery"
    },
    "azuremonitordatasourcecfg": {
      "category": "composable",
      "codeowners": [],
      "currentVersion": [
        0,
        0
      ],
      "grafanaMaturityCount": 0,
      "lineageIsGroup": true,
      "links": {
        "docs": "n/a",
        "go": "n/a",
        "schema": "n/a",
        "ts": "n/a"
      },
      "machineName": "azuremonitordatasourcecfg",
      "maturity": "planned",
      "name": "AzureMonitorDataSourceCfg",
      "pluralMachineName": "azuremonitordatasourcecfgs",
      "pluralName": "AzureMonitorDataSourceCfgs",
      "schemaInterface": "DataSourceCfg"
    },
    "barchartpanelcfg": {
      "category": "composable",
      "codeowners": [
        "grafana/grafana-bi-squad"
      ],
      "currentVersion": [
        0,
        0
      ],
      "grafanaMaturityCount": 0,
      "lineageIsGroup": true,
      "links": {
        "docs": "https://grafana.com/docs/grafana/next/developers/kinds/composable/barchartpanelcfg/schema-reference",
        "go": "n/a",
        "schema": "https://github.com/grafana/grafana/tree/main/public/app/plugins/panel/barchart/panelcfg.cue",
        "ts": "https://github.com/grafana/grafana/tree/main/public/app/plugins/panel/barchart/panelcfg.gen.ts"
      },
      "machineName": "barchartpanelcfg",
      "maturity": "experimental",
      "name": "BarChartPanelCfg",
      "pluralMachineName": "barchartpanelcfgs",
      "pluralName": "BarChartPanelCfgs",
      "schemaInterface": "PanelCfg"
    },
    "bargaugepanelcfg": {
      "category": "composable",
      "codeowners": [
        "grafana/user-essentials"
      ],
      "currentVersion": [
        0,
        0
      ],
      "grafanaMaturityCount": 0,
      "lineageIsGroup": true,
      "links": {
        "docs": "https://grafana.com/docs/grafana/next/developers/kinds/composable/bargaugepanelcfg/schema-reference",
        "go": "n/a",
        "schema": "https://github.com/grafana/grafana/tree/main/public/app/plugins/panel/bargauge/panelcfg.cue",
        "ts": "https://github.com/grafana/grafana/tree/main/public/app/plugins/panel/bargauge/panelcfg.gen.ts"
      },
      "machineName": "bargaugepanelcfg",
      "maturity": "experimental",
      "name": "BarGaugePanelCfg",
      "pluralMachineName": "bargaugepanelcfgs",
      "pluralName": "BarGaugePanelCfgs",
      "schemaInterface": "PanelCfg"
    },
    "cloudwatchdataquery": {
      "category": "composable",
      "codeowners": [],
      "currentVersion": [
        0,
        0
      ],
      "grafanaMaturityCount": 0,
      "lineageIsGroup": false,
      "links": {
        "docs": "n/a",
        "go": "n/a",
        "schema": "n/a",
        "ts": "n/a"
      },
      "machineName": "cloudwatchdataquery",
      "maturity": "planned",
      "name": "CloudWatchDataQuery",
      "pluralMachineName": "cloudwatchdataquerys",
      "pluralName": "CloudWatchDataQuerys",
      "schemaInterface": "DataQuery"
    },
    "cloudwatchdatasourcecfg": {
      "category": "composable",
      "codeowners": [],
      "currentVersion": [
        0,
        0
      ],
      "grafanaMaturityCount": 0,
      "lineageIsGroup": true,
      "links": {
        "docs": "n/a",
        "go": "n/a",
        "schema": "n/a",
        "ts": "n/a"
      },
      "machineName": "cloudwatchdatasourcecfg",
      "maturity": "planned",
      "name": "CloudWatchDataSourceCfg",
      "pluralMachineName": "cloudwatchdatasourcecfgs",
      "pluralName": "CloudWatchDataSourceCfgs",
      "schemaInterface": "DataSourceCfg"
    },
    "dashboard": {
      "category": "core",
      "codeowners": [
        "grafana/grafana-as-code",
        "grafana/grafana-bi-squad",
        "grafana/plugins-platform-frontend",
        "grafana/user-essentials"
      ],
      "currentVersion": [
        0,
        0
      ],
      "grafanaMaturityCount": 141,
      "lineageIsGroup": false,
      "links": {
        "docs": "https://grafana.com/docs/grafana/next/developers/kinds/core/dashboard/schema-reference",
        "go": "https://github.com/grafana/grafana/tree/main/pkg/kinds/dashboard",
        "schema": "https://github.com/grafana/grafana/tree/main/kinds/dashboard/dashboard_kind.cue",
        "ts": "https://github.com/grafana/grafana/tree/main/packages/grafana-schema/src/raw/dashboard/x/dashboard_types.gen.ts"
      },
      "machineName": "dashboard",
      "maturity": "experimental",
      "name": "Dashboard",
      "pluralMachineName": "dashboards",
      "pluralName": "Dashboards"
    },
    "dashboarddataquery": {
      "category": "composable",
      "codeowners": [],
      "currentVersion": [
        0,
        0
      ],
      "grafanaMaturityCount": 0,
      "lineageIsGroup": false,
      "links": {
        "docs": "n/a",
        "go": "n/a",
        "schema": "n/a",
        "ts": "n/a"
      },
      "machineName": "dashboarddataquery",
      "maturity": "planned",
      "name": "DashboardDataQuery",
      "pluralMachineName": "dashboarddataquerys",
      "pluralName": "DashboardDataQuerys",
      "schemaInterface": "DataQuery"
    },
    "dashboarddatasourcecfg": {
      "category": "composable",
      "codeowners": [],
      "currentVersion": [
        0,
        0
      ],
      "grafanaMaturityCount": 0,
      "lineageIsGroup": true,
      "links": {
        "docs": "n/a",
        "go": "n/a",
        "schema": "n/a",
        "ts": "n/a"
      },
      "machineName": "dashboarddatasourcecfg",
      "maturity": "planned",
      "name": "DashboardDataSourceCfg",
      "pluralMachineName": "dashboarddatasourcecfgs",
      "pluralName": "DashboardDataSourceCfgs",
      "schemaInterface": "DataSourceCfg"
    },
    "dashboardlistpanelcfg": {
      "category": "composable",
      "codeowners": [
        "grafana/user-essentials"
      ],
      "currentVersion": [
        0,
        0
      ],
      "grafanaMaturityCount": 0,
      "lineageIsGroup": true,
      "links": {
        "docs": "https://grafana.com/docs/grafana/next/developers/kinds/composable/dashboardlistpanelcfg/schema-reference",
        "go": "n/a",
        "schema": "https://github.com/grafana/grafana/tree/main/public/app/plugins/panel/dashlist/panelcfg.cue",
        "ts": "https://github.com/grafana/grafana/tree/main/public/app/plugins/panel/dashlist/panelcfg.gen.ts"
      },
      "machineName": "dashboardlistpanelcfg",
      "maturity": "experimental",
      "name": "DashboardListPanelCfg",
      "pluralMachineName": "dashboardlistpanelcfgs",
      "pluralName": "DashboardListPanelCfgs",
      "schemaInterface": "PanelCfg"
    },
    "datasource": {
      "category": "core",
      "codeowners": [],
      "currentVersion": [
        0,
        0
      ],
      "grafanaMaturityCount": 0,
      "lineageIsGroup": false,
      "links": {
        "docs": "n/a",
        "go": "n/a",
        "schema": "n/a",
        "ts": "n/a"
      },
      "machineName": "datasource",
      "maturity": "planned",
      "name": "DataSource",
      "pluralMachineName": "datasources",
      "pluralName": "DataSources"
    },
    "debugpanelcfg": {
      "category": "composable",
      "codeowners": [],
      "currentVersion": [
        0,
        0
      ],
      "grafanaMaturityCount": 0,
      "lineageIsGroup": true,
      "links": {
        "docs": "n/a",
        "go": "n/a",
        "schema": "n/a",
        "ts": "n/a"
      },
      "machineName": "debugpanelcfg",
      "maturity": "planned",
      "name": "DebugPanelCfg",
      "pluralMachineName": "debugpanelcfgs",
      "pluralName": "DebugPanelCfgs",
      "schemaInterface": "PanelCfg"
    },
    "elasticsearchdataquery": {
      "category": "composable",
      "codeowners": [],
      "currentVersion": [
        0,
        0
      ],
      "grafanaMaturityCount": 0,
      "lineageIsGroup": false,
      "links": {
        "docs": "n/a",
        "go": "n/a",
        "schema": "n/a",
        "ts": "n/a"
      },
      "machineName": "elasticsearchdataquery",
      "maturity": "planned",
      "name": "ElasticsearchDataQuery",
      "pluralMachineName": "elasticsearchdataquerys",
      "pluralName": "ElasticsearchDataQuerys",
      "schemaInterface": "DataQuery"
    },
    "elasticsearchdatasourcecfg": {
      "category": "composable",
      "codeowners": [],
      "currentVersion": [
        0,
        0
      ],
      "grafanaMaturityCount": 0,
      "lineageIsGroup": true,
      "links": {
        "docs": "n/a",
        "go": "n/a",
        "schema": "n/a",
        "ts": "n/a"
      },
      "machineName": "elasticsearchdatasourcecfg",
      "maturity": "planned",
      "name": "ElasticsearchDataSourceCfg",
      "pluralMachineName": "elasticsearchdatasourcecfgs",
      "pluralName": "ElasticsearchDataSourceCfgs",
      "schemaInterface": "DataSourceCfg"
    },
    "flamegraphpanelcfg": {
      "category": "composable",
      "codeowners": [],
      "currentVersion": [
        0,
        0
      ],
      "grafanaMaturityCount": 0,
      "lineageIsGroup": true,
      "links": {
        "docs": "n/a",
        "go": "n/a",
        "schema": "n/a",
        "ts": "n/a"
      },
      "machineName": "flamegraphpanelcfg",
      "maturity": "planned",
      "name": "FlameGraphPanelCfg",
      "pluralMachineName": "flamegraphpanelcfgs",
      "pluralName": "FlameGraphPanelCfgs",
      "schemaInterface": "PanelCfg"
    },
    "folder": {
      "category": "core",
      "codeowners": [],
      "currentVersion": [
        0,
        0
      ],
      "grafanaMaturityCount": 0,
      "lineageIsGroup": false,
      "links": {
        "docs": "n/a",
        "go": "n/a",
        "schema": "n/a",
        "ts": "n/a"
      },
      "machineName": "folder",
      "maturity": "planned",
      "name": "Folder",
      "pluralMachineName": "folders",
      "pluralName": "Folders"
    },
    "gaugepanelcfg": {
      "category": "composable",
      "codeowners": [
        "grafana/user-essentials"
      ],
      "currentVersion": [
        0,
        0
      ],
      "grafanaMaturityCount": 0,
      "lineageIsGroup": true,
      "links": {
        "docs": "https://grafana.com/docs/grafana/next/developers/kinds/composable/gaugepanelcfg/schema-reference",
        "go": "n/a",
        "schema": "https://github.com/grafana/grafana/tree/main/public/app/plugins/panel/gauge/panelcfg.cue",
        "ts": "https://github.com/grafana/grafana/tree/main/public/app/plugins/panel/gauge/panelcfg.gen.ts"
      },
      "machineName": "gaugepanelcfg",
      "maturity": "experimental",
      "name": "GaugePanelCfg",
      "pluralMachineName": "gaugepanelcfgs",
      "pluralName": "GaugePanelCfgs",
      "schemaInterface": "PanelCfg"
    },
    "geomappanelcfg": {
      "category": "composable",
      "codeowners": [],
      "currentVersion": [
        0,
        0
      ],
      "grafanaMaturityCount": 0,
      "lineageIsGroup": true,
      "links": {
        "docs": "n/a",
        "go": "n/a",
        "schema": "n/a",
        "ts": "n/a"
      },
      "machineName": "geomappanelcfg",
      "maturity": "planned",
      "name": "GeomapPanelCfg",
      "pluralMachineName": "geomappanelcfgs",
      "pluralName": "GeomapPanelCfgs",
      "schemaInterface": "PanelCfg"
    },
    "gettingstartedpanelcfg": {
      "category": "composable",
      "codeowners": [],
      "currentVersion": [
        0,
        0
      ],
      "grafanaMaturityCount": 0,
      "lineageIsGroup": true,
      "links": {
        "docs": "n/a",
        "go": "n/a",
        "schema": "n/a",
        "ts": "n/a"
      },
      "machineName": "gettingstartedpanelcfg",
      "maturity": "planned",
      "name": "GettingStartedPanelCfg",
      "pluralMachineName": "gettingstartedpanelcfgs",
      "pluralName": "GettingStartedPanelCfgs",
      "schemaInterface": "PanelCfg"
    },
    "googlecloudmonitoringdataquery": {
      "category": "composable",
      "codeowners": [],
      "currentVersion": [
        0,
        0
      ],
      "grafanaMaturityCount": 0,
      "lineageIsGroup": false,
      "links": {
        "docs": "n/a",
        "go": "n/a",
        "schema": "n/a",
        "ts": "n/a"
      },
      "machineName": "googlecloudmonitoringdataquery",
      "maturity": "planned",
      "name": "GoogleCloudMonitoringDataQuery",
      "pluralMachineName": "googlecloudmonitoringdataquerys",
      "pluralName": "GoogleCloudMonitoringDataQuerys",
      "schemaInterface": "DataQuery"
    },
    "googlecloudmonitoringdatasourcecfg": {
      "category": "composable",
      "codeowners": [],
      "currentVersion": [
        0,
        0
      ],
      "grafanaMaturityCount": 0,
      "lineageIsGroup": true,
      "links": {
        "docs": "n/a",
        "go": "n/a",
        "schema": "n/a",
        "ts": "n/a"
      },
      "machineName": "googlecloudmonitoringdatasourcecfg",
      "maturity": "planned",
      "name": "GoogleCloudMonitoringDataSourceCfg",
      "pluralMachineName": "googlecloudmonitoringdatasourcecfgs",
      "pluralName": "GoogleCloudMonitoringDataSourceCfgs",
      "schemaInterface": "DataSourceCfg"
    },
    "grafanadataquery": {
      "category": "composable",
      "codeowners": [],
      "currentVersion": [
        0,
        0
      ],
      "grafanaMaturityCount": 0,
      "lineageIsGroup": false,
      "links": {
        "docs": "n/a",
        "go": "n/a",
        "schema": "n/a",
        "ts": "n/a"
      },
      "machineName": "grafanadataquery",
      "maturity": "planned",
      "name": "GrafanaDataQuery",
      "pluralMachineName": "grafanadataquerys",
      "pluralName": "GrafanaDataQuerys",
      "schemaInterface": "DataQuery"
    },
    "grafanadatasourcecfg": {
      "category": "composable",
      "codeowners": [],
      "currentVersion": [
        0,
        0
      ],
      "grafanaMaturityCount": 0,
      "lineageIsGroup": true,
      "links": {
        "docs": "n/a",
        "go": "n/a",
        "schema": "n/a",
        "ts": "n/a"
      },
      "machineName": "grafanadatasourcecfg",
      "maturity": "planned",
      "name": "GrafanaDataSourceCfg",
      "pluralMachineName": "grafanadatasourcecfgs",
      "pluralName": "GrafanaDataSourceCfgs",
      "schemaInterface": "DataSourceCfg"
    },
    "graphitedataquery": {
      "category": "composable",
      "codeowners": [],
      "currentVersion": [
        0,
        0
      ],
      "grafanaMaturityCount": 0,
      "lineageIsGroup": false,
      "links": {
        "docs": "n/a",
        "go": "n/a",
        "schema": "n/a",
        "ts": "n/a"
      },
      "machineName": "graphitedataquery",
      "maturity": "planned",
      "name": "GraphiteDataQuery",
      "pluralMachineName": "graphitedataquerys",
      "pluralName": "GraphiteDataQuerys",
      "schemaInterface": "DataQuery"
    },
    "graphitedatasourcecfg": {
      "category": "composable",
      "codeowners": [],
      "currentVersion": [
        0,
        0
      ],
      "grafanaMaturityCount": 0,
      "lineageIsGroup": true,
      "links": {
        "docs": "n/a",
        "go": "n/a",
        "schema": "n/a",
        "ts": "n/a"
      },
      "machineName": "graphitedatasourcecfg",
      "maturity": "planned",
      "name": "GraphiteDataSourceCfg",
      "pluralMachineName": "graphitedatasourcecfgs",
      "pluralName": "GraphiteDataSourceCfgs",
      "schemaInterface": "DataSourceCfg"
    },
    "grapholdpanelcfg": {
      "category": "composable",
      "codeowners": [],
      "currentVersion": [
        0,
        0
      ],
      "grafanaMaturityCount": 0,
      "lineageIsGroup": true,
      "links": {
        "docs": "n/a",
        "go": "n/a",
        "schema": "n/a",
        "ts": "n/a"
      },
      "machineName": "grapholdpanelcfg",
      "maturity": "planned",
      "name": "GraphOldPanelCfg",
      "pluralMachineName": "grapholdpanelcfgs",
      "pluralName": "GraphOldPanelCfgs",
      "schemaInterface": "PanelCfg"
    },
    "histogrampanelcfg": {
      "category": "composable",
      "codeowners": [
        "grafana/grafana-bi-squad"
      ],
      "currentVersion": [
        0,
        0
      ],
      "grafanaMaturityCount": 0,
      "lineageIsGroup": true,
      "links": {
        "docs": "https://grafana.com/docs/grafana/next/developers/kinds/composable/histogrampanelcfg/schema-reference",
        "go": "n/a",
        "schema": "https://github.com/grafana/grafana/tree/main/public/app/plugins/panel/histogram/panelcfg.cue",
        "ts": "https://github.com/grafana/grafana/tree/main/public/app/plugins/panel/histogram/panelcfg.gen.ts"
      },
      "machineName": "histogrampanelcfg",
      "maturity": "experimental",
      "name": "HistogramPanelCfg",
      "pluralMachineName": "histogrampanelcfgs",
      "pluralName": "HistogramPanelCfgs",
      "schemaInterface": "PanelCfg"
    },
    "iconpanelcfg": {
      "category": "composable",
      "codeowners": [],
      "currentVersion": [
        0,
        0
      ],
      "grafanaMaturityCount": 0,
      "lineageIsGroup": true,
      "links": {
        "docs": "n/a",
        "go": "n/a",
        "schema": "n/a",
        "ts": "n/a"
      },
      "machineName": "iconpanelcfg",
      "maturity": "planned",
      "name": "IconPanelCfg",
      "pluralMachineName": "iconpanelcfgs",
      "pluralName": "IconPanelCfgs",
      "schemaInterface": "PanelCfg"
    },
    "jaegerdataquery": {
      "category": "composable",
      "codeowners": [],
      "currentVersion": [
        0,
        0
      ],
      "grafanaMaturityCount": 0,
      "lineageIsGroup": false,
      "links": {
        "docs": "n/a",
        "go": "n/a",
        "schema": "n/a",
        "ts": "n/a"
      },
      "machineName": "jaegerdataquery",
      "maturity": "planned",
      "name": "JaegerDataQuery",
      "pluralMachineName": "jaegerdataquerys",
      "pluralName": "JaegerDataQuerys",
      "schemaInterface": "DataQuery"
    },
    "jaegerdatasourcecfg": {
      "category": "composable",
      "codeowners": [],
      "currentVersion": [
        0,
        0
      ],
      "grafanaMaturityCount": 0,
      "lineageIsGroup": true,
      "links": {
        "docs": "n/a",
        "go": "n/a",
        "schema": "n/a",
        "ts": "n/a"
      },
      "machineName": "jaegerdatasourcecfg",
      "maturity": "planned",
      "name": "JaegerDataSourceCfg",
      "pluralMachineName": "jaegerdatasourcecfgs",
      "pluralName": "JaegerDataSourceCfgs",
      "schemaInterface": "DataSourceCfg"
    },
    "livepanelcfg": {
      "category": "composable",
      "codeowners": [],
      "currentVersion": [
        0,
        0
      ],
      "grafanaMaturityCount": 0,
      "lineageIsGroup": true,
      "links": {
        "docs": "n/a",
        "go": "n/a",
        "schema": "n/a",
        "ts": "n/a"
      },
      "machineName": "livepanelcfg",
      "maturity": "planned",
      "name": "LivePanelCfg",
      "pluralMachineName": "livepanelcfgs",
      "pluralName": "LivePanelCfgs",
      "schemaInterface": "PanelCfg"
    },
    "logspanelcfg": {
      "category": "composable",
      "codeowners": [],
      "currentVersion": [
        0,
        0
      ],
      "grafanaMaturityCount": 0,
      "lineageIsGroup": true,
      "links": {
        "docs": "n/a",
        "go": "n/a",
        "schema": "n/a",
        "ts": "n/a"
      },
      "machineName": "logspanelcfg",
      "maturity": "planned",
      "name": "LogsPanelCfg",
      "pluralMachineName": "logspanelcfgs",
      "pluralName": "LogsPanelCfgs",
      "schemaInterface": "PanelCfg"
    },
    "lokidataquery": {
      "category": "composable",
      "codeowners": [],
      "currentVersion": [
        0,
        0
      ],
      "grafanaMaturityCount": 0,
      "lineageIsGroup": false,
      "links": {
        "docs": "n/a",
        "go": "n/a",
        "schema": "n/a",
        "ts": "n/a"
      },
      "machineName": "lokidataquery",
      "maturity": "planned",
      "name": "LokiDataQuery",
      "pluralMachineName": "lokidataquerys",
      "pluralName": "LokiDataQuerys",
      "schemaInterface": "DataQuery"
    },
    "lokidatasourcecfg": {
      "category": "composable",
      "codeowners": [],
      "currentVersion": [
        0,
        0
      ],
      "grafanaMaturityCount": 0,
      "lineageIsGroup": true,
      "links": {
        "docs": "n/a",
        "go": "n/a",
        "schema": "n/a",
        "ts": "n/a"
      },
      "machineName": "lokidatasourcecfg",
      "maturity": "planned",
      "name": "LokiDataSourceCfg",
      "pluralMachineName": "lokidatasourcecfgs",
      "pluralName": "LokiDataSourceCfgs",
      "schemaInterface": "DataSourceCfg"
    },
    "microsoftsqlserverdataquery": {
      "category": "composable",
      "codeowners": [],
      "currentVersion": [
        0,
        0
      ],
      "grafanaMaturityCount": 0,
      "lineageIsGroup": false,
      "links": {
        "docs": "n/a",
        "go": "n/a",
        "schema": "n/a",
        "ts": "n/a"
      },
      "machineName": "microsoftsqlserverdataquery",
      "maturity": "planned",
      "name": "MicrosoftSQLServerDataQuery",
      "pluralMachineName": "microsoftsqlserverdataquerys",
      "pluralName": "MicrosoftSQLServerDataQuerys",
      "schemaInterface": "DataQuery"
    },
    "microsoftsqlserverdatasourcecfg": {
      "category": "composable",
      "codeowners": [],
      "currentVersion": [
        0,
        0
      ],
      "grafanaMaturityCount": 0,
      "lineageIsGroup": true,
      "links": {
        "docs": "n/a",
        "go": "n/a",
        "schema": "n/a",
        "ts": "n/a"
      },
      "machineName": "microsoftsqlserverdatasourcecfg",
      "maturity": "planned",
      "name": "MicrosoftSQLServerDataSourceCfg",
      "pluralMachineName": "microsoftsqlserverdatasourcecfgs",
      "pluralName": "MicrosoftSQLServerDataSourceCfgs",
      "schemaInterface": "DataSourceCfg"
    },
    "mysqldataquery": {
      "category": "composable",
      "codeowners": [],
      "currentVersion": [
        0,
        0
      ],
      "grafanaMaturityCount": 0,
      "lineageIsGroup": false,
      "links": {
        "docs": "n/a",
        "go": "n/a",
        "schema": "n/a",
        "ts": "n/a"
      },
      "machineName": "mysqldataquery",
      "maturity": "planned",
      "name": "MySQLDataQuery",
      "pluralMachineName": "mysqldataquerys",
      "pluralName": "MySQLDataQuerys",
      "schemaInterface": "DataQuery"
    },
    "mysqldatasourcecfg": {
      "category": "composable",
      "codeowners": [],
      "currentVersion": [
        0,
        0
      ],
      "grafanaMaturityCount": 0,
      "lineageIsGroup": true,
      "links": {
        "docs": "n/a",
        "go": "n/a",
        "schema": "n/a",
        "ts": "n/a"
      },
      "machineName": "mysqldatasourcecfg",
      "maturity": "planned",
      "name": "MySQLDataSourceCfg",
      "pluralMachineName": "mysqldatasourcecfgs",
      "pluralName": "MySQLDataSourceCfgs",
      "schemaInterface": "DataSourceCfg"
    },
    "newspanelcfg": {
      "category": "composable",
      "codeowners": [
        "grafana/user-essentials"
      ],
      "currentVersion": [
        0,
        0
      ],
      "grafanaMaturityCount": 0,
      "lineageIsGroup": true,
      "links": {
        "docs": "https://grafana.com/docs/grafana/next/developers/kinds/composable/newspanelcfg/schema-reference",
        "go": "n/a",
        "schema": "https://github.com/grafana/grafana/tree/main/public/app/plugins/panel/news/panelcfg.cue",
        "ts": "https://github.com/grafana/grafana/tree/main/public/app/plugins/panel/news/panelcfg.gen.ts"
      },
      "machineName": "newspanelcfg",
      "maturity": "experimental",
      "name": "NewsPanelCfg",
      "pluralMachineName": "newspanelcfgs",
      "pluralName": "NewsPanelCfgs",
      "schemaInterface": "PanelCfg"
    },
    "nodegraphpanelcfg": {
      "category": "composable",
      "codeowners": [],
      "currentVersion": [
        0,
        0
      ],
      "grafanaMaturityCount": 0,
      "lineageIsGroup": true,
      "links": {
        "docs": "n/a",
        "go": "n/a",
        "schema": "n/a",
        "ts": "n/a"
      },
      "machineName": "nodegraphpanelcfg",
      "maturity": "planned",
      "name": "NodeGraphPanelCfg",
      "pluralMachineName": "nodegraphpanelcfgs",
      "pluralName": "NodeGraphPanelCfgs",
      "schemaInterface": "PanelCfg"
    },
    "parcadataquery": {
      "category": "composable",
      "codeowners": [],
      "currentVersion": [
        0,
        0
      ],
      "grafanaMaturityCount": 0,
      "lineageIsGroup": false,
      "links": {
        "docs": "n/a",
        "go": "n/a",
        "schema": "n/a",
        "ts": "n/a"
      },
      "machineName": "parcadataquery",
      "maturity": "planned",
      "name": "ParcaDataQuery",
      "pluralMachineName": "parcadataquerys",
      "pluralName": "ParcaDataQuerys",
      "schemaInterface": "DataQuery"
    },
    "parcadatasourcecfg": {
      "category": "composable",
      "codeowners": [],
      "currentVersion": [
        0,
        0
      ],
      "grafanaMaturityCount": 0,
      "lineageIsGroup": true,
      "links": {
        "docs": "n/a",
        "go": "n/a",
        "schema": "n/a",
        "ts": "n/a"
      },
      "machineName": "parcadatasourcecfg",
      "maturity": "planned",
      "name": "ParcaDataSourceCfg",
      "pluralMachineName": "parcadatasourcecfgs",
      "pluralName": "ParcaDataSourceCfgs",
      "schemaInterface": "DataSourceCfg"
    },
    "phlaredataquery": {
      "category": "composable",
      "codeowners": [],
      "currentVersion": [
        0,
        0
      ],
      "grafanaMaturityCount": 0,
      "lineageIsGroup": false,
      "links": {
        "docs": "n/a",
        "go": "n/a",
        "schema": "n/a",
        "ts": "n/a"
      },
      "machineName": "phlaredataquery",
      "maturity": "planned",
      "name": "PhlareDataQuery",
      "pluralMachineName": "phlaredataquerys",
      "pluralName": "PhlareDataQuerys",
      "schemaInterface": "DataQuery"
    },
    "phlaredatasourcecfg": {
      "category": "composable",
      "codeowners": [],
      "currentVersion": [
        0,
        0
      ],
      "grafanaMaturityCount": 0,
      "lineageIsGroup": true,
      "links": {
        "docs": "n/a",
        "go": "n/a",
        "schema": "n/a",
        "ts": "n/a"
      },
      "machineName": "phlaredatasourcecfg",
      "maturity": "planned",
      "name": "PhlareDataSourceCfg",
      "pluralMachineName": "phlaredatasourcecfgs",
      "pluralName": "PhlareDataSourceCfgs",
      "schemaInterface": "DataSourceCfg"
    },
    "piechartpanelcfg": {
      "category": "composable",
      "codeowners": [
        "grafana/grafana-bi-squad"
      ],
      "currentVersion": [
        0,
        0
      ],
      "grafanaMaturityCount": 0,
      "lineageIsGroup": true,
      "links": {
        "docs": "https://grafana.com/docs/grafana/next/developers/kinds/composable/piechartpanelcfg/schema-reference",
        "go": "n/a",
        "schema": "https://github.com/grafana/grafana/tree/main/public/app/plugins/panel/piechart/panelcfg.cue",
        "ts": "https://github.com/grafana/grafana/tree/main/public/app/plugins/panel/piechart/panelcfg.gen.ts"
      },
      "machineName": "piechartpanelcfg",
      "maturity": "experimental",
      "name": "PieChartPanelCfg",
      "pluralMachineName": "piechartpanelcfgs",
      "pluralName": "PieChartPanelCfgs",
      "schemaInterface": "PanelCfg"
    },
    "playlist": {
      "category": "core",
      "codeowners": [
        "grafana/grafana-as-code",
        "grafana/grafana-bi-squad",
        "grafana/plugins-platform-frontend",
        "grafana/user-essentials"
      ],
      "currentVersion": [
        0,
        0
      ],
      "grafanaMaturityCount": 0,
      "lineageIsGroup": false,
      "links": {
        "docs": "https://grafana.com/docs/grafana/next/developers/kinds/core/playlist/schema-reference",
        "go": "https://github.com/grafana/grafana/tree/main/pkg/kinds/playlist",
        "schema": "https://github.com/grafana/grafana/tree/main/kinds/playlist/playlist_kind.cue",
        "ts": "https://github.com/grafana/grafana/tree/main/packages/grafana-schema/src/raw/playlist/x/playlist_types.gen.ts"
      },
      "machineName": "playlist",
      "maturity": "merged",
      "name": "Playlist",
      "pluralMachineName": "playlists",
      "pluralName": "Playlists"
    },
    "postgresqldataquery": {
      "category": "composable",
      "codeowners": [],
      "currentVersion": [
        0,
        0
      ],
      "grafanaMaturityCount": 0,
      "lineageIsGroup": false,
      "links": {
        "docs": "n/a",
        "go": "n/a",
        "schema": "n/a",
        "ts": "n/a"
      },
      "machineName": "postgresqldataquery",
      "maturity": "planned",
      "name": "PostgreSQLDataQuery",
      "pluralMachineName": "postgresqldataquerys",
      "pluralName": "PostgreSQLDataQuerys",
      "schemaInterface": "DataQuery"
    },
    "postgresqldatasourcecfg": {
      "category": "composable",
      "codeowners": [],
      "currentVersion": [
        0,
        0
      ],
      "grafanaMaturityCount": 0,
      "lineageIsGroup": true,
      "links": {
        "docs": "n/a",
        "go": "n/a",
        "schema": "n/a",
        "ts": "n/a"
      },
      "machineName": "postgresqldatasourcecfg",
      "maturity": "planned",
      "name": "PostgreSQLDataSourceCfg",
      "pluralMachineName": "postgresqldatasourcecfgs",
      "pluralName": "PostgreSQLDataSourceCfgs",
      "schemaInterface": "DataSourceCfg"
    },
    "preferences": {
      "category": "core",
      "codeowners": [
        "grafana/grafana-as-code",
        "grafana/grafana-bi-squad",
        "grafana/plugins-platform-frontend",
        "grafana/user-essentials"
      ],
      "currentVersion": [
        0,
        0
      ],
      "grafanaMaturityCount": 0,
      "lineageIsGroup": false,
      "links": {
        "docs": "https://grafana.com/docs/grafana/next/developers/kinds/core/preferences/schema-reference",
        "go": "https://github.com/grafana/grafana/tree/main/pkg/kinds/preferences",
        "schema": "https://github.com/grafana/grafana/tree/main/kinds/preferences/preferences_kind.cue",
        "ts": "https://github.com/grafana/grafana/tree/main/packages/grafana-schema/src/raw/preferences/x/preferences_types.gen.ts"
      },
      "machineName": "preferences",
      "maturity": "merged",
      "name": "Preferences",
      "pluralMachineName": "preferencess",
      "pluralName": "Preferencess"
    },
    "prometheusdataquery": {
      "category": "composable",
      "codeowners": [],
      "currentVersion": [
        0,
        0
      ],
      "grafanaMaturityCount": 0,
      "lineageIsGroup": false,
      "links": {
        "docs": "n/a",
        "go": "n/a",
        "schema": "n/a",
        "ts": "n/a"
      },
      "machineName": "prometheusdataquery",
      "maturity": "planned",
      "name": "PrometheusDataQuery",
      "pluralMachineName": "prometheusdataquerys",
      "pluralName": "PrometheusDataQuerys",
      "schemaInterface": "DataQuery"
    },
    "prometheusdatasourcecfg": {
      "category": "composable",
      "codeowners": [],
      "currentVersion": [
        0,
        0
      ],
      "grafanaMaturityCount": 0,
      "lineageIsGroup": true,
      "links": {
        "docs": "n/a",
        "go": "n/a",
        "schema": "n/a",
        "ts": "n/a"
      },
      "machineName": "prometheusdatasourcecfg",
      "maturity": "planned",
      "name": "PrometheusDataSourceCfg",
      "pluralMachineName": "prometheusdatasourcecfgs",
      "pluralName": "PrometheusDataSourceCfgs",
      "schemaInterface": "DataSourceCfg"
    },
    "query": {
      "category": "core",
      "codeowners": [],
      "currentVersion": [
        0,
        0
      ],
      "grafanaMaturityCount": 0,
      "lineageIsGroup": false,
      "links": {
        "docs": "n/a",
        "go": "n/a",
        "schema": "n/a",
        "ts": "n/a"
      },
      "machineName": "query",
      "maturity": "planned",
      "name": "Query",
      "pluralMachineName": "querys",
      "pluralName": "Querys"
    },
    "queryhistory": {
      "category": "core",
      "codeowners": [],
      "currentVersion": [
        0,
        0
      ],
      "grafanaMaturityCount": 0,
      "lineageIsGroup": false,
      "links": {
        "docs": "n/a",
        "go": "n/a",
        "schema": "n/a",
        "ts": "n/a"
      },
      "machineName": "queryhistory",
      "maturity": "planned",
      "name": "QueryHistory",
      "pluralMachineName": "queryhistorys",
      "pluralName": "QueryHistorys"
    },
    "serviceaccount": {
      "category": "core",
      "codeowners": [
        "grafana/grafana-as-code",
        "grafana/grafana-bi-squad",
        "grafana/plugins-platform-frontend",
        "grafana/user-essentials"
      ],
      "currentVersion": [
        0,
        0
      ],
      "grafanaMaturityCount": 9,
      "lineageIsGroup": false,
      "links": {
        "docs": "https://grafana.com/docs/grafana/next/developers/kinds/core/serviceaccount/schema-reference",
        "go": "https://github.com/grafana/grafana/tree/main/pkg/kinds/serviceaccount",
        "schema": "https://github.com/grafana/grafana/tree/main/kinds/serviceaccount/serviceaccount_kind.cue",
        "ts": "https://github.com/grafana/grafana/tree/main/packages/grafana-schema/src/raw/serviceaccount/x/serviceaccount_types.gen.ts"
      },
      "machineName": "serviceaccount",
      "maturity": "merged",
      "name": "ServiceAccount",
      "pluralMachineName": "serviceaccounts",
      "pluralName": "ServiceAccounts"
    },
    "statetimelinepanelcfg": {
      "category": "composable",
      "codeowners": [
        "grafana/grafana-bi-squad"
      ],
      "currentVersion": [
        0,
        0
      ],
      "grafanaMaturityCount": 0,
      "lineageIsGroup": true,
      "links": {
        "docs": "https://grafana.com/docs/grafana/next/developers/kinds/composable/statetimelinepanelcfg/schema-reference",
        "go": "n/a",
        "schema": "https://github.com/grafana/grafana/tree/main/public/app/plugins/panel/state-timeline/panelcfg.cue",
        "ts": "https://github.com/grafana/grafana/tree/main/public/app/plugins/panel/state-timeline/panelcfg.gen.ts"
      },
      "machineName": "statetimelinepanelcfg",
      "maturity": "experimental",
      "name": "StateTimelinePanelCfg",
      "pluralMachineName": "statetimelinepanelcfgs",
      "pluralName": "StateTimelinePanelCfgs",
      "schemaInterface": "PanelCfg"
    },
    "statpanelcfg": {
      "category": "composable",
      "codeowners": [
        "grafana/user-essentials"
      ],
      "currentVersion": [
        0,
        0
      ],
      "grafanaMaturityCount": 0,
      "lineageIsGroup": true,
      "links": {
        "docs": "https://grafana.com/docs/grafana/next/developers/kinds/composable/statpanelcfg/schema-reference",
        "go": "n/a",
        "schema": "https://github.com/grafana/grafana/tree/main/public/app/plugins/panel/stat/panelcfg.cue",
        "ts": "https://github.com/grafana/grafana/tree/main/public/app/plugins/panel/stat/panelcfg.gen.ts"
      },
      "machineName": "statpanelcfg",
      "maturity": "experimental",
      "name": "StatPanelCfg",
      "pluralMachineName": "statpanelcfgs",
      "pluralName": "StatPanelCfgs",
      "schemaInterface": "PanelCfg"
    },
    "statushistorypanelcfg": {
      "category": "composable",
      "codeowners": [
        "grafana/grafana-bi-squad"
      ],
      "currentVersion": [
        0,
        0
      ],
      "grafanaMaturityCount": 0,
      "lineageIsGroup": true,
      "links": {
        "docs": "https://grafana.com/docs/grafana/next/developers/kinds/composable/statushistorypanelcfg/schema-reference",
        "go": "n/a",
        "schema": "https://github.com/grafana/grafana/tree/main/public/app/plugins/panel/status-history/panelcfg.cue",
        "ts": "https://github.com/grafana/grafana/tree/main/public/app/plugins/panel/status-history/panelcfg.gen.ts"
      },
      "machineName": "statushistorypanelcfg",
      "maturity": "experimental",
      "name": "StatusHistoryPanelCfg",
      "pluralMachineName": "statushistorypanelcfgs",
      "pluralName": "StatusHistoryPanelCfgs",
      "schemaInterface": "PanelCfg"
    },
    "tableoldpanelcfg": {
      "category": "composable",
      "codeowners": [],
      "currentVersion": [
        0,
        0
      ],
      "grafanaMaturityCount": 0,
      "lineageIsGroup": true,
      "links": {
        "docs": "n/a",
        "go": "n/a",
        "schema": "n/a",
        "ts": "n/a"
      },
      "machineName": "tableoldpanelcfg",
      "maturity": "planned",
      "name": "TableOldPanelCfg",
      "pluralMachineName": "tableoldpanelcfgs",
      "pluralName": "TableOldPanelCfgs",
      "schemaInterface": "PanelCfg"
    },
    "team": {
      "category": "core",
      "codeowners": [
        "grafana/grafana-as-code",
        "grafana/grafana-bi-squad",
        "grafana/plugins-platform-frontend",
        "grafana/user-essentials"
      ],
      "currentVersion": [
        0,
        0
      ],
      "grafanaMaturityCount": 7,
      "lineageIsGroup": false,
      "links": {
        "docs": "https://grafana.com/docs/grafana/next/developers/kinds/core/team/schema-reference",
        "go": "https://github.com/grafana/grafana/tree/main/pkg/kinds/team",
        "schema": "https://github.com/grafana/grafana/tree/main/kinds/team/team_kind.cue",
        "ts": "https://github.com/grafana/grafana/tree/main/packages/grafana-schema/src/raw/team/x/team_types.gen.ts"
      },
      "machineName": "team",
      "maturity": "merged",
      "name": "Team",
      "pluralMachineName": "teams",
      "pluralName": "Teams"
    },
    "tempodataquery": {
      "category": "composable",
      "codeowners": [],
      "currentVersion": [
        0,
        0
      ],
      "grafanaMaturityCount": 0,
      "lineageIsGroup": false,
      "links": {
        "docs": "n/a",
        "go": "n/a",
        "schema": "n/a",
        "ts": "n/a"
      },
      "machineName": "tempodataquery",
      "maturity": "planned",
      "name": "TempoDataQuery",
      "pluralMachineName": "tempodataquerys",
      "pluralName": "TempoDataQuerys",
      "schemaInterface": "DataQuery"
    },
    "tempodatasourcecfg": {
      "category": "composable",
      "codeowners": [],
      "currentVersion": [
        0,
        0
      ],
      "grafanaMaturityCount": 0,
      "lineageIsGroup": true,
      "links": {
        "docs": "n/a",
        "go": "n/a",
        "schema": "n/a",
        "ts": "n/a"
      },
      "machineName": "tempodatasourcecfg",
      "maturity": "planned",
      "name": "TempoDataSourceCfg",
      "pluralMachineName": "tempodatasourcecfgs",
      "pluralName": "TempoDataSourceCfgs",
      "schemaInterface": "DataSourceCfg"
    },
    "testdatadataquery": {
      "category": "composable",
      "codeowners": [
        "grafana/plugins-platform-frontend"
      ],
      "currentVersion": [
        0,
        0
      ],
      "grafanaMaturityCount": 0,
      "lineageIsGroup": false,
      "links": {
        "docs": "https://grafana.com/docs/grafana/next/developers/kinds/composable/testdatadataquery/schema-reference",
        "go": "https://github.com/grafana/grafana/tree/main/pkg/tsdb/testdata/kinds/dataquery/types_dataquery_gen.go",
        "schema": "https://github.com/grafana/grafana/tree/main/public/app/plugins/datasource/testdata/dataquery.cue",
        "ts": "https://github.com/grafana/grafana/tree/main/public/app/plugins/datasource/testdata/dataquery.gen.ts"
      },
      "machineName": "testdatadataquery",
      "maturity": "merged",
      "name": "TestDataDataQuery",
      "pluralMachineName": "testdatadataquerys",
      "pluralName": "TestDataDataQuerys",
      "schemaInterface": "DataQuery"
    },
    "testdatadatasourcecfg": {
      "category": "composable",
      "codeowners": [],
      "currentVersion": [
        0,
        0
      ],
      "grafanaMaturityCount": 0,
      "lineageIsGroup": true,
      "links": {
        "docs": "n/a",
        "go": "n/a",
        "schema": "n/a",
        "ts": "n/a"
      },
      "machineName": "testdatadatasourcecfg",
      "maturity": "planned",
      "name": "TestDataDataSourceCfg",
      "pluralMachineName": "testdatadatasourcecfgs",
      "pluralName": "TestDataDataSourceCfgs",
      "schemaInterface": "DataSourceCfg"
    },
    "textpanelcfg": {
      "category": "composable",
      "codeowners": [
        "grafana/user-essentials"
      ],
      "currentVersion": [
        0,
        0
      ],
      "grafanaMaturityCount": 0,
      "lineageIsGroup": true,
      "links": {
        "docs": "https://grafana.com/docs/grafana/next/developers/kinds/composable/textpanelcfg/schema-reference",
        "go": "n/a",
        "schema": "https://github.com/grafana/grafana/tree/main/public/app/plugins/panel/text/panelcfg.cue",
        "ts": "https://github.com/grafana/grafana/tree/main/public/app/plugins/panel/text/panelcfg.gen.ts"
      },
      "machineName": "textpanelcfg",
      "maturity": "experimental",
      "name": "TextPanelCfg",
      "pluralMachineName": "textpanelcfgs",
      "pluralName": "TextPanelCfgs",
      "schemaInterface": "PanelCfg"
    },
    "thumb": {
      "category": "core",
      "codeowners": [],
      "currentVersion": [
        0,
        0
      ],
      "grafanaMaturityCount": 0,
      "lineageIsGroup": false,
      "links": {
        "docs": "n/a",
        "go": "n/a",
        "schema": "n/a",
        "ts": "n/a"
      },
      "machineName": "thumb",
      "maturity": "planned",
      "name": "Thumb",
      "pluralMachineName": "thumbs",
      "pluralName": "Thumbs"
    },
    "tracespanelcfg": {
      "category": "composable",
      "codeowners": [],
      "currentVersion": [
        0,
        0
      ],
      "grafanaMaturityCount": 0,
      "lineageIsGroup": true,
      "links": {
        "docs": "n/a",
        "go": "n/a",
        "schema": "n/a",
        "ts": "n/a"
      },
      "machineName": "tracespanelcfg",
      "maturity": "planned",
      "name": "TracesPanelCfg",
      "pluralMachineName": "tracespanelcfgs",
      "pluralName": "TracesPanelCfgs",
      "schemaInterface": "PanelCfg"
    },
    "user": {
      "category": "core",
      "codeowners": [],
      "currentVersion": [
        0,
        0
      ],
      "grafanaMaturityCount": 0,
      "lineageIsGroup": false,
      "links": {
        "docs": "n/a",
        "go": "n/a",
        "schema": "n/a",
        "ts": "n/a"
      },
      "machineName": "user",
      "maturity": "planned",
      "name": "User",
      "pluralMachineName": "users",
      "pluralName": "Users"
    },
    "welcomepanelcfg": {
      "category": "composable",
      "codeowners": [],
      "currentVersion": [
        0,
        0
      ],
      "grafanaMaturityCount": 0,
      "lineageIsGroup": true,
      "links": {
        "docs": "n/a",
        "go": "n/a",
        "schema": "n/a",
        "ts": "n/a"
      },
      "machineName": "welcomepanelcfg",
      "maturity": "planned",
      "name": "WelcomePanelCfg",
      "pluralMachineName": "welcomepanelcfgs",
      "pluralName": "WelcomePanelCfgs",
      "schemaInterface": "PanelCfg"
    },
    "xychartpanelcfg": {
      "category": "composable",
      "codeowners": [
        "grafana/grafana-bi-squad"
      ],
      "currentVersion": [
        0,
        0
      ],
      "grafanaMaturityCount": 0,
      "lineageIsGroup": true,
      "links": {
        "docs": "https://grafana.com/docs/grafana/next/developers/kinds/composable/xychartpanelcfg/schema-reference",
        "go": "n/a",
        "schema": "https://github.com/grafana/grafana/tree/main/public/app/plugins/panel/xychart/panelcfg.cue",
        "ts": "https://github.com/grafana/grafana/tree/main/public/app/plugins/panel/xychart/panelcfg.gen.ts"
      },
      "machineName": "xychartpanelcfg",
      "maturity": "experimental",
      "name": "XYChartPanelCfg",
      "pluralMachineName": "xychartpanelcfgs",
      "pluralName": "XYChartPanelCfgs",
      "schemaInterface": "PanelCfg"
    },
    "zipkindataquery": {
      "category": "composable",
      "codeowners": [],
      "currentVersion": [
        0,
        0
      ],
      "grafanaMaturityCount": 0,
      "lineageIsGroup": false,
      "links": {
        "docs": "n/a",
        "go": "n/a",
        "schema": "n/a",
        "ts": "n/a"
      },
      "machineName": "zipkindataquery",
      "maturity": "planned",
      "name": "ZipkinDataQuery",
      "pluralMachineName": "zipkindataquerys",
      "pluralName": "ZipkinDataQuerys",
      "schemaInterface": "DataQuery"
    },
    "zipkindatasourcecfg": {
      "category": "composable",
      "codeowners": [],
      "currentVersion": [
        0,
        0
      ],
      "grafanaMaturityCount": 0,
      "lineageIsGroup": true,
      "links": {
        "docs": "n/a",
        "go": "n/a",
        "schema": "n/a",
        "ts": "n/a"
      },
      "machineName": "zipkindatasourcecfg",
      "maturity": "planned",
      "name": "ZipkinDataSourceCfg",
      "pluralMachineName": "zipkindatasourcecfgs",
      "pluralName": "ZipkinDataSourceCfgs",
      "schemaInterface": "DataSourceCfg"
    }
  },
  "dimensions": {
    "category": {
      "composable": {
        "name": "composable",
        "items": [
          "alertgroupspanelcfg",
          "alertlistpanelcfg",
          "alertmanagerdataquery",
          "alertmanagerdatasourcecfg",
          "annotationslistpanelcfg",
          "azuremonitordataquery",
          "azuremonitordatasourcecfg",
          "barchartpanelcfg",
          "bargaugepanelcfg",
          "cloudwatchdataquery",
          "cloudwatchdatasourcecfg",
          "dashboarddataquery",
          "dashboarddatasourcecfg",
          "dashboardlistpanelcfg",
          "debugpanelcfg",
          "elasticsearchdataquery",
          "elasticsearchdatasourcecfg",
          "flamegraphpanelcfg",
          "gaugepanelcfg",
          "geomappanelcfg",
          "gettingstartedpanelcfg",
          "googlecloudmonitoringdataquery",
          "googlecloudmonitoringdatasourcecfg",
          "grafanadataquery",
          "grafanadatasourcecfg",
          "graphitedataquery",
          "graphitedatasourcecfg",
          "grapholdpanelcfg",
          "histogrampanelcfg",
          "iconpanelcfg",
          "jaegerdataquery",
          "jaegerdatasourcecfg",
          "livepanelcfg",
          "logspanelcfg",
          "lokidataquery",
          "lokidatasourcecfg",
          "microsoftsqlserverdataquery",
          "microsoftsqlserverdatasourcecfg",
          "mysqldataquery",
          "mysqldatasourcecfg",
          "newspanelcfg",
          "nodegraphpanelcfg",
          "parcadataquery",
          "parcadatasourcecfg",
          "phlaredataquery",
          "phlaredatasourcecfg",
          "piechartpanelcfg",
          "postgresqldataquery",
          "postgresqldatasourcecfg",
          "prometheusdataquery",
          "prometheusdatasourcecfg",
          "statetimelinepanelcfg",
          "statpanelcfg",
          "statushistorypanelcfg",
          "tableoldpanelcfg",
          "tempodataquery",
          "tempodatasourcecfg",
          "testdatadataquery",
          "testdatadatasourcecfg",
          "textpanelcfg",
          "tracespanelcfg",
          "welcomepanelcfg",
          "xychartpanelcfg",
          "zipkindataquery",
          "zipkindatasourcecfg"
        ],
        "count": 65
      },
      "core": {
        "name": "core",
        "items": [
          "apikey",
          "dashboard",
          "datasource",
          "folder",
          "playlist",
          "preferences",
          "query",
          "queryhistory",
          "serviceaccount",
          "team",
          "thumb",
          "user"
        ],
        "count": 12
      }
    },
    "maturity": {
      "experimental": {
        "name": "experimental",
        "items": [
          "annotationslistpanelcfg",
          "barchartpanelcfg",
          "bargaugepanelcfg",
          "dashboard",
          "dashboardlistpanelcfg",
          "gaugepanelcfg",
          "histogrampanelcfg",
          "newspanelcfg",
          "piechartpanelcfg",
          "statetimelinepanelcfg",
          "statpanelcfg",
          "statushistorypanelcfg",
          "textpanelcfg",
          "xychartpanelcfg"
        ],
        "count": 14
      },
      "mature": {
        "name": "mature",
        "items": [],
        "count": 0
      },
      "merged": {
        "name": "merged",
        "items": [
          "alertgroupspanelcfg",
          "playlist",
<<<<<<< HEAD
          "team",
          "testdatadataquery"
        ],
        "count": 4
=======
          "preferences",
          "serviceaccount",
          "team"
        ],
        "count": 5
>>>>>>> 1423f15b
      },
      "planned": {
        "name": "planned",
        "items": [
          "alertlistpanelcfg",
          "alertmanagerdataquery",
          "alertmanagerdatasourcecfg",
          "apikey",
          "azuremonitordataquery",
          "azuremonitordatasourcecfg",
          "cloudwatchdataquery",
          "cloudwatchdatasourcecfg",
          "dashboarddataquery",
          "dashboarddatasourcecfg",
          "datasource",
          "debugpanelcfg",
          "elasticsearchdataquery",
          "elasticsearchdatasourcecfg",
          "flamegraphpanelcfg",
          "folder",
          "geomappanelcfg",
          "gettingstartedpanelcfg",
          "googlecloudmonitoringdataquery",
          "googlecloudmonitoringdatasourcecfg",
          "grafanadataquery",
          "grafanadatasourcecfg",
          "graphitedataquery",
          "graphitedatasourcecfg",
          "grapholdpanelcfg",
          "iconpanelcfg",
          "jaegerdataquery",
          "jaegerdatasourcecfg",
          "livepanelcfg",
          "logspanelcfg",
          "lokidataquery",
          "lokidatasourcecfg",
          "microsoftsqlserverdataquery",
          "microsoftsqlserverdatasourcecfg",
          "mysqldataquery",
          "mysqldatasourcecfg",
          "nodegraphpanelcfg",
          "parcadataquery",
          "parcadatasourcecfg",
          "phlaredataquery",
          "phlaredatasourcecfg",
          "postgresqldataquery",
          "postgresqldatasourcecfg",
          "prometheusdataquery",
          "prometheusdatasourcecfg",
          "query",
          "queryhistory",
          "tableoldpanelcfg",
          "tempodataquery",
          "tempodatasourcecfg",
          "testdatadatasourcecfg",
          "thumb",
          "tracespanelcfg",
          "user",
          "welcomepanelcfg",
          "zipkindataquery",
          "zipkindatasourcecfg"
        ],
<<<<<<< HEAD
        "count": 59
=======
        "count": 58
>>>>>>> 1423f15b
      },
      "stable": {
        "name": "stable",
        "items": [],
        "count": 0
      }
    }
  }
}<|MERGE_RESOLUTION|>--- conflicted
+++ resolved
@@ -1861,18 +1861,12 @@
         "items": [
           "alertgroupspanelcfg",
           "playlist",
-<<<<<<< HEAD
+          "preferences",
+          "serviceaccount",
           "team",
           "testdatadataquery"
         ],
-        "count": 4
-=======
-          "preferences",
-          "serviceaccount",
-          "team"
-        ],
-        "count": 5
->>>>>>> 1423f15b
+        "count": 6
       },
       "planned": {
         "name": "planned",
@@ -1935,11 +1929,7 @@
           "zipkindataquery",
           "zipkindatasourcecfg"
         ],
-<<<<<<< HEAD
-        "count": 59
-=======
-        "count": 58
->>>>>>> 1423f15b
+        "count": 57
       },
       "stable": {
         "name": "stable",
