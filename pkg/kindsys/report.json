--- conflicted
+++ resolved
@@ -819,7 +819,7 @@
         0,
         0
       ],
-      "grafanaMaturityCount": 7,
+      "grafanaMaturityCount": 10,
       "lineageIsGroup": false,
       "links": {
         "docs": "https://grafana.com/docs/grafana/next/developers/kinds/core/librarypanel/schema-reference",
@@ -1879,7 +1879,7 @@
           "thumb",
           "user"
         ],
-        "count": 13
+        "count": 14
       }
     },
     "maturity": {
@@ -1902,11 +1902,7 @@
           "textpanelcfg",
           "xychartpanelcfg"
         ],
-<<<<<<< HEAD
-        "count": 13
-=======
-        "count": 14
->>>>>>> 0cd14091
+        "count": 15
       },
       "mature": {
         "name": "mature",
