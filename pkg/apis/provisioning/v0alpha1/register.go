--- conflicted
+++ resolved
@@ -107,12 +107,9 @@
 		&ResourceWrapper{},
 		&FileList{},
 		&HistoryList{},
-<<<<<<< HEAD
 		&TestResults{},
-=======
 		&Job{},
 		&JobList{},
->>>>>>> 06a32976
 	)
 	return nil
 }
