--- conflicted
+++ resolved
@@ -16,12 +16,9 @@
 	"cuelang.org/go/cue/errors"
 	"cuelang.org/go/cue/load"
 	"github.com/grafana/cuetsy"
-<<<<<<< HEAD
 	"github.com/grafana/cuetsy/ts"
 	"github.com/grafana/cuetsy/ts/ast"
 	gcgen "github.com/grafana/grafana/pkg/codegen"
-=======
->>>>>>> 89a20526
 	"github.com/grafana/thema"
 
 	gcgen "github.com/grafana/grafana/pkg/codegen"
@@ -41,11 +38,7 @@
 	}
 
 	// TODO this binds us to only having coremodels in a single directory. If we need more, compgen is the way
-<<<<<<< HEAD
 	groot = filepath.Dir(filepath.Dir(filepath.Dir(cwd))) // the working dir is <grafana_dir>/pkg/framework/coremodel. Going up 3 dirs we get the grafana root
-=======
-	groot := filepath.Dir(filepath.Dir(filepath.Dir(cwd))) // the working dir is <grafana_dir>/pkg/framework/coremodel. Going up 3 dirs we get the grafana root
->>>>>>> 89a20526
 
 	cmroot = filepath.Join(groot, "pkg", "coremodel")
 	tsroot = filepath.Join(groot, "packages", "grafana-schema", "src")
