module github.com/grafana/grafana/pkg/codegen

go 1.23.7

require (
	cuelang.org/go v0.11.1
	github.com/dave/dst v0.27.3
	github.com/grafana/codejen v0.0.4-0.20230321061741-77f656893a3d
	github.com/grafana/cog v0.0.18
	github.com/grafana/cuetsy v0.1.11
	github.com/matryer/is v1.4.1
)

require (
	github.com/cockroachdb/apd/v2 v2.0.2 // indirect
	github.com/dave/jennifer v1.6.0 // indirect
	github.com/davecgh/go-spew v1.1.2-0.20180830191138-d8f796af33cc // indirect
	github.com/emicklei/proto v1.13.2 // indirect
	github.com/expr-lang/expr v1.17.0 // indirect
	github.com/getkin/kin-openapi v0.129.0 // indirect
	github.com/go-openapi/jsonpointer v0.21.0 // indirect
	github.com/go-openapi/swag v0.23.0 // indirect
	github.com/golang/glog v1.2.4 // indirect
<<<<<<< HEAD
	github.com/google/go-cmp v0.6.0 // indirect
=======
	github.com/google/go-cmp v0.7.0 // indirect
>>>>>>> 78ca78f5
	github.com/google/uuid v1.6.0 // indirect
	github.com/hashicorp/errwrap v1.1.0 // indirect
	github.com/hashicorp/go-multierror v1.1.1 // indirect
	github.com/huandu/xstrings v1.5.0 // indirect
	github.com/josharian/intern v1.0.0 // indirect
	github.com/kr/text v0.2.0 // indirect
	github.com/lib/pq v1.10.9 // indirect
	github.com/mailru/easyjson v0.7.7 // indirect
	github.com/mitchellh/go-wordwrap v1.0.1 // indirect
	github.com/mohae/deepcopy v0.0.0-20170929034955-c48cc78d4826 // indirect
	github.com/mpvl/unique v0.0.0-20150818121801-cbe035fff7de // indirect
	github.com/oasdiff/yaml v0.0.0-20241210131133-6b86fb107d80 // indirect
	github.com/oasdiff/yaml3 v0.0.0-20241210130736-a94c01f36349 // indirect
	github.com/perimeterx/marshmallow v1.1.5 // indirect
	github.com/pkg/errors v0.9.1 // indirect
	github.com/protocolbuffers/txtpbfmt v0.0.0-20241112170944-20d2c9ebc01d // indirect
	github.com/santhosh-tekuri/jsonschema/v5 v5.3.1 // indirect
	github.com/sergi/go-diff v1.3.2-0.20230802210424-5b0b94c5c0d3 // indirect
	github.com/ugorji/go/codec v1.2.11 // indirect
	github.com/xlab/treeprint v1.2.0 // indirect
	github.com/yalue/merged_fs v1.3.0 // indirect
	golang.org/x/mod v0.22.0 // indirect
	golang.org/x/net v0.36.0 // indirect
	golang.org/x/sync v0.11.0 // indirect
	golang.org/x/text v0.22.0 // indirect
<<<<<<< HEAD
=======
	golang.org/x/tools v0.29.0 // indirect
>>>>>>> 78ca78f5
	gopkg.in/yaml.v3 v3.0.1 // indirect
)

replace cuelang.org/go => github.com/grafana/cue v0.0.0-20230926092038-971951014e3f // @grafana/grafana-as-code

replace github.com/protocolbuffers/txtpbfmt => github.com/protocolbuffers/txtpbfmt v0.0.0-20220428173112-74888fd59c2b<|MERGE_RESOLUTION|>--- conflicted
+++ resolved
@@ -21,11 +21,7 @@
 	github.com/go-openapi/jsonpointer v0.21.0 // indirect
 	github.com/go-openapi/swag v0.23.0 // indirect
 	github.com/golang/glog v1.2.4 // indirect
-<<<<<<< HEAD
-	github.com/google/go-cmp v0.6.0 // indirect
-=======
 	github.com/google/go-cmp v0.7.0 // indirect
->>>>>>> 78ca78f5
 	github.com/google/uuid v1.6.0 // indirect
 	github.com/hashicorp/errwrap v1.1.0 // indirect
 	github.com/hashicorp/go-multierror v1.1.1 // indirect
@@ -51,10 +47,7 @@
 	golang.org/x/net v0.36.0 // indirect
 	golang.org/x/sync v0.11.0 // indirect
 	golang.org/x/text v0.22.0 // indirect
-<<<<<<< HEAD
-=======
 	golang.org/x/tools v0.29.0 // indirect
->>>>>>> 78ca78f5
 	gopkg.in/yaml.v3 v3.0.1 // indirect
 )
 
