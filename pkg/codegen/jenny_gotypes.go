package codegen

import (
	copenapi "cuelang.org/go/encoding/openapi"
	"github.com/dave/dst/dstutil"
	"github.com/grafana/codejen"
	"github.com/grafana/thema/encoding/gocode"
	"github.com/grafana/thema/encoding/openapi"
)

// GoTypesJenny creates a [OneToOne] that produces Go types for the provided
// [thema.Schema].
type GoTypesJenny struct {
	ApplyFuncs       []dstutil.ApplyFunc
	ExpandReferences bool
}

func (j GoTypesJenny) JennyName() string {
	return "GoTypesJenny"
}

func (j GoTypesJenny) Generate(sfg SchemaForGen) (*codejen.File, error) {
	// TODO allow using name instead of machine name in thema generator
	b, err := gocode.GenerateTypesOpenAPI(sfg.Schema, &gocode.TypeConfigOpenAPI{
		// TODO will need to account for sanitizing e.g. dashes here at some point
<<<<<<< HEAD
		PackageName:        sfg.Schema.Lineage().Name(),
		ApplyFuncs:         append(j.ApplyFuncs, PrefixDropper(sfg.Name)),
		NoOptionalPointers: true,
=======
		Config: &openapi.Config{
			Group: sfg.IsGroup,
			Config: &copenapi.Config{
				ExpandReferences: j.ExpandReferences,
			},
		},
		PackageName: sfg.Schema.Lineage().Name(),
		ApplyFuncs:  append(j.ApplyFuncs, PrefixDropper(sfg.Name), DecoderCompactor()),
>>>>>>> b1efd911
	})

	if err != nil {
		return nil, err
	}

	return codejen.NewFile(sfg.Schema.Lineage().Name()+"_types_gen.go", b, j), nil
}<|MERGE_RESOLUTION|>--- conflicted
+++ resolved
@@ -23,11 +23,6 @@
 	// TODO allow using name instead of machine name in thema generator
 	b, err := gocode.GenerateTypesOpenAPI(sfg.Schema, &gocode.TypeConfigOpenAPI{
 		// TODO will need to account for sanitizing e.g. dashes here at some point
-<<<<<<< HEAD
-		PackageName:        sfg.Schema.Lineage().Name(),
-		ApplyFuncs:         append(j.ApplyFuncs, PrefixDropper(sfg.Name)),
-		NoOptionalPointers: true,
-=======
 		Config: &openapi.Config{
 			Group: sfg.IsGroup,
 			Config: &copenapi.Config{
@@ -35,8 +30,7 @@
 			},
 		},
 		PackageName: sfg.Schema.Lineage().Name(),
-		ApplyFuncs:  append(j.ApplyFuncs, PrefixDropper(sfg.Name), DecoderCompactor()),
->>>>>>> b1efd911
+		ApplyFuncs:  append(j.ApplyFuncs, PrefixDropper(sfg.Name)),
 	})
 
 	if err != nil {
