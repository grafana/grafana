package codegen

import (
	"bytes"
	"fmt"
	"path/filepath"

	"github.com/grafana/codejen"
	"github.com/grafana/grafana/pkg/kindsys"
	"github.com/grafana/thema"
)

type OneToOne codejen.OneToOne[*DeclForGen]
type OneToMany codejen.OneToMany[*DeclForGen]
type ManyToOne codejen.ManyToOne[*DeclForGen]
type ManyToMany codejen.ManyToMany[*DeclForGen]

// ForGen is a codejen input transformer that converts a pure kindsys.SomeDecl into
// a DeclForGen by binding its contained lineage.
func ForGen(rt *thema.Runtime, decl *kindsys.SomeDecl) (*DeclForGen, error) {
	lin, err := decl.BindKindLineage(rt)
	if err != nil {
		return nil, err
	}

	return &DeclForGen{
		SomeDecl: decl,
		lin:      lin,
	}, nil
}

<<<<<<< HEAD
func DeclForGenFromLineage(someDecl *kindsys.SomeDecl, lin thema.Lineage) *DeclForGen {
	return &DeclForGen{
		SomeDecl: someDecl,
		lin:      lin,
		sch:      lin,
=======
// RawForGen produces a [DeclForGen] from a [kindsys.Raw] kind.
//
// Useful for grafana-external code generators, which depend on the Kind
// representation in registries produced by grafana core (such as
// ["github.com/grafana/grafana/pkg/registry/corekind".NewBase]).
func RawForGen(k kindsys.Raw) *DeclForGen {
	return &DeclForGen{
		SomeDecl: k.Decl().Some(),
	}
}

// StructuredForGen produces a [DeclForGen] from a [kindsys.Structured] kind.
//
// Useful for grafana-external code generators, which depend on the Kind
// representation in registries produced by grafana core (such as
// ["github.com/grafana/grafana/pkg/registry/corekind".NewBase]).
func StructuredForGen(k kindsys.Structured) *DeclForGen {
	return &DeclForGen{
		SomeDecl: k.Decl().Some(),
		lin:      k.Lineage(),
>>>>>>> c43e1a72
	}
}

// DeclForGen wraps [kindsys.SomeDecl] to provide trivial caching of
// the lineage declared by the kind (nil for raw kinds).
type DeclForGen struct {
	*kindsys.SomeDecl
	lin thema.Lineage
}

// Lineage returns the [thema.Lineage] for the underlying [kindsys.SomeDecl].
func (decl *DeclForGen) Lineage() thema.Lineage {
	return decl.lin
}

// ForLatestSchema returns a [SchemaForGen] for the latest schema in this
// DeclForGen's lineage.
func (decl *DeclForGen) ForLatestSchema() SchemaForGen {
	comm := decl.Meta.Common()
	return SchemaForGen{
		Name:    comm.Name,
		Schema:  decl.Lineage().Latest(),
		IsGroup: comm.LineageIsGroup,
	}
}

// SlashHeaderMapper produces a FileMapper that injects a comment header onto
// a [codejen.File] indicating the main generator that produced it (via the provided
// maingen, which should be a path) and the jenny or jennies that constructed the
// file.
func SlashHeaderMapper(maingen string) codejen.FileMapper {
	return func(f codejen.File) (codejen.File, error) {
		// Never inject on certain filetypes, it's never valid
		switch filepath.Ext(f.RelativePath) {
		case ".json", ".yml", ".yaml":
			return f, nil
		default:
			buf := new(bytes.Buffer)
			if err := tmpls.Lookup("gen_header.tmpl").Execute(buf, tvars_gen_header{
				MainGenerator: maingen,
				Using:         f.From,
			}); err != nil {
				return codejen.File{}, fmt.Errorf("failed executing gen header template: %w", err)
			}
			fmt.Fprint(buf, string(f.Data))
			f.Data = buf.Bytes()
		}
		return f, nil
	}
}

// SchemaForGen is an intermediate values type for jennies that holds both a thema.Schema,
// and values relevant to generating the schema that should properly, eventually, be in
// thema itself.
type SchemaForGen struct {
	// The PascalCase name of the schematized type.
	Name string
	// The schema to be rendered for the type itself.
	Schema thema.Schema
	// Whether the schema is grouped. See https://github.com/grafana/thema/issues/62
	IsGroup bool
}<|MERGE_RESOLUTION|>--- conflicted
+++ resolved
@@ -29,13 +29,6 @@
 	}, nil
 }
 
-<<<<<<< HEAD
-func DeclForGenFromLineage(someDecl *kindsys.SomeDecl, lin thema.Lineage) *DeclForGen {
-	return &DeclForGen{
-		SomeDecl: someDecl,
-		lin:      lin,
-		sch:      lin,
-=======
 // RawForGen produces a [DeclForGen] from a [kindsys.Raw] kind.
 //
 // Useful for grafana-external code generators, which depend on the Kind
@@ -56,7 +49,6 @@
 	return &DeclForGen{
 		SomeDecl: k.Decl().Some(),
 		lin:      k.Lineage(),
->>>>>>> c43e1a72
 	}
 }
 
