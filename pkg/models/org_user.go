--- conflicted
+++ resolved
@@ -9,16 +9,9 @@
 
 // Typed errors
 var (
-<<<<<<< HEAD
-	ErrLastOrgAdmin        = errors.New("Cannot remove last organization admin")
-	ErrOrgUserNotFound     = errors.New("Cannot find the organization user")
-	ErrOrgUserAlreadyAdded = errors.New("User is already added to organization")
-=======
-	ErrInvalidRoleType     = errors.New("invalid role type")
 	ErrLastOrgAdmin        = errors.New("cannot remove last organization admin")
 	ErrOrgUserNotFound     = errors.New("cannot find the organization user")
 	ErrOrgUserAlreadyAdded = errors.New("user is already added to organization")
->>>>>>> 3d3a7cbb
 )
 
 type RoleType string
