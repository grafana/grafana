--- conflicted
+++ resolved
@@ -1,26 +1,6 @@
 {
-<<<<<<< HEAD
   "annotations": {
     "list": [
-=======
-    "annotations": {
-      "list": [
-        {
-          "builtIn": 1,
-          "datasource": "-- Grafana --",
-          "enable": true,
-          "hide": true,
-          "iconColor": "rgba(0, 211, 255, 1)",
-          "name": "Annotations & Alerts",
-          "type": "dashboard"
-        }
-      ]
-    },
-    "editable": true,
-    "graphTooltip": 0,    
-    "links": [],
-    "panels": [
->>>>>>> 7e63118e
       {
         "builtIn": 1,
         "datasource": "-- Grafana --",
@@ -96,31 +76,7 @@
                 "color": "red",
                 "value": 30
               }
-<<<<<<< HEAD
             ]
-=======
-            },
-            "mappings": [],
-            "max": 50,
-            "min": 0,
-            "thresholds": {
-              "mode": "absolute",
-              "steps": [
-                {
-                  "color": "green"
-                },
-                {
-                  "color": "orange",
-                  "value": 20
-                },
-                {
-                  "color": "red",
-                  "value": 30
-                }
-              ]
-            },
-            "unit": "degree"
->>>>>>> 7e63118e
           },
           "unit": "degree"
         },
@@ -144,7 +100,6 @@
           "mode": "single"
         }
       },
-<<<<<<< HEAD
       "targets": [
         {
           "refId": "A",
@@ -173,13 +128,6 @@
               "legend": false,
               "tooltip": false,
               "viz": false
-=======
-      {
-        "fieldConfig": {
-          "defaults": {
-            "color": {
-              "mode": "thresholds"
->>>>>>> 7e63118e
             },
             "lineInterpolation": "smooth",
             "lineWidth": 3,
@@ -268,32 +216,11 @@
               "tooltip": false,
               "viz": false
             },
-<<<<<<< HEAD
             "lineInterpolation": "smooth",
             "lineWidth": 3,
             "pointSize": 5,
             "scaleDistribution": {
               "type": "linear"
-=======
-            "mappings": [],
-            "max": 50,
-            "min": 0,
-            "thresholds": {
-              "mode": "absolute",
-              "steps": [
-                {
-                  "color": "green"
-                },
-                {
-                  "color": "orange",
-                  "value": 20
-                },
-                {
-                  "color": "red",
-                  "value": 30
-                }
-              ]
->>>>>>> 7e63118e
             },
             "showPoints": "never",
             "spanNulls": false,
@@ -413,23 +340,7 @@
           },
           "unit": "degree"
         },
-<<<<<<< HEAD
         "overrides": []
-=======
-        "targets": [
-          {
-            "max": 40,
-            "min": 0,
-            "noise": 1,
-            "refId": "A",
-            "scenarioId": "random_walk",
-            "spread": 20,
-            "startValue": 1
-          }
-        ],
-        "title": "Color bars by discrete thresholds",
-        "type": "timeseries"
->>>>>>> 7e63118e
       },
       "gridPos": {
         "h": 7,
@@ -522,35 +433,7 @@
                 "color": "red",
                 "value": 30
               }
-<<<<<<< HEAD
             ]
-=======
-            },
-            "mappings": [],
-            "max": 50,
-            "min": 1,
-            "thresholds": {
-              "mode": "absolute",
-              "steps": [
-                {
-                  "color": "blue"
-                },
-                {
-                  "color": "green",
-                  "value": 0
-                },
-                {
-                  "color": "orange",
-                  "value": 20
-                },
-                {
-                  "color": "red",
-                  "value": 30
-                }
-              ]
-            },
-            "unit": "degree"
->>>>>>> 7e63118e
           },
           "unit": "degree"
         },
@@ -640,35 +523,7 @@
                 "color": "red",
                 "value": 30
               }
-<<<<<<< HEAD
             ]
-=======
-            },
-            "mappings": [],
-            "max": 50,
-            "min": 1,
-            "thresholds": {
-              "mode": "absolute",
-              "steps": [
-                {
-                  "color": "blue"
-                },
-                {
-                  "color": "green",
-                  "value": 0
-                },
-                {
-                  "color": "orange",
-                  "value": 20
-                },
-                {
-                  "color": "red",
-                  "value": 30
-                }
-              ]
-            },
-            "unit": "degree"
->>>>>>> 7e63118e
           },
           "unit": "degree"
         },
@@ -758,35 +613,7 @@
                 "color": "red",
                 "value": 30
               }
-<<<<<<< HEAD
             ]
-=======
-            },
-            "mappings": [],
-            "max": 50,
-            "min": 1,
-            "thresholds": {
-              "mode": "absolute",
-              "steps": [
-                {
-                  "color": "blue"
-                },
-                {
-                  "color": "green",
-                  "value": 0
-                },
-                {
-                  "color": "orange",
-                  "value": 20
-                },
-                {
-                  "color": "red",
-                  "value": 30
-                }
-              ]
-            },
-            "unit": "degree"
->>>>>>> 7e63118e
           },
           "unit": "degree"
         },
@@ -810,7 +637,6 @@
           "mode": "single"
         }
       },
-<<<<<<< HEAD
       "targets": [
         {
           "panelId": 4,
@@ -844,13 +670,6 @@
             "pointSize": 5,
             "scaleDistribution": {
               "type": "linear"
-=======
-      {
-        "fieldConfig": {
-          "defaults": {
-            "color": {
-              "mode": "continuous-GrYlRd"
->>>>>>> 7e63118e
             },
             "showPoints": "never",
             "spanNulls": false,
@@ -884,35 +703,7 @@
                 "color": "red",
                 "value": 30
               }
-<<<<<<< HEAD
             ]
-=======
-            },
-            "mappings": [],
-            "max": 50,
-            "min": 1,
-            "thresholds": {
-              "mode": "absolute",
-              "steps": [
-                {
-                  "color": "blue"
-                },
-                {
-                  "color": "green",
-                  "value": 0
-                },
-                {
-                  "color": "orange",
-                  "value": 20
-                },
-                {
-                  "color": "red",
-                  "value": 30
-                }
-              ]
-            },
-            "unit": "degree"
->>>>>>> 7e63118e
           },
           "unit": "degree"
         },
