{
  "annotations": {
    "list": [
      {
        "builtIn": 1,
        "datasource": {
          "type": "grafana",
          "uid": "-- Grafana --"
        },
        "enable": true,
        "hide": true,
        "iconColor": "rgba(0, 211, 255, 1)",
        "name": "Annotations & Alerts",
        "target": {
          "limit": 100,
          "matchAny": false,
          "tags": [],
          "type": "dashboard"
        },
        "type": "dashboard"
      }
    ]
  },
  "editable": true,
  "fiscalYearStartMonth": 0,
  "graphTooltip": 0,
  "links": [],
  "liveNow": false,
  "panels": [
    {
      "datasource": {
        "type": "testdata",
        "uid": "PD8C576611E62080A"
      },
      "description": "",
      "fieldConfig": {
        "defaults": {
          "color": {
            "mode": "palette-classic"
          },
          "custom": {
            "axisLabel": "",
            "axisPlacement": "auto",
            "barAlignment": 0,
            "drawStyle": "line",
            "fillOpacity": 20,
            "gradientMode": "none",
            "hideFrom": {
              "legend": false,
              "tooltip": false,
              "viz": false
            },
            "lineInterpolation": "linear",
            "lineWidth": 1,
            "pointSize": 5,
            "scaleDistribution": {
              "type": "linear"
            },
            "showPoints": "auto",
            "spanNulls": false,
            "stacking": {
              "group": "A",
              "mode": "none"
            },
            "thresholdsStyle": {
              "mode": "off"
            }
          },
          "mappings": [],
          "thresholds": {
            "mode": "absolute",
            "steps": [
              {
                "color": "green"
              },
              {
                "color": "red",
                "value": 80
              }
            ]
          }
        },
        "overrides": []
      },
      "gridPos": {
        "h": 9,
        "w": 4,
        "x": 0,
        "y": 0
      },
      "id": 6,
      "maxDataPoints": 100,
      "options": {
        "legend": {
          "calcs": [],
          "displayMode": "list",
          "placement": "bottom"
        },
        "tooltip": {
          "mode": "multi",
          "sort": "none"
        }
      },
      "targets": [
        {
          "datasource": {
            "type": "testdata",
            "uid": "PD8C576611E62080A"
          },
          "refId": "A",
          "scenarioId": "csv_metric_values",
          "stringInput": "0,2,2,3,4,5"
        },
        {
          "datasource": {
            "type": "testdata",
            "uid": "PD8C576611E62080A"
          },
          "refId": "B",
          "scenarioId": "csv_metric_values",
          "stringInput": "5,4,3,2,2,0"
        },
        {
          "datasource": {
            "type": "testdata",
            "uid": "PD8C576611E62080A"
          },
          "refId": "C",
          "scenarioId": "csv_metric_values",
          "stringInput": "1,20,10,25,5,0"
        }
      ],
      "title": "Pos Only",
      "type": "timeseries"
    },
    {
      "datasource": {
        "type": "datasource",
        "uid": "-- Dashboard --"
      },
      "description": "",
      "fieldConfig": {
        "defaults": {
          "color": {
            "mode": "palette-classic"
          },
          "custom": {
            "axisLabel": "",
            "axisPlacement": "auto",
            "barAlignment": 0,
            "drawStyle": "line",
            "fillOpacity": 20,
            "gradientMode": "none",
            "hideFrom": {
              "legend": false,
              "tooltip": false,
              "viz": false
            },
            "lineInterpolation": "linear",
            "lineWidth": 1,
            "pointSize": 5,
            "scaleDistribution": {
              "type": "linear"
            },
            "showPoints": "auto",
            "spanNulls": false,
            "stacking": {
              "group": "A",
              "mode": "normal"
            },
            "thresholdsStyle": {
              "mode": "off"
            }
          },
          "mappings": [],
          "thresholds": {
            "mode": "absolute",
            "steps": [
              {
                "color": "green"
              },
              {
                "color": "red",
                "value": 80
              }
            ]
          }
        },
        "overrides": []
      },
      "gridPos": {
        "h": 9,
        "w": 4,
        "x": 4,
        "y": 0
      },
      "id": 7,
      "maxDataPoints": 100,
      "options": {
        "legend": {
          "calcs": [],
          "displayMode": "list",
          "placement": "bottom"
        },
        "tooltip": {
          "mode": "multi",
          "sort": "none"
        }
      },
      "targets": [
        {
          "datasource": {
            "type": "datasource",
            "uid": "-- Dashboard --"
          },
          "panelId": 6,
          "refId": "A"
        }
      ],
      "title": "Stack Normal",
      "type": "timeseries"
    },
    {
      "datasource": {
        "type": "datasource",
        "uid": "-- Dashboard --"
      },
      "description": "",
      "fieldConfig": {
        "defaults": {
          "color": {
            "mode": "palette-classic"
          },
          "custom": {
            "axisLabel": "",
            "axisPlacement": "auto",
            "barAlignment": 0,
            "drawStyle": "line",
            "fillOpacity": 20,
            "gradientMode": "none",
            "hideFrom": {
              "legend": false,
              "tooltip": false,
              "viz": false
            },
            "lineInterpolation": "linear",
            "lineWidth": 1,
            "pointSize": 5,
            "scaleDistribution": {
              "type": "linear"
            },
            "showPoints": "auto",
            "spanNulls": false,
            "stacking": {
              "group": "A",
              "mode": "percent"
            },
            "thresholdsStyle": {
              "mode": "off"
            }
          },
          "mappings": [],
          "thresholds": {
            "mode": "absolute",
            "steps": [
              {
                "color": "green"
              },
              {
                "color": "red",
                "value": 80
              }
            ]
          }
        },
        "overrides": []
      },
      "gridPos": {
        "h": 9,
        "w": 4,
        "x": 8,
        "y": 0
      },
      "id": 8,
      "maxDataPoints": 100,
      "options": {
        "legend": {
          "calcs": [],
          "displayMode": "list",
          "placement": "bottom"
        },
        "tooltip": {
          "mode": "multi",
          "sort": "none"
        }
      },
      "targets": [
        {
          "datasource": {
            "type": "datasource",
            "uid": "-- Dashboard --"
          },
          "panelId": 6,
          "refId": "A"
        }
      ],
      "title": "Stack 100%",
      "type": "timeseries"
    },
    {
      "datasource": {
        "type": "testdata",
        "uid": "PD8C576611E62080A"
      },
      "description": "",
      "fieldConfig": {
        "defaults": {
          "color": {
            "mode": "palette-classic"
          },
          "custom": {
            "axisLabel": "",
            "axisPlacement": "auto",
            "barAlignment": 0,
            "drawStyle": "line",
            "fillOpacity": 20,
            "gradientMode": "none",
            "hideFrom": {
              "legend": false,
              "tooltip": false,
              "viz": false
            },
            "lineInterpolation": "linear",
            "lineWidth": 1,
            "pointSize": 5,
            "scaleDistribution": {
              "type": "linear"
            },
            "showPoints": "auto",
            "spanNulls": false,
            "stacking": {
              "group": "A",
              "mode": "none"
            },
            "thresholdsStyle": {
              "mode": "off"
            }
          },
          "mappings": [],
          "thresholds": {
            "mode": "absolute",
            "steps": [
              {
                "color": "green"
              },
              {
                "color": "red",
                "value": 80
              }
            ]
          }
        },
        "overrides": []
      },
      "gridPos": {
        "h": 9,
        "w": 4,
        "x": 12,
        "y": 0
      },
      "id": 3,
      "maxDataPoints": 100,
      "options": {
        "legend": {
          "calcs": [],
          "displayMode": "list",
          "placement": "bottom"
        },
        "tooltip": {
          "mode": "multi",
          "sort": "none"
        }
      },
      "targets": [
        {
          "alias": "+100",
          "datasource": {
            "type": "testdata",
            "uid": "PD8C576611E62080A"
          },
          "hide": false,
          "refId": "A",
          "scenarioId": "csv_metric_values",
          "stringInput": "100,100,100,100,100,100,100,100"
        },
        {
          "alias": "+50",
          "datasource": {
            "type": "testdata",
            "uid": "PD8C576611E62080A"
          },
          "refId": "B",
          "scenarioId": "csv_metric_values",
          "stringInput": "50,50,50,50,50,50,50,50"
        },
        {
          "alias": "+25",
          "datasource": {
            "type": "testdata",
            "uid": "PD8C576611E62080A"
          },
          "refId": "C",
          "scenarioId": "csv_metric_values",
          "stringInput": "25,25,25,25,25,25,25,25"
        },
        {
          "alias": "-50",
          "datasource": {
            "type": "testdata",
            "uid": "PD8C576611E62080A"
          },
          "refId": "D",
          "scenarioId": "csv_metric_values",
          "stringInput": "-50,-50,-50,-50,-50,-50,-50,-50"
        },
        {
          "alias": "-100",
          "datasource": {
            "type": "testdata",
            "uid": "PD8C576611E62080A"
          },
          "refId": "E",
          "scenarioId": "csv_metric_values",
          "stringInput": "-100,-100,-100,-100,-100,-100,-100,-100"
        }
      ],
      "title": "Pos & Neg",
      "type": "timeseries"
    },
    {
      "datasource": {
        "type": "datasource",
        "uid": "-- Dashboard --"
      },
      "description": "",
      "fieldConfig": {
        "defaults": {
          "color": {
            "mode": "palette-classic"
          },
          "custom": {
            "axisLabel": "",
            "axisPlacement": "auto",
            "barAlignment": 0,
            "drawStyle": "line",
            "fillOpacity": 20,
            "gradientMode": "none",
            "hideFrom": {
              "legend": false,
              "tooltip": false,
              "viz": false
            },
            "lineInterpolation": "linear",
            "lineWidth": 1,
            "pointSize": 5,
            "scaleDistribution": {
              "type": "linear"
            },
            "showPoints": "auto",
            "spanNulls": false,
            "stacking": {
              "group": "A",
              "mode": "normal"
            },
            "thresholdsStyle": {
              "mode": "off"
            }
          },
          "mappings": [],
          "thresholds": {
            "mode": "absolute",
            "steps": [
              {
                "color": "green"
              },
              {
                "color": "red",
                "value": 80
              }
            ]
          }
        },
        "overrides": []
      },
      "gridPos": {
        "h": 9,
        "w": 4,
        "x": 16,
        "y": 0
      },
      "id": 4,
      "maxDataPoints": 100,
      "options": {
        "legend": {
          "calcs": [],
          "displayMode": "list",
          "placement": "bottom"
        },
        "tooltip": {
          "mode": "multi",
          "sort": "none"
        }
      },
      "targets": [
        {
          "datasource": {
            "type": "datasource",
            "uid": "-- Dashboard --"
          },
          "panelId": 3,
          "refId": "A"
        }
      ],
      "title": "Stack Normal",
      "type": "timeseries"
    },
    {
      "datasource": {
        "type": "datasource",
        "uid": "-- Dashboard --"
      },
      "description": "",
      "fieldConfig": {
        "defaults": {
          "color": {
            "mode": "palette-classic"
          },
          "custom": {
            "axisLabel": "",
            "axisPlacement": "auto",
            "barAlignment": 0,
            "drawStyle": "line",
            "fillOpacity": 20,
            "gradientMode": "none",
            "hideFrom": {
              "legend": false,
              "tooltip": false,
              "viz": false
            },
            "lineInterpolation": "linear",
            "lineWidth": 1,
            "pointSize": 5,
            "scaleDistribution": {
              "type": "linear"
            },
            "showPoints": "auto",
            "spanNulls": false,
            "stacking": {
              "group": "A",
              "mode": "percent"
            },
            "thresholdsStyle": {
              "mode": "off"
            }
          },
          "mappings": [],
          "thresholds": {
            "mode": "absolute",
            "steps": [
              {
                "color": "green"
              },
              {
                "color": "red",
                "value": 80
              }
            ]
          }
        },
        "overrides": []
      },
      "gridPos": {
        "h": 9,
        "w": 4,
        "x": 20,
        "y": 0
      },
      "id": 12,
      "maxDataPoints": 100,
      "options": {
        "legend": {
          "calcs": [],
          "displayMode": "list",
          "placement": "bottom"
        },
        "tooltip": {
          "mode": "multi",
          "sort": "none"
        }
      },
      "targets": [
        {
          "datasource": {
            "type": "datasource",
            "uid": "-- Dashboard --"
          },
          "panelId": 3,
          "refId": "A"
        }
      ],
      "title": "Stacked 100%",
      "type": "timeseries"
    },
    {
      "datasource": {
        "type": "testdata",
        "uid": "PD8C576611E62080A"
      },
      "description": "",
      "fieldConfig": {
        "defaults": {
          "color": {
            "mode": "palette-classic"
          },
          "custom": {
            "axisLabel": "",
            "axisPlacement": "auto",
            "barAlignment": 0,
            "drawStyle": "line",
            "fillOpacity": 20,
            "gradientMode": "none",
            "hideFrom": {
              "legend": false,
              "tooltip": false,
              "viz": false
            },
            "lineInterpolation": "linear",
            "lineWidth": 1,
            "pointSize": 5,
            "scaleDistribution": {
              "type": "linear"
            },
            "showPoints": "auto",
            "spanNulls": false,
            "stacking": {
              "group": "A",
              "mode": "none"
            },
            "thresholdsStyle": {
              "mode": "off"
            }
          },
          "mappings": [],
          "thresholds": {
            "mode": "absolute",
            "steps": [
              {
                "color": "green"
              },
              {
                "color": "red",
                "value": 80
              }
            ]
          }
        },
        "overrides": [
          {
            "matcher": {
              "id": "byName",
              "options": "NegY"
            },
            "properties": [
              {
                "id": "custom.transform",
                "value": "negative-Y"
              }
            ]
          }
        ]
      },
      "gridPos": {
        "h": 9,
        "w": 4,
        "x": 0,
        "y": 9
      },
      "id": 9,
      "maxDataPoints": 100,
      "options": {
        "legend": {
          "calcs": [],
          "displayMode": "list",
          "placement": "bottom"
        },
        "tooltip": {
          "mode": "multi",
          "sort": "none"
        }
      },
      "targets": [
        {
          "alias": "NegY",
          "datasource": {
            "type": "testdata",
            "uid": "PD8C576611E62080A"
          },
          "refId": "C",
          "scenarioId": "csv_metric_values",
          "stringInput": "1,20,10,25,5,0"
        },
        {
          "datasource": {
            "type": "testdata",
            "uid": "PD8C576611E62080A"
          },
          "refId": "A",
          "scenarioId": "csv_metric_values",
          "stringInput": "0,2,2,3,4,5"
        },
        {
          "datasource": {
            "type": "testdata",
            "uid": "PD8C576611E62080A"
          },
          "refId": "B",
          "scenarioId": "csv_metric_values",
          "stringInput": "5,4,3,2,2,0"
        },
        {
          "alias": "Neg",
          "datasource": {
            "type": "testdata",
            "uid": "PD8C576611E62080A"
          },
          "refId": "D",
          "scenarioId": "csv_metric_values",
          "stringInput": "-15,-5,-15,-5,-15,-5"
        }
      ],
      "title": "Pos & Neg & NegY",
      "type": "timeseries"
    },
    {
      "datasource": {
        "type": "datasource",
        "uid": "-- Dashboard --"
      },
      "description": "",
      "fieldConfig": {
        "defaults": {
          "color": {
            "mode": "palette-classic"
          },
          "custom": {
            "axisLabel": "",
            "axisPlacement": "auto",
            "barAlignment": 0,
            "drawStyle": "line",
            "fillOpacity": 20,
            "gradientMode": "none",
            "hideFrom": {
              "legend": false,
              "tooltip": false,
              "viz": false
            },
            "lineInterpolation": "linear",
            "lineWidth": 1,
            "pointSize": 5,
            "scaleDistribution": {
              "type": "linear"
            },
            "showPoints": "auto",
            "spanNulls": false,
            "stacking": {
              "group": "A",
              "mode": "normal"
            },
            "thresholdsStyle": {
              "mode": "off"
            }
          },
          "mappings": [],
          "thresholds": {
            "mode": "absolute",
            "steps": [
              {
                "color": "green"
              },
              {
                "color": "red",
                "value": 80
              }
            ]
          }
        },
        "overrides": [
          {
            "matcher": {
              "id": "byName",
              "options": "NegY"
            },
            "properties": [
              {
                "id": "custom.transform",
                "value": "negative-Y"
              }
            ]
          }
        ]
      },
      "gridPos": {
        "h": 9,
        "w": 4,
        "x": 4,
        "y": 9
      },
      "id": 10,
      "maxDataPoints": 100,
      "options": {
        "legend": {
          "calcs": [],
          "displayMode": "list",
          "placement": "bottom"
        },
        "tooltip": {
          "mode": "multi",
          "sort": "none"
        }
      },
      "targets": [
        {
          "datasource": {
            "type": "datasource",
            "uid": "-- Dashboard --"
          },
          "panelId": 9,
          "refId": "A"
        }
      ],
      "title": "Stack Normal",
      "type": "timeseries"
    },
    {
      "datasource": {
        "type": "datasource",
        "uid": "-- Dashboard --"
      },
      "description": "",
      "fieldConfig": {
        "defaults": {
          "color": {
            "mode": "palette-classic"
          },
          "custom": {
            "axisLabel": "",
            "axisPlacement": "auto",
            "barAlignment": 0,
            "drawStyle": "line",
            "fillOpacity": 20,
            "gradientMode": "none",
            "hideFrom": {
              "legend": false,
              "tooltip": false,
              "viz": false
            },
            "lineInterpolation": "linear",
            "lineWidth": 1,
            "pointSize": 5,
            "scaleDistribution": {
              "type": "linear"
            },
            "showPoints": "auto",
            "spanNulls": false,
            "stacking": {
              "group": "A",
              "mode": "percent"
            },
            "thresholdsStyle": {
              "mode": "off"
            }
          },
          "mappings": [],
          "thresholds": {
            "mode": "absolute",
            "steps": [
              {
                "color": "green"
              },
              {
                "color": "red",
                "value": 80
              }
            ]
          }
        },
        "overrides": [
          {
            "matcher": {
              "id": "byName",
              "options": "NegY"
            },
            "properties": [
              {
                "id": "custom.transform",
                "value": "negative-Y"
              }
            ]
          }
        ]
      },
      "gridPos": {
        "h": 9,
        "w": 4,
        "x": 8,
        "y": 9
      },
      "id": 11,
      "maxDataPoints": 100,
      "options": {
        "legend": {
          "calcs": [],
          "displayMode": "list",
          "placement": "bottom"
        },
        "tooltip": {
          "mode": "multi",
          "sort": "none"
        }
      },
      "targets": [
        {
          "datasource": {
            "type": "datasource",
            "uid": "-- Dashboard --"
          },
          "panelId": 9,
          "refId": "A"
        }
      ],
      "title": "Stack 100%",
      "type": "timeseries"
    },
    {
      "datasource": {
        "type": "testdata",
        "uid": "PD8C576611E62080A"
      },
      "description": "",
      "fieldConfig": {
        "defaults": {
          "color": {
            "mode": "palette-classic"
          },
          "custom": {
            "axisLabel": "",
            "axisPlacement": "auto",
            "axisSoftMin": 0,
            "fillOpacity": 80,
            "gradientMode": "none",
            "hideFrom": {
              "legend": false,
              "tooltip": false,
              "viz": false
            },
            "lineWidth": 0,
            "scaleDistribution": {
              "type": "linear"
            }
          },
          "mappings": [],
          "thresholds": {
            "mode": "absolute",
            "steps": [
              {
                "color": "green"
              },
              {
                "color": "red",
                "value": 80
              }
            ]
          }
        },
        "overrides": []
      },
      "gridPos": {
        "h": 9,
        "w": 4,
        "x": 12,
        "y": 9
      },
      "id": 17,
      "options": {
        "barRadius": 0,
        "barWidth": 1,
        "groupWidth": 0.89,
        "legend": {
          "calcs": [
            "max"
          ],
          "displayMode": "hidden",
          "placement": "right"
        },
        "orientation": "auto",
        "showValue": "auto",
        "stacking": "none",
        "text": {},
        "tooltip": {
          "mode": "single",
          "sort": "none"
        },
        "xTickLabelRotation": 0,
        "xTickLabelSpacing": 0
      },
      "targets": [
        {
          "csvContent": "Name,Stat1,Stat2,Stat3,Stat4,Stat5,Stat6,Stat7,Stat8\nA, 10, 15,8,3,4,12,14,1\nB, 19, 5,8,3,4,12,14,6\nC, 15, 5,8,3,4,10,4,6\n",
          "datasource": {
            "type": "testdata",
            "uid": "PD8C576611E62080A"
          },
          "refId": "A",
          "scenarioId": "csv_content"
        }
      ],
      "title": "Barchart",
      "type": "barchart"
    },
    {
      "datasource": {
        "type": "datasource",
        "uid": "-- Dashboard --"
      },
      "description": "",
      "fieldConfig": {
        "defaults": {
          "color": {
            "mode": "palette-classic"
          },
          "custom": {
            "axisLabel": "",
            "axisPlacement": "auto",
            "axisSoftMin": 0,
            "fillOpacity": 80,
            "gradientMode": "none",
            "hideFrom": {
              "legend": false,
              "tooltip": false,
              "viz": false
            },
            "lineWidth": 0,
            "scaleDistribution": {
              "type": "linear"
            }
          },
          "mappings": [],
          "thresholds": {
            "mode": "absolute",
            "steps": [
              {
                "color": "green"
              },
              {
                "color": "red",
                "value": 80
              }
            ]
          }
        },
        "overrides": []
      },
      "gridPos": {
        "h": 9,
        "w": 4,
        "x": 16,
        "y": 9
      },
      "id": 18,
      "options": {
        "barRadius": 0,
        "barWidth": 1,
        "groupWidth": 0.89,
        "legend": {
          "calcs": [
            "max"
          ],
          "displayMode": "hidden",
          "placement": "right"
        },
        "orientation": "auto",
        "showValue": "auto",
        "stacking": "normal",
        "text": {},
        "tooltip": {
          "mode": "single",
          "sort": "none"
        },
        "xTickLabelRotation": 0,
        "xTickLabelSpacing": 0
      },
      "targets": [
        {
          "datasource": {
            "type": "datasource",
            "uid": "-- Dashboard --"
          },
          "panelId": 17,
          "refId": "A"
        }
      ],
      "title": "Stack Normal",
      "type": "barchart"
    },
    {
      "datasource": {
        "type": "datasource",
        "uid": "-- Dashboard --"
      },
      "description": "",
      "fieldConfig": {
        "defaults": {
          "color": {
            "mode": "palette-classic"
          },
          "custom": {
            "axisLabel": "",
            "axisPlacement": "auto",
            "axisSoftMin": 0,
            "fillOpacity": 80,
            "gradientMode": "none",
            "hideFrom": {
              "legend": false,
              "tooltip": false,
              "viz": false
            },
            "lineWidth": 0,
            "scaleDistribution": {
              "type": "linear"
            }
          },
          "mappings": [],
          "thresholds": {
            "mode": "absolute",
            "steps": [
              {
                "color": "green"
              },
              {
                "color": "red",
                "value": 80
              }
            ]
          }
        },
        "overrides": []
      },
      "gridPos": {
        "h": 9,
        "w": 4,
        "x": 20,
        "y": 9
      },
      "id": 19,
      "options": {
        "barRadius": 0,
        "barWidth": 1,
        "groupWidth": 0.89,
        "legend": {
          "calcs": [
            "max"
          ],
          "displayMode": "hidden",
          "placement": "right"
        },
        "orientation": "auto",
        "showValue": "auto",
        "stacking": "percent",
        "text": {},
        "tooltip": {
          "mode": "single",
          "sort": "none"
        },
        "xTickLabelRotation": 0,
        "xTickLabelSpacing": 0
      },
      "targets": [
        {
          "datasource": {
            "type": "datasource",
            "uid": "-- Dashboard --"
          },
          "panelId": 17,
          "refId": "A"
        }
      ],
      "title": "Stack 100%",
      "type": "barchart"
    },
    {
      "datasource": {
        "type": "datasource",
        "uid": "-- Dashboard --"
      },
      "description": "",
      "fieldConfig": {
        "defaults": {
          "color": {
            "mode": "palette-classic"
          },
          "custom": {
            "axisLabel": "",
            "axisPlacement": "auto",
            "barAlignment": 0,
            "drawStyle": "bars",
            "fillOpacity": 50,
            "gradientMode": "none",
            "hideFrom": {
              "legend": false,
              "tooltip": false,
              "viz": false
            },
            "lineInterpolation": "linear",
            "lineWidth": 0,
            "pointSize": 5,
            "scaleDistribution": {
              "type": "linear"
            },
            "showPoints": "auto",
            "spanNulls": false,
            "stacking": {
              "group": "A",
              "mode": "none"
            },
            "thresholdsStyle": {
              "mode": "off"
            }
          },
          "mappings": [],
          "thresholds": {
            "mode": "absolute",
            "steps": [
              {
                "color": "green"
              },
              {
                "color": "red",
                "value": 80
              }
            ]
          }
        },
        "overrides": [
          {
            "matcher": {
              "id": "byName",
              "options": "NegY"
            },
            "properties": [
              {
                "id": "custom.transform",
                "value": "negative-Y"
              }
            ]
          }
        ]
      },
      "gridPos": {
        "h": 9,
        "w": 4,
        "x": 0,
        "y": 18
      },
      "id": 13,
      "maxDataPoints": 100,
      "options": {
        "legend": {
          "calcs": [],
          "displayMode": "list",
          "placement": "bottom"
        },
        "tooltip": {
          "mode": "multi",
          "sort": "none"
        }
      },
      "targets": [
        {
          "datasource": {
            "type": "datasource",
            "uid": "-- Dashboard --"
          },
          "panelId": 9,
          "refId": "A"
        }
      ],
      "title": "Neg & NegY Bars",
      "type": "timeseries"
    },
    {
      "datasource": {
        "type": "datasource",
        "uid": "-- Dashboard --"
      },
      "description": "",
      "fieldConfig": {
        "defaults": {
          "color": {
            "mode": "palette-classic"
          },
          "custom": {
            "axisLabel": "",
            "axisPlacement": "auto",
            "barAlignment": 0,
            "drawStyle": "bars",
            "fillOpacity": 50,
            "gradientMode": "none",
            "hideFrom": {
              "legend": false,
              "tooltip": false,
              "viz": false
            },
            "lineInterpolation": "linear",
            "lineWidth": 0,
            "pointSize": 5,
            "scaleDistribution": {
              "type": "linear"
            },
            "showPoints": "auto",
            "spanNulls": false,
            "stacking": {
              "group": "A",
              "mode": "normal"
            },
            "thresholdsStyle": {
              "mode": "off"
            }
          },
          "mappings": [],
          "thresholds": {
            "mode": "absolute",
            "steps": [
              {
                "color": "green"
              },
              {
                "color": "red",
                "value": 80
              }
            ]
          }
        },
        "overrides": [
          {
            "matcher": {
              "id": "byName",
              "options": "NegY"
            },
            "properties": [
              {
                "id": "custom.transform",
                "value": "negative-Y"
              }
            ]
          }
        ]
      },
      "gridPos": {
        "h": 9,
        "w": 4,
        "x": 4,
        "y": 18
      },
      "id": 14,
      "maxDataPoints": 100,
      "options": {
        "legend": {
          "calcs": [],
          "displayMode": "list",
          "placement": "bottom"
        },
        "tooltip": {
          "mode": "multi",
          "sort": "none"
        }
      },
      "targets": [
        {
          "datasource": {
            "type": "datasource",
            "uid": "-- Dashboard --"
          },
          "panelId": 9,
          "refId": "A"
        }
      ],
      "title": "Stack Normal",
      "type": "timeseries"
    },
    {
      "datasource": {
        "type": "datasource",
        "uid": "-- Dashboard --"
      },
      "description": "",
      "fieldConfig": {
        "defaults": {
          "color": {
            "mode": "palette-classic"
          },
          "custom": {
            "axisLabel": "",
            "axisPlacement": "auto",
            "barAlignment": 0,
            "drawStyle": "bars",
            "fillOpacity": 50,
            "gradientMode": "none",
            "hideFrom": {
              "legend": false,
              "tooltip": false,
              "viz": false
            },
            "lineInterpolation": "linear",
            "lineWidth": 0,
            "pointSize": 5,
            "scaleDistribution": {
              "type": "linear"
            },
            "showPoints": "auto",
            "spanNulls": false,
            "stacking": {
              "group": "A",
              "mode": "percent"
            },
            "thresholdsStyle": {
              "mode": "off"
            }
          },
          "mappings": [],
          "thresholds": {
            "mode": "absolute",
            "steps": [
              {
                "color": "green"
              },
              {
                "color": "red",
                "value": 80
              }
            ]
          }
        },
        "overrides": [
          {
            "matcher": {
              "id": "byName",
              "options": "NegY"
            },
            "properties": [
              {
                "id": "custom.transform",
                "value": "negative-Y"
              }
            ]
          }
        ]
      },
      "gridPos": {
        "h": 9,
        "w": 4,
        "x": 8,
        "y": 18
      },
      "id": 15,
      "maxDataPoints": 100,
      "options": {
        "legend": {
          "calcs": [],
          "displayMode": "list",
          "placement": "bottom"
        },
        "tooltip": {
          "mode": "multi",
          "sort": "none"
        }
      },
      "targets": [
        {
          "datasource": {
            "type": "datasource",
            "uid": "-- Dashboard --"
          },
          "panelId": 9,
          "refId": "A"
        }
      ],
      "title": "Stack 100%",
      "type": "timeseries"
    },
    {
      "datasource": {
        "type": "testdata",
        "uid": "PD8C576611E62080A"
      },
      "fieldConfig": {
        "defaults": {
          "color": {
            "mode": "palette-classic"
          },
          "custom": {
            "axisLabel": "",
            "axisPlacement": "auto",
            "barAlignment": 0,
            "drawStyle": "line",
            "fillOpacity": 40,
            "gradientMode": "none",
            "hideFrom": {
              "legend": false,
              "tooltip": false,
              "viz": false
            },
            "lineInterpolation": "linear",
            "lineWidth": 1,
            "pointSize": 5,
            "scaleDistribution": {
              "type": "linear"
            },
            "showPoints": "auto",
            "spanNulls": false,
            "stacking": {
              "group": "A",
              "mode": "none"
            },
            "thresholdsStyle": {
              "mode": "off"
            }
          },
          "mappings": [],
          "thresholds": {
            "mode": "absolute",
            "steps": [
              {
                "color": "green"
              },
              {
                "color": "red",
                "value": 80
              }
            ]
          }
        },
        "overrides": [
          {
            "matcher": {
              "id": "byRegexp",
              "options": "(A|B)-series.*"
            },
            "properties": [
              {
                "id": "custom.drawStyle",
                "value": "bars"
              },
              {
                "id": "custom.lineWidth",
                "value": 0
              },
              {
                "id": "custom.fillOpacity",
                "value": 100
              }
            ]
          }
        ]
      },
      "gridPos": {
        "h": 9,
        "w": 4,
        "x": 12,
        "y": 18
      },
      "id": 21,
      "maxDataPoints": 20,
      "options": {
        "legend": {
          "calcs": [],
          "displayMode": "list",
          "placement": "bottom"
        },
        "tooltip": {
          "mode": "multi",
          "sort": "none"
        }
      },
      "targets": [
        {
          "datasource": {
            "type": "testdata",
            "uid": "PD8C576611E62080A"
          },
          "refId": "A",
          "scenarioId": "csv_metric_values",
          "stringInput": "18,25,43,11,5"
        },
        {
          "datasource": {
            "type": "testdata",
            "uid": "PD8C576611E62080A"
          },
          "refId": "B",
          "scenarioId": "csv_metric_values",
          "stringInput": "41,29,20,23,27"
        },
        {
          "datasource": {
            "type": "testdata",
            "uid": "PD8C576611E62080A"
          },
          "refId": "C",
          "scenarioId": "csv_metric_values",
          "stringInput": "169,109,170,150,116"
        },
        {
          "datasource": {
            "type": "testdata",
            "uid": "PD8C576611E62080A"
          },
          "refId": "D",
          "scenarioId": "csv_metric_values",
          "stringInput": "160,131,117,134,139"
        }
      ],
      "title": "Mixed Styles",
      "transformations": [],
      "type": "timeseries"
    },
    {
      "datasource": {
        "type": "datasource",
        "uid": "-- Dashboard --"
      },
      "fieldConfig": {
        "defaults": {
          "color": {
            "mode": "palette-classic"
          },
          "custom": {
            "axisLabel": "",
            "axisPlacement": "auto",
            "barAlignment": 0,
            "drawStyle": "line",
            "fillOpacity": 40,
            "gradientMode": "none",
            "hideFrom": {
              "legend": false,
              "tooltip": false,
              "viz": false
            },
            "lineInterpolation": "linear",
            "lineWidth": 1,
            "pointSize": 5,
            "scaleDistribution": {
              "type": "linear"
            },
            "showPoints": "auto",
            "spanNulls": false,
            "stacking": {
              "group": "A",
              "mode": "normal"
            },
            "thresholdsStyle": {
              "mode": "off"
            }
          },
          "mappings": [],
          "thresholds": {
            "mode": "absolute",
            "steps": [
              {
                "color": "green"
              },
              {
                "color": "red",
                "value": 80
              }
            ]
          }
        },
        "overrides": [
          {
            "matcher": {
              "id": "byRegexp",
              "options": "(A|B)-series.*"
            },
            "properties": [
              {
                "id": "custom.drawStyle",
                "value": "bars"
              },
              {
                "id": "custom.lineWidth",
                "value": 0
              },
              {
                "id": "custom.fillOpacity",
                "value": 100
              }
            ]
          }
        ]
      },
      "gridPos": {
        "h": 9,
        "w": 4,
        "x": 16,
        "y": 18
      },
      "id": 22,
      "maxDataPoints": 20,
      "options": {
        "legend": {
          "calcs": [],
          "displayMode": "list",
          "placement": "bottom"
        },
        "tooltip": {
          "mode": "multi",
          "sort": "none"
        }
      },
      "targets": [
        {
          "datasource": {
            "type": "datasource",
            "uid": "-- Dashboard --"
          },
          "panelId": 21,
          "refId": "A"
        }
      ],
      "title": "Stack Normal Auto-grouped",
      "type": "timeseries"
    },
    {
      "datasource": {
        "type": "datasource",
        "uid": "-- Dashboard --"
      },
      "fieldConfig": {
        "defaults": {
          "color": {
            "mode": "palette-classic"
          },
          "custom": {
            "axisLabel": "",
            "axisPlacement": "auto",
            "barAlignment": 0,
            "drawStyle": "line",
            "fillOpacity": 40,
            "gradientMode": "none",
            "hideFrom": {
              "legend": false,
              "tooltip": false,
              "viz": false
            },
            "lineInterpolation": "linear",
            "lineWidth": 1,
            "pointSize": 5,
            "scaleDistribution": {
              "type": "linear"
            },
            "showPoints": "auto",
            "spanNulls": false,
            "stacking": {
              "group": "A",
              "mode": "percent"
            },
            "thresholdsStyle": {
              "mode": "off"
            }
          },
          "mappings": [],
          "thresholds": {
            "mode": "absolute",
            "steps": [
              {
                "color": "green"
              },
              {
                "color": "red",
                "value": 80
              }
            ]
          }
        },
        "overrides": [
          {
            "matcher": {
              "id": "byRegexp",
              "options": "(A|B)-series.*"
            },
            "properties": [
              {
                "id": "custom.drawStyle",
                "value": "bars"
              },
              {
                "id": "custom.lineWidth",
                "value": 0
              },
              {
                "id": "custom.fillOpacity",
                "value": 100
              }
            ]
          }
        ]
      },
      "gridPos": {
        "h": 9,
        "w": 4,
        "x": 20,
        "y": 18
      },
      "id": 23,
      "maxDataPoints": 20,
      "options": {
        "legend": {
          "calcs": [],
          "displayMode": "list",
          "placement": "bottom"
        },
        "tooltip": {
          "mode": "multi",
          "sort": "none"
        }
      },
      "targets": [
        {
          "datasource": {
            "type": "datasource",
            "uid": "-- Dashboard --"
          },
          "panelId": 21,
          "refId": "A"
        }
      ],
      "title": "Stack 100% Auto-grouped",
      "type": "timeseries"
    },
    {
      "datasource": {
        "type": "testdata",
        "uid": "PD8C576611E62080A"
      },
      "description": "",
      "fieldConfig": {
        "defaults": {
          "color": {
            "mode": "palette-classic"
          },
          "custom": {
            "axisLabel": "",
            "axisPlacement": "auto",
            "barAlignment": 0,
            "drawStyle": "line",
            "fillOpacity": 20,
            "gradientMode": "none",
            "hideFrom": {
              "legend": false,
              "tooltip": false,
              "viz": false
            },
            "lineInterpolation": "linear",
            "lineWidth": 1,
            "pointSize": 5,
            "scaleDistribution": {
              "type": "linear"
            },
            "showPoints": "auto",
            "spanNulls": false,
            "stacking": {
              "group": "A",
              "mode": "none"
            },
            "thresholdsStyle": {
              "mode": "off"
            }
          },
          "mappings": [],
          "thresholds": {
            "mode": "absolute",
            "steps": [
              {
                "color": "green"
              },
              {
                "color": "red",
                "value": 80
              }
            ]
          }
        },
        "overrides": []
      },
      "gridPos": {
        "h": 9,
        "w": 4,
        "x": 0,
        "y": 27
      },
      "id": 24,
      "maxDataPoints": 100,
      "options": {
        "legend": {
          "calcs": [],
          "displayMode": "list",
          "placement": "bottom"
        },
        "tooltip": {
          "mode": "multi",
          "sort": "none"
        }
      },
      "targets": [
        {
          "alias": "+100",
          "datasource": {
            "type": "testdata",
            "uid": "PD8C576611E62080A"
          },
          "hide": false,
          "refId": "A",
          "scenarioId": "csv_metric_values",
          "stringInput": "100,100,100,100,100,null,100,100"
        },
        {
          "alias": "+50",
          "datasource": {
            "type": "testdata",
            "uid": "PD8C576611E62080A"
          },
          "refId": "B",
          "scenarioId": "csv_metric_values",
          "stringInput": "50,50,50,50,50,null,50,50"
        },
        {
          "alias": "+25",
          "datasource": {
            "type": "testdata",
            "uid": "PD8C576611E62080A"
          },
          "refId": "C",
          "scenarioId": "csv_metric_values",
          "stringInput": "25,25,25,25,25,null,25,25"
        },
        {
          "alias": "-50",
          "datasource": {
            "type": "testdata",
            "uid": "PD8C576611E62080A"
          },
          "refId": "D",
          "scenarioId": "csv_metric_values",
          "stringInput": "-50,-50,null,-50,-50,-50,-50,-50"
        },
        {
          "alias": "-100",
          "datasource": {
            "type": "testdata",
            "uid": "PD8C576611E62080A"
          },
          "refId": "E",
          "scenarioId": "csv_metric_values",
          "stringInput": "-100,-100,null,-100,-100,-100,-100,-100"
        }
      ],
      "title": "Null through all",
      "type": "timeseries"
    },
    {
      "datasource": {
        "type": "datasource",
        "uid": "-- Dashboard --"
      },
      "description": "",
      "fieldConfig": {
        "defaults": {
          "color": {
            "mode": "palette-classic"
          },
          "custom": {
            "axisLabel": "",
            "axisPlacement": "auto",
            "barAlignment": 0,
            "drawStyle": "line",
            "fillOpacity": 20,
            "gradientMode": "none",
            "hideFrom": {
              "legend": false,
              "tooltip": false,
              "viz": false
            },
            "lineInterpolation": "linear",
            "lineWidth": 1,
            "pointSize": 5,
            "scaleDistribution": {
              "type": "linear"
            },
            "showPoints": "auto",
            "spanNulls": false,
            "stacking": {
              "group": "A",
              "mode": "normal"
            },
            "thresholdsStyle": {
              "mode": "off"
            }
          },
          "mappings": [],
          "thresholds": {
            "mode": "absolute",
            "steps": [
              {
                "color": "green"
              },
              {
                "color": "red",
                "value": 80
              }
            ]
          }
        },
        "overrides": []
      },
      "gridPos": {
        "h": 9,
        "w": 4,
        "x": 4,
        "y": 27
      },
      "id": 25,
      "maxDataPoints": 100,
      "options": {
        "legend": {
          "calcs": [],
          "displayMode": "list",
          "placement": "bottom"
        },
        "tooltip": {
          "mode": "multi",
          "sort": "none"
        }
      },
      "targets": [
        {
          "datasource": {
            "type": "datasource",
            "uid": "-- Dashboard --"
          },
          "panelId": 24,
          "refId": "A"
        }
      ],
      "title": "Stack Normal",
      "type": "timeseries"
    },
    {
      "datasource": {
        "type": "testdata",
        "uid": "PD8C576611E62080A"
      },
      "description": "",
      "fieldConfig": {
        "defaults": {
          "color": {
            "mode": "palette-classic"
          },
          "custom": {
            "axisLabel": "",
            "axisPlacement": "auto",
            "barAlignment": 0,
            "drawStyle": "line",
            "fillOpacity": 10,
            "gradientMode": "none",
            "hideFrom": {
              "legend": false,
              "tooltip": false,
              "viz": false
            },
            "lineInterpolation": "linear",
            "lineWidth": 1,
            "pointSize": 5,
            "scaleDistribution": {
              "type": "linear"
            },
            "showPoints": "auto",
            "spanNulls": false,
            "stacking": {
              "group": "A",
              "mode": "none"
            },
            "thresholdsStyle": {
              "mode": "off"
            }
          },
          "mappings": [],
          "thresholds": {
            "mode": "absolute",
            "steps": [
              {
                "color": "green"
              },
              {
                "color": "red",
                "value": 80
              }
            ]
          }
        },
        "overrides": [
          {
            "matcher": {
              "id": "byName",
              "options": "NegY"
            },
            "properties": [
              {
                "id": "custom.transform",
                "value": "negative-Y"
              }
            ]
          }
        ]
      },
      "gridPos": {
        "h": 9,
        "w": 4,
        "x": 8,
        "y": 27
      },
      "id": 2,
      "maxDataPoints": 100,
      "options": {
        "legend": {
          "calcs": [],
          "displayMode": "list",
          "placement": "bottom"
        },
        "tooltip": {
          "mode": "multi",
          "sort": "none"
        }
      },
      "targets": [
        {
          "datasource": {
            "type": "testdata",
            "uid": "PD8C576611E62080A"
          },
          "hide": false,
          "refId": "A",
          "scenarioId": "csv_metric_values",
          "stringInput": "50,50,50,null,50,50,50,50"
        },
        {
          "alias": "NegY",
          "datasource": {
            "type": "testdata",
            "uid": "PD8C576611E62080A"
          },
          "refId": "B",
          "scenarioId": "csv_metric_values",
          "stringInput": "50,50,50,50,null,50,50"
        }
      ],
      "title": "NegY nulls",
      "type": "timeseries"
    },
    {
      "datasource": {
        "type": "testdata",
        "uid": "PD8C576611E62080A"
      },
      "fieldConfig": {
        "defaults": {
          "color": {
            "mode": "palette-classic"
          },
          "custom": {
            "axisLabel": "",
            "axisPlacement": "auto",
            "barAlignment": 0,
            "drawStyle": "line",
            "fillOpacity": 8,
            "gradientMode": "none",
            "hideFrom": {
              "legend": false,
              "tooltip": false,
              "viz": false
            },
            "lineInterpolation": "linear",
            "lineWidth": 1,
            "pointSize": 5,
            "scaleDistribution": {
              "type": "linear"
            },
            "showPoints": "auto",
            "spanNulls": false,
            "stacking": {
              "group": "A",
              "mode": "none"
            },
            "thresholdsStyle": {
              "mode": "off"
            }
          },
          "mappings": [],
          "thresholds": {
            "mode": "absolute",
            "steps": [
              {
                "color": "green"
              },
              {
                "color": "red",
                "value": 80
              }
            ]
          }
        },
        "overrides": []
      },
      "gridPos": {
        "h": 9,
        "w": 4,
        "x": 12,
        "y": 27
      },
      "id": 26,
      "maxDataPoints": 20,
      "options": {
        "legend": {
          "calcs": [],
          "displayMode": "list",
          "placement": "bottom"
        },
        "tooltip": {
          "mode": "multi",
          "sort": "none"
        }
      },
      "targets": [
        {
          "datasource": {
            "type": "testdata",
            "uid": "PD8C576611E62080A"
          },
          "refId": "A",
          "scenarioId": "csv_metric_values",
          "stringInput": "1,2,1,2,1"
        },
        {
          "datasource": {
            "type": "testdata",
            "uid": "PD8C576611E62080A"
          },
          "refId": "B",
          "scenarioId": "csv_metric_values",
          "stringInput": "3,3,3,3,3"
        },
        {
          "datasource": {
            "type": "testdata",
            "uid": "PD8C576611E62080A"
          },
          "refId": "C",
          "scenarioId": "csv_metric_values",
          "stringInput": "2,2,2,2,2"
        },
        {
          "datasource": {
            "type": "testdata",
            "uid": "PD8C576611E62080A"
          },
          "refId": "D",
          "scenarioId": "csv_metric_values",
          "stringInput": "4,4,4,4,4"
        }
      ],
      "title": "1,2,3,4 Unstacked",
      "transformations": [],
      "type": "timeseries"
    },
    {
      "datasource": {
        "type": "datasource",
        "uid": "-- Dashboard --"
      },
      "fieldConfig": {
        "defaults": {
          "color": {
            "mode": "palette-classic"
          },
          "custom": {
            "axisLabel": "",
            "axisPlacement": "auto",
            "barAlignment": 0,
            "drawStyle": "line",
            "fillOpacity": 8,
            "gradientMode": "none",
            "hideFrom": {
              "legend": false,
              "tooltip": false,
              "viz": false
            },
            "lineInterpolation": "linear",
            "lineWidth": 1,
            "pointSize": 5,
            "scaleDistribution": {
              "type": "linear"
            },
            "showPoints": "auto",
            "spanNulls": false,
            "stacking": {
              "group": "A",
              "mode": "normal"
            },
            "thresholdsStyle": {
              "mode": "off"
            }
          },
          "mappings": [],
          "thresholds": {
            "mode": "absolute",
            "steps": [
              {
                "color": "green"
              },
              {
                "color": "red",
                "value": 80
              }
            ]
          }
        },
        "overrides": [
          {
            "matcher": {
              "id": "byRegexp",
              "options": "(A|B)-series.*"
            },
            "properties": [
              {
                "id": "custom.stacking",
                "value": {
                  "group": "B",
                  "mode": "normal"
                }
              }
            ]
          }
        ]
      },
      "gridPos": {
        "h": 9,
        "w": 4,
        "x": 16,
        "y": 27
      },
      "id": 27,
      "maxDataPoints": 20,
      "options": {
        "legend": {
          "calcs": [],
          "displayMode": "list",
          "placement": "bottom"
        },
        "tooltip": {
          "mode": "multi",
          "sort": "none"
        }
      },
      "targets": [
        {
          "datasource": {
            "type": "datasource",
            "uid": "-- Dashboard --"
          },
          "panelId": 26,
          "refId": "A"
        }
      ],
      "title": "Stack Normal Groups A + B / C + D",
      "transformations": [],
      "type": "timeseries"
    },
    {
      "datasource": {
        "type": "datasource",
        "uid": "-- Dashboard --"
      },
      "fieldConfig": {
        "defaults": {
          "color": {
            "mode": "palette-classic"
          },
          "custom": {
            "axisLabel": "",
            "axisPlacement": "auto",
            "barAlignment": 0,
            "drawStyle": "line",
            "fillOpacity": 8,
            "gradientMode": "none",
            "hideFrom": {
              "legend": false,
              "tooltip": false,
              "viz": false
            },
            "lineInterpolation": "linear",
            "lineWidth": 1,
            "pointSize": 5,
            "scaleDistribution": {
              "type": "linear"
            },
            "showPoints": "auto",
            "spanNulls": false,
            "stacking": {
              "group": "A",
              "mode": "percent"
            },
            "thresholdsStyle": {
              "mode": "off"
            }
          },
          "mappings": [],
          "thresholds": {
            "mode": "absolute",
            "steps": [
              {
                "color": "green"
              },
              {
                "color": "red",
                "value": 80
              }
            ]
          }
        },
        "overrides": [
          {
            "matcher": {
              "id": "byRegexp",
              "options": "(A|B)-series.*"
            },
            "properties": [
              {
                "id": "custom.stacking",
                "value": {
                  "group": "B",
                  "mode": "percent"
                }
              }
            ]
          }
        ]
      },
      "gridPos": {
        "h": 9,
        "w": 4,
        "x": 20,
        "y": 27
      },
      "id": 28,
      "maxDataPoints": 20,
      "options": {
        "legend": {
          "calcs": [],
          "displayMode": "list",
          "placement": "bottom"
        },
        "tooltip": {
          "mode": "multi",
          "sort": "none"
        }
      },
      "targets": [
        {
          "datasource": {
            "type": "datasource",
            "uid": "-- Dashboard --"
          },
          "panelId": 26,
          "refId": "A"
        }
      ],
      "title": "Stack 100% Groups A + B / C + D",
      "transformations": [],
      "type": "timeseries"
    },
    {
      "datasource": {
        "type": "testdata",
        "uid": "PD8C576611E62080A"
      },
      "fieldConfig": {
        "defaults": {
          "color": {
            "mode": "palette-classic"
          },
          "custom": {
            "axisLabel": "",
            "axisPlacement": "auto",
            "barAlignment": 0,
            "drawStyle": "line",
            "fillOpacity": 10,
            "gradientMode": "none",
            "hideFrom": {
              "legend": false,
              "tooltip": false,
              "viz": false
            },
            "lineInterpolation": "linear",
            "lineWidth": 1,
            "pointSize": 5,
            "scaleDistribution": {
              "type": "linear"
            },
            "showPoints": "auto",
            "spanNulls": false,
            "stacking": {
              "group": "A",
              "mode": "none"
            },
            "thresholdsStyle": {
              "mode": "off"
            }
          },
          "mappings": [],
          "thresholds": {
            "mode": "absolute",
            "steps": [
              {
                "color": "green"
              },
              {
                "color": "red",
                "value": 80
              }
            ]
          }
        },
        "overrides": [
          {
            "matcher": {
              "id": "byFrameRefID",
              "options": "B"
            },
            "properties": [
              {
                "id": "custom.drawStyle",
                "value": "bars"
              },
              {
                "id": "color",
                "value": {
                  "mode": "palette-classic"
                }
              },
              {
                "id": "custom.gradientMode",
                "value": "none"
              },
              {
                "id": "custom.barAlignment",
                "value": 1
              },
              {
                "id": "custom.stacking",
                "value": {
                  "group": "A",
                  "mode": "normal"
                }
              },
              {
                "id": "custom.spanNulls",
                "value": 3600000
              }
            ]
          }
        ]
      },
      "gridPos": {
        "h": 8,
        "w": 8,
        "x": 0,
        "y": 36
      },
      "id": 30,
      "options": {
        "legend": {
          "calcs": [],
          "displayMode": "hidden",
          "placement": "bottom"
        },
        "tooltip": {
          "mode": "multi",
          "sort": "none"
        }
      },
      "targets": [
        {
          "csvContent": "\"Time\",\"Sum daily.cost_per_kwh\"\n1639612800000,\n1639872000000,0\n1639958400000,272\n1640044800000,272\n1640131200000,327\n1640217600000,290\n1640304000000,286\n1640390400000,256\n1640476800000,397\n1640563200000,295\n1640649600000,310\n1640736000000,224\n1640822400000,291\n1640908800000,265\n1640995200000,256\n1641081600000,399\n1641168000000,471\n1641254400000,325\n1641340800000,363\n1641427200000,375\n1641513600000,365\n1641600000000,492\n1641686400000,409\n1641772800000,371\n1641859200000,448\n1641945600000,372\n1642032000000,0\n1642118400000,0\n1642204800000,0\n1642291200000,0\n1642377600000,0\n1642464000000,0\n\n",
          "datasource": {
            "type": "testdata",
            "uid": "PD8C576611E62080A"
          },
          "hide": false,
          "refId": "A",
          "scenarioId": "csv_content"
        },
        {
          "csvContent": "\"Time\",\"Sum morning.cost_per_kwh\",\"Sum afternoon.cost_per_kwh\",\"Sum evening.cost_per_kwh\",\"Sum night.cost_per_kwh\",\"Sum late.cost_per_kwh\"\n1639612800000,0,0,0,0,0\n1639872000000,,,,,\n1639958400000,,,,,\n1640044800000,,,,,\n1640131200000,,,,,\n1640217600000,32,28,62,63,32\n1640304000000,,,,,\n1640390400000,,,,,\n1640476800000,,,,,\n1640563200000,,,,,\n1640649600000,,,,,\n1640736000000,,,,,\n1640822400000,47,53,68,96,45\n1640908800000,,,,,\n1640995200000,,,,,\n1641081600000,,,,,\n1641168000000,,,,,\n1641254400000,,,,,\n1641340800000,,,,,\n1641427200000,112,130,147,152,115\n1641513600000,,,,,\n1641600000000,,,,,\n1641686400000,,,,,\n1641772800000,,,,,\n1641859200000,,,,,\n1641945600000,,,,,\n1642032000000,0,0,0,0,0\n1642118400000,,,,,\n1642204800000,,,,,\n1642291200000,,,,,\n1642377600000,,,,,\n1642464000000,,,,,\n\n",
          "datasource": {
            "type": "testdata",
            "uid": "PD8C576611E62080A"
          },
          "hide": false,
          "refId": "B",
          "scenarioId": "csv_content"
        }
      ],
      "title": "https://github.com/grafana/grafana/pull/44359",
      "transformations": [],
      "type": "timeseries"
    },
    {
      "datasource": {
        "type": "testdata",
        "uid": "PD8C576611E62080A"
      },
      "fieldConfig": {
        "defaults": {
          "color": {
            "mode": "palette-classic"
          },
          "custom": {
            "axisLabel": "",
            "axisPlacement": "auto",
            "barAlignment": 0,
            "drawStyle": "line",
            "fillOpacity": 10,
            "gradientMode": "none",
            "hideFrom": {
              "legend": false,
              "tooltip": false,
              "viz": false
            },
            "lineInterpolation": "linear",
            "lineWidth": 1,
            "pointSize": 5,
            "scaleDistribution": {
              "type": "linear"
            },
            "showPoints": "auto",
            "spanNulls": false,
            "stacking": {
              "group": "A",
              "mode": "none"
            },
            "thresholdsStyle": {
              "mode": "off"
            }
          },
          "mappings": [],
          "thresholds": {
            "mode": "absolute",
            "steps": [
              {
                "color": "green"
              },
              {
                "color": "red",
                "value": 80
              }
            ]
          }
        },
        "overrides": [
          {
            "matcher": {
              "id": "byFrameRefID",
              "options": "B"
            },
            "properties": [
              {
                "id": "custom.drawStyle",
                "value": "line"
              },
              {
                "id": "color",
                "value": {
                  "mode": "palette-classic"
                }
              },
              {
                "id": "custom.gradientMode",
                "value": "none"
              },
              {
                "id": "custom.barAlignment",
                "value": 1
              },
              {
                "id": "custom.stacking",
                "value": {
                  "group": "A",
                  "mode": "normal"
                }
              },
              {
                "id": "custom.spanNulls",
                "value": true
              }
            ]
          }
        ]
      },
      "gridPos": {
        "h": 8,
        "w": 8,
        "x": 8,
        "y": 36
      },
      "id": 32,
      "options": {
        "legend": {
          "calcs": [],
          "displayMode": "hidden",
          "placement": "bottom"
        },
        "tooltip": {
          "mode": "multi",
          "sort": "none"
        }
      },
      "targets": [
        {
          "csvContent": "\"Time\",\"Sum daily.cost_per_kwh\"\n1639612800000,\n1639872000000,0\n1639958400000,272\n1640044800000,272\n1640131200000,327\n1640217600000,290\n1640304000000,286\n1640390400000,256\n1640476800000,397\n1640563200000,295\n1640649600000,310\n1640736000000,224\n1640822400000,291\n1640908800000,265\n1640995200000,256\n1641081600000,399\n1641168000000,471\n1641254400000,325\n1641340800000,363\n1641427200000,375\n1641513600000,365\n1641600000000,492\n1641686400000,409\n1641772800000,371\n1641859200000,448\n1641945600000,372\n1642032000000,0\n1642118400000,0\n1642204800000,0\n1642291200000,0\n1642377600000,0\n1642464000000,0\n\n",
          "datasource": {
            "type": "testdata",
            "uid": "PD8C576611E62080A"
          },
          "hide": false,
          "refId": "A",
          "scenarioId": "csv_content"
        },
        {
          "csvContent": "\"Time\",\"Sum morning.cost_per_kwh\",\"Sum afternoon.cost_per_kwh\",\"Sum evening.cost_per_kwh\",\"Sum night.cost_per_kwh\",\"Sum late.cost_per_kwh\"\n1639612800000,0,0,0,0,0\n1639872000000,,,,,\n1639958400000,,,,,\n1640044800000,,,,,\n1640131200000,,,,,\n1640217600000,32,28,62,63,32\n1640304000000,,,,,\n1640390400000,,,,,\n1640476800000,,,,,\n1640563200000,,,,,\n1640649600000,,,,,\n1640736000000,,,,,\n1640822400000,47,53,68,96,45\n1640908800000,,,,,\n1640995200000,,,,,\n1641081600000,,,,,\n1641168000000,,,,,\n1641254400000,,,,,\n1641340800000,,,,,\n1641427200000,112,130,147,152,115\n1641513600000,,,,,\n1641600000000,,,,,\n1641686400000,,,,,\n1641772800000,,,,,\n1641859200000,,,,,\n1641945600000,,,,,\n1642032000000,0,0,0,0,0\n1642118400000,,,,,\n1642204800000,,,,,\n1642291200000,,,,,\n1642377600000,,,,,\n1642464000000,,,,,\n\n",
          "datasource": {
            "type": "testdata",
            "uid": "PD8C576611E62080A"
          },
          "hide": false,
          "refId": "B",
          "scenarioId": "csv_content"
        }
      ],
      "title": "Connect null values = always",
      "transformations": [],
      "type": "timeseries"
    },
    {
      "datasource": {
        "type": "testdata",
        "uid": "PD8C576611E62080A"
      },
      "fieldConfig": {
        "defaults": {
          "color": {
            "mode": "palette-classic"
          },
          "custom": {
            "axisLabel": "",
            "axisPlacement": "auto",
            "barAlignment": 0,
            "drawStyle": "line",
            "fillOpacity": 10,
            "gradientMode": "none",
            "hideFrom": {
              "legend": false,
              "tooltip": false,
              "viz": false
            },
            "lineInterpolation": "linear",
            "lineWidth": 1,
            "pointSize": 5,
            "scaleDistribution": {
              "type": "linear"
            },
            "showPoints": "auto",
            "spanNulls": false,
            "stacking": {
              "group": "A",
              "mode": "none"
            },
            "thresholdsStyle": {
              "mode": "off"
            }
          },
          "mappings": [],
          "thresholds": {
            "mode": "absolute",
            "steps": [
              {
                "color": "green"
              },
              {
                "color": "red",
                "value": 80
              }
            ]
          }
        },
        "overrides": [
          {
            "matcher": {
              "id": "byFrameRefID",
              "options": "B"
            },
            "properties": [
              {
                "id": "custom.drawStyle",
                "value": "line"
              },
              {
                "id": "color",
                "value": {
                  "mode": "palette-classic"
                }
              },
              {
                "id": "custom.gradientMode",
                "value": "none"
              },
              {
                "id": "custom.barAlignment",
                "value": 1
              },
              {
                "id": "custom.stacking",
                "value": {
                  "group": "A",
                  "mode": "normal"
                }
              },
              {
                "id": "custom.spanNulls",
                "value": false
              }
            ]
          }
        ]
      },
      "gridPos": {
        "h": 8,
        "w": 8,
        "x": 16,
        "y": 36
      },
      "id": 34,
      "options": {
        "legend": {
          "calcs": [],
          "displayMode": "hidden",
          "placement": "bottom"
        },
        "tooltip": {
          "mode": "multi",
          "sort": "none"
        }
      },
      "targets": [
        {
          "csvContent": "\"Time\",\"Sum daily.cost_per_kwh\"\n1639612800000,\n1639872000000,0\n1639958400000,272\n1640044800000,272\n1640131200000,327\n1640217600000,290\n1640304000000,286\n1640390400000,256\n1640476800000,397\n1640563200000,295\n1640649600000,310\n1640736000000,224\n1640822400000,291\n1640908800000,265\n1640995200000,256\n1641081600000,399\n1641168000000,471\n1641254400000,325\n1641340800000,363\n1641427200000,375\n1641513600000,365\n1641600000000,492\n1641686400000,409\n1641772800000,371\n1641859200000,448\n1641945600000,372\n1642032000000,0\n1642118400000,0\n1642204800000,0\n1642291200000,0\n1642377600000,0\n1642464000000,0\n\n",
          "datasource": {
            "type": "testdata",
            "uid": "PD8C576611E62080A"
          },
          "hide": false,
          "refId": "A",
          "scenarioId": "csv_content"
        },
        {
          "csvContent": "\"Time\",\"Sum morning.cost_per_kwh\",\"Sum afternoon.cost_per_kwh\",\"Sum evening.cost_per_kwh\",\"Sum night.cost_per_kwh\",\"Sum late.cost_per_kwh\"\n1639612800000,0,0,0,0,0\n1639872000000,,,,,\n1639958400000,,,,,\n1640044800000,,,,,\n1640131200000,,,,,\n1640217600000,32,28,62,63,32\n1640304000000,,,,,\n1640390400000,,,,,\n1640476800000,,,,,\n1640563200000,,,,,\n1640649600000,,,,,\n1640736000000,,,,,\n1640822400000,47,53,68,96,45\n1640908800000,,,,,\n1640995200000,,,,,\n1641081600000,,,,,\n1641168000000,,,,,\n1641254400000,,,,,\n1641340800000,,,,,\n1641427200000,112,130,147,152,115\n1641513600000,,,,,\n1641600000000,,,,,\n1641686400000,,,,,\n1641772800000,,,,,\n1641859200000,,,,,\n1641945600000,,,,,\n1642032000000,0,0,0,0,0\n1642118400000,,,,,\n1642204800000,,,,,\n1642291200000,,,,,\n1642377600000,,,,,\n1642464000000,,,,,\n\n",
          "datasource": {
            "type": "testdata",
            "uid": "PD8C576611E62080A"
          },
          "hide": false,
          "refId": "B",
          "scenarioId": "csv_content"
        }
      ],
      "title": "Connect null values = never",
      "transformations": [],
      "type": "timeseries"
    },
    {
      "datasource": {
        "type": "testdata",
        "uid": "PD8C576611E62080A"
      },
      "fieldConfig": {
        "defaults": {
          "color": {
            "mode": "palette-classic"
          },
          "custom": {
            "axisLabel": "",
            "axisPlacement": "auto",
            "barAlignment": 0,
            "drawStyle": "bars",
            "fillOpacity": 100,
            "gradientMode": "none",
            "hideFrom": {
              "legend": false,
              "tooltip": false,
              "viz": false
            },
            "lineInterpolation": "linear",
            "lineWidth": 0,
            "pointSize": 4,
            "scaleDistribution": {
              "type": "linear"
            },
            "showPoints": "auto",
            "spanNulls": false,
            "stacking": {
              "group": "A",
              "mode": "normal"
            },
            "thresholdsStyle": {
              "mode": "off"
            }
          },
          "mappings": [],
          "thresholds": {
            "mode": "absolute",
            "steps": [
              {
                "color": "green"
              },
              {
                "color": "red",
                "value": 80
              }
            ]
          }
        },
        "overrides": []
      },
      "gridPos": {
        "h": 21,
        "w": 12,
        "x": 0,
        "y": 44
      },
      "id": 36,
      "options": {
        "legend": {
          "calcs": [],
          "displayMode": "list",
          "placement": "bottom"
        },
        "tooltip": {
          "mode": "multi",
          "sort": "none"
        }
      },
      "targets": [
        {
          "csvContent": "time,Label 1\n2021-12-20T05:09:05.832Z,1000",
          "datasource": {
            "type": "testdata",
            "uid": "PD8C576611E62080A"
          },
          "refId": "A",
          "scenarioId": "csv_content"
        },
        {
          "csvContent": "time,Label 10\n2021-12-18T04:54:45.888Z,2500\n2021-12-20T05:09:05.832Z,600\n2021-12-22T05:23:25.776Z,350\n2022-01-03T06:49:25.440Z,500",
          "datasource": {
            "type": "testdata",
            "uid": "PD8C576611E62080A"
          },
          "refId": "B",
          "scenarioId": "csv_content"
        },
        {
          "csvContent": "time,Label 11\n2021-12-18T04:54:45.888Z,28000\n2021-12-20T05:09:05.832Z,3100\n2021-12-22T05:23:25.776Z,36000\n2021-12-24T05:37:45.720Z,2800",
          "datasource": {
            "type": "testdata",
            "uid": "PD8C576611E62080A"
          },
          "refId": "C",
          "scenarioId": "csv_content"
        },
        {
          "csvContent": "time,Label 12\n2021-12-20T05:09:05.832Z,255\n2021-12-24T05:37:45.720Z,651\n2021-12-26T05:52:05.664Z,50",
          "datasource": {
            "type": "testdata",
            "uid": "PD8C576611E62080A"
          },
          "refId": "D",
          "scenarioId": "csv_content"
        },
        {
          "csvContent": "time,Label 13\n2021-12-18T04:54:45.888Z,5000\n2021-12-20T05:09:05.832Z,1231",
          "datasource": {
            "type": "testdata",
            "uid": "PD8C576611E62080A"
          },
          "refId": "E",
          "scenarioId": "csv_content"
        },
        {
          "csvContent": "time,Label 14\n2021-12-14T04:26:06.000Z,122\n2021-12-16T04:40:25.944Z,123\n2021-12-18T04:54:45.888Z,12345\n2021-12-20T05:09:05.832Z,23456\n2021-12-22T05:23:25.776Z,34567\n2021-12-24T05:37:45.720Z,12345\n2021-12-26T05:52:05.664Z,8000\n2021-12-28T06:06:25.608Z,3000\n2021-12-30T06:20:45.552Z,1000\n2022-01-01T06:35:05.496Z,21",
          "datasource": {
            "type": "testdata",
            "uid": "PD8C576611E62080A"
          },
          "refId": "F",
          "scenarioId": "csv_content"
        },
        {
          "csvContent": "time,Label 15\n2022-01-07T07:18:05.328Z,20",
          "datasource": {
            "type": "testdata",
            "uid": "PD8C576611E62080A"
          },
          "refId": "G",
          "scenarioId": "csv_content"
        },
        {
          "csvContent": "time,Label 16\n2022-01-03T06:49:25.440Z,210\n2022-01-07T07:18:05.328Z,321",
          "datasource": {
            "type": "testdata",
            "uid": "PD8C576611E62080A"
          },
          "refId": "H",
          "scenarioId": "csv_content"
        },
        {
          "csvContent": "time,Label 17\n2021-12-28T06:06:25.608Z,210\n2022-01-07T07:18:05.328Z,210",
          "datasource": {
            "type": "testdata",
            "uid": "PD8C576611E62080A"
          },
          "refId": "I",
          "scenarioId": "csv_content"
        },
        {
          "csvContent": "time,Label 18\n2021-12-18T04:54:45.888Z,250\n2021-12-20T05:09:05.832Z,852\n2021-12-22T05:23:25.776Z,1234\n2021-12-26T05:52:05.664Z,321\n2021-12-30T06:20:45.552Z,432",
          "datasource": {
            "type": "testdata",
            "uid": "PD8C576611E62080A"
          },
          "refId": "J",
          "scenarioId": "csv_content"
        },
        {
          "csvContent": "time,Label 2\n2021-12-24T05:37:45.720Z,543\n2021-12-26T05:52:05.664Z,18000\n2021-12-28T06:06:25.608Z,17000\n2021-12-30T06:20:45.552Z,12000\n2022-01-01T06:35:05.496Z,8500\n2022-01-03T06:49:25.440Z,8000\n2022-01-05T07:03:45.384Z,5000\n2022-01-07T07:18:05.328Z,3000\n2022-01-09T07:32:25.272Z,2500\n2022-01-11T07:46:45.216Z,2200\n2022-01-13T08:01:05.160Z,3000\n2022-01-15T08:15:25.104Z,1520\n2022-01-17T08:29:45.048Z,665.35",
          "datasource": {
            "type": "testdata",
            "uid": "PD8C576611E62080A"
          },
          "refId": "K",
          "scenarioId": "csv_content"
        },
        {
          "csvContent": "time,Label 3\n2022-01-11T07:46:45.216Z,800",
          "datasource": {
            "type": "testdata",
            "uid": "PD8C576611E62080A"
          },
          "refId": "L",
          "scenarioId": "csv_content"
        },
        {
          "csvContent": "time,Label 4\n2021-12-22T05:23:25.776Z,14173\n2021-12-24T05:37:45.720Z,14805\n2021-12-26T05:52:05.664Z,5600\n2021-12-28T06:06:25.608Z,5950\n2021-12-30T06:20:45.552Z,775\n2022-01-01T06:35:05.496Z,725\n2022-01-03T06:49:25.440Z,1450\n2022-01-05T07:03:45.384Z,3175\n2022-01-07T07:18:05.328Z,1850\n2022-01-09T07:32:25.272Z,1025\n2022-01-11T07:46:45.216Z,2700\n2022-01-13T08:01:05.160Z,4825\n2022-01-15T08:15:25.104Z,3600",
          "datasource": {
            "type": "testdata",
            "uid": "PD8C576611E62080A"
          },
          "refId": "M",
          "scenarioId": "csv_content"
        },
        {
          "csvContent": "time,Label 5\n2022-01-15T08:15:25.104Z,1675",
          "datasource": {
            "type": "testdata",
            "uid": "PD8C576611E62080A"
          },
          "refId": "N",
          "scenarioId": "csv_content"
        },
        {
          "csvContent": "time,Label 6\n2021-12-22T05:23:25.776Z,433.16",
          "datasource": {
            "type": "testdata",
            "uid": "PD8C576611E62080A"
          },
          "refId": "O",
          "scenarioId": "csv_content"
        },
        {
          "csvContent": "time,Label 7\n2021-12-24T05:37:45.720Z,41250\n2021-12-26T05:52:05.664Z,45150\n2021-12-28T06:06:25.608Z,45870.16\n2021-12-30T06:20:45.552Z,38728.17\n2022-01-01T06:35:05.496Z,39931.77\n2022-01-03T06:49:25.440Z,39831.8\n2022-01-05T07:03:45.384Z,38252.06\n2022-01-07T07:18:05.328Z,44332.92\n2022-01-09T07:32:25.272Z,51359.74\n2022-01-11T07:46:45.216Z,56155.84\n2022-01-13T08:01:05.160Z,55676.92\n2022-01-15T08:15:25.104Z,55323.84\n2022-01-17T08:29:45.048Z,13830.96",
          "datasource": {
            "type": "testdata",
            "uid": "PD8C576611E62080A"
          },
          "refId": "P",
          "scenarioId": "csv_content"
        },
        {
          "csvContent": "time,Label 8\n2021-12-30T06:20:45.552Z,52.89\n2022-01-01T06:35:05.496Z,569.57",
          "datasource": {
            "type": "testdata",
            "uid": "PD8C576611E62080A"
          },
          "refId": "Q",
          "scenarioId": "csv_content"
        },
        {
          "csvContent": "time,Label 9\n2022-01-01T06:35:05.496Z,2140.34\n2022-01-03T06:49:25.440Z,4074.92\n2022-01-05T07:03:45.384Z,1557.85\n2022-01-07T07:18:05.328Z,1097.74\n2022-01-09T07:32:25.272Z,692.06\n2022-01-11T07:46:45.216Z,758.67\n2022-01-13T08:01:05.160Z,957.56\n2022-01-15T08:15:25.104Z,1470.49\n2022-01-17T08:29:45.048Z,198.18",
          "datasource": {
            "type": "testdata",
            "uid": "PD8C576611E62080A"
          },
          "refId": "R",
          "scenarioId": "csv_content"
        }
      ],
      "title": "'undefined' join artifacts (bars)",
      "type": "timeseries"
    },
    {
      "datasource": {
        "type": "testdata",
        "uid": "PD8C576611E62080A"
      },
      "fieldConfig": {
        "defaults": {
          "color": {
            "mode": "palette-classic"
          },
          "custom": {
            "axisLabel": "",
            "axisPlacement": "auto",
            "barAlignment": 0,
            "drawStyle": "line",
            "fillOpacity": 100,
            "gradientMode": "none",
            "hideFrom": {
              "legend": false,
              "tooltip": false,
              "viz": false
            },
            "lineInterpolation": "linear",
            "lineWidth": 0,
            "pointSize": 4,
            "scaleDistribution": {
              "type": "linear"
            },
            "showPoints": "never",
            "spanNulls": false,
            "stacking": {
              "group": "A",
              "mode": "normal"
            },
            "thresholdsStyle": {
              "mode": "off"
            }
          },
          "mappings": [],
          "thresholds": {
            "mode": "absolute",
            "steps": [
              {
                "color": "green"
              },
              {
                "color": "red",
                "value": 80
              }
            ]
          }
        },
        "overrides": []
      },
      "gridPos": {
        "h": 21,
        "w": 12,
        "x": 12,
        "y": 44
      },
      "id": 37,
      "options": {
        "legend": {
          "calcs": [],
          "displayMode": "list",
          "placement": "bottom"
        },
        "tooltip": {
          "mode": "multi",
          "sort": "none"
        }
      },
      "targets": [
        {
          "csvContent": "time,Label 1\n2021-12-20T05:09:05.832Z,1000",
          "datasource": {
            "type": "testdata",
            "uid": "PD8C576611E62080A"
          },
          "refId": "A",
          "scenarioId": "csv_content"
        },
        {
          "csvContent": "time,Label 10\n2021-12-18T04:54:45.888Z,2500\n2021-12-20T05:09:05.832Z,600\n2021-12-22T05:23:25.776Z,350\n2022-01-03T06:49:25.440Z,500",
          "datasource": {
            "type": "testdata",
            "uid": "PD8C576611E62080A"
          },
          "refId": "B",
          "scenarioId": "csv_content"
        },
        {
          "csvContent": "time,Label 11\n2021-12-18T04:54:45.888Z,28000\n2021-12-20T05:09:05.832Z,3100\n2021-12-22T05:23:25.776Z,36000\n2021-12-24T05:37:45.720Z,2800",
          "datasource": {
            "type": "testdata",
            "uid": "PD8C576611E62080A"
          },
          "refId": "C",
          "scenarioId": "csv_content"
        },
        {
          "csvContent": "time,Label 12\n2021-12-20T05:09:05.832Z,255\n2021-12-24T05:37:45.720Z,651\n2021-12-26T05:52:05.664Z,50",
          "datasource": {
            "type": "testdata",
            "uid": "PD8C576611E62080A"
          },
          "refId": "D",
          "scenarioId": "csv_content"
        },
        {
          "csvContent": "time,Label 13\n2021-12-18T04:54:45.888Z,5000\n2021-12-20T05:09:05.832Z,1231",
          "datasource": {
            "type": "testdata",
            "uid": "PD8C576611E62080A"
          },
          "refId": "E",
          "scenarioId": "csv_content"
        },
        {
          "csvContent": "time,Label 14\n2021-12-14T04:26:06.000Z,122\n2021-12-16T04:40:25.944Z,123\n2021-12-18T04:54:45.888Z,12345\n2021-12-20T05:09:05.832Z,23456\n2021-12-22T05:23:25.776Z,34567\n2021-12-24T05:37:45.720Z,12345\n2021-12-26T05:52:05.664Z,8000\n2021-12-28T06:06:25.608Z,3000\n2021-12-30T06:20:45.552Z,1000\n2022-01-01T06:35:05.496Z,21",
          "datasource": {
            "type": "testdata",
            "uid": "PD8C576611E62080A"
          },
          "refId": "F",
          "scenarioId": "csv_content"
        },
        {
          "csvContent": "time,Label 15\n2022-01-07T07:18:05.328Z,20",
          "datasource": {
            "type": "testdata",
            "uid": "PD8C576611E62080A"
          },
          "refId": "G",
          "scenarioId": "csv_content"
        },
        {
          "csvContent": "time,Label 16\n2022-01-03T06:49:25.440Z,210\n2022-01-07T07:18:05.328Z,321",
          "datasource": {
            "type": "testdata",
            "uid": "PD8C576611E62080A"
          },
          "refId": "H",
          "scenarioId": "csv_content"
        },
        {
          "csvContent": "time,Label 17\n2021-12-28T06:06:25.608Z,210\n2022-01-07T07:18:05.328Z,210",
          "datasource": {
            "type": "testdata",
            "uid": "PD8C576611E62080A"
          },
          "refId": "I",
          "scenarioId": "csv_content"
        },
        {
          "csvContent": "time,Label 18\n2021-12-18T04:54:45.888Z,250\n2021-12-20T05:09:05.832Z,852\n2021-12-22T05:23:25.776Z,1234\n2021-12-26T05:52:05.664Z,321\n2021-12-30T06:20:45.552Z,432",
          "datasource": {
            "type": "testdata",
            "uid": "PD8C576611E62080A"
          },
          "refId": "J",
          "scenarioId": "csv_content"
        },
        {
          "csvContent": "time,Label 2\n2021-12-24T05:37:45.720Z,543\n2021-12-26T05:52:05.664Z,18000\n2021-12-28T06:06:25.608Z,17000\n2021-12-30T06:20:45.552Z,12000\n2022-01-01T06:35:05.496Z,8500\n2022-01-03T06:49:25.440Z,8000\n2022-01-05T07:03:45.384Z,5000\n2022-01-07T07:18:05.328Z,3000\n2022-01-09T07:32:25.272Z,2500\n2022-01-11T07:46:45.216Z,2200\n2022-01-13T08:01:05.160Z,3000\n2022-01-15T08:15:25.104Z,1520\n2022-01-17T08:29:45.048Z,665.35",
          "datasource": {
            "type": "testdata",
            "uid": "PD8C576611E62080A"
          },
          "refId": "K",
          "scenarioId": "csv_content"
        },
        {
          "csvContent": "time,Label 3\n2022-01-11T07:46:45.216Z,800",
          "datasource": {
            "type": "testdata",
            "uid": "PD8C576611E62080A"
          },
          "refId": "L",
          "scenarioId": "csv_content"
        },
        {
          "csvContent": "time,Label 4\n2021-12-22T05:23:25.776Z,14173\n2021-12-24T05:37:45.720Z,14805\n2021-12-26T05:52:05.664Z,5600\n2021-12-28T06:06:25.608Z,5950\n2021-12-30T06:20:45.552Z,775\n2022-01-01T06:35:05.496Z,725\n2022-01-03T06:49:25.440Z,1450\n2022-01-05T07:03:45.384Z,3175\n2022-01-07T07:18:05.328Z,1850\n2022-01-09T07:32:25.272Z,1025\n2022-01-11T07:46:45.216Z,2700\n2022-01-13T08:01:05.160Z,4825\n2022-01-15T08:15:25.104Z,3600",
          "datasource": {
            "type": "testdata",
            "uid": "PD8C576611E62080A"
          },
          "refId": "M",
          "scenarioId": "csv_content"
        },
        {
          "csvContent": "time,Label 5\n2022-01-15T08:15:25.104Z,1675",
          "datasource": {
            "type": "testdata",
            "uid": "PD8C576611E62080A"
          },
          "refId": "N",
          "scenarioId": "csv_content"
        },
        {
          "csvContent": "time,Label 6\n2021-12-22T05:23:25.776Z,433.16",
          "datasource": {
            "type": "testdata",
            "uid": "PD8C576611E62080A"
          },
          "refId": "O",
          "scenarioId": "csv_content"
        },
        {
          "csvContent": "time,Label 7\n2021-12-24T05:37:45.720Z,41250\n2021-12-26T05:52:05.664Z,45150\n2021-12-28T06:06:25.608Z,45870.16\n2021-12-30T06:20:45.552Z,38728.17\n2022-01-01T06:35:05.496Z,39931.77\n2022-01-03T06:49:25.440Z,39831.8\n2022-01-05T07:03:45.384Z,38252.06\n2022-01-07T07:18:05.328Z,44332.92\n2022-01-09T07:32:25.272Z,51359.74\n2022-01-11T07:46:45.216Z,56155.84\n2022-01-13T08:01:05.160Z,55676.92\n2022-01-15T08:15:25.104Z,55323.84\n2022-01-17T08:29:45.048Z,13830.96",
          "datasource": {
            "type": "testdata",
            "uid": "PD8C576611E62080A"
          },
          "refId": "P",
          "scenarioId": "csv_content"
        },
        {
          "csvContent": "time,Label 8\n2021-12-30T06:20:45.552Z,52.89\n2022-01-01T06:35:05.496Z,569.57",
          "datasource": {
            "type": "testdata",
            "uid": "PD8C576611E62080A"
          },
          "refId": "Q",
          "scenarioId": "csv_content"
        },
        {
          "csvContent": "time,Label 9\n2022-01-01T06:35:05.496Z,2140.34\n2022-01-03T06:49:25.440Z,4074.92\n2022-01-05T07:03:45.384Z,1557.85\n2022-01-07T07:18:05.328Z,1097.74\n2022-01-09T07:32:25.272Z,692.06\n2022-01-11T07:46:45.216Z,758.67\n2022-01-13T08:01:05.160Z,957.56\n2022-01-15T08:15:25.104Z,1470.49\n2022-01-17T08:29:45.048Z,198.18",
          "datasource": {
            "type": "testdata",
            "uid": "PD8C576611E62080A"
          },
          "refId": "R",
          "scenarioId": "csv_content"
        }
      ],
      "title": "'undefined' join artifacts (lines)",
      "type": "timeseries"
    },
    {
      "datasource": {
        "type": "testdata",
        "uid": "PD8C576611E62080A"
      },
      "fieldConfig": {
        "defaults": {
          "color": {
            "mode": "thresholds"
          },
          "custom": {
            "axisLabel": "",
            "axisPlacement": "auto",
            "axisSoftMin": 0,
            "fillOpacity": 80,
            "gradientMode": "none",
            "hideFrom": {
              "legend": false,
              "tooltip": false,
              "viz": false
            },
            "lineWidth": 1,
            "scaleDistribution": {
              "type": "linear"
            }
          },
          "mappings": [],
          "thresholds": {
            "mode": "absolute",
            "steps": [
              {
<<<<<<< HEAD
                "color": "green"
=======
                "color": "green",
                "value": null
>>>>>>> 82e32447
              },
              {
                "color": "red",
                "value": 80
              }
            ]
          }
        },
        "overrides": []
      },
      "gridPos": {
        "h": 9,
        "w": 12,
        "x": 0,
        "y": 65
      },
      "id": 39,
      "options": {
        "barRadius": 0,
        "barWidth": 0.97,
        "groupWidth": 0.7,
        "legend": {
          "calcs": [],
          "displayMode": "list",
          "placement": "bottom"
        },
        "orientation": "auto",
        "showValue": "auto",
        "stacking": "percent",
        "tooltip": {
          "mode": "single",
          "sort": "none"
        },
        "xTickLabelRotation": 0,
        "xTickLabelSpacing": 0
      },
      "pluginVersion": "9.1.0-pre",
      "targets": [
        {
          "csvContent": "name, number, number2, number3, number4\nName1, 40, 5, 20, 10\nName2, 0,0,0,0\nName3, 6, 3, 5, 1\nName4, 1, 1, 1, 2",
          "datasource": {
            "type": "testdata",
            "uid": "PD8C576611E62080A"
          },
          "refId": "A",
          "scenarioId": "csv_content"
        }
      ],
      "title": "Bar chart stack with 0 only series",
      "type": "barchart"
    }
  ],
  "refresh": false,
  "schemaVersion": 36,
  "style": "dark",
  "tags": [
    "gdev",
    "panel-tests",
    "graph-ng"
  ],
  "templating": {
    "list": []
  },
  "time": {
    "from": "2021-12-14T04:26:06.000Z",
    "to": "2022-01-19T08:44:05.000Z"
  },
  "timepicker": {},
  "timezone": "",
  "title": "TimeSeries & BarChart Stacking",
  "uid": "1KxMUdE7k",
  "version": 5,
  "weekStart": ""
}<|MERGE_RESOLUTION|>--- conflicted
+++ resolved
@@ -3414,12 +3414,8 @@
             "mode": "absolute",
             "steps": [
               {
-<<<<<<< HEAD
-                "color": "green"
-=======
                 "color": "green",
                 "value": null
->>>>>>> 82e32447
               },
               {
                 "color": "red",
