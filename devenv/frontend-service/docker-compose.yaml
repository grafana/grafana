name: grafana-fs-dev

services:
  proxy:
    image: grafana-proxy
    build:
      context: .
      dockerfile: proxy.dockerfile
    volumes:
      - ../../public/build:/cdn/public/build
      - ../../public/fonts:/cdn/public/fonts
    ports:
      - '3000:80' # Gateway
      - '3010:81' # CDN
    depends_on:
      - grafana-api
      - frontend-service
    labels:
      - 'alloy.logs=true'

  grafana-api:
    image: grafana-fs-dev
    build:
      context: ../..
      dockerfile: devenv/frontend-service/grafana-fs-dev.dockerfile
    entrypoint: ['bin/grafana', 'server']
    volumes:
      - backend-data:/grafana/data
      - ./provisioning/datasources:/grafana/conf/provisioning/datasources
      - ./provisioning/dashboards:/grafana/conf/provisioning/dashboards
      - ../dev-dashboards:/grafana/conf/dev-dashboards
      - ./configs/grafana-api.local.ini:/grafana/conf/custom.ini
    environment:
      OTEL_BSP_SCHEDULE_DELAY: 500
      GF_DEFAULT_APP_MODE: development
      GF_PANELS_ENABLE_ALPHA: true
      GF_SERVER_CDN_URL: http://localhost:3010
<<<<<<< HEAD
      GF_FEATURE_TOGGLES_ENABLE: multiTenantFrontend enableNativeHTTPHistogram kubernetesShortURLs useKubernetesShortURLsAPI
=======
      GF_FEATURE_TOGGLES_ENABLE: enableNativeHTTPHistogram
>>>>>>> e588d7e2
      GF_DATABASE_URL: postgres://grafana:grafana@postgres:5432/grafana
      GF_SERVER_ROUTER_LOGGING: true
      GF_LOG_LEVEL: info
      GF_AUTH_LOGIN_COOKIE_NAME: grafana_fs_dev_login # set a custom cookie name to not conflict with other instances running on localhost
      OTEL_SERVICE_NAME: grafana-api
      GF_TRACING_OPENTELEMETRY_OTLP_ADDRESS: 'alloy:4317'
      GF_TRACING_OPENTELEMETRY_OTLP_PROPAGATION: jaeger,w3c
    ports:
      - '3011:3000'
    labels:
      - 'alloy.logs=true'

  frontend-service:
    image: grafana-fs-dev
    build:
      context: ../..
      dockerfile: devenv/frontend-service/grafana-fs-dev.dockerfile
    entrypoint: ['bin/grafana', 'server', 'target']
    volumes:
      - ./configs/frontend-service.local.ini:/grafana/conf/custom.ini
    ports:
      - '3012:3000'
    labels:
      - 'alloy.logs=true'
    environment:
      OTEL_BSP_SCHEDULE_DELAY: 500
      GF_DEFAULT_APP_MODE: development
      GF_DEFAULT_TARGET: frontend-server
      GF_SECURITY_CONTENT_SECURITY_POLICY: false
      GF_FEATURE_TOGGLES_ENABLE: enableNativeHTTPHistogram kubernetesShortURLs
      GF_SERVER_CDN_URL: http://localhost:3010
      GF_SERVER_ROUTER_LOGGING: true
      GF_LOG_LEVEL: info
      OTEL_SERVICE_NAME: frontend-service
      GF_TRACING_OPENTELEMETRY_OTLP_ADDRESS: 'alloy:4317'
      GF_TRACING_OPENTELEMETRY_OTLP_PROPAGATION: jaeger,w3c

  postgres:
    image: postgres:16.1-alpine3.19
    environment:
      POSTGRES_USER: grafana
      POSTGRES_PASSWORD: grafana
      POSTGRES_DB: grafana
    volumes:
      - postgres-data:/var/lib/postgresql/data
    labels:
      - 'alloy.logs=true'

  alloy:
    image: grafana/alloy:latest
    volumes:
      - ./configs/alloy:/alloy-config
      - /var/run/docker.sock:/var/run/docker.sock # To scrape Docker container logs
      - alloy-data:/var/lib/alloy/data
    ports:
      - '12346:12345' # Alloy UI
    command:
      - run
      - --server.http.listen-addr=0.0.0.0:12345
      - --storage.path=/var/lib/alloy/data
      - /alloy-config
    depends_on:
      - loki
    labels:
      - 'alloy.logs=true'

  prometheus:
    image: prom/prometheus
    volumes:
      - prometheus-data:/prometheus
    command:
      - '--config.file=/etc/prometheus/prometheus.yml'
      - '--storage.tsdb.path=/prometheus'
      - '--web.enable-remote-write-receiver'
      - '--enable-feature=native-histograms'
    labels:
      - 'alloy.logs=true'

  loki:
    image: grafana/loki
    volumes:
      - loki-data:/loki
    command: -config.file=/etc/loki/local-config.yaml
    labels:
      - 'alloy.logs=true'

  tempo-init:
    image: grafana/tempo
    user: root
    entrypoint:
      - 'chown'
      - '10001:10001'
      - '/var/tempo'
    volumes:
      - tempo-data:/var/tempo

  tempo:
    image: grafana/tempo
    volumes:
      - tempo-data:/var/lib/tempo
      - ./configs/tempo.yaml:/etc/tempo/tempo.yaml
    command: ['-config.file=/etc/tempo/tempo.yaml']
    labels:
      - 'alloy.logs=true'

    depends_on:
      tempo-init:
        condition: service_completed_successfully

volumes:
  backend-data:
  postgres-data:
  alloy-data:
  loki-data:
  tempo-data:
  prometheus-data:<|MERGE_RESOLUTION|>--- conflicted
+++ resolved
@@ -35,11 +35,7 @@
       GF_DEFAULT_APP_MODE: development
       GF_PANELS_ENABLE_ALPHA: true
       GF_SERVER_CDN_URL: http://localhost:3010
-<<<<<<< HEAD
-      GF_FEATURE_TOGGLES_ENABLE: multiTenantFrontend enableNativeHTTPHistogram kubernetesShortURLs useKubernetesShortURLsAPI
-=======
-      GF_FEATURE_TOGGLES_ENABLE: enableNativeHTTPHistogram
->>>>>>> e588d7e2
+      GF_FEATURE_TOGGLES_ENABLE: enableNativeHTTPHistogram kubernetesShortURLs useKubernetesShortURLsAPI
       GF_DATABASE_URL: postgres://grafana:grafana@postgres:5432/grafana
       GF_SERVER_ROUTER_LOGGING: true
       GF_LOG_LEVEL: info
