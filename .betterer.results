// BETTERER RESULTS V2.
// 
// If this file contains merge conflicts, use `betterer merge` to automatically resolve them:
// https://phenomnomnominal.github.io/betterer/docs/results-file/#merge
//
exports[`better eslint`] = {
  value: `{
    "e2e/cypress/support/index.d.ts:5381": [
      [0, 0, 0, "Unexpected any. Specify a different type.", "0"]
    ],
    "e2e/utils/flows/addDataSource.ts:5381": [
      [0, 0, 0, "Do not use any type assertions.", "0"]
    ],
    "e2e/utils/support/scenarioContext.ts:5381": [
      [0, 0, 0, "Unexpected any. Specify a different type.", "0"]
    ],
    "e2e/utils/support/types.ts:5381": [
      [0, 0, 0, "Unexpected any. Specify a different type.", "0"],
      [0, 0, 0, "Unexpected any. Specify a different type.", "1"],
      [0, 0, 0, "Unexpected any. Specify a different type.", "2"],
      [0, 0, 0, "Do not use any type assertions.", "3"],
      [0, 0, 0, "Do not use any type assertions.", "4"],
      [0, 0, 0, "Do not use any type assertions.", "5"],
      [0, 0, 0, "Do not use any type assertions.", "6"],
      [0, 0, 0, "Do not use any type assertions.", "7"]
    ],
    "packages/grafana-data/src/dataframe/ArrayDataFrame.ts:5381": [
      [0, 0, 0, "Unexpected any. Specify a different type.", "0"],
      [0, 0, 0, "Unexpected any. Specify a different type.", "1"]
    ],
    "packages/grafana-data/src/dataframe/CircularDataFrame.ts:5381": [
      [0, 0, 0, "Unexpected any. Specify a different type.", "0"]
    ],
    "packages/grafana-data/src/dataframe/DataFrameJSON.ts:5381": [
      [0, 0, 0, "Do not use any type assertions.", "0"],
      [0, 0, 0, "Do not use any type assertions.", "1"],
      [0, 0, 0, "Do not use any type assertions.", "2"],
      [0, 0, 0, "Do not use any type assertions.", "3"],
      [0, 0, 0, "Unexpected any. Specify a different type.", "4"]
    ],
    "packages/grafana-data/src/dataframe/DataFrameView.test.ts:5381": [
      [0, 0, 0, "Unexpected any. Specify a different type.", "0"],
      [0, 0, 0, "Unexpected any. Specify a different type.", "1"]
    ],
    "packages/grafana-data/src/dataframe/DataFrameView.ts:5381": [
      [0, 0, 0, "Unexpected any. Specify a different type.", "0"],
      [0, 0, 0, "Do not use any type assertions.", "1"],
      [0, 0, 0, "Do not use any type assertions.", "2"],
      [0, 0, 0, "Do not use any type assertions.", "3"],
      [0, 0, 0, "Unexpected any. Specify a different type.", "4"],
      [0, 0, 0, "Do not use any type assertions.", "5"],
      [0, 0, 0, "Unexpected any. Specify a different type.", "6"],
      [0, 0, 0, "Do not use any type assertions.", "7"],
      [0, 0, 0, "Unexpected any. Specify a different type.", "8"]
    ],
    "packages/grafana-data/src/dataframe/MutableDataFrame.ts:5381": [
      [0, 0, 0, "Unexpected any. Specify a different type.", "0"],
      [0, 0, 0, "Unexpected any. Specify a different type.", "1"],
      [0, 0, 0, "Unexpected any. Specify a different type.", "2"],
      [0, 0, 0, "Unexpected any. Specify a different type.", "3"],
      [0, 0, 0, "Unexpected any. Specify a different type.", "4"],
      [0, 0, 0, "Unexpected any. Specify a different type.", "5"],
      [0, 0, 0, "Unexpected any. Specify a different type.", "6"],
      [0, 0, 0, "Unexpected any. Specify a different type.", "7"],
      [0, 0, 0, "Unexpected any. Specify a different type.", "8"],
      [0, 0, 0, "Unexpected any. Specify a different type.", "9"],
      [0, 0, 0, "Unexpected any. Specify a different type.", "10"],
      [0, 0, 0, "Unexpected any. Specify a different type.", "11"],
      [0, 0, 0, "Do not use any type assertions.", "12"],
      [0, 0, 0, "Unexpected any. Specify a different type.", "13"],
      [0, 0, 0, "Do not use any type assertions.", "14"],
      [0, 0, 0, "Unexpected any. Specify a different type.", "15"],
      [0, 0, 0, "Unexpected any. Specify a different type.", "16"],
      [0, 0, 0, "Do not use any type assertions.", "17"]
    ],
    "packages/grafana-data/src/dataframe/StreamingDataFrame.ts:5381": [
      [0, 0, 0, "Do not use any type assertions.", "0"],
      [0, 0, 0, "Do not use any type assertions.", "1"],
      [0, 0, 0, "Do not use any type assertions.", "2"],
      [0, 0, 0, "Do not use any type assertions.", "3"],
      [0, 0, 0, "Do not use any type assertions.", "4"],
      [0, 0, 0, "Unexpected any. Specify a different type.", "5"],
      [0, 0, 0, "Do not use any type assertions.", "6"],
      [0, 0, 0, "Do not use any type assertions.", "7"]
    ],
    "packages/grafana-data/src/dataframe/dimensions.ts:5381": [
      [0, 0, 0, "Unexpected any. Specify a different type.", "0"]
    ],
    "packages/grafana-data/src/dataframe/processDataFrame.test.ts:5381": [
      [0, 0, 0, "Unexpected any. Specify a different type.", "0"]
    ],
    "packages/grafana-data/src/dataframe/processDataFrame.ts:5381": [
      [0, 0, 0, "Do not use any type assertions.", "0"],
      [0, 0, 0, "Unexpected any. Specify a different type.", "1"],
      [0, 0, 0, "Do not use any type assertions.", "2"],
      [0, 0, 0, "Do not use any type assertions.", "3"],
      [0, 0, 0, "Do not use any type assertions.", "4"],
      [0, 0, 0, "Do not use any type assertions.", "5"],
      [0, 0, 0, "Do not use any type assertions.", "6"],
      [0, 0, 0, "Unexpected any. Specify a different type.", "7"],
      [0, 0, 0, "Do not use any type assertions.", "8"],
      [0, 0, 0, "Do not use any type assertions.", "9"],
      [0, 0, 0, "Do not use any type assertions.", "10"],
      [0, 0, 0, "Unexpected any. Specify a different type.", "11"],
      [0, 0, 0, "Do not use any type assertions.", "12"],
      [0, 0, 0, "Unexpected any. Specify a different type.", "13"],
      [0, 0, 0, "Do not use any type assertions.", "14"],
      [0, 0, 0, "Unexpected any. Specify a different type.", "15"],
      [0, 0, 0, "Do not use any type assertions.", "16"],
      [0, 0, 0, "Do not use any type assertions.", "17"],
      [0, 0, 0, "Do not use any type assertions.", "18"],
      [0, 0, 0, "Do not use any type assertions.", "19"],
      [0, 0, 0, "Do not use any type assertions.", "20"],
      [0, 0, 0, "Do not use any type assertions.", "21"],
      [0, 0, 0, "Do not use any type assertions.", "22"],
      [0, 0, 0, "Do not use any type assertions.", "23"]
    ],
    "packages/grafana-data/src/datetime/datemath.ts:5381": [
      [0, 0, 0, "Unexpected any. Specify a different type.", "0"],
      [0, 0, 0, "Do not use any type assertions.", "1"],
      [0, 0, 0, "Unexpected any. Specify a different type.", "2"]
    ],
    "packages/grafana-data/src/datetime/durationutil.ts:5381": [
      [0, 0, 0, "Do not use any type assertions.", "0"]
    ],
    "packages/grafana-data/src/datetime/formatter.ts:5381": [
      [0, 0, 0, "Do not use any type assertions.", "0"]
    ],
    "packages/grafana-data/src/datetime/moment_wrapper.ts:5381": [
      [0, 0, 0, "Unexpected any. Specify a different type.", "0"],
      [0, 0, 0, "Do not use any type assertions.", "1"],
      [0, 0, 0, "Do not use any type assertions.", "2"],
      [0, 0, 0, "Do not use any type assertions.", "3"],
      [0, 0, 0, "Do not use any type assertions.", "4"],
      [0, 0, 0, "Do not use any type assertions.", "5"],
      [0, 0, 0, "Do not use any type assertions.", "6"],
      [0, 0, 0, "Do not use any type assertions.", "7"],
      [0, 0, 0, "Do not use any type assertions.", "8"]
    ],
    "packages/grafana-data/src/datetime/parser.ts:5381": [
      [0, 0, 0, "Do not use any type assertions.", "0"],
      [0, 0, 0, "Do not use any type assertions.", "1"],
      [0, 0, 0, "Do not use any type assertions.", "2"],
      [0, 0, 0, "Do not use any type assertions.", "3"],
      [0, 0, 0, "Do not use any type assertions.", "4"],
      [0, 0, 0, "Do not use any type assertions.", "5"],
      [0, 0, 0, "Do not use any type assertions.", "6"],
      [0, 0, 0, "Do not use any type assertions.", "7"],
      [0, 0, 0, "Do not use any type assertions.", "8"]
    ],
    "packages/grafana-data/src/datetime/rangeutil.ts:5381": [
      [0, 0, 0, "Do not use any type assertions.", "0"]
    ],
    "packages/grafana-data/src/events/EventBus.ts:5381": [
      [0, 0, 0, "Unexpected any. Specify a different type.", "0"],
      [0, 0, 0, "Unexpected any. Specify a different type.", "1"]
    ],
    "packages/grafana-data/src/events/common.ts:5381": [
      [0, 0, 0, "Unexpected any. Specify a different type.", "0"],
      [0, 0, 0, "Unexpected any. Specify a different type.", "1"]
    ],
    "packages/grafana-data/src/events/types.ts:5381": [
      [0, 0, 0, "Unexpected any. Specify a different type.", "0"],
      [0, 0, 0, "Unexpected any. Specify a different type.", "1"],
      [0, 0, 0, "Unexpected any. Specify a different type.", "2"],
      [0, 0, 0, "Unexpected any. Specify a different type.", "3"],
      [0, 0, 0, "Unexpected any. Specify a different type.", "4"]
    ],
    "packages/grafana-data/src/field/displayProcessor.ts:5381": [
      [0, 0, 0, "Do not use any type assertions.", "0"],
      [0, 0, 0, "Do not use any type assertions.", "1"],
      [0, 0, 0, "Do not use any type assertions.", "2"],
      [0, 0, 0, "Unexpected any. Specify a different type.", "3"]
    ],
    "packages/grafana-data/src/field/fieldOverrides.ts:5381": [
      [0, 0, 0, "Unexpected any. Specify a different type.", "0"]
    ],
    "packages/grafana-data/src/field/overrides/processors.ts:5381": [
      [0, 0, 0, "Unexpected any. Specify a different type.", "0"],
      [0, 0, 0, "Unexpected any. Specify a different type.", "1"],
      [0, 0, 0, "Unexpected any. Specify a different type.", "2"],
      [0, 0, 0, "Unexpected any. Specify a different type.", "3"],
      [0, 0, 0, "Do not use any type assertions.", "4"],
      [0, 0, 0, "Unexpected any. Specify a different type.", "5"],
      [0, 0, 0, "Do not use any type assertions.", "6"],
      [0, 0, 0, "Unexpected any. Specify a different type.", "7"],
      [0, 0, 0, "Unexpected any. Specify a different type.", "8"],
      [0, 0, 0, "Unexpected any. Specify a different type.", "9"],
      [0, 0, 0, "Unexpected any. Specify a different type.", "10"],
      [0, 0, 0, "Do not use any type assertions.", "11"]
    ],
    "packages/grafana-data/src/field/scale.ts:5381": [
      [0, 0, 0, "Do not use any type assertions.", "0"],
      [0, 0, 0, "Do not use any type assertions.", "1"],
      [0, 0, 0, "Do not use any type assertions.", "2"],
      [0, 0, 0, "Do not use any type assertions.", "3"]
    ],
    "packages/grafana-data/src/field/standardFieldConfigEditorRegistry.ts:5381": [
      [0, 0, 0, "Unexpected any. Specify a different type.", "0"],
      [0, 0, 0, "Unexpected any. Specify a different type.", "1"],
      [0, 0, 0, "Unexpected any. Specify a different type.", "2"],
      [0, 0, 0, "Unexpected any. Specify a different type.", "3"],
      [0, 0, 0, "Unexpected any. Specify a different type.", "4"],
      [0, 0, 0, "Unexpected any. Specify a different type.", "5"],
      [0, 0, 0, "Unexpected any. Specify a different type.", "6"]
    ],
    "packages/grafana-data/src/geo/layer.ts:5381": [
      [0, 0, 0, "Unexpected any. Specify a different type.", "0"],
      [0, 0, 0, "Unexpected any. Specify a different type.", "1"],
      [0, 0, 0, "Unexpected any. Specify a different type.", "2"]
    ],
    "packages/grafana-data/src/panel/PanelPlugin.ts:5381": [
      [0, 0, 0, "Unexpected any. Specify a different type.", "0"],
      [0, 0, 0, "Unexpected any. Specify a different type.", "1"],
      [0, 0, 0, "Unexpected any. Specify a different type.", "2"],
      [0, 0, 0, "Unexpected any. Specify a different type.", "3"],
      [0, 0, 0, "Unexpected any. Specify a different type.", "4"],
      [0, 0, 0, "Unexpected any. Specify a different type.", "5"],
      [0, 0, 0, "Do not use any type assertions.", "6"],
      [0, 0, 0, "Do not use any type assertions.", "7"]
    ],
    "packages/grafana-data/src/panel/getPanelOptionsWithDefaults.ts:5381": [
      [0, 0, 0, "Unexpected any. Specify a different type.", "0"],
      [0, 0, 0, "Unexpected any. Specify a different type.", "1"],
      [0, 0, 0, "Unexpected any. Specify a different type.", "2"]
    ],
    "packages/grafana-data/src/panel/registryFactories.ts:5381": [
      [0, 0, 0, "Do not use any type assertions.", "0"],
      [0, 0, 0, "Do not use any type assertions.", "1"],
      [0, 0, 0, "Do not use any type assertions.", "2"],
      [0, 0, 0, "Do not use any type assertions.", "3"]
    ],
    "packages/grafana-data/src/themes/colorManipulator.ts:5381": [
      [0, 0, 0, "Unexpected any. Specify a different type.", "0"],
      [0, 0, 0, "Unexpected any. Specify a different type.", "1"],
      [0, 0, 0, "Unexpected any. Specify a different type.", "2"]
    ],
    "packages/grafana-data/src/themes/createColors.ts:5381": [
      [0, 0, 0, "Do not use any type assertions.", "0"]
    ],
    "packages/grafana-data/src/transformations/fieldReducer.ts:5381": [
      [0, 0, 0, "Unexpected any. Specify a different type.", "0"]
    ],
    "packages/grafana-data/src/transformations/matchers/valueMatchers/types.ts:5381": [
      [0, 0, 0, "Unexpected any. Specify a different type.", "0"],
      [0, 0, 0, "Unexpected any. Specify a different type.", "1"]
    ],
    "packages/grafana-data/src/transformations/standardTransformersRegistry.ts:5381": [
      [0, 0, 0, "Unexpected any. Specify a different type.", "0"]
    ],
    "packages/grafana-data/src/transformations/transformDataFrame.ts:5381": [
      [0, 0, 0, "Unexpected any. Specify a different type.", "0"]
    ],
    "packages/grafana-data/src/transformations/transformers/groupBy.ts:5381": [
      [0, 0, 0, "Unexpected any. Specify a different type.", "0"],
      [0, 0, 0, "Unexpected any. Specify a different type.", "1"]
    ],
    "packages/grafana-data/src/transformations/transformers/groupingToMatrix.ts:5381": [
      [0, 0, 0, "Unexpected any. Specify a different type.", "0"]
    ],
    "packages/grafana-data/src/transformations/transformers/histogram.ts:5381": [
      [0, 0, 0, "Unexpected any. Specify a different type.", "0"]
    ],
    "packages/grafana-data/src/transformations/transformers/joinDataFrames.ts:5381": [
      [0, 0, 0, "Unexpected any. Specify a different type.", "0"]
    ],
    "packages/grafana-data/src/transformations/transformers/merge.ts:5381": [
      [0, 0, 0, "Unexpected any. Specify a different type.", "0"],
      [0, 0, 0, "Unexpected any. Specify a different type.", "1"],
      [0, 0, 0, "Unexpected any. Specify a different type.", "2"],
      [0, 0, 0, "Unexpected any. Specify a different type.", "3"],
      [0, 0, 0, "Unexpected any. Specify a different type.", "4"]
    ],
    "packages/grafana-data/src/transformations/transformers/reduce.ts:5381": [
      [0, 0, 0, "Unexpected any. Specify a different type.", "0"],
      [0, 0, 0, "Unexpected any. Specify a different type.", "1"]
    ],
    "packages/grafana-data/src/types/OptionsUIRegistryBuilder.ts:5381": [
      [0, 0, 0, "Unexpected any. Specify a different type.", "0"],
      [0, 0, 0, "Unexpected any. Specify a different type.", "1"],
      [0, 0, 0, "Unexpected any. Specify a different type.", "2"],
      [0, 0, 0, "Unexpected any. Specify a different type.", "3"],
      [0, 0, 0, "Unexpected any. Specify a different type.", "4"],
      [0, 0, 0, "Unexpected any. Specify a different type.", "5"],
      [0, 0, 0, "Unexpected any. Specify a different type.", "6"]
    ],
    "packages/grafana-data/src/types/ScopedVars.ts:5381": [
      [0, 0, 0, "Unexpected any. Specify a different type.", "0"],
      [0, 0, 0, "Unexpected any. Specify a different type.", "1"]
    ],
    "packages/grafana-data/src/types/annotations.ts:5381": [
      [0, 0, 0, "Unexpected any. Specify a different type.", "0"],
      [0, 0, 0, "Unexpected any. Specify a different type.", "1"],
      [0, 0, 0, "Unexpected any. Specify a different type.", "2"],
      [0, 0, 0, "Unexpected any. Specify a different type.", "3"],
      [0, 0, 0, "Unexpected any. Specify a different type.", "4"],
      [0, 0, 0, "Unexpected any. Specify a different type.", "5"]
    ],
    "packages/grafana-data/src/types/app.ts:5381": [
      [0, 0, 0, "Unexpected any. Specify a different type.", "0"],
      [0, 0, 0, "Do not use any type assertions.", "1"],
      [0, 0, 0, "Do not use any type assertions.", "2"]
    ],
    "packages/grafana-data/src/types/config.ts:5381": [
      [0, 0, 0, "Unexpected any. Specify a different type.", "0"]
    ],
    "packages/grafana-data/src/types/dashboard.ts:5381": [
      [0, 0, 0, "Unexpected any. Specify a different type.", "0"],
      [0, 0, 0, "Unexpected any. Specify a different type.", "1"],
      [0, 0, 0, "Unexpected any. Specify a different type.", "2"]
    ],
    "packages/grafana-data/src/types/data.ts:5381": [
      [0, 0, 0, "Unexpected any. Specify a different type.", "0"],
      [0, 0, 0, "Unexpected any. Specify a different type.", "1"],
      [0, 0, 0, "Unexpected any. Specify a different type.", "2"],
      [0, 0, 0, "Unexpected any. Specify a different type.", "3"]
    ],
    "packages/grafana-data/src/types/dataFrame.ts:5381": [
      [0, 0, 0, "Unexpected any. Specify a different type.", "0"],
      [0, 0, 0, "Unexpected any. Specify a different type.", "1"],
      [0, 0, 0, "Unexpected any. Specify a different type.", "2"],
      [0, 0, 0, "Unexpected any. Specify a different type.", "3"]
    ],
    "packages/grafana-data/src/types/dataLink.ts:5381": [
      [0, 0, 0, "Unexpected any. Specify a different type.", "0"],
      [0, 0, 0, "Unexpected any. Specify a different type.", "1"],
      [0, 0, 0, "Unexpected any. Specify a different type.", "2"],
      [0, 0, 0, "Unexpected any. Specify a different type.", "3"],
      [0, 0, 0, "Unexpected any. Specify a different type.", "4"],
      [0, 0, 0, "Unexpected any. Specify a different type.", "5"],
      [0, 0, 0, "Unexpected any. Specify a different type.", "6"]
    ],
    "packages/grafana-data/src/types/datasource.ts:5381": [
      [0, 0, 0, "Unexpected any. Specify a different type.", "0"],
      [0, 0, 0, "Unexpected any. Specify a different type.", "1"],
      [0, 0, 0, "Unexpected any. Specify a different type.", "2"],
      [0, 0, 0, "Unexpected any. Specify a different type.", "3"],
      [0, 0, 0, "Unexpected any. Specify a different type.", "4"],
      [0, 0, 0, "Unexpected any. Specify a different type.", "5"],
      [0, 0, 0, "Unexpected any. Specify a different type.", "6"],
      [0, 0, 0, "Unexpected any. Specify a different type.", "7"],
      [0, 0, 0, "Unexpected any. Specify a different type.", "8"],
      [0, 0, 0, "Unexpected any. Specify a different type.", "9"],
      [0, 0, 0, "Unexpected any. Specify a different type.", "10"],
      [0, 0, 0, "Unexpected any. Specify a different type.", "11"],
      [0, 0, 0, "Unexpected any. Specify a different type.", "12"],
      [0, 0, 0, "Unexpected any. Specify a different type.", "13"],
      [0, 0, 0, "Unexpected any. Specify a different type.", "14"],
      [0, 0, 0, "Unexpected any. Specify a different type.", "15"],
      [0, 0, 0, "Unexpected any. Specify a different type.", "16"],
      [0, 0, 0, "Unexpected any. Specify a different type.", "17"],
      [0, 0, 0, "Unexpected any. Specify a different type.", "18"],
      [0, 0, 0, "Unexpected any. Specify a different type.", "19"],
      [0, 0, 0, "Unexpected any. Specify a different type.", "20"],
      [0, 0, 0, "Unexpected any. Specify a different type.", "21"],
      [0, 0, 0, "Unexpected any. Specify a different type.", "22"],
      [0, 0, 0, "Unexpected any. Specify a different type.", "23"],
      [0, 0, 0, "Unexpected any. Specify a different type.", "24"],
      [0, 0, 0, "Unexpected any. Specify a different type.", "25"],
      [0, 0, 0, "Unexpected any. Specify a different type.", "26"]
    ],
    "packages/grafana-data/src/types/explore.ts:5381": [
      [0, 0, 0, "Unexpected any. Specify a different type.", "0"]
    ],
    "packages/grafana-data/src/types/fieldOverrides.ts:5381": [
      [0, 0, 0, "Unexpected any. Specify a different type.", "0"],
      [0, 0, 0, "Do not use any type assertions.", "1"],
      [0, 0, 0, "Do not use any type assertions.", "2"],
      [0, 0, 0, "Unexpected any. Specify a different type.", "3"],
      [0, 0, 0, "Unexpected any. Specify a different type.", "4"],
      [0, 0, 0, "Unexpected any. Specify a different type.", "5"],
      [0, 0, 0, "Unexpected any. Specify a different type.", "6"],
      [0, 0, 0, "Unexpected any. Specify a different type.", "7"],
      [0, 0, 0, "Unexpected any. Specify a different type.", "8"],
      [0, 0, 0, "Unexpected any. Specify a different type.", "9"],
      [0, 0, 0, "Unexpected any. Specify a different type.", "10"],
      [0, 0, 0, "Unexpected any. Specify a different type.", "11"],
      [0, 0, 0, "Unexpected any. Specify a different type.", "12"]
    ],
    "packages/grafana-data/src/types/flot.ts:5381": [
      [0, 0, 0, "Unexpected any. Specify a different type.", "0"]
    ],
    "packages/grafana-data/src/types/graph.ts:5381": [
      [0, 0, 0, "Unexpected any. Specify a different type.", "0"],
      [0, 0, 0, "Unexpected any. Specify a different type.", "1"],
      [0, 0, 0, "Unexpected any. Specify a different type.", "2"]
    ],
    "packages/grafana-data/src/types/legacyEvents.ts:5381": [
      [0, 0, 0, "Unexpected any. Specify a different type.", "0"],
      [0, 0, 0, "Unexpected any. Specify a different type.", "1"]
    ],
    "packages/grafana-data/src/types/live.ts:5381": [
      [0, 0, 0, "Unexpected any. Specify a different type.", "0"],
      [0, 0, 0, "Unexpected any. Specify a different type.", "1"],
      [0, 0, 0, "Unexpected any. Specify a different type.", "2"],
      [0, 0, 0, "Unexpected any. Specify a different type.", "3"],
      [0, 0, 0, "Unexpected any. Specify a different type.", "4"],
      [0, 0, 0, "Unexpected any. Specify a different type.", "5"],
      [0, 0, 0, "Unexpected any. Specify a different type.", "6"],
      [0, 0, 0, "Do not use any type assertions.", "7"],
      [0, 0, 0, "Do not use any type assertions.", "8"]
    ],
    "packages/grafana-data/src/types/logs.ts:5381": [
      [0, 0, 0, "Do not use any type assertions.", "0"]
    ],
    "packages/grafana-data/src/types/options.ts:5381": [
      [0, 0, 0, "Unexpected any. Specify a different type.", "0"],
      [0, 0, 0, "Unexpected any. Specify a different type.", "1"]
    ],
    "packages/grafana-data/src/types/panel.ts:5381": [
      [0, 0, 0, "Unexpected any. Specify a different type.", "0"],
      [0, 0, 0, "Unexpected any. Specify a different type.", "1"],
      [0, 0, 0, "Unexpected any. Specify a different type.", "2"],
      [0, 0, 0, "Unexpected any. Specify a different type.", "3"],
      [0, 0, 0, "Unexpected any. Specify a different type.", "4"],
      [0, 0, 0, "Unexpected any. Specify a different type.", "5"],
      [0, 0, 0, "Unexpected any. Specify a different type.", "6"],
      [0, 0, 0, "Unexpected any. Specify a different type.", "7"],
      [0, 0, 0, "Unexpected any. Specify a different type.", "8"],
      [0, 0, 0, "Unexpected any. Specify a different type.", "9"],
      [0, 0, 0, "Unexpected any. Specify a different type.", "10"],
      [0, 0, 0, "Unexpected any. Specify a different type.", "11"],
      [0, 0, 0, "Unexpected any. Specify a different type.", "12"],
      [0, 0, 0, "Unexpected any. Specify a different type.", "13"]
    ],
    "packages/grafana-data/src/types/plugin.ts:5381": [
      [0, 0, 0, "Unexpected any. Specify a different type.", "0"],
      [0, 0, 0, "Unexpected any. Specify a different type.", "1"],
      [0, 0, 0, "Do not use any type assertions.", "2"]
    ],
    "packages/grafana-data/src/types/select.ts:5381": [
      [0, 0, 0, "Unexpected any. Specify a different type.", "0"],
      [0, 0, 0, "Unexpected any. Specify a different type.", "1"]
    ],
    "packages/grafana-data/src/types/templateVars.ts:5381": [
      [0, 0, 0, "Unexpected any. Specify a different type.", "0"],
      [0, 0, 0, "Unexpected any. Specify a different type.", "1"]
    ],
    "packages/grafana-data/src/types/trace.ts:5381": [
      [0, 0, 0, "Unexpected any. Specify a different type.", "0"]
    ],
    "packages/grafana-data/src/types/transformations.ts:5381": [
      [0, 0, 0, "Unexpected any. Specify a different type.", "0"],
      [0, 0, 0, "Unexpected any. Specify a different type.", "1"],
      [0, 0, 0, "Unexpected any. Specify a different type.", "2"],
      [0, 0, 0, "Unexpected any. Specify a different type.", "3"],
      [0, 0, 0, "Unexpected any. Specify a different type.", "4"]
    ],
    "packages/grafana-data/src/types/variables.ts:5381": [
      [0, 0, 0, "Unexpected any. Specify a different type.", "0"]
    ],
    "packages/grafana-data/src/types/vector.ts:5381": [
      [0, 0, 0, "Unexpected any. Specify a different type.", "0"],
      [0, 0, 0, "Unexpected any. Specify a different type.", "1"],
      [0, 0, 0, "Unexpected any. Specify a different type.", "2"]
    ],
    "packages/grafana-data/src/utils/OptionsUIBuilders.ts:5381": [
      [0, 0, 0, "Unexpected any. Specify a different type.", "0"],
      [0, 0, 0, "Unexpected any. Specify a different type.", "1"],
      [0, 0, 0, "Do not use any type assertions.", "2"],
      [0, 0, 0, "Unexpected any. Specify a different type.", "3"],
      [0, 0, 0, "Do not use any type assertions.", "4"],
      [0, 0, 0, "Unexpected any. Specify a different type.", "5"],
      [0, 0, 0, "Do not use any type assertions.", "6"],
      [0, 0, 0, "Unexpected any. Specify a different type.", "7"],
      [0, 0, 0, "Do not use any type assertions.", "8"],
      [0, 0, 0, "Unexpected any. Specify a different type.", "9"],
      [0, 0, 0, "Do not use any type assertions.", "10"],
      [0, 0, 0, "Unexpected any. Specify a different type.", "11"],
      [0, 0, 0, "Do not use any type assertions.", "12"],
      [0, 0, 0, "Unexpected any. Specify a different type.", "13"],
      [0, 0, 0, "Do not use any type assertions.", "14"],
      [0, 0, 0, "Unexpected any. Specify a different type.", "15"],
      [0, 0, 0, "Do not use any type assertions.", "16"],
      [0, 0, 0, "Unexpected any. Specify a different type.", "17"],
      [0, 0, 0, "Unexpected any. Specify a different type.", "18"],
      [0, 0, 0, "Do not use any type assertions.", "19"],
      [0, 0, 0, "Unexpected any. Specify a different type.", "20"],
      [0, 0, 0, "Do not use any type assertions.", "21"],
      [0, 0, 0, "Unexpected any. Specify a different type.", "22"],
      [0, 0, 0, "Unexpected any. Specify a different type.", "23"],
      [0, 0, 0, "Do not use any type assertions.", "24"],
      [0, 0, 0, "Unexpected any. Specify a different type.", "25"],
      [0, 0, 0, "Do not use any type assertions.", "26"],
      [0, 0, 0, "Unexpected any. Specify a different type.", "27"],
      [0, 0, 0, "Unexpected any. Specify a different type.", "28"],
      [0, 0, 0, "Do not use any type assertions.", "29"],
      [0, 0, 0, "Unexpected any. Specify a different type.", "30"],
      [0, 0, 0, "Do not use any type assertions.", "31"],
      [0, 0, 0, "Unexpected any. Specify a different type.", "32"],
      [0, 0, 0, "Unexpected any. Specify a different type.", "33"],
      [0, 0, 0, "Do not use any type assertions.", "34"],
      [0, 0, 0, "Unexpected any. Specify a different type.", "35"],
      [0, 0, 0, "Do not use any type assertions.", "36"],
      [0, 0, 0, "Unexpected any. Specify a different type.", "37"],
      [0, 0, 0, "Unexpected any. Specify a different type.", "38"],
      [0, 0, 0, "Do not use any type assertions.", "39"],
      [0, 0, 0, "Unexpected any. Specify a different type.", "40"],
      [0, 0, 0, "Do not use any type assertions.", "41"],
      [0, 0, 0, "Unexpected any. Specify a different type.", "42"],
      [0, 0, 0, "Unexpected any. Specify a different type.", "43"],
      [0, 0, 0, "Unexpected any. Specify a different type.", "44"],
      [0, 0, 0, "Do not use any type assertions.", "45"],
      [0, 0, 0, "Unexpected any. Specify a different type.", "46"],
      [0, 0, 0, "Do not use any type assertions.", "47"],
      [0, 0, 0, "Unexpected any. Specify a different type.", "48"],
      [0, 0, 0, "Unexpected any. Specify a different type.", "49"],
      [0, 0, 0, "Unexpected any. Specify a different type.", "50"],
      [0, 0, 0, "Unexpected any. Specify a different type.", "51"],
      [0, 0, 0, "Unexpected any. Specify a different type.", "52"],
      [0, 0, 0, "Unexpected any. Specify a different type.", "53"],
      [0, 0, 0, "Unexpected any. Specify a different type.", "54"],
      [0, 0, 0, "Unexpected any. Specify a different type.", "55"],
      [0, 0, 0, "Unexpected any. Specify a different type.", "56"],
      [0, 0, 0, "Unexpected any. Specify a different type.", "57"],
      [0, 0, 0, "Unexpected any. Specify a different type.", "58"],
      [0, 0, 0, "Unexpected any. Specify a different type.", "59"],
      [0, 0, 0, "Unexpected any. Specify a different type.", "60"],
      [0, 0, 0, "Unexpected any. Specify a different type.", "61"],
      [0, 0, 0, "Do not use any type assertions.", "62"],
      [0, 0, 0, "Unexpected any. Specify a different type.", "63"],
      [0, 0, 0, "Do not use any type assertions.", "64"],
      [0, 0, 0, "Unexpected any. Specify a different type.", "65"],
      [0, 0, 0, "Do not use any type assertions.", "66"],
      [0, 0, 0, "Unexpected any. Specify a different type.", "67"],
      [0, 0, 0, "Do not use any type assertions.", "68"],
      [0, 0, 0, "Unexpected any. Specify a different type.", "69"],
      [0, 0, 0, "Do not use any type assertions.", "70"],
      [0, 0, 0, "Unexpected any. Specify a different type.", "71"],
      [0, 0, 0, "Do not use any type assertions.", "72"],
      [0, 0, 0, "Unexpected any. Specify a different type.", "73"],
      [0, 0, 0, "Do not use any type assertions.", "74"],
      [0, 0, 0, "Unexpected any. Specify a different type.", "75"],
      [0, 0, 0, "Unexpected any. Specify a different type.", "76"],
      [0, 0, 0, "Do not use any type assertions.", "77"],
      [0, 0, 0, "Unexpected any. Specify a different type.", "78"],
      [0, 0, 0, "Unexpected any. Specify a different type.", "79"],
      [0, 0, 0, "Do not use any type assertions.", "80"],
      [0, 0, 0, "Unexpected any. Specify a different type.", "81"],
      [0, 0, 0, "Unexpected any. Specify a different type.", "82"],
      [0, 0, 0, "Do not use any type assertions.", "83"],
      [0, 0, 0, "Unexpected any. Specify a different type.", "84"],
      [0, 0, 0, "Unexpected any. Specify a different type.", "85"],
      [0, 0, 0, "Do not use any type assertions.", "86"],
      [0, 0, 0, "Unexpected any. Specify a different type.", "87"],
      [0, 0, 0, "Unexpected any. Specify a different type.", "88"],
      [0, 0, 0, "Do not use any type assertions.", "89"],
      [0, 0, 0, "Unexpected any. Specify a different type.", "90"],
      [0, 0, 0, "Unexpected any. Specify a different type.", "91"],
      [0, 0, 0, "Do not use any type assertions.", "92"],
      [0, 0, 0, "Unexpected any. Specify a different type.", "93"]
    ],
    "packages/grafana-data/src/utils/Registry.ts:5381": [
      [0, 0, 0, "Unexpected any. Specify a different type.", "0"]
    ],
    "packages/grafana-data/src/utils/arrayUtils.ts:5381": [
      [0, 0, 0, "Unexpected any. Specify a different type.", "0"],
      [0, 0, 0, "Unexpected any. Specify a different type.", "1"]
    ],
    "packages/grafana-data/src/utils/csv.ts:5381": [
      [0, 0, 0, "Do not use any type assertions.", "0"],
      [0, 0, 0, "Unexpected any. Specify a different type.", "1"],
      [0, 0, 0, "Do not use any type assertions.", "2"],
      [0, 0, 0, "Do not use any type assertions.", "3"],
      [0, 0, 0, "Unexpected any. Specify a different type.", "4"]
    ],
    "packages/grafana-data/src/utils/dataLinks.ts:5381": [
      [0, 0, 0, "Unexpected any. Specify a different type.", "0"]
    ],
    "packages/grafana-data/src/utils/datasource.ts:5381": [
      [0, 0, 0, "Unexpected any. Specify a different type.", "0"],
      [0, 0, 0, "Unexpected any. Specify a different type.", "1"],
      [0, 0, 0, "Unexpected any. Specify a different type.", "2"],
      [0, 0, 0, "Do not use any type assertions.", "3"],
      [0, 0, 0, "Do not use any type assertions.", "4"]
    ],
    "packages/grafana-data/src/utils/fieldParser.ts:5381": [
      [0, 0, 0, "Unexpected any. Specify a different type.", "0"]
    ],
    "packages/grafana-data/src/utils/flotPairs.ts:5381": [
      [0, 0, 0, "Unexpected any. Specify a different type.", "0"]
    ],
    "packages/grafana-data/src/utils/location.ts:5381": [
      [0, 0, 0, "Do not use any type assertions.", "0"],
      [0, 0, 0, "Unexpected any. Specify a different type.", "1"],
      [0, 0, 0, "Unexpected any. Specify a different type.", "2"]
    ],
    "packages/grafana-data/src/utils/url.ts:5381": [
      [0, 0, 0, "Unexpected any. Specify a different type.", "0"],
      [0, 0, 0, "Unexpected any. Specify a different type.", "1"],
      [0, 0, 0, "Unexpected any. Specify a different type.", "2"],
      [0, 0, 0, "Unexpected any. Specify a different type.", "3"],
      [0, 0, 0, "Unexpected any. Specify a different type.", "4"],
      [0, 0, 0, "Do not use any type assertions.", "5"],
      [0, 0, 0, "Unexpected any. Specify a different type.", "6"],
      [0, 0, 0, "Unexpected any. Specify a different type.", "7"],
      [0, 0, 0, "Do not use any type assertions.", "8"],
      [0, 0, 0, "Unexpected any. Specify a different type.", "9"]
    ],
    "packages/grafana-data/src/utils/valueMappings.ts:5381": [
      [0, 0, 0, "Unexpected any. Specify a different type.", "0"],
      [0, 0, 0, "Do not use any type assertions.", "1"],
      [0, 0, 0, "Do not use any type assertions.", "2"],
      [0, 0, 0, "Unexpected any. Specify a different type.", "3"],
      [0, 0, 0, "Unexpected any. Specify a different type.", "4"]
    ],
    "packages/grafana-data/src/vector/AppendedVectors.ts:5381": [
      [0, 0, 0, "Unexpected any. Specify a different type.", "0"],
      [0, 0, 0, "Do not use any type assertions.", "1"],
      [0, 0, 0, "Do not use any type assertions.", "2"]
    ],
    "packages/grafana-data/src/vector/ArrayVector.ts:5381": [
      [0, 0, 0, "Unexpected any. Specify a different type.", "0"],
      [0, 0, 0, "Unexpected any. Specify a different type.", "1"],
      [0, 0, 0, "Unexpected any. Specify a different type.", "2"]
    ],
    "packages/grafana-data/src/vector/CircularVector.ts:5381": [
      [0, 0, 0, "Unexpected any. Specify a different type.", "0"],
      [0, 0, 0, "Unexpected any. Specify a different type.", "1"]
    ],
    "packages/grafana-data/src/vector/ConstantVector.ts:5381": [
      [0, 0, 0, "Unexpected any. Specify a different type.", "0"]
    ],
    "packages/grafana-data/src/vector/FormattedVector.ts:5381": [
      [0, 0, 0, "Unexpected any. Specify a different type.", "0"]
    ],
    "packages/grafana-data/src/vector/FunctionalVector.ts:5381": [
      [0, 0, 0, "Unexpected any. Specify a different type.", "0"],
      [0, 0, 0, "Unexpected any. Specify a different type.", "1"],
      [0, 0, 0, "Unexpected any. Specify a different type.", "2"],
      [0, 0, 0, "Unexpected any. Specify a different type.", "3"],
      [0, 0, 0, "Unexpected any. Specify a different type.", "4"],
      [0, 0, 0, "Unexpected any. Specify a different type.", "5"],
      [0, 0, 0, "Unexpected any. Specify a different type.", "6"],
      [0, 0, 0, "Unexpected any. Specify a different type.", "7"],
      [0, 0, 0, "Unexpected any. Specify a different type.", "8"],
      [0, 0, 0, "Unexpected any. Specify a different type.", "9"],
      [0, 0, 0, "Unexpected any. Specify a different type.", "10"]
    ],
    "packages/grafana-data/src/vector/SortedVector.ts:5381": [
      [0, 0, 0, "Unexpected any. Specify a different type.", "0"]
    ],
    "packages/grafana-data/test/__mocks__/pluginMocks.ts:5381": [
      [0, 0, 0, "Unexpected any. Specify a different type.", "0"]
    ],
    "packages/grafana-flamegraph/src/FlameGraph/FlameGraph.tsx:5381": [
      [0, 0, 0, "Styles should be written using objects.", "0"],
      [0, 0, 0, "Styles should be written using objects.", "1"],
      [0, 0, 0, "Styles should be written using objects.", "2"],
      [0, 0, 0, "Styles should be written using objects.", "3"],
      [0, 0, 0, "Styles should be written using objects.", "4"]
    ],
    "packages/grafana-flamegraph/src/FlameGraph/FlameGraphMetadata.tsx:5381": [
      [0, 0, 0, "Styles should be written using objects.", "0"],
      [0, 0, 0, "Styles should be written using objects.", "1"],
      [0, 0, 0, "Styles should be written using objects.", "2"],
      [0, 0, 0, "Styles should be written using objects.", "3"]
    ],
    "packages/grafana-flamegraph/src/FlameGraph/FlameGraphTooltip.tsx:5381": [
      [0, 0, 0, "Styles should be written using objects.", "0"],
      [0, 0, 0, "Styles should be written using objects.", "1"],
      [0, 0, 0, "Styles should be written using objects.", "2"],
      [0, 0, 0, "Styles should be written using objects.", "3"],
      [0, 0, 0, "Styles should be written using objects.", "4"],
      [0, 0, 0, "Styles should be written using objects.", "5"]
    ],
    "packages/grafana-flamegraph/src/FlameGraphHeader.tsx:5381": [
      [0, 0, 0, "Styles should be written using objects.", "0"],
      [0, 0, 0, "Styles should be written using objects.", "1"],
      [0, 0, 0, "Styles should be written using objects.", "2"],
      [0, 0, 0, "Styles should be written using objects.", "3"],
      [0, 0, 0, "Styles should be written using objects.", "4"],
      [0, 0, 0, "Styles should be written using objects.", "5"],
      [0, 0, 0, "Styles should be written using objects.", "6"],
      [0, 0, 0, "Styles should be written using objects.", "7"],
      [0, 0, 0, "Styles should be written using objects.", "8"],
      [0, 0, 0, "Styles should be written using objects.", "9"],
      [0, 0, 0, "Styles should be written using objects.", "10"],
      [0, 0, 0, "Styles should be written using objects.", "11"],
      [0, 0, 0, "Styles should be written using objects.", "12"]
    ],
    "packages/grafana-flamegraph/src/TopTable/FlameGraphTopTableContainer.tsx:5381": [
      [0, 0, 0, "Styles should be written using objects.", "0"],
      [0, 0, 0, "Styles should be written using objects.", "1"],
      [0, 0, 0, "Styles should be written using objects.", "2"],
      [0, 0, 0, "Styles should be written using objects.", "3"]
    ],
    "packages/grafana-runtime/src/analytics/types.ts:5381": [
      [0, 0, 0, "Unexpected any. Specify a different type.", "0"]
    ],
    "packages/grafana-runtime/src/config.ts:5381": [
      [0, 0, 0, "Do not use any type assertions.", "0"],
      [0, 0, 0, "Do not use any type assertions.", "1"],
      [0, 0, 0, "Do not use any type assertions.", "2"],
      [0, 0, 0, "Unexpected any. Specify a different type.", "3"]
    ],
    "packages/grafana-runtime/src/services/AngularLoader.ts:5381": [
      [0, 0, 0, "Unexpected any. Specify a different type.", "0"],
      [0, 0, 0, "Unexpected any. Specify a different type.", "1"],
      [0, 0, 0, "Unexpected any. Specify a different type.", "2"]
    ],
    "packages/grafana-runtime/src/services/EchoSrv.ts:5381": [
      [0, 0, 0, "Unexpected any. Specify a different type.", "0"],
      [0, 0, 0, "Unexpected any. Specify a different type.", "1"],
      [0, 0, 0, "Unexpected any. Specify a different type.", "2"],
      [0, 0, 0, "Unexpected any. Specify a different type.", "3"]
    ],
    "packages/grafana-runtime/src/services/LocationService.ts:5381": [
      [0, 0, 0, "Unexpected any. Specify a different type.", "0"],
      [0, 0, 0, "Unexpected any. Specify a different type.", "1"],
      [0, 0, 0, "Unexpected any. Specify a different type.", "2"],
      [0, 0, 0, "Unexpected any. Specify a different type.", "3"],
      [0, 0, 0, "Do not use any type assertions.", "4"],
      [0, 0, 0, "Unexpected any. Specify a different type.", "5"]
    ],
    "packages/grafana-runtime/src/services/backendSrv.ts:5381": [
      [0, 0, 0, "Unexpected any. Specify a different type.", "0"],
      [0, 0, 0, "Unexpected any. Specify a different type.", "1"],
      [0, 0, 0, "Unexpected any. Specify a different type.", "2"],
      [0, 0, 0, "Unexpected any. Specify a different type.", "3"],
      [0, 0, 0, "Unexpected any. Specify a different type.", "4"],
      [0, 0, 0, "Unexpected any. Specify a different type.", "5"],
      [0, 0, 0, "Unexpected any. Specify a different type.", "6"],
      [0, 0, 0, "Unexpected any. Specify a different type.", "7"],
      [0, 0, 0, "Unexpected any. Specify a different type.", "8"],
      [0, 0, 0, "Unexpected any. Specify a different type.", "9"],
      [0, 0, 0, "Unexpected any. Specify a different type.", "10"],
      [0, 0, 0, "Unexpected any. Specify a different type.", "11"],
      [0, 0, 0, "Unexpected any. Specify a different type.", "12"]
    ],
    "packages/grafana-runtime/src/services/live.ts:5381": [
      [0, 0, 0, "Unexpected any. Specify a different type.", "0"]
    ],
    "packages/grafana-runtime/src/utils/DataSourceWithBackend.ts:5381": [
      [0, 0, 0, "Unexpected any. Specify a different type.", "0"],
      [0, 0, 0, "Do not use any type assertions.", "1"],
      [0, 0, 0, "Do not use any type assertions.", "2"],
      [0, 0, 0, "Unexpected any. Specify a different type.", "3"],
      [0, 0, 0, "Unexpected any. Specify a different type.", "4"],
      [0, 0, 0, "Unexpected any. Specify a different type.", "5"]
    ],
    "packages/grafana-runtime/src/utils/plugin.ts:5381": [
      [0, 0, 0, "Unexpected any. Specify a different type.", "0"]
    ],
    "packages/grafana-runtime/src/utils/queryResponse.test.ts:5381": [
      [0, 0, 0, "Unexpected any. Specify a different type.", "0"],
      [0, 0, 0, "Unexpected any. Specify a different type.", "1"],
      [0, 0, 0, "Unexpected any. Specify a different type.", "2"]
    ],
    "packages/grafana-runtime/src/utils/queryResponse.ts:5381": [
      [0, 0, 0, "Do not use any type assertions.", "0"],
      [0, 0, 0, "Do not use any type assertions.", "1"],
      [0, 0, 0, "Do not use any type assertions.", "2"],
      [0, 0, 0, "Do not use any type assertions.", "3"],
      [0, 0, 0, "Do not use any type assertions.", "4"]
    ],
    "packages/grafana-schema/src/veneer/common.types.ts:5381": [
      [0, 0, 0, "Unexpected any. Specify a different type.", "0"]
    ],
    "packages/grafana-schema/src/veneer/dashboard.types.ts:5381": [
      [0, 0, 0, "Unexpected any. Specify a different type.", "0"],
      [0, 0, 0, "Unexpected any. Specify a different type.", "1"],
      [0, 0, 0, "Do not use any type assertions.", "2"],
      [0, 0, 0, "Do not use any type assertions.", "3"],
      [0, 0, 0, "Do not use any type assertions.", "4"],
      [0, 0, 0, "Do not use any type assertions.", "5"]
    ],
    "packages/grafana-ui/src/components/ColorPicker/ColorPicker.tsx:5381": [
      [0, 0, 0, "Unexpected any. Specify a different type.", "0"],
      [0, 0, 0, "Unexpected any. Specify a different type.", "1"]
    ],
    "packages/grafana-ui/src/components/DataLinks/DataLinkInput.tsx:5381": [
      [0, 0, 0, "Do not use any type assertions.", "0"]
    ],
    "packages/grafana-ui/src/components/DataLinks/DataLinksContextMenu.tsx:5381": [
      [0, 0, 0, "Use data-testid for E2E selectors instead of aria-label", "0"]
    ],
    "packages/grafana-ui/src/components/DataSourceSettings/CustomHeadersSettings.tsx:5381": [
      [0, 0, 0, "Unexpected any. Specify a different type.", "0"],
      [0, 0, 0, "Unexpected any. Specify a different type.", "1"]
    ],
    "packages/grafana-ui/src/components/DataSourceSettings/DataSourceHttpSettings.tsx:5381": [
      [0, 0, 0, "Use data-testid for E2E selectors instead of aria-label", "0"]
    ],
    "packages/grafana-ui/src/components/DataSourceSettings/types.ts:5381": [
      [0, 0, 0, "Unexpected any. Specify a different type.", "0"],
      [0, 0, 0, "Unexpected any. Specify a different type.", "1"],
      [0, 0, 0, "Unexpected any. Specify a different type.", "2"],
      [0, 0, 0, "Unexpected any. Specify a different type.", "3"],
      [0, 0, 0, "Unexpected any. Specify a different type.", "4"],
      [0, 0, 0, "Unexpected any. Specify a different type.", "5"],
      [0, 0, 0, "Unexpected any. Specify a different type.", "6"],
      [0, 0, 0, "Unexpected any. Specify a different type.", "7"]
    ],
    "packages/grafana-ui/src/components/DateTimePickers/TimeRangeInput.tsx:5381": [
      [0, 0, 0, "Use data-testid for E2E selectors instead of aria-label", "0"]
    ],
    "packages/grafana-ui/src/components/DateTimePickers/TimeRangePicker/CalendarHeader.tsx:5381": [
      [0, 0, 0, "Use data-testid for E2E selectors instead of aria-label", "0"]
    ],
    "packages/grafana-ui/src/components/DateTimePickers/TimeRangePicker/TimePickerCalendar.tsx:5381": [
      [0, 0, 0, "Use data-testid for E2E selectors instead of aria-label", "0"]
    ],
    "packages/grafana-ui/src/components/DateTimePickers/TimeRangePicker/TimePickerFooter.tsx:5381": [
      [0, 0, 0, "Use data-testid for E2E selectors instead of aria-label", "0"]
    ],
    "packages/grafana-ui/src/components/DateTimePickers/TimeRangePicker/TimeRangeContent.tsx:5381": [
      [0, 0, 0, "Use data-testid for E2E selectors instead of aria-label", "0"],
      [0, 0, 0, "Use data-testid for E2E selectors instead of aria-label", "1"],
      [0, 0, 0, "Use data-testid for E2E selectors instead of aria-label", "2"]
    ],
    "packages/grafana-ui/src/components/Drawer/Drawer.tsx:5381": [
      [0, 0, 0, "Use data-testid for E2E selectors instead of aria-label", "0"]
    ],
    "packages/grafana-ui/src/components/Dropdown/ButtonSelect.tsx:5381": [
      [0, 0, 0, "Do not use any type assertions.", "0"]
    ],
    "packages/grafana-ui/src/components/Forms/FieldArray.story.tsx:5381": [
      [0, 0, 0, "Do not use any type assertions.", "0"]
    ],
    "packages/grafana-ui/src/components/Forms/Legacy/Input/Input.tsx:5381": [
      [0, 0, 0, "Unexpected any. Specify a different type.", "0"],
      [0, 0, 0, "Do not use any type assertions.", "1"],
      [0, 0, 0, "Do not use any type assertions.", "2"]
    ],
    "packages/grafana-ui/src/components/Forms/Legacy/Select/Select.tsx:5381": [
      [0, 0, 0, "Unexpected any. Specify a different type.", "0"]
    ],
    "packages/grafana-ui/src/components/Forms/Legacy/Select/SelectOption.tsx:5381": [
      [0, 0, 0, "Unexpected any. Specify a different type.", "0"],
      [0, 0, 0, "Unexpected any. Specify a different type.", "1"]
    ],
    "packages/grafana-ui/src/components/Graph/GraphContextMenu.tsx:5381": [
      [0, 0, 0, "Unexpected any. Specify a different type.", "0"]
    ],
    "packages/grafana-ui/src/components/Graph/utils.ts:5381": [
      [0, 0, 0, "Unexpected any. Specify a different type.", "0"]
    ],
    "packages/grafana-ui/src/components/GraphNG/GraphNG.tsx:5381": [
      [0, 0, 0, "Unexpected any. Specify a different type.", "0"],
      [0, 0, 0, "Unexpected any. Specify a different type.", "1"],
      [0, 0, 0, "Unexpected any. Specify a different type.", "2"],
      [0, 0, 0, "Unexpected any. Specify a different type.", "3"],
      [0, 0, 0, "Unexpected any. Specify a different type.", "4"],
      [0, 0, 0, "Do not use any type assertions.", "5"],
      [0, 0, 0, "Do not use any type assertions.", "6"],
      [0, 0, 0, "Do not use any type assertions.", "7"],
      [0, 0, 0, "Unexpected any. Specify a different type.", "8"],
      [0, 0, 0, "Do not use any type assertions.", "9"],
      [0, 0, 0, "Do not use any type assertions.", "10"],
      [0, 0, 0, "Do not use any type assertions.", "11"]
    ],
    "packages/grafana-ui/src/components/GraphNG/hooks.ts:5381": [
      [0, 0, 0, "Do not use any type assertions.", "0"]
    ],
    "packages/grafana-ui/src/components/GraphNG/nullInsertThreshold.ts:5381": [
      [0, 0, 0, "Do not use any type assertions.", "0"],
      [0, 0, 0, "Unexpected any. Specify a different type.", "1"],
      [0, 0, 0, "Unexpected any. Specify a different type.", "2"],
      [0, 0, 0, "Unexpected any. Specify a different type.", "3"]
    ],
    "packages/grafana-ui/src/components/GraphNG/nullToUndefThreshold.ts:5381": [
      [0, 0, 0, "Unexpected any. Specify a different type.", "0"],
      [0, 0, 0, "Unexpected any. Specify a different type.", "1"],
      [0, 0, 0, "Do not use any type assertions.", "2"]
    ],
    "packages/grafana-ui/src/components/InfoBox/InfoBox.tsx:5381": [
      [0, 0, 0, "Do not use any type assertions.", "0"]
    ],
    "packages/grafana-ui/src/components/JSONFormatter/JSONFormatter.tsx:5381": [
      [0, 0, 0, "Unexpected any. Specify a different type.", "0"]
    ],
    "packages/grafana-ui/src/components/JSONFormatter/json_explorer/json_explorer.ts:5381": [
      [0, 0, 0, "Unexpected any. Specify a different type.", "0"],
      [0, 0, 0, "Unexpected any. Specify a different type.", "1"]
    ],
    "packages/grafana-ui/src/components/Layout/Layout.story.tsx:5381": [
      [0, 0, 0, "Do not use any type assertions.", "0"]
    ],
    "packages/grafana-ui/src/components/MatchersUI/FieldValueMatcher.tsx:5381": [
      [0, 0, 0, "Do not use any type assertions.", "0"]
    ],
    "packages/grafana-ui/src/components/MatchersUI/fieldMatchersUI.ts:5381": [
      [0, 0, 0, "Unexpected any. Specify a different type.", "0"]
    ],
    "packages/grafana-ui/src/components/Menu/MenuGroup.tsx:5381": [
      [0, 0, 0, "Unexpected any. Specify a different type.", "0"]
    ],
    "packages/grafana-ui/src/components/Menu/MenuItem.tsx:5381": [
      [0, 0, 0, "Unexpected any. Specify a different type.", "0"]
    ],
    "packages/grafana-ui/src/components/Menu/SubMenu.tsx:5381": [
      [0, 0, 0, "Use data-testid for E2E selectors instead of aria-label", "0"],
      [0, 0, 0, "Use data-testid for E2E selectors instead of aria-label", "1"]
    ],
    "packages/grafana-ui/src/components/Modal/ModalsContext.tsx:5381": [
      [0, 0, 0, "Unexpected any. Specify a different type.", "0"],
      [0, 0, 0, "Unexpected any. Specify a different type.", "1"],
      [0, 0, 0, "Unexpected any. Specify a different type.", "2"],
      [0, 0, 0, "Unexpected any. Specify a different type.", "3"],
      [0, 0, 0, "Unexpected any. Specify a different type.", "4"],
      [0, 0, 0, "Unexpected any. Specify a different type.", "5"]
    ],
    "packages/grafana-ui/src/components/Monaco/CodeEditor.tsx:5381": [
      [0, 0, 0, "Use data-testid for E2E selectors instead of aria-label", "0"]
    ],
    "packages/grafana-ui/src/components/PageLayout/PageToolbar.tsx:5381": [
      [0, 0, 0, "Use data-testid for E2E selectors instead of aria-label", "0"]
    ],
    "packages/grafana-ui/src/components/PanelChrome/LoadingIndicator.tsx:5381": [
      [0, 0, 0, "Use data-testid for E2E selectors instead of aria-label", "0"]
    ],
    "packages/grafana-ui/src/components/PanelChrome/PanelContext.ts:5381": [
      [0, 0, 0, "Unexpected any. Specify a different type.", "0"],
      [0, 0, 0, "Unexpected any. Specify a different type.", "1"]
    ],
    "packages/grafana-ui/src/components/PanelChrome/index.ts:5381": [
      [0, 0, 0, "Do not use any type assertions.", "0"]
    ],
    "packages/grafana-ui/src/components/QueryField/QueryField.tsx:5381": [
      [0, 0, 0, "Unexpected any. Specify a different type.", "0"],
      [0, 0, 0, "Use data-testid for E2E selectors instead of aria-label", "1"]
    ],
    "packages/grafana-ui/src/components/Segment/SegmentAsync.story.tsx:5381": [
      [0, 0, 0, "Unexpected any. Specify a different type.", "0"]
    ],
    "packages/grafana-ui/src/components/Segment/SegmentSelect.tsx:5381": [
      [0, 0, 0, "Do not use any type assertions.", "0"]
    ],
    "packages/grafana-ui/src/components/Select/SelectBase.tsx:5381": [
      [0, 0, 0, "Unexpected any. Specify a different type.", "0"],
      [0, 0, 0, "Do not use any type assertions.", "1"],
      [0, 0, 0, "Unexpected any. Specify a different type.", "2"],
      [0, 0, 0, "Unexpected any. Specify a different type.", "3"],
      [0, 0, 0, "Do not use any type assertions.", "4"],
      [0, 0, 0, "Unexpected any. Specify a different type.", "5"],
      [0, 0, 0, "Do not use any type assertions.", "6"],
      [0, 0, 0, "Unexpected any. Specify a different type.", "7"],
      [0, 0, 0, "Do not use any type assertions.", "8"],
      [0, 0, 0, "Unexpected any. Specify a different type.", "9"],
      [0, 0, 0, "Unexpected any. Specify a different type.", "10"],
      [0, 0, 0, "Unexpected any. Specify a different type.", "11"],
      [0, 0, 0, "Unexpected any. Specify a different type.", "12"]
    ],
    "packages/grafana-ui/src/components/Select/SelectOptionGroup.tsx:5381": [
      [0, 0, 0, "Unexpected any. Specify a different type.", "0"],
      [0, 0, 0, "Unexpected any. Specify a different type.", "1"],
      [0, 0, 0, "Unexpected any. Specify a different type.", "2"]
    ],
    "packages/grafana-ui/src/components/Select/ValueContainer.tsx:5381": [
      [0, 0, 0, "Unexpected any. Specify a different type.", "0"]
    ],
    "packages/grafana-ui/src/components/Select/resetSelectStyles.ts:5381": [
      [0, 0, 0, "Unexpected any. Specify a different type.", "0"],
      [0, 0, 0, "Unexpected any. Specify a different type.", "1"],
      [0, 0, 0, "Unexpected any. Specify a different type.", "2"],
      [0, 0, 0, "Unexpected any. Specify a different type.", "3"]
    ],
    "packages/grafana-ui/src/components/Select/types.ts:5381": [
      [0, 0, 0, "Unexpected any. Specify a different type.", "0"],
      [0, 0, 0, "Unexpected any. Specify a different type.", "1"],
      [0, 0, 0, "Unexpected any. Specify a different type.", "2"],
      [0, 0, 0, "Unexpected any. Specify a different type.", "3"],
      [0, 0, 0, "Unexpected any. Specify a different type.", "4"],
      [0, 0, 0, "Unexpected any. Specify a different type.", "5"]
    ],
    "packages/grafana-ui/src/components/SingleStatShared/SingleStatBaseOptions.ts:5381": [
      [0, 0, 0, "Unexpected any. Specify a different type.", "0"],
      [0, 0, 0, "Unexpected any. Specify a different type.", "1"],
      [0, 0, 0, "Unexpected any. Specify a different type.", "2"],
      [0, 0, 0, "Unexpected any. Specify a different type.", "3"],
      [0, 0, 0, "Do not use any type assertions.", "4"],
      [0, 0, 0, "Unexpected any. Specify a different type.", "5"],
      [0, 0, 0, "Do not use any type assertions.", "6"],
      [0, 0, 0, "Unexpected any. Specify a different type.", "7"],
      [0, 0, 0, "Do not use any type assertions.", "8"],
      [0, 0, 0, "Unexpected any. Specify a different type.", "9"],
      [0, 0, 0, "Do not use any type assertions.", "10"],
      [0, 0, 0, "Unexpected any. Specify a different type.", "11"],
      [0, 0, 0, "Do not use any type assertions.", "12"],
      [0, 0, 0, "Unexpected any. Specify a different type.", "13"],
      [0, 0, 0, "Unexpected any. Specify a different type.", "14"],
      [0, 0, 0, "Unexpected any. Specify a different type.", "15"],
      [0, 0, 0, "Unexpected any. Specify a different type.", "16"],
      [0, 0, 0, "Unexpected any. Specify a different type.", "17"],
      [0, 0, 0, "Unexpected any. Specify a different type.", "18"],
      [0, 0, 0, "Unexpected any. Specify a different type.", "19"]
    ],
    "packages/grafana-ui/src/components/StatsPicker/StatsPicker.story.tsx:5381": [
      [0, 0, 0, "Unexpected any. Specify a different type.", "0"],
      [0, 0, 0, "Unexpected any. Specify a different type.", "1"],
      [0, 0, 0, "Unexpected any. Specify a different type.", "2"]
    ],
    "packages/grafana-ui/src/components/Table/Filter.tsx:5381": [
      [0, 0, 0, "Unexpected any. Specify a different type.", "0"]
    ],
    "packages/grafana-ui/src/components/Table/FilterPopup.tsx:5381": [
      [0, 0, 0, "Unexpected any. Specify a different type.", "0"]
    ],
    "packages/grafana-ui/src/components/Table/FooterRow.tsx:5381": [
      [0, 0, 0, "Do not use any type assertions.", "0"],
      [0, 0, 0, "Unexpected any. Specify a different type.", "1"]
    ],
    "packages/grafana-ui/src/components/Table/HeaderRow.tsx:5381": [
      [0, 0, 0, "Unexpected any. Specify a different type.", "0"]
    ],
    "packages/grafana-ui/src/components/Table/Table.tsx:5381": [
      [0, 0, 0, "Unexpected any. Specify a different type.", "0"],
      [0, 0, 0, "Do not use any type assertions.", "1"]
    ],
    "packages/grafana-ui/src/components/Table/TableCell.tsx:5381": [
      [0, 0, 0, "Do not use any type assertions.", "0"],
      [0, 0, 0, "Do not use any type assertions.", "1"],
      [0, 0, 0, "Do not use any type assertions.", "2"],
      [0, 0, 0, "Unexpected any. Specify a different type.", "3"]
    ],
    "packages/grafana-ui/src/components/Table/TableCellInspectModal.tsx:5381": [
      [0, 0, 0, "Unexpected any. Specify a different type.", "0"]
    ],
    "packages/grafana-ui/src/components/Table/reducer.ts:5381": [
      [0, 0, 0, "Do not use any type assertions.", "0"],
      [0, 0, 0, "Unexpected any. Specify a different type.", "1"]
    ],
    "packages/grafana-ui/src/components/Table/types.ts:5381": [
      [0, 0, 0, "Unexpected any. Specify a different type.", "0"],
      [0, 0, 0, "Unexpected any. Specify a different type.", "1"]
    ],
    "packages/grafana-ui/src/components/Table/utils.ts:5381": [
      [0, 0, 0, "Unexpected any. Specify a different type.", "0"],
      [0, 0, 0, "Unexpected any. Specify a different type.", "1"],
      [0, 0, 0, "Unexpected any. Specify a different type.", "2"],
      [0, 0, 0, "Unexpected any. Specify a different type.", "3"],
      [0, 0, 0, "Unexpected any. Specify a different type.", "4"],
      [0, 0, 0, "Unexpected any. Specify a different type.", "5"]
    ],
    "packages/grafana-ui/src/components/Tags/Tag.tsx:5381": [
      [0, 0, 0, "Do not use any type assertions.", "0"]
    ],
    "packages/grafana-ui/src/components/ThemeDemos/ThemeDemo.tsx:5381": [
      [0, 0, 0, "Do not use any type assertions.", "0"],
      [0, 0, 0, "Unexpected any. Specify a different type.", "1"]
    ],
    "packages/grafana-ui/src/components/TimeSeries/TimeSeries.tsx:5381": [
      [0, 0, 0, "Do not use any type assertions.", "0"],
      [0, 0, 0, "Do not use any type assertions.", "1"]
    ],
    "packages/grafana-ui/src/components/TimeSeries/utils.ts:5381": [
      [0, 0, 0, "Unexpected any. Specify a different type.", "0"],
      [0, 0, 0, "Do not use any type assertions.", "1"],
      [0, 0, 0, "Unexpected any. Specify a different type.", "2"]
    ],
    "packages/grafana-ui/src/components/ValuePicker/ValuePicker.tsx:5381": [
      [0, 0, 0, "Use data-testid for E2E selectors instead of aria-label", "0"],
      [0, 0, 0, "Use data-testid for E2E selectors instead of aria-label", "1"]
    ],
    "packages/grafana-ui/src/components/VizLegend/VizLegendListItem.tsx:5381": [
      [0, 0, 0, "Use data-testid for E2E selectors instead of aria-label", "0"]
    ],
    "packages/grafana-ui/src/components/VizLegend/types.ts:5381": [
      [0, 0, 0, "Unexpected any. Specify a different type.", "0"],
      [0, 0, 0, "Unexpected any. Specify a different type.", "1"]
    ],
    "packages/grafana-ui/src/components/VizRepeater/VizRepeater.tsx:5381": [
      [0, 0, 0, "Do not use any type assertions.", "0"],
      [0, 0, 0, "Do not use any type assertions.", "1"],
      [0, 0, 0, "Do not use any type assertions.", "2"],
      [0, 0, 0, "Do not use any type assertions.", "3"]
    ],
    "packages/grafana-ui/src/components/VizTooltip/VizTooltip.tsx:5381": [
      [0, 0, 0, "Unexpected any. Specify a different type.", "0"],
      [0, 0, 0, "Unexpected any. Specify a different type.", "1"]
    ],
    "packages/grafana-ui/src/components/uPlot/Plot.tsx:5381": [
      [0, 0, 0, "Do not use any type assertions.", "0"],
      [0, 0, 0, "Do not use any type assertions.", "1"]
    ],
    "packages/grafana-ui/src/components/uPlot/PlotLegend.tsx:5381": [
      [0, 0, 0, "Unexpected any. Specify a different type.", "0"]
    ],
    "packages/grafana-ui/src/components/uPlot/config/UPlotAxisBuilder.ts:5381": [
      [0, 0, 0, "Unexpected any. Specify a different type.", "0"],
      [0, 0, 0, "Do not use any type assertions.", "1"],
      [0, 0, 0, "Unexpected any. Specify a different type.", "2"],
      [0, 0, 0, "Do not use any type assertions.", "3"],
      [0, 0, 0, "Unexpected any. Specify a different type.", "4"]
    ],
    "packages/grafana-ui/src/components/uPlot/config/UPlotConfigBuilder.ts:5381": [
      [0, 0, 0, "Do not use any type assertions.", "0"],
      [0, 0, 0, "Do not use any type assertions.", "1"]
    ],
    "packages/grafana-ui/src/components/uPlot/types.ts:5381": [
      [0, 0, 0, "Unexpected any. Specify a different type.", "0"]
    ],
    "packages/grafana-ui/src/components/uPlot/utils.ts:5381": [
      [0, 0, 0, "Do not use any type assertions.", "0"],
      [0, 0, 0, "Do not use any type assertions.", "1"]
    ],
    "packages/grafana-ui/src/options/builder/axis.tsx:5381": [
      [0, 0, 0, "Do not use any type assertions.", "0"],
      [0, 0, 0, "Unexpected any. Specify a different type.", "1"],
      [0, 0, 0, "Do not use any type assertions.", "2"],
      [0, 0, 0, "Unexpected any. Specify a different type.", "3"]
    ],
    "packages/grafana-ui/src/options/builder/hideSeries.tsx:5381": [
      [0, 0, 0, "Do not use any type assertions.", "0"]
    ],
    "packages/grafana-ui/src/options/builder/stacking.tsx:5381": [
      [0, 0, 0, "Unexpected any. Specify a different type.", "0"]
    ],
    "packages/grafana-ui/src/slate-plugins/braces.ts:5381": [
      [0, 0, 0, "Do not use any type assertions.", "0"]
    ],
    "packages/grafana-ui/src/slate-plugins/slate-prism/index.ts:5381": [
      [0, 0, 0, "Do not use any type assertions.", "0"],
      [0, 0, 0, "Do not use any type assertions.", "1"]
    ],
    "packages/grafana-ui/src/slate-plugins/slate-prism/options.tsx:5381": [
      [0, 0, 0, "Unexpected any. Specify a different type.", "0"],
      [0, 0, 0, "Unexpected any. Specify a different type.", "1"]
    ],
    "packages/grafana-ui/src/slate-plugins/suggestions.tsx:5381": [
      [0, 0, 0, "Do not use any type assertions.", "0"],
      [0, 0, 0, "Do not use any type assertions.", "1"],
      [0, 0, 0, "Unexpected any. Specify a different type.", "2"]
    ],
    "packages/grafana-ui/src/themes/ThemeContext.tsx:5381": [
      [0, 0, 0, "Do not use any type assertions.", "0"],
      [0, 0, 0, "Do not use any type assertions.", "1"],
      [0, 0, 0, "Do not use any type assertions.", "2"]
    ],
    "packages/grafana-ui/src/themes/stylesFactory.ts:5381": [
      [0, 0, 0, "Unexpected any. Specify a different type.", "0"],
      [0, 0, 0, "Unexpected any. Specify a different type.", "1"]
    ],
    "packages/grafana-ui/src/types/forms.ts:5381": [
      [0, 0, 0, "Unexpected any. Specify a different type.", "0"]
    ],
    "packages/grafana-ui/src/types/jquery.d.ts:5381": [
      [0, 0, 0, "Unexpected any. Specify a different type.", "0"],
      [0, 0, 0, "Unexpected any. Specify a different type.", "1"],
      [0, 0, 0, "Unexpected any. Specify a different type.", "2"],
      [0, 0, 0, "Unexpected any. Specify a different type.", "3"],
      [0, 0, 0, "Unexpected any. Specify a different type.", "4"],
      [0, 0, 0, "Unexpected any. Specify a different type.", "5"],
      [0, 0, 0, "Unexpected any. Specify a different type.", "6"],
      [0, 0, 0, "Unexpected any. Specify a different type.", "7"],
      [0, 0, 0, "Unexpected any. Specify a different type.", "8"]
    ],
    "packages/grafana-ui/src/types/mdx.d.ts:5381": [
      [0, 0, 0, "Unexpected any. Specify a different type.", "0"]
    ],
    "packages/grafana-ui/src/types/react-table-config.d.ts:5381": [
      [0, 0, 0, "Unexpected any. Specify a different type.", "0"],
      [0, 0, 0, "Unexpected any. Specify a different type.", "1"]
    ],
    "packages/grafana-ui/src/utils/debug.ts:5381": [
      [0, 0, 0, "Unexpected any. Specify a different type.", "0"]
    ],
    "packages/grafana-ui/src/utils/dom.ts:5381": [
      [0, 0, 0, "Unexpected any. Specify a different type.", "0"],
      [0, 0, 0, "Unexpected any. Specify a different type.", "1"],
      [0, 0, 0, "Unexpected any. Specify a different type.", "2"]
    ],
    "packages/grafana-ui/src/utils/logger.ts:5381": [
      [0, 0, 0, "Unexpected any. Specify a different type.", "0"],
      [0, 0, 0, "Unexpected any. Specify a different type.", "1"],
      [0, 0, 0, "Unexpected any. Specify a different type.", "2"]
    ],
    "packages/grafana-ui/src/utils/storybook/withTheme.tsx:5381": [
      [0, 0, 0, "Unexpected any. Specify a different type.", "0"],
      [0, 0, 0, "Unexpected any. Specify a different type.", "1"]
    ],
    "packages/grafana-ui/src/utils/useAsyncDependency.ts:5381": [
      [0, 0, 0, "Unexpected any. Specify a different type.", "0"]
    ],
    "plugins-bundled/internal/input-datasource/src/InputDatasource.ts:5381": [
      [0, 0, 0, "Unexpected any. Specify a different type.", "0"]
    ],
    "public/app/core/TableModel.ts:5381": [
      [0, 0, 0, "Unexpected any. Specify a different type.", "0"],
      [0, 0, 0, "Unexpected any. Specify a different type.", "1"],
      [0, 0, 0, "Unexpected any. Specify a different type.", "2"],
      [0, 0, 0, "Unexpected any. Specify a different type.", "3"],
      [0, 0, 0, "Unexpected any. Specify a different type.", "4"],
      [0, 0, 0, "Unexpected any. Specify a different type.", "5"],
      [0, 0, 0, "Unexpected any. Specify a different type.", "6"]
    ],
    "public/app/core/components/AppChrome/DockedMegaMenu/NavFeatureHighlight.tsx:5381": [
      [0, 0, 0, "Styles should be written using objects.", "0"]
    ],
    "public/app/core/components/AppChrome/MegaMenu/NavFeatureHighlight.tsx:5381": [
      [0, 0, 0, "Styles should be written using objects.", "0"]
    ],
    "public/app/core/components/AppChrome/News/NewsContainer.tsx:5381": [
      [0, 0, 0, "Use data-testid for E2E selectors instead of aria-label", "0"]
    ],
    "public/app/core/components/AppChrome/SectionNav/SectionNavItem.tsx:5381": [
      [0, 0, 0, "Use data-testid for E2E selectors instead of aria-label", "0"],
      [0, 0, 0, "Styles should be written using objects.", "1"],
      [0, 0, 0, "Styles should be written using objects.", "2"],
      [0, 0, 0, "Styles should be written using objects.", "3"]
    ],
    "public/app/core/components/AppChrome/TopBar/TopSearchBarCommandPaletteTrigger.tsx:5381": [
      [0, 0, 0, "Styles should be written using objects.", "0"]
    ],
    "public/app/core/components/Branding/Branding.tsx:5381": [
      [0, 0, 0, "Styles should be written using objects.", "0"],
      [0, 0, 0, "Styles should be written using objects.", "1"]
    ],
    "public/app/core/components/CardButton.tsx:5381": [
      [0, 0, 0, "Styles should be written using objects.", "0"]
    ],
    "public/app/core/components/CloseButton/CloseButton.tsx:5381": [
      [0, 0, 0, "Styles should be written using objects.", "0"]
    ],
    "public/app/core/components/ColorScale/ColorScale.tsx:5381": [
      [0, 0, 0, "Styles should be written using objects.", "0"],
      [0, 0, 0, "Styles should be written using objects.", "1"],
      [0, 0, 0, "Styles should be written using objects.", "2"],
      [0, 0, 0, "Styles should be written using objects.", "3"],
      [0, 0, 0, "Styles should be written using objects.", "4"],
      [0, 0, 0, "Styles should be written using objects.", "5"]
    ],
    "public/app/core/components/Divider.tsx:5381": [
      [0, 0, 0, "Styles should be written using objects.", "0"],
      [0, 0, 0, "Styles should be written using objects.", "1"]
    ],
    "public/app/core/components/DynamicImports/SafeDynamicImport.tsx:5381": [
      [0, 0, 0, "Unexpected any. Specify a different type.", "0"]
    ],
    "public/app/core/components/EmptyListCTA/EmptyListCTA.tsx:5381": [
      [0, 0, 0, "Styles should be written using objects.", "0"],
      [0, 0, 0, "Styles should be written using objects.", "1"],
      [0, 0, 0, "Styles should be written using objects.", "2"]
    ],
    "public/app/core/components/FolderFilter/FolderFilter.tsx:5381": [
      [0, 0, 0, "Styles should be written using objects.", "0"],
      [0, 0, 0, "Styles should be written using objects.", "1"]
    ],
    "public/app/core/components/ForgottenPassword/ChangePassword.tsx:5381": [
      [0, 0, 0, "Use data-testid for E2E selectors instead of aria-label", "0"]
    ],
    "public/app/core/components/ForgottenPassword/ForgottenPassword.tsx:5381": [
      [0, 0, 0, "Styles should be written using objects.", "0"]
    ],
    "public/app/core/components/Layers/LayerDragDropList.tsx:5381": [
      [0, 0, 0, "Styles should be written using objects.", "0"],
      [0, 0, 0, "Styles should be written using objects.", "1"],
      [0, 0, 0, "Styles should be written using objects.", "2"],
      [0, 0, 0, "Styles should be written using objects.", "3"],
      [0, 0, 0, "Styles should be written using objects.", "4"],
      [0, 0, 0, "Styles should be written using objects.", "5"],
      [0, 0, 0, "Styles should be written using objects.", "6"]
    ],
    "public/app/core/components/Layers/LayerName.tsx:5381": [
      [0, 0, 0, "Styles should be written using objects.", "0"],
      [0, 0, 0, "Styles should be written using objects.", "1"],
      [0, 0, 0, "Styles should be written using objects.", "2"],
      [0, 0, 0, "Styles should be written using objects.", "3"],
      [0, 0, 0, "Styles should be written using objects.", "4"]
    ],
    "public/app/core/components/Login/LoginForm.tsx:5381": [
      [0, 0, 0, "Styles should be written using objects.", "0"],
      [0, 0, 0, "Styles should be written using objects.", "1"],
      [0, 0, 0, "Use data-testid for E2E selectors instead of aria-label", "2"],
      [0, 0, 0, "Use data-testid for E2E selectors instead of aria-label", "3"]
    ],
    "public/app/core/components/Login/LoginLayout.tsx:5381": [
      [0, 0, 0, "Styles should be written using objects.", "0"],
      [0, 0, 0, "Styles should be written using objects.", "1"],
      [0, 0, 0, "Styles should be written using objects.", "2"],
      [0, 0, 0, "Styles should be written using objects.", "3"],
      [0, 0, 0, "Styles should be written using objects.", "4"],
      [0, 0, 0, "Styles should be written using objects.", "5"],
      [0, 0, 0, "Styles should be written using objects.", "6"],
      [0, 0, 0, "Styles should be written using objects.", "7"],
      [0, 0, 0, "Styles should be written using objects.", "8"],
      [0, 0, 0, "Styles should be written using objects.", "9"],
      [0, 0, 0, "Styles should be written using objects.", "10"]
    ],
    "public/app/core/components/Login/LoginPage.tsx:5381": [
      [0, 0, 0, "Styles should be written using objects.", "0"]
    ],
    "public/app/core/components/Login/LoginServiceButtons.tsx:5381": [
      [0, 0, 0, "Styles should be written using objects.", "0"],
      [0, 0, 0, "Styles should be written using objects.", "1"],
      [0, 0, 0, "Styles should be written using objects.", "2"],
      [0, 0, 0, "Styles should be written using objects.", "3"],
      [0, 0, 0, "Styles should be written using objects.", "4"]
    ],
    "public/app/core/components/Login/UserSignup.tsx:5381": [
      [0, 0, 0, "Styles should be written using objects.", "0"]
    ],
    "public/app/core/components/NestedFolderPicker/Trigger.tsx:5381": [
      [0, 0, 0, "Styles should be written using objects.", "0"]
    ],
    "public/app/core/components/NodeGraphSettings.tsx:5381": [
      [0, 0, 0, "Styles should be written using objects.", "0"],
      [0, 0, 0, "Styles should be written using objects.", "1"],
      [0, 0, 0, "Styles should be written using objects.", "2"]
    ],
    "public/app/core/components/OptionsUI/color.tsx:5381": [
      [0, 0, 0, "Styles should be written using objects.", "0"],
      [0, 0, 0, "Styles should be written using objects.", "1"],
      [0, 0, 0, "Styles should be written using objects.", "2"],
      [0, 0, 0, "Styles should be written using objects.", "3"]
    ],
    "public/app/core/components/OptionsUI/fieldColor.tsx:5381": [
      [0, 0, 0, "Styles should be written using objects.", "0"],
      [0, 0, 0, "Styles should be written using objects.", "1"]
    ],
    "public/app/core/components/OptionsUI/registry.tsx:5381": [
      [0, 0, 0, "Do not use any type assertions.", "0"],
      [0, 0, 0, "Unexpected any. Specify a different type.", "1"],
      [0, 0, 0, "Do not use any type assertions.", "2"],
      [0, 0, 0, "Unexpected any. Specify a different type.", "3"],
      [0, 0, 0, "Do not use any type assertions.", "4"],
      [0, 0, 0, "Unexpected any. Specify a different type.", "5"],
      [0, 0, 0, "Do not use any type assertions.", "6"],
      [0, 0, 0, "Unexpected any. Specify a different type.", "7"],
      [0, 0, 0, "Do not use any type assertions.", "8"],
      [0, 0, 0, "Unexpected any. Specify a different type.", "9"],
      [0, 0, 0, "Do not use any type assertions.", "10"],
      [0, 0, 0, "Unexpected any. Specify a different type.", "11"],
      [0, 0, 0, "Do not use any type assertions.", "12"],
      [0, 0, 0, "Unexpected any. Specify a different type.", "13"],
      [0, 0, 0, "Do not use any type assertions.", "14"],
      [0, 0, 0, "Unexpected any. Specify a different type.", "15"],
      [0, 0, 0, "Do not use any type assertions.", "16"],
      [0, 0, 0, "Unexpected any. Specify a different type.", "17"],
      [0, 0, 0, "Do not use any type assertions.", "18"],
      [0, 0, 0, "Unexpected any. Specify a different type.", "19"],
      [0, 0, 0, "Do not use any type assertions.", "20"],
      [0, 0, 0, "Unexpected any. Specify a different type.", "21"],
      [0, 0, 0, "Do not use any type assertions.", "22"],
      [0, 0, 0, "Unexpected any. Specify a different type.", "23"],
      [0, 0, 0, "Do not use any type assertions.", "24"],
      [0, 0, 0, "Unexpected any. Specify a different type.", "25"],
      [0, 0, 0, "Do not use any type assertions.", "26"],
      [0, 0, 0, "Unexpected any. Specify a different type.", "27"],
      [0, 0, 0, "Do not use any type assertions.", "28"],
      [0, 0, 0, "Unexpected any. Specify a different type.", "29"],
      [0, 0, 0, "Unexpected any. Specify a different type.", "30"],
      [0, 0, 0, "Do not use any type assertions.", "31"],
      [0, 0, 0, "Unexpected any. Specify a different type.", "32"],
      [0, 0, 0, "Do not use any type assertions.", "33"],
      [0, 0, 0, "Unexpected any. Specify a different type.", "34"],
      [0, 0, 0, "Unexpected any. Specify a different type.", "35"],
      [0, 0, 0, "Do not use any type assertions.", "36"],
      [0, 0, 0, "Unexpected any. Specify a different type.", "37"],
      [0, 0, 0, "Do not use any type assertions.", "38"],
      [0, 0, 0, "Unexpected any. Specify a different type.", "39"],
      [0, 0, 0, "Unexpected any. Specify a different type.", "40"],
      [0, 0, 0, "Do not use any type assertions.", "41"],
      [0, 0, 0, "Unexpected any. Specify a different type.", "42"],
      [0, 0, 0, "Do not use any type assertions.", "43"],
      [0, 0, 0, "Unexpected any. Specify a different type.", "44"],
      [0, 0, 0, "Unexpected any. Specify a different type.", "45"],
      [0, 0, 0, "Do not use any type assertions.", "46"],
      [0, 0, 0, "Unexpected any. Specify a different type.", "47"],
      [0, 0, 0, "Do not use any type assertions.", "48"],
      [0, 0, 0, "Unexpected any. Specify a different type.", "49"],
      [0, 0, 0, "Unexpected any. Specify a different type.", "50"],
      [0, 0, 0, "Do not use any type assertions.", "51"],
      [0, 0, 0, "Unexpected any. Specify a different type.", "52"],
      [0, 0, 0, "Do not use any type assertions.", "53"],
      [0, 0, 0, "Unexpected any. Specify a different type.", "54"],
      [0, 0, 0, "Unexpected any. Specify a different type.", "55"],
      [0, 0, 0, "Do not use any type assertions.", "56"],
      [0, 0, 0, "Unexpected any. Specify a different type.", "57"],
      [0, 0, 0, "Do not use any type assertions.", "58"],
      [0, 0, 0, "Unexpected any. Specify a different type.", "59"],
      [0, 0, 0, "Unexpected any. Specify a different type.", "60"],
      [0, 0, 0, "Do not use any type assertions.", "61"],
      [0, 0, 0, "Unexpected any. Specify a different type.", "62"],
      [0, 0, 0, "Do not use any type assertions.", "63"],
      [0, 0, 0, "Unexpected any. Specify a different type.", "64"],
      [0, 0, 0, "Unexpected any. Specify a different type.", "65"],
      [0, 0, 0, "Do not use any type assertions.", "66"],
      [0, 0, 0, "Unexpected any. Specify a different type.", "67"],
      [0, 0, 0, "Do not use any type assertions.", "68"],
      [0, 0, 0, "Unexpected any. Specify a different type.", "69"],
      [0, 0, 0, "Unexpected any. Specify a different type.", "70"],
      [0, 0, 0, "Do not use any type assertions.", "71"],
      [0, 0, 0, "Unexpected any. Specify a different type.", "72"],
      [0, 0, 0, "Do not use any type assertions.", "73"],
      [0, 0, 0, "Unexpected any. Specify a different type.", "74"],
      [0, 0, 0, "Unexpected any. Specify a different type.", "75"],
      [0, 0, 0, "Do not use any type assertions.", "76"],
      [0, 0, 0, "Unexpected any. Specify a different type.", "77"],
      [0, 0, 0, "Do not use any type assertions.", "78"],
      [0, 0, 0, "Unexpected any. Specify a different type.", "79"],
      [0, 0, 0, "Do not use any type assertions.", "80"],
      [0, 0, 0, "Unexpected any. Specify a different type.", "81"],
      [0, 0, 0, "Do not use any type assertions.", "82"],
      [0, 0, 0, "Unexpected any. Specify a different type.", "83"]
    ],
    "public/app/core/components/OptionsUI/slider.tsx:5381": [
      [0, 0, 0, "Styles should be written using objects.", "0"]
    ],
    "public/app/core/components/OptionsUI/strings.tsx:5381": [
      [0, 0, 0, "Styles should be written using objects.", "0"],
      [0, 0, 0, "Styles should be written using objects.", "1"]
    ],
    "public/app/core/components/OptionsUI/units.tsx:5381": [
      [0, 0, 0, "Styles should be written using objects.", "0"],
      [0, 0, 0, "Styles should be written using objects.", "1"]
    ],
    "public/app/core/components/PageHeader/PageHeader.tsx:5381": [
      [0, 0, 0, "Styles should be written using objects.", "0"],
      [0, 0, 0, "Styles should be written using objects.", "1"]
    ],
    "public/app/core/components/PageHeader/PanelHeaderMenuItem.tsx:5381": [
      [0, 0, 0, "Use data-testid for E2E selectors instead of aria-label", "0"]
    ],
    "public/app/core/components/PanelTypeFilter/PanelTypeFilter.tsx:5381": [
      [0, 0, 0, "Styles should be written using objects.", "0"],
      [0, 0, 0, "Styles should be written using objects.", "1"]
    ],
    "public/app/core/components/PasswordField/PasswordField.tsx:5381": [
      [0, 0, 0, "Use data-testid for E2E selectors instead of aria-label", "0"]
    ],
    "public/app/core/components/PermissionList/AddPermission.tsx:5381": [
      [0, 0, 0, "Styles should be written using objects.", "0"]
    ],
    "public/app/core/components/QueryOperationRow/OperationRowHelp.tsx:5381": [
      [0, 0, 0, "Styles should be written using objects.", "0"]
    ],
    "public/app/core/components/QueryOperationRow/QueryOperationAction.tsx:5381": [
      [0, 0, 0, "Use data-testid for E2E selectors instead of aria-label", "0"],
      [0, 0, 0, "Styles should be written using objects.", "1"],
      [0, 0, 0, "Styles should be written using objects.", "2"]
    ],
    "public/app/core/components/QueryOperationRow/QueryOperationRow.tsx:5381": [
      [0, 0, 0, "Styles should be written using objects.", "0"],
      [0, 0, 0, "Styles should be written using objects.", "1"]
    ],
    "public/app/core/components/QueryOperationRow/QueryOperationRowHeader.tsx:5381": [
      [0, 0, 0, "Styles should be written using objects.", "0"],
      [0, 0, 0, "Styles should be written using objects.", "1"],
      [0, 0, 0, "Styles should be written using objects.", "2"],
      [0, 0, 0, "Styles should be written using objects.", "3"],
      [0, 0, 0, "Styles should be written using objects.", "4"],
      [0, 0, 0, "Styles should be written using objects.", "5"],
      [0, 0, 0, "Styles should be written using objects.", "6"]
    ],
    "public/app/core/components/RolePicker/RolePickerInput.tsx:5381": [
      [0, 0, 0, "Styles should be written using objects.", "0"],
      [0, 0, 0, "Styles should be written using objects.", "1"],
      [0, 0, 0, "Styles should be written using objects.", "2"],
      [0, 0, 0, "Styles should be written using objects.", "3"],
      [0, 0, 0, "Styles should be written using objects.", "4"],
      [0, 0, 0, "Styles should be written using objects.", "5"],
      [0, 0, 0, "Styles should be written using objects.", "6"],
      [0, 0, 0, "Styles should be written using objects.", "7"]
    ],
    "public/app/core/components/RolePicker/RolePickerMenu.tsx:5381": [
      [0, 0, 0, "Styles should be written using objects.", "0"]
    ],
    "public/app/core/components/RolePicker/ValueContainer.tsx:5381": [
      [0, 0, 0, "Styles should be written using objects.", "0"]
    ],
    "public/app/core/components/RolePicker/styles.ts:5381": [
      [0, 0, 0, "Styles should be written using objects.", "0"],
      [0, 0, 0, "Styles should be written using objects.", "1"],
      [0, 0, 0, "Styles should be written using objects.", "2"],
      [0, 0, 0, "Styles should be written using objects.", "3"],
      [0, 0, 0, "Styles should be written using objects.", "4"],
      [0, 0, 0, "Styles should be written using objects.", "5"],
      [0, 0, 0, "Styles should be written using objects.", "6"],
      [0, 0, 0, "Styles should be written using objects.", "7"],
      [0, 0, 0, "Styles should be written using objects.", "8"],
      [0, 0, 0, "Styles should be written using objects.", "9"],
      [0, 0, 0, "Styles should be written using objects.", "10"],
      [0, 0, 0, "Styles should be written using objects.", "11"],
      [0, 0, 0, "Styles should be written using objects.", "12"],
      [0, 0, 0, "Styles should be written using objects.", "13"],
      [0, 0, 0, "Styles should be written using objects.", "14"],
      [0, 0, 0, "Styles should be written using objects.", "15"],
      [0, 0, 0, "Styles should be written using objects.", "16"],
      [0, 0, 0, "Styles should be written using objects.", "17"],
      [0, 0, 0, "Styles should be written using objects.", "18"]
    ],
    "public/app/core/components/Select/OldFolderPicker.tsx:5381": [
      [0, 0, 0, "Use data-testid for E2E selectors instead of aria-label", "0"],
      [0, 0, 0, "Styles should be written using objects.", "1"]
    ],
    "public/app/core/components/SharedPreferences/SharedPreferences.tsx:5381": [
      [0, 0, 0, "Styles should be written using objects.", "0"]
    ],
    "public/app/core/components/SplitPaneWrapper/SplitPaneWrapper.tsx:5381": [
      [0, 0, 0, "Styles should be written using objects.", "0"],
      [0, 0, 0, "Styles should be written using objects.", "1"],
      [0, 0, 0, "Styles should be written using objects.", "2"]
    ],
    "public/app/core/components/TagFilter/TagFilter.tsx:5381": [
      [0, 0, 0, "Unexpected any. Specify a different type.", "0"],
      [0, 0, 0, "Unexpected any. Specify a different type.", "1"],
      [0, 0, 0, "Unexpected any. Specify a different type.", "2"],
      [0, 0, 0, "Unexpected any. Specify a different type.", "3"],
      [0, 0, 0, "Unexpected any. Specify a different type.", "4"],
      [0, 0, 0, "Styles should be written using objects.", "5"],
      [0, 0, 0, "Styles should be written using objects.", "6"]
    ],
    "public/app/core/components/TagFilter/TagOption.tsx:5381": [
      [0, 0, 0, "Unexpected any. Specify a different type.", "0"],
      [0, 0, 0, "Styles should be written using objects.", "1"],
      [0, 0, 0, "Styles should be written using objects.", "2"]
    ],
    "public/app/core/components/TraceToLogs/TagMappingInput.tsx:5381": [
      [0, 0, 0, "Styles should be written using objects.", "0"],
      [0, 0, 0, "Styles should be written using objects.", "1"],
      [0, 0, 0, "Styles should be written using objects.", "2"]
    ],
    "public/app/core/components/TraceToMetrics/TraceToMetricsSettings.tsx:5381": [
      [0, 0, 0, "Styles should be written using objects.", "0"],
      [0, 0, 0, "Styles should be written using objects.", "1"],
      [0, 0, 0, "Styles should be written using objects.", "2"]
    ],
    "public/app/core/components/Upgrade/ProBadge.tsx:5381": [
      [0, 0, 0, "Styles should be written using objects.", "0"]
    ],
    "public/app/core/components/Upgrade/UpgradeBox.tsx:5381": [
      [0, 0, 0, "Styles should be written using objects.", "0"],
      [0, 0, 0, "Styles should be written using objects.", "1"],
      [0, 0, 0, "Styles should be written using objects.", "2"],
      [0, 0, 0, "Styles should be written using objects.", "3"],
      [0, 0, 0, "Styles should be written using objects.", "4"],
      [0, 0, 0, "Styles should be written using objects.", "5"],
      [0, 0, 0, "Styles should be written using objects.", "6"],
      [0, 0, 0, "Styles should be written using objects.", "7"],
      [0, 0, 0, "Styles should be written using objects.", "8"],
      [0, 0, 0, "Styles should be written using objects.", "9"],
      [0, 0, 0, "Styles should be written using objects.", "10"],
      [0, 0, 0, "Styles should be written using objects.", "11"],
      [0, 0, 0, "Styles should be written using objects.", "12"],
      [0, 0, 0, "Styles should be written using objects.", "13"],
      [0, 0, 0, "Styles should be written using objects.", "14"],
      [0, 0, 0, "Styles should be written using objects.", "15"],
      [0, 0, 0, "Styles should be written using objects.", "16"],
      [0, 0, 0, "Styles should be written using objects.", "17"]
    ],
    "public/app/core/components/connectWithCleanUp.tsx:5381": [
      [0, 0, 0, "Unexpected any. Specify a different type.", "0"],
      [0, 0, 0, "Do not use any type assertions.", "1"]
    ],
    "public/app/core/components/help/HelpModal.tsx:5381": [
      [0, 0, 0, "Styles should be written using objects.", "0"],
      [0, 0, 0, "Styles should be written using objects.", "1"],
      [0, 0, 0, "Styles should be written using objects.", "2"],
      [0, 0, 0, "Styles should be written using objects.", "3"],
      [0, 0, 0, "Styles should be written using objects.", "4"],
      [0, 0, 0, "Styles should be written using objects.", "5"],
      [0, 0, 0, "Styles should be written using objects.", "6"],
      [0, 0, 0, "Styles should be written using objects.", "7"]
    ],
    "public/app/core/navigation/GrafanaRouteError.tsx:5381": [
      [0, 0, 0, "Styles should be written using objects.", "0"]
    ],
    "public/app/core/navigation/__mocks__/routeProps.ts:5381": [
      [0, 0, 0, "Unexpected any. Specify a different type.", "0"],
      [0, 0, 0, "Unexpected any. Specify a different type.", "1"]
    ],
    "public/app/core/navigation/types.ts:5381": [
      [0, 0, 0, "Unexpected any. Specify a different type.", "0"]
    ],
    "public/app/core/reducers/root.ts:5381": [
      [0, 0, 0, "Unexpected any. Specify a different type.", "0"]
    ],
    "public/app/core/services/ResponseQueue.ts:5381": [
      [0, 0, 0, "Unexpected any. Specify a different type.", "0"]
    ],
    "public/app/core/services/backend_srv.ts:5381": [
      [0, 0, 0, "Unexpected any. Specify a different type.", "0"],
      [0, 0, 0, "Unexpected any. Specify a different type.", "1"],
      [0, 0, 0, "Do not use any type assertions.", "2"],
      [0, 0, 0, "Unexpected any. Specify a different type.", "3"],
      [0, 0, 0, "Unexpected any. Specify a different type.", "4"],
      [0, 0, 0, "Unexpected any. Specify a different type.", "5"],
      [0, 0, 0, "Unexpected any. Specify a different type.", "6"],
      [0, 0, 0, "Unexpected any. Specify a different type.", "7"],
      [0, 0, 0, "Unexpected any. Specify a different type.", "8"],
      [0, 0, 0, "Unexpected any. Specify a different type.", "9"]
    ],
    "public/app/core/services/context_srv.ts:5381": [
      [0, 0, 0, "Do not use any type assertions.", "0"],
      [0, 0, 0, "Unexpected any. Specify a different type.", "1"]
    ],
    "public/app/core/services/echo/backends/analytics/ApplicationInsightsBackend.ts:5381": [
      [0, 0, 0, "Do not use any type assertions.", "0"],
      [0, 0, 0, "Unexpected any. Specify a different type.", "1"]
    ],
    "public/app/core/services/echo/backends/analytics/RudderstackBackend.ts:5381": [
      [0, 0, 0, "Do not use any type assertions.", "0"],
      [0, 0, 0, "Unexpected any. Specify a different type.", "1"],
      [0, 0, 0, "Do not use any type assertions.", "2"],
      [0, 0, 0, "Unexpected any. Specify a different type.", "3"]
    ],
    "public/app/core/specs/backend_srv.test.ts:5381": [
      [0, 0, 0, "Unexpected any. Specify a different type.", "0"]
    ],
    "public/app/core/specs/time_series.test.ts:5381": [
      [0, 0, 0, "Unexpected any. Specify a different type.", "0"]
    ],
    "public/app/core/time_series2.ts:5381": [
      [0, 0, 0, "Unexpected any. Specify a different type.", "0"],
      [0, 0, 0, "Unexpected any. Specify a different type.", "1"],
      [0, 0, 0, "Unexpected any. Specify a different type.", "2"],
      [0, 0, 0, "Unexpected any. Specify a different type.", "3"],
      [0, 0, 0, "Unexpected any. Specify a different type.", "4"],
      [0, 0, 0, "Unexpected any. Specify a different type.", "5"],
      [0, 0, 0, "Unexpected any. Specify a different type.", "6"],
      [0, 0, 0, "Unexpected any. Specify a different type.", "7"],
      [0, 0, 0, "Unexpected any. Specify a different type.", "8"],
      [0, 0, 0, "Unexpected any. Specify a different type.", "9"],
      [0, 0, 0, "Unexpected any. Specify a different type.", "10"],
      [0, 0, 0, "Unexpected any. Specify a different type.", "11"],
      [0, 0, 0, "Unexpected any. Specify a different type.", "12"],
      [0, 0, 0, "Unexpected any. Specify a different type.", "13"],
      [0, 0, 0, "Unexpected any. Specify a different type.", "14"],
      [0, 0, 0, "Unexpected any. Specify a different type.", "15"],
      [0, 0, 0, "Unexpected any. Specify a different type.", "16"],
      [0, 0, 0, "Unexpected any. Specify a different type.", "17"],
      [0, 0, 0, "Unexpected any. Specify a different type.", "18"]
    ],
    "public/app/core/utils/ConfigProvider.tsx:5381": [
      [0, 0, 0, "Unexpected any. Specify a different type.", "0"],
      [0, 0, 0, "Unexpected any. Specify a different type.", "1"]
    ],
    "public/app/core/utils/connectWithReduxStore.tsx:5381": [
      [0, 0, 0, "Unexpected any. Specify a different type.", "0"],
      [0, 0, 0, "Unexpected any. Specify a different type.", "1"],
      [0, 0, 0, "Do not use any type assertions.", "2"],
      [0, 0, 0, "Unexpected any. Specify a different type.", "3"],
      [0, 0, 0, "Unexpected any. Specify a different type.", "4"],
      [0, 0, 0, "Unexpected any. Specify a different type.", "5"],
      [0, 0, 0, "Unexpected any. Specify a different type.", "6"],
      [0, 0, 0, "Do not use any type assertions.", "7"],
      [0, 0, 0, "Unexpected any. Specify a different type.", "8"],
      [0, 0, 0, "Unexpected any. Specify a different type.", "9"]
    ],
    "public/app/core/utils/deferred.ts:5381": [
      [0, 0, 0, "Unexpected any. Specify a different type.", "0"]
    ],
    "public/app/core/utils/explore.ts:5381": [
      [0, 0, 0, "Do not use any type assertions.", "0"],
      [0, 0, 0, "Unexpected any. Specify a different type.", "1"],
      [0, 0, 0, "Unexpected any. Specify a different type.", "2"],
      [0, 0, 0, "Unexpected any. Specify a different type.", "3"]
    ],
    "public/app/core/utils/fetch.ts:5381": [
      [0, 0, 0, "Do not use any type assertions.", "0"],
      [0, 0, 0, "Unexpected any. Specify a different type.", "1"],
      [0, 0, 0, "Do not use any type assertions.", "2"],
      [0, 0, 0, "Unexpected any. Specify a different type.", "3"],
      [0, 0, 0, "Do not use any type assertions.", "4"],
      [0, 0, 0, "Do not use any type assertions.", "5"],
      [0, 0, 0, "Do not use any type assertions.", "6"],
      [0, 0, 0, "Unexpected any. Specify a different type.", "7"],
      [0, 0, 0, "Do not use any type assertions.", "8"],
      [0, 0, 0, "Unexpected any. Specify a different type.", "9"],
      [0, 0, 0, "Unexpected any. Specify a different type.", "10"]
    ],
    "public/app/core/utils/flatten.ts:5381": [
      [0, 0, 0, "Unexpected any. Specify a different type.", "0"]
    ],
    "public/app/core/utils/object.ts:5381": [
      [0, 0, 0, "Do not use any type assertions.", "0"],
      [0, 0, 0, "Do not use any type assertions.", "1"],
      [0, 0, 0, "Unexpected any. Specify a different type.", "2"],
      [0, 0, 0, "Do not use any type assertions.", "3"],
      [0, 0, 0, "Unexpected any. Specify a different type.", "4"]
    ],
    "public/app/core/utils/richHistory.test.ts:5381": [
      [0, 0, 0, "Unexpected any. Specify a different type.", "0"]
    ],
    "public/app/core/utils/ticks.ts:5381": [
      [0, 0, 0, "Unexpected any. Specify a different type.", "0"],
      [0, 0, 0, "Unexpected any. Specify a different type.", "1"],
      [0, 0, 0, "Unexpected any. Specify a different type.", "2"],
      [0, 0, 0, "Unexpected any. Specify a different type.", "3"],
      [0, 0, 0, "Do not use any type assertions.", "4"],
      [0, 0, 0, "Do not use any type assertions.", "5"]
    ],
    "public/app/core/utils/tracing.ts:5381": [
      [0, 0, 0, "Do not use any type assertions.", "0"]
    ],
    "public/app/features/admin/LicenseChrome.tsx:5381": [
      [0, 0, 0, "Styles should be written using objects.", "0"],
      [0, 0, 0, "Styles should be written using objects.", "1"],
      [0, 0, 0, "Styles should be written using objects.", "2"]
    ],
    "public/app/features/admin/OrgRolePicker.tsx:5381": [
      [0, 0, 0, "Do not use any type assertions.", "0"]
    ],
    "public/app/features/admin/ServerStats.tsx:5381": [
      [0, 0, 0, "Styles should be written using objects.", "0"],
      [0, 0, 0, "Styles should be written using objects.", "1"],
      [0, 0, 0, "Styles should be written using objects.", "2"],
      [0, 0, 0, "Styles should be written using objects.", "3"],
      [0, 0, 0, "Styles should be written using objects.", "4"],
      [0, 0, 0, "Styles should be written using objects.", "5"],
      [0, 0, 0, "Styles should be written using objects.", "6"],
      [0, 0, 0, "Styles should be written using objects.", "7"],
      [0, 0, 0, "Styles should be written using objects.", "8"]
    ],
    "public/app/features/admin/UpgradePage.tsx:5381": [
      [0, 0, 0, "Styles should be written using objects.", "0"],
      [0, 0, 0, "Styles should be written using objects.", "1"],
      [0, 0, 0, "Styles should be written using objects.", "2"],
      [0, 0, 0, "Styles should be written using objects.", "3"],
      [0, 0, 0, "Styles should be written using objects.", "4"]
    ],
    "public/app/features/admin/UserListPublicDashboardPage/DashboardsListModalButton.tsx:5381": [
      [0, 0, 0, "Styles should be written using objects.", "0"],
      [0, 0, 0, "Styles should be written using objects.", "1"],
      [0, 0, 0, "Styles should be written using objects.", "2"],
      [0, 0, 0, "Styles should be written using objects.", "3"],
      [0, 0, 0, "Styles should be written using objects.", "4"],
      [0, 0, 0, "Styles should be written using objects.", "5"],
      [0, 0, 0, "Styles should be written using objects.", "6"],
      [0, 0, 0, "Styles should be written using objects.", "7"]
    ],
    "public/app/features/admin/UserListPublicDashboardPage/DeleteUserModalButton.tsx:5381": [
      [0, 0, 0, "Styles should be written using objects.", "0"],
      [0, 0, 0, "Styles should be written using objects.", "1"]
    ],
    "public/app/features/admin/UserOrgs.tsx:5381": [
      [0, 0, 0, "Styles should be written using objects.", "0"],
      [0, 0, 0, "Styles should be written using objects.", "1"],
      [0, 0, 0, "Styles should be written using objects.", "2"],
      [0, 0, 0, "Styles should be written using objects.", "3"],
      [0, 0, 0, "Styles should be written using objects.", "4"],
      [0, 0, 0, "Styles should be written using objects.", "5"],
      [0, 0, 0, "Styles should be written using objects.", "6"],
      [0, 0, 0, "Styles should be written using objects.", "7"],
      [0, 0, 0, "Styles should be written using objects.", "8"],
      [0, 0, 0, "Styles should be written using objects.", "9"],
      [0, 0, 0, "Styles should be written using objects.", "10"],
      [0, 0, 0, "Styles should be written using objects.", "11"],
      [0, 0, 0, "Styles should be written using objects.", "12"],
      [0, 0, 0, "Styles should be written using objects.", "13"],
      [0, 0, 0, "Styles should be written using objects.", "14"],
      [0, 0, 0, "Styles should be written using objects.", "15"],
      [0, 0, 0, "Styles should be written using objects.", "16"],
      [0, 0, 0, "Styles should be written using objects.", "17"]
    ],
    "public/app/features/admin/UserPermissions.tsx:5381": [
      [0, 0, 0, "Styles should be written using objects.", "0"]
    ],
    "public/app/features/admin/UserProfile.tsx:5381": [
      [0, 0, 0, "Styles should be written using objects.", "0"],
      [0, 0, 0, "Styles should be written using objects.", "1"],
      [0, 0, 0, "Styles should be written using objects.", "2"],
      [0, 0, 0, "Styles should be written using objects.", "3"]
    ],
    "public/app/features/admin/UserSessions.tsx:5381": [
      [0, 0, 0, "Styles should be written using objects.", "0"]
    ],
    "public/app/features/admin/Users/OrgUnits.tsx:5381": [
      [0, 0, 0, "Styles should be written using objects.", "0"],
      [0, 0, 0, "Styles should be written using objects.", "1"],
      [0, 0, 0, "Styles should be written using objects.", "2"]
    ],
    "public/app/features/admin/ldap/LdapPage.tsx:5381": [
      [0, 0, 0, "Unexpected any. Specify a different type.", "0"]
    ],
    "public/app/features/alerting/AlertTab.tsx:5381": [
      [0, 0, 0, "Do not use any type assertions.", "0"],
      [0, 0, 0, "Unexpected any. Specify a different type.", "1"],
      [0, 0, 0, "Use data-testid for E2E selectors instead of aria-label", "2"]
    ],
    "public/app/features/alerting/AlertTabCtrl.ts:5381": [
      [0, 0, 0, "Unexpected any. Specify a different type.", "0"],
      [0, 0, 0, "Unexpected any. Specify a different type.", "1"],
      [0, 0, 0, "Unexpected any. Specify a different type.", "2"],
      [0, 0, 0, "Unexpected any. Specify a different type.", "3"],
      [0, 0, 0, "Unexpected any. Specify a different type.", "4"],
      [0, 0, 0, "Unexpected any. Specify a different type.", "5"],
      [0, 0, 0, "Unexpected any. Specify a different type.", "6"],
      [0, 0, 0, "Unexpected any. Specify a different type.", "7"],
      [0, 0, 0, "Unexpected any. Specify a different type.", "8"],
      [0, 0, 0, "Unexpected any. Specify a different type.", "9"],
      [0, 0, 0, "Unexpected any. Specify a different type.", "10"],
      [0, 0, 0, "Unexpected any. Specify a different type.", "11"],
      [0, 0, 0, "Unexpected any. Specify a different type.", "12"],
      [0, 0, 0, "Unexpected any. Specify a different type.", "13"],
      [0, 0, 0, "Unexpected any. Specify a different type.", "14"],
      [0, 0, 0, "Unexpected any. Specify a different type.", "15"],
      [0, 0, 0, "Unexpected any. Specify a different type.", "16"],
      [0, 0, 0, "Unexpected any. Specify a different type.", "17"],
      [0, 0, 0, "Unexpected any. Specify a different type.", "18"],
      [0, 0, 0, "Unexpected any. Specify a different type.", "19"],
      [0, 0, 0, "Unexpected any. Specify a different type.", "20"],
      [0, 0, 0, "Unexpected any. Specify a different type.", "21"],
      [0, 0, 0, "Unexpected any. Specify a different type.", "22"],
      [0, 0, 0, "Do not use any type assertions.", "23"],
      [0, 0, 0, "Unexpected any. Specify a different type.", "24"],
      [0, 0, 0, "Unexpected any. Specify a different type.", "25"],
      [0, 0, 0, "Unexpected any. Specify a different type.", "26"],
      [0, 0, 0, "Unexpected any. Specify a different type.", "27"],
      [0, 0, 0, "Unexpected any. Specify a different type.", "28"],
      [0, 0, 0, "Unexpected any. Specify a different type.", "29"],
      [0, 0, 0, "Unexpected any. Specify a different type.", "30"],
      [0, 0, 0, "Unexpected any. Specify a different type.", "31"],
      [0, 0, 0, "Unexpected any. Specify a different type.", "32"],
      [0, 0, 0, "Unexpected any. Specify a different type.", "33"]
    ],
    "public/app/features/alerting/EditNotificationChannelPage.tsx:5381": [
      [0, 0, 0, "Unexpected any. Specify a different type.", "0"]
    ],
    "public/app/features/alerting/StateHistory.tsx:5381": [
      [0, 0, 0, "Unexpected any. Specify a different type.", "0"],
      [0, 0, 0, "Unexpected any. Specify a different type.", "1"],
      [0, 0, 0, "Styles should be written using objects.", "2"]
    ],
    "public/app/features/alerting/TestRuleResult.tsx:5381": [
      [0, 0, 0, "Unexpected any. Specify a different type.", "0"],
      [0, 0, 0, "Unexpected any. Specify a different type.", "1"],
      [0, 0, 0, "Unexpected any. Specify a different type.", "2"]
    ],
    "public/app/features/alerting/components/NotificationChannelForm.tsx:5381": [
      [0, 0, 0, "Styles should be written using objects.", "0"],
      [0, 0, 0, "Styles should be written using objects.", "1"],
      [0, 0, 0, "Styles should be written using objects.", "2"]
    ],
    "public/app/features/alerting/components/NotificationChannelOptions.tsx:5381": [
      [0, 0, 0, "Do not use any type assertions.", "0"]
    ],
    "public/app/features/alerting/components/OptionElement.tsx:5381": [
      [0, 0, 0, "Unexpected any. Specify a different type.", "0"]
    ],
    "public/app/features/alerting/getAlertingValidationMessage.ts:5381": [
      [0, 0, 0, "Do not use any type assertions.", "0"],
      [0, 0, 0, "Unexpected any. Specify a different type.", "1"],
      [0, 0, 0, "Do not use any type assertions.", "2"],
      [0, 0, 0, "Unexpected any. Specify a different type.", "3"]
    ],
    "public/app/features/alerting/state/ThresholdMapper.ts:5381": [
      [0, 0, 0, "Unexpected any. Specify a different type.", "0"]
    ],
    "public/app/features/alerting/state/actions.ts:5381": [
      [0, 0, 0, "Unexpected any. Specify a different type.", "0"],
      [0, 0, 0, "Unexpected any. Specify a different type.", "1"],
      [0, 0, 0, "Unexpected any. Specify a different type.", "2"]
    ],
    "public/app/features/alerting/state/alertDef.ts:5381": [
      [0, 0, 0, "Unexpected any. Specify a different type.", "0"],
      [0, 0, 0, "Unexpected any. Specify a different type.", "1"],
      [0, 0, 0, "Do not use any type assertions.", "2"],
      [0, 0, 0, "Unexpected any. Specify a different type.", "3"]
    ],
    "public/app/features/alerting/state/query_part.ts:5381": [
      [0, 0, 0, "Unexpected any. Specify a different type.", "0"],
      [0, 0, 0, "Unexpected any. Specify a different type.", "1"],
      [0, 0, 0, "Unexpected any. Specify a different type.", "2"],
      [0, 0, 0, "Unexpected any. Specify a different type.", "3"],
      [0, 0, 0, "Unexpected any. Specify a different type.", "4"],
      [0, 0, 0, "Unexpected any. Specify a different type.", "5"],
      [0, 0, 0, "Unexpected any. Specify a different type.", "6"],
      [0, 0, 0, "Unexpected any. Specify a different type.", "7"],
      [0, 0, 0, "Unexpected any. Specify a different type.", "8"],
      [0, 0, 0, "Unexpected any. Specify a different type.", "9"],
      [0, 0, 0, "Unexpected any. Specify a different type.", "10"]
    ],
    "public/app/features/alerting/state/reducers.ts:5381": [
      [0, 0, 0, "Unexpected any. Specify a different type.", "0"],
      [0, 0, 0, "Unexpected any. Specify a different type.", "1"]
    ],
    "public/app/features/alerting/unified/AlertGroups.tsx:5381": [
      [0, 0, 0, "Styles should be written using objects.", "0"]
    ],
    "public/app/features/alerting/unified/AlertWarning.tsx:5381": [
      [0, 0, 0, "Styles should be written using objects.", "0"]
    ],
    "public/app/features/alerting/unified/AlertsFolderView.test.tsx:5381": [
      [0, 0, 0, "Unexpected any. Specify a different type.", "0"]
    ],
    "public/app/features/alerting/unified/AlertsFolderView.tsx:5381": [
      [0, 0, 0, "Styles should be written using objects.", "0"],
      [0, 0, 0, "Styles should be written using objects.", "1"],
      [0, 0, 0, "Styles should be written using objects.", "2"],
      [0, 0, 0, "Styles should be written using objects.", "3"],
      [0, 0, 0, "Styles should be written using objects.", "4"]
    ],
    "public/app/features/alerting/unified/GrafanaRuleQueryViewer.tsx:5381": [
      [0, 0, 0, "Styles should be written using objects.", "0"],
      [0, 0, 0, "Styles should be written using objects.", "1"],
      [0, 0, 0, "Styles should be written using objects.", "2"],
      [0, 0, 0, "Styles should be written using objects.", "3"],
      [0, 0, 0, "Styles should be written using objects.", "4"],
      [0, 0, 0, "Styles should be written using objects.", "5"],
      [0, 0, 0, "Styles should be written using objects.", "6"],
      [0, 0, 0, "Styles should be written using objects.", "7"],
      [0, 0, 0, "Styles should be written using objects.", "8"],
      [0, 0, 0, "Styles should be written using objects.", "9"],
      [0, 0, 0, "Styles should be written using objects.", "10"],
      [0, 0, 0, "Styles should be written using objects.", "11"],
      [0, 0, 0, "Styles should be written using objects.", "12"],
      [0, 0, 0, "Styles should be written using objects.", "13"],
      [0, 0, 0, "Styles should be written using objects.", "14"],
      [0, 0, 0, "Styles should be written using objects.", "15"],
      [0, 0, 0, "Styles should be written using objects.", "16"],
      [0, 0, 0, "Styles should be written using objects.", "17"],
      [0, 0, 0, "Styles should be written using objects.", "18"]
    ],
    "public/app/features/alerting/unified/NotificationPolicies.tsx:5381": [
      [0, 0, 0, "Styles should be written using objects.", "0"]
    ],
    "public/app/features/alerting/unified/PanelAlertTabContent.tsx:5381": [
      [0, 0, 0, "Use data-testid for E2E selectors instead of aria-label", "0"],
      [0, 0, 0, "Styles should be written using objects.", "1"],
      [0, 0, 0, "Styles should be written using objects.", "2"],
      [0, 0, 0, "Styles should be written using objects.", "3"]
    ],
    "public/app/features/alerting/unified/RedirectToRuleViewer.tsx:5381": [
      [0, 0, 0, "Styles should be written using objects.", "0"],
      [0, 0, 0, "Styles should be written using objects.", "1"],
      [0, 0, 0, "Styles should be written using objects.", "2"],
      [0, 0, 0, "Styles should be written using objects.", "3"]
    ],
    "public/app/features/alerting/unified/RuleList.tsx:5381": [
      [0, 0, 0, "Do not use any type assertions.", "0"],
      [0, 0, 0, "Do not use any type assertions.", "1"],
      [0, 0, 0, "Styles should be written using objects.", "2"],
      [0, 0, 0, "Styles should be written using objects.", "3"],
      [0, 0, 0, "Styles should be written using objects.", "4"],
      [0, 0, 0, "Styles should be written using objects.", "5"]
    ],
    "public/app/features/alerting/unified/api/alertmanager.ts:5381": [
      [0, 0, 0, "Unexpected any. Specify a different type.", "0"],
      [0, 0, 0, "Unexpected any. Specify a different type.", "1"]
    ],
    "public/app/features/alerting/unified/api/ruler.ts:5381": [
      [0, 0, 0, "Do not use any type assertions.", "0"],
      [0, 0, 0, "Do not use any type assertions.", "1"]
    ],
    "public/app/features/alerting/unified/components/AlertLabel.tsx:5381": [
      [0, 0, 0, "Styles should be written using objects.", "0"]
    ],
    "public/app/features/alerting/unified/components/AlertLabels.tsx:5381": [
      [0, 0, 0, "Styles should be written using objects.", "0"]
    ],
    "public/app/features/alerting/unified/components/AlertManagerPicker.tsx:5381": [
      [0, 0, 0, "Styles should be written using objects.", "0"]
    ],
    "public/app/features/alerting/unified/components/AlertStateDot.tsx:5381": [
      [0, 0, 0, "Styles should be written using objects.", "0"],
      [0, 0, 0, "Styles should be written using objects.", "1"],
      [0, 0, 0, "Styles should be written using objects.", "2"],
      [0, 0, 0, "Styles should be written using objects.", "3"]
    ],
    "public/app/features/alerting/unified/components/AnnotationDetailsField.tsx:5381": [
      [0, 0, 0, "Do not use any type assertions.", "0"],
      [0, 0, 0, "Do not use any type assertions.", "1"],
      [0, 0, 0, "Styles should be written using objects.", "2"],
      [0, 0, 0, "Styles should be written using objects.", "3"]
    ],
    "public/app/features/alerting/unified/components/Authorize.tsx:5381": [
      [0, 0, 0, "Do not use any type assertions.", "0"],
      [0, 0, 0, "Do not use any type assertions.", "1"]
    ],
    "public/app/features/alerting/unified/components/DetailsField.tsx:5381": [
      [0, 0, 0, "Styles should be written using objects.", "0"],
      [0, 0, 0, "Styles should be written using objects.", "1"],
      [0, 0, 0, "Styles should be written using objects.", "2"]
    ],
    "public/app/features/alerting/unified/components/DynamicTable.tsx:5381": [
      [0, 0, 0, "Styles should be written using objects.", "0"],
      [0, 0, 0, "Styles should be written using objects.", "1"],
      [0, 0, 0, "Styles should be written using objects.", "2"],
      [0, 0, 0, "Styles should be written using objects.", "3"],
      [0, 0, 0, "Styles should be written using objects.", "4"],
      [0, 0, 0, "Styles should be written using objects.", "5"],
      [0, 0, 0, "Styles should be written using objects.", "6"]
    ],
    "public/app/features/alerting/unified/components/DynamicTableWithGuidelines.tsx:5381": [
      [0, 0, 0, "Styles should be written using objects.", "0"],
      [0, 0, 0, "Styles should be written using objects.", "1"],
      [0, 0, 0, "Styles should be written using objects.", "2"],
      [0, 0, 0, "Styles should be written using objects.", "3"],
      [0, 0, 0, "Styles should be written using objects.", "4"],
      [0, 0, 0, "Styles should be written using objects.", "5"]
    ],
    "public/app/features/alerting/unified/components/EmptyArea.tsx:5381": [
      [0, 0, 0, "Styles should be written using objects.", "0"]
    ],
    "public/app/features/alerting/unified/components/EmptyAreaWithCTA.tsx:5381": [
      [0, 0, 0, "Styles should be written using objects.", "0"],
      [0, 0, 0, "Styles should be written using objects.", "1"],
      [0, 0, 0, "Styles should be written using objects.", "2"]
    ],
    "public/app/features/alerting/unified/components/Expression.tsx:5381": [
      [0, 0, 0, "Styles should be written using objects.", "0"]
    ],
    "public/app/features/alerting/unified/components/GrafanaAlertmanagerDeliveryWarning.tsx:5381": [
      [0, 0, 0, "Styles should be written using objects.", "0"]
    ],
    "public/app/features/alerting/unified/components/HoverCard.tsx:5381": [
      [0, 0, 0, "Styles should be written using objects.", "0"],
      [0, 0, 0, "Styles should be written using objects.", "1"],
      [0, 0, 0, "Styles should be written using objects.", "2"],
      [0, 0, 0, "Styles should be written using objects.", "3"],
      [0, 0, 0, "Styles should be written using objects.", "4"]
    ],
    "public/app/features/alerting/unified/components/Label.tsx:5381": [
      [0, 0, 0, "Styles should be written using objects.", "0"],
      [0, 0, 0, "Styles should be written using objects.", "1"],
      [0, 0, 0, "Styles should be written using objects.", "2"]
    ],
    "public/app/features/alerting/unified/components/MetaText.tsx:5381": [
      [0, 0, 0, "Styles should be written using objects.", "0"]
    ],
    "public/app/features/alerting/unified/components/Spacer.tsx:5381": [
      [0, 0, 0, "Styles should be written using objects.", "0"]
    ],
    "public/app/features/alerting/unified/components/StateColoredText.tsx:5381": [
      [0, 0, 0, "Styles should be written using objects.", "0"],
      [0, 0, 0, "Styles should be written using objects.", "1"],
      [0, 0, 0, "Styles should be written using objects.", "2"],
      [0, 0, 0, "Styles should be written using objects.", "3"]
    ],
    "public/app/features/alerting/unified/components/StateTag.tsx:5381": [
      [0, 0, 0, "Styles should be written using objects.", "0"],
      [0, 0, 0, "Styles should be written using objects.", "1"],
      [0, 0, 0, "Styles should be written using objects.", "2"],
      [0, 0, 0, "Styles should be written using objects.", "3"],
      [0, 0, 0, "Styles should be written using objects.", "4"],
      [0, 0, 0, "Styles should be written using objects.", "5"],
      [0, 0, 0, "Styles should be written using objects.", "6"],
      [0, 0, 0, "Styles should be written using objects.", "7"],
      [0, 0, 0, "Styles should be written using objects.", "8"]
    ],
    "public/app/features/alerting/unified/components/Tokenize.tsx:5381": [
      [0, 0, 0, "Styles should be written using objects.", "0"],
      [0, 0, 0, "Styles should be written using objects.", "1"],
      [0, 0, 0, "Styles should be written using objects.", "2"],
      [0, 0, 0, "Styles should be written using objects.", "3"]
    ],
    "public/app/features/alerting/unified/components/Well.tsx:5381": [
      [0, 0, 0, "Styles should be written using objects.", "0"]
    ],
    "public/app/features/alerting/unified/components/admin/AlertmanagerConfig.tsx:5381": [
      [0, 0, 0, "Styles should be written using objects.", "0"]
    ],
    "public/app/features/alerting/unified/components/admin/AlertmanagerConfigSelector.tsx:5381": [
      [0, 0, 0, "Styles should be written using objects.", "0"]
    ],
    "public/app/features/alerting/unified/components/admin/ExternalAlertmanagerDataSources.tsx:5381": [
      [0, 0, 0, "Styles should be written using objects.", "0"],
      [0, 0, 0, "Styles should be written using objects.", "1"],
      [0, 0, 0, "Styles should be written using objects.", "2"],
      [0, 0, 0, "Styles should be written using objects.", "3"],
      [0, 0, 0, "Styles should be written using objects.", "4"]
    ],
    "public/app/features/alerting/unified/components/admin/ExternalAlertmanagers.tsx:5381": [
      [0, 0, 0, "Styles should be written using objects.", "0"],
      [0, 0, 0, "Styles should be written using objects.", "1"],
      [0, 0, 0, "Styles should be written using objects.", "2"],
      [0, 0, 0, "Styles should be written using objects.", "3"]
    ],
    "public/app/features/alerting/unified/components/alert-groups/AlertDetails.tsx:5381": [
      [0, 0, 0, "Styles should be written using objects.", "0"],
      [0, 0, 0, "Styles should be written using objects.", "1"],
      [0, 0, 0, "Styles should be written using objects.", "2"]
    ],
    "public/app/features/alerting/unified/components/alert-groups/AlertGroup.tsx:5381": [
      [0, 0, 0, "Styles should be written using objects.", "0"],
      [0, 0, 0, "Styles should be written using objects.", "1"],
      [0, 0, 0, "Styles should be written using objects.", "2"],
      [0, 0, 0, "Styles should be written using objects.", "3"],
      [0, 0, 0, "Styles should be written using objects.", "4"],
      [0, 0, 0, "Styles should be written using objects.", "5"],
      [0, 0, 0, "Styles should be written using objects.", "6"],
      [0, 0, 0, "Styles should be written using objects.", "7"]
    ],
    "public/app/features/alerting/unified/components/alert-groups/AlertGroupAlertsTable.tsx:5381": [
      [0, 0, 0, "Styles should be written using objects.", "0"],
      [0, 0, 0, "Styles should be written using objects.", "1"]
    ],
    "public/app/features/alerting/unified/components/alert-groups/AlertGroupFilter.tsx:5381": [
      [0, 0, 0, "Do not use any type assertions.", "0"],
      [0, 0, 0, "Styles should be written using objects.", "1"],
      [0, 0, 0, "Styles should be written using objects.", "2"],
      [0, 0, 0, "Styles should be written using objects.", "3"],
      [0, 0, 0, "Styles should be written using objects.", "4"]
    ],
    "public/app/features/alerting/unified/components/alert-groups/AlertGroupHeader.tsx:5381": [
      [0, 0, 0, "Do not use any type assertions.", "0"],
      [0, 0, 0, "Do not use any type assertions.", "1"]
    ],
    "public/app/features/alerting/unified/components/alert-groups/AlertStateFilter.tsx:5381": [
      [0, 0, 0, "Styles should be written using objects.", "0"]
    ],
    "public/app/features/alerting/unified/components/alert-groups/GroupBy.tsx:5381": [
      [0, 0, 0, "Do not use any type assertions.", "0"]
    ],
    "public/app/features/alerting/unified/components/alert-groups/MatcherFilter.tsx:5381": [
      [0, 0, 0, "Styles should be written using objects.", "0"],
      [0, 0, 0, "Styles should be written using objects.", "1"]
    ],
    "public/app/features/alerting/unified/components/contact-points/ContactPoints.v2.tsx:5381": [
      [0, 0, 0, "Do not use any type assertions.", "0"]
    ],
    "public/app/features/alerting/unified/components/export/FileExportPreview.tsx:5381": [
      [0, 0, 0, "Styles should be written using objects.", "0"],
      [0, 0, 0, "Styles should be written using objects.", "1"],
      [0, 0, 0, "Styles should be written using objects.", "2"]
    ],
    "public/app/features/alerting/unified/components/expressions/Expression.tsx:5381": [
      [0, 0, 0, "Styles should be written using objects.", "0"],
      [0, 0, 0, "Styles should be written using objects.", "1"],
      [0, 0, 0, "Styles should be written using objects.", "2"],
      [0, 0, 0, "Styles should be written using objects.", "3"],
      [0, 0, 0, "Styles should be written using objects.", "4"],
      [0, 0, 0, "Styles should be written using objects.", "5"],
      [0, 0, 0, "Styles should be written using objects.", "6"],
      [0, 0, 0, "Styles should be written using objects.", "7"],
      [0, 0, 0, "Styles should be written using objects.", "8"],
      [0, 0, 0, "Styles should be written using objects.", "9"],
      [0, 0, 0, "Styles should be written using objects.", "10"],
      [0, 0, 0, "Styles should be written using objects.", "11"],
      [0, 0, 0, "Styles should be written using objects.", "12"],
      [0, 0, 0, "Styles should be written using objects.", "13"],
      [0, 0, 0, "Styles should be written using objects.", "14"],
      [0, 0, 0, "Styles should be written using objects.", "15"],
      [0, 0, 0, "Styles should be written using objects.", "16"],
      [0, 0, 0, "Styles should be written using objects.", "17"],
      [0, 0, 0, "Styles should be written using objects.", "18"],
      [0, 0, 0, "Styles should be written using objects.", "19"],
      [0, 0, 0, "Styles should be written using objects.", "20"],
      [0, 0, 0, "Styles should be written using objects.", "21"],
      [0, 0, 0, "Styles should be written using objects.", "22"],
      [0, 0, 0, "Styles should be written using objects.", "23"],
      [0, 0, 0, "Styles should be written using objects.", "24"]
    ],
    "public/app/features/alerting/unified/components/expressions/ExpressionStatusIndicator.tsx:5381": [
      [0, 0, 0, "Styles should be written using objects.", "0"]
    ],
    "public/app/features/alerting/unified/components/mute-timings/MuteTimingForm.tsx:5381": [
      [0, 0, 0, "Styles should be written using objects.", "0"],
      [0, 0, 0, "Styles should be written using objects.", "1"]
    ],
    "public/app/features/alerting/unified/components/mute-timings/MuteTimingTimeInterval.tsx:5381": [
      [0, 0, 0, "Styles should be written using objects.", "0"],
      [0, 0, 0, "Styles should be written using objects.", "1"],
      [0, 0, 0, "Styles should be written using objects.", "2"],
      [0, 0, 0, "Styles should be written using objects.", "3"]
    ],
    "public/app/features/alerting/unified/components/mute-timings/MuteTimingTimeRange.tsx:5381": [
      [0, 0, 0, "Styles should be written using objects.", "0"],
      [0, 0, 0, "Styles should be written using objects.", "1"],
      [0, 0, 0, "Styles should be written using objects.", "2"],
      [0, 0, 0, "Styles should be written using objects.", "3"],
      [0, 0, 0, "Styles should be written using objects.", "4"]
    ],
    "public/app/features/alerting/unified/components/mute-timings/MuteTimingsTable.tsx:5381": [
      [0, 0, 0, "Styles should be written using objects.", "0"],
      [0, 0, 0, "Styles should be written using objects.", "1"]
    ],
    "public/app/features/alerting/unified/components/notification-policies/EditNotificationPolicyForm.tsx:5381": [
      [0, 0, 0, "Styles should be written using objects.", "0"],
      [0, 0, 0, "Styles should be written using objects.", "1"],
      [0, 0, 0, "Styles should be written using objects.", "2"],
      [0, 0, 0, "Styles should be written using objects.", "3"]
    ],
    "public/app/features/alerting/unified/components/notification-policies/Filters.tsx:5381": [
      [0, 0, 0, "Styles should be written using objects.", "0"]
    ],
    "public/app/features/alerting/unified/components/notification-policies/Matchers.tsx:5381": [
      [0, 0, 0, "Styles should be written using objects.", "0"],
      [0, 0, 0, "Styles should be written using objects.", "1"]
    ],
    "public/app/features/alerting/unified/components/notification-policies/Policy.tsx:5381": [
      [0, 0, 0, "Styles should be written using objects.", "0"],
      [0, 0, 0, "Styles should be written using objects.", "1"],
      [0, 0, 0, "Styles should be written using objects.", "2"],
      [0, 0, 0, "Styles should be written using objects.", "3"],
      [0, 0, 0, "Styles should be written using objects.", "4"],
      [0, 0, 0, "Styles should be written using objects.", "5"],
      [0, 0, 0, "Styles should be written using objects.", "6"],
      [0, 0, 0, "Styles should be written using objects.", "7"],
      [0, 0, 0, "Styles should be written using objects.", "8"]
    ],
    "public/app/features/alerting/unified/components/notification-policies/PromDurationDocs.tsx:5381": [
      [0, 0, 0, "Styles should be written using objects.", "0"],
      [0, 0, 0, "Styles should be written using objects.", "1"],
      [0, 0, 0, "Styles should be written using objects.", "2"],
      [0, 0, 0, "Styles should be written using objects.", "3"]
    ],
    "public/app/features/alerting/unified/components/notification-policies/formStyles.ts:5381": [
      [0, 0, 0, "Styles should be written using objects.", "0"],
      [0, 0, 0, "Styles should be written using objects.", "1"],
      [0, 0, 0, "Styles should be written using objects.", "2"],
      [0, 0, 0, "Styles should be written using objects.", "3"],
      [0, 0, 0, "Styles should be written using objects.", "4"],
      [0, 0, 0, "Styles should be written using objects.", "5"]
    ],
    "public/app/features/alerting/unified/components/receivers/AlertInstanceModalSelector.tsx:5381": [
      [0, 0, 0, "Styles should be written using objects.", "0"],
      [0, 0, 0, "Styles should be written using objects.", "1"],
      [0, 0, 0, "Styles should be written using objects.", "2"],
      [0, 0, 0, "Styles should be written using objects.", "3"],
      [0, 0, 0, "Styles should be written using objects.", "4"],
      [0, 0, 0, "Styles should be written using objects.", "5"],
      [0, 0, 0, "Styles should be written using objects.", "6"],
      [0, 0, 0, "Styles should be written using objects.", "7"],
      [0, 0, 0, "Styles should be written using objects.", "8"],
      [0, 0, 0, "Styles should be written using objects.", "9"],
      [0, 0, 0, "Styles should be written using objects.", "10"],
      [0, 0, 0, "Styles should be written using objects.", "11"],
      [0, 0, 0, "Styles should be written using objects.", "12"],
      [0, 0, 0, "Styles should be written using objects.", "13"],
      [0, 0, 0, "Styles should be written using objects.", "14"],
      [0, 0, 0, "Styles should be written using objects.", "15"],
      [0, 0, 0, "Styles should be written using objects.", "16"],
      [0, 0, 0, "Styles should be written using objects.", "17"]
    ],
    "public/app/features/alerting/unified/components/receivers/PayloadEditor.tsx:5381": [
      [0, 0, 0, "Styles should be written using objects.", "0"],
      [0, 0, 0, "Styles should be written using objects.", "1"],
      [0, 0, 0, "Styles should be written using objects.", "2"],
      [0, 0, 0, "Styles should be written using objects.", "3"],
      [0, 0, 0, "Styles should be written using objects.", "4"],
      [0, 0, 0, "Styles should be written using objects.", "5"],
      [0, 0, 0, "Styles should be written using objects.", "6"],
      [0, 0, 0, "Styles should be written using objects.", "7"],
      [0, 0, 0, "Styles should be written using objects.", "8"]
    ],
    "public/app/features/alerting/unified/components/receivers/ReceiversSection.tsx:5381": [
      [0, 0, 0, "Styles should be written using objects.", "0"],
      [0, 0, 0, "Styles should be written using objects.", "1"]
    ],
    "public/app/features/alerting/unified/components/receivers/TemplateDataDocs.tsx:5381": [
      [0, 0, 0, "Styles should be written using objects.", "0"],
      [0, 0, 0, "Styles should be written using objects.", "1"],
      [0, 0, 0, "Styles should be written using objects.", "2"]
    ],
    "public/app/features/alerting/unified/components/receivers/TemplateForm.tsx:5381": [
      [0, 0, 0, "Styles should be written using objects.", "0"],
      [0, 0, 0, "Styles should be written using objects.", "1"],
      [0, 0, 0, "Styles should be written using objects.", "2"],
      [0, 0, 0, "Styles should be written using objects.", "3"],
      [0, 0, 0, "Styles should be written using objects.", "4"],
      [0, 0, 0, "Styles should be written using objects.", "5"],
      [0, 0, 0, "Styles should be written using objects.", "6"],
      [0, 0, 0, "Styles should be written using objects.", "7"],
      [0, 0, 0, "Styles should be written using objects.", "8"],
      [0, 0, 0, "Styles should be written using objects.", "9"],
      [0, 0, 0, "Styles should be written using objects.", "10"],
      [0, 0, 0, "Styles should be written using objects.", "11"],
      [0, 0, 0, "Styles should be written using objects.", "12"]
    ],
    "public/app/features/alerting/unified/components/receivers/form/ChannelOptions.tsx:5381": [
      [0, 0, 0, "Unexpected any. Specify a different type.", "0"],
      [0, 0, 0, "Do not use any type assertions.", "1"],
      [0, 0, 0, "Unexpected any. Specify a different type.", "2"]
    ],
    "public/app/features/alerting/unified/components/receivers/form/ChannelSubForm.tsx:5381": [
      [0, 0, 0, "Styles should be written using objects.", "0"],
      [0, 0, 0, "Styles should be written using objects.", "1"],
      [0, 0, 0, "Styles should be written using objects.", "2"],
      [0, 0, 0, "Styles should be written using objects.", "3"],
      [0, 0, 0, "Styles should be written using objects.", "4"]
    ],
    "public/app/features/alerting/unified/components/receivers/form/CollapsibleSection.tsx:5381": [
      [0, 0, 0, "Styles should be written using objects.", "0"],
      [0, 0, 0, "Styles should be written using objects.", "1"],
      [0, 0, 0, "Styles should be written using objects.", "2"],
      [0, 0, 0, "Styles should be written using objects.", "3"],
      [0, 0, 0, "Styles should be written using objects.", "4"]
    ],
    "public/app/features/alerting/unified/components/receivers/form/GenerateAlertDataModal.tsx:5381": [
      [0, 0, 0, "Styles should be written using objects.", "0"],
      [0, 0, 0, "Styles should be written using objects.", "1"],
      [0, 0, 0, "Styles should be written using objects.", "2"],
      [0, 0, 0, "Styles should be written using objects.", "3"],
      [0, 0, 0, "Styles should be written using objects.", "4"],
      [0, 0, 0, "Styles should be written using objects.", "5"]
    ],
    "public/app/features/alerting/unified/components/receivers/form/ReceiverForm.tsx:5381": [
      [0, 0, 0, "Do not use any type assertions.", "0"],
      [0, 0, 0, "Unexpected any. Specify a different type.", "1"],
      [0, 0, 0, "Do not use any type assertions.", "2"],
      [0, 0, 0, "Do not use any type assertions.", "3"],
      [0, 0, 0, "Styles should be written using objects.", "4"],
      [0, 0, 0, "Styles should be written using objects.", "5"]
    ],
    "public/app/features/alerting/unified/components/receivers/form/TestContactPointModal.tsx:5381": [
      [0, 0, 0, "Styles should be written using objects.", "0"],
      [0, 0, 0, "Styles should be written using objects.", "1"]
    ],
    "public/app/features/alerting/unified/components/receivers/form/fields/KeyValueMapInput.tsx:5381": [
      [0, 0, 0, "Styles should be written using objects.", "0"],
      [0, 0, 0, "Styles should be written using objects.", "1"]
    ],
    "public/app/features/alerting/unified/components/receivers/form/fields/OptionField.tsx:5381": [
      [0, 0, 0, "Unexpected any. Specify a different type.", "0"],
      [0, 0, 0, "Unexpected any. Specify a different type.", "1"],
      [0, 0, 0, "Do not use any type assertions.", "2"],
      [0, 0, 0, "Unexpected any. Specify a different type.", "3"],
      [0, 0, 0, "Do not use any type assertions.", "4"],
      [0, 0, 0, "Unexpected any. Specify a different type.", "5"],
      [0, 0, 0, "Styles should be written using objects.", "6"],
      [0, 0, 0, "Styles should be written using objects.", "7"],
      [0, 0, 0, "Unexpected any. Specify a different type.", "8"],
      [0, 0, 0, "Unexpected any. Specify a different type.", "9"]
    ],
    "public/app/features/alerting/unified/components/receivers/form/fields/StringArrayInput.tsx:5381": [
      [0, 0, 0, "Styles should be written using objects.", "0"],
      [0, 0, 0, "Styles should be written using objects.", "1"],
      [0, 0, 0, "Styles should be written using objects.", "2"]
    ],
    "public/app/features/alerting/unified/components/receivers/form/fields/SubformArrayField.tsx:5381": [
      [0, 0, 0, "Unexpected any. Specify a different type.", "0"],
      [0, 0, 0, "Unexpected any. Specify a different type.", "1"]
    ],
    "public/app/features/alerting/unified/components/receivers/form/fields/SubformField.tsx:5381": [
      [0, 0, 0, "Unexpected any. Specify a different type.", "0"],
      [0, 0, 0, "Unexpected any. Specify a different type.", "1"]
    ],
    "public/app/features/alerting/unified/components/receivers/form/fields/styles.ts:5381": [
      [0, 0, 0, "Styles should be written using objects.", "0"],
      [0, 0, 0, "Styles should be written using objects.", "1"],
      [0, 0, 0, "Styles should be written using objects.", "2"],
      [0, 0, 0, "Styles should be written using objects.", "3"],
      [0, 0, 0, "Styles should be written using objects.", "4"]
    ],
    "public/app/features/alerting/unified/components/receivers/grafanaAppReceivers/ReceiverMetadataBadge.tsx:5381": [
      [0, 0, 0, "Styles should be written using objects.", "0"],
      [0, 0, 0, "Styles should be written using objects.", "1"]
    ],
    "public/app/features/alerting/unified/components/rule-editor/AnnotationKeyInput.tsx:5381": [
      [0, 0, 0, "Do not use any type assertions.", "0"]
    ],
    "public/app/features/alerting/unified/components/rule-editor/AnnotationsStep.tsx:5381": [
      [0, 0, 0, "Styles should be written using objects.", "0"],
      [0, 0, 0, "Styles should be written using objects.", "1"],
      [0, 0, 0, "Styles should be written using objects.", "2"],
      [0, 0, 0, "Styles should be written using objects.", "3"],
      [0, 0, 0, "Styles should be written using objects.", "4"],
      [0, 0, 0, "Styles should be written using objects.", "5"],
      [0, 0, 0, "Styles should be written using objects.", "6"],
      [0, 0, 0, "Styles should be written using objects.", "7"],
      [0, 0, 0, "Styles should be written using objects.", "8"],
      [0, 0, 0, "Styles should be written using objects.", "9"],
      [0, 0, 0, "Styles should be written using objects.", "10"]
    ],
    "public/app/features/alerting/unified/components/rule-editor/CloudAlertPreview.tsx:5381": [
      [0, 0, 0, "Styles should be written using objects.", "0"],
      [0, 0, 0, "Styles should be written using objects.", "1"]
    ],
    "public/app/features/alerting/unified/components/rule-editor/CloudEvaluationBehavior.tsx:5381": [
      [0, 0, 0, "Styles should be written using objects.", "0"],
      [0, 0, 0, "Styles should be written using objects.", "1"],
      [0, 0, 0, "Styles should be written using objects.", "2"]
    ],
    "public/app/features/alerting/unified/components/rule-editor/CustomAnnotationHeaderField.tsx:5381": [
      [0, 0, 0, "Styles should be written using objects.", "0"],
      [0, 0, 0, "Styles should be written using objects.", "1"]
    ],
    "public/app/features/alerting/unified/components/rule-editor/DashboardAnnotationField.tsx:5381": [
      [0, 0, 0, "Styles should be written using objects.", "0"],
      [0, 0, 0, "Styles should be written using objects.", "1"],
      [0, 0, 0, "Styles should be written using objects.", "2"],
      [0, 0, 0, "Styles should be written using objects.", "3"]
    ],
    "public/app/features/alerting/unified/components/rule-editor/DashboardPicker.tsx:5381": [
      [0, 0, 0, "Styles should be written using objects.", "0"],
      [0, 0, 0, "Styles should be written using objects.", "1"],
      [0, 0, 0, "Styles should be written using objects.", "2"],
      [0, 0, 0, "Styles should be written using objects.", "3"],
      [0, 0, 0, "Styles should be written using objects.", "4"],
      [0, 0, 0, "Styles should be written using objects.", "5"],
      [0, 0, 0, "Styles should be written using objects.", "6"],
      [0, 0, 0, "Styles should be written using objects.", "7"],
      [0, 0, 0, "Styles should be written using objects.", "8"],
      [0, 0, 0, "Styles should be written using objects.", "9"],
      [0, 0, 0, "Styles should be written using objects.", "10"],
      [0, 0, 0, "Styles should be written using objects.", "11"],
      [0, 0, 0, "Styles should be written using objects.", "12"],
      [0, 0, 0, "Styles should be written using objects.", "13"],
      [0, 0, 0, "Styles should be written using objects.", "14"]
    ],
    "public/app/features/alerting/unified/components/rule-editor/ExpressionEditor.tsx:5381": [
      [0, 0, 0, "Styles should be written using objects.", "0"],
      [0, 0, 0, "Styles should be written using objects.", "1"],
      [0, 0, 0, "Do not use any type assertions.", "2"]
    ],
    "public/app/features/alerting/unified/components/rule-editor/ExpressionsEditor.tsx:5381": [
      [0, 0, 0, "Styles should be written using objects.", "0"]
    ],
    "public/app/features/alerting/unified/components/rule-editor/FolderAndGroup.tsx:5381": [
      [0, 0, 0, "Styles should be written using objects.", "0"],
      [0, 0, 0, "Styles should be written using objects.", "1"],
      [0, 0, 0, "Styles should be written using objects.", "2"],
      [0, 0, 0, "Styles should be written using objects.", "3"]
    ],
    "public/app/features/alerting/unified/components/rule-editor/GrafanaEvaluationBehavior.tsx:5381": [
      [0, 0, 0, "Styles should be written using objects.", "0"],
      [0, 0, 0, "Styles should be written using objects.", "1"],
      [0, 0, 0, "Styles should be written using objects.", "2"],
      [0, 0, 0, "Styles should be written using objects.", "3"],
      [0, 0, 0, "Styles should be written using objects.", "4"],
      [0, 0, 0, "Styles should be written using objects.", "5"],
      [0, 0, 0, "Styles should be written using objects.", "6"],
      [0, 0, 0, "Styles should be written using objects.", "7"],
      [0, 0, 0, "Styles should be written using objects.", "8"],
      [0, 0, 0, "Styles should be written using objects.", "9"],
      [0, 0, 0, "Styles should be written using objects.", "10"]
    ],
    "public/app/features/alerting/unified/components/rule-editor/GroupAndNamespaceFields.tsx:5381": [
      [0, 0, 0, "Styles should be written using objects.", "0"],
      [0, 0, 0, "Styles should be written using objects.", "1"]
    ],
    "public/app/features/alerting/unified/components/rule-editor/LabelsField.tsx:5381": [
      [0, 0, 0, "Styles should be written using objects.", "0"],
      [0, 0, 0, "Styles should be written using objects.", "1"],
      [0, 0, 0, "Styles should be written using objects.", "2"],
      [0, 0, 0, "Styles should be written using objects.", "3"],
      [0, 0, 0, "Styles should be written using objects.", "4"],
      [0, 0, 0, "Styles should be written using objects.", "5"],
      [0, 0, 0, "Styles should be written using objects.", "6"],
      [0, 0, 0, "Styles should be written using objects.", "7"]
    ],
    "public/app/features/alerting/unified/components/rule-editor/NeedHelpInfo.tsx:5381": [
      [0, 0, 0, "Styles should be written using objects.", "0"],
      [0, 0, 0, "Styles should be written using objects.", "1"]
    ],
    "public/app/features/alerting/unified/components/rule-editor/PreviewRule.tsx:5381": [
      [0, 0, 0, "Unexpected any. Specify a different type.", "0"],
      [0, 0, 0, "Styles should be written using objects.", "1"]
    ],
    "public/app/features/alerting/unified/components/rule-editor/PreviewRuleResult.tsx:5381": [
      [0, 0, 0, "Styles should be written using objects.", "0"],
      [0, 0, 0, "Styles should be written using objects.", "1"]
    ],
    "public/app/features/alerting/unified/components/rule-editor/QueryEditor.tsx:5381": [
      [0, 0, 0, "Styles should be written using objects.", "0"]
    ],
    "public/app/features/alerting/unified/components/rule-editor/QueryOptions.tsx:5381": [
      [0, 0, 0, "Styles should be written using objects.", "0"],
      [0, 0, 0, "Styles should be written using objects.", "1"],
      [0, 0, 0, "Styles should be written using objects.", "2"]
    ],
    "public/app/features/alerting/unified/components/rule-editor/QueryWrapper.tsx:5381": [
      [0, 0, 0, "Styles should be written using objects.", "0"],
      [0, 0, 0, "Styles should be written using objects.", "1"]
    ],
    "public/app/features/alerting/unified/components/rule-editor/RecordingRuleEditor.tsx:5381": [
      [0, 0, 0, "Styles should be written using objects.", "0"]
    ],
    "public/app/features/alerting/unified/components/rule-editor/RuleEditorSection.tsx:5381": [
      [0, 0, 0, "Styles should be written using objects.", "0"],
      [0, 0, 0, "Styles should be written using objects.", "1"],
      [0, 0, 0, "Styles should be written using objects.", "2"]
    ],
    "public/app/features/alerting/unified/components/rule-editor/RuleFolderPicker.tsx:5381": [
      [0, 0, 0, "Styles should be written using objects.", "0"],
      [0, 0, 0, "Styles should be written using objects.", "1"]
    ],
    "public/app/features/alerting/unified/components/rule-editor/RuleInspector.tsx:5381": [
      [0, 0, 0, "Do not use any type assertions.", "0"],
      [0, 0, 0, "Styles should be written using objects.", "1"],
      [0, 0, 0, "Styles should be written using objects.", "2"],
      [0, 0, 0, "Styles should be written using objects.", "3"]
    ],
    "public/app/features/alerting/unified/components/rule-editor/VizWrapper.tsx:5381": [
      [0, 0, 0, "Styles should be written using objects.", "0"],
      [0, 0, 0, "Styles should be written using objects.", "1"]
    ],
    "public/app/features/alerting/unified/components/rule-editor/notificaton-preview/NotificationPolicyMatchers.tsx:5381": [
      [0, 0, 0, "Styles should be written using objects.", "0"],
      [0, 0, 0, "Styles should be written using objects.", "1"]
    ],
    "public/app/features/alerting/unified/components/rule-editor/notificaton-preview/NotificationPreview.tsx:5381": [
      [0, 0, 0, "Styles should be written using objects.", "0"],
      [0, 0, 0, "Styles should be written using objects.", "1"],
      [0, 0, 0, "Styles should be written using objects.", "2"],
      [0, 0, 0, "Styles should be written using objects.", "3"],
      [0, 0, 0, "Styles should be written using objects.", "4"],
      [0, 0, 0, "Styles should be written using objects.", "5"],
      [0, 0, 0, "Styles should be written using objects.", "6"]
    ],
    "public/app/features/alerting/unified/components/rule-editor/notificaton-preview/NotificationPreviewByAlertManager.tsx:5381": [
      [0, 0, 0, "Styles should be written using objects.", "0"],
      [0, 0, 0, "Styles should be written using objects.", "1"],
      [0, 0, 0, "Styles should be written using objects.", "2"],
      [0, 0, 0, "Styles should be written using objects.", "3"],
      [0, 0, 0, "Styles should be written using objects.", "4"]
    ],
    "public/app/features/alerting/unified/components/rule-editor/notificaton-preview/NotificationRoute.tsx:5381": [
      [0, 0, 0, "Styles should be written using objects.", "0"],
      [0, 0, 0, "Styles should be written using objects.", "1"],
      [0, 0, 0, "Styles should be written using objects.", "2"],
      [0, 0, 0, "Styles should be written using objects.", "3"],
      [0, 0, 0, "Styles should be written using objects.", "4"],
      [0, 0, 0, "Styles should be written using objects.", "5"],
      [0, 0, 0, "Styles should be written using objects.", "6"],
      [0, 0, 0, "Styles should be written using objects.", "7"],
      [0, 0, 0, "Styles should be written using objects.", "8"]
    ],
    "public/app/features/alerting/unified/components/rule-editor/notificaton-preview/NotificationRouteDetailsModal.tsx:5381": [
      [0, 0, 0, "Styles should be written using objects.", "0"],
      [0, 0, 0, "Styles should be written using objects.", "1"],
      [0, 0, 0, "Styles should be written using objects.", "2"],
      [0, 0, 0, "Styles should be written using objects.", "3"],
      [0, 0, 0, "Styles should be written using objects.", "4"],
      [0, 0, 0, "Styles should be written using objects.", "5"],
      [0, 0, 0, "Styles should be written using objects.", "6"],
      [0, 0, 0, "Styles should be written using objects.", "7"],
      [0, 0, 0, "Styles should be written using objects.", "8"],
      [0, 0, 0, "Styles should be written using objects.", "9"],
      [0, 0, 0, "Styles should be written using objects.", "10"]
    ],
    "public/app/features/alerting/unified/components/rule-editor/query-and-alert-condition/CloudDataSourceSelector.tsx:5381": [
      [0, 0, 0, "Styles should be written using objects.", "0"],
      [0, 0, 0, "Styles should be written using objects.", "1"]
    ],
    "public/app/features/alerting/unified/components/rule-editor/query-and-alert-condition/QueryAndExpressionsStep.tsx:5381": [
      [0, 0, 0, "Use data-testid for E2E selectors instead of aria-label", "0"],
      [0, 0, 0, "Styles should be written using objects.", "1"],
      [0, 0, 0, "Styles should be written using objects.", "2"],
      [0, 0, 0, "Styles should be written using objects.", "3"],
      [0, 0, 0, "Styles should be written using objects.", "4"]
    ],
    "public/app/features/alerting/unified/components/rule-editor/rule-types/RuleType.tsx:5381": [
      [0, 0, 0, "Styles should be written using objects.", "0"],
      [0, 0, 0, "Styles should be written using objects.", "1"]
    ],
    "public/app/features/alerting/unified/components/rule-editor/rule-types/RuleTypePicker.tsx:5381": [
      [0, 0, 0, "Styles should be written using objects.", "0"]
    ],
    "public/app/features/alerting/unified/components/rule-viewer/RuleViewer.v1.tsx:5381": [
      [0, 0, 0, "Styles should be written using objects.", "0"],
      [0, 0, 0, "Styles should be written using objects.", "1"],
      [0, 0, 0, "Styles should be written using objects.", "2"],
      [0, 0, 0, "Styles should be written using objects.", "3"],
      [0, 0, 0, "Styles should be written using objects.", "4"],
      [0, 0, 0, "Styles should be written using objects.", "5"],
      [0, 0, 0, "Styles should be written using objects.", "6"],
      [0, 0, 0, "Styles should be written using objects.", "7"],
      [0, 0, 0, "Styles should be written using objects.", "8"],
      [0, 0, 0, "Styles should be written using objects.", "9"],
      [0, 0, 0, "Styles should be written using objects.", "10"],
      [0, 0, 0, "Styles should be written using objects.", "11"],
      [0, 0, 0, "Styles should be written using objects.", "12"]
    ],
    "public/app/features/alerting/unified/components/rule-viewer/RuleViewerLayout.tsx:5381": [
      [0, 0, 0, "Styles should be written using objects.", "0"],
      [0, 0, 0, "Styles should be written using objects.", "1"]
    ],
    "public/app/features/alerting/unified/components/rule-viewer/RuleViewerVisualization.tsx:5381": [
      [0, 0, 0, "Styles should be written using objects.", "0"],
      [0, 0, 0, "Styles should be written using objects.", "1"],
      [0, 0, 0, "Styles should be written using objects.", "2"],
      [0, 0, 0, "Styles should be written using objects.", "3"],
      [0, 0, 0, "Styles should be written using objects.", "4"]
    ],
    "public/app/features/alerting/unified/components/rules/ActionButton.tsx:5381": [
      [0, 0, 0, "Styles should be written using objects.", "0"]
    ],
    "public/app/features/alerting/unified/components/rules/AlertInstanceStateFilter.tsx:5381": [
      [0, 0, 0, "Styles should be written using objects.", "0"]
    ],
    "public/app/features/alerting/unified/components/rules/CloneRule.tsx:5381": [
      [0, 0, 0, "Styles should be written using objects.", "0"]
    ],
    "public/app/features/alerting/unified/components/rules/CloudRules.tsx:5381": [
      [0, 0, 0, "Styles should be written using objects.", "0"],
      [0, 0, 0, "Styles should be written using objects.", "1"],
      [0, 0, 0, "Styles should be written using objects.", "2"],
      [0, 0, 0, "Styles should be written using objects.", "3"]
    ],
    "public/app/features/alerting/unified/components/rules/EditRuleGroupModal.tsx:5381": [
      [0, 0, 0, "Styles should be written using objects.", "0"],
      [0, 0, 0, "Styles should be written using objects.", "1"],
      [0, 0, 0, "Styles should be written using objects.", "2"],
      [0, 0, 0, "Styles should be written using objects.", "3"],
      [0, 0, 0, "Styles should be written using objects.", "4"]
    ],
    "public/app/features/alerting/unified/components/rules/GrafanaRules.tsx:5381": [
      [0, 0, 0, "Styles should be written using objects.", "0"],
      [0, 0, 0, "Styles should be written using objects.", "1"],
      [0, 0, 0, "Styles should be written using objects.", "2"],
      [0, 0, 0, "Styles should be written using objects.", "3"]
    ],
    "public/app/features/alerting/unified/components/rules/NoRulesCTA.tsx:5381": [
      [0, 0, 0, "Styles should be written using objects.", "0"]
    ],
    "public/app/features/alerting/unified/components/rules/ReorderRuleGroupModal.tsx:5381": [
      [0, 0, 0, "Styles should be written using objects.", "0"],
      [0, 0, 0, "Styles should be written using objects.", "1"],
      [0, 0, 0, "Styles should be written using objects.", "2"],
      [0, 0, 0, "Styles should be written using objects.", "3"],
      [0, 0, 0, "Styles should be written using objects.", "4"],
      [0, 0, 0, "Styles should be written using objects.", "5"],
      [0, 0, 0, "Styles should be written using objects.", "6"]
    ],
    "public/app/features/alerting/unified/components/rules/RuleActionsButtons.tsx:5381": [
      [0, 0, 0, "Styles should be written using objects.", "0"]
    ],
    "public/app/features/alerting/unified/components/rules/RuleConfigStatus.tsx:5381": [
      [0, 0, 0, "Styles should be written using objects.", "0"],
      [0, 0, 0, "Styles should be written using objects.", "1"]
    ],
    "public/app/features/alerting/unified/components/rules/RuleDetails.tsx:5381": [
      [0, 0, 0, "Styles should be written using objects.", "0"],
      [0, 0, 0, "Styles should be written using objects.", "1"],
      [0, 0, 0, "Styles should be written using objects.", "2"]
    ],
    "public/app/features/alerting/unified/components/rules/RuleDetailsActionButtons.tsx:5381": [
      [0, 0, 0, "Styles should be written using objects.", "0"]
    ],
    "public/app/features/alerting/unified/components/rules/RuleDetailsAnnotations.tsx:5381": [
      [0, 0, 0, "Styles should be written using objects.", "0"]
    ],
    "public/app/features/alerting/unified/components/rules/RuleDetailsDataSources.tsx:5381": [
      [0, 0, 0, "Styles should be written using objects.", "0"]
    ],
    "public/app/features/alerting/unified/components/rules/RuleDetailsExpression.tsx:5381": [
      [0, 0, 0, "Styles should be written using objects.", "0"]
    ],
    "public/app/features/alerting/unified/components/rules/RuleDetailsMatchingInstances.tsx:5381": [
      [0, 0, 0, "Styles should be written using objects.", "0"],
      [0, 0, 0, "Styles should be written using objects.", "1"],
      [0, 0, 0, "Styles should be written using objects.", "2"],
      [0, 0, 0, "Styles should be written using objects.", "3"],
      [0, 0, 0, "Styles should be written using objects.", "4"],
      [0, 0, 0, "Styles should be written using objects.", "5"]
    ],
    "public/app/features/alerting/unified/components/rules/RuleHealth.tsx:5381": [
      [0, 0, 0, "Styles should be written using objects.", "0"]
    ],
    "public/app/features/alerting/unified/components/rules/RuleListErrors.tsx:5381": [
      [0, 0, 0, "Styles should be written using objects.", "0"],
      [0, 0, 0, "Styles should be written using objects.", "1"],
      [0, 0, 0, "Styles should be written using objects.", "2"]
    ],
    "public/app/features/alerting/unified/components/rules/RuleListStateSection.tsx:5381": [
      [0, 0, 0, "Styles should be written using objects.", "0"],
      [0, 0, 0, "Styles should be written using objects.", "1"],
      [0, 0, 0, "Styles should be written using objects.", "2"]
    ],
    "public/app/features/alerting/unified/components/rules/RuleState.tsx:5381": [
      [0, 0, 0, "Styles should be written using objects.", "0"]
    ],
    "public/app/features/alerting/unified/components/rules/RulesFilter.tsx:5381": [
      [0, 0, 0, "Styles should be written using objects.", "0"],
      [0, 0, 0, "Styles should be written using objects.", "1"],
      [0, 0, 0, "Styles should be written using objects.", "2"],
      [0, 0, 0, "Styles should be written using objects.", "3"],
      [0, 0, 0, "Styles should be written using objects.", "4"]
    ],
    "public/app/features/alerting/unified/components/rules/RulesGroup.tsx:5381": [
      [0, 0, 0, "Styles should be written using objects.", "0"],
      [0, 0, 0, "Styles should be written using objects.", "1"],
      [0, 0, 0, "Styles should be written using objects.", "2"],
      [0, 0, 0, "Styles should be written using objects.", "3"],
      [0, 0, 0, "Styles should be written using objects.", "4"],
      [0, 0, 0, "Styles should be written using objects.", "5"],
      [0, 0, 0, "Styles should be written using objects.", "6"],
      [0, 0, 0, "Styles should be written using objects.", "7"],
      [0, 0, 0, "Styles should be written using objects.", "8"],
      [0, 0, 0, "Styles should be written using objects.", "9"],
      [0, 0, 0, "Styles should be written using objects.", "10"],
      [0, 0, 0, "Styles should be written using objects.", "11"]
    ],
    "public/app/features/alerting/unified/components/rules/RulesTable.tsx:5381": [
      [0, 0, 0, "Styles should be written using objects.", "0"],
      [0, 0, 0, "Styles should be written using objects.", "1"],
      [0, 0, 0, "Styles should be written using objects.", "2"],
      [0, 0, 0, "Styles should be written using objects.", "3"]
    ],
    "public/app/features/alerting/unified/components/rules/state-history/LogRecordViewer.tsx:5381": [
      [0, 0, 0, "Styles should be written using objects.", "0"],
      [0, 0, 0, "Styles should be written using objects.", "1"],
      [0, 0, 0, "Styles should be written using objects.", "2"],
      [0, 0, 0, "Styles should be written using objects.", "3"],
      [0, 0, 0, "Styles should be written using objects.", "4"]
    ],
    "public/app/features/alerting/unified/components/rules/state-history/LokiStateHistory.tsx:5381": [
      [0, 0, 0, "Styles should be written using objects.", "0"],
      [0, 0, 0, "Styles should be written using objects.", "1"],
      [0, 0, 0, "Styles should be written using objects.", "2"],
      [0, 0, 0, "Styles should be written using objects.", "3"],
      [0, 0, 0, "Styles should be written using objects.", "4"],
      [0, 0, 0, "Styles should be written using objects.", "5"]
    ],
    "public/app/features/alerting/unified/components/rules/state-history/StateHistory.tsx:5381": [
      [0, 0, 0, "Styles should be written using objects.", "0"],
      [0, 0, 0, "Styles should be written using objects.", "1"],
      [0, 0, 0, "Styles should be written using objects.", "2"]
    ],
    "public/app/features/alerting/unified/components/silences/Matchers.tsx:5381": [
      [0, 0, 0, "Styles should be written using objects.", "0"]
    ],
    "public/app/features/alerting/unified/components/silences/MatchersField.tsx:5381": [
      [0, 0, 0, "Styles should be written using objects.", "0"],
      [0, 0, 0, "Styles should be written using objects.", "1"],
      [0, 0, 0, "Styles should be written using objects.", "2"],
      [0, 0, 0, "Styles should be written using objects.", "3"],
      [0, 0, 0, "Styles should be written using objects.", "4"]
    ],
    "public/app/features/alerting/unified/components/silences/SilenceDetails.tsx:5381": [
      [0, 0, 0, "Styles should be written using objects.", "0"],
      [0, 0, 0, "Styles should be written using objects.", "1"],
      [0, 0, 0, "Styles should be written using objects.", "2"]
    ],
    "public/app/features/alerting/unified/components/silences/SilencePeriod.tsx:5381": [
      [0, 0, 0, "Styles should be written using objects.", "0"]
    ],
    "public/app/features/alerting/unified/components/silences/SilencedAlertsTable.tsx:5381": [
      [0, 0, 0, "Styles should be written using objects.", "0"],
      [0, 0, 0, "Styles should be written using objects.", "1"],
      [0, 0, 0, "Styles should be written using objects.", "2"]
    ],
    "public/app/features/alerting/unified/components/silences/SilencedInstancesPreview.tsx:5381": [
      [0, 0, 0, "Styles should be written using objects.", "0"],
      [0, 0, 0, "Styles should be written using objects.", "1"],
      [0, 0, 0, "Styles should be written using objects.", "2"],
      [0, 0, 0, "Styles should be written using objects.", "3"],
      [0, 0, 0, "Styles should be written using objects.", "4"]
    ],
    "public/app/features/alerting/unified/components/silences/SilencesEditor.tsx:5381": [
      [0, 0, 0, "Do not use any type assertions.", "0"],
      [0, 0, 0, "Styles should be written using objects.", "1"],
      [0, 0, 0, "Styles should be written using objects.", "2"],
      [0, 0, 0, "Styles should be written using objects.", "3"],
      [0, 0, 0, "Styles should be written using objects.", "4"],
      [0, 0, 0, "Styles should be written using objects.", "5"]
    ],
    "public/app/features/alerting/unified/components/silences/SilencesFilter.tsx:5381": [
      [0, 0, 0, "Do not use any type assertions.", "0"],
      [0, 0, 0, "Styles should be written using objects.", "1"],
      [0, 0, 0, "Styles should be written using objects.", "2"],
      [0, 0, 0, "Styles should be written using objects.", "3"],
      [0, 0, 0, "Styles should be written using objects.", "4"]
    ],
    "public/app/features/alerting/unified/components/silences/SilencesTable.tsx:5381": [
      [0, 0, 0, "Styles should be written using objects.", "0"],
      [0, 0, 0, "Styles should be written using objects.", "1"],
      [0, 0, 0, "Styles should be written using objects.", "2"],
      [0, 0, 0, "Styles should be written using objects.", "3"],
      [0, 0, 0, "Styles should be written using objects.", "4"]
    ],
    "public/app/features/alerting/unified/home/GettingStarted.tsx:5381": [
      [0, 0, 0, "Styles should be written using objects.", "0"],
      [0, 0, 0, "Styles should be written using objects.", "1"],
      [0, 0, 0, "Styles should be written using objects.", "2"],
      [0, 0, 0, "Styles should be written using objects.", "3"],
      [0, 0, 0, "Styles should be written using objects.", "4"],
      [0, 0, 0, "Styles should be written using objects.", "5"],
      [0, 0, 0, "Styles should be written using objects.", "6"],
      [0, 0, 0, "Styles should be written using objects.", "7"],
      [0, 0, 0, "Styles should be written using objects.", "8"],
      [0, 0, 0, "Styles should be written using objects.", "9"],
      [0, 0, 0, "Styles should be written using objects.", "10"],
      [0, 0, 0, "Styles should be written using objects.", "11"],
      [0, 0, 0, "Styles should be written using objects.", "12"],
      [0, 0, 0, "Styles should be written using objects.", "13"],
      [0, 0, 0, "Styles should be written using objects.", "14"]
    ],
    "public/app/features/alerting/unified/hooks/useAlertmanagerConfig.ts:5381": [
      [0, 0, 0, "Do not use any type assertions.", "0"]
    ],
    "public/app/features/alerting/unified/hooks/useControlledFieldArray.ts:5381": [
      [0, 0, 0, "Unexpected any. Specify a different type.", "0"]
    ],
    "public/app/features/alerting/unified/hooks/useStateHistoryModal.tsx:5381": [
      [0, 0, 0, "Styles should be written using objects.", "0"],
      [0, 0, 0, "Styles should be written using objects.", "1"]
    ],
    "public/app/features/alerting/unified/mocks.ts:5381": [
      [0, 0, 0, "Do not use any type assertions.", "0"],
      [0, 0, 0, "Do not use any type assertions.", "1"],
      [0, 0, 0, "Do not use any type assertions.", "2"],
      [0, 0, 0, "Do not use any type assertions.", "3"],
      [0, 0, 0, "Unexpected any. Specify a different type.", "4"],
      [0, 0, 0, "Unexpected any. Specify a different type.", "5"],
      [0, 0, 0, "Do not use any type assertions.", "6"],
      [0, 0, 0, "Do not use any type assertions.", "7"],
      [0, 0, 0, "Unexpected any. Specify a different type.", "8"],
      [0, 0, 0, "Unexpected any. Specify a different type.", "9"],
      [0, 0, 0, "Do not use any type assertions.", "10"]
    ],
    "public/app/features/alerting/unified/state/actions.ts:5381": [
      [0, 0, 0, "Do not use any type assertions.", "0"],
      [0, 0, 0, "Do not use any type assertions.", "1"]
    ],
    "public/app/features/alerting/unified/styles/notifications.ts:5381": [
      [0, 0, 0, "Styles should be written using objects.", "0"],
      [0, 0, 0, "Styles should be written using objects.", "1"],
      [0, 0, 0, "Styles should be written using objects.", "2"]
    ],
    "public/app/features/alerting/unified/styles/pagination.ts:5381": [
      [0, 0, 0, "Styles should be written using objects.", "0"]
    ],
    "public/app/features/alerting/unified/styles/table.ts:5381": [
      [0, 0, 0, "Styles should be written using objects.", "0"],
      [0, 0, 0, "Styles should be written using objects.", "1"],
      [0, 0, 0, "Styles should be written using objects.", "2"],
      [0, 0, 0, "Styles should be written using objects.", "3"],
      [0, 0, 0, "Styles should be written using objects.", "4"]
    ],
    "public/app/features/alerting/unified/types/receiver-form.ts:5381": [
      [0, 0, 0, "Unexpected any. Specify a different type.", "0"],
      [0, 0, 0, "Unexpected any. Specify a different type.", "1"]
    ],
    "public/app/features/alerting/unified/utils/misc.test.ts:5381": [
      [0, 0, 0, "Unexpected any. Specify a different type.", "0"],
      [0, 0, 0, "Unexpected any. Specify a different type.", "1"],
      [0, 0, 0, "Unexpected any. Specify a different type.", "2"]
    ],
    "public/app/features/alerting/unified/utils/receiver-form.ts:5381": [
      [0, 0, 0, "Do not use any type assertions.", "0"],
      [0, 0, 0, "Do not use any type assertions.", "1"],
      [0, 0, 0, "Do not use any type assertions.", "2"],
      [0, 0, 0, "Unexpected any. Specify a different type.", "3"]
    ],
    "public/app/features/alerting/unified/utils/redux.ts:5381": [
      [0, 0, 0, "Unexpected any. Specify a different type.", "0"],
      [0, 0, 0, "Unexpected any. Specify a different type.", "1"],
      [0, 0, 0, "Do not use any type assertions.", "2"],
      [0, 0, 0, "Do not use any type assertions.", "3"],
      [0, 0, 0, "Do not use any type assertions.", "4"],
      [0, 0, 0, "Do not use any type assertions.", "5"],
      [0, 0, 0, "Do not use any type assertions.", "6"],
      [0, 0, 0, "Do not use any type assertions.", "7"],
      [0, 0, 0, "Do not use any type assertions.", "8"]
    ],
    "public/app/features/alerting/unified/utils/rulerClient.ts:5381": [
      [0, 0, 0, "Do not use any type assertions.", "0"]
    ],
    "public/app/features/alerting/unified/utils/rules.ts:5381": [
      [0, 0, 0, "Unexpected any. Specify a different type.", "0"],
      [0, 0, 0, "Do not use any type assertions.", "1"],
      [0, 0, 0, "Do not use any type assertions.", "2"],
      [0, 0, 0, "Do not use any type assertions.", "3"],
      [0, 0, 0, "Do not use any type assertions.", "4"]
    ],
    "public/app/features/annotations/components/StandardAnnotationQueryEditor.tsx:5381": [
      [0, 0, 0, "Styles should be written using objects.", "0"]
    ],
    "public/app/features/annotations/events_processing.ts:5381": [
      [0, 0, 0, "Unexpected any. Specify a different type.", "0"]
    ],
    "public/app/features/annotations/standardAnnotationSupport.ts:5381": [
      [0, 0, 0, "Unexpected any. Specify a different type.", "0"],
      [0, 0, 0, "Do not use any type assertions.", "1"],
      [0, 0, 0, "Unexpected any. Specify a different type.", "2"]
    ],
    "public/app/features/api-keys/ApiKeysTable.tsx:5381": [
      [0, 0, 0, "Styles should be written using objects.", "0"],
      [0, 0, 0, "Styles should be written using objects.", "1"]
    ],
    "public/app/features/api-keys/MigrateToServiceAccountsCard.tsx:5381": [
      [0, 0, 0, "Styles should be written using objects.", "0"],
      [0, 0, 0, "Styles should be written using objects.", "1"],
      [0, 0, 0, "Styles should be written using objects.", "2"]
    ],
    "public/app/features/auth-config/AuthConfigPage.tsx:5381": [
      [0, 0, 0, "Styles should be written using objects.", "0"],
      [0, 0, 0, "Styles should be written using objects.", "1"],
      [0, 0, 0, "Styles should be written using objects.", "2"],
      [0, 0, 0, "Styles should be written using objects.", "3"],
      [0, 0, 0, "Styles should be written using objects.", "4"],
      [0, 0, 0, "Styles should be written using objects.", "5"]
    ],
    "public/app/features/auth-config/components/ConfigureAuthCTA.tsx:5381": [
      [0, 0, 0, "Styles should be written using objects.", "0"],
      [0, 0, 0, "Styles should be written using objects.", "1"]
    ],
    "public/app/features/auth-config/components/ProviderCard.tsx:5381": [
      [0, 0, 0, "Styles should be written using objects.", "0"],
      [0, 0, 0, "Styles should be written using objects.", "1"],
      [0, 0, 0, "Styles should be written using objects.", "2"],
      [0, 0, 0, "Styles should be written using objects.", "3"],
      [0, 0, 0, "Styles should be written using objects.", "4"],
      [0, 0, 0, "Styles should be written using objects.", "5"],
      [0, 0, 0, "Styles should be written using objects.", "6"]
    ],
    "public/app/features/canvas/element.ts:5381": [
      [0, 0, 0, "Unexpected any. Specify a different type.", "0"],
      [0, 0, 0, "Unexpected any. Specify a different type.", "1"],
      [0, 0, 0, "Unexpected any. Specify a different type.", "2"],
      [0, 0, 0, "Unexpected any. Specify a different type.", "3"],
      [0, 0, 0, "Unexpected any. Specify a different type.", "4"]
    ],
    "public/app/features/canvas/elements/droneFront.tsx:5381": [
      [0, 0, 0, "Styles should be written using objects.", "0"]
    ],
    "public/app/features/canvas/elements/droneSide.tsx:5381": [
      [0, 0, 0, "Styles should be written using objects.", "0"]
    ],
    "public/app/features/canvas/elements/droneTop.tsx:5381": [
      [0, 0, 0, "Styles should be written using objects.", "0"],
      [0, 0, 0, "Styles should be written using objects.", "1"],
      [0, 0, 0, "Styles should be written using objects.", "2"]
    ],
    "public/app/features/canvas/elements/ellipse.tsx:5381": [
      [0, 0, 0, "Styles should be written using objects.", "0"],
      [0, 0, 0, "Styles should be written using objects.", "1"]
    ],
    "public/app/features/canvas/elements/icon.tsx:5381": [
      [0, 0, 0, "Styles should be written using objects.", "0"]
    ],
    "public/app/features/canvas/elements/metricValue.tsx:5381": [
      [0, 0, 0, "Styles should be written using objects.", "0"],
      [0, 0, 0, "Styles should be written using objects.", "1"],
      [0, 0, 0, "Styles should be written using objects.", "2"]
    ],
    "public/app/features/canvas/elements/rectangle.tsx:5381": [
      [0, 0, 0, "Styles should be written using objects.", "0"],
      [0, 0, 0, "Styles should be written using objects.", "1"]
    ],
    "public/app/features/canvas/elements/server/server.tsx:5381": [
      [0, 0, 0, "Styles should be written using objects.", "0"],
      [0, 0, 0, "Styles should be written using objects.", "1"],
      [0, 0, 0, "Styles should be written using objects.", "2"],
      [0, 0, 0, "Styles should be written using objects.", "3"],
      [0, 0, 0, "Styles should be written using objects.", "4"]
    ],
    "public/app/features/canvas/elements/text.tsx:5381": [
      [0, 0, 0, "Styles should be written using objects.", "0"],
      [0, 0, 0, "Styles should be written using objects.", "1"],
      [0, 0, 0, "Styles should be written using objects.", "2"]
    ],
    "public/app/features/canvas/elements/windTurbine.tsx:5381": [
      [0, 0, 0, "Styles should be written using objects.", "0"]
    ],
    "public/app/features/canvas/runtime/element.tsx:5381": [
      [0, 0, 0, "Unexpected any. Specify a different type.", "0"],
      [0, 0, 0, "Do not use any type assertions.", "1"],
      [0, 0, 0, "Unexpected any. Specify a different type.", "2"],
      [0, 0, 0, "Do not use any type assertions.", "3"],
      [0, 0, 0, "Unexpected any. Specify a different type.", "4"],
      [0, 0, 0, "Do not use any type assertions.", "5"],
      [0, 0, 0, "Unexpected any. Specify a different type.", "6"],
      [0, 0, 0, "Do not use any type assertions.", "7"],
      [0, 0, 0, "Unexpected any. Specify a different type.", "8"]
    ],
    "public/app/features/canvas/runtime/frame.tsx:5381": [
      [0, 0, 0, "Do not use any type assertions.", "0"]
    ],
    "public/app/features/canvas/runtime/root.tsx:5381": [
      [0, 0, 0, "Do not use any type assertions.", "0"]
    ],
    "public/app/features/canvas/runtime/scene.tsx:5381": [
      [0, 0, 0, "Do not use any type assertions.", "0"],
      [0, 0, 0, "Do not use any type assertions.", "1"],
      [0, 0, 0, "Styles should be written using objects.", "2"],
      [0, 0, 0, "Styles should be written using objects.", "3"]
    ],
    "public/app/features/connections/components/ConnectionsRedirectNotice/ConnectionsRedirectNotice.tsx:5381": [
      [0, 0, 0, "Styles should be written using objects.", "0"],
      [0, 0, 0, "Styles should be written using objects.", "1"]
    ],
    "public/app/features/connections/tabs/ConnectData/CategoryHeader/CategoryHeader.tsx:5381": [
      [0, 0, 0, "Styles should be written using objects.", "0"],
      [0, 0, 0, "Styles should be written using objects.", "1"]
    ],
    "public/app/features/connections/tabs/ConnectData/ConnectData.tsx:5381": [
      [0, 0, 0, "Styles should be written using objects.", "0"],
      [0, 0, 0, "Styles should be written using objects.", "1"],
      [0, 0, 0, "Styles should be written using objects.", "2"]
    ],
    "public/app/features/connections/tabs/ConnectData/NoAccessModal/NoAccessModal.tsx:5381": [
      [0, 0, 0, "Styles should be written using objects.", "0"],
      [0, 0, 0, "Styles should be written using objects.", "1"],
      [0, 0, 0, "Styles should be written using objects.", "2"],
      [0, 0, 0, "Styles should be written using objects.", "3"],
      [0, 0, 0, "Styles should be written using objects.", "4"],
      [0, 0, 0, "Styles should be written using objects.", "5"],
      [0, 0, 0, "Styles should be written using objects.", "6"],
      [0, 0, 0, "Styles should be written using objects.", "7"],
      [0, 0, 0, "Styles should be written using objects.", "8"]
    ],
    "public/app/features/connections/tabs/ConnectData/NoResults/NoResults.tsx:5381": [
      [0, 0, 0, "Styles should be written using objects.", "0"]
    ],
    "public/app/features/connections/tabs/ConnectData/Search/Search.tsx:5381": [
      [0, 0, 0, "Styles should be written using objects.", "0"]
    ],
    "public/app/features/correlations/CorrelationsPage.tsx:5381": [
      [0, 0, 0, "Styles should be written using objects.", "0"],
      [0, 0, 0, "Styles should be written using objects.", "1"],
      [0, 0, 0, "Styles should be written using objects.", "2"],
      [0, 0, 0, "Styles should be written using objects.", "3"]
    ],
    "public/app/features/correlations/Forms/AddCorrelationForm.tsx:5381": [
      [0, 0, 0, "Styles should be written using objects.", "0"],
      [0, 0, 0, "Styles should be written using objects.", "1"]
    ],
    "public/app/features/correlations/Forms/ConfigureCorrelationBasicInfoForm.tsx:5381": [
      [0, 0, 0, "Styles should be written using objects.", "0"],
      [0, 0, 0, "Styles should be written using objects.", "1"]
    ],
    "public/app/features/correlations/Forms/ConfigureCorrelationSourceForm.tsx:5381": [
      [0, 0, 0, "Styles should be written using objects.", "0"],
      [0, 0, 0, "Styles should be written using objects.", "1"]
    ],
    "public/app/features/correlations/Forms/TransformationsEditor.tsx:5381": [
      [0, 0, 0, "Styles should be written using objects.", "0"],
      [0, 0, 0, "Styles should be written using objects.", "1"]
    ],
    "public/app/features/dashboard-scene/inspect/InspectJsonTab.tsx:5381": [
      [0, 0, 0, "Use data-testid for E2E selectors instead of aria-label", "0"]
    ],
    "public/app/features/dashboard-scene/serialization/transformSaveModelToScene.test.ts:5381": [
      [0, 0, 0, "Unexpected any. Specify a different type.", "0"],
      [0, 0, 0, "Unexpected any. Specify a different type.", "1"]
    ],
    "public/app/features/dashboard-scene/serialization/transformSceneToSaveModel.test.ts:5381": [
      [0, 0, 0, "Unexpected any. Specify a different type.", "0"],
      [0, 0, 0, "Unexpected any. Specify a different type.", "1"],
      [0, 0, 0, "Unexpected any. Specify a different type.", "2"],
      [0, 0, 0, "Unexpected any. Specify a different type.", "3"],
      [0, 0, 0, "Unexpected any. Specify a different type.", "4"]
    ],
    "public/app/features/dashboard-scene/serialization/transformSceneToSaveModel.ts:5381": [
      [0, 0, 0, "Do not use any type assertions.", "0"]
    ],
    "public/app/features/dashboard-scene/utils/test-utils.ts:5381": [
      [0, 0, 0, "Do not use any type assertions.", "0"],
      [0, 0, 0, "Do not use any type assertions.", "1"],
      [0, 0, 0, "Do not use any type assertions.", "2"]
    ],
    "public/app/features/dashboard/components/AddPanelWidget/AddPanelWidget.test.tsx:5381": [
      [0, 0, 0, "Unexpected any. Specify a different type.", "0"]
    ],
    "public/app/features/dashboard/components/AddPanelWidget/AddPanelWidget.tsx:5381": [
      [0, 0, 0, "Unexpected any. Specify a different type.", "0"],
      [0, 0, 0, "Use data-testid for E2E selectors instead of aria-label", "1"],
      [0, 0, 0, "Use data-testid for E2E selectors instead of aria-label", "2"],
      [0, 0, 0, "Use data-testid for E2E selectors instead of aria-label", "3"],
      [0, 0, 0, "Use data-testid for E2E selectors instead of aria-label", "4"],
      [0, 0, 0, "Styles should be written using objects.", "5"],
      [0, 0, 0, "Styles should be written using objects.", "6"],
      [0, 0, 0, "Styles should be written using objects.", "7"],
      [0, 0, 0, "Styles should be written using objects.", "8"],
      [0, 0, 0, "Styles should be written using objects.", "9"],
      [0, 0, 0, "Styles should be written using objects.", "10"]
    ],
    "public/app/features/dashboard/components/AddWidgetModal/AddWidgetModal.tsx:5381": [
      [0, 0, 0, "Styles should be written using objects.", "0"],
      [0, 0, 0, "Styles should be written using objects.", "1"],
      [0, 0, 0, "Styles should be written using objects.", "2"]
    ],
    "public/app/features/dashboard/components/AnnotationSettings/AnnotationSettingsEdit.tsx:5381": [
      [0, 0, 0, "Use data-testid for E2E selectors instead of aria-label", "0"],
      [0, 0, 0, "Use data-testid for E2E selectors instead of aria-label", "1"],
      [0, 0, 0, "Use data-testid for E2E selectors instead of aria-label", "2"],
      [0, 0, 0, "Use data-testid for E2E selectors instead of aria-label", "3"],
      [0, 0, 0, "Styles should be written using objects.", "4"]
    ],
    "public/app/features/dashboard/components/AnnotationSettings/AnnotationSettingsList.tsx:5381": [
      [0, 0, 0, "Styles should be written using objects.", "0"]
    ],
    "public/app/features/dashboard/components/DashExportModal/DashboardExporter.test.ts:5381": [
      [0, 0, 0, "Unexpected any. Specify a different type.", "0"],
      [0, 0, 0, "Unexpected any. Specify a different type.", "1"],
      [0, 0, 0, "Unexpected any. Specify a different type.", "2"],
      [0, 0, 0, "Unexpected any. Specify a different type.", "3"],
      [0, 0, 0, "Unexpected any. Specify a different type.", "4"],
      [0, 0, 0, "Unexpected any. Specify a different type.", "5"],
      [0, 0, 0, "Unexpected any. Specify a different type.", "6"],
      [0, 0, 0, "Unexpected any. Specify a different type.", "7"],
      [0, 0, 0, "Unexpected any. Specify a different type.", "8"],
      [0, 0, 0, "Unexpected any. Specify a different type.", "9"],
      [0, 0, 0, "Unexpected any. Specify a different type.", "10"],
      [0, 0, 0, "Unexpected any. Specify a different type.", "11"],
      [0, 0, 0, "Unexpected any. Specify a different type.", "12"],
      [0, 0, 0, "Unexpected any. Specify a different type.", "13"],
      [0, 0, 0, "Unexpected any. Specify a different type.", "14"],
      [0, 0, 0, "Unexpected any. Specify a different type.", "15"],
      [0, 0, 0, "Unexpected any. Specify a different type.", "16"],
      [0, 0, 0, "Unexpected any. Specify a different type.", "17"],
      [0, 0, 0, "Unexpected any. Specify a different type.", "18"],
      [0, 0, 0, "Unexpected any. Specify a different type.", "19"],
      [0, 0, 0, "Unexpected any. Specify a different type.", "20"]
    ],
    "public/app/features/dashboard/components/DashExportModal/DashboardExporter.ts:5381": [
      [0, 0, 0, "Unexpected any. Specify a different type.", "0"],
      [0, 0, 0, "Unexpected any. Specify a different type.", "1"],
      [0, 0, 0, "Unexpected any. Specify a different type.", "2"],
      [0, 0, 0, "Unexpected any. Specify a different type.", "3"],
      [0, 0, 0, "Unexpected any. Specify a different type.", "4"],
      [0, 0, 0, "Unexpected any. Specify a different type.", "5"],
      [0, 0, 0, "Do not use any type assertions.", "6"],
      [0, 0, 0, "Unexpected any. Specify a different type.", "7"],
      [0, 0, 0, "Do not use any type assertions.", "8"],
      [0, 0, 0, "Do not use any type assertions.", "9"],
      [0, 0, 0, "Unexpected any. Specify a different type.", "10"]
    ],
    "public/app/features/dashboard/components/DashNav/DashNavButton.tsx:5381": [
      [0, 0, 0, "Styles should be written using objects.", "0"]
    ],
    "public/app/features/dashboard/components/DashboardLoading/DashboardFailed.tsx:5381": [
      [0, 0, 0, "Styles should be written using objects.", "0"]
    ],
    "public/app/features/dashboard/components/DashboardLoading/DashboardLoading.tsx:5381": [
      [0, 0, 0, "Styles should be written using objects.", "0"],
      [0, 0, 0, "Styles should be written using objects.", "1"]
    ],
    "public/app/features/dashboard/components/DashboardPrompt/DashboardPrompt.test.tsx:5381": [
      [0, 0, 0, "Unexpected any. Specify a different type.", "0"]
    ],
    "public/app/features/dashboard/components/DashboardPrompt/DashboardPrompt.tsx:5381": [
      [0, 0, 0, "Do not use any type assertions.", "0"],
      [0, 0, 0, "Unexpected any. Specify a different type.", "1"],
      [0, 0, 0, "Do not use any type assertions.", "2"],
      [0, 0, 0, "Do not use any type assertions.", "3"],
      [0, 0, 0, "Do not use any type assertions.", "4"],
      [0, 0, 0, "Do not use any type assertions.", "5"],
      [0, 0, 0, "Unexpected any. Specify a different type.", "6"],
      [0, 0, 0, "Do not use any type assertions.", "7"],
      [0, 0, 0, "Unexpected any. Specify a different type.", "8"]
    ],
    "public/app/features/dashboard/components/DashboardRow/DashboardRow.test.tsx:5381": [
      [0, 0, 0, "Unexpected any. Specify a different type.", "0"]
    ],
    "public/app/features/dashboard/components/DashboardSettings/ListNewButton.tsx:5381": [
      [0, 0, 0, "Styles should be written using objects.", "0"]
    ],
    "public/app/features/dashboard/components/DeleteDashboard/DeleteDashboardModal.tsx:5381": [
      [0, 0, 0, "Styles should be written using objects.", "0"]
    ],
<<<<<<< HEAD
    "public/app/features/dashboard/components/GenAI/GenAIButton.tsx:5381": [
      [0, 0, 0, "Styles should be written using objects.", "0"]
    ],
    "public/app/features/dashboard/components/GenAI/GenAIHistory.tsx:5381": [
      [0, 0, 0, "Do not use any type assertions.", "0"]
    ],
=======
>>>>>>> 03585279
    "public/app/features/dashboard/components/GenAI/llms/openai.ts:5381": [
      [0, 0, 0, "Do not use any type assertions.", "0"],
      [0, 0, 0, "Do not use any type assertions.", "1"]
    ],
    "public/app/features/dashboard/components/HelpWizard/HelpWizard.tsx:5381": [
      [0, 0, 0, "Styles should be written using objects.", "0"],
      [0, 0, 0, "Styles should be written using objects.", "1"],
      [0, 0, 0, "Styles should be written using objects.", "2"]
    ],
    "public/app/features/dashboard/components/Inspector/PanelInspector.tsx:5381": [
      [0, 0, 0, "Do not use any type assertions.", "0"]
    ],
    "public/app/features/dashboard/components/LinksSettings/LinkSettingsList.tsx:5381": [
      [0, 0, 0, "Styles should be written using objects.", "0"],
      [0, 0, 0, "Styles should be written using objects.", "1"]
    ],
    "public/app/features/dashboard/components/PanelEditor/DynamicConfigValueEditor.tsx:5381": [
      [0, 0, 0, "Styles should be written using objects.", "0"],
      [0, 0, 0, "Styles should be written using objects.", "1"]
    ],
    "public/app/features/dashboard/components/PanelEditor/OptionsPane.tsx:5381": [
      [0, 0, 0, "Use data-testid for E2E selectors instead of aria-label", "0"],
      [0, 0, 0, "Styles should be written using objects.", "1"],
      [0, 0, 0, "Styles should be written using objects.", "2"],
      [0, 0, 0, "Styles should be written using objects.", "3"],
      [0, 0, 0, "Styles should be written using objects.", "4"]
    ],
    "public/app/features/dashboard/components/PanelEditor/OptionsPaneCategory.tsx:5381": [
      [0, 0, 0, "Use data-testid for E2E selectors instead of aria-label", "0"],
      [0, 0, 0, "Use data-testid for E2E selectors instead of aria-label", "1"],
      [0, 0, 0, "Styles should be written using objects.", "2"],
      [0, 0, 0, "Styles should be written using objects.", "3"],
      [0, 0, 0, "Styles should be written using objects.", "4"],
      [0, 0, 0, "Styles should be written using objects.", "5"],
      [0, 0, 0, "Styles should be written using objects.", "6"],
      [0, 0, 0, "Styles should be written using objects.", "7"],
      [0, 0, 0, "Styles should be written using objects.", "8"],
      [0, 0, 0, "Styles should be written using objects.", "9"],
      [0, 0, 0, "Styles should be written using objects.", "10"]
    ],
    "public/app/features/dashboard/components/PanelEditor/OptionsPaneItemDescriptor.tsx:5381": [
      [0, 0, 0, "Unexpected any. Specify a different type.", "0"],
      [0, 0, 0, "Use data-testid for E2E selectors instead of aria-label", "1"],
      [0, 0, 0, "Styles should be written using objects.", "2"]
    ],
    "public/app/features/dashboard/components/PanelEditor/OptionsPaneOptions.tsx:5381": [
      [0, 0, 0, "Styles should be written using objects.", "0"],
      [0, 0, 0, "Styles should be written using objects.", "1"],
      [0, 0, 0, "Styles should be written using objects.", "2"],
      [0, 0, 0, "Styles should be written using objects.", "3"],
      [0, 0, 0, "Styles should be written using objects.", "4"],
      [0, 0, 0, "Styles should be written using objects.", "5"],
      [0, 0, 0, "Styles should be written using objects.", "6"],
      [0, 0, 0, "Styles should be written using objects.", "7"],
      [0, 0, 0, "Styles should be written using objects.", "8"],
      [0, 0, 0, "Styles should be written using objects.", "9"]
    ],
    "public/app/features/dashboard/components/PanelEditor/OverrideCategoryTitle.tsx:5381": [
      [0, 0, 0, "Unexpected any. Specify a different type.", "0"],
      [0, 0, 0, "Styles should be written using objects.", "1"],
      [0, 0, 0, "Styles should be written using objects.", "2"],
      [0, 0, 0, "Styles should be written using objects.", "3"],
      [0, 0, 0, "Styles should be written using objects.", "4"],
      [0, 0, 0, "Styles should be written using objects.", "5"]
    ],
    "public/app/features/dashboard/components/PanelEditor/PanelEditor.tsx:5381": [
      [0, 0, 0, "Use data-testid for E2E selectors instead of aria-label", "0"],
      [0, 0, 0, "Use data-testid for E2E selectors instead of aria-label", "1"],
      [0, 0, 0, "Use data-testid for E2E selectors instead of aria-label", "2"],
      [0, 0, 0, "Do not use any type assertions.", "3"],
      [0, 0, 0, "Styles should be written using objects.", "4"],
      [0, 0, 0, "Styles should be written using objects.", "5"],
      [0, 0, 0, "Styles should be written using objects.", "6"],
      [0, 0, 0, "Styles should be written using objects.", "7"],
      [0, 0, 0, "Styles should be written using objects.", "8"],
      [0, 0, 0, "Styles should be written using objects.", "9"],
      [0, 0, 0, "Styles should be written using objects.", "10"],
      [0, 0, 0, "Styles should be written using objects.", "11"],
      [0, 0, 0, "Styles should be written using objects.", "12"],
      [0, 0, 0, "Styles should be written using objects.", "13"]
    ],
    "public/app/features/dashboard/components/PanelEditor/PanelEditorTabs.tsx:5381": [
      [0, 0, 0, "Styles should be written using objects.", "0"],
      [0, 0, 0, "Styles should be written using objects.", "1"],
      [0, 0, 0, "Styles should be written using objects.", "2"]
    ],
    "public/app/features/dashboard/components/PanelEditor/VisualizationButton.tsx:5381": [
      [0, 0, 0, "Styles should be written using objects.", "0"],
      [0, 0, 0, "Styles should be written using objects.", "1"]
    ],
    "public/app/features/dashboard/components/PanelEditor/VisualizationSelectPane.tsx:5381": [
      [0, 0, 0, "Use data-testid for E2E selectors instead of aria-label", "0"],
      [0, 0, 0, "Styles should be written using objects.", "1"],
      [0, 0, 0, "Styles should be written using objects.", "2"],
      [0, 0, 0, "Styles should be written using objects.", "3"],
      [0, 0, 0, "Styles should be written using objects.", "4"],
      [0, 0, 0, "Styles should be written using objects.", "5"],
      [0, 0, 0, "Styles should be written using objects.", "6"],
      [0, 0, 0, "Styles should be written using objects.", "7"],
      [0, 0, 0, "Styles should be written using objects.", "8"],
      [0, 0, 0, "Styles should be written using objects.", "9"],
      [0, 0, 0, "Styles should be written using objects.", "10"]
    ],
    "public/app/features/dashboard/components/PanelEditor/getFieldOverrideElements.tsx:5381": [
      [0, 0, 0, "Unexpected any. Specify a different type.", "0"]
    ],
    "public/app/features/dashboard/components/PanelEditor/getVisualizationOptions.tsx:5381": [
      [0, 0, 0, "Unexpected any. Specify a different type.", "0"],
      [0, 0, 0, "Unexpected any. Specify a different type.", "1"],
      [0, 0, 0, "Unexpected any. Specify a different type.", "2"]
    ],
    "public/app/features/dashboard/components/PanelEditor/types.ts:5381": [
      [0, 0, 0, "Unexpected any. Specify a different type.", "0"]
    ],
    "public/app/features/dashboard/components/PanelEditor/utils.ts:5381": [
      [0, 0, 0, "Unexpected any. Specify a different type.", "0"],
      [0, 0, 0, "Unexpected any. Specify a different type.", "1"],
      [0, 0, 0, "Do not use any type assertions.", "2"],
      [0, 0, 0, "Unexpected any. Specify a different type.", "3"],
      [0, 0, 0, "Do not use any type assertions.", "4"],
      [0, 0, 0, "Unexpected any. Specify a different type.", "5"]
    ],
    "public/app/features/dashboard/components/PublicDashboardFooter/PublicDashboardsFooter.tsx:5381": [
      [0, 0, 0, "Styles should be written using objects.", "0"],
      [0, 0, 0, "Styles should be written using objects.", "1"],
      [0, 0, 0, "Styles should be written using objects.", "2"]
    ],
    "public/app/features/dashboard/components/PublicDashboardNotAvailable/PublicDashboardNotAvailable.tsx:5381": [
      [0, 0, 0, "Styles should be written using objects.", "0"],
      [0, 0, 0, "Styles should be written using objects.", "1"],
      [0, 0, 0, "Styles should be written using objects.", "2"],
      [0, 0, 0, "Styles should be written using objects.", "3"]
    ],
    "public/app/features/dashboard/components/RowOptions/RowOptionsModal.tsx:5381": [
      [0, 0, 0, "Styles should be written using objects.", "0"]
    ],
    "public/app/features/dashboard/components/SaveDashboard/SaveDashboardButton.tsx:5381": [
      [0, 0, 0, "Use data-testid for E2E selectors instead of aria-label", "0"],
      [0, 0, 0, "Use data-testid for E2E selectors instead of aria-label", "1"]
    ],
    "public/app/features/dashboard/components/SaveDashboard/SaveDashboardDiff.tsx:5381": [
      [0, 0, 0, "Styles should be written using objects.", "0"]
    ],
    "public/app/features/dashboard/components/SaveDashboard/SaveDashboardErrorProxy.tsx:5381": [
      [0, 0, 0, "Styles should be written using objects.", "0"],
      [0, 0, 0, "Styles should be written using objects.", "1"],
      [0, 0, 0, "Styles should be written using objects.", "2"]
    ],
    "public/app/features/dashboard/components/SaveDashboard/UnsavedChangesModal.tsx:5381": [
      [0, 0, 0, "Styles should be written using objects.", "0"]
    ],
    "public/app/features/dashboard/components/SaveDashboard/forms/SaveDashboardAsForm.test.tsx:5381": [
      [0, 0, 0, "Unexpected any. Specify a different type.", "0"]
    ],
    "public/app/features/dashboard/components/SaveDashboard/forms/SaveDashboardForm.tsx:5381": [
      [0, 0, 0, "Unexpected any. Specify a different type.", "0"],
      [0, 0, 0, "Use data-testid for E2E selectors instead of aria-label", "1"],
      [0, 0, 0, "Use data-testid for E2E selectors instead of aria-label", "2"],
      [0, 0, 0, "Use data-testid for E2E selectors instead of aria-label", "3"],
      [0, 0, 0, "Styles should be written using objects.", "4"]
    ],
    "public/app/features/dashboard/components/SaveDashboard/forms/SaveProvisionedDashboardForm.tsx:5381": [
      [0, 0, 0, "Styles should be written using objects.", "0"]
    ],
    "public/app/features/dashboard/components/SaveDashboard/types.ts:5381": [
      [0, 0, 0, "Unexpected any. Specify a different type.", "0"]
    ],
    "public/app/features/dashboard/components/SaveDashboard/useDashboardSave.tsx:5381": [
      [0, 0, 0, "Unexpected any. Specify a different type.", "0"]
    ],
    "public/app/features/dashboard/components/ShareModal/ShareExport.tsx:5381": [
      [0, 0, 0, "Unexpected any. Specify a different type.", "0"]
    ],
    "public/app/features/dashboard/components/ShareModal/SharePublicDashboard/ConfigPublicDashboard/ConfigPublicDashboard.tsx:5381": [
      [0, 0, 0, "Styles should be written using objects.", "0"],
      [0, 0, 0, "Styles should be written using objects.", "1"],
      [0, 0, 0, "Styles should be written using objects.", "2"]
    ],
    "public/app/features/dashboard/components/ShareModal/SharePublicDashboard/ConfigPublicDashboard/EmailSharingConfiguration.tsx:5381": [
      [0, 0, 0, "Styles should be written using objects.", "0"],
      [0, 0, 0, "Styles should be written using objects.", "1"],
      [0, 0, 0, "Styles should be written using objects.", "2"],
      [0, 0, 0, "Styles should be written using objects.", "3"],
      [0, 0, 0, "Styles should be written using objects.", "4"],
      [0, 0, 0, "Styles should be written using objects.", "5"]
    ],
    "public/app/features/dashboard/components/ShareModal/SharePublicDashboard/ConfigPublicDashboard/SettingsSummary.tsx:5381": [
      [0, 0, 0, "Styles should be written using objects.", "0"]
    ],
    "public/app/features/dashboard/components/ShareModal/SharePublicDashboard/CreatePublicDashboard/AcknowledgeCheckboxes.tsx:5381": [
      [0, 0, 0, "Styles should be written using objects.", "0"]
    ],
    "public/app/features/dashboard/components/ShareModal/SharePublicDashboard/CreatePublicDashboard/CreatePublicDashboard.tsx:5381": [
      [0, 0, 0, "Styles should be written using objects.", "0"],
      [0, 0, 0, "Styles should be written using objects.", "1"],
      [0, 0, 0, "Styles should be written using objects.", "2"],
      [0, 0, 0, "Styles should be written using objects.", "3"],
      [0, 0, 0, "Styles should be written using objects.", "4"],
      [0, 0, 0, "Styles should be written using objects.", "5"]
    ],
    "public/app/features/dashboard/components/ShareModal/SharePublicDashboard/ModalAlerts/UnsupportedDataSourcesAlert.tsx:5381": [
      [0, 0, 0, "Styles should be written using objects.", "0"]
    ],
    "public/app/features/dashboard/components/ShareModal/SharePublicDashboard/SharePublicDashboard.tsx:5381": [
      [0, 0, 0, "Styles should be written using objects.", "0"],
      [0, 0, 0, "Styles should be written using objects.", "1"]
    ],
    "public/app/features/dashboard/components/SubMenu/AnnotationPicker.tsx:5381": [
      [0, 0, 0, "Styles should be written using objects.", "0"],
      [0, 0, 0, "Styles should be written using objects.", "1"]
    ],
    "public/app/features/dashboard/components/SubMenu/SubMenu.tsx:5381": [
      [0, 0, 0, "Styles should be written using objects.", "0"],
      [0, 0, 0, "Styles should be written using objects.", "1"]
    ],
    "public/app/features/dashboard/components/TransformationsEditor/TransformationEditor.tsx:5381": [
      [0, 0, 0, "Unexpected any. Specify a different type.", "0"],
      [0, 0, 0, "Styles should be written using objects.", "1"],
      [0, 0, 0, "Styles should be written using objects.", "2"],
      [0, 0, 0, "Styles should be written using objects.", "3"],
      [0, 0, 0, "Styles should be written using objects.", "4"],
      [0, 0, 0, "Styles should be written using objects.", "5"],
      [0, 0, 0, "Styles should be written using objects.", "6"],
      [0, 0, 0, "Styles should be written using objects.", "7"],
      [0, 0, 0, "Styles should be written using objects.", "8"],
      [0, 0, 0, "Styles should be written using objects.", "9"],
      [0, 0, 0, "Styles should be written using objects.", "10"]
    ],
    "public/app/features/dashboard/components/TransformationsEditor/TransformationFilter.tsx:5381": [
      [0, 0, 0, "Styles should be written using objects.", "0"]
    ],
    "public/app/features/dashboard/components/TransformationsEditor/TransformationsEditor.tsx:5381": [
      [0, 0, 0, "Do not use any type assertions.", "0"],
      [0, 0, 0, "Do not use any type assertions.", "1"],
      [0, 0, 0, "Do not use any type assertions.", "2"],
      [0, 0, 0, "Unexpected any. Specify a different type.", "3"],
      [0, 0, 0, "Styles should be written using objects.", "4"],
      [0, 0, 0, "Styles should be written using objects.", "5"],
      [0, 0, 0, "Styles should be written using objects.", "6"],
      [0, 0, 0, "Styles should be written using objects.", "7"],
      [0, 0, 0, "Styles should be written using objects.", "8"],
      [0, 0, 0, "Styles should be written using objects.", "9"],
      [0, 0, 0, "Styles should be written using objects.", "10"],
      [0, 0, 0, "Styles should be written using objects.", "11"],
      [0, 0, 0, "Styles should be written using objects.", "12"],
      [0, 0, 0, "Styles should be written using objects.", "13"],
      [0, 0, 0, "Styles should be written using objects.", "14"],
      [0, 0, 0, "Styles should be written using objects.", "15"],
      [0, 0, 0, "Styles should be written using objects.", "16"],
      [0, 0, 0, "Styles should be written using objects.", "17"],
      [0, 0, 0, "Styles should be written using objects.", "18"],
      [0, 0, 0, "Styles should be written using objects.", "19"],
      [0, 0, 0, "Styles should be written using objects.", "20"],
      [0, 0, 0, "Unexpected any. Specify a different type.", "21"]
    ],
    "public/app/features/dashboard/components/VersionHistory/DiffGroup.tsx:5381": [
      [0, 0, 0, "Styles should be written using objects.", "0"],
      [0, 0, 0, "Styles should be written using objects.", "1"],
      [0, 0, 0, "Styles should be written using objects.", "2"]
    ],
    "public/app/features/dashboard/components/VersionHistory/DiffTitle.tsx:5381": [
      [0, 0, 0, "Styles should be written using objects.", "0"],
      [0, 0, 0, "Styles should be written using objects.", "1"],
      [0, 0, 0, "Styles should be written using objects.", "2"],
      [0, 0, 0, "Styles should be written using objects.", "3"],
      [0, 0, 0, "Styles should be written using objects.", "4"],
      [0, 0, 0, "Styles should be written using objects.", "5"],
      [0, 0, 0, "Styles should be written using objects.", "6"],
      [0, 0, 0, "Styles should be written using objects.", "7"],
      [0, 0, 0, "Styles should be written using objects.", "8"]
    ],
    "public/app/features/dashboard/components/VersionHistory/DiffValues.tsx:5381": [
      [0, 0, 0, "Styles should be written using objects.", "0"]
    ],
    "public/app/features/dashboard/components/VersionHistory/DiffViewer.tsx:5381": [
      [0, 0, 0, "Styles should be written using objects.", "0"]
    ],
    "public/app/features/dashboard/components/VersionHistory/VersionHistoryComparison.tsx:5381": [
      [0, 0, 0, "Styles should be written using objects.", "0"],
      [0, 0, 0, "Styles should be written using objects.", "1"],
      [0, 0, 0, "Styles should be written using objects.", "2"]
    ],
    "public/app/features/dashboard/components/VersionHistory/VersionHistoryHeader.tsx:5381": [
      [0, 0, 0, "Styles should be written using objects.", "0"]
    ],
    "public/app/features/dashboard/components/VersionHistory/VersionHistoryTable.tsx:5381": [
      [0, 0, 0, "Styles should be written using objects.", "0"]
    ],
    "public/app/features/dashboard/components/VersionHistory/useDashboardRestore.tsx:5381": [
      [0, 0, 0, "Do not use any type assertions.", "0"],
      [0, 0, 0, "Unexpected any. Specify a different type.", "1"]
    ],
    "public/app/features/dashboard/components/VersionHistory/utils.ts:5381": [
      [0, 0, 0, "Unexpected any. Specify a different type.", "0"],
      [0, 0, 0, "Unexpected any. Specify a different type.", "1"]
    ],
    "public/app/features/dashboard/containers/DashboardPage.tsx:5381": [
      [0, 0, 0, "Do not use any type assertions.", "0"],
      [0, 0, 0, "Unexpected any. Specify a different type.", "1"],
      [0, 0, 0, "Do not use any type assertions.", "2"],
      [0, 0, 0, "Unexpected any. Specify a different type.", "3"],
      [0, 0, 0, "Use data-testid for E2E selectors instead of aria-label", "4"]
    ],
    "public/app/features/dashboard/containers/EmbeddedDashboardPage.tsx:5381": [
      [0, 0, 0, "Styles should be written using objects.", "0"]
    ],
    "public/app/features/dashboard/dashgrid/DashboardGrid.tsx:5381": [
      [0, 0, 0, "Unexpected any. Specify a different type.", "0"]
    ],
    "public/app/features/dashboard/dashgrid/DashboardPanel.tsx:5381": [
      [0, 0, 0, "Unexpected any. Specify a different type.", "0"]
    ],
    "public/app/features/dashboard/dashgrid/PanelStateWrapper.tsx:5381": [
      [0, 0, 0, "Unexpected any. Specify a different type.", "0"],
      [0, 0, 0, "Unexpected any. Specify a different type.", "1"],
      [0, 0, 0, "Unexpected any. Specify a different type.", "2"]
    ],
    "public/app/features/dashboard/dashgrid/SeriesVisibilityConfigFactory.ts:5381": [
      [0, 0, 0, "Do not use any type assertions.", "0"]
    ],
    "public/app/features/dashboard/services/DashboardLoaderSrv.ts:5381": [
      [0, 0, 0, "Unexpected any. Specify a different type.", "0"],
      [0, 0, 0, "Unexpected any. Specify a different type.", "1"],
      [0, 0, 0, "Unexpected any. Specify a different type.", "2"]
    ],
    "public/app/features/dashboard/state/DashboardMigrator.test.ts:5381": [
      [0, 0, 0, "Unexpected any. Specify a different type.", "0"],
      [0, 0, 0, "Unexpected any. Specify a different type.", "1"],
      [0, 0, 0, "Unexpected any. Specify a different type.", "2"],
      [0, 0, 0, "Unexpected any. Specify a different type.", "3"],
      [0, 0, 0, "Unexpected any. Specify a different type.", "4"],
      [0, 0, 0, "Unexpected any. Specify a different type.", "5"],
      [0, 0, 0, "Unexpected any. Specify a different type.", "6"],
      [0, 0, 0, "Unexpected any. Specify a different type.", "7"],
      [0, 0, 0, "Unexpected any. Specify a different type.", "8"],
      [0, 0, 0, "Unexpected any. Specify a different type.", "9"],
      [0, 0, 0, "Unexpected any. Specify a different type.", "10"],
      [0, 0, 0, "Unexpected any. Specify a different type.", "11"],
      [0, 0, 0, "Unexpected any. Specify a different type.", "12"],
      [0, 0, 0, "Unexpected any. Specify a different type.", "13"],
      [0, 0, 0, "Unexpected any. Specify a different type.", "14"],
      [0, 0, 0, "Unexpected any. Specify a different type.", "15"],
      [0, 0, 0, "Unexpected any. Specify a different type.", "16"],
      [0, 0, 0, "Unexpected any. Specify a different type.", "17"],
      [0, 0, 0, "Unexpected any. Specify a different type.", "18"]
    ],
    "public/app/features/dashboard/state/DashboardMigrator.ts:5381": [
      [0, 0, 0, "Unexpected any. Specify a different type.", "0"],
      [0, 0, 0, "Unexpected any. Specify a different type.", "1"],
      [0, 0, 0, "Unexpected any. Specify a different type.", "2"],
      [0, 0, 0, "Unexpected any. Specify a different type.", "3"],
      [0, 0, 0, "Unexpected any. Specify a different type.", "4"],
      [0, 0, 0, "Unexpected any. Specify a different type.", "5"],
      [0, 0, 0, "Unexpected any. Specify a different type.", "6"],
      [0, 0, 0, "Unexpected any. Specify a different type.", "7"],
      [0, 0, 0, "Unexpected any. Specify a different type.", "8"],
      [0, 0, 0, "Unexpected any. Specify a different type.", "9"],
      [0, 0, 0, "Unexpected any. Specify a different type.", "10"],
      [0, 0, 0, "Unexpected any. Specify a different type.", "11"],
      [0, 0, 0, "Unexpected any. Specify a different type.", "12"],
      [0, 0, 0, "Unexpected any. Specify a different type.", "13"],
      [0, 0, 0, "Unexpected any. Specify a different type.", "14"],
      [0, 0, 0, "Unexpected any. Specify a different type.", "15"],
      [0, 0, 0, "Unexpected any. Specify a different type.", "16"],
      [0, 0, 0, "Unexpected any. Specify a different type.", "17"],
      [0, 0, 0, "Unexpected any. Specify a different type.", "18"],
      [0, 0, 0, "Unexpected any. Specify a different type.", "19"],
      [0, 0, 0, "Unexpected any. Specify a different type.", "20"],
      [0, 0, 0, "Unexpected any. Specify a different type.", "21"],
      [0, 0, 0, "Unexpected any. Specify a different type.", "22"],
      [0, 0, 0, "Unexpected any. Specify a different type.", "23"],
      [0, 0, 0, "Unexpected any. Specify a different type.", "24"],
      [0, 0, 0, "Unexpected any. Specify a different type.", "25"],
      [0, 0, 0, "Unexpected any. Specify a different type.", "26"],
      [0, 0, 0, "Unexpected any. Specify a different type.", "27"],
      [0, 0, 0, "Do not use any type assertions.", "28"],
      [0, 0, 0, "Do not use any type assertions.", "29"],
      [0, 0, 0, "Unexpected any. Specify a different type.", "30"],
      [0, 0, 0, "Unexpected any. Specify a different type.", "31"],
      [0, 0, 0, "Do not use any type assertions.", "32"]
    ],
    "public/app/features/dashboard/state/DashboardModel.repeat.test.ts:5381": [
      [0, 0, 0, "Unexpected any. Specify a different type.", "0"],
      [0, 0, 0, "Unexpected any. Specify a different type.", "1"],
      [0, 0, 0, "Unexpected any. Specify a different type.", "2"],
      [0, 0, 0, "Unexpected any. Specify a different type.", "3"],
      [0, 0, 0, "Unexpected any. Specify a different type.", "4"],
      [0, 0, 0, "Unexpected any. Specify a different type.", "5"],
      [0, 0, 0, "Unexpected any. Specify a different type.", "6"]
    ],
    "public/app/features/dashboard/state/DashboardModel.test.ts:5381": [
      [0, 0, 0, "Unexpected any. Specify a different type.", "0"]
    ],
    "public/app/features/dashboard/state/DashboardModel.ts:5381": [
      [0, 0, 0, "Unexpected any. Specify a different type.", "0"],
      [0, 0, 0, "Unexpected any. Specify a different type.", "1"],
      [0, 0, 0, "Unexpected any. Specify a different type.", "2"],
      [0, 0, 0, "Unexpected any. Specify a different type.", "3"],
      [0, 0, 0, "Unexpected any. Specify a different type.", "4"],
      [0, 0, 0, "Unexpected any. Specify a different type.", "5"],
      [0, 0, 0, "Unexpected any. Specify a different type.", "6"],
      [0, 0, 0, "Unexpected any. Specify a different type.", "7"],
      [0, 0, 0, "Unexpected any. Specify a different type.", "8"],
      [0, 0, 0, "Unexpected any. Specify a different type.", "9"],
      [0, 0, 0, "Unexpected any. Specify a different type.", "10"],
      [0, 0, 0, "Unexpected any. Specify a different type.", "11"],
      [0, 0, 0, "Unexpected any. Specify a different type.", "12"],
      [0, 0, 0, "Unexpected any. Specify a different type.", "13"],
      [0, 0, 0, "Unexpected any. Specify a different type.", "14"],
      [0, 0, 0, "Unexpected any. Specify a different type.", "15"],
      [0, 0, 0, "Unexpected any. Specify a different type.", "16"],
      [0, 0, 0, "Unexpected any. Specify a different type.", "17"],
      [0, 0, 0, "Unexpected any. Specify a different type.", "18"],
      [0, 0, 0, "Unexpected any. Specify a different type.", "19"],
      [0, 0, 0, "Unexpected any. Specify a different type.", "20"],
      [0, 0, 0, "Unexpected any. Specify a different type.", "21"],
      [0, 0, 0, "Unexpected any. Specify a different type.", "22"],
      [0, 0, 0, "Unexpected any. Specify a different type.", "23"],
      [0, 0, 0, "Unexpected any. Specify a different type.", "24"],
      [0, 0, 0, "Unexpected any. Specify a different type.", "25"],
      [0, 0, 0, "Unexpected any. Specify a different type.", "26"],
      [0, 0, 0, "Do not use any type assertions.", "27"],
      [0, 0, 0, "Unexpected any. Specify a different type.", "28"],
      [0, 0, 0, "Unexpected any. Specify a different type.", "29"],
      [0, 0, 0, "Unexpected any. Specify a different type.", "30"],
      [0, 0, 0, "Unexpected any. Specify a different type.", "31"],
      [0, 0, 0, "Unexpected any. Specify a different type.", "32"]
    ],
    "public/app/features/dashboard/state/PanelModel.test.ts:5381": [
      [0, 0, 0, "Unexpected any. Specify a different type.", "0"],
      [0, 0, 0, "Unexpected any. Specify a different type.", "1"],
      [0, 0, 0, "Unexpected any. Specify a different type.", "2"],
      [0, 0, 0, "Unexpected any. Specify a different type.", "3"],
      [0, 0, 0, "Unexpected any. Specify a different type.", "4"],
      [0, 0, 0, "Unexpected any. Specify a different type.", "5"],
      [0, 0, 0, "Unexpected any. Specify a different type.", "6"],
      [0, 0, 0, "Unexpected any. Specify a different type.", "7"]
    ],
    "public/app/features/dashboard/state/PanelModel.ts:5381": [
      [0, 0, 0, "Unexpected any. Specify a different type.", "0"],
      [0, 0, 0, "Unexpected any. Specify a different type.", "1"],
      [0, 0, 0, "Unexpected any. Specify a different type.", "2"],
      [0, 0, 0, "Unexpected any. Specify a different type.", "3"],
      [0, 0, 0, "Unexpected any. Specify a different type.", "4"],
      [0, 0, 0, "Unexpected any. Specify a different type.", "5"],
      [0, 0, 0, "Unexpected any. Specify a different type.", "6"],
      [0, 0, 0, "Unexpected any. Specify a different type.", "7"],
      [0, 0, 0, "Unexpected any. Specify a different type.", "8"],
      [0, 0, 0, "Do not use any type assertions.", "9"],
      [0, 0, 0, "Unexpected any. Specify a different type.", "10"],
      [0, 0, 0, "Unexpected any. Specify a different type.", "11"],
      [0, 0, 0, "Do not use any type assertions.", "12"],
      [0, 0, 0, "Unexpected any. Specify a different type.", "13"],
      [0, 0, 0, "Do not use any type assertions.", "14"],
      [0, 0, 0, "Unexpected any. Specify a different type.", "15"],
      [0, 0, 0, "Unexpected any. Specify a different type.", "16"],
      [0, 0, 0, "Unexpected any. Specify a different type.", "17"],
      [0, 0, 0, "Do not use any type assertions.", "18"],
      [0, 0, 0, "Unexpected any. Specify a different type.", "19"],
      [0, 0, 0, "Do not use any type assertions.", "20"],
      [0, 0, 0, "Unexpected any. Specify a different type.", "21"],
      [0, 0, 0, "Unexpected any. Specify a different type.", "22"],
      [0, 0, 0, "Unexpected any. Specify a different type.", "23"]
    ],
    "public/app/features/dashboard/state/TimeModel.ts:5381": [
      [0, 0, 0, "Unexpected any. Specify a different type.", "0"],
      [0, 0, 0, "Unexpected any. Specify a different type.", "1"]
    ],
    "public/app/features/dashboard/state/actions.ts:5381": [
      [0, 0, 0, "Unexpected any. Specify a different type.", "0"]
    ],
    "public/app/features/dashboard/state/initDashboard.test.ts:5381": [
      [0, 0, 0, "Unexpected any. Specify a different type.", "0"],
      [0, 0, 0, "Unexpected any. Specify a different type.", "1"],
      [0, 0, 0, "Unexpected any. Specify a different type.", "2"],
      [0, 0, 0, "Unexpected any. Specify a different type.", "3"],
      [0, 0, 0, "Unexpected any. Specify a different type.", "4"],
      [0, 0, 0, "Unexpected any. Specify a different type.", "5"],
      [0, 0, 0, "Unexpected any. Specify a different type.", "6"]
    ],
    "public/app/features/dashboard/state/initDashboard.ts:5381": [
      [0, 0, 0, "Unexpected any. Specify a different type.", "0"]
    ],
    "public/app/features/dashboard/state/reducers.ts:5381": [
      [0, 0, 0, "Unexpected any. Specify a different type.", "0"]
    ],
    "public/app/features/dashboard/utils/getPanelMenu.test.ts:5381": [
      [0, 0, 0, "Unexpected any. Specify a different type.", "0"]
    ],
    "public/app/features/dashboard/utils/getPanelMenu.ts:5381": [
      [0, 0, 0, "Do not use any type assertions.", "0"],
      [0, 0, 0, "Unexpected any. Specify a different type.", "1"]
    ],
    "public/app/features/dashboard/utils/panelMerge.ts:5381": [
      [0, 0, 0, "Do not use any type assertions.", "0"],
      [0, 0, 0, "Unexpected any. Specify a different type.", "1"],
      [0, 0, 0, "Do not use any type assertions.", "2"],
      [0, 0, 0, "Unexpected any. Specify a different type.", "3"]
    ],
    "public/app/features/datasources/components/BasicSettings.tsx:5381": [
      [0, 0, 0, "Use data-testid for E2E selectors instead of aria-label", "0"],
      [0, 0, 0, "Styles should be written using objects.", "1"]
    ],
    "public/app/features/datasources/components/DataSourceReadOnlyMessage.tsx:5381": [
      [0, 0, 0, "Use data-testid for E2E selectors instead of aria-label", "0"]
    ],
    "public/app/features/datasources/components/DataSourceTestingStatus.tsx:5381": [
      [0, 0, 0, "Styles should be written using objects.", "0"],
      [0, 0, 0, "Styles should be written using objects.", "1"],
      [0, 0, 0, "Do not use any type assertions.", "2"],
      [0, 0, 0, "Use data-testid for E2E selectors instead of aria-label", "3"]
    ],
    "public/app/features/datasources/components/DataSourceTypeCard.tsx:5381": [
      [0, 0, 0, "Use data-testid for E2E selectors instead of aria-label", "0"]
    ],
    "public/app/features/datasources/components/DataSourceTypeCardList.tsx:5381": [
      [0, 0, 0, "Styles should be written using objects.", "0"]
    ],
    "public/app/features/datasources/components/EditDataSource.tsx:5381": [
      [0, 0, 0, "Do not use any type assertions.", "0"]
    ],
    "public/app/features/datasources/components/picker/DataSourceCard.tsx:5381": [
      [0, 0, 0, "Styles should be written using objects.", "0"],
      [0, 0, 0, "Styles should be written using objects.", "1"],
      [0, 0, 0, "Styles should be written using objects.", "2"],
      [0, 0, 0, "Styles should be written using objects.", "3"],
      [0, 0, 0, "Styles should be written using objects.", "4"],
      [0, 0, 0, "Styles should be written using objects.", "5"],
      [0, 0, 0, "Styles should be written using objects.", "6"],
      [0, 0, 0, "Styles should be written using objects.", "7"],
      [0, 0, 0, "Styles should be written using objects.", "8"]
    ],
    "public/app/features/datasources/components/picker/DataSourceDropdown.tsx:5381": [
      [0, 0, 0, "Styles should be written using objects.", "0"],
      [0, 0, 0, "Styles should be written using objects.", "1"],
      [0, 0, 0, "Styles should be written using objects.", "2"],
      [0, 0, 0, "Styles should be written using objects.", "3"],
      [0, 0, 0, "Styles should be written using objects.", "4"],
      [0, 0, 0, "Styles should be written using objects.", "5"],
      [0, 0, 0, "Styles should be written using objects.", "6"],
      [0, 0, 0, "Styles should be written using objects.", "7"]
    ],
    "public/app/features/datasources/components/picker/DataSourceList.tsx:5381": [
      [0, 0, 0, "Styles should be written using objects.", "0"],
      [0, 0, 0, "Styles should be written using objects.", "1"],
      [0, 0, 0, "Styles should be written using objects.", "2"],
      [0, 0, 0, "Styles should be written using objects.", "3"]
    ],
    "public/app/features/datasources/components/picker/DataSourceLogo.tsx:5381": [
      [0, 0, 0, "Styles should be written using objects.", "0"]
    ],
    "public/app/features/datasources/components/picker/DataSourceModal.tsx:5381": [
      [0, 0, 0, "Styles should be written using objects.", "0"],
      [0, 0, 0, "Styles should be written using objects.", "1"],
      [0, 0, 0, "Styles should be written using objects.", "2"],
      [0, 0, 0, "Styles should be written using objects.", "3"],
      [0, 0, 0, "Styles should be written using objects.", "4"],
      [0, 0, 0, "Styles should be written using objects.", "5"],
      [0, 0, 0, "Styles should be written using objects.", "6"],
      [0, 0, 0, "Styles should be written using objects.", "7"],
      [0, 0, 0, "Styles should be written using objects.", "8"],
      [0, 0, 0, "Styles should be written using objects.", "9"]
    ],
    "public/app/features/datasources/state/actions.test.ts:5381": [
      [0, 0, 0, "Unexpected any. Specify a different type.", "0"],
      [0, 0, 0, "Unexpected any. Specify a different type.", "1"],
      [0, 0, 0, "Unexpected any. Specify a different type.", "2"],
      [0, 0, 0, "Unexpected any. Specify a different type.", "3"],
      [0, 0, 0, "Unexpected any. Specify a different type.", "4"],
      [0, 0, 0, "Unexpected any. Specify a different type.", "5"]
    ],
    "public/app/features/datasources/state/actions.ts:5381": [
      [0, 0, 0, "Unexpected any. Specify a different type.", "0"],
      [0, 0, 0, "Do not use any type assertions.", "1"]
    ],
    "public/app/features/datasources/state/navModel.ts:5381": [
      [0, 0, 0, "Do not use any type assertions.", "0"],
      [0, 0, 0, "Unexpected any. Specify a different type.", "1"]
    ],
    "public/app/features/datasources/state/reducers.ts:5381": [
      [0, 0, 0, "Do not use any type assertions.", "0"],
      [0, 0, 0, "Do not use any type assertions.", "1"]
    ],
    "public/app/features/datasources/state/selectors.ts:5381": [
      [0, 0, 0, "Do not use any type assertions.", "0"],
      [0, 0, 0, "Do not use any type assertions.", "1"]
    ],
    "public/app/features/dimensions/editors/ColorDimensionEditor.tsx:5381": [
      [0, 0, 0, "Styles should be written using objects.", "0"],
      [0, 0, 0, "Styles should be written using objects.", "1"]
    ],
    "public/app/features/dimensions/editors/FileUploader.tsx:5381": [
      [0, 0, 0, "Styles should be written using objects.", "0"],
      [0, 0, 0, "Styles should be written using objects.", "1"],
      [0, 0, 0, "Styles should be written using objects.", "2"],
      [0, 0, 0, "Styles should be written using objects.", "3"],
      [0, 0, 0, "Styles should be written using objects.", "4"],
      [0, 0, 0, "Styles should be written using objects.", "5"],
      [0, 0, 0, "Styles should be written using objects.", "6"],
      [0, 0, 0, "Styles should be written using objects.", "7"]
    ],
    "public/app/features/dimensions/editors/FolderPickerTab.tsx:5381": [
      [0, 0, 0, "Do not use any type assertions.", "0"],
      [0, 0, 0, "Styles should be written using objects.", "1"]
    ],
    "public/app/features/dimensions/editors/ResourceCards.tsx:5381": [
      [0, 0, 0, "Styles should be written using objects.", "0"],
      [0, 0, 0, "Styles should be written using objects.", "1"],
      [0, 0, 0, "Styles should be written using objects.", "2"],
      [0, 0, 0, "Styles should be written using objects.", "3"],
      [0, 0, 0, "Styles should be written using objects.", "4"]
    ],
    "public/app/features/dimensions/editors/ResourceDimensionEditor.tsx:5381": [
      [0, 0, 0, "Do not use any type assertions.", "0"]
    ],
    "public/app/features/dimensions/editors/ResourcePicker.tsx:5381": [
      [0, 0, 0, "Styles should be written using objects.", "0"],
      [0, 0, 0, "Styles should be written using objects.", "1"]
    ],
    "public/app/features/dimensions/editors/ResourcePickerPopover.tsx:5381": [
      [0, 0, 0, "Styles should be written using objects.", "0"],
      [0, 0, 0, "Styles should be written using objects.", "1"],
      [0, 0, 0, "Styles should be written using objects.", "2"],
      [0, 0, 0, "Styles should be written using objects.", "3"],
      [0, 0, 0, "Styles should be written using objects.", "4"]
    ],
    "public/app/features/dimensions/editors/ScalarDimensionEditor.tsx:5381": [
      [0, 0, 0, "Styles should be written using objects.", "0"]
    ],
    "public/app/features/dimensions/editors/ScaleDimensionEditor.tsx:5381": [
      [0, 0, 0, "Styles should be written using objects.", "0"]
    ],
    "public/app/features/dimensions/editors/TextDimensionEditor.tsx:5381": [
      [0, 0, 0, "Do not use any type assertions.", "0"],
      [0, 0, 0, "Do not use any type assertions.", "1"]
    ],
    "public/app/features/dimensions/editors/ThresholdsEditor/ThresholdsEditor.tsx:5381": [
      [0, 0, 0, "Do not use any type assertions.", "0"],
      [0, 0, 0, "Styles should be written using objects.", "1"],
      [0, 0, 0, "Styles should be written using objects.", "2"],
      [0, 0, 0, "Styles should be written using objects.", "3"],
      [0, 0, 0, "Styles should be written using objects.", "4"],
      [0, 0, 0, "Styles should be written using objects.", "5"],
      [0, 0, 0, "Styles should be written using objects.", "6"],
      [0, 0, 0, "Styles should be written using objects.", "7"],
      [0, 0, 0, "Styles should be written using objects.", "8"]
    ],
    "public/app/features/dimensions/editors/URLPickerTab.tsx:5381": [
      [0, 0, 0, "Styles should be written using objects.", "0"],
      [0, 0, 0, "Styles should be written using objects.", "1"],
      [0, 0, 0, "Styles should be written using objects.", "2"]
    ],
    "public/app/features/dimensions/editors/ValueMappingsEditor/ValueMappingsEditorModal.tsx:5381": [
      [0, 0, 0, "Styles should be written using objects.", "0"]
    ],
    "public/app/features/dimensions/scale.ts:5381": [
      [0, 0, 0, "Do not use any type assertions.", "0"],
      [0, 0, 0, "Unexpected any. Specify a different type.", "1"]
    ],
    "public/app/features/dimensions/types.ts:5381": [
      [0, 0, 0, "Unexpected any. Specify a different type.", "0"]
    ],
    "public/app/features/dimensions/utils.ts:5381": [
      [0, 0, 0, "Do not use any type assertions.", "0"],
      [0, 0, 0, "Unexpected any. Specify a different type.", "1"]
    ],
    "public/app/features/explore/Explore.tsx:5381": [
      [0, 0, 0, "Styles should be written using objects.", "0"],
      [0, 0, 0, "Styles should be written using objects.", "1"],
      [0, 0, 0, "Styles should be written using objects.", "2"]
    ],
    "public/app/features/explore/ExploreDrawer.tsx:5381": [
      [0, 0, 0, "Styles should be written using objects.", "0"],
      [0, 0, 0, "Styles should be written using objects.", "1"],
      [0, 0, 0, "Styles should be written using objects.", "2"]
    ],
    "public/app/features/explore/ExplorePage.tsx:5381": [
      [0, 0, 0, "Styles should be written using objects.", "0"]
    ],
    "public/app/features/explore/ExplorePaneContainer.tsx:5381": [
      [0, 0, 0, "Styles should be written using objects.", "0"]
    ],
    "public/app/features/explore/ExploreQueryInspector.tsx:5381": [
      [0, 0, 0, "Do not use any type assertions.", "0"]
    ],
    "public/app/features/explore/FeatureTogglePage.tsx:5381": [
      [0, 0, 0, "Styles should be written using objects.", "0"]
    ],
    "public/app/features/explore/FlameGraph/FlameGraphExploreContainer.tsx:5381": [
      [0, 0, 0, "Styles should be written using objects.", "0"]
    ],
    "public/app/features/explore/LiveTailButton.tsx:5381": [
      [0, 0, 0, "Styles should be written using objects.", "0"],
      [0, 0, 0, "Styles should be written using objects.", "1"],
      [0, 0, 0, "Styles should be written using objects.", "2"],
      [0, 0, 0, "Styles should be written using objects.", "3"]
    ],
    "public/app/features/explore/Logs/LiveLogs.tsx:5381": [
      [0, 0, 0, "Styles should be written using objects.", "0"],
      [0, 0, 0, "Styles should be written using objects.", "1"],
      [0, 0, 0, "Styles should be written using objects.", "2"],
      [0, 0, 0, "Styles should be written using objects.", "3"],
      [0, 0, 0, "Styles should be written using objects.", "4"]
    ],
    "public/app/features/explore/Logs/Logs.tsx:5381": [
      [0, 0, 0, "Unexpected any. Specify a different type.", "0"],
      [0, 0, 0, "Do not use any type assertions.", "1"],
      [0, 0, 0, "Styles should be written using objects.", "2"],
      [0, 0, 0, "Styles should be written using objects.", "3"],
      [0, 0, 0, "Styles should be written using objects.", "4"],
      [0, 0, 0, "Styles should be written using objects.", "5"],
      [0, 0, 0, "Styles should be written using objects.", "6"],
      [0, 0, 0, "Styles should be written using objects.", "7"],
      [0, 0, 0, "Styles should be written using objects.", "8"],
      [0, 0, 0, "Styles should be written using objects.", "9"],
      [0, 0, 0, "Styles should be written using objects.", "10"],
      [0, 0, 0, "Styles should be written using objects.", "11"],
      [0, 0, 0, "Styles should be written using objects.", "12"]
    ],
    "public/app/features/explore/Logs/LogsMetaRow.tsx:5381": [
      [0, 0, 0, "Styles should be written using objects.", "0"],
      [0, 0, 0, "Unexpected any. Specify a different type.", "1"]
    ],
    "public/app/features/explore/Logs/LogsNavigation.tsx:5381": [
      [0, 0, 0, "Styles should be written using objects.", "0"],
      [0, 0, 0, "Styles should be written using objects.", "1"],
      [0, 0, 0, "Styles should be written using objects.", "2"],
      [0, 0, 0, "Styles should be written using objects.", "3"]
    ],
    "public/app/features/explore/Logs/LogsNavigationPages.tsx:5381": [
      [0, 0, 0, "Styles should be written using objects.", "0"],
      [0, 0, 0, "Styles should be written using objects.", "1"],
      [0, 0, 0, "Styles should be written using objects.", "2"],
      [0, 0, 0, "Styles should be written using objects.", "3"],
      [0, 0, 0, "Styles should be written using objects.", "4"]
    ],
    "public/app/features/explore/Logs/LogsSamplePanel.tsx:5381": [
      [0, 0, 0, "Styles should be written using objects.", "0"],
      [0, 0, 0, "Styles should be written using objects.", "1"],
      [0, 0, 0, "Styles should be written using objects.", "2"],
      [0, 0, 0, "Styles should be written using objects.", "3"]
    ],
    "public/app/features/explore/Logs/LogsVolumePanel.tsx:5381": [
      [0, 0, 0, "Styles should be written using objects.", "0"],
      [0, 0, 0, "Styles should be written using objects.", "1"],
      [0, 0, 0, "Styles should be written using objects.", "2"]
    ],
    "public/app/features/explore/Logs/LogsVolumePanelList.tsx:5381": [
      [0, 0, 0, "Styles should be written using objects.", "0"],
      [0, 0, 0, "Styles should be written using objects.", "1"],
      [0, 0, 0, "Styles should be written using objects.", "2"],
      [0, 0, 0, "Styles should be written using objects.", "3"]
    ],
    "public/app/features/explore/Logs/utils/LogsCrossFadeTransition.tsx:5381": [
      [0, 0, 0, "Styles should be written using objects.", "0"],
      [0, 0, 0, "Styles should be written using objects.", "1"],
      [0, 0, 0, "Styles should be written using objects.", "2"],
      [0, 0, 0, "Styles should be written using objects.", "3"]
    ],
    "public/app/features/explore/MetaInfoText.tsx:5381": [
      [0, 0, 0, "Styles should be written using objects.", "0"],
      [0, 0, 0, "Styles should be written using objects.", "1"],
      [0, 0, 0, "Styles should be written using objects.", "2"],
      [0, 0, 0, "Styles should be written using objects.", "3"]
    ],
    "public/app/features/explore/NoData.tsx:5381": [
      [0, 0, 0, "Styles should be written using objects.", "0"],
      [0, 0, 0, "Styles should be written using objects.", "1"]
    ],
    "public/app/features/explore/NoDataSourceCallToAction.tsx:5381": [
      [0, 0, 0, "Styles should be written using objects.", "0"]
    ],
    "public/app/features/explore/NodeGraph/NodeGraphContainer.tsx:5381": [
      [0, 0, 0, "Styles should be written using objects.", "0"]
    ],
    "public/app/features/explore/PrometheusListView/ItemLabels.tsx:5381": [
      [0, 0, 0, "Styles should be written using objects.", "0"],
      [0, 0, 0, "Styles should be written using objects.", "1"],
      [0, 0, 0, "Styles should be written using objects.", "2"]
    ],
    "public/app/features/explore/PrometheusListView/ItemValues.tsx:5381": [
      [0, 0, 0, "Styles should be written using objects.", "0"],
      [0, 0, 0, "Styles should be written using objects.", "1"],
      [0, 0, 0, "Styles should be written using objects.", "2"]
    ],
    "public/app/features/explore/PrometheusListView/RawListContainer.tsx:5381": [
      [0, 0, 0, "Styles should be written using objects.", "0"],
      [0, 0, 0, "Styles should be written using objects.", "1"],
      [0, 0, 0, "Styles should be written using objects.", "2"],
      [0, 0, 0, "Styles should be written using objects.", "3"],
      [0, 0, 0, "Styles should be written using objects.", "4"],
      [0, 0, 0, "Styles should be written using objects.", "5"]
    ],
    "public/app/features/explore/PrometheusListView/RawListItem.tsx:5381": [
      [0, 0, 0, "Styles should be written using objects.", "0"],
      [0, 0, 0, "Styles should be written using objects.", "1"],
      [0, 0, 0, "Styles should be written using objects.", "2"],
      [0, 0, 0, "Styles should be written using objects.", "3"]
    ],
    "public/app/features/explore/PrometheusListView/RawListItemAttributes.tsx:5381": [
      [0, 0, 0, "Styles should be written using objects.", "0"],
      [0, 0, 0, "Styles should be written using objects.", "1"],
      [0, 0, 0, "Styles should be written using objects.", "2"]
    ],
    "public/app/features/explore/QueryRows.test.tsx:5381": [
      [0, 0, 0, "Unexpected any. Specify a different type.", "0"]
    ],
    "public/app/features/explore/RichHistory/RichHistoryCard.tsx:5381": [
      [0, 0, 0, "Styles should be written using objects.", "0"],
      [0, 0, 0, "Styles should be written using objects.", "1"],
      [0, 0, 0, "Styles should be written using objects.", "2"],
      [0, 0, 0, "Styles should be written using objects.", "3"],
      [0, 0, 0, "Styles should be written using objects.", "4"],
      [0, 0, 0, "Styles should be written using objects.", "5"],
      [0, 0, 0, "Styles should be written using objects.", "6"],
      [0, 0, 0, "Styles should be written using objects.", "7"],
      [0, 0, 0, "Styles should be written using objects.", "8"],
      [0, 0, 0, "Styles should be written using objects.", "9"],
      [0, 0, 0, "Styles should be written using objects.", "10"],
      [0, 0, 0, "Styles should be written using objects.", "11"],
      [0, 0, 0, "Styles should be written using objects.", "12"],
      [0, 0, 0, "Styles should be written using objects.", "13"]
    ],
    "public/app/features/explore/RichHistory/RichHistoryQueriesTab.tsx:5381": [
      [0, 0, 0, "Styles should be written using objects.", "0"],
      [0, 0, 0, "Styles should be written using objects.", "1"],
      [0, 0, 0, "Styles should be written using objects.", "2"],
      [0, 0, 0, "Styles should be written using objects.", "3"],
      [0, 0, 0, "Styles should be written using objects.", "4"],
      [0, 0, 0, "Styles should be written using objects.", "5"],
      [0, 0, 0, "Styles should be written using objects.", "6"],
      [0, 0, 0, "Styles should be written using objects.", "7"],
      [0, 0, 0, "Styles should be written using objects.", "8"],
      [0, 0, 0, "Styles should be written using objects.", "9"],
      [0, 0, 0, "Styles should be written using objects.", "10"],
      [0, 0, 0, "Styles should be written using objects.", "11"],
      [0, 0, 0, "Styles should be written using objects.", "12"],
      [0, 0, 0, "Styles should be written using objects.", "13"]
    ],
    "public/app/features/explore/RichHistory/RichHistorySettingsTab.tsx:5381": [
      [0, 0, 0, "Styles should be written using objects.", "0"],
      [0, 0, 0, "Styles should be written using objects.", "1"],
      [0, 0, 0, "Styles should be written using objects.", "2"],
      [0, 0, 0, "Styles should be written using objects.", "3"],
      [0, 0, 0, "Styles should be written using objects.", "4"]
    ],
    "public/app/features/explore/RichHistory/RichHistoryStarredTab.tsx:5381": [
      [0, 0, 0, "Styles should be written using objects.", "0"],
      [0, 0, 0, "Styles should be written using objects.", "1"],
      [0, 0, 0, "Styles should be written using objects.", "2"],
      [0, 0, 0, "Styles should be written using objects.", "3"],
      [0, 0, 0, "Styles should be written using objects.", "4"],
      [0, 0, 0, "Styles should be written using objects.", "5"],
      [0, 0, 0, "Styles should be written using objects.", "6"]
    ],
    "public/app/features/explore/SecondaryActions.tsx:5381": [
      [0, 0, 0, "Styles should be written using objects.", "0"]
    ],
    "public/app/features/explore/SupplementaryResultError.tsx:5381": [
      [0, 0, 0, "Styles should be written using objects.", "0"],
      [0, 0, 0, "Styles should be written using objects.", "1"]
    ],
    "public/app/features/explore/TraceView/TraceView.tsx:5381": [
      [0, 0, 0, "Styles should be written using objects.", "0"],
      [0, 0, 0, "Do not use any type assertions.", "1"],
      [0, 0, 0, "Do not use any type assertions.", "2"],
      [0, 0, 0, "Do not use any type assertions.", "3"],
      [0, 0, 0, "Do not use any type assertions.", "4"],
      [0, 0, 0, "Unexpected any. Specify a different type.", "5"],
      [0, 0, 0, "Do not use any type assertions.", "6"]
    ],
    "public/app/features/explore/TraceView/components/TracePageHeader/Actions/ActionButton.tsx:5381": [
      [0, 0, 0, "Styles should be written using objects.", "0"]
    ],
    "public/app/features/explore/TraceView/components/TracePageHeader/Actions/TracePageActions.tsx:5381": [
      [0, 0, 0, "Styles should be written using objects.", "0"],
      [0, 0, 0, "Styles should be written using objects.", "1"]
    ],
    "public/app/features/explore/TraceView/components/TracePageHeader/SearchBar/NextPrevResult.tsx:5381": [
      [0, 0, 0, "Styles should be written using objects.", "0"],
      [0, 0, 0, "Styles should be written using objects.", "1"],
      [0, 0, 0, "Styles should be written using objects.", "2"],
      [0, 0, 0, "Styles should be written using objects.", "3"],
      [0, 0, 0, "Styles should be written using objects.", "4"],
      [0, 0, 0, "Styles should be written using objects.", "5"]
    ],
    "public/app/features/explore/TraceView/components/TracePageHeader/SearchBar/TracePageSearchBar.tsx:5381": [
      [0, 0, 0, "Styles should be written using objects.", "0"],
      [0, 0, 0, "Styles should be written using objects.", "1"],
      [0, 0, 0, "Styles should be written using objects.", "2"],
      [0, 0, 0, "Styles should be written using objects.", "3"],
      [0, 0, 0, "Styles should be written using objects.", "4"],
      [0, 0, 0, "Styles should be written using objects.", "5"]
    ],
    "public/app/features/explore/TraceView/components/TracePageHeader/SpanFilters/SpanFilters.tsx:5381": [
      [0, 0, 0, "Styles should be written using objects.", "0"],
      [0, 0, 0, "Styles should be written using objects.", "1"],
      [0, 0, 0, "Styles should be written using objects.", "2"],
      [0, 0, 0, "Styles should be written using objects.", "3"],
      [0, 0, 0, "Styles should be written using objects.", "4"],
      [0, 0, 0, "Styles should be written using objects.", "5"],
      [0, 0, 0, "Styles should be written using objects.", "6"]
    ],
    "public/app/features/explore/TraceView/components/TracePageHeader/SpanGraph/CanvasSpanGraph.tsx:5381": [
      [0, 0, 0, "Styles should be written using objects.", "0"]
    ],
    "public/app/features/explore/TraceView/components/TracePageHeader/SpanGraph/GraphTicks.tsx:5381": [
      [0, 0, 0, "Styles should be written using objects.", "0"]
    ],
    "public/app/features/explore/TraceView/components/TracePageHeader/SpanGraph/Scrubber.tsx:5381": [
      [0, 0, 0, "Styles should be written using objects.", "0"],
      [0, 0, 0, "Styles should be written using objects.", "1"],
      [0, 0, 0, "Styles should be written using objects.", "2"],
      [0, 0, 0, "Styles should be written using objects.", "3"],
      [0, 0, 0, "Styles should be written using objects.", "4"]
    ],
    "public/app/features/explore/TraceView/components/TracePageHeader/SpanGraph/TickLabels.tsx:5381": [
      [0, 0, 0, "Styles should be written using objects.", "0"],
      [0, 0, 0, "Styles should be written using objects.", "1"]
    ],
    "public/app/features/explore/TraceView/components/TracePageHeader/SpanGraph/ViewingLayer.tsx:5381": [
      [0, 0, 0, "Styles should be written using objects.", "0"],
      [0, 0, 0, "Styles should be written using objects.", "1"],
      [0, 0, 0, "Styles should be written using objects.", "2"],
      [0, 0, 0, "Styles should be written using objects.", "3"],
      [0, 0, 0, "Styles should be written using objects.", "4"],
      [0, 0, 0, "Styles should be written using objects.", "5"],
      [0, 0, 0, "Styles should be written using objects.", "6"],
      [0, 0, 0, "Styles should be written using objects.", "7"]
    ],
    "public/app/features/explore/TraceView/components/TracePageHeader/TracePageHeader.tsx:5381": [
      [0, 0, 0, "Styles should be written using objects.", "0"],
      [0, 0, 0, "Styles should be written using objects.", "1"],
      [0, 0, 0, "Styles should be written using objects.", "2"],
      [0, 0, 0, "Styles should be written using objects.", "3"],
      [0, 0, 0, "Styles should be written using objects.", "4"],
      [0, 0, 0, "Styles should be written using objects.", "5"],
      [0, 0, 0, "Styles should be written using objects.", "6"],
      [0, 0, 0, "Styles should be written using objects.", "7"],
      [0, 0, 0, "Styles should be written using objects.", "8"],
      [0, 0, 0, "Styles should be written using objects.", "9"],
      [0, 0, 0, "Styles should be written using objects.", "10"],
      [0, 0, 0, "Styles should be written using objects.", "11"],
      [0, 0, 0, "Styles should be written using objects.", "12"]
    ],
    "public/app/features/explore/TraceView/components/TraceTimelineViewer/SpanBar.tsx:5381": [
      [0, 0, 0, "Styles should be written using objects.", "0"],
      [0, 0, 0, "Styles should be written using objects.", "1"],
      [0, 0, 0, "Styles should be written using objects.", "2"],
      [0, 0, 0, "Styles should be written using objects.", "3"],
      [0, 0, 0, "Styles should be written using objects.", "4"]
    ],
    "public/app/features/explore/TraceView/components/TraceTimelineViewer/SpanBarRow.tsx:5381": [
      [0, 0, 0, "Styles should be written using objects.", "0"],
      [0, 0, 0, "Styles should be written using objects.", "1"],
      [0, 0, 0, "Styles should be written using objects.", "2"],
      [0, 0, 0, "Styles should be written using objects.", "3"],
      [0, 0, 0, "Styles should be written using objects.", "4"],
      [0, 0, 0, "Styles should be written using objects.", "5"],
      [0, 0, 0, "Styles should be written using objects.", "6"],
      [0, 0, 0, "Styles should be written using objects.", "7"],
      [0, 0, 0, "Styles should be written using objects.", "8"],
      [0, 0, 0, "Styles should be written using objects.", "9"],
      [0, 0, 0, "Styles should be written using objects.", "10"],
      [0, 0, 0, "Styles should be written using objects.", "11"],
      [0, 0, 0, "Styles should be written using objects.", "12"],
      [0, 0, 0, "Styles should be written using objects.", "13"],
      [0, 0, 0, "Styles should be written using objects.", "14"],
      [0, 0, 0, "Styles should be written using objects.", "15"],
      [0, 0, 0, "Styles should be written using objects.", "16"],
      [0, 0, 0, "Styles should be written using objects.", "17"],
      [0, 0, 0, "Styles should be written using objects.", "18"],
      [0, 0, 0, "Styles should be written using objects.", "19"],
      [0, 0, 0, "Styles should be written using objects.", "20"],
      [0, 0, 0, "Styles should be written using objects.", "21"]
    ],
    "public/app/features/explore/TraceView/components/TraceTimelineViewer/SpanDetail/AccordianKeyValues.tsx:5381": [
      [0, 0, 0, "Styles should be written using objects.", "0"],
      [0, 0, 0, "Styles should be written using objects.", "1"],
      [0, 0, 0, "Styles should be written using objects.", "2"],
      [0, 0, 0, "Styles should be written using objects.", "3"],
      [0, 0, 0, "Styles should be written using objects.", "4"],
      [0, 0, 0, "Styles should be written using objects.", "5"],
      [0, 0, 0, "Styles should be written using objects.", "6"],
      [0, 0, 0, "Styles should be written using objects.", "7"]
    ],
    "public/app/features/explore/TraceView/components/TraceTimelineViewer/SpanDetail/AccordianLogs.tsx:5381": [
      [0, 0, 0, "Styles should be written using objects.", "0"],
      [0, 0, 0, "Styles should be written using objects.", "1"],
      [0, 0, 0, "Styles should be written using objects.", "2"],
      [0, 0, 0, "Styles should be written using objects.", "3"]
    ],
    "public/app/features/explore/TraceView/components/TraceTimelineViewer/SpanDetail/AccordianReferences.tsx:5381": [
      [0, 0, 0, "Styles should be written using objects.", "0"],
      [0, 0, 0, "Styles should be written using objects.", "1"],
      [0, 0, 0, "Styles should be written using objects.", "2"],
      [0, 0, 0, "Styles should be written using objects.", "3"],
      [0, 0, 0, "Styles should be written using objects.", "4"],
      [0, 0, 0, "Styles should be written using objects.", "5"],
      [0, 0, 0, "Styles should be written using objects.", "6"],
      [0, 0, 0, "Styles should be written using objects.", "7"],
      [0, 0, 0, "Styles should be written using objects.", "8"],
      [0, 0, 0, "Styles should be written using objects.", "9"],
      [0, 0, 0, "Styles should be written using objects.", "10"],
      [0, 0, 0, "Styles should be written using objects.", "11"],
      [0, 0, 0, "Styles should be written using objects.", "12"],
      [0, 0, 0, "Styles should be written using objects.", "13"]
    ],
    "public/app/features/explore/TraceView/components/TraceTimelineViewer/SpanDetail/AccordianText.tsx:5381": [
      [0, 0, 0, "Styles should be written using objects.", "0"]
    ],
    "public/app/features/explore/TraceView/components/TraceTimelineViewer/SpanDetail/KeyValuesTable.tsx:5381": [
      [0, 0, 0, "Styles should be written using objects.", "0"],
      [0, 0, 0, "Styles should be written using objects.", "1"],
      [0, 0, 0, "Styles should be written using objects.", "2"],
      [0, 0, 0, "Styles should be written using objects.", "3"],
      [0, 0, 0, "Styles should be written using objects.", "4"],
      [0, 0, 0, "Styles should be written using objects.", "5"]
    ],
    "public/app/features/explore/TraceView/components/TraceTimelineViewer/SpanDetail/TextList.tsx:5381": [
      [0, 0, 0, "Styles should be written using objects.", "0"],
      [0, 0, 0, "Styles should be written using objects.", "1"],
      [0, 0, 0, "Styles should be written using objects.", "2"]
    ],
    "public/app/features/explore/TraceView/components/TraceTimelineViewer/SpanDetail/index.tsx:5381": [
      [0, 0, 0, "Styles should be written using objects.", "0"],
      [0, 0, 0, "Styles should be written using objects.", "1"],
      [0, 0, 0, "Styles should be written using objects.", "2"],
      [0, 0, 0, "Styles should be written using objects.", "3"],
      [0, 0, 0, "Styles should be written using objects.", "4"],
      [0, 0, 0, "Styles should be written using objects.", "5"],
      [0, 0, 0, "Styles should be written using objects.", "6"],
      [0, 0, 0, "Styles should be written using objects.", "7"],
      [0, 0, 0, "Styles should be written using objects.", "8"],
      [0, 0, 0, "Styles should be written using objects.", "9"],
      [0, 0, 0, "Styles should be written using objects.", "10"]
    ],
    "public/app/features/explore/TraceView/components/TraceTimelineViewer/SpanDetailRow.tsx:5381": [
      [0, 0, 0, "Styles should be written using objects.", "0"],
      [0, 0, 0, "Styles should be written using objects.", "1"]
    ],
    "public/app/features/explore/TraceView/components/TraceTimelineViewer/SpanLinks.tsx:5381": [
      [0, 0, 0, "Styles should be written using objects.", "0"],
      [0, 0, 0, "Styles should be written using objects.", "1"]
    ],
    "public/app/features/explore/TraceView/components/TraceTimelineViewer/SpanTreeOffset.tsx:5381": [
      [0, 0, 0, "Styles should be written using objects.", "0"],
      [0, 0, 0, "Styles should be written using objects.", "1"],
      [0, 0, 0, "Styles should be written using objects.", "2"],
      [0, 0, 0, "Styles should be written using objects.", "3"],
      [0, 0, 0, "Styles should be written using objects.", "4"]
    ],
    "public/app/features/explore/TraceView/components/TraceTimelineViewer/Ticks.tsx:5381": [
      [0, 0, 0, "Styles should be written using objects.", "0"],
      [0, 0, 0, "Styles should be written using objects.", "1"],
      [0, 0, 0, "Styles should be written using objects.", "2"],
      [0, 0, 0, "Styles should be written using objects.", "3"]
    ],
    "public/app/features/explore/TraceView/components/TraceTimelineViewer/TimelineHeaderRow/TimelineCollapser.tsx:5381": [
      [0, 0, 0, "Styles should be written using objects.", "0"]
    ],
    "public/app/features/explore/TraceView/components/TraceTimelineViewer/TimelineHeaderRow/TimelineColumnResizer.tsx:5381": [
      [0, 0, 0, "Styles should be written using objects.", "0"],
      [0, 0, 0, "Styles should be written using objects.", "1"],
      [0, 0, 0, "Styles should be written using objects.", "2"],
      [0, 0, 0, "Styles should be written using objects.", "3"],
      [0, 0, 0, "Styles should be written using objects.", "4"],
      [0, 0, 0, "Styles should be written using objects.", "5"],
      [0, 0, 0, "Styles should be written using objects.", "6"],
      [0, 0, 0, "Styles should be written using objects.", "7"]
    ],
    "public/app/features/explore/TraceView/components/TraceTimelineViewer/TimelineHeaderRow/TimelineHeaderRow.tsx:5381": [
      [0, 0, 0, "Styles should be written using objects.", "0"],
      [0, 0, 0, "Styles should be written using objects.", "1"],
      [0, 0, 0, "Styles should be written using objects.", "2"]
    ],
    "public/app/features/explore/TraceView/components/TraceTimelineViewer/TimelineHeaderRow/TimelineViewingLayer.tsx:5381": [
      [0, 0, 0, "Styles should be written using objects.", "0"],
      [0, 0, 0, "Styles should be written using objects.", "1"],
      [0, 0, 0, "Styles should be written using objects.", "2"],
      [0, 0, 0, "Styles should be written using objects.", "3"],
      [0, 0, 0, "Styles should be written using objects.", "4"],
      [0, 0, 0, "Styles should be written using objects.", "5"],
      [0, 0, 0, "Styles should be written using objects.", "6"],
      [0, 0, 0, "Styles should be written using objects.", "7"]
    ],
    "public/app/features/explore/TraceView/components/TraceTimelineViewer/TimelineRow.tsx:5381": [
      [0, 0, 0, "Styles should be written using objects.", "0"]
    ],
    "public/app/features/explore/TraceView/components/TraceTimelineViewer/VirtualizedTraceView.tsx:5381": [
      [0, 0, 0, "Styles should be written using objects.", "0"],
      [0, 0, 0, "Styles should be written using objects.", "1"],
      [0, 0, 0, "Styles should be written using objects.", "2"]
    ],
    "public/app/features/explore/TraceView/components/TraceTimelineViewer/index.tsx:5381": [
      [0, 0, 0, "Styles should be written using objects.", "0"]
    ],
    "public/app/features/explore/TraceView/components/common/BreakableText.tsx:5381": [
      [0, 0, 0, "Styles should be written using objects.", "0"]
    ],
    "public/app/features/explore/TraceView/components/common/CopyIcon.tsx:5381": [
      [0, 0, 0, "Styles should be written using objects.", "0"]
    ],
    "public/app/features/explore/TraceView/components/common/Divider.tsx:5381": [
      [0, 0, 0, "Styles should be written using objects.", "0"],
      [0, 0, 0, "Styles should be written using objects.", "1"],
      [0, 0, 0, "Styles should be written using objects.", "2"]
    ],
    "public/app/features/explore/TraceView/components/common/LabeledList.tsx:5381": [
      [0, 0, 0, "Styles should be written using objects.", "0"],
      [0, 0, 0, "Styles should be written using objects.", "1"],
      [0, 0, 0, "Styles should be written using objects.", "2"],
      [0, 0, 0, "Styles should be written using objects.", "3"]
    ],
    "public/app/features/explore/TraceView/components/common/NewWindowIcon.tsx:5381": [
      [0, 0, 0, "Styles should be written using objects.", "0"]
    ],
    "public/app/features/explore/TraceView/components/common/TraceName.tsx:5381": [
      [0, 0, 0, "Styles should be written using objects.", "0"]
    ],
    "public/app/features/explore/TraceView/components/demo/trace-generators.ts:5381": [
      [0, 0, 0, "Do not use any type assertions.", "0"]
    ],
    "public/app/features/explore/TraceView/components/model/link-patterns.test.ts:5381": [
      [0, 0, 0, "Unexpected any. Specify a different type.", "0"],
      [0, 0, 0, "Unexpected any. Specify a different type.", "1"]
    ],
    "public/app/features/explore/TraceView/components/model/link-patterns.tsx:5381": [
      [0, 0, 0, "Unexpected any. Specify a different type.", "0"],
      [0, 0, 0, "Unexpected any. Specify a different type.", "1"],
      [0, 0, 0, "Unexpected any. Specify a different type.", "2"],
      [0, 0, 0, "Unexpected any. Specify a different type.", "3"],
      [0, 0, 0, "Unexpected any. Specify a different type.", "4"],
      [0, 0, 0, "Unexpected any. Specify a different type.", "5"],
      [0, 0, 0, "Unexpected any. Specify a different type.", "6"],
      [0, 0, 0, "Unexpected any. Specify a different type.", "7"],
      [0, 0, 0, "Unexpected any. Specify a different type.", "8"],
      [0, 0, 0, "Do not use any type assertions.", "9"],
      [0, 0, 0, "Unexpected any. Specify a different type.", "10"],
      [0, 0, 0, "Do not use any type assertions.", "11"],
      [0, 0, 0, "Unexpected any. Specify a different type.", "12"]
    ],
    "public/app/features/explore/TraceView/components/model/transform-trace-data.tsx:5381": [
      [0, 0, 0, "Do not use any type assertions.", "0"]
    ],
    "public/app/features/explore/TraceView/components/settings/SpanBarSettings.tsx:5381": [
      [0, 0, 0, "Styles should be written using objects.", "0"],
      [0, 0, 0, "Styles should be written using objects.", "1"]
    ],
    "public/app/features/explore/TraceView/components/types/trace.ts:5381": [
      [0, 0, 0, "Unexpected any. Specify a different type.", "0"]
    ],
    "public/app/features/explore/TraceView/components/uberUtilityStyles.ts:5381": [
      [0, 0, 0, "Styles should be written using objects.", "0"],
      [0, 0, 0, "Styles should be written using objects.", "1"],
      [0, 0, 0, "Styles should be written using objects.", "2"],
      [0, 0, 0, "Styles should be written using objects.", "3"],
      [0, 0, 0, "Styles should be written using objects.", "4"],
      [0, 0, 0, "Styles should be written using objects.", "5"],
      [0, 0, 0, "Styles should be written using objects.", "6"],
      [0, 0, 0, "Styles should be written using objects.", "7"],
      [0, 0, 0, "Styles should be written using objects.", "8"],
      [0, 0, 0, "Styles should be written using objects.", "9"],
      [0, 0, 0, "Styles should be written using objects.", "10"],
      [0, 0, 0, "Styles should be written using objects.", "11"],
      [0, 0, 0, "Styles should be written using objects.", "12"],
      [0, 0, 0, "Styles should be written using objects.", "13"],
      [0, 0, 0, "Styles should be written using objects.", "14"],
      [0, 0, 0, "Styles should be written using objects.", "15"],
      [0, 0, 0, "Styles should be written using objects.", "16"]
    ],
    "public/app/features/explore/TraceView/createSpanLink.tsx:5381": [
      [0, 0, 0, "Do not use any type assertions.", "0"],
      [0, 0, 0, "Do not use any type assertions.", "1"]
    ],
    "public/app/features/explore/spec/helper/setup.tsx:5381": [
      [0, 0, 0, "Do not use any type assertions.", "0"],
      [0, 0, 0, "Unexpected any. Specify a different type.", "1"]
    ],
    "public/app/features/explore/spec/interpolation.test.tsx:5381": [
      [0, 0, 0, "Unexpected any. Specify a different type.", "0"]
    ],
    "public/app/features/explore/spec/queryHistory.test.tsx:5381": [
      [0, 0, 0, "Unexpected any. Specify a different type.", "0"]
    ],
    "public/app/features/explore/state/time.test.ts:5381": [
      [0, 0, 0, "Unexpected any. Specify a different type.", "0"]
    ],
    "public/app/features/explore/state/utils.ts:5381": [
      [0, 0, 0, "Do not use any type assertions.", "0"],
      [0, 0, 0, "Unexpected any. Specify a different type.", "1"],
      [0, 0, 0, "Do not use any type assertions.", "2"],
      [0, 0, 0, "Unexpected any. Specify a different type.", "3"],
      [0, 0, 0, "Do not use any type assertions.", "4"],
      [0, 0, 0, "Do not use any type assertions.", "5"]
    ],
    "public/app/features/expressions/ExpressionDatasource.ts:5381": [
      [0, 0, 0, "Unexpected any. Specify a different type.", "0"],
      [0, 0, 0, "Do not use any type assertions.", "1"],
      [0, 0, 0, "Do not use any type assertions.", "2"]
    ],
    "public/app/features/expressions/components/Condition.tsx:5381": [
      [0, 0, 0, "Styles should be written using objects.", "0"],
      [0, 0, 0, "Styles should be written using objects.", "1"],
      [0, 0, 0, "Styles should be written using objects.", "2"]
    ],
    "public/app/features/expressions/components/Math.tsx:5381": [
      [0, 0, 0, "Styles should be written using objects.", "0"],
      [0, 0, 0, "Styles should be written using objects.", "1"],
      [0, 0, 0, "Styles should be written using objects.", "2"],
      [0, 0, 0, "Styles should be written using objects.", "3"],
      [0, 0, 0, "Styles should be written using objects.", "4"],
      [0, 0, 0, "Styles should be written using objects.", "5"],
      [0, 0, 0, "Styles should be written using objects.", "6"]
    ],
    "public/app/features/expressions/components/Threshold.tsx:5381": [
      [0, 0, 0, "Styles should be written using objects.", "0"],
      [0, 0, 0, "Styles should be written using objects.", "1"]
    ],
    "public/app/features/expressions/guards.ts:5381": [
      [0, 0, 0, "Do not use any type assertions.", "0"]
    ],
    "public/app/features/folders/state/actions.test.ts:5381": [
      [0, 0, 0, "Unexpected any. Specify a different type.", "0"]
    ],
    "public/app/features/geo/editor/GazetteerPathEditor.tsx:5381": [
      [0, 0, 0, "Styles should be written using objects.", "0"]
    ],
    "public/app/features/geo/editor/locationModeEditor.tsx:5381": [
      [0, 0, 0, "Styles should be written using objects.", "0"],
      [0, 0, 0, "Styles should be written using objects.", "1"]
    ],
    "public/app/features/geo/format/geohash.ts:5381": [
      [0, 0, 0, "Unexpected any. Specify a different type.", "0"]
    ],
    "public/app/features/geo/format/geojson.ts:5381": [
      [0, 0, 0, "Unexpected any. Specify a different type.", "0"]
    ],
    "public/app/features/geo/gazetteer/gazetteer.ts:5381": [
      [0, 0, 0, "Unexpected any. Specify a different type.", "0"],
      [0, 0, 0, "Do not use any type assertions.", "1"]
    ],
    "public/app/features/geo/gazetteer/worldmap.test.ts:5381": [
      [0, 0, 0, "Unexpected any. Specify a different type.", "0"]
    ],
    "public/app/features/geo/utils/frameVectorSource.ts:5381": [
      [0, 0, 0, "Do not use any type assertions.", "0"],
      [0, 0, 0, "Do not use any type assertions.", "1"]
    ],
    "public/app/features/inspector/DetailText.tsx:5381": [
      [0, 0, 0, "Styles should be written using objects.", "0"]
    ],
    "public/app/features/inspector/InspectDataOptions.tsx:5381": [
      [0, 0, 0, "Do not use any type assertions.", "0"]
    ],
    "public/app/features/inspector/InspectDataTab.tsx:5381": [
      [0, 0, 0, "Use data-testid for E2E selectors instead of aria-label", "0"]
    ],
    "public/app/features/inspector/InspectErrorTab.tsx:5381": [
      [0, 0, 0, "Unexpected any. Specify a different type.", "0"]
    ],
    "public/app/features/inspector/InspectJSONTab.tsx:5381": [
      [0, 0, 0, "Use data-testid for E2E selectors instead of aria-label", "0"]
    ],
    "public/app/features/inspector/InspectStatsTab.tsx:5381": [
      [0, 0, 0, "Use data-testid for E2E selectors instead of aria-label", "0"],
      [0, 0, 0, "Styles should be written using objects.", "1"]
    ],
    "public/app/features/inspector/InspectStatsTable.tsx:5381": [
      [0, 0, 0, "Styles should be written using objects.", "0"],
      [0, 0, 0, "Styles should be written using objects.", "1"]
    ],
    "public/app/features/inspector/InspectStatsTraceIdsTable.tsx:5381": [
      [0, 0, 0, "Styles should be written using objects.", "0"],
      [0, 0, 0, "Styles should be written using objects.", "1"]
    ],
    "public/app/features/inspector/QueryInspector.tsx:5381": [
      [0, 0, 0, "Unexpected any. Specify a different type.", "0"],
      [0, 0, 0, "Unexpected any. Specify a different type.", "1"],
      [0, 0, 0, "Unexpected any. Specify a different type.", "2"],
      [0, 0, 0, "Styles should be written using objects.", "3"],
      [0, 0, 0, "Use data-testid for E2E selectors instead of aria-label", "4"],
      [0, 0, 0, "Use data-testid for E2E selectors instead of aria-label", "5"]
    ],
    "public/app/features/inspector/styles.ts:5381": [
      [0, 0, 0, "Styles should be written using objects.", "0"],
      [0, 0, 0, "Styles should be written using objects.", "1"],
      [0, 0, 0, "Styles should be written using objects.", "2"],
      [0, 0, 0, "Styles should be written using objects.", "3"],
      [0, 0, 0, "Styles should be written using objects.", "4"],
      [0, 0, 0, "Styles should be written using objects.", "5"],
      [0, 0, 0, "Styles should be written using objects.", "6"],
      [0, 0, 0, "Styles should be written using objects.", "7"],
      [0, 0, 0, "Styles should be written using objects.", "8"],
      [0, 0, 0, "Styles should be written using objects.", "9"],
      [0, 0, 0, "Styles should be written using objects.", "10"]
    ],
    "public/app/features/invites/state/selectors.ts:5381": [
      [0, 0, 0, "Unexpected any. Specify a different type.", "0"]
    ],
    "public/app/features/library-panels/components/LibraryPanelCard/LibraryPanelCard.tsx:5381": [
      [0, 0, 0, "Styles should be written using objects.", "0"]
    ],
    "public/app/features/library-panels/components/LibraryPanelInfo/LibraryPanelInfo.tsx:5381": [
      [0, 0, 0, "Styles should be written using objects.", "0"],
      [0, 0, 0, "Styles should be written using objects.", "1"],
      [0, 0, 0, "Styles should be written using objects.", "2"]
    ],
    "public/app/features/library-panels/components/LibraryPanelsSearch/LibraryPanelsSearch.tsx:5381": [
      [0, 0, 0, "Styles should be written using objects.", "0"],
      [0, 0, 0, "Styles should be written using objects.", "1"],
      [0, 0, 0, "Styles should be written using objects.", "2"],
      [0, 0, 0, "Styles should be written using objects.", "3"],
      [0, 0, 0, "Styles should be written using objects.", "4"],
      [0, 0, 0, "Styles should be written using objects.", "5"],
      [0, 0, 0, "Styles should be written using objects.", "6"],
      [0, 0, 0, "Styles should be written using objects.", "7"],
      [0, 0, 0, "Styles should be written using objects.", "8"]
    ],
    "public/app/features/library-panels/components/LibraryPanelsView/LibraryPanelsView.tsx:5381": [
      [0, 0, 0, "Styles should be written using objects.", "0"],
      [0, 0, 0, "Styles should be written using objects.", "1"],
      [0, 0, 0, "Styles should be written using objects.", "2"],
      [0, 0, 0, "Styles should be written using objects.", "3"],
      [0, 0, 0, "Styles should be written using objects.", "4"],
      [0, 0, 0, "Styles should be written using objects.", "5"]
    ],
    "public/app/features/library-panels/components/LibraryPanelsView/actions.ts:5381": [
      [0, 0, 0, "Unexpected any. Specify a different type.", "0"]
    ],
    "public/app/features/library-panels/components/OpenLibraryPanelModal/OpenLibraryPanelModal.tsx:5381": [
      [0, 0, 0, "Styles should be written using objects.", "0"]
    ],
    "public/app/features/library-panels/components/PanelLibraryOptionsGroup/PanelLibraryOptionsGroup.tsx:5381": [
      [0, 0, 0, "Styles should be written using objects.", "0"]
    ],
    "public/app/features/library-panels/styles.ts:5381": [
      [0, 0, 0, "Styles should be written using objects.", "0"],
      [0, 0, 0, "Styles should be written using objects.", "1"],
      [0, 0, 0, "Styles should be written using objects.", "2"],
      [0, 0, 0, "Styles should be written using objects.", "3"],
      [0, 0, 0, "Styles should be written using objects.", "4"],
      [0, 0, 0, "Styles should be written using objects.", "5"]
    ],
    "public/app/features/library-panels/utils.ts:5381": [
      [0, 0, 0, "Unexpected any. Specify a different type.", "0"]
    ],
    "public/app/features/live/LiveConnectionWarning.tsx:5381": [
      [0, 0, 0, "Styles should be written using objects.", "0"],
      [0, 0, 0, "Styles should be written using objects.", "1"]
    ],
    "public/app/features/live/centrifuge/LiveDataStream.test.ts:5381": [
      [0, 0, 0, "Unexpected any. Specify a different type.", "0"],
      [0, 0, 0, "Unexpected any. Specify a different type.", "1"],
      [0, 0, 0, "Unexpected any. Specify a different type.", "2"]
    ],
    "public/app/features/live/centrifuge/LiveDataStream.ts:5381": [
      [0, 0, 0, "Do not use any type assertions.", "0"]
    ],
    "public/app/features/live/centrifuge/channel.ts:5381": [
      [0, 0, 0, "Unexpected any. Specify a different type.", "0"]
    ],
    "public/app/features/live/centrifuge/serviceWorkerProxy.ts:5381": [
      [0, 0, 0, "Do not use any type assertions.", "0"]
    ],
    "public/app/features/live/centrifuge/transferHandlers.ts:5381": [
      [0, 0, 0, "Unexpected any. Specify a different type.", "0"]
    ],
    "public/app/features/live/data/amendTimeSeries.ts:5381": [
      [0, 0, 0, "Unexpected any. Specify a different type.", "0"],
      [0, 0, 0, "Do not use any type assertions.", "1"],
      [0, 0, 0, "Do not use any type assertions.", "2"],
      [0, 0, 0, "Do not use any type assertions.", "3"],
      [0, 0, 0, "Do not use any type assertions.", "4"]
    ],
    "public/app/features/live/index.ts:5381": [
      [0, 0, 0, "Do not use any type assertions.", "0"]
    ],
    "public/app/features/logs/components/LogDetailsRow.tsx:5381": [
      [0, 0, 0, "Styles should be written using objects.", "0"],
      [0, 0, 0, "Styles should be written using objects.", "1"],
      [0, 0, 0, "Styles should be written using objects.", "2"],
      [0, 0, 0, "Styles should be written using objects.", "3"],
      [0, 0, 0, "Styles should be written using objects.", "4"],
      [0, 0, 0, "Styles should be written using objects.", "5"],
      [0, 0, 0, "Styles should be written using objects.", "6"]
    ],
    "public/app/features/logs/components/LogLabelStats.tsx:5381": [
      [0, 0, 0, "Styles should be written using objects.", "0"],
      [0, 0, 0, "Styles should be written using objects.", "1"],
      [0, 0, 0, "Styles should be written using objects.", "2"],
      [0, 0, 0, "Styles should be written using objects.", "3"],
      [0, 0, 0, "Styles should be written using objects.", "4"]
    ],
    "public/app/features/logs/components/LogLabelStatsRow.tsx:5381": [
      [0, 0, 0, "Styles should be written using objects.", "0"],
      [0, 0, 0, "Styles should be written using objects.", "1"],
      [0, 0, 0, "Styles should be written using objects.", "2"],
      [0, 0, 0, "Styles should be written using objects.", "3"],
      [0, 0, 0, "Styles should be written using objects.", "4"],
      [0, 0, 0, "Styles should be written using objects.", "5"],
      [0, 0, 0, "Styles should be written using objects.", "6"],
      [0, 0, 0, "Styles should be written using objects.", "7"]
    ],
    "public/app/features/logs/components/LogLabels.tsx:5381": [
      [0, 0, 0, "Styles should be written using objects.", "0"],
      [0, 0, 0, "Styles should be written using objects.", "1"],
      [0, 0, 0, "Styles should be written using objects.", "2"]
    ],
    "public/app/features/logs/components/LogRowMessageDisplayedFields.tsx:5381": [
      [0, 0, 0, "Styles should be written using objects.", "0"]
    ],
    "public/app/features/logs/components/getLogRowStyles.ts:5381": [
      [0, 0, 0, "Styles should be written using objects.", "0"],
      [0, 0, 0, "Styles should be written using objects.", "1"],
      [0, 0, 0, "Styles should be written using objects.", "2"],
      [0, 0, 0, "Styles should be written using objects.", "3"],
      [0, 0, 0, "Styles should be written using objects.", "4"],
      [0, 0, 0, "Styles should be written using objects.", "5"],
      [0, 0, 0, "Styles should be written using objects.", "6"],
      [0, 0, 0, "Styles should be written using objects.", "7"],
      [0, 0, 0, "Styles should be written using objects.", "8"],
      [0, 0, 0, "Styles should be written using objects.", "9"],
      [0, 0, 0, "Styles should be written using objects.", "10"],
      [0, 0, 0, "Styles should be written using objects.", "11"],
      [0, 0, 0, "Styles should be written using objects.", "12"],
      [0, 0, 0, "Styles should be written using objects.", "13"],
      [0, 0, 0, "Styles should be written using objects.", "14"],
      [0, 0, 0, "Styles should be written using objects.", "15"],
      [0, 0, 0, "Styles should be written using objects.", "16"],
      [0, 0, 0, "Styles should be written using objects.", "17"],
      [0, 0, 0, "Styles should be written using objects.", "18"],
      [0, 0, 0, "Styles should be written using objects.", "19"],
      [0, 0, 0, "Styles should be written using objects.", "20"],
      [0, 0, 0, "Styles should be written using objects.", "21"],
      [0, 0, 0, "Styles should be written using objects.", "22"],
      [0, 0, 0, "Styles should be written using objects.", "23"],
      [0, 0, 0, "Styles should be written using objects.", "24"],
      [0, 0, 0, "Styles should be written using objects.", "25"],
      [0, 0, 0, "Styles should be written using objects.", "26"],
      [0, 0, 0, "Styles should be written using objects.", "27"],
      [0, 0, 0, "Styles should be written using objects.", "28"],
      [0, 0, 0, "Styles should be written using objects.", "29"],
      [0, 0, 0, "Styles should be written using objects.", "30"],
      [0, 0, 0, "Styles should be written using objects.", "31"],
      [0, 0, 0, "Styles should be written using objects.", "32"],
      [0, 0, 0, "Styles should be written using objects.", "33"],
      [0, 0, 0, "Styles should be written using objects.", "34"],
      [0, 0, 0, "Styles should be written using objects.", "35"]
    ],
    "public/app/features/logs/components/log-context/LoadingIndicator.tsx:5381": [
      [0, 0, 0, "Styles should be written using objects.", "0"]
    ],
    "public/app/features/logs/components/log-context/LogRowContextModal.tsx:5381": [
      [0, 0, 0, "Styles should be written using objects.", "0"],
      [0, 0, 0, "Styles should be written using objects.", "1"],
      [0, 0, 0, "Styles should be written using objects.", "2"],
      [0, 0, 0, "Styles should be written using objects.", "3"],
      [0, 0, 0, "Styles should be written using objects.", "4"],
      [0, 0, 0, "Styles should be written using objects.", "5"],
      [0, 0, 0, "Styles should be written using objects.", "6"],
      [0, 0, 0, "Styles should be written using objects.", "7"],
      [0, 0, 0, "Styles should be written using objects.", "8"],
      [0, 0, 0, "Styles should be written using objects.", "9"],
      [0, 0, 0, "Styles should be written using objects.", "10"],
      [0, 0, 0, "Styles should be written using objects.", "11"],
      [0, 0, 0, "Styles should be written using objects.", "12"]
    ],
    "public/app/features/logs/utils.ts:5381": [
      [0, 0, 0, "Do not use any type assertions.", "0"]
    ],
    "public/app/features/manage-dashboards/DashboardImportPage.tsx:5381": [
      [0, 0, 0, "Styles should be written using objects.", "0"],
      [0, 0, 0, "Styles should be written using objects.", "1"],
      [0, 0, 0, "Styles should be written using objects.", "2"]
    ],
    "public/app/features/manage-dashboards/components/ImportDashboardLibraryPanelsList.tsx:5381": [
      [0, 0, 0, "Do not use any type assertions.", "0"],
      [0, 0, 0, "Styles should be written using objects.", "1"],
      [0, 0, 0, "Styles should be written using objects.", "2"]
    ],
    "public/app/features/manage-dashboards/components/PublicDashboardListTable/DeletePublicDashboardModal.tsx:5381": [
      [0, 0, 0, "Styles should be written using objects.", "0"],
      [0, 0, 0, "Styles should be written using objects.", "1"]
    ],
    "public/app/features/manage-dashboards/components/PublicDashboardListTable/PublicDashboardListTable.tsx:5381": [
      [0, 0, 0, "Styles should be written using objects.", "0"],
      [0, 0, 0, "Styles should be written using objects.", "1"],
      [0, 0, 0, "Styles should be written using objects.", "2"],
      [0, 0, 0, "Styles should be written using objects.", "3"],
      [0, 0, 0, "Styles should be written using objects.", "4"],
      [0, 0, 0, "Styles should be written using objects.", "5"]
    ],
    "public/app/features/manage-dashboards/state/actions.test.ts:5381": [
      [0, 0, 0, "Unexpected any. Specify a different type.", "0"]
    ],
    "public/app/features/manage-dashboards/state/actions.ts:5381": [
      [0, 0, 0, "Unexpected any. Specify a different type.", "0"],
      [0, 0, 0, "Unexpected any. Specify a different type.", "1"],
      [0, 0, 0, "Unexpected any. Specify a different type.", "2"],
      [0, 0, 0, "Unexpected any. Specify a different type.", "3"],
      [0, 0, 0, "Do not use any type assertions.", "4"],
      [0, 0, 0, "Unexpected any. Specify a different type.", "5"],
      [0, 0, 0, "Do not use any type assertions.", "6"],
      [0, 0, 0, "Unexpected any. Specify a different type.", "7"],
      [0, 0, 0, "Unexpected any. Specify a different type.", "8"],
      [0, 0, 0, "Unexpected any. Specify a different type.", "9"],
      [0, 0, 0, "Unexpected any. Specify a different type.", "10"],
      [0, 0, 0, "Unexpected any. Specify a different type.", "11"],
      [0, 0, 0, "Unexpected any. Specify a different type.", "12"],
      [0, 0, 0, "Unexpected any. Specify a different type.", "13"],
      [0, 0, 0, "Unexpected any. Specify a different type.", "14"],
      [0, 0, 0, "Unexpected any. Specify a different type.", "15"],
      [0, 0, 0, "Unexpected any. Specify a different type.", "16"],
      [0, 0, 0, "Unexpected any. Specify a different type.", "17"],
      [0, 0, 0, "Unexpected any. Specify a different type.", "18"],
      [0, 0, 0, "Unexpected any. Specify a different type.", "19"]
    ],
    "public/app/features/manage-dashboards/state/reducers.ts:5381": [
      [0, 0, 0, "Unexpected any. Specify a different type.", "0"],
      [0, 0, 0, "Do not use any type assertions.", "1"],
      [0, 0, 0, "Unexpected any. Specify a different type.", "2"],
      [0, 0, 0, "Unexpected any. Specify a different type.", "3"],
      [0, 0, 0, "Unexpected any. Specify a different type.", "4"]
    ],
    "public/app/features/org/state/actions.ts:5381": [
      [0, 0, 0, "Unexpected any. Specify a different type.", "0"],
      [0, 0, 0, "Unexpected any. Specify a different type.", "1"],
      [0, 0, 0, "Unexpected any. Specify a different type.", "2"],
      [0, 0, 0, "Unexpected any. Specify a different type.", "3"],
      [0, 0, 0, "Unexpected any. Specify a different type.", "4"]
    ],
    "public/app/features/org/state/reducers.ts:5381": [
      [0, 0, 0, "Do not use any type assertions.", "0"]
    ],
    "public/app/features/panel/components/VizTypePicker/PanelTypeCard.tsx:5381": [
      [0, 0, 0, "Use data-testid for E2E selectors instead of aria-label", "0"],
      [0, 0, 0, "Styles should be written using objects.", "1"],
      [0, 0, 0, "Styles should be written using objects.", "2"],
      [0, 0, 0, "Styles should be written using objects.", "3"],
      [0, 0, 0, "Styles should be written using objects.", "4"],
      [0, 0, 0, "Styles should be written using objects.", "5"],
      [0, 0, 0, "Styles should be written using objects.", "6"],
      [0, 0, 0, "Styles should be written using objects.", "7"],
      [0, 0, 0, "Styles should be written using objects.", "8"],
      [0, 0, 0, "Styles should be written using objects.", "9"],
      [0, 0, 0, "Styles should be written using objects.", "10"]
    ],
    "public/app/features/panel/components/VizTypePicker/VisualizationSuggestionCard.tsx:5381": [
      [0, 0, 0, "Styles should be written using objects.", "0"],
      [0, 0, 0, "Styles should be written using objects.", "1"],
      [0, 0, 0, "Styles should be written using objects.", "2"],
      [0, 0, 0, "Styles should be written using objects.", "3"],
      [0, 0, 0, "Styles should be written using objects.", "4"]
    ],
    "public/app/features/panel/components/VizTypePicker/VizTypePicker.tsx:5381": [
      [0, 0, 0, "Styles should be written using objects.", "0"]
    ],
    "public/app/features/panel/components/VizTypePicker/types.ts:5381": [
      [0, 0, 0, "Unexpected any. Specify a different type.", "0"]
    ],
    "public/app/features/panel/panellinks/linkSuppliers.ts:5381": [
      [0, 0, 0, "Unexpected any. Specify a different type.", "0"]
    ],
    "public/app/features/panel/panellinks/link_srv.ts:5381": [
      [0, 0, 0, "Unexpected any. Specify a different type.", "0"],
      [0, 0, 0, "Unexpected any. Specify a different type.", "1"],
      [0, 0, 0, "Unexpected any. Specify a different type.", "2"],
      [0, 0, 0, "Unexpected any. Specify a different type.", "3"],
      [0, 0, 0, "Unexpected any. Specify a different type.", "4"]
    ],
    "public/app/features/panel/state/actions.ts:5381": [
      [0, 0, 0, "Unexpected any. Specify a different type.", "0"]
    ],
    "public/app/features/panel/state/reducers.ts:5381": [
      [0, 0, 0, "Unexpected any. Specify a different type.", "0"],
      [0, 0, 0, "Unexpected any. Specify a different type.", "1"]
    ],
    "public/app/features/playlist/EmptyQueryListBanner.tsx:5381": [
      [0, 0, 0, "Styles should be written using objects.", "0"]
    ],
    "public/app/features/playlist/PlaylistForm.tsx:5381": [
      [0, 0, 0, "Use data-testid for E2E selectors instead of aria-label", "0"],
      [0, 0, 0, "Use data-testid for E2E selectors instead of aria-label", "1"]
    ],
    "public/app/features/playlist/PlaylistTableRows.tsx:5381": [
      [0, 0, 0, "Styles should be written using objects.", "0"],
      [0, 0, 0, "Styles should be written using objects.", "1"],
      [0, 0, 0, "Styles should be written using objects.", "2"],
      [0, 0, 0, "Styles should be written using objects.", "3"]
    ],
    "public/app/features/plugins/admin/components/Badges/PluginUpdateAvailableBadge.tsx:5381": [
      [0, 0, 0, "Styles should be written using objects.", "0"]
    ],
    "public/app/features/plugins/admin/components/Badges/sharedStyles.ts:5381": [
      [0, 0, 0, "Styles should be written using objects.", "0"]
    ],
    "public/app/features/plugins/admin/components/GetStartedWithPlugin/GetStartedWithDataSource.tsx:5381": [
      [0, 0, 0, "Do not use any type assertions.", "0"]
    ],
    "public/app/features/plugins/admin/components/HorizontalGroup.tsx:5381": [
      [0, 0, 0, "Styles should be written using objects.", "0"]
    ],
    "public/app/features/plugins/admin/components/InstallControls/InstallControlsWarning.tsx:5381": [
      [0, 0, 0, "Styles should be written using objects.", "0"]
    ],
    "public/app/features/plugins/admin/components/PluginActions.tsx:5381": [
      [0, 0, 0, "Styles should be written using objects.", "0"]
    ],
    "public/app/features/plugins/admin/components/PluginDetailsBody.tsx:5381": [
      [0, 0, 0, "Do not use any type assertions.", "0"],
      [0, 0, 0, "Styles should be written using objects.", "1"],
      [0, 0, 0, "Styles should be written using objects.", "2"]
    ],
    "public/app/features/plugins/admin/components/PluginDetailsDisabledError.tsx:5381": [
      [0, 0, 0, "Use data-testid for E2E selectors instead of aria-label", "0"]
    ],
    "public/app/features/plugins/admin/components/PluginDetailsHeaderDependencies.tsx:5381": [
      [0, 0, 0, "Styles should be written using objects.", "0"],
      [0, 0, 0, "Styles should be written using objects.", "1"]
    ],
    "public/app/features/plugins/admin/components/PluginDetailsHeaderSignature.tsx:5381": [
      [0, 0, 0, "Styles should be written using objects.", "0"],
      [0, 0, 0, "Styles should be written using objects.", "1"]
    ],
    "public/app/features/plugins/admin/components/PluginDetailsPage.tsx:5381": [
      [0, 0, 0, "Do not use any type assertions.", "0"],
      [0, 0, 0, "Styles should be written using objects.", "1"],
      [0, 0, 0, "Styles should be written using objects.", "2"],
      [0, 0, 0, "Styles should be written using objects.", "3"]
    ],
    "public/app/features/plugins/admin/components/PluginDetailsSignature.tsx:5381": [
      [0, 0, 0, "Use data-testid for E2E selectors instead of aria-label", "0"]
    ],
    "public/app/features/plugins/admin/components/PluginListItem.tsx:5381": [
      [0, 0, 0, "Styles should be written using objects.", "0"],
      [0, 0, 0, "Styles should be written using objects.", "1"],
      [0, 0, 0, "Styles should be written using objects.", "2"],
      [0, 0, 0, "Styles should be written using objects.", "3"],
      [0, 0, 0, "Styles should be written using objects.", "4"],
      [0, 0, 0, "Styles should be written using objects.", "5"]
    ],
    "public/app/features/plugins/admin/components/PluginSignatureDetailsBadge.tsx:5381": [
      [0, 0, 0, "Styles should be written using objects.", "0"],
      [0, 0, 0, "Styles should be written using objects.", "1"],
      [0, 0, 0, "Styles should be written using objects.", "2"],
      [0, 0, 0, "Styles should be written using objects.", "3"]
    ],
    "public/app/features/plugins/admin/components/PluginSubtitle.tsx:5381": [
      [0, 0, 0, "Styles should be written using objects.", "0"]
    ],
    "public/app/features/plugins/admin/components/PluginUsage.tsx:5381": [
      [0, 0, 0, "Styles should be written using objects.", "0"],
      [0, 0, 0, "Styles should be written using objects.", "1"]
    ],
    "public/app/features/plugins/admin/components/SearchField.tsx:5381": [
      [0, 0, 0, "Unexpected any. Specify a different type.", "0"]
    ],
    "public/app/features/plugins/admin/components/VersionList.tsx:5381": [
      [0, 0, 0, "Styles should be written using objects.", "0"],
      [0, 0, 0, "Styles should be written using objects.", "1"],
      [0, 0, 0, "Styles should be written using objects.", "2"]
    ],
    "public/app/features/plugins/admin/hooks/useHistory.tsx:5381": [
      [0, 0, 0, "Unexpected any. Specify a different type.", "0"]
    ],
    "public/app/features/plugins/admin/hooks/usePluginInfo.tsx:5381": [
      [0, 0, 0, "Styles should be written using objects.", "0"]
    ],
    "public/app/features/plugins/admin/pages/Browse.tsx:5381": [
      [0, 0, 0, "Do not use any type assertions.", "0"],
      [0, 0, 0, "Do not use any type assertions.", "1"],
      [0, 0, 0, "Styles should be written using objects.", "2"],
      [0, 0, 0, "Styles should be written using objects.", "3"],
      [0, 0, 0, "Styles should be written using objects.", "4"],
      [0, 0, 0, "Styles should be written using objects.", "5"]
    ],
    "public/app/features/plugins/admin/state/actions.ts:5381": [
      [0, 0, 0, "Do not use any type assertions.", "0"]
    ],
    "public/app/features/plugins/admin/types.ts:5381": [
      [0, 0, 0, "Unexpected any. Specify a different type.", "0"]
    ],
    "public/app/features/plugins/components/PluginsErrorsInfo.tsx:5381": [
      [0, 0, 0, "Use data-testid for E2E selectors instead of aria-label", "0"]
    ],
    "public/app/features/plugins/datasource_srv.ts:5381": [
      [0, 0, 0, "Do not use any type assertions.", "0"],
      [0, 0, 0, "Unexpected any. Specify a different type.", "1"],
      [0, 0, 0, "Do not use any type assertions.", "2"],
      [0, 0, 0, "Unexpected any. Specify a different type.", "3"],
      [0, 0, 0, "Unexpected any. Specify a different type.", "4"],
      [0, 0, 0, "Unexpected any. Specify a different type.", "5"],
      [0, 0, 0, "Unexpected any. Specify a different type.", "6"],
      [0, 0, 0, "Unexpected any. Specify a different type.", "7"],
      [0, 0, 0, "Do not use any type assertions.", "8"],
      [0, 0, 0, "Unexpected any. Specify a different type.", "9"],
      [0, 0, 0, "Do not use any type assertions.", "10"],
      [0, 0, 0, "Unexpected any. Specify a different type.", "11"],
      [0, 0, 0, "Unexpected any. Specify a different type.", "12"],
      [0, 0, 0, "Do not use any type assertions.", "13"]
    ],
    "public/app/features/plugins/pluginSettings.ts:5381": [
      [0, 0, 0, "Unexpected any. Specify a different type.", "0"],
      [0, 0, 0, "Unexpected any. Specify a different type.", "1"]
    ],
    "public/app/features/plugins/sandbox/distortion_map.ts:5381": [
      [0, 0, 0, "Do not use any type assertions.", "0"]
    ],
    "public/app/features/plugins/sandbox/sandbox_components.tsx:5381": [
      [0, 0, 0, "Unexpected any. Specify a different type.", "0"]
    ],
    "public/app/features/plugins/sandbox/sandbox_plugin_loader.ts:5381": [
      [0, 0, 0, "Do not use any type assertions.", "0"],
      [0, 0, 0, "Do not use any type assertions.", "1"],
      [0, 0, 0, "Do not use any type assertions.", "2"]
    ],
    "public/app/features/plugins/sql/components/query-editor-raw/QueryToolbox.tsx:5381": [
      [0, 0, 0, "Styles should be written using objects.", "0"],
      [0, 0, 0, "Styles should be written using objects.", "1"],
      [0, 0, 0, "Styles should be written using objects.", "2"],
      [0, 0, 0, "Styles should be written using objects.", "3"],
      [0, 0, 0, "Styles should be written using objects.", "4"]
    ],
    "public/app/features/plugins/sql/components/query-editor-raw/QueryValidator.tsx:5381": [
      [0, 0, 0, "Styles should be written using objects.", "0"],
      [0, 0, 0, "Styles should be written using objects.", "1"],
      [0, 0, 0, "Styles should be written using objects.", "2"]
    ],
    "public/app/features/plugins/sql/components/query-editor-raw/RawEditor.tsx:5381": [
      [0, 0, 0, "Styles should be written using objects.", "0"],
      [0, 0, 0, "Styles should be written using objects.", "1"]
    ],
    "public/app/features/plugins/sql/components/visual-query-builder/AwesomeQueryBuilder.tsx:5381": [
      [0, 0, 0, "Do not use any type assertions.", "0"],
      [0, 0, 0, "Do not use any type assertions.", "1"],
      [0, 0, 0, "Unexpected any. Specify a different type.", "2"]
    ],
    "public/app/features/plugins/sql/components/visual-query-builder/SQLWhereRow.tsx:5381": [
      [0, 0, 0, "Do not use any type assertions.", "0"]
    ],
    "public/app/features/plugins/tests/datasource_srv.test.ts:5381": [
      [0, 0, 0, "Unexpected any. Specify a different type.", "0"],
      [0, 0, 0, "Unexpected any. Specify a different type.", "1"],
      [0, 0, 0, "Unexpected any. Specify a different type.", "2"],
      [0, 0, 0, "Unexpected any. Specify a different type.", "3"],
      [0, 0, 0, "Unexpected any. Specify a different type.", "4"],
      [0, 0, 0, "Unexpected any. Specify a different type.", "5"]
    ],
    "public/app/features/plugins/utils.ts:5381": [
      [0, 0, 0, "Do not use any type assertions.", "0"],
      [0, 0, 0, "Do not use any type assertions.", "1"],
      [0, 0, 0, "Do not use any type assertions.", "2"],
      [0, 0, 0, "Do not use any type assertions.", "3"]
    ],
    "public/app/features/profile/ChangePasswordForm.tsx:5381": [
      [0, 0, 0, "Styles should be written using objects.", "0"]
    ],
    "public/app/features/query/components/QueryEditorRow.tsx:5381": [
      [0, 0, 0, "Do not use any type assertions.", "0"],
      [0, 0, 0, "Do not use any type assertions.", "1"],
      [0, 0, 0, "Do not use any type assertions.", "2"],
      [0, 0, 0, "Do not use any type assertions.", "3"],
      [0, 0, 0, "Use data-testid for E2E selectors instead of aria-label", "4"]
    ],
    "public/app/features/query/components/QueryEditorRowHeader.tsx:5381": [
      [0, 0, 0, "Use data-testid for E2E selectors instead of aria-label", "0"],
      [0, 0, 0, "Styles should be written using objects.", "1"],
      [0, 0, 0, "Styles should be written using objects.", "2"],
      [0, 0, 0, "Styles should be written using objects.", "3"],
      [0, 0, 0, "Styles should be written using objects.", "4"],
      [0, 0, 0, "Styles should be written using objects.", "5"],
      [0, 0, 0, "Styles should be written using objects.", "6"],
      [0, 0, 0, "Styles should be written using objects.", "7"],
      [0, 0, 0, "Styles should be written using objects.", "8"]
    ],
    "public/app/features/query/components/QueryGroup.tsx:5381": [
      [0, 0, 0, "Use data-testid for E2E selectors instead of aria-label", "0"],
      [0, 0, 0, "Use data-testid for E2E selectors instead of aria-label", "1"],
      [0, 0, 0, "Styles should be written using objects.", "2"],
      [0, 0, 0, "Styles should be written using objects.", "3"],
      [0, 0, 0, "Styles should be written using objects.", "4"],
      [0, 0, 0, "Styles should be written using objects.", "5"],
      [0, 0, 0, "Styles should be written using objects.", "6"],
      [0, 0, 0, "Styles should be written using objects.", "7"],
      [0, 0, 0, "Styles should be written using objects.", "8"]
    ],
    "public/app/features/query/components/QueryGroupOptions.tsx:5381": [
      [0, 0, 0, "Styles should be written using objects.", "0"]
    ],
    "public/app/features/query/state/DashboardQueryRunner/AlertStatesWorker.test.ts:5381": [
      [0, 0, 0, "Unexpected any. Specify a different type.", "0"],
      [0, 0, 0, "Unexpected any. Specify a different type.", "1"],
      [0, 0, 0, "Unexpected any. Specify a different type.", "2"]
    ],
    "public/app/features/query/state/DashboardQueryRunner/AnnotationsQueryRunner.test.ts:5381": [
      [0, 0, 0, "Unexpected any. Specify a different type.", "0"]
    ],
    "public/app/features/query/state/DashboardQueryRunner/AnnotationsQueryRunner.ts:5381": [
      [0, 0, 0, "Do not use any type assertions.", "0"]
    ],
    "public/app/features/query/state/DashboardQueryRunner/DashboardQueryRunner.ts:5381": [
      [0, 0, 0, "Unexpected any. Specify a different type.", "0"]
    ],
    "public/app/features/query/state/DashboardQueryRunner/PublicAnnotationsDataSource.ts:5381": [
      [0, 0, 0, "Do not use any type assertions.", "0"]
    ],
    "public/app/features/query/state/DashboardQueryRunner/testHelpers.ts:5381": [
      [0, 0, 0, "Unexpected any. Specify a different type.", "0"],
      [0, 0, 0, "Unexpected any. Specify a different type.", "1"],
      [0, 0, 0, "Do not use any type assertions.", "2"]
    ],
    "public/app/features/query/state/DashboardQueryRunner/utils.ts:5381": [
      [0, 0, 0, "Unexpected any. Specify a different type.", "0"],
      [0, 0, 0, "Unexpected any. Specify a different type.", "1"],
      [0, 0, 0, "Unexpected any. Specify a different type.", "2"],
      [0, 0, 0, "Unexpected any. Specify a different type.", "3"]
    ],
    "public/app/features/query/state/PanelQueryRunner.ts:5381": [
      [0, 0, 0, "Do not use any type assertions.", "0"],
      [0, 0, 0, "Do not use any type assertions.", "1"],
      [0, 0, 0, "Do not use any type assertions.", "2"]
    ],
    "public/app/features/query/state/runRequest.ts:5381": [
      [0, 0, 0, "Do not use any type assertions.", "0"]
    ],
    "public/app/features/query/state/updateQueries.test.ts:5381": [
      [0, 0, 0, "Unexpected any. Specify a different type.", "0"],
      [0, 0, 0, "Unexpected any. Specify a different type.", "1"],
      [0, 0, 0, "Unexpected any. Specify a different type.", "2"],
      [0, 0, 0, "Unexpected any. Specify a different type.", "3"],
      [0, 0, 0, "Unexpected any. Specify a different type.", "4"],
      [0, 0, 0, "Unexpected any. Specify a different type.", "5"],
      [0, 0, 0, "Unexpected any. Specify a different type.", "6"],
      [0, 0, 0, "Unexpected any. Specify a different type.", "7"],
      [0, 0, 0, "Unexpected any. Specify a different type.", "8"],
      [0, 0, 0, "Unexpected any. Specify a different type.", "9"],
      [0, 0, 0, "Unexpected any. Specify a different type.", "10"],
      [0, 0, 0, "Unexpected any. Specify a different type.", "11"]
    ],
    "public/app/features/sandbox/TestStuffPage.tsx:5381": [
      [0, 0, 0, "Do not use any type assertions.", "0"]
    ],
    "public/app/features/search/components/DashboardListPage.tsx:5381": [
      [0, 0, 0, "Styles should be written using objects.", "0"]
    ],
    "public/app/features/search/components/ManageDashboardsNew.tsx:5381": [
      [0, 0, 0, "Styles should be written using objects.", "0"],
      [0, 0, 0, "Styles should be written using objects.", "1"],
      [0, 0, 0, "Styles should be written using objects.", "2"],
      [0, 0, 0, "Styles should be written using objects.", "3"],
      [0, 0, 0, "Styles should be written using objects.", "4"]
    ],
    "public/app/features/search/components/SearchCard.tsx:5381": [
      [0, 0, 0, "Unexpected any. Specify a different type.", "0"],
      [0, 0, 0, "Do not use any type assertions.", "1"],
      [0, 0, 0, "Do not use any type assertions.", "2"],
      [0, 0, 0, "Styles should be written using objects.", "3"],
      [0, 0, 0, "Styles should be written using objects.", "4"],
      [0, 0, 0, "Styles should be written using objects.", "5"],
      [0, 0, 0, "Styles should be written using objects.", "6"],
      [0, 0, 0, "Styles should be written using objects.", "7"],
      [0, 0, 0, "Styles should be written using objects.", "8"],
      [0, 0, 0, "Styles should be written using objects.", "9"],
      [0, 0, 0, "Styles should be written using objects.", "10"],
      [0, 0, 0, "Styles should be written using objects.", "11"]
    ],
    "public/app/features/search/components/SearchCardExpanded.tsx:5381": [
      [0, 0, 0, "Styles should be written using objects.", "0"],
      [0, 0, 0, "Styles should be written using objects.", "1"],
      [0, 0, 0, "Styles should be written using objects.", "2"],
      [0, 0, 0, "Styles should be written using objects.", "3"],
      [0, 0, 0, "Styles should be written using objects.", "4"],
      [0, 0, 0, "Styles should be written using objects.", "5"],
      [0, 0, 0, "Styles should be written using objects.", "6"],
      [0, 0, 0, "Styles should be written using objects.", "7"],
      [0, 0, 0, "Styles should be written using objects.", "8"],
      [0, 0, 0, "Styles should be written using objects.", "9"],
      [0, 0, 0, "Styles should be written using objects.", "10"]
    ],
    "public/app/features/search/components/SearchItem.tsx:5381": [
      [0, 0, 0, "Unexpected any. Specify a different type.", "0"],
      [0, 0, 0, "Styles should be written using objects.", "1"],
      [0, 0, 0, "Styles should be written using objects.", "2"],
      [0, 0, 0, "Styles should be written using objects.", "3"]
    ],
    "public/app/features/search/hooks/useSearchKeyboardSelection.ts:5381": [
      [0, 0, 0, "Do not use any type assertions.", "0"]
    ],
    "public/app/features/search/page/components/ActionRow.tsx:5381": [
      [0, 0, 0, "Styles should be written using objects.", "0"],
      [0, 0, 0, "Styles should be written using objects.", "1"]
    ],
    "public/app/features/search/page/components/ConfirmDeleteModal.tsx:5381": [
      [0, 0, 0, "Styles should be written using objects.", "0"]
    ],
    "public/app/features/search/page/components/FolderSection.tsx:5381": [
      [0, 0, 0, "Styles should be written using objects.", "0"],
      [0, 0, 0, "Styles should be written using objects.", "1"],
      [0, 0, 0, "Styles should be written using objects.", "2"],
      [0, 0, 0, "Styles should be written using objects.", "3"],
      [0, 0, 0, "Styles should be written using objects.", "4"],
      [0, 0, 0, "Styles should be written using objects.", "5"],
      [0, 0, 0, "Styles should be written using objects.", "6"],
      [0, 0, 0, "Styles should be written using objects.", "7"],
      [0, 0, 0, "Styles should be written using objects.", "8"]
    ],
    "public/app/features/search/page/components/MoveToFolderModal.tsx:5381": [
      [0, 0, 0, "Styles should be written using objects.", "0"],
      [0, 0, 0, "Styles should be written using objects.", "1"]
    ],
    "public/app/features/search/page/components/RootFolderView.tsx:5381": [
      [0, 0, 0, "Styles should be written using objects.", "0"],
      [0, 0, 0, "Styles should be written using objects.", "1"],
      [0, 0, 0, "Styles should be written using objects.", "2"],
      [0, 0, 0, "Styles should be written using objects.", "3"]
    ],
    "public/app/features/search/page/components/SearchResultsCards.tsx:5381": [
      [0, 0, 0, "Styles should be written using objects.", "0"],
      [0, 0, 0, "Styles should be written using objects.", "1"]
    ],
    "public/app/features/search/page/components/SearchResultsTable.tsx:5381": [
      [0, 0, 0, "Styles should be written using objects.", "0"],
      [0, 0, 0, "Styles should be written using objects.", "1"],
      [0, 0, 0, "Styles should be written using objects.", "2"],
      [0, 0, 0, "Styles should be written using objects.", "3"],
      [0, 0, 0, "Styles should be written using objects.", "4"],
      [0, 0, 0, "Styles should be written using objects.", "5"],
      [0, 0, 0, "Styles should be written using objects.", "6"],
      [0, 0, 0, "Styles should be written using objects.", "7"],
      [0, 0, 0, "Styles should be written using objects.", "8"],
      [0, 0, 0, "Styles should be written using objects.", "9"],
      [0, 0, 0, "Styles should be written using objects.", "10"],
      [0, 0, 0, "Styles should be written using objects.", "11"],
      [0, 0, 0, "Styles should be written using objects.", "12"]
    ],
    "public/app/features/search/page/components/SearchView.tsx:5381": [
      [0, 0, 0, "Styles should be written using objects.", "0"],
      [0, 0, 0, "Styles should be written using objects.", "1"],
      [0, 0, 0, "Styles should be written using objects.", "2"]
    ],
    "public/app/features/search/page/components/columns.tsx:5381": [
      [0, 0, 0, "Do not use any type assertions.", "0"]
    ],
    "public/app/features/search/service/bluge.ts:5381": [
      [0, 0, 0, "Do not use any type assertions.", "0"],
      [0, 0, 0, "Do not use any type assertions.", "1"]
    ],
    "public/app/features/search/service/sql.ts:5381": [
      [0, 0, 0, "Unexpected any. Specify a different type.", "0"]
    ],
    "public/app/features/search/service/utils.ts:5381": [
      [0, 0, 0, "Do not use any type assertions.", "0"]
    ],
    "public/app/features/search/state/SearchStateManager.ts:5381": [
      [0, 0, 0, "Do not use any type assertions.", "0"]
    ],
    "public/app/features/search/types.ts:5381": [
      [0, 0, 0, "Unexpected any. Specify a different type.", "0"]
    ],
    "public/app/features/search/utils.ts:5381": [
      [0, 0, 0, "Do not use any type assertions.", "0"]
    ],
    "public/app/features/serviceaccounts/ServiceAccountsListPage.tsx:5381": [
      [0, 0, 0, "Styles should be written using objects.", "0"],
      [0, 0, 0, "Styles should be written using objects.", "1"],
      [0, 0, 0, "Styles should be written using objects.", "2"],
      [0, 0, 0, "Styles should be written using objects.", "3"],
      [0, 0, 0, "Styles should be written using objects.", "4"],
      [0, 0, 0, "Styles should be written using objects.", "5"],
      [0, 0, 0, "Styles should be written using objects.", "6"],
      [0, 0, 0, "Styles should be written using objects.", "7"],
      [0, 0, 0, "Styles should be written using objects.", "8"],
      [0, 0, 0, "Styles should be written using objects.", "9"]
    ],
    "public/app/features/serviceaccounts/components/CreateTokenModal.tsx:5381": [
      [0, 0, 0, "Styles should be written using objects.", "0"],
      [0, 0, 0, "Styles should be written using objects.", "1"],
      [0, 0, 0, "Styles should be written using objects.", "2"],
      [0, 0, 0, "Styles should be written using objects.", "3"]
    ],
    "public/app/features/serviceaccounts/components/ServiceAccountProfile.tsx:5381": [
      [0, 0, 0, "Styles should be written using objects.", "0"]
    ],
    "public/app/features/serviceaccounts/components/ServiceAccountProfileRow.tsx:5381": [
      [0, 0, 0, "Styles should be written using objects.", "0"]
    ],
    "public/app/features/serviceaccounts/components/ServiceAccountTokensTable.tsx:5381": [
      [0, 0, 0, "Styles should be written using objects.", "0"],
      [0, 0, 0, "Styles should be written using objects.", "1"],
      [0, 0, 0, "Styles should be written using objects.", "2"],
      [0, 0, 0, "Styles should be written using objects.", "3"],
      [0, 0, 0, "Styles should be written using objects.", "4"],
      [0, 0, 0, "Styles should be written using objects.", "5"],
      [0, 0, 0, "Styles should be written using objects.", "6"]
    ],
    "public/app/features/serviceaccounts/components/ServiceAccountsListItem.tsx:5381": [
      [0, 0, 0, "Styles should be written using objects.", "0"],
      [0, 0, 0, "Styles should be written using objects.", "1"],
      [0, 0, 0, "Styles should be written using objects.", "2"],
      [0, 0, 0, "Styles should be written using objects.", "3"],
      [0, 0, 0, "Styles should be written using objects.", "4"],
      [0, 0, 0, "Styles should be written using objects.", "5"]
    ],
    "public/app/features/serviceaccounts/state/reducers.ts:5381": [
      [0, 0, 0, "Do not use any type assertions.", "0"]
    ],
    "public/app/features/storage/Breadcrumb.tsx:5381": [
      [0, 0, 0, "Styles should be written using objects.", "0"]
    ],
    "public/app/features/storage/FileView.tsx:5381": [
      [0, 0, 0, "Styles should be written using objects.", "0"],
      [0, 0, 0, "Styles should be written using objects.", "1"],
      [0, 0, 0, "Styles should be written using objects.", "2"],
      [0, 0, 0, "Styles should be written using objects.", "3"],
      [0, 0, 0, "Styles should be written using objects.", "4"],
      [0, 0, 0, "Styles should be written using objects.", "5"],
      [0, 0, 0, "Styles should be written using objects.", "6"]
    ],
    "public/app/features/storage/FolderView.tsx:5381": [
      [0, 0, 0, "Styles should be written using objects.", "0"],
      [0, 0, 0, "Styles should be written using objects.", "1"],
      [0, 0, 0, "Styles should be written using objects.", "2"],
      [0, 0, 0, "Styles should be written using objects.", "3"],
      [0, 0, 0, "Styles should be written using objects.", "4"]
    ],
    "public/app/features/storage/RootView.tsx:5381": [
      [0, 0, 0, "Styles should be written using objects.", "0"],
      [0, 0, 0, "Styles should be written using objects.", "1"]
    ],
    "public/app/features/storage/StoragePage.tsx:5381": [
      [0, 0, 0, "Styles should be written using objects.", "0"],
      [0, 0, 0, "Styles should be written using objects.", "1"],
      [0, 0, 0, "Styles should be written using objects.", "2"],
      [0, 0, 0, "Styles should be written using objects.", "3"],
      [0, 0, 0, "Styles should be written using objects.", "4"],
      [0, 0, 0, "Styles should be written using objects.", "5"]
    ],
    "public/app/features/storage/UploadButton.tsx:5381": [
      [0, 0, 0, "Styles should be written using objects.", "0"]
    ],
    "public/app/features/storage/storage.ts:5381": [
      [0, 0, 0, "Unexpected any. Specify a different type.", "0"],
      [0, 0, 0, "Unexpected any. Specify a different type.", "1"],
      [0, 0, 0, "Do not use any type assertions.", "2"],
      [0, 0, 0, "Unexpected any. Specify a different type.", "3"]
    ],
    "public/app/features/teams/TeamGroupSync.tsx:5381": [
      [0, 0, 0, "Unexpected any. Specify a different type.", "0"],
      [0, 0, 0, "Unexpected any. Specify a different type.", "1"]
    ],
    "public/app/features/teams/TeamMemberRow.tsx:5381": [
      [0, 0, 0, "Do not use any type assertions.", "0"]
    ],
    "public/app/features/teams/TeamMembers.tsx:5381": [
      [0, 0, 0, "Unexpected any. Specify a different type.", "0"]
    ],
    "public/app/features/teams/state/reducers.ts:5381": [
      [0, 0, 0, "Do not use any type assertions.", "0"]
    ],
    "public/app/features/teams/state/selectors.ts:5381": [
      [0, 0, 0, "Unexpected any. Specify a different type.", "0"]
    ],
    "public/app/features/templating/fieldAccessorCache.ts:5381": [
      [0, 0, 0, "Unexpected any. Specify a different type.", "0"]
    ],
    "public/app/features/templating/formatVariableValue.ts:5381": [
      [0, 0, 0, "Unexpected any. Specify a different type.", "0"],
      [0, 0, 0, "Unexpected any. Specify a different type.", "1"],
      [0, 0, 0, "Unexpected any. Specify a different type.", "2"]
    ],
    "public/app/features/templating/macroRegistry.test.ts:5381": [
      [0, 0, 0, "Unexpected any. Specify a different type.", "0"]
    ],
    "public/app/features/templating/templateProxies.ts:5381": [
      [0, 0, 0, "Unexpected any. Specify a different type.", "0"]
    ],
    "public/app/features/templating/template_srv.mock.ts:5381": [
      [0, 0, 0, "Do not use any type assertions.", "0"]
    ],
    "public/app/features/templating/template_srv.ts:5381": [
      [0, 0, 0, "Unexpected any. Specify a different type.", "0"],
      [0, 0, 0, "Unexpected any. Specify a different type.", "1"],
      [0, 0, 0, "Unexpected any. Specify a different type.", "2"],
      [0, 0, 0, "Unexpected any. Specify a different type.", "3"],
      [0, 0, 0, "Unexpected any. Specify a different type.", "4"],
      [0, 0, 0, "Unexpected any. Specify a different type.", "5"],
      [0, 0, 0, "Unexpected any. Specify a different type.", "6"],
      [0, 0, 0, "Unexpected any. Specify a different type.", "7"],
      [0, 0, 0, "Unexpected any. Specify a different type.", "8"],
      [0, 0, 0, "Unexpected any. Specify a different type.", "9"],
      [0, 0, 0, "Unexpected any. Specify a different type.", "10"],
      [0, 0, 0, "Unexpected any. Specify a different type.", "11"],
      [0, 0, 0, "Do not use any type assertions.", "12"],
      [0, 0, 0, "Unexpected any. Specify a different type.", "13"],
      [0, 0, 0, "Do not use any type assertions.", "14"]
    ],
    "public/app/features/transformers/FilterByValueTransformer/FilterByValueTransformerEditor.tsx:5381": [
      [0, 0, 0, "Styles should be written using objects.", "0"]
    ],
    "public/app/features/transformers/FilterByValueTransformer/ValueMatchers/BasicMatcherEditor.tsx:5381": [
      [0, 0, 0, "Unexpected any. Specify a different type.", "0"],
      [0, 0, 0, "Unexpected any. Specify a different type.", "1"],
      [0, 0, 0, "Unexpected any. Specify a different type.", "2"]
    ],
    "public/app/features/transformers/FilterByValueTransformer/ValueMatchers/NoopMatcherEditor.tsx:5381": [
      [0, 0, 0, "Unexpected any. Specify a different type.", "0"]
    ],
    "public/app/features/transformers/FilterByValueTransformer/ValueMatchers/RangeMatcherEditor.tsx:5381": [
      [0, 0, 0, "Unexpected any. Specify a different type.", "0"]
    ],
    "public/app/features/transformers/FilterByValueTransformer/ValueMatchers/types.ts:5381": [
      [0, 0, 0, "Unexpected any. Specify a different type.", "0"],
      [0, 0, 0, "Unexpected any. Specify a different type.", "1"],
      [0, 0, 0, "Unexpected any. Specify a different type.", "2"]
    ],
    "public/app/features/transformers/FilterByValueTransformer/ValueMatchers/utils.ts:5381": [
      [0, 0, 0, "Unexpected any. Specify a different type.", "0"],
      [0, 0, 0, "Unexpected any. Specify a different type.", "1"],
      [0, 0, 0, "Unexpected any. Specify a different type.", "2"]
    ],
    "public/app/features/transformers/FilterByValueTransformer/ValueMatchers/valueMatchersUI.ts:5381": [
      [0, 0, 0, "Unexpected any. Specify a different type.", "0"]
    ],
    "public/app/features/transformers/calculateHeatmap/editor/helper.ts:5381": [
      [0, 0, 0, "Unexpected any. Specify a different type.", "0"]
    ],
    "public/app/features/transformers/calculateHeatmap/heatmap.ts:5381": [
      [0, 0, 0, "Do not use any type assertions.", "0"],
      [0, 0, 0, "Do not use any type assertions.", "1"],
      [0, 0, 0, "Unexpected any. Specify a different type.", "2"]
    ],
    "public/app/features/transformers/configFromQuery/ConfigFromQueryTransformerEditor.tsx:5381": [
      [0, 0, 0, "Styles should be written using objects.", "0"]
    ],
    "public/app/features/transformers/editors/CalculateFieldTransformerEditor.tsx:5381": [
      [0, 0, 0, "Do not use any type assertions.", "0"],
      [0, 0, 0, "Do not use any type assertions.", "1"]
    ],
    "public/app/features/transformers/editors/ConvertFieldTypeTransformerEditor.tsx:5381": [
      [0, 0, 0, "Do not use any type assertions.", "0"]
    ],
    "public/app/features/transformers/editors/FilterByNameTransformerEditor.tsx:5381": [
      [0, 0, 0, "Styles should be written using objects.", "0"]
    ],
    "public/app/features/transformers/editors/GroupByTransformerEditor.tsx:5381": [
      [0, 0, 0, "Do not use any type assertions.", "0"],
      [0, 0, 0, "Styles should be written using objects.", "1"],
      [0, 0, 0, "Styles should be written using objects.", "2"],
      [0, 0, 0, "Styles should be written using objects.", "3"]
    ],
    "public/app/features/transformers/editors/OrganizeFieldsTransformerEditor.tsx:5381": [
      [0, 0, 0, "Styles should be written using objects.", "0"],
      [0, 0, 0, "Styles should be written using objects.", "1"],
      [0, 0, 0, "Styles should be written using objects.", "2"]
    ],
    "public/app/features/transformers/editors/ReduceTransformerEditor.tsx:5381": [
      [0, 0, 0, "Use data-testid for E2E selectors instead of aria-label", "0"],
      [0, 0, 0, "Use data-testid for E2E selectors instead of aria-label", "1"],
      [0, 0, 0, "Do not use any type assertions.", "2"]
    ],
    "public/app/features/transformers/editors/RenameByRegexTransformer.tsx:5381": [
      [0, 0, 0, "Styles should be written using objects.", "0"],
      [0, 0, 0, "Styles should be written using objects.", "1"]
    ],
    "public/app/features/transformers/editors/SortByTransformerEditor.tsx:5381": [
      [0, 0, 0, "Do not use any type assertions.", "0"]
    ],
    "public/app/features/transformers/extractFields/ExtractFieldsTransformerEditor.tsx:5381": [
      [0, 0, 0, "Do not use any type assertions.", "0"],
      [0, 0, 0, "Unexpected any. Specify a different type.", "1"],
      [0, 0, 0, "Do not use any type assertions.", "2"],
      [0, 0, 0, "Unexpected any. Specify a different type.", "3"]
    ],
    "public/app/features/transformers/extractFields/components/JSONPathEditor.tsx:5381": [
      [0, 0, 0, "Styles should be written using objects.", "0"],
      [0, 0, 0, "Styles should be written using objects.", "1"]
    ],
    "public/app/features/transformers/extractFields/extractFields.ts:5381": [
      [0, 0, 0, "Unexpected any. Specify a different type.", "0"],
      [0, 0, 0, "Do not use any type assertions.", "1"]
    ],
    "public/app/features/transformers/extractFields/fieldExtractors.ts:5381": [
      [0, 0, 0, "Unexpected any. Specify a different type.", "0"]
    ],
    "public/app/features/transformers/fieldToConfigMapping/FieldToConfigMappingEditor.tsx:5381": [
      [0, 0, 0, "Do not use any type assertions.", "0"],
      [0, 0, 0, "Do not use any type assertions.", "1"],
      [0, 0, 0, "Styles should be written using objects.", "2"],
      [0, 0, 0, "Styles should be written using objects.", "3"],
      [0, 0, 0, "Styles should be written using objects.", "4"]
    ],
    "public/app/features/transformers/fieldToConfigMapping/fieldToConfigMapping.ts:5381": [
      [0, 0, 0, "Do not use any type assertions.", "0"],
      [0, 0, 0, "Unexpected any. Specify a different type.", "1"],
      [0, 0, 0, "Unexpected any. Specify a different type.", "2"],
      [0, 0, 0, "Unexpected any. Specify a different type.", "3"],
      [0, 0, 0, "Unexpected any. Specify a different type.", "4"]
    ],
    "public/app/features/transformers/lookupGazetteer/FieldLookupTransformerEditor.tsx:5381": [
      [0, 0, 0, "Do not use any type assertions.", "0"]
    ],
    "public/app/features/transformers/lookupGazetteer/fieldLookup.ts:5381": [
      [0, 0, 0, "Unexpected any. Specify a different type.", "0"]
    ],
    "public/app/features/transformers/prepareTimeSeries/PrepareTimeSeriesEditor.tsx:5381": [
      [0, 0, 0, "Styles should be written using objects.", "0"]
    ],
    "public/app/features/transformers/prepareTimeSeries/prepareTimeSeries.test.ts:5381": [
      [0, 0, 0, "Unexpected any. Specify a different type.", "0"],
      [0, 0, 0, "Unexpected any. Specify a different type.", "1"]
    ],
    "public/app/features/transformers/prepareTimeSeries/prepareTimeSeries.ts:5381": [
      [0, 0, 0, "Unexpected any. Specify a different type.", "0"],
      [0, 0, 0, "Unexpected any. Specify a different type.", "1"]
    ],
    "public/app/features/transformers/spatial/SpatialTransformerEditor.tsx:5381": [
      [0, 0, 0, "Styles should be written using objects.", "0"],
      [0, 0, 0, "Styles should be written using objects.", "1"]
    ],
    "public/app/features/transformers/spatial/optionsHelper.tsx:5381": [
      [0, 0, 0, "Unexpected any. Specify a different type.", "0"],
      [0, 0, 0, "Do not use any type assertions.", "1"],
      [0, 0, 0, "Unexpected any. Specify a different type.", "2"],
      [0, 0, 0, "Unexpected any. Specify a different type.", "3"],
      [0, 0, 0, "Do not use any type assertions.", "4"],
      [0, 0, 0, "Do not use any type assertions.", "5"]
    ],
    "public/app/features/transformers/standardTransformers.ts:5381": [
      [0, 0, 0, "Unexpected any. Specify a different type.", "0"]
    ],
    "public/app/features/users/TokenRevokedModal.tsx:5381": [
      [0, 0, 0, "Styles should be written using objects.", "0"],
      [0, 0, 0, "Styles should be written using objects.", "1"],
      [0, 0, 0, "Styles should be written using objects.", "2"]
    ],
    "public/app/features/users/state/reducers.ts:5381": [
      [0, 0, 0, "Do not use any type assertions.", "0"]
    ],
    "public/app/features/variables/adapters.ts:5381": [
      [0, 0, 0, "Unexpected any. Specify a different type.", "0"],
      [0, 0, 0, "Unexpected any. Specify a different type.", "1"],
      [0, 0, 0, "Unexpected any. Specify a different type.", "2"]
    ],
    "public/app/features/variables/adhoc/actions.ts:5381": [
      [0, 0, 0, "Do not use any type assertions.", "0"]
    ],
    "public/app/features/variables/adhoc/picker/AdHocFilterRenderer.tsx:5381": [
      [0, 0, 0, "Unexpected any. Specify a different type.", "0"]
    ],
    "public/app/features/variables/constant/reducer.ts:5381": [
      [0, 0, 0, "Do not use any type assertions.", "0"]
    ],
    "public/app/features/variables/custom/reducer.ts:5381": [
      [0, 0, 0, "Do not use any type assertions.", "0"]
    ],
    "public/app/features/variables/datasource/actions.ts:5381": [
      [0, 0, 0, "Unexpected any. Specify a different type.", "0"]
    ],
    "public/app/features/variables/datasource/reducer.ts:5381": [
      [0, 0, 0, "Do not use any type assertions.", "0"]
    ],
    "public/app/features/variables/editor/LegacyVariableQueryEditor.tsx:5381": [
      [0, 0, 0, "Use data-testid for E2E selectors instead of aria-label", "0"]
    ],
    "public/app/features/variables/editor/VariableEditorContainer.tsx:5381": [
      [0, 0, 0, "Do not use any type assertions.", "0"],
      [0, 0, 0, "Do not use any type assertions.", "1"]
    ],
    "public/app/features/variables/editor/VariableEditorEditor.tsx:5381": [
      [0, 0, 0, "Unexpected any. Specify a different type.", "0"],
      [0, 0, 0, "Use data-testid for E2E selectors instead of aria-label", "1"]
    ],
    "public/app/features/variables/editor/VariableEditorList.tsx:5381": [
      [0, 0, 0, "Use data-testid for E2E selectors instead of aria-label", "0"],
      [0, 0, 0, "Use data-testid for E2E selectors instead of aria-label", "1"],
      [0, 0, 0, "Styles should be written using objects.", "2"]
    ],
    "public/app/features/variables/editor/VariableEditorListRow.tsx:5381": [
      [0, 0, 0, "Use data-testid for E2E selectors instead of aria-label", "0"],
      [0, 0, 0, "Use data-testid for E2E selectors instead of aria-label", "1"],
      [0, 0, 0, "Use data-testid for E2E selectors instead of aria-label", "2"],
      [0, 0, 0, "Use data-testid for E2E selectors instead of aria-label", "3"],
      [0, 0, 0, "Styles should be written using objects.", "4"],
      [0, 0, 0, "Styles should be written using objects.", "5"],
      [0, 0, 0, "Styles should be written using objects.", "6"],
      [0, 0, 0, "Styles should be written using objects.", "7"],
      [0, 0, 0, "Styles should be written using objects.", "8"],
      [0, 0, 0, "Styles should be written using objects.", "9"],
      [0, 0, 0, "Styles should be written using objects.", "10"]
    ],
    "public/app/features/variables/editor/VariableSelectField.tsx:5381": [
      [0, 0, 0, "Unexpected any. Specify a different type.", "0"],
      [0, 0, 0, "Styles should be written using objects.", "1"]
    ],
    "public/app/features/variables/editor/VariableTextAreaField.tsx:5381": [
      [0, 0, 0, "Styles should be written using objects.", "0"]
    ],
    "public/app/features/variables/editor/VariableValuesPreview.tsx:5381": [
      [0, 0, 0, "Use data-testid for E2E selectors instead of aria-label", "0"]
    ],
    "public/app/features/variables/editor/getVariableQueryEditor.tsx:5381": [
      [0, 0, 0, "Unexpected any. Specify a different type.", "0"],
      [0, 0, 0, "Unexpected any. Specify a different type.", "1"]
    ],
    "public/app/features/variables/editor/reducer.ts:5381": [
      [0, 0, 0, "Unexpected any. Specify a different type.", "0"]
    ],
    "public/app/features/variables/editor/types.ts:5381": [
      [0, 0, 0, "Unexpected any. Specify a different type.", "0"]
    ],
    "public/app/features/variables/guard.ts:5381": [
      [0, 0, 0, "Unexpected any. Specify a different type.", "0"],
      [0, 0, 0, "Unexpected any. Specify a different type.", "1"]
    ],
    "public/app/features/variables/inspect/NetworkGraph.tsx:5381": [
      [0, 0, 0, "Unexpected any. Specify a different type.", "0"],
      [0, 0, 0, "Unexpected any. Specify a different type.", "1"],
      [0, 0, 0, "Unexpected any. Specify a different type.", "2"],
      [0, 0, 0, "Unexpected any. Specify a different type.", "3"],
      [0, 0, 0, "Unexpected any. Specify a different type.", "4"],
      [0, 0, 0, "Unexpected any. Specify a different type.", "5"],
      [0, 0, 0, "Unexpected any. Specify a different type.", "6"]
    ],
    "public/app/features/variables/inspect/VariablesUnknownTable.tsx:5381": [
      [0, 0, 0, "Styles should be written using objects.", "0"],
      [0, 0, 0, "Styles should be written using objects.", "1"],
      [0, 0, 0, "Styles should be written using objects.", "2"],
      [0, 0, 0, "Styles should be written using objects.", "3"],
      [0, 0, 0, "Styles should be written using objects.", "4"]
    ],
    "public/app/features/variables/inspect/utils.ts:5381": [
      [0, 0, 0, "Unexpected any. Specify a different type.", "0"],
      [0, 0, 0, "Unexpected any. Specify a different type.", "1"],
      [0, 0, 0, "Unexpected any. Specify a different type.", "2"],
      [0, 0, 0, "Unexpected any. Specify a different type.", "3"],
      [0, 0, 0, "Unexpected any. Specify a different type.", "4"],
      [0, 0, 0, "Unexpected any. Specify a different type.", "5"],
      [0, 0, 0, "Do not use any type assertions.", "6"],
      [0, 0, 0, "Do not use any type assertions.", "7"],
      [0, 0, 0, "Unexpected any. Specify a different type.", "8"],
      [0, 0, 0, "Unexpected any. Specify a different type.", "9"]
    ],
    "public/app/features/variables/interval/reducer.ts:5381": [
      [0, 0, 0, "Do not use any type assertions.", "0"]
    ],
    "public/app/features/variables/pickers/OptionsPicker/actions.ts:5381": [
      [0, 0, 0, "Unexpected any. Specify a different type.", "0"],
      [0, 0, 0, "Unexpected any. Specify a different type.", "1"]
    ],
    "public/app/features/variables/pickers/OptionsPicker/reducer.test.ts:5381": [
      [0, 0, 0, "Unexpected any. Specify a different type.", "0"],
      [0, 0, 0, "Unexpected any. Specify a different type.", "1"],
      [0, 0, 0, "Unexpected any. Specify a different type.", "2"],
      [0, 0, 0, "Unexpected any. Specify a different type.", "3"],
      [0, 0, 0, "Unexpected any. Specify a different type.", "4"],
      [0, 0, 0, "Unexpected any. Specify a different type.", "5"],
      [0, 0, 0, "Unexpected any. Specify a different type.", "6"],
      [0, 0, 0, "Unexpected any. Specify a different type.", "7"],
      [0, 0, 0, "Unexpected any. Specify a different type.", "8"],
      [0, 0, 0, "Unexpected any. Specify a different type.", "9"],
      [0, 0, 0, "Unexpected any. Specify a different type.", "10"],
      [0, 0, 0, "Unexpected any. Specify a different type.", "11"],
      [0, 0, 0, "Unexpected any. Specify a different type.", "12"]
    ],
    "public/app/features/variables/pickers/shared/VariableLink.tsx:5381": [
      [0, 0, 0, "Use data-testid for E2E selectors instead of aria-label", "0"],
      [0, 0, 0, "Styles should be written using objects.", "1"],
      [0, 0, 0, "Styles should be written using objects.", "2"]
    ],
    "public/app/features/variables/pickers/shared/VariableOptions.tsx:5381": [
      [0, 0, 0, "Use data-testid for E2E selectors instead of aria-label", "0"]
    ],
    "public/app/features/variables/query/QueryVariableEditor.test.tsx:5381": [
      [0, 0, 0, "Unexpected any. Specify a different type.", "0"]
    ],
    "public/app/features/variables/query/QueryVariableEditor.tsx:5381": [
      [0, 0, 0, "Unexpected any. Specify a different type.", "0"],
      [0, 0, 0, "Unexpected any. Specify a different type.", "1"]
    ],
    "public/app/features/variables/query/VariableQueryRunner.ts:5381": [
      [0, 0, 0, "Unexpected any. Specify a different type.", "0"],
      [0, 0, 0, "Do not use any type assertions.", "1"]
    ],
    "public/app/features/variables/query/actions.test.tsx:5381": [
      [0, 0, 0, "Unexpected any. Specify a different type.", "0"],
      [0, 0, 0, "Unexpected any. Specify a different type.", "1"],
      [0, 0, 0, "Unexpected any. Specify a different type.", "2"],
      [0, 0, 0, "Unexpected any. Specify a different type.", "3"],
      [0, 0, 0, "Unexpected any. Specify a different type.", "4"]
    ],
    "public/app/features/variables/query/actions.ts:5381": [
      [0, 0, 0, "Unexpected any. Specify a different type.", "0"],
      [0, 0, 0, "Unexpected any. Specify a different type.", "1"],
      [0, 0, 0, "Unexpected any. Specify a different type.", "2"],
      [0, 0, 0, "Unexpected any. Specify a different type.", "3"],
      [0, 0, 0, "Unexpected any. Specify a different type.", "4"]
    ],
    "public/app/features/variables/query/operators.ts:5381": [
      [0, 0, 0, "Unexpected any. Specify a different type.", "0"],
      [0, 0, 0, "Unexpected any. Specify a different type.", "1"]
    ],
    "public/app/features/variables/query/queryRunners.test.ts:5381": [
      [0, 0, 0, "Unexpected any. Specify a different type.", "0"],
      [0, 0, 0, "Unexpected any. Specify a different type.", "1"],
      [0, 0, 0, "Unexpected any. Specify a different type.", "2"],
      [0, 0, 0, "Unexpected any. Specify a different type.", "3"],
      [0, 0, 0, "Unexpected any. Specify a different type.", "4"],
      [0, 0, 0, "Unexpected any. Specify a different type.", "5"],
      [0, 0, 0, "Unexpected any. Specify a different type.", "6"],
      [0, 0, 0, "Unexpected any. Specify a different type.", "7"],
      [0, 0, 0, "Unexpected any. Specify a different type.", "8"],
      [0, 0, 0, "Unexpected any. Specify a different type.", "9"],
      [0, 0, 0, "Unexpected any. Specify a different type.", "10"],
      [0, 0, 0, "Unexpected any. Specify a different type.", "11"],
      [0, 0, 0, "Unexpected any. Specify a different type.", "12"],
      [0, 0, 0, "Unexpected any. Specify a different type.", "13"],
      [0, 0, 0, "Unexpected any. Specify a different type.", "14"],
      [0, 0, 0, "Unexpected any. Specify a different type.", "15"],
      [0, 0, 0, "Unexpected any. Specify a different type.", "16"],
      [0, 0, 0, "Unexpected any. Specify a different type.", "17"]
    ],
    "public/app/features/variables/query/queryRunners.ts:5381": [
      [0, 0, 0, "Unexpected any. Specify a different type.", "0"],
      [0, 0, 0, "Unexpected any. Specify a different type.", "1"]
    ],
    "public/app/features/variables/query/reducer.ts:5381": [
      [0, 0, 0, "Do not use any type assertions.", "0"],
      [0, 0, 0, "Unexpected any. Specify a different type.", "1"],
      [0, 0, 0, "Unexpected any. Specify a different type.", "2"]
    ],
    "public/app/features/variables/query/variableQueryObserver.ts:5381": [
      [0, 0, 0, "Unexpected any. Specify a different type.", "0"],
      [0, 0, 0, "Unexpected any. Specify a different type.", "1"]
    ],
    "public/app/features/variables/shared/formatVariable.ts:5381": [
      [0, 0, 0, "Do not use any type assertions.", "0"],
      [0, 0, 0, "Do not use any type assertions.", "1"]
    ],
    "public/app/features/variables/shared/testing/datasourceVariableBuilder.ts:5381": [
      [0, 0, 0, "Unexpected any. Specify a different type.", "0"]
    ],
    "public/app/features/variables/shared/testing/optionsVariableBuilder.ts:5381": [
      [0, 0, 0, "Do not use any type assertions.", "0"],
      [0, 0, 0, "Do not use any type assertions.", "1"],
      [0, 0, 0, "Unexpected any. Specify a different type.", "2"]
    ],
    "public/app/features/variables/shared/testing/variableBuilder.ts:5381": [
      [0, 0, 0, "Do not use any type assertions.", "0"]
    ],
    "public/app/features/variables/state/actions.ts:5381": [
      [0, 0, 0, "Do not use any type assertions.", "0"],
      [0, 0, 0, "Do not use any type assertions.", "1"],
      [0, 0, 0, "Do not use any type assertions.", "2"],
      [0, 0, 0, "Do not use any type assertions.", "3"],
      [0, 0, 0, "Do not use any type assertions.", "4"],
      [0, 0, 0, "Unexpected any. Specify a different type.", "5"],
      [0, 0, 0, "Do not use any type assertions.", "6"],
      [0, 0, 0, "Do not use any type assertions.", "7"],
      [0, 0, 0, "Do not use any type assertions.", "8"],
      [0, 0, 0, "Do not use any type assertions.", "9"],
      [0, 0, 0, "Unexpected any. Specify a different type.", "10"],
      [0, 0, 0, "Unexpected any. Specify a different type.", "11"],
      [0, 0, 0, "Unexpected any. Specify a different type.", "12"],
      [0, 0, 0, "Unexpected any. Specify a different type.", "13"]
    ],
    "public/app/features/variables/state/keyedVariablesReducer.ts:5381": [
      [0, 0, 0, "Unexpected any. Specify a different type.", "0"],
      [0, 0, 0, "Unexpected any. Specify a different type.", "1"]
    ],
    "public/app/features/variables/state/reducers.test.ts:5381": [
      [0, 0, 0, "Unexpected any. Specify a different type.", "0"],
      [0, 0, 0, "Unexpected any. Specify a different type.", "1"]
    ],
    "public/app/features/variables/state/sharedReducer.ts:5381": [
      [0, 0, 0, "Unexpected any. Specify a different type.", "0"],
      [0, 0, 0, "Do not use any type assertions.", "1"],
      [0, 0, 0, "Unexpected any. Specify a different type.", "2"]
    ],
    "public/app/features/variables/state/transactionReducer.test.ts:5381": [
      [0, 0, 0, "Unexpected any. Specify a different type.", "0"],
      [0, 0, 0, "Unexpected any. Specify a different type.", "1"],
      [0, 0, 0, "Unexpected any. Specify a different type.", "2"],
      [0, 0, 0, "Unexpected any. Specify a different type.", "3"]
    ],
    "public/app/features/variables/state/types.ts:5381": [
      [0, 0, 0, "Unexpected any. Specify a different type.", "0"]
    ],
    "public/app/features/variables/state/upgradeLegacyQueries.test.ts:5381": [
      [0, 0, 0, "Unexpected any. Specify a different type.", "0"],
      [0, 0, 0, "Unexpected any. Specify a different type.", "1"]
    ],
    "public/app/features/variables/system/adapter.ts:5381": [
      [0, 0, 0, "Unexpected any. Specify a different type.", "0"],
      [0, 0, 0, "Unexpected any. Specify a different type.", "1"],
      [0, 0, 0, "Unexpected any. Specify a different type.", "2"],
      [0, 0, 0, "Do not use any type assertions.", "3"],
      [0, 0, 0, "Do not use any type assertions.", "4"],
      [0, 0, 0, "Unexpected any. Specify a different type.", "5"],
      [0, 0, 0, "Do not use any type assertions.", "6"],
      [0, 0, 0, "Do not use any type assertions.", "7"],
      [0, 0, 0, "Unexpected any. Specify a different type.", "8"]
    ],
    "public/app/features/variables/types.ts:5381": [
      [0, 0, 0, "Unexpected any. Specify a different type.", "0"],
      [0, 0, 0, "Unexpected any. Specify a different type.", "1"],
      [0, 0, 0, "Unexpected any. Specify a different type.", "2"],
      [0, 0, 0, "Unexpected any. Specify a different type.", "3"],
      [0, 0, 0, "Unexpected any. Specify a different type.", "4"]
    ],
    "public/app/features/variables/utils.ts:5381": [
      [0, 0, 0, "Unexpected any. Specify a different type.", "0"],
      [0, 0, 0, "Unexpected any. Specify a different type.", "1"],
      [0, 0, 0, "Unexpected any. Specify a different type.", "2"],
      [0, 0, 0, "Unexpected any. Specify a different type.", "3"],
      [0, 0, 0, "Do not use any type assertions.", "4"],
      [0, 0, 0, "Unexpected any. Specify a different type.", "5"],
      [0, 0, 0, "Unexpected any. Specify a different type.", "6"],
      [0, 0, 0, "Unexpected any. Specify a different type.", "7"],
      [0, 0, 0, "Unexpected any. Specify a different type.", "8"],
      [0, 0, 0, "Unexpected any. Specify a different type.", "9"],
      [0, 0, 0, "Do not use any type assertions.", "10"]
    ],
    "public/app/features/visualization/data-hover/DataHoverRows.tsx:5381": [
      [0, 0, 0, "Styles should be written using objects.", "0"]
    ],
    "public/app/features/visualization/data-hover/DataHoverView.tsx:5381": [
      [0, 0, 0, "Styles should be written using objects.", "0"],
      [0, 0, 0, "Styles should be written using objects.", "1"],
      [0, 0, 0, "Styles should be written using objects.", "2"],
      [0, 0, 0, "Styles should be written using objects.", "3"],
      [0, 0, 0, "Styles should be written using objects.", "4"],
      [0, 0, 0, "Styles should be written using objects.", "5"]
    ],
    "public/app/plugins/datasource/alertmanager/DataSource.ts:5381": [
      [0, 0, 0, "Unexpected any. Specify a different type.", "0"]
    ],
    "public/app/plugins/datasource/alertmanager/types.ts:5381": [
      [0, 0, 0, "Unexpected any. Specify a different type.", "0"],
      [0, 0, 0, "Unexpected any. Specify a different type.", "1"],
      [0, 0, 0, "Unexpected any. Specify a different type.", "2"]
    ],
    "public/app/plugins/datasource/azuremonitor/azure_monitor/azure_monitor_datasource.ts:5381": [
      [0, 0, 0, "Do not use any type assertions.", "0"]
    ],
    "public/app/plugins/datasource/azuremonitor/components/LogsQueryEditor/QueryField.tsx:5381": [
      [0, 0, 0, "Do not use any type assertions.", "0"],
      [0, 0, 0, "Do not use any type assertions.", "1"]
    ],
    "public/app/plugins/datasource/azuremonitor/components/QueryEditor/QueryEditor.tsx:5381": [
      [0, 0, 0, "Do not use any type assertions.", "0"]
    ],
    "public/app/plugins/datasource/azuremonitor/utils/messageFromError.ts:5381": [
      [0, 0, 0, "Unexpected any. Specify a different type.", "0"]
    ],
    "public/app/plugins/datasource/cloud-monitoring/CloudMonitoringMetricFindQuery.ts:5381": [
      [0, 0, 0, "Do not use any type assertions.", "0"],
      [0, 0, 0, "Do not use any type assertions.", "1"],
      [0, 0, 0, "Unexpected any. Specify a different type.", "2"]
    ],
    "public/app/plugins/datasource/cloud-monitoring/annotationSupport.ts:5381": [
      [0, 0, 0, "Do not use any type assertions.", "0"],
      [0, 0, 0, "Do not use any type assertions.", "1"]
    ],
    "public/app/plugins/datasource/cloud-monitoring/components/Aggregation.tsx:5381": [
      [0, 0, 0, "Do not use any type assertions.", "0"]
    ],
    "public/app/plugins/datasource/cloud-monitoring/components/AliasBy.tsx:5381": [
      [0, 0, 0, "Unexpected any. Specify a different type.", "0"],
      [0, 0, 0, "Unexpected any. Specify a different type.", "1"]
    ],
    "public/app/plugins/datasource/cloud-monitoring/components/CloudMonitoringCheatSheet.tsx:5381": [
      [0, 0, 0, "Styles should be written using objects.", "0"]
    ],
    "public/app/plugins/datasource/cloud-monitoring/components/MQLQueryEditor.tsx:5381": [
      [0, 0, 0, "Unexpected any. Specify a different type.", "0"]
    ],
    "public/app/plugins/datasource/cloud-monitoring/components/VariableQueryEditor.tsx:5381": [
      [0, 0, 0, "Do not use any type assertions.", "0"],
      [0, 0, 0, "Unexpected any. Specify a different type.", "1"],
      [0, 0, 0, "Unexpected any. Specify a different type.", "2"],
      [0, 0, 0, "Unexpected any. Specify a different type.", "3"],
      [0, 0, 0, "Unexpected any. Specify a different type.", "4"],
      [0, 0, 0, "Unexpected any. Specify a different type.", "5"],
      [0, 0, 0, "Unexpected any. Specify a different type.", "6"]
    ],
    "public/app/plugins/datasource/cloud-monitoring/components/VisualMetricQueryEditor.tsx:5381": [
      [0, 0, 0, "Unexpected any. Specify a different type.", "0"],
      [0, 0, 0, "Styles should be written using objects.", "1"]
    ],
    "public/app/plugins/datasource/cloud-monitoring/datasource.ts:5381": [
      [0, 0, 0, "Unexpected any. Specify a different type.", "0"],
      [0, 0, 0, "Unexpected any. Specify a different type.", "1"],
      [0, 0, 0, "Do not use any type assertions.", "2"],
      [0, 0, 0, "Unexpected any. Specify a different type.", "3"],
      [0, 0, 0, "Unexpected any. Specify a different type.", "4"],
      [0, 0, 0, "Do not use any type assertions.", "5"],
      [0, 0, 0, "Do not use any type assertions.", "6"]
    ],
    "public/app/plugins/datasource/cloud-monitoring/functions.ts:5381": [
      [0, 0, 0, "Do not use any type assertions.", "0"],
      [0, 0, 0, "Do not use any type assertions.", "1"],
      [0, 0, 0, "Unexpected any. Specify a different type.", "2"]
    ],
    "public/app/plugins/datasource/cloud-monitoring/types/types.ts:5381": [
      [0, 0, 0, "Unexpected any. Specify a different type.", "0"]
    ],
    "public/app/plugins/datasource/cloudwatch/components/CheatSheet/LogsCheatSheet.tsx:5381": [
      [0, 0, 0, "Styles should be written using objects.", "0"],
      [0, 0, 0, "Styles should be written using objects.", "1"]
    ],
    "public/app/plugins/datasource/cloudwatch/components/ConfigEditor/XrayLinkConfig.tsx:5381": [
      [0, 0, 0, "Styles should be written using objects.", "0"]
    ],
    "public/app/plugins/datasource/cloudwatch/components/QueryEditor/LogsQueryEditor/LogsQueryEditor.tsx:5381": [
      [0, 0, 0, "Styles should be written using objects.", "0"]
    ],
    "public/app/plugins/datasource/cloudwatch/components/QueryEditor/LogsQueryEditor/LogsQueryFieldOld.tsx:5381": [
      [0, 0, 0, "Do not use any type assertions.", "0"]
    ],
    "public/app/plugins/datasource/cloudwatch/components/QueryEditor/MetricsQueryEditor/DynamicLabelsField.tsx:5381": [
      [0, 0, 0, "Styles should be written using objects.", "0"]
    ],
    "public/app/plugins/datasource/cloudwatch/components/shared/LogGroups/LegacyLogGroupNamesSelection.tsx:5381": [
      [0, 0, 0, "Styles should be written using objects.", "0"]
    ],
    "public/app/plugins/datasource/cloudwatch/components/shared/LogGroups/LogGroupsField.tsx:5381": [
      [0, 0, 0, "Styles should be written using objects.", "0"]
    ],
    "public/app/plugins/datasource/cloudwatch/datasource.ts:5381": [
      [0, 0, 0, "Unexpected any. Specify a different type.", "0"]
    ],
    "public/app/plugins/datasource/cloudwatch/guards.ts:5381": [
      [0, 0, 0, "Do not use any type assertions.", "0"]
    ],
    "public/app/plugins/datasource/cloudwatch/language/cloudwatch-logs/CloudWatchLogsLanguageProvider.ts:5381": [
      [0, 0, 0, "Unexpected any. Specify a different type.", "0"],
      [0, 0, 0, "Unexpected any. Specify a different type.", "1"],
      [0, 0, 0, "Unexpected any. Specify a different type.", "2"]
    ],
    "public/app/plugins/datasource/cloudwatch/memoizedDebounce.ts:5381": [
      [0, 0, 0, "Unexpected any. Specify a different type.", "0"],
      [0, 0, 0, "Unexpected any. Specify a different type.", "1"]
    ],
    "public/app/plugins/datasource/cloudwatch/query-runner/CloudWatchLogsQueryRunner.ts:5381": [
      [0, 0, 0, "Do not use any type assertions.", "0"]
    ],
    "public/app/plugins/datasource/cloudwatch/types.ts:5381": [
      [0, 0, 0, "Unexpected any. Specify a different type.", "0"],
      [0, 0, 0, "Unexpected any. Specify a different type.", "1"],
      [0, 0, 0, "Unexpected any. Specify a different type.", "2"],
      [0, 0, 0, "Unexpected any. Specify a different type.", "3"],
      [0, 0, 0, "Unexpected any. Specify a different type.", "4"],
      [0, 0, 0, "Unexpected any. Specify a different type.", "5"],
      [0, 0, 0, "Unexpected any. Specify a different type.", "6"]
    ],
    "public/app/plugins/datasource/cloudwatch/utils/datalinks.ts:5381": [
      [0, 0, 0, "Do not use any type assertions.", "0"],
      [0, 0, 0, "Do not use any type assertions.", "1"],
      [0, 0, 0, "Do not use any type assertions.", "2"]
    ],
    "public/app/plugins/datasource/cloudwatch/utils/logsRetry.ts:5381": [
      [0, 0, 0, "Unexpected any. Specify a different type.", "0"],
      [0, 0, 0, "Unexpected any. Specify a different type.", "1"]
    ],
    "public/app/plugins/datasource/dashboard/DashboardQueryEditor.tsx:5381": [
      [0, 0, 0, "Do not use any type assertions.", "0"]
    ],
    "public/app/plugins/datasource/dashboard/runSharedRequest.ts:5381": [
      [0, 0, 0, "Do not use any type assertions.", "0"],
      [0, 0, 0, "Do not use any type assertions.", "1"]
    ],
    "public/app/plugins/datasource/elasticsearch/ElasticResponse.ts:5381": [
      [0, 0, 0, "Unexpected any. Specify a different type.", "0"],
      [0, 0, 0, "Unexpected any. Specify a different type.", "1"],
      [0, 0, 0, "Unexpected any. Specify a different type.", "2"],
      [0, 0, 0, "Unexpected any. Specify a different type.", "3"],
      [0, 0, 0, "Unexpected any. Specify a different type.", "4"],
      [0, 0, 0, "Do not use any type assertions.", "5"],
      [0, 0, 0, "Unexpected any. Specify a different type.", "6"],
      [0, 0, 0, "Unexpected any. Specify a different type.", "7"],
      [0, 0, 0, "Unexpected any. Specify a different type.", "8"],
      [0, 0, 0, "Unexpected any. Specify a different type.", "9"],
      [0, 0, 0, "Unexpected any. Specify a different type.", "10"],
      [0, 0, 0, "Do not use any type assertions.", "11"],
      [0, 0, 0, "Do not use any type assertions.", "12"],
      [0, 0, 0, "Unexpected any. Specify a different type.", "13"],
      [0, 0, 0, "Unexpected any. Specify a different type.", "14"],
      [0, 0, 0, "Unexpected any. Specify a different type.", "15"],
      [0, 0, 0, "Unexpected any. Specify a different type.", "16"],
      [0, 0, 0, "Unexpected any. Specify a different type.", "17"],
      [0, 0, 0, "Unexpected any. Specify a different type.", "18"],
      [0, 0, 0, "Unexpected any. Specify a different type.", "19"],
      [0, 0, 0, "Unexpected any. Specify a different type.", "20"],
      [0, 0, 0, "Unexpected any. Specify a different type.", "21"],
      [0, 0, 0, "Unexpected any. Specify a different type.", "22"],
      [0, 0, 0, "Unexpected any. Specify a different type.", "23"],
      [0, 0, 0, "Unexpected any. Specify a different type.", "24"],
      [0, 0, 0, "Do not use any type assertions.", "25"],
      [0, 0, 0, "Unexpected any. Specify a different type.", "26"],
      [0, 0, 0, "Unexpected any. Specify a different type.", "27"],
      [0, 0, 0, "Unexpected any. Specify a different type.", "28"],
      [0, 0, 0, "Unexpected any. Specify a different type.", "29"],
      [0, 0, 0, "Unexpected any. Specify a different type.", "30"],
      [0, 0, 0, "Unexpected any. Specify a different type.", "31"],
      [0, 0, 0, "Unexpected any. Specify a different type.", "32"],
      [0, 0, 0, "Unexpected any. Specify a different type.", "33"],
      [0, 0, 0, "Unexpected any. Specify a different type.", "34"],
      [0, 0, 0, "Unexpected any. Specify a different type.", "35"],
      [0, 0, 0, "Unexpected any. Specify a different type.", "36"],
      [0, 0, 0, "Unexpected any. Specify a different type.", "37"],
      [0, 0, 0, "Unexpected any. Specify a different type.", "38"],
      [0, 0, 0, "Unexpected any. Specify a different type.", "39"],
      [0, 0, 0, "Unexpected any. Specify a different type.", "40"],
      [0, 0, 0, "Unexpected any. Specify a different type.", "41"],
      [0, 0, 0, "Unexpected any. Specify a different type.", "42"],
      [0, 0, 0, "Unexpected any. Specify a different type.", "43"],
      [0, 0, 0, "Unexpected any. Specify a different type.", "44"],
      [0, 0, 0, "Unexpected any. Specify a different type.", "45"]
    ],
    "public/app/plugins/datasource/elasticsearch/LanguageProvider.ts:5381": [
      [0, 0, 0, "Unexpected any. Specify a different type.", "0"],
      [0, 0, 0, "Unexpected any. Specify a different type.", "1"],
      [0, 0, 0, "Unexpected any. Specify a different type.", "2"],
      [0, 0, 0, "Unexpected any. Specify a different type.", "3"]
    ],
    "public/app/plugins/datasource/elasticsearch/LegacyQueryRunner.ts:5381": [
      [0, 0, 0, "Unexpected any. Specify a different type.", "0"],
      [0, 0, 0, "Unexpected any. Specify a different type.", "1"],
      [0, 0, 0, "Do not use any type assertions.", "2"],
      [0, 0, 0, "Unexpected any. Specify a different type.", "3"]
    ],
    "public/app/plugins/datasource/elasticsearch/QueryBuilder.test.ts:5381": [
      [0, 0, 0, "Unexpected any. Specify a different type.", "0"]
    ],
    "public/app/plugins/datasource/elasticsearch/QueryBuilder.ts:5381": [
      [0, 0, 0, "Unexpected any. Specify a different type.", "0"],
      [0, 0, 0, "Unexpected any. Specify a different type.", "1"],
      [0, 0, 0, "Unexpected any. Specify a different type.", "2"],
      [0, 0, 0, "Unexpected any. Specify a different type.", "3"],
      [0, 0, 0, "Unexpected any. Specify a different type.", "4"],
      [0, 0, 0, "Unexpected any. Specify a different type.", "5"],
      [0, 0, 0, "Unexpected any. Specify a different type.", "6"],
      [0, 0, 0, "Unexpected any. Specify a different type.", "7"],
      [0, 0, 0, "Unexpected any. Specify a different type.", "8"],
      [0, 0, 0, "Unexpected any. Specify a different type.", "9"],
      [0, 0, 0, "Do not use any type assertions.", "10"],
      [0, 0, 0, "Unexpected any. Specify a different type.", "11"],
      [0, 0, 0, "Unexpected any. Specify a different type.", "12"]
    ],
    "public/app/plugins/datasource/elasticsearch/components/AddRemove.tsx:5381": [
      [0, 0, 0, "Unexpected any. Specify a different type.", "0"],
      [0, 0, 0, "Styles should be written using objects.", "1"]
    ],
    "public/app/plugins/datasource/elasticsearch/components/MetricPicker.tsx:5381": [
      [0, 0, 0, "Styles should be written using objects.", "0"]
    ],
    "public/app/plugins/datasource/elasticsearch/components/QueryEditor/BucketAggregationsEditor/BucketAggregationEditor.tsx:5381": [
      [0, 0, 0, "Do not use any type assertions.", "0"]
    ],
    "public/app/plugins/datasource/elasticsearch/components/QueryEditor/BucketAggregationsEditor/SettingsEditor/DateHistogramSettingsEditor.tsx:5381": [
      [0, 0, 0, "Do not use any type assertions.", "0"]
    ],
    "public/app/plugins/datasource/elasticsearch/components/QueryEditor/BucketAggregationsEditor/SettingsEditor/FiltersSettingsEditor/index.tsx:5381": [
      [0, 0, 0, "Styles should be written using objects.", "0"],
      [0, 0, 0, "Styles should be written using objects.", "1"],
      [0, 0, 0, "Styles should be written using objects.", "2"]
    ],
    "public/app/plugins/datasource/elasticsearch/components/QueryEditor/BucketAggregationsEditor/SettingsEditor/TermsSettingsEditor.tsx:5381": [
      [0, 0, 0, "Do not use any type assertions.", "0"],
      [0, 0, 0, "Do not use any type assertions.", "1"]
    ],
    "public/app/plugins/datasource/elasticsearch/components/QueryEditor/BucketAggregationsEditor/aggregations.ts:5381": [
      [0, 0, 0, "Do not use any type assertions.", "0"]
    ],
    "public/app/plugins/datasource/elasticsearch/components/QueryEditor/BucketAggregationsEditor/state/actions.ts:5381": [
      [0, 0, 0, "Unexpected any. Specify a different type.", "0"]
    ],
    "public/app/plugins/datasource/elasticsearch/components/QueryEditor/BucketAggregationsEditor/state/reducer.ts:5381": [
      [0, 0, 0, "Do not use any type assertions.", "0"]
    ],
    "public/app/plugins/datasource/elasticsearch/components/QueryEditor/ElasticsearchQueryContext.tsx:5381": [
      [0, 0, 0, "Do not use any type assertions.", "0"]
    ],
    "public/app/plugins/datasource/elasticsearch/components/QueryEditor/MetricAggregationsEditor/MetricEditor.tsx:5381": [
      [0, 0, 0, "Do not use any type assertions.", "0"]
    ],
    "public/app/plugins/datasource/elasticsearch/components/QueryEditor/MetricAggregationsEditor/SettingsEditor/BucketScriptSettingsEditor/index.tsx:5381": [
      [0, 0, 0, "Styles should be written using objects.", "0"],
      [0, 0, 0, "Styles should be written using objects.", "1"],
      [0, 0, 0, "Styles should be written using objects.", "2"]
    ],
    "public/app/plugins/datasource/elasticsearch/components/QueryEditor/MetricAggregationsEditor/SettingsEditor/SettingField.tsx:5381": [
      [0, 0, 0, "Do not use any type assertions.", "0"],
      [0, 0, 0, "Do not use any type assertions.", "1"]
    ],
    "public/app/plugins/datasource/elasticsearch/components/QueryEditor/MetricAggregationsEditor/SettingsEditor/TopMetricsSettingsEditor.tsx:5381": [
      [0, 0, 0, "Styles should be written using objects.", "0"],
      [0, 0, 0, "Styles should be written using objects.", "1"]
    ],
    "public/app/plugins/datasource/elasticsearch/components/QueryEditor/MetricAggregationsEditor/aggregations.ts:5381": [
      [0, 0, 0, "Do not use any type assertions.", "0"]
    ],
    "public/app/plugins/datasource/elasticsearch/components/QueryEditor/MetricAggregationsEditor/state/actions.ts:5381": [
      [0, 0, 0, "Unexpected any. Specify a different type.", "0"],
      [0, 0, 0, "Unexpected any. Specify a different type.", "1"],
      [0, 0, 0, "Unexpected any. Specify a different type.", "2"]
    ],
    "public/app/plugins/datasource/elasticsearch/components/QueryEditor/MetricAggregationsEditor/state/reducer.ts:5381": [
      [0, 0, 0, "Do not use any type assertions.", "0"]
    ],
    "public/app/plugins/datasource/elasticsearch/components/QueryEditor/MetricAggregationsEditor/styles.ts:5381": [
      [0, 0, 0, "Styles should be written using objects.", "0"]
    ],
    "public/app/plugins/datasource/elasticsearch/components/QueryEditor/QueryEditorRow.tsx:5381": [
      [0, 0, 0, "Styles should be written using objects.", "0"],
      [0, 0, 0, "Styles should be written using objects.", "1"]
    ],
    "public/app/plugins/datasource/elasticsearch/components/QueryEditor/SettingsEditorContainer.tsx:5381": [
      [0, 0, 0, "Styles should be written using objects.", "0"],
      [0, 0, 0, "Styles should be written using objects.", "1"],
      [0, 0, 0, "Styles should be written using objects.", "2"],
      [0, 0, 0, "Styles should be written using objects.", "3"],
      [0, 0, 0, "Styles should be written using objects.", "4"]
    ],
    "public/app/plugins/datasource/elasticsearch/components/QueryEditor/index.tsx:5381": [
      [0, 0, 0, "Styles should be written using objects.", "0"],
      [0, 0, 0, "Styles should be written using objects.", "1"]
    ],
    "public/app/plugins/datasource/elasticsearch/components/QueryEditor/styles.ts:5381": [
      [0, 0, 0, "Styles should be written using objects.", "0"]
    ],
    "public/app/plugins/datasource/elasticsearch/configuration/DataLink.tsx:5381": [
      [0, 0, 0, "Styles should be written using objects.", "0"],
      [0, 0, 0, "Styles should be written using objects.", "1"],
      [0, 0, 0, "Styles should be written using objects.", "2"],
      [0, 0, 0, "Styles should be written using objects.", "3"],
      [0, 0, 0, "Styles should be written using objects.", "4"],
      [0, 0, 0, "Styles should be written using objects.", "5"]
    ],
    "public/app/plugins/datasource/elasticsearch/configuration/DataLinks.tsx:5381": [
      [0, 0, 0, "Styles should be written using objects.", "0"],
      [0, 0, 0, "Styles should be written using objects.", "1"],
      [0, 0, 0, "Styles should be written using objects.", "2"]
    ],
    "public/app/plugins/datasource/elasticsearch/datasource.ts:5381": [
      [0, 0, 0, "Do not use any type assertions.", "0"],
      [0, 0, 0, "Unexpected any. Specify a different type.", "1"],
      [0, 0, 0, "Unexpected any. Specify a different type.", "2"],
      [0, 0, 0, "Unexpected any. Specify a different type.", "3"],
      [0, 0, 0, "Unexpected any. Specify a different type.", "4"],
      [0, 0, 0, "Unexpected any. Specify a different type.", "5"],
      [0, 0, 0, "Unexpected any. Specify a different type.", "6"]
    ],
    "public/app/plugins/datasource/elasticsearch/hooks/useStatelessReducer.ts:5381": [
      [0, 0, 0, "Do not use any type assertions.", "0"]
    ],
    "public/app/plugins/datasource/elasticsearch/test-helpers/render.tsx:5381": [
      [0, 0, 0, "Do not use any type assertions.", "0"]
    ],
    "public/app/plugins/datasource/grafana-pyroscope-datasource/QueryEditor/LabelsEditor.tsx:5381": [
      [0, 0, 0, "Styles should be written using objects.", "0"],
      [0, 0, 0, "Styles should be written using objects.", "1"]
    ],
    "public/app/plugins/datasource/grafana-testdata-datasource/ConfigEditor.tsx:5381": [
      [0, 0, 0, "Unexpected any. Specify a different type.", "0"]
    ],
    "public/app/plugins/datasource/grafana-testdata-datasource/QueryEditor.tsx:5381": [
      [0, 0, 0, "Unexpected any. Specify a different type.", "0"],
      [0, 0, 0, "Do not use any type assertions.", "1"],
      [0, 0, 0, "Do not use any type assertions.", "2"],
      [0, 0, 0, "Unexpected any. Specify a different type.", "3"],
      [0, 0, 0, "Unexpected any. Specify a different type.", "4"],
      [0, 0, 0, "Do not use any type assertions.", "5"],
      [0, 0, 0, "Unexpected any. Specify a different type.", "6"]
    ],
    "public/app/plugins/datasource/grafana-testdata-datasource/components/RandomWalkEditor.tsx:5381": [
      [0, 0, 0, "Do not use any type assertions.", "0"],
      [0, 0, 0, "Do not use any type assertions.", "1"],
      [0, 0, 0, "Unexpected any. Specify a different type.", "2"],
      [0, 0, 0, "Do not use any type assertions.", "3"]
    ],
    "public/app/plugins/datasource/grafana-testdata-datasource/components/RawFrameEditor.tsx:5381": [
      [0, 0, 0, "Unexpected any. Specify a different type.", "0"]
    ],
    "public/app/plugins/datasource/grafana-testdata-datasource/components/SimulationQueryEditor.tsx:5381": [
      [0, 0, 0, "Do not use any type assertions.", "0"],
      [0, 0, 0, "Do not use any type assertions.", "1"],
      [0, 0, 0, "Unexpected any. Specify a different type.", "2"],
      [0, 0, 0, "Unexpected any. Specify a different type.", "3"]
    ],
    "public/app/plugins/datasource/grafana-testdata-datasource/components/SimulationSchemaForm.tsx:5381": [
      [0, 0, 0, "Unexpected any. Specify a different type.", "0"],
      [0, 0, 0, "Unexpected any. Specify a different type.", "1"],
      [0, 0, 0, "Styles should be written using objects.", "2"]
    ],
    "public/app/plugins/datasource/grafana-testdata-datasource/datasource.ts:5381": [
      [0, 0, 0, "Do not use any type assertions.", "0"],
      [0, 0, 0, "Unexpected any. Specify a different type.", "1"]
    ],
    "public/app/plugins/datasource/grafana-testdata-datasource/nodeGraphUtils.ts:5381": [
      [0, 0, 0, "Do not use any type assertions.", "0"],
      [0, 0, 0, "Unexpected any. Specify a different type.", "1"],
      [0, 0, 0, "Unexpected any. Specify a different type.", "2"]
    ],
    "public/app/plugins/datasource/grafana-testdata-datasource/runStreams.ts:5381": [
      [0, 0, 0, "Unexpected any. Specify a different type.", "0"]
    ],
    "public/app/plugins/datasource/grafana/components/AnnotationQueryEditor.tsx:5381": [
      [0, 0, 0, "Do not use any type assertions.", "0"]
    ],
    "public/app/plugins/datasource/grafana/components/QueryEditor.tsx:5381": [
      [0, 0, 0, "Unexpected any. Specify a different type.", "0"],
      [0, 0, 0, "Do not use any type assertions.", "1"],
      [0, 0, 0, "Unexpected any. Specify a different type.", "2"],
      [0, 0, 0, "Do not use any type assertions.", "3"],
      [0, 0, 0, "Unexpected any. Specify a different type.", "4"],
      [0, 0, 0, "Do not use any type assertions.", "5"],
      [0, 0, 0, "Do not use any type assertions.", "6"],
      [0, 0, 0, "Styles should be written using objects.", "7"]
    ],
    "public/app/plugins/datasource/grafana/components/SearchEditor.tsx:5381": [
      [0, 0, 0, "Do not use any type assertions.", "0"],
      [0, 0, 0, "Unexpected any. Specify a different type.", "1"],
      [0, 0, 0, "Do not use any type assertions.", "2"]
    ],
    "public/app/plugins/datasource/grafana/components/TimePickerInput.tsx:5381": [
      [0, 0, 0, "Styles should be written using objects.", "0"],
      [0, 0, 0, "Styles should be written using objects.", "1"],
      [0, 0, 0, "Styles should be written using objects.", "2"],
      [0, 0, 0, "Styles should be written using objects.", "3"]
    ],
    "public/app/plugins/datasource/grafana/components/TimeRegionEditor.tsx:5381": [
      [0, 0, 0, "Styles should be written using objects.", "0"],
      [0, 0, 0, "Styles should be written using objects.", "1"]
    ],
    "public/app/plugins/datasource/grafana/datasource.test.ts:5381": [
      [0, 0, 0, "Unexpected any. Specify a different type.", "0"]
    ],
    "public/app/plugins/datasource/grafana/datasource.ts:5381": [
      [0, 0, 0, "Unexpected any. Specify a different type.", "0"],
      [0, 0, 0, "Do not use any type assertions.", "1"],
      [0, 0, 0, "Do not use any type assertions.", "2"],
      [0, 0, 0, "Do not use any type assertions.", "3"],
      [0, 0, 0, "Do not use any type assertions.", "4"],
      [0, 0, 0, "Unexpected any. Specify a different type.", "5"],
      [0, 0, 0, "Unexpected any. Specify a different type.", "6"],
      [0, 0, 0, "Do not use any type assertions.", "7"],
      [0, 0, 0, "Do not use any type assertions.", "8"],
      [0, 0, 0, "Do not use any type assertions.", "9"],
      [0, 0, 0, "Unexpected any. Specify a different type.", "10"],
      [0, 0, 0, "Unexpected any. Specify a different type.", "11"],
      [0, 0, 0, "Do not use any type assertions.", "12"]
    ],
    "public/app/plugins/datasource/graphite/components/AddGraphiteFunction.tsx:5381": [
      [0, 0, 0, "Styles should be written using objects.", "0"]
    ],
    "public/app/plugins/datasource/graphite/components/FunctionEditor.tsx:5381": [
      [0, 0, 0, "Styles should be written using objects.", "0"],
      [0, 0, 0, "Unexpected any. Specify a different type.", "1"]
    ],
    "public/app/plugins/datasource/graphite/components/FunctionParamEditor.tsx:5381": [
      [0, 0, 0, "Styles should be written using objects.", "0"]
    ],
    "public/app/plugins/datasource/graphite/components/GraphiteFunctionEditor.tsx:5381": [
      [0, 0, 0, "Styles should be written using objects.", "0"]
    ],
    "public/app/plugins/datasource/graphite/components/GraphiteQueryEditor.tsx:5381": [
      [0, 0, 0, "Styles should be written using objects.", "0"],
      [0, 0, 0, "Styles should be written using objects.", "1"],
      [0, 0, 0, "Styles should be written using objects.", "2"]
    ],
    "public/app/plugins/datasource/graphite/components/MetricTankMetaInspector.tsx:5381": [
      [0, 0, 0, "Do not use any type assertions.", "0"],
      [0, 0, 0, "Styles should be written using objects.", "1"],
      [0, 0, 0, "Styles should be written using objects.", "2"],
      [0, 0, 0, "Styles should be written using objects.", "3"],
      [0, 0, 0, "Styles should be written using objects.", "4"],
      [0, 0, 0, "Styles should be written using objects.", "5"],
      [0, 0, 0, "Styles should be written using objects.", "6"],
      [0, 0, 0, "Styles should be written using objects.", "7"],
      [0, 0, 0, "Styles should be written using objects.", "8"],
      [0, 0, 0, "Styles should be written using objects.", "9"],
      [0, 0, 0, "Styles should be written using objects.", "10"]
    ],
    "public/app/plugins/datasource/graphite/components/TagsSection.tsx:5381": [
      [0, 0, 0, "Styles should be written using objects.", "0"]
    ],
    "public/app/plugins/datasource/graphite/components/helpers.ts:5381": [
      [0, 0, 0, "Unexpected any. Specify a different type.", "0"]
    ],
    "public/app/plugins/datasource/graphite/datasource.test.ts:5381": [
      [0, 0, 0, "Unexpected any. Specify a different type.", "0"],
      [0, 0, 0, "Unexpected any. Specify a different type.", "1"],
      [0, 0, 0, "Unexpected any. Specify a different type.", "2"],
      [0, 0, 0, "Unexpected any. Specify a different type.", "3"],
      [0, 0, 0, "Unexpected any. Specify a different type.", "4"],
      [0, 0, 0, "Unexpected any. Specify a different type.", "5"],
      [0, 0, 0, "Unexpected any. Specify a different type.", "6"]
    ],
    "public/app/plugins/datasource/graphite/datasource.ts:5381": [
      [0, 0, 0, "Unexpected any. Specify a different type.", "0"],
      [0, 0, 0, "Unexpected any. Specify a different type.", "1"],
      [0, 0, 0, "Unexpected any. Specify a different type.", "2"],
      [0, 0, 0, "Unexpected any. Specify a different type.", "3"],
      [0, 0, 0, "Do not use any type assertions.", "4"],
      [0, 0, 0, "Do not use any type assertions.", "5"],
      [0, 0, 0, "Unexpected any. Specify a different type.", "6"],
      [0, 0, 0, "Unexpected any. Specify a different type.", "7"],
      [0, 0, 0, "Unexpected any. Specify a different type.", "8"],
      [0, 0, 0, "Unexpected any. Specify a different type.", "9"],
      [0, 0, 0, "Unexpected any. Specify a different type.", "10"],
      [0, 0, 0, "Do not use any type assertions.", "11"],
      [0, 0, 0, "Do not use any type assertions.", "12"],
      [0, 0, 0, "Unexpected any. Specify a different type.", "13"],
      [0, 0, 0, "Unexpected any. Specify a different type.", "14"],
      [0, 0, 0, "Unexpected any. Specify a different type.", "15"],
      [0, 0, 0, "Unexpected any. Specify a different type.", "16"],
      [0, 0, 0, "Unexpected any. Specify a different type.", "17"],
      [0, 0, 0, "Unexpected any. Specify a different type.", "18"],
      [0, 0, 0, "Unexpected any. Specify a different type.", "19"],
      [0, 0, 0, "Unexpected any. Specify a different type.", "20"],
      [0, 0, 0, "Unexpected any. Specify a different type.", "21"],
      [0, 0, 0, "Unexpected any. Specify a different type.", "22"],
      [0, 0, 0, "Unexpected any. Specify a different type.", "23"],
      [0, 0, 0, "Unexpected any. Specify a different type.", "24"],
      [0, 0, 0, "Unexpected any. Specify a different type.", "25"],
      [0, 0, 0, "Unexpected any. Specify a different type.", "26"],
      [0, 0, 0, "Unexpected any. Specify a different type.", "27"],
      [0, 0, 0, "Unexpected any. Specify a different type.", "28"],
      [0, 0, 0, "Unexpected any. Specify a different type.", "29"],
      [0, 0, 0, "Unexpected any. Specify a different type.", "30"],
      [0, 0, 0, "Unexpected any. Specify a different type.", "31"],
      [0, 0, 0, "Unexpected any. Specify a different type.", "32"],
      [0, 0, 0, "Unexpected any. Specify a different type.", "33"],
      [0, 0, 0, "Unexpected any. Specify a different type.", "34"],
      [0, 0, 0, "Unexpected any. Specify a different type.", "35"],
      [0, 0, 0, "Unexpected any. Specify a different type.", "36"],
      [0, 0, 0, "Unexpected any. Specify a different type.", "37"],
      [0, 0, 0, "Unexpected any. Specify a different type.", "38"],
      [0, 0, 0, "Unexpected any. Specify a different type.", "39"],
      [0, 0, 0, "Unexpected any. Specify a different type.", "40"],
      [0, 0, 0, "Unexpected any. Specify a different type.", "41"],
      [0, 0, 0, "Unexpected any. Specify a different type.", "42"],
      [0, 0, 0, "Unexpected any. Specify a different type.", "43"],
      [0, 0, 0, "Unexpected any. Specify a different type.", "44"],
      [0, 0, 0, "Unexpected any. Specify a different type.", "45"],
      [0, 0, 0, "Unexpected any. Specify a different type.", "46"],
      [0, 0, 0, "Unexpected any. Specify a different type.", "47"],
      [0, 0, 0, "Unexpected any. Specify a different type.", "48"],
      [0, 0, 0, "Unexpected any. Specify a different type.", "49"],
      [0, 0, 0, "Unexpected any. Specify a different type.", "50"],
      [0, 0, 0, "Unexpected any. Specify a different type.", "51"],
      [0, 0, 0, "Unexpected any. Specify a different type.", "52"],
      [0, 0, 0, "Unexpected any. Specify a different type.", "53"],
      [0, 0, 0, "Unexpected any. Specify a different type.", "54"],
      [0, 0, 0, "Unexpected any. Specify a different type.", "55"],
      [0, 0, 0, "Unexpected any. Specify a different type.", "56"],
      [0, 0, 0, "Unexpected any. Specify a different type.", "57"],
      [0, 0, 0, "Unexpected any. Specify a different type.", "58"],
      [0, 0, 0, "Unexpected any. Specify a different type.", "59"],
      [0, 0, 0, "Unexpected any. Specify a different type.", "60"],
      [0, 0, 0, "Unexpected any. Specify a different type.", "61"],
      [0, 0, 0, "Unexpected any. Specify a different type.", "62"]
    ],
    "public/app/plugins/datasource/graphite/gfunc.ts:5381": [
      [0, 0, 0, "Unexpected any. Specify a different type.", "0"],
      [0, 0, 0, "Do not use any type assertions.", "1"],
      [0, 0, 0, "Do not use any type assertions.", "2"],
      [0, 0, 0, "Unexpected any. Specify a different type.", "3"],
      [0, 0, 0, "Unexpected any. Specify a different type.", "4"],
      [0, 0, 0, "Unexpected any. Specify a different type.", "5"],
      [0, 0, 0, "Unexpected any. Specify a different type.", "6"],
      [0, 0, 0, "Unexpected any. Specify a different type.", "7"],
      [0, 0, 0, "Unexpected any. Specify a different type.", "8"],
      [0, 0, 0, "Unexpected any. Specify a different type.", "9"],
      [0, 0, 0, "Unexpected any. Specify a different type.", "10"],
      [0, 0, 0, "Unexpected any. Specify a different type.", "11"],
      [0, 0, 0, "Unexpected any. Specify a different type.", "12"],
      [0, 0, 0, "Unexpected any. Specify a different type.", "13"],
      [0, 0, 0, "Unexpected any. Specify a different type.", "14"]
    ],
    "public/app/plugins/datasource/graphite/graphite_query.ts:5381": [
      [0, 0, 0, "Unexpected any. Specify a different type.", "0"],
      [0, 0, 0, "Unexpected any. Specify a different type.", "1"],
      [0, 0, 0, "Unexpected any. Specify a different type.", "2"],
      [0, 0, 0, "Unexpected any. Specify a different type.", "3"],
      [0, 0, 0, "Unexpected any. Specify a different type.", "4"],
      [0, 0, 0, "Unexpected any. Specify a different type.", "5"],
      [0, 0, 0, "Unexpected any. Specify a different type.", "6"],
      [0, 0, 0, "Unexpected any. Specify a different type.", "7"],
      [0, 0, 0, "Unexpected any. Specify a different type.", "8"],
      [0, 0, 0, "Unexpected any. Specify a different type.", "9"],
      [0, 0, 0, "Unexpected any. Specify a different type.", "10"],
      [0, 0, 0, "Unexpected any. Specify a different type.", "11"],
      [0, 0, 0, "Unexpected any. Specify a different type.", "12"],
      [0, 0, 0, "Unexpected any. Specify a different type.", "13"],
      [0, 0, 0, "Unexpected any. Specify a different type.", "14"],
      [0, 0, 0, "Unexpected any. Specify a different type.", "15"],
      [0, 0, 0, "Unexpected any. Specify a different type.", "16"],
      [0, 0, 0, "Unexpected any. Specify a different type.", "17"],
      [0, 0, 0, "Unexpected any. Specify a different type.", "18"],
      [0, 0, 0, "Do not use any type assertions.", "19"],
      [0, 0, 0, "Unexpected any. Specify a different type.", "20"],
      [0, 0, 0, "Unexpected any. Specify a different type.", "21"],
      [0, 0, 0, "Unexpected any. Specify a different type.", "22"],
      [0, 0, 0, "Unexpected any. Specify a different type.", "23"]
    ],
    "public/app/plugins/datasource/graphite/lexer.ts:5381": [
      [0, 0, 0, "Unexpected any. Specify a different type.", "0"],
      [0, 0, 0, "Unexpected any. Specify a different type.", "1"],
      [0, 0, 0, "Unexpected any. Specify a different type.", "2"],
      [0, 0, 0, "Unexpected any. Specify a different type.", "3"],
      [0, 0, 0, "Unexpected any. Specify a different type.", "4"],
      [0, 0, 0, "Unexpected any. Specify a different type.", "5"],
      [0, 0, 0, "Unexpected any. Specify a different type.", "6"]
    ],
    "public/app/plugins/datasource/graphite/migrations.ts:5381": [
      [0, 0, 0, "Unexpected any. Specify a different type.", "0"]
    ],
    "public/app/plugins/datasource/graphite/parser.ts:5381": [
      [0, 0, 0, "Unexpected any. Specify a different type.", "0"],
      [0, 0, 0, "Unexpected any. Specify a different type.", "1"],
      [0, 0, 0, "Unexpected any. Specify a different type.", "2"]
    ],
    "public/app/plugins/datasource/graphite/specs/graphite_query.test.ts:5381": [
      [0, 0, 0, "Unexpected any. Specify a different type.", "0"]
    ],
    "public/app/plugins/datasource/graphite/specs/store.test.ts:5381": [
      [0, 0, 0, "Unexpected any. Specify a different type.", "0"],
      [0, 0, 0, "Unexpected any. Specify a different type.", "1"]
    ],
    "public/app/plugins/datasource/graphite/state/context.tsx:5381": [
      [0, 0, 0, "Do not use any type assertions.", "0"],
      [0, 0, 0, "Do not use any type assertions.", "1"]
    ],
    "public/app/plugins/datasource/graphite/state/helpers.ts:5381": [
      [0, 0, 0, "Do not use any type assertions.", "0"]
    ],
    "public/app/plugins/datasource/graphite/state/store.ts:5381": [
      [0, 0, 0, "Do not use any type assertions.", "0"],
      [0, 0, 0, "Do not use any type assertions.", "1"],
      [0, 0, 0, "Do not use any type assertions.", "2"],
      [0, 0, 0, "Do not use any type assertions.", "3"]
    ],
    "public/app/plugins/datasource/graphite/types.ts:5381": [
      [0, 0, 0, "Unexpected any. Specify a different type.", "0"],
      [0, 0, 0, "Unexpected any. Specify a different type.", "1"]
    ],
    "public/app/plugins/datasource/graphite/utils.ts:5381": [
      [0, 0, 0, "Unexpected any. Specify a different type.", "0"],
      [0, 0, 0, "Unexpected any. Specify a different type.", "1"]
    ],
    "public/app/plugins/datasource/influxdb/components/editor/config/ConfigEditor.tsx:5381": [
      [0, 0, 0, "Do not use any type assertions.", "0"]
    ],
    "public/app/plugins/datasource/influxdb/components/editor/query/flux/FluxQueryEditor.tsx:5381": [
      [0, 0, 0, "Styles should be written using objects.", "0"],
      [0, 0, 0, "Styles should be written using objects.", "1"],
      [0, 0, 0, "Styles should be written using objects.", "2"]
    ],
    "public/app/plugins/datasource/influxdb/components/editor/query/fsql/FSQLEditor.tsx:5381": [
      [0, 0, 0, "Styles should be written using objects.", "0"],
      [0, 0, 0, "Styles should be written using objects.", "1"]
    ],
    "public/app/plugins/datasource/influxdb/components/editor/query/influxql/visual/VisualInfluxQLEditor.tsx:5381": [
      [0, 0, 0, "Styles should be written using objects.", "0"]
    ],
    "public/app/plugins/datasource/influxdb/datasource.ts:5381": [
      [0, 0, 0, "Unexpected any. Specify a different type.", "0"],
      [0, 0, 0, "Do not use any type assertions.", "1"],
      [0, 0, 0, "Unexpected any. Specify a different type.", "2"],
      [0, 0, 0, "Unexpected any. Specify a different type.", "3"],
      [0, 0, 0, "Unexpected any. Specify a different type.", "4"],
      [0, 0, 0, "Unexpected any. Specify a different type.", "5"],
      [0, 0, 0, "Unexpected any. Specify a different type.", "6"],
      [0, 0, 0, "Unexpected any. Specify a different type.", "7"],
      [0, 0, 0, "Unexpected any. Specify a different type.", "8"],
      [0, 0, 0, "Unexpected any. Specify a different type.", "9"],
      [0, 0, 0, "Unexpected any. Specify a different type.", "10"],
      [0, 0, 0, "Unexpected any. Specify a different type.", "11"],
      [0, 0, 0, "Unexpected any. Specify a different type.", "12"],
      [0, 0, 0, "Unexpected any. Specify a different type.", "13"],
      [0, 0, 0, "Unexpected any. Specify a different type.", "14"],
      [0, 0, 0, "Unexpected any. Specify a different type.", "15"],
      [0, 0, 0, "Unexpected any. Specify a different type.", "16"],
      [0, 0, 0, "Unexpected any. Specify a different type.", "17"],
      [0, 0, 0, "Do not use any type assertions.", "18"]
    ],
    "public/app/plugins/datasource/influxdb/influx_query_model.ts:5381": [
      [0, 0, 0, "Unexpected any. Specify a different type.", "0"],
      [0, 0, 0, "Unexpected any. Specify a different type.", "1"],
      [0, 0, 0, "Unexpected any. Specify a different type.", "2"],
      [0, 0, 0, "Unexpected any. Specify a different type.", "3"],
      [0, 0, 0, "Unexpected any. Specify a different type.", "4"],
      [0, 0, 0, "Unexpected any. Specify a different type.", "5"],
      [0, 0, 0, "Unexpected any. Specify a different type.", "6"],
      [0, 0, 0, "Unexpected any. Specify a different type.", "7"],
      [0, 0, 0, "Unexpected any. Specify a different type.", "8"],
      [0, 0, 0, "Unexpected any. Specify a different type.", "9"],
      [0, 0, 0, "Unexpected any. Specify a different type.", "10"],
      [0, 0, 0, "Unexpected any. Specify a different type.", "11"],
      [0, 0, 0, "Unexpected any. Specify a different type.", "12"],
      [0, 0, 0, "Unexpected any. Specify a different type.", "13"],
      [0, 0, 0, "Unexpected any. Specify a different type.", "14"],
      [0, 0, 0, "Unexpected any. Specify a different type.", "15"],
      [0, 0, 0, "Unexpected any. Specify a different type.", "16"],
      [0, 0, 0, "Unexpected any. Specify a different type.", "17"],
      [0, 0, 0, "Unexpected any. Specify a different type.", "18"],
      [0, 0, 0, "Unexpected any. Specify a different type.", "19"]
    ],
    "public/app/plugins/datasource/influxdb/influx_series.ts:5381": [
      [0, 0, 0, "Unexpected any. Specify a different type.", "0"],
      [0, 0, 0, "Unexpected any. Specify a different type.", "1"],
      [0, 0, 0, "Unexpected any. Specify a different type.", "2"],
      [0, 0, 0, "Unexpected any. Specify a different type.", "3"],
      [0, 0, 0, "Unexpected any. Specify a different type.", "4"],
      [0, 0, 0, "Unexpected any. Specify a different type.", "5"],
      [0, 0, 0, "Unexpected any. Specify a different type.", "6"],
      [0, 0, 0, "Unexpected any. Specify a different type.", "7"],
      [0, 0, 0, "Unexpected any. Specify a different type.", "8"],
      [0, 0, 0, "Unexpected any. Specify a different type.", "9"],
      [0, 0, 0, "Unexpected any. Specify a different type.", "10"],
      [0, 0, 0, "Unexpected any. Specify a different type.", "11"],
      [0, 0, 0, "Unexpected any. Specify a different type.", "12"],
      [0, 0, 0, "Unexpected any. Specify a different type.", "13"],
      [0, 0, 0, "Unexpected any. Specify a different type.", "14"],
      [0, 0, 0, "Unexpected any. Specify a different type.", "15"],
      [0, 0, 0, "Unexpected any. Specify a different type.", "16"],
      [0, 0, 0, "Unexpected any. Specify a different type.", "17"],
      [0, 0, 0, "Unexpected any. Specify a different type.", "18"]
    ],
    "public/app/plugins/datasource/influxdb/migrations.ts:5381": [
      [0, 0, 0, "Unexpected any. Specify a different type.", "0"]
    ],
    "public/app/plugins/datasource/influxdb/mocks.ts:5381": [
      [0, 0, 0, "Do not use any type assertions.", "0"],
      [0, 0, 0, "Do not use any type assertions.", "1"],
      [0, 0, 0, "Do not use any type assertions.", "2"],
      [0, 0, 0, "Do not use any type assertions.", "3"]
    ],
    "public/app/plugins/datasource/influxdb/query_part.ts:5381": [
      [0, 0, 0, "Unexpected any. Specify a different type.", "0"],
      [0, 0, 0, "Unexpected any. Specify a different type.", "1"],
      [0, 0, 0, "Unexpected any. Specify a different type.", "2"],
      [0, 0, 0, "Unexpected any. Specify a different type.", "3"],
      [0, 0, 0, "Unexpected any. Specify a different type.", "4"],
      [0, 0, 0, "Unexpected any. Specify a different type.", "5"],
      [0, 0, 0, "Unexpected any. Specify a different type.", "6"],
      [0, 0, 0, "Unexpected any. Specify a different type.", "7"],
      [0, 0, 0, "Unexpected any. Specify a different type.", "8"],
      [0, 0, 0, "Unexpected any. Specify a different type.", "9"],
      [0, 0, 0, "Unexpected any. Specify a different type.", "10"],
      [0, 0, 0, "Unexpected any. Specify a different type.", "11"],
      [0, 0, 0, "Unexpected any. Specify a different type.", "12"],
      [0, 0, 0, "Unexpected any. Specify a different type.", "13"],
      [0, 0, 0, "Unexpected any. Specify a different type.", "14"],
      [0, 0, 0, "Unexpected any. Specify a different type.", "15"],
      [0, 0, 0, "Unexpected any. Specify a different type.", "16"]
    ],
    "public/app/plugins/datasource/influxdb/response_parser.ts:5381": [
      [0, 0, 0, "Unexpected any. Specify a different type.", "0"],
      [0, 0, 0, "Unexpected any. Specify a different type.", "1"]
    ],
    "public/app/plugins/datasource/jaeger/CheatSheet.tsx:5381": [
      [0, 0, 0, "Styles should be written using objects.", "0"],
      [0, 0, 0, "Styles should be written using objects.", "1"]
    ],
    "public/app/plugins/datasource/jaeger/components/QueryEditor.tsx:5381": [
      [0, 0, 0, "Styles should be written using objects.", "0"]
    ],
    "public/app/plugins/datasource/jaeger/configuration/ConfigEditor.tsx:5381": [
      [0, 0, 0, "Styles should be written using objects.", "0"]
    ],
    "public/app/plugins/datasource/jaeger/configuration/TraceIdTimeParams.tsx:5381": [
      [0, 0, 0, "Styles should be written using objects.", "0"],
      [0, 0, 0, "Styles should be written using objects.", "1"]
    ],
    "public/app/plugins/datasource/jaeger/datasource.ts:5381": [
      [0, 0, 0, "Unexpected any. Specify a different type.", "0"],
      [0, 0, 0, "Unexpected any. Specify a different type.", "1"],
      [0, 0, 0, "Do not use any type assertions.", "2"],
      [0, 0, 0, "Unexpected any. Specify a different type.", "3"],
      [0, 0, 0, "Unexpected any. Specify a different type.", "4"],
      [0, 0, 0, "Unexpected any. Specify a different type.", "5"],
      [0, 0, 0, "Unexpected any. Specify a different type.", "6"],
      [0, 0, 0, "Unexpected any. Specify a different type.", "7"]
    ],
    "public/app/plugins/datasource/jaeger/testResponse.ts:5381": [
      [0, 0, 0, "Unexpected any. Specify a different type.", "0"],
      [0, 0, 0, "Unexpected any. Specify a different type.", "1"]
    ],
    "public/app/plugins/datasource/jaeger/types.ts:5381": [
      [0, 0, 0, "Unexpected any. Specify a different type.", "0"]
    ],
    "public/app/plugins/datasource/jaeger/util.ts:5381": [
      [0, 0, 0, "Unexpected any. Specify a different type.", "0"]
    ],
    "public/app/plugins/datasource/loki/LanguageProvider.ts:5381": [
      [0, 0, 0, "Unexpected any. Specify a different type.", "0"],
      [0, 0, 0, "Unexpected any. Specify a different type.", "1"],
      [0, 0, 0, "Unexpected any. Specify a different type.", "2"]
    ],
    "public/app/plugins/datasource/loki/LiveStreams.ts:5381": [
      [0, 0, 0, "Unexpected any. Specify a different type.", "0"]
    ],
    "public/app/plugins/datasource/loki/components/LokiContextUi.tsx:5381": [
      [0, 0, 0, "Styles should be written using objects.", "0"],
      [0, 0, 0, "Styles should be written using objects.", "1"],
      [0, 0, 0, "Styles should be written using objects.", "2"],
      [0, 0, 0, "Styles should be written using objects.", "3"],
      [0, 0, 0, "Styles should be written using objects.", "4"],
      [0, 0, 0, "Styles should be written using objects.", "5"],
      [0, 0, 0, "Styles should be written using objects.", "6"],
      [0, 0, 0, "Styles should be written using objects.", "7"],
      [0, 0, 0, "Styles should be written using objects.", "8"],
      [0, 0, 0, "Styles should be written using objects.", "9"],
      [0, 0, 0, "Styles should be written using objects.", "10"]
    ],
    "public/app/plugins/datasource/loki/components/LokiLabelBrowser.tsx:5381": [
      [0, 0, 0, "Styles should be written using objects.", "0"],
      [0, 0, 0, "Styles should be written using objects.", "1"],
      [0, 0, 0, "Styles should be written using objects.", "2"],
      [0, 0, 0, "Styles should be written using objects.", "3"],
      [0, 0, 0, "Styles should be written using objects.", "4"],
      [0, 0, 0, "Styles should be written using objects.", "5"],
      [0, 0, 0, "Styles should be written using objects.", "6"],
      [0, 0, 0, "Styles should be written using objects.", "7"],
      [0, 0, 0, "Styles should be written using objects.", "8"],
      [0, 0, 0, "Styles should be written using objects.", "9"],
      [0, 0, 0, "Styles should be written using objects.", "10"],
      [0, 0, 0, "Styles should be written using objects.", "11"],
      [0, 0, 0, "Styles should be written using objects.", "12"],
      [0, 0, 0, "Styles should be written using objects.", "13"],
      [0, 0, 0, "Do not use any type assertions.", "14"],
      [0, 0, 0, "Do not use any type assertions.", "15"]
    ],
    "public/app/plugins/datasource/loki/components/LokiOptionFields.tsx:5381": [
      [0, 0, 0, "Styles should be written using objects.", "0"],
      [0, 0, 0, "Styles should be written using objects.", "1"]
    ],
    "public/app/plugins/datasource/loki/components/LokiQueryEditor.tsx:5381": [
      [0, 0, 0, "Use data-testid for E2E selectors instead of aria-label", "0"]
    ],
    "public/app/plugins/datasource/loki/components/monaco-query-field/MonacoQueryField.tsx:5381": [
      [0, 0, 0, "Styles should be written using objects.", "0"],
      [0, 0, 0, "Styles should be written using objects.", "1"],
      [0, 0, 0, "Use data-testid for E2E selectors instead of aria-label", "2"]
    ],
    "public/app/plugins/datasource/loki/configuration/ConfigEditor.tsx:5381": [
      [0, 0, 0, "Unexpected any. Specify a different type.", "0"]
    ],
    "public/app/plugins/datasource/loki/configuration/DebugSection.tsx:5381": [
      [0, 0, 0, "Do not use any type assertions.", "0"],
      [0, 0, 0, "Unexpected any. Specify a different type.", "1"]
    ],
    "public/app/plugins/datasource/loki/configuration/DerivedField.tsx:5381": [
      [0, 0, 0, "Styles should be written using objects.", "0"],
      [0, 0, 0, "Styles should be written using objects.", "1"],
      [0, 0, 0, "Styles should be written using objects.", "2"],
      [0, 0, 0, "Styles should be written using objects.", "3"],
      [0, 0, 0, "Styles should be written using objects.", "4"],
      [0, 0, 0, "Styles should be written using objects.", "5"],
      [0, 0, 0, "Styles should be written using objects.", "6"]
    ],
    "public/app/plugins/datasource/loki/configuration/DerivedFields.tsx:5381": [
      [0, 0, 0, "Styles should be written using objects.", "0"],
      [0, 0, 0, "Styles should be written using objects.", "1"],
      [0, 0, 0, "Styles should be written using objects.", "2"],
      [0, 0, 0, "Styles should be written using objects.", "3"],
      [0, 0, 0, "Styles should be written using objects.", "4"]
    ],
    "public/app/plugins/datasource/loki/datasource.ts:5381": [
      [0, 0, 0, "Unexpected any. Specify a different type.", "0"],
      [0, 0, 0, "Unexpected any. Specify a different type.", "1"],
      [0, 0, 0, "Unexpected any. Specify a different type.", "2"],
      [0, 0, 0, "Unexpected any. Specify a different type.", "3"],
      [0, 0, 0, "Unexpected any. Specify a different type.", "4"],
      [0, 0, 0, "Unexpected any. Specify a different type.", "5"],
      [0, 0, 0, "Unexpected any. Specify a different type.", "6"]
    ],
    "public/app/plugins/datasource/loki/queryUtils.ts:5381": [
      [0, 0, 0, "Do not use any type assertions.", "0"]
    ],
    "public/app/plugins/datasource/loki/querybuilder/binaryScalarOperations.ts:5381": [
      [0, 0, 0, "Unexpected any. Specify a different type.", "0"]
    ],
    "public/app/plugins/datasource/loki/querybuilder/components/LabelBrowserModal.tsx:5381": [
      [0, 0, 0, "Styles should be written using objects.", "0"]
    ],
    "public/app/plugins/datasource/loki/querybuilder/components/LokiQueryBuilder.tsx:5381": [
      [0, 0, 0, "Do not use any type assertions.", "0"]
    ],
    "public/app/plugins/datasource/loki/querybuilder/components/LokiQueryCodeEditor.tsx:5381": [
      [0, 0, 0, "Styles should be written using objects.", "0"],
      [0, 0, 0, "Styles should be written using objects.", "1"],
      [0, 0, 0, "Styles should be written using objects.", "2"]
    ],
    "public/app/plugins/datasource/loki/querybuilder/components/QueryPattern.tsx:5381": [
      [0, 0, 0, "Styles should be written using objects.", "0"],
      [0, 0, 0, "Styles should be written using objects.", "1"],
      [0, 0, 0, "Styles should be written using objects.", "2"],
      [0, 0, 0, "Styles should be written using objects.", "3"]
    ],
    "public/app/plugins/datasource/loki/querybuilder/components/QueryPatternsModal.tsx:5381": [
      [0, 0, 0, "Styles should be written using objects.", "0"],
      [0, 0, 0, "Styles should be written using objects.", "1"],
      [0, 0, 0, "Styles should be written using objects.", "2"]
    ],
    "public/app/plugins/datasource/loki/streaming.ts:5381": [
      [0, 0, 0, "Unexpected any. Specify a different type.", "0"],
      [0, 0, 0, "Do not use any type assertions.", "1"],
      [0, 0, 0, "Unexpected any. Specify a different type.", "2"]
    ],
    "public/app/plugins/datasource/opentsdb/components/OpenTsdbQueryEditor.tsx:5381": [
      [0, 0, 0, "Styles should be written using objects.", "0"],
      [0, 0, 0, "Styles should be written using objects.", "1"],
      [0, 0, 0, "Styles should be written using objects.", "2"]
    ],
    "public/app/plugins/datasource/opentsdb/datasource.d.ts:5381": [
      [0, 0, 0, "Unexpected any. Specify a different type.", "0"]
    ],
    "public/app/plugins/datasource/opentsdb/datasource.ts:5381": [
      [0, 0, 0, "Unexpected any. Specify a different type.", "0"],
      [0, 0, 0, "Unexpected any. Specify a different type.", "1"],
      [0, 0, 0, "Unexpected any. Specify a different type.", "2"],
      [0, 0, 0, "Unexpected any. Specify a different type.", "3"],
      [0, 0, 0, "Unexpected any. Specify a different type.", "4"],
      [0, 0, 0, "Unexpected any. Specify a different type.", "5"],
      [0, 0, 0, "Unexpected any. Specify a different type.", "6"],
      [0, 0, 0, "Unexpected any. Specify a different type.", "7"],
      [0, 0, 0, "Unexpected any. Specify a different type.", "8"],
      [0, 0, 0, "Unexpected any. Specify a different type.", "9"],
      [0, 0, 0, "Unexpected any. Specify a different type.", "10"],
      [0, 0, 0, "Unexpected any. Specify a different type.", "11"],
      [0, 0, 0, "Unexpected any. Specify a different type.", "12"],
      [0, 0, 0, "Unexpected any. Specify a different type.", "13"],
      [0, 0, 0, "Unexpected any. Specify a different type.", "14"],
      [0, 0, 0, "Unexpected any. Specify a different type.", "15"],
      [0, 0, 0, "Unexpected any. Specify a different type.", "16"],
      [0, 0, 0, "Unexpected any. Specify a different type.", "17"],
      [0, 0, 0, "Unexpected any. Specify a different type.", "18"],
      [0, 0, 0, "Unexpected any. Specify a different type.", "19"],
      [0, 0, 0, "Unexpected any. Specify a different type.", "20"],
      [0, 0, 0, "Unexpected any. Specify a different type.", "21"],
      [0, 0, 0, "Unexpected any. Specify a different type.", "22"],
      [0, 0, 0, "Unexpected any. Specify a different type.", "23"],
      [0, 0, 0, "Unexpected any. Specify a different type.", "24"],
      [0, 0, 0, "Unexpected any. Specify a different type.", "25"],
      [0, 0, 0, "Unexpected any. Specify a different type.", "26"],
      [0, 0, 0, "Unexpected any. Specify a different type.", "27"],
      [0, 0, 0, "Unexpected any. Specify a different type.", "28"],
      [0, 0, 0, "Unexpected any. Specify a different type.", "29"],
      [0, 0, 0, "Unexpected any. Specify a different type.", "30"],
      [0, 0, 0, "Unexpected any. Specify a different type.", "31"],
      [0, 0, 0, "Unexpected any. Specify a different type.", "32"],
      [0, 0, 0, "Unexpected any. Specify a different type.", "33"],
      [0, 0, 0, "Unexpected any. Specify a different type.", "34"],
      [0, 0, 0, "Unexpected any. Specify a different type.", "35"],
      [0, 0, 0, "Unexpected any. Specify a different type.", "36"],
      [0, 0, 0, "Unexpected any. Specify a different type.", "37"],
      [0, 0, 0, "Unexpected any. Specify a different type.", "38"],
      [0, 0, 0, "Unexpected any. Specify a different type.", "39"],
      [0, 0, 0, "Unexpected any. Specify a different type.", "40"],
      [0, 0, 0, "Unexpected any. Specify a different type.", "41"],
      [0, 0, 0, "Unexpected any. Specify a different type.", "42"],
      [0, 0, 0, "Unexpected any. Specify a different type.", "43"],
      [0, 0, 0, "Unexpected any. Specify a different type.", "44"],
      [0, 0, 0, "Unexpected any. Specify a different type.", "45"],
      [0, 0, 0, "Unexpected any. Specify a different type.", "46"],
      [0, 0, 0, "Unexpected any. Specify a different type.", "47"],
      [0, 0, 0, "Unexpected any. Specify a different type.", "48"],
      [0, 0, 0, "Unexpected any. Specify a different type.", "49"],
      [0, 0, 0, "Unexpected any. Specify a different type.", "50"],
      [0, 0, 0, "Unexpected any. Specify a different type.", "51"],
      [0, 0, 0, "Do not use any type assertions.", "52"],
      [0, 0, 0, "Unexpected any. Specify a different type.", "53"],
      [0, 0, 0, "Unexpected any. Specify a different type.", "54"],
      [0, 0, 0, "Unexpected any. Specify a different type.", "55"],
      [0, 0, 0, "Unexpected any. Specify a different type.", "56"],
      [0, 0, 0, "Unexpected any. Specify a different type.", "57"]
    ],
    "public/app/plugins/datasource/opentsdb/migrations.ts:5381": [
      [0, 0, 0, "Unexpected any. Specify a different type.", "0"]
    ],
    "public/app/plugins/datasource/parca/QueryEditor/LabelsEditor.tsx:5381": [
      [0, 0, 0, "Styles should be written using objects.", "0"],
      [0, 0, 0, "Styles should be written using objects.", "1"]
    ],
    "public/app/plugins/datasource/prometheus/components/PromExemplarField.tsx:5381": [
      [0, 0, 0, "Styles should be written using objects.", "0"],
      [0, 0, 0, "Styles should be written using objects.", "1"],
      [0, 0, 0, "Styles should be written using objects.", "2"]
    ],
    "public/app/plugins/datasource/prometheus/components/PromExploreExtraField.tsx:5381": [
      [0, 0, 0, "Styles should be written using objects.", "0"],
      [0, 0, 0, "Styles should be written using objects.", "1"]
    ],
    "public/app/plugins/datasource/prometheus/components/PromLink.tsx:5381": [
      [0, 0, 0, "Do not use any type assertions.", "0"]
    ],
    "public/app/plugins/datasource/prometheus/components/PromQueryField.test.tsx:5381": [
      [0, 0, 0, "Unexpected any. Specify a different type.", "0"]
    ],
    "public/app/plugins/datasource/prometheus/components/PromQueryField.tsx:5381": [
      [0, 0, 0, "Unexpected any. Specify a different type.", "0"],
      [0, 0, 0, "Unexpected any. Specify a different type.", "1"],
      [0, 0, 0, "Do not use any type assertions.", "2"]
    ],
    "public/app/plugins/datasource/prometheus/components/PrometheusMetricsBrowser.tsx:5381": [
      [0, 0, 0, "Styles should be written using objects.", "0"],
      [0, 0, 0, "Styles should be written using objects.", "1"],
      [0, 0, 0, "Styles should be written using objects.", "2"],
      [0, 0, 0, "Styles should be written using objects.", "3"],
      [0, 0, 0, "Styles should be written using objects.", "4"],
      [0, 0, 0, "Styles should be written using objects.", "5"],
      [0, 0, 0, "Styles should be written using objects.", "6"],
      [0, 0, 0, "Styles should be written using objects.", "7"],
      [0, 0, 0, "Styles should be written using objects.", "8"],
      [0, 0, 0, "Styles should be written using objects.", "9"],
      [0, 0, 0, "Styles should be written using objects.", "10"],
      [0, 0, 0, "Styles should be written using objects.", "11"],
      [0, 0, 0, "Do not use any type assertions.", "12"],
      [0, 0, 0, "Do not use any type assertions.", "13"]
    ],
    "public/app/plugins/datasource/prometheus/components/monaco-query-field/MonacoQueryField.tsx:5381": [
      [0, 0, 0, "Styles should be written using objects.", "0"],
      [0, 0, 0, "Styles should be written using objects.", "1"],
      [0, 0, 0, "Use data-testid for E2E selectors instead of aria-label", "2"]
    ],
    "public/app/plugins/datasource/prometheus/configuration/AzureCredentialsConfig.ts:5381": [
      [0, 0, 0, "Unexpected any. Specify a different type.", "0"],
      [0, 0, 0, "Unexpected any. Specify a different type.", "1"],
      [0, 0, 0, "Unexpected any. Specify a different type.", "2"],
      [0, 0, 0, "Unexpected any. Specify a different type.", "3"],
      [0, 0, 0, "Unexpected any. Specify a different type.", "4"],
      [0, 0, 0, "Unexpected any. Specify a different type.", "5"],
      [0, 0, 0, "Do not use any type assertions.", "6"],
      [0, 0, 0, "Unexpected any. Specify a different type.", "7"],
      [0, 0, 0, "Unexpected any. Specify a different type.", "8"],
      [0, 0, 0, "Unexpected any. Specify a different type.", "9"],
      [0, 0, 0, "Unexpected any. Specify a different type.", "10"],
      [0, 0, 0, "Unexpected any. Specify a different type.", "11"],
      [0, 0, 0, "Unexpected any. Specify a different type.", "12"],
      [0, 0, 0, "Unexpected any. Specify a different type.", "13"],
      [0, 0, 0, "Unexpected any. Specify a different type.", "14"],
      [0, 0, 0, "Unexpected any. Specify a different type.", "15"],
      [0, 0, 0, "Unexpected any. Specify a different type.", "16"],
      [0, 0, 0, "Unexpected any. Specify a different type.", "17"],
      [0, 0, 0, "Unexpected any. Specify a different type.", "18"]
    ],
    "public/app/plugins/datasource/prometheus/configuration/ConfigEditor.tsx:5381": [
      [0, 0, 0, "Unexpected any. Specify a different type.", "0"],
      [0, 0, 0, "Unexpected any. Specify a different type.", "1"],
      [0, 0, 0, "Unexpected any. Specify a different type.", "2"],
      [0, 0, 0, "Unexpected any. Specify a different type.", "3"],
      [0, 0, 0, "Styles should be written using objects.", "4"],
      [0, 0, 0, "Styles should be written using objects.", "5"],
      [0, 0, 0, "Styles should be written using objects.", "6"],
      [0, 0, 0, "Styles should be written using objects.", "7"],
      [0, 0, 0, "Styles should be written using objects.", "8"],
      [0, 0, 0, "Styles should be written using objects.", "9"],
      [0, 0, 0, "Styles should be written using objects.", "10"],
      [0, 0, 0, "Styles should be written using objects.", "11"],
      [0, 0, 0, "Styles should be written using objects.", "12"],
      [0, 0, 0, "Styles should be written using objects.", "13"],
      [0, 0, 0, "Styles should be written using objects.", "14"],
      [0, 0, 0, "Styles should be written using objects.", "15"],
      [0, 0, 0, "Styles should be written using objects.", "16"],
      [0, 0, 0, "Styles should be written using objects.", "17"],
      [0, 0, 0, "Styles should be written using objects.", "18"],
      [0, 0, 0, "Styles should be written using objects.", "19"]
    ],
    "public/app/plugins/datasource/prometheus/configuration/ExemplarSetting.tsx:5381": [
      [0, 0, 0, "Use data-testid for E2E selectors instead of aria-label", "0"]
    ],
    "public/app/plugins/datasource/prometheus/configuration/ExemplarsSettings.tsx:5381": [
      [0, 0, 0, "Use data-testid for E2E selectors instead of aria-label", "0"],
      [0, 0, 0, "Styles should be written using objects.", "1"]
    ],
    "public/app/plugins/datasource/prometheus/configuration/PromSettings.tsx:5381": [
      [0, 0, 0, "Do not use any type assertions.", "0"]
    ],
    "public/app/plugins/datasource/prometheus/datasource.test.ts:5381": [
      [0, 0, 0, "Unexpected any. Specify a different type.", "0"],
      [0, 0, 0, "Unexpected any. Specify a different type.", "1"],
      [0, 0, 0, "Unexpected any. Specify a different type.", "2"],
      [0, 0, 0, "Unexpected any. Specify a different type.", "3"],
      [0, 0, 0, "Unexpected any. Specify a different type.", "4"],
      [0, 0, 0, "Unexpected any. Specify a different type.", "5"],
      [0, 0, 0, "Unexpected any. Specify a different type.", "6"],
      [0, 0, 0, "Unexpected any. Specify a different type.", "7"],
      [0, 0, 0, "Unexpected any. Specify a different type.", "8"],
      [0, 0, 0, "Unexpected any. Specify a different type.", "9"],
      [0, 0, 0, "Unexpected any. Specify a different type.", "10"],
      [0, 0, 0, "Unexpected any. Specify a different type.", "11"]
    ],
    "public/app/plugins/datasource/prometheus/datasource.tsx:5381": [
      [0, 0, 0, "Unexpected any. Specify a different type.", "0"],
      [0, 0, 0, "Unexpected any. Specify a different type.", "1"],
      [0, 0, 0, "Unexpected any. Specify a different type.", "2"],
      [0, 0, 0, "Unexpected any. Specify a different type.", "3"],
      [0, 0, 0, "Unexpected any. Specify a different type.", "4"],
      [0, 0, 0, "Unexpected any. Specify a different type.", "5"],
      [0, 0, 0, "Unexpected any. Specify a different type.", "6"],
      [0, 0, 0, "Unexpected any. Specify a different type.", "7"],
      [0, 0, 0, "Unexpected any. Specify a different type.", "8"],
      [0, 0, 0, "Unexpected any. Specify a different type.", "9"],
      [0, 0, 0, "Unexpected any. Specify a different type.", "10"],
      [0, 0, 0, "Do not use any type assertions.", "11"],
      [0, 0, 0, "Unexpected any. Specify a different type.", "12"],
      [0, 0, 0, "Unexpected any. Specify a different type.", "13"],
      [0, 0, 0, "Unexpected any. Specify a different type.", "14"],
      [0, 0, 0, "Unexpected any. Specify a different type.", "15"],
      [0, 0, 0, "Unexpected any. Specify a different type.", "16"],
      [0, 0, 0, "Unexpected any. Specify a different type.", "17"],
      [0, 0, 0, "Unexpected any. Specify a different type.", "18"],
      [0, 0, 0, "Unexpected any. Specify a different type.", "19"],
      [0, 0, 0, "Unexpected any. Specify a different type.", "20"],
      [0, 0, 0, "Unexpected any. Specify a different type.", "21"],
      [0, 0, 0, "Unexpected any. Specify a different type.", "22"],
      [0, 0, 0, "Unexpected any. Specify a different type.", "23"],
      [0, 0, 0, "Unexpected any. Specify a different type.", "24"],
      [0, 0, 0, "Unexpected any. Specify a different type.", "25"],
      [0, 0, 0, "Unexpected any. Specify a different type.", "26"],
      [0, 0, 0, "Unexpected any. Specify a different type.", "27"],
      [0, 0, 0, "Unexpected any. Specify a different type.", "28"]
    ],
    "public/app/plugins/datasource/prometheus/language_provider.ts:5381": [
      [0, 0, 0, "Unexpected any. Specify a different type.", "0"],
      [0, 0, 0, "Unexpected any. Specify a different type.", "1"],
      [0, 0, 0, "Unexpected any. Specify a different type.", "2"],
      [0, 0, 0, "Unexpected any. Specify a different type.", "3"],
      [0, 0, 0, "Unexpected any. Specify a different type.", "4"],
      [0, 0, 0, "Unexpected any. Specify a different type.", "5"],
      [0, 0, 0, "Do not use any type assertions.", "6"]
    ],
    "public/app/plugins/datasource/prometheus/language_utils.ts:5381": [
      [0, 0, 0, "Unexpected any. Specify a different type.", "0"],
      [0, 0, 0, "Unexpected any. Specify a different type.", "1"],
      [0, 0, 0, "Do not use any type assertions.", "2"],
      [0, 0, 0, "Do not use any type assertions.", "3"],
      [0, 0, 0, "Unexpected any. Specify a different type.", "4"],
      [0, 0, 0, "Do not use any type assertions.", "5"],
      [0, 0, 0, "Unexpected any. Specify a different type.", "6"],
      [0, 0, 0, "Do not use any type assertions.", "7"],
      [0, 0, 0, "Do not use any type assertions.", "8"],
      [0, 0, 0, "Do not use any type assertions.", "9"]
    ],
    "public/app/plugins/datasource/prometheus/metric_find_query.test.ts:5381": [
      [0, 0, 0, "Unexpected any. Specify a different type.", "0"]
    ],
    "public/app/plugins/datasource/prometheus/metric_find_query.ts:5381": [
      [0, 0, 0, "Unexpected any. Specify a different type.", "0"],
      [0, 0, 0, "Unexpected any. Specify a different type.", "1"],
      [0, 0, 0, "Unexpected any. Specify a different type.", "2"],
      [0, 0, 0, "Do not use any type assertions.", "3"],
      [0, 0, 0, "Unexpected any. Specify a different type.", "4"]
    ],
    "public/app/plugins/datasource/prometheus/query_hints.ts:5381": [
      [0, 0, 0, "Unexpected any. Specify a different type.", "0"],
      [0, 0, 0, "Do not use any type assertions.", "1"],
      [0, 0, 0, "Do not use any type assertions.", "2"],
      [0, 0, 0, "Do not use any type assertions.", "3"],
      [0, 0, 0, "Do not use any type assertions.", "4"]
    ],
    "public/app/plugins/datasource/prometheus/querybuilder/QueryPattern.tsx:5381": [
      [0, 0, 0, "Styles should be written using objects.", "0"],
      [0, 0, 0, "Styles should be written using objects.", "1"],
      [0, 0, 0, "Styles should be written using objects.", "2"],
      [0, 0, 0, "Styles should be written using objects.", "3"]
    ],
    "public/app/plugins/datasource/prometheus/querybuilder/QueryPatternsModal.tsx:5381": [
      [0, 0, 0, "Styles should be written using objects.", "0"],
      [0, 0, 0, "Styles should be written using objects.", "1"]
    ],
    "public/app/plugins/datasource/prometheus/querybuilder/binaryScalarOperations.ts:5381": [
      [0, 0, 0, "Unexpected any. Specify a different type.", "0"]
    ],
    "public/app/plugins/datasource/prometheus/querybuilder/components/LabelFilterItem.tsx:5381": [
      [0, 0, 0, "Use data-testid for E2E selectors instead of aria-label", "0"],
      [0, 0, 0, "Do not use any type assertions.", "1"],
      [0, 0, 0, "Use data-testid for E2E selectors instead of aria-label", "2"],
      [0, 0, 0, "Do not use any type assertions.", "3"],
      [0, 0, 0, "Use data-testid for E2E selectors instead of aria-label", "4"],
      [0, 0, 0, "Do not use any type assertions.", "5"],
      [0, 0, 0, "Do not use any type assertions.", "6"]
    ],
    "public/app/plugins/datasource/prometheus/querybuilder/components/LabelFilters.tsx:5381": [
      [0, 0, 0, "Styles should be written using objects.", "0"]
    ],
    "public/app/plugins/datasource/prometheus/querybuilder/components/LabelParamEditor.tsx:5381": [
      [0, 0, 0, "Unexpected any. Specify a different type.", "0"],
      [0, 0, 0, "Do not use any type assertions.", "1"],
      [0, 0, 0, "Unexpected any. Specify a different type.", "2"]
    ],
    "public/app/plugins/datasource/prometheus/querybuilder/components/MetricSelect.tsx:5381": [
      [0, 0, 0, "Unexpected any. Specify a different type.", "0"],
      [0, 0, 0, "Unexpected any. Specify a different type.", "1"],
      [0, 0, 0, "Unexpected any. Specify a different type.", "2"],
      [0, 0, 0, "Unexpected any. Specify a different type.", "3"],
      [0, 0, 0, "Styles should be written using objects.", "4"],
      [0, 0, 0, "Styles should be written using objects.", "5"],
      [0, 0, 0, "Styles should be written using objects.", "6"],
      [0, 0, 0, "Styles should be written using objects.", "7"],
      [0, 0, 0, "Styles should be written using objects.", "8"],
      [0, 0, 0, "Styles should be written using objects.", "9"],
      [0, 0, 0, "Styles should be written using objects.", "10"],
      [0, 0, 0, "Styles should be written using objects.", "11"],
      [0, 0, 0, "Styles should be written using objects.", "12"]
    ],
    "public/app/plugins/datasource/prometheus/querybuilder/components/PromQueryBuilder.tsx:5381": [
      [0, 0, 0, "Do not use any type assertions.", "0"]
    ],
    "public/app/plugins/datasource/prometheus/querybuilder/components/PromQueryBuilderContainer.tsx:5381": [
      [0, 0, 0, "Do not use any type assertions.", "0"]
    ],
    "public/app/plugins/datasource/prometheus/querybuilder/components/PromQueryCodeEditor.tsx:5381": [
      [0, 0, 0, "Styles should be written using objects.", "0"]
    ],
    "public/app/plugins/datasource/prometheus/querybuilder/components/PromQueryEditorSelector.tsx:5381": [
      [0, 0, 0, "Use data-testid for E2E selectors instead of aria-label", "0"]
    ],
    "public/app/plugins/datasource/prometheus/querybuilder/components/metrics-modal/AdditionalSettings.tsx:5381": [
      [0, 0, 0, "Styles should be written using objects.", "0"],
      [0, 0, 0, "Styles should be written using objects.", "1"],
      [0, 0, 0, "Styles should be written using objects.", "2"]
    ],
    "public/app/plugins/datasource/prometheus/querybuilder/components/metrics-modal/ResultsTable.tsx:5381": [
      [0, 0, 0, "Styles should be written using objects.", "0"],
      [0, 0, 0, "Styles should be written using objects.", "1"],
      [0, 0, 0, "Styles should be written using objects.", "2"],
      [0, 0, 0, "Styles should be written using objects.", "3"],
      [0, 0, 0, "Styles should be written using objects.", "4"],
      [0, 0, 0, "Styles should be written using objects.", "5"],
      [0, 0, 0, "Styles should be written using objects.", "6"],
      [0, 0, 0, "Styles should be written using objects.", "7"],
      [0, 0, 0, "Styles should be written using objects.", "8"],
      [0, 0, 0, "Styles should be written using objects.", "9"],
      [0, 0, 0, "Styles should be written using objects.", "10"],
      [0, 0, 0, "Styles should be written using objects.", "11"],
      [0, 0, 0, "Styles should be written using objects.", "12"]
    ],
    "public/app/plugins/datasource/prometheus/querybuilder/components/metrics-modal/styles.ts:5381": [
      [0, 0, 0, "Styles should be written using objects.", "0"],
      [0, 0, 0, "Styles should be written using objects.", "1"],
      [0, 0, 0, "Styles should be written using objects.", "2"],
      [0, 0, 0, "Styles should be written using objects.", "3"],
      [0, 0, 0, "Styles should be written using objects.", "4"],
      [0, 0, 0, "Styles should be written using objects.", "5"],
      [0, 0, 0, "Styles should be written using objects.", "6"],
      [0, 0, 0, "Styles should be written using objects.", "7"],
      [0, 0, 0, "Styles should be written using objects.", "8"],
      [0, 0, 0, "Styles should be written using objects.", "9"],
      [0, 0, 0, "Styles should be written using objects.", "10"],
      [0, 0, 0, "Styles should be written using objects.", "11"],
      [0, 0, 0, "Styles should be written using objects.", "12"],
      [0, 0, 0, "Styles should be written using objects.", "13"],
      [0, 0, 0, "Styles should be written using objects.", "14"],
      [0, 0, 0, "Styles should be written using objects.", "15"],
      [0, 0, 0, "Styles should be written using objects.", "16"],
      [0, 0, 0, "Styles should be written using objects.", "17"],
      [0, 0, 0, "Styles should be written using objects.", "18"]
    ],
    "public/app/plugins/datasource/prometheus/querybuilder/shared/LabelFilterItem.tsx:5381": [
      [0, 0, 0, "Use data-testid for E2E selectors instead of aria-label", "0"],
      [0, 0, 0, "Do not use any type assertions.", "1"],
      [0, 0, 0, "Do not use any type assertions.", "2"],
      [0, 0, 0, "Use data-testid for E2E selectors instead of aria-label", "3"],
      [0, 0, 0, "Do not use any type assertions.", "4"],
      [0, 0, 0, "Do not use any type assertions.", "5"],
      [0, 0, 0, "Use data-testid for E2E selectors instead of aria-label", "6"],
      [0, 0, 0, "Do not use any type assertions.", "7"],
      [0, 0, 0, "Do not use any type assertions.", "8"],
      [0, 0, 0, "Unexpected any. Specify a different type.", "9"],
      [0, 0, 0, "Do not use any type assertions.", "10"],
      [0, 0, 0, "Do not use any type assertions.", "11"]
    ],
    "public/app/plugins/datasource/prometheus/querybuilder/shared/LabelFilters.tsx:5381": [
      [0, 0, 0, "Do not use any type assertions.", "0"]
    ],
    "public/app/plugins/datasource/prometheus/querybuilder/shared/OperationEditor.tsx:5381": [
      [0, 0, 0, "Unexpected any. Specify a different type.", "0"]
    ],
    "public/app/plugins/datasource/prometheus/querybuilder/shared/OperationParamEditor.tsx:5381": [
      [0, 0, 0, "Do not use any type assertions.", "0"],
      [0, 0, 0, "Do not use any type assertions.", "1"],
      [0, 0, 0, "Unexpected any. Specify a different type.", "2"],
      [0, 0, 0, "Do not use any type assertions.", "3"],
      [0, 0, 0, "Do not use any type assertions.", "4"]
    ],
    "public/app/plugins/datasource/prometheus/querybuilder/shared/QueryBuilderHints.tsx:5381": [
      [0, 0, 0, "Styles should be written using objects.", "0"],
      [0, 0, 0, "Styles should be written using objects.", "1"]
    ],
    "public/app/plugins/datasource/prometheus/querybuilder/shared/operationUtils.ts:5381": [
      [0, 0, 0, "Do not use any type assertions.", "0"]
    ],
    "public/app/plugins/datasource/prometheus/querybuilder/shared/parsingUtils.ts:5381": [
      [0, 0, 0, "Unexpected any. Specify a different type.", "0"]
    ],
    "public/app/plugins/datasource/prometheus/querybuilder/shared/types.ts:5381": [
      [0, 0, 0, "Unexpected any. Specify a different type.", "0"],
      [0, 0, 0, "Unexpected any. Specify a different type.", "1"],
      [0, 0, 0, "Unexpected any. Specify a different type.", "2"]
    ],
    "public/app/plugins/datasource/prometheus/result_transformer.test.ts:5381": [
      [0, 0, 0, "Unexpected any. Specify a different type.", "0"],
      [0, 0, 0, "Unexpected any. Specify a different type.", "1"],
      [0, 0, 0, "Unexpected any. Specify a different type.", "2"],
      [0, 0, 0, "Unexpected any. Specify a different type.", "3"],
      [0, 0, 0, "Unexpected any. Specify a different type.", "4"],
      [0, 0, 0, "Unexpected any. Specify a different type.", "5"],
      [0, 0, 0, "Unexpected any. Specify a different type.", "6"],
      [0, 0, 0, "Unexpected any. Specify a different type.", "7"],
      [0, 0, 0, "Unexpected any. Specify a different type.", "8"],
      [0, 0, 0, "Unexpected any. Specify a different type.", "9"],
      [0, 0, 0, "Unexpected any. Specify a different type.", "10"],
      [0, 0, 0, "Unexpected any. Specify a different type.", "11"],
      [0, 0, 0, "Unexpected any. Specify a different type.", "12"],
      [0, 0, 0, "Unexpected any. Specify a different type.", "13"],
      [0, 0, 0, "Unexpected any. Specify a different type.", "14"],
      [0, 0, 0, "Unexpected any. Specify a different type.", "15"],
      [0, 0, 0, "Unexpected any. Specify a different type.", "16"],
      [0, 0, 0, "Unexpected any. Specify a different type.", "17"],
      [0, 0, 0, "Unexpected any. Specify a different type.", "18"],
      [0, 0, 0, "Unexpected any. Specify a different type.", "19"],
      [0, 0, 0, "Unexpected any. Specify a different type.", "20"],
      [0, 0, 0, "Unexpected any. Specify a different type.", "21"],
      [0, 0, 0, "Unexpected any. Specify a different type.", "22"],
      [0, 0, 0, "Unexpected any. Specify a different type.", "23"],
      [0, 0, 0, "Unexpected any. Specify a different type.", "24"],
      [0, 0, 0, "Unexpected any. Specify a different type.", "25"],
      [0, 0, 0, "Unexpected any. Specify a different type.", "26"],
      [0, 0, 0, "Unexpected any. Specify a different type.", "27"],
      [0, 0, 0, "Unexpected any. Specify a different type.", "28"],
      [0, 0, 0, "Unexpected any. Specify a different type.", "29"],
      [0, 0, 0, "Unexpected any. Specify a different type.", "30"],
      [0, 0, 0, "Unexpected any. Specify a different type.", "31"]
    ],
    "public/app/plugins/datasource/prometheus/result_transformer.ts:5381": [
      [0, 0, 0, "Do not use any type assertions.", "0"]
    ],
    "public/app/plugins/datasource/prometheus/types.ts:5381": [
      [0, 0, 0, "Unexpected any. Specify a different type.", "0"],
      [0, 0, 0, "Unexpected any. Specify a different type.", "1"],
      [0, 0, 0, "Unexpected any. Specify a different type.", "2"],
      [0, 0, 0, "Unexpected any. Specify a different type.", "3"]
    ],
    "public/app/plugins/datasource/tempo/LokiSearch.tsx:5381": [
      [0, 0, 0, "Do not use any type assertions.", "0"],
      [0, 0, 0, "Do not use any type assertions.", "1"]
    ],
    "public/app/plugins/datasource/tempo/NativeSearch/NativeSearch.tsx:5381": [
      [0, 0, 0, "Styles should be written using objects.", "0"],
      [0, 0, 0, "Styles should be written using objects.", "1"]
    ],
    "public/app/plugins/datasource/tempo/NativeSearch/TagsField/TagsField.tsx:5381": [
      [0, 0, 0, "Styles should be written using objects.", "0"],
      [0, 0, 0, "Styles should be written using objects.", "1"]
    ],
    "public/app/plugins/datasource/tempo/SearchTraceQLEditor/DurationInput.tsx:5381": [
      [0, 0, 0, "Styles should be written using objects.", "0"]
    ],
    "public/app/plugins/datasource/tempo/SearchTraceQLEditor/GroupByField.tsx:5381": [
      [0, 0, 0, "Styles should be written using objects.", "0"]
    ],
    "public/app/plugins/datasource/tempo/SearchTraceQLEditor/SearchField.tsx:5381": [
      [0, 0, 0, "Styles should be written using objects.", "0"]
    ],
    "public/app/plugins/datasource/tempo/SearchTraceQLEditor/TagsInput.tsx:5381": [
      [0, 0, 0, "Styles should be written using objects.", "0"],
      [0, 0, 0, "Styles should be written using objects.", "1"]
    ],
    "public/app/plugins/datasource/tempo/SearchTraceQLEditor/TraceQLSearch.tsx:5381": [
      [0, 0, 0, "Styles should be written using objects.", "0"],
      [0, 0, 0, "Styles should be written using objects.", "1"]
    ],
    "public/app/plugins/datasource/tempo/ServiceGraphSection.tsx:5381": [
      [0, 0, 0, "Do not use any type assertions.", "0"],
      [0, 0, 0, "Do not use any type assertions.", "1"],
      [0, 0, 0, "Styles should be written using objects.", "2"],
      [0, 0, 0, "Styles should be written using objects.", "3"]
    ],
    "public/app/plugins/datasource/tempo/configuration/ConfigEditor.tsx:5381": [
      [0, 0, 0, "Styles should be written using objects.", "0"]
    ],
    "public/app/plugins/datasource/tempo/configuration/QuerySettings.tsx:5381": [
      [0, 0, 0, "Styles should be written using objects.", "0"],
      [0, 0, 0, "Styles should be written using objects.", "1"],
      [0, 0, 0, "Styles should be written using objects.", "2"]
    ],
    "public/app/plugins/datasource/tempo/configuration/TraceQLSearchSettings.tsx:5381": [
      [0, 0, 0, "Do not use any type assertions.", "0"]
    ],
    "public/app/plugins/datasource/tempo/datasource.test.ts:5381": [
      [0, 0, 0, "Unexpected any. Specify a different type.", "0"],
      [0, 0, 0, "Unexpected any. Specify a different type.", "1"],
      [0, 0, 0, "Unexpected any. Specify a different type.", "2"],
      [0, 0, 0, "Unexpected any. Specify a different type.", "3"],
      [0, 0, 0, "Unexpected any. Specify a different type.", "4"],
      [0, 0, 0, "Unexpected any. Specify a different type.", "5"],
      [0, 0, 0, "Unexpected any. Specify a different type.", "6"],
      [0, 0, 0, "Unexpected any. Specify a different type.", "7"],
      [0, 0, 0, "Unexpected any. Specify a different type.", "8"],
      [0, 0, 0, "Unexpected any. Specify a different type.", "9"],
      [0, 0, 0, "Unexpected any. Specify a different type.", "10"],
      [0, 0, 0, "Unexpected any. Specify a different type.", "11"],
      [0, 0, 0, "Unexpected any. Specify a different type.", "12"],
      [0, 0, 0, "Unexpected any. Specify a different type.", "13"],
      [0, 0, 0, "Unexpected any. Specify a different type.", "14"]
    ],
    "public/app/plugins/datasource/tempo/datasource.ts:5381": [
      [0, 0, 0, "Do not use any type assertions.", "0"],
      [0, 0, 0, "Do not use any type assertions.", "1"],
      [0, 0, 0, "Do not use any type assertions.", "2"],
      [0, 0, 0, "Unexpected any. Specify a different type.", "3"],
      [0, 0, 0, "Do not use any type assertions.", "4"],
      [0, 0, 0, "Do not use any type assertions.", "5"],
      [0, 0, 0, "Unexpected any. Specify a different type.", "6"],
      [0, 0, 0, "Unexpected any. Specify a different type.", "7"],
      [0, 0, 0, "Unexpected any. Specify a different type.", "8"],
      [0, 0, 0, "Unexpected any. Specify a different type.", "9"],
      [0, 0, 0, "Do not use any type assertions.", "10"],
      [0, 0, 0, "Do not use any type assertions.", "11"],
      [0, 0, 0, "Do not use any type assertions.", "12"],
      [0, 0, 0, "Do not use any type assertions.", "13"],
      [0, 0, 0, "Do not use any type assertions.", "14"],
      [0, 0, 0, "Unexpected any. Specify a different type.", "15"],
      [0, 0, 0, "Unexpected any. Specify a different type.", "16"],
      [0, 0, 0, "Unexpected any. Specify a different type.", "17"],
      [0, 0, 0, "Unexpected any. Specify a different type.", "18"]
    ],
    "public/app/plugins/datasource/tempo/language_provider.ts:5381": [
      [0, 0, 0, "Unexpected any. Specify a different type.", "0"]
    ],
    "public/app/plugins/datasource/tempo/resultTransformer.ts:5381": [
      [0, 0, 0, "Do not use any type assertions.", "0"],
      [0, 0, 0, "Unexpected any. Specify a different type.", "1"],
      [0, 0, 0, "Do not use any type assertions.", "2"],
      [0, 0, 0, "Unexpected any. Specify a different type.", "3"],
      [0, 0, 0, "Do not use any type assertions.", "4"],
      [0, 0, 0, "Unexpected any. Specify a different type.", "5"],
      [0, 0, 0, "Do not use any type assertions.", "6"],
      [0, 0, 0, "Do not use any type assertions.", "7"],
      [0, 0, 0, "Do not use any type assertions.", "8"],
      [0, 0, 0, "Unexpected any. Specify a different type.", "9"]
    ],
    "public/app/plugins/datasource/tempo/traceql/QueryEditor.tsx:5381": [
      [0, 0, 0, "Styles should be written using objects.", "0"]
    ],
    "public/app/plugins/datasource/tempo/traceql/TraceQLEditor.tsx:5381": [
      [0, 0, 0, "Styles should be written using objects.", "0"],
      [0, 0, 0, "Styles should be written using objects.", "1"]
    ],
    "public/app/plugins/datasource/tempo/traceql/autocomplete.test.ts:5381": [
      [0, 0, 0, "Unexpected any. Specify a different type.", "0"],
      [0, 0, 0, "Unexpected any. Specify a different type.", "1"]
    ],
    "public/app/plugins/datasource/zipkin/ConfigEditor.tsx:5381": [
      [0, 0, 0, "Styles should be written using objects.", "0"]
    ],
    "public/app/plugins/datasource/zipkin/QueryField.tsx:5381": [
      [0, 0, 0, "Do not use any type assertions.", "0"],
      [0, 0, 0, "Do not use any type assertions.", "1"],
      [0, 0, 0, "Unexpected any. Specify a different type.", "2"]
    ],
    "public/app/plugins/datasource/zipkin/datasource.ts:5381": [
      [0, 0, 0, "Do not use any type assertions.", "0"],
      [0, 0, 0, "Unexpected any. Specify a different type.", "1"],
      [0, 0, 0, "Unexpected any. Specify a different type.", "2"],
      [0, 0, 0, "Unexpected any. Specify a different type.", "3"],
      [0, 0, 0, "Unexpected any. Specify a different type.", "4"]
    ],
    "public/app/plugins/datasource/zipkin/utils/testResponse.ts:5381": [
      [0, 0, 0, "Unexpected any. Specify a different type.", "0"],
      [0, 0, 0, "Unexpected any. Specify a different type.", "1"]
    ],
    "public/app/plugins/datasource/zipkin/utils/transforms.ts:5381": [
      [0, 0, 0, "Do not use any type assertions.", "0"],
      [0, 0, 0, "Unexpected any. Specify a different type.", "1"]
    ],
    "public/app/plugins/panel/alertGroups/AlertGroup.tsx:5381": [
      [0, 0, 0, "Styles should be written using objects.", "0"],
      [0, 0, 0, "Styles should be written using objects.", "1"],
      [0, 0, 0, "Styles should be written using objects.", "2"],
      [0, 0, 0, "Styles should be written using objects.", "3"],
      [0, 0, 0, "Styles should be written using objects.", "4"],
      [0, 0, 0, "Styles should be written using objects.", "5"],
      [0, 0, 0, "Styles should be written using objects.", "6"]
    ],
    "public/app/plugins/panel/alertlist/AlertInstances.tsx:5381": [
      [0, 0, 0, "Styles should be written using objects.", "0"],
      [0, 0, 0, "Styles should be written using objects.", "1"]
    ],
    "public/app/plugins/panel/alertlist/AlertList.tsx:5381": [
      [0, 0, 0, "Unexpected any. Specify a different type.", "0"],
      [0, 0, 0, "Unexpected any. Specify a different type.", "1"],
      [0, 0, 0, "Unexpected any. Specify a different type.", "2"],
      [0, 0, 0, "Styles should be written using objects.", "3"],
      [0, 0, 0, "Styles should be written using objects.", "4"],
      [0, 0, 0, "Styles should be written using objects.", "5"],
      [0, 0, 0, "Styles should be written using objects.", "6"],
      [0, 0, 0, "Styles should be written using objects.", "7"],
      [0, 0, 0, "Styles should be written using objects.", "8"],
      [0, 0, 0, "Styles should be written using objects.", "9"],
      [0, 0, 0, "Styles should be written using objects.", "10"],
      [0, 0, 0, "Styles should be written using objects.", "11"],
      [0, 0, 0, "Styles should be written using objects.", "12"]
    ],
    "public/app/plugins/panel/alertlist/AlertListMigrationHandler.ts:5381": [
      [0, 0, 0, "Unexpected any. Specify a different type.", "0"],
      [0, 0, 0, "Unexpected any. Specify a different type.", "1"],
      [0, 0, 0, "Unexpected any. Specify a different type.", "2"]
    ],
    "public/app/plugins/panel/alertlist/UnifiedAlertList.tsx:5381": [
      [0, 0, 0, "Styles should be written using objects.", "0"],
      [0, 0, 0, "Styles should be written using objects.", "1"],
      [0, 0, 0, "Styles should be written using objects.", "2"],
      [0, 0, 0, "Styles should be written using objects.", "3"],
      [0, 0, 0, "Styles should be written using objects.", "4"],
      [0, 0, 0, "Styles should be written using objects.", "5"],
      [0, 0, 0, "Styles should be written using objects.", "6"],
      [0, 0, 0, "Styles should be written using objects.", "7"],
      [0, 0, 0, "Styles should be written using objects.", "8"],
      [0, 0, 0, "Styles should be written using objects.", "9"],
      [0, 0, 0, "Styles should be written using objects.", "10"],
      [0, 0, 0, "Styles should be written using objects.", "11"],
      [0, 0, 0, "Styles should be written using objects.", "12"],
      [0, 0, 0, "Styles should be written using objects.", "13"],
      [0, 0, 0, "Styles should be written using objects.", "14"],
      [0, 0, 0, "Styles should be written using objects.", "15"],
      [0, 0, 0, "Styles should be written using objects.", "16"]
    ],
    "public/app/plugins/panel/alertlist/unified-alerting/UngroupedView.tsx:5381": [
      [0, 0, 0, "Styles should be written using objects.", "0"],
      [0, 0, 0, "Styles should be written using objects.", "1"],
      [0, 0, 0, "Styles should be written using objects.", "2"],
      [0, 0, 0, "Styles should be written using objects.", "3"],
      [0, 0, 0, "Styles should be written using objects.", "4"],
      [0, 0, 0, "Styles should be written using objects.", "5"],
      [0, 0, 0, "Styles should be written using objects.", "6"]
    ],
    "public/app/plugins/panel/annolist/AnnoListPanel.test.tsx:5381": [
      [0, 0, 0, "Unexpected any. Specify a different type.", "0"],
      [0, 0, 0, "Unexpected any. Specify a different type.", "1"],
      [0, 0, 0, "Unexpected any. Specify a different type.", "2"],
      [0, 0, 0, "Unexpected any. Specify a different type.", "3"]
    ],
    "public/app/plugins/panel/annolist/AnnoListPanel.tsx:5381": [
      [0, 0, 0, "Unexpected any. Specify a different type.", "0"],
      [0, 0, 0, "Unexpected any. Specify a different type.", "1"],
      [0, 0, 0, "Do not use any type assertions.", "2"],
      [0, 0, 0, "Styles should be written using objects.", "3"]
    ],
    "public/app/plugins/panel/annolist/module.tsx:5381": [
      [0, 0, 0, "Do not use any type assertions.", "0"]
    ],
    "public/app/plugins/panel/barchart/BarChartPanel.tsx:5381": [
      [0, 0, 0, "Do not use any type assertions.", "0"],
      [0, 0, 0, "Do not use any type assertions.", "1"]
    ],
    "public/app/plugins/panel/barchart/bars.ts:5381": [
      [0, 0, 0, "Do not use any type assertions.", "0"],
      [0, 0, 0, "Unexpected any. Specify a different type.", "1"],
      [0, 0, 0, "Do not use any type assertions.", "2"],
      [0, 0, 0, "Unexpected any. Specify a different type.", "3"],
      [0, 0, 0, "Do not use any type assertions.", "4"]
    ],
    "public/app/plugins/panel/barchart/module.tsx:5381": [
      [0, 0, 0, "Do not use any type assertions.", "0"]
    ],
    "public/app/plugins/panel/barchart/quadtree.ts:5381": [
      [0, 0, 0, "Unexpected any. Specify a different type.", "0"]
    ],
    "public/app/plugins/panel/candlestick/CandlestickPanel.tsx:5381": [
      [0, 0, 0, "Do not use any type assertions.", "0"],
      [0, 0, 0, "Unexpected any. Specify a different type.", "1"]
    ],
    "public/app/plugins/panel/canvas/components/CanvasContextMenu.tsx:5381": [
      [0, 0, 0, "Styles should be written using objects.", "0"]
    ],
    "public/app/plugins/panel/canvas/components/CanvasTooltip.tsx:5381": [
      [0, 0, 0, "Styles should be written using objects.", "0"]
    ],
    "public/app/plugins/panel/canvas/components/SetBackground.tsx:5381": [
      [0, 0, 0, "Styles should be written using objects.", "0"]
    ],
    "public/app/plugins/panel/canvas/components/connections/ConnectionAnchors.tsx:5381": [
      [0, 0, 0, "Styles should be written using objects.", "0"],
      [0, 0, 0, "Styles should be written using objects.", "1"],
      [0, 0, 0, "Styles should be written using objects.", "2"],
      [0, 0, 0, "Styles should be written using objects.", "3"]
    ],
    "public/app/plugins/panel/canvas/components/connections/ConnectionSVG.tsx:5381": [
      [0, 0, 0, "Styles should be written using objects.", "0"],
      [0, 0, 0, "Styles should be written using objects.", "1"]
    ],
    "public/app/plugins/panel/canvas/editor/connectionEditor.tsx:5381": [
      [0, 0, 0, "Unexpected any. Specify a different type.", "0"]
    ],
    "public/app/plugins/panel/canvas/editor/element/APIEditor.tsx:5381": [
      [0, 0, 0, "Do not use any type assertions.", "0"]
    ],
    "public/app/plugins/panel/canvas/editor/element/ConstraintSelectionBox.tsx:5381": [
      [0, 0, 0, "Styles should be written using objects.", "0"],
      [0, 0, 0, "Styles should be written using objects.", "1"],
      [0, 0, 0, "Styles should be written using objects.", "2"],
      [0, 0, 0, "Styles should be written using objects.", "3"],
      [0, 0, 0, "Styles should be written using objects.", "4"],
      [0, 0, 0, "Styles should be written using objects.", "5"],
      [0, 0, 0, "Styles should be written using objects.", "6"],
      [0, 0, 0, "Styles should be written using objects.", "7"]
    ],
    "public/app/plugins/panel/canvas/editor/element/PlacementEditor.tsx:5381": [
      [0, 0, 0, "Unexpected any. Specify a different type.", "0"]
    ],
    "public/app/plugins/panel/canvas/editor/element/QuickPositioning.tsx:5381": [
      [0, 0, 0, "Styles should be written using objects.", "0"],
      [0, 0, 0, "Styles should be written using objects.", "1"]
    ],
    "public/app/plugins/panel/canvas/editor/element/elementEditor.tsx:5381": [
      [0, 0, 0, "Unexpected any. Specify a different type.", "0"],
      [0, 0, 0, "Do not use any type assertions.", "1"],
      [0, 0, 0, "Unexpected any. Specify a different type.", "2"]
    ],
    "public/app/plugins/panel/canvas/editor/inline/InlineEdit.tsx:5381": [
      [0, 0, 0, "Styles should be written using objects.", "0"],
      [0, 0, 0, "Styles should be written using objects.", "1"],
      [0, 0, 0, "Styles should be written using objects.", "2"],
      [0, 0, 0, "Styles should be written using objects.", "3"],
      [0, 0, 0, "Styles should be written using objects.", "4"],
      [0, 0, 0, "Styles should be written using objects.", "5"],
      [0, 0, 0, "Styles should be written using objects.", "6"]
    ],
    "public/app/plugins/panel/canvas/editor/inline/InlineEditBody.tsx:5381": [
      [0, 0, 0, "Unexpected any. Specify a different type.", "0"],
      [0, 0, 0, "Unexpected any. Specify a different type.", "1"],
      [0, 0, 0, "Unexpected any. Specify a different type.", "2"],
      [0, 0, 0, "Do not use any type assertions.", "3"],
      [0, 0, 0, "Unexpected any. Specify a different type.", "4"],
      [0, 0, 0, "Styles should be written using objects.", "5"]
    ],
    "public/app/plugins/panel/canvas/editor/layer/TreeNavigationEditor.tsx:5381": [
      [0, 0, 0, "Unexpected any. Specify a different type.", "0"],
      [0, 0, 0, "Styles should be written using objects.", "1"]
    ],
    "public/app/plugins/panel/canvas/editor/layer/TreeNodeTitle.tsx:5381": [
      [0, 0, 0, "Styles should be written using objects.", "0"],
      [0, 0, 0, "Styles should be written using objects.", "1"],
      [0, 0, 0, "Styles should be written using objects.", "2"],
      [0, 0, 0, "Styles should be written using objects.", "3"]
    ],
    "public/app/plugins/panel/canvas/editor/layer/layerEditor.tsx:5381": [
      [0, 0, 0, "Do not use any type assertions.", "0"],
      [0, 0, 0, "Unexpected any. Specify a different type.", "1"],
      [0, 0, 0, "Do not use any type assertions.", "2"],
      [0, 0, 0, "Unexpected any. Specify a different type.", "3"],
      [0, 0, 0, "Do not use any type assertions.", "4"],
      [0, 0, 0, "Unexpected any. Specify a different type.", "5"]
    ],
    "public/app/plugins/panel/canvas/globalStyles.ts:5381": [
      [0, 0, 0, "Styles should be written using objects.", "0"]
    ],
    "public/app/plugins/panel/dashlist/migrations.test.ts:5381": [
      [0, 0, 0, "Unexpected any. Specify a different type.", "0"]
    ],
    "public/app/plugins/panel/dashlist/styles.ts:5381": [
      [0, 0, 0, "Styles should be written using objects.", "0"],
      [0, 0, 0, "Styles should be written using objects.", "1"],
      [0, 0, 0, "Styles should be written using objects.", "2"],
      [0, 0, 0, "Styles should be written using objects.", "3"],
      [0, 0, 0, "Styles should be written using objects.", "4"],
      [0, 0, 0, "Styles should be written using objects.", "5"],
      [0, 0, 0, "Styles should be written using objects.", "6"]
    ],
    "public/app/plugins/panel/datagrid/utils.ts:5381": [
      [0, 0, 0, "Styles should be written using objects.", "0"],
      [0, 0, 0, "Styles should be written using objects.", "1"],
      [0, 0, 0, "Styles should be written using objects.", "2"]
    ],
    "public/app/plugins/panel/debug/CursorView.tsx:5381": [
      [0, 0, 0, "Do not use any type assertions.", "0"],
      [0, 0, 0, "Unexpected any. Specify a different type.", "1"]
    ],
    "public/app/plugins/panel/debug/EventBusLogger.tsx:5381": [
      [0, 0, 0, "Unexpected any. Specify a different type.", "0"],
      [0, 0, 0, "Do not use any type assertions.", "1"],
      [0, 0, 0, "Unexpected any. Specify a different type.", "2"]
    ],
    "public/app/plugins/panel/gauge/GaugeMigrations.ts:5381": [
      [0, 0, 0, "Unexpected any. Specify a different type.", "0"]
    ],
    "public/app/plugins/panel/geomap/GeomapOverlay.tsx:5381": [
      [0, 0, 0, "Styles should be written using objects.", "0"],
      [0, 0, 0, "Styles should be written using objects.", "1"],
      [0, 0, 0, "Styles should be written using objects.", "2"],
      [0, 0, 0, "Styles should be written using objects.", "3"]
    ],
    "public/app/plugins/panel/geomap/GeomapPanel.tsx:5381": [
      [0, 0, 0, "Styles should be written using objects.", "0"],
      [0, 0, 0, "Styles should be written using objects.", "1"]
    ],
    "public/app/plugins/panel/geomap/components/DebugOverlay.tsx:5381": [
      [0, 0, 0, "Styles should be written using objects.", "0"]
    ],
    "public/app/plugins/panel/geomap/components/MarkersLegend.tsx:5381": [
      [0, 0, 0, "Do not use any type assertions.", "0"],
      [0, 0, 0, "Do not use any type assertions.", "1"],
      [0, 0, 0, "Unexpected any. Specify a different type.", "2"],
      [0, 0, 0, "Styles should be written using objects.", "3"],
      [0, 0, 0, "Styles should be written using objects.", "4"],
      [0, 0, 0, "Styles should be written using objects.", "5"],
      [0, 0, 0, "Styles should be written using objects.", "6"],
      [0, 0, 0, "Styles should be written using objects.", "7"],
      [0, 0, 0, "Styles should be written using objects.", "8"],
      [0, 0, 0, "Styles should be written using objects.", "9"],
      [0, 0, 0, "Styles should be written using objects.", "10"]
    ],
    "public/app/plugins/panel/geomap/components/MeasureOverlay.tsx:5381": [
      [0, 0, 0, "Styles should be written using objects.", "0"],
      [0, 0, 0, "Styles should be written using objects.", "1"],
      [0, 0, 0, "Styles should be written using objects.", "2"],
      [0, 0, 0, "Styles should be written using objects.", "3"],
      [0, 0, 0, "Styles should be written using objects.", "4"],
      [0, 0, 0, "Styles should be written using objects.", "5"]
    ],
    "public/app/plugins/panel/geomap/components/MeasureVectorLayer.ts:5381": [
      [0, 0, 0, "Do not use any type assertions.", "0"],
      [0, 0, 0, "Do not use any type assertions.", "1"],
      [0, 0, 0, "Do not use any type assertions.", "2"]
    ],
    "public/app/plugins/panel/geomap/editor/GeomapStyleRulesEditor.tsx:5381": [
      [0, 0, 0, "Unexpected any. Specify a different type.", "0"],
      [0, 0, 0, "Do not use any type assertions.", "1"]
    ],
    "public/app/plugins/panel/geomap/editor/StyleEditor.tsx:5381": [
      [0, 0, 0, "Do not use any type assertions.", "0"],
      [0, 0, 0, "Do not use any type assertions.", "1"],
      [0, 0, 0, "Do not use any type assertions.", "2"],
      [0, 0, 0, "Do not use any type assertions.", "3"],
      [0, 0, 0, "Do not use any type assertions.", "4"],
      [0, 0, 0, "Do not use any type assertions.", "5"],
      [0, 0, 0, "Do not use any type assertions.", "6"],
      [0, 0, 0, "Do not use any type assertions.", "7"],
      [0, 0, 0, "Do not use any type assertions.", "8"],
      [0, 0, 0, "Do not use any type assertions.", "9"],
      [0, 0, 0, "Do not use any type assertions.", "10"],
      [0, 0, 0, "Do not use any type assertions.", "11"]
    ],
    "public/app/plugins/panel/geomap/editor/StyleRuleEditor.tsx:5381": [
      [0, 0, 0, "Unexpected any. Specify a different type.", "0"],
      [0, 0, 0, "Do not use any type assertions.", "1"],
      [0, 0, 0, "Styles should be written using objects.", "2"],
      [0, 0, 0, "Styles should be written using objects.", "3"],
      [0, 0, 0, "Styles should be written using objects.", "4"],
      [0, 0, 0, "Styles should be written using objects.", "5"],
      [0, 0, 0, "Styles should be written using objects.", "6"]
    ],
    "public/app/plugins/panel/geomap/globalStyles.ts:5381": [
      [0, 0, 0, "Styles should be written using objects.", "0"]
    ],
    "public/app/plugins/panel/geomap/layers/basemaps/esri.ts:5381": [
      [0, 0, 0, "Do not use any type assertions.", "0"]
    ],
    "public/app/plugins/panel/geomap/layers/data/dayNightLayer.tsx:5381": [
      [0, 0, 0, "Do not use any type assertions.", "0"]
    ],
    "public/app/plugins/panel/geomap/layers/data/geojsonDynamic.ts:5381": [
      [0, 0, 0, "Do not use any type assertions.", "0"]
    ],
    "public/app/plugins/panel/geomap/layers/data/heatMap.tsx:5381": [
      [0, 0, 0, "Do not use any type assertions.", "0"]
    ],
    "public/app/plugins/panel/geomap/layers/data/markersLayer.tsx:5381": [
      [0, 0, 0, "Do not use any type assertions.", "0"]
    ],
    "public/app/plugins/panel/geomap/layers/data/photosLayer.tsx:5381": [
      [0, 0, 0, "Do not use any type assertions.", "0"]
    ],
    "public/app/plugins/panel/geomap/layers/data/routeLayer.tsx:5381": [
      [0, 0, 0, "Do not use any type assertions.", "0"],
      [0, 0, 0, "Do not use any type assertions.", "1"],
      [0, 0, 0, "Do not use any type assertions.", "2"]
    ],
    "public/app/plugins/panel/geomap/layers/registry.ts:5381": [
      [0, 0, 0, "Unexpected any. Specify a different type.", "0"],
      [0, 0, 0, "Unexpected any. Specify a different type.", "1"]
    ],
    "public/app/plugins/panel/geomap/migrations.ts:5381": [
      [0, 0, 0, "Unexpected any. Specify a different type.", "0"],
      [0, 0, 0, "Unexpected any. Specify a different type.", "1"]
    ],
    "public/app/plugins/panel/geomap/utils/layers.ts:5381": [
      [0, 0, 0, "Unexpected any. Specify a different type.", "0"],
      [0, 0, 0, "Do not use any type assertions.", "1"]
    ],
    "public/app/plugins/panel/geomap/utils/selection.ts:5381": [
      [0, 0, 0, "Unexpected any. Specify a different type.", "0"]
    ],
    "public/app/plugins/panel/geomap/utils/tooltip.ts:5381": [
      [0, 0, 0, "Do not use any type assertions.", "0"]
    ],
    "public/app/plugins/panel/gettingstarted/GettingStarted.tsx:5381": [
      [0, 0, 0, "Styles should be written using objects.", "0"],
      [0, 0, 0, "Styles should be written using objects.", "1"],
      [0, 0, 0, "Styles should be written using objects.", "2"],
      [0, 0, 0, "Styles should be written using objects.", "3"],
      [0, 0, 0, "Styles should be written using objects.", "4"],
      [0, 0, 0, "Styles should be written using objects.", "5"],
      [0, 0, 0, "Styles should be written using objects.", "6"],
      [0, 0, 0, "Styles should be written using objects.", "7"],
      [0, 0, 0, "Styles should be written using objects.", "8"],
      [0, 0, 0, "Styles should be written using objects.", "9"],
      [0, 0, 0, "Styles should be written using objects.", "10"]
    ],
    "public/app/plugins/panel/gettingstarted/components/DocsCard.tsx:5381": [
      [0, 0, 0, "Styles should be written using objects.", "0"],
      [0, 0, 0, "Styles should be written using objects.", "1"],
      [0, 0, 0, "Styles should be written using objects.", "2"],
      [0, 0, 0, "Styles should be written using objects.", "3"],
      [0, 0, 0, "Styles should be written using objects.", "4"]
    ],
    "public/app/plugins/panel/gettingstarted/components/Step.tsx:5381": [
      [0, 0, 0, "Styles should be written using objects.", "0"],
      [0, 0, 0, "Styles should be written using objects.", "1"],
      [0, 0, 0, "Styles should be written using objects.", "2"],
      [0, 0, 0, "Styles should be written using objects.", "3"]
    ],
    "public/app/plugins/panel/gettingstarted/components/TutorialCard.tsx:5381": [
      [0, 0, 0, "Styles should be written using objects.", "0"],
      [0, 0, 0, "Styles should be written using objects.", "1"],
      [0, 0, 0, "Styles should be written using objects.", "2"],
      [0, 0, 0, "Styles should be written using objects.", "3"],
      [0, 0, 0, "Styles should be written using objects.", "4"],
      [0, 0, 0, "Styles should be written using objects.", "5"]
    ],
    "public/app/plugins/panel/gettingstarted/components/sharedStyles.ts:5381": [
      [0, 0, 0, "Styles should be written using objects.", "0"],
      [0, 0, 0, "Styles should be written using objects.", "1"]
    ],
    "public/app/plugins/panel/graph/GraphContextMenuCtrl.ts:5381": [
      [0, 0, 0, "Unexpected any. Specify a different type.", "0"],
      [0, 0, 0, "Unexpected any. Specify a different type.", "1"]
    ],
    "public/app/plugins/panel/graph/GraphMigrations.ts:5381": [
      [0, 0, 0, "Unexpected any. Specify a different type.", "0"],
      [0, 0, 0, "Unexpected any. Specify a different type.", "1"],
      [0, 0, 0, "Do not use any type assertions.", "2"]
    ],
    "public/app/plugins/panel/graph/Legend/Legend.tsx:5381": [
      [0, 0, 0, "Unexpected any. Specify a different type.", "0"],
      [0, 0, 0, "Unexpected any. Specify a different type.", "1"],
      [0, 0, 0, "Unexpected any. Specify a different type.", "2"],
      [0, 0, 0, "Unexpected any. Specify a different type.", "3"],
      [0, 0, 0, "Unexpected any. Specify a different type.", "4"],
      [0, 0, 0, "Unexpected any. Specify a different type.", "5"],
      [0, 0, 0, "Do not use any type assertions.", "6"],
      [0, 0, 0, "Unexpected any. Specify a different type.", "7"],
      [0, 0, 0, "Unexpected any. Specify a different type.", "8"],
      [0, 0, 0, "Unexpected any. Specify a different type.", "9"],
      [0, 0, 0, "Unexpected any. Specify a different type.", "10"]
    ],
    "public/app/plugins/panel/graph/Legend/LegendSeriesItem.tsx:5381": [
      [0, 0, 0, "Unexpected any. Specify a different type.", "0"],
      [0, 0, 0, "Unexpected any. Specify a different type.", "1"],
      [0, 0, 0, "Unexpected any. Specify a different type.", "2"],
      [0, 0, 0, "Unexpected any. Specify a different type.", "3"],
      [0, 0, 0, "Unexpected any. Specify a different type.", "4"],
      [0, 0, 0, "Unexpected any. Specify a different type.", "5"],
      [0, 0, 0, "Use data-testid for E2E selectors instead of aria-label", "6"],
      [0, 0, 0, "Unexpected any. Specify a different type.", "7"]
    ],
    "public/app/plugins/panel/graph/align_yaxes.ts:5381": [
      [0, 0, 0, "Unexpected any. Specify a different type.", "0"],
      [0, 0, 0, "Unexpected any. Specify a different type.", "1"],
      [0, 0, 0, "Unexpected any. Specify a different type.", "2"],
      [0, 0, 0, "Unexpected any. Specify a different type.", "3"]
    ],
    "public/app/plugins/panel/graph/annotation_tooltip.ts:5381": [
      [0, 0, 0, "Unexpected any. Specify a different type.", "0"],
      [0, 0, 0, "Unexpected any. Specify a different type.", "1"],
      [0, 0, 0, "Unexpected any. Specify a different type.", "2"]
    ],
    "public/app/plugins/panel/graph/axes_editor.ts:5381": [
      [0, 0, 0, "Unexpected any. Specify a different type.", "0"],
      [0, 0, 0, "Unexpected any. Specify a different type.", "1"],
      [0, 0, 0, "Unexpected any. Specify a different type.", "2"],
      [0, 0, 0, "Unexpected any. Specify a different type.", "3"],
      [0, 0, 0, "Unexpected any. Specify a different type.", "4"],
      [0, 0, 0, "Unexpected any. Specify a different type.", "5"],
      [0, 0, 0, "Do not use any type assertions.", "6"],
      [0, 0, 0, "Unexpected any. Specify a different type.", "7"]
    ],
    "public/app/plugins/panel/graph/data_processor.ts:5381": [
      [0, 0, 0, "Unexpected any. Specify a different type.", "0"],
      [0, 0, 0, "Unexpected any. Specify a different type.", "1"],
      [0, 0, 0, "Unexpected any. Specify a different type.", "2"],
      [0, 0, 0, "Unexpected any. Specify a different type.", "3"],
      [0, 0, 0, "Unexpected any. Specify a different type.", "4"]
    ],
    "public/app/plugins/panel/graph/event_editor.ts:5381": [
      [0, 0, 0, "Unexpected any. Specify a different type.", "0"],
      [0, 0, 0, "Unexpected any. Specify a different type.", "1"],
      [0, 0, 0, "Unexpected any. Specify a different type.", "2"]
    ],
    "public/app/plugins/panel/graph/event_manager.ts:5381": [
      [0, 0, 0, "Unexpected any. Specify a different type.", "0"],
      [0, 0, 0, "Unexpected any. Specify a different type.", "1"],
      [0, 0, 0, "Unexpected any. Specify a different type.", "2"],
      [0, 0, 0, "Unexpected any. Specify a different type.", "3"],
      [0, 0, 0, "Unexpected any. Specify a different type.", "4"],
      [0, 0, 0, "Unexpected any. Specify a different type.", "5"],
      [0, 0, 0, "Unexpected any. Specify a different type.", "6"],
      [0, 0, 0, "Unexpected any. Specify a different type.", "7"]
    ],
    "public/app/plugins/panel/graph/graph.ts:5381": [
      [0, 0, 0, "Unexpected any. Specify a different type.", "0"],
      [0, 0, 0, "Unexpected any. Specify a different type.", "1"],
      [0, 0, 0, "Unexpected any. Specify a different type.", "2"],
      [0, 0, 0, "Unexpected any. Specify a different type.", "3"],
      [0, 0, 0, "Unexpected any. Specify a different type.", "4"],
      [0, 0, 0, "Unexpected any. Specify a different type.", "5"],
      [0, 0, 0, "Unexpected any. Specify a different type.", "6"],
      [0, 0, 0, "Unexpected any. Specify a different type.", "7"],
      [0, 0, 0, "Unexpected any. Specify a different type.", "8"],
      [0, 0, 0, "Unexpected any. Specify a different type.", "9"],
      [0, 0, 0, "Unexpected any. Specify a different type.", "10"],
      [0, 0, 0, "Unexpected any. Specify a different type.", "11"],
      [0, 0, 0, "Unexpected any. Specify a different type.", "12"],
      [0, 0, 0, "Unexpected any. Specify a different type.", "13"],
      [0, 0, 0, "Do not use any type assertions.", "14"],
      [0, 0, 0, "Unexpected any. Specify a different type.", "15"],
      [0, 0, 0, "Unexpected any. Specify a different type.", "16"],
      [0, 0, 0, "Unexpected any. Specify a different type.", "17"],
      [0, 0, 0, "Unexpected any. Specify a different type.", "18"],
      [0, 0, 0, "Unexpected any. Specify a different type.", "19"],
      [0, 0, 0, "Unexpected any. Specify a different type.", "20"],
      [0, 0, 0, "Unexpected any. Specify a different type.", "21"],
      [0, 0, 0, "Unexpected any. Specify a different type.", "22"],
      [0, 0, 0, "Unexpected any. Specify a different type.", "23"],
      [0, 0, 0, "Unexpected any. Specify a different type.", "24"],
      [0, 0, 0, "Unexpected any. Specify a different type.", "25"],
      [0, 0, 0, "Unexpected any. Specify a different type.", "26"],
      [0, 0, 0, "Unexpected any. Specify a different type.", "27"],
      [0, 0, 0, "Unexpected any. Specify a different type.", "28"],
      [0, 0, 0, "Unexpected any. Specify a different type.", "29"],
      [0, 0, 0, "Unexpected any. Specify a different type.", "30"],
      [0, 0, 0, "Unexpected any. Specify a different type.", "31"],
      [0, 0, 0, "Unexpected any. Specify a different type.", "32"],
      [0, 0, 0, "Unexpected any. Specify a different type.", "33"],
      [0, 0, 0, "Unexpected any. Specify a different type.", "34"],
      [0, 0, 0, "Unexpected any. Specify a different type.", "35"],
      [0, 0, 0, "Unexpected any. Specify a different type.", "36"],
      [0, 0, 0, "Unexpected any. Specify a different type.", "37"],
      [0, 0, 0, "Unexpected any. Specify a different type.", "38"],
      [0, 0, 0, "Unexpected any. Specify a different type.", "39"],
      [0, 0, 0, "Unexpected any. Specify a different type.", "40"],
      [0, 0, 0, "Unexpected any. Specify a different type.", "41"],
      [0, 0, 0, "Unexpected any. Specify a different type.", "42"],
      [0, 0, 0, "Unexpected any. Specify a different type.", "43"],
      [0, 0, 0, "Unexpected any. Specify a different type.", "44"],
      [0, 0, 0, "Unexpected any. Specify a different type.", "45"]
    ],
    "public/app/plugins/panel/graph/graph_tooltip.d.ts:5381": [
      [0, 0, 0, "Unexpected any. Specify a different type.", "0"]
    ],
    "public/app/plugins/panel/graph/graph_tooltip.ts:5381": [
      [0, 0, 0, "Unexpected any. Specify a different type.", "0"],
      [0, 0, 0, "Unexpected any. Specify a different type.", "1"],
      [0, 0, 0, "Unexpected any. Specify a different type.", "2"],
      [0, 0, 0, "Unexpected any. Specify a different type.", "3"],
      [0, 0, 0, "Unexpected any. Specify a different type.", "4"],
      [0, 0, 0, "Unexpected any. Specify a different type.", "5"],
      [0, 0, 0, "Unexpected any. Specify a different type.", "6"],
      [0, 0, 0, "Unexpected any. Specify a different type.", "7"],
      [0, 0, 0, "Unexpected any. Specify a different type.", "8"],
      [0, 0, 0, "Unexpected any. Specify a different type.", "9"],
      [0, 0, 0, "Unexpected any. Specify a different type.", "10"],
      [0, 0, 0, "Unexpected any. Specify a different type.", "11"],
      [0, 0, 0, "Unexpected any. Specify a different type.", "12"],
      [0, 0, 0, "Do not use any type assertions.", "13"],
      [0, 0, 0, "Unexpected any. Specify a different type.", "14"],
      [0, 0, 0, "Unexpected any. Specify a different type.", "15"],
      [0, 0, 0, "Unexpected any. Specify a different type.", "16"],
      [0, 0, 0, "Unexpected any. Specify a different type.", "17"],
      [0, 0, 0, "Unexpected any. Specify a different type.", "18"],
      [0, 0, 0, "Unexpected any. Specify a different type.", "19"]
    ],
    "public/app/plugins/panel/graph/histogram.ts:5381": [
      [0, 0, 0, "Unexpected any. Specify a different type.", "0"],
      [0, 0, 0, "Unexpected any. Specify a different type.", "1"],
      [0, 0, 0, "Unexpected any. Specify a different type.", "2"],
      [0, 0, 0, "Unexpected any. Specify a different type.", "3"],
      [0, 0, 0, "Unexpected any. Specify a different type.", "4"]
    ],
    "public/app/plugins/panel/graph/jquery.flot.events.ts:5381": [
      [0, 0, 0, "Unexpected any. Specify a different type.", "0"],
      [0, 0, 0, "Unexpected any. Specify a different type.", "1"],
      [0, 0, 0, "Unexpected any. Specify a different type.", "2"],
      [0, 0, 0, "Unexpected any. Specify a different type.", "3"],
      [0, 0, 0, "Unexpected any. Specify a different type.", "4"],
      [0, 0, 0, "Unexpected any. Specify a different type.", "5"],
      [0, 0, 0, "Unexpected any. Specify a different type.", "6"],
      [0, 0, 0, "Unexpected any. Specify a different type.", "7"],
      [0, 0, 0, "Unexpected any. Specify a different type.", "8"],
      [0, 0, 0, "Unexpected any. Specify a different type.", "9"],
      [0, 0, 0, "Unexpected any. Specify a different type.", "10"],
      [0, 0, 0, "Unexpected any. Specify a different type.", "11"],
      [0, 0, 0, "Unexpected any. Specify a different type.", "12"],
      [0, 0, 0, "Unexpected any. Specify a different type.", "13"],
      [0, 0, 0, "Unexpected any. Specify a different type.", "14"],
      [0, 0, 0, "Unexpected any. Specify a different type.", "15"],
      [0, 0, 0, "Unexpected any. Specify a different type.", "16"],
      [0, 0, 0, "Unexpected any. Specify a different type.", "17"],
      [0, 0, 0, "Unexpected any. Specify a different type.", "18"],
      [0, 0, 0, "Unexpected any. Specify a different type.", "19"],
      [0, 0, 0, "Unexpected any. Specify a different type.", "20"],
      [0, 0, 0, "Unexpected any. Specify a different type.", "21"],
      [0, 0, 0, "Unexpected any. Specify a different type.", "22"],
      [0, 0, 0, "Unexpected any. Specify a different type.", "23"],
      [0, 0, 0, "Unexpected any. Specify a different type.", "24"],
      [0, 0, 0, "Unexpected any. Specify a different type.", "25"],
      [0, 0, 0, "Unexpected any. Specify a different type.", "26"],
      [0, 0, 0, "Unexpected any. Specify a different type.", "27"],
      [0, 0, 0, "Unexpected any. Specify a different type.", "28"],
      [0, 0, 0, "Unexpected any. Specify a different type.", "29"],
      [0, 0, 0, "Unexpected any. Specify a different type.", "30"],
      [0, 0, 0, "Unexpected any. Specify a different type.", "31"],
      [0, 0, 0, "Unexpected any. Specify a different type.", "32"],
      [0, 0, 0, "Unexpected any. Specify a different type.", "33"],
      [0, 0, 0, "Unexpected any. Specify a different type.", "34"],
      [0, 0, 0, "Unexpected any. Specify a different type.", "35"],
      [0, 0, 0, "Unexpected any. Specify a different type.", "36"],
      [0, 0, 0, "Unexpected any. Specify a different type.", "37"],
      [0, 0, 0, "Unexpected any. Specify a different type.", "38"],
      [0, 0, 0, "Unexpected any. Specify a different type.", "39"],
      [0, 0, 0, "Unexpected any. Specify a different type.", "40"],
      [0, 0, 0, "Unexpected any. Specify a different type.", "41"],
      [0, 0, 0, "Unexpected any. Specify a different type.", "42"],
      [0, 0, 0, "Unexpected any. Specify a different type.", "43"],
      [0, 0, 0, "Unexpected any. Specify a different type.", "44"],
      [0, 0, 0, "Unexpected any. Specify a different type.", "45"],
      [0, 0, 0, "Unexpected any. Specify a different type.", "46"],
      [0, 0, 0, "Unexpected any. Specify a different type.", "47"]
    ],
    "public/app/plugins/panel/graph/module.ts:5381": [
      [0, 0, 0, "Unexpected any. Specify a different type.", "0"],
      [0, 0, 0, "Unexpected any. Specify a different type.", "1"],
      [0, 0, 0, "Unexpected any. Specify a different type.", "2"],
      [0, 0, 0, "Unexpected any. Specify a different type.", "3"],
      [0, 0, 0, "Unexpected any. Specify a different type.", "4"],
      [0, 0, 0, "Unexpected any. Specify a different type.", "5"],
      [0, 0, 0, "Unexpected any. Specify a different type.", "6"],
      [0, 0, 0, "Unexpected any. Specify a different type.", "7"],
      [0, 0, 0, "Unexpected any. Specify a different type.", "8"],
      [0, 0, 0, "Do not use any type assertions.", "9"],
      [0, 0, 0, "Unexpected any. Specify a different type.", "10"],
      [0, 0, 0, "Do not use any type assertions.", "11"],
      [0, 0, 0, "Unexpected any. Specify a different type.", "12"],
      [0, 0, 0, "Unexpected any. Specify a different type.", "13"],
      [0, 0, 0, "Unexpected any. Specify a different type.", "14"],
      [0, 0, 0, "Unexpected any. Specify a different type.", "15"],
      [0, 0, 0, "Unexpected any. Specify a different type.", "16"],
      [0, 0, 0, "Unexpected any. Specify a different type.", "17"],
      [0, 0, 0, "Unexpected any. Specify a different type.", "18"],
      [0, 0, 0, "Unexpected any. Specify a different type.", "19"],
      [0, 0, 0, "Unexpected any. Specify a different type.", "20"],
      [0, 0, 0, "Unexpected any. Specify a different type.", "21"]
    ],
    "public/app/plugins/panel/graph/series_overrides_ctrl.ts:5381": [
      [0, 0, 0, "Unexpected any. Specify a different type.", "0"],
      [0, 0, 0, "Unexpected any. Specify a different type.", "1"],
      [0, 0, 0, "Unexpected any. Specify a different type.", "2"],
      [0, 0, 0, "Unexpected any. Specify a different type.", "3"],
      [0, 0, 0, "Unexpected any. Specify a different type.", "4"],
      [0, 0, 0, "Unexpected any. Specify a different type.", "5"]
    ],
    "public/app/plugins/panel/graph/specs/data_processor.test.ts:5381": [
      [0, 0, 0, "Unexpected any. Specify a different type.", "0"]
    ],
    "public/app/plugins/panel/graph/specs/graph.test.ts:5381": [
      [0, 0, 0, "Unexpected any. Specify a different type.", "0"],
      [0, 0, 0, "Unexpected any. Specify a different type.", "1"],
      [0, 0, 0, "Unexpected any. Specify a different type.", "2"],
      [0, 0, 0, "Unexpected any. Specify a different type.", "3"],
      [0, 0, 0, "Unexpected any. Specify a different type.", "4"],
      [0, 0, 0, "Unexpected any. Specify a different type.", "5"],
      [0, 0, 0, "Unexpected any. Specify a different type.", "6"],
      [0, 0, 0, "Unexpected any. Specify a different type.", "7"],
      [0, 0, 0, "Unexpected any. Specify a different type.", "8"],
      [0, 0, 0, "Unexpected any. Specify a different type.", "9"],
      [0, 0, 0, "Unexpected any. Specify a different type.", "10"]
    ],
    "public/app/plugins/panel/graph/specs/graph_ctrl.test.ts:5381": [
      [0, 0, 0, "Unexpected any. Specify a different type.", "0"],
      [0, 0, 0, "Unexpected any. Specify a different type.", "1"],
      [0, 0, 0, "Unexpected any. Specify a different type.", "2"],
      [0, 0, 0, "Unexpected any. Specify a different type.", "3"]
    ],
    "public/app/plugins/panel/graph/specs/graph_tooltip.test.ts:5381": [
      [0, 0, 0, "Unexpected any. Specify a different type.", "0"]
    ],
    "public/app/plugins/panel/graph/specs/histogram.test.ts:5381": [
      [0, 0, 0, "Unexpected any. Specify a different type.", "0"]
    ],
    "public/app/plugins/panel/graph/specs/series_override_ctrl.test.ts:5381": [
      [0, 0, 0, "Unexpected any. Specify a different type.", "0"]
    ],
    "public/app/plugins/panel/graph/specs/threshold_manager.test.ts:5381": [
      [0, 0, 0, "Unexpected any. Specify a different type.", "0"],
      [0, 0, 0, "Unexpected any. Specify a different type.", "1"],
      [0, 0, 0, "Unexpected any. Specify a different type.", "2"],
      [0, 0, 0, "Unexpected any. Specify a different type.", "3"],
      [0, 0, 0, "Unexpected any. Specify a different type.", "4"],
      [0, 0, 0, "Unexpected any. Specify a different type.", "5"],
      [0, 0, 0, "Unexpected any. Specify a different type.", "6"],
      [0, 0, 0, "Unexpected any. Specify a different type.", "7"],
      [0, 0, 0, "Unexpected any. Specify a different type.", "8"]
    ],
    "public/app/plugins/panel/graph/specs/time_region_manager.test.ts:5381": [
      [0, 0, 0, "Unexpected any. Specify a different type.", "0"],
      [0, 0, 0, "Unexpected any. Specify a different type.", "1"],
      [0, 0, 0, "Unexpected any. Specify a different type.", "2"],
      [0, 0, 0, "Unexpected any. Specify a different type.", "3"],
      [0, 0, 0, "Unexpected any. Specify a different type.", "4"],
      [0, 0, 0, "Unexpected any. Specify a different type.", "5"],
      [0, 0, 0, "Unexpected any. Specify a different type.", "6"],
      [0, 0, 0, "Unexpected any. Specify a different type.", "7"],
      [0, 0, 0, "Unexpected any. Specify a different type.", "8"],
      [0, 0, 0, "Unexpected any. Specify a different type.", "9"],
      [0, 0, 0, "Unexpected any. Specify a different type.", "10"],
      [0, 0, 0, "Unexpected any. Specify a different type.", "11"],
      [0, 0, 0, "Unexpected any. Specify a different type.", "12"],
      [0, 0, 0, "Unexpected any. Specify a different type.", "13"],
      [0, 0, 0, "Unexpected any. Specify a different type.", "14"],
      [0, 0, 0, "Unexpected any. Specify a different type.", "15"],
      [0, 0, 0, "Unexpected any. Specify a different type.", "16"],
      [0, 0, 0, "Unexpected any. Specify a different type.", "17"],
      [0, 0, 0, "Unexpected any. Specify a different type.", "18"],
      [0, 0, 0, "Unexpected any. Specify a different type.", "19"]
    ],
    "public/app/plugins/panel/graph/threshold_manager.ts:5381": [
      [0, 0, 0, "Unexpected any. Specify a different type.", "0"],
      [0, 0, 0, "Unexpected any. Specify a different type.", "1"],
      [0, 0, 0, "Unexpected any. Specify a different type.", "2"],
      [0, 0, 0, "Unexpected any. Specify a different type.", "3"],
      [0, 0, 0, "Unexpected any. Specify a different type.", "4"],
      [0, 0, 0, "Unexpected any. Specify a different type.", "5"],
      [0, 0, 0, "Unexpected any. Specify a different type.", "6"],
      [0, 0, 0, "Unexpected any. Specify a different type.", "7"],
      [0, 0, 0, "Unexpected any. Specify a different type.", "8"],
      [0, 0, 0, "Do not use any type assertions.", "9"],
      [0, 0, 0, "Unexpected any. Specify a different type.", "10"],
      [0, 0, 0, "Unexpected any. Specify a different type.", "11"],
      [0, 0, 0, "Unexpected any. Specify a different type.", "12"],
      [0, 0, 0, "Unexpected any. Specify a different type.", "13"],
      [0, 0, 0, "Unexpected any. Specify a different type.", "14"]
    ],
    "public/app/plugins/panel/graph/thresholds_form.ts:5381": [
      [0, 0, 0, "Unexpected any. Specify a different type.", "0"],
      [0, 0, 0, "Unexpected any. Specify a different type.", "1"],
      [0, 0, 0, "Unexpected any. Specify a different type.", "2"]
    ],
    "public/app/plugins/panel/graph/time_region_manager.ts:5381": [
      [0, 0, 0, "Unexpected any. Specify a different type.", "0"],
      [0, 0, 0, "Unexpected any. Specify a different type.", "1"],
      [0, 0, 0, "Unexpected any. Specify a different type.", "2"],
      [0, 0, 0, "Unexpected any. Specify a different type.", "3"],
      [0, 0, 0, "Unexpected any. Specify a different type.", "4"],
      [0, 0, 0, "Unexpected any. Specify a different type.", "5"],
      [0, 0, 0, "Unexpected any. Specify a different type.", "6"]
    ],
    "public/app/plugins/panel/graph/time_regions_form.ts:5381": [
      [0, 0, 0, "Unexpected any. Specify a different type.", "0"],
      [0, 0, 0, "Unexpected any. Specify a different type.", "1"],
      [0, 0, 0, "Unexpected any. Specify a different type.", "2"],
      [0, 0, 0, "Unexpected any. Specify a different type.", "3"]
    ],
    "public/app/plugins/panel/heatmap/HeatmapPanel.tsx:5381": [
      [0, 0, 0, "Do not use any type assertions.", "0"],
      [0, 0, 0, "Do not use any type assertions.", "1"],
      [0, 0, 0, "Do not use any type assertions.", "2"],
      [0, 0, 0, "Do not use any type assertions.", "3"],
      [0, 0, 0, "Unexpected any. Specify a different type.", "4"],
      [0, 0, 0, "Styles should be written using objects.", "5"]
    ],
    "public/app/plugins/panel/heatmap/migrations.ts:5381": [
      [0, 0, 0, "Unexpected any. Specify a different type.", "0"],
      [0, 0, 0, "Do not use any type assertions.", "1"],
      [0, 0, 0, "Unexpected any. Specify a different type.", "2"]
    ],
    "public/app/plugins/panel/heatmap/module.tsx:5381": [
      [0, 0, 0, "Do not use any type assertions.", "0"],
      [0, 0, 0, "Unexpected any. Specify a different type.", "1"],
      [0, 0, 0, "Do not use any type assertions.", "2"],
      [0, 0, 0, "Unexpected any. Specify a different type.", "3"]
    ],
    "public/app/plugins/panel/heatmap/palettes.ts:5381": [
      [0, 0, 0, "Do not use any type assertions.", "0"],
      [0, 0, 0, "Unexpected any. Specify a different type.", "1"]
    ],
    "public/app/plugins/panel/heatmap/types.ts:5381": [
      [0, 0, 0, "Do not use any type assertions.", "0"]
    ],
    "public/app/plugins/panel/heatmap/utils.ts:5381": [
      [0, 0, 0, "Do not use any type assertions.", "0"],
      [0, 0, 0, "Do not use any type assertions.", "1"],
      [0, 0, 0, "Do not use any type assertions.", "2"],
      [0, 0, 0, "Do not use any type assertions.", "3"],
      [0, 0, 0, "Do not use any type assertions.", "4"],
      [0, 0, 0, "Do not use any type assertions.", "5"],
      [0, 0, 0, "Do not use any type assertions.", "6"],
      [0, 0, 0, "Do not use any type assertions.", "7"],
      [0, 0, 0, "Do not use any type assertions.", "8"],
      [0, 0, 0, "Do not use any type assertions.", "9"],
      [0, 0, 0, "Do not use any type assertions.", "10"],
      [0, 0, 0, "Do not use any type assertions.", "11"],
      [0, 0, 0, "Do not use any type assertions.", "12"],
      [0, 0, 0, "Do not use any type assertions.", "13"],
      [0, 0, 0, "Do not use any type assertions.", "14"],
      [0, 0, 0, "Do not use any type assertions.", "15"],
      [0, 0, 0, "Do not use any type assertions.", "16"]
    ],
    "public/app/plugins/panel/histogram/Histogram.tsx:5381": [
      [0, 0, 0, "Unexpected any. Specify a different type.", "0"],
      [0, 0, 0, "Do not use any type assertions.", "1"],
      [0, 0, 0, "Do not use any type assertions.", "2"],
      [0, 0, 0, "Unexpected any. Specify a different type.", "3"]
    ],
    "public/app/plugins/panel/live/LiveChannelEditor.tsx:5381": [
      [0, 0, 0, "Unexpected any. Specify a different type.", "0"],
      [0, 0, 0, "Do not use any type assertions.", "1"],
      [0, 0, 0, "Do not use any type assertions.", "2"],
      [0, 0, 0, "Do not use any type assertions.", "3"],
      [0, 0, 0, "Do not use any type assertions.", "4"],
      [0, 0, 0, "Do not use any type assertions.", "5"],
      [0, 0, 0, "Do not use any type assertions.", "6"],
      [0, 0, 0, "Do not use any type assertions.", "7"],
      [0, 0, 0, "Do not use any type assertions.", "8"],
      [0, 0, 0, "Do not use any type assertions.", "9"],
      [0, 0, 0, "Styles should be written using objects.", "10"]
    ],
    "public/app/plugins/panel/live/LivePanel.tsx:5381": [
      [0, 0, 0, "Unexpected any. Specify a different type.", "0"],
      [0, 0, 0, "Unexpected any. Specify a different type.", "1"],
      [0, 0, 0, "Do not use any type assertions.", "2"],
      [0, 0, 0, "Styles should be written using objects.", "3"],
      [0, 0, 0, "Styles should be written using objects.", "4"],
      [0, 0, 0, "Styles should be written using objects.", "5"],
      [0, 0, 0, "Styles should be written using objects.", "6"],
      [0, 0, 0, "Styles should be written using objects.", "7"],
      [0, 0, 0, "Styles should be written using objects.", "8"],
      [0, 0, 0, "Styles should be written using objects.", "9"]
    ],
    "public/app/plugins/panel/live/types.ts:5381": [
      [0, 0, 0, "Unexpected any. Specify a different type.", "0"]
    ],
    "public/app/plugins/panel/logs/LogsPanel.tsx:5381": [
      [0, 0, 0, "Do not use any type assertions.", "0"]
    ],
    "public/app/plugins/panel/news/component/News.tsx:5381": [
      [0, 0, 0, "Styles should be written using objects.", "0"],
      [0, 0, 0, "Styles should be written using objects.", "1"],
      [0, 0, 0, "Styles should be written using objects.", "2"],
      [0, 0, 0, "Styles should be written using objects.", "3"],
      [0, 0, 0, "Styles should be written using objects.", "4"],
      [0, 0, 0, "Styles should be written using objects.", "5"],
      [0, 0, 0, "Styles should be written using objects.", "6"],
      [0, 0, 0, "Styles should be written using objects.", "7"],
      [0, 0, 0, "Styles should be written using objects.", "8"],
      [0, 0, 0, "Styles should be written using objects.", "9"]
    ],
    "public/app/plugins/panel/nodeGraph/Edge.tsx:5381": [
      [0, 0, 0, "Do not use any type assertions.", "0"]
    ],
    "public/app/plugins/panel/nodeGraph/EdgeLabel.tsx:5381": [
      [0, 0, 0, "Styles should be written using objects.", "0"],
      [0, 0, 0, "Styles should be written using objects.", "1"],
      [0, 0, 0, "Styles should be written using objects.", "2"],
      [0, 0, 0, "Do not use any type assertions.", "3"]
    ],
    "public/app/plugins/panel/nodeGraph/Legend.tsx:5381": [
      [0, 0, 0, "Styles should be written using objects.", "0"],
      [0, 0, 0, "Styles should be written using objects.", "1"],
      [0, 0, 0, "Do not use any type assertions.", "2"]
    ],
    "public/app/plugins/panel/nodeGraph/Marker.tsx:5381": [
      [0, 0, 0, "Styles should be written using objects.", "0"],
      [0, 0, 0, "Styles should be written using objects.", "1"],
      [0, 0, 0, "Styles should be written using objects.", "2"]
    ],
    "public/app/plugins/panel/nodeGraph/Node.tsx:5381": [
      [0, 0, 0, "Styles should be written using objects.", "0"],
      [0, 0, 0, "Styles should be written using objects.", "1"],
      [0, 0, 0, "Styles should be written using objects.", "2"],
      [0, 0, 0, "Styles should be written using objects.", "3"],
      [0, 0, 0, "Styles should be written using objects.", "4"],
      [0, 0, 0, "Styles should be written using objects.", "5"],
      [0, 0, 0, "Styles should be written using objects.", "6"],
      [0, 0, 0, "Styles should be written using objects.", "7"]
    ],
    "public/app/plugins/panel/nodeGraph/NodeGraph.tsx:5381": [
      [0, 0, 0, "Styles should be written using objects.", "0"],
      [0, 0, 0, "Styles should be written using objects.", "1"],
      [0, 0, 0, "Styles should be written using objects.", "2"],
      [0, 0, 0, "Styles should be written using objects.", "3"],
      [0, 0, 0, "Styles should be written using objects.", "4"],
      [0, 0, 0, "Styles should be written using objects.", "5"],
      [0, 0, 0, "Styles should be written using objects.", "6"],
      [0, 0, 0, "Styles should be written using objects.", "7"],
      [0, 0, 0, "Styles should be written using objects.", "8"],
      [0, 0, 0, "Styles should be written using objects.", "9"],
      [0, 0, 0, "Do not use any type assertions.", "10"],
      [0, 0, 0, "Do not use any type assertions.", "11"],
      [0, 0, 0, "Do not use any type assertions.", "12"],
      [0, 0, 0, "Do not use any type assertions.", "13"]
    ],
    "public/app/plugins/panel/nodeGraph/ViewControls.tsx:5381": [
      [0, 0, 0, "Styles should be written using objects.", "0"],
      [0, 0, 0, "Unexpected any. Specify a different type.", "1"]
    ],
    "public/app/plugins/panel/nodeGraph/editor/ArcOptionsEditor.tsx:5381": [
      [0, 0, 0, "Styles should be written using objects.", "0"]
    ],
    "public/app/plugins/panel/nodeGraph/layout.ts:5381": [
      [0, 0, 0, "Do not use any type assertions.", "0"],
      [0, 0, 0, "Do not use any type assertions.", "1"]
    ],
    "public/app/plugins/panel/nodeGraph/useContextMenu.tsx:5381": [
      [0, 0, 0, "Styles should be written using objects.", "0"],
      [0, 0, 0, "Styles should be written using objects.", "1"]
    ],
    "public/app/plugins/panel/nodeGraph/utils.ts:5381": [
      [0, 0, 0, "Unexpected any. Specify a different type.", "0"],
      [0, 0, 0, "Unexpected any. Specify a different type.", "1"],
      [0, 0, 0, "Unexpected any. Specify a different type.", "2"],
      [0, 0, 0, "Unexpected any. Specify a different type.", "3"]
    ],
    "public/app/plugins/panel/piechart/PieChart.tsx:5381": [
      [0, 0, 0, "Use data-testid for E2E selectors instead of aria-label", "0"],
      [0, 0, 0, "Styles should be written using objects.", "1"],
      [0, 0, 0, "Styles should be written using objects.", "2"],
      [0, 0, 0, "Styles should be written using objects.", "3"],
      [0, 0, 0, "Styles should be written using objects.", "4"],
      [0, 0, 0, "Styles should be written using objects.", "5"]
    ],
    "public/app/plugins/panel/piechart/migrations.ts:5381": [
      [0, 0, 0, "Unexpected any. Specify a different type.", "0"],
      [0, 0, 0, "Unexpected any. Specify a different type.", "1"]
    ],
    "public/app/plugins/panel/stat/StatMigrations.ts:5381": [
      [0, 0, 0, "Unexpected any. Specify a different type.", "0"],
      [0, 0, 0, "Unexpected any. Specify a different type.", "1"]
    ],
    "public/app/plugins/panel/state-timeline/migrations.ts:5381": [
      [0, 0, 0, "Unexpected any. Specify a different type.", "0"],
      [0, 0, 0, "Unexpected any. Specify a different type.", "1"]
    ],
    "public/app/plugins/panel/table-old/column_options.ts:5381": [
      [0, 0, 0, "Unexpected any. Specify a different type.", "0"],
      [0, 0, 0, "Unexpected any. Specify a different type.", "1"],
      [0, 0, 0, "Unexpected any. Specify a different type.", "2"],
      [0, 0, 0, "Unexpected any. Specify a different type.", "3"],
      [0, 0, 0, "Unexpected any. Specify a different type.", "4"],
      [0, 0, 0, "Unexpected any. Specify a different type.", "5"],
      [0, 0, 0, "Unexpected any. Specify a different type.", "6"],
      [0, 0, 0, "Unexpected any. Specify a different type.", "7"],
      [0, 0, 0, "Unexpected any. Specify a different type.", "8"],
      [0, 0, 0, "Unexpected any. Specify a different type.", "9"],
      [0, 0, 0, "Unexpected any. Specify a different type.", "10"],
      [0, 0, 0, "Unexpected any. Specify a different type.", "11"],
      [0, 0, 0, "Unexpected any. Specify a different type.", "12"],
      [0, 0, 0, "Unexpected any. Specify a different type.", "13"],
      [0, 0, 0, "Unexpected any. Specify a different type.", "14"],
      [0, 0, 0, "Unexpected any. Specify a different type.", "15"],
      [0, 0, 0, "Unexpected any. Specify a different type.", "16"],
      [0, 0, 0, "Unexpected any. Specify a different type.", "17"],
      [0, 0, 0, "Unexpected any. Specify a different type.", "18"],
      [0, 0, 0, "Unexpected any. Specify a different type.", "19"],
      [0, 0, 0, "Unexpected any. Specify a different type.", "20"],
      [0, 0, 0, "Unexpected any. Specify a different type.", "21"]
    ],
    "public/app/plugins/panel/table-old/editor.ts:5381": [
      [0, 0, 0, "Unexpected any. Specify a different type.", "0"],
      [0, 0, 0, "Unexpected any. Specify a different type.", "1"],
      [0, 0, 0, "Unexpected any. Specify a different type.", "2"],
      [0, 0, 0, "Unexpected any. Specify a different type.", "3"],
      [0, 0, 0, "Unexpected any. Specify a different type.", "4"],
      [0, 0, 0, "Unexpected any. Specify a different type.", "5"],
      [0, 0, 0, "Unexpected any. Specify a different type.", "6"],
      [0, 0, 0, "Unexpected any. Specify a different type.", "7"],
      [0, 0, 0, "Unexpected any. Specify a different type.", "8"],
      [0, 0, 0, "Unexpected any. Specify a different type.", "9"],
      [0, 0, 0, "Unexpected any. Specify a different type.", "10"]
    ],
    "public/app/plugins/panel/table-old/module.ts:5381": [
      [0, 0, 0, "Unexpected any. Specify a different type.", "0"],
      [0, 0, 0, "Unexpected any. Specify a different type.", "1"],
      [0, 0, 0, "Unexpected any. Specify a different type.", "2"],
      [0, 0, 0, "Unexpected any. Specify a different type.", "3"],
      [0, 0, 0, "Unexpected any. Specify a different type.", "4"],
      [0, 0, 0, "Unexpected any. Specify a different type.", "5"],
      [0, 0, 0, "Unexpected any. Specify a different type.", "6"],
      [0, 0, 0, "Unexpected any. Specify a different type.", "7"],
      [0, 0, 0, "Unexpected any. Specify a different type.", "8"],
      [0, 0, 0, "Unexpected any. Specify a different type.", "9"],
      [0, 0, 0, "Unexpected any. Specify a different type.", "10"],
      [0, 0, 0, "Unexpected any. Specify a different type.", "11"],
      [0, 0, 0, "Unexpected any. Specify a different type.", "12"],
      [0, 0, 0, "Unexpected any. Specify a different type.", "13"],
      [0, 0, 0, "Unexpected any. Specify a different type.", "14"],
      [0, 0, 0, "Unexpected any. Specify a different type.", "15"],
      [0, 0, 0, "Unexpected any. Specify a different type.", "16"],
      [0, 0, 0, "Unexpected any. Specify a different type.", "17"],
      [0, 0, 0, "Unexpected any. Specify a different type.", "18"],
      [0, 0, 0, "Unexpected any. Specify a different type.", "19"],
      [0, 0, 0, "Unexpected any. Specify a different type.", "20"],
      [0, 0, 0, "Do not use any type assertions.", "21"],
      [0, 0, 0, "Do not use any type assertions.", "22"],
      [0, 0, 0, "Unexpected any. Specify a different type.", "23"]
    ],
    "public/app/plugins/panel/table-old/renderer.ts:5381": [
      [0, 0, 0, "Unexpected any. Specify a different type.", "0"],
      [0, 0, 0, "Unexpected any. Specify a different type.", "1"],
      [0, 0, 0, "Unexpected any. Specify a different type.", "2"],
      [0, 0, 0, "Unexpected any. Specify a different type.", "3"],
      [0, 0, 0, "Unexpected any. Specify a different type.", "4"],
      [0, 0, 0, "Unexpected any. Specify a different type.", "5"],
      [0, 0, 0, "Unexpected any. Specify a different type.", "6"],
      [0, 0, 0, "Do not use any type assertions.", "7"],
      [0, 0, 0, "Unexpected any. Specify a different type.", "8"],
      [0, 0, 0, "Unexpected any. Specify a different type.", "9"],
      [0, 0, 0, "Unexpected any. Specify a different type.", "10"],
      [0, 0, 0, "Unexpected any. Specify a different type.", "11"],
      [0, 0, 0, "Unexpected any. Specify a different type.", "12"],
      [0, 0, 0, "Unexpected any. Specify a different type.", "13"],
      [0, 0, 0, "Unexpected any. Specify a different type.", "14"],
      [0, 0, 0, "Unexpected any. Specify a different type.", "15"],
      [0, 0, 0, "Unexpected any. Specify a different type.", "16"]
    ],
    "public/app/plugins/panel/table-old/transformers.ts:5381": [
      [0, 0, 0, "Unexpected any. Specify a different type.", "0"],
      [0, 0, 0, "Unexpected any. Specify a different type.", "1"],
      [0, 0, 0, "Unexpected any. Specify a different type.", "2"],
      [0, 0, 0, "Unexpected any. Specify a different type.", "3"],
      [0, 0, 0, "Unexpected any. Specify a different type.", "4"],
      [0, 0, 0, "Unexpected any. Specify a different type.", "5"],
      [0, 0, 0, "Unexpected any. Specify a different type.", "6"],
      [0, 0, 0, "Unexpected any. Specify a different type.", "7"],
      [0, 0, 0, "Unexpected any. Specify a different type.", "8"],
      [0, 0, 0, "Unexpected any. Specify a different type.", "9"],
      [0, 0, 0, "Unexpected any. Specify a different type.", "10"]
    ],
    "public/app/plugins/panel/table-old/types.ts:5381": [
      [0, 0, 0, "Unexpected any. Specify a different type.", "0"],
      [0, 0, 0, "Unexpected any. Specify a different type.", "1"],
      [0, 0, 0, "Unexpected any. Specify a different type.", "2"],
      [0, 0, 0, "Unexpected any. Specify a different type.", "3"],
      [0, 0, 0, "Unexpected any. Specify a different type.", "4"],
      [0, 0, 0, "Unexpected any. Specify a different type.", "5"],
      [0, 0, 0, "Unexpected any. Specify a different type.", "6"],
      [0, 0, 0, "Unexpected any. Specify a different type.", "7"],
      [0, 0, 0, "Unexpected any. Specify a different type.", "8"],
      [0, 0, 0, "Unexpected any. Specify a different type.", "9"],
      [0, 0, 0, "Unexpected any. Specify a different type.", "10"],
      [0, 0, 0, "Unexpected any. Specify a different type.", "11"],
      [0, 0, 0, "Unexpected any. Specify a different type.", "12"]
    ],
    "public/app/plugins/panel/table/TablePanel.tsx:5381": [
      [0, 0, 0, "Styles should be written using objects.", "0"],
      [0, 0, 0, "Styles should be written using objects.", "1"]
    ],
    "public/app/plugins/panel/table/cells/SparklineCellOptionsEditor.tsx:5381": [
      [0, 0, 0, "Styles should be written using objects.", "0"]
    ],
    "public/app/plugins/panel/table/migrations.ts:5381": [
      [0, 0, 0, "Do not use any type assertions.", "0"],
      [0, 0, 0, "Unexpected any. Specify a different type.", "1"],
      [0, 0, 0, "Unexpected any. Specify a different type.", "2"],
      [0, 0, 0, "Unexpected any. Specify a different type.", "3"],
      [0, 0, 0, "Unexpected any. Specify a different type.", "4"],
      [0, 0, 0, "Unexpected any. Specify a different type.", "5"],
      [0, 0, 0, "Unexpected any. Specify a different type.", "6"],
      [0, 0, 0, "Unexpected any. Specify a different type.", "7"]
    ],
    "public/app/plugins/panel/text/TextPanel.tsx:5381": [
      [0, 0, 0, "Styles should be written using objects.", "0"],
      [0, 0, 0, "Styles should be written using objects.", "1"]
    ],
    "public/app/plugins/panel/text/TextPanelEditor.tsx:5381": [
      [0, 0, 0, "Unexpected any. Specify a different type.", "0"],
      [0, 0, 0, "Styles should be written using objects.", "1"]
    ],
    "public/app/plugins/panel/text/textPanelMigrationHandler.ts:5381": [
      [0, 0, 0, "Unexpected any. Specify a different type.", "0"]
    ],
    "public/app/plugins/panel/timeseries/TimezonesEditor.tsx:5381": [
      [0, 0, 0, "Styles should be written using objects.", "0"],
      [0, 0, 0, "Styles should be written using objects.", "1"]
    ],
    "public/app/plugins/panel/timeseries/migrations.ts:5381": [
      [0, 0, 0, "Unexpected any. Specify a different type.", "0"],
      [0, 0, 0, "Unexpected any. Specify a different type.", "1"],
      [0, 0, 0, "Do not use any type assertions.", "2"],
      [0, 0, 0, "Unexpected any. Specify a different type.", "3"],
      [0, 0, 0, "Do not use any type assertions.", "4"],
      [0, 0, 0, "Unexpected any. Specify a different type.", "5"],
      [0, 0, 0, "Do not use any type assertions.", "6"],
      [0, 0, 0, "Unexpected any. Specify a different type.", "7"],
      [0, 0, 0, "Do not use any type assertions.", "8"],
      [0, 0, 0, "Unexpected any. Specify a different type.", "9"],
      [0, 0, 0, "Do not use any type assertions.", "10"],
      [0, 0, 0, "Unexpected any. Specify a different type.", "11"],
      [0, 0, 0, "Do not use any type assertions.", "12"],
      [0, 0, 0, "Unexpected any. Specify a different type.", "13"],
      [0, 0, 0, "Unexpected any. Specify a different type.", "14"],
      [0, 0, 0, "Unexpected any. Specify a different type.", "15"]
    ],
    "public/app/plugins/panel/timeseries/plugins/ExemplarMarker.tsx:5381": [
      [0, 0, 0, "Use data-testid for E2E selectors instead of aria-label", "0"],
      [0, 0, 0, "Styles should be written using objects.", "1"],
      [0, 0, 0, "Styles should be written using objects.", "2"],
      [0, 0, 0, "Styles should be written using objects.", "3"],
      [0, 0, 0, "Styles should be written using objects.", "4"],
      [0, 0, 0, "Styles should be written using objects.", "5"],
      [0, 0, 0, "Styles should be written using objects.", "6"],
      [0, 0, 0, "Styles should be written using objects.", "7"],
      [0, 0, 0, "Styles should be written using objects.", "8"],
      [0, 0, 0, "Styles should be written using objects.", "9"],
      [0, 0, 0, "Styles should be written using objects.", "10"],
      [0, 0, 0, "Styles should be written using objects.", "11"]
    ],
    "public/app/plugins/panel/timeseries/plugins/ThresholdDragHandle.tsx:5381": [
      [0, 0, 0, "Styles should be written using objects.", "0"],
      [0, 0, 0, "Styles should be written using objects.", "1"],
      [0, 0, 0, "Styles should be written using objects.", "2"],
      [0, 0, 0, "Styles should be written using objects.", "3"],
      [0, 0, 0, "Styles should be written using objects.", "4"],
      [0, 0, 0, "Styles should be written using objects.", "5"],
      [0, 0, 0, "Styles should be written using objects.", "6"]
    ],
    "public/app/plugins/panel/timeseries/plugins/annotations/AnnotationEditor.tsx:5381": [
      [0, 0, 0, "Styles should be written using objects.", "0"],
      [0, 0, 0, "Do not use any type assertions.", "1"],
      [0, 0, 0, "Styles should be written using objects.", "2"],
      [0, 0, 0, "Styles should be written using objects.", "3"],
      [0, 0, 0, "Styles should be written using objects.", "4"],
      [0, 0, 0, "Styles should be written using objects.", "5"]
    ],
    "public/app/plugins/panel/timeseries/plugins/annotations/AnnotationEditorForm.tsx:5381": [
      [0, 0, 0, "Styles should be written using objects.", "0"],
      [0, 0, 0, "Styles should be written using objects.", "1"],
      [0, 0, 0, "Styles should be written using objects.", "2"],
      [0, 0, 0, "Styles should be written using objects.", "3"],
      [0, 0, 0, "Styles should be written using objects.", "4"],
      [0, 0, 0, "Styles should be written using objects.", "5"],
      [0, 0, 0, "Styles should be written using objects.", "6"]
    ],
    "public/app/plugins/panel/timeseries/plugins/annotations/AnnotationMarker.tsx:5381": [
      [0, 0, 0, "Styles should be written using objects.", "0"],
      [0, 0, 0, "Styles should be written using objects.", "1"],
      [0, 0, 0, "Styles should be written using objects.", "2"]
    ],
    "public/app/plugins/panel/timeseries/plugins/annotations/AnnotationTooltip.tsx:5381": [
      [0, 0, 0, "Styles should be written using objects.", "0"],
      [0, 0, 0, "Styles should be written using objects.", "1"],
      [0, 0, 0, "Styles should be written using objects.", "2"],
      [0, 0, 0, "Styles should be written using objects.", "3"],
      [0, 0, 0, "Styles should be written using objects.", "4"],
      [0, 0, 0, "Styles should be written using objects.", "5"],
      [0, 0, 0, "Styles should be written using objects.", "6"],
      [0, 0, 0, "Styles should be written using objects.", "7"],
      [0, 0, 0, "Styles should be written using objects.", "8"]
    ],
    "public/app/plugins/panel/timeseries/plugins/styles.ts:5381": [
      [0, 0, 0, "Styles should be written using objects.", "0"],
      [0, 0, 0, "Styles should be written using objects.", "1"]
    ],
    "public/app/plugins/panel/traces/TracesPanel.tsx:5381": [
      [0, 0, 0, "Styles should be written using objects.", "0"]
    ],
    "public/app/plugins/panel/welcome/Welcome.tsx:5381": [
      [0, 0, 0, "Styles should be written using objects.", "0"],
      [0, 0, 0, "Styles should be written using objects.", "1"],
      [0, 0, 0, "Styles should be written using objects.", "2"],
      [0, 0, 0, "Styles should be written using objects.", "3"],
      [0, 0, 0, "Styles should be written using objects.", "4"],
      [0, 0, 0, "Styles should be written using objects.", "5"]
    ],
    "public/app/plugins/panel/xychart/AutoEditor.tsx:5381": [
      [0, 0, 0, "Unexpected any. Specify a different type.", "0"],
      [0, 0, 0, "Styles should be written using objects.", "1"],
      [0, 0, 0, "Styles should be written using objects.", "2"]
    ],
    "public/app/plugins/panel/xychart/ManualEditor.tsx:5381": [
      [0, 0, 0, "Unexpected any. Specify a different type.", "0"],
      [0, 0, 0, "Unexpected any. Specify a different type.", "1"],
      [0, 0, 0, "Do not use any type assertions.", "2"],
      [0, 0, 0, "Unexpected any. Specify a different type.", "3"],
      [0, 0, 0, "Do not use any type assertions.", "4"],
      [0, 0, 0, "Unexpected any. Specify a different type.", "5"],
      [0, 0, 0, "Do not use any type assertions.", "6"],
      [0, 0, 0, "Unexpected any. Specify a different type.", "7"],
      [0, 0, 0, "Do not use any type assertions.", "8"],
      [0, 0, 0, "Unexpected any. Specify a different type.", "9"],
      [0, 0, 0, "Do not use any type assertions.", "10"],
      [0, 0, 0, "Unexpected any. Specify a different type.", "11"],
      [0, 0, 0, "Styles should be written using objects.", "12"],
      [0, 0, 0, "Styles should be written using objects.", "13"],
      [0, 0, 0, "Styles should be written using objects.", "14"],
      [0, 0, 0, "Styles should be written using objects.", "15"]
    ],
    "public/app/plugins/panel/xychart/TooltipView.tsx:5381": [
      [0, 0, 0, "Do not use any type assertions.", "0"],
      [0, 0, 0, "Styles should be written using objects.", "1"],
      [0, 0, 0, "Styles should be written using objects.", "2"],
      [0, 0, 0, "Styles should be written using objects.", "3"],
      [0, 0, 0, "Styles should be written using objects.", "4"]
    ],
    "public/app/plugins/panel/xychart/XYChartPanel2.tsx:5381": [
      [0, 0, 0, "Unexpected any. Specify a different type.", "0"],
      [0, 0, 0, "Styles should be written using objects.", "1"]
    ],
    "public/app/plugins/panel/xychart/dims.ts:5381": [
      [0, 0, 0, "Do not use any type assertions.", "0"],
      [0, 0, 0, "Do not use any type assertions.", "1"],
      [0, 0, 0, "Do not use any type assertions.", "2"],
      [0, 0, 0, "Unexpected any. Specify a different type.", "3"],
      [0, 0, 0, "Do not use any type assertions.", "4"],
      [0, 0, 0, "Unexpected any. Specify a different type.", "5"]
    ],
    "public/app/plugins/panel/xychart/scatter.ts:5381": [
      [0, 0, 0, "Do not use any type assertions.", "0"],
      [0, 0, 0, "Do not use any type assertions.", "1"],
      [0, 0, 0, "Do not use any type assertions.", "2"],
      [0, 0, 0, "Unexpected any. Specify a different type.", "3"],
      [0, 0, 0, "Do not use any type assertions.", "4"],
      [0, 0, 0, "Unexpected any. Specify a different type.", "5"],
      [0, 0, 0, "Do not use any type assertions.", "6"],
      [0, 0, 0, "Unexpected any. Specify a different type.", "7"],
      [0, 0, 0, "Do not use any type assertions.", "8"],
      [0, 0, 0, "Unexpected any. Specify a different type.", "9"],
      [0, 0, 0, "Do not use any type assertions.", "10"],
      [0, 0, 0, "Do not use any type assertions.", "11"]
    ],
    "public/app/store/configureStore.ts:5381": [
      [0, 0, 0, "Unexpected any. Specify a different type.", "0"]
    ],
    "public/app/store/store.ts:5381": [
      [0, 0, 0, "Do not use any type assertions.", "0"],
      [0, 0, 0, "Unexpected any. Specify a different type.", "1"]
    ],
    "public/app/types/alerting.ts:5381": [
      [0, 0, 0, "Unexpected any. Specify a different type.", "0"],
      [0, 0, 0, "Unexpected any. Specify a different type.", "1"],
      [0, 0, 0, "Unexpected any. Specify a different type.", "2"],
      [0, 0, 0, "Unexpected any. Specify a different type.", "3"],
      [0, 0, 0, "Unexpected any. Specify a different type.", "4"]
    ],
    "public/app/types/appEvent.ts:5381": [
      [0, 0, 0, "Unexpected any. Specify a different type.", "0"],
      [0, 0, 0, "Unexpected any. Specify a different type.", "1"],
      [0, 0, 0, "Unexpected any. Specify a different type.", "2"],
      [0, 0, 0, "Unexpected any. Specify a different type.", "3"],
      [0, 0, 0, "Unexpected any. Specify a different type.", "4"],
      [0, 0, 0, "Unexpected any. Specify a different type.", "5"],
      [0, 0, 0, "Unexpected any. Specify a different type.", "6"]
    ],
    "public/app/types/dashboard.ts:5381": [
      [0, 0, 0, "Unexpected any. Specify a different type.", "0"]
    ],
    "public/app/types/events.ts:5381": [
      [0, 0, 0, "Unexpected any. Specify a different type.", "0"],
      [0, 0, 0, "Unexpected any. Specify a different type.", "1"],
      [0, 0, 0, "Unexpected any. Specify a different type.", "2"],
      [0, 0, 0, "Unexpected any. Specify a different type.", "3"],
      [0, 0, 0, "Unexpected any. Specify a different type.", "4"],
      [0, 0, 0, "Unexpected any. Specify a different type.", "5"],
      [0, 0, 0, "Unexpected any. Specify a different type.", "6"],
      [0, 0, 0, "Unexpected any. Specify a different type.", "7"],
      [0, 0, 0, "Unexpected any. Specify a different type.", "8"],
      [0, 0, 0, "Unexpected any. Specify a different type.", "9"],
      [0, 0, 0, "Unexpected any. Specify a different type.", "10"],
      [0, 0, 0, "Unexpected any. Specify a different type.", "11"],
      [0, 0, 0, "Unexpected any. Specify a different type.", "12"]
    ],
    "public/app/types/jquery/jquery.d.ts:5381": [
      [0, 0, 0, "Unexpected any. Specify a different type.", "0"],
      [0, 0, 0, "Unexpected any. Specify a different type.", "1"],
      [0, 0, 0, "Unexpected any. Specify a different type.", "2"],
      [0, 0, 0, "Unexpected any. Specify a different type.", "3"],
      [0, 0, 0, "Unexpected any. Specify a different type.", "4"],
      [0, 0, 0, "Unexpected any. Specify a different type.", "5"],
      [0, 0, 0, "Unexpected any. Specify a different type.", "6"],
      [0, 0, 0, "Unexpected any. Specify a different type.", "7"],
      [0, 0, 0, "Unexpected any. Specify a different type.", "8"]
    ],
    "public/app/types/store.ts:5381": [
      [0, 0, 0, "Unexpected any. Specify a different type.", "0"],
      [0, 0, 0, "Do not use any type assertions.", "1"]
    ],
    "public/app/types/templates.ts:5381": [
      [0, 0, 0, "Unexpected any. Specify a different type.", "0"]
    ],
    "public/app/types/unified-alerting-dto.ts:5381": [
      [0, 0, 0, "Do not use any type assertions.", "0"],
      [0, 0, 0, "Do not use any type assertions.", "1"]
    ],
    "public/test/core/redux/mocks.ts:5381": [
      [0, 0, 0, "Unexpected any. Specify a different type.", "0"]
    ],
    "public/test/core/redux/reducerTester.ts:5381": [
      [0, 0, 0, "Unexpected any. Specify a different type.", "0"],
      [0, 0, 0, "Unexpected any. Specify a different type.", "1"]
    ],
    "public/test/core/redux/reduxTester.ts:5381": [
      [0, 0, 0, "Unexpected any. Specify a different type.", "0"],
      [0, 0, 0, "Unexpected any. Specify a different type.", "1"],
      [0, 0, 0, "Unexpected any. Specify a different type.", "2"],
      [0, 0, 0, "Unexpected any. Specify a different type.", "3"],
      [0, 0, 0, "Unexpected any. Specify a different type.", "4"],
      [0, 0, 0, "Unexpected any. Specify a different type.", "5"]
    ],
    "public/test/core/thunk/thunkTester.ts:5381": [
      [0, 0, 0, "Unexpected any. Specify a different type.", "0"],
      [0, 0, 0, "Unexpected any. Specify a different type.", "1"],
      [0, 0, 0, "Unexpected any. Specify a different type.", "2"],
      [0, 0, 0, "Unexpected any. Specify a different type.", "3"],
      [0, 0, 0, "Unexpected any. Specify a different type.", "4"],
      [0, 0, 0, "Unexpected any. Specify a different type.", "5"],
      [0, 0, 0, "Unexpected any. Specify a different type.", "6"],
      [0, 0, 0, "Unexpected any. Specify a different type.", "7"],
      [0, 0, 0, "Unexpected any. Specify a different type.", "8"]
    ],
    "public/test/global-jquery-shim.ts:5381": [
      [0, 0, 0, "Unexpected any. Specify a different type.", "0"]
    ],
    "public/test/helpers/convertToStoreState.ts:5381": [
      [0, 0, 0, "Unexpected any. Specify a different type.", "0"]
    ],
    "public/test/helpers/getDashboardModel.ts:5381": [
      [0, 0, 0, "Unexpected any. Specify a different type.", "0"]
    ],
    "public/test/helpers/initTemplateSrv.ts:5381": [
      [0, 0, 0, "Unexpected any. Specify a different type.", "0"]
    ],
    "public/test/jest-setup.ts:5381": [
      [0, 0, 0, "Unexpected any. Specify a different type.", "0"]
    ],
    "public/test/lib/common.ts:5381": [
      [0, 0, 0, "Unexpected any. Specify a different type.", "0"]
    ],
    "public/test/matchers/index.ts:5381": [
      [0, 0, 0, "Unexpected any. Specify a different type.", "0"]
    ],
    "public/test/matchers/toEmitValuesWith.ts:5381": [
      [0, 0, 0, "Unexpected any. Specify a different type.", "0"],
      [0, 0, 0, "Unexpected any. Specify a different type.", "1"],
      [0, 0, 0, "Unexpected any. Specify a different type.", "2"]
    ],
    "public/test/matchers/utils.ts:5381": [
      [0, 0, 0, "Unexpected any. Specify a different type.", "0"]
    ],
    "public/test/mocks/workers.ts:5381": [
      [0, 0, 0, "Unexpected any. Specify a different type.", "0"]
    ],
    "public/test/specs/helpers.ts:5381": [
      [0, 0, 0, "Unexpected any. Specify a different type.", "0"],
      [0, 0, 0, "Unexpected any. Specify a different type.", "1"],
      [0, 0, 0, "Unexpected any. Specify a different type.", "2"],
      [0, 0, 0, "Unexpected any. Specify a different type.", "3"],
      [0, 0, 0, "Unexpected any. Specify a different type.", "4"],
      [0, 0, 0, "Unexpected any. Specify a different type.", "5"],
      [0, 0, 0, "Unexpected any. Specify a different type.", "6"],
      [0, 0, 0, "Unexpected any. Specify a different type.", "7"],
      [0, 0, 0, "Unexpected any. Specify a different type.", "8"],
      [0, 0, 0, "Unexpected any. Specify a different type.", "9"],
      [0, 0, 0, "Unexpected any. Specify a different type.", "10"],
      [0, 0, 0, "Unexpected any. Specify a different type.", "11"],
      [0, 0, 0, "Unexpected any. Specify a different type.", "12"],
      [0, 0, 0, "Unexpected any. Specify a different type.", "13"],
      [0, 0, 0, "Unexpected any. Specify a different type.", "14"],
      [0, 0, 0, "Unexpected any. Specify a different type.", "15"]
    ]
  }`
};

exports[`no undocumented stories`] = {
  value: `{
    "packages/grafana-ui/src/components/ButtonCascader/ButtonCascader.story.tsx:5381": [
      [0, 0, 0, "No undocumented stories are allowed, please add an .mdx file with some documentation", "5381"]
    ],
    "packages/grafana-ui/src/components/ColorPicker/ColorPickerPopover.story.tsx:5381": [
      [0, 0, 0, "No undocumented stories are allowed, please add an .mdx file with some documentation", "5381"]
    ],
    "packages/grafana-ui/src/components/DateTimePickers/RelativeTimeRangePicker/RelativeTimeRangePicker.story.tsx:5381": [
      [0, 0, 0, "No undocumented stories are allowed, please add an .mdx file with some documentation", "5381"]
    ],
    "packages/grafana-ui/src/components/DateTimePickers/TimeOfDayPicker.story.tsx:5381": [
      [0, 0, 0, "No undocumented stories are allowed, please add an .mdx file with some documentation", "5381"]
    ],
    "packages/grafana-ui/src/components/DateTimePickers/TimeRangePicker.story.tsx:5381": [
      [0, 0, 0, "No undocumented stories are allowed, please add an .mdx file with some documentation", "5381"]
    ],
    "packages/grafana-ui/src/components/DateTimePickers/TimeZonePicker.story.tsx:5381": [
      [0, 0, 0, "No undocumented stories are allowed, please add an .mdx file with some documentation", "5381"]
    ],
    "packages/grafana-ui/src/components/DateTimePickers/WeekStartPicker.story.tsx:5381": [
      [0, 0, 0, "No undocumented stories are allowed, please add an .mdx file with some documentation", "5381"]
    ],
    "packages/grafana-ui/src/components/PageLayout/PageToolbar.story.tsx:5381": [
      [0, 0, 0, "No undocumented stories are allowed, please add an .mdx file with some documentation", "5381"]
    ],
    "packages/grafana-ui/src/components/QueryField/QueryField.story.tsx:5381": [
      [0, 0, 0, "No undocumented stories are allowed, please add an .mdx file with some documentation", "5381"]
    ],
    "packages/grafana-ui/src/components/SecretTextArea/SecretTextArea.story.tsx:5381": [
      [0, 0, 0, "No undocumented stories are allowed, please add an .mdx file with some documentation", "5381"]
    ],
    "packages/grafana-ui/src/components/Segment/Segment.story.tsx:5381": [
      [0, 0, 0, "No undocumented stories are allowed, please add an .mdx file with some documentation", "5381"]
    ],
    "packages/grafana-ui/src/components/Segment/SegmentAsync.story.tsx:5381": [
      [0, 0, 0, "No undocumented stories are allowed, please add an .mdx file with some documentation", "5381"]
    ],
    "packages/grafana-ui/src/components/Segment/SegmentInput.story.tsx:5381": [
      [0, 0, 0, "No undocumented stories are allowed, please add an .mdx file with some documentation", "5381"]
    ],
    "packages/grafana-ui/src/components/Slider/RangeSlider.story.tsx:5381": [
      [0, 0, 0, "No undocumented stories are allowed, please add an .mdx file with some documentation", "5381"]
    ],
    "packages/grafana-ui/src/components/Slider/Slider.story.tsx:5381": [
      [0, 0, 0, "No undocumented stories are allowed, please add an .mdx file with some documentation", "5381"]
    ],
    "packages/grafana-ui/src/components/StatsPicker/StatsPicker.story.tsx:5381": [
      [0, 0, 0, "No undocumented stories are allowed, please add an .mdx file with some documentation", "5381"]
    ],
    "packages/grafana-ui/src/components/ThemeDemos/ThemeDemo.story.tsx:5381": [
      [0, 0, 0, "No undocumented stories are allowed, please add an .mdx file with some documentation", "5381"]
    ],
    "packages/grafana-ui/src/components/VizLayout/VizLayout.story.tsx:5381": [
      [0, 0, 0, "No undocumented stories are allowed, please add an .mdx file with some documentation", "5381"]
    ],
    "packages/grafana-ui/src/components/VizLegend/VizLegend.story.tsx:5381": [
      [0, 0, 0, "No undocumented stories are allowed, please add an .mdx file with some documentation", "5381"]
    ],
    "packages/grafana-ui/src/components/VizTooltip/SeriesTable.story.tsx:5381": [
      [0, 0, 0, "No undocumented stories are allowed, please add an .mdx file with some documentation", "5381"]
    ]
  }`
};<|MERGE_RESOLUTION|>--- conflicted
+++ resolved
@@ -3126,15 +3126,6 @@
     "public/app/features/dashboard/components/DeleteDashboard/DeleteDashboardModal.tsx:5381": [
       [0, 0, 0, "Styles should be written using objects.", "0"]
     ],
-<<<<<<< HEAD
-    "public/app/features/dashboard/components/GenAI/GenAIButton.tsx:5381": [
-      [0, 0, 0, "Styles should be written using objects.", "0"]
-    ],
-    "public/app/features/dashboard/components/GenAI/GenAIHistory.tsx:5381": [
-      [0, 0, 0, "Do not use any type assertions.", "0"]
-    ],
-=======
->>>>>>> 03585279
     "public/app/features/dashboard/components/GenAI/llms/openai.ts:5381": [
       [0, 0, 0, "Do not use any type assertions.", "0"],
       [0, 0, 0, "Do not use any type assertions.", "1"]
