// BETTERER RESULTS V2.
// 
// If this file contains merge conflicts, use `betterer merge` to automatically resolve them:
// https://phenomnomnominal.github.io/betterer/docs/results-file/#merge
//
exports[`better eslint`] = {
  value: `{
    "apps/dashboard/tshack/v0alpha1_spec_gen.ts:5381": [
      [0, 0, 0, "Unexpected any. Specify a different type.", "0"]
    ],
    "apps/dashboard/tshack/v1alpha1_spec_gen.ts:5381": [
      [0, 0, 0, "Unexpected any. Specify a different type.", "0"]
    ],
    "e2e/old-arch/utils/support/types.ts:5381": [
      [0, 0, 0, "Do not use any type assertions.", "0"]
    ],
    "e2e/utils/support/types.ts:5381": [
      [0, 0, 0, "Do not use any type assertions.", "0"]
    ],
    "packages/grafana-data/src/dataframe/ArrayDataFrame.ts:5381": [
      [0, 0, 0, "Unexpected any. Specify a different type.", "0"]
    ],
    "packages/grafana-data/src/dataframe/CircularDataFrame.ts:5381": [
      [0, 0, 0, "Unexpected any. Specify a different type.", "0"]
    ],
    "packages/grafana-data/src/dataframe/DataFrameView.ts:5381": [
      [0, 0, 0, "Do not use any type assertions.", "0"],
      [0, 0, 0, "Do not use any type assertions.", "1"],
      [0, 0, 0, "Unexpected any. Specify a different type.", "2"],
      [0, 0, 0, "Unexpected any. Specify a different type.", "3"]
    ],
    "packages/grafana-data/src/dataframe/MutableDataFrame.ts:5381": [
      [0, 0, 0, "Do not use any type assertions.", "0"],
      [0, 0, 0, "Do not use any type assertions.", "1"],
      [0, 0, 0, "Do not use any type assertions.", "2"],
      [0, 0, 0, "Unexpected any. Specify a different type.", "3"],
      [0, 0, 0, "Unexpected any. Specify a different type.", "4"],
      [0, 0, 0, "Unexpected any. Specify a different type.", "5"],
      [0, 0, 0, "Unexpected any. Specify a different type.", "6"],
      [0, 0, 0, "Unexpected any. Specify a different type.", "7"],
      [0, 0, 0, "Unexpected any. Specify a different type.", "8"],
      [0, 0, 0, "Unexpected any. Specify a different type.", "9"],
      [0, 0, 0, "Unexpected any. Specify a different type.", "10"],
      [0, 0, 0, "Unexpected any. Specify a different type.", "11"]
    ],
    "packages/grafana-data/src/dataframe/StreamingDataFrame.ts:5381": [
      [0, 0, 0, "Do not use any type assertions.", "0"],
      [0, 0, 0, "Do not use any type assertions.", "1"],
      [0, 0, 0, "Do not use any type assertions.", "2"],
      [0, 0, 0, "Do not use any type assertions.", "3"]
    ],
    "packages/grafana-data/src/dataframe/processDataFrame.test.ts:5381": [
      [0, 0, 0, "Unexpected any. Specify a different type.", "0"]
    ],
    "packages/grafana-data/src/dataframe/processDataFrame.ts:5381": [
      [0, 0, 0, "Do not use any type assertions.", "0"],
      [0, 0, 0, "Do not use any type assertions.", "1"],
      [0, 0, 0, "Do not use any type assertions.", "2"],
      [0, 0, 0, "Do not use any type assertions.", "3"],
      [0, 0, 0, "Do not use any type assertions.", "4"],
      [0, 0, 0, "Do not use any type assertions.", "5"],
      [0, 0, 0, "Do not use any type assertions.", "6"],
      [0, 0, 0, "Do not use any type assertions.", "7"],
      [0, 0, 0, "Do not use any type assertions.", "8"],
      [0, 0, 0, "Do not use any type assertions.", "9"],
      [0, 0, 0, "Do not use any type assertions.", "10"],
      [0, 0, 0, "Do not use any type assertions.", "11"],
      [0, 0, 0, "Do not use any type assertions.", "12"],
      [0, 0, 0, "Do not use any type assertions.", "13"],
      [0, 0, 0, "Do not use any type assertions.", "14"],
      [0, 0, 0, "Unexpected any. Specify a different type.", "15"],
      [0, 0, 0, "Unexpected any. Specify a different type.", "16"],
      [0, 0, 0, "Unexpected any. Specify a different type.", "17"],
      [0, 0, 0, "Unexpected any. Specify a different type.", "18"],
      [0, 0, 0, "Unexpected any. Specify a different type.", "19"]
    ],
    "packages/grafana-data/src/datetime/moment_wrapper.ts:5381": [
      [0, 0, 0, "Do not use any type assertions.", "0"],
      [0, 0, 0, "Do not use any type assertions.", "1"],
      [0, 0, 0, "Do not use any type assertions.", "2"],
      [0, 0, 0, "Do not use any type assertions.", "3"],
      [0, 0, 0, "Do not use any type assertions.", "4"],
      [0, 0, 0, "Do not use any type assertions.", "5"],
      [0, 0, 0, "Do not use any type assertions.", "6"],
      [0, 0, 0, "Do not use any type assertions.", "7"],
      [0, 0, 0, "Unexpected any. Specify a different type.", "8"]
    ],
    "packages/grafana-data/src/events/types.ts:5381": [
      [0, 0, 0, "Unexpected any. Specify a different type.", "0"],
      [0, 0, 0, "Unexpected any. Specify a different type.", "1"],
      [0, 0, 0, "Unexpected any. Specify a different type.", "2"]
    ],
    "packages/grafana-data/src/field/displayProcessor.ts:5381": [
      [0, 0, 0, "Do not use any type assertions.", "0"],
      [0, 0, 0, "Do not use any type assertions.", "1"],
      [0, 0, 0, "Do not use any type assertions.", "2"]
    ],
    "packages/grafana-data/src/field/overrides/processors.ts:5381": [
      [0, 0, 0, "Unexpected any. Specify a different type.", "0"],
      [0, 0, 0, "Unexpected any. Specify a different type.", "1"],
      [0, 0, 0, "Unexpected any. Specify a different type.", "2"],
      [0, 0, 0, "Unexpected any. Specify a different type.", "3"],
      [0, 0, 0, "Unexpected any. Specify a different type.", "4"]
    ],
    "packages/grafana-data/src/field/standardFieldConfigEditorRegistry.ts:5381": [
      [0, 0, 0, "Unexpected any. Specify a different type.", "0"],
      [0, 0, 0, "Unexpected any. Specify a different type.", "1"],
      [0, 0, 0, "Unexpected any. Specify a different type.", "2"],
      [0, 0, 0, "Unexpected any. Specify a different type.", "3"],
      [0, 0, 0, "Unexpected any. Specify a different type.", "4"],
      [0, 0, 0, "Unexpected any. Specify a different type.", "5"],
      [0, 0, 0, "Unexpected any. Specify a different type.", "6"]
    ],
    "packages/grafana-data/src/geo/layer.ts:5381": [
      [0, 0, 0, "Unexpected any. Specify a different type.", "0"]
    ],
    "packages/grafana-data/src/panel/PanelPlugin.ts:5381": [
      [0, 0, 0, "Do not use any type assertions.", "0"],
      [0, 0, 0, "Unexpected any. Specify a different type.", "1"],
      [0, 0, 0, "Unexpected any. Specify a different type.", "2"],
      [0, 0, 0, "Unexpected any. Specify a different type.", "3"],
      [0, 0, 0, "Unexpected any. Specify a different type.", "4"],
      [0, 0, 0, "Unexpected any. Specify a different type.", "5"]
    ],
    "packages/grafana-data/src/panel/registryFactories.ts:5381": [
      [0, 0, 0, "Do not use any type assertions.", "0"]
    ],
    "packages/grafana-data/src/table/amendTimeSeries.ts:5381": [
      [0, 0, 0, "Do not use any type assertions.", "0"],
      [0, 0, 0, "Do not use any type assertions.", "1"],
      [0, 0, 0, "Do not use any type assertions.", "2"],
      [0, 0, 0, "Do not use any type assertions.", "3"],
      [0, 0, 0, "Do not use any type assertions.", "4"],
      [0, 0, 0, "Unexpected any. Specify a different type.", "5"]
    ],
    "packages/grafana-data/src/themes/colorManipulator.ts:5381": [
      [0, 0, 0, "Unexpected any. Specify a different type.", "0"],
      [0, 0, 0, "Unexpected any. Specify a different type.", "1"],
      [0, 0, 0, "Unexpected any. Specify a different type.", "2"]
    ],
    "packages/grafana-data/src/themes/createColors.ts:5381": [
      [0, 0, 0, "Do not use any type assertions.", "0"]
    ],
    "packages/grafana-data/src/transformations/matchers/valueMatchers/types.ts:5381": [
      [0, 0, 0, "Unexpected any. Specify a different type.", "0"],
      [0, 0, 0, "Unexpected any. Specify a different type.", "1"]
    ],
    "packages/grafana-data/src/transformations/standardTransformersRegistry.ts:5381": [
      [0, 0, 0, "Unexpected any. Specify a different type.", "0"]
    ],
    "packages/grafana-data/src/transformations/transformDataFrame.ts:5381": [
      [0, 0, 0, "Unexpected any. Specify a different type.", "0"],
      [0, 0, 0, "Unexpected any. Specify a different type.", "1"],
      [0, 0, 0, "Unexpected any. Specify a different type.", "2"],
      [0, 0, 0, "Unexpected any. Specify a different type.", "3"],
      [0, 0, 0, "Unexpected any. Specify a different type.", "4"],
      [0, 0, 0, "Unexpected any. Specify a different type.", "5"]
    ],
    "packages/grafana-data/src/transformations/transformers/nulls/nullInsertThreshold.ts:5381": [
      [0, 0, 0, "Unexpected any. Specify a different type.", "0"],
      [0, 0, 0, "Unexpected any. Specify a different type.", "1"]
    ],
    "packages/grafana-data/src/types/OptionsUIRegistryBuilder.ts:5381": [
      [0, 0, 0, "Unexpected any. Specify a different type.", "0"],
      [0, 0, 0, "Unexpected any. Specify a different type.", "1"],
      [0, 0, 0, "Unexpected any. Specify a different type.", "2"],
      [0, 0, 0, "Unexpected any. Specify a different type.", "3"]
    ],
    "packages/grafana-data/src/types/ScopedVars.ts:5381": [
      [0, 0, 0, "Unexpected any. Specify a different type.", "0"],
      [0, 0, 0, "Unexpected any. Specify a different type.", "1"]
    ],
    "packages/grafana-data/src/types/action.ts:5381": [
      [0, 0, 0, "Unexpected any. Specify a different type.", "0"],
      [0, 0, 0, "Unexpected any. Specify a different type.", "1"],
      [0, 0, 0, "Unexpected any. Specify a different type.", "2"]
    ],
    "packages/grafana-data/src/types/annotations.ts:5381": [
      [0, 0, 0, "Unexpected any. Specify a different type.", "0"],
      [0, 0, 0, "Unexpected any. Specify a different type.", "1"],
      [0, 0, 0, "Unexpected any. Specify a different type.", "2"],
      [0, 0, 0, "Unexpected any. Specify a different type.", "3"],
      [0, 0, 0, "Unexpected any. Specify a different type.", "4"],
      [0, 0, 0, "Unexpected any. Specify a different type.", "5"]
    ],
    "packages/grafana-data/src/types/app.ts:5381": [
      [0, 0, 0, "Do not use any type assertions.", "0"],
      [0, 0, 0, "Do not use any type assertions.", "1"],
      [0, 0, 0, "Do not use any type assertions.", "2"]
    ],
    "packages/grafana-data/src/types/dashboard.ts:5381": [
      [0, 0, 0, "Unexpected any. Specify a different type.", "0"],
      [0, 0, 0, "Unexpected any. Specify a different type.", "1"],
      [0, 0, 0, "Unexpected any. Specify a different type.", "2"]
    ],
    "packages/grafana-data/src/types/data.ts:5381": [
      [0, 0, 0, "Unexpected any. Specify a different type.", "0"],
      [0, 0, 0, "Unexpected any. Specify a different type.", "1"],
      [0, 0, 0, "Unexpected any. Specify a different type.", "2"],
      [0, 0, 0, "Unexpected any. Specify a different type.", "3"]
    ],
    "packages/grafana-data/src/types/dataFrame.ts:5381": [
      [0, 0, 0, "Unexpected any. Specify a different type.", "0"],
      [0, 0, 0, "Unexpected any. Specify a different type.", "1"],
      [0, 0, 0, "Unexpected any. Specify a different type.", "2"],
      [0, 0, 0, "Unexpected any. Specify a different type.", "3"]
    ],
    "packages/grafana-data/src/types/dataLink.ts:5381": [
      [0, 0, 0, "Unexpected any. Specify a different type.", "0"],
      [0, 0, 0, "Unexpected any. Specify a different type.", "1"],
      [0, 0, 0, "Unexpected any. Specify a different type.", "2"],
      [0, 0, 0, "Unexpected any. Specify a different type.", "3"],
      [0, 0, 0, "Unexpected any. Specify a different type.", "4"],
      [0, 0, 0, "Unexpected any. Specify a different type.", "5"],
      [0, 0, 0, "Unexpected any. Specify a different type.", "6"]
    ],
    "packages/grafana-data/src/types/datasource.ts:5381": [
      [0, 0, 0, "Unexpected any. Specify a different type.", "0"],
      [0, 0, 0, "Unexpected any. Specify a different type.", "1"],
      [0, 0, 0, "Unexpected any. Specify a different type.", "2"],
      [0, 0, 0, "Unexpected any. Specify a different type.", "3"],
      [0, 0, 0, "Unexpected any. Specify a different type.", "4"],
      [0, 0, 0, "Unexpected any. Specify a different type.", "5"],
      [0, 0, 0, "Unexpected any. Specify a different type.", "6"],
      [0, 0, 0, "Unexpected any. Specify a different type.", "7"],
      [0, 0, 0, "Unexpected any. Specify a different type.", "8"],
      [0, 0, 0, "Unexpected any. Specify a different type.", "9"],
      [0, 0, 0, "Unexpected any. Specify a different type.", "10"],
      [0, 0, 0, "Unexpected any. Specify a different type.", "11"],
      [0, 0, 0, "Unexpected any. Specify a different type.", "12"],
      [0, 0, 0, "Unexpected any. Specify a different type.", "13"],
      [0, 0, 0, "Unexpected any. Specify a different type.", "14"],
      [0, 0, 0, "Unexpected any. Specify a different type.", "15"],
      [0, 0, 0, "Unexpected any. Specify a different type.", "16"],
      [0, 0, 0, "Unexpected any. Specify a different type.", "17"],
      [0, 0, 0, "Unexpected any. Specify a different type.", "18"],
      [0, 0, 0, "Unexpected any. Specify a different type.", "19"],
      [0, 0, 0, "Unexpected any. Specify a different type.", "20"],
      [0, 0, 0, "Unexpected any. Specify a different type.", "21"],
      [0, 0, 0, "Unexpected any. Specify a different type.", "22"],
      [0, 0, 0, "Unexpected any. Specify a different type.", "23"]
    ],
    "packages/grafana-data/src/types/explore.ts:5381": [
      [0, 0, 0, "Unexpected any. Specify a different type.", "0"]
    ],
    "packages/grafana-data/src/types/fieldOverrides.ts:5381": [
      [0, 0, 0, "Unexpected any. Specify a different type.", "0"],
      [0, 0, 0, "Unexpected any. Specify a different type.", "1"],
      [0, 0, 0, "Unexpected any. Specify a different type.", "2"],
      [0, 0, 0, "Unexpected any. Specify a different type.", "3"],
      [0, 0, 0, "Unexpected any. Specify a different type.", "4"],
      [0, 0, 0, "Unexpected any. Specify a different type.", "5"],
      [0, 0, 0, "Unexpected any. Specify a different type.", "6"],
      [0, 0, 0, "Unexpected any. Specify a different type.", "7"],
      [0, 0, 0, "Unexpected any. Specify a different type.", "8"]
    ],
    "packages/grafana-data/src/types/flot.ts:5381": [
      [0, 0, 0, "Unexpected any. Specify a different type.", "0"]
    ],
    "packages/grafana-data/src/types/graph.ts:5381": [
      [0, 0, 0, "Unexpected any. Specify a different type.", "0"],
      [0, 0, 0, "Unexpected any. Specify a different type.", "1"],
      [0, 0, 0, "Unexpected any. Specify a different type.", "2"]
    ],
    "packages/grafana-data/src/types/legacyEvents.ts:5381": [
      [0, 0, 0, "Unexpected any. Specify a different type.", "0"],
      [0, 0, 0, "Unexpected any. Specify a different type.", "1"]
    ],
    "packages/grafana-data/src/types/live.ts:5381": [
      [0, 0, 0, "Do not use any type assertions.", "0"],
      [0, 0, 0, "Unexpected any. Specify a different type.", "1"],
      [0, 0, 0, "Unexpected any. Specify a different type.", "2"],
      [0, 0, 0, "Unexpected any. Specify a different type.", "3"],
      [0, 0, 0, "Unexpected any. Specify a different type.", "4"],
      [0, 0, 0, "Unexpected any. Specify a different type.", "5"],
      [0, 0, 0, "Unexpected any. Specify a different type.", "6"],
      [0, 0, 0, "Unexpected any. Specify a different type.", "7"]
    ],
    "packages/grafana-data/src/types/options.ts:5381": [
      [0, 0, 0, "Unexpected any. Specify a different type.", "0"],
      [0, 0, 0, "Unexpected any. Specify a different type.", "1"]
    ],
    "packages/grafana-data/src/types/panel.ts:5381": [
      [0, 0, 0, "Unexpected any. Specify a different type.", "0"],
      [0, 0, 0, "Unexpected any. Specify a different type.", "1"],
      [0, 0, 0, "Unexpected any. Specify a different type.", "2"],
      [0, 0, 0, "Unexpected any. Specify a different type.", "3"],
      [0, 0, 0, "Unexpected any. Specify a different type.", "4"],
      [0, 0, 0, "Unexpected any. Specify a different type.", "5"],
      [0, 0, 0, "Unexpected any. Specify a different type.", "6"],
      [0, 0, 0, "Unexpected any. Specify a different type.", "7"],
      [0, 0, 0, "Unexpected any. Specify a different type.", "8"],
      [0, 0, 0, "Unexpected any. Specify a different type.", "9"],
      [0, 0, 0, "Unexpected any. Specify a different type.", "10"],
      [0, 0, 0, "Unexpected any. Specify a different type.", "11"],
      [0, 0, 0, "Unexpected any. Specify a different type.", "12"]
    ],
    "packages/grafana-data/src/types/plugin.ts:5381": [
      [0, 0, 0, "Do not use any type assertions.", "0"],
      [0, 0, 0, "Unexpected any. Specify a different type.", "1"]
    ],
    "packages/grafana-data/src/types/scopes.ts:5381": [
      [0, 0, 0, "Do not use any type assertions.", "0"]
    ],
    "packages/grafana-data/src/types/select.ts:5381": [
      [0, 0, 0, "Unexpected any. Specify a different type.", "0"],
      [0, 0, 0, "Unexpected any. Specify a different type.", "1"]
    ],
    "packages/grafana-data/src/types/templateVars.ts:5381": [
      [0, 0, 0, "Unexpected any. Specify a different type.", "0"],
      [0, 0, 0, "Unexpected any. Specify a different type.", "1"]
    ],
    "packages/grafana-data/src/types/trace.ts:5381": [
      [0, 0, 0, "Unexpected any. Specify a different type.", "0"]
    ],
    "packages/grafana-data/src/types/transformations.ts:5381": [
      [0, 0, 0, "Unexpected any. Specify a different type.", "0"],
      [0, 0, 0, "Unexpected any. Specify a different type.", "1"],
      [0, 0, 0, "Unexpected any. Specify a different type.", "2"],
      [0, 0, 0, "Unexpected any. Specify a different type.", "3"],
      [0, 0, 0, "Unexpected any. Specify a different type.", "4"]
    ],
    "packages/grafana-data/src/types/variables.ts:5381": [
      [0, 0, 0, "Unexpected any. Specify a different type.", "0"]
    ],
    "packages/grafana-data/src/utils/OptionsUIBuilders.ts:5381": [
      [0, 0, 0, "Unexpected any. Specify a different type.", "0"],
      [0, 0, 0, "Unexpected any. Specify a different type.", "1"],
      [0, 0, 0, "Unexpected any. Specify a different type.", "2"],
      [0, 0, 0, "Unexpected any. Specify a different type.", "3"],
      [0, 0, 0, "Unexpected any. Specify a different type.", "4"],
      [0, 0, 0, "Unexpected any. Specify a different type.", "5"],
      [0, 0, 0, "Unexpected any. Specify a different type.", "6"],
      [0, 0, 0, "Unexpected any. Specify a different type.", "7"],
      [0, 0, 0, "Unexpected any. Specify a different type.", "8"],
      [0, 0, 0, "Unexpected any. Specify a different type.", "9"],
      [0, 0, 0, "Unexpected any. Specify a different type.", "10"]
    ],
    "packages/grafana-data/src/utils/Registry.ts:5381": [
      [0, 0, 0, "Unexpected any. Specify a different type.", "0"]
    ],
    "packages/grafana-data/src/utils/arrayUtils.ts:5381": [
      [0, 0, 0, "Unexpected any. Specify a different type.", "0"],
      [0, 0, 0, "Unexpected any. Specify a different type.", "1"]
    ],
    "packages/grafana-data/src/utils/csv.ts:5381": [
      [0, 0, 0, "Do not use any type assertions.", "0"],
      [0, 0, 0, "Do not use any type assertions.", "1"],
      [0, 0, 0, "Do not use any type assertions.", "2"],
      [0, 0, 0, "Unexpected any. Specify a different type.", "3"],
      [0, 0, 0, "Unexpected any. Specify a different type.", "4"]
    ],
    "packages/grafana-data/src/utils/datasource.ts:5381": [
      [0, 0, 0, "Do not use any type assertions.", "0"],
      [0, 0, 0, "Do not use any type assertions.", "1"]
    ],
    "packages/grafana-data/src/utils/flotPairs.ts:5381": [
      [0, 0, 0, "Unexpected any. Specify a different type.", "0"]
    ],
    "packages/grafana-data/src/utils/location.ts:5381": [
      [0, 0, 0, "Do not use any type assertions.", "0"]
    ],
    "packages/grafana-data/src/utils/url.ts:5381": [
      [0, 0, 0, "Do not use any type assertions.", "0"],
      [0, 0, 0, "Do not use any type assertions.", "1"],
      [0, 0, 0, "Unexpected any. Specify a different type.", "2"],
      [0, 0, 0, "Unexpected any. Specify a different type.", "3"],
      [0, 0, 0, "Unexpected any. Specify a different type.", "4"],
      [0, 0, 0, "Unexpected any. Specify a different type.", "5"],
      [0, 0, 0, "Unexpected any. Specify a different type.", "6"],
      [0, 0, 0, "Unexpected any. Specify a different type.", "7"],
      [0, 0, 0, "Unexpected any. Specify a different type.", "8"]
    ],
    "packages/grafana-data/src/utils/valueMappings.ts:5381": [
      [0, 0, 0, "Do not use any type assertions.", "0"],
      [0, 0, 0, "Do not use any type assertions.", "1"],
      [0, 0, 0, "Unexpected any. Specify a different type.", "2"],
      [0, 0, 0, "Unexpected any. Specify a different type.", "3"],
      [0, 0, 0, "Unexpected any. Specify a different type.", "4"]
    ],
    "packages/grafana-data/src/vector/CircularVector.ts:5381": [
      [0, 0, 0, "Unexpected any. Specify a different type.", "0"]
    ],
    "packages/grafana-data/src/vector/FunctionalVector.ts:5381": [
      [0, 0, 0, "Unexpected any. Specify a different type.", "0"],
      [0, 0, 0, "Unexpected any. Specify a different type.", "1"],
      [0, 0, 0, "Unexpected any. Specify a different type.", "2"],
      [0, 0, 0, "Unexpected any. Specify a different type.", "3"],
      [0, 0, 0, "Unexpected any. Specify a different type.", "4"],
      [0, 0, 0, "Unexpected any. Specify a different type.", "5"],
      [0, 0, 0, "Unexpected any. Specify a different type.", "6"],
      [0, 0, 0, "Unexpected any. Specify a different type.", "7"],
      [0, 0, 0, "Unexpected any. Specify a different type.", "8"]
    ],
    "packages/grafana-data/test/helpers/pluginMocks.ts:5381": [
      [0, 0, 0, "Do not use any type assertions.", "0"]
    ],
    "packages/grafana-e2e-selectors/src/resolver.ts:5381": [
      [0, 0, 0, "Do not use any type assertions.", "0"]
    ],
    "packages/grafana-o11y-ds-frontend/src/createNodeGraphFrames.ts:5381": [
      [0, 0, 0, "Do not use any type assertions.", "0"]
    ],
    "packages/grafana-prometheus/src/components/PromQueryField.tsx:5381": [
      [0, 0, 0, "Unexpected any. Specify a different type.", "0"]
    ],
    "packages/grafana-prometheus/src/datasource.ts:5381": [
      [0, 0, 0, "Do not use any type assertions.", "0"],
      [0, 0, 0, "Unexpected any. Specify a different type.", "1"],
      [0, 0, 0, "Unexpected any. Specify a different type.", "2"],
      [0, 0, 0, "Unexpected any. Specify a different type.", "3"],
      [0, 0, 0, "Unexpected any. Specify a different type.", "4"]
    ],
    "packages/grafana-prometheus/src/language_provider.ts:5381": [
      [0, 0, 0, "Unexpected any. Specify a different type.", "0"],
      [0, 0, 0, "Unexpected any. Specify a different type.", "1"],
      [0, 0, 0, "Unexpected any. Specify a different type.", "2"]
    ],
    "packages/grafana-prometheus/src/language_utils.ts:5381": [
      [0, 0, 0, "Do not use any type assertions.", "0"]
    ],
    "packages/grafana-prometheus/src/querybuilder/components/LabelFilterItem.tsx:5381": [
      [0, 0, 0, "Do not use any type assertions.", "0"],
      [0, 0, 0, "Do not use any type assertions.", "1"],
      [0, 0, 0, "Do not use any type assertions.", "2"],
      [0, 0, 0, "Do not use any type assertions.", "3"]
    ],
    "packages/grafana-prometheus/src/querybuilder/components/LabelParamEditor.tsx:5381": [
      [0, 0, 0, "Do not use any type assertions.", "0"]
    ],
    "packages/grafana-prometheus/src/querybuilder/components/MetricSelect.tsx:5381": [
      [0, 0, 0, "Unexpected any. Specify a different type.", "0"]
    ],
    "packages/grafana-prometheus/src/querybuilder/components/PromQueryBuilder.tsx:5381": [
      [0, 0, 0, "Do not use any type assertions.", "0"]
    ],
    "packages/grafana-prometheus/src/querybuilder/shared/OperationEditor.tsx:5381": [
      [0, 0, 0, "Unexpected any. Specify a different type.", "0"]
    ],
    "packages/grafana-prometheus/src/querybuilder/shared/OperationParamEditor.tsx:5381": [
      [0, 0, 0, "Do not use any type assertions.", "0"],
      [0, 0, 0, "Do not use any type assertions.", "1"]
    ],
    "packages/grafana-prometheus/src/querybuilder/shared/types.ts:5381": [
      [0, 0, 0, "Unexpected any. Specify a different type.", "0"],
      [0, 0, 0, "Unexpected any. Specify a different type.", "1"],
      [0, 0, 0, "Unexpected any. Specify a different type.", "2"]
    ],
    "packages/grafana-prometheus/src/types.ts:5381": [
      [0, 0, 0, "Unexpected any. Specify a different type.", "0"],
      [0, 0, 0, "Unexpected any. Specify a different type.", "1"],
      [0, 0, 0, "Unexpected any. Specify a different type.", "2"]
    ],
    "packages/grafana-runtime/src/analytics/types.ts:5381": [
      [0, 0, 0, "Unexpected any. Specify a different type.", "0"]
    ],
    "packages/grafana-runtime/src/config.ts:5381": [
      [0, 0, 0, "Do not use any type assertions.", "0"],
      [0, 0, 0, "Do not use any type assertions.", "1"],
      [0, 0, 0, "Do not use any type assertions.", "2"],
      [0, 0, 0, "Unexpected any. Specify a different type.", "3"],
      [0, 0, 0, "Unexpected any. Specify a different type.", "4"]
    ],
    "packages/grafana-runtime/src/services/EchoSrv.ts:5381": [
      [0, 0, 0, "Unexpected any. Specify a different type.", "0"],
      [0, 0, 0, "Unexpected any. Specify a different type.", "1"],
      [0, 0, 0, "Unexpected any. Specify a different type.", "2"],
      [0, 0, 0, "Unexpected any. Specify a different type.", "3"]
    ],
    "packages/grafana-runtime/src/services/LocationService.tsx:5381": [
      [0, 0, 0, "Do not use any type assertions.", "0"],
      [0, 0, 0, "Unexpected any. Specify a different type.", "1"],
      [0, 0, 0, "Unexpected any. Specify a different type.", "2"],
      [0, 0, 0, "Unexpected any. Specify a different type.", "3"],
      [0, 0, 0, "Unexpected any. Specify a different type.", "4"],
      [0, 0, 0, "Unexpected any. Specify a different type.", "5"]
    ],
    "packages/grafana-runtime/src/services/backendSrv.ts:5381": [
      [0, 0, 0, "Unexpected any. Specify a different type.", "0"],
      [0, 0, 0, "Unexpected any. Specify a different type.", "1"],
      [0, 0, 0, "Unexpected any. Specify a different type.", "2"],
      [0, 0, 0, "Unexpected any. Specify a different type.", "3"],
      [0, 0, 0, "Unexpected any. Specify a different type.", "4"],
      [0, 0, 0, "Unexpected any. Specify a different type.", "5"],
      [0, 0, 0, "Unexpected any. Specify a different type.", "6"],
      [0, 0, 0, "Unexpected any. Specify a different type.", "7"],
      [0, 0, 0, "Unexpected any. Specify a different type.", "8"],
      [0, 0, 0, "Unexpected any. Specify a different type.", "9"],
      [0, 0, 0, "Unexpected any. Specify a different type.", "10"],
      [0, 0, 0, "Unexpected any. Specify a different type.", "11"]
    ],
    "packages/grafana-runtime/src/services/pluginExtensions/usePluginComponent.ts:5381": [
      [0, 0, 0, "Do not use any type assertions.", "0"]
    ],
    "packages/grafana-runtime/src/services/pluginExtensions/usePluginComponents.ts:5381": [
      [0, 0, 0, "Do not use any type assertions.", "0"]
    ],
    "packages/grafana-runtime/src/services/pluginExtensions/usePluginFunctions.ts:5381": [
      [0, 0, 0, "Do not use any type assertions.", "0"]
    ],
    "packages/grafana-runtime/src/utils/DataSourceWithBackend.ts:5381": [
      [0, 0, 0, "Unexpected any. Specify a different type.", "0"]
    ],
    "packages/grafana-runtime/src/utils/queryResponse.ts:5381": [
      [0, 0, 0, "Do not use any type assertions.", "0"]
    ],
    "packages/grafana-schema/src/veneer/common.types.ts:5381": [
      [0, 0, 0, "Unexpected any. Specify a different type.", "0"]
    ],
    "packages/grafana-schema/src/veneer/dashboard.types.ts:5381": [
      [0, 0, 0, "Do not use any type assertions.", "0"],
      [0, 0, 0, "Do not use any type assertions.", "1"],
      [0, 0, 0, "Do not use any type assertions.", "2"],
      [0, 0, 0, "Do not use any type assertions.", "3"],
      [0, 0, 0, "Do not use any type assertions.", "4"],
      [0, 0, 0, "Unexpected any. Specify a different type.", "5"],
      [0, 0, 0, "Unexpected any. Specify a different type.", "6"]
    ],
    "packages/grafana-sql/src/components/query-editor-raw/QueryToolbox.tsx:5381": [
      [0, 0, 0, "\'HorizontalGroup\' import from \'@grafana/ui\' is restricted from being used by a pattern. Use Stack component instead.", "0"]
    ],
    "packages/grafana-ui/src/components/ColorPicker/ColorPicker.tsx:5381": [
      [0, 0, 0, "Unexpected any. Specify a different type.", "0"],
      [0, 0, 0, "Unexpected any. Specify a different type.", "1"]
    ],
    "packages/grafana-ui/src/components/ColorPicker/ColorSwatch.tsx:5381": [
      [0, 0, 0, "No untranslated strings in text props. Wrap text with <Trans /> or use t()", "0"]
    ],
    "packages/grafana-ui/src/components/Combobox/MultiCombobox.tsx:5381": [
      [0, 0, 0, "Do not use any type assertions.", "0"]
    ],
    "packages/grafana-ui/src/components/Combobox/useOptions.ts:5381": [
      [0, 0, 0, "Do not use any type assertions.", "0"]
    ],
    "packages/grafana-ui/src/components/DataLinks/DataLinkInput.tsx:5381": [
      [0, 0, 0, "Do not use any type assertions.", "0"]
    ],
    "packages/grafana-ui/src/components/DataSourceSettings/CustomHeadersSettings.tsx:5381": [
      [0, 0, 0, "Unexpected any. Specify a different type.", "0"],
      [0, 0, 0, "Unexpected any. Specify a different type.", "1"]
    ],
    "packages/grafana-ui/src/components/DataSourceSettings/types.ts:5381": [
      [0, 0, 0, "Unexpected any. Specify a different type.", "0"],
      [0, 0, 0, "Unexpected any. Specify a different type.", "1"]
    ],
    "packages/grafana-ui/src/components/DateTimePickers/TimeSyncButton.tsx:5381": [
      [0, 0, 0, "No untranslated strings in text props. Wrap text with <Trans /> or use t()", "0"]
    ],
    "packages/grafana-ui/src/components/Forms/Legacy/Input/Input.tsx:5381": [
      [0, 0, 0, "Do not use any type assertions.", "0"],
      [0, 0, 0, "Do not use any type assertions.", "1"],
      [0, 0, 0, "Unexpected any. Specify a different type.", "2"]
    ],
    "packages/grafana-ui/src/components/Forms/Legacy/Select/Select.tsx:5381": [
      [0, 0, 0, "Unexpected any. Specify a different type.", "0"]
    ],
    "packages/grafana-ui/src/components/Forms/Legacy/Select/SelectOption.tsx:5381": [
      [0, 0, 0, "Unexpected any. Specify a different type.", "0"],
      [0, 0, 0, "Unexpected any. Specify a different type.", "1"]
    ],
    "packages/grafana-ui/src/components/Forms/Legacy/Select/SelectOptionGroup.tsx:5381": [
      [0, 0, 0, "Unexpected any. Specify a different type.", "0"],
      [0, 0, 0, "Unexpected any. Specify a different type.", "1"],
      [0, 0, 0, "Unexpected any. Specify a different type.", "2"]
    ],
    "packages/grafana-ui/src/components/InteractiveTable/Expander/index.tsx:5381": [
      [0, 0, 0, "No untranslated strings in text props. Wrap text with <Trans /> or use t()", "0"],
      [0, 0, 0, "No untranslated strings in text props. Wrap text with <Trans /> or use t()", "1"]
    ],
    "packages/grafana-ui/src/components/JSONFormatter/json_explorer/json_explorer.ts:5381": [
      [0, 0, 0, "Unexpected any. Specify a different type.", "0"],
      [0, 0, 0, "Unexpected any. Specify a different type.", "1"]
    ],
    "packages/grafana-ui/src/components/MatchersUI/FieldValueMatcher.tsx:5381": [
      [0, 0, 0, "Do not use any type assertions.", "0"]
    ],
    "packages/grafana-ui/src/components/MatchersUI/fieldMatchersUI.ts:5381": [
      [0, 0, 0, "Unexpected any. Specify a different type.", "0"]
    ],
    "packages/grafana-ui/src/components/Modal/ModalsContext.tsx:5381": [
      [0, 0, 0, "Unexpected any. Specify a different type.", "0"],
      [0, 0, 0, "Unexpected any. Specify a different type.", "1"],
      [0, 0, 0, "Unexpected any. Specify a different type.", "2"],
      [0, 0, 0, "Unexpected any. Specify a different type.", "3"]
    ],
    "packages/grafana-ui/src/components/PanelChrome/PanelChrome.tsx:5381": [
      [0, 0, 0, "No untranslated strings in text props. Wrap text with <Trans /> or use t()", "0"]
    ],
    "packages/grafana-ui/src/components/PanelChrome/PanelContext.ts:5381": [
      [0, 0, 0, "Unexpected any. Specify a different type.", "0"],
      [0, 0, 0, "Unexpected any. Specify a different type.", "1"]
    ],
    "packages/grafana-ui/src/components/PanelChrome/index.ts:5381": [
      [0, 0, 0, "Do not use any type assertions.", "0"]
    ],
    "packages/grafana-ui/src/components/Segment/SegmentSelect.tsx:5381": [
      [0, 0, 0, "Do not use any type assertions.", "0"]
    ],
    "packages/grafana-ui/src/components/Select/SelectBase.tsx:5381": [
      [0, 0, 0, "Do not use any type assertions.", "0"],
      [0, 0, 0, "Do not use any type assertions.", "1"],
      [0, 0, 0, "Unexpected any. Specify a different type.", "2"],
      [0, 0, 0, "Unexpected any. Specify a different type.", "3"],
      [0, 0, 0, "Unexpected any. Specify a different type.", "4"],
      [0, 0, 0, "Unexpected any. Specify a different type.", "5"]
    ],
    "packages/grafana-ui/src/components/Select/ValueContainer.tsx:5381": [
      [0, 0, 0, "Unexpected any. Specify a different type.", "0"]
    ],
    "packages/grafana-ui/src/components/Select/resetSelectStyles.ts:5381": [
      [0, 0, 0, "Unexpected any. Specify a different type.", "0"],
      [0, 0, 0, "Unexpected any. Specify a different type.", "1"],
      [0, 0, 0, "Unexpected any. Specify a different type.", "2"],
      [0, 0, 0, "Unexpected any. Specify a different type.", "3"]
    ],
    "packages/grafana-ui/src/components/Select/types.ts:5381": [
      [0, 0, 0, "Unexpected any. Specify a different type.", "0"],
      [0, 0, 0, "Unexpected any. Specify a different type.", "1"],
      [0, 0, 0, "Unexpected any. Specify a different type.", "2"],
      [0, 0, 0, "Unexpected any. Specify a different type.", "3"],
      [0, 0, 0, "Unexpected any. Specify a different type.", "4"],
      [0, 0, 0, "Unexpected any. Specify a different type.", "5"]
    ],
    "packages/grafana-ui/src/components/SingleStatShared/SingleStatBaseOptions.ts:5381": [
      [0, 0, 0, "Do not use any type assertions.", "0"],
      [0, 0, 0, "Do not use any type assertions.", "1"],
      [0, 0, 0, "Do not use any type assertions.", "2"],
      [0, 0, 0, "Unexpected any. Specify a different type.", "3"],
      [0, 0, 0, "Unexpected any. Specify a different type.", "4"],
      [0, 0, 0, "Unexpected any. Specify a different type.", "5"],
      [0, 0, 0, "Unexpected any. Specify a different type.", "6"],
      [0, 0, 0, "Unexpected any. Specify a different type.", "7"],
      [0, 0, 0, "Unexpected any. Specify a different type.", "8"],
      [0, 0, 0, "Unexpected any. Specify a different type.", "9"],
      [0, 0, 0, "Unexpected any. Specify a different type.", "10"],
      [0, 0, 0, "Unexpected any. Specify a different type.", "11"],
      [0, 0, 0, "Unexpected any. Specify a different type.", "12"],
      [0, 0, 0, "Unexpected any. Specify a different type.", "13"],
      [0, 0, 0, "Unexpected any. Specify a different type.", "14"],
      [0, 0, 0, "Unexpected any. Specify a different type.", "15"]
    ],
    "packages/grafana-ui/src/components/Table/Cells/TableCell.tsx:5381": [
      [0, 0, 0, "Do not use any type assertions.", "0"],
      [0, 0, 0, "Do not use any type assertions.", "1"],
      [0, 0, 0, "Do not use any type assertions.", "2"],
      [0, 0, 0, "Unexpected any. Specify a different type.", "3"]
    ],
    "packages/grafana-ui/src/components/Table/TableCellInspector.tsx:5381": [
      [0, 0, 0, "Unexpected any. Specify a different type.", "0"]
    ],
    "packages/grafana-ui/src/components/Table/TableNG/Cells/RowExpander.tsx:5381": [
      [0, 0, 0, "No untranslated strings in text props. Wrap text with <Trans /> or use t()", "0"]
    ],
    "packages/grafana-ui/src/components/Table/TableNG/Filter/Filter.tsx:5381": [
      [0, 0, 0, "Unexpected any. Specify a different type.", "0"],
      [0, 0, 0, "Unexpected any. Specify a different type.", "1"],
      [0, 0, 0, "Unexpected any. Specify a different type.", "2"]
    ],
    "packages/grafana-ui/src/components/Table/TableNG/Filter/FilterPopup.tsx:5381": [
      [0, 0, 0, "Unexpected any. Specify a different type.", "0"],
      [0, 0, 0, "Unexpected any. Specify a different type.", "1"],
      [0, 0, 0, "Unexpected any. Specify a different type.", "2"]
    ],
    "packages/grafana-ui/src/components/Table/TableNG/Filter/utils.ts:5381": [
      [0, 0, 0, "Unexpected any. Specify a different type.", "0"]
    ],
    "packages/grafana-ui/src/components/Table/TableNG/TableNG.test.tsx:5381": [
      [0, 0, 0, "Unexpected any. Specify a different type.", "0"],
      [0, 0, 0, "Unexpected any. Specify a different type.", "1"]
    ],
    "packages/grafana-ui/src/components/Table/TableNG/TableNG.tsx:5381": [
      [0, 0, 0, "Do not use any type assertions.", "0"],
      [0, 0, 0, "Do not use any type assertions.", "1"],
      [0, 0, 0, "Do not use any type assertions.", "2"]
    ],
    "packages/grafana-ui/src/components/Table/TableNG/utils.test.ts:5381": [
      [0, 0, 0, "Unexpected any. Specify a different type.", "0"],
      [0, 0, 0, "Unexpected any. Specify a different type.", "1"],
      [0, 0, 0, "Unexpected any. Specify a different type.", "2"],
      [0, 0, 0, "Unexpected any. Specify a different type.", "3"]
    ],
    "packages/grafana-ui/src/components/Table/TableNG/utils.ts:5381": [
      [0, 0, 0, "Do not use any type assertions.", "0"],
      [0, 0, 0, "Do not use any type assertions.", "1"],
      [0, 0, 0, "Do not use any type assertions.", "2"],
      [0, 0, 0, "Do not use any type assertions.", "3"]
    ],
    "packages/grafana-ui/src/components/Table/TableRT/Filter.tsx:5381": [
      [0, 0, 0, "Unexpected any. Specify a different type.", "0"]
    ],
    "packages/grafana-ui/src/components/Table/TableRT/FilterPopup.tsx:5381": [
      [0, 0, 0, "Unexpected any. Specify a different type.", "0"]
    ],
    "packages/grafana-ui/src/components/Table/TableRT/FooterRow.tsx:5381": [
      [0, 0, 0, "Do not use any type assertions.", "0"],
      [0, 0, 0, "Unexpected any. Specify a different type.", "1"]
    ],
    "packages/grafana-ui/src/components/Table/TableRT/HeaderRow.tsx:5381": [
      [0, 0, 0, "Unexpected any. Specify a different type.", "0"]
    ],
    "packages/grafana-ui/src/components/Table/TableRT/RowExpander.tsx:5381": [
      [0, 0, 0, "No untranslated strings in text props. Wrap text with <Trans /> or use t()", "0"]
    ],
    "packages/grafana-ui/src/components/Table/TableRT/Table.tsx:5381": [
      [0, 0, 0, "Do not use any type assertions.", "0"],
      [0, 0, 0, "Unexpected any. Specify a different type.", "1"],
      [0, 0, 0, "Unexpected any. Specify a different type.", "2"]
    ],
    "packages/grafana-ui/src/components/Table/reducer.ts:5381": [
      [0, 0, 0, "Do not use any type assertions.", "0"],
      [0, 0, 0, "Unexpected any. Specify a different type.", "1"]
    ],
    "packages/grafana-ui/src/components/Table/types.ts:5381": [
      [0, 0, 0, "Unexpected any. Specify a different type.", "0"],
      [0, 0, 0, "Unexpected any. Specify a different type.", "1"],
      [0, 0, 0, "Unexpected any. Specify a different type.", "2"]
    ],
    "packages/grafana-ui/src/components/Table/utils.ts:5381": [
      [0, 0, 0, "Unexpected any. Specify a different type.", "0"],
      [0, 0, 0, "Unexpected any. Specify a different type.", "1"],
      [0, 0, 0, "Unexpected any. Specify a different type.", "2"],
      [0, 0, 0, "Unexpected any. Specify a different type.", "3"],
      [0, 0, 0, "Unexpected any. Specify a different type.", "4"],
      [0, 0, 0, "Unexpected any. Specify a different type.", "5"]
    ],
    "packages/grafana-ui/src/components/Tags/Tag.tsx:5381": [
      [0, 0, 0, "Do not use any type assertions.", "0"]
    ],
    "packages/grafana-ui/src/components/UsersIndicator/UsersIndicator.tsx:5381": [
      [0, 0, 0, "No untranslated strings. Wrap text with <Trans />", "0"]
    ],
    "packages/grafana-ui/src/components/ValuePicker/ValuePicker.tsx:5381": [
      [0, 0, 0, "Use data-testid for E2E selectors instead of aria-label", "0"]
    ],
    "packages/grafana-ui/src/components/VizLegend/types.ts:5381": [
      [0, 0, 0, "Unexpected any. Specify a different type.", "0"],
      [0, 0, 0, "Unexpected any. Specify a different type.", "1"]
    ],
    "packages/grafana-ui/src/components/VizRepeater/VizRepeater.tsx:5381": [
      [0, 0, 0, "Do not use any type assertions.", "0"],
      [0, 0, 0, "Do not use any type assertions.", "1"]
    ],
    "packages/grafana-ui/src/components/VizTooltip/VizTooltip.tsx:5381": [
      [0, 0, 0, "Unexpected any. Specify a different type.", "0"],
      [0, 0, 0, "Unexpected any. Specify a different type.", "1"]
    ],
    "packages/grafana-ui/src/components/index.ts:5381": [
      [0, 0, 0, "\'HorizontalGroup\' import from \'./Layout/Layout\' is restricted from being used by a pattern. Use Stack component instead.", "0"],
      [0, 0, 0, "\'VerticalGroup\' import from \'./Layout/Layout\' is restricted from being used by a pattern. Use Stack component instead.", "1"]
    ],
    "packages/grafana-ui/src/components/uPlot/Plot.tsx:5381": [
      [0, 0, 0, "Do not use any type assertions.", "0"],
      [0, 0, 0, "Do not use any type assertions.", "1"]
    ],
    "packages/grafana-ui/src/components/uPlot/config/UPlotAxisBuilder.ts:5381": [
      [0, 0, 0, "Do not use any type assertions.", "0"],
      [0, 0, 0, "Unexpected any. Specify a different type.", "1"],
      [0, 0, 0, "Unexpected any. Specify a different type.", "2"]
    ],
    "packages/grafana-ui/src/components/uPlot/config/UPlotConfigBuilder.ts:5381": [
      [0, 0, 0, "Do not use any type assertions.", "0"],
      [0, 0, 0, "Do not use any type assertions.", "1"]
    ],
    "packages/grafana-ui/src/components/uPlot/types.ts:5381": [
      [0, 0, 0, "Unexpected any. Specify a different type.", "0"]
    ],
    "packages/grafana-ui/src/components/uPlot/utils.ts:5381": [
      [0, 0, 0, "Do not use any type assertions.", "0"],
      [0, 0, 0, "Unexpected any. Specify a different type.", "1"]
    ],
    "packages/grafana-ui/src/options/builder/hideSeries.tsx:5381": [
      [0, 0, 0, "Do not use any type assertions.", "0"]
    ],
    "packages/grafana-ui/src/slate-plugins/braces.ts:5381": [
      [0, 0, 0, "Do not use any type assertions.", "0"]
    ],
    "packages/grafana-ui/src/slate-plugins/slate-prism/index.ts:5381": [
      [0, 0, 0, "Do not use any type assertions.", "0"],
      [0, 0, 0, "Do not use any type assertions.", "1"]
    ],
    "packages/grafana-ui/src/slate-plugins/slate-prism/options.tsx:5381": [
      [0, 0, 0, "Unexpected any. Specify a different type.", "0"],
      [0, 0, 0, "Unexpected any. Specify a different type.", "1"]
    ],
    "packages/grafana-ui/src/slate-plugins/suggestions.tsx:5381": [
      [0, 0, 0, "Do not use any type assertions.", "0"],
      [0, 0, 0, "Do not use any type assertions.", "1"],
      [0, 0, 0, "Unexpected any. Specify a different type.", "2"]
    ],
    "packages/grafana-ui/src/themes/ThemeContext.tsx:5381": [
      [0, 0, 0, "Do not use any type assertions.", "0"],
      [0, 0, 0, "Do not use any type assertions.", "1"],
      [0, 0, 0, "Do not use any type assertions.", "2"]
    ],
    "packages/grafana-ui/src/themes/stylesFactory.ts:5381": [
      [0, 0, 0, "Unexpected any. Specify a different type.", "0"]
    ],
    "packages/grafana-ui/src/types/forms.ts:5381": [
      [0, 0, 0, "Unexpected any. Specify a different type.", "0"]
    ],
    "packages/grafana-ui/src/types/jquery.d.ts:5381": [
      [0, 0, 0, "Unexpected any. Specify a different type.", "0"],
      [0, 0, 0, "Unexpected any. Specify a different type.", "1"],
      [0, 0, 0, "Unexpected any. Specify a different type.", "2"]
    ],
    "packages/grafana-ui/src/types/react-table-config.d.ts:5381": [
      [0, 0, 0, "Unexpected any. Specify a different type.", "0"],
      [0, 0, 0, "Unexpected any. Specify a different type.", "1"]
    ],
    "packages/grafana-ui/src/utils/debug.ts:5381": [
      [0, 0, 0, "Unexpected any. Specify a different type.", "0"]
    ],
    "packages/grafana-ui/src/utils/dom.ts:5381": [
      [0, 0, 0, "Unexpected any. Specify a different type.", "0"]
    ],
    "packages/grafana-ui/src/utils/useAsyncDependency.ts:5381": [
      [0, 0, 0, "Unexpected any. Specify a different type.", "0"]
    ],
    "public/app/core/TableModel.ts:5381": [
      [0, 0, 0, "Unexpected any. Specify a different type.", "0"],
      [0, 0, 0, "Unexpected any. Specify a different type.", "1"]
    ],
    "public/app/core/actions/index.ts:5381": [
      [0, 0, 0, "Do not re-export imported variable (\`hideAppNotification\`)", "0"],
      [0, 0, 0, "Do not re-export imported variable (\`notifyApp\`)", "1"],
      [0, 0, 0, "Do not re-export imported variable (\`updateConfigurationSubtitle\`)", "2"],
      [0, 0, 0, "Do not re-export imported variable (\`updateNavIndex\`)", "3"]
    ],
    "public/app/core/components/AccessControl/index.ts:5381": [
      [0, 0, 0, "Do not use export all (\`export * from ...\`)", "0"]
    ],
    "public/app/core/components/AppChrome/History/HistoryWrapper.tsx:5381": [
      [0, 0, 0, "No untranslated strings. Wrap text with <Trans />", "0"]
    ],
    "public/app/core/components/DynamicImports/SafeDynamicImport.tsx:5381": [
      [0, 0, 0, "Unexpected any. Specify a different type.", "0"]
    ],
    "public/app/core/components/GraphNG/GraphNG.tsx:5381": [
      [0, 0, 0, "Do not use any type assertions.", "0"],
      [0, 0, 0, "Do not use any type assertions.", "1"],
      [0, 0, 0, "Do not use any type assertions.", "2"],
      [0, 0, 0, "Do not use any type assertions.", "3"],
      [0, 0, 0, "Unexpected any. Specify a different type.", "4"],
      [0, 0, 0, "Unexpected any. Specify a different type.", "5"]
    ],
    "public/app/core/components/LocalStorageValueProvider/index.tsx:5381": [
      [0, 0, 0, "Do not re-export imported variable (\`./LocalStorageValueProvider\`)", "0"]
    ],
    "public/app/core/components/PasswordField/PasswordField.tsx:5381": [
      [0, 0, 0, "No untranslated strings in text props. Wrap text with <Trans /> or use t()", "0"]
    ],
    "public/app/core/components/RolePicker/RolePickerInput.tsx:5381": [
      [0, 0, 0, "No untranslated strings in text props. Wrap text with <Trans /> or use t()", "0"]
    ],
    "public/app/core/components/TagFilter/TagFilter.tsx:5381": [
      [0, 0, 0, "Unexpected any. Specify a different type.", "0"]
    ],
    "public/app/core/components/TimeSeries/utils.ts:5381": [
      [0, 0, 0, "Do not use any type assertions.", "0"],
      [0, 0, 0, "Unexpected any. Specify a different type.", "1"],
      [0, 0, 0, "Unexpected any. Specify a different type.", "2"]
    ],
    "public/app/core/config.ts:5381": [
      [0, 0, 0, "Do not re-export imported variable (\`Settings\`)", "0"],
      [0, 0, 0, "Do not re-export imported variable (\`config\`)", "1"]
    ],
    "public/app/core/core.ts:5381": [
      [0, 0, 0, "Do not re-export imported variable (\`JsonExplorer\`)", "0"],
      [0, 0, 0, "Do not re-export imported variable (\`TimeSeries\`)", "1"],
      [0, 0, 0, "Do not re-export imported variable (\`appEvents\`)", "2"],
      [0, 0, 0, "Do not re-export imported variable (\`assignModelProperties\`)", "3"],
      [0, 0, 0, "Do not re-export imported variable (\`colors\`)", "4"],
      [0, 0, 0, "Do not re-export imported variable (\`contextSrv\`)", "5"],
      [0, 0, 0, "Do not re-export imported variable (\`profiler\`)", "6"],
      [0, 0, 0, "Do not re-export imported variable (\`updateLegendValues\`)", "7"]
    ],
    "public/app/core/navigation/types.ts:5381": [
      [0, 0, 0, "Unexpected any. Specify a different type.", "0"]
    ],
    "public/app/core/services/ResponseQueue.ts:5381": [
      [0, 0, 0, "Unexpected any. Specify a different type.", "0"]
    ],
    "public/app/core/services/backend_srv.ts:5381": [
      [0, 0, 0, "Do not use any type assertions.", "0"],
      [0, 0, 0, "Unexpected any. Specify a different type.", "1"],
      [0, 0, 0, "Unexpected any. Specify a different type.", "2"],
      [0, 0, 0, "Unexpected any. Specify a different type.", "3"],
      [0, 0, 0, "Unexpected any. Specify a different type.", "4"],
      [0, 0, 0, "Unexpected any. Specify a different type.", "5"]
    ],
    "public/app/core/services/context_srv.ts:5381": [
      [0, 0, 0, "Do not use any type assertions.", "0"],
      [0, 0, 0, "Unexpected any. Specify a different type.", "1"]
    ],
    "public/app/core/services/echo/backends/analytics/RudderstackBackend.ts:5381": [
      [0, 0, 0, "Do not use any type assertions.", "0"],
      [0, 0, 0, "Do not use any type assertions.", "1"],
      [0, 0, 0, "Unexpected any. Specify a different type.", "2"],
      [0, 0, 0, "Unexpected any. Specify a different type.", "3"]
    ],
    "public/app/core/specs/backend_srv.test.ts:5381": [
      [0, 0, 0, "Unexpected any. Specify a different type.", "0"]
    ],
    "public/app/core/time_series2.ts:5381": [
      [0, 0, 0, "Unexpected any. Specify a different type.", "0"],
      [0, 0, 0, "Unexpected any. Specify a different type.", "1"],
      [0, 0, 0, "Unexpected any. Specify a different type.", "2"],
      [0, 0, 0, "Unexpected any. Specify a different type.", "3"],
      [0, 0, 0, "Unexpected any. Specify a different type.", "4"],
      [0, 0, 0, "Unexpected any. Specify a different type.", "5"],
      [0, 0, 0, "Unexpected any. Specify a different type.", "6"],
      [0, 0, 0, "Unexpected any. Specify a different type.", "7"],
      [0, 0, 0, "Unexpected any. Specify a different type.", "8"],
      [0, 0, 0, "Unexpected any. Specify a different type.", "9"],
      [0, 0, 0, "Unexpected any. Specify a different type.", "10"],
      [0, 0, 0, "Unexpected any. Specify a different type.", "11"],
      [0, 0, 0, "Unexpected any. Specify a different type.", "12"],
      [0, 0, 0, "Unexpected any. Specify a different type.", "13"],
      [0, 0, 0, "Unexpected any. Specify a different type.", "14"],
      [0, 0, 0, "Unexpected any. Specify a different type.", "15"],
      [0, 0, 0, "Unexpected any. Specify a different type.", "16"],
      [0, 0, 0, "Unexpected any. Specify a different type.", "17"],
      [0, 0, 0, "Unexpected any. Specify a different type.", "18"]
    ],
    "public/app/core/utils/connectWithReduxStore.tsx:5381": [
      [0, 0, 0, "Do not use any type assertions.", "0"],
      [0, 0, 0, "Do not use any type assertions.", "1"],
      [0, 0, 0, "Unexpected any. Specify a different type.", "2"],
      [0, 0, 0, "Unexpected any. Specify a different type.", "3"],
      [0, 0, 0, "Unexpected any. Specify a different type.", "4"],
      [0, 0, 0, "Unexpected any. Specify a different type.", "5"],
      [0, 0, 0, "Unexpected any. Specify a different type.", "6"],
      [0, 0, 0, "Unexpected any. Specify a different type.", "7"],
      [0, 0, 0, "Unexpected any. Specify a different type.", "8"],
      [0, 0, 0, "Unexpected any. Specify a different type.", "9"]
    ],
    "public/app/core/utils/deferred.ts:5381": [
      [0, 0, 0, "Unexpected any. Specify a different type.", "0"]
    ],
    "public/app/core/utils/fetch.ts:5381": [
      [0, 0, 0, "Do not use any type assertions.", "0"],
      [0, 0, 0, "Do not use any type assertions.", "1"],
      [0, 0, 0, "Do not use any type assertions.", "2"],
      [0, 0, 0, "Do not use any type assertions.", "3"],
      [0, 0, 0, "Do not use any type assertions.", "4"],
      [0, 0, 0, "Unexpected any. Specify a different type.", "5"]
    ],
    "public/app/core/utils/object.ts:5381": [
      [0, 0, 0, "Do not use any type assertions.", "0"],
      [0, 0, 0, "Do not use any type assertions.", "1"],
      [0, 0, 0, "Do not use any type assertions.", "2"],
      [0, 0, 0, "Do not use any type assertions.", "3"],
      [0, 0, 0, "Unexpected any. Specify a different type.", "4"],
      [0, 0, 0, "Unexpected any. Specify a different type.", "5"],
      [0, 0, 0, "Unexpected any. Specify a different type.", "6"]
    ],
    "public/app/core/utils/richHistory.test.ts:5381": [
      [0, 0, 0, "Unexpected any. Specify a different type.", "0"]
    ],
    "public/app/core/utils/richHistory.ts:5381": [
      [0, 0, 0, "Do not re-export imported variable (\`RichHistorySearchFilters\`)", "0"],
      [0, 0, 0, "Do not re-export imported variable (\`RichHistorySettings\`)", "1"],
      [0, 0, 0, "Do not re-export imported variable (\`SortOrder\`)", "2"]
    ],
    "public/app/core/utils/ticks.ts:5381": [
      [0, 0, 0, "Do not use any type assertions.", "0"],
      [0, 0, 0, "Do not use any type assertions.", "1"]
    ],
    "public/app/features/actions/ParamsEditor.tsx:5381": [
      [0, 0, 0, "Do not use any type assertions.", "0"]
    ],
    "public/app/features/admin/AdminFeatureTogglesPage.tsx:5381": [
      [0, 0, 0, "No untranslated strings. Wrap text with <Trans />", "0"]
    ],
    "public/app/features/admin/AdminFeatureTogglesTable.tsx:5381": [
      [0, 0, 0, "No untranslated strings. Wrap text with <Trans />", "0"]
    ],
    "public/app/features/admin/UserSessions.tsx:5381": [
      [0, 0, 0, "No untranslated strings. Wrap text with <Trans />", "0"]
    ],
    "public/app/features/alerting/routes.tsx:5381": [
      [0, 0, 0, "Unexpected any. Specify a different type.", "0"]
    ],
    "public/app/features/alerting/state/ThresholdMapper.ts:5381": [
      [0, 0, 0, "Unexpected any. Specify a different type.", "0"]
    ],
    "public/app/features/alerting/state/alertDef.ts:5381": [
      [0, 0, 0, "Do not use any type assertions.", "0"],
      [0, 0, 0, "Unexpected any. Specify a different type.", "1"],
      [0, 0, 0, "Unexpected any. Specify a different type.", "2"],
      [0, 0, 0, "Unexpected any. Specify a different type.", "3"],
      [0, 0, 0, "Unexpected any. Specify a different type.", "4"]
    ],
    "public/app/features/alerting/state/query_part.ts:5381": [
      [0, 0, 0, "Unexpected any. Specify a different type.", "0"],
      [0, 0, 0, "Unexpected any. Specify a different type.", "1"],
      [0, 0, 0, "Unexpected any. Specify a different type.", "2"],
      [0, 0, 0, "Unexpected any. Specify a different type.", "3"],
      [0, 0, 0, "Unexpected any. Specify a different type.", "4"],
      [0, 0, 0, "Unexpected any. Specify a different type.", "5"],
      [0, 0, 0, "Unexpected any. Specify a different type.", "6"],
      [0, 0, 0, "Unexpected any. Specify a different type.", "7"],
      [0, 0, 0, "Unexpected any. Specify a different type.", "8"],
      [0, 0, 0, "Unexpected any. Specify a different type.", "9"]
    ],
    "public/app/features/alerting/state/reducers.ts:5381": [
      [0, 0, 0, "Unexpected any. Specify a different type.", "0"],
      [0, 0, 0, "Unexpected any. Specify a different type.", "1"]
    ],
    "public/app/features/alerting/unified/AlertGroups.tsx:5381": [
      [0, 0, 0, "No untranslated strings. Wrap text with <Trans />", "0"],
      [0, 0, 0, "No untranslated strings. Wrap text with <Trans />", "1"]
    ],
    "public/app/features/alerting/unified/GrafanaRuleQueryViewer.tsx:5381": [
      [0, 0, 0, "No untranslated strings. Wrap text with <Trans />", "0"],
      [0, 0, 0, "No untranslated strings. Wrap text with <Trans />", "1"],
      [0, 0, 0, "No untranslated strings. Wrap text with <Trans />", "2"]
    ],
    "public/app/features/alerting/unified/PanelAlertTabContent.tsx:5381": [
      [0, 0, 0, "No untranslated strings. Wrap text with <Trans />", "0"]
    ],
    "public/app/features/alerting/unified/RedirectToRuleViewer.tsx:5381": [
<<<<<<< HEAD
      [0, 0, 0, "No untranslated strings in text props. Wrap text with <Trans /> or use t()", "0"],
      [0, 0, 0, "No untranslated strings. Wrap text with <Trans />", "1"],
      [0, 0, 0, "No untranslated strings. Wrap text with <Trans />", "2"]
=======
      [0, 0, 0, "No untranslated strings. Wrap text with <Trans />", "0"],
      [0, 0, 0, "No untranslated strings. Wrap text with <Trans />", "1"]
>>>>>>> 66a04bab
    ],
    "public/app/features/alerting/unified/components/AlertLabels.tsx:5381": [
      [0, 0, 0, "No untranslated strings. Wrap text with <Trans />", "0"]
    ],
    "public/app/features/alerting/unified/components/AnnotationDetailsField.tsx:5381": [
      [0, 0, 0, "Do not use any type assertions.", "0"]
    ],
    "public/app/features/alerting/unified/components/Authorize.tsx:5381": [
      [0, 0, 0, "Do not use any type assertions.", "0"],
      [0, 0, 0, "Do not use any type assertions.", "1"]
    ],
    "public/app/features/alerting/unified/components/GrafanaAlertmanagerDeliveryWarning.tsx:5381": [
      [0, 0, 0, "No untranslated strings. Wrap text with <Trans />", "0"],
      [0, 0, 0, "No untranslated strings. Wrap text with <Trans />", "1"]
    ],
    "public/app/features/alerting/unified/components/InvalidIntervalWarning.tsx:5381": [
      [0, 0, 0, "No untranslated strings. Wrap text with <Trans />", "0"]
    ],
    "public/app/features/alerting/unified/components/MoreButton.tsx:5381": [
      [0, 0, 0, "No untranslated strings in text props. Wrap text with <Trans /> or use t()", "0"],
      [0, 0, 0, "No untranslated strings. Wrap text with <Trans />", "1"]
    ],
    "public/app/features/alerting/unified/components/NoAlertManagerWarning.tsx:5381": [
      [0, 0, 0, "No untranslated strings. Wrap text with <Trans />", "0"],
      [0, 0, 0, "No untranslated strings. Wrap text with <Trans />", "1"]
    ],
    "public/app/features/alerting/unified/components/alert-groups/AlertDetails.tsx:5381": [
      [0, 0, 0, "No untranslated strings. Wrap text with <Trans />", "0"],
      [0, 0, 0, "No untranslated strings. Wrap text with <Trans />", "1"]
    ],
    "public/app/features/alerting/unified/components/alert-groups/AlertGroup.tsx:5381": [
      [0, 0, 0, "No untranslated strings. Wrap text with <Trans />", "0"]
    ],
    "public/app/features/alerting/unified/components/alert-groups/AlertGroupAlertsTable.tsx:5381": [
      [0, 0, 0, "No untranslated strings. Wrap text with <Trans />", "0"]
    ],
    "public/app/features/alerting/unified/components/alert-groups/AlertGroupFilter.tsx:5381": [
      [0, 0, 0, "Do not use any type assertions.", "0"]
    ],
    "public/app/features/alerting/unified/components/alert-groups/AlertGroupHeader.tsx:5381": [
      [0, 0, 0, "Do not use any type assertions.", "0"],
      [0, 0, 0, "Do not use any type assertions.", "1"]
    ],
    "public/app/features/alerting/unified/components/alert-groups/AlertStateFilter.tsx:5381": [
      [0, 0, 0, "No untranslated strings. Wrap text with <Trans />", "0"],
      [0, 0, 0, "No untranslated strings. Wrap text with <Trans />", "1"],
      [0, 0, 0, "No untranslated strings. Wrap text with <Trans />", "2"]
    ],
    "public/app/features/alerting/unified/components/alert-groups/GroupBy.tsx:5381": [
      [0, 0, 0, "Do not use any type assertions.", "0"],
      [0, 0, 0, "No untranslated strings. Wrap text with <Trans />", "1"],
      [0, 0, 0, "No untranslated strings. Wrap text with <Trans />", "2"]
    ],
    "public/app/features/alerting/unified/components/alert-groups/MatcherFilter.tsx:5381": [
      [0, 0, 0, "No untranslated strings. Wrap text with <Trans />", "0"]
    ],
    "public/app/features/alerting/unified/components/contact-points/ContactPointHeader.tsx:5381": [
      [0, 0, 0, "No untranslated strings in text props. Wrap text with <Trans /> or use t()", "0"],
      [0, 0, 0, "No untranslated strings. Wrap text with <Trans />", "1"]
    ],
    "public/app/features/alerting/unified/components/contact-points/components/GlobalConfigAlert.tsx:5381": [
      [0, 0, 0, "No untranslated strings. Wrap text with <Trans />", "0"],
      [0, 0, 0, "No untranslated strings. Wrap text with <Trans />", "1"]
    ],
    "public/app/features/alerting/unified/components/contact-points/components/Modals.tsx:5381": [
      [0, 0, 0, "No untranslated strings. Wrap text with <Trans />", "0"]
    ],
    "public/app/features/alerting/unified/components/export/FileExportPreview.tsx:5381": [
      [0, 0, 0, "No untranslated strings. Wrap text with <Trans />", "0"],
      [0, 0, 0, "No untranslated strings. Wrap text with <Trans />", "1"],
      [0, 0, 0, "No untranslated strings. Wrap text with <Trans />", "2"]
    ],
    "public/app/features/alerting/unified/components/export/GrafanaModifyExport.tsx:5381": [
      [0, 0, 0, "No untranslated strings. Wrap text with <Trans />", "0"]
    ],
    "public/app/features/alerting/unified/components/expressions/Expression.tsx:5381": [
      [0, 0, 0, "No untranslated strings. Wrap text with <Trans />", "0"],
      [0, 0, 0, "No untranslated strings. Wrap text with <Trans />", "1"]
    ],
    "public/app/features/alerting/unified/components/mute-timings/MuteTimingTimeInterval.tsx:5381": [
      [0, 0, 0, "No untranslated strings. Wrap text with <Trans />", "0"]
    ],
    "public/app/features/alerting/unified/components/notification-policies/Policy.tsx:5381": [
      [0, 0, 0, "No untranslated strings in text props. Wrap text with <Trans /> or use t()", "0"],
      [0, 0, 0, "No untranslated strings in text props. Wrap text with <Trans /> or use t()", "1"],
      [0, 0, 0, "No untranslated strings in text props. Wrap text with <Trans /> or use t()", "2"]
    ],
    "public/app/features/alerting/unified/components/notification-policies/PromDurationDocs.tsx:5381": [
      [0, 0, 0, "No untranslated strings. Wrap text with <Trans />", "0"]
    ],
    "public/app/features/alerting/unified/components/panel-alerts-tab/NewRuleFromPanelButton.tsx:5381": [
      [0, 0, 0, "No untranslated strings. Wrap text with <Trans />", "0"]
    ],
    "public/app/features/alerting/unified/components/receivers/AlertInstanceModalSelector.tsx:5381": [
      [0, 0, 0, "No untranslated strings. Wrap text with <Trans />", "0"]
    ],
    "public/app/features/alerting/unified/components/receivers/ReceiversSection.tsx:5381": [
      [0, 0, 0, "No untranslated strings. Wrap text with <Trans />", "0"]
    ],
    "public/app/features/alerting/unified/components/receivers/TemplateDataDocs.tsx:5381": [
      [0, 0, 0, "No untranslated strings. Wrap text with <Trans />", "0"],
      [0, 0, 0, "No untranslated strings. Wrap text with <Trans />", "1"],
      [0, 0, 0, "No untranslated strings. Wrap text with <Trans />", "2"]
    ],
    "public/app/features/alerting/unified/components/receivers/form/ChannelOptions.tsx:5381": [
      [0, 0, 0, "Do not use any type assertions.", "0"],
      [0, 0, 0, "Unexpected any. Specify a different type.", "1"],
      [0, 0, 0, "Unexpected any. Specify a different type.", "2"]
    ],
    "public/app/features/alerting/unified/components/receivers/form/CloudReceiverForm.tsx:5381": [
      [0, 0, 0, "No untranslated strings. Wrap text with <Trans />", "0"]
    ],
    "public/app/features/alerting/unified/components/receivers/form/GrafanaReceiverForm.tsx:5381": [
      [0, 0, 0, "No untranslated strings. Wrap text with <Trans />", "0"]
    ],
    "public/app/features/alerting/unified/components/receivers/form/ReceiverForm.tsx:5381": [
      [0, 0, 0, "Do not use any type assertions.", "0"],
      [0, 0, 0, "Do not use any type assertions.", "1"],
      [0, 0, 0, "No untranslated strings. Wrap text with <Trans />", "2"],
      [0, 0, 0, "No untranslated strings. Wrap text with <Trans />", "3"],
      [0, 0, 0, "Unexpected any. Specify a different type.", "4"]
    ],
    "public/app/features/alerting/unified/components/receivers/form/TestContactPointModal.tsx:5381": [
      [0, 0, 0, "No untranslated strings. Wrap text with <Trans />", "0"],
      [0, 0, 0, "No untranslated strings. Wrap text with <Trans />", "1"]
    ],
    "public/app/features/alerting/unified/components/receivers/form/fields/OptionField.tsx:5381": [
      [0, 0, 0, "Do not use any type assertions.", "0"],
      [0, 0, 0, "Unexpected any. Specify a different type.", "1"],
      [0, 0, 0, "Unexpected any. Specify a different type.", "2"],
      [0, 0, 0, "Unexpected any. Specify a different type.", "3"],
      [0, 0, 0, "Unexpected any. Specify a different type.", "4"],
      [0, 0, 0, "Unexpected any. Specify a different type.", "5"]
    ],
    "public/app/features/alerting/unified/components/receivers/form/fields/SubformArrayField.tsx:5381": [
      [0, 0, 0, "No untranslated strings in text props. Wrap text with <Trans /> or use t()", "0"],
      [0, 0, 0, "Unexpected any. Specify a different type.", "1"],
      [0, 0, 0, "Unexpected any. Specify a different type.", "2"]
    ],
    "public/app/features/alerting/unified/components/receivers/form/fields/SubformField.tsx:5381": [
      [0, 0, 0, "Unexpected any. Specify a different type.", "0"],
      [0, 0, 0, "Unexpected any. Specify a different type.", "1"]
    ],
    "public/app/features/alerting/unified/components/rule-editor/AnnotationKeyInput.tsx:5381": [
      [0, 0, 0, "Do not use any type assertions.", "0"]
    ],
    "public/app/features/alerting/unified/components/rule-editor/AnnotationsStep.tsx:5381": [
      [0, 0, 0, "No untranslated strings in text props. Wrap text with <Trans /> or use t()", "0"]
    ],
    "public/app/features/alerting/unified/components/rule-editor/CloudAlertPreview.tsx:5381": [
      [0, 0, 0, "No untranslated strings. Wrap text with <Trans />", "0"]
    ],
    "public/app/features/alerting/unified/components/rule-editor/DashboardAnnotationField.tsx:5381": [
      [0, 0, 0, "No untranslated strings. Wrap text with <Trans />", "0"],
      [0, 0, 0, "No untranslated strings. Wrap text with <Trans />", "1"]
    ],
    "public/app/features/alerting/unified/components/rule-editor/DashboardPicker.tsx:5381": [
      [0, 0, 0, "No untranslated strings. Wrap text with <Trans />", "0"],
      [0, 0, 0, "No untranslated strings. Wrap text with <Trans />", "1"]
    ],
    "public/app/features/alerting/unified/components/rule-editor/DurationQuickPick.tsx:5381": [
      [0, 0, 0, "No untranslated strings. Wrap text with <Trans />", "0"]
    ],
    "public/app/features/alerting/unified/components/rule-editor/ExpressionEditor.tsx:5381": [
      [0, 0, 0, "Do not use any type assertions.", "0"],
      [0, 0, 0, "No untranslated strings. Wrap text with <Trans />", "1"]
    ],
    "public/app/features/alerting/unified/components/rule-editor/NotificationsStep.tsx:5381": [
      [0, 0, 0, "No untranslated strings. Wrap text with <Trans />", "0"],
      [0, 0, 0, "No untranslated strings. Wrap text with <Trans />", "1"],
      [0, 0, 0, "No untranslated strings. Wrap text with <Trans />", "2"],
      [0, 0, 0, "No untranslated strings. Wrap text with <Trans />", "3"],
      [0, 0, 0, "No untranslated strings. Wrap text with <Trans />", "4"],
      [0, 0, 0, "No untranslated strings. Wrap text with <Trans />", "5"]
    ],
    "public/app/features/alerting/unified/components/rule-editor/PreviewRule.tsx:5381": [
      [0, 0, 0, "No untranslated strings. Wrap text with <Trans />", "0"],
      [0, 0, 0, "Unexpected any. Specify a different type.", "1"]
    ],
    "public/app/features/alerting/unified/components/rule-editor/PreviewRuleResult.tsx:5381": [
      [0, 0, 0, "No untranslated strings. Wrap text with <Trans />", "0"],
      [0, 0, 0, "No untranslated strings. Wrap text with <Trans />", "1"],
      [0, 0, 0, "No untranslated strings. Wrap text with <Trans />", "2"]
    ],
    "public/app/features/alerting/unified/components/rule-editor/QueryOptions.tsx:5381": [
      [0, 0, 0, "No untranslated strings. Wrap text with <Trans />", "0"],
      [0, 0, 0, "No untranslated strings. Wrap text with <Trans />", "1"],
      [0, 0, 0, "No untranslated strings. Wrap text with <Trans />", "2"]
    ],
    "public/app/features/alerting/unified/components/rule-editor/QueryRows.tsx:5381": [
      [0, 0, 0, "Do not use any type assertions.", "0"],
      [0, 0, 0, "No untranslated strings. Wrap text with <Trans />", "1"]
    ],
    "public/app/features/alerting/unified/components/rule-editor/QueryWrapper.tsx:5381": [
      [0, 0, 0, "No untranslated strings. Wrap text with <Trans />", "0"],
      [0, 0, 0, "No untranslated strings. Wrap text with <Trans />", "1"]
    ],
    "public/app/features/alerting/unified/components/rule-editor/RecordingRuleEditor.tsx:5381": [
      [0, 0, 0, "No untranslated strings. Wrap text with <Trans />", "0"]
    ],
    "public/app/features/alerting/unified/components/rule-editor/RuleInspector.tsx:5381": [
      [0, 0, 0, "Do not use any type assertions.", "0"],
      [0, 0, 0, "No untranslated strings. Wrap text with <Trans />", "1"]
    ],
    "public/app/features/alerting/unified/components/rule-editor/alert-rule-form/AlertRuleForm.tsx:5381": [
      [0, 0, 0, "No untranslated strings. Wrap text with <Trans />", "0"],
      [0, 0, 0, "No untranslated strings. Wrap text with <Trans />", "1"]
    ],
    "public/app/features/alerting/unified/components/rule-editor/alert-rule-form/simplifiedRouting/route-settings/RouteSettings.tsx:5381": [
      [0, 0, 0, "No untranslated strings. Wrap text with <Trans />", "0"],
      [0, 0, 0, "No untranslated strings. Wrap text with <Trans />", "1"]
    ],
    "public/app/features/alerting/unified/components/rule-editor/notificaton-preview/NotificationRoute.tsx:5381": [
      [0, 0, 0, "No untranslated strings. Wrap text with <Trans />", "0"]
    ],
    "public/app/features/alerting/unified/components/rule-editor/notificaton-preview/NotificationRouteDetailsModal.tsx:5381": [
      [0, 0, 0, "No untranslated strings. Wrap text with <Trans />", "0"],
      [0, 0, 0, "No untranslated strings. Wrap text with <Trans />", "1"]
    ],
    "public/app/features/alerting/unified/components/rule-editor/query-and-alert-condition/CloudDataSourceSelector.tsx:5381": [
      [0, 0, 0, "No untranslated strings in text props. Wrap text with <Trans /> or use t()", "0"]
    ],
    "public/app/features/alerting/unified/components/rule-editor/query-and-alert-condition/QueryAndExpressionsStep.tsx:5381": [
      [0, 0, 0, "No untranslated strings. Wrap text with <Trans />", "0"],
      [0, 0, 0, "No untranslated strings. Wrap text with <Trans />", "1"]
    ],
    "public/app/features/alerting/unified/components/rule-editor/query-and-alert-condition/SimpleCondition.tsx:5381": [
      [0, 0, 0, "No untranslated strings in text props. Wrap text with <Trans /> or use t()", "0"]
    ],
    "public/app/features/alerting/unified/components/rule-editor/query-and-alert-condition/SmartAlertTypeDetector.tsx:5381": [
      [0, 0, 0, "No untranslated strings. Wrap text with <Trans />", "0"],
      [0, 0, 0, "No untranslated strings. Wrap text with <Trans />", "1"],
      [0, 0, 0, "No untranslated strings. Wrap text with <Trans />", "2"],
      [0, 0, 0, "No untranslated strings. Wrap text with <Trans />", "3"],
      [0, 0, 0, "No untranslated strings. Wrap text with <Trans />", "4"]
    ],
    "public/app/features/alerting/unified/components/rule-editor/rule-types/GrafanaManagedAlert.tsx:5381": [
      [0, 0, 0, "No untranslated strings. Wrap text with <Trans />", "0"]
    ],
    "public/app/features/alerting/unified/components/rule-editor/rule-types/MimirOrLokiAlert.tsx:5381": [
      [0, 0, 0, "No untranslated strings. Wrap text with <Trans />", "0"]
    ],
    "public/app/features/alerting/unified/components/rule-editor/rule-types/MimirOrLokiRecordingRule.tsx:5381": [
      [0, 0, 0, "No untranslated strings. Wrap text with <Trans />", "0"]
    ],
    "public/app/features/alerting/unified/components/rule-editor/rule-types/RuleTypePicker.tsx:5381": [
      [0, 0, 0, "No untranslated strings. Wrap text with <Trans />", "0"]
    ],
    "public/app/features/alerting/unified/components/rule-viewer/FederatedRuleWarning.tsx:5381": [
      [0, 0, 0, "No untranslated strings. Wrap text with <Trans />", "0"]
    ],
    "public/app/features/alerting/unified/components/rule-viewer/PausedBadge.tsx:5381": [
      [0, 0, 0, "No untranslated strings. Wrap text with <Trans />", "0"]
    ],
    "public/app/features/alerting/unified/components/rule-viewer/RuleViewer.tsx:5381": [
      [0, 0, 0, "No untranslated strings. Wrap text with <Trans />", "0"]
    ],
    "public/app/features/alerting/unified/components/rules/AlertStateTag.tsx:5381": [
      [0, 0, 0, "No untranslated strings. Wrap text with <Trans />", "0"]
    ],
    "public/app/features/alerting/unified/components/rules/CloneRule.tsx:5381": [
      [0, 0, 0, "No untranslated strings. Wrap text with <Trans />", "0"],
      [0, 0, 0, "No untranslated strings. Wrap text with <Trans />", "1"]
    ],
    "public/app/features/alerting/unified/components/rules/Filter/RulesFilter.v1.tsx:5381": [
      [0, 0, 0, "No untranslated strings. Wrap text with <Trans />", "0"],
      [0, 0, 0, "No untranslated strings. Wrap text with <Trans />", "1"],
      [0, 0, 0, "No untranslated strings. Wrap text with <Trans />", "2"]
    ],
    "public/app/features/alerting/unified/components/rules/RuleConfigStatus.tsx:5381": [
      [0, 0, 0, "No untranslated strings. Wrap text with <Trans />", "0"]
    ],
    "public/app/features/alerting/unified/components/rules/RuleDetailsMatchingInstances.tsx:5381": [
      [0, 0, 0, "No untranslated strings. Wrap text with <Trans />", "0"],
      [0, 0, 0, "No untranslated strings. Wrap text with <Trans />", "1"]
    ],
    "public/app/features/alerting/unified/components/rules/RuleListErrors.tsx:5381": [
      [0, 0, 0, "No untranslated strings. Wrap text with <Trans />", "0"],
      [0, 0, 0, "No untranslated strings. Wrap text with <Trans />", "1"],
      [0, 0, 0, "No untranslated strings. Wrap text with <Trans />", "2"],
      [0, 0, 0, "No untranslated strings. Wrap text with <Trans />", "3"],
      [0, 0, 0, "No untranslated strings. Wrap text with <Trans />", "4"],
      [0, 0, 0, "No untranslated strings. Wrap text with <Trans />", "5"]
    ],
    "public/app/features/alerting/unified/components/rules/RuleState.tsx:5381": [
      [0, 0, 0, "No untranslated strings. Wrap text with <Trans />", "0"]
    ],
    "public/app/features/alerting/unified/components/rules/RulesGroup.tsx:5381": [
      [0, 0, 0, "No untranslated strings. Wrap text with <Trans />", "0"]
    ],
    "public/app/features/alerting/unified/components/rules/state-history/LogRecordViewer.tsx:5381": [
      [0, 0, 0, "No untranslated strings. Wrap text with <Trans />", "0"]
    ],
    "public/app/features/alerting/unified/components/rules/state-history/LokiStateHistory.tsx:5381": [
      [0, 0, 0, "No untranslated strings. Wrap text with <Trans />", "0"],
      [0, 0, 0, "No untranslated strings. Wrap text with <Trans />", "1"]
    ],
    "public/app/features/alerting/unified/components/rules/state-history/StateHistory.tsx:5381": [
      [0, 0, 0, "No untranslated strings. Wrap text with <Trans />", "0"]
    ],
    "public/app/features/alerting/unified/components/silences/SilencedAlertsTableRow.tsx:5381": [
      [0, 0, 0, "No untranslated strings. Wrap text with <Trans />", "0"]
    ],
    "public/app/features/alerting/unified/components/silences/SilencedInstancesPreview.tsx:5381": [
      [0, 0, 0, "No untranslated strings. Wrap text with <Trans />", "0"]
    ],
    "public/app/features/alerting/unified/components/silences/SilencesEditor.tsx:5381": [
      [0, 0, 0, "Do not use any type assertions.", "0"]
    ],
    "public/app/features/alerting/unified/components/silences/SilencesFilter.tsx:5381": [
      [0, 0, 0, "Do not use any type assertions.", "0"],
      [0, 0, 0, "No untranslated strings. Wrap text with <Trans />", "1"]
    ],
    "public/app/features/alerting/unified/components/silences/SilencesTable.tsx:5381": [
      [0, 0, 0, "No untranslated strings. Wrap text with <Trans />", "0"]
    ],
    "public/app/features/alerting/unified/home/Insights.tsx:5381": [
      [0, 0, 0, "No untranslated strings. Wrap text with <Trans />", "0"],
      [0, 0, 0, "No untranslated strings. Wrap text with <Trans />", "1"]
    ],
    "public/app/features/alerting/unified/home/PluginIntegrations.tsx:5381": [
      [0, 0, 0, "No untranslated strings. Wrap text with <Trans />", "0"]
    ],
    "public/app/features/alerting/unified/hooks/useAlertmanagerConfig.ts:5381": [
      [0, 0, 0, "Do not use any type assertions.", "0"]
    ],
    "public/app/features/alerting/unified/hooks/useControlledFieldArray.ts:5381": [
      [0, 0, 0, "Unexpected any. Specify a different type.", "0"]
    ],
    "public/app/features/alerting/unified/insights/InsightsMenuButton.tsx:5381": [
      [0, 0, 0, "Do not use any type assertions.", "0"],
      [0, 0, 0, "No untranslated strings. Wrap text with <Trans />", "1"]
    ],
    "public/app/features/alerting/unified/rule-list/RuleList.v1.tsx:5381": [
      [0, 0, 0, "No untranslated strings. Wrap text with <Trans />", "0"]
    ],
    "public/app/features/alerting/unified/types/receiver-form.ts:5381": [
      [0, 0, 0, "Unexpected any. Specify a different type.", "0"],
      [0, 0, 0, "Unexpected any. Specify a different type.", "1"]
    ],
    "public/app/features/alerting/unified/utils/misc.test.ts:5381": [
      [0, 0, 0, "Unexpected any. Specify a different type.", "0"],
      [0, 0, 0, "Unexpected any. Specify a different type.", "1"],
      [0, 0, 0, "Unexpected any. Specify a different type.", "2"]
    ],
    "public/app/features/alerting/unified/utils/receiver-form.ts:5381": [
      [0, 0, 0, "Do not use any type assertions.", "0"],
      [0, 0, 0, "Do not use any type assertions.", "1"],
      [0, 0, 0, "Do not use any type assertions.", "2"],
      [0, 0, 0, "Unexpected any. Specify a different type.", "3"]
    ],
    "public/app/features/alerting/unified/utils/redux.ts:5381": [
      [0, 0, 0, "Do not use any type assertions.", "0"],
      [0, 0, 0, "Do not use any type assertions.", "1"],
      [0, 0, 0, "Do not use any type assertions.", "2"],
      [0, 0, 0, "Do not use any type assertions.", "3"],
      [0, 0, 0, "Do not use any type assertions.", "4"],
      [0, 0, 0, "Do not use any type assertions.", "5"],
      [0, 0, 0, "Unexpected any. Specify a different type.", "6"],
      [0, 0, 0, "Unexpected any. Specify a different type.", "7"]
    ],
    "public/app/features/alerting/unified/utils/rules.ts:5381": [
      [0, 0, 0, "Do not use any type assertions.", "0"],
      [0, 0, 0, "Do not use any type assertions.", "1"],
      [0, 0, 0, "Do not use any type assertions.", "2"],
      [0, 0, 0, "Unexpected any. Specify a different type.", "3"]
    ],
    "public/app/features/annotations/events_processing.ts:5381": [
      [0, 0, 0, "Unexpected any. Specify a different type.", "0"]
    ],
    "public/app/features/annotations/standardAnnotationSupport.ts:5381": [
      [0, 0, 0, "Do not use any type assertions.", "0"],
      [0, 0, 0, "Unexpected any. Specify a different type.", "1"],
      [0, 0, 0, "Unexpected any. Specify a different type.", "2"]
    ],
    "public/app/features/auth-config/ProviderConfigForm.tsx:5381": [
      [0, 0, 0, "No untranslated strings. Wrap text with <Trans />", "0"]
    ],
    "public/app/features/auth-config/ProviderConfigPage.tsx:5381": [
      [0, 0, 0, "No untranslated strings in text props. Wrap text with <Trans /> or use t()", "0"]
    ],
    "public/app/features/auth-config/components/ProviderCard.tsx:5381": [
      [0, 0, 0, "No untranslated strings in text props. Wrap text with <Trans /> or use t()", "0"]
    ],
    "public/app/features/auth-config/fields.tsx:5381": [
      [0, 0, 0, "No untranslated strings. Wrap text with <Trans />", "0"],
      [0, 0, 0, "No untranslated strings. Wrap text with <Trans />", "1"],
      [0, 0, 0, "No untranslated strings. Wrap text with <Trans />", "2"],
      [0, 0, 0, "No untranslated strings. Wrap text with <Trans />", "3"],
      [0, 0, 0, "No untranslated strings. Wrap text with <Trans />", "4"]
    ],
    "public/app/features/auth-config/index.ts:5381": [
      [0, 0, 0, "Do not use export all (\`export * from ...\`)", "0"]
    ],
    "public/app/features/auth-config/utils/data.ts:5381": [
      [0, 0, 0, "Do not use any type assertions.", "0"]
    ],
    "public/app/features/browse-dashboards/api/browseDashboardsAPI.ts:5381": [
      [0, 0, 0, "Do not re-export imported variable (\`@reduxjs/toolkit/query/react\`)", "0"]
    ],
    "public/app/features/browse-dashboards/state/index.ts:5381": [
      [0, 0, 0, "Do not use export all (\`export * from ...\`)", "0"],
      [0, 0, 0, "Do not use export all (\`export * from ...\`)", "1"],
      [0, 0, 0, "Do not use export all (\`export * from ...\`)", "2"]
    ],
    "public/app/features/canvas/elements/text.tsx:5381": [
      [0, 0, 0, "No untranslated strings. Wrap text with <Trans />", "0"]
    ],
    "public/app/features/canvas/runtime/frame.tsx:5381": [
      [0, 0, 0, "No untranslated strings. Wrap text with <Trans />", "0"]
    ],
    "public/app/features/connections/components/ConnectionsRedirectNotice/index.ts:5381": [
      [0, 0, 0, "Do not use export all (\`export * from ...\`)", "0"]
    ],
    "public/app/features/connections/pages/index.tsx:5381": [
      [0, 0, 0, "Do not re-export imported variable (\`./AddNewConnectionPage\`)", "0"],
      [0, 0, 0, "Do not re-export imported variable (\`./DataSourceDashboardsPage\`)", "1"],
      [0, 0, 0, "Do not re-export imported variable (\`./DataSourceDetailsPage\`)", "2"],
      [0, 0, 0, "Do not re-export imported variable (\`./DataSourcesListPage\`)", "3"],
      [0, 0, 0, "Do not re-export imported variable (\`./EditDataSourcePage\`)", "4"],
      [0, 0, 0, "Do not re-export imported variable (\`./NewDataSourcePage\`)", "5"]
    ],
    "public/app/features/connections/tabs/ConnectData/CardGrid/index.tsx:5381": [
      [0, 0, 0, "Do not use export all (\`export * from ...\`)", "0"]
    ],
    "public/app/features/connections/tabs/ConnectData/CategoryHeader/index.tsx:5381": [
      [0, 0, 0, "Do not use export all (\`export * from ...\`)", "0"]
    ],
    "public/app/features/connections/tabs/ConnectData/ConnectData.tsx:5381": [
      [0, 0, 0, "Do not use any type assertions.", "0"]
    ],
    "public/app/features/connections/tabs/ConnectData/NoAccessModal/NoAccessModal.tsx:5381": [
      [0, 0, 0, "No untranslated strings in text props. Wrap text with <Trans /> or use t()", "0"],
      [0, 0, 0, "No untranslated strings. Wrap text with <Trans />", "1"]
    ],
    "public/app/features/connections/tabs/ConnectData/NoAccessModal/index.tsx:5381": [
      [0, 0, 0, "Do not use export all (\`export * from ...\`)", "0"]
    ],
    "public/app/features/connections/tabs/ConnectData/Search/Search.tsx:5381": [
      [0, 0, 0, "Do not use the t() function outside of a component or function", "0"]
    ],
    "public/app/features/connections/tabs/ConnectData/Search/index.tsx:5381": [
      [0, 0, 0, "Do not use export all (\`export * from ...\`)", "0"]
    ],
    "public/app/features/connections/tabs/ConnectData/index.tsx:5381": [
      [0, 0, 0, "Do not use export all (\`export * from ...\`)", "0"]
    ],
    "public/app/features/correlations/Forms/ConfigureCorrelationSourceForm.tsx:5381": [
      [0, 0, 0, "No untranslated strings. Wrap text with <Trans />", "0"]
    ],
    "public/app/features/correlations/Forms/ConfigureCorrelationTargetForm.tsx:5381": [
      [0, 0, 0, "Do not use any type assertions.", "0"],
      [0, 0, 0, "Do not use any type assertions.", "1"]
    ],
    "public/app/features/correlations/Forms/TransformationEditorRow.tsx:5381": [
      [0, 0, 0, "No untranslated strings. Wrap text with <Trans />", "0"]
    ],
    "public/app/features/correlations/components/Wizard/index.ts:5381": [
      [0, 0, 0, "Do not use export all (\`export * from ...\`)", "0"],
      [0, 0, 0, "Do not use export all (\`export * from ...\`)", "1"]
    ],
    "public/app/features/correlations/types.ts:5381": [
      [0, 0, 0, "Unexpected any. Specify a different type.", "0"],
      [0, 0, 0, "Unexpected any. Specify a different type.", "1"]
    ],
    "public/app/features/dashboard-scene/edit-pane/DashboardEditPane.tsx:5381": [
      [0, 0, 0, "Do not use any type assertions.", "0"]
    ],
    "public/app/features/dashboard-scene/inspect/HelpWizard/utils.ts:5381": [
      [0, 0, 0, "Do not use any type assertions.", "0"]
    ],
    "public/app/features/dashboard-scene/pages/DashboardScenePage.tsx:5381": [
      [0, 0, 0, "Do not use any type assertions.", "0"],
      [0, 0, 0, "Do not use any type assertions.", "1"],
      [0, 0, 0, "Unexpected any. Specify a different type.", "2"]
    ],
    "public/app/features/dashboard-scene/pages/DashboardScenePageStateManager.ts:5381": [
      [0, 0, 0, "Unexpected any. Specify a different type.", "0"]
    ],
    "public/app/features/dashboard-scene/panel-edit/LibraryVizPanelInfo.tsx:5381": [
      [0, 0, 0, "No untranslated strings. Wrap text with <Trans />", "0"],
      [0, 0, 0, "No untranslated strings. Wrap text with <Trans />", "1"]
    ],
    "public/app/features/dashboard-scene/panel-edit/PanelDataPane/PanelDataAlertingTab.tsx:5381": [
      [0, 0, 0, "No untranslated strings. Wrap text with <Trans />", "0"]
    ],
    "public/app/features/dashboard-scene/panel-edit/PanelDataPane/PanelDataPane.tsx:5381": [
      [0, 0, 0, "Do not use any type assertions.", "0"]
    ],
    "public/app/features/dashboard-scene/panel-edit/PanelOptionsPane.test.tsx:5381": [
      [0, 0, 0, "Unexpected any. Specify a different type.", "0"]
    ],
    "public/app/features/dashboard-scene/panel-edit/SaveLibraryVizPanelModal.tsx:5381": [
      [0, 0, 0, "No untranslated strings. Wrap text with <Trans />", "0"],
      [0, 0, 0, "No untranslated strings. Wrap text with <Trans />", "1"]
    ],
    "public/app/features/dashboard-scene/saving/SaveProvisionedDashboardForm.tsx:5381": [
      [0, 0, 0, "No untranslated strings. Wrap text with <Trans />", "0"]
    ],
    "public/app/features/dashboard-scene/saving/getDashboardChanges.ts:5381": [
      [0, 0, 0, "Do not use any type assertions.", "0"],
      [0, 0, 0, "Do not use any type assertions.", "1"],
      [0, 0, 0, "Do not use any type assertions.", "2"],
      [0, 0, 0, "Do not use any type assertions.", "3"],
      [0, 0, 0, "Do not use any type assertions.", "4"],
      [0, 0, 0, "Do not use any type assertions.", "5"],
      [0, 0, 0, "Unexpected any. Specify a different type.", "6"]
    ],
    "public/app/features/dashboard-scene/saving/shared.tsx:5381": [
      [0, 0, 0, "No untranslated strings. Wrap text with <Trans />", "0"]
    ],
    "public/app/features/dashboard-scene/scene/PanelMenuBehavior.tsx:5381": [
      [0, 0, 0, "Do not use any type assertions.", "0"]
    ],
    "public/app/features/dashboard-scene/scene/PanelSearchLayout.tsx:5381": [
      [0, 0, 0, "Do not use any type assertions.", "0"]
    ],
    "public/app/features/dashboard-scene/scene/export/exporters.test.ts:5381": [
      [0, 0, 0, "Unexpected any. Specify a different type.", "0"],
      [0, 0, 0, "Unexpected any. Specify a different type.", "1"],
      [0, 0, 0, "Unexpected any. Specify a different type.", "2"],
      [0, 0, 0, "Unexpected any. Specify a different type.", "3"],
      [0, 0, 0, "Unexpected any. Specify a different type.", "4"],
      [0, 0, 0, "Unexpected any. Specify a different type.", "5"]
    ],
    "public/app/features/dashboard-scene/scene/export/exporters.ts:5381": [
      [0, 0, 0, "Do not use any type assertions.", "0"],
      [0, 0, 0, "Do not use any type assertions.", "1"],
      [0, 0, 0, "Do not use any type assertions.", "2"],
      [0, 0, 0, "Unexpected any. Specify a different type.", "3"],
      [0, 0, 0, "Unexpected any. Specify a different type.", "4"],
      [0, 0, 0, "Unexpected any. Specify a different type.", "5"],
      [0, 0, 0, "Unexpected any. Specify a different type.", "6"],
      [0, 0, 0, "Unexpected any. Specify a different type.", "7"],
      [0, 0, 0, "Unexpected any. Specify a different type.", "8"],
      [0, 0, 0, "Unexpected any. Specify a different type.", "9"],
      [0, 0, 0, "Unexpected any. Specify a different type.", "10"]
    ],
    "public/app/features/dashboard-scene/serialization/angularMigration.test.ts:5381": [
      [0, 0, 0, "Unexpected any. Specify a different type.", "0"]
    ],
    "public/app/features/dashboard-scene/serialization/buildNewDashboardSaveModel.ts:5381": [
      [0, 0, 0, "Do not use any type assertions.", "0"]
    ],
    "public/app/features/dashboard-scene/serialization/transformSceneToSaveModel.test.ts:5381": [
      [0, 0, 0, "Unexpected any. Specify a different type.", "0"]
    ],
    "public/app/features/dashboard-scene/serialization/transformSceneToSaveModel.ts:5381": [
      [0, 0, 0, "Do not use any type assertions.", "0"],
      [0, 0, 0, "Do not use any type assertions.", "1"],
      [0, 0, 0, "Do not use any type assertions.", "2"],
      [0, 0, 0, "Do not use any type assertions.", "3"],
      [0, 0, 0, "Do not use any type assertions.", "4"],
      [0, 0, 0, "Do not use any type assertions.", "5"],
      [0, 0, 0, "Do not use any type assertions.", "6"],
      [0, 0, 0, "Do not use any type assertions.", "7"],
      [0, 0, 0, "Unexpected any. Specify a different type.", "8"]
    ],
    "public/app/features/dashboard-scene/serialization/transformToV1TypesUtils.ts:5381": [
      [0, 0, 0, "Unexpected any. Specify a different type.", "0"]
    ],
    "public/app/features/dashboard-scene/settings/DeleteDashboardButton.tsx:5381": [
      [0, 0, 0, "No untranslated strings. Wrap text with <Trans />", "0"],
      [0, 0, 0, "No untranslated strings. Wrap text with <Trans />", "1"]
    ],
    "public/app/features/dashboard-scene/settings/JsonModelEditView.tsx:5381": [
      [0, 0, 0, "No untranslated strings. Wrap text with <Trans />", "0"]
    ],
    "public/app/features/dashboard-scene/settings/annotations/AnnotationSettingsList.tsx:5381": [
      [0, 0, 0, "No untranslated strings. Wrap text with <Trans />", "0"],
      [0, 0, 0, "No untranslated strings. Wrap text with <Trans />", "1"]
    ],
    "public/app/features/dashboard-scene/settings/annotations/index.tsx:5381": [
      [0, 0, 0, "Do not re-export imported variable (\`./AnnotationSettingsEdit\`)", "0"],
      [0, 0, 0, "Do not re-export imported variable (\`./AnnotationSettingsList\`)", "1"]
    ],
    "public/app/features/dashboard-scene/settings/variables/components/DataSourceVariableForm.tsx:5381": [
      [0, 0, 0, "No untranslated strings. Wrap text with <Trans />", "0"]
    ],
    "public/app/features/dashboard-scene/settings/variables/components/QueryVariableForm.tsx:5381": [
      [0, 0, 0, "No untranslated strings. Wrap text with <Trans />", "0"]
    ],
    "public/app/features/dashboard-scene/settings/variables/components/VariableSelectField.tsx:5381": [
      [0, 0, 0, "Unexpected any. Specify a different type.", "0"]
    ],
    "public/app/features/dashboard-scene/settings/variables/utils.ts:5381": [
      [0, 0, 0, "Do not use any type assertions.", "0"],
      [0, 0, 0, "Unexpected any. Specify a different type.", "1"]
    ],
    "public/app/features/dashboard-scene/settings/version-history/RevertDashboardModal.tsx:5381": [
      [0, 0, 0, "No untranslated strings. Wrap text with <Trans />", "0"]
    ],
    "public/app/features/dashboard-scene/settings/version-history/VersionHistoryComparison.tsx:5381": [
      [0, 0, 0, "No untranslated strings. Wrap text with <Trans />", "0"],
      [0, 0, 0, "No untranslated strings. Wrap text with <Trans />", "1"],
      [0, 0, 0, "No untranslated strings. Wrap text with <Trans />", "2"]
    ],
    "public/app/features/dashboard-scene/settings/version-history/VersionHistoryHeader.tsx:5381": [
      [0, 0, 0, "No untranslated strings. Wrap text with <Trans />", "0"]
    ],
    "public/app/features/dashboard-scene/settings/version-history/index.ts:5381": [
      [0, 0, 0, "Do not re-export imported variable (\`./HistorySrv\`)", "0"],
      [0, 0, 0, "Do not re-export imported variable (\`./VersionHistoryButtons\`)", "1"],
      [0, 0, 0, "Do not re-export imported variable (\`./VersionHistoryComparison\`)", "2"],
      [0, 0, 0, "Do not re-export imported variable (\`./VersionHistoryHeader\`)", "3"],
      [0, 0, 0, "Do not re-export imported variable (\`./VersionHistoryTable\`)", "4"]
    ],
    "public/app/features/dashboard-scene/solo/SoloPanelPage.tsx:5381": [
      [0, 0, 0, "No untranslated strings. Wrap text with <Trans />", "0"]
    ],
    "public/app/features/dashboard-scene/utils/DashboardModelCompatibilityWrapper.ts:5381": [
      [0, 0, 0, "Do not use any type assertions.", "0"]
    ],
    "public/app/features/dashboard-scene/utils/PanelModelCompatibilityWrapper.ts:5381": [
      [0, 0, 0, "Do not use any type assertions.", "0"]
    ],
    "public/app/features/dashboard-scene/v2schema/ImportDashboardFormV2.tsx:5381": [
      [0, 0, 0, "Do not use any type assertions.", "0"],
      [0, 0, 0, "Unexpected any. Specify a different type.", "1"],
      [0, 0, 0, "Unexpected any. Specify a different type.", "2"],
      [0, 0, 0, "Unexpected any. Specify a different type.", "3"]
    ],
    "public/app/features/dashboard-scene/v2schema/ImportDashboardOverviewV2.tsx:5381": [
      [0, 0, 0, "Do not use any type assertions.", "0"],
      [0, 0, 0, "Do not use any type assertions.", "1"],
      [0, 0, 0, "Do not use any type assertions.", "2"],
      [0, 0, 0, "Do not use any type assertions.", "3"],
      [0, 0, 0, "Do not use any type assertions.", "4"],
      [0, 0, 0, "Do not use any type assertions.", "5"],
      [0, 0, 0, "Do not use any type assertions.", "6"],
      [0, 0, 0, "Do not use any type assertions.", "7"],
      [0, 0, 0, "Do not use any type assertions.", "8"],
      [0, 0, 0, "Do not use any type assertions.", "9"],
      [0, 0, 0, "Unexpected any. Specify a different type.", "10"]
    ],
    "public/app/features/dashboard-scene/v2schema/test-helpers.ts:5381": [
      [0, 0, 0, "Do not use any type assertions.", "0"],
      [0, 0, 0, "Do not use any type assertions.", "1"],
      [0, 0, 0, "Do not use any type assertions.", "2"]
    ],
    "public/app/features/dashboard/api/ResponseTransformers.ts:5381": [
      [0, 0, 0, "Do not use any type assertions.", "0"],
      [0, 0, 0, "Do not use any type assertions.", "1"],
      [0, 0, 0, "Do not use any type assertions.", "2"],
      [0, 0, 0, "Do not use any type assertions.", "3"],
      [0, 0, 0, "Unexpected any. Specify a different type.", "4"],
      [0, 0, 0, "Unexpected any. Specify a different type.", "5"],
      [0, 0, 0, "Unexpected any. Specify a different type.", "6"]
    ],
    "public/app/features/dashboard/api/v1.ts:5381": [
      [0, 0, 0, "Do not use any type assertions.", "0"]
    ],
    "public/app/features/dashboard/components/AddLibraryPanelWidget/index.ts:5381": [
      [0, 0, 0, "Do not re-export imported variable (\`./AddLibraryPanelWidget\`)", "0"]
    ],
    "public/app/features/dashboard/components/AnnotationSettings/AnnotationSettingsEdit.tsx:5381": [
      [0, 0, 0, "\'HorizontalGroup\' import from \'@grafana/ui\' is restricted from being used by a pattern. Use Stack component instead.", "0"]
    ],
    "public/app/features/dashboard/components/AnnotationSettings/AnnotationSettingsList.tsx:5381": [
      [0, 0, 0, "No untranslated strings. Wrap text with <Trans />", "0"],
      [0, 0, 0, "No untranslated strings. Wrap text with <Trans />", "1"]
    ],
    "public/app/features/dashboard/components/AnnotationSettings/index.tsx:5381": [
      [0, 0, 0, "Do not re-export imported variable (\`./AnnotationSettingsEdit\`)", "0"],
      [0, 0, 0, "Do not re-export imported variable (\`./AnnotationSettingsList\`)", "1"]
    ],
    "public/app/features/dashboard/components/DashExportModal/DashboardExporter.test.ts:5381": [
      [0, 0, 0, "Unexpected any. Specify a different type.", "0"],
      [0, 0, 0, "Unexpected any. Specify a different type.", "1"],
      [0, 0, 0, "Unexpected any. Specify a different type.", "2"],
      [0, 0, 0, "Unexpected any. Specify a different type.", "3"],
      [0, 0, 0, "Unexpected any. Specify a different type.", "4"],
      [0, 0, 0, "Unexpected any. Specify a different type.", "5"]
    ],
    "public/app/features/dashboard/components/DashExportModal/DashboardExporter.ts:5381": [
      [0, 0, 0, "Do not use any type assertions.", "0"],
      [0, 0, 0, "Do not use any type assertions.", "1"],
      [0, 0, 0, "Do not use any type assertions.", "2"],
      [0, 0, 0, "Unexpected any. Specify a different type.", "3"],
      [0, 0, 0, "Unexpected any. Specify a different type.", "4"],
      [0, 0, 0, "Unexpected any. Specify a different type.", "5"],
      [0, 0, 0, "Unexpected any. Specify a different type.", "6"],
      [0, 0, 0, "Unexpected any. Specify a different type.", "7"],
      [0, 0, 0, "Unexpected any. Specify a different type.", "8"],
      [0, 0, 0, "Unexpected any. Specify a different type.", "9"]
    ],
    "public/app/features/dashboard/components/DashExportModal/index.ts:5381": [
      [0, 0, 0, "Do not re-export imported variable (\`./DashboardExporter\`)", "0"]
    ],
    "public/app/features/dashboard/components/DashNav/index.ts:5381": [
      [0, 0, 0, "Do not re-export imported variable (\`DashNav\`)", "0"]
    ],
    "public/app/features/dashboard/components/DashboardLoading/DashboardLoading.tsx:5381": [
      [0, 0, 0, "\'HorizontalGroup\' import from \'@grafana/ui\' is restricted from being used by a pattern. Use Stack component instead.", "0"],
      [0, 0, 0, "\'VerticalGroup\' import from \'@grafana/ui\' is restricted from being used by a pattern. Use Stack component instead.", "1"]
    ],
    "public/app/features/dashboard/components/DashboardPrompt/DashboardPrompt.test.tsx:5381": [
      [0, 0, 0, "Unexpected any. Specify a different type.", "0"]
    ],
    "public/app/features/dashboard/components/DashboardPrompt/DashboardPrompt.tsx:5381": [
      [0, 0, 0, "Do not use any type assertions.", "0"],
      [0, 0, 0, "Do not use any type assertions.", "1"],
      [0, 0, 0, "Do not use any type assertions.", "2"],
      [0, 0, 0, "Do not use any type assertions.", "3"],
      [0, 0, 0, "Do not use any type assertions.", "4"],
      [0, 0, 0, "Do not use any type assertions.", "5"],
      [0, 0, 0, "Do not use any type assertions.", "6"],
      [0, 0, 0, "Unexpected any. Specify a different type.", "7"],
      [0, 0, 0, "Unexpected any. Specify a different type.", "8"]
    ],
    "public/app/features/dashboard/components/DashboardRow/DashboardRow.test.tsx:5381": [
      [0, 0, 0, "Unexpected any. Specify a different type.", "0"]
    ],
    "public/app/features/dashboard/components/DashboardRow/DashboardRow.tsx:5381": [
      [0, 0, 0, "No untranslated strings. Wrap text with <Trans />", "0"]
    ],
    "public/app/features/dashboard/components/DashboardRow/index.ts:5381": [
      [0, 0, 0, "Do not re-export imported variable (\`./DashboardRow\`)", "0"]
    ],
    "public/app/features/dashboard/components/DashboardSettings/VersionsSettings.tsx:5381": [
      [0, 0, 0, "\'HorizontalGroup\' import from \'@grafana/ui\' is restricted from being used by a pattern. Use Stack component instead.", "0"]
    ],
    "public/app/features/dashboard/components/DashboardSettings/index.ts:5381": [
      [0, 0, 0, "Do not re-export imported variable (\`./DashboardSettings\`)", "0"]
    ],
    "public/app/features/dashboard/components/GenAI/GenAIHistory.tsx:5381": [
      [0, 0, 0, "No untranslated strings. Wrap text with <Trans />", "0"]
    ],
    "public/app/features/dashboard/components/GenAI/MinimalisticPagination.tsx:5381": [
      [0, 0, 0, "No untranslated strings. Wrap text with <Trans />", "0"]
    ],
    "public/app/features/dashboard/components/HelpWizard/HelpWizard.tsx:5381": [
      [0, 0, 0, "No untranslated strings in text props. Wrap text with <Trans /> or use t()", "0"]
    ],
    "public/app/features/dashboard/components/Inspector/PanelInspector.tsx:5381": [
      [0, 0, 0, "Do not use any type assertions.", "0"]
    ],
    "public/app/features/dashboard/components/LinksSettings/index.tsx:5381": [
      [0, 0, 0, "Do not re-export imported variable (\`./LinkSettingsEdit\`)", "0"],
      [0, 0, 0, "Do not re-export imported variable (\`./LinkSettingsList\`)", "1"]
    ],
    "public/app/features/dashboard/components/PanelEditor/DynamicConfigValueEditor.tsx:5381": [
      [0, 0, 0, "\'HorizontalGroup\' import from \'@grafana/ui\' is restricted from being used by a pattern. Use Stack component instead.", "0"]
    ],
    "public/app/features/dashboard/components/PanelEditor/OptionsPaneItemDescriptor.tsx:5381": [
      [0, 0, 0, "Unexpected any. Specify a different type.", "0"],
      [0, 0, 0, "Use data-testid for E2E selectors instead of aria-label", "1"]
    ],
    "public/app/features/dashboard/components/PanelEditor/OptionsPaneOptions.tsx:5381": [
      [0, 0, 0, "No untranslated strings in text props. Wrap text with <Trans /> or use t()", "0"]
    ],
    "public/app/features/dashboard/components/PanelEditor/OverrideCategoryTitle.tsx:5381": [
      [0, 0, 0, "\'HorizontalGroup\' import from \'@grafana/ui\' is restricted from being used by a pattern. Use Stack component instead.", "0"]
    ],
    "public/app/features/dashboard/components/PanelEditor/PanelEditor.tsx:5381": [
      [0, 0, 0, "\'HorizontalGroup\' import from \'@grafana/ui\' is restricted from being used by a pattern. Use Stack component instead.", "0"],
      [0, 0, 0, "Do not use any type assertions.", "1"]
    ],
    "public/app/features/dashboard/components/PanelEditor/VisualizationButton.tsx:5381": [
      [0, 0, 0, "No untranslated strings in text props. Wrap text with <Trans /> or use t()", "0"],
      [0, 0, 0, "No untranslated strings in text props. Wrap text with <Trans /> or use t()", "1"]
    ],
    "public/app/features/dashboard/components/PanelEditor/VisualizationSelectPane.tsx:5381": [
      [0, 0, 0, "Use data-testid for E2E selectors instead of aria-label", "0"]
    ],
    "public/app/features/dashboard/components/PanelEditor/getVisualizationOptions.tsx:5381": [
      [0, 0, 0, "Unexpected any. Specify a different type.", "0"],
      [0, 0, 0, "Unexpected any. Specify a different type.", "1"]
    ],
    "public/app/features/dashboard/components/PanelEditor/utils.ts:5381": [
      [0, 0, 0, "Do not use any type assertions.", "0"],
      [0, 0, 0, "Do not use any type assertions.", "1"],
      [0, 0, 0, "Unexpected any. Specify a different type.", "2"],
      [0, 0, 0, "Unexpected any. Specify a different type.", "3"],
      [0, 0, 0, "Unexpected any. Specify a different type.", "4"]
    ],
    "public/app/features/dashboard/components/PublicDashboardNotAvailable/PublicDashboardNotAvailable.tsx:5381": [
      [0, 0, 0, "No untranslated strings. Wrap text with <Trans />", "0"]
    ],
    "public/app/features/dashboard/components/SaveDashboard/DashboardValidation.tsx:5381": [
      [0, 0, 0, "No untranslated strings. Wrap text with <Trans />", "0"]
    ],
    "public/app/features/dashboard/components/SaveDashboard/SaveDashboardButton.tsx:5381": [
      [0, 0, 0, "Use data-testid for E2E selectors instead of aria-label", "0"],
      [0, 0, 0, "Use data-testid for E2E selectors instead of aria-label", "1"]
    ],
    "public/app/features/dashboard/components/SaveDashboard/SaveDashboardErrorProxy.tsx:5381": [
      [0, 0, 0, "No untranslated strings. Wrap text with <Trans />", "0"],
      [0, 0, 0, "No untranslated strings. Wrap text with <Trans />", "1"],
      [0, 0, 0, "No untranslated strings. Wrap text with <Trans />", "2"]
    ],
    "public/app/features/dashboard/components/SaveDashboard/forms/SaveDashboardAsForm.tsx:5381": [
      [0, 0, 0, "No untranslated strings. Wrap text with <Trans />", "0"]
    ],
    "public/app/features/dashboard/components/SaveDashboard/forms/SaveDashboardForm.tsx:5381": [
      [0, 0, 0, "No untranslated strings. Wrap text with <Trans />", "0"],
      [0, 0, 0, "Use data-testid for E2E selectors instead of aria-label", "1"],
      [0, 0, 0, "Use data-testid for E2E selectors instead of aria-label", "2"],
      [0, 0, 0, "Use data-testid for E2E selectors instead of aria-label", "3"]
    ],
    "public/app/features/dashboard/components/SaveDashboard/forms/SaveProvisionedDashboardForm.tsx:5381": [
      [0, 0, 0, "\'HorizontalGroup\' import from \'@grafana/ui\' is restricted from being used by a pattern. Use Stack component instead.", "0"],
      [0, 0, 0, "No untranslated strings. Wrap text with <Trans />", "1"]
    ],
    "public/app/features/dashboard/components/SaveDashboard/useDashboardSave.tsx:5381": [
      [0, 0, 0, "Unexpected any. Specify a different type.", "0"]
    ],
    "public/app/features/dashboard/components/ShareModal/ShareExport.tsx:5381": [
      [0, 0, 0, "Unexpected any. Specify a different type.", "0"]
    ],
    "public/app/features/dashboard/components/ShareModal/SharePublicDashboard/ConfigPublicDashboard/ConfigPublicDashboard.tsx:5381": [
      [0, 0, 0, "\'HorizontalGroup\' import from \'@grafana/ui\' is restricted from being used by a pattern. Use Stack component instead.", "0"]
    ],
    "public/app/features/dashboard/components/ShareModal/SharePublicDashboard/ConfigPublicDashboard/Configuration.tsx:5381": [
      [0, 0, 0, "\'VerticalGroup\' import from \'@grafana/ui\' is restricted from being used by a pattern. Use Stack component instead.", "0"]
    ],
    "public/app/features/dashboard/components/ShareModal/SharePublicDashboard/CreatePublicDashboard/AcknowledgeCheckboxes.tsx:5381": [
      [0, 0, 0, "\'HorizontalGroup\' import from \'@grafana/ui\' is restricted from being used by a pattern. Use Stack component instead.", "0"],
      [0, 0, 0, "\'VerticalGroup\' import from \'@grafana/ui\' is restricted from being used by a pattern. Use Stack component instead.", "1"]
    ],
    "public/app/features/dashboard/components/ShareModal/SharePublicDashboard/SharePublicDashboard.tsx:5381": [
      [0, 0, 0, "No untranslated strings. Wrap text with <Trans />", "0"]
    ],
    "public/app/features/dashboard/components/SubMenu/DashboardLinksDashboard.tsx:5381": [
      [0, 0, 0, "Do not use any type assertions.", "0"],
      [0, 0, 0, "No untranslated strings in text props. Wrap text with <Trans /> or use t()", "1"],
      [0, 0, 0, "Unexpected any. Specify a different type.", "2"]
    ],
    "public/app/features/dashboard/components/TransformationsEditor/TransformationOperationRow.tsx:5381": [
      [0, 0, 0, "No untranslated strings in text props. Wrap text with <Trans /> or use t()", "0"]
    ],
    "public/app/features/dashboard/components/TransformationsEditor/TransformationPicker.tsx:5381": [
      [0, 0, 0, "\'VerticalGroup\' import from \'@grafana/ui\' is restricted from being used by a pattern. Use Stack component instead.", "0"],
      [0, 0, 0, "No untranslated strings. Wrap text with <Trans />", "1"]
    ],
    "public/app/features/dashboard/components/TransformationsEditor/TransformationsEditor.tsx:5381": [
      [0, 0, 0, "Do not use any type assertions.", "0"],
      [0, 0, 0, "Do not use any type assertions.", "1"]
    ],
    "public/app/features/dashboard/components/VersionHistory/RevertDashboardModal.tsx:5381": [
      [0, 0, 0, "No untranslated strings. Wrap text with <Trans />", "0"]
    ],
    "public/app/features/dashboard/components/VersionHistory/VersionHistoryComparison.tsx:5381": [
      [0, 0, 0, "No untranslated strings. Wrap text with <Trans />", "0"],
      [0, 0, 0, "No untranslated strings. Wrap text with <Trans />", "1"],
      [0, 0, 0, "No untranslated strings. Wrap text with <Trans />", "2"]
    ],
    "public/app/features/dashboard/components/VersionHistory/useDashboardRestore.tsx:5381": [
      [0, 0, 0, "Do not use any type assertions.", "0"],
      [0, 0, 0, "Unexpected any. Specify a different type.", "1"]
    ],
    "public/app/features/dashboard/containers/DashboardPage.tsx:5381": [
      [0, 0, 0, "Do not use any type assertions.", "0"],
      [0, 0, 0, "Do not use any type assertions.", "1"],
      [0, 0, 0, "Unexpected any. Specify a different type.", "2"],
      [0, 0, 0, "Unexpected any. Specify a different type.", "3"],
      [0, 0, 0, "Use data-testid for E2E selectors instead of aria-label", "4"]
    ],
    "public/app/features/dashboard/containers/DashboardPageProxy.tsx:5381": [
      [0, 0, 0, "Do not use any type assertions.", "0"]
    ],
    "public/app/features/dashboard/containers/NewDashboardWithDS.tsx:5381": [
      [0, 0, 0, "No untranslated strings. Wrap text with <Trans />", "0"]
    ],
    "public/app/features/dashboard/containers/PublicDashboardPage.tsx:5381": [
      [0, 0, 0, "Do not use any type assertions.", "0"]
    ],
    "public/app/features/dashboard/dashgrid/SeriesVisibilityConfigFactory.ts:5381": [
      [0, 0, 0, "Do not use any type assertions.", "0"]
    ],
    "public/app/features/dashboard/services/DashboardLoaderSrv.ts:5381": [
      [0, 0, 0, "Unexpected any. Specify a different type.", "0"],
      [0, 0, 0, "Unexpected any. Specify a different type.", "1"],
      [0, 0, 0, "Unexpected any. Specify a different type.", "2"]
    ],
    "public/app/features/dashboard/state/DashboardMigrator.test.ts:5381": [
      [0, 0, 0, "Unexpected any. Specify a different type.", "0"],
      [0, 0, 0, "Unexpected any. Specify a different type.", "1"],
      [0, 0, 0, "Unexpected any. Specify a different type.", "2"],
      [0, 0, 0, "Unexpected any. Specify a different type.", "3"],
      [0, 0, 0, "Unexpected any. Specify a different type.", "4"],
      [0, 0, 0, "Unexpected any. Specify a different type.", "5"],
      [0, 0, 0, "Unexpected any. Specify a different type.", "6"],
      [0, 0, 0, "Unexpected any. Specify a different type.", "7"],
      [0, 0, 0, "Unexpected any. Specify a different type.", "8"],
      [0, 0, 0, "Unexpected any. Specify a different type.", "9"]
    ],
    "public/app/features/dashboard/state/DashboardMigrator.ts:5381": [
      [0, 0, 0, "Do not use any type assertions.", "0"],
      [0, 0, 0, "Do not use any type assertions.", "1"],
      [0, 0, 0, "Do not use any type assertions.", "2"],
      [0, 0, 0, "Do not use any type assertions.", "3"],
      [0, 0, 0, "Unexpected any. Specify a different type.", "4"],
      [0, 0, 0, "Unexpected any. Specify a different type.", "5"],
      [0, 0, 0, "Unexpected any. Specify a different type.", "6"],
      [0, 0, 0, "Unexpected any. Specify a different type.", "7"],
      [0, 0, 0, "Unexpected any. Specify a different type.", "8"],
      [0, 0, 0, "Unexpected any. Specify a different type.", "9"],
      [0, 0, 0, "Unexpected any. Specify a different type.", "10"],
      [0, 0, 0, "Unexpected any. Specify a different type.", "11"],
      [0, 0, 0, "Unexpected any. Specify a different type.", "12"],
      [0, 0, 0, "Unexpected any. Specify a different type.", "13"],
      [0, 0, 0, "Unexpected any. Specify a different type.", "14"],
      [0, 0, 0, "Unexpected any. Specify a different type.", "15"],
      [0, 0, 0, "Unexpected any. Specify a different type.", "16"],
      [0, 0, 0, "Unexpected any. Specify a different type.", "17"],
      [0, 0, 0, "Unexpected any. Specify a different type.", "18"],
      [0, 0, 0, "Unexpected any. Specify a different type.", "19"],
      [0, 0, 0, "Unexpected any. Specify a different type.", "20"],
      [0, 0, 0, "Unexpected any. Specify a different type.", "21"],
      [0, 0, 0, "Unexpected any. Specify a different type.", "22"],
      [0, 0, 0, "Unexpected any. Specify a different type.", "23"],
      [0, 0, 0, "Unexpected any. Specify a different type.", "24"],
      [0, 0, 0, "Unexpected any. Specify a different type.", "25"],
      [0, 0, 0, "Unexpected any. Specify a different type.", "26"],
      [0, 0, 0, "Unexpected any. Specify a different type.", "27"]
    ],
    "public/app/features/dashboard/state/DashboardModel.repeat.test.ts:5381": [
      [0, 0, 0, "Unexpected any. Specify a different type.", "0"],
      [0, 0, 0, "Unexpected any. Specify a different type.", "1"],
      [0, 0, 0, "Unexpected any. Specify a different type.", "2"],
      [0, 0, 0, "Unexpected any. Specify a different type.", "3"]
    ],
    "public/app/features/dashboard/state/DashboardModel.test.ts:5381": [
      [0, 0, 0, "Unexpected any. Specify a different type.", "0"]
    ],
    "public/app/features/dashboard/state/DashboardModel.ts:5381": [
      [0, 0, 0, "Do not use any type assertions.", "0"],
      [0, 0, 0, "Unexpected any. Specify a different type.", "1"],
      [0, 0, 0, "Unexpected any. Specify a different type.", "2"],
      [0, 0, 0, "Unexpected any. Specify a different type.", "3"],
      [0, 0, 0, "Unexpected any. Specify a different type.", "4"],
      [0, 0, 0, "Unexpected any. Specify a different type.", "5"],
      [0, 0, 0, "Unexpected any. Specify a different type.", "6"],
      [0, 0, 0, "Unexpected any. Specify a different type.", "7"],
      [0, 0, 0, "Unexpected any. Specify a different type.", "8"],
      [0, 0, 0, "Unexpected any. Specify a different type.", "9"],
      [0, 0, 0, "Unexpected any. Specify a different type.", "10"],
      [0, 0, 0, "Unexpected any. Specify a different type.", "11"],
      [0, 0, 0, "Unexpected any. Specify a different type.", "12"],
      [0, 0, 0, "Unexpected any. Specify a different type.", "13"],
      [0, 0, 0, "Unexpected any. Specify a different type.", "14"],
      [0, 0, 0, "Unexpected any. Specify a different type.", "15"],
      [0, 0, 0, "Unexpected any. Specify a different type.", "16"],
      [0, 0, 0, "Unexpected any. Specify a different type.", "17"],
      [0, 0, 0, "Unexpected any. Specify a different type.", "18"],
      [0, 0, 0, "Unexpected any. Specify a different type.", "19"],
      [0, 0, 0, "Unexpected any. Specify a different type.", "20"],
      [0, 0, 0, "Unexpected any. Specify a different type.", "21"],
      [0, 0, 0, "Unexpected any. Specify a different type.", "22"],
      [0, 0, 0, "Unexpected any. Specify a different type.", "23"]
    ],
    "public/app/features/dashboard/state/PanelModel.test.ts:5381": [
      [0, 0, 0, "Unexpected any. Specify a different type.", "0"]
    ],
    "public/app/features/dashboard/state/PanelModel.ts:5381": [
      [0, 0, 0, "Do not use any type assertions.", "0"],
      [0, 0, 0, "Do not use any type assertions.", "1"],
      [0, 0, 0, "Do not use any type assertions.", "2"],
      [0, 0, 0, "Do not use any type assertions.", "3"],
      [0, 0, 0, "Do not use any type assertions.", "4"],
      [0, 0, 0, "Unexpected any. Specify a different type.", "5"],
      [0, 0, 0, "Unexpected any. Specify a different type.", "6"],
      [0, 0, 0, "Unexpected any. Specify a different type.", "7"],
      [0, 0, 0, "Unexpected any. Specify a different type.", "8"],
      [0, 0, 0, "Unexpected any. Specify a different type.", "9"],
      [0, 0, 0, "Unexpected any. Specify a different type.", "10"],
      [0, 0, 0, "Unexpected any. Specify a different type.", "11"],
      [0, 0, 0, "Unexpected any. Specify a different type.", "12"],
      [0, 0, 0, "Unexpected any. Specify a different type.", "13"],
      [0, 0, 0, "Unexpected any. Specify a different type.", "14"],
      [0, 0, 0, "Unexpected any. Specify a different type.", "15"],
      [0, 0, 0, "Unexpected any. Specify a different type.", "16"],
      [0, 0, 0, "Unexpected any. Specify a different type.", "17"],
      [0, 0, 0, "Unexpected any. Specify a different type.", "18"],
      [0, 0, 0, "Unexpected any. Specify a different type.", "19"],
      [0, 0, 0, "Unexpected any. Specify a different type.", "20"],
      [0, 0, 0, "Unexpected any. Specify a different type.", "21"]
    ],
    "public/app/features/dashboard/state/TimeModel.ts:5381": [
      [0, 0, 0, "Unexpected any. Specify a different type.", "0"],
      [0, 0, 0, "Unexpected any. Specify a different type.", "1"]
    ],
    "public/app/features/dashboard/state/actions.ts:5381": [
      [0, 0, 0, "Unexpected any. Specify a different type.", "0"]
    ],
    "public/app/features/dashboard/state/getPanelPluginToMigrateTo.ts:5381": [
      [0, 0, 0, "Unexpected any. Specify a different type.", "0"]
    ],
    "public/app/features/dashboard/state/initDashboard.test.ts:5381": [
      [0, 0, 0, "Unexpected any. Specify a different type.", "0"]
    ],
    "public/app/features/dashboard/utils/getPanelMenu.test.ts:5381": [
      [0, 0, 0, "Unexpected any. Specify a different type.", "0"]
    ],
    "public/app/features/dashboard/utils/getPanelMenu.ts:5381": [
      [0, 0, 0, "Do not use any type assertions.", "0"],
      [0, 0, 0, "Unexpected any. Specify a different type.", "1"]
    ],
    "public/app/features/dashboard/utils/panelMerge.ts:5381": [
      [0, 0, 0, "Do not use any type assertions.", "0"],
      [0, 0, 0, "Do not use any type assertions.", "1"],
      [0, 0, 0, "Unexpected any. Specify a different type.", "2"],
      [0, 0, 0, "Unexpected any. Specify a different type.", "3"]
    ],
    "public/app/features/dataframe-import/index.ts:5381": [
      [0, 0, 0, "Do not use export all (\`export * from ...\`)", "0"],
      [0, 0, 0, "Do not use export all (\`export * from ...\`)", "1"]
    ],
    "public/app/features/datasources/__mocks__/index.ts:5381": [
      [0, 0, 0, "Do not use export all (\`export * from ...\`)", "0"],
      [0, 0, 0, "Do not use export all (\`export * from ...\`)", "1"]
    ],
    "public/app/features/datasources/components/ButtonRow.tsx:5381": [
      [0, 0, 0, "No untranslated strings. Wrap text with <Trans />", "0"]
    ],
    "public/app/features/datasources/components/CloudInfoBox.tsx:5381": [
      [0, 0, 0, "No untranslated strings in text props. Wrap text with <Trans /> or use t()", "0"],
      [0, 0, 0, "No untranslated strings. Wrap text with <Trans />", "1"]
    ],
    "public/app/features/datasources/components/DataSourcePluginConfigPage.tsx:5381": [
      [0, 0, 0, "No untranslated strings. Wrap text with <Trans />", "0"]
    ],
    "public/app/features/datasources/components/DataSourceTypeCard.tsx:5381": [
      [0, 0, 0, "No untranslated strings in text props. Wrap text with <Trans /> or use t()", "0"],
      [0, 0, 0, "Use data-testid for E2E selectors instead of aria-label", "1"]
    ],
    "public/app/features/datasources/components/picker/AddNewDataSourceButton.tsx:5381": [
      [0, 0, 0, "No untranslated strings in text props. Wrap text with <Trans /> or use t()", "0"]
    ],
    "public/app/features/datasources/components/useDataSourceInfo.tsx:5381": [
      [0, 0, 0, "No untranslated strings in text props. Wrap text with <Trans /> or use t()", "0"]
    ],
    "public/app/features/datasources/state/actions.test.ts:5381": [
      [0, 0, 0, "Unexpected any. Specify a different type.", "0"],
      [0, 0, 0, "Unexpected any. Specify a different type.", "1"]
    ],
    "public/app/features/datasources/state/actions.ts:5381": [
      [0, 0, 0, "Do not use any type assertions.", "0"],
      [0, 0, 0, "Unexpected any. Specify a different type.", "1"]
    ],
    "public/app/features/datasources/state/index.ts:5381": [
      [0, 0, 0, "Do not use export all (\`export * from ...\`)", "0"],
      [0, 0, 0, "Do not use export all (\`export * from ...\`)", "1"],
      [0, 0, 0, "Do not use export all (\`export * from ...\`)", "2"],
      [0, 0, 0, "Do not use export all (\`export * from ...\`)", "3"],
      [0, 0, 0, "Do not use export all (\`export * from ...\`)", "4"],
      [0, 0, 0, "Do not use export all (\`export * from ...\`)", "5"]
    ],
    "public/app/features/datasources/state/navModel.ts:5381": [
      [0, 0, 0, "Do not use any type assertions.", "0"],
      [0, 0, 0, "Unexpected any. Specify a different type.", "1"]
    ],
    "public/app/features/datasources/state/reducers.ts:5381": [
      [0, 0, 0, "Do not use any type assertions.", "0"],
      [0, 0, 0, "Do not use any type assertions.", "1"]
    ],
    "public/app/features/datasources/state/selectors.ts:5381": [
      [0, 0, 0, "Do not use any type assertions.", "0"],
      [0, 0, 0, "Do not use any type assertions.", "1"]
    ],
    "public/app/features/dimensions/editors/FolderPickerTab.tsx:5381": [
      [0, 0, 0, "Do not use any type assertions.", "0"]
    ],
    "public/app/features/dimensions/editors/ResourceDimensionEditor.tsx:5381": [
      [0, 0, 0, "Do not use any type assertions.", "0"],
      [0, 0, 0, "No untranslated strings. Wrap text with <Trans />", "1"]
    ],
    "public/app/features/dimensions/editors/TextDimensionEditor.tsx:5381": [
      [0, 0, 0, "Do not use any type assertions.", "0"],
      [0, 0, 0, "Do not use any type assertions.", "1"]
    ],
    "public/app/features/dimensions/editors/ThresholdsEditor/ThresholdsEditor.tsx:5381": [
      [0, 0, 0, "Do not use any type assertions.", "0"],
      [0, 0, 0, "No untranslated strings in text props. Wrap text with <Trans /> or use t()", "1"]
    ],
    "public/app/features/dimensions/editors/ValueMappingsEditor/ValueMappingEditRow.tsx:5381": [
      [0, 0, 0, "\'HorizontalGroup\' import from \'@grafana/ui\' is restricted from being used by a pattern. Use Stack component instead.", "0"]
    ],
    "public/app/features/dimensions/editors/ValueMappingsEditor/ValueMappingsEditor.tsx:5381": [
      [0, 0, 0, "\'VerticalGroup\' import from \'@grafana/ui\' is restricted from being used by a pattern. Use Stack component instead.", "0"]
    ],
    "public/app/features/dimensions/editors/index.ts:5381": [
      [0, 0, 0, "Do not use export all (\`export * from ...\`)", "0"],
      [0, 0, 0, "Do not use export all (\`export * from ...\`)", "1"],
      [0, 0, 0, "Do not use export all (\`export * from ...\`)", "2"],
      [0, 0, 0, "Do not use export all (\`export * from ...\`)", "3"],
      [0, 0, 0, "Do not use export all (\`export * from ...\`)", "4"],
      [0, 0, 0, "Do not use export all (\`export * from ...\`)", "5"]
    ],
    "public/app/features/dimensions/index.ts:5381": [
      [0, 0, 0, "Do not use export all (\`export * from ...\`)", "0"],
      [0, 0, 0, "Do not use export all (\`export * from ...\`)", "1"],
      [0, 0, 0, "Do not use export all (\`export * from ...\`)", "2"],
      [0, 0, 0, "Do not use export all (\`export * from ...\`)", "3"],
      [0, 0, 0, "Do not use export all (\`export * from ...\`)", "4"],
      [0, 0, 0, "Do not use export all (\`export * from ...\`)", "5"],
      [0, 0, 0, "Do not use export all (\`export * from ...\`)", "6"],
      [0, 0, 0, "Do not use export all (\`export * from ...\`)", "7"]
    ],
    "public/app/features/dimensions/scale.ts:5381": [
      [0, 0, 0, "Do not use any type assertions.", "0"]
    ],
    "public/app/features/dimensions/types.ts:5381": [
      [0, 0, 0, "Unexpected any. Specify a different type.", "0"]
    ],
    "public/app/features/dimensions/utils.ts:5381": [
      [0, 0, 0, "Do not use any type assertions.", "0"]
    ],
    "public/app/features/explore/ContentOutline/ContentOutline.tsx:5381": [
      [0, 0, 0, "No untranslated strings in text props. Wrap text with <Trans /> or use t()", "0"]
    ],
    "public/app/features/explore/CorrelationHelper.tsx:5381": [
      [0, 0, 0, "No untranslated strings. Wrap text with <Trans />", "0"],
      [0, 0, 0, "No untranslated strings. Wrap text with <Trans />", "1"],
      [0, 0, 0, "No untranslated strings. Wrap text with <Trans />", "2"],
      [0, 0, 0, "No untranslated strings. Wrap text with <Trans />", "3"]
    ],
    "public/app/features/explore/CorrelationTransformationAddModal.tsx:5381": [
      [0, 0, 0, "No untranslated strings in text props. Wrap text with <Trans /> or use t()", "0"],
      [0, 0, 0, "No untranslated strings in text props. Wrap text with <Trans /> or use t()", "1"],
      [0, 0, 0, "No untranslated strings. Wrap text with <Trans />", "2"],
      [0, 0, 0, "No untranslated strings. Wrap text with <Trans />", "3"],
      [0, 0, 0, "No untranslated strings. Wrap text with <Trans />", "4"]
    ],
    "public/app/features/explore/ExploreRunQueryButton.tsx:5381": [
      [0, 0, 0, "No untranslated strings in text props. Wrap text with <Trans /> or use t()", "0"]
    ],
    "public/app/features/explore/FeatureTogglePage.tsx:5381": [
      [0, 0, 0, "No untranslated strings. Wrap text with <Trans />", "0"]
    ],
    "public/app/features/explore/LiveTailButton.tsx:5381": [
      [0, 0, 0, "No untranslated strings. Wrap text with <Trans />", "0"]
    ],
    "public/app/features/explore/Logs/LiveLogs.tsx:5381": [
      [0, 0, 0, "No untranslated strings. Wrap text with <Trans />", "0"],
      [0, 0, 0, "No untranslated strings. Wrap text with <Trans />", "1"]
    ],
    "public/app/features/explore/Logs/LogsSamplePanel.tsx:5381": [
      [0, 0, 0, "No untranslated strings. Wrap text with <Trans />", "0"]
    ],
    "public/app/features/explore/Logs/LogsTableAvailableFields.tsx:5381": [
      [0, 0, 0, "No untranslated strings in text props. Wrap text with <Trans /> or use t()", "0"]
    ],
    "public/app/features/explore/Logs/LogsTableMultiSelect.tsx:5381": [
      [0, 0, 0, "No untranslated strings. Wrap text with <Trans />", "0"]
    ],
    "public/app/features/explore/Logs/LogsVolumePanelList.tsx:5381": [
      [0, 0, 0, "No untranslated strings. Wrap text with <Trans />", "0"]
    ],
    "public/app/features/explore/NodeGraph/NodeGraphContainer.tsx:5381": [
      [0, 0, 0, "No untranslated strings. Wrap text with <Trans />", "0"]
    ],
    "public/app/features/explore/PrometheusListView/RawListContainer.tsx:5381": [
      [0, 0, 0, "No untranslated strings. Wrap text with <Trans />", "0"]
    ],
    "public/app/features/explore/RichHistory/RichHistorySettingsTab.tsx:5381": [
      [0, 0, 0, "Do not use the t() function outside of a component or function", "0"],
      [0, 0, 0, "Do not use the t() function outside of a component or function", "1"],
      [0, 0, 0, "Do not use the t() function outside of a component or function", "2"],
      [0, 0, 0, "Do not use the t() function outside of a component or function", "3"]
    ],
    "public/app/features/explore/ShortLinkButtonMenu.tsx:5381": [
      [0, 0, 0, "Do not use the t() function outside of a component or function", "0"]
    ],
    "public/app/features/explore/TimeSyncButton.tsx:5381": [
      [0, 0, 0, "No untranslated strings in text props. Wrap text with <Trans /> or use t()", "0"]
    ],
    "public/app/features/explore/TraceView/TraceView.tsx:5381": [
      [0, 0, 0, "Do not use any type assertions.", "0"],
      [0, 0, 0, "Do not use any type assertions.", "1"]
    ],
    "public/app/features/explore/TraceView/components/TracePageHeader/Actions/TracePageActions.tsx:5381": [
      [0, 0, 0, "No untranslated strings in text props. Wrap text with <Trans /> or use t()", "0"]
    ],
    "public/app/features/explore/TraceView/components/TracePageHeader/SearchBar/NextPrevResult.tsx:5381": [
      [0, 0, 0, "No untranslated strings. Wrap text with <Trans />", "0"],
      [0, 0, 0, "No untranslated strings. Wrap text with <Trans />", "1"],
      [0, 0, 0, "No untranslated strings. Wrap text with <Trans />", "2"],
      [0, 0, 0, "No untranslated strings. Wrap text with <Trans />", "3"]
    ],
    "public/app/features/explore/TraceView/components/TracePageHeader/SpanFilters/SpanFilters.tsx:5381": [
      [0, 0, 0, "\'HorizontalGroup\' import from \'@grafana/ui\' is restricted from being used by a pattern. Use Stack component instead.", "0"],
      [0, 0, 0, "No untranslated strings. Wrap text with <Trans />", "1"]
    ],
    "public/app/features/explore/TraceView/components/TracePageHeader/TracePageHeader.tsx:5381": [
      [0, 0, 0, "No untranslated strings. Wrap text with <Trans />", "0"]
    ],
    "public/app/features/explore/TraceView/components/TracePageHeader/index.tsx:5381": [
      [0, 0, 0, "Do not re-export imported variable (\`./TracePageHeader\`)", "0"]
    ],
    "public/app/features/explore/TraceView/components/TraceTimelineViewer/SpanBar.tsx:5381": [
      [0, 0, 0, "No untranslated strings. Wrap text with <Trans />", "0"]
    ],
    "public/app/features/explore/TraceView/components/TraceTimelineViewer/SpanDetail/AccordianLogs.tsx:5381": [
      [0, 0, 0, "No untranslated strings. Wrap text with <Trans />", "0"]
    ],
    "public/app/features/explore/TraceView/components/TraceTimelineViewer/SpanDetail/AccordianReferences.tsx:5381": [
      [0, 0, 0, "No untranslated strings. Wrap text with <Trans />", "0"]
    ],
    "public/app/features/explore/TraceView/components/TraceTimelineViewer/TimelineHeaderRow/TimelineHeaderRow.tsx:5381": [
      [0, 0, 0, "No untranslated strings. Wrap text with <Trans />", "0"]
    ],
    "public/app/features/explore/TraceView/components/TraceTimelineViewer/TimelineHeaderRow/index.tsx:5381": [
      [0, 0, 0, "Do not re-export imported variable (\`./TimelineHeaderRow\`)", "0"]
    ],
    "public/app/features/explore/TraceView/components/TraceTimelineViewer/utils.tsx:5381": [
      [0, 0, 0, "Do not re-export imported variable (\`../utils/date\`)", "0"]
    ],
    "public/app/features/explore/TraceView/components/demo/trace-generators.ts:5381": [
      [0, 0, 0, "Do not use any type assertions.", "0"]
    ],
    "public/app/features/explore/TraceView/components/index.ts:5381": [
      [0, 0, 0, "Do not re-export imported variable (\`./TracePageHeader\`)", "0"],
      [0, 0, 0, "Do not re-export imported variable (\`./TraceTimelineViewer/SpanDetail/DetailState\`)", "1"],
      [0, 0, 0, "Do not re-export imported variable (\`./TraceTimelineViewer\`)", "2"],
      [0, 0, 0, "Do not re-export imported variable (\`./model/transform-trace-data\`)", "3"],
      [0, 0, 0, "Do not re-export imported variable (\`./settings/SpanBarSettings\`)", "4"],
      [0, 0, 0, "Do not re-export imported variable (\`./utils/filter-spans\`)", "5"],
      [0, 0, 0, "Do not use export all (\`export * from ...\`)", "6"],
      [0, 0, 0, "Do not use export all (\`export * from ...\`)", "7"],
      [0, 0, 0, "Do not use export all (\`export * from ...\`)", "8"]
    ],
    "public/app/features/explore/TraceView/components/model/ddg/types.tsx:5381": [
      [0, 0, 0, "Do not re-export imported variable (\`./PathElem\`)", "0"]
    ],
    "public/app/features/explore/TraceView/components/model/link-patterns.tsx:5381": [
      [0, 0, 0, "Do not use any type assertions.", "0"],
      [0, 0, 0, "Do not use any type assertions.", "1"],
      [0, 0, 0, "Unexpected any. Specify a different type.", "2"],
      [0, 0, 0, "Unexpected any. Specify a different type.", "3"],
      [0, 0, 0, "Unexpected any. Specify a different type.", "4"],
      [0, 0, 0, "Unexpected any. Specify a different type.", "5"],
      [0, 0, 0, "Unexpected any. Specify a different type.", "6"],
      [0, 0, 0, "Unexpected any. Specify a different type.", "7"],
      [0, 0, 0, "Unexpected any. Specify a different type.", "8"],
      [0, 0, 0, "Unexpected any. Specify a different type.", "9"],
      [0, 0, 0, "Unexpected any. Specify a different type.", "10"],
      [0, 0, 0, "Unexpected any. Specify a different type.", "11"]
    ],
    "public/app/features/explore/TraceView/components/model/transform-trace-data.tsx:5381": [
      [0, 0, 0, "Do not use any type assertions.", "0"]
    ],
    "public/app/features/explore/TraceView/components/types/index.tsx:5381": [
      [0, 0, 0, "Do not re-export imported variable (\`../settings/SpanBarSettings\`)", "0"],
      [0, 0, 0, "Do not re-export imported variable (\`./TNil\`)", "1"],
      [0, 0, 0, "Do not re-export imported variable (\`./TTraceTimeline\`)", "2"],
      [0, 0, 0, "Do not re-export imported variable (\`./links\`)", "3"],
      [0, 0, 0, "Do not re-export imported variable (\`./trace\`)", "4"]
    ],
    "public/app/features/explore/TraceView/components/utils/DraggableManager/demo/DraggableManagerDemo.tsx:5381": [
      [0, 0, 0, "No untranslated strings. Wrap text with <Trans />", "0"],
      [0, 0, 0, "No untranslated strings. Wrap text with <Trans />", "1"],
      [0, 0, 0, "No untranslated strings. Wrap text with <Trans />", "2"]
    ],
    "public/app/features/explore/TraceView/components/utils/DraggableManager/demo/index.tsx:5381": [
      [0, 0, 0, "Do not re-export imported variable (\`./DraggableManagerDemo\`)", "0"]
    ],
    "public/app/features/explore/TraceView/components/utils/DraggableManager/index.tsx:5381": [
      [0, 0, 0, "Do not re-export imported variable (\`./DraggableManager\`)", "0"],
      [0, 0, 0, "Do not re-export imported variable (\`./EUpdateTypes\`)", "1"],
      [0, 0, 0, "Do not use export all (\`export * from ...\`)", "2"]
    ],
    "public/app/features/explore/TraceView/createSpanLink.tsx:5381": [
      [0, 0, 0, "Do not use any type assertions.", "0"],
      [0, 0, 0, "Do not use any type assertions.", "1"]
    ],
    "public/app/features/explore/extensions/ConfirmNavigationModal.tsx:5381": [
      [0, 0, 0, "No untranslated strings. Wrap text with <Trans />", "0"]
    ],
    "public/app/features/explore/hooks/useStateSync/index.ts:5381": [
      [0, 0, 0, "Do not re-export imported variable (\`./external.utils\`)", "0"]
    ],
    "public/app/features/explore/spec/helper/setup.tsx:5381": [
      [0, 0, 0, "Do not use any type assertions.", "0"],
      [0, 0, 0, "No untranslated strings. Wrap text with <Trans />", "1"],
      [0, 0, 0, "Unexpected any. Specify a different type.", "2"]
    ],
    "public/app/features/explore/state/time.test.ts:5381": [
      [0, 0, 0, "Unexpected any. Specify a different type.", "0"]
    ],
    "public/app/features/explore/state/utils.ts:5381": [
      [0, 0, 0, "Do not use any type assertions.", "0"],
      [0, 0, 0, "Do not use any type assertions.", "1"],
      [0, 0, 0, "Do not use any type assertions.", "2"],
      [0, 0, 0, "Do not use any type assertions.", "3"],
      [0, 0, 0, "Unexpected any. Specify a different type.", "4"],
      [0, 0, 0, "Unexpected any. Specify a different type.", "5"]
    ],
    "public/app/features/expressions/ExpressionDatasource.ts:5381": [
      [0, 0, 0, "Do not use any type assertions.", "0"],
      [0, 0, 0, "Do not use any type assertions.", "1"]
    ],
    "public/app/features/expressions/components/Condition.tsx:5381": [
      [0, 0, 0, "No untranslated strings. Wrap text with <Trans />", "0"],
      [0, 0, 0, "No untranslated strings. Wrap text with <Trans />", "1"],
      [0, 0, 0, "No untranslated strings. Wrap text with <Trans />", "2"]
    ],
    "public/app/features/expressions/components/Math.tsx:5381": [
      [0, 0, 0, "No untranslated strings. Wrap text with <Trans />", "0"],
      [0, 0, 0, "No untranslated strings. Wrap text with <Trans />", "1"],
      [0, 0, 0, "No untranslated strings. Wrap text with <Trans />", "2"],
      [0, 0, 0, "No untranslated strings. Wrap text with <Trans />", "3"]
    ],
    "public/app/features/expressions/guards.ts:5381": [
      [0, 0, 0, "Do not use any type assertions.", "0"]
    ],
    "public/app/features/geo/editor/locationModeEditor.tsx:5381": [
      [0, 0, 0, "\'HorizontalGroup\' import from \'@grafana/ui\' is restricted from being used by a pattern. Use Stack component instead.", "0"]
    ],
    "public/app/features/geo/gazetteer/gazetteer.ts:5381": [
      [0, 0, 0, "Do not use any type assertions.", "0"],
      [0, 0, 0, "Unexpected any. Specify a different type.", "1"]
    ],
    "public/app/features/geo/utils/frameVectorSource.ts:5381": [
      [0, 0, 0, "Do not use any type assertions.", "0"],
      [0, 0, 0, "Do not use any type assertions.", "1"]
    ],
    "public/app/features/gops/configuration-tracker/components/Essentials.tsx:5381": [
      [0, 0, 0, "No untranslated strings. Wrap text with <Trans />", "0"]
    ],
    "public/app/features/gops/configuration-tracker/components/ProgressBar.tsx:5381": [
      [0, 0, 0, "No untranslated strings. Wrap text with <Trans />", "0"]
    ],
    "public/app/features/inspector/InspectDataOptions.tsx:5381": [
      [0, 0, 0, "\'HorizontalGroup\' import from \'@grafana/ui\' is restricted from being used by a pattern. Use Stack component instead.", "0"],
      [0, 0, 0, "\'VerticalGroup\' import from \'@grafana/ui\' is restricted from being used by a pattern. Use Stack component instead.", "1"],
      [0, 0, 0, "Do not use any type assertions.", "2"]
    ],
    "public/app/features/inspector/InspectDataTab.tsx:5381": [
      [0, 0, 0, "No untranslated strings. Wrap text with <Trans />", "0"],
      [0, 0, 0, "Use data-testid for E2E selectors instead of aria-label", "1"]
    ],
    "public/app/features/inspector/InspectErrorTab.tsx:5381": [
      [0, 0, 0, "No untranslated strings. Wrap text with <Trans />", "0"],
      [0, 0, 0, "No untranslated strings. Wrap text with <Trans />", "1"],
      [0, 0, 0, "No untranslated strings. Wrap text with <Trans />", "2"]
    ],
    "public/app/features/inspector/InspectJSONTab.tsx:5381": [
      [0, 0, 0, "Do not use the t() function outside of a component or function", "0"],
      [0, 0, 0, "Do not use the t() function outside of a component or function", "1"],
      [0, 0, 0, "Do not use the t() function outside of a component or function", "2"],
      [0, 0, 0, "Do not use the t() function outside of a component or function", "3"],
      [0, 0, 0, "Do not use the t() function outside of a component or function", "4"],
      [0, 0, 0, "Do not use the t() function outside of a component or function", "5"]
    ],
    "public/app/features/inspector/InspectStatsTab.tsx:5381": [
      [0, 0, 0, "Use data-testid for E2E selectors instead of aria-label", "0"]
    ],
    "public/app/features/inspector/QueryInspector.tsx:5381": [
      [0, 0, 0, "No untranslated strings. Wrap text with <Trans />", "0"],
      [0, 0, 0, "No untranslated strings. Wrap text with <Trans />", "1"],
      [0, 0, 0, "Unexpected any. Specify a different type.", "2"],
      [0, 0, 0, "Use data-testid for E2E selectors instead of aria-label", "3"],
      [0, 0, 0, "Use data-testid for E2E selectors instead of aria-label", "4"]
    ],
    "public/app/features/invites/SignupInvited.tsx:5381": [
      [0, 0, 0, "No untranslated strings. Wrap text with <Trans />", "0"],
      [0, 0, 0, "No untranslated strings. Wrap text with <Trans />", "1"]
    ],
    "public/app/features/library-panels/components/LibraryPanelInfo/LibraryPanelInfo.tsx:5381": [
      [0, 0, 0, "No untranslated strings. Wrap text with <Trans />", "0"],
      [0, 0, 0, "No untranslated strings. Wrap text with <Trans />", "1"]
    ],
    "public/app/features/library-panels/components/LibraryPanelsSearch/LibraryPanelsSearch.tsx:5381": [
      [0, 0, 0, "\'VerticalGroup\' import from \'@grafana/ui\' is restricted from being used by a pattern. Use Stack component instead.", "0"]
    ],
    "public/app/features/library-panels/components/PanelLibraryOptionsGroup/PanelLibraryOptionsGroup.tsx:5381": [
      [0, 0, 0, "\'VerticalGroup\' import from \'@grafana/ui\' is restricted from being used by a pattern. Use Stack component instead.", "0"]
    ],
    "public/app/features/library-panels/components/SaveLibraryPanelModal/SaveLibraryPanelModal.tsx:5381": [
      [0, 0, 0, "No untranslated strings. Wrap text with <Trans />", "0"],
      [0, 0, 0, "No untranslated strings. Wrap text with <Trans />", "1"]
    ],
    "public/app/features/live/centrifuge/LiveDataStream.ts:5381": [
      [0, 0, 0, "Do not use any type assertions.", "0"]
    ],
    "public/app/features/live/centrifuge/channel.ts:5381": [
      [0, 0, 0, "Unexpected any. Specify a different type.", "0"]
    ],
    "public/app/features/live/dashboard/DashboardChangedModal.tsx:5381": [
      [0, 0, 0, "No untranslated strings. Wrap text with <Trans />", "0"]
    ],
    "public/app/features/logs/components/LogDetailsRow.tsx:5381": [
      [0, 0, 0, "No untranslated strings in text props. Wrap text with <Trans /> or use t()", "0"]
    ],
    "public/app/features/logs/components/LogLabelStats.tsx:5381": [
      [0, 0, 0, "No untranslated strings. Wrap text with <Trans />", "0"],
      [0, 0, 0, "No untranslated strings. Wrap text with <Trans />", "1"]
    ],
    "public/app/features/logs/components/LogLabels.tsx:5381": [
      [0, 0, 0, "No untranslated strings. Wrap text with <Trans />", "0"]
    ],
    "public/app/features/logs/logsFrame.ts:5381": [
      [0, 0, 0, "Do not use any type assertions.", "0"]
    ],
    "public/app/features/logs/utils.ts:5381": [
      [0, 0, 0, "Do not use any type assertions.", "0"]
    ],
    "public/app/features/manage-dashboards/components/ImportDashboardLibraryPanelsList.tsx:5381": [
      [0, 0, 0, "Do not use any type assertions.", "0"]
    ],
    "public/app/features/manage-dashboards/components/ImportDashboardOverview.tsx:5381": [
      [0, 0, 0, "No untranslated strings. Wrap text with <Trans />", "0"]
    ],
    "public/app/features/manage-dashboards/state/actions.ts:5381": [
      [0, 0, 0, "Do not use any type assertions.", "0"],
      [0, 0, 0, "Unexpected any. Specify a different type.", "1"],
      [0, 0, 0, "Unexpected any. Specify a different type.", "2"],
      [0, 0, 0, "Unexpected any. Specify a different type.", "3"],
      [0, 0, 0, "Unexpected any. Specify a different type.", "4"],
      [0, 0, 0, "Unexpected any. Specify a different type.", "5"],
      [0, 0, 0, "Unexpected any. Specify a different type.", "6"],
      [0, 0, 0, "Unexpected any. Specify a different type.", "7"]
    ],
    "public/app/features/manage-dashboards/state/reducers.ts:5381": [
      [0, 0, 0, "Do not use any type assertions.", "0"],
      [0, 0, 0, "Unexpected any. Specify a different type.", "1"],
      [0, 0, 0, "Unexpected any. Specify a different type.", "2"],
      [0, 0, 0, "Unexpected any. Specify a different type.", "3"],
      [0, 0, 0, "Unexpected any. Specify a different type.", "4"]
    ],
    "public/app/features/migrate-to-cloud/api/index.ts:5381": [
      [0, 0, 0, "Do not use export all (\`export * from ...\`)", "0"]
    ],
    "public/app/features/migrate-to-cloud/onprem/ConfigureSnapshot.tsx:5381": [
      [0, 0, 0, "Do not use any type assertions.", "0"],
      [0, 0, 0, "Do not use any type assertions.", "1"]
    ],
    "public/app/features/migrate-to-cloud/onprem/NameCell.tsx:5381": [
      [0, 0, 0, "No untranslated strings. Wrap text with <Trans />", "0"],
      [0, 0, 0, "No untranslated strings. Wrap text with <Trans />", "1"]
    ],
    "public/app/features/migrate-to-cloud/onprem/resourceDependency.ts:5381": [
      [0, 0, 0, "Do not use any type assertions.", "0"],
      [0, 0, 0, "Do not use any type assertions.", "1"]
    ],
    "public/app/features/migrate-to-cloud/onprem/useNotifyOnSuccess.tsx:5381": [
      [0, 0, 0, "Do not use any type assertions.", "0"]
    ],
    "public/app/features/org/NewOrgPage.tsx:5381": [
      [0, 0, 0, "No untranslated strings. Wrap text with <Trans />", "0"]
    ],
    "public/app/features/org/SelectOrgPage.tsx:5381": [
      [0, 0, 0, "No untranslated strings. Wrap text with <Trans />", "0"]
    ],
    "public/app/features/org/UserInviteForm.tsx:5381": [
      [0, 0, 0, "No untranslated strings. Wrap text with <Trans />", "0"]
    ],
    "public/app/features/org/UserInvitePage.tsx:5381": [
      [0, 0, 0, "No untranslated strings. Wrap text with <Trans />", "0"]
    ],
    "public/app/features/org/state/reducers.ts:5381": [
      [0, 0, 0, "Do not use any type assertions.", "0"]
    ],
    "public/app/features/panel/components/PanelPluginError.tsx:5381": [
      [0, 0, 0, "No untranslated strings in text props. Wrap text with <Trans /> or use t()", "0"],
      [0, 0, 0, "No untranslated strings in text props. Wrap text with <Trans /> or use t()", "1"],
      [0, 0, 0, "No untranslated strings. Wrap text with <Trans />", "2"]
    ],
    "public/app/features/panel/components/PanelRenderer.tsx:5381": [
      [0, 0, 0, "No untranslated strings. Wrap text with <Trans />", "0"],
      [0, 0, 0, "No untranslated strings. Wrap text with <Trans />", "1"]
    ],
    "public/app/features/panel/components/VizTypePicker/PanelTypeCard.tsx:5381": [
      [0, 0, 0, "No untranslated strings in text props. Wrap text with <Trans /> or use t()", "0"],
      [0, 0, 0, "Use data-testid for E2E selectors instead of aria-label", "1"]
    ],
    "public/app/features/panel/panellinks/linkSuppliers.ts:5381": [
      [0, 0, 0, "Unexpected any. Specify a different type.", "0"]
    ],
    "public/app/features/playlist/PlaylistForm.tsx:5381": [
      [0, 0, 0, "Use data-testid for E2E selectors instead of aria-label", "0"],
      [0, 0, 0, "Use data-testid for E2E selectors instead of aria-label", "1"]
    ],
    "public/app/features/playlist/PlaylistTableRows.tsx:5381": [
      [0, 0, 0, "No untranslated strings in text props. Wrap text with <Trans /> or use t()", "0"],
      [0, 0, 0, "No untranslated strings. Wrap text with <Trans />", "1"],
      [0, 0, 0, "No untranslated strings. Wrap text with <Trans />", "2"],
      [0, 0, 0, "No untranslated strings. Wrap text with <Trans />", "3"]
    ],
    "public/app/features/playlist/StartModal.tsx:5381": [
      [0, 0, 0, "No untranslated strings. Wrap text with <Trans />", "0"]
    ],
    "public/app/features/plugins/admin/__mocks__/index.ts:5381": [
      [0, 0, 0, "Do not re-export imported variable (\`./localPlugin.mock\`)", "0"],
      [0, 0, 0, "Do not re-export imported variable (\`./remotePlugin.mock\`)", "1"],
      [0, 0, 0, "Do not use export all (\`export * from ...\`)", "2"]
    ],
    "public/app/features/plugins/admin/components/Badges/index.ts:5381": [
      [0, 0, 0, "Do not re-export imported variable (\`./PluginDeprecatedBadge\`)", "0"],
      [0, 0, 0, "Do not re-export imported variable (\`./PluginDisabledBadge\`)", "1"],
      [0, 0, 0, "Do not re-export imported variable (\`./PluginEnterpriseBadge\`)", "2"],
      [0, 0, 0, "Do not re-export imported variable (\`./PluginInstallBadge\`)", "3"],
      [0, 0, 0, "Do not re-export imported variable (\`./PluginUpdateAvailableBadge\`)", "4"]
    ],
    "public/app/features/plugins/admin/components/GetStartedWithPlugin/GetStartedWithDataSource.tsx:5381": [
      [0, 0, 0, "Do not use any type assertions.", "0"],
      [0, 0, 0, "No untranslated strings in text props. Wrap text with <Trans /> or use t()", "1"]
    ],
    "public/app/features/plugins/admin/components/GetStartedWithPlugin/index.ts:5381": [
      [0, 0, 0, "Do not re-export imported variable (\`./GetStartedWithPlugin\`)", "0"]
    ],
    "public/app/features/plugins/admin/components/InstallControls/InstallControlsButton.tsx:5381": [
      [0, 0, 0, "No untranslated strings. Wrap text with <Trans />", "0"],
      [0, 0, 0, "No untranslated strings. Wrap text with <Trans />", "1"]
    ],
    "public/app/features/plugins/admin/components/InstallControls/InstallControlsWarning.tsx:5381": [
      [0, 0, 0, "\'HorizontalGroup\' import from \'@grafana/ui\' is restricted from being used by a pattern. Use Stack component instead.", "0"]
    ],
    "public/app/features/plugins/admin/components/InstallControls/index.tsx:5381": [
      [0, 0, 0, "Do not re-export imported variable (\`./InstallControlsButton\`)", "0"],
      [0, 0, 0, "Do not re-export imported variable (\`./InstallControlsWarning\`)", "1"]
    ],
    "public/app/features/plugins/admin/components/PluginDetailsBody.tsx:5381": [
      [0, 0, 0, "No untranslated strings. Wrap text with <Trans />", "0"]
    ],
    "public/app/features/plugins/admin/components/PluginDetailsDeprecatedWarning.tsx:5381": [
      [0, 0, 0, "No untranslated strings. Wrap text with <Trans />", "0"]
    ],
    "public/app/features/plugins/admin/components/PluginDetailsHeaderDependencies.tsx:5381": [
      [0, 0, 0, "No untranslated strings. Wrap text with <Trans />", "0"]
    ],
    "public/app/features/plugins/admin/components/PluginDetailsPage.tsx:5381": [
      [0, 0, 0, "Do not use any type assertions.", "0"],
      [0, 0, 0, "No untranslated strings. Wrap text with <Trans />", "1"]
    ],
    "public/app/features/plugins/admin/components/PluginDetailsSignature.tsx:5381": [
      [0, 0, 0, "No untranslated strings. Wrap text with <Trans />", "0"]
    ],
    "public/app/features/plugins/admin/components/PluginListItem.tsx:5381": [
      [0, 0, 0, "No untranslated strings in text props. Wrap text with <Trans /> or use t()", "0"],
      [0, 0, 0, "No untranslated strings. Wrap text with <Trans />", "1"]
    ],
    "public/app/features/plugins/admin/components/PluginUsage.tsx:5381": [
      [0, 0, 0, "No untranslated strings. Wrap text with <Trans />", "0"],
      [0, 0, 0, "No untranslated strings. Wrap text with <Trans />", "1"]
    ],
    "public/app/features/plugins/admin/components/VersionList.tsx:5381": [
      [0, 0, 0, "No untranslated strings. Wrap text with <Trans />", "0"],
      [0, 0, 0, "No untranslated strings. Wrap text with <Trans />", "1"]
    ],
    "public/app/features/plugins/admin/pages/Browse.tsx:5381": [
      [0, 0, 0, "Do not use any type assertions.", "0"],
      [0, 0, 0, "Do not use any type assertions.", "1"]
    ],
    "public/app/features/plugins/admin/state/actions.ts:5381": [
      [0, 0, 0, "Do not use any type assertions.", "0"]
    ],
    "public/app/features/plugins/admin/types.ts:5381": [
      [0, 0, 0, "Unexpected any. Specify a different type.", "0"]
    ],
    "public/app/features/plugins/datasource_srv.test.ts:5381": [
      [0, 0, 0, "Unexpected any. Specify a different type.", "0"],
      [0, 0, 0, "Unexpected any. Specify a different type.", "1"],
      [0, 0, 0, "Unexpected any. Specify a different type.", "2"]
    ],
    "public/app/features/plugins/datasource_srv.ts:5381": [
      [0, 0, 0, "Do not use any type assertions.", "0"],
      [0, 0, 0, "Do not use any type assertions.", "1"],
      [0, 0, 0, "Do not use any type assertions.", "2"],
      [0, 0, 0, "Unexpected any. Specify a different type.", "3"]
    ],
    "public/app/features/plugins/extensions/usePluginComponents.tsx:5381": [
      [0, 0, 0, "Do not use any type assertions.", "0"]
    ],
    "public/app/features/plugins/extensions/usePluginFunctions.tsx:5381": [
      [0, 0, 0, "Do not use any type assertions.", "0"]
    ],
    "public/app/features/plugins/loader/sharedDependencies.ts:5381": [
      [0, 0, 0, "* import is invalid because \'Layout,HorizontalGroup,VerticalGroup\' from \'@grafana/ui\' is restricted from being used by a pattern. Use Stack component instead.", "0"]
    ],
    "public/app/features/plugins/sandbox/distortion_map.ts:5381": [
      [0, 0, 0, "Do not use any type assertions.", "0"]
    ],
    "public/app/features/plugins/sandbox/sandbox_plugin_loader.ts:5381": [
      [0, 0, 0, "Do not use any type assertions.", "0"],
      [0, 0, 0, "Do not use any type assertions.", "1"],
      [0, 0, 0, "Do not use any type assertions.", "2"]
    ],
    "public/app/features/plugins/utils.ts:5381": [
      [0, 0, 0, "Do not use any type assertions.", "0"],
      [0, 0, 0, "Do not use any type assertions.", "1"],
      [0, 0, 0, "Do not use any type assertions.", "2"],
      [0, 0, 0, "Do not use any type assertions.", "3"]
    ],
    "public/app/features/profile/FeatureTogglePage.tsx:5381": [
      [0, 0, 0, "No untranslated strings. Wrap text with <Trans />", "0"]
    ],
    "public/app/features/provisioning/File/FileStatusPage.tsx:5381": [
      [0, 0, 0, "Do not use any type assertions.", "0"],
      [0, 0, 0, "Do not use any type assertions.", "1"],
      [0, 0, 0, "No untranslated strings. Wrap text with <Trans />", "2"]
    ],
    "public/app/features/provisioning/Repository/RepositoryOverview.tsx:5381": [
      [0, 0, 0, "No untranslated strings. Wrap text with <Trans />", "0"],
      [0, 0, 0, "No untranslated strings. Wrap text with <Trans />", "1"]
    ],
    "public/app/features/provisioning/types.ts:5381": [
      [0, 0, 0, "Unexpected any. Specify a different type.", "0"]
    ],
    "public/app/features/query/components/QueryEditorRow.tsx:5381": [
      [0, 0, 0, "Do not use any type assertions.", "0"],
      [0, 0, 0, "Do not use any type assertions.", "1"],
      [0, 0, 0, "Do not use any type assertions.", "2"],
      [0, 0, 0, "Use data-testid for E2E selectors instead of aria-label", "3"]
    ],
    "public/app/features/query/components/QueryEditorRowHeader.tsx:5381": [
      [0, 0, 0, "Use data-testid for E2E selectors instead of aria-label", "0"]
    ],
    "public/app/features/query/components/QueryErrorAlert.tsx:5381": [
      [0, 0, 0, "No untranslated strings. Wrap text with <Trans />", "0"]
    ],
    "public/app/features/query/components/QueryGroup.tsx:5381": [
      [0, 0, 0, "\'HorizontalGroup\' import from \'@grafana/ui\' is restricted from being used by a pattern. Use Stack component instead.", "0"],
      [0, 0, 0, "Use data-testid for E2E selectors instead of aria-label", "1"],
      [0, 0, 0, "Use data-testid for E2E selectors instead of aria-label", "2"]
    ],
    "public/app/features/query/components/QueryGroupOptions.tsx:5381": [
      [0, 0, 0, "No untranslated strings. Wrap text with <Trans />", "0"],
      [0, 0, 0, "No untranslated strings. Wrap text with <Trans />", "1"],
      [0, 0, 0, "No untranslated strings. Wrap text with <Trans />", "2"],
      [0, 0, 0, "No untranslated strings. Wrap text with <Trans />", "3"],
      [0, 0, 0, "No untranslated strings. Wrap text with <Trans />", "4"],
      [0, 0, 0, "No untranslated strings. Wrap text with <Trans />", "5"],
      [0, 0, 0, "No untranslated strings. Wrap text with <Trans />", "6"]
    ],
    "public/app/features/query/state/DashboardQueryRunner/AnnotationsQueryRunner.ts:5381": [
      [0, 0, 0, "Do not use any type assertions.", "0"]
    ],
    "public/app/features/query/state/DashboardQueryRunner/PublicAnnotationsDataSource.ts:5381": [
      [0, 0, 0, "Do not use any type assertions.", "0"]
    ],
    "public/app/features/query/state/DashboardQueryRunner/testHelpers.ts:5381": [
      [0, 0, 0, "Do not use any type assertions.", "0"],
      [0, 0, 0, "Unexpected any. Specify a different type.", "1"],
      [0, 0, 0, "Unexpected any. Specify a different type.", "2"]
    ],
    "public/app/features/query/state/DashboardQueryRunner/utils.ts:5381": [
      [0, 0, 0, "Unexpected any. Specify a different type.", "0"],
      [0, 0, 0, "Unexpected any. Specify a different type.", "1"],
      [0, 0, 0, "Unexpected any. Specify a different type.", "2"],
      [0, 0, 0, "Unexpected any. Specify a different type.", "3"]
    ],
    "public/app/features/query/state/PanelQueryRunner.ts:5381": [
      [0, 0, 0, "Do not use any type assertions.", "0"],
      [0, 0, 0, "Do not use any type assertions.", "1"]
    ],
    "public/app/features/query/state/runRequest.ts:5381": [
      [0, 0, 0, "Do not use any type assertions.", "0"]
    ],
    "public/app/features/query/state/updateQueries.test.ts:5381": [
      [0, 0, 0, "Unexpected any. Specify a different type.", "0"],
      [0, 0, 0, "Unexpected any. Specify a different type.", "1"],
      [0, 0, 0, "Unexpected any. Specify a different type.", "2"]
    ],
    "public/app/features/search/page/components/ActionRow.tsx:5381": [
      [0, 0, 0, "No untranslated strings. Wrap text with <Trans />", "0"]
    ],
    "public/app/features/search/page/components/columns.tsx:5381": [
      [0, 0, 0, "Do not use any type assertions.", "0"]
    ],
    "public/app/features/search/service/bluge.ts:5381": [
      [0, 0, 0, "Do not use any type assertions.", "0"],
      [0, 0, 0, "Do not use any type assertions.", "1"]
    ],
    "public/app/features/search/service/unified.ts:5381": [
      [0, 0, 0, "Do not use any type assertions.", "0"],
      [0, 0, 0, "Do not use any type assertions.", "1"]
    ],
    "public/app/features/search/service/utils.ts:5381": [
      [0, 0, 0, "Do not use any type assertions.", "0"]
    ],
    "public/app/features/search/state/SearchStateManager.ts:5381": [
      [0, 0, 0, "Do not use any type assertions.", "0"]
    ],
    "public/app/features/search/types.ts:5381": [
      [0, 0, 0, "Unexpected any. Specify a different type.", "0"]
    ],
    "public/app/features/search/utils.ts:5381": [
      [0, 0, 0, "Do not use any type assertions.", "0"]
    ],
    "public/app/features/serviceaccounts/components/ServiceAccountProfileRow.tsx:5381": [
      [0, 0, 0, "No untranslated strings. Wrap text with <Trans />", "0"]
    ],
    "public/app/features/serviceaccounts/components/ServiceAccountTokensTable.tsx:5381": [
      [0, 0, 0, "No untranslated strings in text props. Wrap text with <Trans /> or use t()", "0"],
      [0, 0, 0, "No untranslated strings. Wrap text with <Trans />", "1"],
      [0, 0, 0, "No untranslated strings. Wrap text with <Trans />", "2"]
    ],
    "public/app/features/serviceaccounts/state/reducers.ts:5381": [
      [0, 0, 0, "Do not use any type assertions.", "0"]
    ],
    "public/app/features/teams/state/reducers.ts:5381": [
      [0, 0, 0, "Do not use any type assertions.", "0"]
    ],
    "public/app/features/templating/fieldAccessorCache.ts:5381": [
      [0, 0, 0, "Unexpected any. Specify a different type.", "0"]
    ],
    "public/app/features/templating/formatVariableValue.ts:5381": [
      [0, 0, 0, "Unexpected any. Specify a different type.", "0"],
      [0, 0, 0, "Unexpected any. Specify a different type.", "1"],
      [0, 0, 0, "Unexpected any. Specify a different type.", "2"]
    ],
    "public/app/features/templating/templateProxies.ts:5381": [
      [0, 0, 0, "Unexpected any. Specify a different type.", "0"]
    ],
    "public/app/features/templating/template_srv.mock.ts:5381": [
      [0, 0, 0, "Do not use any type assertions.", "0"],
      [0, 0, 0, "Do not use any type assertions.", "1"],
      [0, 0, 0, "Do not use any type assertions.", "2"],
      [0, 0, 0, "Do not use any type assertions.", "3"]
    ],
    "public/app/features/templating/template_srv.ts:5381": [
      [0, 0, 0, "Do not use any type assertions.", "0"],
      [0, 0, 0, "Do not use any type assertions.", "1"],
      [0, 0, 0, "Do not use any type assertions.", "2"],
      [0, 0, 0, "Unexpected any. Specify a different type.", "3"],
      [0, 0, 0, "Unexpected any. Specify a different type.", "4"],
      [0, 0, 0, "Unexpected any. Specify a different type.", "5"],
      [0, 0, 0, "Unexpected any. Specify a different type.", "6"],
      [0, 0, 0, "Unexpected any. Specify a different type.", "7"],
      [0, 0, 0, "Unexpected any. Specify a different type.", "8"],
      [0, 0, 0, "Unexpected any. Specify a different type.", "9"],
      [0, 0, 0, "Unexpected any. Specify a different type.", "10"],
      [0, 0, 0, "Unexpected any. Specify a different type.", "11"]
    ],
    "public/app/features/transformers/FilterByValueTransformer/ValueMatchers/BasicMatcherEditor.tsx:5381": [
      [0, 0, 0, "Unexpected any. Specify a different type.", "0"]
    ],
    "public/app/features/transformers/FilterByValueTransformer/ValueMatchers/types.ts:5381": [
      [0, 0, 0, "Unexpected any. Specify a different type.", "0"],
      [0, 0, 0, "Unexpected any. Specify a different type.", "1"],
      [0, 0, 0, "Unexpected any. Specify a different type.", "2"]
    ],
    "public/app/features/transformers/FilterByValueTransformer/ValueMatchers/utils.ts:5381": [
      [0, 0, 0, "Unexpected any. Specify a different type.", "0"]
    ],
    "public/app/features/transformers/FilterByValueTransformer/ValueMatchers/valueMatchersUI.ts:5381": [
      [0, 0, 0, "Unexpected any. Specify a different type.", "0"]
    ],
    "public/app/features/transformers/calculateHeatmap/editor/AxisEditor.tsx:5381": [
      [0, 0, 0, "\'HorizontalGroup\' import from \'@grafana/ui\' is restricted from being used by a pattern. Use Stack component instead.", "0"]
    ],
    "public/app/features/transformers/calculateHeatmap/editor/helper.ts:5381": [
      [0, 0, 0, "Unexpected any. Specify a different type.", "0"]
    ],
    "public/app/features/transformers/calculateHeatmap/heatmap.ts:5381": [
      [0, 0, 0, "Do not use any type assertions.", "0"],
      [0, 0, 0, "Do not use any type assertions.", "1"]
    ],
    "public/app/features/transformers/editors/CalculateFieldTransformerEditor/CumulativeOptionsEditor.tsx:5381": [
      [0, 0, 0, "Do not use any type assertions.", "0"]
    ],
    "public/app/features/transformers/editors/CalculateFieldTransformerEditor/ReduceRowOptionsEditor.tsx:5381": [
      [0, 0, 0, "\'HorizontalGroup\' import from \'@grafana/ui\' is restricted from being used by a pattern. Use Stack component instead.", "0"],
      [0, 0, 0, "Do not use any type assertions.", "1"]
    ],
    "public/app/features/transformers/editors/CalculateFieldTransformerEditor/WindowOptionsEditor.tsx:5381": [
      [0, 0, 0, "Do not use any type assertions.", "0"],
      [0, 0, 0, "No untranslated strings in text props. Wrap text with <Trans /> or use t()", "1"],
      [0, 0, 0, "No untranslated strings in text props. Wrap text with <Trans /> or use t()", "2"]
    ],
    "public/app/features/transformers/editors/CalculateFieldTransformerEditor/index.ts:5381": [
      [0, 0, 0, "Do not re-export imported variable (\`CalculateFieldTransformerEditor\`)", "0"],
      [0, 0, 0, "Do not re-export imported variable (\`calculateFieldTransformRegistryItem\`)", "1"]
    ],
    "public/app/features/transformers/editors/ConvertFieldTypeTransformerEditor.tsx:5381": [
      [0, 0, 0, "Do not use any type assertions.", "0"]
    ],
    "public/app/features/transformers/editors/EnumMappingEditor.tsx:5381": [
      [0, 0, 0, "\'HorizontalGroup\' import from \'@grafana/ui\' is restricted from being used by a pattern. Use Stack component instead.", "0"],
      [0, 0, 0, "\'VerticalGroup\' import from \'@grafana/ui\' is restricted from being used by a pattern. Use Stack component instead.", "1"]
    ],
    "public/app/features/transformers/editors/EnumMappingRow.tsx:5381": [
      [0, 0, 0, "\'HorizontalGroup\' import from \'@grafana/ui\' is restricted from being used by a pattern. Use Stack component instead.", "0"],
      [0, 0, 0, "No untranslated strings. Wrap text with <Trans />", "1"]
    ],
    "public/app/features/transformers/editors/FormatTimeTransformerEditor.tsx:5381": [
      [0, 0, 0, "No untranslated strings. Wrap text with <Trans />", "0"]
    ],
    "public/app/features/transformers/editors/GroupByTransformerEditor.tsx:5381": [
      [0, 0, 0, "Do not use any type assertions.", "0"]
    ],
    "public/app/features/transformers/editors/OrganizeFieldsTransformerEditor.tsx:5381": [
      [0, 0, 0, "No untranslated strings in text props. Wrap text with <Trans /> or use t()", "0"]
    ],
    "public/app/features/transformers/editors/ReduceTransformerEditor.tsx:5381": [
      [0, 0, 0, "Do not use any type assertions.", "0"]
    ],
    "public/app/features/transformers/editors/SortByTransformerEditor.tsx:5381": [
      [0, 0, 0, "Do not use any type assertions.", "0"]
    ],
    "public/app/features/transformers/extractFields/ExtractFieldsTransformerEditor.tsx:5381": [
      [0, 0, 0, "Do not use any type assertions.", "0"],
      [0, 0, 0, "Do not use any type assertions.", "1"],
      [0, 0, 0, "No untranslated strings in text props. Wrap text with <Trans /> or use t()", "2"],
      [0, 0, 0, "Unexpected any. Specify a different type.", "3"],
      [0, 0, 0, "Unexpected any. Specify a different type.", "4"]
    ],
    "public/app/features/transformers/extractFields/components/JSONPathEditor.tsx:5381": [
      [0, 0, 0, "No untranslated strings. Wrap text with <Trans />", "0"]
    ],
    "public/app/features/transformers/extractFields/fieldExtractors.ts:5381": [
      [0, 0, 0, "Unexpected any. Specify a different type.", "0"]
    ],
    "public/app/features/transformers/fieldToConfigMapping/FieldToConfigMappingEditor.tsx:5381": [
      [0, 0, 0, "Do not use any type assertions.", "0"],
      [0, 0, 0, "Do not use any type assertions.", "1"]
    ],
    "public/app/features/transformers/fieldToConfigMapping/fieldToConfigMapping.ts:5381": [
      [0, 0, 0, "Do not use any type assertions.", "0"],
      [0, 0, 0, "Unexpected any. Specify a different type.", "1"],
      [0, 0, 0, "Unexpected any. Specify a different type.", "2"],
      [0, 0, 0, "Unexpected any. Specify a different type.", "3"],
      [0, 0, 0, "Unexpected any. Specify a different type.", "4"]
    ],
    "public/app/features/transformers/joinByLabels/JoinByLabelsTransformerEditor.tsx:5381": [
      [0, 0, 0, "\'HorizontalGroup\' import from \'@grafana/ui\' is restricted from being used by a pattern. Use Stack component instead.", "0"]
    ],
    "public/app/features/transformers/lookupGazetteer/FieldLookupTransformerEditor.tsx:5381": [
      [0, 0, 0, "Do not use any type assertions.", "0"]
    ],
    "public/app/features/transformers/partitionByValues/PartitionByValuesEditor.tsx:5381": [
      [0, 0, 0, "\'HorizontalGroup\' import from \'@grafana/ui\' is restricted from being used by a pattern. Use Stack component instead.", "0"]
    ],
    "public/app/features/transformers/spatial/optionsHelper.tsx:5381": [
      [0, 0, 0, "Do not use any type assertions.", "0"],
      [0, 0, 0, "Do not use any type assertions.", "1"],
      [0, 0, 0, "Do not use any type assertions.", "2"],
      [0, 0, 0, "Unexpected any. Specify a different type.", "3"],
      [0, 0, 0, "Unexpected any. Specify a different type.", "4"],
      [0, 0, 0, "Unexpected any. Specify a different type.", "5"]
    ],
    "public/app/features/transformers/suggestionsInput/SuggestionsInput.tsx:5381": [
      [0, 0, 0, "Do not use any type assertions.", "0"],
      [0, 0, 0, "Do not use any type assertions.", "1"],
      [0, 0, 0, "Do not use any type assertions.", "2"],
      [0, 0, 0, "Do not use any type assertions.", "3"]
    ],
    "public/app/features/users/TokenRevokedModal.tsx:5381": [
      [0, 0, 0, "No untranslated strings. Wrap text with <Trans />", "0"]
    ],
    "public/app/features/variables/adapters.ts:5381": [
      [0, 0, 0, "Unexpected any. Specify a different type.", "0"],
      [0, 0, 0, "Unexpected any. Specify a different type.", "1"],
      [0, 0, 0, "Unexpected any. Specify a different type.", "2"]
    ],
    "public/app/features/variables/adhoc/picker/AdHocFilterKey.tsx:5381": [
      [0, 0, 0, "No untranslated strings in text props. Wrap text with <Trans /> or use t()", "0"]
    ],
    "public/app/features/variables/constant/reducer.ts:5381": [
      [0, 0, 0, "Do not use any type assertions.", "0"]
    ],
    "public/app/features/variables/custom/reducer.ts:5381": [
      [0, 0, 0, "Do not use any type assertions.", "0"]
    ],
    "public/app/features/variables/editor/VariableEditorContainer.tsx:5381": [
      [0, 0, 0, "Do not use any type assertions.", "0"],
      [0, 0, 0, "Do not use any type assertions.", "1"]
    ],
    "public/app/features/variables/editor/VariableEditorEditor.tsx:5381": [
      [0, 0, 0, "\'HorizontalGroup\' import from \'@grafana/ui\' is restricted from being used by a pattern. Use Stack component instead.", "0"],
      [0, 0, 0, "No untranslated strings. Wrap text with <Trans />", "1"]
    ],
    "public/app/features/variables/editor/VariableEditorList.tsx:5381": [
      [0, 0, 0, "Use data-testid for E2E selectors instead of aria-label", "0"],
      [0, 0, 0, "Use data-testid for E2E selectors instead of aria-label", "1"]
    ],
    "public/app/features/variables/editor/VariableEditorListRow.tsx:5381": [
      [0, 0, 0, "Use data-testid for E2E selectors instead of aria-label", "0"],
      [0, 0, 0, "Use data-testid for E2E selectors instead of aria-label", "1"],
      [0, 0, 0, "Use data-testid for E2E selectors instead of aria-label", "2"],
      [0, 0, 0, "Use data-testid for E2E selectors instead of aria-label", "3"]
    ],
    "public/app/features/variables/editor/getVariableQueryEditor.tsx:5381": [
      [0, 0, 0, "Unexpected any. Specify a different type.", "0"],
      [0, 0, 0, "Unexpected any. Specify a different type.", "1"]
    ],
    "public/app/features/variables/inspect/NetworkGraph.tsx:5381": [
      [0, 0, 0, "Unexpected any. Specify a different type.", "0"],
      [0, 0, 0, "Unexpected any. Specify a different type.", "1"],
      [0, 0, 0, "Unexpected any. Specify a different type.", "2"],
      [0, 0, 0, "Unexpected any. Specify a different type.", "3"],
      [0, 0, 0, "Unexpected any. Specify a different type.", "4"]
    ],
    "public/app/features/variables/inspect/VariablesUnknownTable.tsx:5381": [
      [0, 0, 0, "\'HorizontalGroup\' import from \'@grafana/ui\' is restricted from being used by a pattern. Use Stack component instead.", "0"],
      [0, 0, 0, "\'VerticalGroup\' import from \'@grafana/ui\' is restricted from being used by a pattern. Use Stack component instead.", "1"]
    ],
    "public/app/features/variables/inspect/utils.ts:5381": [
      [0, 0, 0, "Do not use any type assertions.", "0"],
      [0, 0, 0, "Do not use any type assertions.", "1"],
      [0, 0, 0, "Unexpected any. Specify a different type.", "2"],
      [0, 0, 0, "Unexpected any. Specify a different type.", "3"],
      [0, 0, 0, "Unexpected any. Specify a different type.", "4"],
      [0, 0, 0, "Unexpected any. Specify a different type.", "5"]
    ],
    "public/app/features/variables/pickers/OptionsPicker/actions.ts:5381": [
      [0, 0, 0, "Unexpected any. Specify a different type.", "0"],
      [0, 0, 0, "Unexpected any. Specify a different type.", "1"]
    ],
    "public/app/features/variables/pickers/index.ts:5381": [
      [0, 0, 0, "Do not re-export imported variable (\`./OptionsPicker/OptionsPicker\`)", "0"]
    ],
    "public/app/features/variables/pickers/shared/VariableOptions.tsx:5381": [
      [0, 0, 0, "Use data-testid for E2E selectors instead of aria-label", "0"]
    ],
    "public/app/features/variables/query/QueryVariableEditor.tsx:5381": [
      [0, 0, 0, "Unexpected any. Specify a different type.", "0"],
      [0, 0, 0, "Unexpected any. Specify a different type.", "1"]
    ],
    "public/app/features/variables/query/VariableQueryRunner.ts:5381": [
      [0, 0, 0, "Do not use any type assertions.", "0"],
      [0, 0, 0, "Unexpected any. Specify a different type.", "1"]
    ],
    "public/app/features/variables/query/actions.test.tsx:5381": [
      [0, 0, 0, "Unexpected any. Specify a different type.", "0"]
    ],
    "public/app/features/variables/query/actions.ts:5381": [
      [0, 0, 0, "Unexpected any. Specify a different type.", "0"],
      [0, 0, 0, "Unexpected any. Specify a different type.", "1"],
      [0, 0, 0, "Unexpected any. Specify a different type.", "2"],
      [0, 0, 0, "Unexpected any. Specify a different type.", "3"]
    ],
    "public/app/features/variables/query/operators.ts:5381": [
      [0, 0, 0, "Unexpected any. Specify a different type.", "0"]
    ],
    "public/app/features/variables/query/queryRunners.ts:5381": [
      [0, 0, 0, "Unexpected any. Specify a different type.", "0"],
      [0, 0, 0, "Unexpected any. Specify a different type.", "1"]
    ],
    "public/app/features/variables/query/reducer.ts:5381": [
      [0, 0, 0, "Unexpected any. Specify a different type.", "0"],
      [0, 0, 0, "Unexpected any. Specify a different type.", "1"]
    ],
    "public/app/features/variables/shared/formatVariable.ts:5381": [
      [0, 0, 0, "Do not use any type assertions.", "0"],
      [0, 0, 0, "Do not use any type assertions.", "1"]
    ],
    "public/app/features/variables/shared/testing/optionsVariableBuilder.ts:5381": [
      [0, 0, 0, "Do not use any type assertions.", "0"],
      [0, 0, 0, "Do not use any type assertions.", "1"]
    ],
    "public/app/features/variables/shared/testing/variableBuilder.ts:5381": [
      [0, 0, 0, "Do not use any type assertions.", "0"]
    ],
    "public/app/features/variables/state/actions.ts:5381": [
      [0, 0, 0, "Do not use any type assertions.", "0"],
      [0, 0, 0, "Do not use any type assertions.", "1"],
      [0, 0, 0, "Do not use any type assertions.", "2"],
      [0, 0, 0, "Do not use any type assertions.", "3"],
      [0, 0, 0, "Do not use any type assertions.", "4"],
      [0, 0, 0, "Do not use any type assertions.", "5"],
      [0, 0, 0, "Do not use any type assertions.", "6"]
    ],
    "public/app/features/variables/state/keyedVariablesReducer.ts:5381": [
      [0, 0, 0, "Unexpected any. Specify a different type.", "0"],
      [0, 0, 0, "Unexpected any. Specify a different type.", "1"]
    ],
    "public/app/features/variables/state/sharedReducer.ts:5381": [
      [0, 0, 0, "Do not use any type assertions.", "0"],
      [0, 0, 0, "Unexpected any. Specify a different type.", "1"],
      [0, 0, 0, "Unexpected any. Specify a different type.", "2"]
    ],
    "public/app/features/variables/state/upgradeLegacyQueries.test.ts:5381": [
      [0, 0, 0, "Unexpected any. Specify a different type.", "0"],
      [0, 0, 0, "Unexpected any. Specify a different type.", "1"]
    ],
    "public/app/features/variables/system/adapter.ts:5381": [
      [0, 0, 0, "Do not use any type assertions.", "0"],
      [0, 0, 0, "Do not use any type assertions.", "1"],
      [0, 0, 0, "Do not use any type assertions.", "2"],
      [0, 0, 0, "Do not use any type assertions.", "3"],
      [0, 0, 0, "Unexpected any. Specify a different type.", "4"],
      [0, 0, 0, "Unexpected any. Specify a different type.", "5"],
      [0, 0, 0, "Unexpected any. Specify a different type.", "6"],
      [0, 0, 0, "Unexpected any. Specify a different type.", "7"]
    ],
    "public/app/features/variables/types.ts:5381": [
      [0, 0, 0, "Do not re-export imported variable (\`@grafana/data\`)", "0"],
      [0, 0, 0, "Do not re-export imported variable (\`VariableModel\`)", "1"],
      [0, 0, 0, "Unexpected any. Specify a different type.", "2"],
      [0, 0, 0, "Unexpected any. Specify a different type.", "3"],
      [0, 0, 0, "Unexpected any. Specify a different type.", "4"],
      [0, 0, 0, "Unexpected any. Specify a different type.", "5"],
      [0, 0, 0, "Unexpected any. Specify a different type.", "6"]
    ],
    "public/app/features/variables/utils.ts:5381": [
      [0, 0, 0, "Do not use any type assertions.", "0"],
      [0, 0, 0, "Unexpected any. Specify a different type.", "1"],
      [0, 0, 0, "Unexpected any. Specify a different type.", "2"],
      [0, 0, 0, "Unexpected any. Specify a different type.", "3"]
    ],
    "public/app/plugins/datasource/alertmanager/types.ts:5381": [
      [0, 0, 0, "Unexpected any. Specify a different type.", "0"],
      [0, 0, 0, "Unexpected any. Specify a different type.", "1"]
    ],
    "public/app/plugins/datasource/azuremonitor/azureMetadata/index.ts:5381": [
      [0, 0, 0, "Do not use export all (\`export * from ...\`)", "0"],
      [0, 0, 0, "Do not use export all (\`export * from ...\`)", "1"]
    ],
    "public/app/plugins/datasource/azuremonitor/components/ArgQueryEditor/index.tsx:5381": [
      [0, 0, 0, "Do not re-export imported variable (\`./ArgQueryEditor\`)", "0"]
    ],
    "public/app/plugins/datasource/azuremonitor/components/LogsQueryEditor/index.tsx:5381": [
      [0, 0, 0, "Do not re-export imported variable (\`./LogsQueryEditor\`)", "0"]
    ],
    "public/app/plugins/datasource/azuremonitor/components/MetricsQueryEditor/DimensionFields.tsx:5381": [
      [0, 0, 0, "\'HorizontalGroup\' import from \'@grafana/ui\' is restricted from being used by a pattern. Use Stack component instead.", "0"]
    ],
    "public/app/plugins/datasource/azuremonitor/components/QueryEditor/QueryEditor.test.tsx:5381": [
      [0, 0, 0, "* import is invalid because \'Layout,HorizontalGroup,VerticalGroup\' from \'@grafana/ui\' is restricted from being used by a pattern. Use Stack component instead.", "0"]
    ],
    "public/app/plugins/datasource/azuremonitor/components/QueryEditor/QueryEditor.tsx:5381": [
      [0, 0, 0, "Do not use any type assertions.", "0"]
    ],
    "public/app/plugins/datasource/azuremonitor/components/QueryEditor/index.tsx:5381": [
      [0, 0, 0, "Do not re-export imported variable (\`./QueryEditor\`)", "0"]
    ],
    "public/app/plugins/datasource/azuremonitor/components/ResourceField/index.tsx:5381": [
      [0, 0, 0, "Do not re-export imported variable (\`./ResourceField\`)", "0"]
    ],
    "public/app/plugins/datasource/azuremonitor/components/ResourcePicker/index.tsx:5381": [
      [0, 0, 0, "Do not re-export imported variable (\`./ResourcePicker\`)", "0"]
    ],
    "public/app/plugins/datasource/azuremonitor/components/TracesQueryEditor/Filter.tsx:5381": [
      [0, 0, 0, "\'HorizontalGroup\' import from \'@grafana/ui\' is restricted from being used by a pattern. Use Stack component instead.", "0"]
    ],
    "public/app/plugins/datasource/azuremonitor/components/TracesQueryEditor/index.tsx:5381": [
      [0, 0, 0, "Do not re-export imported variable (\`./TracesQueryEditor\`)", "0"]
    ],
    "public/app/plugins/datasource/azuremonitor/components/VariableEditor/VariableEditor.test.tsx:5381": [
      [0, 0, 0, "* import is invalid because \'Layout,HorizontalGroup,VerticalGroup\' from \'@grafana/ui\' is restricted from being used by a pattern. Use Stack component instead.", "0"]
    ],
    "public/app/plugins/datasource/azuremonitor/types/index.ts:5381": [
      [0, 0, 0, "Do not use export all (\`export * from ...\`)", "0"],
      [0, 0, 0, "Do not use export all (\`export * from ...\`)", "1"],
      [0, 0, 0, "Do not use export all (\`export * from ...\`)", "2"]
    ],
    "public/app/plugins/datasource/azuremonitor/types/query.ts:5381": [
      [0, 0, 0, "Do not re-export imported variable (\`../dataquery.gen\`)", "0"],
      [0, 0, 0, "Do not re-export imported variable (\`../dataquery.gen\`)", "1"],
      [0, 0, 0, "Do not re-export imported variable (\`AzureQueryType\`)", "2"]
    ],
    "public/app/plugins/datasource/azuremonitor/types/templateVariables.ts:5381": [
      [0, 0, 0, "Do not re-export imported variable (\`../dataquery.gen\`)", "0"]
    ],
    "public/app/plugins/datasource/azuremonitor/utils/common.ts:5381": [
      [0, 0, 0, "Do not use any type assertions.", "0"]
    ],
    "public/app/plugins/datasource/azuremonitor/utils/messageFromError.ts:5381": [
      [0, 0, 0, "Unexpected any. Specify a different type.", "0"]
    ],
    "public/app/plugins/datasource/cloud-monitoring/CloudMonitoringMetricFindQuery.ts:5381": [
      [0, 0, 0, "Do not use any type assertions.", "0"],
      [0, 0, 0, "Unexpected any. Specify a different type.", "1"]
    ],
    "public/app/plugins/datasource/cloud-monitoring/annotationSupport.ts:5381": [
      [0, 0, 0, "Do not use any type assertions.", "0"],
      [0, 0, 0, "Do not use any type assertions.", "1"]
    ],
    "public/app/plugins/datasource/cloud-monitoring/components/Aggregation.tsx:5381": [
      [0, 0, 0, "Do not use any type assertions.", "0"]
    ],
    "public/app/plugins/datasource/cloud-monitoring/components/GraphPeriod.tsx:5381": [
      [0, 0, 0, "\'HorizontalGroup\' import from \'@grafana/ui\' is restricted from being used by a pattern. Use Stack component instead.", "0"]
    ],
    "public/app/plugins/datasource/cloud-monitoring/components/LabelFilter.tsx:5381": [
      [0, 0, 0, "\'HorizontalGroup\' import from \'@grafana/ui\' is restricted from being used by a pattern. Use Stack component instead.", "0"]
    ],
    "public/app/plugins/datasource/cloud-monitoring/components/VariableQueryEditor.tsx:5381": [
      [0, 0, 0, "Do not use any type assertions.", "0"]
    ],
    "public/app/plugins/datasource/cloud-monitoring/components/index.ts:5381": [
      [0, 0, 0, "Do not re-export imported variable (\`./Aggregation\`)", "0"],
      [0, 0, 0, "Do not re-export imported variable (\`./AliasBy\`)", "1"],
      [0, 0, 0, "Do not re-export imported variable (\`./AlignmentFunction\`)", "2"],
      [0, 0, 0, "Do not re-export imported variable (\`./Alignment\`)", "3"],
      [0, 0, 0, "Do not re-export imported variable (\`./AnnotationsHelp\`)", "4"],
      [0, 0, 0, "Do not re-export imported variable (\`./Fields\`)", "5"],
      [0, 0, 0, "Do not re-export imported variable (\`./GroupBy\`)", "6"],
      [0, 0, 0, "Do not re-export imported variable (\`./LabelFilter\`)", "7"],
      [0, 0, 0, "Do not re-export imported variable (\`./MQLQueryEditor\`)", "8"],
      [0, 0, 0, "Do not re-export imported variable (\`./MetricQueryEditor\`)", "9"],
      [0, 0, 0, "Do not re-export imported variable (\`./PeriodSelect\`)", "10"],
      [0, 0, 0, "Do not re-export imported variable (\`./Preprocessor\`)", "11"],
      [0, 0, 0, "Do not re-export imported variable (\`./Project\`)", "12"],
      [0, 0, 0, "Do not re-export imported variable (\`./SLOQueryEditor\`)", "13"],
      [0, 0, 0, "Do not re-export imported variable (\`./VisualMetricQueryEditor\`)", "14"]
    ],
    "public/app/plugins/datasource/cloud-monitoring/datasource.ts:5381": [
      [0, 0, 0, "Do not use any type assertions.", "0"],
      [0, 0, 0, "Do not use any type assertions.", "1"],
      [0, 0, 0, "Do not use any type assertions.", "2"],
      [0, 0, 0, "Unexpected any. Specify a different type.", "3"],
      [0, 0, 0, "Unexpected any. Specify a different type.", "4"]
    ],
    "public/app/plugins/datasource/cloud-monitoring/functions.ts:5381": [
      [0, 0, 0, "Do not use any type assertions.", "0"],
      [0, 0, 0, "Do not use any type assertions.", "1"]
    ],
    "public/app/plugins/datasource/cloud-monitoring/types/query.ts:5381": [
      [0, 0, 0, "Do not re-export imported variable (\`../dataquery.gen\`)", "0"],
      [0, 0, 0, "Do not re-export imported variable (\`../dataquery.gen\`)", "1"],
      [0, 0, 0, "Do not re-export imported variable (\`QueryType\`)", "2"]
    ],
    "public/app/plugins/datasource/cloud-monitoring/types/types.ts:5381": [
      [0, 0, 0, "Unexpected any. Specify a different type.", "0"]
    ],
    "public/app/plugins/datasource/cloud-monitoring/webpack.config.ts:5381": [
      [0, 0, 0, "Do not re-export imported variable (\`config\`)", "0"]
    ],
    "public/app/plugins/datasource/cloudwatch/__mocks__/cloudwatch-logs-test-data/index.ts:5381": [
      [0, 0, 0, "Do not re-export imported variable (\`./commentOnlyQuery\`)", "0"],
      [0, 0, 0, "Do not re-export imported variable (\`./empty\`)", "1"],
      [0, 0, 0, "Do not re-export imported variable (\`./filterQuery\`)", "2"],
      [0, 0, 0, "Do not re-export imported variable (\`./multiLineFullQuery\`)", "3"],
      [0, 0, 0, "Do not re-export imported variable (\`./newCommandQuery\`)", "4"],
      [0, 0, 0, "Do not re-export imported variable (\`./singleLineFullQuery\`)", "5"],
      [0, 0, 0, "Do not re-export imported variable (\`./sortQuery\`)", "6"],
      [0, 0, 0, "Do not re-export imported variable (\`./whitespaceQuery\`)", "7"]
    ],
    "public/app/plugins/datasource/cloudwatch/__mocks__/cloudwatch-sql-test-data/index.ts:5381": [
      [0, 0, 0, "Do not re-export imported variable (\`./multiLineFullQuery\`)", "0"],
      [0, 0, 0, "Do not re-export imported variable (\`./multiLineIncompleteQueryWithoutNamespace\`)", "1"],
      [0, 0, 0, "Do not re-export imported variable (\`./singleLineEmptyQuery\`)", "2"],
      [0, 0, 0, "Do not re-export imported variable (\`./singleLineFullQuery\`)", "3"],
      [0, 0, 0, "Do not re-export imported variable (\`./singleLineTwoQueries\`)", "4"]
    ],
    "public/app/plugins/datasource/cloudwatch/__mocks__/dynamic-label-test-data/index.ts:5381": [
      [0, 0, 0, "Do not re-export imported variable (\`./afterLabelValue\`)", "0"],
      [0, 0, 0, "Do not re-export imported variable (\`./insideLabelValue\`)", "1"]
    ],
    "public/app/plugins/datasource/cloudwatch/__mocks__/metric-math-test-data/index.ts:5381": [
      [0, 0, 0, "Do not re-export imported variable (\`./afterFunctionQuery\`)", "0"],
      [0, 0, 0, "Do not re-export imported variable (\`./secondArgAfterSearchQuery\`)", "1"],
      [0, 0, 0, "Do not re-export imported variable (\`./secondArgQuery\`)", "2"],
      [0, 0, 0, "Do not re-export imported variable (\`./singleLineEmptyQuery\`)", "3"],
      [0, 0, 0, "Do not re-export imported variable (\`./thirdArgAfterSearchQuery\`)", "4"],
      [0, 0, 0, "Do not re-export imported variable (\`./withinStringQuery\`)", "5"]
    ],
    "public/app/plugins/datasource/cloudwatch/components/QueryEditor/MetricsQueryEditor/MetricsQueryEditor.test.tsx:5381": [
      [0, 0, 0, "* import is invalid because \'Layout,HorizontalGroup,VerticalGroup\' from \'@grafana/ui\' is restricted from being used by a pattern. Use Stack component instead.", "0"]
    ],
    "public/app/plugins/datasource/cloudwatch/components/QueryEditor/MetricsQueryEditor/SQLBuilderEditor/index.tsx:5381": [
      [0, 0, 0, "Do not re-export imported variable (\`./SQLBuilderEditor\`)", "0"]
    ],
    "public/app/plugins/datasource/cloudwatch/components/QueryEditor/QueryEditor.test.tsx:5381": [
      [0, 0, 0, "Do not re-export imported variable (\`./MetricsQueryEditor/SQLCodeEditor\`)", "0"]
    ],
    "public/app/plugins/datasource/cloudwatch/components/shared/MetricStatEditor/index.ts:5381": [
      [0, 0, 0, "Do not re-export imported variable (\`./MetricStatEditor\`)", "0"]
    ],
    "public/app/plugins/datasource/cloudwatch/datasource.ts:5381": [
      [0, 0, 0, "Unexpected any. Specify a different type.", "0"]
    ],
    "public/app/plugins/datasource/cloudwatch/expressions.ts:5381": [
      [0, 0, 0, "Do not re-export imported variable (\`./dataquery.gen\`)", "0"]
    ],
    "public/app/plugins/datasource/cloudwatch/guards.ts:5381": [
      [0, 0, 0, "Do not use any type assertions.", "0"]
    ],
    "public/app/plugins/datasource/cloudwatch/language/cloudwatch-logs/CloudWatchLogsLanguageProvider.ts:5381": [
      [0, 0, 0, "Unexpected any. Specify a different type.", "0"],
      [0, 0, 0, "Unexpected any. Specify a different type.", "1"],
      [0, 0, 0, "Unexpected any. Specify a different type.", "2"]
    ],
    "public/app/plugins/datasource/cloudwatch/types.ts:5381": [
      [0, 0, 0, "Do not use export all (\`export * from ...\`)", "0"],
      [0, 0, 0, "Unexpected any. Specify a different type.", "1"],
      [0, 0, 0, "Unexpected any. Specify a different type.", "2"],
      [0, 0, 0, "Unexpected any. Specify a different type.", "3"],
      [0, 0, 0, "Unexpected any. Specify a different type.", "4"],
      [0, 0, 0, "Unexpected any. Specify a different type.", "5"],
      [0, 0, 0, "Unexpected any. Specify a different type.", "6"],
      [0, 0, 0, "Unexpected any. Specify a different type.", "7"]
    ],
    "public/app/plugins/datasource/cloudwatch/utils/datalinks.ts:5381": [
      [0, 0, 0, "Do not use any type assertions.", "0"],
      [0, 0, 0, "Do not use any type assertions.", "1"]
    ],
    "public/app/plugins/datasource/dashboard/datasource.ts:5381": [
      [0, 0, 0, "Do not use any type assertions.", "0"]
    ],
    "public/app/plugins/datasource/dashboard/runSharedRequest.ts:5381": [
      [0, 0, 0, "Do not use any type assertions.", "0"],
      [0, 0, 0, "Do not use any type assertions.", "1"]
    ],
    "public/app/plugins/datasource/elasticsearch/ElasticResponse.ts:5381": [
      [0, 0, 0, "Do not use any type assertions.", "0"],
      [0, 0, 0, "Do not use any type assertions.", "1"],
      [0, 0, 0, "Unexpected any. Specify a different type.", "2"],
      [0, 0, 0, "Unexpected any. Specify a different type.", "3"],
      [0, 0, 0, "Unexpected any. Specify a different type.", "4"],
      [0, 0, 0, "Unexpected any. Specify a different type.", "5"],
      [0, 0, 0, "Unexpected any. Specify a different type.", "6"],
      [0, 0, 0, "Unexpected any. Specify a different type.", "7"],
      [0, 0, 0, "Unexpected any. Specify a different type.", "8"],
      [0, 0, 0, "Unexpected any. Specify a different type.", "9"],
      [0, 0, 0, "Unexpected any. Specify a different type.", "10"],
      [0, 0, 0, "Unexpected any. Specify a different type.", "11"],
      [0, 0, 0, "Unexpected any. Specify a different type.", "12"],
      [0, 0, 0, "Unexpected any. Specify a different type.", "13"],
      [0, 0, 0, "Unexpected any. Specify a different type.", "14"],
      [0, 0, 0, "Unexpected any. Specify a different type.", "15"],
      [0, 0, 0, "Unexpected any. Specify a different type.", "16"],
      [0, 0, 0, "Unexpected any. Specify a different type.", "17"],
      [0, 0, 0, "Unexpected any. Specify a different type.", "18"],
      [0, 0, 0, "Unexpected any. Specify a different type.", "19"],
      [0, 0, 0, "Unexpected any. Specify a different type.", "20"],
      [0, 0, 0, "Unexpected any. Specify a different type.", "21"],
      [0, 0, 0, "Unexpected any. Specify a different type.", "22"],
      [0, 0, 0, "Unexpected any. Specify a different type.", "23"],
      [0, 0, 0, "Unexpected any. Specify a different type.", "24"],
      [0, 0, 0, "Unexpected any. Specify a different type.", "25"],
      [0, 0, 0, "Unexpected any. Specify a different type.", "26"],
      [0, 0, 0, "Unexpected any. Specify a different type.", "27"],
      [0, 0, 0, "Unexpected any. Specify a different type.", "28"],
      [0, 0, 0, "Unexpected any. Specify a different type.", "29"],
      [0, 0, 0, "Unexpected any. Specify a different type.", "30"],
      [0, 0, 0, "Unexpected any. Specify a different type.", "31"]
    ],
    "public/app/plugins/datasource/elasticsearch/LanguageProvider.ts:5381": [
      [0, 0, 0, "Unexpected any. Specify a different type.", "0"],
      [0, 0, 0, "Unexpected any. Specify a different type.", "1"],
      [0, 0, 0, "Unexpected any. Specify a different type.", "2"],
      [0, 0, 0, "Unexpected any. Specify a different type.", "3"]
    ],
    "public/app/plugins/datasource/elasticsearch/QueryBuilder.ts:5381": [
      [0, 0, 0, "Do not use any type assertions.", "0"],
      [0, 0, 0, "Unexpected any. Specify a different type.", "1"],
      [0, 0, 0, "Unexpected any. Specify a different type.", "2"],
      [0, 0, 0, "Unexpected any. Specify a different type.", "3"],
      [0, 0, 0, "Unexpected any. Specify a different type.", "4"],
      [0, 0, 0, "Unexpected any. Specify a different type.", "5"],
      [0, 0, 0, "Unexpected any. Specify a different type.", "6"],
      [0, 0, 0, "Unexpected any. Specify a different type.", "7"],
      [0, 0, 0, "Unexpected any. Specify a different type.", "8"]
    ],
    "public/app/plugins/datasource/elasticsearch/components/QueryEditor/BucketAggregationsEditor/BucketAggregationEditor.tsx:5381": [
      [0, 0, 0, "Do not use any type assertions.", "0"]
    ],
    "public/app/plugins/datasource/elasticsearch/components/QueryEditor/BucketAggregationsEditor/SettingsEditor/DateHistogramSettingsEditor.tsx:5381": [
      [0, 0, 0, "Do not use any type assertions.", "0"]
    ],
    "public/app/plugins/datasource/elasticsearch/components/QueryEditor/BucketAggregationsEditor/SettingsEditor/TermsSettingsEditor.tsx:5381": [
      [0, 0, 0, "Do not use any type assertions.", "0"]
    ],
    "public/app/plugins/datasource/elasticsearch/components/QueryEditor/BucketAggregationsEditor/aggregations.ts:5381": [
      [0, 0, 0, "Do not use any type assertions.", "0"]
    ],
    "public/app/plugins/datasource/elasticsearch/components/QueryEditor/BucketAggregationsEditor/state/reducer.ts:5381": [
      [0, 0, 0, "Do not use any type assertions.", "0"]
    ],
    "public/app/plugins/datasource/elasticsearch/components/QueryEditor/MetricAggregationsEditor/MetricEditor.tsx:5381": [
      [0, 0, 0, "Do not use any type assertions.", "0"]
    ],
    "public/app/plugins/datasource/elasticsearch/components/QueryEditor/MetricAggregationsEditor/SettingsEditor/SettingField.tsx:5381": [
      [0, 0, 0, "Do not use any type assertions.", "0"],
      [0, 0, 0, "Do not use any type assertions.", "1"]
    ],
    "public/app/plugins/datasource/elasticsearch/components/QueryEditor/MetricAggregationsEditor/aggregations.ts:5381": [
      [0, 0, 0, "Do not use any type assertions.", "0"]
    ],
    "public/app/plugins/datasource/elasticsearch/components/QueryEditor/MetricAggregationsEditor/state/reducer.ts:5381": [
      [0, 0, 0, "Do not use any type assertions.", "0"]
    ],
    "public/app/plugins/datasource/elasticsearch/datasource.ts:5381": [
      [0, 0, 0, "Unexpected any. Specify a different type.", "0"],
      [0, 0, 0, "Unexpected any. Specify a different type.", "1"],
      [0, 0, 0, "Unexpected any. Specify a different type.", "2"],
      [0, 0, 0, "Unexpected any. Specify a different type.", "3"],
      [0, 0, 0, "Unexpected any. Specify a different type.", "4"]
    ],
    "public/app/plugins/datasource/elasticsearch/hooks/useStatelessReducer.ts:5381": [
      [0, 0, 0, "Do not use any type assertions.", "0"]
    ],
    "public/app/plugins/datasource/elasticsearch/test-helpers/render.tsx:5381": [
      [0, 0, 0, "Do not use any type assertions.", "0"]
    ],
    "public/app/plugins/datasource/elasticsearch/types.ts:5381": [
      [0, 0, 0, "Do not re-export imported variable (\`./dataquery.gen\`)", "0"],
      [0, 0, 0, "Do not re-export imported variable (\`ElasticsearchQuery\`)", "1"],
      [0, 0, 0, "Do not use export all (\`export * from ...\`)", "2"]
    ],
    "public/app/plugins/datasource/grafana-pyroscope-datasource/utils.ts:5381": [
      [0, 0, 0, "Do not use any type assertions.", "0"]
    ],
    "public/app/plugins/datasource/grafana-testdata-datasource/QueryEditor.tsx:5381": [
      [0, 0, 0, "Do not use any type assertions.", "0"],
      [0, 0, 0, "Do not use any type assertions.", "1"],
      [0, 0, 0, "Do not use any type assertions.", "2"],
      [0, 0, 0, "Unexpected any. Specify a different type.", "3"],
      [0, 0, 0, "Unexpected any. Specify a different type.", "4"]
    ],
    "public/app/plugins/datasource/grafana-testdata-datasource/components/RandomWalkEditor.tsx:5381": [
      [0, 0, 0, "Do not use any type assertions.", "0"],
      [0, 0, 0, "Do not use any type assertions.", "1"],
      [0, 0, 0, "Unexpected any. Specify a different type.", "2"]
    ],
    "public/app/plugins/datasource/grafana-testdata-datasource/components/SimulationQueryEditor.tsx:5381": [
      [0, 0, 0, "Do not use any type assertions.", "0"],
      [0, 0, 0, "Unexpected any. Specify a different type.", "1"],
      [0, 0, 0, "Unexpected any. Specify a different type.", "2"]
    ],
    "public/app/plugins/datasource/grafana-testdata-datasource/components/SimulationSchemaForm.tsx:5381": [
      [0, 0, 0, "Unexpected any. Specify a different type.", "0"]
    ],
    "public/app/plugins/datasource/grafana-testdata-datasource/components/index.ts:5381": [
      [0, 0, 0, "Do not re-export imported variable (\`./RandomWalkEditor\`)", "0"],
      [0, 0, 0, "Do not re-export imported variable (\`./StreamingClientEditor\`)", "1"]
    ],
    "public/app/plugins/datasource/grafana-testdata-datasource/datasource.ts:5381": [
      [0, 0, 0, "Do not use any type assertions.", "0"],
      [0, 0, 0, "Unexpected any. Specify a different type.", "1"]
    ],
    "public/app/plugins/datasource/grafana-testdata-datasource/webpack.config.ts:5381": [
      [0, 0, 0, "Do not re-export imported variable (\`config\`)", "0"]
    ],
    "public/app/plugins/datasource/grafana/components/AnnotationQueryEditor.tsx:5381": [
      [0, 0, 0, "Do not use any type assertions.", "0"]
    ],
    "public/app/plugins/datasource/grafana/components/QueryEditor.tsx:5381": [
      [0, 0, 0, "Do not use any type assertions.", "0"],
      [0, 0, 0, "Do not use any type assertions.", "1"],
      [0, 0, 0, "Unexpected any. Specify a different type.", "2"]
    ],
    "public/app/plugins/datasource/grafana/datasource.ts:5381": [
      [0, 0, 0, "Do not use any type assertions.", "0"],
      [0, 0, 0, "Do not use any type assertions.", "1"],
      [0, 0, 0, "Do not use any type assertions.", "2"],
      [0, 0, 0, "Do not use any type assertions.", "3"],
      [0, 0, 0, "Do not use any type assertions.", "4"],
      [0, 0, 0, "Do not use any type assertions.", "5"],
      [0, 0, 0, "Do not use any type assertions.", "6"],
      [0, 0, 0, "Unexpected any. Specify a different type.", "7"],
      [0, 0, 0, "Unexpected any. Specify a different type.", "8"]
    ],
    "public/app/plugins/datasource/graphite/datasource.test.ts:5381": [
      [0, 0, 0, "Unexpected any. Specify a different type.", "0"],
      [0, 0, 0, "Unexpected any. Specify a different type.", "1"],
      [0, 0, 0, "Unexpected any. Specify a different type.", "2"]
    ],
    "public/app/plugins/datasource/graphite/datasource.ts:5381": [
      [0, 0, 0, "Do not use any type assertions.", "0"],
      [0, 0, 0, "Do not use any type assertions.", "1"],
      [0, 0, 0, "Do not use any type assertions.", "2"],
      [0, 0, 0, "Do not use any type assertions.", "3"],
      [0, 0, 0, "Unexpected any. Specify a different type.", "4"],
      [0, 0, 0, "Unexpected any. Specify a different type.", "5"],
      [0, 0, 0, "Unexpected any. Specify a different type.", "6"],
      [0, 0, 0, "Unexpected any. Specify a different type.", "7"],
      [0, 0, 0, "Unexpected any. Specify a different type.", "8"],
      [0, 0, 0, "Unexpected any. Specify a different type.", "9"],
      [0, 0, 0, "Unexpected any. Specify a different type.", "10"],
      [0, 0, 0, "Unexpected any. Specify a different type.", "11"],
      [0, 0, 0, "Unexpected any. Specify a different type.", "12"],
      [0, 0, 0, "Unexpected any. Specify a different type.", "13"],
      [0, 0, 0, "Unexpected any. Specify a different type.", "14"],
      [0, 0, 0, "Unexpected any. Specify a different type.", "15"],
      [0, 0, 0, "Unexpected any. Specify a different type.", "16"],
      [0, 0, 0, "Unexpected any. Specify a different type.", "17"],
      [0, 0, 0, "Unexpected any. Specify a different type.", "18"],
      [0, 0, 0, "Unexpected any. Specify a different type.", "19"]
    ],
    "public/app/plugins/datasource/graphite/gfunc.ts:5381": [
      [0, 0, 0, "Do not use any type assertions.", "0"],
      [0, 0, 0, "Do not use any type assertions.", "1"],
      [0, 0, 0, "Unexpected any. Specify a different type.", "2"]
    ],
    "public/app/plugins/datasource/graphite/graphite_query.ts:5381": [
      [0, 0, 0, "Do not use any type assertions.", "0"],
      [0, 0, 0, "Unexpected any. Specify a different type.", "1"],
      [0, 0, 0, "Unexpected any. Specify a different type.", "2"],
      [0, 0, 0, "Unexpected any. Specify a different type.", "3"],
      [0, 0, 0, "Unexpected any. Specify a different type.", "4"],
      [0, 0, 0, "Unexpected any. Specify a different type.", "5"],
      [0, 0, 0, "Unexpected any. Specify a different type.", "6"],
      [0, 0, 0, "Unexpected any. Specify a different type.", "7"],
      [0, 0, 0, "Unexpected any. Specify a different type.", "8"],
      [0, 0, 0, "Unexpected any. Specify a different type.", "9"],
      [0, 0, 0, "Unexpected any. Specify a different type.", "10"]
    ],
    "public/app/plugins/datasource/graphite/lexer.ts:5381": [
      [0, 0, 0, "Unexpected any. Specify a different type.", "0"],
      [0, 0, 0, "Unexpected any. Specify a different type.", "1"],
      [0, 0, 0, "Unexpected any. Specify a different type.", "2"]
    ],
    "public/app/plugins/datasource/graphite/migrations.ts:5381": [
      [0, 0, 0, "Unexpected any. Specify a different type.", "0"]
    ],
    "public/app/plugins/datasource/graphite/specs/graphite_query.test.ts:5381": [
      [0, 0, 0, "Unexpected any. Specify a different type.", "0"]
    ],
    "public/app/plugins/datasource/graphite/specs/store.test.ts:5381": [
      [0, 0, 0, "Unexpected any. Specify a different type.", "0"],
      [0, 0, 0, "Unexpected any. Specify a different type.", "1"]
    ],
    "public/app/plugins/datasource/graphite/state/context.tsx:5381": [
      [0, 0, 0, "Do not use any type assertions.", "0"],
      [0, 0, 0, "Do not use any type assertions.", "1"]
    ],
    "public/app/plugins/datasource/graphite/state/store.ts:5381": [
      [0, 0, 0, "Do not use any type assertions.", "0"],
      [0, 0, 0, "Do not use any type assertions.", "1"]
    ],
    "public/app/plugins/datasource/graphite/types.ts:5381": [
      [0, 0, 0, "Unexpected any. Specify a different type.", "0"],
      [0, 0, 0, "Unexpected any. Specify a different type.", "1"]
    ],
    "public/app/plugins/datasource/graphite/utils.ts:5381": [
      [0, 0, 0, "Unexpected any. Specify a different type.", "0"]
    ],
    "public/app/plugins/datasource/influxdb/components/editor/config/ConfigEditor.tsx:5381": [
      [0, 0, 0, "Do not use any type assertions.", "0"]
    ],
    "public/app/plugins/datasource/influxdb/datasource.ts:5381": [
      [0, 0, 0, "Do not use any type assertions.", "0"],
      [0, 0, 0, "Do not use any type assertions.", "1"],
      [0, 0, 0, "Unexpected any. Specify a different type.", "2"],
      [0, 0, 0, "Unexpected any. Specify a different type.", "3"],
      [0, 0, 0, "Unexpected any. Specify a different type.", "4"],
      [0, 0, 0, "Unexpected any. Specify a different type.", "5"],
      [0, 0, 0, "Unexpected any. Specify a different type.", "6"],
      [0, 0, 0, "Unexpected any. Specify a different type.", "7"],
      [0, 0, 0, "Unexpected any. Specify a different type.", "8"],
      [0, 0, 0, "Unexpected any. Specify a different type.", "9"],
      [0, 0, 0, "Unexpected any. Specify a different type.", "10"],
      [0, 0, 0, "Unexpected any. Specify a different type.", "11"],
      [0, 0, 0, "Unexpected any. Specify a different type.", "12"]
    ],
    "public/app/plugins/datasource/influxdb/influx_query_model.ts:5381": [
      [0, 0, 0, "Unexpected any. Specify a different type.", "0"]
    ],
    "public/app/plugins/datasource/influxdb/influx_series.ts:5381": [
      [0, 0, 0, "Unexpected any. Specify a different type.", "0"],
      [0, 0, 0, "Unexpected any. Specify a different type.", "1"],
      [0, 0, 0, "Unexpected any. Specify a different type.", "2"],
      [0, 0, 0, "Unexpected any. Specify a different type.", "3"],
      [0, 0, 0, "Unexpected any. Specify a different type.", "4"],
      [0, 0, 0, "Unexpected any. Specify a different type.", "5"],
      [0, 0, 0, "Unexpected any. Specify a different type.", "6"],
      [0, 0, 0, "Unexpected any. Specify a different type.", "7"],
      [0, 0, 0, "Unexpected any. Specify a different type.", "8"]
    ],
    "public/app/plugins/datasource/influxdb/query_part.ts:5381": [
      [0, 0, 0, "Unexpected any. Specify a different type.", "0"],
      [0, 0, 0, "Unexpected any. Specify a different type.", "1"],
      [0, 0, 0, "Unexpected any. Specify a different type.", "2"],
      [0, 0, 0, "Unexpected any. Specify a different type.", "3"],
      [0, 0, 0, "Unexpected any. Specify a different type.", "4"],
      [0, 0, 0, "Unexpected any. Specify a different type.", "5"],
      [0, 0, 0, "Unexpected any. Specify a different type.", "6"],
      [0, 0, 0, "Unexpected any. Specify a different type.", "7"],
      [0, 0, 0, "Unexpected any. Specify a different type.", "8"],
      [0, 0, 0, "Unexpected any. Specify a different type.", "9"],
      [0, 0, 0, "Unexpected any. Specify a different type.", "10"],
      [0, 0, 0, "Unexpected any. Specify a different type.", "11"],
      [0, 0, 0, "Unexpected any. Specify a different type.", "12"],
      [0, 0, 0, "Unexpected any. Specify a different type.", "13"]
    ],
    "public/app/plugins/datasource/influxdb/response_parser.ts:5381": [
      [0, 0, 0, "Unexpected any. Specify a different type.", "0"]
    ],
    "public/app/plugins/datasource/jaeger/_importedDependencies/model/transform-trace-data.tsx:5381": [
      [0, 0, 0, "Do not use any type assertions.", "0"]
    ],
    "public/app/plugins/datasource/jaeger/_importedDependencies/types/index.tsx:5381": [
      [0, 0, 0, "Do not re-export imported variable (\`./trace\`)", "0"]
    ],
    "public/app/plugins/datasource/jaeger/components/QueryEditor.tsx:5381": [
      [0, 0, 0, "\'HorizontalGroup\' import from \'@grafana/ui\' is restricted from being used by a pattern. Use Stack component instead.", "0"]
    ],
    "public/app/plugins/datasource/jaeger/datasource.ts:5381": [
      [0, 0, 0, "Do not use any type assertions.", "0"],
      [0, 0, 0, "Unexpected any. Specify a different type.", "1"]
    ],
    "public/app/plugins/datasource/loki/LanguageProvider.ts:5381": [
      [0, 0, 0, "Unexpected any. Specify a different type.", "0"]
    ],
    "public/app/plugins/datasource/loki/configuration/ConfigEditor.tsx:5381": [
      [0, 0, 0, "Unexpected any. Specify a different type.", "0"]
    ],
    "public/app/plugins/datasource/loki/datasource.ts:5381": [
      [0, 0, 0, "Unexpected any. Specify a different type.", "0"],
      [0, 0, 0, "Unexpected any. Specify a different type.", "1"]
    ],
    "public/app/plugins/datasource/loki/querybuilder/components/LokiQueryBuilder.tsx:5381": [
      [0, 0, 0, "Do not use any type assertions.", "0"]
    ],
    "public/app/plugins/datasource/loki/types.ts:5381": [
      [0, 0, 0, "Do not re-export imported variable (\`LokiQueryDirection\`)", "0"],
      [0, 0, 0, "Do not re-export imported variable (\`LokiQueryType\`)", "1"],
      [0, 0, 0, "Do not re-export imported variable (\`SupportingQueryType\`)", "2"]
    ],
    "public/app/plugins/datasource/mixed/module.ts:5381": [
      [0, 0, 0, "Do not re-export imported variable (\`Datasource\`)", "0"],
      [0, 0, 0, "Do not re-export imported variable (\`MixedDatasource\`)", "1"]
    ],
    "public/app/plugins/datasource/opentsdb/datasource.d.ts:5381": [
      [0, 0, 0, "Unexpected any. Specify a different type.", "0"]
    ],
    "public/app/plugins/datasource/opentsdb/datasource.ts:5381": [
      [0, 0, 0, "Unexpected any. Specify a different type.", "0"],
      [0, 0, 0, "Unexpected any. Specify a different type.", "1"],
      [0, 0, 0, "Unexpected any. Specify a different type.", "2"],
      [0, 0, 0, "Unexpected any. Specify a different type.", "3"],
      [0, 0, 0, "Unexpected any. Specify a different type.", "4"],
      [0, 0, 0, "Unexpected any. Specify a different type.", "5"],
      [0, 0, 0, "Unexpected any. Specify a different type.", "6"],
      [0, 0, 0, "Unexpected any. Specify a different type.", "7"],
      [0, 0, 0, "Unexpected any. Specify a different type.", "8"],
      [0, 0, 0, "Unexpected any. Specify a different type.", "9"],
      [0, 0, 0, "Unexpected any. Specify a different type.", "10"],
      [0, 0, 0, "Unexpected any. Specify a different type.", "11"],
      [0, 0, 0, "Unexpected any. Specify a different type.", "12"],
      [0, 0, 0, "Unexpected any. Specify a different type.", "13"],
      [0, 0, 0, "Unexpected any. Specify a different type.", "14"],
      [0, 0, 0, "Unexpected any. Specify a different type.", "15"],
      [0, 0, 0, "Unexpected any. Specify a different type.", "16"],
      [0, 0, 0, "Unexpected any. Specify a different type.", "17"]
    ],
    "public/app/plugins/datasource/parca/webpack.config.ts:5381": [
      [0, 0, 0, "Do not re-export imported variable (\`config\`)", "0"]
    ],
    "public/app/plugins/datasource/tempo/QueryField.tsx:5381": [
      [0, 0, 0, "\'HorizontalGroup\' import from \'@grafana/ui\' is restricted from being used by a pattern. Use Stack component instead.", "0"]
    ],
    "public/app/plugins/datasource/tempo/SearchTraceQLEditor/DurationInput.tsx:5381": [
      [0, 0, 0, "\'HorizontalGroup\' import from \'@grafana/ui\' is restricted from being used by a pattern. Use Stack component instead.", "0"]
    ],
    "public/app/plugins/datasource/tempo/SearchTraceQLEditor/SearchField.tsx:5381": [
      [0, 0, 0, "\'HorizontalGroup\' import from \'@grafana/ui\' is restricted from being used by a pattern. Use Stack component instead.", "0"]
    ],
    "public/app/plugins/datasource/tempo/SearchTraceQLEditor/TraceQLSearch.tsx:5381": [
      [0, 0, 0, "\'HorizontalGroup\' import from \'@grafana/ui\' is restricted from being used by a pattern. Use Stack component instead.", "0"]
    ],
    "public/app/plugins/datasource/tempo/ServiceGraphSection.tsx:5381": [
      [0, 0, 0, "Do not use any type assertions.", "0"]
    ],
    "public/app/plugins/datasource/tempo/_importedDependencies/components/AdHocFilter/AdHocFilterRenderer.tsx:5381": [
      [0, 0, 0, "Unexpected any. Specify a different type.", "0"]
    ],
    "public/app/plugins/datasource/tempo/_importedDependencies/datasources/prometheus/language_utils.ts:5381": [
      [0, 0, 0, "Do not use any type assertions.", "0"]
    ],
    "public/app/plugins/datasource/tempo/_importedDependencies/datasources/prometheus/types.ts:5381": [
      [0, 0, 0, "Unexpected any. Specify a different type.", "0"],
      [0, 0, 0, "Unexpected any. Specify a different type.", "1"],
      [0, 0, 0, "Unexpected any. Specify a different type.", "2"]
    ],
    "public/app/plugins/datasource/tempo/configuration/TraceQLSearchSettings.tsx:5381": [
      [0, 0, 0, "Do not use any type assertions.", "0"]
    ],
    "public/app/plugins/datasource/tempo/datasource.ts:5381": [
      [0, 0, 0, "Do not use any type assertions.", "0"],
      [0, 0, 0, "Unexpected any. Specify a different type.", "1"],
      [0, 0, 0, "Unexpected any. Specify a different type.", "2"]
    ],
    "public/app/plugins/datasource/tempo/language_provider.ts:5381": [
      [0, 0, 0, "Unexpected any. Specify a different type.", "0"]
    ],
    "public/app/plugins/datasource/tempo/resultTransformer.ts:5381": [
      [0, 0, 0, "Do not use any type assertions.", "0"],
      [0, 0, 0, "Do not use any type assertions.", "1"],
      [0, 0, 0, "Unexpected any. Specify a different type.", "2"],
      [0, 0, 0, "Unexpected any. Specify a different type.", "3"]
    ],
    "public/app/plugins/datasource/tempo/webpack.config.ts:5381": [
      [0, 0, 0, "Do not re-export imported variable (\`config\`)", "0"]
    ],
    "public/app/plugins/datasource/zipkin/QueryField.tsx:5381": [
      [0, 0, 0, "\'HorizontalGroup\' import from \'@grafana/ui\' is restricted from being used by a pattern. Use Stack component instead.", "0"],
      [0, 0, 0, "Do not use any type assertions.", "1"],
      [0, 0, 0, "Unexpected any. Specify a different type.", "2"]
    ],
    "public/app/plugins/datasource/zipkin/datasource.ts:5381": [
      [0, 0, 0, "Do not use any type assertions.", "0"]
    ],
    "public/app/plugins/datasource/zipkin/utils/transforms.ts:5381": [
      [0, 0, 0, "Unexpected any. Specify a different type.", "0"]
    ],
    "public/app/plugins/datasource/zipkin/webpack.config.ts:5381": [
      [0, 0, 0, "Do not re-export imported variable (\`config\`)", "0"]
    ],
    "public/app/plugins/panel/annolist/AnnoListPanel.tsx:5381": [
      [0, 0, 0, "Do not use any type assertions.", "0"]
    ],
    "public/app/plugins/panel/barchart/TickSpacingEditor.tsx:5381": [
      [0, 0, 0, "\'HorizontalGroup\' import from \'@grafana/ui\' is restricted from being used by a pattern. Use Stack component instead.", "0"]
    ],
    "public/app/plugins/panel/barchart/bars.ts:5381": [
      [0, 0, 0, "Do not use any type assertions.", "0"]
    ],
    "public/app/plugins/panel/barchart/quadtree.ts:5381": [
      [0, 0, 0, "Unexpected any. Specify a different type.", "0"]
    ],
    "public/app/plugins/panel/candlestick/CandlestickPanel.tsx:5381": [
      [0, 0, 0, "Do not use any type assertions.", "0"],
      [0, 0, 0, "Unexpected any. Specify a different type.", "1"]
    ],
    "public/app/plugins/panel/candlestick/types.ts:5381": [
      [0, 0, 0, "Do not re-export imported variable (\`CandleStyle\`)", "0"],
      [0, 0, 0, "Do not re-export imported variable (\`CandlestickColors\`)", "1"],
      [0, 0, 0, "Do not re-export imported variable (\`CandlestickFieldMap\`)", "2"],
      [0, 0, 0, "Do not re-export imported variable (\`ColorStrategy\`)", "3"],
      [0, 0, 0, "Do not re-export imported variable (\`FieldConfig\`)", "4"],
      [0, 0, 0, "Do not re-export imported variable (\`Options\`)", "5"],
      [0, 0, 0, "Do not re-export imported variable (\`VizDisplayMode\`)", "6"],
      [0, 0, 0, "Do not re-export imported variable (\`defaultCandlestickColors\`)", "7"]
    ],
    "public/app/plugins/panel/debug/CursorView.tsx:5381": [
      [0, 0, 0, "Do not use any type assertions.", "0"],
      [0, 0, 0, "Unexpected any. Specify a different type.", "1"]
    ],
    "public/app/plugins/panel/debug/EventBusLogger.tsx:5381": [
      [0, 0, 0, "Unexpected any. Specify a different type.", "0"],
      [0, 0, 0, "Unexpected any. Specify a different type.", "1"]
    ],
    "public/app/plugins/panel/gauge/GaugeMigrations.ts:5381": [
      [0, 0, 0, "Unexpected any. Specify a different type.", "0"]
    ],
    "public/app/plugins/panel/geomap/components/MarkersLegend.tsx:5381": [
      [0, 0, 0, "Do not use any type assertions.", "0"],
      [0, 0, 0, "Do not use any type assertions.", "1"],
      [0, 0, 0, "Unexpected any. Specify a different type.", "2"]
    ],
    "public/app/plugins/panel/geomap/editor/GeomapStyleRulesEditor.tsx:5381": [
      [0, 0, 0, "Do not use any type assertions.", "0"]
    ],
    "public/app/plugins/panel/geomap/editor/MapViewEditor.tsx:5381": [
      [0, 0, 0, "\'VerticalGroup\' import from \'@grafana/ui\' is restricted from being used by a pattern. Use Stack component instead.", "0"]
    ],
    "public/app/plugins/panel/geomap/editor/StyleEditor.tsx:5381": [
      [0, 0, 0, "\'HorizontalGroup\' import from \'@grafana/ui\' is restricted from being used by a pattern. Use Stack component instead.", "0"],
      [0, 0, 0, "Do not use any type assertions.", "1"],
      [0, 0, 0, "Do not use any type assertions.", "2"],
      [0, 0, 0, "Do not use any type assertions.", "3"],
      [0, 0, 0, "Do not use any type assertions.", "4"],
      [0, 0, 0, "Do not use any type assertions.", "5"],
      [0, 0, 0, "Do not use any type assertions.", "6"],
      [0, 0, 0, "Do not use any type assertions.", "7"],
      [0, 0, 0, "Do not use any type assertions.", "8"],
      [0, 0, 0, "Do not use any type assertions.", "9"],
      [0, 0, 0, "Do not use any type assertions.", "10"],
      [0, 0, 0, "Do not use any type assertions.", "11"],
      [0, 0, 0, "Do not use any type assertions.", "12"]
    ],
    "public/app/plugins/panel/geomap/editor/StyleRuleEditor.tsx:5381": [
      [0, 0, 0, "Do not use any type assertions.", "0"]
    ],
    "public/app/plugins/panel/geomap/layers/basemaps/esri.ts:5381": [
      [0, 0, 0, "Do not use any type assertions.", "0"]
    ],
    "public/app/plugins/panel/geomap/layers/data/geojsonDynamic.ts:5381": [
      [0, 0, 0, "Do not use any type assertions.", "0"]
    ],
    "public/app/plugins/panel/geomap/layers/data/routeLayer.tsx:5381": [
      [0, 0, 0, "Do not use any type assertions.", "0"]
    ],
    "public/app/plugins/panel/geomap/layers/registry.ts:5381": [
      [0, 0, 0, "Unexpected any. Specify a different type.", "0"],
      [0, 0, 0, "Unexpected any. Specify a different type.", "1"]
    ],
    "public/app/plugins/panel/geomap/migrations.ts:5381": [
      [0, 0, 0, "Unexpected any. Specify a different type.", "0"],
      [0, 0, 0, "Unexpected any. Specify a different type.", "1"]
    ],
    "public/app/plugins/panel/geomap/types.ts:5381": [
      [0, 0, 0, "Do not re-export imported variable (\`./panelcfg.gen\`)", "0"]
    ],
    "public/app/plugins/panel/geomap/utils/layers.ts:5381": [
      [0, 0, 0, "Unexpected any. Specify a different type.", "0"]
    ],
    "public/app/plugins/panel/geomap/utils/tooltip.ts:5381": [
      [0, 0, 0, "Do not use any type assertions.", "0"]
    ],
    "public/app/plugins/panel/heatmap/HeatmapPanel.tsx:5381": [
      [0, 0, 0, "Do not use any type assertions.", "0"],
      [0, 0, 0, "Unexpected any. Specify a different type.", "1"]
    ],
    "public/app/plugins/panel/heatmap/migrations.ts:5381": [
      [0, 0, 0, "Unexpected any. Specify a different type.", "0"]
    ],
    "public/app/plugins/panel/heatmap/palettes.ts:5381": [
      [0, 0, 0, "Do not use any type assertions.", "0"],
      [0, 0, 0, "Unexpected any. Specify a different type.", "1"]
    ],
    "public/app/plugins/panel/heatmap/types.ts:5381": [
      [0, 0, 0, "Do not use any type assertions.", "0"],
      [0, 0, 0, "Do not use export all (\`export * from ...\`)", "1"]
    ],
    "public/app/plugins/panel/heatmap/utils.ts:5381": [
      [0, 0, 0, "Do not use any type assertions.", "0"],
      [0, 0, 0, "Do not use any type assertions.", "1"],
      [0, 0, 0, "Do not use any type assertions.", "2"],
      [0, 0, 0, "Do not use any type assertions.", "3"],
      [0, 0, 0, "Do not use any type assertions.", "4"],
      [0, 0, 0, "Do not use any type assertions.", "5"],
      [0, 0, 0, "Do not use any type assertions.", "6"],
      [0, 0, 0, "Do not use any type assertions.", "7"],
      [0, 0, 0, "Do not use any type assertions.", "8"],
      [0, 0, 0, "Do not use any type assertions.", "9"],
      [0, 0, 0, "Do not use any type assertions.", "10"],
      [0, 0, 0, "Do not use any type assertions.", "11"],
      [0, 0, 0, "Do not use any type assertions.", "12"],
      [0, 0, 0, "Do not use any type assertions.", "13"],
      [0, 0, 0, "Do not use any type assertions.", "14"],
      [0, 0, 0, "Do not use any type assertions.", "15"],
      [0, 0, 0, "Do not use any type assertions.", "16"]
    ],
    "public/app/plugins/panel/live/LiveChannelEditor.tsx:5381": [
      [0, 0, 0, "Do not use any type assertions.", "0"],
      [0, 0, 0, "Do not use any type assertions.", "1"],
      [0, 0, 0, "Unexpected any. Specify a different type.", "2"]
    ],
    "public/app/plugins/panel/live/LivePanel.tsx:5381": [
      [0, 0, 0, "Do not use any type assertions.", "0"]
    ],
    "public/app/plugins/panel/logs/LogsPanel.test.tsx:5381": [
      [0, 0, 0, "* import is invalid because \'Layout,HorizontalGroup,VerticalGroup\' from \'@grafana/ui\' is restricted from being used by a pattern. Use Stack component instead.", "0"]
    ],
    "public/app/plugins/panel/logs/types.ts:5381": [
      [0, 0, 0, "Do not re-export imported variable (\`./panelcfg.gen\`)", "0"]
    ],
    "public/app/plugins/panel/nodeGraph/Edge.tsx:5381": [
      [0, 0, 0, "Do not use any type assertions.", "0"]
    ],
    "public/app/plugins/panel/nodeGraph/NodeGraph.tsx:5381": [
      [0, 0, 0, "Do not use any type assertions.", "0"],
      [0, 0, 0, "Do not use any type assertions.", "1"],
      [0, 0, 0, "Do not use any type assertions.", "2"],
      [0, 0, 0, "Do not use any type assertions.", "3"]
    ],
    "public/app/plugins/panel/nodeGraph/ViewControls.tsx:5381": [
      [0, 0, 0, "\'HorizontalGroup\' import from \'@grafana/ui\' is restricted from being used by a pattern. Use Stack component instead.", "0"],
      [0, 0, 0, "\'VerticalGroup\' import from \'@grafana/ui\' is restricted from being used by a pattern. Use Stack component instead.", "1"],
      [0, 0, 0, "Unexpected any. Specify a different type.", "2"]
    ],
    "public/app/plugins/panel/nodeGraph/index.ts:5381": [
      [0, 0, 0, "Do not re-export imported variable (\`./NodeGraph\`)", "0"]
    ],
    "public/app/plugins/panel/nodeGraph/layout.ts:5381": [
      [0, 0, 0, "Do not use any type assertions.", "0"]
    ],
    "public/app/plugins/panel/nodeGraph/types.ts:5381": [
      [0, 0, 0, "Do not re-export imported variable (\`./panelcfg.gen\`)", "0"]
    ],
    "public/app/plugins/panel/piechart/migrations.ts:5381": [
      [0, 0, 0, "Unexpected any. Specify a different type.", "0"],
      [0, 0, 0, "Unexpected any. Specify a different type.", "1"]
    ],
    "public/app/plugins/panel/stat/StatMigrations.ts:5381": [
      [0, 0, 0, "Unexpected any. Specify a different type.", "0"]
    ],
    "public/app/plugins/panel/state-timeline/migrations.ts:5381": [
      [0, 0, 0, "Unexpected any. Specify a different type.", "0"],
      [0, 0, 0, "Unexpected any. Specify a different type.", "1"]
    ],
    "public/app/plugins/panel/table/cells/SparklineCellOptionsEditor.tsx:5381": [
      [0, 0, 0, "\'VerticalGroup\' import from \'@grafana/ui\' is restricted from being used by a pattern. Use Stack component instead.", "0"]
    ],
    "public/app/plugins/panel/table/migrations.ts:5381": [
      [0, 0, 0, "Unexpected any. Specify a different type.", "0"],
      [0, 0, 0, "Unexpected any. Specify a different type.", "1"],
      [0, 0, 0, "Unexpected any. Specify a different type.", "2"],
      [0, 0, 0, "Unexpected any. Specify a different type.", "3"]
    ],
    "public/app/plugins/panel/table/table-new/cells/SparklineCellOptionsEditor.tsx:5381": [
      [0, 0, 0, "\'VerticalGroup\' import from \'@grafana/ui\' is restricted from being used by a pattern. Use Stack component instead.", "0"]
    ],
    "public/app/plugins/panel/table/table-new/migrations.ts:5381": [
      [0, 0, 0, "Unexpected any. Specify a different type.", "0"],
      [0, 0, 0, "Unexpected any. Specify a different type.", "1"],
      [0, 0, 0, "Unexpected any. Specify a different type.", "2"],
      [0, 0, 0, "Unexpected any. Specify a different type.", "3"]
    ],
    "public/app/plugins/panel/text/textPanelMigrationHandler.ts:5381": [
      [0, 0, 0, "Unexpected any. Specify a different type.", "0"]
    ],
    "public/app/plugins/panel/timeseries/InsertNullsEditor.tsx:5381": [
      [0, 0, 0, "\'HorizontalGroup\' import from \'@grafana/ui\' is restricted from being used by a pattern. Use Stack component instead.", "0"]
    ],
    "public/app/plugins/panel/timeseries/LineStyleEditor.tsx:5381": [
      [0, 0, 0, "\'HorizontalGroup\' import from \'@grafana/ui\' is restricted from being used by a pattern. Use Stack component instead.", "0"]
    ],
    "public/app/plugins/panel/timeseries/SpanNullsEditor.tsx:5381": [
      [0, 0, 0, "\'HorizontalGroup\' import from \'@grafana/ui\' is restricted from being used by a pattern. Use Stack component instead.", "0"]
    ],
    "public/app/plugins/panel/timeseries/migrations.ts:5381": [
      [0, 0, 0, "Do not use any type assertions.", "0"],
      [0, 0, 0, "Do not use any type assertions.", "1"],
      [0, 0, 0, "Do not use any type assertions.", "2"],
      [0, 0, 0, "Do not use any type assertions.", "3"],
      [0, 0, 0, "Unexpected any. Specify a different type.", "4"],
      [0, 0, 0, "Unexpected any. Specify a different type.", "5"],
      [0, 0, 0, "Unexpected any. Specify a different type.", "6"],
      [0, 0, 0, "Unexpected any. Specify a different type.", "7"],
      [0, 0, 0, "Unexpected any. Specify a different type.", "8"],
      [0, 0, 0, "Unexpected any. Specify a different type.", "9"]
    ],
    "public/app/plugins/panel/timeseries/plugins/AnnotationsPlugin2.tsx:5381": [
      [0, 0, 0, "Unexpected any. Specify a different type.", "0"]
    ],
    "public/app/plugins/panel/timeseries/plugins/annotations2/AnnotationEditor2.tsx:5381": [
      [0, 0, 0, "Unexpected any. Specify a different type.", "0"]
    ],
    "public/app/plugins/panel/timeseries/plugins/annotations2/AnnotationMarker2.tsx:5381": [
      [0, 0, 0, "Unexpected any. Specify a different type.", "0"]
    ],
    "public/app/plugins/panel/timeseries/plugins/annotations2/AnnotationTooltip2.tsx:5381": [
      [0, 0, 0, "\'HorizontalGroup\' import from \'@grafana/ui\' is restricted from being used by a pattern. Use Stack component instead.", "0"],
      [0, 0, 0, "Unexpected any. Specify a different type.", "1"]
    ],
    "public/app/plugins/panel/xychart/SeriesEditor.tsx:5381": [
      [0, 0, 0, "Do not use any type assertions.", "0"],
      [0, 0, 0, "Do not use any type assertions.", "1"],
      [0, 0, 0, "Do not use any type assertions.", "2"],
      [0, 0, 0, "Do not use any type assertions.", "3"]
    ],
    "public/app/plugins/panel/xychart/migrations.ts:5381": [
      [0, 0, 0, "Do not use any type assertions.", "0"]
    ],
    "public/app/plugins/panel/xychart/scatter.ts:5381": [
      [0, 0, 0, "Do not use any type assertions.", "0"],
      [0, 0, 0, "Do not use any type assertions.", "1"],
      [0, 0, 0, "Do not use any type assertions.", "2"],
      [0, 0, 0, "Do not use any type assertions.", "3"],
      [0, 0, 0, "Do not use any type assertions.", "4"],
      [0, 0, 0, "Do not use any type assertions.", "5"],
      [0, 0, 0, "Do not use any type assertions.", "6"],
      [0, 0, 0, "Do not use any type assertions.", "7"],
      [0, 0, 0, "Do not use any type assertions.", "8"],
      [0, 0, 0, "Do not use any type assertions.", "9"],
      [0, 0, 0, "Do not use any type assertions.", "10"],
      [0, 0, 0, "Do not use any type assertions.", "11"],
      [0, 0, 0, "Do not use any type assertions.", "12"],
      [0, 0, 0, "Do not use any type assertions.", "13"],
      [0, 0, 0, "Unexpected any. Specify a different type.", "14"],
      [0, 0, 0, "Unexpected any. Specify a different type.", "15"],
      [0, 0, 0, "Unexpected any. Specify a different type.", "16"],
      [0, 0, 0, "Unexpected any. Specify a different type.", "17"]
    ],
    "public/app/store/configureStore.ts:5381": [
      [0, 0, 0, "Unexpected any. Specify a different type.", "0"]
    ],
    "public/app/store/store.ts:5381": [
      [0, 0, 0, "Do not use any type assertions.", "0"],
      [0, 0, 0, "Unexpected any. Specify a different type.", "1"]
    ],
    "public/app/types/acl.ts:5381": [
      [0, 0, 0, "Do not re-export imported variable (\`OrgRole\`)", "0"]
    ],
    "public/app/types/alerting.ts:5381": [
      [0, 0, 0, "Unexpected any. Specify a different type.", "0"],
      [0, 0, 0, "Unexpected any. Specify a different type.", "1"],
      [0, 0, 0, "Unexpected any. Specify a different type.", "2"],
      [0, 0, 0, "Unexpected any. Specify a different type.", "3"],
      [0, 0, 0, "Unexpected any. Specify a different type.", "4"]
    ],
    "public/app/types/dashboard.ts:5381": [
      [0, 0, 0, "Unexpected any. Specify a different type.", "0"]
    ],
    "public/app/types/events.ts:5381": [
      [0, 0, 0, "Unexpected any. Specify a different type.", "0"],
      [0, 0, 0, "Unexpected any. Specify a different type.", "1"],
      [0, 0, 0, "Unexpected any. Specify a different type.", "2"],
      [0, 0, 0, "Unexpected any. Specify a different type.", "3"],
      [0, 0, 0, "Unexpected any. Specify a different type.", "4"],
      [0, 0, 0, "Unexpected any. Specify a different type.", "5"],
      [0, 0, 0, "Unexpected any. Specify a different type.", "6"],
      [0, 0, 0, "Unexpected any. Specify a different type.", "7"],
      [0, 0, 0, "Unexpected any. Specify a different type.", "8"]
    ],
    "public/app/types/index.ts:5381": [
      [0, 0, 0, "Do not re-export imported variable (\`CoreEvents\`)", "0"],
      [0, 0, 0, "Do not use export all (\`export * from ...\`)", "1"],
      [0, 0, 0, "Do not use export all (\`export * from ...\`)", "2"],
      [0, 0, 0, "Do not use export all (\`export * from ...\`)", "3"],
      [0, 0, 0, "Do not use export all (\`export * from ...\`)", "4"],
      [0, 0, 0, "Do not use export all (\`export * from ...\`)", "5"],
      [0, 0, 0, "Do not use export all (\`export * from ...\`)", "6"],
      [0, 0, 0, "Do not use export all (\`export * from ...\`)", "7"],
      [0, 0, 0, "Do not use export all (\`export * from ...\`)", "8"],
      [0, 0, 0, "Do not use export all (\`export * from ...\`)", "9"],
      [0, 0, 0, "Do not use export all (\`export * from ...\`)", "10"],
      [0, 0, 0, "Do not use export all (\`export * from ...\`)", "11"],
      [0, 0, 0, "Do not use export all (\`export * from ...\`)", "12"],
      [0, 0, 0, "Do not use export all (\`export * from ...\`)", "13"],
      [0, 0, 0, "Do not use export all (\`export * from ...\`)", "14"],
      [0, 0, 0, "Do not use export all (\`export * from ...\`)", "15"],
      [0, 0, 0, "Do not use export all (\`export * from ...\`)", "16"],
      [0, 0, 0, "Do not use export all (\`export * from ...\`)", "17"],
      [0, 0, 0, "Do not use export all (\`export * from ...\`)", "18"],
      [0, 0, 0, "Do not use export all (\`export * from ...\`)", "19"],
      [0, 0, 0, "Do not use export all (\`export * from ...\`)", "20"]
    ],
    "public/app/types/jquery/jquery.d.ts:5381": [
      [0, 0, 0, "Unexpected any. Specify a different type.", "0"],
      [0, 0, 0, "Unexpected any. Specify a different type.", "1"],
      [0, 0, 0, "Unexpected any. Specify a different type.", "2"],
      [0, 0, 0, "Unexpected any. Specify a different type.", "3"],
      [0, 0, 0, "Unexpected any. Specify a different type.", "4"],
      [0, 0, 0, "Unexpected any. Specify a different type.", "5"],
      [0, 0, 0, "Unexpected any. Specify a different type.", "6"],
      [0, 0, 0, "Unexpected any. Specify a different type.", "7"]
    ],
    "public/app/types/store.ts:5381": [
      [0, 0, 0, "Do not use any type assertions.", "0"],
      [0, 0, 0, "Unexpected any. Specify a different type.", "1"]
    ],
    "public/app/types/unified-alerting-dto.ts:5381": [
      [0, 0, 0, "Do not use any type assertions.", "0"]
    ],
    "public/swagger/SwaggerPage.tsx:5381": [
      [0, 0, 0, "Unexpected any. Specify a different type.", "0"]
    ],
    "public/swagger/index.tsx:5381": [
      [0, 0, 0, "Do not use any type assertions.", "0"],
      [0, 0, 0, "Do not use any type assertions.", "1"]
    ],
    "public/swagger/plugins.tsx:5381": [
      [0, 0, 0, "Unexpected any. Specify a different type.", "0"],
      [0, 0, 0, "Unexpected any. Specify a different type.", "1"]
    ],
    "public/test/core/redux/reduxTester.ts:5381": [
      [0, 0, 0, "Unexpected any. Specify a different type.", "0"],
      [0, 0, 0, "Unexpected any. Specify a different type.", "1"],
      [0, 0, 0, "Unexpected any. Specify a different type.", "2"],
      [0, 0, 0, "Unexpected any. Specify a different type.", "3"]
    ],
    "public/test/core/thunk/thunkTester.ts:5381": [
      [0, 0, 0, "Unexpected any. Specify a different type.", "0"],
      [0, 0, 0, "Unexpected any. Specify a different type.", "1"],
      [0, 0, 0, "Unexpected any. Specify a different type.", "2"],
      [0, 0, 0, "Unexpected any. Specify a different type.", "3"],
      [0, 0, 0, "Unexpected any. Specify a different type.", "4"],
      [0, 0, 0, "Unexpected any. Specify a different type.", "5"]
    ],
    "public/test/global-jquery-shim.ts:5381": [
      [0, 0, 0, "Unexpected any. Specify a different type.", "0"]
    ],
    "public/test/helpers/getDashboardModel.ts:5381": [
      [0, 0, 0, "Unexpected any. Specify a different type.", "0"]
    ],
    "public/test/helpers/initTemplateSrv.ts:5381": [
      [0, 0, 0, "Unexpected any. Specify a different type.", "0"]
    ],
    "public/test/jest-setup.ts:5381": [
      [0, 0, 0, "Unexpected any. Specify a different type.", "0"]
    ],
    "public/test/specs/helpers.ts:5381": [
      [0, 0, 0, "Unexpected any. Specify a different type.", "0"],
      [0, 0, 0, "Unexpected any. Specify a different type.", "1"],
      [0, 0, 0, "Unexpected any. Specify a different type.", "2"],
      [0, 0, 0, "Unexpected any. Specify a different type.", "3"],
      [0, 0, 0, "Unexpected any. Specify a different type.", "4"]
    ]
  }`
};

exports[`no undocumented stories`] = {
  value: `{
    "packages/grafana-ui/src/components/ButtonCascader/ButtonCascader.story.tsx:5381": [
      [0, 0, 0, "No undocumented stories are allowed, please add an .mdx file with some documentation", "5381"]
    ],
    "packages/grafana-ui/src/components/DateTimePickers/RelativeTimeRangePicker/RelativeTimeRangePicker.story.tsx:5381": [
      [0, 0, 0, "No undocumented stories are allowed, please add an .mdx file with some documentation", "5381"]
    ],
    "packages/grafana-ui/src/components/DateTimePickers/TimeOfDayPicker.story.tsx:5381": [
      [0, 0, 0, "No undocumented stories are allowed, please add an .mdx file with some documentation", "5381"]
    ],
    "packages/grafana-ui/src/components/DateTimePickers/TimeRangePicker.story.tsx:5381": [
      [0, 0, 0, "No undocumented stories are allowed, please add an .mdx file with some documentation", "5381"]
    ],
    "packages/grafana-ui/src/components/DateTimePickers/TimeZonePicker.story.tsx:5381": [
      [0, 0, 0, "No undocumented stories are allowed, please add an .mdx file with some documentation", "5381"]
    ],
    "packages/grafana-ui/src/components/DateTimePickers/WeekStartPicker.story.tsx:5381": [
      [0, 0, 0, "No undocumented stories are allowed, please add an .mdx file with some documentation", "5381"]
    ],
    "packages/grafana-ui/src/components/PageLayout/PageToolbar.story.tsx:5381": [
      [0, 0, 0, "No undocumented stories are allowed, please add an .mdx file with some documentation", "5381"]
    ],
    "packages/grafana-ui/src/components/QueryField/QueryField.story.tsx:5381": [
      [0, 0, 0, "No undocumented stories are allowed, please add an .mdx file with some documentation", "5381"]
    ],
    "packages/grafana-ui/src/components/SecretTextArea/SecretTextArea.story.tsx:5381": [
      [0, 0, 0, "No undocumented stories are allowed, please add an .mdx file with some documentation", "5381"]
    ],
    "packages/grafana-ui/src/components/Segment/Segment.story.tsx:5381": [
      [0, 0, 0, "No undocumented stories are allowed, please add an .mdx file with some documentation", "5381"]
    ],
    "packages/grafana-ui/src/components/Segment/SegmentAsync.story.tsx:5381": [
      [0, 0, 0, "No undocumented stories are allowed, please add an .mdx file with some documentation", "5381"]
    ],
    "packages/grafana-ui/src/components/Segment/SegmentInput.story.tsx:5381": [
      [0, 0, 0, "No undocumented stories are allowed, please add an .mdx file with some documentation", "5381"]
    ],
    "packages/grafana-ui/src/components/Slider/RangeSlider.story.tsx:5381": [
      [0, 0, 0, "No undocumented stories are allowed, please add an .mdx file with some documentation", "5381"]
    ],
    "packages/grafana-ui/src/components/Slider/Slider.story.tsx:5381": [
      [0, 0, 0, "No undocumented stories are allowed, please add an .mdx file with some documentation", "5381"]
    ],
    "packages/grafana-ui/src/components/StatsPicker/StatsPicker.story.tsx:5381": [
      [0, 0, 0, "No undocumented stories are allowed, please add an .mdx file with some documentation", "5381"]
    ],
    "packages/grafana-ui/src/components/ThemeDemos/ThemeDemo.story.tsx:5381": [
      [0, 0, 0, "No undocumented stories are allowed, please add an .mdx file with some documentation", "5381"]
    ],
    "packages/grafana-ui/src/components/UnitPicker/UnitPicker.story.tsx:5381": [
      [0, 0, 0, "No undocumented stories are allowed, please add an .mdx file with some documentation", "5381"]
    ],
    "packages/grafana-ui/src/components/VizLayout/VizLayout.story.tsx:5381": [
      [0, 0, 0, "No undocumented stories are allowed, please add an .mdx file with some documentation", "5381"]
    ],
    "packages/grafana-ui/src/components/VizLegend/VizLegend.story.tsx:5381": [
      [0, 0, 0, "No undocumented stories are allowed, please add an .mdx file with some documentation", "5381"]
    ],
    "packages/grafana-ui/src/components/VizTooltip/SeriesTable.story.tsx:5381": [
      [0, 0, 0, "No undocumented stories are allowed, please add an .mdx file with some documentation", "5381"]
    ]
  }`
};

exports[`no gf-form usage`] = {
  value: `{
    "packages/grafana-prometheus/src/components/PromExploreExtraField.tsx:5381": [
      [0, 0, 0, "gf-form usage has been deprecated. Use a component from @grafana/ui or custom CSS instead.", "5381"],
      [0, 0, 0, "gf-form usage has been deprecated. Use a component from @grafana/ui or custom CSS instead.", "5381"],
      [0, 0, 0, "gf-form usage has been deprecated. Use a component from @grafana/ui or custom CSS instead.", "5381"],
      [0, 0, 0, "gf-form usage has been deprecated. Use a component from @grafana/ui or custom CSS instead.", "5381"]
    ],
    "packages/grafana-prometheus/src/components/PromQueryField.tsx:5381": [
      [0, 0, 0, "gf-form usage has been deprecated. Use a component from @grafana/ui or custom CSS instead.", "5381"],
      [0, 0, 0, "gf-form usage has been deprecated. Use a component from @grafana/ui or custom CSS instead.", "5381"],
      [0, 0, 0, "gf-form usage has been deprecated. Use a component from @grafana/ui or custom CSS instead.", "5381"],
      [0, 0, 0, "gf-form usage has been deprecated. Use a component from @grafana/ui or custom CSS instead.", "5381"]
    ],
    "packages/grafana-prometheus/src/configuration/AlertingSettingsOverhaul.tsx:5381": [
      [0, 0, 0, "gf-form usage has been deprecated. Use a component from @grafana/ui or custom CSS instead.", "5381"],
      [0, 0, 0, "gf-form usage has been deprecated. Use a component from @grafana/ui or custom CSS instead.", "5381"],
      [0, 0, 0, "gf-form usage has been deprecated. Use a component from @grafana/ui or custom CSS instead.", "5381"]
    ],
    "packages/grafana-prometheus/src/configuration/ExemplarSetting.tsx:5381": [
      [0, 0, 0, "gf-form usage has been deprecated. Use a component from @grafana/ui or custom CSS instead.", "5381"]
    ],
    "packages/grafana-prometheus/src/configuration/PromSettings.tsx:5381": [
      [0, 0, 0, "gf-form usage has been deprecated. Use a component from @grafana/ui or custom CSS instead.", "5381"],
      [0, 0, 0, "gf-form usage has been deprecated. Use a component from @grafana/ui or custom CSS instead.", "5381"],
      [0, 0, 0, "gf-form usage has been deprecated. Use a component from @grafana/ui or custom CSS instead.", "5381"],
      [0, 0, 0, "gf-form usage has been deprecated. Use a component from @grafana/ui or custom CSS instead.", "5381"],
      [0, 0, 0, "gf-form usage has been deprecated. Use a component from @grafana/ui or custom CSS instead.", "5381"],
      [0, 0, 0, "gf-form usage has been deprecated. Use a component from @grafana/ui or custom CSS instead.", "5381"],
      [0, 0, 0, "gf-form usage has been deprecated. Use a component from @grafana/ui or custom CSS instead.", "5381"],
      [0, 0, 0, "gf-form usage has been deprecated. Use a component from @grafana/ui or custom CSS instead.", "5381"],
      [0, 0, 0, "gf-form usage has been deprecated. Use a component from @grafana/ui or custom CSS instead.", "5381"],
      [0, 0, 0, "gf-form usage has been deprecated. Use a component from @grafana/ui or custom CSS instead.", "5381"],
      [0, 0, 0, "gf-form usage has been deprecated. Use a component from @grafana/ui or custom CSS instead.", "5381"],
      [0, 0, 0, "gf-form usage has been deprecated. Use a component from @grafana/ui or custom CSS instead.", "5381"],
      [0, 0, 0, "gf-form usage has been deprecated. Use a component from @grafana/ui or custom CSS instead.", "5381"],
      [0, 0, 0, "gf-form usage has been deprecated. Use a component from @grafana/ui or custom CSS instead.", "5381"],
      [0, 0, 0, "gf-form usage has been deprecated. Use a component from @grafana/ui or custom CSS instead.", "5381"],
      [0, 0, 0, "gf-form usage has been deprecated. Use a component from @grafana/ui or custom CSS instead.", "5381"],
      [0, 0, 0, "gf-form usage has been deprecated. Use a component from @grafana/ui or custom CSS instead.", "5381"],
      [0, 0, 0, "gf-form usage has been deprecated. Use a component from @grafana/ui or custom CSS instead.", "5381"],
      [0, 0, 0, "gf-form usage has been deprecated. Use a component from @grafana/ui or custom CSS instead.", "5381"],
      [0, 0, 0, "gf-form usage has been deprecated. Use a component from @grafana/ui or custom CSS instead.", "5381"],
      [0, 0, 0, "gf-form usage has been deprecated. Use a component from @grafana/ui or custom CSS instead.", "5381"],
      [0, 0, 0, "gf-form usage has been deprecated. Use a component from @grafana/ui or custom CSS instead.", "5381"],
      [0, 0, 0, "gf-form usage has been deprecated. Use a component from @grafana/ui or custom CSS instead.", "5381"],
      [0, 0, 0, "gf-form usage has been deprecated. Use a component from @grafana/ui or custom CSS instead.", "5381"],
      [0, 0, 0, "gf-form usage has been deprecated. Use a component from @grafana/ui or custom CSS instead.", "5381"],
      [0, 0, 0, "gf-form usage has been deprecated. Use a component from @grafana/ui or custom CSS instead.", "5381"],
      [0, 0, 0, "gf-form usage has been deprecated. Use a component from @grafana/ui or custom CSS instead.", "5381"]
    ],
    "packages/grafana-prometheus/src/querybuilder/components/PromQueryCodeEditor.tsx:5381": [
      [0, 0, 0, "gf-form usage has been deprecated. Use a component from @grafana/ui or custom CSS instead.", "5381"]
    ],
    "packages/grafana-ui/src/components/DataSourceSettings/AlertingSettings.tsx:5381": [
      [0, 0, 0, "gf-form usage has been deprecated. Use a component from @grafana/ui or custom CSS instead.", "5381"],
      [0, 0, 0, "gf-form usage has been deprecated. Use a component from @grafana/ui or custom CSS instead.", "5381"],
      [0, 0, 0, "gf-form usage has been deprecated. Use a component from @grafana/ui or custom CSS instead.", "5381"]
    ],
    "packages/grafana-ui/src/components/DataSourceSettings/CustomHeadersSettings.tsx:5381": [
      [0, 0, 0, "gf-form usage has been deprecated. Use a component from @grafana/ui or custom CSS instead.", "5381"],
      [0, 0, 0, "gf-form usage has been deprecated. Use a component from @grafana/ui or custom CSS instead.", "5381"],
      [0, 0, 0, "gf-form usage has been deprecated. Use a component from @grafana/ui or custom CSS instead.", "5381"]
    ],
    "packages/grafana-ui/src/components/DataSourceSettings/SecureSocksProxySettings.tsx:5381": [
      [0, 0, 0, "gf-form usage has been deprecated. Use a component from @grafana/ui or custom CSS instead.", "5381"],
      [0, 0, 0, "gf-form usage has been deprecated. Use a component from @grafana/ui or custom CSS instead.", "5381"],
      [0, 0, 0, "gf-form usage has been deprecated. Use a component from @grafana/ui or custom CSS instead.", "5381"]
    ],
    "packages/grafana-ui/src/components/DataSourceSettings/TLSAuthSettings.tsx:5381": [
      [0, 0, 0, "gf-form usage has been deprecated. Use a component from @grafana/ui or custom CSS instead.", "5381"],
      [0, 0, 0, "gf-form usage has been deprecated. Use a component from @grafana/ui or custom CSS instead.", "5381"],
      [0, 0, 0, "gf-form usage has been deprecated. Use a component from @grafana/ui or custom CSS instead.", "5381"]
    ],
    "packages/grafana-ui/src/components/FormField/FormField.tsx:5381": [
      [0, 0, 0, "gf-form usage has been deprecated. Use a component from @grafana/ui or custom CSS instead.", "5381"]
    ],
    "packages/grafana-ui/src/components/FormLabel/FormLabel.tsx:5381": [
      [0, 0, 0, "gf-form usage has been deprecated. Use a component from @grafana/ui or custom CSS instead.", "5381"],
      [0, 0, 0, "gf-form usage has been deprecated. Use a component from @grafana/ui or custom CSS instead.", "5381"],
      [0, 0, 0, "gf-form usage has been deprecated. Use a component from @grafana/ui or custom CSS instead.", "5381"]
    ],
    "packages/grafana-ui/src/components/Forms/Legacy/Input/Input.tsx:5381": [
      [0, 0, 0, "gf-form usage has been deprecated. Use a component from @grafana/ui or custom CSS instead.", "5381"]
    ],
    "packages/grafana-ui/src/components/Forms/Legacy/Select/NoOptionsMessage.tsx:5381": [
      [0, 0, 0, "gf-form usage has been deprecated. Use a component from @grafana/ui or custom CSS instead.", "5381"],
      [0, 0, 0, "gf-form usage has been deprecated. Use a component from @grafana/ui or custom CSS instead.", "5381"]
    ],
    "packages/grafana-ui/src/components/Forms/Legacy/Select/Select.tsx:5381": [
      [0, 0, 0, "gf-form usage has been deprecated. Use a component from @grafana/ui or custom CSS instead.", "5381"],
      [0, 0, 0, "gf-form usage has been deprecated. Use a component from @grafana/ui or custom CSS instead.", "5381"],
      [0, 0, 0, "gf-form usage has been deprecated. Use a component from @grafana/ui or custom CSS instead.", "5381"],
      [0, 0, 0, "gf-form usage has been deprecated. Use a component from @grafana/ui or custom CSS instead.", "5381"],
      [0, 0, 0, "gf-form usage has been deprecated. Use a component from @grafana/ui or custom CSS instead.", "5381"],
      [0, 0, 0, "gf-form usage has been deprecated. Use a component from @grafana/ui or custom CSS instead.", "5381"]
    ],
    "packages/grafana-ui/src/components/Forms/Legacy/Select/SelectOption.tsx:5381": [
      [0, 0, 0, "gf-form usage has been deprecated. Use a component from @grafana/ui or custom CSS instead.", "5381"],
      [0, 0, 0, "gf-form usage has been deprecated. Use a component from @grafana/ui or custom CSS instead.", "5381"],
      [0, 0, 0, "gf-form usage has been deprecated. Use a component from @grafana/ui or custom CSS instead.", "5381"],
      [0, 0, 0, "gf-form usage has been deprecated. Use a component from @grafana/ui or custom CSS instead.", "5381"]
    ],
    "packages/grafana-ui/src/components/Forms/Legacy/Switch/Switch.tsx:5381": [
      [0, 0, 0, "gf-form usage has been deprecated. Use a component from @grafana/ui or custom CSS instead.", "5381"],
      [0, 0, 0, "gf-form usage has been deprecated. Use a component from @grafana/ui or custom CSS instead.", "5381"],
      [0, 0, 0, "gf-form usage has been deprecated. Use a component from @grafana/ui or custom CSS instead.", "5381"]
    ],
    "packages/grafana-ui/src/components/SecretFormField/SecretFormField.tsx:5381": [
      [0, 0, 0, "gf-form usage has been deprecated. Use a component from @grafana/ui or custom CSS instead.", "5381"],
      [0, 0, 0, "gf-form usage has been deprecated. Use a component from @grafana/ui or custom CSS instead.", "5381"]
    ],
    "packages/grafana-ui/src/components/Segment/Segment.story.tsx:5381": [
      [0, 0, 0, "gf-form usage has been deprecated. Use a component from @grafana/ui or custom CSS instead.", "5381"],
      [0, 0, 0, "gf-form usage has been deprecated. Use a component from @grafana/ui or custom CSS instead.", "5381"]
    ],
    "packages/grafana-ui/src/components/Segment/SegmentAsync.story.tsx:5381": [
      [0, 0, 0, "gf-form usage has been deprecated. Use a component from @grafana/ui or custom CSS instead.", "5381"],
      [0, 0, 0, "gf-form usage has been deprecated. Use a component from @grafana/ui or custom CSS instead.", "5381"]
    ],
    "packages/grafana-ui/src/components/Segment/SegmentInput.story.tsx:5381": [
      [0, 0, 0, "gf-form usage has been deprecated. Use a component from @grafana/ui or custom CSS instead.", "5381"]
    ],
    "packages/grafana-ui/src/components/Segment/SegmentInput.tsx:5381": [
      [0, 0, 0, "gf-form usage has been deprecated. Use a component from @grafana/ui or custom CSS instead.", "5381"],
      [0, 0, 0, "gf-form usage has been deprecated. Use a component from @grafana/ui or custom CSS instead.", "5381"]
    ],
    "public/app/core/components/AccessControl/PermissionList.tsx:5381": [
      [0, 0, 0, "gf-form usage has been deprecated. Use a component from @grafana/ui or custom CSS instead.", "5381"]
    ],
    "public/app/features/admin/UserLdapSyncInfo.tsx:5381": [
      [0, 0, 0, "gf-form usage has been deprecated. Use a component from @grafana/ui or custom CSS instead.", "5381"],
      [0, 0, 0, "gf-form usage has been deprecated. Use a component from @grafana/ui or custom CSS instead.", "5381"],
      [0, 0, 0, "gf-form usage has been deprecated. Use a component from @grafana/ui or custom CSS instead.", "5381"]
    ],
    "public/app/features/annotations/partials/event_editor.html:5381": [
      [0, 0, 0, "gf-form usage has been deprecated. Use a component from @grafana/ui or custom CSS instead.", "5381"],
      [0, 0, 0, "gf-form usage has been deprecated. Use a component from @grafana/ui or custom CSS instead.", "5381"],
      [0, 0, 0, "gf-form usage has been deprecated. Use a component from @grafana/ui or custom CSS instead.", "5381"],
      [0, 0, 0, "gf-form usage has been deprecated. Use a component from @grafana/ui or custom CSS instead.", "5381"],
      [0, 0, 0, "gf-form usage has been deprecated. Use a component from @grafana/ui or custom CSS instead.", "5381"],
      [0, 0, 0, "gf-form usage has been deprecated. Use a component from @grafana/ui or custom CSS instead.", "5381"],
      [0, 0, 0, "gf-form usage has been deprecated. Use a component from @grafana/ui or custom CSS instead.", "5381"]
    ],
    "public/app/features/dashboard-scene/sharing/ShareLinkTab.tsx:5381": [
      [0, 0, 0, "gf-form usage has been deprecated. Use a component from @grafana/ui or custom CSS instead.", "5381"]
    ],
    "public/app/features/dashboard/components/SubMenu/AnnotationPicker.tsx:5381": [
      [0, 0, 0, "gf-form usage has been deprecated. Use a component from @grafana/ui or custom CSS instead.", "5381"],
      [0, 0, 0, "gf-form usage has been deprecated. Use a component from @grafana/ui or custom CSS instead.", "5381"]
    ],
    "public/app/features/dashboard/components/SubMenu/SubMenuItems.tsx:5381": [
      [0, 0, 0, "gf-form usage has been deprecated. Use a component from @grafana/ui or custom CSS instead.", "5381"]
    ],
    "public/app/features/datasources/components/BasicSettings.tsx:5381": [
      [0, 0, 0, "gf-form usage has been deprecated. Use a component from @grafana/ui or custom CSS instead.", "5381"],
      [0, 0, 0, "gf-form usage has been deprecated. Use a component from @grafana/ui or custom CSS instead.", "5381"],
      [0, 0, 0, "gf-form usage has been deprecated. Use a component from @grafana/ui or custom CSS instead.", "5381"]
    ],
    "public/app/features/datasources/components/ButtonRow.tsx:5381": [
      [0, 0, 0, "gf-form usage has been deprecated. Use a component from @grafana/ui or custom CSS instead.", "5381"]
    ],
    "public/app/features/datasources/components/DataSourceLoadError.tsx:5381": [
      [0, 0, 0, "gf-form usage has been deprecated. Use a component from @grafana/ui or custom CSS instead.", "5381"]
    ],
    "public/app/features/datasources/components/DataSourcePluginState.tsx:5381": [
      [0, 0, 0, "gf-form usage has been deprecated. Use a component from @grafana/ui or custom CSS instead.", "5381"],
      [0, 0, 0, "gf-form usage has been deprecated. Use a component from @grafana/ui or custom CSS instead.", "5381"],
      [0, 0, 0, "gf-form usage has been deprecated. Use a component from @grafana/ui or custom CSS instead.", "5381"],
      [0, 0, 0, "gf-form usage has been deprecated. Use a component from @grafana/ui or custom CSS instead.", "5381"]
    ],
    "public/app/features/datasources/components/DataSourceTestingStatus.tsx:5381": [
      [0, 0, 0, "gf-form usage has been deprecated. Use a component from @grafana/ui or custom CSS instead.", "5381"]
    ],
    "public/app/features/query/components/QueryEditorRow.tsx:5381": [
      [0, 0, 0, "gf-form usage has been deprecated. Use a component from @grafana/ui or custom CSS instead.", "5381"]
    ],
    "public/app/features/variables/adhoc/picker/AdHocFilter.tsx:5381": [
      [0, 0, 0, "gf-form usage has been deprecated. Use a component from @grafana/ui or custom CSS instead.", "5381"]
    ],
    "public/app/features/variables/adhoc/picker/AdHocFilterKey.tsx:5381": [
      [0, 0, 0, "gf-form usage has been deprecated. Use a component from @grafana/ui or custom CSS instead.", "5381"],
      [0, 0, 0, "gf-form usage has been deprecated. Use a component from @grafana/ui or custom CSS instead.", "5381"],
      [0, 0, 0, "gf-form usage has been deprecated. Use a component from @grafana/ui or custom CSS instead.", "5381"]
    ],
    "public/app/features/variables/adhoc/picker/AdHocFilterRenderer.tsx:5381": [
      [0, 0, 0, "gf-form usage has been deprecated. Use a component from @grafana/ui or custom CSS instead.", "5381"]
    ],
    "public/app/features/variables/adhoc/picker/AdHocFilterValue.tsx:5381": [
      [0, 0, 0, "gf-form usage has been deprecated. Use a component from @grafana/ui or custom CSS instead.", "5381"]
    ],
    "public/app/features/variables/adhoc/picker/ConditionSegment.tsx:5381": [
      [0, 0, 0, "gf-form usage has been deprecated. Use a component from @grafana/ui or custom CSS instead.", "5381"],
      [0, 0, 0, "gf-form usage has been deprecated. Use a component from @grafana/ui or custom CSS instead.", "5381"]
    ],
    "public/app/features/variables/pickers/PickerRenderer.tsx:5381": [
      [0, 0, 0, "gf-form usage has been deprecated. Use a component from @grafana/ui or custom CSS instead.", "5381"],
      [0, 0, 0, "gf-form usage has been deprecated. Use a component from @grafana/ui or custom CSS instead.", "5381"],
      [0, 0, 0, "gf-form usage has been deprecated. Use a component from @grafana/ui or custom CSS instead.", "5381"],
      [0, 0, 0, "gf-form usage has been deprecated. Use a component from @grafana/ui or custom CSS instead.", "5381"]
    ],
    "public/app/features/variables/pickers/shared/VariableInput.tsx:5381": [
      [0, 0, 0, "gf-form usage has been deprecated. Use a component from @grafana/ui or custom CSS instead.", "5381"]
    ],
    "public/app/partials/confirm_modal.html:5381": [
      [0, 0, 0, "gf-form usage has been deprecated. Use a component from @grafana/ui or custom CSS instead.", "5381"]
    ],
    "public/app/partials/reset_password.html:5381": [
      [0, 0, 0, "gf-form usage has been deprecated. Use a component from @grafana/ui or custom CSS instead.", "5381"],
      [0, 0, 0, "gf-form usage has been deprecated. Use a component from @grafana/ui or custom CSS instead.", "5381"],
      [0, 0, 0, "gf-form usage has been deprecated. Use a component from @grafana/ui or custom CSS instead.", "5381"],
      [0, 0, 0, "gf-form usage has been deprecated. Use a component from @grafana/ui or custom CSS instead.", "5381"],
      [0, 0, 0, "gf-form usage has been deprecated. Use a component from @grafana/ui or custom CSS instead.", "5381"],
      [0, 0, 0, "gf-form usage has been deprecated. Use a component from @grafana/ui or custom CSS instead.", "5381"],
      [0, 0, 0, "gf-form usage has been deprecated. Use a component from @grafana/ui or custom CSS instead.", "5381"],
      [0, 0, 0, "gf-form usage has been deprecated. Use a component from @grafana/ui or custom CSS instead.", "5381"],
      [0, 0, 0, "gf-form usage has been deprecated. Use a component from @grafana/ui or custom CSS instead.", "5381"],
      [0, 0, 0, "gf-form usage has been deprecated. Use a component from @grafana/ui or custom CSS instead.", "5381"],
      [0, 0, 0, "gf-form usage has been deprecated. Use a component from @grafana/ui or custom CSS instead.", "5381"],
      [0, 0, 0, "gf-form usage has been deprecated. Use a component from @grafana/ui or custom CSS instead.", "5381"],
      [0, 0, 0, "gf-form usage has been deprecated. Use a component from @grafana/ui or custom CSS instead.", "5381"]
    ],
    "public/app/partials/signup_invited.html:5381": [
      [0, 0, 0, "gf-form usage has been deprecated. Use a component from @grafana/ui or custom CSS instead.", "5381"],
      [0, 0, 0, "gf-form usage has been deprecated. Use a component from @grafana/ui or custom CSS instead.", "5381"],
      [0, 0, 0, "gf-form usage has been deprecated. Use a component from @grafana/ui or custom CSS instead.", "5381"],
      [0, 0, 0, "gf-form usage has been deprecated. Use a component from @grafana/ui or custom CSS instead.", "5381"],
      [0, 0, 0, "gf-form usage has been deprecated. Use a component from @grafana/ui or custom CSS instead.", "5381"],
      [0, 0, 0, "gf-form usage has been deprecated. Use a component from @grafana/ui or custom CSS instead.", "5381"],
      [0, 0, 0, "gf-form usage has been deprecated. Use a component from @grafana/ui or custom CSS instead.", "5381"],
      [0, 0, 0, "gf-form usage has been deprecated. Use a component from @grafana/ui or custom CSS instead.", "5381"],
      [0, 0, 0, "gf-form usage has been deprecated. Use a component from @grafana/ui or custom CSS instead.", "5381"],
      [0, 0, 0, "gf-form usage has been deprecated. Use a component from @grafana/ui or custom CSS instead.", "5381"],
      [0, 0, 0, "gf-form usage has been deprecated. Use a component from @grafana/ui or custom CSS instead.", "5381"],
      [0, 0, 0, "gf-form usage has been deprecated. Use a component from @grafana/ui or custom CSS instead.", "5381"],
      [0, 0, 0, "gf-form usage has been deprecated. Use a component from @grafana/ui or custom CSS instead.", "5381"],
      [0, 0, 0, "gf-form usage has been deprecated. Use a component from @grafana/ui or custom CSS instead.", "5381"]
    ],
    "public/app/plugins/datasource/cloudwatch/components/ConfigEditor/XrayLinkConfig.tsx:5381": [
      [0, 0, 0, "gf-form usage has been deprecated. Use a component from @grafana/ui or custom CSS instead.", "5381"]
    ],
    "public/app/plugins/datasource/cloudwatch/components/shared/LogGroups/LegacyLogGroupNamesSelection.tsx:5381": [
      [0, 0, 0, "gf-form usage has been deprecated. Use a component from @grafana/ui or custom CSS instead.", "5381"],
      [0, 0, 0, "gf-form usage has been deprecated. Use a component from @grafana/ui or custom CSS instead.", "5381"]
    ],
    "public/app/plugins/datasource/elasticsearch/configuration/DataLinks.tsx:5381": [
      [0, 0, 0, "gf-form usage has been deprecated. Use a component from @grafana/ui or custom CSS instead.", "5381"]
    ],
    "public/app/plugins/datasource/influxdb/components/editor/annotation/AnnotationEditor.tsx:5381": [
      [0, 0, 0, "gf-form usage has been deprecated. Use a component from @grafana/ui or custom CSS instead.", "5381"]
    ],
    "public/app/plugins/datasource/influxdb/components/editor/query/QueryEditor.tsx:5381": [
      [0, 0, 0, "gf-form usage has been deprecated. Use a component from @grafana/ui or custom CSS instead.", "5381"]
    ],
    "public/app/plugins/datasource/influxdb/components/editor/query/flux/FluxQueryEditor.tsx:5381": [
      [0, 0, 0, "gf-form usage has been deprecated. Use a component from @grafana/ui or custom CSS instead.", "5381"],
      [0, 0, 0, "gf-form usage has been deprecated. Use a component from @grafana/ui or custom CSS instead.", "5381"],
      [0, 0, 0, "gf-form usage has been deprecated. Use a component from @grafana/ui or custom CSS instead.", "5381"],
      [0, 0, 0, "gf-form usage has been deprecated. Use a component from @grafana/ui or custom CSS instead.", "5381"],
      [0, 0, 0, "gf-form usage has been deprecated. Use a component from @grafana/ui or custom CSS instead.", "5381"]
    ],
    "public/app/plugins/datasource/influxdb/components/editor/query/fsql/FSQLEditor.tsx:5381": [
      [0, 0, 0, "gf-form usage has been deprecated. Use a component from @grafana/ui or custom CSS instead.", "5381"],
      [0, 0, 0, "gf-form usage has been deprecated. Use a component from @grafana/ui or custom CSS instead.", "5381"],
      [0, 0, 0, "gf-form usage has been deprecated. Use a component from @grafana/ui or custom CSS instead.", "5381"],
      [0, 0, 0, "gf-form usage has been deprecated. Use a component from @grafana/ui or custom CSS instead.", "5381"],
      [0, 0, 0, "gf-form usage has been deprecated. Use a component from @grafana/ui or custom CSS instead.", "5381"]
    ],
    "public/app/plugins/datasource/influxdb/components/editor/query/influxql/visual/PartListSection.tsx:5381": [
      [0, 0, 0, "gf-form usage has been deprecated. Use a component from @grafana/ui or custom CSS instead.", "5381"],
      [0, 0, 0, "gf-form usage has been deprecated. Use a component from @grafana/ui or custom CSS instead.", "5381"],
      [0, 0, 0, "gf-form usage has been deprecated. Use a component from @grafana/ui or custom CSS instead.", "5381"]
    ],
    "public/app/plugins/datasource/influxdb/components/editor/query/influxql/visual/TagsSection.tsx:5381": [
      [0, 0, 0, "gf-form usage has been deprecated. Use a component from @grafana/ui or custom CSS instead.", "5381"]
    ],
    "public/app/plugins/datasource/loki/components/LokiQueryField.tsx:5381": [
      [0, 0, 0, "gf-form usage has been deprecated. Use a component from @grafana/ui or custom CSS instead.", "5381"],
      [0, 0, 0, "gf-form usage has been deprecated. Use a component from @grafana/ui or custom CSS instead.", "5381"],
      [0, 0, 0, "gf-form usage has been deprecated. Use a component from @grafana/ui or custom CSS instead.", "5381"]
    ],
    "public/app/plugins/datasource/loki/configuration/DerivedField.tsx:5381": [
      [0, 0, 0, "gf-form usage has been deprecated. Use a component from @grafana/ui or custom CSS instead.", "5381"],
      [0, 0, 0, "gf-form usage has been deprecated. Use a component from @grafana/ui or custom CSS instead.", "5381"],
      [0, 0, 0, "gf-form usage has been deprecated. Use a component from @grafana/ui or custom CSS instead.", "5381"],
      [0, 0, 0, "gf-form usage has been deprecated. Use a component from @grafana/ui or custom CSS instead.", "5381"]
    ],
    "public/app/plugins/datasource/loki/querybuilder/components/LokiQueryCodeEditor.tsx:5381": [
      [0, 0, 0, "gf-form usage has been deprecated. Use a component from @grafana/ui or custom CSS instead.", "5381"]
    ],
    "public/app/plugins/datasource/opentsdb/components/AnnotationEditor.tsx:5381": [
      [0, 0, 0, "gf-form usage has been deprecated. Use a component from @grafana/ui or custom CSS instead.", "5381"],
      [0, 0, 0, "gf-form usage has been deprecated. Use a component from @grafana/ui or custom CSS instead.", "5381"],
      [0, 0, 0, "gf-form usage has been deprecated. Use a component from @grafana/ui or custom CSS instead.", "5381"]
    ],
    "public/app/plugins/datasource/prometheus/configuration/AzureAuthSettings.tsx:5381": [
      [0, 0, 0, "gf-form usage has been deprecated. Use a component from @grafana/ui or custom CSS instead.", "5381"]
    ],
    "public/app/plugins/datasource/prometheus/configuration/AzureCredentialsForm.tsx:5381": [
      [0, 0, 0, "gf-form usage has been deprecated. Use a component from @grafana/ui or custom CSS instead.", "5381"],
      [0, 0, 0, "gf-form usage has been deprecated. Use a component from @grafana/ui or custom CSS instead.", "5381"],
      [0, 0, 0, "gf-form usage has been deprecated. Use a component from @grafana/ui or custom CSS instead.", "5381"],
      [0, 0, 0, "gf-form usage has been deprecated. Use a component from @grafana/ui or custom CSS instead.", "5381"],
      [0, 0, 0, "gf-form usage has been deprecated. Use a component from @grafana/ui or custom CSS instead.", "5381"],
      [0, 0, 0, "gf-form usage has been deprecated. Use a component from @grafana/ui or custom CSS instead.", "5381"],
      [0, 0, 0, "gf-form usage has been deprecated. Use a component from @grafana/ui or custom CSS instead.", "5381"],
      [0, 0, 0, "gf-form usage has been deprecated. Use a component from @grafana/ui or custom CSS instead.", "5381"],
      [0, 0, 0, "gf-form usage has been deprecated. Use a component from @grafana/ui or custom CSS instead.", "5381"],
      [0, 0, 0, "gf-form usage has been deprecated. Use a component from @grafana/ui or custom CSS instead.", "5381"],
      [0, 0, 0, "gf-form usage has been deprecated. Use a component from @grafana/ui or custom CSS instead.", "5381"],
      [0, 0, 0, "gf-form usage has been deprecated. Use a component from @grafana/ui or custom CSS instead.", "5381"],
      [0, 0, 0, "gf-form usage has been deprecated. Use a component from @grafana/ui or custom CSS instead.", "5381"],
      [0, 0, 0, "gf-form usage has been deprecated. Use a component from @grafana/ui or custom CSS instead.", "5381"],
      [0, 0, 0, "gf-form usage has been deprecated. Use a component from @grafana/ui or custom CSS instead.", "5381"]
    ],
    "public/app/plugins/datasource/tempo/_importedDependencies/components/AdHocFilter/AdHocFilter.tsx:5381": [
      [0, 0, 0, "gf-form usage has been deprecated. Use a component from @grafana/ui or custom CSS instead.", "5381"]
    ],
    "public/app/plugins/datasource/tempo/_importedDependencies/components/AdHocFilter/AdHocFilterKey.tsx:5381": [
      [0, 0, 0, "gf-form usage has been deprecated. Use a component from @grafana/ui or custom CSS instead.", "5381"],
      [0, 0, 0, "gf-form usage has been deprecated. Use a component from @grafana/ui or custom CSS instead.", "5381"],
      [0, 0, 0, "gf-form usage has been deprecated. Use a component from @grafana/ui or custom CSS instead.", "5381"]
    ],
    "public/app/plugins/datasource/tempo/_importedDependencies/components/AdHocFilter/AdHocFilterRenderer.tsx:5381": [
      [0, 0, 0, "gf-form usage has been deprecated. Use a component from @grafana/ui or custom CSS instead.", "5381"]
    ],
    "public/app/plugins/datasource/tempo/_importedDependencies/components/AdHocFilter/AdHocFilterValue.tsx:5381": [
      [0, 0, 0, "gf-form usage has been deprecated. Use a component from @grafana/ui or custom CSS instead.", "5381"]
    ],
    "public/app/plugins/datasource/tempo/_importedDependencies/components/AdHocFilter/ConditionSegment.tsx:5381": [
      [0, 0, 0, "gf-form usage has been deprecated. Use a component from @grafana/ui or custom CSS instead.", "5381"],
      [0, 0, 0, "gf-form usage has been deprecated. Use a component from @grafana/ui or custom CSS instead.", "5381"]
    ],
    "public/app/plugins/datasource/zipkin/QueryField.tsx:5381": [
      [0, 0, 0, "gf-form usage has been deprecated. Use a component from @grafana/ui or custom CSS instead.", "5381"],
      [0, 0, 0, "gf-form usage has been deprecated. Use a component from @grafana/ui or custom CSS instead.", "5381"]
    ],
    "public/app/plugins/panel/heatmap/partials/axes_editor.html:5381": [
      [0, 0, 0, "gf-form usage has been deprecated. Use a component from @grafana/ui or custom CSS instead.", "5381"],
      [0, 0, 0, "gf-form usage has been deprecated. Use a component from @grafana/ui or custom CSS instead.", "5381"],
      [0, 0, 0, "gf-form usage has been deprecated. Use a component from @grafana/ui or custom CSS instead.", "5381"],
      [0, 0, 0, "gf-form usage has been deprecated. Use a component from @grafana/ui or custom CSS instead.", "5381"],
      [0, 0, 0, "gf-form usage has been deprecated. Use a component from @grafana/ui or custom CSS instead.", "5381"],
      [0, 0, 0, "gf-form usage has been deprecated. Use a component from @grafana/ui or custom CSS instead.", "5381"],
      [0, 0, 0, "gf-form usage has been deprecated. Use a component from @grafana/ui or custom CSS instead.", "5381"],
      [0, 0, 0, "gf-form usage has been deprecated. Use a component from @grafana/ui or custom CSS instead.", "5381"],
      [0, 0, 0, "gf-form usage has been deprecated. Use a component from @grafana/ui or custom CSS instead.", "5381"],
      [0, 0, 0, "gf-form usage has been deprecated. Use a component from @grafana/ui or custom CSS instead.", "5381"],
      [0, 0, 0, "gf-form usage has been deprecated. Use a component from @grafana/ui or custom CSS instead.", "5381"],
      [0, 0, 0, "gf-form usage has been deprecated. Use a component from @grafana/ui or custom CSS instead.", "5381"],
      [0, 0, 0, "gf-form usage has been deprecated. Use a component from @grafana/ui or custom CSS instead.", "5381"],
      [0, 0, 0, "gf-form usage has been deprecated. Use a component from @grafana/ui or custom CSS instead.", "5381"],
      [0, 0, 0, "gf-form usage has been deprecated. Use a component from @grafana/ui or custom CSS instead.", "5381"],
      [0, 0, 0, "gf-form usage has been deprecated. Use a component from @grafana/ui or custom CSS instead.", "5381"],
      [0, 0, 0, "gf-form usage has been deprecated. Use a component from @grafana/ui or custom CSS instead.", "5381"],
      [0, 0, 0, "gf-form usage has been deprecated. Use a component from @grafana/ui or custom CSS instead.", "5381"],
      [0, 0, 0, "gf-form usage has been deprecated. Use a component from @grafana/ui or custom CSS instead.", "5381"],
      [0, 0, 0, "gf-form usage has been deprecated. Use a component from @grafana/ui or custom CSS instead.", "5381"],
      [0, 0, 0, "gf-form usage has been deprecated. Use a component from @grafana/ui or custom CSS instead.", "5381"],
      [0, 0, 0, "gf-form usage has been deprecated. Use a component from @grafana/ui or custom CSS instead.", "5381"],
      [0, 0, 0, "gf-form usage has been deprecated. Use a component from @grafana/ui or custom CSS instead.", "5381"],
      [0, 0, 0, "gf-form usage has been deprecated. Use a component from @grafana/ui or custom CSS instead.", "5381"],
      [0, 0, 0, "gf-form usage has been deprecated. Use a component from @grafana/ui or custom CSS instead.", "5381"],
      [0, 0, 0, "gf-form usage has been deprecated. Use a component from @grafana/ui or custom CSS instead.", "5381"],
      [0, 0, 0, "gf-form usage has been deprecated. Use a component from @grafana/ui or custom CSS instead.", "5381"],
      [0, 0, 0, "gf-form usage has been deprecated. Use a component from @grafana/ui or custom CSS instead.", "5381"],
      [0, 0, 0, "gf-form usage has been deprecated. Use a component from @grafana/ui or custom CSS instead.", "5381"],
      [0, 0, 0, "gf-form usage has been deprecated. Use a component from @grafana/ui or custom CSS instead.", "5381"],
      [0, 0, 0, "gf-form usage has been deprecated. Use a component from @grafana/ui or custom CSS instead.", "5381"],
      [0, 0, 0, "gf-form usage has been deprecated. Use a component from @grafana/ui or custom CSS instead.", "5381"],
      [0, 0, 0, "gf-form usage has been deprecated. Use a component from @grafana/ui or custom CSS instead.", "5381"],
      [0, 0, 0, "gf-form usage has been deprecated. Use a component from @grafana/ui or custom CSS instead.", "5381"],
      [0, 0, 0, "gf-form usage has been deprecated. Use a component from @grafana/ui or custom CSS instead.", "5381"],
      [0, 0, 0, "gf-form usage has been deprecated. Use a component from @grafana/ui or custom CSS instead.", "5381"],
      [0, 0, 0, "gf-form usage has been deprecated. Use a component from @grafana/ui or custom CSS instead.", "5381"],
      [0, 0, 0, "gf-form usage has been deprecated. Use a component from @grafana/ui or custom CSS instead.", "5381"],
      [0, 0, 0, "gf-form usage has been deprecated. Use a component from @grafana/ui or custom CSS instead.", "5381"],
      [0, 0, 0, "gf-form usage has been deprecated. Use a component from @grafana/ui or custom CSS instead.", "5381"],
      [0, 0, 0, "gf-form usage has been deprecated. Use a component from @grafana/ui or custom CSS instead.", "5381"],
      [0, 0, 0, "gf-form usage has been deprecated. Use a component from @grafana/ui or custom CSS instead.", "5381"],
      [0, 0, 0, "gf-form usage has been deprecated. Use a component from @grafana/ui or custom CSS instead.", "5381"],
      [0, 0, 0, "gf-form usage has been deprecated. Use a component from @grafana/ui or custom CSS instead.", "5381"],
      [0, 0, 0, "gf-form usage has been deprecated. Use a component from @grafana/ui or custom CSS instead.", "5381"],
      [0, 0, 0, "gf-form usage has been deprecated. Use a component from @grafana/ui or custom CSS instead.", "5381"],
      [0, 0, 0, "gf-form usage has been deprecated. Use a component from @grafana/ui or custom CSS instead.", "5381"],
      [0, 0, 0, "gf-form usage has been deprecated. Use a component from @grafana/ui or custom CSS instead.", "5381"],
      [0, 0, 0, "gf-form usage has been deprecated. Use a component from @grafana/ui or custom CSS instead.", "5381"],
      [0, 0, 0, "gf-form usage has been deprecated. Use a component from @grafana/ui or custom CSS instead.", "5381"],
      [0, 0, 0, "gf-form usage has been deprecated. Use a component from @grafana/ui or custom CSS instead.", "5381"],
      [0, 0, 0, "gf-form usage has been deprecated. Use a component from @grafana/ui or custom CSS instead.", "5381"],
      [0, 0, 0, "gf-form usage has been deprecated. Use a component from @grafana/ui or custom CSS instead.", "5381"]
    ],
    "public/app/plugins/panel/heatmap/partials/display_editor.html:5381": [
      [0, 0, 0, "gf-form usage has been deprecated. Use a component from @grafana/ui or custom CSS instead.", "5381"],
      [0, 0, 0, "gf-form usage has been deprecated. Use a component from @grafana/ui or custom CSS instead.", "5381"],
      [0, 0, 0, "gf-form usage has been deprecated. Use a component from @grafana/ui or custom CSS instead.", "5381"],
      [0, 0, 0, "gf-form usage has been deprecated. Use a component from @grafana/ui or custom CSS instead.", "5381"],
      [0, 0, 0, "gf-form usage has been deprecated. Use a component from @grafana/ui or custom CSS instead.", "5381"],
      [0, 0, 0, "gf-form usage has been deprecated. Use a component from @grafana/ui or custom CSS instead.", "5381"],
      [0, 0, 0, "gf-form usage has been deprecated. Use a component from @grafana/ui or custom CSS instead.", "5381"],
      [0, 0, 0, "gf-form usage has been deprecated. Use a component from @grafana/ui or custom CSS instead.", "5381"],
      [0, 0, 0, "gf-form usage has been deprecated. Use a component from @grafana/ui or custom CSS instead.", "5381"],
      [0, 0, 0, "gf-form usage has been deprecated. Use a component from @grafana/ui or custom CSS instead.", "5381"],
      [0, 0, 0, "gf-form usage has been deprecated. Use a component from @grafana/ui or custom CSS instead.", "5381"],
      [0, 0, 0, "gf-form usage has been deprecated. Use a component from @grafana/ui or custom CSS instead.", "5381"],
      [0, 0, 0, "gf-form usage has been deprecated. Use a component from @grafana/ui or custom CSS instead.", "5381"],
      [0, 0, 0, "gf-form usage has been deprecated. Use a component from @grafana/ui or custom CSS instead.", "5381"],
      [0, 0, 0, "gf-form usage has been deprecated. Use a component from @grafana/ui or custom CSS instead.", "5381"],
      [0, 0, 0, "gf-form usage has been deprecated. Use a component from @grafana/ui or custom CSS instead.", "5381"],
      [0, 0, 0, "gf-form usage has been deprecated. Use a component from @grafana/ui or custom CSS instead.", "5381"],
      [0, 0, 0, "gf-form usage has been deprecated. Use a component from @grafana/ui or custom CSS instead.", "5381"],
      [0, 0, 0, "gf-form usage has been deprecated. Use a component from @grafana/ui or custom CSS instead.", "5381"],
      [0, 0, 0, "gf-form usage has been deprecated. Use a component from @grafana/ui or custom CSS instead.", "5381"],
      [0, 0, 0, "gf-form usage has been deprecated. Use a component from @grafana/ui or custom CSS instead.", "5381"],
      [0, 0, 0, "gf-form usage has been deprecated. Use a component from @grafana/ui or custom CSS instead.", "5381"],
      [0, 0, 0, "gf-form usage has been deprecated. Use a component from @grafana/ui or custom CSS instead.", "5381"],
      [0, 0, 0, "gf-form usage has been deprecated. Use a component from @grafana/ui or custom CSS instead.", "5381"],
      [0, 0, 0, "gf-form usage has been deprecated. Use a component from @grafana/ui or custom CSS instead.", "5381"],
      [0, 0, 0, "gf-form usage has been deprecated. Use a component from @grafana/ui or custom CSS instead.", "5381"],
      [0, 0, 0, "gf-form usage has been deprecated. Use a component from @grafana/ui or custom CSS instead.", "5381"],
      [0, 0, 0, "gf-form usage has been deprecated. Use a component from @grafana/ui or custom CSS instead.", "5381"],
      [0, 0, 0, "gf-form usage has been deprecated. Use a component from @grafana/ui or custom CSS instead.", "5381"],
      [0, 0, 0, "gf-form usage has been deprecated. Use a component from @grafana/ui or custom CSS instead.", "5381"],
      [0, 0, 0, "gf-form usage has been deprecated. Use a component from @grafana/ui or custom CSS instead.", "5381"],
      [0, 0, 0, "gf-form usage has been deprecated. Use a component from @grafana/ui or custom CSS instead.", "5381"],
      [0, 0, 0, "gf-form usage has been deprecated. Use a component from @grafana/ui or custom CSS instead.", "5381"],
      [0, 0, 0, "gf-form usage has been deprecated. Use a component from @grafana/ui or custom CSS instead.", "5381"],
      [0, 0, 0, "gf-form usage has been deprecated. Use a component from @grafana/ui or custom CSS instead.", "5381"],
      [0, 0, 0, "gf-form usage has been deprecated. Use a component from @grafana/ui or custom CSS instead.", "5381"],
      [0, 0, 0, "gf-form usage has been deprecated. Use a component from @grafana/ui or custom CSS instead.", "5381"],
      [0, 0, 0, "gf-form usage has been deprecated. Use a component from @grafana/ui or custom CSS instead.", "5381"],
      [0, 0, 0, "gf-form usage has been deprecated. Use a component from @grafana/ui or custom CSS instead.", "5381"],
      [0, 0, 0, "gf-form usage has been deprecated. Use a component from @grafana/ui or custom CSS instead.", "5381"],
      [0, 0, 0, "gf-form usage has been deprecated. Use a component from @grafana/ui or custom CSS instead.", "5381"],
      [0, 0, 0, "gf-form usage has been deprecated. Use a component from @grafana/ui or custom CSS instead.", "5381"],
      [0, 0, 0, "gf-form usage has been deprecated. Use a component from @grafana/ui or custom CSS instead.", "5381"],
      [0, 0, 0, "gf-form usage has been deprecated. Use a component from @grafana/ui or custom CSS instead.", "5381"],
      [0, 0, 0, "gf-form usage has been deprecated. Use a component from @grafana/ui or custom CSS instead.", "5381"],
      [0, 0, 0, "gf-form usage has been deprecated. Use a component from @grafana/ui or custom CSS instead.", "5381"],
      [0, 0, 0, "gf-form usage has been deprecated. Use a component from @grafana/ui or custom CSS instead.", "5381"],
      [0, 0, 0, "gf-form usage has been deprecated. Use a component from @grafana/ui or custom CSS instead.", "5381"],
      [0, 0, 0, "gf-form usage has been deprecated. Use a component from @grafana/ui or custom CSS instead.", "5381"],
      [0, 0, 0, "gf-form usage has been deprecated. Use a component from @grafana/ui or custom CSS instead.", "5381"],
      [0, 0, 0, "gf-form usage has been deprecated. Use a component from @grafana/ui or custom CSS instead.", "5381"]
    ]
  }`
};<|MERGE_RESOLUTION|>--- conflicted
+++ resolved
@@ -1020,14 +1020,8 @@
       [0, 0, 0, "No untranslated strings. Wrap text with <Trans />", "0"]
     ],
     "public/app/features/alerting/unified/RedirectToRuleViewer.tsx:5381": [
-<<<<<<< HEAD
-      [0, 0, 0, "No untranslated strings in text props. Wrap text with <Trans /> or use t()", "0"],
-      [0, 0, 0, "No untranslated strings. Wrap text with <Trans />", "1"],
-      [0, 0, 0, "No untranslated strings. Wrap text with <Trans />", "2"]
-=======
-      [0, 0, 0, "No untranslated strings. Wrap text with <Trans />", "0"],
-      [0, 0, 0, "No untranslated strings. Wrap text with <Trans />", "1"]
->>>>>>> 66a04bab
+      [0, 0, 0, "No untranslated strings. Wrap text with <Trans />", "0"],
+      [0, 0, 0, "No untranslated strings. Wrap text with <Trans />", "1"]
     ],
     "public/app/features/alerting/unified/components/AlertLabels.tsx:5381": [
       [0, 0, 0, "No untranslated strings. Wrap text with <Trans />", "0"]
