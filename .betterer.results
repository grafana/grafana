--- conflicted
+++ resolved
@@ -146,13 +146,6 @@
     "public/app/features/dashboard/components/DashboardRow/DashboardRow.test.tsx:1463123173": [
       [0, 17, 13, "RegExp match", "2409514259"]
     ],
-<<<<<<< HEAD
-    "public/app/features/dashboard/components/SaveDashboard/forms/SaveDashboardForm.test.tsx:948029434": [
-=======
-    "public/app/features/dashboard/components/SaveDashboard/forms/SaveDashboardAsForm.test.tsx:1969004590": [
->>>>>>> 3e4b4dba
-      [0, 17, 13, "RegExp match", "2409514259"]
-    ],
     "public/app/features/dashboard/components/ShareModal/ShareLink.test.tsx:2357087833": [
       [0, 35, 13, "RegExp match", "2409514259"]
     ],
