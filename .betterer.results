--- conflicted
+++ resolved
@@ -6499,18 +6499,7 @@
       [0, 0, 0, "Unexpected any. Specify a different type.", "9"],
       [0, 0, 0, "Unexpected any. Specify a different type.", "10"],
       [0, 0, 0, "Unexpected any. Specify a different type.", "11"],
-      [0, 0, 0, "Unexpected any. Specify a different type.", "12"],
-      [0, 0, 0, "Unexpected any. Specify a different type.", "13"],
-      [0, 0, 0, "Unexpected any. Specify a different type.", "14"],
-      [0, 0, 0, "Unexpected any. Specify a different type.", "15"],
-<<<<<<< HEAD
-      [0, 0, 0, "Unexpected any. Specify a different type.", "16"]
-=======
-      [0, 0, 0, "Unexpected any. Specify a different type.", "16"],
-      [0, 0, 0, "Unexpected any. Specify a different type.", "17"],
-      [0, 0, 0, "Unexpected any. Specify a different type.", "18"],
-      [0, 0, 0, "Unexpected any. Specify a different type.", "19"]
->>>>>>> 25779bb6
+      [0, 0, 0, "Unexpected any. Specify a different type.", "12"]
     ],
     "public/app/plugins/datasource/prometheus/language_provider.ts:5381": [
       [0, 0, 0, "Unexpected any. Specify a different type.", "0"],
