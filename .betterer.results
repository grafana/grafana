--- conflicted
+++ resolved
@@ -1406,93 +1406,6 @@
     "public/app/features/alerting/unified/components/Authorize.tsx:5381": [
       [0, 0, 0, "Do not use any type assertions.", "0"],
       [0, 0, 0, "Do not use any type assertions.", "1"]
-    ],
-<<<<<<< HEAD
-    "public/app/features/alerting/unified/components/admin/AlertmanagerConfigSelector.tsx:5381": [
-      [0, 0, 0, "\'HorizontalGroup\' import from \'@grafana/ui\' is restricted from being used by a pattern. Use Stack component instead.", "0"]
-=======
-    "public/app/features/alerting/unified/components/DetailsField.tsx:5381": [
-      [0, 0, 0, "Styles should be written using objects.", "0"],
-      [0, 0, 0, "Styles should be written using objects.", "1"],
-      [0, 0, 0, "Styles should be written using objects.", "2"]
-    ],
-    "public/app/features/alerting/unified/components/DynamicTable.tsx:5381": [
-      [0, 0, 0, "Styles should be written using objects.", "0"],
-      [0, 0, 0, "Styles should be written using objects.", "1"],
-      [0, 0, 0, "Styles should be written using objects.", "2"],
-      [0, 0, 0, "Styles should be written using objects.", "3"],
-      [0, 0, 0, "Styles should be written using objects.", "4"],
-      [0, 0, 0, "Styles should be written using objects.", "5"],
-      [0, 0, 0, "Styles should be written using objects.", "6"]
-    ],
-    "public/app/features/alerting/unified/components/DynamicTableWithGuidelines.tsx:5381": [
-      [0, 0, 0, "Styles should be written using objects.", "0"],
-      [0, 0, 0, "Styles should be written using objects.", "1"],
-      [0, 0, 0, "Styles should be written using objects.", "2"],
-      [0, 0, 0, "Styles should be written using objects.", "3"],
-      [0, 0, 0, "Styles should be written using objects.", "4"],
-      [0, 0, 0, "Styles should be written using objects.", "5"]
-    ],
-    "public/app/features/alerting/unified/components/EmptyArea.tsx:5381": [
-      [0, 0, 0, "Styles should be written using objects.", "0"]
-    ],
-    "public/app/features/alerting/unified/components/EmptyAreaWithCTA.tsx:5381": [
-      [0, 0, 0, "Styles should be written using objects.", "0"],
-      [0, 0, 0, "Styles should be written using objects.", "1"],
-      [0, 0, 0, "Styles should be written using objects.", "2"]
-    ],
-    "public/app/features/alerting/unified/components/Expression.tsx:5381": [
-      [0, 0, 0, "Styles should be written using objects.", "0"]
-    ],
-    "public/app/features/alerting/unified/components/GrafanaAlertmanagerDeliveryWarning.tsx:5381": [
-      [0, 0, 0, "Styles should be written using objects.", "0"]
-    ],
-    "public/app/features/alerting/unified/components/Label.tsx:5381": [
-      [0, 0, 0, "Styles should be written using objects.", "0"],
-      [0, 0, 0, "Styles should be written using objects.", "1"],
-      [0, 0, 0, "Styles should be written using objects.", "2"]
-    ],
-    "public/app/features/alerting/unified/components/MetaText.tsx:5381": [
-      [0, 0, 0, "Styles should be written using objects.", "0"]
-    ],
-    "public/app/features/alerting/unified/components/Spacer.tsx:5381": [
-      [0, 0, 0, "Styles should be written using objects.", "0"]
-    ],
-    "public/app/features/alerting/unified/components/StateColoredText.tsx:5381": [
-      [0, 0, 0, "Styles should be written using objects.", "0"],
-      [0, 0, 0, "Styles should be written using objects.", "1"],
-      [0, 0, 0, "Styles should be written using objects.", "2"],
-      [0, 0, 0, "Styles should be written using objects.", "3"]
-    ],
-    "public/app/features/alerting/unified/components/StateTag.tsx:5381": [
-      [0, 0, 0, "Styles should be written using objects.", "0"],
-      [0, 0, 0, "Styles should be written using objects.", "1"],
-      [0, 0, 0, "Styles should be written using objects.", "2"],
-      [0, 0, 0, "Styles should be written using objects.", "3"],
-      [0, 0, 0, "Styles should be written using objects.", "4"],
-      [0, 0, 0, "Styles should be written using objects.", "5"],
-      [0, 0, 0, "Styles should be written using objects.", "6"],
-      [0, 0, 0, "Styles should be written using objects.", "7"],
-      [0, 0, 0, "Styles should be written using objects.", "8"]
-    ],
-    "public/app/features/alerting/unified/components/Tokenize.tsx:5381": [
-      [0, 0, 0, "Styles should be written using objects.", "0"],
-      [0, 0, 0, "Styles should be written using objects.", "1"],
-      [0, 0, 0, "Styles should be written using objects.", "2"],
-      [0, 0, 0, "Styles should be written using objects.", "3"]
-    ],
-    "public/app/features/alerting/unified/components/Well.tsx:5381": [
-      [0, 0, 0, "Styles should be written using objects.", "0"]
-    ],
-    "public/app/features/alerting/unified/components/alert-groups/AlertDetails.tsx:5381": [
-      [0, 0, 0, "Styles should be written using objects.", "0"],
-      [0, 0, 0, "Styles should be written using objects.", "1"],
-      [0, 0, 0, "Styles should be written using objects.", "2"]
-    ],
-    "public/app/features/alerting/unified/components/alert-groups/AlertGroupAlertsTable.tsx:5381": [
-      [0, 0, 0, "Styles should be written using objects.", "0"],
-      [0, 0, 0, "Styles should be written using objects.", "1"]
->>>>>>> 5b424ed6
     ],
     "public/app/features/alerting/unified/components/alert-groups/AlertGroupFilter.tsx:5381": [
       [0, 0, 0, "Do not use any type assertions.", "0"]
