// BETTERER RESULTS V2.
// 
// If this file contains merge conflicts, use `betterer merge` to automatically resolve them:
// https://phenomnomnominal.github.io/betterer/docs/results-file/#merge
//
exports[`better eslint`] = {
  value: `{
    "apps/dashboard/tshack/v0alpha1_spec_gen.ts:5381": [
      [0, 0, 0, "Unexpected any. Specify a different type.", "0"]
    ],
    "apps/dashboard/tshack/v1alpha1_spec_gen.ts:5381": [
      [0, 0, 0, "Unexpected any. Specify a different type.", "0"]
    ],
    "e2e/old-arch/utils/support/types.ts:5381": [
      [0, 0, 0, "Do not use any type assertions.", "0"]
    ],
    "e2e/utils/support/types.ts:5381": [
      [0, 0, 0, "Do not use any type assertions.", "0"]
    ],
    "packages/grafana-data/src/dataframe/ArrayDataFrame.ts:5381": [
      [0, 0, 0, "Unexpected any. Specify a different type.", "0"]
    ],
    "packages/grafana-data/src/dataframe/CircularDataFrame.ts:5381": [
      [0, 0, 0, "Unexpected any. Specify a different type.", "0"]
    ],
    "packages/grafana-data/src/dataframe/DataFrameView.ts:5381": [
      [0, 0, 0, "Do not use any type assertions.", "0"],
      [0, 0, 0, "Do not use any type assertions.", "1"],
      [0, 0, 0, "Unexpected any. Specify a different type.", "2"],
      [0, 0, 0, "Unexpected any. Specify a different type.", "3"]
    ],
    "packages/grafana-data/src/dataframe/MutableDataFrame.ts:5381": [
      [0, 0, 0, "Do not use any type assertions.", "0"],
      [0, 0, 0, "Do not use any type assertions.", "1"],
      [0, 0, 0, "Do not use any type assertions.", "2"],
      [0, 0, 0, "Unexpected any. Specify a different type.", "3"],
      [0, 0, 0, "Unexpected any. Specify a different type.", "4"],
      [0, 0, 0, "Unexpected any. Specify a different type.", "5"],
      [0, 0, 0, "Unexpected any. Specify a different type.", "6"],
      [0, 0, 0, "Unexpected any. Specify a different type.", "7"],
      [0, 0, 0, "Unexpected any. Specify a different type.", "8"],
      [0, 0, 0, "Unexpected any. Specify a different type.", "9"],
      [0, 0, 0, "Unexpected any. Specify a different type.", "10"],
      [0, 0, 0, "Unexpected any. Specify a different type.", "11"]
    ],
    "packages/grafana-data/src/dataframe/StreamingDataFrame.ts:5381": [
      [0, 0, 0, "Do not use any type assertions.", "0"],
      [0, 0, 0, "Do not use any type assertions.", "1"],
      [0, 0, 0, "Do not use any type assertions.", "2"],
      [0, 0, 0, "Do not use any type assertions.", "3"]
    ],
    "packages/grafana-data/src/dataframe/processDataFrame.test.ts:5381": [
      [0, 0, 0, "Unexpected any. Specify a different type.", "0"]
    ],
    "packages/grafana-data/src/dataframe/processDataFrame.ts:5381": [
      [0, 0, 0, "Do not use any type assertions.", "0"],
      [0, 0, 0, "Do not use any type assertions.", "1"],
      [0, 0, 0, "Do not use any type assertions.", "2"],
      [0, 0, 0, "Do not use any type assertions.", "3"],
      [0, 0, 0, "Do not use any type assertions.", "4"],
      [0, 0, 0, "Do not use any type assertions.", "5"],
      [0, 0, 0, "Do not use any type assertions.", "6"],
      [0, 0, 0, "Do not use any type assertions.", "7"],
      [0, 0, 0, "Do not use any type assertions.", "8"],
      [0, 0, 0, "Do not use any type assertions.", "9"],
      [0, 0, 0, "Do not use any type assertions.", "10"],
      [0, 0, 0, "Do not use any type assertions.", "11"],
      [0, 0, 0, "Do not use any type assertions.", "12"],
      [0, 0, 0, "Do not use any type assertions.", "13"],
      [0, 0, 0, "Do not use any type assertions.", "14"],
      [0, 0, 0, "Unexpected any. Specify a different type.", "15"],
      [0, 0, 0, "Unexpected any. Specify a different type.", "16"],
      [0, 0, 0, "Unexpected any. Specify a different type.", "17"],
      [0, 0, 0, "Unexpected any. Specify a different type.", "18"],
      [0, 0, 0, "Unexpected any. Specify a different type.", "19"]
    ],
    "packages/grafana-data/src/datetime/moment_wrapper.ts:5381": [
      [0, 0, 0, "Do not use any type assertions.", "0"],
      [0, 0, 0, "Do not use any type assertions.", "1"],
      [0, 0, 0, "Do not use any type assertions.", "2"],
      [0, 0, 0, "Do not use any type assertions.", "3"],
      [0, 0, 0, "Do not use any type assertions.", "4"],
      [0, 0, 0, "Do not use any type assertions.", "5"],
      [0, 0, 0, "Do not use any type assertions.", "6"],
      [0, 0, 0, "Do not use any type assertions.", "7"],
      [0, 0, 0, "Unexpected any. Specify a different type.", "8"]
    ],
    "packages/grafana-data/src/events/types.ts:5381": [
      [0, 0, 0, "Unexpected any. Specify a different type.", "0"],
      [0, 0, 0, "Unexpected any. Specify a different type.", "1"],
      [0, 0, 0, "Unexpected any. Specify a different type.", "2"]
    ],
    "packages/grafana-data/src/field/displayProcessor.ts:5381": [
      [0, 0, 0, "Do not use any type assertions.", "0"],
      [0, 0, 0, "Do not use any type assertions.", "1"],
      [0, 0, 0, "Do not use any type assertions.", "2"]
    ],
    "packages/grafana-data/src/field/overrides/processors.ts:5381": [
      [0, 0, 0, "Unexpected any. Specify a different type.", "0"],
      [0, 0, 0, "Unexpected any. Specify a different type.", "1"],
      [0, 0, 0, "Unexpected any. Specify a different type.", "2"],
      [0, 0, 0, "Unexpected any. Specify a different type.", "3"],
      [0, 0, 0, "Unexpected any. Specify a different type.", "4"]
    ],
    "packages/grafana-data/src/field/standardFieldConfigEditorRegistry.ts:5381": [
      [0, 0, 0, "Unexpected any. Specify a different type.", "0"],
      [0, 0, 0, "Unexpected any. Specify a different type.", "1"],
      [0, 0, 0, "Unexpected any. Specify a different type.", "2"],
      [0, 0, 0, "Unexpected any. Specify a different type.", "3"],
      [0, 0, 0, "Unexpected any. Specify a different type.", "4"],
      [0, 0, 0, "Unexpected any. Specify a different type.", "5"],
      [0, 0, 0, "Unexpected any. Specify a different type.", "6"]
    ],
    "packages/grafana-data/src/geo/layer.ts:5381": [
      [0, 0, 0, "Unexpected any. Specify a different type.", "0"]
    ],
    "packages/grafana-data/src/panel/PanelPlugin.ts:5381": [
      [0, 0, 0, "Do not use any type assertions.", "0"],
      [0, 0, 0, "Unexpected any. Specify a different type.", "1"],
      [0, 0, 0, "Unexpected any. Specify a different type.", "2"],
      [0, 0, 0, "Unexpected any. Specify a different type.", "3"],
      [0, 0, 0, "Unexpected any. Specify a different type.", "4"],
      [0, 0, 0, "Unexpected any. Specify a different type.", "5"]
    ],
    "packages/grafana-data/src/panel/registryFactories.ts:5381": [
      [0, 0, 0, "Do not use any type assertions.", "0"]
    ],
    "packages/grafana-data/src/table/amendTimeSeries.ts:5381": [
      [0, 0, 0, "Do not use any type assertions.", "0"],
      [0, 0, 0, "Do not use any type assertions.", "1"],
      [0, 0, 0, "Do not use any type assertions.", "2"],
      [0, 0, 0, "Do not use any type assertions.", "3"],
      [0, 0, 0, "Do not use any type assertions.", "4"],
      [0, 0, 0, "Unexpected any. Specify a different type.", "5"]
    ],
    "packages/grafana-data/src/themes/colorManipulator.ts:5381": [
      [0, 0, 0, "Unexpected any. Specify a different type.", "0"],
      [0, 0, 0, "Unexpected any. Specify a different type.", "1"],
      [0, 0, 0, "Unexpected any. Specify a different type.", "2"]
    ],
    "packages/grafana-data/src/themes/createColors.ts:5381": [
      [0, 0, 0, "Do not use any type assertions.", "0"]
    ],
    "packages/grafana-data/src/transformations/matchers/valueMatchers/types.ts:5381": [
      [0, 0, 0, "Unexpected any. Specify a different type.", "0"],
      [0, 0, 0, "Unexpected any. Specify a different type.", "1"]
    ],
    "packages/grafana-data/src/transformations/standardTransformersRegistry.ts:5381": [
      [0, 0, 0, "Unexpected any. Specify a different type.", "0"]
    ],
    "packages/grafana-data/src/transformations/transformDataFrame.ts:5381": [
      [0, 0, 0, "Unexpected any. Specify a different type.", "0"],
      [0, 0, 0, "Unexpected any. Specify a different type.", "1"],
      [0, 0, 0, "Unexpected any. Specify a different type.", "2"],
      [0, 0, 0, "Unexpected any. Specify a different type.", "3"],
      [0, 0, 0, "Unexpected any. Specify a different type.", "4"],
      [0, 0, 0, "Unexpected any. Specify a different type.", "5"]
    ],
    "packages/grafana-data/src/transformations/transformers/nulls/nullInsertThreshold.ts:5381": [
      [0, 0, 0, "Unexpected any. Specify a different type.", "0"],
      [0, 0, 0, "Unexpected any. Specify a different type.", "1"]
    ],
    "packages/grafana-data/src/types/OptionsUIRegistryBuilder.ts:5381": [
      [0, 0, 0, "Unexpected any. Specify a different type.", "0"],
      [0, 0, 0, "Unexpected any. Specify a different type.", "1"],
      [0, 0, 0, "Unexpected any. Specify a different type.", "2"],
      [0, 0, 0, "Unexpected any. Specify a different type.", "3"]
    ],
    "packages/grafana-data/src/types/ScopedVars.ts:5381": [
      [0, 0, 0, "Unexpected any. Specify a different type.", "0"],
      [0, 0, 0, "Unexpected any. Specify a different type.", "1"]
    ],
    "packages/grafana-data/src/types/action.ts:5381": [
      [0, 0, 0, "Unexpected any. Specify a different type.", "0"],
      [0, 0, 0, "Unexpected any. Specify a different type.", "1"],
      [0, 0, 0, "Unexpected any. Specify a different type.", "2"]
    ],
    "packages/grafana-data/src/types/annotations.ts:5381": [
      [0, 0, 0, "Unexpected any. Specify a different type.", "0"],
      [0, 0, 0, "Unexpected any. Specify a different type.", "1"],
      [0, 0, 0, "Unexpected any. Specify a different type.", "2"],
      [0, 0, 0, "Unexpected any. Specify a different type.", "3"],
      [0, 0, 0, "Unexpected any. Specify a different type.", "4"],
      [0, 0, 0, "Unexpected any. Specify a different type.", "5"]
    ],
    "packages/grafana-data/src/types/app.ts:5381": [
      [0, 0, 0, "Do not use any type assertions.", "0"],
      [0, 0, 0, "Do not use any type assertions.", "1"],
      [0, 0, 0, "Do not use any type assertions.", "2"]
    ],
    "packages/grafana-data/src/types/dashboard.ts:5381": [
      [0, 0, 0, "Unexpected any. Specify a different type.", "0"],
      [0, 0, 0, "Unexpected any. Specify a different type.", "1"],
      [0, 0, 0, "Unexpected any. Specify a different type.", "2"]
    ],
    "packages/grafana-data/src/types/data.ts:5381": [
      [0, 0, 0, "Unexpected any. Specify a different type.", "0"],
      [0, 0, 0, "Unexpected any. Specify a different type.", "1"],
      [0, 0, 0, "Unexpected any. Specify a different type.", "2"],
      [0, 0, 0, "Unexpected any. Specify a different type.", "3"]
    ],
    "packages/grafana-data/src/types/dataFrame.ts:5381": [
      [0, 0, 0, "Unexpected any. Specify a different type.", "0"],
      [0, 0, 0, "Unexpected any. Specify a different type.", "1"],
      [0, 0, 0, "Unexpected any. Specify a different type.", "2"],
      [0, 0, 0, "Unexpected any. Specify a different type.", "3"]
    ],
    "packages/grafana-data/src/types/dataLink.ts:5381": [
      [0, 0, 0, "Unexpected any. Specify a different type.", "0"],
      [0, 0, 0, "Unexpected any. Specify a different type.", "1"],
      [0, 0, 0, "Unexpected any. Specify a different type.", "2"],
      [0, 0, 0, "Unexpected any. Specify a different type.", "3"],
      [0, 0, 0, "Unexpected any. Specify a different type.", "4"],
      [0, 0, 0, "Unexpected any. Specify a different type.", "5"],
      [0, 0, 0, "Unexpected any. Specify a different type.", "6"]
    ],
    "packages/grafana-data/src/types/datasource.ts:5381": [
      [0, 0, 0, "Unexpected any. Specify a different type.", "0"],
      [0, 0, 0, "Unexpected any. Specify a different type.", "1"],
      [0, 0, 0, "Unexpected any. Specify a different type.", "2"],
      [0, 0, 0, "Unexpected any. Specify a different type.", "3"],
      [0, 0, 0, "Unexpected any. Specify a different type.", "4"],
      [0, 0, 0, "Unexpected any. Specify a different type.", "5"],
      [0, 0, 0, "Unexpected any. Specify a different type.", "6"],
      [0, 0, 0, "Unexpected any. Specify a different type.", "7"],
      [0, 0, 0, "Unexpected any. Specify a different type.", "8"],
      [0, 0, 0, "Unexpected any. Specify a different type.", "9"],
      [0, 0, 0, "Unexpected any. Specify a different type.", "10"],
      [0, 0, 0, "Unexpected any. Specify a different type.", "11"],
      [0, 0, 0, "Unexpected any. Specify a different type.", "12"],
      [0, 0, 0, "Unexpected any. Specify a different type.", "13"],
      [0, 0, 0, "Unexpected any. Specify a different type.", "14"],
      [0, 0, 0, "Unexpected any. Specify a different type.", "15"],
      [0, 0, 0, "Unexpected any. Specify a different type.", "16"],
      [0, 0, 0, "Unexpected any. Specify a different type.", "17"],
      [0, 0, 0, "Unexpected any. Specify a different type.", "18"],
      [0, 0, 0, "Unexpected any. Specify a different type.", "19"],
      [0, 0, 0, "Unexpected any. Specify a different type.", "20"],
      [0, 0, 0, "Unexpected any. Specify a different type.", "21"],
      [0, 0, 0, "Unexpected any. Specify a different type.", "22"],
      [0, 0, 0, "Unexpected any. Specify a different type.", "23"]
    ],
    "packages/grafana-data/src/types/explore.ts:5381": [
      [0, 0, 0, "Unexpected any. Specify a different type.", "0"]
    ],
    "packages/grafana-data/src/types/fieldOverrides.ts:5381": [
      [0, 0, 0, "Unexpected any. Specify a different type.", "0"],
      [0, 0, 0, "Unexpected any. Specify a different type.", "1"],
      [0, 0, 0, "Unexpected any. Specify a different type.", "2"],
      [0, 0, 0, "Unexpected any. Specify a different type.", "3"],
      [0, 0, 0, "Unexpected any. Specify a different type.", "4"],
      [0, 0, 0, "Unexpected any. Specify a different type.", "5"],
      [0, 0, 0, "Unexpected any. Specify a different type.", "6"],
      [0, 0, 0, "Unexpected any. Specify a different type.", "7"],
      [0, 0, 0, "Unexpected any. Specify a different type.", "8"]
    ],
    "packages/grafana-data/src/types/flot.ts:5381": [
      [0, 0, 0, "Unexpected any. Specify a different type.", "0"]
    ],
    "packages/grafana-data/src/types/graph.ts:5381": [
      [0, 0, 0, "Unexpected any. Specify a different type.", "0"],
      [0, 0, 0, "Unexpected any. Specify a different type.", "1"],
      [0, 0, 0, "Unexpected any. Specify a different type.", "2"]
    ],
    "packages/grafana-data/src/types/legacyEvents.ts:5381": [
      [0, 0, 0, "Unexpected any. Specify a different type.", "0"],
      [0, 0, 0, "Unexpected any. Specify a different type.", "1"]
    ],
    "packages/grafana-data/src/types/live.ts:5381": [
      [0, 0, 0, "Do not use any type assertions.", "0"],
      [0, 0, 0, "Unexpected any. Specify a different type.", "1"],
      [0, 0, 0, "Unexpected any. Specify a different type.", "2"],
      [0, 0, 0, "Unexpected any. Specify a different type.", "3"],
      [0, 0, 0, "Unexpected any. Specify a different type.", "4"],
      [0, 0, 0, "Unexpected any. Specify a different type.", "5"],
      [0, 0, 0, "Unexpected any. Specify a different type.", "6"],
      [0, 0, 0, "Unexpected any. Specify a different type.", "7"]
    ],
    "packages/grafana-data/src/types/options.ts:5381": [
      [0, 0, 0, "Unexpected any. Specify a different type.", "0"],
      [0, 0, 0, "Unexpected any. Specify a different type.", "1"]
    ],
    "packages/grafana-data/src/types/panel.ts:5381": [
      [0, 0, 0, "Unexpected any. Specify a different type.", "0"],
      [0, 0, 0, "Unexpected any. Specify a different type.", "1"],
      [0, 0, 0, "Unexpected any. Specify a different type.", "2"],
      [0, 0, 0, "Unexpected any. Specify a different type.", "3"],
      [0, 0, 0, "Unexpected any. Specify a different type.", "4"],
      [0, 0, 0, "Unexpected any. Specify a different type.", "5"],
      [0, 0, 0, "Unexpected any. Specify a different type.", "6"],
      [0, 0, 0, "Unexpected any. Specify a different type.", "7"],
      [0, 0, 0, "Unexpected any. Specify a different type.", "8"],
      [0, 0, 0, "Unexpected any. Specify a different type.", "9"],
      [0, 0, 0, "Unexpected any. Specify a different type.", "10"],
      [0, 0, 0, "Unexpected any. Specify a different type.", "11"],
      [0, 0, 0, "Unexpected any. Specify a different type.", "12"]
    ],
    "packages/grafana-data/src/types/plugin.ts:5381": [
      [0, 0, 0, "Do not use any type assertions.", "0"],
      [0, 0, 0, "Unexpected any. Specify a different type.", "1"]
    ],
    "packages/grafana-data/src/types/scopes.ts:5381": [
      [0, 0, 0, "Do not use any type assertions.", "0"]
    ],
    "packages/grafana-data/src/types/select.ts:5381": [
      [0, 0, 0, "Unexpected any. Specify a different type.", "0"],
      [0, 0, 0, "Unexpected any. Specify a different type.", "1"]
    ],
    "packages/grafana-data/src/types/templateVars.ts:5381": [
      [0, 0, 0, "Unexpected any. Specify a different type.", "0"],
      [0, 0, 0, "Unexpected any. Specify a different type.", "1"]
    ],
    "packages/grafana-data/src/types/trace.ts:5381": [
      [0, 0, 0, "Unexpected any. Specify a different type.", "0"]
    ],
    "packages/grafana-data/src/types/transformations.ts:5381": [
      [0, 0, 0, "Unexpected any. Specify a different type.", "0"],
      [0, 0, 0, "Unexpected any. Specify a different type.", "1"],
      [0, 0, 0, "Unexpected any. Specify a different type.", "2"],
      [0, 0, 0, "Unexpected any. Specify a different type.", "3"],
      [0, 0, 0, "Unexpected any. Specify a different type.", "4"]
    ],
    "packages/grafana-data/src/types/variables.ts:5381": [
      [0, 0, 0, "Unexpected any. Specify a different type.", "0"]
    ],
    "packages/grafana-data/src/utils/OptionsUIBuilders.ts:5381": [
      [0, 0, 0, "Unexpected any. Specify a different type.", "0"],
      [0, 0, 0, "Unexpected any. Specify a different type.", "1"],
      [0, 0, 0, "Unexpected any. Specify a different type.", "2"],
      [0, 0, 0, "Unexpected any. Specify a different type.", "3"],
      [0, 0, 0, "Unexpected any. Specify a different type.", "4"],
      [0, 0, 0, "Unexpected any. Specify a different type.", "5"],
      [0, 0, 0, "Unexpected any. Specify a different type.", "6"],
      [0, 0, 0, "Unexpected any. Specify a different type.", "7"],
      [0, 0, 0, "Unexpected any. Specify a different type.", "8"],
      [0, 0, 0, "Unexpected any. Specify a different type.", "9"],
      [0, 0, 0, "Unexpected any. Specify a different type.", "10"]
    ],
    "packages/grafana-data/src/utils/Registry.ts:5381": [
      [0, 0, 0, "Unexpected any. Specify a different type.", "0"]
    ],
    "packages/grafana-data/src/utils/arrayUtils.ts:5381": [
      [0, 0, 0, "Unexpected any. Specify a different type.", "0"],
      [0, 0, 0, "Unexpected any. Specify a different type.", "1"]
    ],
    "packages/grafana-data/src/utils/csv.ts:5381": [
      [0, 0, 0, "Do not use any type assertions.", "0"],
      [0, 0, 0, "Do not use any type assertions.", "1"],
      [0, 0, 0, "Do not use any type assertions.", "2"],
      [0, 0, 0, "Unexpected any. Specify a different type.", "3"],
      [0, 0, 0, "Unexpected any. Specify a different type.", "4"]
    ],
    "packages/grafana-data/src/utils/datasource.ts:5381": [
      [0, 0, 0, "Do not use any type assertions.", "0"],
      [0, 0, 0, "Do not use any type assertions.", "1"]
    ],
    "packages/grafana-data/src/utils/flotPairs.ts:5381": [
      [0, 0, 0, "Unexpected any. Specify a different type.", "0"]
    ],
    "packages/grafana-data/src/utils/location.ts:5381": [
      [0, 0, 0, "Do not use any type assertions.", "0"]
    ],
    "packages/grafana-data/src/utils/url.ts:5381": [
      [0, 0, 0, "Do not use any type assertions.", "0"],
      [0, 0, 0, "Do not use any type assertions.", "1"],
      [0, 0, 0, "Unexpected any. Specify a different type.", "2"],
      [0, 0, 0, "Unexpected any. Specify a different type.", "3"],
      [0, 0, 0, "Unexpected any. Specify a different type.", "4"],
      [0, 0, 0, "Unexpected any. Specify a different type.", "5"],
      [0, 0, 0, "Unexpected any. Specify a different type.", "6"],
      [0, 0, 0, "Unexpected any. Specify a different type.", "7"],
      [0, 0, 0, "Unexpected any. Specify a different type.", "8"]
    ],
    "packages/grafana-data/src/utils/valueMappings.ts:5381": [
      [0, 0, 0, "Do not use any type assertions.", "0"],
      [0, 0, 0, "Do not use any type assertions.", "1"],
      [0, 0, 0, "Unexpected any. Specify a different type.", "2"],
      [0, 0, 0, "Unexpected any. Specify a different type.", "3"],
      [0, 0, 0, "Unexpected any. Specify a different type.", "4"]
    ],
    "packages/grafana-data/src/vector/CircularVector.ts:5381": [
      [0, 0, 0, "Unexpected any. Specify a different type.", "0"]
    ],
    "packages/grafana-data/src/vector/FunctionalVector.ts:5381": [
      [0, 0, 0, "Unexpected any. Specify a different type.", "0"],
      [0, 0, 0, "Unexpected any. Specify a different type.", "1"],
      [0, 0, 0, "Unexpected any. Specify a different type.", "2"],
      [0, 0, 0, "Unexpected any. Specify a different type.", "3"],
      [0, 0, 0, "Unexpected any. Specify a different type.", "4"],
      [0, 0, 0, "Unexpected any. Specify a different type.", "5"],
      [0, 0, 0, "Unexpected any. Specify a different type.", "6"],
      [0, 0, 0, "Unexpected any. Specify a different type.", "7"],
      [0, 0, 0, "Unexpected any. Specify a different type.", "8"]
    ],
    "packages/grafana-data/test/helpers/pluginMocks.ts:5381": [
      [0, 0, 0, "Do not use any type assertions.", "0"]
    ],
    "packages/grafana-e2e-selectors/src/resolver.ts:5381": [
      [0, 0, 0, "Do not use any type assertions.", "0"]
    ],
    "packages/grafana-o11y-ds-frontend/src/createNodeGraphFrames.ts:5381": [
      [0, 0, 0, "Do not use any type assertions.", "0"]
    ],
    "packages/grafana-prometheus/src/components/PromQueryField.tsx:5381": [
      [0, 0, 0, "Unexpected any. Specify a different type.", "0"]
    ],
    "packages/grafana-prometheus/src/datasource.ts:5381": [
      [0, 0, 0, "Do not use any type assertions.", "0"],
      [0, 0, 0, "Unexpected any. Specify a different type.", "1"],
      [0, 0, 0, "Unexpected any. Specify a different type.", "2"],
      [0, 0, 0, "Unexpected any. Specify a different type.", "3"],
      [0, 0, 0, "Unexpected any. Specify a different type.", "4"]
    ],
    "packages/grafana-prometheus/src/language_provider.ts:5381": [
      [0, 0, 0, "Unexpected any. Specify a different type.", "0"],
      [0, 0, 0, "Unexpected any. Specify a different type.", "1"],
      [0, 0, 0, "Unexpected any. Specify a different type.", "2"]
    ],
    "packages/grafana-prometheus/src/language_utils.ts:5381": [
      [0, 0, 0, "Do not use any type assertions.", "0"]
    ],
    "packages/grafana-prometheus/src/querybuilder/components/LabelFilterItem.tsx:5381": [
      [0, 0, 0, "Do not use any type assertions.", "0"],
      [0, 0, 0, "Do not use any type assertions.", "1"],
      [0, 0, 0, "Do not use any type assertions.", "2"],
      [0, 0, 0, "Do not use any type assertions.", "3"]
    ],
    "packages/grafana-prometheus/src/querybuilder/components/LabelParamEditor.tsx:5381": [
      [0, 0, 0, "Do not use any type assertions.", "0"]
    ],
    "packages/grafana-prometheus/src/querybuilder/components/MetricSelect.tsx:5381": [
      [0, 0, 0, "Unexpected any. Specify a different type.", "0"]
    ],
    "packages/grafana-prometheus/src/querybuilder/components/PromQueryBuilder.tsx:5381": [
      [0, 0, 0, "Do not use any type assertions.", "0"]
    ],
    "packages/grafana-prometheus/src/querybuilder/shared/OperationEditor.tsx:5381": [
      [0, 0, 0, "Unexpected any. Specify a different type.", "0"]
    ],
    "packages/grafana-prometheus/src/querybuilder/shared/OperationParamEditor.tsx:5381": [
      [0, 0, 0, "Do not use any type assertions.", "0"],
      [0, 0, 0, "Do not use any type assertions.", "1"]
    ],
    "packages/grafana-prometheus/src/querybuilder/shared/types.ts:5381": [
      [0, 0, 0, "Unexpected any. Specify a different type.", "0"],
      [0, 0, 0, "Unexpected any. Specify a different type.", "1"],
      [0, 0, 0, "Unexpected any. Specify a different type.", "2"]
    ],
    "packages/grafana-prometheus/src/types.ts:5381": [
      [0, 0, 0, "Unexpected any. Specify a different type.", "0"],
      [0, 0, 0, "Unexpected any. Specify a different type.", "1"],
      [0, 0, 0, "Unexpected any. Specify a different type.", "2"]
    ],
    "packages/grafana-runtime/src/analytics/types.ts:5381": [
      [0, 0, 0, "Unexpected any. Specify a different type.", "0"]
    ],
    "packages/grafana-runtime/src/config.ts:5381": [
      [0, 0, 0, "Do not use any type assertions.", "0"],
      [0, 0, 0, "Do not use any type assertions.", "1"],
      [0, 0, 0, "Do not use any type assertions.", "2"],
      [0, 0, 0, "Unexpected any. Specify a different type.", "3"],
      [0, 0, 0, "Unexpected any. Specify a different type.", "4"]
    ],
    "packages/grafana-runtime/src/services/EchoSrv.ts:5381": [
      [0, 0, 0, "Unexpected any. Specify a different type.", "0"],
      [0, 0, 0, "Unexpected any. Specify a different type.", "1"],
      [0, 0, 0, "Unexpected any. Specify a different type.", "2"],
      [0, 0, 0, "Unexpected any. Specify a different type.", "3"]
    ],
    "packages/grafana-runtime/src/services/LocationService.tsx:5381": [
      [0, 0, 0, "Do not use any type assertions.", "0"],
      [0, 0, 0, "Unexpected any. Specify a different type.", "1"],
      [0, 0, 0, "Unexpected any. Specify a different type.", "2"],
      [0, 0, 0, "Unexpected any. Specify a different type.", "3"],
      [0, 0, 0, "Unexpected any. Specify a different type.", "4"],
      [0, 0, 0, "Unexpected any. Specify a different type.", "5"]
    ],
    "packages/grafana-runtime/src/services/backendSrv.ts:5381": [
      [0, 0, 0, "Unexpected any. Specify a different type.", "0"],
      [0, 0, 0, "Unexpected any. Specify a different type.", "1"],
      [0, 0, 0, "Unexpected any. Specify a different type.", "2"],
      [0, 0, 0, "Unexpected any. Specify a different type.", "3"],
      [0, 0, 0, "Unexpected any. Specify a different type.", "4"],
      [0, 0, 0, "Unexpected any. Specify a different type.", "5"],
      [0, 0, 0, "Unexpected any. Specify a different type.", "6"],
      [0, 0, 0, "Unexpected any. Specify a different type.", "7"],
      [0, 0, 0, "Unexpected any. Specify a different type.", "8"],
      [0, 0, 0, "Unexpected any. Specify a different type.", "9"],
      [0, 0, 0, "Unexpected any. Specify a different type.", "10"],
      [0, 0, 0, "Unexpected any. Specify a different type.", "11"]
    ],
    "packages/grafana-runtime/src/services/pluginExtensions/getPluginExtensions.ts:5381": [
      [0, 0, 0, "Do not use any type assertions.", "0"]
    ],
    "packages/grafana-runtime/src/services/pluginExtensions/usePluginComponent.ts:5381": [
      [0, 0, 0, "Do not use any type assertions.", "0"]
    ],
    "packages/grafana-runtime/src/services/pluginExtensions/usePluginComponents.ts:5381": [
      [0, 0, 0, "Do not use any type assertions.", "0"]
    ],
    "packages/grafana-runtime/src/services/pluginExtensions/usePluginExtensions.ts:5381": [
      [0, 0, 0, "Do not use any type assertions.", "0"]
    ],
    "packages/grafana-runtime/src/services/pluginExtensions/usePluginFunctions.ts:5381": [
      [0, 0, 0, "Do not use any type assertions.", "0"]
    ],
    "packages/grafana-runtime/src/utils/DataSourceWithBackend.ts:5381": [
      [0, 0, 0, "Unexpected any. Specify a different type.", "0"]
    ],
    "packages/grafana-runtime/src/utils/queryResponse.ts:5381": [
      [0, 0, 0, "Do not use any type assertions.", "0"]
    ],
    "packages/grafana-schema/src/veneer/common.types.ts:5381": [
      [0, 0, 0, "Unexpected any. Specify a different type.", "0"]
    ],
    "packages/grafana-schema/src/veneer/dashboard.types.ts:5381": [
      [0, 0, 0, "Do not use any type assertions.", "0"],
      [0, 0, 0, "Do not use any type assertions.", "1"],
      [0, 0, 0, "Do not use any type assertions.", "2"],
      [0, 0, 0, "Do not use any type assertions.", "3"],
      [0, 0, 0, "Do not use any type assertions.", "4"],
      [0, 0, 0, "Unexpected any. Specify a different type.", "5"],
      [0, 0, 0, "Unexpected any. Specify a different type.", "6"]
    ],
    "packages/grafana-sql/src/components/query-editor-raw/QueryToolbox.tsx:5381": [
      [0, 0, 0, "\'HorizontalGroup\' import from \'@grafana/ui\' is restricted from being used by a pattern. Use Stack component instead.", "0"]
    ],
    "packages/grafana-ui/src/components/ColorPicker/ColorPicker.tsx:5381": [
      [0, 0, 0, "Unexpected any. Specify a different type.", "0"],
      [0, 0, 0, "Unexpected any. Specify a different type.", "1"]
    ],
    "packages/grafana-ui/src/components/Combobox/MultiCombobox.tsx:5381": [
      [0, 0, 0, "Do not use any type assertions.", "0"]
    ],
    "packages/grafana-ui/src/components/Combobox/useOptions.ts:5381": [
      [0, 0, 0, "Do not use any type assertions.", "0"]
    ],
    "packages/grafana-ui/src/components/DataLinks/DataLinkInput.tsx:5381": [
      [0, 0, 0, "Do not use any type assertions.", "0"]
    ],
    "packages/grafana-ui/src/components/DataSourceSettings/CustomHeadersSettings.tsx:5381": [
      [0, 0, 0, "Unexpected any. Specify a different type.", "0"],
      [0, 0, 0, "Unexpected any. Specify a different type.", "1"]
    ],
    "packages/grafana-ui/src/components/DataSourceSettings/types.ts:5381": [
      [0, 0, 0, "Unexpected any. Specify a different type.", "0"],
      [0, 0, 0, "Unexpected any. Specify a different type.", "1"]
    ],
    "packages/grafana-ui/src/components/Forms/Legacy/Input/Input.tsx:5381": [
      [0, 0, 0, "Do not use any type assertions.", "0"],
      [0, 0, 0, "Do not use any type assertions.", "1"],
      [0, 0, 0, "Unexpected any. Specify a different type.", "2"]
    ],
    "packages/grafana-ui/src/components/Forms/Legacy/Select/Select.tsx:5381": [
      [0, 0, 0, "Unexpected any. Specify a different type.", "0"]
    ],
    "packages/grafana-ui/src/components/Forms/Legacy/Select/SelectOption.tsx:5381": [
      [0, 0, 0, "Unexpected any. Specify a different type.", "0"],
      [0, 0, 0, "Unexpected any. Specify a different type.", "1"]
    ],
    "packages/grafana-ui/src/components/Forms/Legacy/Select/SelectOptionGroup.tsx:5381": [
      [0, 0, 0, "Unexpected any. Specify a different type.", "0"],
      [0, 0, 0, "Unexpected any. Specify a different type.", "1"],
      [0, 0, 0, "Unexpected any. Specify a different type.", "2"]
    ],
    "packages/grafana-ui/src/components/JSONFormatter/json_explorer/json_explorer.ts:5381": [
      [0, 0, 0, "Unexpected any. Specify a different type.", "0"],
      [0, 0, 0, "Unexpected any. Specify a different type.", "1"]
    ],
    "packages/grafana-ui/src/components/MatchersUI/FieldValueMatcher.tsx:5381": [
      [0, 0, 0, "Do not use any type assertions.", "0"]
    ],
    "packages/grafana-ui/src/components/MatchersUI/fieldMatchersUI.ts:5381": [
      [0, 0, 0, "Unexpected any. Specify a different type.", "0"]
    ],
    "packages/grafana-ui/src/components/Modal/ModalsContext.tsx:5381": [
      [0, 0, 0, "Unexpected any. Specify a different type.", "0"],
      [0, 0, 0, "Unexpected any. Specify a different type.", "1"],
      [0, 0, 0, "Unexpected any. Specify a different type.", "2"],
      [0, 0, 0, "Unexpected any. Specify a different type.", "3"]
    ],
    "packages/grafana-ui/src/components/PanelChrome/PanelContext.ts:5381": [
      [0, 0, 0, "Unexpected any. Specify a different type.", "0"],
      [0, 0, 0, "Unexpected any. Specify a different type.", "1"]
    ],
    "packages/grafana-ui/src/components/PanelChrome/index.ts:5381": [
      [0, 0, 0, "Do not use any type assertions.", "0"]
    ],
    "packages/grafana-ui/src/components/Segment/SegmentSelect.tsx:5381": [
      [0, 0, 0, "Do not use any type assertions.", "0"]
    ],
    "packages/grafana-ui/src/components/Select/SelectBase.tsx:5381": [
      [0, 0, 0, "Do not use any type assertions.", "0"],
      [0, 0, 0, "Do not use any type assertions.", "1"],
      [0, 0, 0, "Unexpected any. Specify a different type.", "2"],
      [0, 0, 0, "Unexpected any. Specify a different type.", "3"],
      [0, 0, 0, "Unexpected any. Specify a different type.", "4"],
      [0, 0, 0, "Unexpected any. Specify a different type.", "5"]
    ],
    "packages/grafana-ui/src/components/Select/ValueContainer.tsx:5381": [
      [0, 0, 0, "Unexpected any. Specify a different type.", "0"]
    ],
    "packages/grafana-ui/src/components/Select/resetSelectStyles.ts:5381": [
      [0, 0, 0, "Unexpected any. Specify a different type.", "0"],
      [0, 0, 0, "Unexpected any. Specify a different type.", "1"],
      [0, 0, 0, "Unexpected any. Specify a different type.", "2"],
      [0, 0, 0, "Unexpected any. Specify a different type.", "3"]
    ],
    "packages/grafana-ui/src/components/Select/types.ts:5381": [
      [0, 0, 0, "Unexpected any. Specify a different type.", "0"],
      [0, 0, 0, "Unexpected any. Specify a different type.", "1"],
      [0, 0, 0, "Unexpected any. Specify a different type.", "2"],
      [0, 0, 0, "Unexpected any. Specify a different type.", "3"],
      [0, 0, 0, "Unexpected any. Specify a different type.", "4"],
      [0, 0, 0, "Unexpected any. Specify a different type.", "5"]
    ],
    "packages/grafana-ui/src/components/SingleStatShared/SingleStatBaseOptions.ts:5381": [
      [0, 0, 0, "Do not use any type assertions.", "0"],
      [0, 0, 0, "Do not use any type assertions.", "1"],
      [0, 0, 0, "Do not use any type assertions.", "2"],
      [0, 0, 0, "Unexpected any. Specify a different type.", "3"],
      [0, 0, 0, "Unexpected any. Specify a different type.", "4"],
      [0, 0, 0, "Unexpected any. Specify a different type.", "5"],
      [0, 0, 0, "Unexpected any. Specify a different type.", "6"],
      [0, 0, 0, "Unexpected any. Specify a different type.", "7"],
      [0, 0, 0, "Unexpected any. Specify a different type.", "8"],
      [0, 0, 0, "Unexpected any. Specify a different type.", "9"],
      [0, 0, 0, "Unexpected any. Specify a different type.", "10"],
      [0, 0, 0, "Unexpected any. Specify a different type.", "11"],
      [0, 0, 0, "Unexpected any. Specify a different type.", "12"],
      [0, 0, 0, "Unexpected any. Specify a different type.", "13"],
      [0, 0, 0, "Unexpected any. Specify a different type.", "14"],
      [0, 0, 0, "Unexpected any. Specify a different type.", "15"]
    ],
    "packages/grafana-ui/src/components/Table/Cells/TableCell.tsx:5381": [
      [0, 0, 0, "Do not use any type assertions.", "0"],
      [0, 0, 0, "Do not use any type assertions.", "1"],
      [0, 0, 0, "Do not use any type assertions.", "2"],
      [0, 0, 0, "Unexpected any. Specify a different type.", "3"]
    ],
    "packages/grafana-ui/src/components/Table/TableCellInspector.tsx:5381": [
      [0, 0, 0, "Unexpected any. Specify a different type.", "0"]
    ],
<<<<<<< HEAD
    "packages/grafana-ui/src/components/Table/TableNG/Cells/TableCellNG.tsx:5381": [
      [0, 0, 0, "No untranslated strings in text props. Wrap text with <Trans /> or use t()", "0"]
=======
    "packages/grafana-ui/src/components/Table/TableNG/Cells/HeaderCell.tsx:5381": [
      [0, 0, 0, "Do not use any type assertions.", "0"],
      [0, 0, 0, "Do not use any type assertions.", "1"]
>>>>>>> 3de09fe4
    ],
    "packages/grafana-ui/src/components/Table/TableNG/Filter/Filter.tsx:5381": [
      [0, 0, 0, "Unexpected any. Specify a different type.", "0"],
      [0, 0, 0, "Unexpected any. Specify a different type.", "1"],
      [0, 0, 0, "Unexpected any. Specify a different type.", "2"]
    ],
    "packages/grafana-ui/src/components/Table/TableNG/Filter/FilterPopup.tsx:5381": [
      [0, 0, 0, "Unexpected any. Specify a different type.", "0"],
      [0, 0, 0, "Unexpected any. Specify a different type.", "1"],
      [0, 0, 0, "Unexpected any. Specify a different type.", "2"]
    ],
    "packages/grafana-ui/src/components/Table/TableNG/Filter/utils.ts:5381": [
      [0, 0, 0, "Unexpected any. Specify a different type.", "0"]
    ],
    "packages/grafana-ui/src/components/Table/TableNG/TableNG.test.tsx:5381": [
      [0, 0, 0, "Unexpected any. Specify a different type.", "0"],
      [0, 0, 0, "Unexpected any. Specify a different type.", "1"]
    ],
    "packages/grafana-ui/src/components/Table/TableNG/TableNG.tsx:5381": [
<<<<<<< HEAD
      [0, 0, 0, "No untranslated strings in text props. Wrap text with <Trans /> or use t()", "0"]
=======
      [0, 0, 0, "Do not use any type assertions.", "0"],
      [0, 0, 0, "Do not use any type assertions.", "1"],
      [0, 0, 0, "Do not use any type assertions.", "2"]
>>>>>>> 3de09fe4
    ],
    "packages/grafana-ui/src/components/Table/TableNG/utils.test.ts:5381": [
      [0, 0, 0, "Unexpected any. Specify a different type.", "0"],
      [0, 0, 0, "Unexpected any. Specify a different type.", "1"],
      [0, 0, 0, "Unexpected any. Specify a different type.", "2"],
      [0, 0, 0, "Unexpected any. Specify a different type.", "3"]
    ],
    "packages/grafana-ui/src/components/Table/TableNG/utils.ts:5381": [
      [0, 0, 0, "Do not use any type assertions.", "0"],
      [0, 0, 0, "Do not use any type assertions.", "1"]
    ],
    "packages/grafana-ui/src/components/Table/TableRT/Filter.tsx:5381": [
      [0, 0, 0, "Unexpected any. Specify a different type.", "0"]
    ],
    "packages/grafana-ui/src/components/Table/TableRT/FilterPopup.tsx:5381": [
      [0, 0, 0, "Unexpected any. Specify a different type.", "0"]
    ],
    "packages/grafana-ui/src/components/Table/TableRT/FooterRow.tsx:5381": [
      [0, 0, 0, "Do not use any type assertions.", "0"],
      [0, 0, 0, "Unexpected any. Specify a different type.", "1"]
    ],
    "packages/grafana-ui/src/components/Table/TableRT/HeaderRow.tsx:5381": [
      [0, 0, 0, "Unexpected any. Specify a different type.", "0"]
    ],
    "packages/grafana-ui/src/components/Table/TableRT/Table.tsx:5381": [
      [0, 0, 0, "Do not use any type assertions.", "0"],
      [0, 0, 0, "Unexpected any. Specify a different type.", "1"],
      [0, 0, 0, "Unexpected any. Specify a different type.", "2"]
    ],
    "packages/grafana-ui/src/components/Table/reducer.ts:5381": [
      [0, 0, 0, "Do not use any type assertions.", "0"],
      [0, 0, 0, "Unexpected any. Specify a different type.", "1"]
    ],
    "packages/grafana-ui/src/components/Table/types.ts:5381": [
      [0, 0, 0, "Unexpected any. Specify a different type.", "0"],
      [0, 0, 0, "Unexpected any. Specify a different type.", "1"],
      [0, 0, 0, "Unexpected any. Specify a different type.", "2"]
    ],
    "packages/grafana-ui/src/components/Table/utils.ts:5381": [
      [0, 0, 0, "Unexpected any. Specify a different type.", "0"],
      [0, 0, 0, "Unexpected any. Specify a different type.", "1"],
      [0, 0, 0, "Unexpected any. Specify a different type.", "2"],
      [0, 0, 0, "Unexpected any. Specify a different type.", "3"],
      [0, 0, 0, "Unexpected any. Specify a different type.", "4"],
      [0, 0, 0, "Unexpected any. Specify a different type.", "5"]
    ],
    "packages/grafana-ui/src/components/Tags/Tag.tsx:5381": [
      [0, 0, 0, "Do not use any type assertions.", "0"]
    ],
    "packages/grafana-ui/src/components/ValuePicker/ValuePicker.tsx:5381": [
      [0, 0, 0, "Use data-testid for E2E selectors instead of aria-label", "0"]
    ],
    "packages/grafana-ui/src/components/VizLegend/types.ts:5381": [
      [0, 0, 0, "Unexpected any. Specify a different type.", "0"],
      [0, 0, 0, "Unexpected any. Specify a different type.", "1"]
    ],
    "packages/grafana-ui/src/components/VizRepeater/VizRepeater.tsx:5381": [
      [0, 0, 0, "Do not use any type assertions.", "0"],
      [0, 0, 0, "Do not use any type assertions.", "1"]
    ],
    "packages/grafana-ui/src/components/VizTooltip/VizTooltip.tsx:5381": [
      [0, 0, 0, "Unexpected any. Specify a different type.", "0"],
      [0, 0, 0, "Unexpected any. Specify a different type.", "1"]
    ],
    "packages/grafana-ui/src/components/index.ts:5381": [
      [0, 0, 0, "\'HorizontalGroup\' import from \'./Layout/Layout\' is restricted from being used by a pattern. Use Stack component instead.", "0"],
      [0, 0, 0, "\'VerticalGroup\' import from \'./Layout/Layout\' is restricted from being used by a pattern. Use Stack component instead.", "1"]
    ],
    "packages/grafana-ui/src/components/uPlot/Plot.tsx:5381": [
      [0, 0, 0, "Do not use any type assertions.", "0"],
      [0, 0, 0, "Do not use any type assertions.", "1"]
    ],
    "packages/grafana-ui/src/components/uPlot/config/UPlotAxisBuilder.ts:5381": [
      [0, 0, 0, "Do not use any type assertions.", "0"],
      [0, 0, 0, "Unexpected any. Specify a different type.", "1"],
      [0, 0, 0, "Unexpected any. Specify a different type.", "2"]
    ],
    "packages/grafana-ui/src/components/uPlot/config/UPlotConfigBuilder.ts:5381": [
      [0, 0, 0, "Do not use any type assertions.", "0"],
      [0, 0, 0, "Do not use any type assertions.", "1"]
    ],
    "packages/grafana-ui/src/components/uPlot/types.ts:5381": [
      [0, 0, 0, "Unexpected any. Specify a different type.", "0"]
    ],
    "packages/grafana-ui/src/components/uPlot/utils.ts:5381": [
      [0, 0, 0, "Do not use any type assertions.", "0"],
      [0, 0, 0, "Unexpected any. Specify a different type.", "1"]
    ],
    "packages/grafana-ui/src/options/builder/hideSeries.tsx:5381": [
      [0, 0, 0, "Do not use any type assertions.", "0"]
    ],
    "packages/grafana-ui/src/slate-plugins/braces.ts:5381": [
      [0, 0, 0, "Do not use any type assertions.", "0"]
    ],
    "packages/grafana-ui/src/slate-plugins/slate-prism/index.ts:5381": [
      [0, 0, 0, "Do not use any type assertions.", "0"],
      [0, 0, 0, "Do not use any type assertions.", "1"]
    ],
    "packages/grafana-ui/src/slate-plugins/slate-prism/options.tsx:5381": [
      [0, 0, 0, "Unexpected any. Specify a different type.", "0"],
      [0, 0, 0, "Unexpected any. Specify a different type.", "1"]
    ],
    "packages/grafana-ui/src/slate-plugins/suggestions.tsx:5381": [
      [0, 0, 0, "Do not use any type assertions.", "0"],
      [0, 0, 0, "Do not use any type assertions.", "1"],
      [0, 0, 0, "Unexpected any. Specify a different type.", "2"]
    ],
    "packages/grafana-ui/src/themes/ThemeContext.tsx:5381": [
      [0, 0, 0, "Do not use any type assertions.", "0"],
      [0, 0, 0, "Do not use any type assertions.", "1"],
      [0, 0, 0, "Do not use any type assertions.", "2"]
    ],
    "packages/grafana-ui/src/themes/stylesFactory.ts:5381": [
      [0, 0, 0, "Unexpected any. Specify a different type.", "0"]
    ],
    "packages/grafana-ui/src/types/forms.ts:5381": [
      [0, 0, 0, "Unexpected any. Specify a different type.", "0"]
    ],
    "packages/grafana-ui/src/types/jquery.d.ts:5381": [
      [0, 0, 0, "Unexpected any. Specify a different type.", "0"],
      [0, 0, 0, "Unexpected any. Specify a different type.", "1"],
      [0, 0, 0, "Unexpected any. Specify a different type.", "2"]
    ],
    "packages/grafana-ui/src/types/react-table-config.d.ts:5381": [
      [0, 0, 0, "Unexpected any. Specify a different type.", "0"],
      [0, 0, 0, "Unexpected any. Specify a different type.", "1"]
    ],
    "packages/grafana-ui/src/utils/debug.ts:5381": [
      [0, 0, 0, "Unexpected any. Specify a different type.", "0"]
    ],
    "packages/grafana-ui/src/utils/dom.ts:5381": [
      [0, 0, 0, "Unexpected any. Specify a different type.", "0"]
    ],
    "packages/grafana-ui/src/utils/useAsyncDependency.ts:5381": [
      [0, 0, 0, "Unexpected any. Specify a different type.", "0"]
    ],
    "public/app/core/TableModel.ts:5381": [
      [0, 0, 0, "Unexpected any. Specify a different type.", "0"],
      [0, 0, 0, "Unexpected any. Specify a different type.", "1"]
    ],
    "public/app/core/actions/index.ts:5381": [
      [0, 0, 0, "Do not re-export imported variable (\`hideAppNotification\`)", "0"],
      [0, 0, 0, "Do not re-export imported variable (\`notifyApp\`)", "1"],
      [0, 0, 0, "Do not re-export imported variable (\`updateConfigurationSubtitle\`)", "2"],
      [0, 0, 0, "Do not re-export imported variable (\`updateNavIndex\`)", "3"]
    ],
    "public/app/core/components/AccessControl/index.ts:5381": [
      [0, 0, 0, "Do not use export all (\`export * from ...\`)", "0"]
    ],
    "public/app/core/components/DynamicImports/SafeDynamicImport.tsx:5381": [
      [0, 0, 0, "Unexpected any. Specify a different type.", "0"]
    ],
    "public/app/core/components/GraphNG/GraphNG.tsx:5381": [
      [0, 0, 0, "Do not use any type assertions.", "0"],
      [0, 0, 0, "Do not use any type assertions.", "1"],
      [0, 0, 0, "Do not use any type assertions.", "2"],
      [0, 0, 0, "Do not use any type assertions.", "3"],
      [0, 0, 0, "Unexpected any. Specify a different type.", "4"],
      [0, 0, 0, "Unexpected any. Specify a different type.", "5"]
    ],
    "public/app/core/components/LocalStorageValueProvider/index.tsx:5381": [
      [0, 0, 0, "Do not re-export imported variable (\`./LocalStorageValueProvider\`)", "0"]
    ],
    "public/app/core/components/TagFilter/TagFilter.tsx:5381": [
      [0, 0, 0, "Unexpected any. Specify a different type.", "0"]
    ],
    "public/app/core/components/TimeSeries/utils.ts:5381": [
      [0, 0, 0, "Do not use any type assertions.", "0"],
      [0, 0, 0, "Unexpected any. Specify a different type.", "1"],
      [0, 0, 0, "Unexpected any. Specify a different type.", "2"]
    ],
    "public/app/core/config.ts:5381": [
      [0, 0, 0, "Do not re-export imported variable (\`Settings\`)", "0"],
      [0, 0, 0, "Do not re-export imported variable (\`config\`)", "1"]
    ],
    "public/app/core/core.ts:5381": [
      [0, 0, 0, "Do not re-export imported variable (\`JsonExplorer\`)", "0"],
      [0, 0, 0, "Do not re-export imported variable (\`TimeSeries\`)", "1"],
      [0, 0, 0, "Do not re-export imported variable (\`appEvents\`)", "2"],
      [0, 0, 0, "Do not re-export imported variable (\`assignModelProperties\`)", "3"],
      [0, 0, 0, "Do not re-export imported variable (\`colors\`)", "4"],
      [0, 0, 0, "Do not re-export imported variable (\`contextSrv\`)", "5"],
      [0, 0, 0, "Do not re-export imported variable (\`profiler\`)", "6"],
      [0, 0, 0, "Do not re-export imported variable (\`updateLegendValues\`)", "7"]
    ],
    "public/app/core/navigation/types.ts:5381": [
      [0, 0, 0, "Unexpected any. Specify a different type.", "0"]
    ],
    "public/app/core/services/ResponseQueue.ts:5381": [
      [0, 0, 0, "Unexpected any. Specify a different type.", "0"]
    ],
    "public/app/core/services/backend_srv.ts:5381": [
      [0, 0, 0, "Do not use any type assertions.", "0"],
      [0, 0, 0, "Unexpected any. Specify a different type.", "1"],
      [0, 0, 0, "Unexpected any. Specify a different type.", "2"],
      [0, 0, 0, "Unexpected any. Specify a different type.", "3"],
      [0, 0, 0, "Unexpected any. Specify a different type.", "4"],
      [0, 0, 0, "Unexpected any. Specify a different type.", "5"]
    ],
    "public/app/core/services/context_srv.ts:5381": [
      [0, 0, 0, "Do not use any type assertions.", "0"],
      [0, 0, 0, "Unexpected any. Specify a different type.", "1"]
    ],
    "public/app/core/services/echo/backends/analytics/RudderstackBackend.ts:5381": [
      [0, 0, 0, "Do not use any type assertions.", "0"],
      [0, 0, 0, "Do not use any type assertions.", "1"],
      [0, 0, 0, "Unexpected any. Specify a different type.", "2"],
      [0, 0, 0, "Unexpected any. Specify a different type.", "3"]
    ],
    "public/app/core/specs/backend_srv.test.ts:5381": [
      [0, 0, 0, "Unexpected any. Specify a different type.", "0"]
    ],
    "public/app/core/time_series2.ts:5381": [
      [0, 0, 0, "Unexpected any. Specify a different type.", "0"],
      [0, 0, 0, "Unexpected any. Specify a different type.", "1"],
      [0, 0, 0, "Unexpected any. Specify a different type.", "2"],
      [0, 0, 0, "Unexpected any. Specify a different type.", "3"],
      [0, 0, 0, "Unexpected any. Specify a different type.", "4"],
      [0, 0, 0, "Unexpected any. Specify a different type.", "5"],
      [0, 0, 0, "Unexpected any. Specify a different type.", "6"],
      [0, 0, 0, "Unexpected any. Specify a different type.", "7"],
      [0, 0, 0, "Unexpected any. Specify a different type.", "8"],
      [0, 0, 0, "Unexpected any. Specify a different type.", "9"],
      [0, 0, 0, "Unexpected any. Specify a different type.", "10"],
      [0, 0, 0, "Unexpected any. Specify a different type.", "11"],
      [0, 0, 0, "Unexpected any. Specify a different type.", "12"],
      [0, 0, 0, "Unexpected any. Specify a different type.", "13"],
      [0, 0, 0, "Unexpected any. Specify a different type.", "14"],
      [0, 0, 0, "Unexpected any. Specify a different type.", "15"],
      [0, 0, 0, "Unexpected any. Specify a different type.", "16"],
      [0, 0, 0, "Unexpected any. Specify a different type.", "17"],
      [0, 0, 0, "Unexpected any. Specify a different type.", "18"]
    ],
    "public/app/core/utils/connectWithReduxStore.tsx:5381": [
      [0, 0, 0, "Do not use any type assertions.", "0"],
      [0, 0, 0, "Do not use any type assertions.", "1"],
      [0, 0, 0, "Unexpected any. Specify a different type.", "2"],
      [0, 0, 0, "Unexpected any. Specify a different type.", "3"],
      [0, 0, 0, "Unexpected any. Specify a different type.", "4"],
      [0, 0, 0, "Unexpected any. Specify a different type.", "5"],
      [0, 0, 0, "Unexpected any. Specify a different type.", "6"],
      [0, 0, 0, "Unexpected any. Specify a different type.", "7"],
      [0, 0, 0, "Unexpected any. Specify a different type.", "8"],
      [0, 0, 0, "Unexpected any. Specify a different type.", "9"]
    ],
    "public/app/core/utils/deferred.ts:5381": [
      [0, 0, 0, "Unexpected any. Specify a different type.", "0"]
    ],
    "public/app/core/utils/fetch.ts:5381": [
      [0, 0, 0, "Do not use any type assertions.", "0"],
      [0, 0, 0, "Do not use any type assertions.", "1"],
      [0, 0, 0, "Do not use any type assertions.", "2"],
      [0, 0, 0, "Do not use any type assertions.", "3"],
      [0, 0, 0, "Do not use any type assertions.", "4"],
      [0, 0, 0, "Unexpected any. Specify a different type.", "5"]
    ],
    "public/app/core/utils/object.ts:5381": [
      [0, 0, 0, "Do not use any type assertions.", "0"],
      [0, 0, 0, "Do not use any type assertions.", "1"],
      [0, 0, 0, "Do not use any type assertions.", "2"],
      [0, 0, 0, "Do not use any type assertions.", "3"],
      [0, 0, 0, "Unexpected any. Specify a different type.", "4"],
      [0, 0, 0, "Unexpected any. Specify a different type.", "5"],
      [0, 0, 0, "Unexpected any. Specify a different type.", "6"]
    ],
    "public/app/core/utils/richHistory.test.ts:5381": [
      [0, 0, 0, "Unexpected any. Specify a different type.", "0"]
    ],
    "public/app/core/utils/richHistory.ts:5381": [
      [0, 0, 0, "Do not re-export imported variable (\`RichHistorySearchFilters\`)", "0"],
      [0, 0, 0, "Do not re-export imported variable (\`RichHistorySettings\`)", "1"],
      [0, 0, 0, "Do not re-export imported variable (\`SortOrder\`)", "2"]
    ],
    "public/app/core/utils/ticks.ts:5381": [
      [0, 0, 0, "Do not use any type assertions.", "0"],
      [0, 0, 0, "Do not use any type assertions.", "1"]
    ],
    "public/app/features/actions/ParamsEditor.tsx:5381": [
      [0, 0, 0, "Do not use any type assertions.", "0"]
    ],
    "public/app/features/admin/UpgradePage.tsx:5381": [
      [0, 0, 0, "No untranslated strings in text props. Wrap text with <Trans /> or use t()", "0"],
      [0, 0, 0, "No untranslated strings in text props. Wrap text with <Trans /> or use t()", "1"],
      [0, 0, 0, "No untranslated strings in text props. Wrap text with <Trans /> or use t()", "2"],
      [0, 0, 0, "No untranslated strings in text props. Wrap text with <Trans /> or use t()", "3"],
      [0, 0, 0, "No untranslated strings. Wrap text with <Trans />", "4"],
      [0, 0, 0, "No untranslated strings. Wrap text with <Trans />", "5"]
    ],
    "public/app/features/alerting/routes.tsx:5381": [
      [0, 0, 0, "Unexpected any. Specify a different type.", "0"]
    ],
    "public/app/features/alerting/state/ThresholdMapper.ts:5381": [
      [0, 0, 0, "Unexpected any. Specify a different type.", "0"]
    ],
    "public/app/features/alerting/state/alertDef.ts:5381": [
      [0, 0, 0, "Do not use any type assertions.", "0"],
      [0, 0, 0, "Unexpected any. Specify a different type.", "1"],
      [0, 0, 0, "Unexpected any. Specify a different type.", "2"],
      [0, 0, 0, "Unexpected any. Specify a different type.", "3"],
      [0, 0, 0, "Unexpected any. Specify a different type.", "4"]
    ],
    "public/app/features/alerting/state/query_part.ts:5381": [
      [0, 0, 0, "Unexpected any. Specify a different type.", "0"],
      [0, 0, 0, "Unexpected any. Specify a different type.", "1"],
      [0, 0, 0, "Unexpected any. Specify a different type.", "2"],
      [0, 0, 0, "Unexpected any. Specify a different type.", "3"],
      [0, 0, 0, "Unexpected any. Specify a different type.", "4"],
      [0, 0, 0, "Unexpected any. Specify a different type.", "5"],
      [0, 0, 0, "Unexpected any. Specify a different type.", "6"],
      [0, 0, 0, "Unexpected any. Specify a different type.", "7"],
      [0, 0, 0, "Unexpected any. Specify a different type.", "8"],
      [0, 0, 0, "Unexpected any. Specify a different type.", "9"]
    ],
    "public/app/features/alerting/state/reducers.ts:5381": [
      [0, 0, 0, "Unexpected any. Specify a different type.", "0"],
      [0, 0, 0, "Unexpected any. Specify a different type.", "1"]
    ],
    "public/app/features/alerting/unified/AlertGroups.tsx:5381": [
      [0, 0, 0, "No untranslated strings in text props. Wrap text with <Trans /> or use t()", "0"],
      [0, 0, 0, "No untranslated strings. Wrap text with <Trans />", "1"],
      [0, 0, 0, "No untranslated strings. Wrap text with <Trans />", "2"]
    ],
    "public/app/features/alerting/unified/AlertsFolderView.tsx:5381": [
      [0, 0, 0, "No untranslated strings in text props. Wrap text with <Trans /> or use t()", "0"]
    ],
    "public/app/features/alerting/unified/GrafanaRuleQueryViewer.tsx:5381": [
      [0, 0, 0, "No untranslated strings. Wrap text with <Trans />", "0"],
      [0, 0, 0, "No untranslated strings. Wrap text with <Trans />", "1"]
    ],
    "public/app/features/alerting/unified/NotificationPoliciesPage.tsx:5381": [
      [0, 0, 0, "No untranslated strings in text props. Wrap text with <Trans /> or use t()", "0"],
      [0, 0, 0, "No untranslated strings in text props. Wrap text with <Trans /> or use t()", "1"]
    ],
    "public/app/features/alerting/unified/PanelAlertTabContent.tsx:5381": [
      [0, 0, 0, "No untranslated strings. Wrap text with <Trans />", "0"]
    ],
    "public/app/features/alerting/unified/RedirectToRuleViewer.tsx:5381": [
      [0, 0, 0, "No untranslated strings in text props. Wrap text with <Trans /> or use t()", "0"],
      [0, 0, 0, "No untranslated strings. Wrap text with <Trans />", "1"],
      [0, 0, 0, "No untranslated strings. Wrap text with <Trans />", "2"]
    ],
    "public/app/features/alerting/unified/components/AlertLabelDropdown.tsx:5381": [
      [0, 0, 0, "No untranslated strings in text props. Wrap text with <Trans /> or use t()", "0"]
    ],
    "public/app/features/alerting/unified/components/AlertLabels.tsx:5381": [
      [0, 0, 0, "No untranslated strings. Wrap text with <Trans />", "0"]
    ],
    "public/app/features/alerting/unified/components/AnnotationDetailsField.tsx:5381": [
      [0, 0, 0, "Do not use any type assertions.", "0"]
    ],
    "public/app/features/alerting/unified/components/Authorize.tsx:5381": [
      [0, 0, 0, "Do not use any type assertions.", "0"],
      [0, 0, 0, "Do not use any type assertions.", "1"]
    ],
    "public/app/features/alerting/unified/components/DynamicTable.tsx:5381": [
      [0, 0, 0, "No untranslated strings in text props. Wrap text with <Trans /> or use t()", "0"]
    ],
    "public/app/features/alerting/unified/components/GrafanaAlertmanagerDeliveryWarning.tsx:5381": [
      [0, 0, 0, "No untranslated strings. Wrap text with <Trans />", "0"],
      [0, 0, 0, "No untranslated strings. Wrap text with <Trans />", "1"]
    ],
    "public/app/features/alerting/unified/components/InvalidIntervalWarning.tsx:5381": [
      [0, 0, 0, "No untranslated strings. Wrap text with <Trans />", "0"]
    ],
    "public/app/features/alerting/unified/components/MoreButton.tsx:5381": [
      [0, 0, 0, "No untranslated strings in text props. Wrap text with <Trans /> or use t()", "0"],
      [0, 0, 0, "No untranslated strings. Wrap text with <Trans />", "1"]
    ],
    "public/app/features/alerting/unified/components/NoAlertManagerWarning.tsx:5381": [
      [0, 0, 0, "No untranslated strings. Wrap text with <Trans />", "0"],
      [0, 0, 0, "No untranslated strings. Wrap text with <Trans />", "1"]
    ],
    "public/app/features/alerting/unified/components/Provisioning.tsx:5381": [
      [0, 0, 0, "No untranslated strings in text props. Wrap text with <Trans /> or use t()", "0"],
      [0, 0, 0, "No untranslated strings. Wrap text with <Trans />", "1"]
    ],
    "public/app/features/alerting/unified/components/RuleLocation.tsx:5381": [
      [0, 0, 0, "No untranslated strings in text props. Wrap text with <Trans /> or use t()", "0"]
    ],
    "public/app/features/alerting/unified/components/alert-groups/AlertDetails.tsx:5381": [
      [0, 0, 0, "No untranslated strings. Wrap text with <Trans />", "0"]
    ],
    "public/app/features/alerting/unified/components/alert-groups/AlertGroup.tsx:5381": [
      [0, 0, 0, "No untranslated strings. Wrap text with <Trans />", "0"]
    ],
    "public/app/features/alerting/unified/components/alert-groups/AlertGroupAlertsTable.tsx:5381": [
      [0, 0, 0, "No untranslated strings. Wrap text with <Trans />", "0"]
    ],
    "public/app/features/alerting/unified/components/alert-groups/AlertGroupFilter.tsx:5381": [
      [0, 0, 0, "Do not use any type assertions.", "0"]
    ],
    "public/app/features/alerting/unified/components/alert-groups/AlertGroupHeader.tsx:5381": [
      [0, 0, 0, "Do not use any type assertions.", "0"],
      [0, 0, 0, "Do not use any type assertions.", "1"]
    ],
    "public/app/features/alerting/unified/components/alert-groups/AlertStateFilter.tsx:5381": [
      [0, 0, 0, "No untranslated strings. Wrap text with <Trans />", "0"],
      [0, 0, 0, "No untranslated strings. Wrap text with <Trans />", "1"],
      [0, 0, 0, "No untranslated strings. Wrap text with <Trans />", "2"]
    ],
    "public/app/features/alerting/unified/components/alert-groups/GroupBy.tsx:5381": [
      [0, 0, 0, "Do not use any type assertions.", "0"],
      [0, 0, 0, "No untranslated strings in text props. Wrap text with <Trans /> or use t()", "1"],
      [0, 0, 0, "No untranslated strings. Wrap text with <Trans />", "2"],
      [0, 0, 0, "No untranslated strings. Wrap text with <Trans />", "3"]
    ],
    "public/app/features/alerting/unified/components/alert-groups/MatcherFilter.tsx:5381": [
      [0, 0, 0, "No untranslated strings. Wrap text with <Trans />", "0"]
    ],
    "public/app/features/alerting/unified/components/contact-points/ContactPointHeader.tsx:5381": [
      [0, 0, 0, "No untranslated strings in text props. Wrap text with <Trans /> or use t()", "0"],
      [0, 0, 0, "No untranslated strings in text props. Wrap text with <Trans /> or use t()", "1"]
    ],
    "public/app/features/alerting/unified/components/contact-points/components/GlobalConfigAlert.tsx:5381": [
      [0, 0, 0, "No untranslated strings. Wrap text with <Trans />", "0"]
    ],
    "public/app/features/alerting/unified/components/contact-points/components/Modals.tsx:5381": [
      [0, 0, 0, "No untranslated strings in text props. Wrap text with <Trans /> or use t()", "0"]
    ],
    "public/app/features/alerting/unified/components/contact-points/components/UnusedBadge.tsx:5381": [
      [0, 0, 0, "No untranslated strings in text props. Wrap text with <Trans /> or use t()", "0"]
    ],
    "public/app/features/alerting/unified/components/export/FileExportPreview.tsx:5381": [
      [0, 0, 0, "No untranslated strings. Wrap text with <Trans />", "0"],
      [0, 0, 0, "No untranslated strings. Wrap text with <Trans />", "1"],
      [0, 0, 0, "No untranslated strings. Wrap text with <Trans />", "2"]
    ],
    "public/app/features/alerting/unified/components/export/GrafanaModifyExport.tsx:5381": [
      [0, 0, 0, "No untranslated strings. Wrap text with <Trans />", "0"]
    ],
    "public/app/features/alerting/unified/components/export/GrafanaRuleFolderExporter.tsx:5381": [
      [0, 0, 0, "No untranslated strings in text props. Wrap text with <Trans /> or use t()", "0"]
    ],
    "public/app/features/alerting/unified/components/export/GrafanaRuleGroupExporter.tsx:5381": [
      [0, 0, 0, "No untranslated strings in text props. Wrap text with <Trans /> or use t()", "0"]
    ],
    "public/app/features/alerting/unified/components/expressions/Expression.tsx:5381": [
      [0, 0, 0, "No untranslated strings in text props. Wrap text with <Trans /> or use t()", "0"],
      [0, 0, 0, "No untranslated strings. Wrap text with <Trans />", "1"],
      [0, 0, 0, "No untranslated strings. Wrap text with <Trans />", "2"],
      [0, 0, 0, "No untranslated strings. Wrap text with <Trans />", "3"]
    ],
    "public/app/features/alerting/unified/components/mute-timings/MuteTimingTimeInterval.tsx:5381": [
      [0, 0, 0, "No untranslated strings in text props. Wrap text with <Trans /> or use t()", "0"],
      [0, 0, 0, "No untranslated strings in text props. Wrap text with <Trans /> or use t()", "1"],
      [0, 0, 0, "No untranslated strings. Wrap text with <Trans />", "2"]
    ],
    "public/app/features/alerting/unified/components/mute-timings/MuteTimingTimeRange.tsx:5381": [
      [0, 0, 0, "No untranslated strings in text props. Wrap text with <Trans /> or use t()", "0"]
    ],
    "public/app/features/alerting/unified/components/notification-policies/AlertGroupsSummary.tsx:5381": [
      [0, 0, 0, "No untranslated strings in text props. Wrap text with <Trans /> or use t()", "0"],
      [0, 0, 0, "No untranslated strings in text props. Wrap text with <Trans /> or use t()", "1"],
      [0, 0, 0, "No untranslated strings in text props. Wrap text with <Trans /> or use t()", "2"]
    ],
    "public/app/features/alerting/unified/components/notification-policies/EditDefaultPolicyForm.tsx:5381": [
      [0, 0, 0, "No untranslated strings in text props. Wrap text with <Trans /> or use t()", "0"],
      [0, 0, 0, "No untranslated strings in text props. Wrap text with <Trans /> or use t()", "1"],
      [0, 0, 0, "No untranslated strings in text props. Wrap text with <Trans /> or use t()", "2"],
      [0, 0, 0, "No untranslated strings in text props. Wrap text with <Trans /> or use t()", "3"]
    ],
    "public/app/features/alerting/unified/components/notification-policies/EditNotificationPolicyForm.tsx:5381": [
      [0, 0, 0, "No untranslated strings in text props. Wrap text with <Trans /> or use t()", "0"],
      [0, 0, 0, "No untranslated strings in text props. Wrap text with <Trans /> or use t()", "1"],
      [0, 0, 0, "No untranslated strings in text props. Wrap text with <Trans /> or use t()", "2"]
    ],
    "public/app/features/alerting/unified/components/notification-policies/Policy.tsx:5381": [
      [0, 0, 0, "No untranslated strings in text props. Wrap text with <Trans /> or use t()", "0"]
    ],
    "public/app/features/alerting/unified/components/notification-policies/PromDurationDocs.tsx:5381": [
      [0, 0, 0, "No untranslated strings. Wrap text with <Trans />", "0"]
    ],
    "public/app/features/alerting/unified/components/panel-alerts-tab/NewRuleFromPanelButton.tsx:5381": [
      [0, 0, 0, "No untranslated strings. Wrap text with <Trans />", "0"]
    ],
    "public/app/features/alerting/unified/components/receivers/AlertInstanceModalSelector.tsx:5381": [
      [0, 0, 0, "No untranslated strings. Wrap text with <Trans />", "0"]
    ],
    "public/app/features/alerting/unified/components/receivers/ReceiversSection.tsx:5381": [
      [0, 0, 0, "No untranslated strings. Wrap text with <Trans />", "0"]
    ],
    "public/app/features/alerting/unified/components/receivers/TemplateDataDocs.tsx:5381": [
      [0, 0, 0, "No untranslated strings. Wrap text with <Trans />", "0"],
      [0, 0, 0, "No untranslated strings. Wrap text with <Trans />", "1"],
      [0, 0, 0, "No untranslated strings. Wrap text with <Trans />", "2"]
    ],
    "public/app/features/alerting/unified/components/receivers/TemplateForm.tsx:5381": [
      [0, 0, 0, "No untranslated strings in text props. Wrap text with <Trans /> or use t()", "0"]
    ],
    "public/app/features/alerting/unified/components/receivers/form/ChannelOptions.tsx:5381": [
      [0, 0, 0, "Do not use any type assertions.", "0"],
      [0, 0, 0, "Unexpected any. Specify a different type.", "1"],
      [0, 0, 0, "Unexpected any. Specify a different type.", "2"]
    ],
    "public/app/features/alerting/unified/components/receivers/form/ChannelSubForm.tsx:5381": [
      [0, 0, 0, "No untranslated strings in text props. Wrap text with <Trans /> or use t()", "0"]
    ],
    "public/app/features/alerting/unified/components/receivers/form/CloudReceiverForm.tsx:5381": [
      [0, 0, 0, "No untranslated strings. Wrap text with <Trans />", "0"]
    ],
    "public/app/features/alerting/unified/components/receivers/form/GenerateAlertDataModal.tsx:5381": [
      [0, 0, 0, "No untranslated strings in text props. Wrap text with <Trans /> or use t()", "0"]
    ],
    "public/app/features/alerting/unified/components/receivers/form/GrafanaCommonChannelSettings.tsx:5381": [
      [0, 0, 0, "No untranslated strings in text props. Wrap text with <Trans /> or use t()", "0"]
    ],
    "public/app/features/alerting/unified/components/receivers/form/GrafanaReceiverForm.tsx:5381": [
      [0, 0, 0, "No untranslated strings. Wrap text with <Trans />", "0"]
    ],
    "public/app/features/alerting/unified/components/receivers/form/ReceiverForm.tsx:5381": [
      [0, 0, 0, "Do not use any type assertions.", "0"],
      [0, 0, 0, "Do not use any type assertions.", "1"],
      [0, 0, 0, "No untranslated strings. Wrap text with <Trans />", "2"],
      [0, 0, 0, "Unexpected any. Specify a different type.", "3"]
    ],
    "public/app/features/alerting/unified/components/receivers/form/TestContactPointModal.tsx:5381": [
      [0, 0, 0, "No untranslated strings in text props. Wrap text with <Trans /> or use t()", "0"],
      [0, 0, 0, "No untranslated strings. Wrap text with <Trans />", "1"],
      [0, 0, 0, "No untranslated strings. Wrap text with <Trans />", "2"]
    ],
    "public/app/features/alerting/unified/components/receivers/form/fields/OptionField.tsx:5381": [
      [0, 0, 0, "Do not use any type assertions.", "0"],
      [0, 0, 0, "Unexpected any. Specify a different type.", "1"],
      [0, 0, 0, "Unexpected any. Specify a different type.", "2"],
      [0, 0, 0, "Unexpected any. Specify a different type.", "3"],
      [0, 0, 0, "Unexpected any. Specify a different type.", "4"],
      [0, 0, 0, "Unexpected any. Specify a different type.", "5"]
    ],
    "public/app/features/alerting/unified/components/receivers/form/fields/SubformArrayField.tsx:5381": [
      [0, 0, 0, "No untranslated strings in text props. Wrap text with <Trans /> or use t()", "0"],
      [0, 0, 0, "Unexpected any. Specify a different type.", "1"],
      [0, 0, 0, "Unexpected any. Specify a different type.", "2"]
    ],
    "public/app/features/alerting/unified/components/receivers/form/fields/SubformField.tsx:5381": [
      [0, 0, 0, "Unexpected any. Specify a different type.", "0"],
      [0, 0, 0, "Unexpected any. Specify a different type.", "1"]
    ],
    "public/app/features/alerting/unified/components/receivers/form/fields/TemplateSelector.tsx:5381": [
      [0, 0, 0, "No untranslated strings in text props. Wrap text with <Trans /> or use t()", "0"],
      [0, 0, 0, "No untranslated strings in text props. Wrap text with <Trans /> or use t()", "1"],
      [0, 0, 0, "No untranslated strings in text props. Wrap text with <Trans /> or use t()", "2"]
    ],
    "public/app/features/alerting/unified/components/rule-editor/AlertRuleNameInput.tsx:5381": [
      [0, 0, 0, "No untranslated strings in text props. Wrap text with <Trans /> or use t()", "0"],
      [0, 0, 0, "No untranslated strings in text props. Wrap text with <Trans /> or use t()", "1"],
      [0, 0, 0, "No untranslated strings in text props. Wrap text with <Trans /> or use t()", "2"],
      [0, 0, 0, "No untranslated strings. Wrap text with <Trans />", "3"]
    ],
    "public/app/features/alerting/unified/components/rule-editor/AnnotationKeyInput.tsx:5381": [
      [0, 0, 0, "Do not use any type assertions.", "0"]
    ],
    "public/app/features/alerting/unified/components/rule-editor/CloudAlertPreview.tsx:5381": [
      [0, 0, 0, "No untranslated strings. Wrap text with <Trans />", "0"]
    ],
    "public/app/features/alerting/unified/components/rule-editor/CloudEvaluationBehavior.tsx:5381": [
      [0, 0, 0, "No untranslated strings in text props. Wrap text with <Trans /> or use t()", "0"]
    ],
    "public/app/features/alerting/unified/components/rule-editor/DashboardAnnotationField.tsx:5381": [
      [0, 0, 0, "No untranslated strings. Wrap text with <Trans />", "0"],
      [0, 0, 0, "No untranslated strings. Wrap text with <Trans />", "1"]
    ],
    "public/app/features/alerting/unified/components/rule-editor/DashboardPicker.tsx:5381": [
      [0, 0, 0, "No untranslated strings. Wrap text with <Trans />", "0"],
      [0, 0, 0, "No untranslated strings. Wrap text with <Trans />", "1"]
    ],
    "public/app/features/alerting/unified/components/rule-editor/ExpressionEditor.tsx:5381": [
      [0, 0, 0, "Do not use any type assertions.", "0"],
      [0, 0, 0, "No untranslated strings. Wrap text with <Trans />", "1"]
    ],
    "public/app/features/alerting/unified/components/rule-editor/GrafanaEvaluationBehavior.tsx:5381": [
      [0, 0, 0, "No untranslated strings in text props. Wrap text with <Trans /> or use t()", "0"],
      [0, 0, 0, "No untranslated strings in text props. Wrap text with <Trans /> or use t()", "1"],
      [0, 0, 0, "No untranslated strings in text props. Wrap text with <Trans /> or use t()", "2"],
      [0, 0, 0, "No untranslated strings in text props. Wrap text with <Trans /> or use t()", "3"]
    ],
    "public/app/features/alerting/unified/components/rule-editor/NotificationsStep.tsx:5381": [
      [0, 0, 0, "No untranslated strings. Wrap text with <Trans />", "0"],
      [0, 0, 0, "No untranslated strings. Wrap text with <Trans />", "1"],
      [0, 0, 0, "No untranslated strings. Wrap text with <Trans />", "2"],
      [0, 0, 0, "No untranslated strings. Wrap text with <Trans />", "3"],
      [0, 0, 0, "No untranslated strings. Wrap text with <Trans />", "4"]
    ],
    "public/app/features/alerting/unified/components/rule-editor/PreviewRule.tsx:5381": [
      [0, 0, 0, "No untranslated strings. Wrap text with <Trans />", "0"],
      [0, 0, 0, "Unexpected any. Specify a different type.", "1"]
    ],
    "public/app/features/alerting/unified/components/rule-editor/PreviewRuleResult.tsx:5381": [
      [0, 0, 0, "No untranslated strings. Wrap text with <Trans />", "0"]
    ],
    "public/app/features/alerting/unified/components/rule-editor/QueryOptions.tsx:5381": [
      [0, 0, 0, "No untranslated strings. Wrap text with <Trans />", "0"],
      [0, 0, 0, "No untranslated strings. Wrap text with <Trans />", "1"],
      [0, 0, 0, "No untranslated strings. Wrap text with <Trans />", "2"]
    ],
    "public/app/features/alerting/unified/components/rule-editor/QueryRows.tsx:5381": [
      [0, 0, 0, "Do not use any type assertions.", "0"],
      [0, 0, 0, "No untranslated strings. Wrap text with <Trans />", "1"]
    ],
    "public/app/features/alerting/unified/components/rule-editor/QueryWrapper.tsx:5381": [
      [0, 0, 0, "No untranslated strings in text props. Wrap text with <Trans /> or use t()", "0"],
      [0, 0, 0, "No untranslated strings. Wrap text with <Trans />", "1"],
      [0, 0, 0, "No untranslated strings. Wrap text with <Trans />", "2"]
    ],
    "public/app/features/alerting/unified/components/rule-editor/RecordingRuleEditor.tsx:5381": [
      [0, 0, 0, "No untranslated strings. Wrap text with <Trans />", "0"]
    ],
    "public/app/features/alerting/unified/components/rule-editor/RecordingRulesNameSpaceAndGroupStep.tsx:5381": [
      [0, 0, 0, "No untranslated strings in text props. Wrap text with <Trans /> or use t()", "0"]
    ],
    "public/app/features/alerting/unified/components/rule-editor/RuleEditorSection.tsx:5381": [
      [0, 0, 0, "No untranslated strings. Wrap text with <Trans />", "0"]
    ],
    "public/app/features/alerting/unified/components/rule-editor/RuleInspector.tsx:5381": [
      [0, 0, 0, "Do not use any type assertions.", "0"],
      [0, 0, 0, "No untranslated strings. Wrap text with <Trans />", "1"]
    ],
    "public/app/features/alerting/unified/components/rule-editor/alert-rule-form/AlertRuleForm.tsx:5381": [
      [0, 0, 0, "No untranslated strings. Wrap text with <Trans />", "0"],
      [0, 0, 0, "No untranslated strings. Wrap text with <Trans />", "1"]
    ],
    "public/app/features/alerting/unified/components/rule-editor/alert-rule-form/ModifyExportRuleForm.tsx:5381": [
      [0, 0, 0, "No untranslated strings in text props. Wrap text with <Trans /> or use t()", "0"]
    ],
    "public/app/features/alerting/unified/components/rule-editor/alert-rule-form/simplifiedRouting/route-settings/MuteTimingFields.tsx:5381": [
      [0, 0, 0, "No untranslated strings in text props. Wrap text with <Trans /> or use t()", "0"]
    ],
    "public/app/features/alerting/unified/components/rule-editor/alert-rule-form/simplifiedRouting/route-settings/RouteSettings.tsx:5381": [
      [0, 0, 0, "No untranslated strings in text props. Wrap text with <Trans /> or use t()", "0"],
      [0, 0, 0, "No untranslated strings. Wrap text with <Trans />", "1"],
      [0, 0, 0, "No untranslated strings. Wrap text with <Trans />", "2"]
    ],
    "public/app/features/alerting/unified/components/rule-editor/labels/LabelsField.tsx:5381": [
      [0, 0, 0, "No untranslated strings. Wrap text with <Trans />", "0"],
      [0, 0, 0, "No untranslated strings. Wrap text with <Trans />", "1"]
    ],
    "public/app/features/alerting/unified/components/rule-editor/notificaton-preview/NotificationRoute.tsx:5381": [
      [0, 0, 0, "No untranslated strings. Wrap text with <Trans />", "0"]
    ],
    "public/app/features/alerting/unified/components/rule-editor/notificaton-preview/NotificationRouteDetailsModal.tsx:5381": [
      [0, 0, 0, "No untranslated strings. Wrap text with <Trans />", "0"],
      [0, 0, 0, "No untranslated strings. Wrap text with <Trans />", "1"]
    ],
    "public/app/features/alerting/unified/components/rule-editor/query-and-alert-condition/QueryAndExpressionsStep.tsx:5381": [
      [0, 0, 0, "No untranslated strings. Wrap text with <Trans />", "0"],
      [0, 0, 0, "No untranslated strings. Wrap text with <Trans />", "1"]
    ],
    "public/app/features/alerting/unified/components/rule-editor/query-and-alert-condition/SmartAlertTypeDetector.tsx:5381": [
      [0, 0, 0, "No untranslated strings. Wrap text with <Trans />", "0"],
      [0, 0, 0, "No untranslated strings. Wrap text with <Trans />", "1"],
      [0, 0, 0, "No untranslated strings. Wrap text with <Trans />", "2"],
      [0, 0, 0, "No untranslated strings. Wrap text with <Trans />", "3"]
    ],
    "public/app/features/alerting/unified/components/rule-editor/rule-types/GrafanaManagedAlert.tsx:5381": [
      [0, 0, 0, "No untranslated strings. Wrap text with <Trans />", "0"]
    ],
    "public/app/features/alerting/unified/components/rule-editor/rule-types/MimirOrLokiAlert.tsx:5381": [
      [0, 0, 0, "No untranslated strings. Wrap text with <Trans />", "0"]
    ],
    "public/app/features/alerting/unified/components/rule-editor/rule-types/MimirOrLokiRecordingRule.tsx:5381": [
      [0, 0, 0, "No untranslated strings. Wrap text with <Trans />", "0"]
    ],
    "public/app/features/alerting/unified/components/rule-editor/rule-types/RuleTypePicker.tsx:5381": [
      [0, 0, 0, "No untranslated strings. Wrap text with <Trans />", "0"]
    ],
    "public/app/features/alerting/unified/components/rule-viewer/FederatedRuleWarning.tsx:5381": [
      [0, 0, 0, "No untranslated strings. Wrap text with <Trans />", "0"]
    ],
    "public/app/features/alerting/unified/components/rule-viewer/PausedBadge.tsx:5381": [
      [0, 0, 0, "No untranslated strings. Wrap text with <Trans />", "0"]
    ],
    "public/app/features/alerting/unified/components/rule-viewer/RuleViewer.tsx:5381": [
      [0, 0, 0, "No untranslated strings. Wrap text with <Trans />", "0"]
    ],
    "public/app/features/alerting/unified/components/rules/AlertStateTag.tsx:5381": [
      [0, 0, 0, "No untranslated strings. Wrap text with <Trans />", "0"]
    ],
    "public/app/features/alerting/unified/components/rules/CloneRule.tsx:5381": [
      [0, 0, 0, "No untranslated strings. Wrap text with <Trans />", "0"],
      [0, 0, 0, "No untranslated strings. Wrap text with <Trans />", "1"]
    ],
    "public/app/features/alerting/unified/components/rules/Filter/RulesFilter.v1.tsx:5381": [
      [0, 0, 0, "No untranslated strings. Wrap text with <Trans />", "0"],
      [0, 0, 0, "No untranslated strings. Wrap text with <Trans />", "1"],
      [0, 0, 0, "No untranslated strings. Wrap text with <Trans />", "2"]
    ],
    "public/app/features/alerting/unified/components/rules/Filter/RulesFilter.v2.tsx:5381": [
      [0, 0, 0, "No untranslated strings in text props. Wrap text with <Trans /> or use t()", "0"],
      [0, 0, 0, "No untranslated strings in text props. Wrap text with <Trans /> or use t()", "1"]
    ],
    "public/app/features/alerting/unified/components/rules/RuleConfigStatus.tsx:5381": [
      [0, 0, 0, "No untranslated strings. Wrap text with <Trans />", "0"]
    ],
    "public/app/features/alerting/unified/components/rules/RuleDetails.tsx:5381": [
      [0, 0, 0, "No untranslated strings. Wrap text with <Trans />", "0"]
    ],
    "public/app/features/alerting/unified/components/rules/RuleDetailsMatchingInstances.tsx:5381": [
      [0, 0, 0, "No untranslated strings. Wrap text with <Trans />", "0"],
      [0, 0, 0, "No untranslated strings. Wrap text with <Trans />", "1"]
    ],
    "public/app/features/alerting/unified/components/rules/RuleListErrors.tsx:5381": [
      [0, 0, 0, "No untranslated strings. Wrap text with <Trans />", "0"],
      [0, 0, 0, "No untranslated strings. Wrap text with <Trans />", "1"],
      [0, 0, 0, "No untranslated strings. Wrap text with <Trans />", "2"],
      [0, 0, 0, "No untranslated strings. Wrap text with <Trans />", "3"],
      [0, 0, 0, "No untranslated strings. Wrap text with <Trans />", "4"],
      [0, 0, 0, "No untranslated strings. Wrap text with <Trans />", "5"]
    ],
    "public/app/features/alerting/unified/components/rules/RuleListStateSection.tsx:5381": [
      [0, 0, 0, "No untranslated strings. Wrap text with <Trans />", "0"]
    ],
    "public/app/features/alerting/unified/components/rules/RuleState.tsx:5381": [
      [0, 0, 0, "No untranslated strings. Wrap text with <Trans />", "0"]
    ],
    "public/app/features/alerting/unified/components/rules/RuleStats.tsx:5381": [
      [0, 0, 0, "No untranslated strings in text props. Wrap text with <Trans /> or use t()", "0"],
      [0, 0, 0, "No untranslated strings in text props. Wrap text with <Trans /> or use t()", "1"],
      [0, 0, 0, "No untranslated strings in text props. Wrap text with <Trans /> or use t()", "2"],
      [0, 0, 0, "No untranslated strings in text props. Wrap text with <Trans /> or use t()", "3"],
      [0, 0, 0, "No untranslated strings in text props. Wrap text with <Trans /> or use t()", "4"],
      [0, 0, 0, "No untranslated strings in text props. Wrap text with <Trans /> or use t()", "5"],
      [0, 0, 0, "No untranslated strings in text props. Wrap text with <Trans /> or use t()", "6"],
      [0, 0, 0, "No untranslated strings. Wrap text with <Trans />", "7"]
    ],
    "public/app/features/alerting/unified/components/rules/RulesGroup.tsx:5381": [
      [0, 0, 0, "No untranslated strings. Wrap text with <Trans />", "0"],
      [0, 0, 0, "No untranslated strings. Wrap text with <Trans />", "1"],
      [0, 0, 0, "No untranslated strings. Wrap text with <Trans />", "2"]
    ],
    "public/app/features/alerting/unified/components/rules/state-history/LogRecordViewer.tsx:5381": [
      [0, 0, 0, "No untranslated strings. Wrap text with <Trans />", "0"]
    ],
    "public/app/features/alerting/unified/components/rules/state-history/LokiStateHistory.tsx:5381": [
      [0, 0, 0, "No untranslated strings. Wrap text with <Trans />", "0"]
    ],
    "public/app/features/alerting/unified/components/rules/state-history/StateHistory.tsx:5381": [
      [0, 0, 0, "No untranslated strings in text props. Wrap text with <Trans /> or use t()", "0"],
      [0, 0, 0, "No untranslated strings in text props. Wrap text with <Trans /> or use t()", "1"],
      [0, 0, 0, "No untranslated strings. Wrap text with <Trans />", "2"]
    ],
    "public/app/features/alerting/unified/components/settings/VersionManager.tsx:5381": [
      [0, 0, 0, "No untranslated strings in text props. Wrap text with <Trans /> or use t()", "0"],
      [0, 0, 0, "No untranslated strings. Wrap text with <Trans />", "1"],
      [0, 0, 0, "No untranslated strings. Wrap text with <Trans />", "2"]
    ],
    "public/app/features/alerting/unified/components/silences/SilencePeriod.tsx:5381": [
      [0, 0, 0, "No untranslated strings in text props. Wrap text with <Trans /> or use t()", "0"]
    ],
    "public/app/features/alerting/unified/components/silences/SilencedAlertsTableRow.tsx:5381": [
      [0, 0, 0, "No untranslated strings. Wrap text with <Trans />", "0"]
    ],
    "public/app/features/alerting/unified/components/silences/SilencedInstancesPreview.tsx:5381": [
      [0, 0, 0, "No untranslated strings. Wrap text with <Trans />", "0"]
    ],
    "public/app/features/alerting/unified/components/silences/SilencesEditor.tsx:5381": [
      [0, 0, 0, "Do not use any type assertions.", "0"],
      [0, 0, 0, "No untranslated strings in text props. Wrap text with <Trans /> or use t()", "1"],
      [0, 0, 0, "No untranslated strings in text props. Wrap text with <Trans /> or use t()", "2"]
    ],
    "public/app/features/alerting/unified/components/silences/SilencesFilter.tsx:5381": [
      [0, 0, 0, "Do not use any type assertions.", "0"],
      [0, 0, 0, "No untranslated strings. Wrap text with <Trans />", "1"]
    ],
    "public/app/features/alerting/unified/components/silences/SilencesTable.tsx:5381": [
      [0, 0, 0, "No untranslated strings in text props. Wrap text with <Trans /> or use t()", "0"]
    ],
    "public/app/features/alerting/unified/home/GettingStarted.tsx:5381": [
      [0, 0, 0, "No untranslated strings in text props. Wrap text with <Trans /> or use t()", "0"],
      [0, 0, 0, "No untranslated strings. Wrap text with <Trans />", "1"],
      [0, 0, 0, "No untranslated strings. Wrap text with <Trans />", "2"],
      [0, 0, 0, "No untranslated strings. Wrap text with <Trans />", "3"],
      [0, 0, 0, "No untranslated strings. Wrap text with <Trans />", "4"],
      [0, 0, 0, "No untranslated strings. Wrap text with <Trans />", "5"],
      [0, 0, 0, "No untranslated strings. Wrap text with <Trans />", "6"],
      [0, 0, 0, "No untranslated strings. Wrap text with <Trans />", "7"]
    ],
    "public/app/features/alerting/unified/home/Insights.tsx:5381": [
      [0, 0, 0, "No untranslated strings. Wrap text with <Trans />", "0"],
      [0, 0, 0, "No untranslated strings. Wrap text with <Trans />", "1"]
    ],
    "public/app/features/alerting/unified/home/PluginIntegrations.tsx:5381": [
      [0, 0, 0, "No untranslated strings. Wrap text with <Trans />", "0"]
    ],
    "public/app/features/alerting/unified/hooks/useAlertmanagerConfig.ts:5381": [
      [0, 0, 0, "Do not use any type assertions.", "0"]
    ],
    "public/app/features/alerting/unified/hooks/useControlledFieldArray.ts:5381": [
      [0, 0, 0, "Unexpected any. Specify a different type.", "0"]
    ],
    "public/app/features/alerting/unified/insights/InsightsMenuButton.tsx:5381": [
      [0, 0, 0, "Do not use any type assertions.", "0"],
      [0, 0, 0, "No untranslated strings. Wrap text with <Trans />", "1"]
    ],
    "public/app/features/alerting/unified/mocks.ts:5381": [
      [0, 0, 0, "Do not use any type assertions.", "0"],
      [0, 0, 0, "Do not use any type assertions.", "1"],
      [0, 0, 0, "Do not use any type assertions.", "2"],
      [0, 0, 0, "Do not use any type assertions.", "3"],
      [0, 0, 0, "Do not use any type assertions.", "4"],
      [0, 0, 0, "Unexpected any. Specify a different type.", "5"]
    ],
    "public/app/features/alerting/unified/rule-list/components/AlertRuleListItem.tsx:5381": [
      [0, 0, 0, "No untranslated strings in text props. Wrap text with <Trans /> or use t()", "0"]
    ],
    "public/app/features/alerting/unified/types/receiver-form.ts:5381": [
      [0, 0, 0, "Unexpected any. Specify a different type.", "0"],
      [0, 0, 0, "Unexpected any. Specify a different type.", "1"]
    ],
    "public/app/features/alerting/unified/utils/misc.test.ts:5381": [
      [0, 0, 0, "Unexpected any. Specify a different type.", "0"],
      [0, 0, 0, "Unexpected any. Specify a different type.", "1"],
      [0, 0, 0, "Unexpected any. Specify a different type.", "2"]
    ],
    "public/app/features/alerting/unified/utils/receiver-form.ts:5381": [
      [0, 0, 0, "Do not use any type assertions.", "0"],
      [0, 0, 0, "Do not use any type assertions.", "1"],
      [0, 0, 0, "Do not use any type assertions.", "2"],
      [0, 0, 0, "Unexpected any. Specify a different type.", "3"]
    ],
    "public/app/features/alerting/unified/utils/redux.ts:5381": [
      [0, 0, 0, "Do not use any type assertions.", "0"],
      [0, 0, 0, "Do not use any type assertions.", "1"],
      [0, 0, 0, "Do not use any type assertions.", "2"],
      [0, 0, 0, "Do not use any type assertions.", "3"],
      [0, 0, 0, "Do not use any type assertions.", "4"],
      [0, 0, 0, "Do not use any type assertions.", "5"],
      [0, 0, 0, "Unexpected any. Specify a different type.", "6"],
      [0, 0, 0, "Unexpected any. Specify a different type.", "7"]
    ],
    "public/app/features/alerting/unified/utils/rules.ts:5381": [
      [0, 0, 0, "Do not use any type assertions.", "0"],
      [0, 0, 0, "Do not use any type assertions.", "1"],
      [0, 0, 0, "Do not use any type assertions.", "2"],
      [0, 0, 0, "Unexpected any. Specify a different type.", "3"]
    ],
    "public/app/features/annotations/components/StandardAnnotationQueryEditor.tsx:5381": [
      [0, 0, 0, "No untranslated strings. Wrap text with <Trans />", "0"],
      [0, 0, 0, "No untranslated strings. Wrap text with <Trans />", "1"]
    ],
    "public/app/features/annotations/events_processing.ts:5381": [
      [0, 0, 0, "Unexpected any. Specify a different type.", "0"]
    ],
    "public/app/features/annotations/standardAnnotationSupport.ts:5381": [
      [0, 0, 0, "Do not use any type assertions.", "0"],
      [0, 0, 0, "Unexpected any. Specify a different type.", "1"],
      [0, 0, 0, "Unexpected any. Specify a different type.", "2"]
    ],
    "public/app/features/api-keys/ApiKeysPage.tsx:5381": [
      [0, 0, 0, "No untranslated strings. Wrap text with <Trans />", "0"],
      [0, 0, 0, "No untranslated strings. Wrap text with <Trans />", "1"],
      [0, 0, 0, "No untranslated strings. Wrap text with <Trans />", "2"],
      [0, 0, 0, "No untranslated strings. Wrap text with <Trans />", "3"],
      [0, 0, 0, "No untranslated strings. Wrap text with <Trans />", "4"],
      [0, 0, 0, "No untranslated strings. Wrap text with <Trans />", "5"],
      [0, 0, 0, "No untranslated strings. Wrap text with <Trans />", "6"],
      [0, 0, 0, "No untranslated strings. Wrap text with <Trans />", "7"]
    ],
    "public/app/features/api-keys/MigrateToServiceAccountsCard.tsx:5381": [
      [0, 0, 0, "No untranslated strings in text props. Wrap text with <Trans /> or use t()", "0"],
      [0, 0, 0, "No untranslated strings. Wrap text with <Trans />", "1"],
      [0, 0, 0, "No untranslated strings. Wrap text with <Trans />", "2"]
    ],
    "public/app/features/auth-config/AuthDrawer.tsx:5381": [
      [0, 0, 0, "No untranslated strings in text props. Wrap text with <Trans /> or use t()", "0"],
      [0, 0, 0, "No untranslated strings. Wrap text with <Trans />", "1"],
      [0, 0, 0, "No untranslated strings. Wrap text with <Trans />", "2"]
    ],
    "public/app/features/auth-config/AuthProvidersListPage.tsx:5381": [
      [0, 0, 0, "No untranslated strings. Wrap text with <Trans />", "0"]
    ],
    "public/app/features/auth-config/ProviderConfigForm.tsx:5381": [
      [0, 0, 0, "No untranslated strings in text props. Wrap text with <Trans /> or use t()", "0"],
      [0, 0, 0, "No untranslated strings. Wrap text with <Trans />", "1"]
    ],
    "public/app/features/auth-config/fields.tsx:5381": [
      [0, 0, 0, "No untranslated strings. Wrap text with <Trans />", "0"],
      [0, 0, 0, "No untranslated strings. Wrap text with <Trans />", "1"],
      [0, 0, 0, "No untranslated strings. Wrap text with <Trans />", "2"],
      [0, 0, 0, "No untranslated strings. Wrap text with <Trans />", "3"],
      [0, 0, 0, "No untranslated strings. Wrap text with <Trans />", "4"]
    ],
    "public/app/features/auth-config/index.ts:5381": [
      [0, 0, 0, "Do not use export all (\`export * from ...\`)", "0"]
    ],
    "public/app/features/auth-config/utils/data.ts:5381": [
      [0, 0, 0, "Do not use any type assertions.", "0"]
    ],
    "public/app/features/browse-dashboards/api/browseDashboardsAPI.ts:5381": [
      [0, 0, 0, "Do not re-export imported variable (\`@reduxjs/toolkit/query/react\`)", "0"]
    ],
    "public/app/features/browse-dashboards/state/index.ts:5381": [
      [0, 0, 0, "Do not use export all (\`export * from ...\`)", "0"],
      [0, 0, 0, "Do not use export all (\`export * from ...\`)", "1"],
      [0, 0, 0, "Do not use export all (\`export * from ...\`)", "2"]
    ],
    "public/app/features/canvas/elements/notFound.tsx:5381": [
      [0, 0, 0, "No untranslated strings. Wrap text with <Trans />", "0"]
    ],
    "public/app/features/canvas/runtime/ables.tsx:5381": [
      [0, 0, 0, "No untranslated strings. Wrap text with <Trans />", "0"],
      [0, 0, 0, "No untranslated strings. Wrap text with <Trans />", "1"]
    ],
    "public/app/features/canvas/runtime/frame.tsx:5381": [
      [0, 0, 0, "No untranslated strings. Wrap text with <Trans />", "0"]
    ],
    "public/app/features/commandPalette/ResultItem.tsx:5381": [
      [0, 0, 0, "No untranslated strings. Wrap text with <Trans />", "0"]
    ],
    "public/app/features/connections/components/ConnectionsRedirectNotice/ConnectionsRedirectNotice.tsx:5381": [
      [0, 0, 0, "No untranslated strings. Wrap text with <Trans />", "0"]
    ],
    "public/app/features/connections/components/ConnectionsRedirectNotice/index.ts:5381": [
      [0, 0, 0, "Do not use export all (\`export * from ...\`)", "0"]
    ],
    "public/app/features/connections/pages/DataSourceDetailsPage.tsx:5381": [
      [0, 0, 0, "No untranslated strings. Wrap text with <Trans />", "0"]
    ],
    "public/app/features/connections/pages/index.tsx:5381": [
      [0, 0, 0, "Do not re-export imported variable (\`./AddNewConnectionPage\`)", "0"],
      [0, 0, 0, "Do not re-export imported variable (\`./DataSourceDashboardsPage\`)", "1"],
      [0, 0, 0, "Do not re-export imported variable (\`./DataSourceDetailsPage\`)", "2"],
      [0, 0, 0, "Do not re-export imported variable (\`./DataSourcesListPage\`)", "3"],
      [0, 0, 0, "Do not re-export imported variable (\`./EditDataSourcePage\`)", "4"],
      [0, 0, 0, "Do not re-export imported variable (\`./NewDataSourcePage\`)", "5"]
    ],
    "public/app/features/connections/tabs/ConnectData/CardGrid/index.tsx:5381": [
      [0, 0, 0, "Do not use export all (\`export * from ...\`)", "0"]
    ],
    "public/app/features/connections/tabs/ConnectData/CategoryHeader/index.tsx:5381": [
      [0, 0, 0, "Do not use export all (\`export * from ...\`)", "0"]
    ],
    "public/app/features/connections/tabs/ConnectData/ConnectData.tsx:5381": [
      [0, 0, 0, "Do not use any type assertions.", "0"]
    ],
    "public/app/features/connections/tabs/ConnectData/NoAccessModal/NoAccessModal.tsx:5381": [
      [0, 0, 0, "No untranslated strings in text props. Wrap text with <Trans /> or use t()", "0"],
      [0, 0, 0, "No untranslated strings. Wrap text with <Trans />", "1"],
      [0, 0, 0, "No untranslated strings. Wrap text with <Trans />", "2"]
    ],
    "public/app/features/connections/tabs/ConnectData/NoAccessModal/index.tsx:5381": [
      [0, 0, 0, "Do not use export all (\`export * from ...\`)", "0"]
    ],
    "public/app/features/connections/tabs/ConnectData/Search/Search.tsx:5381": [
      [0, 0, 0, "Do not use the t() function outside of a component or function", "0"]
    ],
    "public/app/features/connections/tabs/ConnectData/Search/index.tsx:5381": [
      [0, 0, 0, "Do not use export all (\`export * from ...\`)", "0"]
    ],
    "public/app/features/connections/tabs/ConnectData/index.tsx:5381": [
      [0, 0, 0, "Do not use export all (\`export * from ...\`)", "0"]
    ],
    "public/app/features/correlations/Forms/ConfigureCorrelationTargetForm.tsx:5381": [
      [0, 0, 0, "Do not use any type assertions.", "0"],
      [0, 0, 0, "Do not use any type assertions.", "1"]
    ],
    "public/app/features/correlations/components/Wizard/index.ts:5381": [
      [0, 0, 0, "Do not use export all (\`export * from ...\`)", "0"],
      [0, 0, 0, "Do not use export all (\`export * from ...\`)", "1"]
    ],
    "public/app/features/correlations/types.ts:5381": [
      [0, 0, 0, "Unexpected any. Specify a different type.", "0"],
      [0, 0, 0, "Unexpected any. Specify a different type.", "1"]
    ],
    "public/app/features/dashboard-scene/edit-pane/DashboardEditPane.tsx:5381": [
      [0, 0, 0, "Do not use any type assertions.", "0"]
    ],
    "public/app/features/dashboard-scene/embedding/EmbeddedDashboardTestPage.tsx:5381": [
      [0, 0, 0, "No untranslated strings. Wrap text with <Trans />", "0"]
    ],
    "public/app/features/dashboard-scene/inspect/HelpWizard/HelpWizard.tsx:5381": [
      [0, 0, 0, "No untranslated strings in text props. Wrap text with <Trans /> or use t()", "0"],
      [0, 0, 0, "No untranslated strings in text props. Wrap text with <Trans /> or use t()", "1"],
      [0, 0, 0, "No untranslated strings. Wrap text with <Trans />", "2"],
      [0, 0, 0, "No untranslated strings. Wrap text with <Trans />", "3"],
      [0, 0, 0, "No untranslated strings. Wrap text with <Trans />", "4"],
      [0, 0, 0, "No untranslated strings. Wrap text with <Trans />", "5"],
      [0, 0, 0, "No untranslated strings. Wrap text with <Trans />", "6"]
    ],
    "public/app/features/dashboard-scene/inspect/HelpWizard/utils.ts:5381": [
      [0, 0, 0, "Do not use any type assertions.", "0"]
    ],
    "public/app/features/dashboard-scene/inspect/PanelInspectDrawer.tsx:5381": [
      [0, 0, 0, "No untranslated strings. Wrap text with <Trans />", "0"]
    ],
    "public/app/features/dashboard-scene/pages/DashboardScenePage.tsx:5381": [
      [0, 0, 0, "Do not use any type assertions.", "0"],
      [0, 0, 0, "Do not use any type assertions.", "1"],
      [0, 0, 0, "Unexpected any. Specify a different type.", "2"]
    ],
    "public/app/features/dashboard-scene/panel-edit/LibraryVizPanelInfo.tsx:5381": [
      [0, 0, 0, "No untranslated strings. Wrap text with <Trans />", "0"]
    ],
    "public/app/features/dashboard-scene/panel-edit/PanelDataPane/NewAlertRuleButton.tsx:5381": [
      [0, 0, 0, "No untranslated strings. Wrap text with <Trans />", "0"]
    ],
    "public/app/features/dashboard-scene/panel-edit/PanelDataPane/PanelDataAlertingTab.tsx:5381": [
      [0, 0, 0, "No untranslated strings. Wrap text with <Trans />", "0"]
    ],
    "public/app/features/dashboard-scene/panel-edit/PanelDataPane/PanelDataPane.tsx:5381": [
      [0, 0, 0, "Do not use any type assertions.", "0"]
    ],
    "public/app/features/dashboard-scene/panel-edit/PanelDataPane/PanelDataQueriesTab.tsx:5381": [
      [0, 0, 0, "No untranslated strings. Wrap text with <Trans />", "0"]
    ],
    "public/app/features/dashboard-scene/panel-edit/PanelDataPane/TransformationsDrawer.tsx:5381": [
      [0, 0, 0, "No untranslated strings. Wrap text with <Trans />", "0"]
    ],
    "public/app/features/dashboard-scene/panel-edit/PanelEditorRenderer.tsx:5381": [
      [0, 0, 0, "No untranslated strings in text props. Wrap text with <Trans /> or use t()", "0"],
      [0, 0, 0, "No untranslated strings in text props. Wrap text with <Trans /> or use t()", "1"],
      [0, 0, 0, "No untranslated strings in text props. Wrap text with <Trans /> or use t()", "2"],
      [0, 0, 0, "No untranslated strings in text props. Wrap text with <Trans /> or use t()", "3"]
    ],
    "public/app/features/dashboard-scene/panel-edit/PanelOptionsPane.test.tsx:5381": [
      [0, 0, 0, "Unexpected any. Specify a different type.", "0"]
    ],
    "public/app/features/dashboard-scene/panel-edit/SaveLibraryVizPanelModal.tsx:5381": [
      [0, 0, 0, "No untranslated strings. Wrap text with <Trans />", "0"]
    ],
    "public/app/features/dashboard-scene/saving/SaveDashboardDrawer.tsx:5381": [
      [0, 0, 0, "No untranslated strings in text props. Wrap text with <Trans /> or use t()", "0"],
      [0, 0, 0, "No untranslated strings in text props. Wrap text with <Trans /> or use t()", "1"]
    ],
    "public/app/features/dashboard-scene/saving/SaveDashboardForm.tsx:5381": [
      [0, 0, 0, "No untranslated strings in text props. Wrap text with <Trans /> or use t()", "0"],
      [0, 0, 0, "No untranslated strings. Wrap text with <Trans />", "1"],
      [0, 0, 0, "No untranslated strings. Wrap text with <Trans />", "2"]
    ],
    "public/app/features/dashboard-scene/saving/SaveProvisionedDashboardForm.tsx:5381": [
      [0, 0, 0, "No untranslated strings. Wrap text with <Trans />", "0"]
    ],
    "public/app/features/dashboard-scene/saving/getDashboardChanges.ts:5381": [
      [0, 0, 0, "Do not use any type assertions.", "0"],
      [0, 0, 0, "Do not use any type assertions.", "1"],
      [0, 0, 0, "Do not use any type assertions.", "2"],
      [0, 0, 0, "Do not use any type assertions.", "3"],
      [0, 0, 0, "Do not use any type assertions.", "4"],
      [0, 0, 0, "Do not use any type assertions.", "5"],
      [0, 0, 0, "Unexpected any. Specify a different type.", "6"]
    ],
    "public/app/features/dashboard-scene/saving/shared.tsx:5381": [
      [0, 0, 0, "No untranslated strings. Wrap text with <Trans />", "0"]
    ],
    "public/app/features/dashboard-scene/scene/PanelMenuBehavior.tsx:5381": [
      [0, 0, 0, "Do not use any type assertions.", "0"]
    ],
    "public/app/features/dashboard-scene/scene/PanelSearchLayout.tsx:5381": [
      [0, 0, 0, "Do not use any type assertions.", "0"]
    ],
    "public/app/features/dashboard-scene/serialization/angularMigration.test.ts:5381": [
      [0, 0, 0, "Unexpected any. Specify a different type.", "0"]
    ],
    "public/app/features/dashboard-scene/serialization/buildNewDashboardSaveModel.ts:5381": [
      [0, 0, 0, "Do not use any type assertions.", "0"]
    ],
    "public/app/features/dashboard-scene/serialization/transformSceneToSaveModel.test.ts:5381": [
      [0, 0, 0, "Unexpected any. Specify a different type.", "0"]
    ],
    "public/app/features/dashboard-scene/serialization/transformSceneToSaveModel.ts:5381": [
      [0, 0, 0, "Do not use any type assertions.", "0"],
      [0, 0, 0, "Do not use any type assertions.", "1"],
      [0, 0, 0, "Do not use any type assertions.", "2"],
      [0, 0, 0, "Do not use any type assertions.", "3"],
      [0, 0, 0, "Do not use any type assertions.", "4"],
      [0, 0, 0, "Do not use any type assertions.", "5"],
      [0, 0, 0, "Do not use any type assertions.", "6"],
      [0, 0, 0, "Do not use any type assertions.", "7"],
      [0, 0, 0, "Unexpected any. Specify a different type.", "8"]
    ],
    "public/app/features/dashboard-scene/serialization/transformToV1TypesUtils.ts:5381": [
      [0, 0, 0, "Unexpected any. Specify a different type.", "0"]
    ],
    "public/app/features/dashboard-scene/settings/DeleteDashboardButton.tsx:5381": [
      [0, 0, 0, "No untranslated strings. Wrap text with <Trans />", "0"],
      [0, 0, 0, "No untranslated strings. Wrap text with <Trans />", "1"]
    ],
    "public/app/features/dashboard-scene/settings/JsonModelEditView.tsx:5381": [
      [0, 0, 0, "No untranslated strings. Wrap text with <Trans />", "0"]
    ],
    "public/app/features/dashboard-scene/settings/annotations/AnnotationSettingsEdit.tsx:5381": [
      [0, 0, 0, "No untranslated strings in text props. Wrap text with <Trans /> or use t()", "0"]
    ],
    "public/app/features/dashboard-scene/settings/annotations/AnnotationSettingsList.tsx:5381": [
      [0, 0, 0, "No untranslated strings in text props. Wrap text with <Trans /> or use t()", "0"],
      [0, 0, 0, "No untranslated strings. Wrap text with <Trans />", "1"],
      [0, 0, 0, "No untranslated strings. Wrap text with <Trans />", "2"]
    ],
    "public/app/features/dashboard-scene/settings/annotations/index.tsx:5381": [
      [0, 0, 0, "Do not re-export imported variable (\`./AnnotationSettingsEdit\`)", "0"],
      [0, 0, 0, "Do not re-export imported variable (\`./AnnotationSettingsList\`)", "1"]
    ],
    "public/app/features/dashboard-scene/settings/links/DashboardLinkList.tsx:5381": [
      [0, 0, 0, "No untranslated strings in text props. Wrap text with <Trans /> or use t()", "0"]
    ],
    "public/app/features/dashboard-scene/settings/variables/components/DataSourceVariableForm.tsx:5381": [
      [0, 0, 0, "No untranslated strings in text props. Wrap text with <Trans /> or use t()", "0"],
      [0, 0, 0, "No untranslated strings. Wrap text with <Trans />", "1"]
    ],
    "public/app/features/dashboard-scene/settings/variables/components/IntervalVariableForm.tsx:5381": [
      [0, 0, 0, "No untranslated strings in text props. Wrap text with <Trans /> or use t()", "0"],
      [0, 0, 0, "No untranslated strings in text props. Wrap text with <Trans /> or use t()", "1"]
    ],
    "public/app/features/dashboard-scene/settings/variables/components/QueryVariableForm.tsx:5381": [
      [0, 0, 0, "No untranslated strings. Wrap text with <Trans />", "0"]
    ],
    "public/app/features/dashboard-scene/settings/variables/components/VariableSelectField.tsx:5381": [
      [0, 0, 0, "Unexpected any. Specify a different type.", "0"]
    ],
    "public/app/features/dashboard-scene/settings/variables/utils.ts:5381": [
      [0, 0, 0, "Unexpected any. Specify a different type.", "0"]
    ],
    "public/app/features/dashboard-scene/settings/version-history/RevertDashboardModal.tsx:5381": [
      [0, 0, 0, "No untranslated strings. Wrap text with <Trans />", "0"]
    ],
    "public/app/features/dashboard-scene/settings/version-history/VersionHistoryComparison.tsx:5381": [
      [0, 0, 0, "No untranslated strings. Wrap text with <Trans />", "0"],
      [0, 0, 0, "No untranslated strings. Wrap text with <Trans />", "1"],
      [0, 0, 0, "No untranslated strings. Wrap text with <Trans />", "2"]
    ],
    "public/app/features/dashboard-scene/settings/version-history/VersionHistoryHeader.tsx:5381": [
      [0, 0, 0, "No untranslated strings. Wrap text with <Trans />", "0"]
    ],
    "public/app/features/dashboard-scene/settings/version-history/VersionHistoryTable.tsx:5381": [
      [0, 0, 0, "No untranslated strings in text props. Wrap text with <Trans /> or use t()", "0"]
    ],
    "public/app/features/dashboard-scene/settings/version-history/index.ts:5381": [
      [0, 0, 0, "Do not re-export imported variable (\`./HistorySrv\`)", "0"],
      [0, 0, 0, "Do not re-export imported variable (\`./VersionHistoryButtons\`)", "1"],
      [0, 0, 0, "Do not re-export imported variable (\`./VersionHistoryComparison\`)", "2"],
      [0, 0, 0, "Do not re-export imported variable (\`./VersionHistoryHeader\`)", "3"],
      [0, 0, 0, "Do not re-export imported variable (\`./VersionHistoryTable\`)", "4"]
    ],
    "public/app/features/dashboard-scene/sharing/ShareButton/share-snapshot/ShareSnapshot.tsx:5381": [
      [0, 0, 0, "No untranslated strings in text props. Wrap text with <Trans /> or use t()", "0"]
    ],
    "public/app/features/dashboard-scene/sharing/ShareButton/share-snapshot/UpsertSnapshot.tsx:5381": [
      [0, 0, 0, "No untranslated strings in text props. Wrap text with <Trans /> or use t()", "0"]
    ],
    "public/app/features/dashboard-scene/sharing/public-dashboards/ConfigPublicDashboard.tsx:5381": [
      [0, 0, 0, "No untranslated strings. Wrap text with <Trans />", "0"]
    ],
    "public/app/features/dashboard-scene/solo/SoloPanelPage.tsx:5381": [
      [0, 0, 0, "No untranslated strings. Wrap text with <Trans />", "0"]
    ],
    "public/app/features/dashboard-scene/utils/DashboardModelCompatibilityWrapper.ts:5381": [
      [0, 0, 0, "Do not use any type assertions.", "0"]
    ],
    "public/app/features/dashboard-scene/utils/PanelModelCompatibilityWrapper.ts:5381": [
      [0, 0, 0, "Do not use any type assertions.", "0"]
    ],
    "public/app/features/dashboard-scene/v2schema/test-helpers.ts:5381": [
      [0, 0, 0, "Do not use any type assertions.", "0"],
      [0, 0, 0, "Do not use any type assertions.", "1"],
      [0, 0, 0, "Do not use any type assertions.", "2"]
    ],
    "public/app/features/dashboard-scene/variables/VariableUsagesButton.tsx:5381": [
      [0, 0, 0, "No untranslated strings in text props. Wrap text with <Trans /> or use t()", "0"]
    ],
    "public/app/features/dashboard/api/ResponseTransformers.ts:5381": [
      [0, 0, 0, "Do not use any type assertions.", "0"],
      [0, 0, 0, "Do not use any type assertions.", "1"],
      [0, 0, 0, "Do not use any type assertions.", "2"],
      [0, 0, 0, "Do not use any type assertions.", "3"],
      [0, 0, 0, "Unexpected any. Specify a different type.", "4"],
      [0, 0, 0, "Unexpected any. Specify a different type.", "5"],
      [0, 0, 0, "Unexpected any. Specify a different type.", "6"]
    ],
    "public/app/features/dashboard/api/v1.ts:5381": [
      [0, 0, 0, "Do not use any type assertions.", "0"]
    ],
    "public/app/features/dashboard/components/AddLibraryPanelWidget/index.ts:5381": [
      [0, 0, 0, "Do not re-export imported variable (\`./AddLibraryPanelWidget\`)", "0"]
    ],
    "public/app/features/dashboard/components/AnnotationSettings/AnnotationSettingsEdit.tsx:5381": [
      [0, 0, 0, "\'HorizontalGroup\' import from \'@grafana/ui\' is restricted from being used by a pattern. Use Stack component instead.", "0"],
      [0, 0, 0, "No untranslated strings in text props. Wrap text with <Trans /> or use t()", "1"]
    ],
    "public/app/features/dashboard/components/AnnotationSettings/AnnotationSettingsList.tsx:5381": [
      [0, 0, 0, "No untranslated strings in text props. Wrap text with <Trans /> or use t()", "0"],
      [0, 0, 0, "No untranslated strings. Wrap text with <Trans />", "1"],
      [0, 0, 0, "No untranslated strings. Wrap text with <Trans />", "2"]
    ],
    "public/app/features/dashboard/components/AnnotationSettings/index.tsx:5381": [
      [0, 0, 0, "Do not re-export imported variable (\`./AnnotationSettingsEdit\`)", "0"],
      [0, 0, 0, "Do not re-export imported variable (\`./AnnotationSettingsList\`)", "1"]
    ],
    "public/app/features/dashboard/components/DashExportModal/DashboardExporter.test.ts:5381": [
      [0, 0, 0, "Unexpected any. Specify a different type.", "0"],
      [0, 0, 0, "Unexpected any. Specify a different type.", "1"],
      [0, 0, 0, "Unexpected any. Specify a different type.", "2"],
      [0, 0, 0, "Unexpected any. Specify a different type.", "3"],
      [0, 0, 0, "Unexpected any. Specify a different type.", "4"],
      [0, 0, 0, "Unexpected any. Specify a different type.", "5"]
    ],
    "public/app/features/dashboard/components/DashExportModal/DashboardExporter.ts:5381": [
      [0, 0, 0, "Do not use any type assertions.", "0"],
      [0, 0, 0, "Do not use any type assertions.", "1"],
      [0, 0, 0, "Do not use any type assertions.", "2"],
      [0, 0, 0, "Unexpected any. Specify a different type.", "3"],
      [0, 0, 0, "Unexpected any. Specify a different type.", "4"],
      [0, 0, 0, "Unexpected any. Specify a different type.", "5"],
      [0, 0, 0, "Unexpected any. Specify a different type.", "6"],
      [0, 0, 0, "Unexpected any. Specify a different type.", "7"],
      [0, 0, 0, "Unexpected any. Specify a different type.", "8"],
      [0, 0, 0, "Unexpected any. Specify a different type.", "9"]
    ],
    "public/app/features/dashboard/components/DashExportModal/index.ts:5381": [
      [0, 0, 0, "Do not re-export imported variable (\`./DashboardExporter\`)", "0"]
    ],
    "public/app/features/dashboard/components/DashNav/DashNav.tsx:5381": [
      [0, 0, 0, "No untranslated strings in text props. Wrap text with <Trans /> or use t()", "0"]
    ],
    "public/app/features/dashboard/components/DashNav/index.ts:5381": [
      [0, 0, 0, "Do not re-export imported variable (\`DashNav\`)", "0"]
    ],
    "public/app/features/dashboard/components/DashboardLoading/DashboardLoading.tsx:5381": [
      [0, 0, 0, "\'HorizontalGroup\' import from \'@grafana/ui\' is restricted from being used by a pattern. Use Stack component instead.", "0"],
      [0, 0, 0, "\'VerticalGroup\' import from \'@grafana/ui\' is restricted from being used by a pattern. Use Stack component instead.", "1"]
    ],
    "public/app/features/dashboard/components/DashboardPrompt/DashboardPrompt.test.tsx:5381": [
      [0, 0, 0, "Unexpected any. Specify a different type.", "0"]
    ],
    "public/app/features/dashboard/components/DashboardPrompt/DashboardPrompt.tsx:5381": [
      [0, 0, 0, "Do not use any type assertions.", "0"],
      [0, 0, 0, "Do not use any type assertions.", "1"],
      [0, 0, 0, "Do not use any type assertions.", "2"],
      [0, 0, 0, "Do not use any type assertions.", "3"],
      [0, 0, 0, "Do not use any type assertions.", "4"],
      [0, 0, 0, "Do not use any type assertions.", "5"],
      [0, 0, 0, "Do not use any type assertions.", "6"],
      [0, 0, 0, "Unexpected any. Specify a different type.", "7"],
      [0, 0, 0, "Unexpected any. Specify a different type.", "8"]
    ],
    "public/app/features/dashboard/components/DashboardRow/DashboardRow.test.tsx:5381": [
      [0, 0, 0, "Unexpected any. Specify a different type.", "0"]
    ],
    "public/app/features/dashboard/components/DashboardRow/DashboardRow.tsx:5381": [
      [0, 0, 0, "No untranslated strings. Wrap text with <Trans />", "0"],
      [0, 0, 0, "No untranslated strings. Wrap text with <Trans />", "1"]
    ],
    "public/app/features/dashboard/components/DashboardRow/index.ts:5381": [
      [0, 0, 0, "Do not re-export imported variable (\`./DashboardRow\`)", "0"]
    ],
    "public/app/features/dashboard/components/DashboardSettings/VersionsSettings.tsx:5381": [
      [0, 0, 0, "\'HorizontalGroup\' import from \'@grafana/ui\' is restricted from being used by a pattern. Use Stack component instead.", "0"]
    ],
    "public/app/features/dashboard/components/DashboardSettings/index.ts:5381": [
      [0, 0, 0, "Do not re-export imported variable (\`./DashboardSettings\`)", "0"]
    ],
    "public/app/features/dashboard/components/GenAI/GenAIHistory.tsx:5381": [
      [0, 0, 0, "No untranslated strings. Wrap text with <Trans />", "0"]
    ],
    "public/app/features/dashboard/components/GenAI/MinimalisticPagination.tsx:5381": [
      [0, 0, 0, "No untranslated strings. Wrap text with <Trans />", "0"]
    ],
    "public/app/features/dashboard/components/HelpWizard/HelpWizard.tsx:5381": [
      [0, 0, 0, "No untranslated strings in text props. Wrap text with <Trans /> or use t()", "0"],
      [0, 0, 0, "No untranslated strings in text props. Wrap text with <Trans /> or use t()", "1"],
      [0, 0, 0, "No untranslated strings in text props. Wrap text with <Trans /> or use t()", "2"],
      [0, 0, 0, "No untranslated strings. Wrap text with <Trans />", "3"],
      [0, 0, 0, "No untranslated strings. Wrap text with <Trans />", "4"],
      [0, 0, 0, "No untranslated strings. Wrap text with <Trans />", "5"]
    ],
    "public/app/features/dashboard/components/Inspector/PanelInspector.tsx:5381": [
      [0, 0, 0, "Do not use any type assertions.", "0"]
    ],
    "public/app/features/dashboard/components/LinksSettings/index.tsx:5381": [
      [0, 0, 0, "Do not re-export imported variable (\`./LinkSettingsEdit\`)", "0"],
      [0, 0, 0, "Do not re-export imported variable (\`./LinkSettingsList\`)", "1"]
    ],
    "public/app/features/dashboard/components/PanelEditor/DynamicConfigValueEditor.tsx:5381": [
      [0, 0, 0, "\'HorizontalGroup\' import from \'@grafana/ui\' is restricted from being used by a pattern. Use Stack component instead.", "0"]
    ],
    "public/app/features/dashboard/components/PanelEditor/OptionsPaneItemDescriptor.tsx:5381": [
      [0, 0, 0, "Unexpected any. Specify a different type.", "0"],
      [0, 0, 0, "Use data-testid for E2E selectors instead of aria-label", "1"]
    ],
    "public/app/features/dashboard/components/PanelEditor/OptionsPaneOptions.tsx:5381": [
      [0, 0, 0, "No untranslated strings in text props. Wrap text with <Trans /> or use t()", "0"],
      [0, 0, 0, "No untranslated strings in text props. Wrap text with <Trans /> or use t()", "1"]
    ],
    "public/app/features/dashboard/components/PanelEditor/OverrideCategoryTitle.tsx:5381": [
      [0, 0, 0, "\'HorizontalGroup\' import from \'@grafana/ui\' is restricted from being used by a pattern. Use Stack component instead.", "0"]
    ],
    "public/app/features/dashboard/components/PanelEditor/PanelEditor.tsx:5381": [
      [0, 0, 0, "\'HorizontalGroup\' import from \'@grafana/ui\' is restricted from being used by a pattern. Use Stack component instead.", "0"],
      [0, 0, 0, "Do not use any type assertions.", "1"],
      [0, 0, 0, "No untranslated strings in text props. Wrap text with <Trans /> or use t()", "2"]
    ],
    "public/app/features/dashboard/components/PanelEditor/VisualizationSelectPane.tsx:5381": [
      [0, 0, 0, "Use data-testid for E2E selectors instead of aria-label", "0"]
    ],
    "public/app/features/dashboard/components/PanelEditor/getVisualizationOptions.tsx:5381": [
      [0, 0, 0, "Unexpected any. Specify a different type.", "0"],
      [0, 0, 0, "Unexpected any. Specify a different type.", "1"]
    ],
    "public/app/features/dashboard/components/PanelEditor/utils.ts:5381": [
      [0, 0, 0, "Do not use any type assertions.", "0"],
      [0, 0, 0, "Do not use any type assertions.", "1"],
      [0, 0, 0, "Unexpected any. Specify a different type.", "2"],
      [0, 0, 0, "Unexpected any. Specify a different type.", "3"],
      [0, 0, 0, "Unexpected any. Specify a different type.", "4"]
    ],
    "public/app/features/dashboard/components/SaveDashboard/DashboardValidation.tsx:5381": [
      [0, 0, 0, "No untranslated strings. Wrap text with <Trans />", "0"]
    ],
    "public/app/features/dashboard/components/SaveDashboard/SaveDashboardButton.tsx:5381": [
      [0, 0, 0, "Use data-testid for E2E selectors instead of aria-label", "0"],
      [0, 0, 0, "Use data-testid for E2E selectors instead of aria-label", "1"]
    ],
    "public/app/features/dashboard/components/SaveDashboard/SaveDashboardDiff.tsx:5381": [
      [0, 0, 0, "No untranslated strings in text props. Wrap text with <Trans /> or use t()", "0"],
      [0, 0, 0, "No untranslated strings in text props. Wrap text with <Trans /> or use t()", "1"]
    ],
    "public/app/features/dashboard/components/SaveDashboard/SaveDashboardDrawer.tsx:5381": [
      [0, 0, 0, "No untranslated strings in text props. Wrap text with <Trans /> or use t()", "0"],
      [0, 0, 0, "No untranslated strings in text props. Wrap text with <Trans /> or use t()", "1"]
    ],
    "public/app/features/dashboard/components/SaveDashboard/SaveDashboardErrorProxy.tsx:5381": [
      [0, 0, 0, "No untranslated strings. Wrap text with <Trans />", "0"],
      [0, 0, 0, "No untranslated strings. Wrap text with <Trans />", "1"],
      [0, 0, 0, "No untranslated strings. Wrap text with <Trans />", "2"]
    ],
    "public/app/features/dashboard/components/SaveDashboard/forms/SaveDashboardForm.tsx:5381": [
      [0, 0, 0, "Use data-testid for E2E selectors instead of aria-label", "0"],
      [0, 0, 0, "Use data-testid for E2E selectors instead of aria-label", "1"],
      [0, 0, 0, "Use data-testid for E2E selectors instead of aria-label", "2"]
    ],
    "public/app/features/dashboard/components/SaveDashboard/forms/SaveProvisionedDashboardForm.tsx:5381": [
      [0, 0, 0, "\'HorizontalGroup\' import from \'@grafana/ui\' is restricted from being used by a pattern. Use Stack component instead.", "0"],
      [0, 0, 0, "No untranslated strings. Wrap text with <Trans />", "1"]
    ],
    "public/app/features/dashboard/components/SaveDashboard/useDashboardSave.tsx:5381": [
      [0, 0, 0, "Unexpected any. Specify a different type.", "0"]
    ],
    "public/app/features/dashboard/components/ShareModal/ShareExport.tsx:5381": [
      [0, 0, 0, "Unexpected any. Specify a different type.", "0"]
    ],
    "public/app/features/dashboard/components/ShareModal/SharePublicDashboard/ConfigPublicDashboard/ConfigPublicDashboard.tsx:5381": [
      [0, 0, 0, "\'HorizontalGroup\' import from \'@grafana/ui\' is restricted from being used by a pattern. Use Stack component instead.", "0"]
    ],
    "public/app/features/dashboard/components/ShareModal/SharePublicDashboard/ConfigPublicDashboard/Configuration.tsx:5381": [
      [0, 0, 0, "\'VerticalGroup\' import from \'@grafana/ui\' is restricted from being used by a pattern. Use Stack component instead.", "0"]
    ],
    "public/app/features/dashboard/components/ShareModal/SharePublicDashboard/CreatePublicDashboard/AcknowledgeCheckboxes.tsx:5381": [
      [0, 0, 0, "\'HorizontalGroup\' import from \'@grafana/ui\' is restricted from being used by a pattern. Use Stack component instead.", "0"],
      [0, 0, 0, "\'VerticalGroup\' import from \'@grafana/ui\' is restricted from being used by a pattern. Use Stack component instead.", "1"]
    ],
    "public/app/features/dashboard/components/ShareModal/SharePublicDashboard/SharePublicDashboard.tsx:5381": [
      [0, 0, 0, "No untranslated strings. Wrap text with <Trans />", "0"]
    ],
    "public/app/features/dashboard/components/SubMenu/DashboardLinksDashboard.tsx:5381": [
      [0, 0, 0, "Do not use any type assertions.", "0"],
      [0, 0, 0, "No untranslated strings in text props. Wrap text with <Trans /> or use t()", "1"],
      [0, 0, 0, "Unexpected any. Specify a different type.", "2"]
    ],
    "public/app/features/dashboard/components/TransformationsEditor/TransformationOperationRow.tsx:5381": [
      [0, 0, 0, "No untranslated strings in text props. Wrap text with <Trans /> or use t()", "0"],
      [0, 0, 0, "No untranslated strings in text props. Wrap text with <Trans /> or use t()", "1"]
    ],
    "public/app/features/dashboard/components/TransformationsEditor/TransformationPicker.tsx:5381": [
      [0, 0, 0, "\'VerticalGroup\' import from \'@grafana/ui\' is restricted from being used by a pattern. Use Stack component instead.", "0"],
      [0, 0, 0, "No untranslated strings. Wrap text with <Trans />", "1"]
    ],
    "public/app/features/dashboard/components/TransformationsEditor/TransformationsEditor.tsx:5381": [
      [0, 0, 0, "Do not use any type assertions.", "0"],
      [0, 0, 0, "Do not use any type assertions.", "1"],
      [0, 0, 0, "No untranslated strings. Wrap text with <Trans />", "2"]
    ],
    "public/app/features/dashboard/components/VersionHistory/RevertDashboardModal.tsx:5381": [
      [0, 0, 0, "No untranslated strings. Wrap text with <Trans />", "0"]
    ],
    "public/app/features/dashboard/components/VersionHistory/VersionHistoryComparison.tsx:5381": [
      [0, 0, 0, "No untranslated strings. Wrap text with <Trans />", "0"],
      [0, 0, 0, "No untranslated strings. Wrap text with <Trans />", "1"],
      [0, 0, 0, "No untranslated strings. Wrap text with <Trans />", "2"]
    ],
    "public/app/features/dashboard/components/VersionHistory/VersionHistoryTable.tsx:5381": [
      [0, 0, 0, "No untranslated strings in text props. Wrap text with <Trans /> or use t()", "0"]
    ],
    "public/app/features/dashboard/components/VersionHistory/useDashboardRestore.tsx:5381": [
      [0, 0, 0, "Do not use any type assertions.", "0"],
      [0, 0, 0, "Unexpected any. Specify a different type.", "1"]
    ],
    "public/app/features/dashboard/containers/DashboardPage.tsx:5381": [
      [0, 0, 0, "Do not use any type assertions.", "0"],
      [0, 0, 0, "Do not use any type assertions.", "1"],
      [0, 0, 0, "Unexpected any. Specify a different type.", "2"],
      [0, 0, 0, "Unexpected any. Specify a different type.", "3"],
      [0, 0, 0, "Use data-testid for E2E selectors instead of aria-label", "4"]
    ],
    "public/app/features/dashboard/containers/DashboardPageProxy.tsx:5381": [
      [0, 0, 0, "Do not use any type assertions.", "0"]
    ],
    "public/app/features/dashboard/containers/NewDashboardWithDS.tsx:5381": [
      [0, 0, 0, "No untranslated strings. Wrap text with <Trans />", "0"]
    ],
    "public/app/features/dashboard/containers/PublicDashboardPage.tsx:5381": [
      [0, 0, 0, "Do not use any type assertions.", "0"]
    ],
    "public/app/features/dashboard/containers/SoloPanelPage.tsx:5381": [
      [0, 0, 0, "No untranslated strings in text props. Wrap text with <Trans /> or use t()", "0"]
    ],
    "public/app/features/dashboard/dashgrid/SeriesVisibilityConfigFactory.ts:5381": [
      [0, 0, 0, "Do not use any type assertions.", "0"]
    ],
    "public/app/features/dashboard/services/DashboardLoaderSrv.ts:5381": [
      [0, 0, 0, "Unexpected any. Specify a different type.", "0"],
      [0, 0, 0, "Unexpected any. Specify a different type.", "1"],
      [0, 0, 0, "Unexpected any. Specify a different type.", "2"]
    ],
    "public/app/features/dashboard/state/DashboardMigrator.test.ts:5381": [
      [0, 0, 0, "Unexpected any. Specify a different type.", "0"],
      [0, 0, 0, "Unexpected any. Specify a different type.", "1"],
      [0, 0, 0, "Unexpected any. Specify a different type.", "2"],
      [0, 0, 0, "Unexpected any. Specify a different type.", "3"],
      [0, 0, 0, "Unexpected any. Specify a different type.", "4"],
      [0, 0, 0, "Unexpected any. Specify a different type.", "5"],
      [0, 0, 0, "Unexpected any. Specify a different type.", "6"],
      [0, 0, 0, "Unexpected any. Specify a different type.", "7"],
      [0, 0, 0, "Unexpected any. Specify a different type.", "8"],
      [0, 0, 0, "Unexpected any. Specify a different type.", "9"]
    ],
    "public/app/features/dashboard/state/DashboardMigrator.ts:5381": [
      [0, 0, 0, "Do not use any type assertions.", "0"],
      [0, 0, 0, "Do not use any type assertions.", "1"],
      [0, 0, 0, "Do not use any type assertions.", "2"],
      [0, 0, 0, "Do not use any type assertions.", "3"],
      [0, 0, 0, "Unexpected any. Specify a different type.", "4"],
      [0, 0, 0, "Unexpected any. Specify a different type.", "5"],
      [0, 0, 0, "Unexpected any. Specify a different type.", "6"],
      [0, 0, 0, "Unexpected any. Specify a different type.", "7"],
      [0, 0, 0, "Unexpected any. Specify a different type.", "8"],
      [0, 0, 0, "Unexpected any. Specify a different type.", "9"],
      [0, 0, 0, "Unexpected any. Specify a different type.", "10"],
      [0, 0, 0, "Unexpected any. Specify a different type.", "11"],
      [0, 0, 0, "Unexpected any. Specify a different type.", "12"],
      [0, 0, 0, "Unexpected any. Specify a different type.", "13"],
      [0, 0, 0, "Unexpected any. Specify a different type.", "14"],
      [0, 0, 0, "Unexpected any. Specify a different type.", "15"],
      [0, 0, 0, "Unexpected any. Specify a different type.", "16"],
      [0, 0, 0, "Unexpected any. Specify a different type.", "17"],
      [0, 0, 0, "Unexpected any. Specify a different type.", "18"],
      [0, 0, 0, "Unexpected any. Specify a different type.", "19"],
      [0, 0, 0, "Unexpected any. Specify a different type.", "20"],
      [0, 0, 0, "Unexpected any. Specify a different type.", "21"],
      [0, 0, 0, "Unexpected any. Specify a different type.", "22"],
      [0, 0, 0, "Unexpected any. Specify a different type.", "23"],
      [0, 0, 0, "Unexpected any. Specify a different type.", "24"],
      [0, 0, 0, "Unexpected any. Specify a different type.", "25"],
      [0, 0, 0, "Unexpected any. Specify a different type.", "26"],
      [0, 0, 0, "Unexpected any. Specify a different type.", "27"]
    ],
    "public/app/features/dashboard/state/DashboardModel.repeat.test.ts:5381": [
      [0, 0, 0, "Unexpected any. Specify a different type.", "0"],
      [0, 0, 0, "Unexpected any. Specify a different type.", "1"],
      [0, 0, 0, "Unexpected any. Specify a different type.", "2"],
      [0, 0, 0, "Unexpected any. Specify a different type.", "3"]
    ],
    "public/app/features/dashboard/state/DashboardModel.test.ts:5381": [
      [0, 0, 0, "Unexpected any. Specify a different type.", "0"]
    ],
    "public/app/features/dashboard/state/DashboardModel.ts:5381": [
      [0, 0, 0, "Do not use any type assertions.", "0"],
      [0, 0, 0, "Unexpected any. Specify a different type.", "1"],
      [0, 0, 0, "Unexpected any. Specify a different type.", "2"],
      [0, 0, 0, "Unexpected any. Specify a different type.", "3"],
      [0, 0, 0, "Unexpected any. Specify a different type.", "4"],
      [0, 0, 0, "Unexpected any. Specify a different type.", "5"],
      [0, 0, 0, "Unexpected any. Specify a different type.", "6"],
      [0, 0, 0, "Unexpected any. Specify a different type.", "7"],
      [0, 0, 0, "Unexpected any. Specify a different type.", "8"],
      [0, 0, 0, "Unexpected any. Specify a different type.", "9"],
      [0, 0, 0, "Unexpected any. Specify a different type.", "10"],
      [0, 0, 0, "Unexpected any. Specify a different type.", "11"],
      [0, 0, 0, "Unexpected any. Specify a different type.", "12"],
      [0, 0, 0, "Unexpected any. Specify a different type.", "13"],
      [0, 0, 0, "Unexpected any. Specify a different type.", "14"],
      [0, 0, 0, "Unexpected any. Specify a different type.", "15"],
      [0, 0, 0, "Unexpected any. Specify a different type.", "16"],
      [0, 0, 0, "Unexpected any. Specify a different type.", "17"],
      [0, 0, 0, "Unexpected any. Specify a different type.", "18"],
      [0, 0, 0, "Unexpected any. Specify a different type.", "19"],
      [0, 0, 0, "Unexpected any. Specify a different type.", "20"],
      [0, 0, 0, "Unexpected any. Specify a different type.", "21"],
      [0, 0, 0, "Unexpected any. Specify a different type.", "22"],
      [0, 0, 0, "Unexpected any. Specify a different type.", "23"]
    ],
    "public/app/features/dashboard/state/PanelModel.test.ts:5381": [
      [0, 0, 0, "Unexpected any. Specify a different type.", "0"]
    ],
    "public/app/features/dashboard/state/PanelModel.ts:5381": [
      [0, 0, 0, "Do not use any type assertions.", "0"],
      [0, 0, 0, "Do not use any type assertions.", "1"],
      [0, 0, 0, "Do not use any type assertions.", "2"],
      [0, 0, 0, "Do not use any type assertions.", "3"],
      [0, 0, 0, "Do not use any type assertions.", "4"],
      [0, 0, 0, "Unexpected any. Specify a different type.", "5"],
      [0, 0, 0, "Unexpected any. Specify a different type.", "6"],
      [0, 0, 0, "Unexpected any. Specify a different type.", "7"],
      [0, 0, 0, "Unexpected any. Specify a different type.", "8"],
      [0, 0, 0, "Unexpected any. Specify a different type.", "9"],
      [0, 0, 0, "Unexpected any. Specify a different type.", "10"],
      [0, 0, 0, "Unexpected any. Specify a different type.", "11"],
      [0, 0, 0, "Unexpected any. Specify a different type.", "12"],
      [0, 0, 0, "Unexpected any. Specify a different type.", "13"],
      [0, 0, 0, "Unexpected any. Specify a different type.", "14"],
      [0, 0, 0, "Unexpected any. Specify a different type.", "15"],
      [0, 0, 0, "Unexpected any. Specify a different type.", "16"],
      [0, 0, 0, "Unexpected any. Specify a different type.", "17"],
      [0, 0, 0, "Unexpected any. Specify a different type.", "18"],
      [0, 0, 0, "Unexpected any. Specify a different type.", "19"],
      [0, 0, 0, "Unexpected any. Specify a different type.", "20"],
      [0, 0, 0, "Unexpected any. Specify a different type.", "21"]
    ],
    "public/app/features/dashboard/state/TimeModel.ts:5381": [
      [0, 0, 0, "Unexpected any. Specify a different type.", "0"],
      [0, 0, 0, "Unexpected any. Specify a different type.", "1"]
    ],
    "public/app/features/dashboard/state/actions.ts:5381": [
      [0, 0, 0, "Unexpected any. Specify a different type.", "0"]
    ],
    "public/app/features/dashboard/state/getPanelPluginToMigrateTo.ts:5381": [
      [0, 0, 0, "Unexpected any. Specify a different type.", "0"]
    ],
    "public/app/features/dashboard/state/initDashboard.test.ts:5381": [
      [0, 0, 0, "Unexpected any. Specify a different type.", "0"]
    ],
    "public/app/features/dashboard/utils/getPanelMenu.test.ts:5381": [
      [0, 0, 0, "Unexpected any. Specify a different type.", "0"]
    ],
    "public/app/features/dashboard/utils/getPanelMenu.ts:5381": [
      [0, 0, 0, "Do not use any type assertions.", "0"],
      [0, 0, 0, "Unexpected any. Specify a different type.", "1"]
    ],
    "public/app/features/dashboard/utils/panelMerge.ts:5381": [
      [0, 0, 0, "Do not use any type assertions.", "0"],
      [0, 0, 0, "Do not use any type assertions.", "1"],
      [0, 0, 0, "Unexpected any. Specify a different type.", "2"],
      [0, 0, 0, "Unexpected any. Specify a different type.", "3"]
    ],
    "public/app/features/dataframe-import/index.ts:5381": [
      [0, 0, 0, "Do not use export all (\`export * from ...\`)", "0"],
      [0, 0, 0, "Do not use export all (\`export * from ...\`)", "1"]
    ],
    "public/app/features/datasources/__mocks__/index.ts:5381": [
      [0, 0, 0, "Do not use export all (\`export * from ...\`)", "0"],
      [0, 0, 0, "Do not use export all (\`export * from ...\`)", "1"]
    ],
    "public/app/features/datasources/components/BasicSettings.tsx:5381": [
      [0, 0, 0, "No untranslated strings in text props. Wrap text with <Trans /> or use t()", "0"]
    ],
    "public/app/features/datasources/components/ButtonRow.tsx:5381": [
      [0, 0, 0, "No untranslated strings. Wrap text with <Trans />", "0"]
    ],
    "public/app/features/datasources/components/CloudInfoBox.tsx:5381": [
      [0, 0, 0, "No untranslated strings in text props. Wrap text with <Trans /> or use t()", "0"],
      [0, 0, 0, "No untranslated strings. Wrap text with <Trans />", "1"]
    ],
    "public/app/features/datasources/components/DataSourcePluginConfigPage.tsx:5381": [
      [0, 0, 0, "No untranslated strings. Wrap text with <Trans />", "0"]
    ],
    "public/app/features/datasources/components/DataSourceTestingStatus.tsx:5381": [
      [0, 0, 0, "No untranslated strings in text props. Wrap text with <Trans /> or use t()", "0"],
      [0, 0, 0, "No untranslated strings in text props. Wrap text with <Trans /> or use t()", "1"],
      [0, 0, 0, "No untranslated strings in text props. Wrap text with <Trans /> or use t()", "2"]
    ],
    "public/app/features/datasources/components/DataSourceTypeCard.tsx:5381": [
      [0, 0, 0, "No untranslated strings in text props. Wrap text with <Trans /> or use t()", "0"],
      [0, 0, 0, "Use data-testid for E2E selectors instead of aria-label", "1"]
    ],
    "public/app/features/datasources/state/actions.test.ts:5381": [
      [0, 0, 0, "Unexpected any. Specify a different type.", "0"],
      [0, 0, 0, "Unexpected any. Specify a different type.", "1"]
    ],
    "public/app/features/datasources/state/actions.ts:5381": [
      [0, 0, 0, "Do not use any type assertions.", "0"],
      [0, 0, 0, "Unexpected any. Specify a different type.", "1"]
    ],
    "public/app/features/datasources/state/index.ts:5381": [
      [0, 0, 0, "Do not use export all (\`export * from ...\`)", "0"],
      [0, 0, 0, "Do not use export all (\`export * from ...\`)", "1"],
      [0, 0, 0, "Do not use export all (\`export * from ...\`)", "2"],
      [0, 0, 0, "Do not use export all (\`export * from ...\`)", "3"],
      [0, 0, 0, "Do not use export all (\`export * from ...\`)", "4"],
      [0, 0, 0, "Do not use export all (\`export * from ...\`)", "5"]
    ],
    "public/app/features/datasources/state/navModel.ts:5381": [
      [0, 0, 0, "Do not use any type assertions.", "0"],
      [0, 0, 0, "Unexpected any. Specify a different type.", "1"]
    ],
    "public/app/features/datasources/state/reducers.ts:5381": [
      [0, 0, 0, "Do not use any type assertions.", "0"],
      [0, 0, 0, "Do not use any type assertions.", "1"]
    ],
    "public/app/features/datasources/state/selectors.ts:5381": [
      [0, 0, 0, "Do not use any type assertions.", "0"],
      [0, 0, 0, "Do not use any type assertions.", "1"]
    ],
    "public/app/features/dimensions/editors/FolderPickerTab.tsx:5381": [
      [0, 0, 0, "Do not use any type assertions.", "0"]
    ],
    "public/app/features/dimensions/editors/ResourceDimensionEditor.tsx:5381": [
      [0, 0, 0, "Do not use any type assertions.", "0"],
      [0, 0, 0, "No untranslated strings in text props. Wrap text with <Trans /> or use t()", "1"],
      [0, 0, 0, "No untranslated strings. Wrap text with <Trans />", "2"]
    ],
    "public/app/features/dimensions/editors/ResourcePicker.tsx:5381": [
      [0, 0, 0, "No untranslated strings in text props. Wrap text with <Trans /> or use t()", "0"]
    ],
    "public/app/features/dimensions/editors/TextDimensionEditor.tsx:5381": [
      [0, 0, 0, "Do not use any type assertions.", "0"],
      [0, 0, 0, "Do not use any type assertions.", "1"],
      [0, 0, 0, "No untranslated strings in text props. Wrap text with <Trans /> or use t()", "2"]
    ],
    "public/app/features/dimensions/editors/ThresholdsEditor/ThresholdsEditor.tsx:5381": [
      [0, 0, 0, "Do not use any type assertions.", "0"],
      [0, 0, 0, "No untranslated strings in text props. Wrap text with <Trans /> or use t()", "1"],
      [0, 0, 0, "No untranslated strings. Wrap text with <Trans />", "2"]
    ],
    "public/app/features/dimensions/editors/ValueMappingsEditor/ValueMappingEditRow.tsx:5381": [
      [0, 0, 0, "\'HorizontalGroup\' import from \'@grafana/ui\' is restricted from being used by a pattern. Use Stack component instead.", "0"]
    ],
    "public/app/features/dimensions/editors/ValueMappingsEditor/ValueMappingsEditor.tsx:5381": [
      [0, 0, 0, "\'VerticalGroup\' import from \'@grafana/ui\' is restricted from being used by a pattern. Use Stack component instead.", "0"],
      [0, 0, 0, "No untranslated strings. Wrap text with <Trans />", "1"]
    ],
    "public/app/features/dimensions/editors/index.ts:5381": [
      [0, 0, 0, "Do not use export all (\`export * from ...\`)", "0"],
      [0, 0, 0, "Do not use export all (\`export * from ...\`)", "1"],
      [0, 0, 0, "Do not use export all (\`export * from ...\`)", "2"],
      [0, 0, 0, "Do not use export all (\`export * from ...\`)", "3"],
      [0, 0, 0, "Do not use export all (\`export * from ...\`)", "4"],
      [0, 0, 0, "Do not use export all (\`export * from ...\`)", "5"]
    ],
    "public/app/features/dimensions/index.ts:5381": [
      [0, 0, 0, "Do not use export all (\`export * from ...\`)", "0"],
      [0, 0, 0, "Do not use export all (\`export * from ...\`)", "1"],
      [0, 0, 0, "Do not use export all (\`export * from ...\`)", "2"],
      [0, 0, 0, "Do not use export all (\`export * from ...\`)", "3"],
      [0, 0, 0, "Do not use export all (\`export * from ...\`)", "4"],
      [0, 0, 0, "Do not use export all (\`export * from ...\`)", "5"],
      [0, 0, 0, "Do not use export all (\`export * from ...\`)", "6"],
      [0, 0, 0, "Do not use export all (\`export * from ...\`)", "7"]
    ],
    "public/app/features/dimensions/scale.ts:5381": [
      [0, 0, 0, "Do not use any type assertions.", "0"]
    ],
    "public/app/features/dimensions/types.ts:5381": [
      [0, 0, 0, "Unexpected any. Specify a different type.", "0"]
    ],
    "public/app/features/dimensions/utils.ts:5381": [
      [0, 0, 0, "Do not use any type assertions.", "0"]
    ],
    "public/app/features/explore/CorrelationHelper.tsx:5381": [
      [0, 0, 0, "No untranslated strings. Wrap text with <Trans />", "0"],
      [0, 0, 0, "No untranslated strings. Wrap text with <Trans />", "1"],
      [0, 0, 0, "No untranslated strings. Wrap text with <Trans />", "2"],
      [0, 0, 0, "No untranslated strings. Wrap text with <Trans />", "3"],
      [0, 0, 0, "No untranslated strings. Wrap text with <Trans />", "4"]
    ],
    "public/app/features/explore/CorrelationTransformationAddModal.tsx:5381": [
      [0, 0, 0, "No untranslated strings in text props. Wrap text with <Trans /> or use t()", "0"],
      [0, 0, 0, "No untranslated strings. Wrap text with <Trans />", "1"],
      [0, 0, 0, "No untranslated strings. Wrap text with <Trans />", "2"]
    ],
    "public/app/features/explore/CorrelationUnsavedChangesModal.tsx:5381": [
      [0, 0, 0, "No untranslated strings in text props. Wrap text with <Trans /> or use t()", "0"]
    ],
    "public/app/features/explore/ExploreRunQueryButton.tsx:5381": [
      [0, 0, 0, "No untranslated strings in text props. Wrap text with <Trans /> or use t()", "0"]
    ],
    "public/app/features/explore/FeatureTogglePage.tsx:5381": [
      [0, 0, 0, "No untranslated strings. Wrap text with <Trans />", "0"]
    ],
    "public/app/features/explore/Logs/LiveLogs.tsx:5381": [
      [0, 0, 0, "No untranslated strings. Wrap text with <Trans />", "0"]
    ],
    "public/app/features/explore/Logs/Logs.tsx:5381": [
      [0, 0, 0, "No untranslated strings in text props. Wrap text with <Trans /> or use t()", "0"],
      [0, 0, 0, "No untranslated strings. Wrap text with <Trans />", "1"]
    ],
    "public/app/features/explore/Logs/LogsColumnSearch.tsx:5381": [
      [0, 0, 0, "No untranslated strings in text props. Wrap text with <Trans /> or use t()", "0"]
    ],
    "public/app/features/explore/Logs/LogsFeedback.tsx:5381": [
      [0, 0, 0, "No untranslated strings in text props. Wrap text with <Trans /> or use t()", "0"],
      [0, 0, 0, "No untranslated strings. Wrap text with <Trans />", "1"]
    ],
    "public/app/features/explore/Logs/LogsMetaRow.tsx:5381": [
      [0, 0, 0, "Do not use any type assertions.", "0"]
    ],
    "public/app/features/explore/Logs/LogsSamplePanel.tsx:5381": [
      [0, 0, 0, "No untranslated strings. Wrap text with <Trans />", "0"]
    ],
    "public/app/features/explore/Logs/LogsTableAvailableFields.tsx:5381": [
      [0, 0, 0, "No untranslated strings in text props. Wrap text with <Trans /> or use t()", "0"]
    ],
    "public/app/features/explore/Logs/LogsTableMultiSelect.tsx:5381": [
      [0, 0, 0, "No untranslated strings. Wrap text with <Trans />", "0"]
    ],
    "public/app/features/explore/Logs/LogsTableNavField.tsx:5381": [
      [0, 0, 0, "No untranslated strings. Wrap text with <Trans />", "0"]
    ],
    "public/app/features/explore/Logs/LogsTableWrap.tsx:5381": [
      [0, 0, 0, "No untranslated strings in text props. Wrap text with <Trans /> or use t()", "0"]
    ],
    "public/app/features/explore/Logs/LogsVolumePanelList.tsx:5381": [
      [0, 0, 0, "No untranslated strings. Wrap text with <Trans />", "0"]
    ],
    "public/app/features/explore/MetaInfoText.tsx:5381": [
      [0, 0, 0, "No untranslated strings. Wrap text with <Trans />", "0"]
    ],
    "public/app/features/explore/NodeGraph/NodeGraphContainer.tsx:5381": [
      [0, 0, 0, "No untranslated strings in text props. Wrap text with <Trans /> or use t()", "0"],
      [0, 0, 0, "No untranslated strings. Wrap text with <Trans />", "1"]
    ],
    "public/app/features/explore/PrometheusListView/RawListContainer.tsx:5381": [
      [0, 0, 0, "No untranslated strings in text props. Wrap text with <Trans /> or use t()", "0"],
      [0, 0, 0, "No untranslated strings in text props. Wrap text with <Trans /> or use t()", "1"],
      [0, 0, 0, "No untranslated strings. Wrap text with <Trans />", "2"]
    ],
    "public/app/features/explore/PrometheusListView/RawListItem.tsx:5381": [
      [0, 0, 0, "No untranslated strings. Wrap text with <Trans />", "0"]
    ],
    "public/app/features/explore/PrometheusListView/RawListItemAttributes.tsx:5381": [
      [0, 0, 0, "No untranslated strings. Wrap text with <Trans />", "0"],
      [0, 0, 0, "No untranslated strings. Wrap text with <Trans />", "1"],
      [0, 0, 0, "No untranslated strings. Wrap text with <Trans />", "2"],
      [0, 0, 0, "No untranslated strings. Wrap text with <Trans />", "3"]
    ],
    "public/app/features/explore/RichHistory/RichHistorySettingsTab.tsx:5381": [
      [0, 0, 0, "Do not use the t() function outside of a component or function", "0"],
      [0, 0, 0, "Do not use the t() function outside of a component or function", "1"],
      [0, 0, 0, "Do not use the t() function outside of a component or function", "2"],
      [0, 0, 0, "Do not use the t() function outside of a component or function", "3"]
    ],
    "public/app/features/explore/RichHistory/RichHistoryStarredTab.tsx:5381": [
      [0, 0, 0, "No untranslated strings. Wrap text with <Trans />", "0"]
    ],
    "public/app/features/explore/ShortLinkButtonMenu.tsx:5381": [
      [0, 0, 0, "Do not use the t() function outside of a component or function", "0"]
    ],
    "public/app/features/explore/TraceView/TraceView.tsx:5381": [
      [0, 0, 0, "Do not use any type assertions.", "0"],
      [0, 0, 0, "Do not use any type assertions.", "1"]
    ],
    "public/app/features/explore/TraceView/components/TracePageHeader/Actions/TracePageActions.tsx:5381": [
      [0, 0, 0, "No untranslated strings in text props. Wrap text with <Trans /> or use t()", "0"]
    ],
    "public/app/features/explore/TraceView/components/TracePageHeader/SearchBar/NextPrevResult.tsx:5381": [
      [0, 0, 0, "No untranslated strings in text props. Wrap text with <Trans /> or use t()", "0"],
      [0, 0, 0, "No untranslated strings in text props. Wrap text with <Trans /> or use t()", "1"],
      [0, 0, 0, "No untranslated strings. Wrap text with <Trans />", "2"],
      [0, 0, 0, "No untranslated strings. Wrap text with <Trans />", "3"],
      [0, 0, 0, "No untranslated strings. Wrap text with <Trans />", "4"],
      [0, 0, 0, "No untranslated strings. Wrap text with <Trans />", "5"]
    ],
    "public/app/features/explore/TraceView/components/TracePageHeader/SearchBar/TracePageSearchBar.tsx:5381": [
      [0, 0, 0, "No untranslated strings in text props. Wrap text with <Trans /> or use t()", "0"],
      [0, 0, 0, "No untranslated strings in text props. Wrap text with <Trans /> or use t()", "1"],
      [0, 0, 0, "No untranslated strings in text props. Wrap text with <Trans /> or use t()", "2"]
    ],
    "public/app/features/explore/TraceView/components/TracePageHeader/SpanFilters/SpanFilters.tsx:5381": [
      [0, 0, 0, "\'HorizontalGroup\' import from \'@grafana/ui\' is restricted from being used by a pattern. Use Stack component instead.", "0"],
      [0, 0, 0, "No untranslated strings in text props. Wrap text with <Trans /> or use t()", "1"],
      [0, 0, 0, "No untranslated strings in text props. Wrap text with <Trans /> or use t()", "2"],
      [0, 0, 0, "No untranslated strings in text props. Wrap text with <Trans /> or use t()", "3"],
      [0, 0, 0, "No untranslated strings in text props. Wrap text with <Trans /> or use t()", "4"],
      [0, 0, 0, "No untranslated strings. Wrap text with <Trans />", "5"]
    ],
    "public/app/features/explore/TraceView/components/TracePageHeader/TracePageHeader.tsx:5381": [
      [0, 0, 0, "No untranslated strings in text props. Wrap text with <Trans /> or use t()", "0"],
      [0, 0, 0, "No untranslated strings. Wrap text with <Trans />", "1"],
      [0, 0, 0, "No untranslated strings. Wrap text with <Trans />", "2"]
    ],
    "public/app/features/explore/TraceView/components/TracePageHeader/index.tsx:5381": [
      [0, 0, 0, "Do not re-export imported variable (\`./TracePageHeader\`)", "0"]
    ],
    "public/app/features/explore/TraceView/components/TraceTimelineViewer/SpanBar.tsx:5381": [
      [0, 0, 0, "No untranslated strings. Wrap text with <Trans />", "0"]
    ],
    "public/app/features/explore/TraceView/components/TraceTimelineViewer/SpanDetail/AccordianKeyValues.tsx:5381": [
      [0, 0, 0, "No untranslated strings. Wrap text with <Trans />", "0"]
    ],
    "public/app/features/explore/TraceView/components/TraceTimelineViewer/SpanDetail/AccordianLogs.tsx:5381": [
      [0, 0, 0, "No untranslated strings. Wrap text with <Trans />", "0"],
      [0, 0, 0, "No untranslated strings. Wrap text with <Trans />", "1"],
      [0, 0, 0, "No untranslated strings. Wrap text with <Trans />", "2"]
    ],
    "public/app/features/explore/TraceView/components/TraceTimelineViewer/SpanDetail/AccordianReferences.tsx:5381": [
      [0, 0, 0, "No untranslated strings in text props. Wrap text with <Trans /> or use t()", "0"],
      [0, 0, 0, "No untranslated strings. Wrap text with <Trans />", "1"],
      [0, 0, 0, "No untranslated strings. Wrap text with <Trans />", "2"]
    ],
    "public/app/features/explore/TraceView/components/TraceTimelineViewer/SpanDetail/AccordianText.tsx:5381": [
      [0, 0, 0, "No untranslated strings. Wrap text with <Trans />", "0"]
    ],
    "public/app/features/explore/TraceView/components/TraceTimelineViewer/SpanDetail/SpanDetailLinkButtons.tsx:5381": [
      [0, 0, 0, "No untranslated strings in text props. Wrap text with <Trans /> or use t()", "0"],
      [0, 0, 0, "No untranslated strings. Wrap text with <Trans />", "1"]
    ],
    "public/app/features/explore/TraceView/components/TraceTimelineViewer/TimelineHeaderRow/TimelineHeaderRow.tsx:5381": [
      [0, 0, 0, "No untranslated strings. Wrap text with <Trans />", "0"]
    ],
    "public/app/features/explore/TraceView/components/TraceTimelineViewer/TimelineHeaderRow/index.tsx:5381": [
      [0, 0, 0, "Do not re-export imported variable (\`./TimelineHeaderRow\`)", "0"]
    ],
    "public/app/features/explore/TraceView/components/TraceTimelineViewer/utils.tsx:5381": [
      [0, 0, 0, "Do not re-export imported variable (\`../utils/date\`)", "0"]
    ],
    "public/app/features/explore/TraceView/components/demo/trace-generators.ts:5381": [
      [0, 0, 0, "Do not use any type assertions.", "0"]
    ],
    "public/app/features/explore/TraceView/components/index.ts:5381": [
      [0, 0, 0, "Do not re-export imported variable (\`./TracePageHeader\`)", "0"],
      [0, 0, 0, "Do not re-export imported variable (\`./TraceTimelineViewer/SpanDetail/DetailState\`)", "1"],
      [0, 0, 0, "Do not re-export imported variable (\`./TraceTimelineViewer\`)", "2"],
      [0, 0, 0, "Do not re-export imported variable (\`./model/transform-trace-data\`)", "3"],
      [0, 0, 0, "Do not re-export imported variable (\`./settings/SpanBarSettings\`)", "4"],
      [0, 0, 0, "Do not re-export imported variable (\`./utils/filter-spans\`)", "5"],
      [0, 0, 0, "Do not use export all (\`export * from ...\`)", "6"],
      [0, 0, 0, "Do not use export all (\`export * from ...\`)", "7"],
      [0, 0, 0, "Do not use export all (\`export * from ...\`)", "8"]
    ],
    "public/app/features/explore/TraceView/components/model/ddg/types.tsx:5381": [
      [0, 0, 0, "Do not re-export imported variable (\`./PathElem\`)", "0"]
    ],
    "public/app/features/explore/TraceView/components/model/link-patterns.tsx:5381": [
      [0, 0, 0, "Do not use any type assertions.", "0"],
      [0, 0, 0, "Do not use any type assertions.", "1"],
      [0, 0, 0, "Unexpected any. Specify a different type.", "2"],
      [0, 0, 0, "Unexpected any. Specify a different type.", "3"],
      [0, 0, 0, "Unexpected any. Specify a different type.", "4"],
      [0, 0, 0, "Unexpected any. Specify a different type.", "5"],
      [0, 0, 0, "Unexpected any. Specify a different type.", "6"],
      [0, 0, 0, "Unexpected any. Specify a different type.", "7"],
      [0, 0, 0, "Unexpected any. Specify a different type.", "8"],
      [0, 0, 0, "Unexpected any. Specify a different type.", "9"],
      [0, 0, 0, "Unexpected any. Specify a different type.", "10"],
      [0, 0, 0, "Unexpected any. Specify a different type.", "11"]
    ],
    "public/app/features/explore/TraceView/components/model/transform-trace-data.tsx:5381": [
      [0, 0, 0, "Do not use any type assertions.", "0"]
    ],
    "public/app/features/explore/TraceView/components/settings/SpanBarSettings.tsx:5381": [
      [0, 0, 0, "No untranslated strings in text props. Wrap text with <Trans /> or use t()", "0"],
      [0, 0, 0, "No untranslated strings in text props. Wrap text with <Trans /> or use t()", "1"],
      [0, 0, 0, "No untranslated strings in text props. Wrap text with <Trans /> or use t()", "2"]
    ],
    "public/app/features/explore/TraceView/components/types/index.tsx:5381": [
      [0, 0, 0, "Do not re-export imported variable (\`../settings/SpanBarSettings\`)", "0"],
      [0, 0, 0, "Do not re-export imported variable (\`./TNil\`)", "1"],
      [0, 0, 0, "Do not re-export imported variable (\`./TTraceTimeline\`)", "2"],
      [0, 0, 0, "Do not re-export imported variable (\`./links\`)", "3"],
      [0, 0, 0, "Do not re-export imported variable (\`./trace\`)", "4"]
    ],
    "public/app/features/explore/TraceView/components/utils/DraggableManager/demo/DraggableManagerDemo.tsx:5381": [
      [0, 0, 0, "No untranslated strings. Wrap text with <Trans />", "0"],
      [0, 0, 0, "No untranslated strings. Wrap text with <Trans />", "1"],
      [0, 0, 0, "No untranslated strings. Wrap text with <Trans />", "2"]
    ],
    "public/app/features/explore/TraceView/components/utils/DraggableManager/demo/index.tsx:5381": [
      [0, 0, 0, "Do not re-export imported variable (\`./DraggableManagerDemo\`)", "0"]
    ],
    "public/app/features/explore/TraceView/components/utils/DraggableManager/index.tsx:5381": [
      [0, 0, 0, "Do not re-export imported variable (\`./DraggableManager\`)", "0"],
      [0, 0, 0, "Do not re-export imported variable (\`./EUpdateTypes\`)", "1"],
      [0, 0, 0, "Do not use export all (\`export * from ...\`)", "2"]
    ],
    "public/app/features/explore/TraceView/createSpanLink.tsx:5381": [
      [0, 0, 0, "Do not use any type assertions.", "0"],
      [0, 0, 0, "Do not use any type assertions.", "1"]
    ],
    "public/app/features/explore/extensions/ConfirmNavigationModal.tsx:5381": [
      [0, 0, 0, "No untranslated strings. Wrap text with <Trans />", "0"]
    ],
    "public/app/features/explore/hooks/useStateSync/index.ts:5381": [
      [0, 0, 0, "Do not re-export imported variable (\`./external.utils\`)", "0"]
    ],
    "public/app/features/explore/spec/helper/setup.tsx:5381": [
      [0, 0, 0, "Do not use any type assertions.", "0"],
      [0, 0, 0, "No untranslated strings. Wrap text with <Trans />", "1"],
      [0, 0, 0, "Unexpected any. Specify a different type.", "2"]
    ],
    "public/app/features/explore/state/time.test.ts:5381": [
      [0, 0, 0, "Unexpected any. Specify a different type.", "0"]
    ],
    "public/app/features/explore/state/utils.ts:5381": [
      [0, 0, 0, "Do not use any type assertions.", "0"],
      [0, 0, 0, "Do not use any type assertions.", "1"],
      [0, 0, 0, "Do not use any type assertions.", "2"],
      [0, 0, 0, "Do not use any type assertions.", "3"],
      [0, 0, 0, "Unexpected any. Specify a different type.", "4"],
      [0, 0, 0, "Unexpected any. Specify a different type.", "5"]
    ],
    "public/app/features/expressions/ExpressionDatasource.ts:5381": [
      [0, 0, 0, "Do not use any type assertions.", "0"],
      [0, 0, 0, "Do not use any type assertions.", "1"]
    ],
    "public/app/features/expressions/components/Condition.tsx:5381": [
      [0, 0, 0, "No untranslated strings. Wrap text with <Trans />", "0"],
      [0, 0, 0, "No untranslated strings. Wrap text with <Trans />", "1"],
      [0, 0, 0, "No untranslated strings. Wrap text with <Trans />", "2"]
    ],
    "public/app/features/expressions/components/Math.tsx:5381": [
      [0, 0, 0, "No untranslated strings in text props. Wrap text with <Trans /> or use t()", "0"],
      [0, 0, 0, "No untranslated strings in text props. Wrap text with <Trans /> or use t()", "1"],
      [0, 0, 0, "No untranslated strings in text props. Wrap text with <Trans /> or use t()", "2"],
      [0, 0, 0, "No untranslated strings in text props. Wrap text with <Trans /> or use t()", "3"],
      [0, 0, 0, "No untranslated strings in text props. Wrap text with <Trans /> or use t()", "4"],
      [0, 0, 0, "No untranslated strings in text props. Wrap text with <Trans /> or use t()", "5"],
      [0, 0, 0, "No untranslated strings in text props. Wrap text with <Trans /> or use t()", "6"],
      [0, 0, 0, "No untranslated strings in text props. Wrap text with <Trans /> or use t()", "7"],
      [0, 0, 0, "No untranslated strings in text props. Wrap text with <Trans /> or use t()", "8"],
      [0, 0, 0, "No untranslated strings in text props. Wrap text with <Trans /> or use t()", "9"],
      [0, 0, 0, "No untranslated strings. Wrap text with <Trans />", "10"],
      [0, 0, 0, "No untranslated strings. Wrap text with <Trans />", "11"],
      [0, 0, 0, "No untranslated strings. Wrap text with <Trans />", "12"],
      [0, 0, 0, "No untranslated strings. Wrap text with <Trans />", "13"]
    ],
    "public/app/features/expressions/guards.ts:5381": [
      [0, 0, 0, "Do not use any type assertions.", "0"]
    ],
    "public/app/features/geo/editor/GazetteerPathEditor.tsx:5381": [
      [0, 0, 0, "No untranslated strings. Wrap text with <Trans />", "0"],
      [0, 0, 0, "No untranslated strings. Wrap text with <Trans />", "1"]
    ],
    "public/app/features/geo/editor/locationModeEditor.tsx:5381": [
      [0, 0, 0, "\'HorizontalGroup\' import from \'@grafana/ui\' is restricted from being used by a pattern. Use Stack component instead.", "0"]
    ],
    "public/app/features/geo/gazetteer/gazetteer.ts:5381": [
      [0, 0, 0, "Do not use any type assertions.", "0"],
      [0, 0, 0, "Unexpected any. Specify a different type.", "1"]
    ],
    "public/app/features/geo/utils/frameVectorSource.ts:5381": [
      [0, 0, 0, "Do not use any type assertions.", "0"],
      [0, 0, 0, "Do not use any type assertions.", "1"]
    ],
    "public/app/features/gops/configuration-tracker/components/Essentials.tsx:5381": [
      [0, 0, 0, "No untranslated strings. Wrap text with <Trans />", "0"]
    ],
    "public/app/features/gops/configuration-tracker/components/ProgressBar.tsx:5381": [
      [0, 0, 0, "No untranslated strings. Wrap text with <Trans />", "0"]
    ],
    "public/app/features/inspector/InspectDataOptions.tsx:5381": [
      [0, 0, 0, "\'HorizontalGroup\' import from \'@grafana/ui\' is restricted from being used by a pattern. Use Stack component instead.", "0"],
      [0, 0, 0, "\'VerticalGroup\' import from \'@grafana/ui\' is restricted from being used by a pattern. Use Stack component instead.", "1"],
      [0, 0, 0, "Do not use any type assertions.", "2"]
    ],
    "public/app/features/inspector/InspectDataTab.tsx:5381": [
      [0, 0, 0, "No untranslated strings. Wrap text with <Trans />", "0"],
      [0, 0, 0, "Use data-testid for E2E selectors instead of aria-label", "1"]
    ],
    "public/app/features/inspector/InspectErrorTab.tsx:5381": [
      [0, 0, 0, "No untranslated strings. Wrap text with <Trans />", "0"],
      [0, 0, 0, "No untranslated strings. Wrap text with <Trans />", "1"],
      [0, 0, 0, "No untranslated strings. Wrap text with <Trans />", "2"]
    ],
    "public/app/features/inspector/InspectJSONTab.tsx:5381": [
      [0, 0, 0, "Do not use the t() function outside of a component or function", "0"],
      [0, 0, 0, "Do not use the t() function outside of a component or function", "1"],
      [0, 0, 0, "Do not use the t() function outside of a component or function", "2"],
      [0, 0, 0, "Do not use the t() function outside of a component or function", "3"],
      [0, 0, 0, "Do not use the t() function outside of a component or function", "4"],
      [0, 0, 0, "Do not use the t() function outside of a component or function", "5"]
    ],
    "public/app/features/inspector/InspectStatsTab.tsx:5381": [
      [0, 0, 0, "Use data-testid for E2E selectors instead of aria-label", "0"]
    ],
    "public/app/features/inspector/QueryInspector.tsx:5381": [
      [0, 0, 0, "No untranslated strings. Wrap text with <Trans />", "0"],
      [0, 0, 0, "No untranslated strings. Wrap text with <Trans />", "1"],
      [0, 0, 0, "No untranslated strings. Wrap text with <Trans />", "2"],
      [0, 0, 0, "Unexpected any. Specify a different type.", "3"],
      [0, 0, 0, "Use data-testid for E2E selectors instead of aria-label", "4"],
      [0, 0, 0, "Use data-testid for E2E selectors instead of aria-label", "5"]
    ],
    "public/app/features/invites/SignupInvited.tsx:5381": [
      [0, 0, 0, "No untranslated strings. Wrap text with <Trans />", "0"],
      [0, 0, 0, "No untranslated strings. Wrap text with <Trans />", "1"]
    ],
    "public/app/features/library-panels/components/LibraryPanelInfo/LibraryPanelInfo.tsx:5381": [
      [0, 0, 0, "No untranslated strings. Wrap text with <Trans />", "0"]
    ],
    "public/app/features/library-panels/components/LibraryPanelsSearch/LibraryPanelsSearch.tsx:5381": [
      [0, 0, 0, "\'VerticalGroup\' import from \'@grafana/ui\' is restricted from being used by a pattern. Use Stack component instead.", "0"]
    ],
    "public/app/features/library-panels/components/PanelLibraryOptionsGroup/PanelLibraryOptionsGroup.tsx:5381": [
      [0, 0, 0, "\'VerticalGroup\' import from \'@grafana/ui\' is restricted from being used by a pattern. Use Stack component instead.", "0"]
    ],
    "public/app/features/library-panels/components/SaveLibraryPanelModal/SaveLibraryPanelModal.tsx:5381": [
      [0, 0, 0, "No untranslated strings. Wrap text with <Trans />", "0"]
    ],
    "public/app/features/live/centrifuge/LiveDataStream.ts:5381": [
      [0, 0, 0, "Do not use any type assertions.", "0"]
    ],
    "public/app/features/live/centrifuge/channel.ts:5381": [
      [0, 0, 0, "Unexpected any. Specify a different type.", "0"]
    ],
    "public/app/features/live/centrifuge/serviceWorkerProxy.ts:5381": [
      [0, 0, 0, "Do not use any type assertions.", "0"]
    ],
    "public/app/features/live/dashboard/DashboardChangedModal.tsx:5381": [
      [0, 0, 0, "No untranslated strings. Wrap text with <Trans />", "0"]
    ],
    "public/app/features/logs/components/LogDetailsRow.tsx:5381": [
      [0, 0, 0, "No untranslated strings in text props. Wrap text with <Trans /> or use t()", "0"]
    ],
    "public/app/features/logs/components/LogLabelStats.tsx:5381": [
      [0, 0, 0, "No untranslated strings. Wrap text with <Trans />", "0"]
    ],
    "public/app/features/logs/logsFrame.ts:5381": [
      [0, 0, 0, "Do not use any type assertions.", "0"]
    ],
    "public/app/features/logs/utils.ts:5381": [
      [0, 0, 0, "Do not use any type assertions.", "0"]
    ],
    "public/app/features/manage-dashboards/components/ImportDashboardForm.tsx:5381": [
      [0, 0, 0, "No untranslated strings in text props. Wrap text with <Trans /> or use t()", "0"],
      [0, 0, 0, "No untranslated strings in text props. Wrap text with <Trans /> or use t()", "1"]
    ],
    "public/app/features/manage-dashboards/components/ImportDashboardLibraryPanelsList.tsx:5381": [
      [0, 0, 0, "Do not use any type assertions.", "0"]
    ],
    "public/app/features/manage-dashboards/components/ImportDashboardOverview.tsx:5381": [
      [0, 0, 0, "No untranslated strings. Wrap text with <Trans />", "0"]
    ],
    "public/app/features/manage-dashboards/state/actions.ts:5381": [
      [0, 0, 0, "Do not use any type assertions.", "0"],
      [0, 0, 0, "Unexpected any. Specify a different type.", "1"],
      [0, 0, 0, "Unexpected any. Specify a different type.", "2"],
      [0, 0, 0, "Unexpected any. Specify a different type.", "3"],
      [0, 0, 0, "Unexpected any. Specify a different type.", "4"],
      [0, 0, 0, "Unexpected any. Specify a different type.", "5"],
      [0, 0, 0, "Unexpected any. Specify a different type.", "6"],
      [0, 0, 0, "Unexpected any. Specify a different type.", "7"]
    ],
    "public/app/features/manage-dashboards/state/reducers.ts:5381": [
      [0, 0, 0, "Do not use any type assertions.", "0"],
      [0, 0, 0, "Unexpected any. Specify a different type.", "1"],
      [0, 0, 0, "Unexpected any. Specify a different type.", "2"],
      [0, 0, 0, "Unexpected any. Specify a different type.", "3"],
      [0, 0, 0, "Unexpected any. Specify a different type.", "4"]
    ],
    "public/app/features/migrate-to-cloud/api/index.ts:5381": [
      [0, 0, 0, "Do not use export all (\`export * from ...\`)", "0"]
    ],
    "public/app/features/migrate-to-cloud/onprem/NameCell.tsx:5381": [
      [0, 0, 0, "No untranslated strings. Wrap text with <Trans />", "0"],
      [0, 0, 0, "No untranslated strings. Wrap text with <Trans />", "1"]
    ],
    "public/app/features/migrate-to-cloud/onprem/useNotifyOnSuccess.tsx:5381": [
      [0, 0, 0, "Do not use any type assertions.", "0"]
    ],
    "public/app/features/notifications/StoredNotifications.tsx:5381": [
      [0, 0, 0, "No untranslated strings in text props. Wrap text with <Trans /> or use t()", "0"]
    ],
    "public/app/features/org/NewOrgPage.tsx:5381": [
      [0, 0, 0, "No untranslated strings. Wrap text with <Trans />", "0"]
    ],
    "public/app/features/org/SelectOrgPage.tsx:5381": [
      [0, 0, 0, "No untranslated strings. Wrap text with <Trans />", "0"]
    ],
    "public/app/features/org/UserInviteForm.tsx:5381": [
      [0, 0, 0, "No untranslated strings. Wrap text with <Trans />", "0"]
    ],
    "public/app/features/org/UserInvitePage.tsx:5381": [
      [0, 0, 0, "No untranslated strings. Wrap text with <Trans />", "0"]
    ],
    "public/app/features/org/state/reducers.ts:5381": [
      [0, 0, 0, "Do not use any type assertions.", "0"]
    ],
    "public/app/features/panel/components/PanelPluginError.tsx:5381": [
      [0, 0, 0, "No untranslated strings in text props. Wrap text with <Trans /> or use t()", "0"],
      [0, 0, 0, "No untranslated strings in text props. Wrap text with <Trans /> or use t()", "1"],
      [0, 0, 0, "No untranslated strings. Wrap text with <Trans />", "2"]
    ],
    "public/app/features/panel/components/PanelRenderer.tsx:5381": [
      [0, 0, 0, "No untranslated strings. Wrap text with <Trans />", "0"],
      [0, 0, 0, "No untranslated strings. Wrap text with <Trans />", "1"]
    ],
    "public/app/features/panel/components/VizTypePicker/PanelTypeCard.tsx:5381": [
      [0, 0, 0, "Use data-testid for E2E selectors instead of aria-label", "0"]
    ],
    "public/app/features/panel/panellinks/linkSuppliers.ts:5381": [
      [0, 0, 0, "Unexpected any. Specify a different type.", "0"]
    ],
    "public/app/features/playlist/PlaylistForm.tsx:5381": [
      [0, 0, 0, "Use data-testid for E2E selectors instead of aria-label", "0"],
      [0, 0, 0, "Use data-testid for E2E selectors instead of aria-label", "1"]
    ],
    "public/app/features/playlist/PlaylistTableRows.tsx:5381": [
      [0, 0, 0, "No untranslated strings in text props. Wrap text with <Trans /> or use t()", "0"],
      [0, 0, 0, "No untranslated strings. Wrap text with <Trans />", "1"],
      [0, 0, 0, "No untranslated strings. Wrap text with <Trans />", "2"],
      [0, 0, 0, "No untranslated strings. Wrap text with <Trans />", "3"]
    ],
    "public/app/features/playlist/StartModal.tsx:5381": [
      [0, 0, 0, "No untranslated strings. Wrap text with <Trans />", "0"]
    ],
    "public/app/features/plugins/admin/__mocks__/index.ts:5381": [
      [0, 0, 0, "Do not re-export imported variable (\`./localPlugin.mock\`)", "0"],
      [0, 0, 0, "Do not re-export imported variable (\`./remotePlugin.mock\`)", "1"],
      [0, 0, 0, "Do not use export all (\`export * from ...\`)", "2"]
    ],
    "public/app/features/plugins/admin/components/Badges/index.ts:5381": [
      [0, 0, 0, "Do not re-export imported variable (\`./PluginDeprecatedBadge\`)", "0"],
      [0, 0, 0, "Do not re-export imported variable (\`./PluginDisabledBadge\`)", "1"],
      [0, 0, 0, "Do not re-export imported variable (\`./PluginEnterpriseBadge\`)", "2"],
      [0, 0, 0, "Do not re-export imported variable (\`./PluginInstallBadge\`)", "3"],
      [0, 0, 0, "Do not re-export imported variable (\`./PluginUpdateAvailableBadge\`)", "4"]
    ],
    "public/app/features/plugins/admin/components/GetStartedWithPlugin/GetStartedWithDataSource.tsx:5381": [
      [0, 0, 0, "Do not use any type assertions.", "0"]
    ],
    "public/app/features/plugins/admin/components/GetStartedWithPlugin/index.ts:5381": [
      [0, 0, 0, "Do not re-export imported variable (\`./GetStartedWithPlugin\`)", "0"]
    ],
    "public/app/features/plugins/admin/components/InstallControls/InstallControlsButton.tsx:5381": [
      [0, 0, 0, "No untranslated strings in text props. Wrap text with <Trans /> or use t()", "0"]
    ],
    "public/app/features/plugins/admin/components/InstallControls/InstallControlsWarning.tsx:5381": [
      [0, 0, 0, "\'HorizontalGroup\' import from \'@grafana/ui\' is restricted from being used by a pattern. Use Stack component instead.", "0"],
      [0, 0, 0, "No untranslated strings in text props. Wrap text with <Trans /> or use t()", "1"],
      [0, 0, 0, "No untranslated strings in text props. Wrap text with <Trans /> or use t()", "2"],
      [0, 0, 0, "No untranslated strings. Wrap text with <Trans />", "3"]
    ],
    "public/app/features/plugins/admin/components/InstallControls/index.tsx:5381": [
      [0, 0, 0, "Do not re-export imported variable (\`./InstallControlsButton\`)", "0"],
      [0, 0, 0, "Do not re-export imported variable (\`./InstallControlsWarning\`)", "1"]
    ],
    "public/app/features/plugins/admin/components/PluginDetailsBody.tsx:5381": [
      [0, 0, 0, "No untranslated strings. Wrap text with <Trans />", "0"]
    ],
    "public/app/features/plugins/admin/components/PluginDetailsDeprecatedWarning.tsx:5381": [
      [0, 0, 0, "No untranslated strings. Wrap text with <Trans />", "0"]
    ],
    "public/app/features/plugins/admin/components/PluginDetailsHeaderDependencies.tsx:5381": [
      [0, 0, 0, "No untranslated strings. Wrap text with <Trans />", "0"]
    ],
    "public/app/features/plugins/admin/components/PluginDetailsPage.tsx:5381": [
      [0, 0, 0, "Do not use any type assertions.", "0"],
      [0, 0, 0, "No untranslated strings. Wrap text with <Trans />", "1"]
    ],
    "public/app/features/plugins/admin/components/PluginDetailsSignature.tsx:5381": [
      [0, 0, 0, "No untranslated strings. Wrap text with <Trans />", "0"]
    ],
    "public/app/features/plugins/admin/components/PluginListItem.tsx:5381": [
      [0, 0, 0, "No untranslated strings in text props. Wrap text with <Trans /> or use t()", "0"],
      [0, 0, 0, "No untranslated strings. Wrap text with <Trans />", "1"]
    ],
    "public/app/features/plugins/admin/components/PluginUsage.tsx:5381": [
      [0, 0, 0, "No untranslated strings in text props. Wrap text with <Trans /> or use t()", "0"],
      [0, 0, 0, "No untranslated strings. Wrap text with <Trans />", "1"],
      [0, 0, 0, "No untranslated strings. Wrap text with <Trans />", "2"]
    ],
    "public/app/features/plugins/admin/components/VersionList.tsx:5381": [
      [0, 0, 0, "No untranslated strings. Wrap text with <Trans />", "0"],
      [0, 0, 0, "No untranslated strings. Wrap text with <Trans />", "1"]
    ],
    "public/app/features/plugins/admin/pages/Browse.tsx:5381": [
      [0, 0, 0, "Do not use any type assertions.", "0"],
      [0, 0, 0, "Do not use any type assertions.", "1"],
      [0, 0, 0, "No untranslated strings. Wrap text with <Trans />", "2"]
    ],
    "public/app/features/plugins/admin/state/actions.ts:5381": [
      [0, 0, 0, "Do not use any type assertions.", "0"]
    ],
    "public/app/features/plugins/admin/types.ts:5381": [
      [0, 0, 0, "Unexpected any. Specify a different type.", "0"]
    ],
    "public/app/features/plugins/components/PluginsErrorsInfo.tsx:5381": [
      [0, 0, 0, "No untranslated strings in text props. Wrap text with <Trans /> or use t()", "0"],
      [0, 0, 0, "No untranslated strings. Wrap text with <Trans />", "1"],
      [0, 0, 0, "No untranslated strings. Wrap text with <Trans />", "2"]
    ],
    "public/app/features/plugins/datasource_srv.ts:5381": [
      [0, 0, 0, "Do not use any type assertions.", "0"],
      [0, 0, 0, "Do not use any type assertions.", "1"],
      [0, 0, 0, "Do not use any type assertions.", "2"],
      [0, 0, 0, "Unexpected any. Specify a different type.", "3"]
    ],
    "public/app/features/plugins/extensions/usePluginComponents.tsx:5381": [
      [0, 0, 0, "Do not use any type assertions.", "0"]
    ],
    "public/app/features/plugins/extensions/usePluginFunctions.tsx:5381": [
      [0, 0, 0, "Do not use any type assertions.", "0"]
    ],
    "public/app/features/plugins/loader/sharedDependencies.ts:5381": [
      [0, 0, 0, "* import is invalid because \'Layout,HorizontalGroup,VerticalGroup\' from \'@grafana/ui\' is restricted from being used by a pattern. Use Stack component instead.", "0"]
    ],
    "public/app/features/plugins/sandbox/distortion_map.ts:5381": [
      [0, 0, 0, "Do not use any type assertions.", "0"]
    ],
    "public/app/features/plugins/sandbox/sandbox_plugin_loader.ts:5381": [
      [0, 0, 0, "Do not use any type assertions.", "0"],
      [0, 0, 0, "Do not use any type assertions.", "1"],
      [0, 0, 0, "Do not use any type assertions.", "2"]
    ],
    "public/app/features/plugins/tests/datasource_srv.test.ts:5381": [
      [0, 0, 0, "Unexpected any. Specify a different type.", "0"],
      [0, 0, 0, "Unexpected any. Specify a different type.", "1"],
      [0, 0, 0, "Unexpected any. Specify a different type.", "2"]
    ],
    "public/app/features/plugins/utils.ts:5381": [
      [0, 0, 0, "Do not use any type assertions.", "0"],
      [0, 0, 0, "Do not use any type assertions.", "1"],
      [0, 0, 0, "Do not use any type assertions.", "2"],
      [0, 0, 0, "Do not use any type assertions.", "3"]
    ],
    "public/app/features/profile/FeatureTogglePage.tsx:5381": [
      [0, 0, 0, "No untranslated strings. Wrap text with <Trans />", "0"]
    ],
    "public/app/features/profile/UserSessions.tsx:5381": [
      [0, 0, 0, "No untranslated strings. Wrap text with <Trans />", "0"]
    ],
    "public/app/features/provisioning/File/FileStatusPage.tsx:5381": [
      [0, 0, 0, "Do not use any type assertions.", "0"],
      [0, 0, 0, "Do not use any type assertions.", "1"]
    ],
    "public/app/features/provisioning/types.ts:5381": [
      [0, 0, 0, "Unexpected any. Specify a different type.", "0"]
    ],
    "public/app/features/query/components/QueryEditorRow.tsx:5381": [
      [0, 0, 0, "Do not use any type assertions.", "0"],
      [0, 0, 0, "Do not use any type assertions.", "1"],
      [0, 0, 0, "Do not use any type assertions.", "2"],
      [0, 0, 0, "Use data-testid for E2E selectors instead of aria-label", "3"]
    ],
    "public/app/features/query/components/QueryEditorRowHeader.tsx:5381": [
      [0, 0, 0, "No untranslated strings. Wrap text with <Trans />", "0"],
      [0, 0, 0, "Use data-testid for E2E selectors instead of aria-label", "1"]
    ],
    "public/app/features/query/components/QueryErrorAlert.tsx:5381": [
      [0, 0, 0, "No untranslated strings. Wrap text with <Trans />", "0"]
    ],
    "public/app/features/query/components/QueryGroup.tsx:5381": [
      [0, 0, 0, "\'HorizontalGroup\' import from \'@grafana/ui\' is restricted from being used by a pattern. Use Stack component instead.", "0"],
      [0, 0, 0, "No untranslated strings. Wrap text with <Trans />", "1"],
      [0, 0, 0, "Use data-testid for E2E selectors instead of aria-label", "2"],
      [0, 0, 0, "Use data-testid for E2E selectors instead of aria-label", "3"]
    ],
    "public/app/features/query/components/QueryGroupOptions.tsx:5381": [
      [0, 0, 0, "No untranslated strings in text props. Wrap text with <Trans /> or use t()", "0"],
      [0, 0, 0, "No untranslated strings in text props. Wrap text with <Trans /> or use t()", "1"],
      [0, 0, 0, "No untranslated strings in text props. Wrap text with <Trans /> or use t()", "2"],
      [0, 0, 0, "No untranslated strings. Wrap text with <Trans />", "3"],
      [0, 0, 0, "No untranslated strings. Wrap text with <Trans />", "4"],
      [0, 0, 0, "No untranslated strings. Wrap text with <Trans />", "5"],
      [0, 0, 0, "No untranslated strings. Wrap text with <Trans />", "6"],
      [0, 0, 0, "No untranslated strings. Wrap text with <Trans />", "7"],
      [0, 0, 0, "No untranslated strings. Wrap text with <Trans />", "8"],
      [0, 0, 0, "No untranslated strings. Wrap text with <Trans />", "9"],
      [0, 0, 0, "No untranslated strings. Wrap text with <Trans />", "10"],
      [0, 0, 0, "No untranslated strings. Wrap text with <Trans />", "11"]
    ],
    "public/app/features/query/state/DashboardQueryRunner/AnnotationsQueryRunner.ts:5381": [
      [0, 0, 0, "Do not use any type assertions.", "0"]
    ],
    "public/app/features/query/state/DashboardQueryRunner/PublicAnnotationsDataSource.ts:5381": [
      [0, 0, 0, "Do not use any type assertions.", "0"]
    ],
    "public/app/features/query/state/DashboardQueryRunner/testHelpers.ts:5381": [
      [0, 0, 0, "Do not use any type assertions.", "0"],
      [0, 0, 0, "Unexpected any. Specify a different type.", "1"],
      [0, 0, 0, "Unexpected any. Specify a different type.", "2"]
    ],
    "public/app/features/query/state/DashboardQueryRunner/utils.ts:5381": [
      [0, 0, 0, "Unexpected any. Specify a different type.", "0"],
      [0, 0, 0, "Unexpected any. Specify a different type.", "1"],
      [0, 0, 0, "Unexpected any. Specify a different type.", "2"],
      [0, 0, 0, "Unexpected any. Specify a different type.", "3"]
    ],
    "public/app/features/query/state/PanelQueryRunner.ts:5381": [
      [0, 0, 0, "Do not use any type assertions.", "0"],
      [0, 0, 0, "Do not use any type assertions.", "1"]
    ],
    "public/app/features/query/state/runRequest.ts:5381": [
      [0, 0, 0, "Do not use any type assertions.", "0"]
    ],
    "public/app/features/query/state/updateQueries.test.ts:5381": [
      [0, 0, 0, "Unexpected any. Specify a different type.", "0"],
      [0, 0, 0, "Unexpected any. Specify a different type.", "1"],
      [0, 0, 0, "Unexpected any. Specify a different type.", "2"]
    ],
    "public/app/features/search/page/components/ActionRow.tsx:5381": [
      [0, 0, 0, "No untranslated strings. Wrap text with <Trans />", "0"]
    ],
    "public/app/features/search/page/components/columns.tsx:5381": [
      [0, 0, 0, "Do not use any type assertions.", "0"]
    ],
    "public/app/features/search/service/bluge.ts:5381": [
      [0, 0, 0, "Do not use any type assertions.", "0"],
      [0, 0, 0, "Do not use any type assertions.", "1"]
    ],
    "public/app/features/search/service/unified.ts:5381": [
      [0, 0, 0, "Do not use any type assertions.", "0"],
      [0, 0, 0, "Do not use any type assertions.", "1"]
    ],
    "public/app/features/search/service/utils.ts:5381": [
      [0, 0, 0, "Do not use any type assertions.", "0"]
    ],
    "public/app/features/search/state/SearchStateManager.ts:5381": [
      [0, 0, 0, "Do not use any type assertions.", "0"]
    ],
    "public/app/features/search/types.ts:5381": [
      [0, 0, 0, "Unexpected any. Specify a different type.", "0"]
    ],
    "public/app/features/search/utils.ts:5381": [
      [0, 0, 0, "Do not use any type assertions.", "0"]
    ],
    "public/app/features/serviceaccounts/ServiceAccountPage.tsx:5381": [
      [0, 0, 0, "No untranslated strings in text props. Wrap text with <Trans /> or use t()", "0"]
    ],
    "public/app/features/serviceaccounts/ServiceAccountTable.tsx:5381": [
      [0, 0, 0, "No untranslated strings in text props. Wrap text with <Trans /> or use t()", "0"],
      [0, 0, 0, "No untranslated strings in text props. Wrap text with <Trans /> or use t()", "1"]
    ],
    "public/app/features/serviceaccounts/ServiceAccountsListPage.tsx:5381": [
      [0, 0, 0, "No untranslated strings. Wrap text with <Trans />", "0"],
      [0, 0, 0, "No untranslated strings. Wrap text with <Trans />", "1"]
    ],
    "public/app/features/serviceaccounts/components/CreateTokenModal.tsx:5381": [
      [0, 0, 0, "No untranslated strings in text props. Wrap text with <Trans /> or use t()", "0"]
    ],
    "public/app/features/serviceaccounts/components/ServiceAccountProfileRow.tsx:5381": [
      [0, 0, 0, "No untranslated strings. Wrap text with <Trans />", "0"]
    ],
    "public/app/features/serviceaccounts/components/ServiceAccountTokensTable.tsx:5381": [
      [0, 0, 0, "No untranslated strings in text props. Wrap text with <Trans /> or use t()", "0"],
      [0, 0, 0, "No untranslated strings. Wrap text with <Trans />", "1"],
      [0, 0, 0, "No untranslated strings. Wrap text with <Trans />", "2"]
    ],
    "public/app/features/serviceaccounts/components/ServiceAccountsListItem.tsx:5381": [
      [0, 0, 0, "No untranslated strings in text props. Wrap text with <Trans /> or use t()", "0"],
      [0, 0, 0, "No untranslated strings in text props. Wrap text with <Trans /> or use t()", "1"]
    ],
    "public/app/features/serviceaccounts/state/reducers.ts:5381": [
      [0, 0, 0, "Do not use any type assertions.", "0"]
    ],
    "public/app/features/support-bundles/SupportBundles.tsx:5381": [
      [0, 0, 0, "No untranslated strings. Wrap text with <Trans />", "0"]
    ],
    "public/app/features/support-bundles/SupportBundlesCreate.tsx:5381": [
      [0, 0, 0, "No untranslated strings. Wrap text with <Trans />", "0"]
    ],
    "public/app/features/teams/CreateTeam.tsx:5381": [
      [0, 0, 0, "No untranslated strings in text props. Wrap text with <Trans /> or use t()", "0"],
      [0, 0, 0, "No untranslated strings in text props. Wrap text with <Trans /> or use t()", "1"]
    ],
    "public/app/features/teams/TeamGroupSync.tsx:5381": [
      [0, 0, 0, "No untranslated strings in text props. Wrap text with <Trans /> or use t()", "0"],
      [0, 0, 0, "No untranslated strings in text props. Wrap text with <Trans /> or use t()", "1"],
      [0, 0, 0, "No untranslated strings in text props. Wrap text with <Trans /> or use t()", "2"],
      [0, 0, 0, "No untranslated strings in text props. Wrap text with <Trans /> or use t()", "3"],
      [0, 0, 0, "No untranslated strings in text props. Wrap text with <Trans /> or use t()", "4"],
      [0, 0, 0, "No untranslated strings. Wrap text with <Trans />", "5"]
    ],
    "public/app/features/teams/TeamList.tsx:5381": [
      [0, 0, 0, "No untranslated strings in text props. Wrap text with <Trans /> or use t()", "0"],
      [0, 0, 0, "No untranslated strings in text props. Wrap text with <Trans /> or use t()", "1"],
      [0, 0, 0, "No untranslated strings in text props. Wrap text with <Trans /> or use t()", "2"]
    ],
    "public/app/features/teams/TeamSettings.tsx:5381": [
      [0, 0, 0, "No untranslated strings in text props. Wrap text with <Trans /> or use t()", "0"]
    ],
    "public/app/features/teams/state/reducers.ts:5381": [
      [0, 0, 0, "Do not use any type assertions.", "0"]
    ],
    "public/app/features/templating/fieldAccessorCache.ts:5381": [
      [0, 0, 0, "Unexpected any. Specify a different type.", "0"]
    ],
    "public/app/features/templating/formatVariableValue.ts:5381": [
      [0, 0, 0, "Unexpected any. Specify a different type.", "0"],
      [0, 0, 0, "Unexpected any. Specify a different type.", "1"],
      [0, 0, 0, "Unexpected any. Specify a different type.", "2"]
    ],
    "public/app/features/templating/templateProxies.ts:5381": [
      [0, 0, 0, "Unexpected any. Specify a different type.", "0"]
    ],
    "public/app/features/templating/template_srv.mock.ts:5381": [
      [0, 0, 0, "Do not use any type assertions.", "0"],
      [0, 0, 0, "Do not use any type assertions.", "1"],
      [0, 0, 0, "Do not use any type assertions.", "2"],
      [0, 0, 0, "Do not use any type assertions.", "3"]
    ],
    "public/app/features/templating/template_srv.ts:5381": [
      [0, 0, 0, "Do not use any type assertions.", "0"],
      [0, 0, 0, "Do not use any type assertions.", "1"],
      [0, 0, 0, "Do not use any type assertions.", "2"],
      [0, 0, 0, "Unexpected any. Specify a different type.", "3"],
      [0, 0, 0, "Unexpected any. Specify a different type.", "4"],
      [0, 0, 0, "Unexpected any. Specify a different type.", "5"],
      [0, 0, 0, "Unexpected any. Specify a different type.", "6"],
      [0, 0, 0, "Unexpected any. Specify a different type.", "7"],
      [0, 0, 0, "Unexpected any. Specify a different type.", "8"],
      [0, 0, 0, "Unexpected any. Specify a different type.", "9"],
      [0, 0, 0, "Unexpected any. Specify a different type.", "10"],
      [0, 0, 0, "Unexpected any. Specify a different type.", "11"]
    ],
    "public/app/features/trails/Breakdown/LabelBreakdownScene.tsx:5381": [
      [0, 0, 0, "No untranslated strings in text props. Wrap text with <Trans /> or use t()", "0"]
    ],
    "public/app/features/trails/Breakdown/SearchInput.tsx:5381": [
      [0, 0, 0, "No untranslated strings in text props. Wrap text with <Trans /> or use t()", "0"]
    ],
    "public/app/features/trails/Breakdown/SortByScene.tsx:5381": [
      [0, 0, 0, "No untranslated strings in text props. Wrap text with <Trans /> or use t()", "0"]
    ],
    "public/app/features/trails/Breakdown/types.ts:5381": [
      [0, 0, 0, "Do not use any type assertions.", "0"]
    ],
    "public/app/features/trails/Breakdown/utils.ts:5381": [
      [0, 0, 0, "Unexpected any. Specify a different type.", "0"]
    ],
    "public/app/features/trails/DataTrailBookmarks.tsx:5381": [
      [0, 0, 0, "No untranslated strings in text props. Wrap text with <Trans /> or use t()", "0"]
    ],
    "public/app/features/trails/DataTrailCard.tsx:5381": [
      [0, 0, 0, "No untranslated strings. Wrap text with <Trans />", "0"]
    ],
    "public/app/features/trails/MetricScene.tsx:5381": [
      [0, 0, 0, "No untranslated strings in text props. Wrap text with <Trans /> or use t()", "0"]
    ],
    "public/app/features/trails/MetricSelect/MetricSelectScene.tsx:5381": [
      [0, 0, 0, "No untranslated strings in text props. Wrap text with <Trans /> or use t()", "0"],
      [0, 0, 0, "No untranslated strings. Wrap text with <Trans />", "1"],
      [0, 0, 0, "No untranslated strings. Wrap text with <Trans />", "2"]
    ],
    "public/app/features/trails/TrailStore/utils.tsx:5381": [
      [0, 0, 0, "No untranslated strings. Wrap text with <Trans />", "0"]
    ],
    "public/app/features/trails/banners/NativeHistogramBanner.tsx:5381": [
      [0, 0, 0, "No untranslated strings in text props. Wrap text with <Trans /> or use t()", "0"]
    ],
    "public/app/features/transformers/FilterByValueTransformer/ValueMatchers/BasicMatcherEditor.tsx:5381": [
      [0, 0, 0, "Unexpected any. Specify a different type.", "0"]
    ],
    "public/app/features/transformers/FilterByValueTransformer/ValueMatchers/types.ts:5381": [
      [0, 0, 0, "Unexpected any. Specify a different type.", "0"],
      [0, 0, 0, "Unexpected any. Specify a different type.", "1"],
      [0, 0, 0, "Unexpected any. Specify a different type.", "2"]
    ],
    "public/app/features/transformers/FilterByValueTransformer/ValueMatchers/utils.ts:5381": [
      [0, 0, 0, "Unexpected any. Specify a different type.", "0"]
    ],
    "public/app/features/transformers/FilterByValueTransformer/ValueMatchers/valueMatchersUI.ts:5381": [
      [0, 0, 0, "Unexpected any. Specify a different type.", "0"]
    ],
    "public/app/features/transformers/calculateHeatmap/editor/AxisEditor.tsx:5381": [
      [0, 0, 0, "\'HorizontalGroup\' import from \'@grafana/ui\' is restricted from being used by a pattern. Use Stack component instead.", "0"]
    ],
    "public/app/features/transformers/calculateHeatmap/editor/helper.ts:5381": [
      [0, 0, 0, "Unexpected any. Specify a different type.", "0"]
    ],
    "public/app/features/transformers/calculateHeatmap/heatmap.ts:5381": [
      [0, 0, 0, "Do not use any type assertions.", "0"],
      [0, 0, 0, "Do not use any type assertions.", "1"]
    ],
    "public/app/features/transformers/editors/CalculateFieldTransformerEditor/CumulativeOptionsEditor.tsx:5381": [
      [0, 0, 0, "Do not use any type assertions.", "0"]
    ],
    "public/app/features/transformers/editors/CalculateFieldTransformerEditor/ReduceRowOptionsEditor.tsx:5381": [
      [0, 0, 0, "\'HorizontalGroup\' import from \'@grafana/ui\' is restricted from being used by a pattern. Use Stack component instead.", "0"],
      [0, 0, 0, "Do not use any type assertions.", "1"]
    ],
    "public/app/features/transformers/editors/CalculateFieldTransformerEditor/UnaryOperationEditor.tsx:5381": [
      [0, 0, 0, "No untranslated strings in text props. Wrap text with <Trans /> or use t()", "0"],
      [0, 0, 0, "No untranslated strings. Wrap text with <Trans />", "1"]
    ],
    "public/app/features/transformers/editors/CalculateFieldTransformerEditor/WindowOptionsEditor.tsx:5381": [
      [0, 0, 0, "Do not use any type assertions.", "0"]
    ],
    "public/app/features/transformers/editors/CalculateFieldTransformerEditor/index.ts:5381": [
      [0, 0, 0, "Do not re-export imported variable (\`CalculateFieldTransformerEditor\`)", "0"],
      [0, 0, 0, "Do not re-export imported variable (\`calculateFieldTransformRegistryItem\`)", "1"]
    ],
    "public/app/features/transformers/editors/ConvertFieldTypeTransformerEditor.tsx:5381": [
      [0, 0, 0, "Do not use any type assertions.", "0"],
      [0, 0, 0, "No untranslated strings in text props. Wrap text with <Trans /> or use t()", "1"],
      [0, 0, 0, "No untranslated strings in text props. Wrap text with <Trans /> or use t()", "2"],
      [0, 0, 0, "No untranslated strings in text props. Wrap text with <Trans /> or use t()", "3"],
      [0, 0, 0, "No untranslated strings in text props. Wrap text with <Trans /> or use t()", "4"],
      [0, 0, 0, "No untranslated strings in text props. Wrap text with <Trans /> or use t()", "5"],
      [0, 0, 0, "No untranslated strings in text props. Wrap text with <Trans /> or use t()", "6"],
      [0, 0, 0, "No untranslated strings in text props. Wrap text with <Trans /> or use t()", "7"],
      [0, 0, 0, "No untranslated strings in text props. Wrap text with <Trans /> or use t()", "8"],
      [0, 0, 0, "No untranslated strings in text props. Wrap text with <Trans /> or use t()", "9"]
    ],
    "public/app/features/transformers/editors/EnumMappingEditor.tsx:5381": [
      [0, 0, 0, "\'HorizontalGroup\' import from \'@grafana/ui\' is restricted from being used by a pattern. Use Stack component instead.", "0"],
      [0, 0, 0, "\'VerticalGroup\' import from \'@grafana/ui\' is restricted from being used by a pattern. Use Stack component instead.", "1"]
    ],
    "public/app/features/transformers/editors/EnumMappingRow.tsx:5381": [
      [0, 0, 0, "\'HorizontalGroup\' import from \'@grafana/ui\' is restricted from being used by a pattern. Use Stack component instead.", "0"]
    ],
    "public/app/features/transformers/editors/FormatStringTransformerEditor.tsx:5381": [
      [0, 0, 0, "No untranslated strings in text props. Wrap text with <Trans /> or use t()", "0"]
    ],
    "public/app/features/transformers/editors/FormatTimeTransformerEditor.tsx:5381": [
      [0, 0, 0, "No untranslated strings. Wrap text with <Trans />", "0"]
    ],
    "public/app/features/transformers/editors/GroupByTransformerEditor.tsx:5381": [
      [0, 0, 0, "Do not use any type assertions.", "0"],
      [0, 0, 0, "No untranslated strings in text props. Wrap text with <Trans /> or use t()", "1"]
    ],
    "public/app/features/transformers/editors/GroupToNestedTableTransformerEditor.tsx:5381": [
      [0, 0, 0, "No untranslated strings in text props. Wrap text with <Trans /> or use t()", "0"],
      [0, 0, 0, "No untranslated strings in text props. Wrap text with <Trans /> or use t()", "1"]
    ],
    "public/app/features/transformers/editors/HistogramTransformerEditor.tsx:5381": [
      [0, 0, 0, "No untranslated strings in text props. Wrap text with <Trans /> or use t()", "0"],
      [0, 0, 0, "No untranslated strings in text props. Wrap text with <Trans /> or use t()", "1"]
    ],
    "public/app/features/transformers/editors/LabelsToFieldsTransformerEditor.tsx:5381": [
      [0, 0, 0, "No untranslated strings in text props. Wrap text with <Trans /> or use t()", "0"],
      [0, 0, 0, "No untranslated strings in text props. Wrap text with <Trans /> or use t()", "1"],
      [0, 0, 0, "No untranslated strings in text props. Wrap text with <Trans /> or use t()", "2"]
    ],
    "public/app/features/transformers/editors/OrganizeFieldsTransformerEditor.tsx:5381": [
      [0, 0, 0, "No untranslated strings in text props. Wrap text with <Trans /> or use t()", "0"],
      [0, 0, 0, "No untranslated strings. Wrap text with <Trans />", "1"]
    ],
    "public/app/features/transformers/editors/ReduceTransformerEditor.tsx:5381": [
      [0, 0, 0, "Do not use any type assertions.", "0"]
    ],
    "public/app/features/transformers/editors/SortByTransformerEditor.tsx:5381": [
      [0, 0, 0, "Do not use any type assertions.", "0"]
    ],
    "public/app/features/transformers/editors/TransposeTransformerEditor.tsx:5381": [
      [0, 0, 0, "No untranslated strings in text props. Wrap text with <Trans /> or use t()", "0"],
      [0, 0, 0, "No untranslated strings in text props. Wrap text with <Trans /> or use t()", "1"],
      [0, 0, 0, "No untranslated strings in text props. Wrap text with <Trans /> or use t()", "2"]
    ],
    "public/app/features/transformers/extractFields/ExtractFieldsTransformerEditor.tsx:5381": [
      [0, 0, 0, "Do not use any type assertions.", "0"],
      [0, 0, 0, "Do not use any type assertions.", "1"],
      [0, 0, 0, "No untranslated strings in text props. Wrap text with <Trans /> or use t()", "2"],
      [0, 0, 0, "No untranslated strings in text props. Wrap text with <Trans /> or use t()", "3"],
      [0, 0, 0, "No untranslated strings in text props. Wrap text with <Trans /> or use t()", "4"],
      [0, 0, 0, "No untranslated strings in text props. Wrap text with <Trans /> or use t()", "5"],
      [0, 0, 0, "No untranslated strings in text props. Wrap text with <Trans /> or use t()", "6"],
      [0, 0, 0, "No untranslated strings in text props. Wrap text with <Trans /> or use t()", "7"],
      [0, 0, 0, "No untranslated strings in text props. Wrap text with <Trans /> or use t()", "8"],
      [0, 0, 0, "No untranslated strings in text props. Wrap text with <Trans /> or use t()", "9"],
      [0, 0, 0, "Unexpected any. Specify a different type.", "10"],
      [0, 0, 0, "Unexpected any. Specify a different type.", "11"]
    ],
    "public/app/features/transformers/extractFields/components/JSONPathEditor.tsx:5381": [
      [0, 0, 0, "No untranslated strings. Wrap text with <Trans />", "0"]
    ],
    "public/app/features/transformers/extractFields/fieldExtractors.ts:5381": [
      [0, 0, 0, "Unexpected any. Specify a different type.", "0"]
    ],
    "public/app/features/transformers/fieldToConfigMapping/FieldConfigMappingHandlerArgumentsEditor.tsx:5381": [
      [0, 0, 0, "No untranslated strings in text props. Wrap text with <Trans /> or use t()", "0"]
    ],
    "public/app/features/transformers/fieldToConfigMapping/FieldToConfigMappingEditor.tsx:5381": [
      [0, 0, 0, "Do not use any type assertions.", "0"],
      [0, 0, 0, "Do not use any type assertions.", "1"]
    ],
    "public/app/features/transformers/fieldToConfigMapping/fieldToConfigMapping.ts:5381": [
      [0, 0, 0, "Do not use any type assertions.", "0"],
      [0, 0, 0, "Unexpected any. Specify a different type.", "1"],
      [0, 0, 0, "Unexpected any. Specify a different type.", "2"],
      [0, 0, 0, "Unexpected any. Specify a different type.", "3"],
      [0, 0, 0, "Unexpected any. Specify a different type.", "4"]
    ],
    "public/app/features/transformers/joinByLabels/JoinByLabelsTransformerEditor.tsx:5381": [
      [0, 0, 0, "\'HorizontalGroup\' import from \'@grafana/ui\' is restricted from being used by a pattern. Use Stack component instead.", "0"],
      [0, 0, 0, "No untranslated strings in text props. Wrap text with <Trans /> or use t()", "1"],
      [0, 0, 0, "No untranslated strings in text props. Wrap text with <Trans /> or use t()", "2"],
      [0, 0, 0, "No untranslated strings in text props. Wrap text with <Trans /> or use t()", "3"],
      [0, 0, 0, "No untranslated strings in text props. Wrap text with <Trans /> or use t()", "4"]
    ],
    "public/app/features/transformers/lookupGazetteer/FieldLookupTransformerEditor.tsx:5381": [
      [0, 0, 0, "Do not use any type assertions.", "0"],
      [0, 0, 0, "No untranslated strings in text props. Wrap text with <Trans /> or use t()", "1"],
      [0, 0, 0, "No untranslated strings in text props. Wrap text with <Trans /> or use t()", "2"]
    ],
    "public/app/features/transformers/partitionByValues/PartitionByValuesEditor.tsx:5381": [
      [0, 0, 0, "\'HorizontalGroup\' import from \'@grafana/ui\' is restricted from being used by a pattern. Use Stack component instead.", "0"],
      [0, 0, 0, "No untranslated strings in text props. Wrap text with <Trans /> or use t()", "1"],
      [0, 0, 0, "No untranslated strings in text props. Wrap text with <Trans /> or use t()", "2"],
      [0, 0, 0, "No untranslated strings in text props. Wrap text with <Trans /> or use t()", "3"],
      [0, 0, 0, "No untranslated strings in text props. Wrap text with <Trans /> or use t()", "4"]
    ],
    "public/app/features/transformers/prepareTimeSeries/PrepareTimeSeriesEditor.tsx:5381": [
      [0, 0, 0, "No untranslated strings. Wrap text with <Trans />", "0"],
      [0, 0, 0, "No untranslated strings. Wrap text with <Trans />", "1"]
    ],
    "public/app/features/transformers/regression/regressionEditor.tsx:5381": [
      [0, 0, 0, "No untranslated strings in text props. Wrap text with <Trans /> or use t()", "0"]
    ],
    "public/app/features/transformers/spatial/optionsHelper.tsx:5381": [
      [0, 0, 0, "Do not use any type assertions.", "0"],
      [0, 0, 0, "Do not use any type assertions.", "1"],
      [0, 0, 0, "Do not use any type assertions.", "2"],
      [0, 0, 0, "Unexpected any. Specify a different type.", "3"],
      [0, 0, 0, "Unexpected any. Specify a different type.", "4"],
      [0, 0, 0, "Unexpected any. Specify a different type.", "5"]
    ],
    "public/app/features/transformers/suggestionsInput/SuggestionsInput.tsx:5381": [
      [0, 0, 0, "Do not use any type assertions.", "0"],
      [0, 0, 0, "Do not use any type assertions.", "1"],
      [0, 0, 0, "Do not use any type assertions.", "2"],
      [0, 0, 0, "Do not use any type assertions.", "3"]
    ],
    "public/app/features/transformers/timeSeriesTable/TimeSeriesTableTransformEditor.tsx:5381": [
      [0, 0, 0, "No untranslated strings in text props. Wrap text with <Trans /> or use t()", "0"]
    ],
    "public/app/features/users/TokenRevokedModal.tsx:5381": [
      [0, 0, 0, "No untranslated strings. Wrap text with <Trans />", "0"],
      [0, 0, 0, "No untranslated strings. Wrap text with <Trans />", "1"]
    ],
    "public/app/features/variables/adapters.ts:5381": [
      [0, 0, 0, "Unexpected any. Specify a different type.", "0"],
      [0, 0, 0, "Unexpected any. Specify a different type.", "1"],
      [0, 0, 0, "Unexpected any. Specify a different type.", "2"]
    ],
    "public/app/features/variables/adhoc/picker/AdHocFilterKey.tsx:5381": [
      [0, 0, 0, "No untranslated strings in text props. Wrap text with <Trans /> or use t()", "0"]
    ],
    "public/app/features/variables/constant/reducer.ts:5381": [
      [0, 0, 0, "Do not use any type assertions.", "0"]
    ],
    "public/app/features/variables/custom/reducer.ts:5381": [
      [0, 0, 0, "Do not use any type assertions.", "0"]
    ],
    "public/app/features/variables/editor/VariableEditorContainer.tsx:5381": [
      [0, 0, 0, "Do not use any type assertions.", "0"],
      [0, 0, 0, "Do not use any type assertions.", "1"]
    ],
    "public/app/features/variables/editor/VariableEditorEditor.tsx:5381": [
      [0, 0, 0, "\'HorizontalGroup\' import from \'@grafana/ui\' is restricted from being used by a pattern. Use Stack component instead.", "0"],
      [0, 0, 0, "No untranslated strings. Wrap text with <Trans />", "1"]
    ],
    "public/app/features/variables/editor/VariableEditorList.tsx:5381": [
      [0, 0, 0, "Use data-testid for E2E selectors instead of aria-label", "0"],
      [0, 0, 0, "Use data-testid for E2E selectors instead of aria-label", "1"]
    ],
    "public/app/features/variables/editor/VariableEditorListRow.tsx:5381": [
      [0, 0, 0, "Use data-testid for E2E selectors instead of aria-label", "0"],
      [0, 0, 0, "Use data-testid for E2E selectors instead of aria-label", "1"],
      [0, 0, 0, "Use data-testid for E2E selectors instead of aria-label", "2"],
      [0, 0, 0, "Use data-testid for E2E selectors instead of aria-label", "3"]
    ],
    "public/app/features/variables/editor/getVariableQueryEditor.tsx:5381": [
      [0, 0, 0, "Unexpected any. Specify a different type.", "0"],
      [0, 0, 0, "Unexpected any. Specify a different type.", "1"]
    ],
    "public/app/features/variables/inspect/NetworkGraph.tsx:5381": [
      [0, 0, 0, "Unexpected any. Specify a different type.", "0"],
      [0, 0, 0, "Unexpected any. Specify a different type.", "1"],
      [0, 0, 0, "Unexpected any. Specify a different type.", "2"],
      [0, 0, 0, "Unexpected any. Specify a different type.", "3"],
      [0, 0, 0, "Unexpected any. Specify a different type.", "4"]
    ],
    "public/app/features/variables/inspect/VariableUsagesButton.tsx:5381": [
      [0, 0, 0, "No untranslated strings in text props. Wrap text with <Trans /> or use t()", "0"]
    ],
    "public/app/features/variables/inspect/VariablesUnknownButton.tsx:5381": [
      [0, 0, 0, "No untranslated strings in text props. Wrap text with <Trans /> or use t()", "0"]
    ],
    "public/app/features/variables/inspect/VariablesUnknownTable.tsx:5381": [
      [0, 0, 0, "\'HorizontalGroup\' import from \'@grafana/ui\' is restricted from being used by a pattern. Use Stack component instead.", "0"],
      [0, 0, 0, "\'VerticalGroup\' import from \'@grafana/ui\' is restricted from being used by a pattern. Use Stack component instead.", "1"],
      [0, 0, 0, "No untranslated strings. Wrap text with <Trans />", "2"]
    ],
    "public/app/features/variables/inspect/utils.ts:5381": [
      [0, 0, 0, "Do not use any type assertions.", "0"],
      [0, 0, 0, "Do not use any type assertions.", "1"],
      [0, 0, 0, "Unexpected any. Specify a different type.", "2"],
      [0, 0, 0, "Unexpected any. Specify a different type.", "3"],
      [0, 0, 0, "Unexpected any. Specify a different type.", "4"],
      [0, 0, 0, "Unexpected any. Specify a different type.", "5"]
    ],
    "public/app/features/variables/pickers/OptionsPicker/actions.ts:5381": [
      [0, 0, 0, "Unexpected any. Specify a different type.", "0"],
      [0, 0, 0, "Unexpected any. Specify a different type.", "1"]
    ],
    "public/app/features/variables/pickers/PickerRenderer.tsx:5381": [
      [0, 0, 0, "No untranslated strings. Wrap text with <Trans />", "0"]
    ],
    "public/app/features/variables/pickers/index.ts:5381": [
      [0, 0, 0, "Do not re-export imported variable (\`./OptionsPicker/OptionsPicker\`)", "0"]
    ],
    "public/app/features/variables/pickers/shared/VariableOptions.tsx:5381": [
      [0, 0, 0, "No untranslated strings. Wrap text with <Trans />", "0"],
      [0, 0, 0, "Use data-testid for E2E selectors instead of aria-label", "1"]
    ],
    "public/app/features/variables/query/QueryVariableEditor.tsx:5381": [
      [0, 0, 0, "Unexpected any. Specify a different type.", "0"],
      [0, 0, 0, "Unexpected any. Specify a different type.", "1"]
    ],
    "public/app/features/variables/query/VariableQueryRunner.ts:5381": [
      [0, 0, 0, "Do not use any type assertions.", "0"],
      [0, 0, 0, "Unexpected any. Specify a different type.", "1"]
    ],
    "public/app/features/variables/query/actions.test.tsx:5381": [
      [0, 0, 0, "Unexpected any. Specify a different type.", "0"]
    ],
    "public/app/features/variables/query/actions.ts:5381": [
      [0, 0, 0, "Unexpected any. Specify a different type.", "0"],
      [0, 0, 0, "Unexpected any. Specify a different type.", "1"],
      [0, 0, 0, "Unexpected any. Specify a different type.", "2"],
      [0, 0, 0, "Unexpected any. Specify a different type.", "3"]
    ],
    "public/app/features/variables/query/operators.ts:5381": [
      [0, 0, 0, "Unexpected any. Specify a different type.", "0"]
    ],
    "public/app/features/variables/query/queryRunners.ts:5381": [
      [0, 0, 0, "Unexpected any. Specify a different type.", "0"],
      [0, 0, 0, "Unexpected any. Specify a different type.", "1"]
    ],
    "public/app/features/variables/query/reducer.ts:5381": [
      [0, 0, 0, "Unexpected any. Specify a different type.", "0"],
      [0, 0, 0, "Unexpected any. Specify a different type.", "1"]
    ],
    "public/app/features/variables/shared/formatVariable.ts:5381": [
      [0, 0, 0, "Do not use any type assertions.", "0"],
      [0, 0, 0, "Do not use any type assertions.", "1"]
    ],
    "public/app/features/variables/shared/testing/optionsVariableBuilder.ts:5381": [
      [0, 0, 0, "Do not use any type assertions.", "0"],
      [0, 0, 0, "Do not use any type assertions.", "1"]
    ],
    "public/app/features/variables/shared/testing/variableBuilder.ts:5381": [
      [0, 0, 0, "Do not use any type assertions.", "0"]
    ],
    "public/app/features/variables/state/actions.ts:5381": [
      [0, 0, 0, "Do not use any type assertions.", "0"],
      [0, 0, 0, "Do not use any type assertions.", "1"],
      [0, 0, 0, "Do not use any type assertions.", "2"],
      [0, 0, 0, "Do not use any type assertions.", "3"],
      [0, 0, 0, "Do not use any type assertions.", "4"],
      [0, 0, 0, "Do not use any type assertions.", "5"],
      [0, 0, 0, "Do not use any type assertions.", "6"]
    ],
    "public/app/features/variables/state/keyedVariablesReducer.ts:5381": [
      [0, 0, 0, "Unexpected any. Specify a different type.", "0"],
      [0, 0, 0, "Unexpected any. Specify a different type.", "1"]
    ],
    "public/app/features/variables/state/sharedReducer.ts:5381": [
      [0, 0, 0, "Do not use any type assertions.", "0"],
      [0, 0, 0, "Unexpected any. Specify a different type.", "1"],
      [0, 0, 0, "Unexpected any. Specify a different type.", "2"]
    ],
    "public/app/features/variables/state/upgradeLegacyQueries.test.ts:5381": [
      [0, 0, 0, "Unexpected any. Specify a different type.", "0"],
      [0, 0, 0, "Unexpected any. Specify a different type.", "1"]
    ],
    "public/app/features/variables/system/adapter.ts:5381": [
      [0, 0, 0, "Do not use any type assertions.", "0"],
      [0, 0, 0, "Do not use any type assertions.", "1"],
      [0, 0, 0, "Do not use any type assertions.", "2"],
      [0, 0, 0, "Do not use any type assertions.", "3"],
      [0, 0, 0, "Unexpected any. Specify a different type.", "4"],
      [0, 0, 0, "Unexpected any. Specify a different type.", "5"],
      [0, 0, 0, "Unexpected any. Specify a different type.", "6"],
      [0, 0, 0, "Unexpected any. Specify a different type.", "7"]
    ],
    "public/app/features/variables/types.ts:5381": [
      [0, 0, 0, "Do not re-export imported variable (\`@grafana/data\`)", "0"],
      [0, 0, 0, "Do not re-export imported variable (\`VariableModel\`)", "1"],
      [0, 0, 0, "Unexpected any. Specify a different type.", "2"],
      [0, 0, 0, "Unexpected any. Specify a different type.", "3"],
      [0, 0, 0, "Unexpected any. Specify a different type.", "4"],
      [0, 0, 0, "Unexpected any. Specify a different type.", "5"],
      [0, 0, 0, "Unexpected any. Specify a different type.", "6"]
    ],
    "public/app/features/variables/utils.ts:5381": [
      [0, 0, 0, "Do not use any type assertions.", "0"],
      [0, 0, 0, "Unexpected any. Specify a different type.", "1"],
      [0, 0, 0, "Unexpected any. Specify a different type.", "2"],
      [0, 0, 0, "Unexpected any. Specify a different type.", "3"]
    ],
    "public/app/features/visualization/data-hover/DataHoverRows.tsx:5381": [
      [0, 0, 0, "No untranslated strings. Wrap text with <Trans />", "0"],
      [0, 0, 0, "No untranslated strings. Wrap text with <Trans />", "1"]
    ],
    "public/app/plugins/datasource/alertmanager/types.ts:5381": [
      [0, 0, 0, "Unexpected any. Specify a different type.", "0"],
      [0, 0, 0, "Unexpected any. Specify a different type.", "1"]
    ],
    "public/app/plugins/datasource/azuremonitor/azureMetadata/index.ts:5381": [
      [0, 0, 0, "Do not use export all (\`export * from ...\`)", "0"],
      [0, 0, 0, "Do not use export all (\`export * from ...\`)", "1"]
    ],
    "public/app/plugins/datasource/azuremonitor/components/ArgQueryEditor/index.tsx:5381": [
      [0, 0, 0, "Do not re-export imported variable (\`./ArgQueryEditor\`)", "0"]
    ],
    "public/app/plugins/datasource/azuremonitor/components/LogsQueryEditor/index.tsx:5381": [
      [0, 0, 0, "Do not re-export imported variable (\`./LogsQueryEditor\`)", "0"]
    ],
    "public/app/plugins/datasource/azuremonitor/components/MetricsQueryEditor/DimensionFields.tsx:5381": [
      [0, 0, 0, "\'HorizontalGroup\' import from \'@grafana/ui\' is restricted from being used by a pattern. Use Stack component instead.", "0"]
    ],
    "public/app/plugins/datasource/azuremonitor/components/QueryEditor/QueryEditor.test.tsx:5381": [
      [0, 0, 0, "* import is invalid because \'Layout,HorizontalGroup,VerticalGroup\' from \'@grafana/ui\' is restricted from being used by a pattern. Use Stack component instead.", "0"]
    ],
    "public/app/plugins/datasource/azuremonitor/components/QueryEditor/QueryEditor.tsx:5381": [
      [0, 0, 0, "Do not use any type assertions.", "0"]
    ],
    "public/app/plugins/datasource/azuremonitor/components/QueryEditor/index.tsx:5381": [
      [0, 0, 0, "Do not re-export imported variable (\`./QueryEditor\`)", "0"]
    ],
    "public/app/plugins/datasource/azuremonitor/components/ResourceField/index.tsx:5381": [
      [0, 0, 0, "Do not re-export imported variable (\`./ResourceField\`)", "0"]
    ],
    "public/app/plugins/datasource/azuremonitor/components/ResourcePicker/index.tsx:5381": [
      [0, 0, 0, "Do not re-export imported variable (\`./ResourcePicker\`)", "0"]
    ],
    "public/app/plugins/datasource/azuremonitor/components/TracesQueryEditor/Filter.tsx:5381": [
      [0, 0, 0, "\'HorizontalGroup\' import from \'@grafana/ui\' is restricted from being used by a pattern. Use Stack component instead.", "0"]
    ],
    "public/app/plugins/datasource/azuremonitor/components/TracesQueryEditor/index.tsx:5381": [
      [0, 0, 0, "Do not re-export imported variable (\`./TracesQueryEditor\`)", "0"]
    ],
    "public/app/plugins/datasource/azuremonitor/components/VariableEditor/VariableEditor.test.tsx:5381": [
      [0, 0, 0, "* import is invalid because \'Layout,HorizontalGroup,VerticalGroup\' from \'@grafana/ui\' is restricted from being used by a pattern. Use Stack component instead.", "0"]
    ],
    "public/app/plugins/datasource/azuremonitor/types/index.ts:5381": [
      [0, 0, 0, "Do not use export all (\`export * from ...\`)", "0"],
      [0, 0, 0, "Do not use export all (\`export * from ...\`)", "1"],
      [0, 0, 0, "Do not use export all (\`export * from ...\`)", "2"]
    ],
    "public/app/plugins/datasource/azuremonitor/types/query.ts:5381": [
      [0, 0, 0, "Do not re-export imported variable (\`../dataquery.gen\`)", "0"],
      [0, 0, 0, "Do not re-export imported variable (\`../dataquery.gen\`)", "1"],
      [0, 0, 0, "Do not re-export imported variable (\`AzureQueryType\`)", "2"]
    ],
    "public/app/plugins/datasource/azuremonitor/types/templateVariables.ts:5381": [
      [0, 0, 0, "Do not re-export imported variable (\`../dataquery.gen\`)", "0"]
    ],
    "public/app/plugins/datasource/azuremonitor/utils/common.ts:5381": [
      [0, 0, 0, "Do not use any type assertions.", "0"]
    ],
    "public/app/plugins/datasource/azuremonitor/utils/messageFromError.ts:5381": [
      [0, 0, 0, "Unexpected any. Specify a different type.", "0"]
    ],
    "public/app/plugins/datasource/cloud-monitoring/CloudMonitoringMetricFindQuery.ts:5381": [
      [0, 0, 0, "Do not use any type assertions.", "0"],
      [0, 0, 0, "Unexpected any. Specify a different type.", "1"]
    ],
    "public/app/plugins/datasource/cloud-monitoring/annotationSupport.ts:5381": [
      [0, 0, 0, "Do not use any type assertions.", "0"],
      [0, 0, 0, "Do not use any type assertions.", "1"]
    ],
    "public/app/plugins/datasource/cloud-monitoring/components/Aggregation.tsx:5381": [
      [0, 0, 0, "Do not use any type assertions.", "0"]
    ],
    "public/app/plugins/datasource/cloud-monitoring/components/GraphPeriod.tsx:5381": [
      [0, 0, 0, "\'HorizontalGroup\' import from \'@grafana/ui\' is restricted from being used by a pattern. Use Stack component instead.", "0"]
    ],
    "public/app/plugins/datasource/cloud-monitoring/components/LabelFilter.tsx:5381": [
      [0, 0, 0, "\'HorizontalGroup\' import from \'@grafana/ui\' is restricted from being used by a pattern. Use Stack component instead.", "0"]
    ],
    "public/app/plugins/datasource/cloud-monitoring/components/VariableQueryEditor.tsx:5381": [
      [0, 0, 0, "Do not use any type assertions.", "0"]
    ],
    "public/app/plugins/datasource/cloud-monitoring/components/index.ts:5381": [
      [0, 0, 0, "Do not re-export imported variable (\`./Aggregation\`)", "0"],
      [0, 0, 0, "Do not re-export imported variable (\`./AliasBy\`)", "1"],
      [0, 0, 0, "Do not re-export imported variable (\`./AlignmentFunction\`)", "2"],
      [0, 0, 0, "Do not re-export imported variable (\`./Alignment\`)", "3"],
      [0, 0, 0, "Do not re-export imported variable (\`./AnnotationsHelp\`)", "4"],
      [0, 0, 0, "Do not re-export imported variable (\`./Fields\`)", "5"],
      [0, 0, 0, "Do not re-export imported variable (\`./GroupBy\`)", "6"],
      [0, 0, 0, "Do not re-export imported variable (\`./LabelFilter\`)", "7"],
      [0, 0, 0, "Do not re-export imported variable (\`./MQLQueryEditor\`)", "8"],
      [0, 0, 0, "Do not re-export imported variable (\`./MetricQueryEditor\`)", "9"],
      [0, 0, 0, "Do not re-export imported variable (\`./PeriodSelect\`)", "10"],
      [0, 0, 0, "Do not re-export imported variable (\`./Preprocessor\`)", "11"],
      [0, 0, 0, "Do not re-export imported variable (\`./Project\`)", "12"],
      [0, 0, 0, "Do not re-export imported variable (\`./SLOQueryEditor\`)", "13"],
      [0, 0, 0, "Do not re-export imported variable (\`./VisualMetricQueryEditor\`)", "14"]
    ],
    "public/app/plugins/datasource/cloud-monitoring/datasource.ts:5381": [
      [0, 0, 0, "Do not use any type assertions.", "0"],
      [0, 0, 0, "Do not use any type assertions.", "1"],
      [0, 0, 0, "Do not use any type assertions.", "2"],
      [0, 0, 0, "Unexpected any. Specify a different type.", "3"],
      [0, 0, 0, "Unexpected any. Specify a different type.", "4"]
    ],
    "public/app/plugins/datasource/cloud-monitoring/functions.ts:5381": [
      [0, 0, 0, "Do not use any type assertions.", "0"],
      [0, 0, 0, "Do not use any type assertions.", "1"]
    ],
    "public/app/plugins/datasource/cloud-monitoring/types/query.ts:5381": [
      [0, 0, 0, "Do not re-export imported variable (\`../dataquery.gen\`)", "0"],
      [0, 0, 0, "Do not re-export imported variable (\`../dataquery.gen\`)", "1"],
      [0, 0, 0, "Do not re-export imported variable (\`QueryType\`)", "2"]
    ],
    "public/app/plugins/datasource/cloud-monitoring/types/types.ts:5381": [
      [0, 0, 0, "Unexpected any. Specify a different type.", "0"]
    ],
    "public/app/plugins/datasource/cloud-monitoring/webpack.config.ts:5381": [
      [0, 0, 0, "Do not re-export imported variable (\`config\`)", "0"]
    ],
    "public/app/plugins/datasource/cloudwatch/__mocks__/cloudwatch-logs-test-data/index.ts:5381": [
      [0, 0, 0, "Do not re-export imported variable (\`./commentOnlyQuery\`)", "0"],
      [0, 0, 0, "Do not re-export imported variable (\`./empty\`)", "1"],
      [0, 0, 0, "Do not re-export imported variable (\`./filterQuery\`)", "2"],
      [0, 0, 0, "Do not re-export imported variable (\`./multiLineFullQuery\`)", "3"],
      [0, 0, 0, "Do not re-export imported variable (\`./newCommandQuery\`)", "4"],
      [0, 0, 0, "Do not re-export imported variable (\`./singleLineFullQuery\`)", "5"],
      [0, 0, 0, "Do not re-export imported variable (\`./sortQuery\`)", "6"],
      [0, 0, 0, "Do not re-export imported variable (\`./whitespaceQuery\`)", "7"]
    ],
    "public/app/plugins/datasource/cloudwatch/__mocks__/cloudwatch-sql-test-data/index.ts:5381": [
      [0, 0, 0, "Do not re-export imported variable (\`./multiLineFullQuery\`)", "0"],
      [0, 0, 0, "Do not re-export imported variable (\`./multiLineIncompleteQueryWithoutNamespace\`)", "1"],
      [0, 0, 0, "Do not re-export imported variable (\`./singleLineEmptyQuery\`)", "2"],
      [0, 0, 0, "Do not re-export imported variable (\`./singleLineFullQuery\`)", "3"],
      [0, 0, 0, "Do not re-export imported variable (\`./singleLineTwoQueries\`)", "4"]
    ],
    "public/app/plugins/datasource/cloudwatch/__mocks__/dynamic-label-test-data/index.ts:5381": [
      [0, 0, 0, "Do not re-export imported variable (\`./afterLabelValue\`)", "0"],
      [0, 0, 0, "Do not re-export imported variable (\`./insideLabelValue\`)", "1"]
    ],
    "public/app/plugins/datasource/cloudwatch/__mocks__/metric-math-test-data/index.ts:5381": [
      [0, 0, 0, "Do not re-export imported variable (\`./afterFunctionQuery\`)", "0"],
      [0, 0, 0, "Do not re-export imported variable (\`./secondArgAfterSearchQuery\`)", "1"],
      [0, 0, 0, "Do not re-export imported variable (\`./secondArgQuery\`)", "2"],
      [0, 0, 0, "Do not re-export imported variable (\`./singleLineEmptyQuery\`)", "3"],
      [0, 0, 0, "Do not re-export imported variable (\`./thirdArgAfterSearchQuery\`)", "4"],
      [0, 0, 0, "Do not re-export imported variable (\`./withinStringQuery\`)", "5"]
    ],
    "public/app/plugins/datasource/cloudwatch/components/QueryEditor/MetricsQueryEditor/MetricsQueryEditor.test.tsx:5381": [
      [0, 0, 0, "* import is invalid because \'Layout,HorizontalGroup,VerticalGroup\' from \'@grafana/ui\' is restricted from being used by a pattern. Use Stack component instead.", "0"]
    ],
    "public/app/plugins/datasource/cloudwatch/components/QueryEditor/MetricsQueryEditor/SQLBuilderEditor/index.tsx:5381": [
      [0, 0, 0, "Do not re-export imported variable (\`./SQLBuilderEditor\`)", "0"]
    ],
    "public/app/plugins/datasource/cloudwatch/components/QueryEditor/QueryEditor.test.tsx:5381": [
      [0, 0, 0, "Do not re-export imported variable (\`./MetricsQueryEditor/SQLCodeEditor\`)", "0"]
    ],
    "public/app/plugins/datasource/cloudwatch/components/shared/MetricStatEditor/index.ts:5381": [
      [0, 0, 0, "Do not re-export imported variable (\`./MetricStatEditor\`)", "0"]
    ],
    "public/app/plugins/datasource/cloudwatch/datasource.ts:5381": [
      [0, 0, 0, "Unexpected any. Specify a different type.", "0"]
    ],
    "public/app/plugins/datasource/cloudwatch/expressions.ts:5381": [
      [0, 0, 0, "Do not re-export imported variable (\`./dataquery.gen\`)", "0"]
    ],
    "public/app/plugins/datasource/cloudwatch/guards.ts:5381": [
      [0, 0, 0, "Do not use any type assertions.", "0"]
    ],
    "public/app/plugins/datasource/cloudwatch/language/cloudwatch-logs/CloudWatchLogsLanguageProvider.ts:5381": [
      [0, 0, 0, "Unexpected any. Specify a different type.", "0"],
      [0, 0, 0, "Unexpected any. Specify a different type.", "1"],
      [0, 0, 0, "Unexpected any. Specify a different type.", "2"]
    ],
    "public/app/plugins/datasource/cloudwatch/types.ts:5381": [
      [0, 0, 0, "Do not use export all (\`export * from ...\`)", "0"],
      [0, 0, 0, "Unexpected any. Specify a different type.", "1"],
      [0, 0, 0, "Unexpected any. Specify a different type.", "2"],
      [0, 0, 0, "Unexpected any. Specify a different type.", "3"],
      [0, 0, 0, "Unexpected any. Specify a different type.", "4"],
      [0, 0, 0, "Unexpected any. Specify a different type.", "5"],
      [0, 0, 0, "Unexpected any. Specify a different type.", "6"],
      [0, 0, 0, "Unexpected any. Specify a different type.", "7"]
    ],
    "public/app/plugins/datasource/cloudwatch/utils/datalinks.ts:5381": [
      [0, 0, 0, "Do not use any type assertions.", "0"],
      [0, 0, 0, "Do not use any type assertions.", "1"]
    ],
    "public/app/plugins/datasource/dashboard/datasource.ts:5381": [
      [0, 0, 0, "Do not use any type assertions.", "0"]
    ],
    "public/app/plugins/datasource/dashboard/runSharedRequest.ts:5381": [
      [0, 0, 0, "Do not use any type assertions.", "0"],
      [0, 0, 0, "Do not use any type assertions.", "1"]
    ],
    "public/app/plugins/datasource/elasticsearch/ElasticResponse.ts:5381": [
      [0, 0, 0, "Do not use any type assertions.", "0"],
      [0, 0, 0, "Do not use any type assertions.", "1"],
      [0, 0, 0, "Unexpected any. Specify a different type.", "2"],
      [0, 0, 0, "Unexpected any. Specify a different type.", "3"],
      [0, 0, 0, "Unexpected any. Specify a different type.", "4"],
      [0, 0, 0, "Unexpected any. Specify a different type.", "5"],
      [0, 0, 0, "Unexpected any. Specify a different type.", "6"],
      [0, 0, 0, "Unexpected any. Specify a different type.", "7"],
      [0, 0, 0, "Unexpected any. Specify a different type.", "8"],
      [0, 0, 0, "Unexpected any. Specify a different type.", "9"],
      [0, 0, 0, "Unexpected any. Specify a different type.", "10"],
      [0, 0, 0, "Unexpected any. Specify a different type.", "11"],
      [0, 0, 0, "Unexpected any. Specify a different type.", "12"],
      [0, 0, 0, "Unexpected any. Specify a different type.", "13"],
      [0, 0, 0, "Unexpected any. Specify a different type.", "14"],
      [0, 0, 0, "Unexpected any. Specify a different type.", "15"],
      [0, 0, 0, "Unexpected any. Specify a different type.", "16"],
      [0, 0, 0, "Unexpected any. Specify a different type.", "17"],
      [0, 0, 0, "Unexpected any. Specify a different type.", "18"],
      [0, 0, 0, "Unexpected any. Specify a different type.", "19"],
      [0, 0, 0, "Unexpected any. Specify a different type.", "20"],
      [0, 0, 0, "Unexpected any. Specify a different type.", "21"],
      [0, 0, 0, "Unexpected any. Specify a different type.", "22"],
      [0, 0, 0, "Unexpected any. Specify a different type.", "23"],
      [0, 0, 0, "Unexpected any. Specify a different type.", "24"],
      [0, 0, 0, "Unexpected any. Specify a different type.", "25"],
      [0, 0, 0, "Unexpected any. Specify a different type.", "26"],
      [0, 0, 0, "Unexpected any. Specify a different type.", "27"],
      [0, 0, 0, "Unexpected any. Specify a different type.", "28"],
      [0, 0, 0, "Unexpected any. Specify a different type.", "29"],
      [0, 0, 0, "Unexpected any. Specify a different type.", "30"],
      [0, 0, 0, "Unexpected any. Specify a different type.", "31"]
    ],
    "public/app/plugins/datasource/elasticsearch/LanguageProvider.ts:5381": [
      [0, 0, 0, "Unexpected any. Specify a different type.", "0"],
      [0, 0, 0, "Unexpected any. Specify a different type.", "1"],
      [0, 0, 0, "Unexpected any. Specify a different type.", "2"],
      [0, 0, 0, "Unexpected any. Specify a different type.", "3"]
    ],
    "public/app/plugins/datasource/elasticsearch/QueryBuilder.ts:5381": [
      [0, 0, 0, "Do not use any type assertions.", "0"],
      [0, 0, 0, "Unexpected any. Specify a different type.", "1"],
      [0, 0, 0, "Unexpected any. Specify a different type.", "2"],
      [0, 0, 0, "Unexpected any. Specify a different type.", "3"],
      [0, 0, 0, "Unexpected any. Specify a different type.", "4"],
      [0, 0, 0, "Unexpected any. Specify a different type.", "5"],
      [0, 0, 0, "Unexpected any. Specify a different type.", "6"],
      [0, 0, 0, "Unexpected any. Specify a different type.", "7"],
      [0, 0, 0, "Unexpected any. Specify a different type.", "8"]
    ],
    "public/app/plugins/datasource/elasticsearch/components/QueryEditor/BucketAggregationsEditor/BucketAggregationEditor.tsx:5381": [
      [0, 0, 0, "Do not use any type assertions.", "0"]
    ],
    "public/app/plugins/datasource/elasticsearch/components/QueryEditor/BucketAggregationsEditor/SettingsEditor/DateHistogramSettingsEditor.tsx:5381": [
      [0, 0, 0, "Do not use any type assertions.", "0"]
    ],
    "public/app/plugins/datasource/elasticsearch/components/QueryEditor/BucketAggregationsEditor/SettingsEditor/TermsSettingsEditor.tsx:5381": [
      [0, 0, 0, "Do not use any type assertions.", "0"]
    ],
    "public/app/plugins/datasource/elasticsearch/components/QueryEditor/BucketAggregationsEditor/aggregations.ts:5381": [
      [0, 0, 0, "Do not use any type assertions.", "0"]
    ],
    "public/app/plugins/datasource/elasticsearch/components/QueryEditor/BucketAggregationsEditor/state/reducer.ts:5381": [
      [0, 0, 0, "Do not use any type assertions.", "0"]
    ],
    "public/app/plugins/datasource/elasticsearch/components/QueryEditor/MetricAggregationsEditor/MetricEditor.tsx:5381": [
      [0, 0, 0, "Do not use any type assertions.", "0"]
    ],
    "public/app/plugins/datasource/elasticsearch/components/QueryEditor/MetricAggregationsEditor/SettingsEditor/SettingField.tsx:5381": [
      [0, 0, 0, "Do not use any type assertions.", "0"],
      [0, 0, 0, "Do not use any type assertions.", "1"]
    ],
    "public/app/plugins/datasource/elasticsearch/components/QueryEditor/MetricAggregationsEditor/aggregations.ts:5381": [
      [0, 0, 0, "Do not use any type assertions.", "0"]
    ],
    "public/app/plugins/datasource/elasticsearch/components/QueryEditor/MetricAggregationsEditor/state/reducer.ts:5381": [
      [0, 0, 0, "Do not use any type assertions.", "0"]
    ],
    "public/app/plugins/datasource/elasticsearch/datasource.ts:5381": [
      [0, 0, 0, "Unexpected any. Specify a different type.", "0"],
      [0, 0, 0, "Unexpected any. Specify a different type.", "1"],
      [0, 0, 0, "Unexpected any. Specify a different type.", "2"],
      [0, 0, 0, "Unexpected any. Specify a different type.", "3"],
      [0, 0, 0, "Unexpected any. Specify a different type.", "4"]
    ],
    "public/app/plugins/datasource/elasticsearch/hooks/useStatelessReducer.ts:5381": [
      [0, 0, 0, "Do not use any type assertions.", "0"]
    ],
    "public/app/plugins/datasource/elasticsearch/test-helpers/render.tsx:5381": [
      [0, 0, 0, "Do not use any type assertions.", "0"]
    ],
    "public/app/plugins/datasource/elasticsearch/types.ts:5381": [
      [0, 0, 0, "Do not re-export imported variable (\`./dataquery.gen\`)", "0"],
      [0, 0, 0, "Do not re-export imported variable (\`ElasticsearchQuery\`)", "1"],
      [0, 0, 0, "Do not use export all (\`export * from ...\`)", "2"]
    ],
    "public/app/plugins/datasource/grafana-pyroscope-datasource/utils.ts:5381": [
      [0, 0, 0, "Do not use any type assertions.", "0"]
    ],
    "public/app/plugins/datasource/grafana-testdata-datasource/QueryEditor.tsx:5381": [
      [0, 0, 0, "Do not use any type assertions.", "0"],
      [0, 0, 0, "Do not use any type assertions.", "1"],
      [0, 0, 0, "Do not use any type assertions.", "2"],
      [0, 0, 0, "Unexpected any. Specify a different type.", "3"],
      [0, 0, 0, "Unexpected any. Specify a different type.", "4"]
    ],
    "public/app/plugins/datasource/grafana-testdata-datasource/components/RandomWalkEditor.tsx:5381": [
      [0, 0, 0, "Do not use any type assertions.", "0"],
      [0, 0, 0, "Do not use any type assertions.", "1"],
      [0, 0, 0, "Unexpected any. Specify a different type.", "2"]
    ],
    "public/app/plugins/datasource/grafana-testdata-datasource/components/SimulationQueryEditor.tsx:5381": [
      [0, 0, 0, "Do not use any type assertions.", "0"],
      [0, 0, 0, "Unexpected any. Specify a different type.", "1"],
      [0, 0, 0, "Unexpected any. Specify a different type.", "2"]
    ],
    "public/app/plugins/datasource/grafana-testdata-datasource/components/SimulationSchemaForm.tsx:5381": [
      [0, 0, 0, "Unexpected any. Specify a different type.", "0"]
    ],
    "public/app/plugins/datasource/grafana-testdata-datasource/components/index.ts:5381": [
      [0, 0, 0, "Do not re-export imported variable (\`./RandomWalkEditor\`)", "0"],
      [0, 0, 0, "Do not re-export imported variable (\`./StreamingClientEditor\`)", "1"]
    ],
    "public/app/plugins/datasource/grafana-testdata-datasource/datasource.ts:5381": [
      [0, 0, 0, "Do not use any type assertions.", "0"],
      [0, 0, 0, "Unexpected any. Specify a different type.", "1"]
    ],
    "public/app/plugins/datasource/grafana-testdata-datasource/webpack.config.ts:5381": [
      [0, 0, 0, "Do not re-export imported variable (\`config\`)", "0"]
    ],
    "public/app/plugins/datasource/grafana/components/AnnotationQueryEditor.tsx:5381": [
      [0, 0, 0, "Do not use any type assertions.", "0"]
    ],
    "public/app/plugins/datasource/grafana/components/QueryEditor.tsx:5381": [
      [0, 0, 0, "Do not use any type assertions.", "0"],
      [0, 0, 0, "Do not use any type assertions.", "1"],
      [0, 0, 0, "Unexpected any. Specify a different type.", "2"]
    ],
    "public/app/plugins/datasource/grafana/datasource.ts:5381": [
      [0, 0, 0, "Do not use any type assertions.", "0"],
      [0, 0, 0, "Do not use any type assertions.", "1"],
      [0, 0, 0, "Do not use any type assertions.", "2"],
      [0, 0, 0, "Do not use any type assertions.", "3"],
      [0, 0, 0, "Do not use any type assertions.", "4"],
      [0, 0, 0, "Do not use any type assertions.", "5"],
      [0, 0, 0, "Do not use any type assertions.", "6"],
      [0, 0, 0, "Unexpected any. Specify a different type.", "7"],
      [0, 0, 0, "Unexpected any. Specify a different type.", "8"]
    ],
    "public/app/plugins/datasource/graphite/datasource.test.ts:5381": [
      [0, 0, 0, "Unexpected any. Specify a different type.", "0"],
      [0, 0, 0, "Unexpected any. Specify a different type.", "1"],
      [0, 0, 0, "Unexpected any. Specify a different type.", "2"]
    ],
    "public/app/plugins/datasource/graphite/datasource.ts:5381": [
      [0, 0, 0, "Do not use any type assertions.", "0"],
      [0, 0, 0, "Do not use any type assertions.", "1"],
      [0, 0, 0, "Do not use any type assertions.", "2"],
      [0, 0, 0, "Do not use any type assertions.", "3"],
      [0, 0, 0, "Unexpected any. Specify a different type.", "4"],
      [0, 0, 0, "Unexpected any. Specify a different type.", "5"],
      [0, 0, 0, "Unexpected any. Specify a different type.", "6"],
      [0, 0, 0, "Unexpected any. Specify a different type.", "7"],
      [0, 0, 0, "Unexpected any. Specify a different type.", "8"],
      [0, 0, 0, "Unexpected any. Specify a different type.", "9"],
      [0, 0, 0, "Unexpected any. Specify a different type.", "10"],
      [0, 0, 0, "Unexpected any. Specify a different type.", "11"],
      [0, 0, 0, "Unexpected any. Specify a different type.", "12"],
      [0, 0, 0, "Unexpected any. Specify a different type.", "13"],
      [0, 0, 0, "Unexpected any. Specify a different type.", "14"],
      [0, 0, 0, "Unexpected any. Specify a different type.", "15"],
      [0, 0, 0, "Unexpected any. Specify a different type.", "16"],
      [0, 0, 0, "Unexpected any. Specify a different type.", "17"],
      [0, 0, 0, "Unexpected any. Specify a different type.", "18"],
      [0, 0, 0, "Unexpected any. Specify a different type.", "19"]
    ],
    "public/app/plugins/datasource/graphite/gfunc.ts:5381": [
      [0, 0, 0, "Do not use any type assertions.", "0"],
      [0, 0, 0, "Do not use any type assertions.", "1"],
      [0, 0, 0, "Unexpected any. Specify a different type.", "2"]
    ],
    "public/app/plugins/datasource/graphite/graphite_query.ts:5381": [
      [0, 0, 0, "Do not use any type assertions.", "0"],
      [0, 0, 0, "Unexpected any. Specify a different type.", "1"],
      [0, 0, 0, "Unexpected any. Specify a different type.", "2"],
      [0, 0, 0, "Unexpected any. Specify a different type.", "3"],
      [0, 0, 0, "Unexpected any. Specify a different type.", "4"],
      [0, 0, 0, "Unexpected any. Specify a different type.", "5"],
      [0, 0, 0, "Unexpected any. Specify a different type.", "6"],
      [0, 0, 0, "Unexpected any. Specify a different type.", "7"],
      [0, 0, 0, "Unexpected any. Specify a different type.", "8"],
      [0, 0, 0, "Unexpected any. Specify a different type.", "9"],
      [0, 0, 0, "Unexpected any. Specify a different type.", "10"]
    ],
    "public/app/plugins/datasource/graphite/lexer.ts:5381": [
      [0, 0, 0, "Unexpected any. Specify a different type.", "0"],
      [0, 0, 0, "Unexpected any. Specify a different type.", "1"],
      [0, 0, 0, "Unexpected any. Specify a different type.", "2"]
    ],
    "public/app/plugins/datasource/graphite/migrations.ts:5381": [
      [0, 0, 0, "Unexpected any. Specify a different type.", "0"]
    ],
    "public/app/plugins/datasource/graphite/specs/graphite_query.test.ts:5381": [
      [0, 0, 0, "Unexpected any. Specify a different type.", "0"]
    ],
    "public/app/plugins/datasource/graphite/specs/store.test.ts:5381": [
      [0, 0, 0, "Unexpected any. Specify a different type.", "0"],
      [0, 0, 0, "Unexpected any. Specify a different type.", "1"]
    ],
    "public/app/plugins/datasource/graphite/state/context.tsx:5381": [
      [0, 0, 0, "Do not use any type assertions.", "0"],
      [0, 0, 0, "Do not use any type assertions.", "1"]
    ],
    "public/app/plugins/datasource/graphite/state/store.ts:5381": [
      [0, 0, 0, "Do not use any type assertions.", "0"],
      [0, 0, 0, "Do not use any type assertions.", "1"]
    ],
    "public/app/plugins/datasource/graphite/types.ts:5381": [
      [0, 0, 0, "Unexpected any. Specify a different type.", "0"],
      [0, 0, 0, "Unexpected any. Specify a different type.", "1"]
    ],
    "public/app/plugins/datasource/graphite/utils.ts:5381": [
      [0, 0, 0, "Unexpected any. Specify a different type.", "0"]
    ],
    "public/app/plugins/datasource/influxdb/components/editor/config/ConfigEditor.tsx:5381": [
      [0, 0, 0, "Do not use any type assertions.", "0"]
    ],
    "public/app/plugins/datasource/influxdb/datasource.ts:5381": [
      [0, 0, 0, "Do not use any type assertions.", "0"],
      [0, 0, 0, "Do not use any type assertions.", "1"],
      [0, 0, 0, "Unexpected any. Specify a different type.", "2"],
      [0, 0, 0, "Unexpected any. Specify a different type.", "3"],
      [0, 0, 0, "Unexpected any. Specify a different type.", "4"],
      [0, 0, 0, "Unexpected any. Specify a different type.", "5"],
      [0, 0, 0, "Unexpected any. Specify a different type.", "6"],
      [0, 0, 0, "Unexpected any. Specify a different type.", "7"],
      [0, 0, 0, "Unexpected any. Specify a different type.", "8"],
      [0, 0, 0, "Unexpected any. Specify a different type.", "9"],
      [0, 0, 0, "Unexpected any. Specify a different type.", "10"],
      [0, 0, 0, "Unexpected any. Specify a different type.", "11"],
      [0, 0, 0, "Unexpected any. Specify a different type.", "12"]
    ],
    "public/app/plugins/datasource/influxdb/influx_query_model.ts:5381": [
      [0, 0, 0, "Unexpected any. Specify a different type.", "0"]
    ],
    "public/app/plugins/datasource/influxdb/influx_series.ts:5381": [
      [0, 0, 0, "Unexpected any. Specify a different type.", "0"],
      [0, 0, 0, "Unexpected any. Specify a different type.", "1"],
      [0, 0, 0, "Unexpected any. Specify a different type.", "2"],
      [0, 0, 0, "Unexpected any. Specify a different type.", "3"],
      [0, 0, 0, "Unexpected any. Specify a different type.", "4"],
      [0, 0, 0, "Unexpected any. Specify a different type.", "5"],
      [0, 0, 0, "Unexpected any. Specify a different type.", "6"],
      [0, 0, 0, "Unexpected any. Specify a different type.", "7"],
      [0, 0, 0, "Unexpected any. Specify a different type.", "8"]
    ],
    "public/app/plugins/datasource/influxdb/query_part.ts:5381": [
      [0, 0, 0, "Unexpected any. Specify a different type.", "0"],
      [0, 0, 0, "Unexpected any. Specify a different type.", "1"],
      [0, 0, 0, "Unexpected any. Specify a different type.", "2"],
      [0, 0, 0, "Unexpected any. Specify a different type.", "3"],
      [0, 0, 0, "Unexpected any. Specify a different type.", "4"],
      [0, 0, 0, "Unexpected any. Specify a different type.", "5"],
      [0, 0, 0, "Unexpected any. Specify a different type.", "6"],
      [0, 0, 0, "Unexpected any. Specify a different type.", "7"],
      [0, 0, 0, "Unexpected any. Specify a different type.", "8"],
      [0, 0, 0, "Unexpected any. Specify a different type.", "9"],
      [0, 0, 0, "Unexpected any. Specify a different type.", "10"],
      [0, 0, 0, "Unexpected any. Specify a different type.", "11"],
      [0, 0, 0, "Unexpected any. Specify a different type.", "12"],
      [0, 0, 0, "Unexpected any. Specify a different type.", "13"]
    ],
    "public/app/plugins/datasource/influxdb/response_parser.ts:5381": [
      [0, 0, 0, "Unexpected any. Specify a different type.", "0"]
    ],
    "public/app/plugins/datasource/jaeger/_importedDependencies/model/transform-trace-data.tsx:5381": [
      [0, 0, 0, "Do not use any type assertions.", "0"]
    ],
    "public/app/plugins/datasource/jaeger/_importedDependencies/types/index.tsx:5381": [
      [0, 0, 0, "Do not re-export imported variable (\`./trace\`)", "0"]
    ],
    "public/app/plugins/datasource/jaeger/components/QueryEditor.tsx:5381": [
      [0, 0, 0, "\'HorizontalGroup\' import from \'@grafana/ui\' is restricted from being used by a pattern. Use Stack component instead.", "0"]
    ],
    "public/app/plugins/datasource/jaeger/datasource.ts:5381": [
      [0, 0, 0, "Do not use any type assertions.", "0"],
      [0, 0, 0, "Unexpected any. Specify a different type.", "1"]
    ],
    "public/app/plugins/datasource/loki/LanguageProvider.ts:5381": [
      [0, 0, 0, "Unexpected any. Specify a different type.", "0"]
    ],
    "public/app/plugins/datasource/loki/configuration/ConfigEditor.tsx:5381": [
      [0, 0, 0, "Unexpected any. Specify a different type.", "0"]
    ],
    "public/app/plugins/datasource/loki/datasource.ts:5381": [
      [0, 0, 0, "Unexpected any. Specify a different type.", "0"],
      [0, 0, 0, "Unexpected any. Specify a different type.", "1"]
    ],
    "public/app/plugins/datasource/loki/querybuilder/components/LokiQueryBuilder.tsx:5381": [
      [0, 0, 0, "Do not use any type assertions.", "0"]
    ],
    "public/app/plugins/datasource/loki/types.ts:5381": [
      [0, 0, 0, "Do not re-export imported variable (\`LokiQueryDirection\`)", "0"],
      [0, 0, 0, "Do not re-export imported variable (\`LokiQueryType\`)", "1"],
      [0, 0, 0, "Do not re-export imported variable (\`SupportingQueryType\`)", "2"]
    ],
    "public/app/plugins/datasource/mixed/module.ts:5381": [
      [0, 0, 0, "Do not re-export imported variable (\`Datasource\`)", "0"],
      [0, 0, 0, "Do not re-export imported variable (\`MixedDatasource\`)", "1"]
    ],
    "public/app/plugins/datasource/opentsdb/datasource.d.ts:5381": [
      [0, 0, 0, "Unexpected any. Specify a different type.", "0"]
    ],
    "public/app/plugins/datasource/opentsdb/datasource.ts:5381": [
      [0, 0, 0, "Unexpected any. Specify a different type.", "0"],
      [0, 0, 0, "Unexpected any. Specify a different type.", "1"],
      [0, 0, 0, "Unexpected any. Specify a different type.", "2"],
      [0, 0, 0, "Unexpected any. Specify a different type.", "3"],
      [0, 0, 0, "Unexpected any. Specify a different type.", "4"],
      [0, 0, 0, "Unexpected any. Specify a different type.", "5"],
      [0, 0, 0, "Unexpected any. Specify a different type.", "6"],
      [0, 0, 0, "Unexpected any. Specify a different type.", "7"],
      [0, 0, 0, "Unexpected any. Specify a different type.", "8"],
      [0, 0, 0, "Unexpected any. Specify a different type.", "9"],
      [0, 0, 0, "Unexpected any. Specify a different type.", "10"],
      [0, 0, 0, "Unexpected any. Specify a different type.", "11"],
      [0, 0, 0, "Unexpected any. Specify a different type.", "12"],
      [0, 0, 0, "Unexpected any. Specify a different type.", "13"],
      [0, 0, 0, "Unexpected any. Specify a different type.", "14"],
      [0, 0, 0, "Unexpected any. Specify a different type.", "15"],
      [0, 0, 0, "Unexpected any. Specify a different type.", "16"],
      [0, 0, 0, "Unexpected any. Specify a different type.", "17"]
    ],
    "public/app/plugins/datasource/parca/webpack.config.ts:5381": [
      [0, 0, 0, "Do not re-export imported variable (\`config\`)", "0"]
    ],
    "public/app/plugins/datasource/tempo/QueryField.tsx:5381": [
      [0, 0, 0, "\'HorizontalGroup\' import from \'@grafana/ui\' is restricted from being used by a pattern. Use Stack component instead.", "0"]
    ],
    "public/app/plugins/datasource/tempo/SearchTraceQLEditor/DurationInput.tsx:5381": [
      [0, 0, 0, "\'HorizontalGroup\' import from \'@grafana/ui\' is restricted from being used by a pattern. Use Stack component instead.", "0"]
    ],
    "public/app/plugins/datasource/tempo/SearchTraceQLEditor/SearchField.tsx:5381": [
      [0, 0, 0, "\'HorizontalGroup\' import from \'@grafana/ui\' is restricted from being used by a pattern. Use Stack component instead.", "0"]
    ],
    "public/app/plugins/datasource/tempo/SearchTraceQLEditor/TraceQLSearch.tsx:5381": [
      [0, 0, 0, "\'HorizontalGroup\' import from \'@grafana/ui\' is restricted from being used by a pattern. Use Stack component instead.", "0"]
    ],
    "public/app/plugins/datasource/tempo/ServiceGraphSection.tsx:5381": [
      [0, 0, 0, "Do not use any type assertions.", "0"]
    ],
    "public/app/plugins/datasource/tempo/_importedDependencies/components/AdHocFilter/AdHocFilterRenderer.tsx:5381": [
      [0, 0, 0, "Unexpected any. Specify a different type.", "0"]
    ],
    "public/app/plugins/datasource/tempo/_importedDependencies/datasources/prometheus/language_utils.ts:5381": [
      [0, 0, 0, "Do not use any type assertions.", "0"]
    ],
    "public/app/plugins/datasource/tempo/_importedDependencies/datasources/prometheus/types.ts:5381": [
      [0, 0, 0, "Unexpected any. Specify a different type.", "0"],
      [0, 0, 0, "Unexpected any. Specify a different type.", "1"],
      [0, 0, 0, "Unexpected any. Specify a different type.", "2"]
    ],
    "public/app/plugins/datasource/tempo/configuration/TraceQLSearchSettings.tsx:5381": [
      [0, 0, 0, "Do not use any type assertions.", "0"]
    ],
    "public/app/plugins/datasource/tempo/datasource.ts:5381": [
      [0, 0, 0, "Do not use any type assertions.", "0"],
      [0, 0, 0, "Unexpected any. Specify a different type.", "1"],
      [0, 0, 0, "Unexpected any. Specify a different type.", "2"]
    ],
    "public/app/plugins/datasource/tempo/language_provider.ts:5381": [
      [0, 0, 0, "Unexpected any. Specify a different type.", "0"]
    ],
    "public/app/plugins/datasource/tempo/resultTransformer.ts:5381": [
      [0, 0, 0, "Do not use any type assertions.", "0"],
      [0, 0, 0, "Do not use any type assertions.", "1"],
      [0, 0, 0, "Unexpected any. Specify a different type.", "2"],
      [0, 0, 0, "Unexpected any. Specify a different type.", "3"]
    ],
    "public/app/plugins/datasource/tempo/webpack.config.ts:5381": [
      [0, 0, 0, "Do not re-export imported variable (\`config\`)", "0"]
    ],
    "public/app/plugins/datasource/zipkin/QueryField.tsx:5381": [
      [0, 0, 0, "\'HorizontalGroup\' import from \'@grafana/ui\' is restricted from being used by a pattern. Use Stack component instead.", "0"],
      [0, 0, 0, "Do not use any type assertions.", "1"],
      [0, 0, 0, "Unexpected any. Specify a different type.", "2"]
    ],
    "public/app/plugins/datasource/zipkin/datasource.ts:5381": [
      [0, 0, 0, "Do not use any type assertions.", "0"]
    ],
    "public/app/plugins/datasource/zipkin/utils/transforms.ts:5381": [
      [0, 0, 0, "Unexpected any. Specify a different type.", "0"]
    ],
    "public/app/plugins/datasource/zipkin/webpack.config.ts:5381": [
      [0, 0, 0, "Do not re-export imported variable (\`config\`)", "0"]
    ],
    "public/app/plugins/panel/annolist/AnnoListPanel.tsx:5381": [
      [0, 0, 0, "Do not use any type assertions.", "0"]
    ],
    "public/app/plugins/panel/barchart/TickSpacingEditor.tsx:5381": [
      [0, 0, 0, "\'HorizontalGroup\' import from \'@grafana/ui\' is restricted from being used by a pattern. Use Stack component instead.", "0"]
    ],
    "public/app/plugins/panel/barchart/bars.ts:5381": [
      [0, 0, 0, "Do not use any type assertions.", "0"]
    ],
    "public/app/plugins/panel/barchart/quadtree.ts:5381": [
      [0, 0, 0, "Unexpected any. Specify a different type.", "0"]
    ],
    "public/app/plugins/panel/candlestick/CandlestickPanel.tsx:5381": [
      [0, 0, 0, "Do not use any type assertions.", "0"],
      [0, 0, 0, "Unexpected any. Specify a different type.", "1"]
    ],
    "public/app/plugins/panel/candlestick/types.ts:5381": [
      [0, 0, 0, "Do not re-export imported variable (\`CandleStyle\`)", "0"],
      [0, 0, 0, "Do not re-export imported variable (\`CandlestickColors\`)", "1"],
      [0, 0, 0, "Do not re-export imported variable (\`CandlestickFieldMap\`)", "2"],
      [0, 0, 0, "Do not re-export imported variable (\`ColorStrategy\`)", "3"],
      [0, 0, 0, "Do not re-export imported variable (\`FieldConfig\`)", "4"],
      [0, 0, 0, "Do not re-export imported variable (\`Options\`)", "5"],
      [0, 0, 0, "Do not re-export imported variable (\`VizDisplayMode\`)", "6"],
      [0, 0, 0, "Do not re-export imported variable (\`defaultCandlestickColors\`)", "7"]
    ],
    "public/app/plugins/panel/debug/CursorView.tsx:5381": [
      [0, 0, 0, "Do not use any type assertions.", "0"],
      [0, 0, 0, "Unexpected any. Specify a different type.", "1"]
    ],
    "public/app/plugins/panel/debug/EventBusLogger.tsx:5381": [
      [0, 0, 0, "Unexpected any. Specify a different type.", "0"],
      [0, 0, 0, "Unexpected any. Specify a different type.", "1"]
    ],
    "public/app/plugins/panel/gauge/GaugeMigrations.ts:5381": [
      [0, 0, 0, "Unexpected any. Specify a different type.", "0"]
    ],
    "public/app/plugins/panel/geomap/components/MarkersLegend.tsx:5381": [
      [0, 0, 0, "Do not use any type assertions.", "0"],
      [0, 0, 0, "Do not use any type assertions.", "1"],
      [0, 0, 0, "Unexpected any. Specify a different type.", "2"]
    ],
    "public/app/plugins/panel/geomap/editor/GeomapStyleRulesEditor.tsx:5381": [
      [0, 0, 0, "Do not use any type assertions.", "0"]
    ],
    "public/app/plugins/panel/geomap/editor/MapViewEditor.tsx:5381": [
      [0, 0, 0, "\'VerticalGroup\' import from \'@grafana/ui\' is restricted from being used by a pattern. Use Stack component instead.", "0"]
    ],
    "public/app/plugins/panel/geomap/editor/StyleEditor.tsx:5381": [
      [0, 0, 0, "\'HorizontalGroup\' import from \'@grafana/ui\' is restricted from being used by a pattern. Use Stack component instead.", "0"],
      [0, 0, 0, "Do not use any type assertions.", "1"],
      [0, 0, 0, "Do not use any type assertions.", "2"],
      [0, 0, 0, "Do not use any type assertions.", "3"],
      [0, 0, 0, "Do not use any type assertions.", "4"],
      [0, 0, 0, "Do not use any type assertions.", "5"],
      [0, 0, 0, "Do not use any type assertions.", "6"],
      [0, 0, 0, "Do not use any type assertions.", "7"],
      [0, 0, 0, "Do not use any type assertions.", "8"],
      [0, 0, 0, "Do not use any type assertions.", "9"],
      [0, 0, 0, "Do not use any type assertions.", "10"],
      [0, 0, 0, "Do not use any type assertions.", "11"],
      [0, 0, 0, "Do not use any type assertions.", "12"]
    ],
    "public/app/plugins/panel/geomap/editor/StyleRuleEditor.tsx:5381": [
      [0, 0, 0, "Do not use any type assertions.", "0"]
    ],
    "public/app/plugins/panel/geomap/layers/basemaps/esri.ts:5381": [
      [0, 0, 0, "Do not use any type assertions.", "0"]
    ],
    "public/app/plugins/panel/geomap/layers/data/geojsonDynamic.ts:5381": [
      [0, 0, 0, "Do not use any type assertions.", "0"]
    ],
    "public/app/plugins/panel/geomap/layers/data/routeLayer.tsx:5381": [
      [0, 0, 0, "Do not use any type assertions.", "0"]
    ],
    "public/app/plugins/panel/geomap/layers/registry.ts:5381": [
      [0, 0, 0, "Unexpected any. Specify a different type.", "0"],
      [0, 0, 0, "Unexpected any. Specify a different type.", "1"]
    ],
    "public/app/plugins/panel/geomap/migrations.ts:5381": [
      [0, 0, 0, "Unexpected any. Specify a different type.", "0"],
      [0, 0, 0, "Unexpected any. Specify a different type.", "1"]
    ],
    "public/app/plugins/panel/geomap/types.ts:5381": [
      [0, 0, 0, "Do not re-export imported variable (\`./panelcfg.gen\`)", "0"]
    ],
    "public/app/plugins/panel/geomap/utils/layers.ts:5381": [
      [0, 0, 0, "Unexpected any. Specify a different type.", "0"]
    ],
    "public/app/plugins/panel/geomap/utils/tooltip.ts:5381": [
      [0, 0, 0, "Do not use any type assertions.", "0"]
    ],
    "public/app/plugins/panel/heatmap/HeatmapPanel.tsx:5381": [
      [0, 0, 0, "Do not use any type assertions.", "0"],
      [0, 0, 0, "Unexpected any. Specify a different type.", "1"]
    ],
    "public/app/plugins/panel/heatmap/migrations.ts:5381": [
      [0, 0, 0, "Unexpected any. Specify a different type.", "0"]
    ],
    "public/app/plugins/panel/heatmap/palettes.ts:5381": [
      [0, 0, 0, "Do not use any type assertions.", "0"],
      [0, 0, 0, "Unexpected any. Specify a different type.", "1"]
    ],
    "public/app/plugins/panel/heatmap/types.ts:5381": [
      [0, 0, 0, "Do not use any type assertions.", "0"],
      [0, 0, 0, "Do not use export all (\`export * from ...\`)", "1"]
    ],
    "public/app/plugins/panel/heatmap/utils.ts:5381": [
      [0, 0, 0, "Do not use any type assertions.", "0"],
      [0, 0, 0, "Do not use any type assertions.", "1"],
      [0, 0, 0, "Do not use any type assertions.", "2"],
      [0, 0, 0, "Do not use any type assertions.", "3"],
      [0, 0, 0, "Do not use any type assertions.", "4"],
      [0, 0, 0, "Do not use any type assertions.", "5"],
      [0, 0, 0, "Do not use any type assertions.", "6"],
      [0, 0, 0, "Do not use any type assertions.", "7"],
      [0, 0, 0, "Do not use any type assertions.", "8"],
      [0, 0, 0, "Do not use any type assertions.", "9"],
      [0, 0, 0, "Do not use any type assertions.", "10"],
      [0, 0, 0, "Do not use any type assertions.", "11"],
      [0, 0, 0, "Do not use any type assertions.", "12"],
      [0, 0, 0, "Do not use any type assertions.", "13"],
      [0, 0, 0, "Do not use any type assertions.", "14"],
      [0, 0, 0, "Do not use any type assertions.", "15"],
      [0, 0, 0, "Do not use any type assertions.", "16"]
    ],
    "public/app/plugins/panel/live/LiveChannelEditor.tsx:5381": [
      [0, 0, 0, "Do not use any type assertions.", "0"],
      [0, 0, 0, "Do not use any type assertions.", "1"],
      [0, 0, 0, "Unexpected any. Specify a different type.", "2"]
    ],
    "public/app/plugins/panel/live/LivePanel.tsx:5381": [
      [0, 0, 0, "Do not use any type assertions.", "0"]
    ],
    "public/app/plugins/panel/logs/LogsPanel.test.tsx:5381": [
      [0, 0, 0, "* import is invalid because \'Layout,HorizontalGroup,VerticalGroup\' from \'@grafana/ui\' is restricted from being used by a pattern. Use Stack component instead.", "0"]
    ],
    "public/app/plugins/panel/logs/types.ts:5381": [
      [0, 0, 0, "Do not re-export imported variable (\`./panelcfg.gen\`)", "0"]
    ],
    "public/app/plugins/panel/nodeGraph/Edge.tsx:5381": [
      [0, 0, 0, "Do not use any type assertions.", "0"]
    ],
    "public/app/plugins/panel/nodeGraph/NodeGraph.tsx:5381": [
      [0, 0, 0, "Do not use any type assertions.", "0"],
      [0, 0, 0, "Do not use any type assertions.", "1"],
      [0, 0, 0, "Do not use any type assertions.", "2"],
      [0, 0, 0, "Do not use any type assertions.", "3"]
    ],
    "public/app/plugins/panel/nodeGraph/ViewControls.tsx:5381": [
      [0, 0, 0, "\'HorizontalGroup\' import from \'@grafana/ui\' is restricted from being used by a pattern. Use Stack component instead.", "0"],
      [0, 0, 0, "\'VerticalGroup\' import from \'@grafana/ui\' is restricted from being used by a pattern. Use Stack component instead.", "1"],
      [0, 0, 0, "Unexpected any. Specify a different type.", "2"]
    ],
    "public/app/plugins/panel/nodeGraph/index.ts:5381": [
      [0, 0, 0, "Do not re-export imported variable (\`./NodeGraph\`)", "0"]
    ],
    "public/app/plugins/panel/nodeGraph/layout.ts:5381": [
      [0, 0, 0, "Do not use any type assertions.", "0"]
    ],
    "public/app/plugins/panel/nodeGraph/types.ts:5381": [
      [0, 0, 0, "Do not re-export imported variable (\`./panelcfg.gen\`)", "0"]
    ],
    "public/app/plugins/panel/piechart/migrations.ts:5381": [
      [0, 0, 0, "Unexpected any. Specify a different type.", "0"],
      [0, 0, 0, "Unexpected any. Specify a different type.", "1"]
    ],
    "public/app/plugins/panel/stat/StatMigrations.ts:5381": [
      [0, 0, 0, "Unexpected any. Specify a different type.", "0"]
    ],
    "public/app/plugins/panel/state-timeline/migrations.ts:5381": [
      [0, 0, 0, "Unexpected any. Specify a different type.", "0"],
      [0, 0, 0, "Unexpected any. Specify a different type.", "1"]
    ],
    "public/app/plugins/panel/table/cells/SparklineCellOptionsEditor.tsx:5381": [
      [0, 0, 0, "\'VerticalGroup\' import from \'@grafana/ui\' is restricted from being used by a pattern. Use Stack component instead.", "0"]
    ],
    "public/app/plugins/panel/table/migrations.ts:5381": [
      [0, 0, 0, "Unexpected any. Specify a different type.", "0"],
      [0, 0, 0, "Unexpected any. Specify a different type.", "1"],
      [0, 0, 0, "Unexpected any. Specify a different type.", "2"],
      [0, 0, 0, "Unexpected any. Specify a different type.", "3"]
    ],
    "public/app/plugins/panel/table/table-new/cells/SparklineCellOptionsEditor.tsx:5381": [
      [0, 0, 0, "\'VerticalGroup\' import from \'@grafana/ui\' is restricted from being used by a pattern. Use Stack component instead.", "0"]
    ],
    "public/app/plugins/panel/table/table-new/migrations.ts:5381": [
      [0, 0, 0, "Unexpected any. Specify a different type.", "0"],
      [0, 0, 0, "Unexpected any. Specify a different type.", "1"],
      [0, 0, 0, "Unexpected any. Specify a different type.", "2"],
      [0, 0, 0, "Unexpected any. Specify a different type.", "3"]
    ],
    "public/app/plugins/panel/text/textPanelMigrationHandler.ts:5381": [
      [0, 0, 0, "Unexpected any. Specify a different type.", "0"]
    ],
    "public/app/plugins/panel/timeseries/InsertNullsEditor.tsx:5381": [
      [0, 0, 0, "\'HorizontalGroup\' import from \'@grafana/ui\' is restricted from being used by a pattern. Use Stack component instead.", "0"]
    ],
    "public/app/plugins/panel/timeseries/LineStyleEditor.tsx:5381": [
      [0, 0, 0, "\'HorizontalGroup\' import from \'@grafana/ui\' is restricted from being used by a pattern. Use Stack component instead.", "0"]
    ],
    "public/app/plugins/panel/timeseries/SpanNullsEditor.tsx:5381": [
      [0, 0, 0, "\'HorizontalGroup\' import from \'@grafana/ui\' is restricted from being used by a pattern. Use Stack component instead.", "0"]
    ],
    "public/app/plugins/panel/timeseries/migrations.ts:5381": [
      [0, 0, 0, "Do not use any type assertions.", "0"],
      [0, 0, 0, "Do not use any type assertions.", "1"],
      [0, 0, 0, "Do not use any type assertions.", "2"],
      [0, 0, 0, "Do not use any type assertions.", "3"],
      [0, 0, 0, "Unexpected any. Specify a different type.", "4"],
      [0, 0, 0, "Unexpected any. Specify a different type.", "5"],
      [0, 0, 0, "Unexpected any. Specify a different type.", "6"],
      [0, 0, 0, "Unexpected any. Specify a different type.", "7"],
      [0, 0, 0, "Unexpected any. Specify a different type.", "8"],
      [0, 0, 0, "Unexpected any. Specify a different type.", "9"]
    ],
    "public/app/plugins/panel/timeseries/plugins/AnnotationsPlugin2.tsx:5381": [
      [0, 0, 0, "Unexpected any. Specify a different type.", "0"]
    ],
    "public/app/plugins/panel/timeseries/plugins/annotations2/AnnotationEditor2.tsx:5381": [
      [0, 0, 0, "Unexpected any. Specify a different type.", "0"]
    ],
    "public/app/plugins/panel/timeseries/plugins/annotations2/AnnotationMarker2.tsx:5381": [
      [0, 0, 0, "Unexpected any. Specify a different type.", "0"]
    ],
    "public/app/plugins/panel/timeseries/plugins/annotations2/AnnotationTooltip2.tsx:5381": [
      [0, 0, 0, "\'HorizontalGroup\' import from \'@grafana/ui\' is restricted from being used by a pattern. Use Stack component instead.", "0"],
      [0, 0, 0, "Unexpected any. Specify a different type.", "1"]
    ],
    "public/app/plugins/panel/xychart/SeriesEditor.tsx:5381": [
      [0, 0, 0, "Do not use any type assertions.", "0"],
      [0, 0, 0, "Do not use any type assertions.", "1"],
      [0, 0, 0, "Do not use any type assertions.", "2"],
      [0, 0, 0, "Do not use any type assertions.", "3"]
    ],
    "public/app/plugins/panel/xychart/migrations.ts:5381": [
      [0, 0, 0, "Do not use any type assertions.", "0"]
    ],
    "public/app/plugins/panel/xychart/scatter.ts:5381": [
      [0, 0, 0, "Do not use any type assertions.", "0"],
      [0, 0, 0, "Do not use any type assertions.", "1"],
      [0, 0, 0, "Do not use any type assertions.", "2"],
      [0, 0, 0, "Do not use any type assertions.", "3"],
      [0, 0, 0, "Do not use any type assertions.", "4"],
      [0, 0, 0, "Do not use any type assertions.", "5"],
      [0, 0, 0, "Do not use any type assertions.", "6"],
      [0, 0, 0, "Do not use any type assertions.", "7"],
      [0, 0, 0, "Do not use any type assertions.", "8"],
      [0, 0, 0, "Do not use any type assertions.", "9"],
      [0, 0, 0, "Do not use any type assertions.", "10"],
      [0, 0, 0, "Do not use any type assertions.", "11"],
      [0, 0, 0, "Do not use any type assertions.", "12"],
      [0, 0, 0, "Do not use any type assertions.", "13"],
      [0, 0, 0, "Unexpected any. Specify a different type.", "14"],
      [0, 0, 0, "Unexpected any. Specify a different type.", "15"],
      [0, 0, 0, "Unexpected any. Specify a different type.", "16"],
      [0, 0, 0, "Unexpected any. Specify a different type.", "17"]
    ],
    "public/app/routes/RoutesWrapper.tsx:5381": [
      [0, 0, 0, "No untranslated strings in text props. Wrap text with <Trans /> or use t()", "0"]
    ],
    "public/app/store/configureStore.ts:5381": [
      [0, 0, 0, "Unexpected any. Specify a different type.", "0"]
    ],
    "public/app/store/store.ts:5381": [
      [0, 0, 0, "Do not use any type assertions.", "0"],
      [0, 0, 0, "Unexpected any. Specify a different type.", "1"]
    ],
    "public/app/types/acl.ts:5381": [
      [0, 0, 0, "Do not re-export imported variable (\`OrgRole\`)", "0"]
    ],
    "public/app/types/alerting.ts:5381": [
      [0, 0, 0, "Unexpected any. Specify a different type.", "0"],
      [0, 0, 0, "Unexpected any. Specify a different type.", "1"],
      [0, 0, 0, "Unexpected any. Specify a different type.", "2"],
      [0, 0, 0, "Unexpected any. Specify a different type.", "3"],
      [0, 0, 0, "Unexpected any. Specify a different type.", "4"]
    ],
    "public/app/types/dashboard.ts:5381": [
      [0, 0, 0, "Unexpected any. Specify a different type.", "0"]
    ],
    "public/app/types/events.ts:5381": [
      [0, 0, 0, "Unexpected any. Specify a different type.", "0"],
      [0, 0, 0, "Unexpected any. Specify a different type.", "1"],
      [0, 0, 0, "Unexpected any. Specify a different type.", "2"],
      [0, 0, 0, "Unexpected any. Specify a different type.", "3"],
      [0, 0, 0, "Unexpected any. Specify a different type.", "4"],
      [0, 0, 0, "Unexpected any. Specify a different type.", "5"],
      [0, 0, 0, "Unexpected any. Specify a different type.", "6"],
      [0, 0, 0, "Unexpected any. Specify a different type.", "7"],
      [0, 0, 0, "Unexpected any. Specify a different type.", "8"]
    ],
    "public/app/types/index.ts:5381": [
      [0, 0, 0, "Do not re-export imported variable (\`CoreEvents\`)", "0"],
      [0, 0, 0, "Do not use export all (\`export * from ...\`)", "1"],
      [0, 0, 0, "Do not use export all (\`export * from ...\`)", "2"],
      [0, 0, 0, "Do not use export all (\`export * from ...\`)", "3"],
      [0, 0, 0, "Do not use export all (\`export * from ...\`)", "4"],
      [0, 0, 0, "Do not use export all (\`export * from ...\`)", "5"],
      [0, 0, 0, "Do not use export all (\`export * from ...\`)", "6"],
      [0, 0, 0, "Do not use export all (\`export * from ...\`)", "7"],
      [0, 0, 0, "Do not use export all (\`export * from ...\`)", "8"],
      [0, 0, 0, "Do not use export all (\`export * from ...\`)", "9"],
      [0, 0, 0, "Do not use export all (\`export * from ...\`)", "10"],
      [0, 0, 0, "Do not use export all (\`export * from ...\`)", "11"],
      [0, 0, 0, "Do not use export all (\`export * from ...\`)", "12"],
      [0, 0, 0, "Do not use export all (\`export * from ...\`)", "13"],
      [0, 0, 0, "Do not use export all (\`export * from ...\`)", "14"],
      [0, 0, 0, "Do not use export all (\`export * from ...\`)", "15"],
      [0, 0, 0, "Do not use export all (\`export * from ...\`)", "16"],
      [0, 0, 0, "Do not use export all (\`export * from ...\`)", "17"],
      [0, 0, 0, "Do not use export all (\`export * from ...\`)", "18"],
      [0, 0, 0, "Do not use export all (\`export * from ...\`)", "19"],
      [0, 0, 0, "Do not use export all (\`export * from ...\`)", "20"]
    ],
    "public/app/types/jquery/jquery.d.ts:5381": [
      [0, 0, 0, "Unexpected any. Specify a different type.", "0"],
      [0, 0, 0, "Unexpected any. Specify a different type.", "1"],
      [0, 0, 0, "Unexpected any. Specify a different type.", "2"],
      [0, 0, 0, "Unexpected any. Specify a different type.", "3"],
      [0, 0, 0, "Unexpected any. Specify a different type.", "4"],
      [0, 0, 0, "Unexpected any. Specify a different type.", "5"],
      [0, 0, 0, "Unexpected any. Specify a different type.", "6"],
      [0, 0, 0, "Unexpected any. Specify a different type.", "7"]
    ],
    "public/app/types/store.ts:5381": [
      [0, 0, 0, "Do not use any type assertions.", "0"],
      [0, 0, 0, "Unexpected any. Specify a different type.", "1"]
    ],
    "public/app/types/unified-alerting-dto.ts:5381": [
      [0, 0, 0, "Do not use any type assertions.", "0"]
    ],
    "public/swagger/SwaggerPage.tsx:5381": [
      [0, 0, 0, "No untranslated strings. Wrap text with <Trans />", "0"],
      [0, 0, 0, "No untranslated strings. Wrap text with <Trans />", "1"],
      [0, 0, 0, "Unexpected any. Specify a different type.", "2"]
    ],
    "public/swagger/index.tsx:5381": [
      [0, 0, 0, "Do not use any type assertions.", "0"],
      [0, 0, 0, "Do not use any type assertions.", "1"]
    ],
    "public/swagger/plugins.tsx:5381": [
      [0, 0, 0, "Unexpected any. Specify a different type.", "0"],
      [0, 0, 0, "Unexpected any. Specify a different type.", "1"]
    ],
    "public/test/core/redux/reduxTester.ts:5381": [
      [0, 0, 0, "Unexpected any. Specify a different type.", "0"],
      [0, 0, 0, "Unexpected any. Specify a different type.", "1"],
      [0, 0, 0, "Unexpected any. Specify a different type.", "2"],
      [0, 0, 0, "Unexpected any. Specify a different type.", "3"]
    ],
    "public/test/core/thunk/thunkTester.ts:5381": [
      [0, 0, 0, "Unexpected any. Specify a different type.", "0"],
      [0, 0, 0, "Unexpected any. Specify a different type.", "1"],
      [0, 0, 0, "Unexpected any. Specify a different type.", "2"],
      [0, 0, 0, "Unexpected any. Specify a different type.", "3"],
      [0, 0, 0, "Unexpected any. Specify a different type.", "4"],
      [0, 0, 0, "Unexpected any. Specify a different type.", "5"]
    ],
    "public/test/global-jquery-shim.ts:5381": [
      [0, 0, 0, "Unexpected any. Specify a different type.", "0"]
    ],
    "public/test/helpers/getDashboardModel.ts:5381": [
      [0, 0, 0, "Unexpected any. Specify a different type.", "0"]
    ],
    "public/test/helpers/initTemplateSrv.ts:5381": [
      [0, 0, 0, "Unexpected any. Specify a different type.", "0"]
    ],
    "public/test/jest-setup.ts:5381": [
      [0, 0, 0, "Unexpected any. Specify a different type.", "0"]
    ],
    "public/test/specs/helpers.ts:5381": [
      [0, 0, 0, "Unexpected any. Specify a different type.", "0"],
      [0, 0, 0, "Unexpected any. Specify a different type.", "1"],
      [0, 0, 0, "Unexpected any. Specify a different type.", "2"],
      [0, 0, 0, "Unexpected any. Specify a different type.", "3"],
      [0, 0, 0, "Unexpected any. Specify a different type.", "4"]
    ]
  }`
};

exports[`no undocumented stories`] = {
  value: `{
    "packages/grafana-ui/src/components/ButtonCascader/ButtonCascader.story.tsx:5381": [
      [0, 0, 0, "No undocumented stories are allowed, please add an .mdx file with some documentation", "5381"]
    ],
    "packages/grafana-ui/src/components/DateTimePickers/RelativeTimeRangePicker/RelativeTimeRangePicker.story.tsx:5381": [
      [0, 0, 0, "No undocumented stories are allowed, please add an .mdx file with some documentation", "5381"]
    ],
    "packages/grafana-ui/src/components/DateTimePickers/TimeOfDayPicker.story.tsx:5381": [
      [0, 0, 0, "No undocumented stories are allowed, please add an .mdx file with some documentation", "5381"]
    ],
    "packages/grafana-ui/src/components/DateTimePickers/TimeRangePicker.story.tsx:5381": [
      [0, 0, 0, "No undocumented stories are allowed, please add an .mdx file with some documentation", "5381"]
    ],
    "packages/grafana-ui/src/components/DateTimePickers/TimeZonePicker.story.tsx:5381": [
      [0, 0, 0, "No undocumented stories are allowed, please add an .mdx file with some documentation", "5381"]
    ],
    "packages/grafana-ui/src/components/DateTimePickers/WeekStartPicker.story.tsx:5381": [
      [0, 0, 0, "No undocumented stories are allowed, please add an .mdx file with some documentation", "5381"]
    ],
    "packages/grafana-ui/src/components/PageLayout/PageToolbar.story.tsx:5381": [
      [0, 0, 0, "No undocumented stories are allowed, please add an .mdx file with some documentation", "5381"]
    ],
    "packages/grafana-ui/src/components/QueryField/QueryField.story.tsx:5381": [
      [0, 0, 0, "No undocumented stories are allowed, please add an .mdx file with some documentation", "5381"]
    ],
    "packages/grafana-ui/src/components/SecretTextArea/SecretTextArea.story.tsx:5381": [
      [0, 0, 0, "No undocumented stories are allowed, please add an .mdx file with some documentation", "5381"]
    ],
    "packages/grafana-ui/src/components/Segment/Segment.story.tsx:5381": [
      [0, 0, 0, "No undocumented stories are allowed, please add an .mdx file with some documentation", "5381"]
    ],
    "packages/grafana-ui/src/components/Segment/SegmentAsync.story.tsx:5381": [
      [0, 0, 0, "No undocumented stories are allowed, please add an .mdx file with some documentation", "5381"]
    ],
    "packages/grafana-ui/src/components/Segment/SegmentInput.story.tsx:5381": [
      [0, 0, 0, "No undocumented stories are allowed, please add an .mdx file with some documentation", "5381"]
    ],
    "packages/grafana-ui/src/components/Slider/RangeSlider.story.tsx:5381": [
      [0, 0, 0, "No undocumented stories are allowed, please add an .mdx file with some documentation", "5381"]
    ],
    "packages/grafana-ui/src/components/Slider/Slider.story.tsx:5381": [
      [0, 0, 0, "No undocumented stories are allowed, please add an .mdx file with some documentation", "5381"]
    ],
    "packages/grafana-ui/src/components/StatsPicker/StatsPicker.story.tsx:5381": [
      [0, 0, 0, "No undocumented stories are allowed, please add an .mdx file with some documentation", "5381"]
    ],
    "packages/grafana-ui/src/components/ThemeDemos/ThemeDemo.story.tsx:5381": [
      [0, 0, 0, "No undocumented stories are allowed, please add an .mdx file with some documentation", "5381"]
    ],
    "packages/grafana-ui/src/components/UnitPicker/UnitPicker.story.tsx:5381": [
      [0, 0, 0, "No undocumented stories are allowed, please add an .mdx file with some documentation", "5381"]
    ],
    "packages/grafana-ui/src/components/VizLayout/VizLayout.story.tsx:5381": [
      [0, 0, 0, "No undocumented stories are allowed, please add an .mdx file with some documentation", "5381"]
    ],
    "packages/grafana-ui/src/components/VizLegend/VizLegend.story.tsx:5381": [
      [0, 0, 0, "No undocumented stories are allowed, please add an .mdx file with some documentation", "5381"]
    ],
    "packages/grafana-ui/src/components/VizTooltip/SeriesTable.story.tsx:5381": [
      [0, 0, 0, "No undocumented stories are allowed, please add an .mdx file with some documentation", "5381"]
    ]
  }`
};

exports[`no gf-form usage`] = {
  value: `{
    "packages/grafana-prometheus/src/components/PromExploreExtraField.tsx:5381": [
      [0, 0, 0, "gf-form usage has been deprecated. Use a component from @grafana/ui or custom CSS instead.", "5381"],
      [0, 0, 0, "gf-form usage has been deprecated. Use a component from @grafana/ui or custom CSS instead.", "5381"],
      [0, 0, 0, "gf-form usage has been deprecated. Use a component from @grafana/ui or custom CSS instead.", "5381"],
      [0, 0, 0, "gf-form usage has been deprecated. Use a component from @grafana/ui or custom CSS instead.", "5381"]
    ],
    "packages/grafana-prometheus/src/components/PromQueryField.tsx:5381": [
      [0, 0, 0, "gf-form usage has been deprecated. Use a component from @grafana/ui or custom CSS instead.", "5381"],
      [0, 0, 0, "gf-form usage has been deprecated. Use a component from @grafana/ui or custom CSS instead.", "5381"],
      [0, 0, 0, "gf-form usage has been deprecated. Use a component from @grafana/ui or custom CSS instead.", "5381"],
      [0, 0, 0, "gf-form usage has been deprecated. Use a component from @grafana/ui or custom CSS instead.", "5381"]
    ],
    "packages/grafana-prometheus/src/configuration/AlertingSettingsOverhaul.tsx:5381": [
      [0, 0, 0, "gf-form usage has been deprecated. Use a component from @grafana/ui or custom CSS instead.", "5381"],
      [0, 0, 0, "gf-form usage has been deprecated. Use a component from @grafana/ui or custom CSS instead.", "5381"],
      [0, 0, 0, "gf-form usage has been deprecated. Use a component from @grafana/ui or custom CSS instead.", "5381"]
    ],
    "packages/grafana-prometheus/src/configuration/ExemplarSetting.tsx:5381": [
      [0, 0, 0, "gf-form usage has been deprecated. Use a component from @grafana/ui or custom CSS instead.", "5381"]
    ],
    "packages/grafana-prometheus/src/configuration/PromSettings.tsx:5381": [
      [0, 0, 0, "gf-form usage has been deprecated. Use a component from @grafana/ui or custom CSS instead.", "5381"],
      [0, 0, 0, "gf-form usage has been deprecated. Use a component from @grafana/ui or custom CSS instead.", "5381"],
      [0, 0, 0, "gf-form usage has been deprecated. Use a component from @grafana/ui or custom CSS instead.", "5381"],
      [0, 0, 0, "gf-form usage has been deprecated. Use a component from @grafana/ui or custom CSS instead.", "5381"],
      [0, 0, 0, "gf-form usage has been deprecated. Use a component from @grafana/ui or custom CSS instead.", "5381"],
      [0, 0, 0, "gf-form usage has been deprecated. Use a component from @grafana/ui or custom CSS instead.", "5381"],
      [0, 0, 0, "gf-form usage has been deprecated. Use a component from @grafana/ui or custom CSS instead.", "5381"],
      [0, 0, 0, "gf-form usage has been deprecated. Use a component from @grafana/ui or custom CSS instead.", "5381"],
      [0, 0, 0, "gf-form usage has been deprecated. Use a component from @grafana/ui or custom CSS instead.", "5381"],
      [0, 0, 0, "gf-form usage has been deprecated. Use a component from @grafana/ui or custom CSS instead.", "5381"],
      [0, 0, 0, "gf-form usage has been deprecated. Use a component from @grafana/ui or custom CSS instead.", "5381"],
      [0, 0, 0, "gf-form usage has been deprecated. Use a component from @grafana/ui or custom CSS instead.", "5381"],
      [0, 0, 0, "gf-form usage has been deprecated. Use a component from @grafana/ui or custom CSS instead.", "5381"],
      [0, 0, 0, "gf-form usage has been deprecated. Use a component from @grafana/ui or custom CSS instead.", "5381"],
      [0, 0, 0, "gf-form usage has been deprecated. Use a component from @grafana/ui or custom CSS instead.", "5381"],
      [0, 0, 0, "gf-form usage has been deprecated. Use a component from @grafana/ui or custom CSS instead.", "5381"],
      [0, 0, 0, "gf-form usage has been deprecated. Use a component from @grafana/ui or custom CSS instead.", "5381"],
      [0, 0, 0, "gf-form usage has been deprecated. Use a component from @grafana/ui or custom CSS instead.", "5381"],
      [0, 0, 0, "gf-form usage has been deprecated. Use a component from @grafana/ui or custom CSS instead.", "5381"],
      [0, 0, 0, "gf-form usage has been deprecated. Use a component from @grafana/ui or custom CSS instead.", "5381"],
      [0, 0, 0, "gf-form usage has been deprecated. Use a component from @grafana/ui or custom CSS instead.", "5381"],
      [0, 0, 0, "gf-form usage has been deprecated. Use a component from @grafana/ui or custom CSS instead.", "5381"],
      [0, 0, 0, "gf-form usage has been deprecated. Use a component from @grafana/ui or custom CSS instead.", "5381"],
      [0, 0, 0, "gf-form usage has been deprecated. Use a component from @grafana/ui or custom CSS instead.", "5381"],
      [0, 0, 0, "gf-form usage has been deprecated. Use a component from @grafana/ui or custom CSS instead.", "5381"],
      [0, 0, 0, "gf-form usage has been deprecated. Use a component from @grafana/ui or custom CSS instead.", "5381"],
      [0, 0, 0, "gf-form usage has been deprecated. Use a component from @grafana/ui or custom CSS instead.", "5381"]
    ],
    "packages/grafana-prometheus/src/querybuilder/components/PromQueryCodeEditor.tsx:5381": [
      [0, 0, 0, "gf-form usage has been deprecated. Use a component from @grafana/ui or custom CSS instead.", "5381"]
    ],
    "packages/grafana-ui/src/components/DataSourceSettings/AlertingSettings.tsx:5381": [
      [0, 0, 0, "gf-form usage has been deprecated. Use a component from @grafana/ui or custom CSS instead.", "5381"],
      [0, 0, 0, "gf-form usage has been deprecated. Use a component from @grafana/ui or custom CSS instead.", "5381"],
      [0, 0, 0, "gf-form usage has been deprecated. Use a component from @grafana/ui or custom CSS instead.", "5381"]
    ],
    "packages/grafana-ui/src/components/DataSourceSettings/CustomHeadersSettings.tsx:5381": [
      [0, 0, 0, "gf-form usage has been deprecated. Use a component from @grafana/ui or custom CSS instead.", "5381"],
      [0, 0, 0, "gf-form usage has been deprecated. Use a component from @grafana/ui or custom CSS instead.", "5381"],
      [0, 0, 0, "gf-form usage has been deprecated. Use a component from @grafana/ui or custom CSS instead.", "5381"]
    ],
    "packages/grafana-ui/src/components/DataSourceSettings/SecureSocksProxySettings.tsx:5381": [
      [0, 0, 0, "gf-form usage has been deprecated. Use a component from @grafana/ui or custom CSS instead.", "5381"],
      [0, 0, 0, "gf-form usage has been deprecated. Use a component from @grafana/ui or custom CSS instead.", "5381"],
      [0, 0, 0, "gf-form usage has been deprecated. Use a component from @grafana/ui or custom CSS instead.", "5381"]
    ],
    "packages/grafana-ui/src/components/DataSourceSettings/TLSAuthSettings.tsx:5381": [
      [0, 0, 0, "gf-form usage has been deprecated. Use a component from @grafana/ui or custom CSS instead.", "5381"],
      [0, 0, 0, "gf-form usage has been deprecated. Use a component from @grafana/ui or custom CSS instead.", "5381"],
      [0, 0, 0, "gf-form usage has been deprecated. Use a component from @grafana/ui or custom CSS instead.", "5381"]
    ],
    "packages/grafana-ui/src/components/FormField/FormField.tsx:5381": [
      [0, 0, 0, "gf-form usage has been deprecated. Use a component from @grafana/ui or custom CSS instead.", "5381"]
    ],
    "packages/grafana-ui/src/components/FormLabel/FormLabel.tsx:5381": [
      [0, 0, 0, "gf-form usage has been deprecated. Use a component from @grafana/ui or custom CSS instead.", "5381"],
      [0, 0, 0, "gf-form usage has been deprecated. Use a component from @grafana/ui or custom CSS instead.", "5381"],
      [0, 0, 0, "gf-form usage has been deprecated. Use a component from @grafana/ui or custom CSS instead.", "5381"]
    ],
    "packages/grafana-ui/src/components/Forms/Legacy/Input/Input.tsx:5381": [
      [0, 0, 0, "gf-form usage has been deprecated. Use a component from @grafana/ui or custom CSS instead.", "5381"]
    ],
    "packages/grafana-ui/src/components/Forms/Legacy/Select/NoOptionsMessage.tsx:5381": [
      [0, 0, 0, "gf-form usage has been deprecated. Use a component from @grafana/ui or custom CSS instead.", "5381"],
      [0, 0, 0, "gf-form usage has been deprecated. Use a component from @grafana/ui or custom CSS instead.", "5381"]
    ],
    "packages/grafana-ui/src/components/Forms/Legacy/Select/Select.tsx:5381": [
      [0, 0, 0, "gf-form usage has been deprecated. Use a component from @grafana/ui or custom CSS instead.", "5381"],
      [0, 0, 0, "gf-form usage has been deprecated. Use a component from @grafana/ui or custom CSS instead.", "5381"],
      [0, 0, 0, "gf-form usage has been deprecated. Use a component from @grafana/ui or custom CSS instead.", "5381"],
      [0, 0, 0, "gf-form usage has been deprecated. Use a component from @grafana/ui or custom CSS instead.", "5381"],
      [0, 0, 0, "gf-form usage has been deprecated. Use a component from @grafana/ui or custom CSS instead.", "5381"],
      [0, 0, 0, "gf-form usage has been deprecated. Use a component from @grafana/ui or custom CSS instead.", "5381"]
    ],
    "packages/grafana-ui/src/components/Forms/Legacy/Select/SelectOption.tsx:5381": [
      [0, 0, 0, "gf-form usage has been deprecated. Use a component from @grafana/ui or custom CSS instead.", "5381"],
      [0, 0, 0, "gf-form usage has been deprecated. Use a component from @grafana/ui or custom CSS instead.", "5381"],
      [0, 0, 0, "gf-form usage has been deprecated. Use a component from @grafana/ui or custom CSS instead.", "5381"],
      [0, 0, 0, "gf-form usage has been deprecated. Use a component from @grafana/ui or custom CSS instead.", "5381"]
    ],
    "packages/grafana-ui/src/components/Forms/Legacy/Switch/Switch.tsx:5381": [
      [0, 0, 0, "gf-form usage has been deprecated. Use a component from @grafana/ui or custom CSS instead.", "5381"],
      [0, 0, 0, "gf-form usage has been deprecated. Use a component from @grafana/ui or custom CSS instead.", "5381"],
      [0, 0, 0, "gf-form usage has been deprecated. Use a component from @grafana/ui or custom CSS instead.", "5381"]
    ],
    "packages/grafana-ui/src/components/SecretFormField/SecretFormField.tsx:5381": [
      [0, 0, 0, "gf-form usage has been deprecated. Use a component from @grafana/ui or custom CSS instead.", "5381"],
      [0, 0, 0, "gf-form usage has been deprecated. Use a component from @grafana/ui or custom CSS instead.", "5381"]
    ],
    "packages/grafana-ui/src/components/Segment/Segment.story.tsx:5381": [
      [0, 0, 0, "gf-form usage has been deprecated. Use a component from @grafana/ui or custom CSS instead.", "5381"],
      [0, 0, 0, "gf-form usage has been deprecated. Use a component from @grafana/ui or custom CSS instead.", "5381"]
    ],
    "packages/grafana-ui/src/components/Segment/SegmentAsync.story.tsx:5381": [
      [0, 0, 0, "gf-form usage has been deprecated. Use a component from @grafana/ui or custom CSS instead.", "5381"],
      [0, 0, 0, "gf-form usage has been deprecated. Use a component from @grafana/ui or custom CSS instead.", "5381"]
    ],
    "packages/grafana-ui/src/components/Segment/SegmentInput.story.tsx:5381": [
      [0, 0, 0, "gf-form usage has been deprecated. Use a component from @grafana/ui or custom CSS instead.", "5381"]
    ],
    "packages/grafana-ui/src/components/Segment/SegmentInput.tsx:5381": [
      [0, 0, 0, "gf-form usage has been deprecated. Use a component from @grafana/ui or custom CSS instead.", "5381"],
      [0, 0, 0, "gf-form usage has been deprecated. Use a component from @grafana/ui or custom CSS instead.", "5381"]
    ],
    "public/app/core/components/AccessControl/PermissionList.tsx:5381": [
      [0, 0, 0, "gf-form usage has been deprecated. Use a component from @grafana/ui or custom CSS instead.", "5381"]
    ],
    "public/app/features/admin/UserLdapSyncInfo.tsx:5381": [
      [0, 0, 0, "gf-form usage has been deprecated. Use a component from @grafana/ui or custom CSS instead.", "5381"],
      [0, 0, 0, "gf-form usage has been deprecated. Use a component from @grafana/ui or custom CSS instead.", "5381"],
      [0, 0, 0, "gf-form usage has been deprecated. Use a component from @grafana/ui or custom CSS instead.", "5381"]
    ],
    "public/app/features/annotations/partials/event_editor.html:5381": [
      [0, 0, 0, "gf-form usage has been deprecated. Use a component from @grafana/ui or custom CSS instead.", "5381"],
      [0, 0, 0, "gf-form usage has been deprecated. Use a component from @grafana/ui or custom CSS instead.", "5381"],
      [0, 0, 0, "gf-form usage has been deprecated. Use a component from @grafana/ui or custom CSS instead.", "5381"],
      [0, 0, 0, "gf-form usage has been deprecated. Use a component from @grafana/ui or custom CSS instead.", "5381"],
      [0, 0, 0, "gf-form usage has been deprecated. Use a component from @grafana/ui or custom CSS instead.", "5381"],
      [0, 0, 0, "gf-form usage has been deprecated. Use a component from @grafana/ui or custom CSS instead.", "5381"],
      [0, 0, 0, "gf-form usage has been deprecated. Use a component from @grafana/ui or custom CSS instead.", "5381"]
    ],
    "public/app/features/dashboard-scene/sharing/ShareLinkTab.tsx:5381": [
      [0, 0, 0, "gf-form usage has been deprecated. Use a component from @grafana/ui or custom CSS instead.", "5381"]
    ],
    "public/app/features/dashboard/components/SubMenu/AnnotationPicker.tsx:5381": [
      [0, 0, 0, "gf-form usage has been deprecated. Use a component from @grafana/ui or custom CSS instead.", "5381"],
      [0, 0, 0, "gf-form usage has been deprecated. Use a component from @grafana/ui or custom CSS instead.", "5381"]
    ],
    "public/app/features/dashboard/components/SubMenu/SubMenuItems.tsx:5381": [
      [0, 0, 0, "gf-form usage has been deprecated. Use a component from @grafana/ui or custom CSS instead.", "5381"]
    ],
    "public/app/features/datasources/components/BasicSettings.tsx:5381": [
      [0, 0, 0, "gf-form usage has been deprecated. Use a component from @grafana/ui or custom CSS instead.", "5381"],
      [0, 0, 0, "gf-form usage has been deprecated. Use a component from @grafana/ui or custom CSS instead.", "5381"],
      [0, 0, 0, "gf-form usage has been deprecated. Use a component from @grafana/ui or custom CSS instead.", "5381"]
    ],
    "public/app/features/datasources/components/ButtonRow.tsx:5381": [
      [0, 0, 0, "gf-form usage has been deprecated. Use a component from @grafana/ui or custom CSS instead.", "5381"]
    ],
    "public/app/features/datasources/components/DataSourceLoadError.tsx:5381": [
      [0, 0, 0, "gf-form usage has been deprecated. Use a component from @grafana/ui or custom CSS instead.", "5381"]
    ],
    "public/app/features/datasources/components/DataSourcePluginState.tsx:5381": [
      [0, 0, 0, "gf-form usage has been deprecated. Use a component from @grafana/ui or custom CSS instead.", "5381"],
      [0, 0, 0, "gf-form usage has been deprecated. Use a component from @grafana/ui or custom CSS instead.", "5381"],
      [0, 0, 0, "gf-form usage has been deprecated. Use a component from @grafana/ui or custom CSS instead.", "5381"],
      [0, 0, 0, "gf-form usage has been deprecated. Use a component from @grafana/ui or custom CSS instead.", "5381"]
    ],
    "public/app/features/datasources/components/DataSourceTestingStatus.tsx:5381": [
      [0, 0, 0, "gf-form usage has been deprecated. Use a component from @grafana/ui or custom CSS instead.", "5381"]
    ],
    "public/app/features/query/components/QueryEditorRow.tsx:5381": [
      [0, 0, 0, "gf-form usage has been deprecated. Use a component from @grafana/ui or custom CSS instead.", "5381"]
    ],
    "public/app/features/variables/adhoc/picker/AdHocFilter.tsx:5381": [
      [0, 0, 0, "gf-form usage has been deprecated. Use a component from @grafana/ui or custom CSS instead.", "5381"]
    ],
    "public/app/features/variables/adhoc/picker/AdHocFilterKey.tsx:5381": [
      [0, 0, 0, "gf-form usage has been deprecated. Use a component from @grafana/ui or custom CSS instead.", "5381"],
      [0, 0, 0, "gf-form usage has been deprecated. Use a component from @grafana/ui or custom CSS instead.", "5381"],
      [0, 0, 0, "gf-form usage has been deprecated. Use a component from @grafana/ui or custom CSS instead.", "5381"]
    ],
    "public/app/features/variables/adhoc/picker/AdHocFilterRenderer.tsx:5381": [
      [0, 0, 0, "gf-form usage has been deprecated. Use a component from @grafana/ui or custom CSS instead.", "5381"]
    ],
    "public/app/features/variables/adhoc/picker/AdHocFilterValue.tsx:5381": [
      [0, 0, 0, "gf-form usage has been deprecated. Use a component from @grafana/ui or custom CSS instead.", "5381"]
    ],
    "public/app/features/variables/adhoc/picker/ConditionSegment.tsx:5381": [
      [0, 0, 0, "gf-form usage has been deprecated. Use a component from @grafana/ui or custom CSS instead.", "5381"],
      [0, 0, 0, "gf-form usage has been deprecated. Use a component from @grafana/ui or custom CSS instead.", "5381"]
    ],
    "public/app/features/variables/pickers/PickerRenderer.tsx:5381": [
      [0, 0, 0, "gf-form usage has been deprecated. Use a component from @grafana/ui or custom CSS instead.", "5381"],
      [0, 0, 0, "gf-form usage has been deprecated. Use a component from @grafana/ui or custom CSS instead.", "5381"],
      [0, 0, 0, "gf-form usage has been deprecated. Use a component from @grafana/ui or custom CSS instead.", "5381"],
      [0, 0, 0, "gf-form usage has been deprecated. Use a component from @grafana/ui or custom CSS instead.", "5381"]
    ],
    "public/app/features/variables/pickers/shared/VariableInput.tsx:5381": [
      [0, 0, 0, "gf-form usage has been deprecated. Use a component from @grafana/ui or custom CSS instead.", "5381"]
    ],
    "public/app/partials/confirm_modal.html:5381": [
      [0, 0, 0, "gf-form usage has been deprecated. Use a component from @grafana/ui or custom CSS instead.", "5381"]
    ],
    "public/app/partials/reset_password.html:5381": [
      [0, 0, 0, "gf-form usage has been deprecated. Use a component from @grafana/ui or custom CSS instead.", "5381"],
      [0, 0, 0, "gf-form usage has been deprecated. Use a component from @grafana/ui or custom CSS instead.", "5381"],
      [0, 0, 0, "gf-form usage has been deprecated. Use a component from @grafana/ui or custom CSS instead.", "5381"],
      [0, 0, 0, "gf-form usage has been deprecated. Use a component from @grafana/ui or custom CSS instead.", "5381"],
      [0, 0, 0, "gf-form usage has been deprecated. Use a component from @grafana/ui or custom CSS instead.", "5381"],
      [0, 0, 0, "gf-form usage has been deprecated. Use a component from @grafana/ui or custom CSS instead.", "5381"],
      [0, 0, 0, "gf-form usage has been deprecated. Use a component from @grafana/ui or custom CSS instead.", "5381"],
      [0, 0, 0, "gf-form usage has been deprecated. Use a component from @grafana/ui or custom CSS instead.", "5381"],
      [0, 0, 0, "gf-form usage has been deprecated. Use a component from @grafana/ui or custom CSS instead.", "5381"],
      [0, 0, 0, "gf-form usage has been deprecated. Use a component from @grafana/ui or custom CSS instead.", "5381"],
      [0, 0, 0, "gf-form usage has been deprecated. Use a component from @grafana/ui or custom CSS instead.", "5381"],
      [0, 0, 0, "gf-form usage has been deprecated. Use a component from @grafana/ui or custom CSS instead.", "5381"],
      [0, 0, 0, "gf-form usage has been deprecated. Use a component from @grafana/ui or custom CSS instead.", "5381"]
    ],
    "public/app/partials/signup_invited.html:5381": [
      [0, 0, 0, "gf-form usage has been deprecated. Use a component from @grafana/ui or custom CSS instead.", "5381"],
      [0, 0, 0, "gf-form usage has been deprecated. Use a component from @grafana/ui or custom CSS instead.", "5381"],
      [0, 0, 0, "gf-form usage has been deprecated. Use a component from @grafana/ui or custom CSS instead.", "5381"],
      [0, 0, 0, "gf-form usage has been deprecated. Use a component from @grafana/ui or custom CSS instead.", "5381"],
      [0, 0, 0, "gf-form usage has been deprecated. Use a component from @grafana/ui or custom CSS instead.", "5381"],
      [0, 0, 0, "gf-form usage has been deprecated. Use a component from @grafana/ui or custom CSS instead.", "5381"],
      [0, 0, 0, "gf-form usage has been deprecated. Use a component from @grafana/ui or custom CSS instead.", "5381"],
      [0, 0, 0, "gf-form usage has been deprecated. Use a component from @grafana/ui or custom CSS instead.", "5381"],
      [0, 0, 0, "gf-form usage has been deprecated. Use a component from @grafana/ui or custom CSS instead.", "5381"],
      [0, 0, 0, "gf-form usage has been deprecated. Use a component from @grafana/ui or custom CSS instead.", "5381"],
      [0, 0, 0, "gf-form usage has been deprecated. Use a component from @grafana/ui or custom CSS instead.", "5381"],
      [0, 0, 0, "gf-form usage has been deprecated. Use a component from @grafana/ui or custom CSS instead.", "5381"],
      [0, 0, 0, "gf-form usage has been deprecated. Use a component from @grafana/ui or custom CSS instead.", "5381"],
      [0, 0, 0, "gf-form usage has been deprecated. Use a component from @grafana/ui or custom CSS instead.", "5381"]
    ],
    "public/app/plugins/datasource/cloudwatch/components/ConfigEditor/XrayLinkConfig.tsx:5381": [
      [0, 0, 0, "gf-form usage has been deprecated. Use a component from @grafana/ui or custom CSS instead.", "5381"]
    ],
    "public/app/plugins/datasource/cloudwatch/components/shared/LogGroups/LegacyLogGroupNamesSelection.tsx:5381": [
      [0, 0, 0, "gf-form usage has been deprecated. Use a component from @grafana/ui or custom CSS instead.", "5381"],
      [0, 0, 0, "gf-form usage has been deprecated. Use a component from @grafana/ui or custom CSS instead.", "5381"]
    ],
    "public/app/plugins/datasource/elasticsearch/components/QueryEditor/SettingsEditorContainer.tsx:5381": [
      [0, 0, 0, "gf-form usage has been deprecated. Use a component from @grafana/ui or custom CSS instead.", "5381"]
    ],
    "public/app/plugins/datasource/elasticsearch/configuration/DataLinks.tsx:5381": [
      [0, 0, 0, "gf-form usage has been deprecated. Use a component from @grafana/ui or custom CSS instead.", "5381"]
    ],
    "public/app/plugins/datasource/influxdb/components/editor/annotation/AnnotationEditor.tsx:5381": [
      [0, 0, 0, "gf-form usage has been deprecated. Use a component from @grafana/ui or custom CSS instead.", "5381"]
    ],
    "public/app/plugins/datasource/influxdb/components/editor/query/QueryEditor.tsx:5381": [
      [0, 0, 0, "gf-form usage has been deprecated. Use a component from @grafana/ui or custom CSS instead.", "5381"]
    ],
    "public/app/plugins/datasource/influxdb/components/editor/query/flux/FluxQueryEditor.tsx:5381": [
      [0, 0, 0, "gf-form usage has been deprecated. Use a component from @grafana/ui or custom CSS instead.", "5381"],
      [0, 0, 0, "gf-form usage has been deprecated. Use a component from @grafana/ui or custom CSS instead.", "5381"],
      [0, 0, 0, "gf-form usage has been deprecated. Use a component from @grafana/ui or custom CSS instead.", "5381"],
      [0, 0, 0, "gf-form usage has been deprecated. Use a component from @grafana/ui or custom CSS instead.", "5381"],
      [0, 0, 0, "gf-form usage has been deprecated. Use a component from @grafana/ui or custom CSS instead.", "5381"]
    ],
    "public/app/plugins/datasource/influxdb/components/editor/query/fsql/FSQLEditor.tsx:5381": [
      [0, 0, 0, "gf-form usage has been deprecated. Use a component from @grafana/ui or custom CSS instead.", "5381"],
      [0, 0, 0, "gf-form usage has been deprecated. Use a component from @grafana/ui or custom CSS instead.", "5381"],
      [0, 0, 0, "gf-form usage has been deprecated. Use a component from @grafana/ui or custom CSS instead.", "5381"],
      [0, 0, 0, "gf-form usage has been deprecated. Use a component from @grafana/ui or custom CSS instead.", "5381"],
      [0, 0, 0, "gf-form usage has been deprecated. Use a component from @grafana/ui or custom CSS instead.", "5381"]
    ],
    "public/app/plugins/datasource/influxdb/components/editor/query/influxql/visual/PartListSection.tsx:5381": [
      [0, 0, 0, "gf-form usage has been deprecated. Use a component from @grafana/ui or custom CSS instead.", "5381"],
      [0, 0, 0, "gf-form usage has been deprecated. Use a component from @grafana/ui or custom CSS instead.", "5381"],
      [0, 0, 0, "gf-form usage has been deprecated. Use a component from @grafana/ui or custom CSS instead.", "5381"]
    ],
    "public/app/plugins/datasource/influxdb/components/editor/query/influxql/visual/TagsSection.tsx:5381": [
      [0, 0, 0, "gf-form usage has been deprecated. Use a component from @grafana/ui or custom CSS instead.", "5381"]
    ],
    "public/app/plugins/datasource/loki/components/LokiQueryField.tsx:5381": [
      [0, 0, 0, "gf-form usage has been deprecated. Use a component from @grafana/ui or custom CSS instead.", "5381"],
      [0, 0, 0, "gf-form usage has been deprecated. Use a component from @grafana/ui or custom CSS instead.", "5381"],
      [0, 0, 0, "gf-form usage has been deprecated. Use a component from @grafana/ui or custom CSS instead.", "5381"]
    ],
    "public/app/plugins/datasource/loki/configuration/DerivedField.tsx:5381": [
      [0, 0, 0, "gf-form usage has been deprecated. Use a component from @grafana/ui or custom CSS instead.", "5381"],
      [0, 0, 0, "gf-form usage has been deprecated. Use a component from @grafana/ui or custom CSS instead.", "5381"],
      [0, 0, 0, "gf-form usage has been deprecated. Use a component from @grafana/ui or custom CSS instead.", "5381"],
      [0, 0, 0, "gf-form usage has been deprecated. Use a component from @grafana/ui or custom CSS instead.", "5381"]
    ],
    "public/app/plugins/datasource/loki/querybuilder/components/LokiQueryCodeEditor.tsx:5381": [
      [0, 0, 0, "gf-form usage has been deprecated. Use a component from @grafana/ui or custom CSS instead.", "5381"]
    ],
    "public/app/plugins/datasource/opentsdb/components/AnnotationEditor.tsx:5381": [
      [0, 0, 0, "gf-form usage has been deprecated. Use a component from @grafana/ui or custom CSS instead.", "5381"],
      [0, 0, 0, "gf-form usage has been deprecated. Use a component from @grafana/ui or custom CSS instead.", "5381"],
      [0, 0, 0, "gf-form usage has been deprecated. Use a component from @grafana/ui or custom CSS instead.", "5381"]
    ],
    "public/app/plugins/datasource/prometheus/configuration/AzureAuthSettings.tsx:5381": [
      [0, 0, 0, "gf-form usage has been deprecated. Use a component from @grafana/ui or custom CSS instead.", "5381"]
    ],
    "public/app/plugins/datasource/prometheus/configuration/AzureCredentialsForm.tsx:5381": [
      [0, 0, 0, "gf-form usage has been deprecated. Use a component from @grafana/ui or custom CSS instead.", "5381"],
      [0, 0, 0, "gf-form usage has been deprecated. Use a component from @grafana/ui or custom CSS instead.", "5381"],
      [0, 0, 0, "gf-form usage has been deprecated. Use a component from @grafana/ui or custom CSS instead.", "5381"],
      [0, 0, 0, "gf-form usage has been deprecated. Use a component from @grafana/ui or custom CSS instead.", "5381"],
      [0, 0, 0, "gf-form usage has been deprecated. Use a component from @grafana/ui or custom CSS instead.", "5381"],
      [0, 0, 0, "gf-form usage has been deprecated. Use a component from @grafana/ui or custom CSS instead.", "5381"],
      [0, 0, 0, "gf-form usage has been deprecated. Use a component from @grafana/ui or custom CSS instead.", "5381"],
      [0, 0, 0, "gf-form usage has been deprecated. Use a component from @grafana/ui or custom CSS instead.", "5381"],
      [0, 0, 0, "gf-form usage has been deprecated. Use a component from @grafana/ui or custom CSS instead.", "5381"],
      [0, 0, 0, "gf-form usage has been deprecated. Use a component from @grafana/ui or custom CSS instead.", "5381"],
      [0, 0, 0, "gf-form usage has been deprecated. Use a component from @grafana/ui or custom CSS instead.", "5381"],
      [0, 0, 0, "gf-form usage has been deprecated. Use a component from @grafana/ui or custom CSS instead.", "5381"],
      [0, 0, 0, "gf-form usage has been deprecated. Use a component from @grafana/ui or custom CSS instead.", "5381"],
      [0, 0, 0, "gf-form usage has been deprecated. Use a component from @grafana/ui or custom CSS instead.", "5381"],
      [0, 0, 0, "gf-form usage has been deprecated. Use a component from @grafana/ui or custom CSS instead.", "5381"]
    ],
    "public/app/plugins/datasource/tempo/_importedDependencies/components/AdHocFilter/AdHocFilter.tsx:5381": [
      [0, 0, 0, "gf-form usage has been deprecated. Use a component from @grafana/ui or custom CSS instead.", "5381"]
    ],
    "public/app/plugins/datasource/tempo/_importedDependencies/components/AdHocFilter/AdHocFilterKey.tsx:5381": [
      [0, 0, 0, "gf-form usage has been deprecated. Use a component from @grafana/ui or custom CSS instead.", "5381"],
      [0, 0, 0, "gf-form usage has been deprecated. Use a component from @grafana/ui or custom CSS instead.", "5381"],
      [0, 0, 0, "gf-form usage has been deprecated. Use a component from @grafana/ui or custom CSS instead.", "5381"]
    ],
    "public/app/plugins/datasource/tempo/_importedDependencies/components/AdHocFilter/AdHocFilterRenderer.tsx:5381": [
      [0, 0, 0, "gf-form usage has been deprecated. Use a component from @grafana/ui or custom CSS instead.", "5381"]
    ],
    "public/app/plugins/datasource/tempo/_importedDependencies/components/AdHocFilter/AdHocFilterValue.tsx:5381": [
      [0, 0, 0, "gf-form usage has been deprecated. Use a component from @grafana/ui or custom CSS instead.", "5381"]
    ],
    "public/app/plugins/datasource/tempo/_importedDependencies/components/AdHocFilter/ConditionSegment.tsx:5381": [
      [0, 0, 0, "gf-form usage has been deprecated. Use a component from @grafana/ui or custom CSS instead.", "5381"],
      [0, 0, 0, "gf-form usage has been deprecated. Use a component from @grafana/ui or custom CSS instead.", "5381"]
    ],
    "public/app/plugins/datasource/zipkin/QueryField.tsx:5381": [
      [0, 0, 0, "gf-form usage has been deprecated. Use a component from @grafana/ui or custom CSS instead.", "5381"],
      [0, 0, 0, "gf-form usage has been deprecated. Use a component from @grafana/ui or custom CSS instead.", "5381"]
    ],
    "public/app/plugins/panel/heatmap/partials/axes_editor.html:5381": [
      [0, 0, 0, "gf-form usage has been deprecated. Use a component from @grafana/ui or custom CSS instead.", "5381"],
      [0, 0, 0, "gf-form usage has been deprecated. Use a component from @grafana/ui or custom CSS instead.", "5381"],
      [0, 0, 0, "gf-form usage has been deprecated. Use a component from @grafana/ui or custom CSS instead.", "5381"],
      [0, 0, 0, "gf-form usage has been deprecated. Use a component from @grafana/ui or custom CSS instead.", "5381"],
      [0, 0, 0, "gf-form usage has been deprecated. Use a component from @grafana/ui or custom CSS instead.", "5381"],
      [0, 0, 0, "gf-form usage has been deprecated. Use a component from @grafana/ui or custom CSS instead.", "5381"],
      [0, 0, 0, "gf-form usage has been deprecated. Use a component from @grafana/ui or custom CSS instead.", "5381"],
      [0, 0, 0, "gf-form usage has been deprecated. Use a component from @grafana/ui or custom CSS instead.", "5381"],
      [0, 0, 0, "gf-form usage has been deprecated. Use a component from @grafana/ui or custom CSS instead.", "5381"],
      [0, 0, 0, "gf-form usage has been deprecated. Use a component from @grafana/ui or custom CSS instead.", "5381"],
      [0, 0, 0, "gf-form usage has been deprecated. Use a component from @grafana/ui or custom CSS instead.", "5381"],
      [0, 0, 0, "gf-form usage has been deprecated. Use a component from @grafana/ui or custom CSS instead.", "5381"],
      [0, 0, 0, "gf-form usage has been deprecated. Use a component from @grafana/ui or custom CSS instead.", "5381"],
      [0, 0, 0, "gf-form usage has been deprecated. Use a component from @grafana/ui or custom CSS instead.", "5381"],
      [0, 0, 0, "gf-form usage has been deprecated. Use a component from @grafana/ui or custom CSS instead.", "5381"],
      [0, 0, 0, "gf-form usage has been deprecated. Use a component from @grafana/ui or custom CSS instead.", "5381"],
      [0, 0, 0, "gf-form usage has been deprecated. Use a component from @grafana/ui or custom CSS instead.", "5381"],
      [0, 0, 0, "gf-form usage has been deprecated. Use a component from @grafana/ui or custom CSS instead.", "5381"],
      [0, 0, 0, "gf-form usage has been deprecated. Use a component from @grafana/ui or custom CSS instead.", "5381"],
      [0, 0, 0, "gf-form usage has been deprecated. Use a component from @grafana/ui or custom CSS instead.", "5381"],
      [0, 0, 0, "gf-form usage has been deprecated. Use a component from @grafana/ui or custom CSS instead.", "5381"],
      [0, 0, 0, "gf-form usage has been deprecated. Use a component from @grafana/ui or custom CSS instead.", "5381"],
      [0, 0, 0, "gf-form usage has been deprecated. Use a component from @grafana/ui or custom CSS instead.", "5381"],
      [0, 0, 0, "gf-form usage has been deprecated. Use a component from @grafana/ui or custom CSS instead.", "5381"],
      [0, 0, 0, "gf-form usage has been deprecated. Use a component from @grafana/ui or custom CSS instead.", "5381"],
      [0, 0, 0, "gf-form usage has been deprecated. Use a component from @grafana/ui or custom CSS instead.", "5381"],
      [0, 0, 0, "gf-form usage has been deprecated. Use a component from @grafana/ui or custom CSS instead.", "5381"],
      [0, 0, 0, "gf-form usage has been deprecated. Use a component from @grafana/ui or custom CSS instead.", "5381"],
      [0, 0, 0, "gf-form usage has been deprecated. Use a component from @grafana/ui or custom CSS instead.", "5381"],
      [0, 0, 0, "gf-form usage has been deprecated. Use a component from @grafana/ui or custom CSS instead.", "5381"],
      [0, 0, 0, "gf-form usage has been deprecated. Use a component from @grafana/ui or custom CSS instead.", "5381"],
      [0, 0, 0, "gf-form usage has been deprecated. Use a component from @grafana/ui or custom CSS instead.", "5381"],
      [0, 0, 0, "gf-form usage has been deprecated. Use a component from @grafana/ui or custom CSS instead.", "5381"],
      [0, 0, 0, "gf-form usage has been deprecated. Use a component from @grafana/ui or custom CSS instead.", "5381"],
      [0, 0, 0, "gf-form usage has been deprecated. Use a component from @grafana/ui or custom CSS instead.", "5381"],
      [0, 0, 0, "gf-form usage has been deprecated. Use a component from @grafana/ui or custom CSS instead.", "5381"],
      [0, 0, 0, "gf-form usage has been deprecated. Use a component from @grafana/ui or custom CSS instead.", "5381"],
      [0, 0, 0, "gf-form usage has been deprecated. Use a component from @grafana/ui or custom CSS instead.", "5381"],
      [0, 0, 0, "gf-form usage has been deprecated. Use a component from @grafana/ui or custom CSS instead.", "5381"],
      [0, 0, 0, "gf-form usage has been deprecated. Use a component from @grafana/ui or custom CSS instead.", "5381"],
      [0, 0, 0, "gf-form usage has been deprecated. Use a component from @grafana/ui or custom CSS instead.", "5381"],
      [0, 0, 0, "gf-form usage has been deprecated. Use a component from @grafana/ui or custom CSS instead.", "5381"],
      [0, 0, 0, "gf-form usage has been deprecated. Use a component from @grafana/ui or custom CSS instead.", "5381"],
      [0, 0, 0, "gf-form usage has been deprecated. Use a component from @grafana/ui or custom CSS instead.", "5381"],
      [0, 0, 0, "gf-form usage has been deprecated. Use a component from @grafana/ui or custom CSS instead.", "5381"],
      [0, 0, 0, "gf-form usage has been deprecated. Use a component from @grafana/ui or custom CSS instead.", "5381"],
      [0, 0, 0, "gf-form usage has been deprecated. Use a component from @grafana/ui or custom CSS instead.", "5381"],
      [0, 0, 0, "gf-form usage has been deprecated. Use a component from @grafana/ui or custom CSS instead.", "5381"],
      [0, 0, 0, "gf-form usage has been deprecated. Use a component from @grafana/ui or custom CSS instead.", "5381"],
      [0, 0, 0, "gf-form usage has been deprecated. Use a component from @grafana/ui or custom CSS instead.", "5381"],
      [0, 0, 0, "gf-form usage has been deprecated. Use a component from @grafana/ui or custom CSS instead.", "5381"],
      [0, 0, 0, "gf-form usage has been deprecated. Use a component from @grafana/ui or custom CSS instead.", "5381"],
      [0, 0, 0, "gf-form usage has been deprecated. Use a component from @grafana/ui or custom CSS instead.", "5381"]
    ],
    "public/app/plugins/panel/heatmap/partials/display_editor.html:5381": [
      [0, 0, 0, "gf-form usage has been deprecated. Use a component from @grafana/ui or custom CSS instead.", "5381"],
      [0, 0, 0, "gf-form usage has been deprecated. Use a component from @grafana/ui or custom CSS instead.", "5381"],
      [0, 0, 0, "gf-form usage has been deprecated. Use a component from @grafana/ui or custom CSS instead.", "5381"],
      [0, 0, 0, "gf-form usage has been deprecated. Use a component from @grafana/ui or custom CSS instead.", "5381"],
      [0, 0, 0, "gf-form usage has been deprecated. Use a component from @grafana/ui or custom CSS instead.", "5381"],
      [0, 0, 0, "gf-form usage has been deprecated. Use a component from @grafana/ui or custom CSS instead.", "5381"],
      [0, 0, 0, "gf-form usage has been deprecated. Use a component from @grafana/ui or custom CSS instead.", "5381"],
      [0, 0, 0, "gf-form usage has been deprecated. Use a component from @grafana/ui or custom CSS instead.", "5381"],
      [0, 0, 0, "gf-form usage has been deprecated. Use a component from @grafana/ui or custom CSS instead.", "5381"],
      [0, 0, 0, "gf-form usage has been deprecated. Use a component from @grafana/ui or custom CSS instead.", "5381"],
      [0, 0, 0, "gf-form usage has been deprecated. Use a component from @grafana/ui or custom CSS instead.", "5381"],
      [0, 0, 0, "gf-form usage has been deprecated. Use a component from @grafana/ui or custom CSS instead.", "5381"],
      [0, 0, 0, "gf-form usage has been deprecated. Use a component from @grafana/ui or custom CSS instead.", "5381"],
      [0, 0, 0, "gf-form usage has been deprecated. Use a component from @grafana/ui or custom CSS instead.", "5381"],
      [0, 0, 0, "gf-form usage has been deprecated. Use a component from @grafana/ui or custom CSS instead.", "5381"],
      [0, 0, 0, "gf-form usage has been deprecated. Use a component from @grafana/ui or custom CSS instead.", "5381"],
      [0, 0, 0, "gf-form usage has been deprecated. Use a component from @grafana/ui or custom CSS instead.", "5381"],
      [0, 0, 0, "gf-form usage has been deprecated. Use a component from @grafana/ui or custom CSS instead.", "5381"],
      [0, 0, 0, "gf-form usage has been deprecated. Use a component from @grafana/ui or custom CSS instead.", "5381"],
      [0, 0, 0, "gf-form usage has been deprecated. Use a component from @grafana/ui or custom CSS instead.", "5381"],
      [0, 0, 0, "gf-form usage has been deprecated. Use a component from @grafana/ui or custom CSS instead.", "5381"],
      [0, 0, 0, "gf-form usage has been deprecated. Use a component from @grafana/ui or custom CSS instead.", "5381"],
      [0, 0, 0, "gf-form usage has been deprecated. Use a component from @grafana/ui or custom CSS instead.", "5381"],
      [0, 0, 0, "gf-form usage has been deprecated. Use a component from @grafana/ui or custom CSS instead.", "5381"],
      [0, 0, 0, "gf-form usage has been deprecated. Use a component from @grafana/ui or custom CSS instead.", "5381"],
      [0, 0, 0, "gf-form usage has been deprecated. Use a component from @grafana/ui or custom CSS instead.", "5381"],
      [0, 0, 0, "gf-form usage has been deprecated. Use a component from @grafana/ui or custom CSS instead.", "5381"],
      [0, 0, 0, "gf-form usage has been deprecated. Use a component from @grafana/ui or custom CSS instead.", "5381"],
      [0, 0, 0, "gf-form usage has been deprecated. Use a component from @grafana/ui or custom CSS instead.", "5381"],
      [0, 0, 0, "gf-form usage has been deprecated. Use a component from @grafana/ui or custom CSS instead.", "5381"],
      [0, 0, 0, "gf-form usage has been deprecated. Use a component from @grafana/ui or custom CSS instead.", "5381"],
      [0, 0, 0, "gf-form usage has been deprecated. Use a component from @grafana/ui or custom CSS instead.", "5381"],
      [0, 0, 0, "gf-form usage has been deprecated. Use a component from @grafana/ui or custom CSS instead.", "5381"],
      [0, 0, 0, "gf-form usage has been deprecated. Use a component from @grafana/ui or custom CSS instead.", "5381"],
      [0, 0, 0, "gf-form usage has been deprecated. Use a component from @grafana/ui or custom CSS instead.", "5381"],
      [0, 0, 0, "gf-form usage has been deprecated. Use a component from @grafana/ui or custom CSS instead.", "5381"],
      [0, 0, 0, "gf-form usage has been deprecated. Use a component from @grafana/ui or custom CSS instead.", "5381"],
      [0, 0, 0, "gf-form usage has been deprecated. Use a component from @grafana/ui or custom CSS instead.", "5381"],
      [0, 0, 0, "gf-form usage has been deprecated. Use a component from @grafana/ui or custom CSS instead.", "5381"],
      [0, 0, 0, "gf-form usage has been deprecated. Use a component from @grafana/ui or custom CSS instead.", "5381"],
      [0, 0, 0, "gf-form usage has been deprecated. Use a component from @grafana/ui or custom CSS instead.", "5381"],
      [0, 0, 0, "gf-form usage has been deprecated. Use a component from @grafana/ui or custom CSS instead.", "5381"],
      [0, 0, 0, "gf-form usage has been deprecated. Use a component from @grafana/ui or custom CSS instead.", "5381"],
      [0, 0, 0, "gf-form usage has been deprecated. Use a component from @grafana/ui or custom CSS instead.", "5381"],
      [0, 0, 0, "gf-form usage has been deprecated. Use a component from @grafana/ui or custom CSS instead.", "5381"],
      [0, 0, 0, "gf-form usage has been deprecated. Use a component from @grafana/ui or custom CSS instead.", "5381"],
      [0, 0, 0, "gf-form usage has been deprecated. Use a component from @grafana/ui or custom CSS instead.", "5381"],
      [0, 0, 0, "gf-form usage has been deprecated. Use a component from @grafana/ui or custom CSS instead.", "5381"],
      [0, 0, 0, "gf-form usage has been deprecated. Use a component from @grafana/ui or custom CSS instead.", "5381"],
      [0, 0, 0, "gf-form usage has been deprecated. Use a component from @grafana/ui or custom CSS instead.", "5381"],
      [0, 0, 0, "gf-form usage has been deprecated. Use a component from @grafana/ui or custom CSS instead.", "5381"]
    ]
  }`
};<|MERGE_RESOLUTION|>--- conflicted
+++ resolved
@@ -641,15 +641,6 @@
     "packages/grafana-ui/src/components/Table/TableCellInspector.tsx:5381": [
       [0, 0, 0, "Unexpected any. Specify a different type.", "0"]
     ],
-<<<<<<< HEAD
-    "packages/grafana-ui/src/components/Table/TableNG/Cells/TableCellNG.tsx:5381": [
-      [0, 0, 0, "No untranslated strings in text props. Wrap text with <Trans /> or use t()", "0"]
-=======
-    "packages/grafana-ui/src/components/Table/TableNG/Cells/HeaderCell.tsx:5381": [
-      [0, 0, 0, "Do not use any type assertions.", "0"],
-      [0, 0, 0, "Do not use any type assertions.", "1"]
->>>>>>> 3de09fe4
-    ],
     "packages/grafana-ui/src/components/Table/TableNG/Filter/Filter.tsx:5381": [
       [0, 0, 0, "Unexpected any. Specify a different type.", "0"],
       [0, 0, 0, "Unexpected any. Specify a different type.", "1"],
@@ -666,15 +657,6 @@
     "packages/grafana-ui/src/components/Table/TableNG/TableNG.test.tsx:5381": [
       [0, 0, 0, "Unexpected any. Specify a different type.", "0"],
       [0, 0, 0, "Unexpected any. Specify a different type.", "1"]
-    ],
-    "packages/grafana-ui/src/components/Table/TableNG/TableNG.tsx:5381": [
-<<<<<<< HEAD
-      [0, 0, 0, "No untranslated strings in text props. Wrap text with <Trans /> or use t()", "0"]
-=======
-      [0, 0, 0, "Do not use any type assertions.", "0"],
-      [0, 0, 0, "Do not use any type assertions.", "1"],
-      [0, 0, 0, "Do not use any type assertions.", "2"]
->>>>>>> 3de09fe4
     ],
     "packages/grafana-ui/src/components/Table/TableNG/utils.test.ts:5381": [
       [0, 0, 0, "Unexpected any. Specify a different type.", "0"],
