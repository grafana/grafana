// BETTERER RESULTS V2.
// 
// If this file contains merge conflicts, use `betterer merge` to automatically resolve them:
// https://phenomnomnominal.github.io/betterer/docs/results-file/#merge
//
exports[`no enzyme tests`] = {
  value: `{
    "packages/grafana-ui/src/components/Graph/Graph.test.tsx:1664091255": [
      [0, 17, 13, "RegExp match", "2409514259"]
    ],
    "packages/grafana-ui/src/components/Graph/GraphTooltip/MultiModeGraphTooltip.test.tsx:1865444105": [
      [0, 17, 13, "RegExp match", "2409514259"]
    ],
    "packages/grafana-ui/src/components/Logs/LogRowContextProvider.test.tsx:2719724375": [
      [0, 17, 13, "RegExp match", "2409514259"]
    ],
    "packages/grafana-ui/src/components/QueryField/QueryField.test.tsx:375894800": [
      [0, 19, 13, "RegExp match", "2409514259"]
    ],
    "packages/grafana-ui/src/slate-plugins/braces.test.tsx:1440546721": [
      [0, 19, 13, "RegExp match", "2409514259"]
    ],
    "packages/grafana-ui/src/slate-plugins/clear.test.tsx:1085648664": [
      [0, 19, 13, "RegExp match", "2409514259"]
    ],
    "packages/grafana-ui/src/slate-plugins/runner.test.tsx:446043290": [
      [0, 19, 13, "RegExp match", "2409514259"]
    ],
    "packages/grafana-ui/src/slate-plugins/suggestions.test.tsx:3654981205": [
      [0, 18, 13, "RegExp match", "2409514259"]
    ],
    "packages/jaeger-ui-components/src/TracePageHeader/SpanGraph/GraphTicks.test.js:940336852": [
      [14, 19, 13, "RegExp match", "2409514259"]
    ],
    "packages/jaeger-ui-components/src/TracePageHeader/SpanGraph/Scrubber.test.js:4256741694": [
      [14, 19, 13, "RegExp match", "2409514259"]
    ],
    "packages/jaeger-ui-components/src/TracePageHeader/SpanGraph/TickLabels.test.js:2931161174": [
      [14, 19, 13, "RegExp match", "2409514259"]
    ],
    "packages/jaeger-ui-components/src/TracePageHeader/SpanGraph/ViewingLayer.test.js:1676554632": [
      [14, 19, 13, "RegExp match", "2409514259"]
    ],
    "packages/jaeger-ui-components/src/TracePageHeader/SpanGraph/index.test.js:186764954": [
      [14, 19, 13, "RegExp match", "2409514259"]
    ],
    "packages/jaeger-ui-components/src/TracePageHeader/TracePageHeader.test.js:3242042907": [
      [14, 26, 13, "RegExp match", "2409514259"]
    ],
    "packages/jaeger-ui-components/src/TraceTimelineViewer/ListView/index.test.js:1734982398": [
      [14, 26, 13, "RegExp match", "2409514259"]
    ],
<<<<<<< HEAD
    "packages/jaeger-ui-components/src/TraceTimelineViewer/SpanDetail/AccordianKeyValues.test.js:2408389970": [
=======
    "packages/jaeger-ui-components/src/TraceTimelineViewer/SpanDetail/AccordianLogs.test.js:3960703835": [
>>>>>>> d760b037
      [14, 19, 13, "RegExp match", "2409514259"]
    ],
    "packages/jaeger-ui-components/src/TraceTimelineViewer/SpanDetail/AccordianReferences.test.js:2025513694": [
      [14, 19, 13, "RegExp match", "2409514259"]
    ],
    "packages/jaeger-ui-components/src/TraceTimelineViewer/SpanDetail/KeyValuesTable.test.js:3813002651": [
      [14, 19, 13, "RegExp match", "2409514259"]
    ],
    "packages/jaeger-ui-components/src/TraceTimelineViewer/SpanDetail/index.test.js:700147304": [
      [16, 19, 13, "RegExp match", "2409514259"]
    ],
    "packages/jaeger-ui-components/src/TraceTimelineViewer/SpanDetailRow.test.js:2623922632": [
      [14, 19, 13, "RegExp match", "2409514259"]
    ],
    "packages/jaeger-ui-components/src/TraceTimelineViewer/SpanTreeOffset.test.js:174536706": [
      [14, 19, 13, "RegExp match", "2409514259"]
    ],
    "packages/jaeger-ui-components/src/TraceTimelineViewer/TimelineHeaderRow/TimelineCollapser.test.js:4018342820": [
      [14, 19, 13, "RegExp match", "2409514259"]
    ],
    "packages/jaeger-ui-components/src/TraceTimelineViewer/TimelineHeaderRow/TimelineColumnResizer.test.js:2286101708": [
      [15, 17, 13, "RegExp match", "2409514259"]
    ],
    "packages/jaeger-ui-components/src/TraceTimelineViewer/TimelineHeaderRow/TimelineHeaderRow.test.js:2106409544": [
      [14, 19, 13, "RegExp match", "2409514259"]
    ],
    "packages/jaeger-ui-components/src/TraceTimelineViewer/TimelineHeaderRow/TimelineViewingLayer.test.js:1423129438": [
      [15, 17, 13, "RegExp match", "2409514259"]
    ],
    "packages/jaeger-ui-components/src/TraceTimelineViewer/VirtualizedTraceView.test.js:551014442": [
      [13, 26, 13, "RegExp match", "2409514259"]
    ],
    "packages/jaeger-ui-components/src/TraceTimelineViewer/index.test.js:276996587": [
      [14, 19, 13, "RegExp match", "2409514259"]
    ],
    "public/app/core/components/QueryOperationRow/QueryOperationRow.test.tsx:3743889097": [
      [0, 26, 13, "RegExp match", "2409514259"]
    ],
    "public/app/core/components/Select/MetricSelect.test.tsx:1074737147": [
      [0, 19, 13, "RegExp match", "2409514259"]
    ],
    "public/app/features/alerting/AlertRuleList.test.tsx:2998938420": [
      [0, 19, 13, "RegExp match", "2409514259"]
    ],
    "public/app/features/alerting/TestRuleResult.test.tsx:2358420489": [
      [0, 19, 13, "RegExp match", "2409514259"]
    ],
    "public/app/features/dashboard/components/ShareModal/ShareLink.test.tsx:2357087833": [
      [0, 35, 13, "RegExp match", "2409514259"]
    ],
    "public/app/features/dashboard/dashgrid/DashboardGrid.test.tsx:2723773538": [
      [0, 35, 13, "RegExp match", "2409514259"]
    ],
    "public/app/features/datasources/DataSourceDashboards.test.tsx:1369048021": [
      [0, 19, 13, "RegExp match", "2409514259"]
    ],
    "public/app/features/dimensions/editors/ThresholdsEditor/ThresholdsEditor.test.tsx:4164297658": [
      [0, 17, 13, "RegExp match", "2409514259"]
    ],
    "public/app/features/folders/FolderSettingsPage.test.tsx:1109052730": [
      [0, 19, 13, "RegExp match", "2409514259"]
    ],
    "public/app/features/org/OrgDetailsPage.test.tsx:3835042085": [
      [0, 19, 13, "RegExp match", "2409514259"]
    ],
    "public/app/plugins/datasource/cloudwatch/components/ConfigEditor.test.tsx:227258837": [
      [0, 19, 13, "RegExp match", "2409514259"]
    ],
    "public/app/plugins/datasource/cloudwatch/components/LogsQueryField.test.tsx:1501504663": [
      [2, 19, 13, "RegExp match", "2409514259"]
    ],
    "public/app/plugins/datasource/elasticsearch/configuration/ConfigEditor.test.tsx:3481855642": [
      [0, 26, 13, "RegExp match", "2409514259"]
    ],
    "public/app/plugins/datasource/influxdb/components/ConfigEditor.test.tsx:57753101": [
      [0, 19, 13, "RegExp match", "2409514259"]
    ],
    "public/app/plugins/datasource/loki/components/LokiExploreQueryEditor.test.tsx:1488067923": [
      [0, 26, 13, "RegExp match", "2409514259"]
    ],
    "public/app/plugins/datasource/loki/components/LokiQueryEditor.test.tsx:146069464": [
      [0, 19, 13, "RegExp match", "2409514259"]
    ],
    "public/app/plugins/datasource/loki/configuration/ConfigEditor.test.tsx:3658171175": [
      [0, 17, 13, "RegExp match", "2409514259"]
    ],
    "public/app/plugins/datasource/loki/configuration/DebugSection.test.tsx:1551927716": [
      [0, 17, 13, "RegExp match", "2409514259"]
    ],
    "public/app/plugins/datasource/loki/configuration/DerivedField.test.tsx:3570129984": [
      [0, 19, 13, "RegExp match", "2409514259"]
    ],
    "public/app/plugins/datasource/loki/configuration/DerivedFields.test.tsx:2402631398": [
      [0, 17, 13, "RegExp match", "2409514259"]
    ],
    "public/app/plugins/datasource/prometheus/configuration/AzureCredentialsForm.test.tsx:3424320489": [
      [0, 19, 13, "RegExp match", "2409514259"]
    ],
    "public/app/plugins/panel/bargauge/BarGaugePanel.test.tsx:3368730691": [
      [0, 31, 13, "RegExp match", "2409514259"]
    ]
  }`
};<|MERGE_RESOLUTION|>--- conflicted
+++ resolved
@@ -49,13 +49,6 @@
     ],
     "packages/jaeger-ui-components/src/TraceTimelineViewer/ListView/index.test.js:1734982398": [
       [14, 26, 13, "RegExp match", "2409514259"]
-    ],
-<<<<<<< HEAD
-    "packages/jaeger-ui-components/src/TraceTimelineViewer/SpanDetail/AccordianKeyValues.test.js:2408389970": [
-=======
-    "packages/jaeger-ui-components/src/TraceTimelineViewer/SpanDetail/AccordianLogs.test.js:3960703835": [
->>>>>>> d760b037
-      [14, 19, 13, "RegExp match", "2409514259"]
     ],
     "packages/jaeger-ui-components/src/TraceTimelineViewer/SpanDetail/AccordianReferences.test.js:2025513694": [
       [14, 19, 13, "RegExp match", "2409514259"]
