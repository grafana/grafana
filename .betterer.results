--- conflicted
+++ resolved
@@ -1701,29 +1701,9 @@
       [0, 0, 0, "React Hook \\"useSceneObjectState\\" is called conditionally. React Hooks must be called in the exact same order in every component render.", "2"],
       [0, 0, 0, "React Hook \\"useSnappingSplitter\\" is called conditionally. React Hooks must be called in the exact same order in every component render.", "3"]
     ],
-<<<<<<< HEAD
     "public/app/features/dashboard-scene/edit-pane/DashboardOutline.tsx:5381": [
       [0, 0, 0, "Do not use any type assertions.", "0"]
     ],
-=======
-    "public/app/features/dashboard-scene/edit-pane/DashboardEditableElement.tsx:5381": [
-      [0, 0, 0, "React Hook \\"useId\\" cannot be called in a class component. React Hooks must be called in a React function component or a custom React Hook function.", "0"],
-      [0, 0, 0, "React Hook \\"useId\\" cannot be called in a class component. React Hooks must be called in a React function component or a custom React Hook function.", "1"],
-      [0, 0, 0, "React Hook \\"useLayoutCategory\\" cannot be called in a class component. React Hooks must be called in a React function component or a custom React Hook function.", "2"],
-      [0, 0, 0, "React Hook \\"useMemo\\" cannot be called in a class component. React Hooks must be called in a React function component or a custom React Hook function.", "3"]
-    ],
-    "public/app/features/dashboard-scene/edit-pane/DashboardOutline.tsx:5381": [
-      [0, 0, 0, "Do not use any type assertions.", "0"]
-    ],
-    "public/app/features/dashboard-scene/edit-pane/VizPanelEditableElement.tsx:5381": [
-      [0, 0, 0, "React Hook \\"useId\\" cannot be called in a class component. React Hooks must be called in a React function component or a custom React Hook function.", "0"],
-      [0, 0, 0, "React Hook \\"useId\\" cannot be called in a class component. React Hooks must be called in a React function component or a custom React Hook function.", "1"],
-      [0, 0, 0, "React Hook \\"useId\\" cannot be called in a class component. React Hooks must be called in a React function component or a custom React Hook function.", "2"],
-      [0, 0, 0, "React Hook \\"useId\\" cannot be called in a class component. React Hooks must be called in a React function component or a custom React Hook function.", "3"],
-      [0, 0, 0, "React Hook \\"useMemo\\" cannot be called in a class component. React Hooks must be called in a React function component or a custom React Hook function.", "4"],
-      [0, 0, 0, "React Hook \\"useMemo\\" cannot be called in a class component. React Hooks must be called in a React function component or a custom React Hook function.", "5"]
-    ],
->>>>>>> dd4ffc99
     "public/app/features/dashboard-scene/inspect/HelpWizard/HelpWizard.tsx:5381": [
       [0, 0, 0, "Add noMargin prop to Field components to remove built-in margins. Use layout components like Stack or Grid with the gap prop instead for consistent spacing.", "0"],
       [0, 0, 0, "Add noMargin prop to Field components to remove built-in margins. Use layout components like Stack or Grid with the gap prop instead for consistent spacing.", "1"],
@@ -1883,7 +1863,6 @@
       [0, 0, 0, "Add noMargin prop to Field components to remove built-in margins. Use layout components like Stack or Grid with the gap prop instead for consistent spacing.", "8"],
       [0, 0, 0, "Add noMargin prop to Field components to remove built-in margins. Use layout components like Stack or Grid with the gap prop instead for consistent spacing.", "9"]
     ],
-<<<<<<< HEAD
     "public/app/features/dashboard-scene/settings/variables/VariableEditableElement.tsx:5381": [
       [0, 0, 0, "Add noMargin prop to Field components to remove built-in margins. Use layout components like Stack or Grid with the gap prop instead for consistent spacing.", "0"],
       [0, 0, 0, "React Hook \\"useLocalVariableOptions\\" is called conditionally. React Hooks must be called in the exact same order in every component render. Did you accidentally call a React Hook after an early return?", "1"],
@@ -1893,29 +1872,6 @@
     ],
     "public/app/features/dashboard-scene/settings/variables/VariableSetEditableElement.tsx:5381": [
       [0, 0, 0, "Add noMargin prop to Card components to remove built-in margins. Use layout components like Stack or Grid with the gap prop instead for consistent spacing.", "0"]
-=======
-    "public/app/features/dashboard-scene/settings/variables/LocalVariableEditableElement.tsx:5381": [
-      [0, 0, 0, "React Hook \\"useId\\" cannot be called in a class component. React Hooks must be called in a React function component or a custom React Hook function.", "0"],
-      [0, 0, 0, "React Hook \\"useId\\" cannot be called in a class component. React Hooks must be called in a React function component or a custom React Hook function.", "1"],
-      [0, 0, 0, "React Hook \\"useMemo\\" cannot be called in a class component. React Hooks must be called in a React function component or a custom React Hook function.", "2"]
-    ],
-    "public/app/features/dashboard-scene/settings/variables/VariableEditableElement.tsx:5381": [
-      [0, 0, 0, "Add noMargin prop to Field components to remove built-in margins. Use layout components like Stack or Grid with the gap prop instead for consistent spacing.", "0"],
-      [0, 0, 0, "React Hook \\"useId\\" cannot be called in a class component. React Hooks must be called in a React function component or a custom React Hook function.", "1"],
-      [0, 0, 0, "React Hook \\"useId\\" cannot be called in a class component. React Hooks must be called in a React function component or a custom React Hook function.", "2"],
-      [0, 0, 0, "React Hook \\"useId\\" cannot be called in a class component. React Hooks must be called in a React function component or a custom React Hook function.", "3"],
-      [0, 0, 0, "React Hook \\"useId\\" cannot be called in a class component. React Hooks must be called in a React function component or a custom React Hook function.", "4"],
-      [0, 0, 0, "React Hook \\"useId\\" cannot be called in a class component. React Hooks must be called in a React function component or a custom React Hook function.", "5"],
-      [0, 0, 0, "React Hook \\"useLocalVariableOptions\\" cannot be called in a class component. React Hooks must be called in a React function component or a custom React Hook function.", "6"],
-      [0, 0, 0, "React Hook \\"useMemo\\" cannot be called in a class component. React Hooks must be called in a React function component or a custom React Hook function.", "7"],
-      [0, 0, 0, "React Hook \\"useVariableSelectionOptionsCategory\\" cannot be called in a class component. React Hooks must be called in a React function component or a custom React Hook function.", "8"],
-      [0, 0, 0, "React Hook \\"useVariableTypeCategory\\" cannot be called in a class component. React Hooks must be called in a React function component or a custom React Hook function.", "9"]
-    ],
-    "public/app/features/dashboard-scene/settings/variables/VariableSetEditableElement.tsx:5381": [
-      [0, 0, 0, "Add noMargin prop to Card components to remove built-in margins. Use layout components like Stack or Grid with the gap prop instead for consistent spacing.", "0"],
-      [0, 0, 0, "React Hook \\"useId\\" cannot be called in a class component. React Hooks must be called in a React function component or a custom React Hook function.", "1"],
-      [0, 0, 0, "React Hook \\"useMemo\\" cannot be called in a class component. React Hooks must be called in a React function component or a custom React Hook function.", "2"]
->>>>>>> dd4ffc99
     ],
     "public/app/features/dashboard-scene/settings/variables/components/AdHocVariableForm.tsx:5381": [
       [0, 0, 0, "Add noMargin prop to Field components to remove built-in margins. Use layout components like Stack or Grid with the gap prop instead for consistent spacing.", "0"]
