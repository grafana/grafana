// BETTERER RESULTS V2.
// 
// If this file contains merge conflicts, use `betterer merge` to automatically resolve them:
// https://phenomnomnominal.github.io/betterer/docs/results-file/#merge
//
exports[`no enzyme tests`] = {
  value: `{
    "packages/grafana-ui/src/components/Graph/Graph.test.tsx:1664091255": [
      [0, 17, 13, "RegExp match", "2409514259"]
    ],
    "packages/grafana-ui/src/components/Graph/GraphTooltip/MultiModeGraphTooltip.test.tsx:1865444105": [
      [0, 17, 13, "RegExp match", "2409514259"]
    ],
    "packages/grafana-ui/src/components/Logs/LogRowContextProvider.test.tsx:2719724375": [
      [0, 17, 13, "RegExp match", "2409514259"]
    ],
    "packages/grafana-ui/src/components/QueryField/QueryField.test.tsx:375894800": [
      [0, 19, 13, "RegExp match", "2409514259"]
    ],
    "packages/grafana-ui/src/slate-plugins/braces.test.tsx:1440546721": [
      [0, 19, 13, "RegExp match", "2409514259"]
    ],
    "packages/grafana-ui/src/slate-plugins/clear.test.tsx:1085648664": [
      [0, 19, 13, "RegExp match", "2409514259"]
    ],
    "packages/grafana-ui/src/slate-plugins/runner.test.tsx:446043290": [
      [0, 19, 13, "RegExp match", "2409514259"]
    ],
    "packages/grafana-ui/src/slate-plugins/suggestions.test.tsx:3654981205": [
      [0, 18, 13, "RegExp match", "2409514259"]
    ],
    "packages/jaeger-ui-components/src/TracePageHeader/SpanGraph/CanvasSpanGraph.test.js:1974748555": [
      [14, 19, 13, "RegExp match", "2409514259"]
    ],
    "packages/jaeger-ui-components/src/TracePageHeader/SpanGraph/GraphTicks.test.js:940336852": [
      [14, 19, 13, "RegExp match", "2409514259"]
    ],
    "packages/jaeger-ui-components/src/TracePageHeader/SpanGraph/Scrubber.test.js:4256741694": [
      [14, 19, 13, "RegExp match", "2409514259"]
    ],
    "packages/jaeger-ui-components/src/TracePageHeader/SpanGraph/TickLabels.test.js:2931161174": [
      [14, 19, 13, "RegExp match", "2409514259"]
    ],
    "packages/jaeger-ui-components/src/TracePageHeader/SpanGraph/ViewingLayer.test.js:1676554632": [
      [14, 19, 13, "RegExp match", "2409514259"]
    ],
    "packages/jaeger-ui-components/src/TracePageHeader/SpanGraph/index.test.js:186764954": [
      [14, 19, 13, "RegExp match", "2409514259"]
    ],
    "packages/jaeger-ui-components/src/TracePageHeader/TracePageHeader.test.js:3242042907": [
      [14, 26, 13, "RegExp match", "2409514259"]
    ],
    "packages/jaeger-ui-components/src/TraceTimelineViewer/ListView/index.test.js:1734982398": [
      [14, 26, 13, "RegExp match", "2409514259"]
    ],
    "packages/jaeger-ui-components/src/TraceTimelineViewer/SpanDetail/AccordianKeyValues.test.js:2408389970": [
      [14, 19, 13, "RegExp match", "2409514259"]
    ],
    "packages/jaeger-ui-components/src/TraceTimelineViewer/SpanDetail/AccordianLogs.test.js:3960703835": [
      [14, 19, 13, "RegExp match", "2409514259"]
    ],
    "packages/jaeger-ui-components/src/TraceTimelineViewer/SpanDetail/AccordianReferences.test.js:2025513694": [
      [14, 19, 13, "RegExp match", "2409514259"]
    ],
    "packages/jaeger-ui-components/src/TraceTimelineViewer/SpanDetail/KeyValuesTable.test.js:3813002651": [
      [14, 19, 13, "RegExp match", "2409514259"]
    ],
    "packages/jaeger-ui-components/src/TraceTimelineViewer/SpanDetail/index.test.js:700147304": [
      [16, 19, 13, "RegExp match", "2409514259"]
    ],
    "packages/jaeger-ui-components/src/TraceTimelineViewer/SpanDetailRow.test.js:2623922632": [
      [14, 19, 13, "RegExp match", "2409514259"]
    ],
    "packages/jaeger-ui-components/src/TraceTimelineViewer/SpanTreeOffset.test.js:174536706": [
      [14, 19, 13, "RegExp match", "2409514259"]
    ],
    "packages/jaeger-ui-components/src/TraceTimelineViewer/TimelineHeaderRow/TimelineCollapser.test.js:4018342820": [
      [14, 19, 13, "RegExp match", "2409514259"]
    ],
    "packages/jaeger-ui-components/src/TraceTimelineViewer/TimelineHeaderRow/TimelineColumnResizer.test.js:2286101708": [
      [15, 17, 13, "RegExp match", "2409514259"]
    ],
    "packages/jaeger-ui-components/src/TraceTimelineViewer/TimelineHeaderRow/TimelineHeaderRow.test.js:2106409544": [
      [14, 19, 13, "RegExp match", "2409514259"]
    ],
    "packages/jaeger-ui-components/src/TraceTimelineViewer/TimelineHeaderRow/TimelineViewingLayer.test.js:1423129438": [
      [15, 17, 13, "RegExp match", "2409514259"]
    ],
    "packages/jaeger-ui-components/src/TraceTimelineViewer/VirtualizedTraceView.test.js:551014442": [
      [13, 26, 13, "RegExp match", "2409514259"]
    ],
    "packages/jaeger-ui-components/src/TraceTimelineViewer/index.test.js:276996587": [
      [14, 19, 13, "RegExp match", "2409514259"]
    ],
    "public/app/core/components/QueryOperationRow/QueryOperationAction.test.tsx:3032694716": [
      [0, 19, 13, "RegExp match", "2409514259"]
    ],
    "public/app/core/components/QueryOperationRow/QueryOperationRow.test.tsx:3743889097": [
      [0, 26, 13, "RegExp match", "2409514259"]
    ],
    "public/app/core/components/Select/MetricSelect.test.tsx:1074737147": [
      [0, 19, 13, "RegExp match", "2409514259"]
    ],
    "public/app/features/alerting/AlertRuleList.test.tsx:2998938420": [
      [0, 19, 13, "RegExp match", "2409514259"]
    ],
    "public/app/features/alerting/TestRuleResult.test.tsx:2358420489": [
      [0, 19, 13, "RegExp match", "2409514259"]
    ],
    "public/app/features/dashboard/components/ShareModal/ShareLink.test.tsx:2357087833": [
      [0, 35, 13, "RegExp match", "2409514259"]
    ],
    "public/app/features/dashboard/dashgrid/DashboardGrid.test.tsx:2723773538": [
      [0, 35, 13, "RegExp match", "2409514259"]
    ],
    "public/app/features/datasources/DataSourceDashboards.test.tsx:1369048021": [
      [0, 19, 13, "RegExp match", "2409514259"]
    ],
<<<<<<< HEAD
    "public/app/features/datasources/settings/ButtonRow.test.tsx:1422996720": [
=======
    "public/app/features/datasources/DataSourcesListPage.test.tsx:2960099202": [
>>>>>>> 47abf442
      [0, 19, 13, "RegExp match", "2409514259"]
    ],
    "public/app/features/dimensions/editors/ThresholdsEditor/ThresholdsEditor.test.tsx:4164297658": [
      [0, 17, 13, "RegExp match", "2409514259"]
    ],
    "public/app/features/folders/FolderSettingsPage.test.tsx:1109052730": [
      [0, 19, 13, "RegExp match", "2409514259"]
    ],
    "public/app/features/org/OrgDetailsPage.test.tsx:3835042085": [
      [0, 19, 13, "RegExp match", "2409514259"]
    ],
    "public/app/plugins/datasource/cloudwatch/components/ConfigEditor.test.tsx:227258837": [
      [0, 19, 13, "RegExp match", "2409514259"]
    ],
    "public/app/plugins/datasource/cloudwatch/components/LogsQueryField.test.tsx:1501504663": [
      [2, 19, 13, "RegExp match", "2409514259"]
    ],
    "public/app/plugins/datasource/elasticsearch/configuration/ConfigEditor.test.tsx:3481855642": [
      [0, 26, 13, "RegExp match", "2409514259"]
    ],
    "public/app/plugins/datasource/elasticsearch/configuration/DataLinks.test.tsx:248699332": [
      [0, 17, 13, "RegExp match", "2409514259"]
    ],
    "public/app/plugins/datasource/influxdb/components/ConfigEditor.test.tsx:57753101": [
      [0, 19, 13, "RegExp match", "2409514259"]
    ],
    "public/app/plugins/datasource/loki/components/LokiExploreQueryEditor.test.tsx:1488067923": [
      [0, 26, 13, "RegExp match", "2409514259"]
    ],
    "public/app/plugins/datasource/loki/components/LokiQueryEditor.test.tsx:146069464": [
      [0, 19, 13, "RegExp match", "2409514259"]
    ],
    "public/app/plugins/datasource/loki/configuration/ConfigEditor.test.tsx:3658171175": [
      [0, 17, 13, "RegExp match", "2409514259"]
    ],
    "public/app/plugins/datasource/loki/configuration/DebugSection.test.tsx:1551927716": [
      [0, 17, 13, "RegExp match", "2409514259"]
    ],
    "public/app/plugins/datasource/loki/configuration/DerivedField.test.tsx:3570129984": [
      [0, 19, 13, "RegExp match", "2409514259"]
    ],
    "public/app/plugins/datasource/loki/configuration/DerivedFields.test.tsx:2402631398": [
      [0, 17, 13, "RegExp match", "2409514259"]
    ],
    "public/app/plugins/datasource/prometheus/configuration/AzureCredentialsForm.test.tsx:3424320489": [
      [0, 19, 13, "RegExp match", "2409514259"]
    ],
    "public/app/plugins/panel/bargauge/BarGaugePanel.test.tsx:3368730691": [
      [0, 31, 13, "RegExp match", "2409514259"]
    ]
  }`
};<|MERGE_RESOLUTION|>--- conflicted
+++ resolved
@@ -116,13 +116,6 @@
     "public/app/features/datasources/DataSourceDashboards.test.tsx:1369048021": [
       [0, 19, 13, "RegExp match", "2409514259"]
     ],
-<<<<<<< HEAD
-    "public/app/features/datasources/settings/ButtonRow.test.tsx:1422996720": [
-=======
-    "public/app/features/datasources/DataSourcesListPage.test.tsx:2960099202": [
->>>>>>> 47abf442
-      [0, 19, 13, "RegExp match", "2409514259"]
-    ],
     "public/app/features/dimensions/editors/ThresholdsEditor/ThresholdsEditor.test.tsx:4164297658": [
       [0, 17, 13, "RegExp match", "2409514259"]
     ],
