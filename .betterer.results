// BETTERER RESULTS V2.
// 
// If this file contains merge conflicts, use `betterer merge` to automatically resolve them:
// https://phenomnomnominal.github.io/betterer/docs/results-file/#merge
//
exports[`better eslint`] = {
  value: `{
    "e2e/old-arch/utils/support/types.ts:5381": [
      [0, 0, 0, "Do not use any type assertions.", "0"]
    ],
    "e2e/utils/support/types.ts:5381": [
      [0, 0, 0, "Do not use any type assertions.", "0"]
    ],
    "packages/grafana-data/src/dataframe/ArrayDataFrame.ts:5381": [
      [0, 0, 0, "Unexpected any. Specify a different type.", "0"]
    ],
    "packages/grafana-data/src/dataframe/CircularDataFrame.ts:5381": [
      [0, 0, 0, "Unexpected any. Specify a different type.", "0"]
    ],
    "packages/grafana-data/src/dataframe/DataFrameView.ts:5381": [
      [0, 0, 0, "Unexpected any. Specify a different type.", "0"],
      [0, 0, 0, "Do not use any type assertions.", "1"],
      [0, 0, 0, "Do not use any type assertions.", "2"],
      [0, 0, 0, "Unexpected any. Specify a different type.", "3"]
    ],
    "packages/grafana-data/src/dataframe/MutableDataFrame.ts:5381": [
      [0, 0, 0, "Unexpected any. Specify a different type.", "0"],
      [0, 0, 0, "Unexpected any. Specify a different type.", "1"],
      [0, 0, 0, "Unexpected any. Specify a different type.", "2"],
      [0, 0, 0, "Unexpected any. Specify a different type.", "3"],
      [0, 0, 0, "Unexpected any. Specify a different type.", "4"],
      [0, 0, 0, "Unexpected any. Specify a different type.", "5"],
      [0, 0, 0, "Unexpected any. Specify a different type.", "6"],
      [0, 0, 0, "Unexpected any. Specify a different type.", "7"],
      [0, 0, 0, "Do not use any type assertions.", "8"],
      [0, 0, 0, "Unexpected any. Specify a different type.", "9"],
      [0, 0, 0, "Do not use any type assertions.", "10"],
      [0, 0, 0, "Do not use any type assertions.", "11"]
    ],
    "packages/grafana-data/src/dataframe/StreamingDataFrame.ts:5381": [
      [0, 0, 0, "Do not use any type assertions.", "0"],
      [0, 0, 0, "Do not use any type assertions.", "1"],
      [0, 0, 0, "Do not use any type assertions.", "2"],
      [0, 0, 0, "Do not use any type assertions.", "3"]
    ],
    "packages/grafana-data/src/dataframe/processDataFrame.test.ts:5381": [
      [0, 0, 0, "Unexpected any. Specify a different type.", "0"]
    ],
    "packages/grafana-data/src/dataframe/processDataFrame.ts:5381": [
      [0, 0, 0, "Do not use any type assertions.", "0"],
      [0, 0, 0, "Unexpected any. Specify a different type.", "1"],
      [0, 0, 0, "Do not use any type assertions.", "2"],
      [0, 0, 0, "Do not use any type assertions.", "3"],
      [0, 0, 0, "Do not use any type assertions.", "4"],
      [0, 0, 0, "Do not use any type assertions.", "5"],
      [0, 0, 0, "Unexpected any. Specify a different type.", "6"],
      [0, 0, 0, "Do not use any type assertions.", "7"],
      [0, 0, 0, "Do not use any type assertions.", "8"],
      [0, 0, 0, "Do not use any type assertions.", "9"],
      [0, 0, 0, "Unexpected any. Specify a different type.", "10"],
      [0, 0, 0, "Do not use any type assertions.", "11"],
      [0, 0, 0, "Unexpected any. Specify a different type.", "12"],
      [0, 0, 0, "Unexpected any. Specify a different type.", "13"],
      [0, 0, 0, "Do not use any type assertions.", "14"],
      [0, 0, 0, "Do not use any type assertions.", "15"],
      [0, 0, 0, "Do not use any type assertions.", "16"],
      [0, 0, 0, "Do not use any type assertions.", "17"],
      [0, 0, 0, "Do not use any type assertions.", "18"],
      [0, 0, 0, "Do not use any type assertions.", "19"]
    ],
    "packages/grafana-data/src/datetime/moment_wrapper.ts:5381": [
      [0, 0, 0, "Unexpected any. Specify a different type.", "0"],
      [0, 0, 0, "Do not use any type assertions.", "1"],
      [0, 0, 0, "Do not use any type assertions.", "2"],
      [0, 0, 0, "Do not use any type assertions.", "3"],
      [0, 0, 0, "Do not use any type assertions.", "4"],
      [0, 0, 0, "Do not use any type assertions.", "5"],
      [0, 0, 0, "Do not use any type assertions.", "6"],
      [0, 0, 0, "Do not use any type assertions.", "7"],
      [0, 0, 0, "Do not use any type assertions.", "8"]
    ],
    "packages/grafana-data/src/events/types.ts:5381": [
      [0, 0, 0, "Unexpected any. Specify a different type.", "0"],
      [0, 0, 0, "Unexpected any. Specify a different type.", "1"],
      [0, 0, 0, "Unexpected any. Specify a different type.", "2"]
    ],
    "packages/grafana-data/src/field/displayProcessor.ts:5381": [
      [0, 0, 0, "Do not use any type assertions.", "0"],
      [0, 0, 0, "Do not use any type assertions.", "1"],
      [0, 0, 0, "Do not use any type assertions.", "2"]
    ],
    "packages/grafana-data/src/field/overrides/processors.ts:5381": [
      [0, 0, 0, "Unexpected any. Specify a different type.", "0"],
      [0, 0, 0, "Unexpected any. Specify a different type.", "1"],
      [0, 0, 0, "Unexpected any. Specify a different type.", "2"],
      [0, 0, 0, "Unexpected any. Specify a different type.", "3"],
      [0, 0, 0, "Unexpected any. Specify a different type.", "4"]
    ],
    "packages/grafana-data/src/field/standardFieldConfigEditorRegistry.ts:5381": [
      [0, 0, 0, "Unexpected any. Specify a different type.", "0"],
      [0, 0, 0, "Unexpected any. Specify a different type.", "1"],
      [0, 0, 0, "Unexpected any. Specify a different type.", "2"],
      [0, 0, 0, "Unexpected any. Specify a different type.", "3"],
      [0, 0, 0, "Unexpected any. Specify a different type.", "4"],
      [0, 0, 0, "Unexpected any. Specify a different type.", "5"],
      [0, 0, 0, "Unexpected any. Specify a different type.", "6"]
    ],
    "packages/grafana-data/src/geo/layer.ts:5381": [
      [0, 0, 0, "Unexpected any. Specify a different type.", "0"]
    ],
    "packages/grafana-data/src/panel/PanelPlugin.ts:5381": [
      [0, 0, 0, "Unexpected any. Specify a different type.", "0"],
      [0, 0, 0, "Unexpected any. Specify a different type.", "1"],
      [0, 0, 0, "Unexpected any. Specify a different type.", "2"],
      [0, 0, 0, "Unexpected any. Specify a different type.", "3"],
      [0, 0, 0, "Unexpected any. Specify a different type.", "4"],
      [0, 0, 0, "Do not use any type assertions.", "5"]
    ],
    "packages/grafana-data/src/panel/registryFactories.ts:5381": [
      [0, 0, 0, "Do not use any type assertions.", "0"]
    ],
    "packages/grafana-data/src/table/amendTimeSeries.ts:5381": [
      [0, 0, 0, "Unexpected any. Specify a different type.", "0"],
      [0, 0, 0, "Do not use any type assertions.", "1"],
      [0, 0, 0, "Do not use any type assertions.", "2"],
      [0, 0, 0, "Do not use any type assertions.", "3"],
      [0, 0, 0, "Do not use any type assertions.", "4"],
      [0, 0, 0, "Do not use any type assertions.", "5"]
    ],
    "packages/grafana-data/src/themes/colorManipulator.ts:5381": [
      [0, 0, 0, "Unexpected any. Specify a different type.", "0"],
      [0, 0, 0, "Unexpected any. Specify a different type.", "1"],
      [0, 0, 0, "Unexpected any. Specify a different type.", "2"]
    ],
    "packages/grafana-data/src/themes/createColors.ts:5381": [
      [0, 0, 0, "Do not use any type assertions.", "0"]
    ],
    "packages/grafana-data/src/transformations/matchers/valueMatchers/types.ts:5381": [
      [0, 0, 0, "Unexpected any. Specify a different type.", "0"],
      [0, 0, 0, "Unexpected any. Specify a different type.", "1"]
    ],
    "packages/grafana-data/src/transformations/standardTransformersRegistry.ts:5381": [
      [0, 0, 0, "Unexpected any. Specify a different type.", "0"]
    ],
    "packages/grafana-data/src/transformations/transformers/nulls/nullInsertThreshold.ts:5381": [
      [0, 0, 0, "Unexpected any. Specify a different type.", "0"],
      [0, 0, 0, "Unexpected any. Specify a different type.", "1"]
    ],
    "packages/grafana-data/src/types/OptionsUIRegistryBuilder.ts:5381": [
      [0, 0, 0, "Unexpected any. Specify a different type.", "0"],
      [0, 0, 0, "Unexpected any. Specify a different type.", "1"],
      [0, 0, 0, "Unexpected any. Specify a different type.", "2"],
      [0, 0, 0, "Unexpected any. Specify a different type.", "3"]
    ],
    "packages/grafana-data/src/types/ScopedVars.ts:5381": [
      [0, 0, 0, "Unexpected any. Specify a different type.", "0"],
      [0, 0, 0, "Unexpected any. Specify a different type.", "1"]
    ],
    "packages/grafana-data/src/types/action.ts:5381": [
      [0, 0, 0, "Unexpected any. Specify a different type.", "0"],
      [0, 0, 0, "Unexpected any. Specify a different type.", "1"],
      [0, 0, 0, "Unexpected any. Specify a different type.", "2"]
    ],
    "packages/grafana-data/src/types/annotations.ts:5381": [
      [0, 0, 0, "Unexpected any. Specify a different type.", "0"],
      [0, 0, 0, "Unexpected any. Specify a different type.", "1"],
      [0, 0, 0, "Unexpected any. Specify a different type.", "2"],
      [0, 0, 0, "Unexpected any. Specify a different type.", "3"],
      [0, 0, 0, "Unexpected any. Specify a different type.", "4"],
      [0, 0, 0, "Unexpected any. Specify a different type.", "5"]
    ],
    "packages/grafana-data/src/types/app.ts:5381": [
      [0, 0, 0, "Do not use any type assertions.", "0"],
      [0, 0, 0, "Do not use any type assertions.", "1"],
      [0, 0, 0, "Do not use any type assertions.", "2"]
    ],
    "packages/grafana-data/src/types/dashboard.ts:5381": [
      [0, 0, 0, "Unexpected any. Specify a different type.", "0"],
      [0, 0, 0, "Unexpected any. Specify a different type.", "1"],
      [0, 0, 0, "Unexpected any. Specify a different type.", "2"]
    ],
    "packages/grafana-data/src/types/data.ts:5381": [
      [0, 0, 0, "Unexpected any. Specify a different type.", "0"],
      [0, 0, 0, "Unexpected any. Specify a different type.", "1"],
      [0, 0, 0, "Unexpected any. Specify a different type.", "2"],
      [0, 0, 0, "Unexpected any. Specify a different type.", "3"]
    ],
    "packages/grafana-data/src/types/dataFrame.ts:5381": [
      [0, 0, 0, "Unexpected any. Specify a different type.", "0"],
      [0, 0, 0, "Unexpected any. Specify a different type.", "1"],
      [0, 0, 0, "Unexpected any. Specify a different type.", "2"],
      [0, 0, 0, "Unexpected any. Specify a different type.", "3"]
    ],
    "packages/grafana-data/src/types/dataLink.ts:5381": [
      [0, 0, 0, "Unexpected any. Specify a different type.", "0"],
      [0, 0, 0, "Unexpected any. Specify a different type.", "1"],
      [0, 0, 0, "Unexpected any. Specify a different type.", "2"],
      [0, 0, 0, "Unexpected any. Specify a different type.", "3"],
      [0, 0, 0, "Unexpected any. Specify a different type.", "4"],
      [0, 0, 0, "Unexpected any. Specify a different type.", "5"],
      [0, 0, 0, "Unexpected any. Specify a different type.", "6"]
    ],
    "packages/grafana-data/src/types/datasource.ts:5381": [
      [0, 0, 0, "Unexpected any. Specify a different type.", "0"],
      [0, 0, 0, "Unexpected any. Specify a different type.", "1"],
      [0, 0, 0, "Unexpected any. Specify a different type.", "2"],
      [0, 0, 0, "Unexpected any. Specify a different type.", "3"],
      [0, 0, 0, "Unexpected any. Specify a different type.", "4"],
      [0, 0, 0, "Unexpected any. Specify a different type.", "5"],
      [0, 0, 0, "Unexpected any. Specify a different type.", "6"],
      [0, 0, 0, "Unexpected any. Specify a different type.", "7"],
      [0, 0, 0, "Unexpected any. Specify a different type.", "8"],
      [0, 0, 0, "Unexpected any. Specify a different type.", "9"],
      [0, 0, 0, "Unexpected any. Specify a different type.", "10"],
      [0, 0, 0, "Unexpected any. Specify a different type.", "11"],
      [0, 0, 0, "Unexpected any. Specify a different type.", "12"],
      [0, 0, 0, "Unexpected any. Specify a different type.", "13"],
      [0, 0, 0, "Unexpected any. Specify a different type.", "14"],
      [0, 0, 0, "Unexpected any. Specify a different type.", "15"],
      [0, 0, 0, "Unexpected any. Specify a different type.", "16"],
      [0, 0, 0, "Unexpected any. Specify a different type.", "17"],
      [0, 0, 0, "Unexpected any. Specify a different type.", "18"],
      [0, 0, 0, "Unexpected any. Specify a different type.", "19"],
      [0, 0, 0, "Unexpected any. Specify a different type.", "20"],
      [0, 0, 0, "Unexpected any. Specify a different type.", "21"],
      [0, 0, 0, "Unexpected any. Specify a different type.", "22"],
      [0, 0, 0, "Unexpected any. Specify a different type.", "23"]
    ],
    "packages/grafana-data/src/types/explore.ts:5381": [
      [0, 0, 0, "Unexpected any. Specify a different type.", "0"]
    ],
    "packages/grafana-data/src/types/fieldOverrides.ts:5381": [
      [0, 0, 0, "Unexpected any. Specify a different type.", "0"],
      [0, 0, 0, "Unexpected any. Specify a different type.", "1"],
      [0, 0, 0, "Unexpected any. Specify a different type.", "2"],
      [0, 0, 0, "Unexpected any. Specify a different type.", "3"],
      [0, 0, 0, "Unexpected any. Specify a different type.", "4"],
      [0, 0, 0, "Unexpected any. Specify a different type.", "5"],
      [0, 0, 0, "Unexpected any. Specify a different type.", "6"],
      [0, 0, 0, "Unexpected any. Specify a different type.", "7"],
      [0, 0, 0, "Unexpected any. Specify a different type.", "8"]
    ],
    "packages/grafana-data/src/types/flot.ts:5381": [
      [0, 0, 0, "Unexpected any. Specify a different type.", "0"]
    ],
    "packages/grafana-data/src/types/graph.ts:5381": [
      [0, 0, 0, "Unexpected any. Specify a different type.", "0"],
      [0, 0, 0, "Unexpected any. Specify a different type.", "1"],
      [0, 0, 0, "Unexpected any. Specify a different type.", "2"]
    ],
    "packages/grafana-data/src/types/legacyEvents.ts:5381": [
      [0, 0, 0, "Unexpected any. Specify a different type.", "0"],
      [0, 0, 0, "Unexpected any. Specify a different type.", "1"]
    ],
    "packages/grafana-data/src/types/live.ts:5381": [
      [0, 0, 0, "Unexpected any. Specify a different type.", "0"],
      [0, 0, 0, "Unexpected any. Specify a different type.", "1"],
      [0, 0, 0, "Unexpected any. Specify a different type.", "2"],
      [0, 0, 0, "Unexpected any. Specify a different type.", "3"],
      [0, 0, 0, "Unexpected any. Specify a different type.", "4"],
      [0, 0, 0, "Unexpected any. Specify a different type.", "5"],
      [0, 0, 0, "Unexpected any. Specify a different type.", "6"],
      [0, 0, 0, "Do not use any type assertions.", "7"]
    ],
    "packages/grafana-data/src/types/options.ts:5381": [
      [0, 0, 0, "Unexpected any. Specify a different type.", "0"],
      [0, 0, 0, "Unexpected any. Specify a different type.", "1"]
    ],
    "packages/grafana-data/src/types/panel.ts:5381": [
      [0, 0, 0, "Unexpected any. Specify a different type.", "0"],
      [0, 0, 0, "Unexpected any. Specify a different type.", "1"],
      [0, 0, 0, "Unexpected any. Specify a different type.", "2"],
      [0, 0, 0, "Unexpected any. Specify a different type.", "3"],
      [0, 0, 0, "Unexpected any. Specify a different type.", "4"],
      [0, 0, 0, "Unexpected any. Specify a different type.", "5"],
      [0, 0, 0, "Unexpected any. Specify a different type.", "6"],
      [0, 0, 0, "Unexpected any. Specify a different type.", "7"],
      [0, 0, 0, "Unexpected any. Specify a different type.", "8"],
      [0, 0, 0, "Unexpected any. Specify a different type.", "9"],
      [0, 0, 0, "Unexpected any. Specify a different type.", "10"],
      [0, 0, 0, "Unexpected any. Specify a different type.", "11"],
      [0, 0, 0, "Unexpected any. Specify a different type.", "12"]
    ],
    "packages/grafana-data/src/types/plugin.ts:5381": [
      [0, 0, 0, "Unexpected any. Specify a different type.", "0"],
      [0, 0, 0, "Do not use any type assertions.", "1"]
    ],
    "packages/grafana-data/src/types/select.ts:5381": [
      [0, 0, 0, "Unexpected any. Specify a different type.", "0"],
      [0, 0, 0, "Unexpected any. Specify a different type.", "1"]
    ],
    "packages/grafana-data/src/types/templateVars.ts:5381": [
      [0, 0, 0, "Unexpected any. Specify a different type.", "0"],
      [0, 0, 0, "Unexpected any. Specify a different type.", "1"]
    ],
    "packages/grafana-data/src/types/trace.ts:5381": [
      [0, 0, 0, "Unexpected any. Specify a different type.", "0"]
    ],
    "packages/grafana-data/src/types/transformations.ts:5381": [
      [0, 0, 0, "Unexpected any. Specify a different type.", "0"],
      [0, 0, 0, "Unexpected any. Specify a different type.", "1"],
      [0, 0, 0, "Unexpected any. Specify a different type.", "2"],
      [0, 0, 0, "Unexpected any. Specify a different type.", "3"],
      [0, 0, 0, "Unexpected any. Specify a different type.", "4"]
    ],
    "packages/grafana-data/src/types/variables.ts:5381": [
      [0, 0, 0, "Unexpected any. Specify a different type.", "0"]
    ],
    "packages/grafana-data/src/utils/OptionsUIBuilders.ts:5381": [
      [0, 0, 0, "Unexpected any. Specify a different type.", "0"],
      [0, 0, 0, "Unexpected any. Specify a different type.", "1"],
      [0, 0, 0, "Unexpected any. Specify a different type.", "2"],
      [0, 0, 0, "Unexpected any. Specify a different type.", "3"],
      [0, 0, 0, "Unexpected any. Specify a different type.", "4"],
      [0, 0, 0, "Unexpected any. Specify a different type.", "5"],
      [0, 0, 0, "Unexpected any. Specify a different type.", "6"],
      [0, 0, 0, "Unexpected any. Specify a different type.", "7"],
      [0, 0, 0, "Unexpected any. Specify a different type.", "8"],
      [0, 0, 0, "Unexpected any. Specify a different type.", "9"],
      [0, 0, 0, "Unexpected any. Specify a different type.", "10"]
    ],
    "packages/grafana-data/src/utils/Registry.ts:5381": [
      [0, 0, 0, "Unexpected any. Specify a different type.", "0"]
    ],
    "packages/grafana-data/src/utils/arrayUtils.ts:5381": [
      [0, 0, 0, "Unexpected any. Specify a different type.", "0"],
      [0, 0, 0, "Unexpected any. Specify a different type.", "1"]
    ],
    "packages/grafana-data/src/utils/csv.ts:5381": [
      [0, 0, 0, "Do not use any type assertions.", "0"],
      [0, 0, 0, "Unexpected any. Specify a different type.", "1"],
      [0, 0, 0, "Do not use any type assertions.", "2"],
      [0, 0, 0, "Do not use any type assertions.", "3"],
      [0, 0, 0, "Unexpected any. Specify a different type.", "4"]
    ],
    "packages/grafana-data/src/utils/datasource.ts:5381": [
      [0, 0, 0, "Do not use any type assertions.", "0"],
      [0, 0, 0, "Do not use any type assertions.", "1"]
    ],
    "packages/grafana-data/src/utils/flotPairs.ts:5381": [
      [0, 0, 0, "Unexpected any. Specify a different type.", "0"]
    ],
    "packages/grafana-data/src/utils/location.ts:5381": [
      [0, 0, 0, "Do not use any type assertions.", "0"]
    ],
    "packages/grafana-data/src/utils/url.ts:5381": [
      [0, 0, 0, "Unexpected any. Specify a different type.", "0"],
      [0, 0, 0, "Unexpected any. Specify a different type.", "1"],
      [0, 0, 0, "Unexpected any. Specify a different type.", "2"],
      [0, 0, 0, "Unexpected any. Specify a different type.", "3"],
      [0, 0, 0, "Do not use any type assertions.", "4"],
      [0, 0, 0, "Unexpected any. Specify a different type.", "5"],
      [0, 0, 0, "Unexpected any. Specify a different type.", "6"],
      [0, 0, 0, "Do not use any type assertions.", "7"],
      [0, 0, 0, "Unexpected any. Specify a different type.", "8"]
    ],
    "packages/grafana-data/src/utils/valueMappings.ts:5381": [
      [0, 0, 0, "Unexpected any. Specify a different type.", "0"],
      [0, 0, 0, "Do not use any type assertions.", "1"],
      [0, 0, 0, "Do not use any type assertions.", "2"],
      [0, 0, 0, "Unexpected any. Specify a different type.", "3"],
      [0, 0, 0, "Unexpected any. Specify a different type.", "4"]
    ],
    "packages/grafana-data/src/vector/CircularVector.ts:5381": [
      [0, 0, 0, "Unexpected any. Specify a different type.", "0"]
    ],
    "packages/grafana-data/src/vector/FunctionalVector.ts:5381": [
      [0, 0, 0, "Unexpected any. Specify a different type.", "0"],
      [0, 0, 0, "Unexpected any. Specify a different type.", "1"],
      [0, 0, 0, "Unexpected any. Specify a different type.", "2"],
      [0, 0, 0, "Unexpected any. Specify a different type.", "3"],
      [0, 0, 0, "Unexpected any. Specify a different type.", "4"],
      [0, 0, 0, "Unexpected any. Specify a different type.", "5"],
      [0, 0, 0, "Unexpected any. Specify a different type.", "6"],
      [0, 0, 0, "Unexpected any. Specify a different type.", "7"],
      [0, 0, 0, "Unexpected any. Specify a different type.", "8"]
    ],
    "packages/grafana-data/test/__mocks__/pluginMocks.ts:5381": [
      [0, 0, 0, "Unexpected any. Specify a different type.", "0"]
    ],
    "packages/grafana-e2e-selectors/src/resolver.ts:5381": [
      [0, 0, 0, "Do not use any type assertions.", "0"]
    ],
    "packages/grafana-o11y-ds-frontend/src/createNodeGraphFrames.ts:5381": [
      [0, 0, 0, "Do not use any type assertions.", "0"]
    ],
    "packages/grafana-prometheus/src/components/PromQueryField.test.tsx:5381": [
      [0, 0, 0, "Unexpected any. Specify a different type.", "0"]
    ],
    "packages/grafana-prometheus/src/components/PromQueryField.tsx:5381": [
      [0, 0, 0, "Unexpected any. Specify a different type.", "0"]
    ],
    "packages/grafana-prometheus/src/datasource.ts:5381": [
      [0, 0, 0, "Unexpected any. Specify a different type.", "0"],
      [0, 0, 0, "Unexpected any. Specify a different type.", "1"],
      [0, 0, 0, "Unexpected any. Specify a different type.", "2"],
      [0, 0, 0, "Do not use any type assertions.", "3"],
      [0, 0, 0, "Unexpected any. Specify a different type.", "4"]
    ],
    "packages/grafana-prometheus/src/language_provider.ts:5381": [
      [0, 0, 0, "Unexpected any. Specify a different type.", "0"],
      [0, 0, 0, "Unexpected any. Specify a different type.", "1"],
      [0, 0, 0, "Unexpected any. Specify a different type.", "2"]
    ],
    "packages/grafana-prometheus/src/language_utils.ts:5381": [
      [0, 0, 0, "Do not use any type assertions.", "0"]
    ],
    "packages/grafana-prometheus/src/querybuilder/components/LabelFilterItem.tsx:5381": [
      [0, 0, 0, "Do not use any type assertions.", "0"],
      [0, 0, 0, "Do not use any type assertions.", "1"],
      [0, 0, 0, "Do not use any type assertions.", "2"],
      [0, 0, 0, "Do not use any type assertions.", "3"]
    ],
    "packages/grafana-prometheus/src/querybuilder/components/LabelParamEditor.tsx:5381": [
      [0, 0, 0, "Do not use any type assertions.", "0"]
    ],
    "packages/grafana-prometheus/src/querybuilder/components/MetricSelect.tsx:5381": [
      [0, 0, 0, "Unexpected any. Specify a different type.", "0"]
    ],
    "packages/grafana-prometheus/src/querybuilder/components/PromQueryBuilder.tsx:5381": [
      [0, 0, 0, "Do not use any type assertions.", "0"]
    ],
    "packages/grafana-prometheus/src/querybuilder/shared/OperationEditor.tsx:5381": [
      [0, 0, 0, "Unexpected any. Specify a different type.", "0"]
    ],
    "packages/grafana-prometheus/src/querybuilder/shared/OperationParamEditor.tsx:5381": [
      [0, 0, 0, "Do not use any type assertions.", "0"],
      [0, 0, 0, "Do not use any type assertions.", "1"]
    ],
    "packages/grafana-prometheus/src/querybuilder/shared/types.ts:5381": [
      [0, 0, 0, "Unexpected any. Specify a different type.", "0"],
      [0, 0, 0, "Unexpected any. Specify a different type.", "1"],
      [0, 0, 0, "Unexpected any. Specify a different type.", "2"]
    ],
    "packages/grafana-prometheus/src/types.ts:5381": [
      [0, 0, 0, "Unexpected any. Specify a different type.", "0"],
      [0, 0, 0, "Unexpected any. Specify a different type.", "1"],
      [0, 0, 0, "Unexpected any. Specify a different type.", "2"]
    ],
    "packages/grafana-runtime/src/analytics/types.ts:5381": [
      [0, 0, 0, "Unexpected any. Specify a different type.", "0"]
    ],
    "packages/grafana-runtime/src/config.ts:5381": [
      [0, 0, 0, "Do not use any type assertions.", "0"],
      [0, 0, 0, "Do not use any type assertions.", "1"],
      [0, 0, 0, "Do not use any type assertions.", "2"],
      [0, 0, 0, "Unexpected any. Specify a different type.", "3"]
    ],
    "packages/grafana-runtime/src/services/AngularLoader.ts:5381": [
      [0, 0, 0, "Unexpected any. Specify a different type.", "0"],
      [0, 0, 0, "Unexpected any. Specify a different type.", "1"],
      [0, 0, 0, "Unexpected any. Specify a different type.", "2"]
    ],
    "packages/grafana-runtime/src/services/EchoSrv.ts:5381": [
      [0, 0, 0, "Unexpected any. Specify a different type.", "0"],
      [0, 0, 0, "Unexpected any. Specify a different type.", "1"],
      [0, 0, 0, "Unexpected any. Specify a different type.", "2"],
      [0, 0, 0, "Unexpected any. Specify a different type.", "3"]
    ],
    "packages/grafana-runtime/src/services/LocationService.tsx:5381": [
      [0, 0, 0, "Unexpected any. Specify a different type.", "0"],
      [0, 0, 0, "Unexpected any. Specify a different type.", "1"],
      [0, 0, 0, "Unexpected any. Specify a different type.", "2"],
      [0, 0, 0, "Unexpected any. Specify a different type.", "3"],
      [0, 0, 0, "Do not use any type assertions.", "4"],
      [0, 0, 0, "Unexpected any. Specify a different type.", "5"]
    ],
    "packages/grafana-runtime/src/services/backendSrv.ts:5381": [
      [0, 0, 0, "Unexpected any. Specify a different type.", "0"],
      [0, 0, 0, "Unexpected any. Specify a different type.", "1"],
      [0, 0, 0, "Unexpected any. Specify a different type.", "2"],
      [0, 0, 0, "Unexpected any. Specify a different type.", "3"],
      [0, 0, 0, "Unexpected any. Specify a different type.", "4"],
      [0, 0, 0, "Unexpected any. Specify a different type.", "5"],
      [0, 0, 0, "Unexpected any. Specify a different type.", "6"],
      [0, 0, 0, "Unexpected any. Specify a different type.", "7"],
      [0, 0, 0, "Unexpected any. Specify a different type.", "8"],
      [0, 0, 0, "Unexpected any. Specify a different type.", "9"],
      [0, 0, 0, "Unexpected any. Specify a different type.", "10"],
      [0, 0, 0, "Unexpected any. Specify a different type.", "11"]
    ],
    "packages/grafana-runtime/src/services/pluginExtensions/getPluginExtensions.ts:5381": [
      [0, 0, 0, "Do not use any type assertions.", "0"]
    ],
    "packages/grafana-runtime/src/services/pluginExtensions/usePluginComponent.ts:5381": [
      [0, 0, 0, "Do not use any type assertions.", "0"]
    ],
    "packages/grafana-runtime/src/services/pluginExtensions/usePluginComponents.ts:5381": [
      [0, 0, 0, "Do not use any type assertions.", "0"]
    ],
    "packages/grafana-runtime/src/services/pluginExtensions/usePluginExtensions.ts:5381": [
      [0, 0, 0, "Do not use any type assertions.", "0"]
    ],
    "packages/grafana-runtime/src/utils/DataSourceWithBackend.ts:5381": [
      [0, 0, 0, "Unexpected any. Specify a different type.", "0"]
    ],
    "packages/grafana-runtime/src/utils/queryResponse.ts:5381": [
      [0, 0, 0, "Do not use any type assertions.", "0"]
    ],
    "packages/grafana-schema/src/veneer/common.types.ts:5381": [
      [0, 0, 0, "Unexpected any. Specify a different type.", "0"]
    ],
    "packages/grafana-schema/src/veneer/dashboard.types.ts:5381": [
      [0, 0, 0, "Unexpected any. Specify a different type.", "0"],
      [0, 0, 0, "Unexpected any. Specify a different type.", "1"],
      [0, 0, 0, "Do not use any type assertions.", "2"],
      [0, 0, 0, "Do not use any type assertions.", "3"],
      [0, 0, 0, "Do not use any type assertions.", "4"],
      [0, 0, 0, "Do not use any type assertions.", "5"],
      [0, 0, 0, "Do not use any type assertions.", "6"]
    ],
    "packages/grafana-sql/src/components/query-editor-raw/QueryToolbox.tsx:5381": [
      [0, 0, 0, "\'HorizontalGroup\' import from \'@grafana/ui\' is restricted from being used by a pattern. Use Stack component instead.", "0"]
    ],
    "packages/grafana-sql/src/components/visual-query-builder/AwesomeQueryBuilder.tsx:5381": [
      [0, 0, 0, "Unexpected any. Specify a different type.", "0"]
    ],
    "packages/grafana-ui/src/components/ColorPicker/ColorPicker.tsx:5381": [
      [0, 0, 0, "Unexpected any. Specify a different type.", "0"],
      [0, 0, 0, "Unexpected any. Specify a different type.", "1"]
    ],
    "packages/grafana-ui/src/components/Combobox/Combobox.tsx:5381": [
      [0, 0, 0, "Do not use any type assertions.", "0"],
      [0, 0, 0, "Do not use any type assertions.", "1"]
    ],
    "packages/grafana-ui/src/components/DataLinks/DataLinkInput.tsx:5381": [
      [0, 0, 0, "Do not use any type assertions.", "0"]
    ],
    "packages/grafana-ui/src/components/DataSourceSettings/CustomHeadersSettings.tsx:5381": [
      [0, 0, 0, "Unexpected any. Specify a different type.", "0"],
      [0, 0, 0, "Unexpected any. Specify a different type.", "1"]
    ],
    "packages/grafana-ui/src/components/DataSourceSettings/types.ts:5381": [
      [0, 0, 0, "Unexpected any. Specify a different type.", "0"],
      [0, 0, 0, "Unexpected any. Specify a different type.", "1"]
    ],
    "packages/grafana-ui/src/components/Forms/FieldArray.story.tsx:5381": [
      [0, 0, 0, "\'HorizontalGroup\' import from \'@grafana/ui\' is restricted from being used by a pattern. Use Stack component instead.", "0"]
    ],
    "packages/grafana-ui/src/components/Forms/Legacy/Input/Input.tsx:5381": [
      [0, 0, 0, "Unexpected any. Specify a different type.", "0"],
      [0, 0, 0, "Do not use any type assertions.", "1"],
      [0, 0, 0, "Do not use any type assertions.", "2"]
    ],
    "packages/grafana-ui/src/components/Forms/Legacy/Select/Select.tsx:5381": [
      [0, 0, 0, "Unexpected any. Specify a different type.", "0"]
    ],
    "packages/grafana-ui/src/components/Forms/Legacy/Select/SelectOption.tsx:5381": [
      [0, 0, 0, "Unexpected any. Specify a different type.", "0"],
      [0, 0, 0, "Unexpected any. Specify a different type.", "1"]
    ],
    "packages/grafana-ui/src/components/Forms/Legacy/Select/SelectOptionGroup.tsx:5381": [
      [0, 0, 0, "Unexpected any. Specify a different type.", "0"],
      [0, 0, 0, "Unexpected any. Specify a different type.", "1"],
      [0, 0, 0, "Unexpected any. Specify a different type.", "2"]
    ],
    "packages/grafana-ui/src/components/InfoBox/InfoBox.story.tsx:5381": [
      [0, 0, 0, "\'VerticalGroup\' import from \'@grafana/ui\' is restricted from being used by a pattern. Use Stack component instead.", "0"]
    ],
    "packages/grafana-ui/src/components/JSONFormatter/json_explorer/json_explorer.ts:5381": [
      [0, 0, 0, "Unexpected any. Specify a different type.", "0"],
      [0, 0, 0, "Unexpected any. Specify a different type.", "1"]
    ],
    "packages/grafana-ui/src/components/Layout/Layout.story.tsx:5381": [
      [0, 0, 0, "\'VerticalGroup\' import from \'@grafana/ui\' is restricted from being used by a pattern. Use Stack component instead.", "0"],
      [0, 0, 0, "\'HorizontalGroup\' import from \'@grafana/ui\' is restricted from being used by a pattern. Use Stack component instead.", "1"]
    ],
    "packages/grafana-ui/src/components/MatchersUI/FieldValueMatcher.tsx:5381": [
      [0, 0, 0, "Do not use any type assertions.", "0"]
    ],
    "packages/grafana-ui/src/components/MatchersUI/fieldMatchersUI.ts:5381": [
      [0, 0, 0, "Unexpected any. Specify a different type.", "0"]
    ],
    "packages/grafana-ui/src/components/Modal/ModalsContext.tsx:5381": [
      [0, 0, 0, "Unexpected any. Specify a different type.", "0"],
      [0, 0, 0, "Unexpected any. Specify a different type.", "1"],
      [0, 0, 0, "Unexpected any. Specify a different type.", "2"],
      [0, 0, 0, "Unexpected any. Specify a different type.", "3"]
    ],
    "packages/grafana-ui/src/components/PanelChrome/PanelContext.ts:5381": [
      [0, 0, 0, "Unexpected any. Specify a different type.", "0"],
      [0, 0, 0, "Unexpected any. Specify a different type.", "1"]
    ],
    "packages/grafana-ui/src/components/PanelChrome/index.ts:5381": [
      [0, 0, 0, "Do not use any type assertions.", "0"]
    ],
    "packages/grafana-ui/src/components/Segment/SegmentSelect.tsx:5381": [
      [0, 0, 0, "Do not use any type assertions.", "0"]
    ],
    "packages/grafana-ui/src/components/Select/SelectBase.tsx:5381": [
      [0, 0, 0, "Unexpected any. Specify a different type.", "0"],
      [0, 0, 0, "Do not use any type assertions.", "1"],
      [0, 0, 0, "Unexpected any. Specify a different type.", "2"],
      [0, 0, 0, "Unexpected any. Specify a different type.", "3"],
      [0, 0, 0, "Do not use any type assertions.", "4"],
      [0, 0, 0, "Unexpected any. Specify a different type.", "5"]
    ],
    "packages/grafana-ui/src/components/Select/ValueContainer.tsx:5381": [
      [0, 0, 0, "Unexpected any. Specify a different type.", "0"]
    ],
    "packages/grafana-ui/src/components/Select/resetSelectStyles.ts:5381": [
      [0, 0, 0, "Unexpected any. Specify a different type.", "0"],
      [0, 0, 0, "Unexpected any. Specify a different type.", "1"],
      [0, 0, 0, "Unexpected any. Specify a different type.", "2"],
      [0, 0, 0, "Unexpected any. Specify a different type.", "3"]
    ],
    "packages/grafana-ui/src/components/Select/types.ts:5381": [
      [0, 0, 0, "Unexpected any. Specify a different type.", "0"],
      [0, 0, 0, "Unexpected any. Specify a different type.", "1"],
      [0, 0, 0, "Unexpected any. Specify a different type.", "2"],
      [0, 0, 0, "Unexpected any. Specify a different type.", "3"],
      [0, 0, 0, "Unexpected any. Specify a different type.", "4"],
      [0, 0, 0, "Unexpected any. Specify a different type.", "5"]
    ],
    "packages/grafana-ui/src/components/SingleStatShared/SingleStatBaseOptions.ts:5381": [
      [0, 0, 0, "Unexpected any. Specify a different type.", "0"],
      [0, 0, 0, "Unexpected any. Specify a different type.", "1"],
      [0, 0, 0, "Unexpected any. Specify a different type.", "2"],
      [0, 0, 0, "Unexpected any. Specify a different type.", "3"],
      [0, 0, 0, "Do not use any type assertions.", "4"],
      [0, 0, 0, "Unexpected any. Specify a different type.", "5"],
      [0, 0, 0, "Do not use any type assertions.", "6"],
      [0, 0, 0, "Unexpected any. Specify a different type.", "7"],
      [0, 0, 0, "Do not use any type assertions.", "8"],
      [0, 0, 0, "Unexpected any. Specify a different type.", "9"],
      [0, 0, 0, "Do not use any type assertions.", "10"],
      [0, 0, 0, "Unexpected any. Specify a different type.", "11"],
      [0, 0, 0, "Do not use any type assertions.", "12"],
      [0, 0, 0, "Unexpected any. Specify a different type.", "13"],
      [0, 0, 0, "Unexpected any. Specify a different type.", "14"],
      [0, 0, 0, "Unexpected any. Specify a different type.", "15"],
      [0, 0, 0, "Unexpected any. Specify a different type.", "16"],
      [0, 0, 0, "Unexpected any. Specify a different type.", "17"],
      [0, 0, 0, "Unexpected any. Specify a different type.", "18"],
      [0, 0, 0, "Unexpected any. Specify a different type.", "19"]
    ],
    "packages/grafana-ui/src/components/StatsPicker/StatsPicker.story.tsx:5381": [
      [0, 0, 0, "Unexpected any. Specify a different type.", "0"],
      [0, 0, 0, "Unexpected any. Specify a different type.", "1"],
      [0, 0, 0, "Unexpected any. Specify a different type.", "2"]
    ],
    "packages/grafana-ui/src/components/Table/Filter.tsx:5381": [
      [0, 0, 0, "Unexpected any. Specify a different type.", "0"]
    ],
    "packages/grafana-ui/src/components/Table/FilterPopup.tsx:5381": [
      [0, 0, 0, "Unexpected any. Specify a different type.", "0"]
    ],
    "packages/grafana-ui/src/components/Table/FooterRow.tsx:5381": [
      [0, 0, 0, "Do not use any type assertions.", "0"],
      [0, 0, 0, "Unexpected any. Specify a different type.", "1"]
    ],
    "packages/grafana-ui/src/components/Table/HeaderRow.tsx:5381": [
      [0, 0, 0, "Unexpected any. Specify a different type.", "0"]
    ],
    "packages/grafana-ui/src/components/Table/Table.tsx:5381": [
      [0, 0, 0, "Unexpected any. Specify a different type.", "0"],
      [0, 0, 0, "Unexpected any. Specify a different type.", "1"],
      [0, 0, 0, "Do not use any type assertions.", "2"]
    ],
    "packages/grafana-ui/src/components/Table/TableCell.tsx:5381": [
      [0, 0, 0, "Do not use any type assertions.", "0"],
      [0, 0, 0, "Do not use any type assertions.", "1"],
      [0, 0, 0, "Do not use any type assertions.", "2"],
      [0, 0, 0, "Unexpected any. Specify a different type.", "3"]
    ],
    "packages/grafana-ui/src/components/Table/TableCellInspector.tsx:5381": [
      [0, 0, 0, "Unexpected any. Specify a different type.", "0"]
    ],
    "packages/grafana-ui/src/components/Table/reducer.ts:5381": [
      [0, 0, 0, "Do not use any type assertions.", "0"],
      [0, 0, 0, "Unexpected any. Specify a different type.", "1"]
    ],
    "packages/grafana-ui/src/components/Table/types.ts:5381": [
      [0, 0, 0, "Unexpected any. Specify a different type.", "0"],
      [0, 0, 0, "Unexpected any. Specify a different type.", "1"]
    ],
    "packages/grafana-ui/src/components/Table/utils.ts:5381": [
      [0, 0, 0, "Unexpected any. Specify a different type.", "0"],
      [0, 0, 0, "Unexpected any. Specify a different type.", "1"],
      [0, 0, 0, "Unexpected any. Specify a different type.", "2"],
      [0, 0, 0, "Unexpected any. Specify a different type.", "3"],
      [0, 0, 0, "Unexpected any. Specify a different type.", "4"],
      [0, 0, 0, "Unexpected any. Specify a different type.", "5"]
    ],
    "packages/grafana-ui/src/components/Tags/Tag.tsx:5381": [
      [0, 0, 0, "Do not use any type assertions.", "0"]
    ],
    "packages/grafana-ui/src/components/ValuePicker/ValuePicker.tsx:5381": [
      [0, 0, 0, "Use data-testid for E2E selectors instead of aria-label", "0"]
    ],
    "packages/grafana-ui/src/components/VizLegend/types.ts:5381": [
      [0, 0, 0, "Unexpected any. Specify a different type.", "0"],
      [0, 0, 0, "Unexpected any. Specify a different type.", "1"]
    ],
    "packages/grafana-ui/src/components/VizRepeater/VizRepeater.tsx:5381": [
      [0, 0, 0, "Do not use any type assertions.", "0"],
      [0, 0, 0, "Do not use any type assertions.", "1"]
    ],
    "packages/grafana-ui/src/components/VizTooltip/VizTooltip.tsx:5381": [
      [0, 0, 0, "Unexpected any. Specify a different type.", "0"],
      [0, 0, 0, "Unexpected any. Specify a different type.", "1"]
    ],
    "packages/grafana-ui/src/components/index.ts:5381": [
      [0, 0, 0, "\'HorizontalGroup\' import from \'./Layout/Layout\' is restricted from being used by a pattern. Use Stack component instead.", "0"],
      [0, 0, 0, "\'VerticalGroup\' import from \'./Layout/Layout\' is restricted from being used by a pattern. Use Stack component instead.", "1"]
    ],
    "packages/grafana-ui/src/components/uPlot/Plot.tsx:5381": [
      [0, 0, 0, "Do not use any type assertions.", "0"],
      [0, 0, 0, "Do not use any type assertions.", "1"]
    ],
    "packages/grafana-ui/src/components/uPlot/config/UPlotAxisBuilder.ts:5381": [
      [0, 0, 0, "Unexpected any. Specify a different type.", "0"],
      [0, 0, 0, "Do not use any type assertions.", "1"],
      [0, 0, 0, "Unexpected any. Specify a different type.", "2"]
    ],
    "packages/grafana-ui/src/components/uPlot/config/UPlotConfigBuilder.ts:5381": [
      [0, 0, 0, "Do not use any type assertions.", "0"],
      [0, 0, 0, "Do not use any type assertions.", "1"]
    ],
    "packages/grafana-ui/src/components/uPlot/types.ts:5381": [
      [0, 0, 0, "Unexpected any. Specify a different type.", "0"]
    ],
    "packages/grafana-ui/src/components/uPlot/utils.ts:5381": [
      [0, 0, 0, "Do not use any type assertions.", "0"],
      [0, 0, 0, "Unexpected any. Specify a different type.", "1"]
    ],
    "packages/grafana-ui/src/options/builder/hideSeries.tsx:5381": [
      [0, 0, 0, "Do not use any type assertions.", "0"]
    ],
    "packages/grafana-ui/src/slate-plugins/braces.ts:5381": [
      [0, 0, 0, "Do not use any type assertions.", "0"]
    ],
    "packages/grafana-ui/src/slate-plugins/slate-prism/index.ts:5381": [
      [0, 0, 0, "Do not use any type assertions.", "0"],
      [0, 0, 0, "Do not use any type assertions.", "1"]
    ],
    "packages/grafana-ui/src/slate-plugins/slate-prism/options.tsx:5381": [
      [0, 0, 0, "Unexpected any. Specify a different type.", "0"],
      [0, 0, 0, "Unexpected any. Specify a different type.", "1"]
    ],
    "packages/grafana-ui/src/slate-plugins/suggestions.tsx:5381": [
      [0, 0, 0, "Do not use any type assertions.", "0"],
      [0, 0, 0, "Do not use any type assertions.", "1"],
      [0, 0, 0, "Unexpected any. Specify a different type.", "2"]
    ],
    "packages/grafana-ui/src/themes/ThemeContext.tsx:5381": [
      [0, 0, 0, "Do not use any type assertions.", "0"],
      [0, 0, 0, "Do not use any type assertions.", "1"],
      [0, 0, 0, "Do not use any type assertions.", "2"]
    ],
    "packages/grafana-ui/src/themes/stylesFactory.ts:5381": [
      [0, 0, 0, "Unexpected any. Specify a different type.", "0"],
      [0, 0, 0, "Unexpected any. Specify a different type.", "1"]
    ],
    "packages/grafana-ui/src/types/forms.ts:5381": [
      [0, 0, 0, "Unexpected any. Specify a different type.", "0"]
    ],
    "packages/grafana-ui/src/types/jquery.d.ts:5381": [
      [0, 0, 0, "Unexpected any. Specify a different type.", "0"],
      [0, 0, 0, "Unexpected any. Specify a different type.", "1"],
      [0, 0, 0, "Unexpected any. Specify a different type.", "2"],
      [0, 0, 0, "Unexpected any. Specify a different type.", "3"],
      [0, 0, 0, "Unexpected any. Specify a different type.", "4"],
      [0, 0, 0, "Unexpected any. Specify a different type.", "5"],
      [0, 0, 0, "Unexpected any. Specify a different type.", "6"],
      [0, 0, 0, "Unexpected any. Specify a different type.", "7"],
      [0, 0, 0, "Unexpected any. Specify a different type.", "8"]
    ],
    "packages/grafana-ui/src/types/mdx.d.ts:5381": [
      [0, 0, 0, "Unexpected any. Specify a different type.", "0"]
    ],
    "packages/grafana-ui/src/types/react-table-config.d.ts:5381": [
      [0, 0, 0, "Unexpected any. Specify a different type.", "0"],
      [0, 0, 0, "Unexpected any. Specify a different type.", "1"]
    ],
    "packages/grafana-ui/src/utils/debug.ts:5381": [
      [0, 0, 0, "Unexpected any. Specify a different type.", "0"]
    ],
    "packages/grafana-ui/src/utils/dom.ts:5381": [
      [0, 0, 0, "Unexpected any. Specify a different type.", "0"],
      [0, 0, 0, "Unexpected any. Specify a different type.", "1"],
      [0, 0, 0, "Unexpected any. Specify a different type.", "2"]
    ],
    "packages/grafana-ui/src/utils/useAsyncDependency.ts:5381": [
      [0, 0, 0, "Unexpected any. Specify a different type.", "0"]
    ],
    "public/app/core/TableModel.ts:5381": [
      [0, 0, 0, "Unexpected any. Specify a different type.", "0"],
      [0, 0, 0, "Unexpected any. Specify a different type.", "1"]
    ],
    "public/app/core/actions/index.ts:5381": [
      [0, 0, 0, "Do not re-export imported variable (\`updateNavIndex\`)", "0"],
      [0, 0, 0, "Do not re-export imported variable (\`updateConfigurationSubtitle\`)", "1"],
      [0, 0, 0, "Do not re-export imported variable (\`notifyApp\`)", "2"],
      [0, 0, 0, "Do not re-export imported variable (\`hideAppNotification\`)", "3"]
    ],
    "public/app/core/components/AccessControl/index.ts:5381": [
      [0, 0, 0, "Do not use export all (\`export * from ...\`)", "0"]
    ],
    "public/app/core/components/DynamicImports/SafeDynamicImport.tsx:5381": [
      [0, 0, 0, "Unexpected any. Specify a different type.", "0"]
    ],
    "public/app/core/components/GraphNG/GraphNG.tsx:5381": [
      [0, 0, 0, "Unexpected any. Specify a different type.", "0"],
      [0, 0, 0, "Do not use any type assertions.", "1"],
      [0, 0, 0, "Do not use any type assertions.", "2"],
      [0, 0, 0, "Unexpected any. Specify a different type.", "3"],
      [0, 0, 0, "Do not use any type assertions.", "4"],
      [0, 0, 0, "Do not use any type assertions.", "5"]
    ],
    "public/app/core/components/LocalStorageValueProvider/index.tsx:5381": [
      [0, 0, 0, "Do not re-export imported variable (\`./LocalStorageValueProvider\`)", "0"]
    ],
    "public/app/core/components/TagFilter/TagFilter.tsx:5381": [
      [0, 0, 0, "Unexpected any. Specify a different type.", "0"]
    ],
    "public/app/core/components/TimeSeries/utils.ts:5381": [
      [0, 0, 0, "Unexpected any. Specify a different type.", "0"],
      [0, 0, 0, "Do not use any type assertions.", "1"],
      [0, 0, 0, "Unexpected any. Specify a different type.", "2"]
    ],
    "public/app/core/config.ts:5381": [
      [0, 0, 0, "Do not re-export imported variable (\`config\`)", "0"],
      [0, 0, 0, "Do not re-export imported variable (\`Settings\`)", "1"]
    ],
    "public/app/core/core.ts:5381": [
      [0, 0, 0, "Do not re-export imported variable (\`profiler\`)", "0"],
      [0, 0, 0, "Do not re-export imported variable (\`appEvents\`)", "1"],
      [0, 0, 0, "Do not re-export imported variable (\`colors\`)", "2"],
      [0, 0, 0, "Do not re-export imported variable (\`assignModelProperties\`)", "3"],
      [0, 0, 0, "Do not re-export imported variable (\`contextSrv\`)", "4"],
      [0, 0, 0, "Do not re-export imported variable (\`JsonExplorer\`)", "5"],
      [0, 0, 0, "Do not re-export imported variable (\`TimeSeries\`)", "6"],
      [0, 0, 0, "Do not re-export imported variable (\`updateLegendValues\`)", "7"]
    ],
    "public/app/core/navigation/types.ts:5381": [
      [0, 0, 0, "Unexpected any. Specify a different type.", "0"]
    ],
    "public/app/core/services/ResponseQueue.ts:5381": [
      [0, 0, 0, "Unexpected any. Specify a different type.", "0"]
    ],
    "public/app/core/services/backend_srv.ts:5381": [
      [0, 0, 0, "Do not use any type assertions.", "0"],
      [0, 0, 0, "Unexpected any. Specify a different type.", "1"],
      [0, 0, 0, "Unexpected any. Specify a different type.", "2"],
      [0, 0, 0, "Unexpected any. Specify a different type.", "3"],
      [0, 0, 0, "Unexpected any. Specify a different type.", "4"],
      [0, 0, 0, "Unexpected any. Specify a different type.", "5"]
    ],
    "public/app/core/services/context_srv.ts:5381": [
      [0, 0, 0, "Do not use any type assertions.", "0"],
      [0, 0, 0, "Unexpected any. Specify a different type.", "1"]
    ],
    "public/app/core/services/echo/backends/analytics/RudderstackBackend.ts:5381": [
      [0, 0, 0, "Do not use any type assertions.", "0"],
      [0, 0, 0, "Unexpected any. Specify a different type.", "1"],
      [0, 0, 0, "Do not use any type assertions.", "2"],
      [0, 0, 0, "Unexpected any. Specify a different type.", "3"]
    ],
    "public/app/core/specs/backend_srv.test.ts:5381": [
      [0, 0, 0, "Unexpected any. Specify a different type.", "0"]
    ],
    "public/app/core/time_series2.ts:5381": [
      [0, 0, 0, "Unexpected any. Specify a different type.", "0"],
      [0, 0, 0, "Unexpected any. Specify a different type.", "1"],
      [0, 0, 0, "Unexpected any. Specify a different type.", "2"],
      [0, 0, 0, "Unexpected any. Specify a different type.", "3"],
      [0, 0, 0, "Unexpected any. Specify a different type.", "4"],
      [0, 0, 0, "Unexpected any. Specify a different type.", "5"],
      [0, 0, 0, "Unexpected any. Specify a different type.", "6"],
      [0, 0, 0, "Unexpected any. Specify a different type.", "7"],
      [0, 0, 0, "Unexpected any. Specify a different type.", "8"],
      [0, 0, 0, "Unexpected any. Specify a different type.", "9"],
      [0, 0, 0, "Unexpected any. Specify a different type.", "10"],
      [0, 0, 0, "Unexpected any. Specify a different type.", "11"],
      [0, 0, 0, "Unexpected any. Specify a different type.", "12"],
      [0, 0, 0, "Unexpected any. Specify a different type.", "13"],
      [0, 0, 0, "Unexpected any. Specify a different type.", "14"],
      [0, 0, 0, "Unexpected any. Specify a different type.", "15"],
      [0, 0, 0, "Unexpected any. Specify a different type.", "16"],
      [0, 0, 0, "Unexpected any. Specify a different type.", "17"],
      [0, 0, 0, "Unexpected any. Specify a different type.", "18"]
    ],
    "public/app/core/utils/connectWithReduxStore.tsx:5381": [
      [0, 0, 0, "Unexpected any. Specify a different type.", "0"],
      [0, 0, 0, "Unexpected any. Specify a different type.", "1"],
      [0, 0, 0, "Do not use any type assertions.", "2"],
      [0, 0, 0, "Unexpected any. Specify a different type.", "3"],
      [0, 0, 0, "Unexpected any. Specify a different type.", "4"],
      [0, 0, 0, "Unexpected any. Specify a different type.", "5"],
      [0, 0, 0, "Unexpected any. Specify a different type.", "6"],
      [0, 0, 0, "Do not use any type assertions.", "7"],
      [0, 0, 0, "Unexpected any. Specify a different type.", "8"],
      [0, 0, 0, "Unexpected any. Specify a different type.", "9"]
    ],
    "public/app/core/utils/deferred.ts:5381": [
      [0, 0, 0, "Unexpected any. Specify a different type.", "0"]
    ],
    "public/app/core/utils/fetch.ts:5381": [
      [0, 0, 0, "Do not use any type assertions.", "0"],
      [0, 0, 0, "Do not use any type assertions.", "1"],
      [0, 0, 0, "Do not use any type assertions.", "2"],
      [0, 0, 0, "Do not use any type assertions.", "3"],
      [0, 0, 0, "Do not use any type assertions.", "4"],
      [0, 0, 0, "Unexpected any. Specify a different type.", "5"]
    ],
    "public/app/core/utils/object.ts:5381": [
      [0, 0, 0, "Do not use any type assertions.", "0"],
      [0, 0, 0, "Do not use any type assertions.", "1"],
      [0, 0, 0, "Unexpected any. Specify a different type.", "2"],
      [0, 0, 0, "Do not use any type assertions.", "3"],
      [0, 0, 0, "Unexpected any. Specify a different type.", "4"]
    ],
    "public/app/core/utils/richHistory.test.ts:5381": [
      [0, 0, 0, "Unexpected any. Specify a different type.", "0"]
    ],
    "public/app/core/utils/richHistory.ts:5381": [
      [0, 0, 0, "Do not re-export imported variable (\`RichHistorySearchFilters\`)", "0"],
      [0, 0, 0, "Do not re-export imported variable (\`RichHistorySettings\`)", "1"],
      [0, 0, 0, "Do not re-export imported variable (\`SortOrder\`)", "2"]
    ],
    "public/app/core/utils/ticks.ts:5381": [
      [0, 0, 0, "Do not use any type assertions.", "0"],
      [0, 0, 0, "Do not use any type assertions.", "1"]
    ],
    "public/app/features/actions/ParamsEditor.tsx:5381": [
      [0, 0, 0, "Do not use any type assertions.", "0"]
    ],
    "public/app/features/admin/AdminFeatureTogglesTable.tsx:5381": [
      [0, 0, 0, "No untranslated strings. Wrap text with <Trans />", "0"],
      [0, 0, 0, "No untranslated strings. Wrap text with <Trans />", "1"],
      [0, 0, 0, "No untranslated strings. Wrap text with <Trans />", "2"]
    ],
    "public/app/features/admin/UpgradePage.tsx:5381": [
      [0, 0, 0, "No untranslated strings. Wrap text with <Trans />", "0"],
      [0, 0, 0, "No untranslated strings. Wrap text with <Trans />", "1"]
    ],
    "public/app/features/alerting/routes.tsx:5381": [
      [0, 0, 0, "Unexpected any. Specify a different type.", "0"]
    ],
    "public/app/features/alerting/state/ThresholdMapper.ts:5381": [
      [0, 0, 0, "Unexpected any. Specify a different type.", "0"]
    ],
    "public/app/features/alerting/state/alertDef.ts:5381": [
      [0, 0, 0, "Unexpected any. Specify a different type.", "0"],
      [0, 0, 0, "Unexpected any. Specify a different type.", "1"],
      [0, 0, 0, "Do not use any type assertions.", "2"],
      [0, 0, 0, "Unexpected any. Specify a different type.", "3"],
      [0, 0, 0, "Unexpected any. Specify a different type.", "4"]
    ],
    "public/app/features/alerting/state/query_part.ts:5381": [
      [0, 0, 0, "Unexpected any. Specify a different type.", "0"],
      [0, 0, 0, "Unexpected any. Specify a different type.", "1"],
      [0, 0, 0, "Unexpected any. Specify a different type.", "2"],
      [0, 0, 0, "Unexpected any. Specify a different type.", "3"],
      [0, 0, 0, "Unexpected any. Specify a different type.", "4"],
      [0, 0, 0, "Unexpected any. Specify a different type.", "5"],
      [0, 0, 0, "Unexpected any. Specify a different type.", "6"],
      [0, 0, 0, "Unexpected any. Specify a different type.", "7"],
      [0, 0, 0, "Unexpected any. Specify a different type.", "8"],
      [0, 0, 0, "Unexpected any. Specify a different type.", "9"]
    ],
    "public/app/features/alerting/state/reducers.ts:5381": [
      [0, 0, 0, "Unexpected any. Specify a different type.", "0"],
      [0, 0, 0, "Unexpected any. Specify a different type.", "1"]
    ],
    "public/app/features/alerting/unified/AlertGroups.tsx:5381": [
      [0, 0, 0, "No untranslated strings. Wrap text with <Trans />", "0"],
      [0, 0, 0, "No untranslated strings. Wrap text with <Trans />", "1"],
      [0, 0, 0, "No untranslated strings. Wrap text with <Trans />", "2"]
    ],
    "public/app/features/alerting/unified/AlertWarning.tsx:5381": [
      [0, 0, 0, "No untranslated strings. Wrap text with <Trans />", "0"]
    ],
    "public/app/features/alerting/unified/AlertsFolderView.tsx:5381": [
      [0, 0, 0, "No untranslated strings. Wrap text with <Trans />", "0"]
    ],
    "public/app/features/alerting/unified/ExistingRuleEditor.tsx:5381": [
      [0, 0, 0, "No untranslated strings. Wrap text with <Trans />", "0"],
      [0, 0, 0, "No untranslated strings. Wrap text with <Trans />", "1"]
    ],
    "public/app/features/alerting/unified/GrafanaRuleQueryViewer.tsx:5381": [
      [0, 0, 0, "No untranslated strings. Wrap text with <Trans />", "0"],
      [0, 0, 0, "No untranslated strings. Wrap text with <Trans />", "1"],
      [0, 0, 0, "No untranslated strings. Wrap text with <Trans />", "2"],
      [0, 0, 0, "No untranslated strings. Wrap text with <Trans />", "3"],
      [0, 0, 0, "No untranslated strings. Wrap text with <Trans />", "4"],
      [0, 0, 0, "No untranslated strings. Wrap text with <Trans />", "5"],
      [0, 0, 0, "No untranslated strings. Wrap text with <Trans />", "6"],
      [0, 0, 0, "No untranslated strings. Wrap text with <Trans />", "7"],
      [0, 0, 0, "No untranslated strings. Wrap text with <Trans />", "8"],
      [0, 0, 0, "No untranslated strings. Wrap text with <Trans />", "9"],
      [0, 0, 0, "No untranslated strings. Wrap text with <Trans />", "10"],
      [0, 0, 0, "No untranslated strings. Wrap text with <Trans />", "11"],
      [0, 0, 0, "No untranslated strings. Wrap text with <Trans />", "12"],
      [0, 0, 0, "No untranslated strings. Wrap text with <Trans />", "13"]
    ],
    "public/app/features/alerting/unified/PanelAlertTabContent.tsx:5381": [
      [0, 0, 0, "No untranslated strings. Wrap text with <Trans />", "0"],
      [0, 0, 0, "No untranslated strings. Wrap text with <Trans />", "1"],
      [0, 0, 0, "No untranslated strings. Wrap text with <Trans />", "2"]
    ],
    "public/app/features/alerting/unified/RedirectToRuleViewer.tsx:5381": [
      [0, 0, 0, "No untranslated strings. Wrap text with <Trans />", "0"],
      [0, 0, 0, "No untranslated strings. Wrap text with <Trans />", "1"],
      [0, 0, 0, "No untranslated strings. Wrap text with <Trans />", "2"],
      [0, 0, 0, "No untranslated strings. Wrap text with <Trans />", "3"],
      [0, 0, 0, "No untranslated strings. Wrap text with <Trans />", "4"]
    ],
    "public/app/features/alerting/unified/RuleEditor.tsx:5381": [
      [0, 0, 0, "No untranslated strings. Wrap text with <Trans />", "0"],
      [0, 0, 0, "No untranslated strings. Wrap text with <Trans />", "1"]
    ],
    "public/app/features/alerting/unified/Settings.tsx:5381": [
      [0, 0, 0, "No untranslated strings. Wrap text with <Trans />", "0"],
      [0, 0, 0, "No untranslated strings. Wrap text with <Trans />", "1"],
      [0, 0, 0, "No untranslated strings. Wrap text with <Trans />", "2"]
    ],
    "public/app/features/alerting/unified/components/AlertLabels.tsx:5381": [
      [0, 0, 0, "No untranslated strings. Wrap text with <Trans />", "0"],
      [0, 0, 0, "No untranslated strings. Wrap text with <Trans />", "1"]
    ],
    "public/app/features/alerting/unified/components/AnnotationDetailsField.tsx:5381": [
      [0, 0, 0, "Do not use any type assertions.", "0"]
    ],
    "public/app/features/alerting/unified/components/Authorize.tsx:5381": [
      [0, 0, 0, "Do not use any type assertions.", "0"],
      [0, 0, 0, "Do not use any type assertions.", "1"]
    ],
    "public/app/features/alerting/unified/components/GrafanaAlertmanagerDeliveryWarning.tsx:5381": [
      [0, 0, 0, "No untranslated strings. Wrap text with <Trans />", "0"],
      [0, 0, 0, "No untranslated strings. Wrap text with <Trans />", "1"],
      [0, 0, 0, "No untranslated strings. Wrap text with <Trans />", "2"],
      [0, 0, 0, "No untranslated strings. Wrap text with <Trans />", "3"]
    ],
    "public/app/features/alerting/unified/components/InfoPausedRule.tsx:5381": [
      [0, 0, 0, "No untranslated strings. Wrap text with <Trans />", "0"]
    ],
    "public/app/features/alerting/unified/components/InvalidIntervalWarning.tsx:5381": [
      [0, 0, 0, "No untranslated strings. Wrap text with <Trans />", "0"],
      [0, 0, 0, "No untranslated strings. Wrap text with <Trans />", "1"],
      [0, 0, 0, "No untranslated strings. Wrap text with <Trans />", "2"]
    ],
    "public/app/features/alerting/unified/components/MoreButton.tsx:5381": [
      [0, 0, 0, "No untranslated strings. Wrap text with <Trans />", "0"]
    ],
    "public/app/features/alerting/unified/components/NoAlertManagerWarning.tsx:5381": [
      [0, 0, 0, "No untranslated strings. Wrap text with <Trans />", "0"],
      [0, 0, 0, "No untranslated strings. Wrap text with <Trans />", "1"]
    ],
    "public/app/features/alerting/unified/components/Provisioning.tsx:5381": [
      [0, 0, 0, "No untranslated strings. Wrap text with <Trans />", "0"],
      [0, 0, 0, "No untranslated strings. Wrap text with <Trans />", "1"],
      [0, 0, 0, "No untranslated strings. Wrap text with <Trans />", "2"]
    ],
    "public/app/features/alerting/unified/components/alert-groups/AlertDetails.tsx:5381": [
      [0, 0, 0, "No untranslated strings. Wrap text with <Trans />", "0"],
      [0, 0, 0, "No untranslated strings. Wrap text with <Trans />", "1"],
      [0, 0, 0, "No untranslated strings. Wrap text with <Trans />", "2"]
    ],
    "public/app/features/alerting/unified/components/alert-groups/AlertGroup.tsx:5381": [
      [0, 0, 0, "No untranslated strings. Wrap text with <Trans />", "0"],
      [0, 0, 0, "No untranslated strings. Wrap text with <Trans />", "1"]
    ],
    "public/app/features/alerting/unified/components/alert-groups/AlertGroupAlertsTable.tsx:5381": [
      [0, 0, 0, "No untranslated strings. Wrap text with <Trans />", "0"]
    ],
    "public/app/features/alerting/unified/components/alert-groups/AlertGroupFilter.tsx:5381": [
      [0, 0, 0, "Do not use any type assertions.", "0"],
      [0, 0, 0, "No untranslated strings. Wrap text with <Trans />", "1"]
    ],
    "public/app/features/alerting/unified/components/alert-groups/AlertGroupHeader.tsx:5381": [
      [0, 0, 0, "Do not use any type assertions.", "0"],
      [0, 0, 0, "Do not use any type assertions.", "1"]
    ],
    "public/app/features/alerting/unified/components/alert-groups/AlertStateFilter.tsx:5381": [
      [0, 0, 0, "No untranslated strings. Wrap text with <Trans />", "0"],
      [0, 0, 0, "No untranslated strings. Wrap text with <Trans />", "1"],
      [0, 0, 0, "No untranslated strings. Wrap text with <Trans />", "2"],
      [0, 0, 0, "No untranslated strings. Wrap text with <Trans />", "3"]
    ],
    "public/app/features/alerting/unified/components/alert-groups/GroupBy.tsx:5381": [
      [0, 0, 0, "No untranslated strings. Wrap text with <Trans />", "0"],
      [0, 0, 0, "No untranslated strings. Wrap text with <Trans />", "1"],
      [0, 0, 0, "Do not use any type assertions.", "2"]
    ],
    "public/app/features/alerting/unified/components/alert-groups/MatcherFilter.tsx:5381": [
      [0, 0, 0, "No untranslated strings. Wrap text with <Trans />", "0"],
      [0, 0, 0, "No untranslated strings. Wrap text with <Trans />", "1"],
      [0, 0, 0, "No untranslated strings. Wrap text with <Trans />", "2"],
      [0, 0, 0, "No untranslated strings. Wrap text with <Trans />", "3"],
      [0, 0, 0, "No untranslated strings. Wrap text with <Trans />", "4"]
    ],
    "public/app/features/alerting/unified/components/bridges/DeclareIncidentButton.tsx:5381": [
      [0, 0, 0, "No untranslated strings. Wrap text with <Trans />", "0"],
      [0, 0, 0, "No untranslated strings. Wrap text with <Trans />", "1"],
      [0, 0, 0, "No untranslated strings. Wrap text with <Trans />", "2"]
    ],
    "public/app/features/alerting/unified/components/contact-points/ContactPoints.tsx:5381": [
      [0, 0, 0, "No untranslated strings. Wrap text with <Trans />", "0"],
      [0, 0, 0, "No untranslated strings. Wrap text with <Trans />", "1"],
      [0, 0, 0, "No untranslated strings. Wrap text with <Trans />", "2"]
    ],
    "public/app/features/alerting/unified/components/contact-points/components/ContactPointsFilter.tsx:5381": [
      [0, 0, 0, "No untranslated strings. Wrap text with <Trans />", "0"]
    ],
    "public/app/features/alerting/unified/components/contact-points/components/GlobalConfigAlert.tsx:5381": [
      [0, 0, 0, "No untranslated strings. Wrap text with <Trans />", "0"]
    ],
    "public/app/features/alerting/unified/components/contact-points/components/Modals.tsx:5381": [
      [0, 0, 0, "No untranslated strings. Wrap text with <Trans />", "0"],
      [0, 0, 0, "No untranslated strings. Wrap text with <Trans />", "1"],
      [0, 0, 0, "No untranslated strings. Wrap text with <Trans />", "2"],
      [0, 0, 0, "No untranslated strings. Wrap text with <Trans />", "3"]
    ],
    "public/app/features/alerting/unified/components/export/FileExportPreview.tsx:5381": [
      [0, 0, 0, "No untranslated strings. Wrap text with <Trans />", "0"],
      [0, 0, 0, "No untranslated strings. Wrap text with <Trans />", "1"],
      [0, 0, 0, "No untranslated strings. Wrap text with <Trans />", "2"],
      [0, 0, 0, "No untranslated strings. Wrap text with <Trans />", "3"],
      [0, 0, 0, "No untranslated strings. Wrap text with <Trans />", "4"],
      [0, 0, 0, "No untranslated strings. Wrap text with <Trans />", "5"],
      [0, 0, 0, "No untranslated strings. Wrap text with <Trans />", "6"],
      [0, 0, 0, "No untranslated strings. Wrap text with <Trans />", "7"],
      [0, 0, 0, "No untranslated strings. Wrap text with <Trans />", "8"]
    ],
    "public/app/features/alerting/unified/components/export/GrafanaModifyExport.tsx:5381": [
      [0, 0, 0, "No untranslated strings. Wrap text with <Trans />", "0"]
    ],
    "public/app/features/alerting/unified/components/expressions/Expression.tsx:5381": [
      [0, 0, 0, "No untranslated strings. Wrap text with <Trans />", "0"],
      [0, 0, 0, "No untranslated strings. Wrap text with <Trans />", "1"],
      [0, 0, 0, "No untranslated strings. Wrap text with <Trans />", "2"],
      [0, 0, 0, "No untranslated strings. Wrap text with <Trans />", "3"],
      [0, 0, 0, "No untranslated strings. Wrap text with <Trans />", "4"],
      [0, 0, 0, "No untranslated strings. Wrap text with <Trans />", "5"],
      [0, 0, 0, "No untranslated strings. Wrap text with <Trans />", "6"],
      [0, 0, 0, "No untranslated strings. Wrap text with <Trans />", "7"],
      [0, 0, 0, "No untranslated strings. Wrap text with <Trans />", "8"]
    ],
    "public/app/features/alerting/unified/components/extensions/AlertInstanceExtensionPointMenu.tsx:5381": [
      [0, 0, 0, "Do not re-export imported variable (\`app/features/explore/extensions/ToolbarExtensionPointMenu\`)", "0"]
    ],
    "public/app/features/alerting/unified/components/mute-timings/MuteTimingTimeInterval.tsx:5381": [
      [0, 0, 0, "No untranslated strings. Wrap text with <Trans />", "0"],
      [0, 0, 0, "No untranslated strings. Wrap text with <Trans />", "1"],
      [0, 0, 0, "No untranslated strings. Wrap text with <Trans />", "2"]
    ],
    "public/app/features/alerting/unified/components/mute-timings/MuteTimingTimeRange.tsx:5381": [
      [0, 0, 0, "No untranslated strings. Wrap text with <Trans />", "0"]
    ],
    "public/app/features/alerting/unified/components/mute-timings/MuteTimingsTable.tsx:5381": [
      [0, 0, 0, "No untranslated strings. Wrap text with <Trans />", "0"],
      [0, 0, 0, "No untranslated strings. Wrap text with <Trans />", "1"]
    ],
    "public/app/features/alerting/unified/components/notification-policies/EditDefaultPolicyForm.tsx:5381": [
      [0, 0, 0, "No untranslated strings. Wrap text with <Trans />", "0"],
      [0, 0, 0, "No untranslated strings. Wrap text with <Trans />", "1"]
    ],
    "public/app/features/alerting/unified/components/notification-policies/EditNotificationPolicyForm.tsx:5381": [
      [0, 0, 0, "No untranslated strings. Wrap text with <Trans />", "0"],
      [0, 0, 0, "No untranslated strings. Wrap text with <Trans />", "1"],
      [0, 0, 0, "No untranslated strings. Wrap text with <Trans />", "2"]
    ],
    "public/app/features/alerting/unified/components/notification-policies/Filters.tsx:5381": [
      [0, 0, 0, "No untranslated strings. Wrap text with <Trans />", "0"],
      [0, 0, 0, "No untranslated strings. Wrap text with <Trans />", "1"],
      [0, 0, 0, "No untranslated strings. Wrap text with <Trans />", "2"],
      [0, 0, 0, "No untranslated strings. Wrap text with <Trans />", "3"]
    ],
    "public/app/features/alerting/unified/components/notification-policies/PromDurationDocs.tsx:5381": [
      [0, 0, 0, "No untranslated strings. Wrap text with <Trans />", "0"],
      [0, 0, 0, "No untranslated strings. Wrap text with <Trans />", "1"],
      [0, 0, 0, "No untranslated strings. Wrap text with <Trans />", "2"],
      [0, 0, 0, "No untranslated strings. Wrap text with <Trans />", "3"],
      [0, 0, 0, "No untranslated strings. Wrap text with <Trans />", "4"],
      [0, 0, 0, "No untranslated strings. Wrap text with <Trans />", "5"],
      [0, 0, 0, "No untranslated strings. Wrap text with <Trans />", "6"]
    ],
    "public/app/features/alerting/unified/components/panel-alerts-tab/NewRuleFromPanelButton.tsx:5381": [
      [0, 0, 0, "No untranslated strings. Wrap text with <Trans />", "0"],
      [0, 0, 0, "No untranslated strings. Wrap text with <Trans />", "1"],
      [0, 0, 0, "No untranslated strings. Wrap text with <Trans />", "2"]
    ],
    "public/app/features/alerting/unified/components/receivers/AlertInstanceModalSelector.tsx:5381": [
      [0, 0, 0, "No untranslated strings. Wrap text with <Trans />", "0"],
      [0, 0, 0, "No untranslated strings. Wrap text with <Trans />", "1"],
      [0, 0, 0, "No untranslated strings. Wrap text with <Trans />", "2"]
    ],
    "public/app/features/alerting/unified/components/receivers/GlobalConfigForm.tsx:5381": [
      [0, 0, 0, "No untranslated strings. Wrap text with <Trans />", "0"],
      [0, 0, 0, "No untranslated strings. Wrap text with <Trans />", "1"],
      [0, 0, 0, "No untranslated strings. Wrap text with <Trans />", "2"]
    ],
    "public/app/features/alerting/unified/components/receivers/PayloadEditor.tsx:5381": [
      [0, 0, 0, "No untranslated strings. Wrap text with <Trans />", "0"],
      [0, 0, 0, "No untranslated strings. Wrap text with <Trans />", "1"]
    ],
    "public/app/features/alerting/unified/components/receivers/ReceiversSection.tsx:5381": [
      [0, 0, 0, "No untranslated strings. Wrap text with <Trans />", "0"]
    ],
    "public/app/features/alerting/unified/components/receivers/TemplateDataDocs.tsx:5381": [
      [0, 0, 0, "No untranslated strings. Wrap text with <Trans />", "0"],
      [0, 0, 0, "No untranslated strings. Wrap text with <Trans />", "1"],
      [0, 0, 0, "No untranslated strings. Wrap text with <Trans />", "2"],
      [0, 0, 0, "No untranslated strings. Wrap text with <Trans />", "3"],
      [0, 0, 0, "No untranslated strings. Wrap text with <Trans />", "4"],
      [0, 0, 0, "No untranslated strings. Wrap text with <Trans />", "5"],
      [0, 0, 0, "No untranslated strings. Wrap text with <Trans />", "6"],
      [0, 0, 0, "No untranslated strings. Wrap text with <Trans />", "7"],
      [0, 0, 0, "No untranslated strings. Wrap text with <Trans />", "8"],
      [0, 0, 0, "No untranslated strings. Wrap text with <Trans />", "9"],
      [0, 0, 0, "No untranslated strings. Wrap text with <Trans />", "10"],
      [0, 0, 0, "No untranslated strings. Wrap text with <Trans />", "11"],
      [0, 0, 0, "No untranslated strings. Wrap text with <Trans />", "12"]
    ],
    "public/app/features/alerting/unified/components/receivers/TemplatePreview.tsx:5381": [
      [0, 0, 0, "No untranslated strings. Wrap text with <Trans />", "0"]
    ],
    "public/app/features/alerting/unified/components/receivers/TemplatesTable.tsx:5381": [
      [0, 0, 0, "No untranslated strings. Wrap text with <Trans />", "0"],
      [0, 0, 0, "No untranslated strings. Wrap text with <Trans />", "1"],
      [0, 0, 0, "No untranslated strings. Wrap text with <Trans />", "2"]
    ],
    "public/app/features/alerting/unified/components/receivers/form/ChannelOptions.tsx:5381": [
      [0, 0, 0, "Unexpected any. Specify a different type.", "0"],
      [0, 0, 0, "Do not use any type assertions.", "1"],
      [0, 0, 0, "Unexpected any. Specify a different type.", "2"]
    ],
    "public/app/features/alerting/unified/components/receivers/form/ChannelSubForm.tsx:5381": [
      [0, 0, 0, "No untranslated strings. Wrap text with <Trans />", "0"],
      [0, 0, 0, "No untranslated strings. Wrap text with <Trans />", "1"],
      [0, 0, 0, "No untranslated strings. Wrap text with <Trans />", "2"]
    ],
    "public/app/features/alerting/unified/components/receivers/form/CloudReceiverForm.tsx:5381": [
      [0, 0, 0, "No untranslated strings. Wrap text with <Trans />", "0"]
    ],
    "public/app/features/alerting/unified/components/receivers/form/GenerateAlertDataModal.tsx:5381": [
      [0, 0, 0, "No untranslated strings. Wrap text with <Trans />", "0"],
      [0, 0, 0, "No untranslated strings. Wrap text with <Trans />", "1"],
      [0, 0, 0, "No untranslated strings. Wrap text with <Trans />", "2"]
    ],
    "public/app/features/alerting/unified/components/receivers/form/GrafanaReceiverForm.tsx:5381": [
      [0, 0, 0, "No untranslated strings. Wrap text with <Trans />", "0"]
    ],
    "public/app/features/alerting/unified/components/receivers/form/ReceiverForm.tsx:5381": [
      [0, 0, 0, "Do not use any type assertions.", "0"],
      [0, 0, 0, "Unexpected any. Specify a different type.", "1"],
      [0, 0, 0, "No untranslated strings. Wrap text with <Trans />", "2"],
      [0, 0, 0, "Do not use any type assertions.", "3"],
      [0, 0, 0, "No untranslated strings. Wrap text with <Trans />", "4"],
      [0, 0, 0, "No untranslated strings. Wrap text with <Trans />", "5"],
      [0, 0, 0, "No untranslated strings. Wrap text with <Trans />", "6"],
      [0, 0, 0, "No untranslated strings. Wrap text with <Trans />", "7"]
    ],
    "public/app/features/alerting/unified/components/receivers/form/TestContactPointModal.tsx:5381": [
      [0, 0, 0, "No untranslated strings. Wrap text with <Trans />", "0"],
      [0, 0, 0, "No untranslated strings. Wrap text with <Trans />", "1"],
      [0, 0, 0, "No untranslated strings. Wrap text with <Trans />", "2"],
      [0, 0, 0, "No untranslated strings. Wrap text with <Trans />", "3"],
      [0, 0, 0, "No untranslated strings. Wrap text with <Trans />", "4"],
      [0, 0, 0, "No untranslated strings. Wrap text with <Trans />", "5"]
    ],
    "public/app/features/alerting/unified/components/receivers/form/fields/KeyValueMapInput.tsx:5381": [
      [0, 0, 0, "No untranslated strings. Wrap text with <Trans />", "0"],
      [0, 0, 0, "No untranslated strings. Wrap text with <Trans />", "1"],
      [0, 0, 0, "No untranslated strings. Wrap text with <Trans />", "2"]
    ],
    "public/app/features/alerting/unified/components/receivers/form/fields/OptionField.tsx:5381": [
      [0, 0, 0, "Unexpected any. Specify a different type.", "0"],
      [0, 0, 0, "Unexpected any. Specify a different type.", "1"],
      [0, 0, 0, "Do not use any type assertions.", "2"],
      [0, 0, 0, "Unexpected any. Specify a different type.", "3"],
      [0, 0, 0, "Unexpected any. Specify a different type.", "4"],
      [0, 0, 0, "Unexpected any. Specify a different type.", "5"]
    ],
    "public/app/features/alerting/unified/components/receivers/form/fields/StringArrayInput.tsx:5381": [
      [0, 0, 0, "No untranslated strings. Wrap text with <Trans />", "0"]
    ],
    "public/app/features/alerting/unified/components/receivers/form/fields/SubformArrayField.tsx:5381": [
      [0, 0, 0, "Unexpected any. Specify a different type.", "0"],
      [0, 0, 0, "Unexpected any. Specify a different type.", "1"],
      [0, 0, 0, "No untranslated strings. Wrap text with <Trans />", "2"]
    ],
    "public/app/features/alerting/unified/components/receivers/form/fields/SubformField.tsx:5381": [
      [0, 0, 0, "Unexpected any. Specify a different type.", "0"],
      [0, 0, 0, "Unexpected any. Specify a different type.", "1"],
      [0, 0, 0, "No untranslated strings. Wrap text with <Trans />", "2"]
    ],
    "public/app/features/alerting/unified/components/receivers/form/fields/TemplateSelector.tsx:5381": [
      [0, 0, 0, "No untranslated strings. Wrap text with <Trans />", "0"],
      [0, 0, 0, "No untranslated strings. Wrap text with <Trans />", "1"],
      [0, 0, 0, "No untranslated strings. Wrap text with <Trans />", "2"],
      [0, 0, 0, "No untranslated strings. Wrap text with <Trans />", "3"]
    ],
    "public/app/features/alerting/unified/components/rule-editor/AlertRuleNameInput.tsx:5381": [
      [0, 0, 0, "No untranslated strings. Wrap text with <Trans />", "0"],
      [0, 0, 0, "No untranslated strings. Wrap text with <Trans />", "1"]
    ],
    "public/app/features/alerting/unified/components/rule-editor/AnnotationKeyInput.tsx:5381": [
      [0, 0, 0, "Do not use any type assertions.", "0"]
    ],
    "public/app/features/alerting/unified/components/rule-editor/AnnotationsStep.tsx:5381": [
      [0, 0, 0, "No untranslated strings. Wrap text with <Trans />", "0"],
      [0, 0, 0, "No untranslated strings. Wrap text with <Trans />", "1"]
    ],
    "public/app/features/alerting/unified/components/rule-editor/CloudAlertPreview.tsx:5381": [
      [0, 0, 0, "No untranslated strings. Wrap text with <Trans />", "0"],
      [0, 0, 0, "No untranslated strings. Wrap text with <Trans />", "1"],
      [0, 0, 0, "No untranslated strings. Wrap text with <Trans />", "2"],
      [0, 0, 0, "No untranslated strings. Wrap text with <Trans />", "3"],
      [0, 0, 0, "No untranslated strings. Wrap text with <Trans />", "4"]
    ],
    "public/app/features/alerting/unified/components/rule-editor/CustomAnnotationHeaderField.tsx:5381": [
      [0, 0, 0, "No untranslated strings. Wrap text with <Trans />", "0"]
    ],
    "public/app/features/alerting/unified/components/rule-editor/DashboardAnnotationField.tsx:5381": [
      [0, 0, 0, "No untranslated strings. Wrap text with <Trans />", "0"],
      [0, 0, 0, "No untranslated strings. Wrap text with <Trans />", "1"]
    ],
    "public/app/features/alerting/unified/components/rule-editor/DashboardPicker.tsx:5381": [
      [0, 0, 0, "No untranslated strings. Wrap text with <Trans />", "0"],
      [0, 0, 0, "No untranslated strings. Wrap text with <Trans />", "1"],
      [0, 0, 0, "No untranslated strings. Wrap text with <Trans />", "2"],
      [0, 0, 0, "No untranslated strings. Wrap text with <Trans />", "3"],
      [0, 0, 0, "No untranslated strings. Wrap text with <Trans />", "4"],
      [0, 0, 0, "No untranslated strings. Wrap text with <Trans />", "5"],
      [0, 0, 0, "No untranslated strings. Wrap text with <Trans />", "6"],
      [0, 0, 0, "No untranslated strings. Wrap text with <Trans />", "7"],
      [0, 0, 0, "No untranslated strings. Wrap text with <Trans />", "8"]
    ],
    "public/app/features/alerting/unified/components/rule-editor/ExpressionEditor.tsx:5381": [
      [0, 0, 0, "No untranslated strings. Wrap text with <Trans />", "0"],
      [0, 0, 0, "No untranslated strings. Wrap text with <Trans />", "1"],
      [0, 0, 0, "No untranslated strings. Wrap text with <Trans />", "2"],
      [0, 0, 0, "Do not use any type assertions.", "3"]
    ],
    "public/app/features/alerting/unified/components/rule-editor/GrafanaEvaluationBehavior.tsx:5381": [
      [0, 0, 0, "No untranslated strings. Wrap text with <Trans />", "0"]
    ],
    "public/app/features/alerting/unified/components/rule-editor/NeedHelpInfo.tsx:5381": [
      [0, 0, 0, "No untranslated strings. Wrap text with <Trans />", "0"]
    ],
    "public/app/features/alerting/unified/components/rule-editor/NotificationsStep.tsx:5381": [
      [0, 0, 0, "No untranslated strings. Wrap text with <Trans />", "0"],
      [0, 0, 0, "No untranslated strings. Wrap text with <Trans />", "1"],
      [0, 0, 0, "No untranslated strings. Wrap text with <Trans />", "2"],
      [0, 0, 0, "No untranslated strings. Wrap text with <Trans />", "3"],
      [0, 0, 0, "No untranslated strings. Wrap text with <Trans />", "4"],
      [0, 0, 0, "No untranslated strings. Wrap text with <Trans />", "5"],
      [0, 0, 0, "No untranslated strings. Wrap text with <Trans />", "6"],
      [0, 0, 0, "No untranslated strings. Wrap text with <Trans />", "7"],
      [0, 0, 0, "No untranslated strings. Wrap text with <Trans />", "8"],
      [0, 0, 0, "No untranslated strings. Wrap text with <Trans />", "9"],
      [0, 0, 0, "No untranslated strings. Wrap text with <Trans />", "10"],
      [0, 0, 0, "No untranslated strings. Wrap text with <Trans />", "11"]
    ],
    "public/app/features/alerting/unified/components/rule-editor/PreviewRule.tsx:5381": [
      [0, 0, 0, "No untranslated strings. Wrap text with <Trans />", "0"],
      [0, 0, 0, "No untranslated strings. Wrap text with <Trans />", "1"],
      [0, 0, 0, "Unexpected any. Specify a different type.", "2"]
    ],
    "public/app/features/alerting/unified/components/rule-editor/PreviewRuleResult.tsx:5381": [
      [0, 0, 0, "No untranslated strings. Wrap text with <Trans />", "0"],
      [0, 0, 0, "No untranslated strings. Wrap text with <Trans />", "1"]
    ],
    "public/app/features/alerting/unified/components/rule-editor/QueryOptions.tsx:5381": [
      [0, 0, 0, "No untranslated strings. Wrap text with <Trans />", "0"],
      [0, 0, 0, "No untranslated strings. Wrap text with <Trans />", "1"],
      [0, 0, 0, "No untranslated strings. Wrap text with <Trans />", "2"]
    ],
    "public/app/features/alerting/unified/components/rule-editor/QueryRows.tsx:5381": [
      [0, 0, 0, "No untranslated strings. Wrap text with <Trans />", "0"],
      [0, 0, 0, "No untranslated strings. Wrap text with <Trans />", "1"],
      [0, 0, 0, "No untranslated strings. Wrap text with <Trans />", "2"],
      [0, 0, 0, "No untranslated strings. Wrap text with <Trans />", "3"],
      [0, 0, 0, "No untranslated strings. Wrap text with <Trans />", "4"]
    ],
    "public/app/features/alerting/unified/components/rule-editor/QueryWrapper.tsx:5381": [
      [0, 0, 0, "No untranslated strings. Wrap text with <Trans />", "0"],
      [0, 0, 0, "No untranslated strings. Wrap text with <Trans />", "1"],
      [0, 0, 0, "No untranslated strings. Wrap text with <Trans />", "2"],
      [0, 0, 0, "No untranslated strings. Wrap text with <Trans />", "3"]
    ],
    "public/app/features/alerting/unified/components/rule-editor/RecordingRuleEditor.tsx:5381": [
      [0, 0, 0, "No untranslated strings. Wrap text with <Trans />", "0"]
    ],
    "public/app/features/alerting/unified/components/rule-editor/RuleEditorSection.tsx:5381": [
      [0, 0, 0, "No untranslated strings. Wrap text with <Trans />", "0"]
    ],
    "public/app/features/alerting/unified/components/rule-editor/RuleInspector.tsx:5381": [
      [0, 0, 0, "Do not use any type assertions.", "0"],
      [0, 0, 0, "No untranslated strings. Wrap text with <Trans />", "1"],
      [0, 0, 0, "No untranslated strings. Wrap text with <Trans />", "2"],
      [0, 0, 0, "No untranslated strings. Wrap text with <Trans />", "3"],
      [0, 0, 0, "No untranslated strings. Wrap text with <Trans />", "4"]
    ],
    "public/app/features/alerting/unified/components/rule-editor/VizWrapper.tsx:5381": [
      [0, 0, 0, "No untranslated strings. Wrap text with <Trans />", "0"]
    ],
    "public/app/features/alerting/unified/components/rule-editor/alert-rule-form/AlertRuleForm.tsx:5381": [
      [0, 0, 0, "No untranslated strings. Wrap text with <Trans />", "0"],
      [0, 0, 0, "No untranslated strings. Wrap text with <Trans />", "1"],
      [0, 0, 0, "No untranslated strings. Wrap text with <Trans />", "2"],
      [0, 0, 0, "No untranslated strings. Wrap text with <Trans />", "3"],
      [0, 0, 0, "No untranslated strings. Wrap text with <Trans />", "4"]
    ],
    "public/app/features/alerting/unified/components/rule-editor/alert-rule-form/ModifyExportRuleForm.tsx:5381": [
      [0, 0, 0, "No untranslated strings. Wrap text with <Trans />", "0"],
      [0, 0, 0, "No untranslated strings. Wrap text with <Trans />", "1"]
    ],
    "public/app/features/alerting/unified/components/rule-editor/alert-rule-form/simplifiedRouting/AlertManagerRouting.tsx:5381": [
      [0, 0, 0, "No untranslated strings. Wrap text with <Trans />", "0"]
    ],
    "public/app/features/alerting/unified/components/rule-editor/alert-rule-form/simplifiedRouting/contactPoint/ContactPointSelector.tsx:5381": [
      [0, 0, 0, "No untranslated strings. Wrap text with <Trans />", "0"]
    ],
    "public/app/features/alerting/unified/components/rule-editor/alert-rule-form/simplifiedRouting/route-settings/RouteSettings.tsx:5381": [
      [0, 0, 0, "No untranslated strings. Wrap text with <Trans />", "0"],
      [0, 0, 0, "No untranslated strings. Wrap text with <Trans />", "1"],
      [0, 0, 0, "No untranslated strings. Wrap text with <Trans />", "2"],
      [0, 0, 0, "No untranslated strings. Wrap text with <Trans />", "3"],
      [0, 0, 0, "No untranslated strings. Wrap text with <Trans />", "4"],
      [0, 0, 0, "No untranslated strings. Wrap text with <Trans />", "5"]
    ],
    "public/app/features/alerting/unified/components/rule-editor/labels/LabelsButtons.tsx:5381": [
      [0, 0, 0, "No untranslated strings. Wrap text with <Trans />", "0"]
    ],
    "public/app/features/alerting/unified/components/rule-editor/labels/LabelsField.tsx:5381": [
      [0, 0, 0, "No untranslated strings. Wrap text with <Trans />", "0"],
      [0, 0, 0, "No untranslated strings. Wrap text with <Trans />", "1"],
      [0, 0, 0, "No untranslated strings. Wrap text with <Trans />", "2"],
      [0, 0, 0, "No untranslated strings. Wrap text with <Trans />", "3"],
      [0, 0, 0, "No untranslated strings. Wrap text with <Trans />", "4"]
    ],
    "public/app/features/alerting/unified/components/rule-editor/labels/LabelsFieldInForm.tsx:5381": [
      [0, 0, 0, "No untranslated strings. Wrap text with <Trans />", "0"],
      [0, 0, 0, "No untranslated strings. Wrap text with <Trans />", "1"],
      [0, 0, 0, "No untranslated strings. Wrap text with <Trans />", "2"],
      [0, 0, 0, "No untranslated strings. Wrap text with <Trans />", "3"]
    ],
    "public/app/features/alerting/unified/components/rule-editor/notificaton-preview/NotificationPolicyMatchers.tsx:5381": [
      [0, 0, 0, "No untranslated strings. Wrap text with <Trans />", "0"],
      [0, 0, 0, "No untranslated strings. Wrap text with <Trans />", "1"]
    ],
    "public/app/features/alerting/unified/components/rule-editor/notificaton-preview/NotificationRoute.tsx:5381": [
      [0, 0, 0, "No untranslated strings. Wrap text with <Trans />", "0"],
      [0, 0, 0, "No untranslated strings. Wrap text with <Trans />", "1"],
      [0, 0, 0, "No untranslated strings. Wrap text with <Trans />", "2"],
      [0, 0, 0, "No untranslated strings. Wrap text with <Trans />", "3"],
      [0, 0, 0, "No untranslated strings. Wrap text with <Trans />", "4"]
    ],
    "public/app/features/alerting/unified/components/rule-editor/notificaton-preview/NotificationRouteDetailsModal.tsx:5381": [
      [0, 0, 0, "No untranslated strings. Wrap text with <Trans />", "0"],
      [0, 0, 0, "No untranslated strings. Wrap text with <Trans />", "1"],
      [0, 0, 0, "No untranslated strings. Wrap text with <Trans />", "2"],
      [0, 0, 0, "No untranslated strings. Wrap text with <Trans />", "3"],
      [0, 0, 0, "No untranslated strings. Wrap text with <Trans />", "4"],
      [0, 0, 0, "No untranslated strings. Wrap text with <Trans />", "5"],
      [0, 0, 0, "No untranslated strings. Wrap text with <Trans />", "6"],
      [0, 0, 0, "No untranslated strings. Wrap text with <Trans />", "7"]
    ],
    "public/app/features/alerting/unified/components/rule-editor/query-and-alert-condition/QueryAndExpressionsStep.tsx:5381": [
      [0, 0, 0, "No untranslated strings. Wrap text with <Trans />", "0"],
      [0, 0, 0, "No untranslated strings. Wrap text with <Trans />", "1"],
      [0, 0, 0, "No untranslated strings. Wrap text with <Trans />", "2"],
      [0, 0, 0, "No untranslated strings. Wrap text with <Trans />", "3"],
      [0, 0, 0, "No untranslated strings. Wrap text with <Trans />", "4"],
      [0, 0, 0, "No untranslated strings. Wrap text with <Trans />", "5"]
    ],
    "public/app/features/alerting/unified/components/rule-editor/query-and-alert-condition/SmartAlertTypeDetector.tsx:5381": [
      [0, 0, 0, "No untranslated strings. Wrap text with <Trans />", "0"],
      [0, 0, 0, "No untranslated strings. Wrap text with <Trans />", "1"],
      [0, 0, 0, "No untranslated strings. Wrap text with <Trans />", "2"],
      [0, 0, 0, "No untranslated strings. Wrap text with <Trans />", "3"],
      [0, 0, 0, "No untranslated strings. Wrap text with <Trans />", "4"],
      [0, 0, 0, "No untranslated strings. Wrap text with <Trans />", "5"],
      [0, 0, 0, "No untranslated strings. Wrap text with <Trans />", "6"],
      [0, 0, 0, "No untranslated strings. Wrap text with <Trans />", "7"]
    ],
    "public/app/features/alerting/unified/components/rule-editor/rule-types/GrafanaManagedAlert.tsx:5381": [
      [0, 0, 0, "No untranslated strings. Wrap text with <Trans />", "0"],
      [0, 0, 0, "No untranslated strings. Wrap text with <Trans />", "1"]
    ],
    "public/app/features/alerting/unified/components/rule-editor/rule-types/MimirOrLokiAlert.tsx:5381": [
      [0, 0, 0, "No untranslated strings. Wrap text with <Trans />", "0"],
      [0, 0, 0, "No untranslated strings. Wrap text with <Trans />", "1"]
    ],
    "public/app/features/alerting/unified/components/rule-editor/rule-types/MimirOrLokiRecordingRule.tsx:5381": [
      [0, 0, 0, "No untranslated strings. Wrap text with <Trans />", "0"],
      [0, 0, 0, "No untranslated strings. Wrap text with <Trans />", "1"]
    ],
    "public/app/features/alerting/unified/components/rule-editor/rule-types/RuleTypePicker.tsx:5381": [
      [0, 0, 0, "No untranslated strings. Wrap text with <Trans />", "0"]
    ],
    "public/app/features/alerting/unified/components/rule-viewer/FederatedRuleWarning.tsx:5381": [
      [0, 0, 0, "No untranslated strings. Wrap text with <Trans />", "0"],
      [0, 0, 0, "No untranslated strings. Wrap text with <Trans />", "1"]
    ],
    "public/app/features/alerting/unified/components/rule-viewer/PausedBadge.tsx:5381": [
      [0, 0, 0, "No untranslated strings. Wrap text with <Trans />", "0"]
    ],
    "public/app/features/alerting/unified/components/rule-viewer/RuleViewer.tsx:5381": [
      [0, 0, 0, "No untranslated strings. Wrap text with <Trans />", "0"],
      [0, 0, 0, "No untranslated strings. Wrap text with <Trans />", "1"],
      [0, 0, 0, "No untranslated strings. Wrap text with <Trans />", "2"]
    ],
    "public/app/features/alerting/unified/components/rule-viewer/tabs/Details.tsx:5381": [
      [0, 0, 0, "No untranslated strings. Wrap text with <Trans />", "0"],
      [0, 0, 0, "No untranslated strings. Wrap text with <Trans />", "1"],
      [0, 0, 0, "No untranslated strings. Wrap text with <Trans />", "2"],
      [0, 0, 0, "No untranslated strings. Wrap text with <Trans />", "3"],
      [0, 0, 0, "No untranslated strings. Wrap text with <Trans />", "4"],
      [0, 0, 0, "No untranslated strings. Wrap text with <Trans />", "5"],
      [0, 0, 0, "No untranslated strings. Wrap text with <Trans />", "6"],
      [0, 0, 0, "No untranslated strings. Wrap text with <Trans />", "7"],
      [0, 0, 0, "No untranslated strings. Wrap text with <Trans />", "8"],
      [0, 0, 0, "No untranslated strings. Wrap text with <Trans />", "9"],
      [0, 0, 0, "No untranslated strings. Wrap text with <Trans />", "10"]
    ],
    "public/app/features/alerting/unified/components/rule-viewer/tabs/Query.tsx:5381": [
      [0, 0, 0, "No untranslated strings. Wrap text with <Trans />", "0"]
    ],
    "public/app/features/alerting/unified/components/rule-viewer/tabs/Routing.tsx:5381": [
      [0, 0, 0, "No untranslated strings. Wrap text with <Trans />", "0"]
    ],
    "public/app/features/alerting/unified/components/rules/AlertInstanceStateFilter.tsx:5381": [
      [0, 0, 0, "No untranslated strings. Wrap text with <Trans />", "0"]
    ],
    "public/app/features/alerting/unified/components/rules/AlertStateTag.tsx:5381": [
      [0, 0, 0, "No untranslated strings. Wrap text with <Trans />", "0"]
    ],
    "public/app/features/alerting/unified/components/rules/CloneRule.tsx:5381": [
      [0, 0, 0, "No untranslated strings. Wrap text with <Trans />", "0"],
      [0, 0, 0, "No untranslated strings. Wrap text with <Trans />", "1"],
      [0, 0, 0, "No untranslated strings. Wrap text with <Trans />", "2"],
      [0, 0, 0, "No untranslated strings. Wrap text with <Trans />", "3"]
    ],
    "public/app/features/alerting/unified/components/rules/CloudRules.tsx:5381": [
      [0, 0, 0, "No untranslated strings. Wrap text with <Trans />", "0"],
      [0, 0, 0, "No untranslated strings. Wrap text with <Trans />", "1"],
      [0, 0, 0, "No untranslated strings. Wrap text with <Trans />", "2"]
    ],
    "public/app/features/alerting/unified/components/rules/EditRuleGroupModal.tsx:5381": [
      [0, 0, 0, "No untranslated strings. Wrap text with <Trans />", "0"],
      [0, 0, 0, "No untranslated strings. Wrap text with <Trans />", "1"],
      [0, 0, 0, "No untranslated strings. Wrap text with <Trans />", "2"],
      [0, 0, 0, "No untranslated strings. Wrap text with <Trans />", "3"],
      [0, 0, 0, "No untranslated strings. Wrap text with <Trans />", "4"],
      [0, 0, 0, "No untranslated strings. Wrap text with <Trans />", "5"]
    ],
    "public/app/features/alerting/unified/components/rules/Filter/RulesFilter.v1.tsx:5381": [
      [0, 0, 0, "No untranslated strings. Wrap text with <Trans />", "0"],
      [0, 0, 0, "No untranslated strings. Wrap text with <Trans />", "1"],
      [0, 0, 0, "No untranslated strings. Wrap text with <Trans />", "2"],
      [0, 0, 0, "No untranslated strings. Wrap text with <Trans />", "3"],
      [0, 0, 0, "No untranslated strings. Wrap text with <Trans />", "4"],
      [0, 0, 0, "No untranslated strings. Wrap text with <Trans />", "5"],
      [0, 0, 0, "No untranslated strings. Wrap text with <Trans />", "6"],
      [0, 0, 0, "No untranslated strings. Wrap text with <Trans />", "7"],
      [0, 0, 0, "No untranslated strings. Wrap text with <Trans />", "8"],
      [0, 0, 0, "No untranslated strings. Wrap text with <Trans />", "9"],
      [0, 0, 0, "No untranslated strings. Wrap text with <Trans />", "10"],
      [0, 0, 0, "No untranslated strings. Wrap text with <Trans />", "11"],
      [0, 0, 0, "No untranslated strings. Wrap text with <Trans />", "12"],
      [0, 0, 0, "No untranslated strings. Wrap text with <Trans />", "13"]
    ],
    "public/app/features/alerting/unified/components/rules/GrafanaRules.tsx:5381": [
      [0, 0, 0, "No untranslated strings. Wrap text with <Trans />", "0"]
    ],
    "public/app/features/alerting/unified/components/rules/RuleConfigStatus.tsx:5381": [
      [0, 0, 0, "No untranslated strings. Wrap text with <Trans />", "0"],
      [0, 0, 0, "No untranslated strings. Wrap text with <Trans />", "1"],
      [0, 0, 0, "No untranslated strings. Wrap text with <Trans />", "2"]
    ],
    "public/app/features/alerting/unified/components/rules/RuleDetails.tsx:5381": [
      [0, 0, 0, "No untranslated strings. Wrap text with <Trans />", "0"]
    ],
    "public/app/features/alerting/unified/components/rules/RuleDetailsButtons.tsx:5381": [
      [0, 0, 0, "No untranslated strings. Wrap text with <Trans />", "0"],
      [0, 0, 0, "No untranslated strings. Wrap text with <Trans />", "1"],
      [0, 0, 0, "No untranslated strings. Wrap text with <Trans />", "2"],
      [0, 0, 0, "No untranslated strings. Wrap text with <Trans />", "3"],
      [0, 0, 0, "No untranslated strings. Wrap text with <Trans />", "4"]
    ],
    "public/app/features/alerting/unified/components/rules/RuleDetailsMatchingInstances.tsx:5381": [
      [0, 0, 0, "No untranslated strings. Wrap text with <Trans />", "0"],
      [0, 0, 0, "No untranslated strings. Wrap text with <Trans />", "1"],
      [0, 0, 0, "No untranslated strings. Wrap text with <Trans />", "2"],
      [0, 0, 0, "No untranslated strings. Wrap text with <Trans />", "3"],
      [0, 0, 0, "No untranslated strings. Wrap text with <Trans />", "4"]
    ],
    "public/app/features/alerting/unified/components/rules/RuleHealth.tsx:5381": [
      [0, 0, 0, "No untranslated strings. Wrap text with <Trans />", "0"]
    ],
    "public/app/features/alerting/unified/components/rules/RuleListErrors.tsx:5381": [
      [0, 0, 0, "No untranslated strings. Wrap text with <Trans />", "0"],
      [0, 0, 0, "No untranslated strings. Wrap text with <Trans />", "1"],
      [0, 0, 0, "No untranslated strings. Wrap text with <Trans />", "2"],
      [0, 0, 0, "No untranslated strings. Wrap text with <Trans />", "3"],
      [0, 0, 0, "No untranslated strings. Wrap text with <Trans />", "4"],
      [0, 0, 0, "No untranslated strings. Wrap text with <Trans />", "5"],
      [0, 0, 0, "No untranslated strings. Wrap text with <Trans />", "6"],
      [0, 0, 0, "No untranslated strings. Wrap text with <Trans />", "7"],
      [0, 0, 0, "No untranslated strings. Wrap text with <Trans />", "8"]
    ],
    "public/app/features/alerting/unified/components/rules/RuleListStateSection.tsx:5381": [
      [0, 0, 0, "No untranslated strings. Wrap text with <Trans />", "0"],
      [0, 0, 0, "No untranslated strings. Wrap text with <Trans />", "1"]
    ],
    "public/app/features/alerting/unified/components/rules/RuleState.tsx:5381": [
      [0, 0, 0, "No untranslated strings. Wrap text with <Trans />", "0"],
      [0, 0, 0, "No untranslated strings. Wrap text with <Trans />", "1"]
    ],
    "public/app/features/alerting/unified/components/rules/RuleStats.tsx:5381": [
      [0, 0, 0, "No untranslated strings. Wrap text with <Trans />", "0"]
    ],
    "public/app/features/alerting/unified/components/rules/RulesGroup.tsx:5381": [
      [0, 0, 0, "No untranslated strings. Wrap text with <Trans />", "0"],
      [0, 0, 0, "No untranslated strings. Wrap text with <Trans />", "1"],
      [0, 0, 0, "No untranslated strings. Wrap text with <Trans />", "2"],
      [0, 0, 0, "No untranslated strings. Wrap text with <Trans />", "3"],
      [0, 0, 0, "No untranslated strings. Wrap text with <Trans />", "4"],
      [0, 0, 0, "No untranslated strings. Wrap text with <Trans />", "5"],
      [0, 0, 0, "No untranslated strings. Wrap text with <Trans />", "6"],
      [0, 0, 0, "No untranslated strings. Wrap text with <Trans />", "7"]
    ],
    "public/app/features/alerting/unified/components/rules/state-history/LogRecordViewer.tsx:5381": [
      [0, 0, 0, "No untranslated strings. Wrap text with <Trans />", "0"],
      [0, 0, 0, "No untranslated strings. Wrap text with <Trans />", "1"]
    ],
    "public/app/features/alerting/unified/components/rules/state-history/LokiStateHistory.tsx:5381": [
      [0, 0, 0, "No untranslated strings. Wrap text with <Trans />", "0"],
      [0, 0, 0, "No untranslated strings. Wrap text with <Trans />", "1"],
      [0, 0, 0, "No untranslated strings. Wrap text with <Trans />", "2"],
      [0, 0, 0, "No untranslated strings. Wrap text with <Trans />", "3"],
      [0, 0, 0, "No untranslated strings. Wrap text with <Trans />", "4"],
      [0, 0, 0, "No untranslated strings. Wrap text with <Trans />", "5"],
      [0, 0, 0, "No untranslated strings. Wrap text with <Trans />", "6"]
    ],
    "public/app/features/alerting/unified/components/rules/state-history/StateHistory.tsx:5381": [
      [0, 0, 0, "No untranslated strings. Wrap text with <Trans />", "0"],
      [0, 0, 0, "No untranslated strings. Wrap text with <Trans />", "1"],
      [0, 0, 0, "No untranslated strings. Wrap text with <Trans />", "2"]
    ],
    "public/app/features/alerting/unified/components/settings/AlertmanagerCard.tsx:5381": [
      [0, 0, 0, "No untranslated strings. Wrap text with <Trans />", "0"],
      [0, 0, 0, "No untranslated strings. Wrap text with <Trans />", "1"],
      [0, 0, 0, "No untranslated strings. Wrap text with <Trans />", "2"]
    ],
    "public/app/features/alerting/unified/components/settings/AlertmanagerConfig.tsx:5381": [
      [0, 0, 0, "No untranslated strings. Wrap text with <Trans />", "0"],
      [0, 0, 0, "No untranslated strings. Wrap text with <Trans />", "1"],
      [0, 0, 0, "No untranslated strings. Wrap text with <Trans />", "2"],
      [0, 0, 0, "No untranslated strings. Wrap text with <Trans />", "3"]
    ],
    "public/app/features/alerting/unified/components/settings/VersionManager.tsx:5381": [
      [0, 0, 0, "No untranslated strings. Wrap text with <Trans />", "0"],
      [0, 0, 0, "No untranslated strings. Wrap text with <Trans />", "1"],
      [0, 0, 0, "No untranslated strings. Wrap text with <Trans />", "2"],
      [0, 0, 0, "No untranslated strings. Wrap text with <Trans />", "3"],
      [0, 0, 0, "No untranslated strings. Wrap text with <Trans />", "4"],
      [0, 0, 0, "No untranslated strings. Wrap text with <Trans />", "5"],
      [0, 0, 0, "No untranslated strings. Wrap text with <Trans />", "6"]
    ],
    "public/app/features/alerting/unified/components/settings/__mocks__/server.ts:5381": [
      [0, 0, 0, "Do not re-export imported variable (\`DataSourcesResponse\`)", "0"],
      [0, 0, 0, "Do not re-export imported variable (\`AdminConfigResponse\`)", "1"],
      [0, 0, 0, "Do not re-export imported variable (\`AlertmanagersResponse\`)", "2"],
      [0, 0, 0, "Do not re-export imported variable (\`InternalAlertmanagerConfiguration\`)", "3"],
      [0, 0, 0, "Do not re-export imported variable (\`VanillaAlertmanagerConfiguration\`)", "4"],
      [0, 0, 0, "Do not re-export imported variable (\`alertmanagerConfigurationHistory\`)", "5"]
    ],
    "public/app/features/alerting/unified/components/silences/MatchersField.tsx:5381": [
      [0, 0, 0, "No untranslated strings. Wrap text with <Trans />", "0"],
      [0, 0, 0, "No untranslated strings. Wrap text with <Trans />", "1"]
    ],
    "public/app/features/alerting/unified/components/silences/SilenceDetails.tsx:5381": [
      [0, 0, 0, "No untranslated strings. Wrap text with <Trans />", "0"],
      [0, 0, 0, "No untranslated strings. Wrap text with <Trans />", "1"],
      [0, 0, 0, "No untranslated strings. Wrap text with <Trans />", "2"],
      [0, 0, 0, "No untranslated strings. Wrap text with <Trans />", "3"],
      [0, 0, 0, "No untranslated strings. Wrap text with <Trans />", "4"]
    ],
    "public/app/features/alerting/unified/components/silences/SilencedAlertsTableRow.tsx:5381": [
      [0, 0, 0, "No untranslated strings. Wrap text with <Trans />", "0"]
    ],
    "public/app/features/alerting/unified/components/silences/SilencedInstancesPreview.tsx:5381": [
      [0, 0, 0, "No untranslated strings. Wrap text with <Trans />", "0"],
      [0, 0, 0, "No untranslated strings. Wrap text with <Trans />", "1"],
      [0, 0, 0, "No untranslated strings. Wrap text with <Trans />", "2"],
      [0, 0, 0, "No untranslated strings. Wrap text with <Trans />", "3"]
    ],
    "public/app/features/alerting/unified/components/silences/SilencesEditor.tsx:5381": [
      [0, 0, 0, "Do not use any type assertions.", "0"],
      [0, 0, 0, "No untranslated strings. Wrap text with <Trans />", "1"],
      [0, 0, 0, "No untranslated strings. Wrap text with <Trans />", "2"],
      [0, 0, 0, "No untranslated strings. Wrap text with <Trans />", "3"]
    ],
    "public/app/features/alerting/unified/components/silences/SilencesFilter.tsx:5381": [
      [0, 0, 0, "Do not use any type assertions.", "0"],
      [0, 0, 0, "No untranslated strings. Wrap text with <Trans />", "1"],
      [0, 0, 0, "No untranslated strings. Wrap text with <Trans />", "2"],
      [0, 0, 0, "No untranslated strings. Wrap text with <Trans />", "3"],
      [0, 0, 0, "No untranslated strings. Wrap text with <Trans />", "4"]
    ],
    "public/app/features/alerting/unified/home/GettingStarted.tsx:5381": [
      [0, 0, 0, "No untranslated strings. Wrap text with <Trans />", "0"],
      [0, 0, 0, "No untranslated strings. Wrap text with <Trans />", "1"],
      [0, 0, 0, "No untranslated strings. Wrap text with <Trans />", "2"],
      [0, 0, 0, "No untranslated strings. Wrap text with <Trans />", "3"],
      [0, 0, 0, "No untranslated strings. Wrap text with <Trans />", "4"],
      [0, 0, 0, "No untranslated strings. Wrap text with <Trans />", "5"],
      [0, 0, 0, "No untranslated strings. Wrap text with <Trans />", "6"],
      [0, 0, 0, "No untranslated strings. Wrap text with <Trans />", "7"],
      [0, 0, 0, "No untranslated strings. Wrap text with <Trans />", "8"],
      [0, 0, 0, "No untranslated strings. Wrap text with <Trans />", "9"],
      [0, 0, 0, "No untranslated strings. Wrap text with <Trans />", "10"],
      [0, 0, 0, "No untranslated strings. Wrap text with <Trans />", "11"],
      [0, 0, 0, "No untranslated strings. Wrap text with <Trans />", "12"],
      [0, 0, 0, "No untranslated strings. Wrap text with <Trans />", "13"]
    ],
    "public/app/features/alerting/unified/home/Insights.tsx:5381": [
      [0, 0, 0, "No untranslated strings. Wrap text with <Trans />", "0"],
      [0, 0, 0, "No untranslated strings. Wrap text with <Trans />", "1"],
      [0, 0, 0, "No untranslated strings. Wrap text with <Trans />", "2"]
    ],
    "public/app/features/alerting/unified/home/PluginIntegrations.tsx:5381": [
      [0, 0, 0, "No untranslated strings. Wrap text with <Trans />", "0"]
    ],
    "public/app/features/alerting/unified/hooks/useAlertmanagerConfig.ts:5381": [
      [0, 0, 0, "Do not use any type assertions.", "0"]
    ],
    "public/app/features/alerting/unified/hooks/useControlledFieldArray.ts:5381": [
      [0, 0, 0, "Unexpected any. Specify a different type.", "0"]
    ],
    "public/app/features/alerting/unified/insights/InsightsMenuButton.tsx:5381": [
      [0, 0, 0, "Do not use any type assertions.", "0"],
      [0, 0, 0, "No untranslated strings. Wrap text with <Trans />", "1"],
      [0, 0, 0, "No untranslated strings. Wrap text with <Trans />", "2"]
    ],
    "public/app/features/alerting/unified/mocks.ts:5381": [
      [0, 0, 0, "Do not use any type assertions.", "0"],
      [0, 0, 0, "Do not use any type assertions.", "1"],
      [0, 0, 0, "Do not use any type assertions.", "2"],
      [0, 0, 0, "Do not use any type assertions.", "3"],
      [0, 0, 0, "Unexpected any. Specify a different type.", "4"],
      [0, 0, 0, "Unexpected any. Specify a different type.", "5"],
      [0, 0, 0, "Unexpected any. Specify a different type.", "6"],
      [0, 0, 0, "Unexpected any. Specify a different type.", "7"],
      [0, 0, 0, "Do not use any type assertions.", "8"]
    ],
    "public/app/features/alerting/unified/types/receiver-form.ts:5381": [
      [0, 0, 0, "Unexpected any. Specify a different type.", "0"],
      [0, 0, 0, "Unexpected any. Specify a different type.", "1"]
    ],
    "public/app/features/alerting/unified/utils/misc.test.ts:5381": [
      [0, 0, 0, "Unexpected any. Specify a different type.", "0"],
      [0, 0, 0, "Unexpected any. Specify a different type.", "1"],
      [0, 0, 0, "Unexpected any. Specify a different type.", "2"]
    ],
    "public/app/features/alerting/unified/utils/receiver-form.ts:5381": [
      [0, 0, 0, "Do not use any type assertions.", "0"],
      [0, 0, 0, "Do not use any type assertions.", "1"],
      [0, 0, 0, "Do not use any type assertions.", "2"],
      [0, 0, 0, "Unexpected any. Specify a different type.", "3"]
    ],
    "public/app/features/alerting/unified/utils/redux.ts:5381": [
      [0, 0, 0, "Unexpected any. Specify a different type.", "0"],
      [0, 0, 0, "Unexpected any. Specify a different type.", "1"],
      [0, 0, 0, "Do not use any type assertions.", "2"],
      [0, 0, 0, "Do not use any type assertions.", "3"],
      [0, 0, 0, "Do not use any type assertions.", "4"],
      [0, 0, 0, "Do not use any type assertions.", "5"],
      [0, 0, 0, "Do not use any type assertions.", "6"],
      [0, 0, 0, "Do not use any type assertions.", "7"]
    ],
    "public/app/features/alerting/unified/utils/rules.ts:5381": [
      [0, 0, 0, "Unexpected any. Specify a different type.", "0"],
      [0, 0, 0, "Do not use any type assertions.", "1"],
      [0, 0, 0, "Do not use any type assertions.", "2"],
      [0, 0, 0, "Do not use any type assertions.", "3"]
    ],
    "public/app/features/annotations/components/AnnotationResultMapper.tsx:5381": [
      [0, 0, 0, "No untranslated strings. Wrap text with <Trans />", "0"],
      [0, 0, 0, "No untranslated strings. Wrap text with <Trans />", "1"],
      [0, 0, 0, "No untranslated strings. Wrap text with <Trans />", "2"]
    ],
    "public/app/features/annotations/components/StandardAnnotationQueryEditor.tsx:5381": [
      [0, 0, 0, "No untranslated strings. Wrap text with <Trans />", "0"],
      [0, 0, 0, "No untranslated strings. Wrap text with <Trans />", "1"],
      [0, 0, 0, "No untranslated strings. Wrap text with <Trans />", "2"],
      [0, 0, 0, "No untranslated strings. Wrap text with <Trans />", "3"],
      [0, 0, 0, "No untranslated strings. Wrap text with <Trans />", "4"]
    ],
    "public/app/features/annotations/events_processing.ts:5381": [
      [0, 0, 0, "Unexpected any. Specify a different type.", "0"]
    ],
    "public/app/features/annotations/standardAnnotationSupport.ts:5381": [
      [0, 0, 0, "Unexpected any. Specify a different type.", "0"],
      [0, 0, 0, "Do not use any type assertions.", "1"],
      [0, 0, 0, "Unexpected any. Specify a different type.", "2"]
    ],
    "public/app/features/api-keys/ApiKeysPage.tsx:5381": [
      [0, 0, 0, "No untranslated strings. Wrap text with <Trans />", "0"],
      [0, 0, 0, "No untranslated strings. Wrap text with <Trans />", "1"],
      [0, 0, 0, "No untranslated strings. Wrap text with <Trans />", "2"],
      [0, 0, 0, "No untranslated strings. Wrap text with <Trans />", "3"],
      [0, 0, 0, "No untranslated strings. Wrap text with <Trans />", "4"],
      [0, 0, 0, "No untranslated strings. Wrap text with <Trans />", "5"],
      [0, 0, 0, "No untranslated strings. Wrap text with <Trans />", "6"],
      [0, 0, 0, "No untranslated strings. Wrap text with <Trans />", "7"],
      [0, 0, 0, "No untranslated strings. Wrap text with <Trans />", "8"],
      [0, 0, 0, "No untranslated strings. Wrap text with <Trans />", "9"]
    ],
    "public/app/features/api-keys/ApiKeysTable.tsx:5381": [
      [0, 0, 0, "No untranslated strings. Wrap text with <Trans />", "0"],
      [0, 0, 0, "No untranslated strings. Wrap text with <Trans />", "1"],
      [0, 0, 0, "No untranslated strings. Wrap text with <Trans />", "2"],
      [0, 0, 0, "No untranslated strings. Wrap text with <Trans />", "3"],
      [0, 0, 0, "No untranslated strings. Wrap text with <Trans />", "4"]
    ],
    "public/app/features/api-keys/MigrateToServiceAccountsCard.tsx:5381": [
      [0, 0, 0, "No untranslated strings. Wrap text with <Trans />", "0"],
      [0, 0, 0, "No untranslated strings. Wrap text with <Trans />", "1"],
      [0, 0, 0, "No untranslated strings. Wrap text with <Trans />", "2"],
      [0, 0, 0, "No untranslated strings. Wrap text with <Trans />", "3"],
      [0, 0, 0, "No untranslated strings. Wrap text with <Trans />", "4"]
    ],
    "public/app/features/auth-config/AuthDrawer.tsx:5381": [
      [0, 0, 0, "No untranslated strings. Wrap text with <Trans />", "0"],
      [0, 0, 0, "No untranslated strings. Wrap text with <Trans />", "1"],
      [0, 0, 0, "No untranslated strings. Wrap text with <Trans />", "2"],
      [0, 0, 0, "No untranslated strings. Wrap text with <Trans />", "3"],
      [0, 0, 0, "No untranslated strings. Wrap text with <Trans />", "4"],
      [0, 0, 0, "No untranslated strings. Wrap text with <Trans />", "5"],
      [0, 0, 0, "No untranslated strings. Wrap text with <Trans />", "6"]
    ],
    "public/app/features/auth-config/AuthProvidersListPage.tsx:5381": [
      [0, 0, 0, "No untranslated strings. Wrap text with <Trans />", "0"],
      [0, 0, 0, "No untranslated strings. Wrap text with <Trans />", "1"],
      [0, 0, 0, "No untranslated strings. Wrap text with <Trans />", "2"],
      [0, 0, 0, "No untranslated strings. Wrap text with <Trans />", "3"]
    ],
    "public/app/features/auth-config/ProviderConfigForm.tsx:5381": [
      [0, 0, 0, "No untranslated strings. Wrap text with <Trans />", "0"],
      [0, 0, 0, "No untranslated strings. Wrap text with <Trans />", "1"],
      [0, 0, 0, "No untranslated strings. Wrap text with <Trans />", "2"]
    ],
    "public/app/features/auth-config/components/ConfigureAuthCTA.tsx:5381": [
      [0, 0, 0, "No untranslated strings. Wrap text with <Trans />", "0"],
      [0, 0, 0, "No untranslated strings. Wrap text with <Trans />", "1"],
      [0, 0, 0, "No untranslated strings. Wrap text with <Trans />", "2"]
    ],
    "public/app/features/auth-config/fields.tsx:5381": [
      [0, 0, 0, "No untranslated strings. Wrap text with <Trans />", "0"],
      [0, 0, 0, "No untranslated strings. Wrap text with <Trans />", "1"],
      [0, 0, 0, "No untranslated strings. Wrap text with <Trans />", "2"],
      [0, 0, 0, "No untranslated strings. Wrap text with <Trans />", "3"],
      [0, 0, 0, "No untranslated strings. Wrap text with <Trans />", "4"],
      [0, 0, 0, "No untranslated strings. Wrap text with <Trans />", "5"],
      [0, 0, 0, "No untranslated strings. Wrap text with <Trans />", "6"],
      [0, 0, 0, "No untranslated strings. Wrap text with <Trans />", "7"],
      [0, 0, 0, "No untranslated strings. Wrap text with <Trans />", "8"]
    ],
    "public/app/features/auth-config/index.ts:5381": [
      [0, 0, 0, "Do not use export all (\`export * from ...\`)", "0"]
    ],
    "public/app/features/auth-config/utils/data.ts:5381": [
      [0, 0, 0, "Do not use any type assertions.", "0"]
    ],
    "public/app/features/browse-dashboards/api/browseDashboardsAPI.ts:5381": [
      [0, 0, 0, "Do not re-export imported variable (\`@reduxjs/toolkit/query/react\`)", "0"]
    ],
    "public/app/features/browse-dashboards/components/BrowseView.tsx:5381": [
      [0, 0, 0, "No untranslated strings. Wrap text with <Trans />", "0"]
    ],
    "public/app/features/browse-dashboards/components/NameCell.tsx:5381": [
      [0, 0, 0, "No untranslated strings. Wrap text with <Trans />", "0"]
    ],
    "public/app/features/browse-dashboards/state/index.ts:5381": [
      [0, 0, 0, "Do not use export all (\`export * from ...\`)", "0"],
      [0, 0, 0, "Do not use export all (\`export * from ...\`)", "1"],
      [0, 0, 0, "Do not use export all (\`export * from ...\`)", "2"]
    ],
    "public/app/features/canvas/elements/notFound.tsx:5381": [
      [0, 0, 0, "No untranslated strings. Wrap text with <Trans />", "0"]
    ],
    "public/app/features/canvas/runtime/ables.tsx:5381": [
      [0, 0, 0, "No untranslated strings. Wrap text with <Trans />", "0"],
      [0, 0, 0, "No untranslated strings. Wrap text with <Trans />", "1"]
    ],
    "public/app/features/canvas/runtime/frame.tsx:5381": [
      [0, 0, 0, "No untranslated strings. Wrap text with <Trans />", "0"]
    ],
    "public/app/features/commandPalette/ResultItem.tsx:5381": [
      [0, 0, 0, "No untranslated strings. Wrap text with <Trans />", "0"]
    ],
    "public/app/features/connections/components/ConnectionsRedirectNotice/ConnectionsRedirectNotice.tsx:5381": [
      [0, 0, 0, "No untranslated strings. Wrap text with <Trans />", "0"],
      [0, 0, 0, "No untranslated strings. Wrap text with <Trans />", "1"]
    ],
    "public/app/features/connections/components/ConnectionsRedirectNotice/index.ts:5381": [
      [0, 0, 0, "Do not use export all (\`export * from ...\`)", "0"]
    ],
    "public/app/features/connections/pages/DataSourceDetailsPage.tsx:5381": [
      [0, 0, 0, "No untranslated strings. Wrap text with <Trans />", "0"],
      [0, 0, 0, "No untranslated strings. Wrap text with <Trans />", "1"],
      [0, 0, 0, "No untranslated strings. Wrap text with <Trans />", "2"],
      [0, 0, 0, "No untranslated strings. Wrap text with <Trans />", "3"],
      [0, 0, 0, "No untranslated strings. Wrap text with <Trans />", "4"]
    ],
    "public/app/features/connections/pages/index.tsx:5381": [
      [0, 0, 0, "Do not re-export imported variable (\`./AddNewConnectionPage\`)", "0"],
      [0, 0, 0, "Do not re-export imported variable (\`./DataSourceDetailsPage\`)", "1"],
      [0, 0, 0, "Do not re-export imported variable (\`./DataSourcesListPage\`)", "2"],
      [0, 0, 0, "Do not re-export imported variable (\`./DataSourceDashboardsPage\`)", "3"],
      [0, 0, 0, "Do not re-export imported variable (\`./EditDataSourcePage\`)", "4"],
      [0, 0, 0, "Do not re-export imported variable (\`./NewDataSourcePage\`)", "5"]
    ],
    "public/app/features/connections/tabs/ConnectData/CardGrid/index.tsx:5381": [
      [0, 0, 0, "Do not use export all (\`export * from ...\`)", "0"]
    ],
    "public/app/features/connections/tabs/ConnectData/CategoryHeader/index.tsx:5381": [
      [0, 0, 0, "Do not use export all (\`export * from ...\`)", "0"]
    ],
    "public/app/features/connections/tabs/ConnectData/ConnectData.tsx:5381": [
      [0, 0, 0, "No untranslated strings. Wrap text with <Trans />", "0"]
    ],
    "public/app/features/connections/tabs/ConnectData/NoAccessModal/NoAccessModal.tsx:5381": [
      [0, 0, 0, "No untranslated strings. Wrap text with <Trans />", "0"],
      [0, 0, 0, "No untranslated strings. Wrap text with <Trans />", "1"],
      [0, 0, 0, "No untranslated strings. Wrap text with <Trans />", "2"],
      [0, 0, 0, "No untranslated strings. Wrap text with <Trans />", "3"],
      [0, 0, 0, "No untranslated strings. Wrap text with <Trans />", "4"],
      [0, 0, 0, "No untranslated strings. Wrap text with <Trans />", "5"]
    ],
    "public/app/features/connections/tabs/ConnectData/NoAccessModal/index.tsx:5381": [
      [0, 0, 0, "Do not use export all (\`export * from ...\`)", "0"]
    ],
    "public/app/features/connections/tabs/ConnectData/Search/index.tsx:5381": [
      [0, 0, 0, "Do not use export all (\`export * from ...\`)", "0"]
    ],
    "public/app/features/connections/tabs/ConnectData/index.tsx:5381": [
      [0, 0, 0, "Do not use export all (\`export * from ...\`)", "0"]
    ],
    "public/app/features/correlations/Forms/ConfigureCorrelationTargetForm.tsx:5381": [
      [0, 0, 0, "Do not use any type assertions.", "0"],
      [0, 0, 0, "Do not use any type assertions.", "1"]
    ],
    "public/app/features/correlations/components/EmptyCorrelationsCTA.tsx:5381": [
      [0, 0, 0, "No untranslated strings. Wrap text with <Trans />", "0"],
      [0, 0, 0, "No untranslated strings. Wrap text with <Trans />", "1"]
    ],
    "public/app/features/correlations/components/Wizard/index.ts:5381": [
      [0, 0, 0, "Do not use export all (\`export * from ...\`)", "0"],
      [0, 0, 0, "Do not use export all (\`export * from ...\`)", "1"]
    ],
    "public/app/features/correlations/types.ts:5381": [
      [0, 0, 0, "Unexpected any. Specify a different type.", "0"],
      [0, 0, 0, "Unexpected any. Specify a different type.", "1"]
    ],
    "public/app/features/dashboard-scene/addToDashboard/AddToDashboardForm.tsx:5381": [
      [0, 0, 0, "No untranslated strings. Wrap text with <Trans />", "0"],
      [0, 0, 0, "No untranslated strings. Wrap text with <Trans />", "1"],
      [0, 0, 0, "No untranslated strings. Wrap text with <Trans />", "2"]
    ],
    "public/app/features/dashboard-scene/edit-pane/VizPanelEditPaneBehavior.tsx:5381": [
      [0, 0, 0, "No untranslated strings. Wrap text with <Trans />", "0"],
      [0, 0, 0, "No untranslated strings. Wrap text with <Trans />", "1"],
      [0, 0, 0, "No untranslated strings. Wrap text with <Trans />", "2"]
    ],
    "public/app/features/dashboard-scene/embedding/EmbeddedDashboardTestPage.tsx:5381": [
      [0, 0, 0, "No untranslated strings. Wrap text with <Trans />", "0"]
    ],
    "public/app/features/dashboard-scene/inspect/HelpWizard/HelpWizard.tsx:5381": [
      [0, 0, 0, "No untranslated strings. Wrap text with <Trans />", "0"],
      [0, 0, 0, "No untranslated strings. Wrap text with <Trans />", "1"],
      [0, 0, 0, "No untranslated strings. Wrap text with <Trans />", "2"],
      [0, 0, 0, "No untranslated strings. Wrap text with <Trans />", "3"],
      [0, 0, 0, "No untranslated strings. Wrap text with <Trans />", "4"],
      [0, 0, 0, "No untranslated strings. Wrap text with <Trans />", "5"],
      [0, 0, 0, "No untranslated strings. Wrap text with <Trans />", "6"],
      [0, 0, 0, "No untranslated strings. Wrap text with <Trans />", "7"],
      [0, 0, 0, "No untranslated strings. Wrap text with <Trans />", "8"],
      [0, 0, 0, "No untranslated strings. Wrap text with <Trans />", "9"],
      [0, 0, 0, "No untranslated strings. Wrap text with <Trans />", "10"]
    ],
    "public/app/features/dashboard-scene/inspect/HelpWizard/utils.ts:5381": [
      [0, 0, 0, "Do not use any type assertions.", "0"]
    ],
    "public/app/features/dashboard-scene/inspect/InspectDataTab.tsx:5381": [
      [0, 0, 0, "No untranslated strings. Wrap text with <Trans />", "0"]
    ],
    "public/app/features/dashboard-scene/inspect/InspectJsonTab.tsx:5381": [
      [0, 0, 0, "No untranslated strings. Wrap text with <Trans />", "0"]
    ],
    "public/app/features/dashboard-scene/inspect/PanelInspectDrawer.tsx:5381": [
      [0, 0, 0, "No untranslated strings. Wrap text with <Trans />", "0"]
    ],
    "public/app/features/dashboard-scene/pages/DashboardScenePage.tsx:5381": [
      [0, 0, 0, "Do not use any type assertions.", "0"],
      [0, 0, 0, "Unexpected any. Specify a different type.", "1"],
      [0, 0, 0, "Do not use any type assertions.", "2"]
    ],
    "public/app/features/dashboard-scene/panel-edit/LibraryVizPanelInfo.tsx:5381": [
      [0, 0, 0, "No untranslated strings. Wrap text with <Trans />", "0"]
    ],
    "public/app/features/dashboard-scene/panel-edit/PanelDataPane/EmptyTransformationsMessage.tsx:5381": [
      [0, 0, 0, "No untranslated strings. Wrap text with <Trans />", "0"]
    ],
    "public/app/features/dashboard-scene/panel-edit/PanelDataPane/NewAlertRuleButton.tsx:5381": [
      [0, 0, 0, "No untranslated strings. Wrap text with <Trans />", "0"],
      [0, 0, 0, "No untranslated strings. Wrap text with <Trans />", "1"],
      [0, 0, 0, "No untranslated strings. Wrap text with <Trans />", "2"]
    ],
    "public/app/features/dashboard-scene/panel-edit/PanelDataPane/PanelDataAlertingTab.tsx:5381": [
      [0, 0, 0, "No untranslated strings. Wrap text with <Trans />", "0"],
      [0, 0, 0, "No untranslated strings. Wrap text with <Trans />", "1"]
    ],
    "public/app/features/dashboard-scene/panel-edit/PanelDataPane/PanelDataPane.tsx:5381": [
      [0, 0, 0, "Do not use any type assertions.", "0"]
    ],
    "public/app/features/dashboard-scene/panel-edit/PanelDataPane/PanelDataQueriesTab.tsx:5381": [
      [0, 0, 0, "No untranslated strings. Wrap text with <Trans />", "0"],
      [0, 0, 0, "No untranslated strings. Wrap text with <Trans />", "1"]
    ],
    "public/app/features/dashboard-scene/panel-edit/PanelDataPane/PanelDataTransformationsTab.tsx:5381": [
      [0, 0, 0, "No untranslated strings. Wrap text with <Trans />", "0"],
      [0, 0, 0, "No untranslated strings. Wrap text with <Trans />", "1"]
    ],
    "public/app/features/dashboard-scene/panel-edit/PanelDataPane/TransformationsDrawer.tsx:5381": [
      [0, 0, 0, "No untranslated strings. Wrap text with <Trans />", "0"]
    ],
    "public/app/features/dashboard-scene/panel-edit/SaveLibraryVizPanelModal.tsx:5381": [
      [0, 0, 0, "No untranslated strings. Wrap text with <Trans />", "0"],
      [0, 0, 0, "No untranslated strings. Wrap text with <Trans />", "1"],
      [0, 0, 0, "No untranslated strings. Wrap text with <Trans />", "2"],
      [0, 0, 0, "No untranslated strings. Wrap text with <Trans />", "3"],
      [0, 0, 0, "No untranslated strings. Wrap text with <Trans />", "4"],
      [0, 0, 0, "No untranslated strings. Wrap text with <Trans />", "5"],
      [0, 0, 0, "No untranslated strings. Wrap text with <Trans />", "6"]
    ],
    "public/app/features/dashboard-scene/saving/DashboardPrompt.tsx:5381": [
      [0, 0, 0, "No untranslated strings. Wrap text with <Trans />", "0"],
      [0, 0, 0, "No untranslated strings. Wrap text with <Trans />", "1"],
      [0, 0, 0, "No untranslated strings. Wrap text with <Trans />", "2"],
      [0, 0, 0, "No untranslated strings. Wrap text with <Trans />", "3"]
    ],
    "public/app/features/dashboard-scene/saving/SaveDashboardAsForm.tsx:5381": [
      [0, 0, 0, "No untranslated strings. Wrap text with <Trans />", "0"],
      [0, 0, 0, "No untranslated strings. Wrap text with <Trans />", "1"],
      [0, 0, 0, "No untranslated strings. Wrap text with <Trans />", "2"]
    ],
    "public/app/features/dashboard-scene/saving/SaveDashboardForm.tsx:5381": [
      [0, 0, 0, "No untranslated strings. Wrap text with <Trans />", "0"],
      [0, 0, 0, "No untranslated strings. Wrap text with <Trans />", "1"],
      [0, 0, 0, "No untranslated strings. Wrap text with <Trans />", "2"],
      [0, 0, 0, "No untranslated strings. Wrap text with <Trans />", "3"],
      [0, 0, 0, "No untranslated strings. Wrap text with <Trans />", "4"],
      [0, 0, 0, "No untranslated strings. Wrap text with <Trans />", "5"]
    ],
    "public/app/features/dashboard-scene/saving/SaveProvisionedDashboard.tsx:5381": [
      [0, 0, 0, "No untranslated strings. Wrap text with <Trans />", "0"],
      [0, 0, 0, "No untranslated strings. Wrap text with <Trans />", "1"],
      [0, 0, 0, "No untranslated strings. Wrap text with <Trans />", "2"],
      [0, 0, 0, "No untranslated strings. Wrap text with <Trans />", "3"],
      [0, 0, 0, "No untranslated strings. Wrap text with <Trans />", "4"],
      [0, 0, 0, "No untranslated strings. Wrap text with <Trans />", "5"],
      [0, 0, 0, "No untranslated strings. Wrap text with <Trans />", "6"],
      [0, 0, 0, "No untranslated strings. Wrap text with <Trans />", "7"],
      [0, 0, 0, "No untranslated strings. Wrap text with <Trans />", "8"],
      [0, 0, 0, "No untranslated strings. Wrap text with <Trans />", "9"]
    ],
    "public/app/features/dashboard-scene/saving/SaveProvisionedDashboardForm.tsx:5381": [
      [0, 0, 0, "No untranslated strings. Wrap text with <Trans />", "0"],
      [0, 0, 0, "No untranslated strings. Wrap text with <Trans />", "1"],
      [0, 0, 0, "No untranslated strings. Wrap text with <Trans />", "2"],
      [0, 0, 0, "No untranslated strings. Wrap text with <Trans />", "3"],
      [0, 0, 0, "No untranslated strings. Wrap text with <Trans />", "4"],
      [0, 0, 0, "No untranslated strings. Wrap text with <Trans />", "5"],
      [0, 0, 0, "No untranslated strings. Wrap text with <Trans />", "6"],
      [0, 0, 0, "No untranslated strings. Wrap text with <Trans />", "7"]
    ],
    "public/app/features/dashboard-scene/saving/getDashboardChanges.ts:5381": [
      [0, 0, 0, "Unexpected any. Specify a different type.", "0"],
      [0, 0, 0, "Do not use any type assertions.", "1"],
      [0, 0, 0, "Do not use any type assertions.", "2"],
      [0, 0, 0, "Do not use any type assertions.", "3"],
      [0, 0, 0, "Do not use any type assertions.", "4"]
    ],
    "public/app/features/dashboard-scene/saving/shared.tsx:5381": [
      [0, 0, 0, "No untranslated strings. Wrap text with <Trans />", "0"]
    ],
    "public/app/features/dashboard-scene/scene/NavToolbarActions.tsx:5381": [
      [0, 0, 0, "No untranslated strings. Wrap text with <Trans />", "0"],
      [0, 0, 0, "No untranslated strings. Wrap text with <Trans />", "1"],
      [0, 0, 0, "No untranslated strings. Wrap text with <Trans />", "2"],
      [0, 0, 0, "No untranslated strings. Wrap text with <Trans />", "3"],
      [0, 0, 0, "No untranslated strings. Wrap text with <Trans />", "4"],
      [0, 0, 0, "No untranslated strings. Wrap text with <Trans />", "5"],
      [0, 0, 0, "No untranslated strings. Wrap text with <Trans />", "6"],
      [0, 0, 0, "No untranslated strings. Wrap text with <Trans />", "7"],
      [0, 0, 0, "No untranslated strings. Wrap text with <Trans />", "8"],
      [0, 0, 0, "No untranslated strings. Wrap text with <Trans />", "9"],
      [0, 0, 0, "No untranslated strings. Wrap text with <Trans />", "10"],
      [0, 0, 0, "No untranslated strings. Wrap text with <Trans />", "11"],
      [0, 0, 0, "No untranslated strings. Wrap text with <Trans />", "12"],
      [0, 0, 0, "No untranslated strings. Wrap text with <Trans />", "13"],
      [0, 0, 0, "No untranslated strings. Wrap text with <Trans />", "14"],
      [0, 0, 0, "No untranslated strings. Wrap text with <Trans />", "15"]
    ],
    "public/app/features/dashboard-scene/scene/PanelMenuBehavior.tsx:5381": [
      [0, 0, 0, "Do not use any type assertions.", "0"]
    ],
    "public/app/features/dashboard-scene/scene/PanelSearchLayout.tsx:5381": [
      [0, 0, 0, "Do not use any type assertions.", "0"]
    ],
    "public/app/features/dashboard-scene/scene/layout-rows/RowItem.tsx:5381": [
      [0, 0, 0, "No untranslated strings. Wrap text with <Trans />", "0"],
      [0, 0, 0, "No untranslated strings. Wrap text with <Trans />", "1"],
      [0, 0, 0, "No untranslated strings. Wrap text with <Trans />", "2"]
    ],
    "public/app/features/dashboard-scene/scene/row-actions/RowActions.tsx:5381": [
      [0, 0, 0, "No untranslated strings. Wrap text with <Trans />", "0"],
      [0, 0, 0, "No untranslated strings. Wrap text with <Trans />", "1"],
      [0, 0, 0, "No untranslated strings. Wrap text with <Trans />", "2"]
    ],
    "public/app/features/dashboard-scene/scene/row-actions/RowOptionsForm.tsx:5381": [
      [0, 0, 0, "No untranslated strings. Wrap text with <Trans />", "0"],
      [0, 0, 0, "No untranslated strings. Wrap text with <Trans />", "1"]
    ],
    "public/app/features/dashboard-scene/scene/types.ts:5381": [
      [0, 0, 0, "Unexpected any. Specify a different type.", "0"],
      [0, 0, 0, "Unexpected any. Specify a different type.", "1"]
    ],
    "public/app/features/dashboard-scene/serialization/angularMigration.test.ts:5381": [
      [0, 0, 0, "Unexpected any. Specify a different type.", "0"]
    ],
    "public/app/features/dashboard-scene/serialization/buildNewDashboardSaveModel.ts:5381": [
      [0, 0, 0, "Do not use any type assertions.", "0"]
    ],
    "public/app/features/dashboard-scene/serialization/transformSceneToSaveModel.test.ts:5381": [
      [0, 0, 0, "Unexpected any. Specify a different type.", "0"]
    ],
    "public/app/features/dashboard-scene/serialization/transformSceneToSaveModel.ts:5381": [
      [0, 0, 0, "Do not use any type assertions.", "0"],
      [0, 0, 0, "Do not use any type assertions.", "1"],
      [0, 0, 0, "Do not use any type assertions.", "2"],
      [0, 0, 0, "Unexpected any. Specify a different type.", "3"],
      [0, 0, 0, "Do not use any type assertions.", "4"],
      [0, 0, 0, "Do not use any type assertions.", "5"],
      [0, 0, 0, "Do not use any type assertions.", "6"],
      [0, 0, 0, "Do not use any type assertions.", "7"],
      [0, 0, 0, "Do not use any type assertions.", "8"]
    ],
    "public/app/features/dashboard-scene/serialization/transformSceneToSaveModelSchemaV2.ts:5381": [
      [0, 0, 0, "Do not use any type assertions.", "0"],
      [0, 0, 0, "Unexpected any. Specify a different type.", "1"],
      [0, 0, 0, "Do not use any type assertions.", "2"],
      [0, 0, 0, "Do not use any type assertions.", "3"],
      [0, 0, 0, "Unexpected any. Specify a different type.", "4"]
    ],
    "public/app/features/dashboard-scene/settings/DeleteDashboardButton.tsx:5381": [
      [0, 0, 0, "No untranslated strings. Wrap text with <Trans />", "0"],
      [0, 0, 0, "No untranslated strings. Wrap text with <Trans />", "1"],
      [0, 0, 0, "No untranslated strings. Wrap text with <Trans />", "2"],
      [0, 0, 0, "No untranslated strings. Wrap text with <Trans />", "3"],
      [0, 0, 0, "No untranslated strings. Wrap text with <Trans />", "4"],
      [0, 0, 0, "No untranslated strings. Wrap text with <Trans />", "5"]
    ],
    "public/app/features/dashboard-scene/settings/JsonModelEditView.tsx:5381": [
      [0, 0, 0, "No untranslated strings. Wrap text with <Trans />", "0"],
      [0, 0, 0, "No untranslated strings. Wrap text with <Trans />", "1"],
      [0, 0, 0, "No untranslated strings. Wrap text with <Trans />", "2"],
      [0, 0, 0, "No untranslated strings. Wrap text with <Trans />", "3"],
      [0, 0, 0, "No untranslated strings. Wrap text with <Trans />", "4"]
    ],
    "public/app/features/dashboard-scene/settings/annotations/AnnotationSettingsEdit.tsx:5381": [
      [0, 0, 0, "No untranslated strings. Wrap text with <Trans />", "0"],
      [0, 0, 0, "No untranslated strings. Wrap text with <Trans />", "1"],
      [0, 0, 0, "No untranslated strings. Wrap text with <Trans />", "2"]
    ],
    "public/app/features/dashboard-scene/settings/annotations/AnnotationSettingsList.tsx:5381": [
      [0, 0, 0, "No untranslated strings. Wrap text with <Trans />", "0"],
      [0, 0, 0, "No untranslated strings. Wrap text with <Trans />", "1"],
      [0, 0, 0, "No untranslated strings. Wrap text with <Trans />", "2"],
      [0, 0, 0, "No untranslated strings. Wrap text with <Trans />", "3"],
      [0, 0, 0, "No untranslated strings. Wrap text with <Trans />", "4"]
    ],
    "public/app/features/dashboard-scene/settings/annotations/index.tsx:5381": [
      [0, 0, 0, "Do not re-export imported variable (\`./AnnotationSettingsEdit\`)", "0"],
      [0, 0, 0, "Do not re-export imported variable (\`./AnnotationSettingsList\`)", "1"]
    ],
    "public/app/features/dashboard-scene/settings/links/DashboardLinkForm.tsx:5381": [
      [0, 0, 0, "No untranslated strings. Wrap text with <Trans />", "0"]
    ],
    "public/app/features/dashboard-scene/settings/links/DashboardLinkList.tsx:5381": [
      [0, 0, 0, "No untranslated strings. Wrap text with <Trans />", "0"],
      [0, 0, 0, "No untranslated strings. Wrap text with <Trans />", "1"],
      [0, 0, 0, "No untranslated strings. Wrap text with <Trans />", "2"]
    ],
    "public/app/features/dashboard-scene/settings/variables/VariableEditorForm.tsx:5381": [
      [0, 0, 0, "No untranslated strings. Wrap text with <Trans />", "0"],
      [0, 0, 0, "No untranslated strings. Wrap text with <Trans />", "1"],
      [0, 0, 0, "No untranslated strings. Wrap text with <Trans />", "2"]
    ],
    "public/app/features/dashboard-scene/settings/variables/VariableEditorList.tsx:5381": [
      [0, 0, 0, "No untranslated strings. Wrap text with <Trans />", "0"],
      [0, 0, 0, "No untranslated strings. Wrap text with <Trans />", "1"],
      [0, 0, 0, "No untranslated strings. Wrap text with <Trans />", "2"]
    ],
    "public/app/features/dashboard-scene/settings/variables/components/AdHocVariableForm.tsx:5381": [
      [0, 0, 0, "No untranslated strings. Wrap text with <Trans />", "0"]
    ],
    "public/app/features/dashboard-scene/settings/variables/components/ConstantVariableForm.tsx:5381": [
      [0, 0, 0, "No untranslated strings. Wrap text with <Trans />", "0"]
    ],
    "public/app/features/dashboard-scene/settings/variables/components/CustomVariableForm.tsx:5381": [
      [0, 0, 0, "No untranslated strings. Wrap text with <Trans />", "0"],
      [0, 0, 0, "No untranslated strings. Wrap text with <Trans />", "1"]
    ],
    "public/app/features/dashboard-scene/settings/variables/components/DataSourceVariableForm.tsx:5381": [
      [0, 0, 0, "No untranslated strings. Wrap text with <Trans />", "0"],
      [0, 0, 0, "No untranslated strings. Wrap text with <Trans />", "1"],
      [0, 0, 0, "No untranslated strings. Wrap text with <Trans />", "2"],
      [0, 0, 0, "No untranslated strings. Wrap text with <Trans />", "3"],
      [0, 0, 0, "No untranslated strings. Wrap text with <Trans />", "4"]
    ],
    "public/app/features/dashboard-scene/settings/variables/components/GroupByVariableForm.tsx:5381": [
      [0, 0, 0, "No untranslated strings. Wrap text with <Trans />", "0"]
    ],
    "public/app/features/dashboard-scene/settings/variables/components/IntervalVariableForm.tsx:5381": [
      [0, 0, 0, "No untranslated strings. Wrap text with <Trans />", "0"]
    ],
    "public/app/features/dashboard-scene/settings/variables/components/QueryEditor.tsx:5381": [
      [0, 0, 0, "No untranslated strings. Wrap text with <Trans />", "0"],
      [0, 0, 0, "No untranslated strings. Wrap text with <Trans />", "1"]
    ],
    "public/app/features/dashboard-scene/settings/variables/components/QueryVariableForm.tsx:5381": [
      [0, 0, 0, "No untranslated strings. Wrap text with <Trans />", "0"],
      [0, 0, 0, "No untranslated strings. Wrap text with <Trans />", "1"],
      [0, 0, 0, "No untranslated strings. Wrap text with <Trans />", "2"],
      [0, 0, 0, "No untranslated strings. Wrap text with <Trans />", "3"],
      [0, 0, 0, "No untranslated strings. Wrap text with <Trans />", "4"],
      [0, 0, 0, "No untranslated strings. Wrap text with <Trans />", "5"]
    ],
    "public/app/features/dashboard-scene/settings/variables/components/TextBoxVariableForm.tsx:5381": [
      [0, 0, 0, "No untranslated strings. Wrap text with <Trans />", "0"]
    ],
    "public/app/features/dashboard-scene/settings/variables/components/VariableSelectField.tsx:5381": [
      [0, 0, 0, "Unexpected any. Specify a different type.", "0"]
    ],
    "public/app/features/dashboard-scene/settings/variables/components/VariableValuesPreview.tsx:5381": [
      [0, 0, 0, "No untranslated strings. Wrap text with <Trans />", "0"],
      [0, 0, 0, "No untranslated strings. Wrap text with <Trans />", "1"]
    ],
    "public/app/features/dashboard-scene/settings/variables/utils.ts:5381": [
      [0, 0, 0, "Unexpected any. Specify a different type.", "0"]
    ],
    "public/app/features/dashboard-scene/settings/version-history/RevertDashboardModal.tsx:5381": [
      [0, 0, 0, "No untranslated strings. Wrap text with <Trans />", "0"],
      [0, 0, 0, "No untranslated strings. Wrap text with <Trans />", "1"]
    ],
    "public/app/features/dashboard-scene/settings/version-history/VersionHistoryButtons.tsx:5381": [
      [0, 0, 0, "No untranslated strings. Wrap text with <Trans />", "0"],
      [0, 0, 0, "No untranslated strings. Wrap text with <Trans />", "1"]
    ],
    "public/app/features/dashboard-scene/settings/version-history/VersionHistoryComparison.tsx:5381": [
      [0, 0, 0, "No untranslated strings. Wrap text with <Trans />", "0"],
      [0, 0, 0, "No untranslated strings. Wrap text with <Trans />", "1"],
      [0, 0, 0, "No untranslated strings. Wrap text with <Trans />", "2"],
      [0, 0, 0, "No untranslated strings. Wrap text with <Trans />", "3"],
      [0, 0, 0, "No untranslated strings. Wrap text with <Trans />", "4"]
    ],
    "public/app/features/dashboard-scene/settings/version-history/VersionHistoryHeader.tsx:5381": [
      [0, 0, 0, "No untranslated strings. Wrap text with <Trans />", "0"],
      [0, 0, 0, "No untranslated strings. Wrap text with <Trans />", "1"]
    ],
    "public/app/features/dashboard-scene/settings/version-history/VersionHistoryTable.tsx:5381": [
      [0, 0, 0, "No untranslated strings. Wrap text with <Trans />", "0"],
      [0, 0, 0, "No untranslated strings. Wrap text with <Trans />", "1"],
      [0, 0, 0, "No untranslated strings. Wrap text with <Trans />", "2"],
      [0, 0, 0, "No untranslated strings. Wrap text with <Trans />", "3"],
      [0, 0, 0, "No untranslated strings. Wrap text with <Trans />", "4"]
    ],
    "public/app/features/dashboard-scene/settings/version-history/index.ts:5381": [
      [0, 0, 0, "Do not re-export imported variable (\`./HistorySrv\`)", "0"],
      [0, 0, 0, "Do not re-export imported variable (\`./VersionHistoryTable\`)", "1"],
      [0, 0, 0, "Do not re-export imported variable (\`./VersionHistoryHeader\`)", "2"],
      [0, 0, 0, "Do not re-export imported variable (\`./VersionHistoryButtons\`)", "3"],
      [0, 0, 0, "Do not re-export imported variable (\`./VersionHistoryComparison\`)", "4"]
    ],
    "public/app/features/dashboard-scene/sharing/public-dashboards/ConfigPublicDashboard.tsx:5381": [
      [0, 0, 0, "No untranslated strings. Wrap text with <Trans />", "0"]
    ],
    "public/app/features/dashboard-scene/solo/SoloPanelPage.tsx:5381": [
      [0, 0, 0, "No untranslated strings. Wrap text with <Trans />", "0"]
    ],
    "public/app/features/dashboard-scene/utils/DashboardModelCompatibilityWrapper.ts:5381": [
      [0, 0, 0, "Do not use any type assertions.", "0"]
    ],
    "public/app/features/dashboard-scene/utils/PanelModelCompatibilityWrapper.ts:5381": [
      [0, 0, 0, "Do not use any type assertions.", "0"]
    ],
    "public/app/features/dashboard-scene/v2schema/test-helpers.ts:5381": [
      [0, 0, 0, "Do not use any type assertions.", "0"],
      [0, 0, 0, "Do not use any type assertions.", "1"],
      [0, 0, 0, "Do not use any type assertions.", "2"]
    ],
    "public/app/features/dashboard/api/dashboard_api.ts:5381": [
      [0, 0, 0, "Do not use any type assertions.", "0"]
    ],
    "public/app/features/dashboard/components/AddLibraryPanelWidget/index.ts:5381": [
      [0, 0, 0, "Do not re-export imported variable (\`./AddLibraryPanelWidget\`)", "0"]
    ],
    "public/app/features/dashboard/components/AnnotationSettings/AnnotationSettingsEdit.tsx:5381": [
      [0, 0, 0, "\'HorizontalGroup\' import from \'@grafana/ui\' is restricted from being used by a pattern. Use Stack component instead.", "0"],
      [0, 0, 0, "No untranslated strings. Wrap text with <Trans />", "1"],
      [0, 0, 0, "No untranslated strings. Wrap text with <Trans />", "2"],
      [0, 0, 0, "No untranslated strings. Wrap text with <Trans />", "3"],
      [0, 0, 0, "No untranslated strings. Wrap text with <Trans />", "4"]
    ],
    "public/app/features/dashboard/components/AnnotationSettings/AnnotationSettingsList.tsx:5381": [
      [0, 0, 0, "No untranslated strings. Wrap text with <Trans />", "0"],
      [0, 0, 0, "No untranslated strings. Wrap text with <Trans />", "1"],
      [0, 0, 0, "No untranslated strings. Wrap text with <Trans />", "2"],
      [0, 0, 0, "No untranslated strings. Wrap text with <Trans />", "3"],
      [0, 0, 0, "No untranslated strings. Wrap text with <Trans />", "4"]
    ],
    "public/app/features/dashboard/components/AnnotationSettings/index.tsx:5381": [
      [0, 0, 0, "Do not re-export imported variable (\`./AnnotationSettingsEdit\`)", "0"],
      [0, 0, 0, "Do not re-export imported variable (\`./AnnotationSettingsList\`)", "1"]
    ],
    "public/app/features/dashboard/components/DashExportModal/DashboardExporter.test.ts:5381": [
      [0, 0, 0, "Unexpected any. Specify a different type.", "0"],
      [0, 0, 0, "Unexpected any. Specify a different type.", "1"],
      [0, 0, 0, "Unexpected any. Specify a different type.", "2"],
      [0, 0, 0, "Unexpected any. Specify a different type.", "3"],
      [0, 0, 0, "Unexpected any. Specify a different type.", "4"],
      [0, 0, 0, "Unexpected any. Specify a different type.", "5"]
    ],
    "public/app/features/dashboard/components/DashExportModal/DashboardExporter.ts:5381": [
      [0, 0, 0, "Unexpected any. Specify a different type.", "0"],
      [0, 0, 0, "Unexpected any. Specify a different type.", "1"],
      [0, 0, 0, "Unexpected any. Specify a different type.", "2"],
      [0, 0, 0, "Unexpected any. Specify a different type.", "3"],
      [0, 0, 0, "Unexpected any. Specify a different type.", "4"],
      [0, 0, 0, "Do not use any type assertions.", "5"],
      [0, 0, 0, "Unexpected any. Specify a different type.", "6"],
      [0, 0, 0, "Do not use any type assertions.", "7"],
      [0, 0, 0, "Do not use any type assertions.", "8"],
      [0, 0, 0, "Unexpected any. Specify a different type.", "9"]
    ],
    "public/app/features/dashboard/components/DashExportModal/index.ts:5381": [
      [0, 0, 0, "Do not re-export imported variable (\`./DashboardExporter\`)", "0"]
    ],
    "public/app/features/dashboard/components/DashNav/index.ts:5381": [
      [0, 0, 0, "Do not re-export imported variable (\`DashNav\`)", "0"]
    ],
    "public/app/features/dashboard/components/DashboardLoading/DashboardLoading.tsx:5381": [
      [0, 0, 0, "\'HorizontalGroup\' import from \'@grafana/ui\' is restricted from being used by a pattern. Use Stack component instead.", "0"],
      [0, 0, 0, "\'VerticalGroup\' import from \'@grafana/ui\' is restricted from being used by a pattern. Use Stack component instead.", "1"],
      [0, 0, 0, "No untranslated strings. Wrap text with <Trans />", "2"]
    ],
    "public/app/features/dashboard/components/DashboardPrompt/DashboardPrompt.test.tsx:5381": [
      [0, 0, 0, "Unexpected any. Specify a different type.", "0"]
    ],
    "public/app/features/dashboard/components/DashboardPrompt/DashboardPrompt.tsx:5381": [
      [0, 0, 0, "Do not use any type assertions.", "0"],
      [0, 0, 0, "Do not use any type assertions.", "1"],
      [0, 0, 0, "Do not use any type assertions.", "2"],
      [0, 0, 0, "Do not use any type assertions.", "3"],
      [0, 0, 0, "Do not use any type assertions.", "4"],
      [0, 0, 0, "Do not use any type assertions.", "5"],
      [0, 0, 0, "Unexpected any. Specify a different type.", "6"],
      [0, 0, 0, "Do not use any type assertions.", "7"],
      [0, 0, 0, "Unexpected any. Specify a different type.", "8"]
    ],
    "public/app/features/dashboard/components/DashboardRow/DashboardRow.test.tsx:5381": [
      [0, 0, 0, "Unexpected any. Specify a different type.", "0"]
    ],
    "public/app/features/dashboard/components/DashboardRow/DashboardRow.tsx:5381": [
      [0, 0, 0, "No untranslated strings. Wrap text with <Trans />", "0"],
      [0, 0, 0, "No untranslated strings. Wrap text with <Trans />", "1"],
      [0, 0, 0, "No untranslated strings. Wrap text with <Trans />", "2"],
      [0, 0, 0, "No untranslated strings. Wrap text with <Trans />", "3"],
      [0, 0, 0, "No untranslated strings. Wrap text with <Trans />", "4"]
    ],
    "public/app/features/dashboard/components/DashboardRow/index.ts:5381": [
      [0, 0, 0, "Do not re-export imported variable (\`./DashboardRow\`)", "0"]
    ],
    "public/app/features/dashboard/components/DashboardSettings/DashboardSettings.tsx:5381": [
      [0, 0, 0, "No untranslated strings. Wrap text with <Trans />", "0"],
      [0, 0, 0, "No untranslated strings. Wrap text with <Trans />", "1"],
      [0, 0, 0, "No untranslated strings. Wrap text with <Trans />", "2"]
    ],
    "public/app/features/dashboard/components/DashboardSettings/VersionsSettings.tsx:5381": [
      [0, 0, 0, "\'HorizontalGroup\' import from \'@grafana/ui\' is restricted from being used by a pattern. Use Stack component instead.", "0"]
    ],
    "public/app/features/dashboard/components/DashboardSettings/index.ts:5381": [
      [0, 0, 0, "Do not re-export imported variable (\`./DashboardSettings\`)", "0"]
    ],
    "public/app/features/dashboard/components/GenAI/GenAIHistory.tsx:5381": [
      [0, 0, 0, "No untranslated strings. Wrap text with <Trans />", "0"],
      [0, 0, 0, "No untranslated strings. Wrap text with <Trans />", "1"]
    ],
    "public/app/features/dashboard/components/GenAI/MinimalisticPagination.tsx:5381": [
      [0, 0, 0, "No untranslated strings. Wrap text with <Trans />", "0"]
    ],
    "public/app/features/dashboard/components/HelpWizard/HelpWizard.tsx:5381": [
      [0, 0, 0, "No untranslated strings. Wrap text with <Trans />", "0"],
      [0, 0, 0, "No untranslated strings. Wrap text with <Trans />", "1"],
      [0, 0, 0, "No untranslated strings. Wrap text with <Trans />", "2"],
      [0, 0, 0, "No untranslated strings. Wrap text with <Trans />", "3"],
      [0, 0, 0, "No untranslated strings. Wrap text with <Trans />", "4"],
      [0, 0, 0, "No untranslated strings. Wrap text with <Trans />", "5"]
    ],
    "public/app/features/dashboard/components/Inspector/PanelInspector.tsx:5381": [
      [0, 0, 0, "Do not use any type assertions.", "0"]
    ],
    "public/app/features/dashboard/components/LinksSettings/index.tsx:5381": [
      [0, 0, 0, "Do not re-export imported variable (\`./LinkSettingsEdit\`)", "0"],
      [0, 0, 0, "Do not re-export imported variable (\`./LinkSettingsList\`)", "1"]
    ],
    "public/app/features/dashboard/components/PanelEditor/DynamicConfigValueEditor.tsx:5381": [
      [0, 0, 0, "\'HorizontalGroup\' import from \'@grafana/ui\' is restricted from being used by a pattern. Use Stack component instead.", "0"]
    ],
    "public/app/features/dashboard/components/PanelEditor/OptionsPaneItemDescriptor.tsx:5381": [
      [0, 0, 0, "Unexpected any. Specify a different type.", "0"],
      [0, 0, 0, "Use data-testid for E2E selectors instead of aria-label", "1"]
    ],
    "public/app/features/dashboard/components/PanelEditor/OptionsPaneOptions.tsx:5381": [
      [0, 0, 0, "No untranslated strings. Wrap text with <Trans />", "0"]
    ],
    "public/app/features/dashboard/components/PanelEditor/OverrideCategoryTitle.tsx:5381": [
      [0, 0, 0, "\'HorizontalGroup\' import from \'@grafana/ui\' is restricted from being used by a pattern. Use Stack component instead.", "0"]
    ],
    "public/app/features/dashboard/components/PanelEditor/PanelEditor.tsx:5381": [
      [0, 0, 0, "\'HorizontalGroup\' import from \'@grafana/ui\' is restricted from being used by a pattern. Use Stack component instead.", "0"],
      [0, 0, 0, "No untranslated strings. Wrap text with <Trans />", "1"],
      [0, 0, 0, "No untranslated strings. Wrap text with <Trans />", "2"],
      [0, 0, 0, "No untranslated strings. Wrap text with <Trans />", "3"],
      [0, 0, 0, "No untranslated strings. Wrap text with <Trans />", "4"],
      [0, 0, 0, "No untranslated strings. Wrap text with <Trans />", "5"],
      [0, 0, 0, "Do not use any type assertions.", "6"]
    ],
    "public/app/features/dashboard/components/PanelEditor/PanelNotSupported.tsx:5381": [
      [0, 0, 0, "\'VerticalGroup\' import from \'@grafana/ui\' is restricted from being used by a pattern. Use Stack component instead.", "0"],
      [0, 0, 0, "\'Layout\' import from \'@grafana/ui/src/components/Layout/Layout\' is restricted from being used by a pattern. Use Stack component instead.", "1"],
      [0, 0, 0, "No untranslated strings. Wrap text with <Trans />", "2"]
    ],
    "public/app/features/dashboard/components/PanelEditor/VisualizationSelectPane.tsx:5381": [
      [0, 0, 0, "Use data-testid for E2E selectors instead of aria-label", "0"]
    ],
    "public/app/features/dashboard/components/PanelEditor/getVisualizationOptions.tsx:5381": [
      [0, 0, 0, "Unexpected any. Specify a different type.", "0"],
      [0, 0, 0, "Unexpected any. Specify a different type.", "1"]
    ],
    "public/app/features/dashboard/components/PanelEditor/utils.ts:5381": [
      [0, 0, 0, "Unexpected any. Specify a different type.", "0"],
      [0, 0, 0, "Do not use any type assertions.", "1"],
      [0, 0, 0, "Unexpected any. Specify a different type.", "2"],
      [0, 0, 0, "Do not use any type assertions.", "3"],
      [0, 0, 0, "Unexpected any. Specify a different type.", "4"]
    ],
    "public/app/features/dashboard/components/PublicDashboardNotAvailable/PublicDashboardNotAvailable.tsx:5381": [
      [0, 0, 0, "No untranslated strings. Wrap text with <Trans />", "0"]
    ],
    "public/app/features/dashboard/components/RowOptions/RowOptionsForm.tsx:5381": [
      [0, 0, 0, "No untranslated strings. Wrap text with <Trans />", "0"],
      [0, 0, 0, "No untranslated strings. Wrap text with <Trans />", "1"]
    ],
    "public/app/features/dashboard/components/SaveDashboard/DashboardValidation.tsx:5381": [
      [0, 0, 0, "No untranslated strings. Wrap text with <Trans />", "0"]
    ],
    "public/app/features/dashboard/components/SaveDashboard/SaveDashboardButton.tsx:5381": [
      [0, 0, 0, "Use data-testid for E2E selectors instead of aria-label", "0"],
      [0, 0, 0, "No untranslated strings. Wrap text with <Trans />", "1"],
      [0, 0, 0, "Use data-testid for E2E selectors instead of aria-label", "2"],
      [0, 0, 0, "No untranslated strings. Wrap text with <Trans />", "3"]
    ],
    "public/app/features/dashboard/components/SaveDashboard/SaveDashboardDiff.tsx:5381": [
      [0, 0, 0, "No untranslated strings. Wrap text with <Trans />", "0"],
      [0, 0, 0, "No untranslated strings. Wrap text with <Trans />", "1"]
    ],
    "public/app/features/dashboard/components/SaveDashboard/SaveDashboardErrorProxy.tsx:5381": [
      [0, 0, 0, "No untranslated strings. Wrap text with <Trans />", "0"],
      [0, 0, 0, "No untranslated strings. Wrap text with <Trans />", "1"],
      [0, 0, 0, "No untranslated strings. Wrap text with <Trans />", "2"],
      [0, 0, 0, "No untranslated strings. Wrap text with <Trans />", "3"],
      [0, 0, 0, "No untranslated strings. Wrap text with <Trans />", "4"],
      [0, 0, 0, "No untranslated strings. Wrap text with <Trans />", "5"],
      [0, 0, 0, "No untranslated strings. Wrap text with <Trans />", "6"],
      [0, 0, 0, "No untranslated strings. Wrap text with <Trans />", "7"],
      [0, 0, 0, "No untranslated strings. Wrap text with <Trans />", "8"],
      [0, 0, 0, "No untranslated strings. Wrap text with <Trans />", "9"]
    ],
    "public/app/features/dashboard/components/SaveDashboard/UnsavedChangesModal.tsx:5381": [
      [0, 0, 0, "No untranslated strings. Wrap text with <Trans />", "0"],
      [0, 0, 0, "No untranslated strings. Wrap text with <Trans />", "1"],
      [0, 0, 0, "No untranslated strings. Wrap text with <Trans />", "2"]
    ],
    "public/app/features/dashboard/components/SaveDashboard/forms/SaveDashboardAsForm.tsx:5381": [
      [0, 0, 0, "No untranslated strings. Wrap text with <Trans />", "0"],
      [0, 0, 0, "No untranslated strings. Wrap text with <Trans />", "1"],
      [0, 0, 0, "No untranslated strings. Wrap text with <Trans />", "2"]
    ],
    "public/app/features/dashboard/components/SaveDashboard/forms/SaveDashboardForm.tsx:5381": [
      [0, 0, 0, "Use data-testid for E2E selectors instead of aria-label", "0"],
      [0, 0, 0, "Use data-testid for E2E selectors instead of aria-label", "1"],
      [0, 0, 0, "No untranslated strings. Wrap text with <Trans />", "2"],
      [0, 0, 0, "Use data-testid for E2E selectors instead of aria-label", "3"],
      [0, 0, 0, "No untranslated strings. Wrap text with <Trans />", "4"]
    ],
    "public/app/features/dashboard/components/SaveDashboard/forms/SaveProvisionedDashboardForm.tsx:5381": [
      [0, 0, 0, "\'HorizontalGroup\' import from \'@grafana/ui\' is restricted from being used by a pattern. Use Stack component instead.", "0"],
      [0, 0, 0, "No untranslated strings. Wrap text with <Trans />", "1"],
      [0, 0, 0, "No untranslated strings. Wrap text with <Trans />", "2"],
      [0, 0, 0, "No untranslated strings. Wrap text with <Trans />", "3"],
      [0, 0, 0, "No untranslated strings. Wrap text with <Trans />", "4"],
      [0, 0, 0, "No untranslated strings. Wrap text with <Trans />", "5"],
      [0, 0, 0, "No untranslated strings. Wrap text with <Trans />", "6"],
      [0, 0, 0, "No untranslated strings. Wrap text with <Trans />", "7"],
      [0, 0, 0, "No untranslated strings. Wrap text with <Trans />", "8"]
    ],
    "public/app/features/dashboard/components/SaveDashboard/useDashboardSave.tsx:5381": [
      [0, 0, 0, "Unexpected any. Specify a different type.", "0"]
    ],
    "public/app/features/dashboard/components/ShareModal/ShareExport.tsx:5381": [
      [0, 0, 0, "Unexpected any. Specify a different type.", "0"]
    ],
    "public/app/features/dashboard/components/ShareModal/SharePublicDashboard/ConfigPublicDashboard/ConfigPublicDashboard.tsx:5381": [
      [0, 0, 0, "\'HorizontalGroup\' import from \'@grafana/ui/src\' is restricted from being used by a pattern. Use Stack component instead.", "0"],
      [0, 0, 0, "\'Layout\' import from \'@grafana/ui/src/components/Layout/Layout\' is restricted from being used by a pattern. Use Stack component instead.", "1"]
    ],
    "public/app/features/dashboard/components/ShareModal/SharePublicDashboard/ConfigPublicDashboard/Configuration.tsx:5381": [
      [0, 0, 0, "\'VerticalGroup\' import from \'@grafana/ui/src\' is restricted from being used by a pattern. Use Stack component instead.", "0"],
      [0, 0, 0, "\'Layout\' import from \'@grafana/ui/src/components/Layout/Layout\' is restricted from being used by a pattern. Use Stack component instead.", "1"]
    ],
    "public/app/features/dashboard/components/ShareModal/SharePublicDashboard/CreatePublicDashboard/AcknowledgeCheckboxes.tsx:5381": [
      [0, 0, 0, "\'HorizontalGroup\' import from \'@grafana/ui/src\' is restricted from being used by a pattern. Use Stack component instead.", "0"],
      [0, 0, 0, "\'VerticalGroup\' import from \'@grafana/ui/src\' is restricted from being used by a pattern. Use Stack component instead.", "1"]
    ],
    "public/app/features/dashboard/components/ShareModal/SharePublicDashboard/SharePublicDashboard.tsx:5381": [
      [0, 0, 0, "No untranslated strings. Wrap text with <Trans />", "0"]
    ],
    "public/app/features/dashboard/components/SubMenu/DashboardLinksDashboard.tsx:5381": [
      [0, 0, 0, "Do not use any type assertions.", "0"],
      [0, 0, 0, "Unexpected any. Specify a different type.", "1"]
    ],
    "public/app/features/dashboard/components/TransformationsEditor/TransformationEditor.tsx:5381": [
      [0, 0, 0, "No untranslated strings. Wrap text with <Trans />", "0"],
      [0, 0, 0, "No untranslated strings. Wrap text with <Trans />", "1"]
    ],
    "public/app/features/dashboard/components/TransformationsEditor/TransformationPicker.tsx:5381": [
      [0, 0, 0, "\'VerticalGroup\' import from \'@grafana/ui\' is restricted from being used by a pattern. Use Stack component instead.", "0"],
      [0, 0, 0, "No untranslated strings. Wrap text with <Trans />", "1"],
      [0, 0, 0, "No untranslated strings. Wrap text with <Trans />", "2"],
      [0, 0, 0, "No untranslated strings. Wrap text with <Trans />", "3"],
      [0, 0, 0, "No untranslated strings. Wrap text with <Trans />", "4"]
    ],
    "public/app/features/dashboard/components/TransformationsEditor/TransformationPickerNg.tsx:5381": [
      [0, 0, 0, "No untranslated strings. Wrap text with <Trans />", "0"]
    ],
    "public/app/features/dashboard/components/TransformationsEditor/TransformationsEditor.tsx:5381": [
      [0, 0, 0, "Do not use any type assertions.", "0"],
      [0, 0, 0, "Do not use any type assertions.", "1"],
      [0, 0, 0, "No untranslated strings. Wrap text with <Trans />", "2"],
      [0, 0, 0, "No untranslated strings. Wrap text with <Trans />", "3"],
      [0, 0, 0, "No untranslated strings. Wrap text with <Trans />", "4"]
    ],
    "public/app/features/dashboard/components/VersionHistory/RevertDashboardModal.tsx:5381": [
      [0, 0, 0, "No untranslated strings. Wrap text with <Trans />", "0"],
      [0, 0, 0, "No untranslated strings. Wrap text with <Trans />", "1"]
    ],
    "public/app/features/dashboard/components/VersionHistory/VersionHistoryComparison.tsx:5381": [
      [0, 0, 0, "No untranslated strings. Wrap text with <Trans />", "0"],
      [0, 0, 0, "No untranslated strings. Wrap text with <Trans />", "1"],
      [0, 0, 0, "No untranslated strings. Wrap text with <Trans />", "2"],
      [0, 0, 0, "No untranslated strings. Wrap text with <Trans />", "3"],
      [0, 0, 0, "No untranslated strings. Wrap text with <Trans />", "4"]
    ],
    "public/app/features/dashboard/components/VersionHistory/VersionHistoryTable.tsx:5381": [
      [0, 0, 0, "No untranslated strings. Wrap text with <Trans />", "0"],
      [0, 0, 0, "No untranslated strings. Wrap text with <Trans />", "1"],
      [0, 0, 0, "No untranslated strings. Wrap text with <Trans />", "2"],
      [0, 0, 0, "No untranslated strings. Wrap text with <Trans />", "3"],
      [0, 0, 0, "No untranslated strings. Wrap text with <Trans />", "4"]
    ],
    "public/app/features/dashboard/components/VersionHistory/useDashboardRestore.tsx:5381": [
      [0, 0, 0, "Do not use any type assertions.", "0"],
      [0, 0, 0, "Unexpected any. Specify a different type.", "1"]
    ],
    "public/app/features/dashboard/containers/DashboardPage.tsx:5381": [
      [0, 0, 0, "Do not use any type assertions.", "0"],
      [0, 0, 0, "Unexpected any. Specify a different type.", "1"],
      [0, 0, 0, "Do not use any type assertions.", "2"],
      [0, 0, 0, "Unexpected any. Specify a different type.", "3"],
      [0, 0, 0, "Do not use any type assertions.", "4"],
      [0, 0, 0, "Use data-testid for E2E selectors instead of aria-label", "5"]
    ],
    "public/app/features/dashboard/containers/DashboardPageProxy.tsx:5381": [
      [0, 0, 0, "Do not use any type assertions.", "0"]
    ],
    "public/app/features/dashboard/containers/NewDashboardWithDS.tsx:5381": [
      [0, 0, 0, "No untranslated strings. Wrap text with <Trans />", "0"],
      [0, 0, 0, "No untranslated strings. Wrap text with <Trans />", "1"]
    ],
    "public/app/features/dashboard/containers/SoloPanelPage.tsx:5381": [
      [0, 0, 0, "No untranslated strings. Wrap text with <Trans />", "0"]
    ],
    "public/app/features/dashboard/dashgrid/SeriesVisibilityConfigFactory.ts:5381": [
      [0, 0, 0, "Do not use any type assertions.", "0"]
    ],
    "public/app/features/dashboard/services/DashboardLoaderSrv.ts:5381": [
      [0, 0, 0, "Unexpected any. Specify a different type.", "0"],
      [0, 0, 0, "Unexpected any. Specify a different type.", "1"],
      [0, 0, 0, "Unexpected any. Specify a different type.", "2"]
    ],
    "public/app/features/dashboard/state/DashboardMigrator.test.ts:5381": [
      [0, 0, 0, "Unexpected any. Specify a different type.", "0"],
      [0, 0, 0, "Unexpected any. Specify a different type.", "1"],
      [0, 0, 0, "Unexpected any. Specify a different type.", "2"],
      [0, 0, 0, "Unexpected any. Specify a different type.", "3"],
      [0, 0, 0, "Unexpected any. Specify a different type.", "4"],
      [0, 0, 0, "Unexpected any. Specify a different type.", "5"],
      [0, 0, 0, "Unexpected any. Specify a different type.", "6"],
      [0, 0, 0, "Unexpected any. Specify a different type.", "7"],
      [0, 0, 0, "Unexpected any. Specify a different type.", "8"],
      [0, 0, 0, "Unexpected any. Specify a different type.", "9"],
      [0, 0, 0, "Unexpected any. Specify a different type.", "10"],
      [0, 0, 0, "Unexpected any. Specify a different type.", "11"]
    ],
    "public/app/features/dashboard/state/DashboardMigrator.ts:5381": [
      [0, 0, 0, "Unexpected any. Specify a different type.", "0"],
      [0, 0, 0, "Unexpected any. Specify a different type.", "1"],
      [0, 0, 0, "Unexpected any. Specify a different type.", "2"],
      [0, 0, 0, "Unexpected any. Specify a different type.", "3"],
      [0, 0, 0, "Unexpected any. Specify a different type.", "4"],
      [0, 0, 0, "Unexpected any. Specify a different type.", "5"],
      [0, 0, 0, "Unexpected any. Specify a different type.", "6"],
      [0, 0, 0, "Unexpected any. Specify a different type.", "7"],
      [0, 0, 0, "Unexpected any. Specify a different type.", "8"],
      [0, 0, 0, "Unexpected any. Specify a different type.", "9"],
      [0, 0, 0, "Unexpected any. Specify a different type.", "10"],
      [0, 0, 0, "Unexpected any. Specify a different type.", "11"],
      [0, 0, 0, "Unexpected any. Specify a different type.", "12"],
      [0, 0, 0, "Unexpected any. Specify a different type.", "13"],
      [0, 0, 0, "Unexpected any. Specify a different type.", "14"],
      [0, 0, 0, "Unexpected any. Specify a different type.", "15"],
      [0, 0, 0, "Unexpected any. Specify a different type.", "16"],
      [0, 0, 0, "Do not use any type assertions.", "17"],
      [0, 0, 0, "Unexpected any. Specify a different type.", "18"],
      [0, 0, 0, "Unexpected any. Specify a different type.", "19"],
      [0, 0, 0, "Unexpected any. Specify a different type.", "20"],
      [0, 0, 0, "Unexpected any. Specify a different type.", "21"],
      [0, 0, 0, "Unexpected any. Specify a different type.", "22"],
      [0, 0, 0, "Do not use any type assertions.", "23"],
      [0, 0, 0, "Do not use any type assertions.", "24"],
      [0, 0, 0, "Unexpected any. Specify a different type.", "25"],
      [0, 0, 0, "Unexpected any. Specify a different type.", "26"],
      [0, 0, 0, "Do not use any type assertions.", "27"]
    ],
    "public/app/features/dashboard/state/DashboardModel.repeat.test.ts:5381": [
      [0, 0, 0, "Unexpected any. Specify a different type.", "0"],
      [0, 0, 0, "Unexpected any. Specify a different type.", "1"],
      [0, 0, 0, "Unexpected any. Specify a different type.", "2"],
      [0, 0, 0, "Unexpected any. Specify a different type.", "3"]
    ],
    "public/app/features/dashboard/state/DashboardModel.test.ts:5381": [
      [0, 0, 0, "Unexpected any. Specify a different type.", "0"]
    ],
    "public/app/features/dashboard/state/DashboardModel.ts:5381": [
      [0, 0, 0, "Unexpected any. Specify a different type.", "0"],
      [0, 0, 0, "Unexpected any. Specify a different type.", "1"],
      [0, 0, 0, "Unexpected any. Specify a different type.", "2"],
      [0, 0, 0, "Unexpected any. Specify a different type.", "3"],
      [0, 0, 0, "Unexpected any. Specify a different type.", "4"],
      [0, 0, 0, "Unexpected any. Specify a different type.", "5"],
      [0, 0, 0, "Unexpected any. Specify a different type.", "6"],
      [0, 0, 0, "Unexpected any. Specify a different type.", "7"],
      [0, 0, 0, "Unexpected any. Specify a different type.", "8"],
      [0, 0, 0, "Unexpected any. Specify a different type.", "9"],
      [0, 0, 0, "Unexpected any. Specify a different type.", "10"],
      [0, 0, 0, "Unexpected any. Specify a different type.", "11"],
      [0, 0, 0, "Unexpected any. Specify a different type.", "12"],
      [0, 0, 0, "Unexpected any. Specify a different type.", "13"],
      [0, 0, 0, "Unexpected any. Specify a different type.", "14"],
      [0, 0, 0, "Unexpected any. Specify a different type.", "15"],
      [0, 0, 0, "Unexpected any. Specify a different type.", "16"],
      [0, 0, 0, "Unexpected any. Specify a different type.", "17"],
      [0, 0, 0, "Unexpected any. Specify a different type.", "18"],
      [0, 0, 0, "Unexpected any. Specify a different type.", "19"],
      [0, 0, 0, "Unexpected any. Specify a different type.", "20"],
      [0, 0, 0, "Unexpected any. Specify a different type.", "21"],
      [0, 0, 0, "Do not use any type assertions.", "22"],
      [0, 0, 0, "Unexpected any. Specify a different type.", "23"]
    ],
    "public/app/features/dashboard/state/PanelModel.test.ts:5381": [
      [0, 0, 0, "Unexpected any. Specify a different type.", "0"]
    ],
    "public/app/features/dashboard/state/PanelModel.ts:5381": [
      [0, 0, 0, "Unexpected any. Specify a different type.", "0"],
      [0, 0, 0, "Unexpected any. Specify a different type.", "1"],
      [0, 0, 0, "Unexpected any. Specify a different type.", "2"],
      [0, 0, 0, "Unexpected any. Specify a different type.", "3"],
      [0, 0, 0, "Unexpected any. Specify a different type.", "4"],
      [0, 0, 0, "Unexpected any. Specify a different type.", "5"],
      [0, 0, 0, "Unexpected any. Specify a different type.", "6"],
      [0, 0, 0, "Unexpected any. Specify a different type.", "7"],
      [0, 0, 0, "Do not use any type assertions.", "8"],
      [0, 0, 0, "Unexpected any. Specify a different type.", "9"],
      [0, 0, 0, "Unexpected any. Specify a different type.", "10"],
      [0, 0, 0, "Unexpected any. Specify a different type.", "11"],
      [0, 0, 0, "Do not use any type assertions.", "12"],
      [0, 0, 0, "Unexpected any. Specify a different type.", "13"],
      [0, 0, 0, "Do not use any type assertions.", "14"],
      [0, 0, 0, "Unexpected any. Specify a different type.", "15"],
      [0, 0, 0, "Unexpected any. Specify a different type.", "16"],
      [0, 0, 0, "Do not use any type assertions.", "17"],
      [0, 0, 0, "Unexpected any. Specify a different type.", "18"],
      [0, 0, 0, "Do not use any type assertions.", "19"],
      [0, 0, 0, "Unexpected any. Specify a different type.", "20"],
      [0, 0, 0, "Unexpected any. Specify a different type.", "21"]
    ],
    "public/app/features/dashboard/state/TimeModel.ts:5381": [
      [0, 0, 0, "Unexpected any. Specify a different type.", "0"],
      [0, 0, 0, "Unexpected any. Specify a different type.", "1"]
    ],
    "public/app/features/dashboard/state/actions.ts:5381": [
      [0, 0, 0, "Unexpected any. Specify a different type.", "0"]
    ],
    "public/app/features/dashboard/state/getPanelPluginToMigrateTo.ts:5381": [
      [0, 0, 0, "Unexpected any. Specify a different type.", "0"]
    ],
    "public/app/features/dashboard/state/initDashboard.test.ts:5381": [
      [0, 0, 0, "Unexpected any. Specify a different type.", "0"]
    ],
    "public/app/features/dashboard/utils/getPanelMenu.test.ts:5381": [
      [0, 0, 0, "Unexpected any. Specify a different type.", "0"]
    ],
    "public/app/features/dashboard/utils/getPanelMenu.ts:5381": [
      [0, 0, 0, "Do not use any type assertions.", "0"],
      [0, 0, 0, "Unexpected any. Specify a different type.", "1"]
    ],
    "public/app/features/dashboard/utils/panelMerge.ts:5381": [
      [0, 0, 0, "Do not use any type assertions.", "0"],
      [0, 0, 0, "Unexpected any. Specify a different type.", "1"],
      [0, 0, 0, "Do not use any type assertions.", "2"],
      [0, 0, 0, "Unexpected any. Specify a different type.", "3"]
    ],
    "public/app/features/dataframe-import/index.ts:5381": [
      [0, 0, 0, "Do not use export all (\`export * from ...\`)", "0"],
      [0, 0, 0, "Do not use export all (\`export * from ...\`)", "1"]
    ],
    "public/app/features/datasources/__mocks__/index.ts:5381": [
      [0, 0, 0, "Do not use export all (\`export * from ...\`)", "0"],
      [0, 0, 0, "Do not use export all (\`export * from ...\`)", "1"]
    ],
    "public/app/features/datasources/components/ButtonRow.tsx:5381": [
      [0, 0, 0, "No untranslated strings. Wrap text with <Trans />", "0"],
      [0, 0, 0, "No untranslated strings. Wrap text with <Trans />", "1"],
      [0, 0, 0, "No untranslated strings. Wrap text with <Trans />", "2"]
    ],
    "public/app/features/datasources/components/CloudInfoBox.tsx:5381": [
      [0, 0, 0, "No untranslated strings. Wrap text with <Trans />", "0"],
      [0, 0, 0, "No untranslated strings. Wrap text with <Trans />", "1"],
      [0, 0, 0, "No untranslated strings. Wrap text with <Trans />", "2"],
      [0, 0, 0, "No untranslated strings. Wrap text with <Trans />", "3"],
      [0, 0, 0, "No untranslated strings. Wrap text with <Trans />", "4"]
    ],
    "public/app/features/datasources/components/DashboardsTable.tsx:5381": [
      [0, 0, 0, "No untranslated strings. Wrap text with <Trans />", "0"]
    ],
    "public/app/features/datasources/components/DataSourceCategories.tsx:5381": [
      [0, 0, 0, "No untranslated strings. Wrap text with <Trans />", "0"]
    ],
    "public/app/features/datasources/components/DataSourceLoadError.tsx:5381": [
      [0, 0, 0, "No untranslated strings. Wrap text with <Trans />", "0"],
      [0, 0, 0, "No untranslated strings. Wrap text with <Trans />", "1"]
    ],
    "public/app/features/datasources/components/DataSourcePluginConfigPage.tsx:5381": [
      [0, 0, 0, "No untranslated strings. Wrap text with <Trans />", "0"]
    ],
    "public/app/features/datasources/components/DataSourcePluginState.tsx:5381": [
      [0, 0, 0, "No untranslated strings. Wrap text with <Trans />", "0"]
    ],
    "public/app/features/datasources/components/DataSourceTypeCard.tsx:5381": [
      [0, 0, 0, "Use data-testid for E2E selectors instead of aria-label", "0"]
    ],
    "public/app/features/datasources/components/DataSourcesListCard.tsx:5381": [
      [0, 0, 0, "No untranslated strings. Wrap text with <Trans />", "0"],
      [0, 0, 0, "No untranslated strings. Wrap text with <Trans />", "1"]
    ],
    "public/app/features/datasources/components/EditDataSourceActions.tsx:5381": [
      [0, 0, 0, "No untranslated strings. Wrap text with <Trans />", "0"],
      [0, 0, 0, "No untranslated strings. Wrap text with <Trans />", "1"]
    ],
    "public/app/features/datasources/components/NewDataSource.tsx:5381": [
      [0, 0, 0, "No untranslated strings. Wrap text with <Trans />", "0"]
    ],
    "public/app/features/datasources/components/picker/DataSourcePicker.tsx:5381": [
      [0, 0, 0, "No untranslated strings. Wrap text with <Trans />", "0"]
    ],
    "public/app/features/datasources/state/actions.test.ts:5381": [
      [0, 0, 0, "Unexpected any. Specify a different type.", "0"],
      [0, 0, 0, "Unexpected any. Specify a different type.", "1"]
    ],
    "public/app/features/datasources/state/actions.ts:5381": [
      [0, 0, 0, "Unexpected any. Specify a different type.", "0"],
      [0, 0, 0, "Do not use any type assertions.", "1"]
    ],
    "public/app/features/datasources/state/index.ts:5381": [
      [0, 0, 0, "Do not use export all (\`export * from ...\`)", "0"],
      [0, 0, 0, "Do not use export all (\`export * from ...\`)", "1"],
      [0, 0, 0, "Do not use export all (\`export * from ...\`)", "2"],
      [0, 0, 0, "Do not use export all (\`export * from ...\`)", "3"],
      [0, 0, 0, "Do not use export all (\`export * from ...\`)", "4"],
      [0, 0, 0, "Do not use export all (\`export * from ...\`)", "5"]
    ],
    "public/app/features/datasources/state/navModel.ts:5381": [
      [0, 0, 0, "Do not use any type assertions.", "0"],
      [0, 0, 0, "Unexpected any. Specify a different type.", "1"]
    ],
    "public/app/features/datasources/state/reducers.ts:5381": [
      [0, 0, 0, "Do not use any type assertions.", "0"],
      [0, 0, 0, "Do not use any type assertions.", "1"]
    ],
    "public/app/features/datasources/state/selectors.ts:5381": [
      [0, 0, 0, "Do not use any type assertions.", "0"],
      [0, 0, 0, "Do not use any type assertions.", "1"]
    ],
    "public/app/features/dimensions/editors/FileUploader.tsx:5381": [
      [0, 0, 0, "No untranslated strings. Wrap text with <Trans />", "0"]
    ],
    "public/app/features/dimensions/editors/FolderPickerTab.tsx:5381": [
      [0, 0, 0, "Do not use any type assertions.", "0"]
    ],
    "public/app/features/dimensions/editors/ResourceDimensionEditor.tsx:5381": [
      [0, 0, 0, "Do not use any type assertions.", "0"],
      [0, 0, 0, "No untranslated strings. Wrap text with <Trans />", "1"]
    ],
    "public/app/features/dimensions/editors/ResourcePicker.tsx:5381": [
      [0, 0, 0, "No untranslated strings. Wrap text with <Trans />", "0"]
    ],
    "public/app/features/dimensions/editors/ResourcePickerPopover.tsx:5381": [
      [0, 0, 0, "No untranslated strings. Wrap text with <Trans />", "0"],
      [0, 0, 0, "No untranslated strings. Wrap text with <Trans />", "1"],
      [0, 0, 0, "No untranslated strings. Wrap text with <Trans />", "2"],
      [0, 0, 0, "No untranslated strings. Wrap text with <Trans />", "3"]
    ],
    "public/app/features/dimensions/editors/TextDimensionEditor.tsx:5381": [
      [0, 0, 0, "Do not use any type assertions.", "0"],
      [0, 0, 0, "Do not use any type assertions.", "1"]
    ],
    "public/app/features/dimensions/editors/ThresholdsEditor/ThresholdsEditor.tsx:5381": [
      [0, 0, 0, "Do not use any type assertions.", "0"],
      [0, 0, 0, "No untranslated strings. Wrap text with <Trans />", "1"],
      [0, 0, 0, "No untranslated strings. Wrap text with <Trans />", "2"],
      [0, 0, 0, "No untranslated strings. Wrap text with <Trans />", "3"]
    ],
    "public/app/features/dimensions/editors/ValueMappingsEditor/ValueMappingEditRow.tsx:5381": [
      [0, 0, 0, "\'HorizontalGroup\' import from \'@grafana/ui\' is restricted from being used by a pattern. Use Stack component instead.", "0"],
      [0, 0, 0, "No untranslated strings. Wrap text with <Trans />", "1"]
    ],
    "public/app/features/dimensions/editors/ValueMappingsEditor/ValueMappingsEditor.tsx:5381": [
      [0, 0, 0, "\'VerticalGroup\' import from \'@grafana/ui\' is restricted from being used by a pattern. Use Stack component instead.", "0"],
      [0, 0, 0, "No untranslated strings. Wrap text with <Trans />", "1"],
      [0, 0, 0, "No untranslated strings. Wrap text with <Trans />", "2"],
      [0, 0, 0, "No untranslated strings. Wrap text with <Trans />", "3"],
      [0, 0, 0, "No untranslated strings. Wrap text with <Trans />", "4"],
      [0, 0, 0, "No untranslated strings. Wrap text with <Trans />", "5"]
    ],
    "public/app/features/dimensions/editors/ValueMappingsEditor/ValueMappingsEditorModal.tsx:5381": [
      [0, 0, 0, "No untranslated strings. Wrap text with <Trans />", "0"],
      [0, 0, 0, "No untranslated strings. Wrap text with <Trans />", "1"],
      [0, 0, 0, "No untranslated strings. Wrap text with <Trans />", "2"],
      [0, 0, 0, "No untranslated strings. Wrap text with <Trans />", "3"],
      [0, 0, 0, "No untranslated strings. Wrap text with <Trans />", "4"],
      [0, 0, 0, "No untranslated strings. Wrap text with <Trans />", "5"]
    ],
    "public/app/features/dimensions/editors/index.ts:5381": [
      [0, 0, 0, "Do not use export all (\`export * from ...\`)", "0"],
      [0, 0, 0, "Do not use export all (\`export * from ...\`)", "1"],
      [0, 0, 0, "Do not use export all (\`export * from ...\`)", "2"],
      [0, 0, 0, "Do not use export all (\`export * from ...\`)", "3"],
      [0, 0, 0, "Do not use export all (\`export * from ...\`)", "4"],
      [0, 0, 0, "Do not use export all (\`export * from ...\`)", "5"]
    ],
    "public/app/features/dimensions/index.ts:5381": [
      [0, 0, 0, "Do not use export all (\`export * from ...\`)", "0"],
      [0, 0, 0, "Do not use export all (\`export * from ...\`)", "1"],
      [0, 0, 0, "Do not use export all (\`export * from ...\`)", "2"],
      [0, 0, 0, "Do not use export all (\`export * from ...\`)", "3"],
      [0, 0, 0, "Do not use export all (\`export * from ...\`)", "4"],
      [0, 0, 0, "Do not use export all (\`export * from ...\`)", "5"],
      [0, 0, 0, "Do not use export all (\`export * from ...\`)", "6"],
      [0, 0, 0, "Do not use export all (\`export * from ...\`)", "7"]
    ],
    "public/app/features/dimensions/scale.ts:5381": [
      [0, 0, 0, "Do not use any type assertions.", "0"]
    ],
    "public/app/features/dimensions/types.ts:5381": [
      [0, 0, 0, "Unexpected any. Specify a different type.", "0"]
    ],
    "public/app/features/dimensions/utils.ts:5381": [
      [0, 0, 0, "Do not use any type assertions.", "0"]
    ],
    "public/app/features/explore/CorrelationEditorModeBar.tsx:5381": [
      [0, 0, 0, "No untranslated strings. Wrap text with <Trans />", "0"],
      [0, 0, 0, "No untranslated strings. Wrap text with <Trans />", "1"]
    ],
    "public/app/features/explore/CorrelationHelper.tsx:5381": [
      [0, 0, 0, "No untranslated strings. Wrap text with <Trans />", "0"],
      [0, 0, 0, "No untranslated strings. Wrap text with <Trans />", "1"],
      [0, 0, 0, "No untranslated strings. Wrap text with <Trans />", "2"],
      [0, 0, 0, "No untranslated strings. Wrap text with <Trans />", "3"],
      [0, 0, 0, "No untranslated strings. Wrap text with <Trans />", "4"],
      [0, 0, 0, "No untranslated strings. Wrap text with <Trans />", "5"],
      [0, 0, 0, "No untranslated strings. Wrap text with <Trans />", "6"]
    ],
    "public/app/features/explore/CorrelationTransformationAddModal.tsx:5381": [
      [0, 0, 0, "No untranslated strings. Wrap text with <Trans />", "0"],
      [0, 0, 0, "No untranslated strings. Wrap text with <Trans />", "1"],
      [0, 0, 0, "No untranslated strings. Wrap text with <Trans />", "2"]
    ],
    "public/app/features/explore/CorrelationUnsavedChangesModal.tsx:5381": [
      [0, 0, 0, "No untranslated strings. Wrap text with <Trans />", "0"],
      [0, 0, 0, "No untranslated strings. Wrap text with <Trans />", "1"],
      [0, 0, 0, "No untranslated strings. Wrap text with <Trans />", "2"]
    ],
    "public/app/features/explore/ExploreToolbar.tsx:5381": [
      [0, 0, 0, "No untranslated strings. Wrap text with <Trans />", "0"]
    ],
    "public/app/features/explore/FeatureTogglePage.tsx:5381": [
      [0, 0, 0, "No untranslated strings. Wrap text with <Trans />", "0"],
      [0, 0, 0, "No untranslated strings. Wrap text with <Trans />", "1"]
    ],
    "public/app/features/explore/LiveTailButton.tsx:5381": [
      [0, 0, 0, "No untranslated strings. Wrap text with <Trans />", "0"],
      [0, 0, 0, "No untranslated strings. Wrap text with <Trans />", "1"],
      [0, 0, 0, "No untranslated strings. Wrap text with <Trans />", "2"]
    ],
    "public/app/features/explore/Logs/LiveLogs.tsx:5381": [
      [0, 0, 0, "No untranslated strings. Wrap text with <Trans />", "0"],
      [0, 0, 0, "No untranslated strings. Wrap text with <Trans />", "1"],
      [0, 0, 0, "No untranslated strings. Wrap text with <Trans />", "2"],
      [0, 0, 0, "No untranslated strings. Wrap text with <Trans />", "3"]
    ],
    "public/app/features/explore/Logs/Logs.tsx:5381": [
      [0, 0, 0, "Unexpected any. Specify a different type.", "0"],
      [0, 0, 0, "No untranslated strings. Wrap text with <Trans />", "1"]
    ],
    "public/app/features/explore/Logs/LogsFeedback.tsx:5381": [
      [0, 0, 0, "No untranslated strings. Wrap text with <Trans />", "0"]
    ],
    "public/app/features/explore/Logs/LogsMetaRow.tsx:5381": [
      [0, 0, 0, "No untranslated strings. Wrap text with <Trans />", "0"],
      [0, 0, 0, "No untranslated strings. Wrap text with <Trans />", "1"]
    ],
    "public/app/features/explore/Logs/LogsNavigation.tsx:5381": [
      [0, 0, 0, "No untranslated strings. Wrap text with <Trans />", "0"]
    ],
    "public/app/features/explore/Logs/LogsSamplePanel.tsx:5381": [
      [0, 0, 0, "No untranslated strings. Wrap text with <Trans />", "0"],
      [0, 0, 0, "No untranslated strings. Wrap text with <Trans />", "1"],
      [0, 0, 0, "No untranslated strings. Wrap text with <Trans />", "2"],
      [0, 0, 0, "No untranslated strings. Wrap text with <Trans />", "3"]
    ],
    "public/app/features/explore/Logs/LogsTableEmptyFields.tsx:5381": [
      [0, 0, 0, "No untranslated strings. Wrap text with <Trans />", "0"]
    ],
    "public/app/features/explore/Logs/LogsTableMultiSelect.tsx:5381": [
      [0, 0, 0, "No untranslated strings. Wrap text with <Trans />", "0"],
      [0, 0, 0, "No untranslated strings. Wrap text with <Trans />", "1"],
      [0, 0, 0, "No untranslated strings. Wrap text with <Trans />", "2"]
    ],
    "public/app/features/explore/Logs/LogsTableNavField.tsx:5381": [
      [0, 0, 0, "No untranslated strings. Wrap text with <Trans />", "0"]
    ],
    "public/app/features/explore/Logs/LogsVolumePanelList.tsx:5381": [
      [0, 0, 0, "No untranslated strings. Wrap text with <Trans />", "0"],
      [0, 0, 0, "No untranslated strings. Wrap text with <Trans />", "1"]
    ],
    "public/app/features/explore/MetaInfoText.tsx:5381": [
      [0, 0, 0, "No untranslated strings. Wrap text with <Trans />", "0"]
    ],
    "public/app/features/explore/NoDataSourceCallToAction.tsx:5381": [
      [0, 0, 0, "No untranslated strings. Wrap text with <Trans />", "0"],
      [0, 0, 0, "No untranslated strings. Wrap text with <Trans />", "1"],
      [0, 0, 0, "No untranslated strings. Wrap text with <Trans />", "2"]
    ],
    "public/app/features/explore/NodeGraph/NodeGraphContainer.tsx:5381": [
      [0, 0, 0, "No untranslated strings. Wrap text with <Trans />", "0"],
      [0, 0, 0, "No untranslated strings. Wrap text with <Trans />", "1"]
    ],
    "public/app/features/explore/PrometheusListView/RawListContainer.tsx:5381": [
      [0, 0, 0, "No untranslated strings. Wrap text with <Trans />", "0"]
    ],
    "public/app/features/explore/PrometheusListView/RawListItemAttributes.tsx:5381": [
      [0, 0, 0, "No untranslated strings. Wrap text with <Trans />", "0"],
      [0, 0, 0, "No untranslated strings. Wrap text with <Trans />", "1"],
      [0, 0, 0, "No untranslated strings. Wrap text with <Trans />", "2"],
      [0, 0, 0, "No untranslated strings. Wrap text with <Trans />", "3"]
    ],
    "public/app/features/explore/QueryLibrary/QueryTemplatesTable/QueryDescriptionCell.tsx:5381": [
      [0, 0, 0, "No untranslated strings. Wrap text with <Trans />", "0"]
    ],
    "public/app/features/explore/RichHistory/RichHistoryStarredTab.tsx:5381": [
      [0, 0, 0, "No untranslated strings. Wrap text with <Trans />", "0"]
    ],
    "public/app/features/explore/SupplementaryResultError.tsx:5381": [
      [0, 0, 0, "No untranslated strings. Wrap text with <Trans />", "0"]
    ],
    "public/app/features/explore/TraceView/TraceView.tsx:5381": [
      [0, 0, 0, "No untranslated strings. Wrap text with <Trans />", "0"],
      [0, 0, 0, "Do not use any type assertions.", "1"],
      [0, 0, 0, "Do not use any type assertions.", "2"]
    ],
    "public/app/features/explore/TraceView/components/TracePageHeader/Actions/TracePageActions.tsx:5381": [
      [0, 0, 0, "No untranslated strings. Wrap text with <Trans />", "0"]
    ],
    "public/app/features/explore/TraceView/components/TracePageHeader/SearchBar/NextPrevResult.tsx:5381": [
      [0, 0, 0, "No untranslated strings. Wrap text with <Trans />", "0"],
      [0, 0, 0, "No untranslated strings. Wrap text with <Trans />", "1"],
      [0, 0, 0, "No untranslated strings. Wrap text with <Trans />", "2"],
      [0, 0, 0, "No untranslated strings. Wrap text with <Trans />", "3"],
      [0, 0, 0, "No untranslated strings. Wrap text with <Trans />", "4"],
      [0, 0, 0, "No untranslated strings. Wrap text with <Trans />", "5"],
      [0, 0, 0, "No untranslated strings. Wrap text with <Trans />", "6"],
      [0, 0, 0, "No untranslated strings. Wrap text with <Trans />", "7"]
    ],
    "public/app/features/explore/TraceView/components/TracePageHeader/SearchBar/TracePageSearchBar.tsx:5381": [
      [0, 0, 0, "No untranslated strings. Wrap text with <Trans />", "0"],
      [0, 0, 0, "No untranslated strings. Wrap text with <Trans />", "1"],
      [0, 0, 0, "No untranslated strings. Wrap text with <Trans />", "2"]
    ],
    "public/app/features/explore/TraceView/components/TracePageHeader/SpanFilters/SpanFilters.tsx:5381": [
      [0, 0, 0, "\'HorizontalGroup\' import from \'@grafana/ui\' is restricted from being used by a pattern. Use Stack component instead.", "0"],
      [0, 0, 0, "No untranslated strings. Wrap text with <Trans />", "1"]
    ],
    "public/app/features/explore/TraceView/components/TracePageHeader/SpanGraph/ViewingLayer.tsx:5381": [
      [0, 0, 0, "No untranslated strings. Wrap text with <Trans />", "0"]
    ],
    "public/app/features/explore/TraceView/components/TracePageHeader/TracePageHeader.tsx:5381": [
      [0, 0, 0, "No untranslated strings. Wrap text with <Trans />", "0"],
      [0, 0, 0, "No untranslated strings. Wrap text with <Trans />", "1"],
      [0, 0, 0, "No untranslated strings. Wrap text with <Trans />", "2"]
    ],
    "public/app/features/explore/TraceView/components/TracePageHeader/index.tsx:5381": [
      [0, 0, 0, "Do not re-export imported variable (\`./TracePageHeader\`)", "0"]
    ],
    "public/app/features/explore/TraceView/components/TraceTimelineViewer/SpanBar.tsx:5381": [
      [0, 0, 0, "No untranslated strings. Wrap text with <Trans />", "0"],
      [0, 0, 0, "No untranslated strings. Wrap text with <Trans />", "1"],
      [0, 0, 0, "No untranslated strings. Wrap text with <Trans />", "2"]
    ],
    "public/app/features/explore/TraceView/components/TraceTimelineViewer/SpanDetail/AccordianKeyValues.tsx:5381": [
      [0, 0, 0, "No untranslated strings. Wrap text with <Trans />", "0"]
    ],
    "public/app/features/explore/TraceView/components/TraceTimelineViewer/SpanDetail/AccordianLogs.tsx:5381": [
      [0, 0, 0, "No untranslated strings. Wrap text with <Trans />", "0"],
      [0, 0, 0, "No untranslated strings. Wrap text with <Trans />", "1"],
      [0, 0, 0, "No untranslated strings. Wrap text with <Trans />", "2"],
      [0, 0, 0, "No untranslated strings. Wrap text with <Trans />", "3"],
      [0, 0, 0, "No untranslated strings. Wrap text with <Trans />", "4"],
      [0, 0, 0, "No untranslated strings. Wrap text with <Trans />", "5"]
    ],
    "public/app/features/explore/TraceView/components/TraceTimelineViewer/SpanDetail/AccordianReferences.tsx:5381": [
      [0, 0, 0, "No untranslated strings. Wrap text with <Trans />", "0"],
      [0, 0, 0, "No untranslated strings. Wrap text with <Trans />", "1"],
      [0, 0, 0, "No untranslated strings. Wrap text with <Trans />", "2"],
      [0, 0, 0, "No untranslated strings. Wrap text with <Trans />", "3"]
    ],
    "public/app/features/explore/TraceView/components/TraceTimelineViewer/SpanDetail/AccordianText.tsx:5381": [
      [0, 0, 0, "No untranslated strings. Wrap text with <Trans />", "0"],
      [0, 0, 0, "No untranslated strings. Wrap text with <Trans />", "1"]
    ],
    "public/app/features/explore/TraceView/components/TraceTimelineViewer/SpanDetail/SpanFlameGraph.tsx:5381": [
      [0, 0, 0, "No untranslated strings. Wrap text with <Trans />", "0"]
    ],
    "public/app/features/explore/TraceView/components/TraceTimelineViewer/SpanDetail/index.tsx:5381": [
      [0, 0, 0, "No untranslated strings. Wrap text with <Trans />", "0"]
    ],
    "public/app/features/explore/TraceView/components/TraceTimelineViewer/TimelineHeaderRow/TimelineHeaderRow.tsx:5381": [
      [0, 0, 0, "No untranslated strings. Wrap text with <Trans />", "0"]
    ],
    "public/app/features/explore/TraceView/components/TraceTimelineViewer/TimelineHeaderRow/index.tsx:5381": [
      [0, 0, 0, "Do not re-export imported variable (\`./TimelineHeaderRow\`)", "0"]
    ],
    "public/app/features/explore/TraceView/components/TraceTimelineViewer/utils.tsx:5381": [
      [0, 0, 0, "Do not re-export imported variable (\`../utils/date\`)", "0"]
    ],
    "public/app/features/explore/TraceView/components/demo/trace-generators.ts:5381": [
      [0, 0, 0, "Do not use any type assertions.", "0"]
    ],
    "public/app/features/explore/TraceView/components/index.ts:5381": [
      [0, 0, 0, "Do not re-export imported variable (\`./TraceTimelineViewer\`)", "0"],
      [0, 0, 0, "Do not re-export imported variable (\`./TracePageHeader\`)", "1"],
      [0, 0, 0, "Do not re-export imported variable (\`./settings/SpanBarSettings\`)", "2"],
      [0, 0, 0, "Do not use export all (\`export * from ...\`)", "3"],
      [0, 0, 0, "Do not use export all (\`export * from ...\`)", "4"],
      [0, 0, 0, "Do not re-export imported variable (\`./TraceTimelineViewer/SpanDetail/DetailState\`)", "5"],
      [0, 0, 0, "Do not re-export imported variable (\`./model/transform-trace-data\`)", "6"],
      [0, 0, 0, "Do not re-export imported variable (\`./utils/filter-spans\`)", "7"],
      [0, 0, 0, "Do not use export all (\`export * from ...\`)", "8"]
    ],
    "public/app/features/explore/TraceView/components/model/ddg/types.tsx:5381": [
      [0, 0, 0, "Do not re-export imported variable (\`./PathElem\`)", "0"]
    ],
    "public/app/features/explore/TraceView/components/model/link-patterns.tsx:5381": [
      [0, 0, 0, "Unexpected any. Specify a different type.", "0"],
      [0, 0, 0, "Unexpected any. Specify a different type.", "1"],
      [0, 0, 0, "Unexpected any. Specify a different type.", "2"],
      [0, 0, 0, "Unexpected any. Specify a different type.", "3"],
      [0, 0, 0, "Unexpected any. Specify a different type.", "4"],
      [0, 0, 0, "Unexpected any. Specify a different type.", "5"],
      [0, 0, 0, "Unexpected any. Specify a different type.", "6"],
      [0, 0, 0, "Unexpected any. Specify a different type.", "7"],
      [0, 0, 0, "Unexpected any. Specify a different type.", "8"],
      [0, 0, 0, "Do not use any type assertions.", "9"],
      [0, 0, 0, "Unexpected any. Specify a different type.", "10"],
      [0, 0, 0, "Do not use any type assertions.", "11"]
    ],
    "public/app/features/explore/TraceView/components/model/transform-trace-data.tsx:5381": [
      [0, 0, 0, "Do not use any type assertions.", "0"]
    ],
    "public/app/features/explore/TraceView/components/types/index.tsx:5381": [
      [0, 0, 0, "Do not re-export imported variable (\`./trace\`)", "0"],
      [0, 0, 0, "Do not re-export imported variable (\`../settings/SpanBarSettings\`)", "1"],
      [0, 0, 0, "Do not re-export imported variable (\`./TTraceTimeline\`)", "2"],
      [0, 0, 0, "Do not re-export imported variable (\`./TNil\`)", "3"],
      [0, 0, 0, "Do not re-export imported variable (\`./links\`)", "4"]
    ],
    "public/app/features/explore/TraceView/components/utils/DraggableManager/demo/DraggableManagerDemo.tsx:5381": [
      [0, 0, 0, "No untranslated strings. Wrap text with <Trans />", "0"],
      [0, 0, 0, "No untranslated strings. Wrap text with <Trans />", "1"],
      [0, 0, 0, "No untranslated strings. Wrap text with <Trans />", "2"],
      [0, 0, 0, "No untranslated strings. Wrap text with <Trans />", "3"],
      [0, 0, 0, "No untranslated strings. Wrap text with <Trans />", "4"],
      [0, 0, 0, "No untranslated strings. Wrap text with <Trans />", "5"],
      [0, 0, 0, "No untranslated strings. Wrap text with <Trans />", "6"]
    ],
    "public/app/features/explore/TraceView/components/utils/DraggableManager/demo/index.tsx:5381": [
      [0, 0, 0, "Do not re-export imported variable (\`./DraggableManagerDemo\`)", "0"]
    ],
    "public/app/features/explore/TraceView/components/utils/DraggableManager/index.tsx:5381": [
      [0, 0, 0, "Do not use export all (\`export * from ...\`)", "0"],
      [0, 0, 0, "Do not re-export imported variable (\`./EUpdateTypes\`)", "1"],
      [0, 0, 0, "Do not re-export imported variable (\`./DraggableManager\`)", "2"]
    ],
    "public/app/features/explore/TraceView/createSpanLink.tsx:5381": [
      [0, 0, 0, "Do not use any type assertions.", "0"],
      [0, 0, 0, "Do not use any type assertions.", "1"]
    ],
    "public/app/features/explore/extensions/ConfirmNavigationModal.tsx:5381": [
      [0, 0, 0, "No untranslated strings. Wrap text with <Trans />", "0"],
      [0, 0, 0, "No untranslated strings. Wrap text with <Trans />", "1"],
      [0, 0, 0, "No untranslated strings. Wrap text with <Trans />", "2"],
      [0, 0, 0, "No untranslated strings. Wrap text with <Trans />", "3"]
    ],
    "public/app/features/explore/extensions/ToolbarExtensionPoint.tsx:5381": [
      [0, 0, 0, "No untranslated strings. Wrap text with <Trans />", "0"]
    ],
    "public/app/features/explore/hooks/useStateSync/index.ts:5381": [
      [0, 0, 0, "Do not re-export imported variable (\`./external.utils\`)", "0"]
    ],
    "public/app/features/explore/spec/helper/setup.tsx:5381": [
      [0, 0, 0, "Do not use any type assertions.", "0"],
      [0, 0, 0, "No untranslated strings. Wrap text with <Trans />", "1"],
      [0, 0, 0, "Unexpected any. Specify a different type.", "2"]
    ],
    "public/app/features/explore/state/time.test.ts:5381": [
      [0, 0, 0, "Unexpected any. Specify a different type.", "0"]
    ],
    "public/app/features/explore/state/utils.ts:5381": [
      [0, 0, 0, "Do not use any type assertions.", "0"],
      [0, 0, 0, "Unexpected any. Specify a different type.", "1"],
      [0, 0, 0, "Do not use any type assertions.", "2"],
      [0, 0, 0, "Unexpected any. Specify a different type.", "3"],
      [0, 0, 0, "Do not use any type assertions.", "4"],
      [0, 0, 0, "Do not use any type assertions.", "5"]
    ],
    "public/app/features/expressions/ExpressionDatasource.ts:5381": [
      [0, 0, 0, "Do not use any type assertions.", "0"],
      [0, 0, 0, "Do not use any type assertions.", "1"]
    ],
    "public/app/features/expressions/components/Condition.tsx:5381": [
      [0, 0, 0, "No untranslated strings. Wrap text with <Trans />", "0"],
      [0, 0, 0, "No untranslated strings. Wrap text with <Trans />", "1"],
      [0, 0, 0, "No untranslated strings. Wrap text with <Trans />", "2"]
    ],
    "public/app/features/expressions/components/Math.tsx:5381": [
      [0, 0, 0, "No untranslated strings. Wrap text with <Trans />", "0"],
      [0, 0, 0, "No untranslated strings. Wrap text with <Trans />", "1"],
      [0, 0, 0, "No untranslated strings. Wrap text with <Trans />", "2"],
      [0, 0, 0, "No untranslated strings. Wrap text with <Trans />", "3"],
      [0, 0, 0, "No untranslated strings. Wrap text with <Trans />", "4"],
      [0, 0, 0, "No untranslated strings. Wrap text with <Trans />", "5"],
      [0, 0, 0, "No untranslated strings. Wrap text with <Trans />", "6"],
      [0, 0, 0, "No untranslated strings. Wrap text with <Trans />", "7"],
      [0, 0, 0, "No untranslated strings. Wrap text with <Trans />", "8"],
      [0, 0, 0, "No untranslated strings. Wrap text with <Trans />", "9"]
    ],
    "public/app/features/expressions/guards.ts:5381": [
      [0, 0, 0, "Do not use any type assertions.", "0"]
    ],
    "public/app/features/geo/editor/GazetteerPathEditor.tsx:5381": [
      [0, 0, 0, "No untranslated strings. Wrap text with <Trans />", "0"],
      [0, 0, 0, "No untranslated strings. Wrap text with <Trans />", "1"],
      [0, 0, 0, "No untranslated strings. Wrap text with <Trans />", "2"]
    ],
    "public/app/features/geo/editor/locationModeEditor.tsx:5381": [
      [0, 0, 0, "\'HorizontalGroup\' import from \'@grafana/ui\' is restricted from being used by a pattern. Use Stack component instead.", "0"]
    ],
    "public/app/features/geo/gazetteer/gazetteer.ts:5381": [
      [0, 0, 0, "Unexpected any. Specify a different type.", "0"],
      [0, 0, 0, "Do not use any type assertions.", "1"]
    ],
    "public/app/features/geo/utils/frameVectorSource.ts:5381": [
      [0, 0, 0, "Do not use any type assertions.", "0"],
      [0, 0, 0, "Do not use any type assertions.", "1"]
    ],
    "public/app/features/gops/configuration-tracker/components/ConfigureIRM.tsx:5381": [
      [0, 0, 0, "No untranslated strings. Wrap text with <Trans />", "0"],
      [0, 0, 0, "No untranslated strings. Wrap text with <Trans />", "1"]
    ],
    "public/app/features/gops/configuration-tracker/components/Essentials.tsx:5381": [
      [0, 0, 0, "No untranslated strings. Wrap text with <Trans />", "0"]
    ],
    "public/app/features/gops/configuration-tracker/components/ProgressBar.tsx:5381": [
      [0, 0, 0, "No untranslated strings. Wrap text with <Trans />", "0"]
    ],
    "public/app/features/inspector/InspectDataOptions.tsx:5381": [
      [0, 0, 0, "\'HorizontalGroup\' import from \'@grafana/ui\' is restricted from being used by a pattern. Use Stack component instead.", "0"],
      [0, 0, 0, "\'VerticalGroup\' import from \'@grafana/ui\' is restricted from being used by a pattern. Use Stack component instead.", "1"],
      [0, 0, 0, "Do not use any type assertions.", "2"]
    ],
    "public/app/features/inspector/InspectDataTab.tsx:5381": [
      [0, 0, 0, "No untranslated strings. Wrap text with <Trans />", "0"],
      [0, 0, 0, "No untranslated strings. Wrap text with <Trans />", "1"],
      [0, 0, 0, "Use data-testid for E2E selectors instead of aria-label", "2"]
    ],
    "public/app/features/inspector/InspectErrorTab.tsx:5381": [
      [0, 0, 0, "No untranslated strings. Wrap text with <Trans />", "0"],
      [0, 0, 0, "No untranslated strings. Wrap text with <Trans />", "1"],
      [0, 0, 0, "No untranslated strings. Wrap text with <Trans />", "2"],
      [0, 0, 0, "No untranslated strings. Wrap text with <Trans />", "3"],
      [0, 0, 0, "No untranslated strings. Wrap text with <Trans />", "4"]
    ],
    "public/app/features/inspector/InspectJSONTab.tsx:5381": [
      [0, 0, 0, "No untranslated strings. Wrap text with <Trans />", "0"],
      [0, 0, 0, "No untranslated strings. Wrap text with <Trans />", "1"]
    ],
    "public/app/features/inspector/InspectStatsTab.tsx:5381": [
      [0, 0, 0, "Use data-testid for E2E selectors instead of aria-label", "0"]
    ],
    "public/app/features/inspector/QueryInspector.tsx:5381": [
      [0, 0, 0, "Unexpected any. Specify a different type.", "0"],
      [0, 0, 0, "No untranslated strings. Wrap text with <Trans />", "1"],
      [0, 0, 0, "No untranslated strings. Wrap text with <Trans />", "2"],
      [0, 0, 0, "No untranslated strings. Wrap text with <Trans />", "3"],
      [0, 0, 0, "Use data-testid for E2E selectors instead of aria-label", "4"],
      [0, 0, 0, "No untranslated strings. Wrap text with <Trans />", "5"],
      [0, 0, 0, "Use data-testid for E2E selectors instead of aria-label", "6"]
    ],
    "public/app/features/invites/InviteeRow.tsx:5381": [
      [0, 0, 0, "No untranslated strings. Wrap text with <Trans />", "0"]
    ],
    "public/app/features/invites/InviteesTable.tsx:5381": [
      [0, 0, 0, "No untranslated strings. Wrap text with <Trans />", "0"],
      [0, 0, 0, "No untranslated strings. Wrap text with <Trans />", "1"]
    ],
    "public/app/features/invites/SignupInvited.tsx:5381": [
      [0, 0, 0, "No untranslated strings. Wrap text with <Trans />", "0"],
      [0, 0, 0, "No untranslated strings. Wrap text with <Trans />", "1"],
      [0, 0, 0, "No untranslated strings. Wrap text with <Trans />", "2"],
      [0, 0, 0, "No untranslated strings. Wrap text with <Trans />", "3"],
      [0, 0, 0, "No untranslated strings. Wrap text with <Trans />", "4"]
    ],
    "public/app/features/library-panels/components/DeleteLibraryPanelModal/DeleteLibraryPanelModal.tsx:5381": [
      [0, 0, 0, "No untranslated strings. Wrap text with <Trans />", "0"],
      [0, 0, 0, "No untranslated strings. Wrap text with <Trans />", "1"],
      [0, 0, 0, "No untranslated strings. Wrap text with <Trans />", "2"],
      [0, 0, 0, "No untranslated strings. Wrap text with <Trans />", "3"],
      [0, 0, 0, "No untranslated strings. Wrap text with <Trans />", "4"]
    ],
    "public/app/features/library-panels/components/LibraryPanelCard/LibraryPanelCard.tsx:5381": [
      [0, 0, 0, "No untranslated strings. Wrap text with <Trans />", "0"]
    ],
    "public/app/features/library-panels/components/LibraryPanelInfo/LibraryPanelInfo.tsx:5381": [
      [0, 0, 0, "No untranslated strings. Wrap text with <Trans />", "0"],
      [0, 0, 0, "No untranslated strings. Wrap text with <Trans />", "1"]
    ],
    "public/app/features/library-panels/components/LibraryPanelsSearch/LibraryPanelsSearch.tsx:5381": [
      [0, 0, 0, "\'VerticalGroup\' import from \'@grafana/ui\' is restricted from being used by a pattern. Use Stack component instead.", "0"]
    ],
    "public/app/features/library-panels/components/PanelLibraryOptionsGroup/PanelLibraryOptionsGroup.tsx:5381": [
      [0, 0, 0, "\'VerticalGroup\' import from \'@grafana/ui\' is restricted from being used by a pattern. Use Stack component instead.", "0"],
      [0, 0, 0, "No untranslated strings. Wrap text with <Trans />", "1"]
    ],
    "public/app/features/library-panels/components/SaveLibraryPanelModal/SaveLibraryPanelModal.tsx:5381": [
      [0, 0, 0, "No untranslated strings. Wrap text with <Trans />", "0"],
      [0, 0, 0, "No untranslated strings. Wrap text with <Trans />", "1"],
      [0, 0, 0, "No untranslated strings. Wrap text with <Trans />", "2"],
      [0, 0, 0, "No untranslated strings. Wrap text with <Trans />", "3"],
      [0, 0, 0, "No untranslated strings. Wrap text with <Trans />", "4"],
      [0, 0, 0, "No untranslated strings. Wrap text with <Trans />", "5"],
      [0, 0, 0, "No untranslated strings. Wrap text with <Trans />", "6"]
    ],
    "public/app/features/live/centrifuge/LiveDataStream.ts:5381": [
      [0, 0, 0, "Do not use any type assertions.", "0"]
    ],
    "public/app/features/live/centrifuge/channel.ts:5381": [
      [0, 0, 0, "Unexpected any. Specify a different type.", "0"]
    ],
    "public/app/features/live/centrifuge/serviceWorkerProxy.ts:5381": [
      [0, 0, 0, "Do not use any type assertions.", "0"]
    ],
    "public/app/features/live/dashboard/DashboardChangedModal.tsx:5381": [
      [0, 0, 0, "No untranslated strings. Wrap text with <Trans />", "0"],
      [0, 0, 0, "No untranslated strings. Wrap text with <Trans />", "1"],
      [0, 0, 0, "No untranslated strings. Wrap text with <Trans />", "2"]
    ],
    "public/app/features/logs/components/InfiniteScroll.tsx:5381": [
      [0, 0, 0, "No untranslated strings. Wrap text with <Trans />", "0"]
    ],
    "public/app/features/logs/components/LogDetails.tsx:5381": [
      [0, 0, 0, "No untranslated strings. Wrap text with <Trans />", "0"],
      [0, 0, 0, "No untranslated strings. Wrap text with <Trans />", "1"],
      [0, 0, 0, "No untranslated strings. Wrap text with <Trans />", "2"]
    ],
    "public/app/features/logs/components/LogLabelStats.tsx:5381": [
      [0, 0, 0, "No untranslated strings. Wrap text with <Trans />", "0"],
      [0, 0, 0, "No untranslated strings. Wrap text with <Trans />", "1"],
      [0, 0, 0, "No untranslated strings. Wrap text with <Trans />", "2"]
    ],
    "public/app/features/logs/components/LogRows.tsx:5381": [
      [0, 0, 0, "No untranslated strings. Wrap text with <Trans />", "0"],
      [0, 0, 0, "No untranslated strings. Wrap text with <Trans />", "1"]
    ],
    "public/app/features/logs/components/log-context/LogContextButtons.tsx:5381": [
      [0, 0, 0, "No untranslated strings. Wrap text with <Trans />", "0"]
    ],
    "public/app/features/logs/components/log-context/LogRowContextModal.tsx:5381": [
      [0, 0, 0, "No untranslated strings. Wrap text with <Trans />", "0"],
      [0, 0, 0, "No untranslated strings. Wrap text with <Trans />", "1"],
      [0, 0, 0, "No untranslated strings. Wrap text with <Trans />", "2"],
      [0, 0, 0, "No untranslated strings. Wrap text with <Trans />", "3"],
      [0, 0, 0, "No untranslated strings. Wrap text with <Trans />", "4"]
    ],
    "public/app/features/logs/utils.ts:5381": [
      [0, 0, 0, "Do not use any type assertions.", "0"]
    ],
    "public/app/features/manage-dashboards/DashboardImportPage.tsx:5381": [
      [0, 0, 0, "No untranslated strings. Wrap text with <Trans />", "0"]
    ],
    "public/app/features/manage-dashboards/components/ImportDashboardForm.tsx:5381": [
      [0, 0, 0, "No untranslated strings. Wrap text with <Trans />", "0"],
      [0, 0, 0, "No untranslated strings. Wrap text with <Trans />", "1"],
      [0, 0, 0, "No untranslated strings. Wrap text with <Trans />", "2"]
    ],
    "public/app/features/manage-dashboards/components/ImportDashboardLibraryPanelsList.tsx:5381": [
      [0, 0, 0, "Do not use any type assertions.", "0"]
    ],
    "public/app/features/manage-dashboards/components/ImportDashboardOverview.tsx:5381": [
      [0, 0, 0, "No untranslated strings. Wrap text with <Trans />", "0"],
      [0, 0, 0, "No untranslated strings. Wrap text with <Trans />", "1"],
      [0, 0, 0, "No untranslated strings. Wrap text with <Trans />", "2"],
      [0, 0, 0, "No untranslated strings. Wrap text with <Trans />", "3"]
    ],
    "public/app/features/manage-dashboards/components/PublicDashboardListTable/PublicDashboardListTable.tsx:5381": [
      [0, 0, 0, "\'HorizontalGroup\' import from \'@grafana/ui\' is restricted from being used by a pattern. Use Stack component instead.", "0"]
    ],
    "public/app/features/manage-dashboards/state/actions.ts:5381": [
      [0, 0, 0, "Unexpected any. Specify a different type.", "0"],
      [0, 0, 0, "Unexpected any. Specify a different type.", "1"],
      [0, 0, 0, "Unexpected any. Specify a different type.", "2"],
      [0, 0, 0, "Unexpected any. Specify a different type.", "3"],
      [0, 0, 0, "Do not use any type assertions.", "4"],
      [0, 0, 0, "Unexpected any. Specify a different type.", "5"],
      [0, 0, 0, "Unexpected any. Specify a different type.", "6"],
      [0, 0, 0, "Unexpected any. Specify a different type.", "7"],
      [0, 0, 0, "Unexpected any. Specify a different type.", "8"]
    ],
    "public/app/features/manage-dashboards/state/reducers.ts:5381": [
      [0, 0, 0, "Unexpected any. Specify a different type.", "0"],
      [0, 0, 0, "Do not use any type assertions.", "1"],
      [0, 0, 0, "Unexpected any. Specify a different type.", "2"],
      [0, 0, 0, "Unexpected any. Specify a different type.", "3"],
      [0, 0, 0, "Unexpected any. Specify a different type.", "4"]
    ],
    "public/app/features/migrate-to-cloud/api/index.ts:5381": [
      [0, 0, 0, "Do not use export all (\`export * from ...\`)", "0"]
    ],
    "public/app/features/migrate-to-cloud/onprem/NameCell.tsx:5381": [
      [0, 0, 0, "No untranslated strings. Wrap text with <Trans />", "0"],
      [0, 0, 0, "No untranslated strings. Wrap text with <Trans />", "1"],
      [0, 0, 0, "No untranslated strings. Wrap text with <Trans />", "2"]
    ],
    "public/app/features/notifications/StoredNotifications.tsx:5381": [
      [0, 0, 0, "No untranslated strings. Wrap text with <Trans />", "0"]
    ],
    "public/app/features/org/NewOrgPage.tsx:5381": [
      [0, 0, 0, "No untranslated strings. Wrap text with <Trans />", "0"],
      [0, 0, 0, "No untranslated strings. Wrap text with <Trans />", "1"]
    ],
    "public/app/features/org/OrgProfile.tsx:5381": [
      [0, 0, 0, "No untranslated strings. Wrap text with <Trans />", "0"]
    ],
    "public/app/features/org/SelectOrgPage.tsx:5381": [
      [0, 0, 0, "No untranslated strings. Wrap text with <Trans />", "0"]
    ],
    "public/app/features/org/UserInviteForm.tsx:5381": [
      [0, 0, 0, "No untranslated strings. Wrap text with <Trans />", "0"],
      [0, 0, 0, "No untranslated strings. Wrap text with <Trans />", "1"],
      [0, 0, 0, "No untranslated strings. Wrap text with <Trans />", "2"],
      [0, 0, 0, "No untranslated strings. Wrap text with <Trans />", "3"],
      [0, 0, 0, "No untranslated strings. Wrap text with <Trans />", "4"],
      [0, 0, 0, "No untranslated strings. Wrap text with <Trans />", "5"]
    ],
    "public/app/features/org/UserInvitePage.tsx:5381": [
      [0, 0, 0, "No untranslated strings. Wrap text with <Trans />", "0"]
    ],
    "public/app/features/org/state/actions.ts:5381": [
      [0, 0, 0, "Unexpected any. Specify a different type.", "0"]
    ],
    "public/app/features/org/state/reducers.ts:5381": [
      [0, 0, 0, "Do not use any type assertions.", "0"]
    ],
    "public/app/features/panel/components/PanelDataErrorView.tsx:5381": [
      [0, 0, 0, "No untranslated strings. Wrap text with <Trans />", "0"],
      [0, 0, 0, "No untranslated strings. Wrap text with <Trans />", "1"]
    ],
    "public/app/features/panel/components/PanelPluginError.tsx:5381": [
      [0, 0, 0, "No untranslated strings. Wrap text with <Trans />", "0"],
      [0, 0, 0, "No untranslated strings. Wrap text with <Trans />", "1"]
    ],
    "public/app/features/panel/components/PanelRenderer.tsx:5381": [
      [0, 0, 0, "No untranslated strings. Wrap text with <Trans />", "0"],
      [0, 0, 0, "No untranslated strings. Wrap text with <Trans />", "1"],
      [0, 0, 0, "No untranslated strings. Wrap text with <Trans />", "2"],
      [0, 0, 0, "No untranslated strings. Wrap text with <Trans />", "3"]
    ],
    "public/app/features/panel/components/VizTypePicker/PanelTypeCard.tsx:5381": [
      [0, 0, 0, "Use data-testid for E2E selectors instead of aria-label", "0"]
    ],
    "public/app/features/panel/components/VizTypePicker/VisualizationSuggestions.tsx:5381": [
      [0, 0, 0, "No untranslated strings. Wrap text with <Trans />", "0"],
      [0, 0, 0, "No untranslated strings. Wrap text with <Trans />", "1"]
    ],
    "public/app/features/panel/components/VizTypePicker/VizTypePicker.tsx:5381": [
      [0, 0, 0, "No untranslated strings. Wrap text with <Trans />", "0"]
    ],
    "public/app/features/panel/panellinks/linkSuppliers.ts:5381": [
      [0, 0, 0, "Unexpected any. Specify a different type.", "0"]
    ],
    "public/app/features/panel/panellinks/link_srv.ts:5381": [
      [0, 0, 0, "Unexpected any. Specify a different type.", "0"]
    ],
    "public/app/features/playlist/PlaylistForm.tsx:5381": [
      [0, 0, 0, "Use data-testid for E2E selectors instead of aria-label", "0"],
      [0, 0, 0, "Use data-testid for E2E selectors instead of aria-label", "1"]
    ],
    "public/app/features/playlist/PlaylistTableRows.tsx:5381": [
      [0, 0, 0, "No untranslated strings. Wrap text with <Trans />", "0"],
      [0, 0, 0, "No untranslated strings. Wrap text with <Trans />", "1"],
      [0, 0, 0, "No untranslated strings. Wrap text with <Trans />", "2"]
    ],
    "public/app/features/playlist/StartModal.tsx:5381": [
      [0, 0, 0, "No untranslated strings. Wrap text with <Trans />", "0"]
    ],
    "public/app/features/plugins/admin/__mocks__/index.ts:5381": [
      [0, 0, 0, "Do not re-export imported variable (\`./remotePlugin.mock\`)", "0"],
      [0, 0, 0, "Do not re-export imported variable (\`./localPlugin.mock\`)", "1"],
      [0, 0, 0, "Do not use export all (\`export * from ...\`)", "2"]
    ],
    "public/app/features/plugins/admin/components/AppConfigWrapper.tsx:5381": [
      [0, 0, 0, "No untranslated strings. Wrap text with <Trans />", "0"],
      [0, 0, 0, "No untranslated strings. Wrap text with <Trans />", "1"],
      [0, 0, 0, "No untranslated strings. Wrap text with <Trans />", "2"]
    ],
    "public/app/features/plugins/admin/components/Badges/PluginUpdateAvailableBadge.tsx:5381": [
      [0, 0, 0, "No untranslated strings. Wrap text with <Trans />", "0"]
    ],
    "public/app/features/plugins/admin/components/Badges/index.ts:5381": [
      [0, 0, 0, "Do not re-export imported variable (\`./PluginDisabledBadge\`)", "0"],
      [0, 0, 0, "Do not re-export imported variable (\`./PluginInstallBadge\`)", "1"],
      [0, 0, 0, "Do not re-export imported variable (\`./PluginEnterpriseBadge\`)", "2"],
      [0, 0, 0, "Do not re-export imported variable (\`./PluginUpdateAvailableBadge\`)", "3"],
      [0, 0, 0, "Do not re-export imported variable (\`./PluginAngularBadge\`)", "4"],
      [0, 0, 0, "Do not re-export imported variable (\`./PluginDeprecatedBadge\`)", "5"]
    ],
    "public/app/features/plugins/admin/components/GetStartedWithPlugin/GetStartedWithApp.tsx:5381": [
      [0, 0, 0, "No untranslated strings. Wrap text with <Trans />", "0"],
      [0, 0, 0, "No untranslated strings. Wrap text with <Trans />", "1"]
    ],
    "public/app/features/plugins/admin/components/GetStartedWithPlugin/GetStartedWithDataSource.tsx:5381": [
      [0, 0, 0, "Do not use any type assertions.", "0"],
      [0, 0, 0, "No untranslated strings. Wrap text with <Trans />", "1"]
    ],
    "public/app/features/plugins/admin/components/GetStartedWithPlugin/index.ts:5381": [
      [0, 0, 0, "Do not re-export imported variable (\`./GetStartedWithPlugin\`)", "0"]
    ],
    "public/app/features/plugins/admin/components/InstallControls/ExternallyManagedButton.tsx:5381": [
      [0, 0, 0, "No untranslated strings. Wrap text with <Trans />", "0"],
      [0, 0, 0, "No untranslated strings. Wrap text with <Trans />", "1"],
      [0, 0, 0, "No untranslated strings. Wrap text with <Trans />", "2"],
      [0, 0, 0, "No untranslated strings. Wrap text with <Trans />", "3"]
    ],
    "public/app/features/plugins/admin/components/InstallControls/InstallControlsWarning.tsx:5381": [
      [0, 0, 0, "\'HorizontalGroup\' import from \'@grafana/ui\' is restricted from being used by a pattern. Use Stack component instead.", "0"],
      [0, 0, 0, "No untranslated strings. Wrap text with <Trans />", "1"],
      [0, 0, 0, "No untranslated strings. Wrap text with <Trans />", "2"],
      [0, 0, 0, "No untranslated strings. Wrap text with <Trans />", "3"],
      [0, 0, 0, "No untranslated strings. Wrap text with <Trans />", "4"],
      [0, 0, 0, "No untranslated strings. Wrap text with <Trans />", "5"]
    ],
    "public/app/features/plugins/admin/components/InstallControls/index.tsx:5381": [
      [0, 0, 0, "Do not re-export imported variable (\`./InstallControlsWarning\`)", "0"],
      [0, 0, 0, "Do not re-export imported variable (\`./InstallControlsButton\`)", "1"]
    ],
    "public/app/features/plugins/admin/components/PluginActions.tsx:5381": [
      [0, 0, 0, "No untranslated strings. Wrap text with <Trans />", "0"]
    ],
    "public/app/features/plugins/admin/components/PluginDashboards.tsx:5381": [
      [0, 0, 0, "No untranslated strings. Wrap text with <Trans />", "0"],
      [0, 0, 0, "No untranslated strings. Wrap text with <Trans />", "1"]
    ],
    "public/app/features/plugins/admin/components/PluginDetailsBody.tsx:5381": [
      [0, 0, 0, "Do not use any type assertions.", "0"],
      [0, 0, 0, "No untranslated strings. Wrap text with <Trans />", "1"],
      [0, 0, 0, "No untranslated strings. Wrap text with <Trans />", "2"],
      [0, 0, 0, "No untranslated strings. Wrap text with <Trans />", "3"]
    ],
    "public/app/features/plugins/admin/components/PluginDetailsDeprecatedWarning.tsx:5381": [
      [0, 0, 0, "No untranslated strings. Wrap text with <Trans />", "0"],
      [0, 0, 0, "No untranslated strings. Wrap text with <Trans />", "1"],
      [0, 0, 0, "No untranslated strings. Wrap text with <Trans />", "2"],
      [0, 0, 0, "No untranslated strings. Wrap text with <Trans />", "3"]
    ],
    "public/app/features/plugins/admin/components/PluginDetailsDisabledError.tsx:5381": [
      [0, 0, 0, "No untranslated strings. Wrap text with <Trans />", "0"],
      [0, 0, 0, "No untranslated strings. Wrap text with <Trans />", "1"],
      [0, 0, 0, "No untranslated strings. Wrap text with <Trans />", "2"],
      [0, 0, 0, "No untranslated strings. Wrap text with <Trans />", "3"],
      [0, 0, 0, "No untranslated strings. Wrap text with <Trans />", "4"],
      [0, 0, 0, "No untranslated strings. Wrap text with <Trans />", "5"],
      [0, 0, 0, "No untranslated strings. Wrap text with <Trans />", "6"]
    ],
    "public/app/features/plugins/admin/components/PluginDetailsHeaderDependencies.tsx:5381": [
      [0, 0, 0, "No untranslated strings. Wrap text with <Trans />", "0"]
    ],
    "public/app/features/plugins/admin/components/PluginDetailsPage.tsx:5381": [
      [0, 0, 0, "Do not use any type assertions.", "0"],
      [0, 0, 0, "No untranslated strings. Wrap text with <Trans />", "1"],
      [0, 0, 0, "No untranslated strings. Wrap text with <Trans />", "2"],
      [0, 0, 0, "No untranslated strings. Wrap text with <Trans />", "3"],
      [0, 0, 0, "No untranslated strings. Wrap text with <Trans />", "4"]
    ],
    "public/app/features/plugins/admin/components/PluginDetailsSignature.tsx:5381": [
      [0, 0, 0, "No untranslated strings. Wrap text with <Trans />", "0"],
      [0, 0, 0, "No untranslated strings. Wrap text with <Trans />", "1"]
    ],
    "public/app/features/plugins/admin/components/PluginListItem.tsx:5381": [
      [0, 0, 0, "No untranslated strings. Wrap text with <Trans />", "0"]
    ],
    "public/app/features/plugins/admin/components/PluginSignatureDetailsBadge.tsx:5381": [
      [0, 0, 0, "No untranslated strings. Wrap text with <Trans />", "0"],
      [0, 0, 0, "No untranslated strings. Wrap text with <Trans />", "1"]
    ],
    "public/app/features/plugins/admin/components/PluginUsage.tsx:5381": [
      [0, 0, 0, "No untranslated strings. Wrap text with <Trans />", "0"],
      [0, 0, 0, "No untranslated strings. Wrap text with <Trans />", "1"],
      [0, 0, 0, "No untranslated strings. Wrap text with <Trans />", "2"]
    ],
    "public/app/features/plugins/admin/components/VersionList.tsx:5381": [
      [0, 0, 0, "No untranslated strings. Wrap text with <Trans />", "0"],
      [0, 0, 0, "No untranslated strings. Wrap text with <Trans />", "1"],
      [0, 0, 0, "No untranslated strings. Wrap text with <Trans />", "2"],
      [0, 0, 0, "No untranslated strings. Wrap text with <Trans />", "3"],
      [0, 0, 0, "No untranslated strings. Wrap text with <Trans />", "4"],
      [0, 0, 0, "No untranslated strings. Wrap text with <Trans />", "5"]
    ],
    "public/app/features/plugins/admin/pages/Browse.tsx:5381": [
      [0, 0, 0, "Do not use any type assertions.", "0"],
      [0, 0, 0, "Do not use any type assertions.", "1"],
      [0, 0, 0, "No untranslated strings. Wrap text with <Trans />", "2"],
      [0, 0, 0, "No untranslated strings. Wrap text with <Trans />", "3"],
      [0, 0, 0, "No untranslated strings. Wrap text with <Trans />", "4"]
    ],
    "public/app/features/plugins/admin/state/actions.ts:5381": [
      [0, 0, 0, "Do not use any type assertions.", "0"]
    ],
    "public/app/features/plugins/admin/types.ts:5381": [
      [0, 0, 0, "Unexpected any. Specify a different type.", "0"]
    ],
    "public/app/features/plugins/angularDeprecation/AngularDeprecationNotice.tsx:5381": [
      [0, 0, 0, "No untranslated strings. Wrap text with <Trans />", "0"],
      [0, 0, 0, "No untranslated strings. Wrap text with <Trans />", "1"]
    ],
    "public/app/features/plugins/angularDeprecation/AngularDeprecationPluginNotice.tsx:5381": [
      [0, 0, 0, "No untranslated strings. Wrap text with <Trans />", "0"],
      [0, 0, 0, "No untranslated strings. Wrap text with <Trans />", "1"]
    ],
    "public/app/features/plugins/angularDeprecation/AngularMigrationNotice.tsx:5381": [
      [0, 0, 0, "No untranslated strings. Wrap text with <Trans />", "0"],
      [0, 0, 0, "No untranslated strings. Wrap text with <Trans />", "1"]
    ],
    "public/app/features/plugins/components/AppRootPage.tsx:5381": [
      [0, 0, 0, "No untranslated strings. Wrap text with <Trans />", "0"],
      [0, 0, 0, "No untranslated strings. Wrap text with <Trans />", "1"]
    ],
    "public/app/features/plugins/components/PluginsErrorsInfo.tsx:5381": [
      [0, 0, 0, "No untranslated strings. Wrap text with <Trans />", "0"],
      [0, 0, 0, "No untranslated strings. Wrap text with <Trans />", "1"]
    ],
    "public/app/features/plugins/datasource_srv.ts:5381": [
      [0, 0, 0, "Do not use any type assertions.", "0"],
      [0, 0, 0, "Unexpected any. Specify a different type.", "1"],
      [0, 0, 0, "Do not use any type assertions.", "2"],
      [0, 0, 0, "Unexpected any. Specify a different type.", "3"],
      [0, 0, 0, "Do not use any type assertions.", "4"],
      [0, 0, 0, "Unexpected any. Specify a different type.", "5"],
      [0, 0, 0, "Do not use any type assertions.", "6"]
    ],
    "public/app/features/plugins/extensions/usePluginComponents.tsx:5381": [
      [0, 0, 0, "Do not use any type assertions.", "0"]
    ],
    "public/app/features/plugins/loader/sharedDependencies.ts:5381": [
      [0, 0, 0, "* import is invalid because \'Layout,HorizontalGroup,VerticalGroup\' from \'@grafana/ui\' is restricted from being used by a pattern. Use Stack component instead.", "0"]
    ],
    "public/app/features/plugins/sandbox/distortion_map.ts:5381": [
      [0, 0, 0, "Do not use any type assertions.", "0"]
    ],
    "public/app/features/plugins/sandbox/sandbox_plugin_loader.ts:5381": [
      [0, 0, 0, "Do not use any type assertions.", "0"],
      [0, 0, 0, "Do not use any type assertions.", "1"],
      [0, 0, 0, "Do not use any type assertions.", "2"]
    ],
    "public/app/features/plugins/tests/datasource_srv.test.ts:5381": [
      [0, 0, 0, "Unexpected any. Specify a different type.", "0"],
      [0, 0, 0, "Unexpected any. Specify a different type.", "1"],
      [0, 0, 0, "Unexpected any. Specify a different type.", "2"]
    ],
    "public/app/features/plugins/utils.ts:5381": [
      [0, 0, 0, "Do not use any type assertions.", "0"],
      [0, 0, 0, "Do not use any type assertions.", "1"],
      [0, 0, 0, "Do not use any type assertions.", "2"],
      [0, 0, 0, "Do not use any type assertions.", "3"]
    ],
    "public/app/features/profile/FeatureTogglePage.tsx:5381": [
      [0, 0, 0, "No untranslated strings. Wrap text with <Trans />", "0"],
      [0, 0, 0, "No untranslated strings. Wrap text with <Trans />", "1"]
    ],
    "public/app/features/profile/UserSessions.tsx:5381": [
      [0, 0, 0, "No untranslated strings. Wrap text with <Trans />", "0"],
      [0, 0, 0, "No untranslated strings. Wrap text with <Trans />", "1"],
      [0, 0, 0, "No untranslated strings. Wrap text with <Trans />", "2"]
    ],
    "public/app/features/profile/UserTeams.tsx:5381": [
      [0, 0, 0, "No untranslated strings. Wrap text with <Trans />", "0"],
      [0, 0, 0, "No untranslated strings. Wrap text with <Trans />", "1"],
      [0, 0, 0, "No untranslated strings. Wrap text with <Trans />", "2"],
      [0, 0, 0, "No untranslated strings. Wrap text with <Trans />", "3"]
    ],
    "public/app/features/provisioning/ConfigForm.tsx:5381": [
      [0, 0, 0, "No untranslated strings. Wrap text with <Trans />", "0"],
      [0, 0, 0, "No untranslated strings. Wrap text with <Trans />", "1"],
      [0, 0, 0, "No untranslated strings. Wrap text with <Trans />", "2"],
      [0, 0, 0, "No untranslated strings. Wrap text with <Trans />", "3"],
      [0, 0, 0, "No untranslated strings. Wrap text with <Trans />", "4"],
      [0, 0, 0, "No untranslated strings. Wrap text with <Trans />", "5"],
      [0, 0, 0, "No untranslated strings. Wrap text with <Trans />", "6"],
      [0, 0, 0, "No untranslated strings. Wrap text with <Trans />", "7"],
      [0, 0, 0, "No untranslated strings. Wrap text with <Trans />", "8"],
      [0, 0, 0, "No untranslated strings. Wrap text with <Trans />", "9"]
    ],
    "public/app/features/provisioning/DeleteRepositoryButton.tsx:5381": [
      [0, 0, 0, "No untranslated strings. Wrap text with <Trans />", "0"]
    ],
    "public/app/features/provisioning/EditRepositoryPage.tsx:5381": [
      [0, 0, 0, "No untranslated strings. Wrap text with <Trans />", "0"],
      [0, 0, 0, "No untranslated strings. Wrap text with <Trans />", "1"]
    ],
    "public/app/features/provisioning/FileHistoryPage.tsx:5381": [
      [0, 0, 0, "No untranslated strings. Wrap text with <Trans />", "0"],
      [0, 0, 0, "No untranslated strings. Wrap text with <Trans />", "1"],
      [0, 0, 0, "No untranslated strings. Wrap text with <Trans />", "2"],
      [0, 0, 0, "No untranslated strings. Wrap text with <Trans />", "3"],
      [0, 0, 0, "No untranslated strings. Wrap text with <Trans />", "4"]
    ],
    "public/app/features/provisioning/FileStatusPage.tsx:5381": [
      [0, 0, 0, "Do not use any type assertions.", "0"],
      [0, 0, 0, "Do not use any type assertions.", "1"],
      [0, 0, 0, "No untranslated strings. Wrap text with <Trans />", "2"],
      [0, 0, 0, "No untranslated strings. Wrap text with <Trans />", "3"],
      [0, 0, 0, "No untranslated strings. Wrap text with <Trans />", "4"],
      [0, 0, 0, "No untranslated strings. Wrap text with <Trans />", "5"],
      [0, 0, 0, "No untranslated strings. Wrap text with <Trans />", "6"],
      [0, 0, 0, "No untranslated strings. Wrap text with <Trans />", "7"],
      [0, 0, 0, "No untranslated strings. Wrap text with <Trans />", "8"],
      [0, 0, 0, "No untranslated strings. Wrap text with <Trans />", "9"]
    ],
    "public/app/features/provisioning/ImportFromRepository.tsx:5381": [
      [0, 0, 0, "No untranslated strings. Wrap text with <Trans />", "0"]
    ],
    "public/app/features/provisioning/RepositoryListPage.tsx:5381": [
      [0, 0, 0, "No untranslated strings. Wrap text with <Trans />", "0"],
      [0, 0, 0, "No untranslated strings. Wrap text with <Trans />", "1"],
      [0, 0, 0, "No untranslated strings. Wrap text with <Trans />", "2"],
      [0, 0, 0, "No untranslated strings. Wrap text with <Trans />", "3"]
    ],
    "public/app/features/provisioning/RepositoryStatusPage.tsx:5381": [
      [0, 0, 0, "Do not use any type assertions.", "0"],
      [0, 0, 0, "No untranslated strings. Wrap text with <Trans />", "1"],
      [0, 0, 0, "No untranslated strings. Wrap text with <Trans />", "2"],
      [0, 0, 0, "No untranslated strings. Wrap text with <Trans />", "3"],
      [0, 0, 0, "No untranslated strings. Wrap text with <Trans />", "4"],
<<<<<<< HEAD
      [0, 0, 0, "No untranslated strings. Wrap text with <Trans />", "5"]
=======
      [0, 0, 0, "No untranslated strings. Wrap text with <Trans />", "5"],
      [0, 0, 0, "No untranslated strings. Wrap text with <Trans />", "6"],
      [0, 0, 0, "No untranslated strings. Wrap text with <Trans />", "7"],
      [0, 0, 0, "No untranslated strings. Wrap text with <Trans />", "8"],
      [0, 0, 0, "No untranslated strings. Wrap text with <Trans />", "9"],
      [0, 0, 0, "No untranslated strings. Wrap text with <Trans />", "10"],
      [0, 0, 0, "No untranslated strings. Wrap text with <Trans />", "11"]
>>>>>>> ef5dacd2
    ],
    "public/app/features/provisioning/api/index.ts:5381": [
      [0, 0, 0, "Do not use export all (\`export * from ...\`)", "0"]
    ],
    "public/app/features/provisioning/api/types.ts:5381": [
      [0, 0, 0, "Unexpected any. Specify a different type.", "0"],
      [0, 0, 0, "Unexpected any. Specify a different type.", "1"],
      [0, 0, 0, "Unexpected any. Specify a different type.", "2"]
    ],
    "public/app/features/query/components/QueryEditorRow.tsx:5381": [
      [0, 0, 0, "Do not use any type assertions.", "0"],
      [0, 0, 0, "Do not use any type assertions.", "1"],
      [0, 0, 0, "Do not use any type assertions.", "2"],
      [0, 0, 0, "Do not use any type assertions.", "3"],
      [0, 0, 0, "Use data-testid for E2E selectors instead of aria-label", "4"]
    ],
    "public/app/features/query/components/QueryEditorRowHeader.tsx:5381": [
      [0, 0, 0, "Use data-testid for E2E selectors instead of aria-label", "0"],
      [0, 0, 0, "No untranslated strings. Wrap text with <Trans />", "1"],
      [0, 0, 0, "No untranslated strings. Wrap text with <Trans />", "2"],
      [0, 0, 0, "No untranslated strings. Wrap text with <Trans />", "3"]
    ],
    "public/app/features/query/components/QueryErrorAlert.tsx:5381": [
      [0, 0, 0, "No untranslated strings. Wrap text with <Trans />", "0"],
      [0, 0, 0, "No untranslated strings. Wrap text with <Trans />", "1"]
    ],
    "public/app/features/query/components/QueryGroup.tsx:5381": [
      [0, 0, 0, "\'HorizontalGroup\' import from \'@grafana/ui\' is restricted from being used by a pattern. Use Stack component instead.", "0"],
      [0, 0, 0, "Use data-testid for E2E selectors instead of aria-label", "1"],
      [0, 0, 0, "No untranslated strings. Wrap text with <Trans />", "2"],
      [0, 0, 0, "No untranslated strings. Wrap text with <Trans />", "3"],
      [0, 0, 0, "No untranslated strings. Wrap text with <Trans />", "4"],
      [0, 0, 0, "Use data-testid for E2E selectors instead of aria-label", "5"],
      [0, 0, 0, "No untranslated strings. Wrap text with <Trans />", "6"]
    ],
    "public/app/features/query/components/QueryGroupOptions.tsx:5381": [
      [0, 0, 0, "No untranslated strings. Wrap text with <Trans />", "0"],
      [0, 0, 0, "No untranslated strings. Wrap text with <Trans />", "1"],
      [0, 0, 0, "No untranslated strings. Wrap text with <Trans />", "2"],
      [0, 0, 0, "No untranslated strings. Wrap text with <Trans />", "3"],
      [0, 0, 0, "No untranslated strings. Wrap text with <Trans />", "4"],
      [0, 0, 0, "No untranslated strings. Wrap text with <Trans />", "5"],
      [0, 0, 0, "No untranslated strings. Wrap text with <Trans />", "6"],
      [0, 0, 0, "No untranslated strings. Wrap text with <Trans />", "7"],
      [0, 0, 0, "No untranslated strings. Wrap text with <Trans />", "8"],
      [0, 0, 0, "No untranslated strings. Wrap text with <Trans />", "9"],
      [0, 0, 0, "No untranslated strings. Wrap text with <Trans />", "10"],
      [0, 0, 0, "No untranslated strings. Wrap text with <Trans />", "11"],
      [0, 0, 0, "No untranslated strings. Wrap text with <Trans />", "12"],
      [0, 0, 0, "No untranslated strings. Wrap text with <Trans />", "13"],
      [0, 0, 0, "No untranslated strings. Wrap text with <Trans />", "14"],
      [0, 0, 0, "No untranslated strings. Wrap text with <Trans />", "15"],
      [0, 0, 0, "No untranslated strings. Wrap text with <Trans />", "16"],
      [0, 0, 0, "No untranslated strings. Wrap text with <Trans />", "17"],
      [0, 0, 0, "No untranslated strings. Wrap text with <Trans />", "18"],
      [0, 0, 0, "No untranslated strings. Wrap text with <Trans />", "19"],
      [0, 0, 0, "No untranslated strings. Wrap text with <Trans />", "20"],
      [0, 0, 0, "No untranslated strings. Wrap text with <Trans />", "21"],
      [0, 0, 0, "No untranslated strings. Wrap text with <Trans />", "22"],
      [0, 0, 0, "No untranslated strings. Wrap text with <Trans />", "23"],
      [0, 0, 0, "No untranslated strings. Wrap text with <Trans />", "24"],
      [0, 0, 0, "No untranslated strings. Wrap text with <Trans />", "25"],
      [0, 0, 0, "No untranslated strings. Wrap text with <Trans />", "26"],
      [0, 0, 0, "No untranslated strings. Wrap text with <Trans />", "27"],
      [0, 0, 0, "No untranslated strings. Wrap text with <Trans />", "28"],
      [0, 0, 0, "No untranslated strings. Wrap text with <Trans />", "29"],
      [0, 0, 0, "No untranslated strings. Wrap text with <Trans />", "30"],
      [0, 0, 0, "No untranslated strings. Wrap text with <Trans />", "31"],
      [0, 0, 0, "No untranslated strings. Wrap text with <Trans />", "32"],
      [0, 0, 0, "No untranslated strings. Wrap text with <Trans />", "33"],
      [0, 0, 0, "No untranslated strings. Wrap text with <Trans />", "34"],
      [0, 0, 0, "No untranslated strings. Wrap text with <Trans />", "35"],
      [0, 0, 0, "No untranslated strings. Wrap text with <Trans />", "36"],
      [0, 0, 0, "No untranslated strings. Wrap text with <Trans />", "37"],
      [0, 0, 0, "No untranslated strings. Wrap text with <Trans />", "38"]
    ],
    "public/app/features/query/state/DashboardQueryRunner/AnnotationsQueryRunner.ts:5381": [
      [0, 0, 0, "Do not use any type assertions.", "0"]
    ],
    "public/app/features/query/state/DashboardQueryRunner/DashboardQueryRunner.ts:5381": [
      [0, 0, 0, "Unexpected any. Specify a different type.", "0"]
    ],
    "public/app/features/query/state/DashboardQueryRunner/PublicAnnotationsDataSource.ts:5381": [
      [0, 0, 0, "Do not use any type assertions.", "0"]
    ],
    "public/app/features/query/state/DashboardQueryRunner/testHelpers.ts:5381": [
      [0, 0, 0, "Unexpected any. Specify a different type.", "0"],
      [0, 0, 0, "Unexpected any. Specify a different type.", "1"],
      [0, 0, 0, "Do not use any type assertions.", "2"]
    ],
    "public/app/features/query/state/DashboardQueryRunner/utils.ts:5381": [
      [0, 0, 0, "Unexpected any. Specify a different type.", "0"],
      [0, 0, 0, "Unexpected any. Specify a different type.", "1"],
      [0, 0, 0, "Unexpected any. Specify a different type.", "2"],
      [0, 0, 0, "Unexpected any. Specify a different type.", "3"]
    ],
    "public/app/features/query/state/PanelQueryRunner.ts:5381": [
      [0, 0, 0, "Do not use any type assertions.", "0"],
      [0, 0, 0, "Do not use any type assertions.", "1"]
    ],
    "public/app/features/query/state/runRequest.ts:5381": [
      [0, 0, 0, "Do not use any type assertions.", "0"]
    ],
    "public/app/features/query/state/updateQueries.test.ts:5381": [
      [0, 0, 0, "Unexpected any. Specify a different type.", "0"],
      [0, 0, 0, "Unexpected any. Specify a different type.", "1"],
      [0, 0, 0, "Unexpected any. Specify a different type.", "2"],
      [0, 0, 0, "Unexpected any. Specify a different type.", "3"],
      [0, 0, 0, "Unexpected any. Specify a different type.", "4"],
      [0, 0, 0, "Unexpected any. Specify a different type.", "5"],
      [0, 0, 0, "Unexpected any. Specify a different type.", "6"],
      [0, 0, 0, "Unexpected any. Specify a different type.", "7"],
      [0, 0, 0, "Unexpected any. Specify a different type.", "8"]
    ],
    "public/app/features/sandbox/TestStuffPage.tsx:5381": [
      [0, 0, 0, "No untranslated strings. Wrap text with <Trans />", "0"],
      [0, 0, 0, "No untranslated strings. Wrap text with <Trans />", "1"],
      [0, 0, 0, "No untranslated strings. Wrap text with <Trans />", "2"],
      [0, 0, 0, "No untranslated strings. Wrap text with <Trans />", "3"]
    ],
    "public/app/features/scopes/index.ts:5381": [
      [0, 0, 0, "Do not re-export imported variable (\`./instance\`)", "0"],
      [0, 0, 0, "Do not re-export imported variable (\`./ScopesDashboards\`)", "1"]
    ],
    "public/app/features/search/page/components/ActionRow.tsx:5381": [
      [0, 0, 0, "No untranslated strings. Wrap text with <Trans />", "0"]
    ],
    "public/app/features/search/page/components/SearchResultsTable.tsx:5381": [
      [0, 0, 0, "No untranslated strings. Wrap text with <Trans />", "0"]
    ],
    "public/app/features/search/page/components/columns.tsx:5381": [
      [0, 0, 0, "Do not use any type assertions.", "0"],
      [0, 0, 0, "No untranslated strings. Wrap text with <Trans />", "1"]
    ],
    "public/app/features/search/service/bluge.ts:5381": [
      [0, 0, 0, "Do not use any type assertions.", "0"],
      [0, 0, 0, "Do not use any type assertions.", "1"]
    ],
    "public/app/features/search/service/sql.ts:5381": [
      [0, 0, 0, "Unexpected any. Specify a different type.", "0"]
    ],
    "public/app/features/search/service/unified.ts:5381": [
      [0, 0, 0, "Do not use any type assertions.", "0"],
      [0, 0, 0, "Do not use any type assertions.", "1"]
    ],
    "public/app/features/search/service/utils.ts:5381": [
      [0, 0, 0, "Do not use any type assertions.", "0"]
    ],
    "public/app/features/search/state/SearchStateManager.ts:5381": [
      [0, 0, 0, "Do not use any type assertions.", "0"]
    ],
    "public/app/features/search/types.ts:5381": [
      [0, 0, 0, "Unexpected any. Specify a different type.", "0"]
    ],
    "public/app/features/search/utils.ts:5381": [
      [0, 0, 0, "Do not use any type assertions.", "0"]
    ],
    "public/app/features/serviceaccounts/ServiceAccountPage.tsx:5381": [
      [0, 0, 0, "No untranslated strings. Wrap text with <Trans />", "0"],
      [0, 0, 0, "No untranslated strings. Wrap text with <Trans />", "1"],
      [0, 0, 0, "No untranslated strings. Wrap text with <Trans />", "2"],
      [0, 0, 0, "No untranslated strings. Wrap text with <Trans />", "3"],
      [0, 0, 0, "No untranslated strings. Wrap text with <Trans />", "4"]
    ],
    "public/app/features/serviceaccounts/ServiceAccountTable.tsx:5381": [
      [0, 0, 0, "No untranslated strings. Wrap text with <Trans />", "0"],
      [0, 0, 0, "No untranslated strings. Wrap text with <Trans />", "1"],
      [0, 0, 0, "No untranslated strings. Wrap text with <Trans />", "2"]
    ],
    "public/app/features/serviceaccounts/ServiceAccountsListPage.tsx:5381": [
      [0, 0, 0, "No untranslated strings. Wrap text with <Trans />", "0"],
      [0, 0, 0, "No untranslated strings. Wrap text with <Trans />", "1"],
      [0, 0, 0, "No untranslated strings. Wrap text with <Trans />", "2"]
    ],
    "public/app/features/serviceaccounts/components/CreateTokenModal.tsx:5381": [
      [0, 0, 0, "No untranslated strings. Wrap text with <Trans />", "0"],
      [0, 0, 0, "No untranslated strings. Wrap text with <Trans />", "1"],
      [0, 0, 0, "No untranslated strings. Wrap text with <Trans />", "2"],
      [0, 0, 0, "No untranslated strings. Wrap text with <Trans />", "3"]
    ],
    "public/app/features/serviceaccounts/components/ServiceAccountProfile.tsx:5381": [
      [0, 0, 0, "No untranslated strings. Wrap text with <Trans />", "0"],
      [0, 0, 0, "No untranslated strings. Wrap text with <Trans />", "1"]
    ],
    "public/app/features/serviceaccounts/components/ServiceAccountProfileRow.tsx:5381": [
      [0, 0, 0, "No untranslated strings. Wrap text with <Trans />", "0"]
    ],
    "public/app/features/serviceaccounts/components/ServiceAccountTokensTable.tsx:5381": [
      [0, 0, 0, "No untranslated strings. Wrap text with <Trans />", "0"],
      [0, 0, 0, "No untranslated strings. Wrap text with <Trans />", "1"],
      [0, 0, 0, "No untranslated strings. Wrap text with <Trans />", "2"],
      [0, 0, 0, "No untranslated strings. Wrap text with <Trans />", "3"],
      [0, 0, 0, "No untranslated strings. Wrap text with <Trans />", "4"],
      [0, 0, 0, "No untranslated strings. Wrap text with <Trans />", "5"],
      [0, 0, 0, "No untranslated strings. Wrap text with <Trans />", "6"]
    ],
    "public/app/features/serviceaccounts/components/ServiceAccountsListItem.tsx:5381": [
      [0, 0, 0, "No untranslated strings. Wrap text with <Trans />", "0"],
      [0, 0, 0, "No untranslated strings. Wrap text with <Trans />", "1"],
      [0, 0, 0, "No untranslated strings. Wrap text with <Trans />", "2"]
    ],
    "public/app/features/serviceaccounts/state/reducers.ts:5381": [
      [0, 0, 0, "Do not use any type assertions.", "0"]
    ],
    "public/app/features/support-bundles/SupportBundles.tsx:5381": [
      [0, 0, 0, "No untranslated strings. Wrap text with <Trans />", "0"],
      [0, 0, 0, "No untranslated strings. Wrap text with <Trans />", "1"],
      [0, 0, 0, "No untranslated strings. Wrap text with <Trans />", "2"],
      [0, 0, 0, "No untranslated strings. Wrap text with <Trans />", "3"],
      [0, 0, 0, "No untranslated strings. Wrap text with <Trans />", "4"],
      [0, 0, 0, "No untranslated strings. Wrap text with <Trans />", "5"]
    ],
    "public/app/features/support-bundles/SupportBundlesCreate.tsx:5381": [
      [0, 0, 0, "No untranslated strings. Wrap text with <Trans />", "0"],
      [0, 0, 0, "No untranslated strings. Wrap text with <Trans />", "1"],
      [0, 0, 0, "No untranslated strings. Wrap text with <Trans />", "2"]
    ],
    "public/app/features/teams/CreateTeam.tsx:5381": [
      [0, 0, 0, "No untranslated strings. Wrap text with <Trans />", "0"]
    ],
    "public/app/features/teams/TeamGroupSync.tsx:5381": [
      [0, 0, 0, "Unexpected any. Specify a different type.", "0"],
      [0, 0, 0, "Unexpected any. Specify a different type.", "1"],
      [0, 0, 0, "No untranslated strings. Wrap text with <Trans />", "2"],
      [0, 0, 0, "No untranslated strings. Wrap text with <Trans />", "3"],
      [0, 0, 0, "No untranslated strings. Wrap text with <Trans />", "4"],
      [0, 0, 0, "No untranslated strings. Wrap text with <Trans />", "5"]
    ],
    "public/app/features/teams/TeamList.tsx:5381": [
      [0, 0, 0, "No untranslated strings. Wrap text with <Trans />", "0"]
    ],
    "public/app/features/teams/TeamSettings.tsx:5381": [
      [0, 0, 0, "No untranslated strings. Wrap text with <Trans />", "0"]
    ],
    "public/app/features/teams/state/reducers.ts:5381": [
      [0, 0, 0, "Do not use any type assertions.", "0"]
    ],
    "public/app/features/templating/fieldAccessorCache.ts:5381": [
      [0, 0, 0, "Unexpected any. Specify a different type.", "0"]
    ],
    "public/app/features/templating/formatVariableValue.ts:5381": [
      [0, 0, 0, "Unexpected any. Specify a different type.", "0"],
      [0, 0, 0, "Unexpected any. Specify a different type.", "1"],
      [0, 0, 0, "Unexpected any. Specify a different type.", "2"]
    ],
    "public/app/features/templating/templateProxies.ts:5381": [
      [0, 0, 0, "Unexpected any. Specify a different type.", "0"]
    ],
    "public/app/features/templating/template_srv.mock.ts:5381": [
      [0, 0, 0, "Do not use any type assertions.", "0"],
      [0, 0, 0, "Do not use any type assertions.", "1"],
      [0, 0, 0, "Do not use any type assertions.", "2"],
      [0, 0, 0, "Do not use any type assertions.", "3"]
    ],
    "public/app/features/templating/template_srv.ts:5381": [
      [0, 0, 0, "Unexpected any. Specify a different type.", "0"],
      [0, 0, 0, "Unexpected any. Specify a different type.", "1"],
      [0, 0, 0, "Unexpected any. Specify a different type.", "2"],
      [0, 0, 0, "Unexpected any. Specify a different type.", "3"],
      [0, 0, 0, "Unexpected any. Specify a different type.", "4"],
      [0, 0, 0, "Unexpected any. Specify a different type.", "5"],
      [0, 0, 0, "Unexpected any. Specify a different type.", "6"],
      [0, 0, 0, "Unexpected any. Specify a different type.", "7"],
      [0, 0, 0, "Unexpected any. Specify a different type.", "8"],
      [0, 0, 0, "Do not use any type assertions.", "9"],
      [0, 0, 0, "Do not use any type assertions.", "10"],
      [0, 0, 0, "Do not use any type assertions.", "11"]
    ],
    "public/app/features/trails/Breakdown/AddToFiltersGraphAction.tsx:5381": [
      [0, 0, 0, "No untranslated strings. Wrap text with <Trans />", "0"]
    ],
    "public/app/features/trails/Breakdown/types.ts:5381": [
      [0, 0, 0, "Do not use any type assertions.", "0"]
    ],
    "public/app/features/trails/Breakdown/utils.ts:5381": [
      [0, 0, 0, "Unexpected any. Specify a different type.", "0"]
    ],
    "public/app/features/trails/DataTrailCard.tsx:5381": [
      [0, 0, 0, "No untranslated strings. Wrap text with <Trans />", "0"]
    ],
    "public/app/features/trails/DataTrailSettings.tsx:5381": [
      [0, 0, 0, "No untranslated strings. Wrap text with <Trans />", "0"]
    ],
    "public/app/features/trails/DataTrailsHistory.tsx:5381": [
      [0, 0, 0, "No untranslated strings. Wrap text with <Trans />", "0"]
    ],
    "public/app/features/trails/MetricScene.tsx:5381": [
      [0, 0, 0, "No untranslated strings. Wrap text with <Trans />", "0"],
      [0, 0, 0, "No untranslated strings. Wrap text with <Trans />", "1"]
    ],
    "public/app/features/trails/MetricSelect/MetricSelectScene.tsx:5381": [
      [0, 0, 0, "No untranslated strings. Wrap text with <Trans />", "0"],
      [0, 0, 0, "No untranslated strings. Wrap text with <Trans />", "1"],
      [0, 0, 0, "No untranslated strings. Wrap text with <Trans />", "2"],
      [0, 0, 0, "No untranslated strings. Wrap text with <Trans />", "3"]
    ],
    "public/app/features/trails/MetricsHeader.tsx:5381": [
      [0, 0, 0, "No untranslated strings. Wrap text with <Trans />", "0"],
      [0, 0, 0, "No untranslated strings. Wrap text with <Trans />", "1"]
    ],
    "public/app/features/trails/TrailStore/utils.tsx:5381": [
      [0, 0, 0, "No untranslated strings. Wrap text with <Trans />", "0"],
      [0, 0, 0, "No untranslated strings. Wrap text with <Trans />", "1"],
      [0, 0, 0, "No untranslated strings. Wrap text with <Trans />", "2"]
    ],
    "public/app/features/transformers/FilterByValueTransformer/FilterByValueTransformerEditor.tsx:5381": [
      [0, 0, 0, "No untranslated strings. Wrap text with <Trans />", "0"]
    ],
    "public/app/features/transformers/FilterByValueTransformer/ValueMatchers/BasicMatcherEditor.tsx:5381": [
      [0, 0, 0, "Unexpected any. Specify a different type.", "0"]
    ],
    "public/app/features/transformers/FilterByValueTransformer/ValueMatchers/NoopMatcherEditor.tsx:5381": [
      [0, 0, 0, "Unexpected any. Specify a different type.", "0"]
    ],
    "public/app/features/transformers/FilterByValueTransformer/ValueMatchers/RangeMatcherEditor.tsx:5381": [
      [0, 0, 0, "Unexpected any. Specify a different type.", "0"],
      [0, 0, 0, "No untranslated strings. Wrap text with <Trans />", "1"],
      [0, 0, 0, "No untranslated strings. Wrap text with <Trans />", "2"]
    ],
    "public/app/features/transformers/FilterByValueTransformer/ValueMatchers/types.ts:5381": [
      [0, 0, 0, "Unexpected any. Specify a different type.", "0"],
      [0, 0, 0, "Unexpected any. Specify a different type.", "1"],
      [0, 0, 0, "Unexpected any. Specify a different type.", "2"]
    ],
    "public/app/features/transformers/FilterByValueTransformer/ValueMatchers/utils.ts:5381": [
      [0, 0, 0, "Unexpected any. Specify a different type.", "0"]
    ],
    "public/app/features/transformers/FilterByValueTransformer/ValueMatchers/valueMatchersUI.ts:5381": [
      [0, 0, 0, "Unexpected any. Specify a different type.", "0"]
    ],
    "public/app/features/transformers/calculateHeatmap/editor/AxisEditor.tsx:5381": [
      [0, 0, 0, "\'HorizontalGroup\' import from \'@grafana/ui\' is restricted from being used by a pattern. Use Stack component instead.", "0"]
    ],
    "public/app/features/transformers/calculateHeatmap/editor/helper.ts:5381": [
      [0, 0, 0, "Unexpected any. Specify a different type.", "0"]
    ],
    "public/app/features/transformers/calculateHeatmap/heatmap.ts:5381": [
      [0, 0, 0, "Do not use any type assertions.", "0"],
      [0, 0, 0, "Do not use any type assertions.", "1"]
    ],
    "public/app/features/transformers/editors/CalculateFieldTransformerEditor/CumulativeOptionsEditor.tsx:5381": [
      [0, 0, 0, "Do not use any type assertions.", "0"]
    ],
    "public/app/features/transformers/editors/CalculateFieldTransformerEditor/ReduceRowOptionsEditor.tsx:5381": [
      [0, 0, 0, "\'HorizontalGroup\' import from \'@grafana/ui\' is restricted from being used by a pattern. Use Stack component instead.", "0"],
      [0, 0, 0, "Do not use any type assertions.", "1"]
    ],
    "public/app/features/transformers/editors/CalculateFieldTransformerEditor/UnaryOperationEditor.tsx:5381": [
      [0, 0, 0, "No untranslated strings. Wrap text with <Trans />", "0"]
    ],
    "public/app/features/transformers/editors/CalculateFieldTransformerEditor/WindowOptionsEditor.tsx:5381": [
      [0, 0, 0, "Do not use any type assertions.", "0"]
    ],
    "public/app/features/transformers/editors/CalculateFieldTransformerEditor/index.ts:5381": [
      [0, 0, 0, "Do not re-export imported variable (\`CalculateFieldTransformerEditor\`)", "0"],
      [0, 0, 0, "Do not re-export imported variable (\`calculateFieldTransformRegistryItem\`)", "1"]
    ],
    "public/app/features/transformers/editors/ConvertFieldTypeTransformerEditor.tsx:5381": [
      [0, 0, 0, "Do not use any type assertions.", "0"]
    ],
    "public/app/features/transformers/editors/EnumMappingEditor.tsx:5381": [
      [0, 0, 0, "\'HorizontalGroup\' import from \'@grafana/ui\' is restricted from being used by a pattern. Use Stack component instead.", "0"],
      [0, 0, 0, "\'VerticalGroup\' import from \'@grafana/ui\' is restricted from being used by a pattern. Use Stack component instead.", "1"],
      [0, 0, 0, "No untranslated strings. Wrap text with <Trans />", "2"],
      [0, 0, 0, "No untranslated strings. Wrap text with <Trans />", "3"]
    ],
    "public/app/features/transformers/editors/EnumMappingRow.tsx:5381": [
      [0, 0, 0, "\'HorizontalGroup\' import from \'@grafana/ui\' is restricted from being used by a pattern. Use Stack component instead.", "0"]
    ],
    "public/app/features/transformers/editors/FilterByRefIdTransformerEditor.tsx:5381": [
      [0, 0, 0, "\'HorizontalGroup\' import from \'@grafana/ui\' is restricted from being used by a pattern. Use Stack component instead.", "0"],
      [0, 0, 0, "No untranslated strings. Wrap text with <Trans />", "1"]
    ],
    "public/app/features/transformers/editors/FormatTimeTransformerEditor.tsx:5381": [
      [0, 0, 0, "No untranslated strings. Wrap text with <Trans />", "0"],
      [0, 0, 0, "No untranslated strings. Wrap text with <Trans />", "1"],
      [0, 0, 0, "No untranslated strings. Wrap text with <Trans />", "2"]
    ],
    "public/app/features/transformers/editors/GroupByTransformerEditor.tsx:5381": [
      [0, 0, 0, "Do not use any type assertions.", "0"]
    ],
    "public/app/features/transformers/editors/MergeTransformerEditor.tsx:5381": [
      [0, 0, 0, "No untranslated strings. Wrap text with <Trans />", "0"]
    ],
    "public/app/features/transformers/editors/OrganizeFieldsTransformerEditor.tsx:5381": [
      [0, 0, 0, "No untranslated strings. Wrap text with <Trans />", "0"]
    ],
    "public/app/features/transformers/editors/ReduceTransformerEditor.tsx:5381": [
      [0, 0, 0, "Do not use any type assertions.", "0"]
    ],
    "public/app/features/transformers/editors/SortByTransformerEditor.tsx:5381": [
      [0, 0, 0, "Do not use any type assertions.", "0"]
    ],
    "public/app/features/transformers/extractFields/ExtractFieldsTransformerEditor.tsx:5381": [
      [0, 0, 0, "Do not use any type assertions.", "0"],
      [0, 0, 0, "Unexpected any. Specify a different type.", "1"],
      [0, 0, 0, "Do not use any type assertions.", "2"],
      [0, 0, 0, "Unexpected any. Specify a different type.", "3"]
    ],
    "public/app/features/transformers/extractFields/components/JSONPathEditor.tsx:5381": [
      [0, 0, 0, "No untranslated strings. Wrap text with <Trans />", "0"],
      [0, 0, 0, "No untranslated strings. Wrap text with <Trans />", "1"],
      [0, 0, 0, "No untranslated strings. Wrap text with <Trans />", "2"],
      [0, 0, 0, "No untranslated strings. Wrap text with <Trans />", "3"]
    ],
    "public/app/features/transformers/extractFields/extractFields.ts:5381": [
      [0, 0, 0, "Unexpected any. Specify a different type.", "0"],
      [0, 0, 0, "Do not use any type assertions.", "1"]
    ],
    "public/app/features/transformers/extractFields/fieldExtractors.ts:5381": [
      [0, 0, 0, "Unexpected any. Specify a different type.", "0"]
    ],
    "public/app/features/transformers/fieldToConfigMapping/FieldToConfigMappingEditor.tsx:5381": [
      [0, 0, 0, "Do not use any type assertions.", "0"],
      [0, 0, 0, "No untranslated strings. Wrap text with <Trans />", "1"],
      [0, 0, 0, "No untranslated strings. Wrap text with <Trans />", "2"],
      [0, 0, 0, "No untranslated strings. Wrap text with <Trans />", "3"],
      [0, 0, 0, "No untranslated strings. Wrap text with <Trans />", "4"],
      [0, 0, 0, "Do not use any type assertions.", "5"]
    ],
    "public/app/features/transformers/fieldToConfigMapping/fieldToConfigMapping.ts:5381": [
      [0, 0, 0, "Do not use any type assertions.", "0"],
      [0, 0, 0, "Unexpected any. Specify a different type.", "1"],
      [0, 0, 0, "Unexpected any. Specify a different type.", "2"],
      [0, 0, 0, "Unexpected any. Specify a different type.", "3"],
      [0, 0, 0, "Unexpected any. Specify a different type.", "4"]
    ],
    "public/app/features/transformers/joinByLabels/JoinByLabelsTransformerEditor.tsx:5381": [
      [0, 0, 0, "\'HorizontalGroup\' import from \'@grafana/ui\' is restricted from being used by a pattern. Use Stack component instead.", "0"],
      [0, 0, 0, "No untranslated strings. Wrap text with <Trans />", "1"],
      [0, 0, 0, "No untranslated strings. Wrap text with <Trans />", "2"]
    ],
    "public/app/features/transformers/lookupGazetteer/FieldLookupTransformerEditor.tsx:5381": [
      [0, 0, 0, "Do not use any type assertions.", "0"]
    ],
    "public/app/features/transformers/lookupGazetteer/fieldLookup.ts:5381": [
      [0, 0, 0, "Unexpected any. Specify a different type.", "0"]
    ],
    "public/app/features/transformers/partitionByValues/PartitionByValuesEditor.tsx:5381": [
      [0, 0, 0, "\'HorizontalGroup\' import from \'@grafana/ui\' is restricted from being used by a pattern. Use Stack component instead.", "0"],
      [0, 0, 0, "No untranslated strings. Wrap text with <Trans />", "1"]
    ],
    "public/app/features/transformers/prepareTimeSeries/PrepareTimeSeriesEditor.tsx:5381": [
      [0, 0, 0, "No untranslated strings. Wrap text with <Trans />", "0"],
      [0, 0, 0, "No untranslated strings. Wrap text with <Trans />", "1"],
      [0, 0, 0, "No untranslated strings. Wrap text with <Trans />", "2"],
      [0, 0, 0, "No untranslated strings. Wrap text with <Trans />", "3"],
      [0, 0, 0, "No untranslated strings. Wrap text with <Trans />", "4"],
      [0, 0, 0, "No untranslated strings. Wrap text with <Trans />", "5"],
      [0, 0, 0, "No untranslated strings. Wrap text with <Trans />", "6"],
      [0, 0, 0, "No untranslated strings. Wrap text with <Trans />", "7"],
      [0, 0, 0, "No untranslated strings. Wrap text with <Trans />", "8"],
      [0, 0, 0, "No untranslated strings. Wrap text with <Trans />", "9"],
      [0, 0, 0, "No untranslated strings. Wrap text with <Trans />", "10"],
      [0, 0, 0, "No untranslated strings. Wrap text with <Trans />", "11"],
      [0, 0, 0, "No untranslated strings. Wrap text with <Trans />", "12"],
      [0, 0, 0, "No untranslated strings. Wrap text with <Trans />", "13"]
    ],
    "public/app/features/transformers/prepareTimeSeries/prepareTimeSeries.test.ts:5381": [
      [0, 0, 0, "Unexpected any. Specify a different type.", "0"]
    ],
    "public/app/features/transformers/prepareTimeSeries/prepareTimeSeries.ts:5381": [
      [0, 0, 0, "Unexpected any. Specify a different type.", "0"],
      [0, 0, 0, "Unexpected any. Specify a different type.", "1"]
    ],
    "public/app/features/transformers/spatial/optionsHelper.tsx:5381": [
      [0, 0, 0, "Unexpected any. Specify a different type.", "0"],
      [0, 0, 0, "Do not use any type assertions.", "1"],
      [0, 0, 0, "Unexpected any. Specify a different type.", "2"],
      [0, 0, 0, "Unexpected any. Specify a different type.", "3"],
      [0, 0, 0, "Do not use any type assertions.", "4"],
      [0, 0, 0, "Do not use any type assertions.", "5"]
    ],
    "public/app/features/transformers/suggestionsInput/SuggestionsInput.tsx:5381": [
      [0, 0, 0, "Do not use any type assertions.", "0"],
      [0, 0, 0, "Do not use any type assertions.", "1"],
      [0, 0, 0, "Do not use any type assertions.", "2"],
      [0, 0, 0, "Do not use any type assertions.", "3"]
    ],
    "public/app/features/users/TokenRevokedModal.tsx:5381": [
      [0, 0, 0, "No untranslated strings. Wrap text with <Trans />", "0"],
      [0, 0, 0, "No untranslated strings. Wrap text with <Trans />", "1"],
      [0, 0, 0, "No untranslated strings. Wrap text with <Trans />", "2"],
      [0, 0, 0, "No untranslated strings. Wrap text with <Trans />", "3"],
      [0, 0, 0, "No untranslated strings. Wrap text with <Trans />", "4"]
    ],
    "public/app/features/users/UsersActionBar.tsx:5381": [
      [0, 0, 0, "No untranslated strings. Wrap text with <Trans />", "0"]
    ],
    "public/app/features/variables/adapters.ts:5381": [
      [0, 0, 0, "Unexpected any. Specify a different type.", "0"],
      [0, 0, 0, "Unexpected any. Specify a different type.", "1"],
      [0, 0, 0, "Unexpected any. Specify a different type.", "2"]
    ],
    "public/app/features/variables/adhoc/picker/AdHocFilterRenderer.tsx:5381": [
      [0, 0, 0, "Unexpected any. Specify a different type.", "0"]
    ],
    "public/app/features/variables/constant/reducer.ts:5381": [
      [0, 0, 0, "Do not use any type assertions.", "0"]
    ],
    "public/app/features/variables/custom/reducer.ts:5381": [
      [0, 0, 0, "Do not use any type assertions.", "0"]
    ],
    "public/app/features/variables/datasource/actions.ts:5381": [
      [0, 0, 0, "Unexpected any. Specify a different type.", "0"]
    ],
    "public/app/features/variables/editor/VariableEditorContainer.tsx:5381": [
      [0, 0, 0, "Do not use any type assertions.", "0"],
      [0, 0, 0, "Do not use any type assertions.", "1"]
    ],
    "public/app/features/variables/editor/VariableEditorEditor.tsx:5381": [
      [0, 0, 0, "\'HorizontalGroup\' import from \'@grafana/ui\' is restricted from being used by a pattern. Use Stack component instead.", "0"],
      [0, 0, 0, "Unexpected any. Specify a different type.", "1"],
      [0, 0, 0, "No untranslated strings. Wrap text with <Trans />", "2"],
      [0, 0, 0, "No untranslated strings. Wrap text with <Trans />", "3"],
      [0, 0, 0, "No untranslated strings. Wrap text with <Trans />", "4"],
      [0, 0, 0, "No untranslated strings. Wrap text with <Trans />", "5"]
    ],
    "public/app/features/variables/editor/VariableEditorList.tsx:5381": [
      [0, 0, 0, "Use data-testid for E2E selectors instead of aria-label", "0"],
      [0, 0, 0, "No untranslated strings. Wrap text with <Trans />", "1"],
      [0, 0, 0, "No untranslated strings. Wrap text with <Trans />", "2"],
      [0, 0, 0, "Use data-testid for E2E selectors instead of aria-label", "3"],
      [0, 0, 0, "No untranslated strings. Wrap text with <Trans />", "4"]
    ],
    "public/app/features/variables/editor/VariableEditorListRow.tsx:5381": [
      [0, 0, 0, "Use data-testid for E2E selectors instead of aria-label", "0"],
      [0, 0, 0, "Use data-testid for E2E selectors instead of aria-label", "1"],
      [0, 0, 0, "Use data-testid for E2E selectors instead of aria-label", "2"],
      [0, 0, 0, "Use data-testid for E2E selectors instead of aria-label", "3"]
    ],
    "public/app/features/variables/editor/getVariableQueryEditor.tsx:5381": [
      [0, 0, 0, "Unexpected any. Specify a different type.", "0"],
      [0, 0, 0, "Unexpected any. Specify a different type.", "1"]
    ],
    "public/app/features/variables/editor/reducer.ts:5381": [
      [0, 0, 0, "Unexpected any. Specify a different type.", "0"]
    ],
    "public/app/features/variables/editor/types.ts:5381": [
      [0, 0, 0, "Unexpected any. Specify a different type.", "0"]
    ],
    "public/app/features/variables/guard.ts:5381": [
      [0, 0, 0, "Unexpected any. Specify a different type.", "0"],
      [0, 0, 0, "Unexpected any. Specify a different type.", "1"]
    ],
    "public/app/features/variables/inspect/NetworkGraph.tsx:5381": [
      [0, 0, 0, "Unexpected any. Specify a different type.", "0"],
      [0, 0, 0, "Unexpected any. Specify a different type.", "1"],
      [0, 0, 0, "Unexpected any. Specify a different type.", "2"],
      [0, 0, 0, "Unexpected any. Specify a different type.", "3"],
      [0, 0, 0, "Unexpected any. Specify a different type.", "4"],
      [0, 0, 0, "Unexpected any. Specify a different type.", "5"],
      [0, 0, 0, "Unexpected any. Specify a different type.", "6"]
    ],
    "public/app/features/variables/inspect/VariablesDependenciesButton.tsx:5381": [
      [0, 0, 0, "No untranslated strings. Wrap text with <Trans />", "0"]
    ],
    "public/app/features/variables/inspect/VariablesUnknownTable.tsx:5381": [
      [0, 0, 0, "\'HorizontalGroup\' import from \'@grafana/ui\' is restricted from being used by a pattern. Use Stack component instead.", "0"],
      [0, 0, 0, "\'VerticalGroup\' import from \'@grafana/ui\' is restricted from being used by a pattern. Use Stack component instead.", "1"],
      [0, 0, 0, "No untranslated strings. Wrap text with <Trans />", "2"],
      [0, 0, 0, "No untranslated strings. Wrap text with <Trans />", "3"],
      [0, 0, 0, "No untranslated strings. Wrap text with <Trans />", "4"],
      [0, 0, 0, "No untranslated strings. Wrap text with <Trans />", "5"]
    ],
    "public/app/features/variables/inspect/utils.ts:5381": [
      [0, 0, 0, "Unexpected any. Specify a different type.", "0"],
      [0, 0, 0, "Unexpected any. Specify a different type.", "1"],
      [0, 0, 0, "Unexpected any. Specify a different type.", "2"],
      [0, 0, 0, "Unexpected any. Specify a different type.", "3"],
      [0, 0, 0, "Unexpected any. Specify a different type.", "4"],
      [0, 0, 0, "Do not use any type assertions.", "5"],
      [0, 0, 0, "Do not use any type assertions.", "6"],
      [0, 0, 0, "Unexpected any. Specify a different type.", "7"]
    ],
    "public/app/features/variables/pickers/OptionsPicker/actions.ts:5381": [
      [0, 0, 0, "Unexpected any. Specify a different type.", "0"],
      [0, 0, 0, "Unexpected any. Specify a different type.", "1"]
    ],
    "public/app/features/variables/pickers/PickerRenderer.tsx:5381": [
      [0, 0, 0, "No untranslated strings. Wrap text with <Trans />", "0"]
    ],
    "public/app/features/variables/pickers/index.ts:5381": [
      [0, 0, 0, "Do not re-export imported variable (\`./OptionsPicker/OptionsPicker\`)", "0"]
    ],
    "public/app/features/variables/pickers/shared/VariableOptions.tsx:5381": [
      [0, 0, 0, "Use data-testid for E2E selectors instead of aria-label", "0"],
      [0, 0, 0, "No untranslated strings. Wrap text with <Trans />", "1"],
      [0, 0, 0, "No untranslated strings. Wrap text with <Trans />", "2"]
    ],
    "public/app/features/variables/query/QueryVariableEditor.tsx:5381": [
      [0, 0, 0, "Unexpected any. Specify a different type.", "0"],
      [0, 0, 0, "Unexpected any. Specify a different type.", "1"]
    ],
    "public/app/features/variables/query/VariableQueryRunner.ts:5381": [
      [0, 0, 0, "Unexpected any. Specify a different type.", "0"],
      [0, 0, 0, "Do not use any type assertions.", "1"]
    ],
    "public/app/features/variables/query/actions.test.tsx:5381": [
      [0, 0, 0, "Unexpected any. Specify a different type.", "0"]
    ],
    "public/app/features/variables/query/actions.ts:5381": [
      [0, 0, 0, "Unexpected any. Specify a different type.", "0"],
      [0, 0, 0, "Unexpected any. Specify a different type.", "1"],
      [0, 0, 0, "Unexpected any. Specify a different type.", "2"],
      [0, 0, 0, "Unexpected any. Specify a different type.", "3"],
      [0, 0, 0, "Unexpected any. Specify a different type.", "4"]
    ],
    "public/app/features/variables/query/operators.ts:5381": [
      [0, 0, 0, "Unexpected any. Specify a different type.", "0"],
      [0, 0, 0, "Unexpected any. Specify a different type.", "1"]
    ],
    "public/app/features/variables/query/queryRunners.test.ts:5381": [
      [0, 0, 0, "Unexpected any. Specify a different type.", "0"]
    ],
    "public/app/features/variables/query/queryRunners.ts:5381": [
      [0, 0, 0, "Unexpected any. Specify a different type.", "0"],
      [0, 0, 0, "Unexpected any. Specify a different type.", "1"]
    ],
    "public/app/features/variables/query/reducer.ts:5381": [
      [0, 0, 0, "Unexpected any. Specify a different type.", "0"],
      [0, 0, 0, "Unexpected any. Specify a different type.", "1"]
    ],
    "public/app/features/variables/query/variableQueryObserver.ts:5381": [
      [0, 0, 0, "Unexpected any. Specify a different type.", "0"],
      [0, 0, 0, "Unexpected any. Specify a different type.", "1"]
    ],
    "public/app/features/variables/shared/formatVariable.ts:5381": [
      [0, 0, 0, "Do not use any type assertions.", "0"],
      [0, 0, 0, "Do not use any type assertions.", "1"]
    ],
    "public/app/features/variables/shared/testing/optionsVariableBuilder.ts:5381": [
      [0, 0, 0, "Do not use any type assertions.", "0"],
      [0, 0, 0, "Do not use any type assertions.", "1"]
    ],
    "public/app/features/variables/shared/testing/variableBuilder.ts:5381": [
      [0, 0, 0, "Do not use any type assertions.", "0"]
    ],
    "public/app/features/variables/state/actions.ts:5381": [
      [0, 0, 0, "Do not use any type assertions.", "0"],
      [0, 0, 0, "Do not use any type assertions.", "1"],
      [0, 0, 0, "Do not use any type assertions.", "2"],
      [0, 0, 0, "Do not use any type assertions.", "3"],
      [0, 0, 0, "Do not use any type assertions.", "4"],
      [0, 0, 0, "Do not use any type assertions.", "5"],
      [0, 0, 0, "Do not use any type assertions.", "6"]
    ],
    "public/app/features/variables/state/keyedVariablesReducer.ts:5381": [
      [0, 0, 0, "Unexpected any. Specify a different type.", "0"],
      [0, 0, 0, "Unexpected any. Specify a different type.", "1"]
    ],
    "public/app/features/variables/state/sharedReducer.ts:5381": [
      [0, 0, 0, "Unexpected any. Specify a different type.", "0"],
      [0, 0, 0, "Do not use any type assertions.", "1"],
      [0, 0, 0, "Unexpected any. Specify a different type.", "2"]
    ],
    "public/app/features/variables/state/types.ts:5381": [
      [0, 0, 0, "Unexpected any. Specify a different type.", "0"]
    ],
    "public/app/features/variables/state/upgradeLegacyQueries.test.ts:5381": [
      [0, 0, 0, "Unexpected any. Specify a different type.", "0"],
      [0, 0, 0, "Unexpected any. Specify a different type.", "1"]
    ],
    "public/app/features/variables/system/adapter.ts:5381": [
      [0, 0, 0, "Unexpected any. Specify a different type.", "0"],
      [0, 0, 0, "Unexpected any. Specify a different type.", "1"],
      [0, 0, 0, "Do not use any type assertions.", "2"],
      [0, 0, 0, "Do not use any type assertions.", "3"],
      [0, 0, 0, "Unexpected any. Specify a different type.", "4"],
      [0, 0, 0, "Do not use any type assertions.", "5"],
      [0, 0, 0, "Do not use any type assertions.", "6"],
      [0, 0, 0, "Unexpected any. Specify a different type.", "7"]
    ],
    "public/app/features/variables/textbox/TextBoxVariableEditor.tsx:5381": [
      [0, 0, 0, "No untranslated strings. Wrap text with <Trans />", "0"]
    ],
    "public/app/features/variables/types.ts:5381": [
      [0, 0, 0, "Do not re-export imported variable (\`@grafana/data\`)", "0"],
      [0, 0, 0, "Do not re-export imported variable (\`VariableModel\`)", "1"],
      [0, 0, 0, "Unexpected any. Specify a different type.", "2"],
      [0, 0, 0, "Unexpected any. Specify a different type.", "3"],
      [0, 0, 0, "Unexpected any. Specify a different type.", "4"],
      [0, 0, 0, "Unexpected any. Specify a different type.", "5"],
      [0, 0, 0, "Unexpected any. Specify a different type.", "6"]
    ],
    "public/app/features/variables/utils.ts:5381": [
      [0, 0, 0, "Unexpected any. Specify a different type.", "0"],
      [0, 0, 0, "Unexpected any. Specify a different type.", "1"],
      [0, 0, 0, "Unexpected any. Specify a different type.", "2"],
      [0, 0, 0, "Unexpected any. Specify a different type.", "3"],
      [0, 0, 0, "Unexpected any. Specify a different type.", "4"],
      [0, 0, 0, "Unexpected any. Specify a different type.", "5"],
      [0, 0, 0, "Do not use any type assertions.", "6"]
    ],
    "public/app/features/visualization/data-hover/DataHoverRows.tsx:5381": [
      [0, 0, 0, "No untranslated strings. Wrap text with <Trans />", "0"],
      [0, 0, 0, "No untranslated strings. Wrap text with <Trans />", "1"]
    ],
    "public/app/features/visualization/data-hover/DataHoverView.tsx:5381": [
      [0, 0, 0, "No untranslated strings. Wrap text with <Trans />", "0"]
    ],
    "public/app/plugins/datasource/alertmanager/DataSource.ts:5381": [
      [0, 0, 0, "Unexpected any. Specify a different type.", "0"]
    ],
    "public/app/plugins/datasource/alertmanager/types.ts:5381": [
      [0, 0, 0, "Unexpected any. Specify a different type.", "0"],
      [0, 0, 0, "Unexpected any. Specify a different type.", "1"]
    ],
    "public/app/plugins/datasource/azuremonitor/azureMetadata/index.ts:5381": [
      [0, 0, 0, "Do not use export all (\`export * from ...\`)", "0"],
      [0, 0, 0, "Do not use export all (\`export * from ...\`)", "1"]
    ],
    "public/app/plugins/datasource/azuremonitor/azure_monitor/azure_monitor_datasource.ts:5381": [
      [0, 0, 0, "Do not use any type assertions.", "0"]
    ],
    "public/app/plugins/datasource/azuremonitor/components/ArgQueryEditor/index.tsx:5381": [
      [0, 0, 0, "Do not re-export imported variable (\`./ArgQueryEditor\`)", "0"]
    ],
    "public/app/plugins/datasource/azuremonitor/components/LogsQueryEditor/index.tsx:5381": [
      [0, 0, 0, "Do not re-export imported variable (\`./LogsQueryEditor\`)", "0"]
    ],
    "public/app/plugins/datasource/azuremonitor/components/MetricsQueryEditor/DimensionFields.tsx:5381": [
      [0, 0, 0, "\'HorizontalGroup\' import from \'@grafana/ui\' is restricted from being used by a pattern. Use Stack component instead.", "0"]
    ],
    "public/app/plugins/datasource/azuremonitor/components/QueryEditor/QueryEditor.test.tsx:5381": [
      [0, 0, 0, "* import is invalid because \'Layout,HorizontalGroup,VerticalGroup\' from \'@grafana/ui\' is restricted from being used by a pattern. Use Stack component instead.", "0"]
    ],
    "public/app/plugins/datasource/azuremonitor/components/QueryEditor/QueryEditor.tsx:5381": [
      [0, 0, 0, "Do not use any type assertions.", "0"]
    ],
    "public/app/plugins/datasource/azuremonitor/components/QueryEditor/index.tsx:5381": [
      [0, 0, 0, "Do not re-export imported variable (\`./QueryEditor\`)", "0"]
    ],
    "public/app/plugins/datasource/azuremonitor/components/ResourceField/index.tsx:5381": [
      [0, 0, 0, "Do not re-export imported variable (\`./ResourceField\`)", "0"]
    ],
    "public/app/plugins/datasource/azuremonitor/components/ResourcePicker/index.tsx:5381": [
      [0, 0, 0, "Do not re-export imported variable (\`./ResourcePicker\`)", "0"]
    ],
    "public/app/plugins/datasource/azuremonitor/components/TracesQueryEditor/Filter.tsx:5381": [
      [0, 0, 0, "\'HorizontalGroup\' import from \'@grafana/ui\' is restricted from being used by a pattern. Use Stack component instead.", "0"]
    ],
    "public/app/plugins/datasource/azuremonitor/components/TracesQueryEditor/index.tsx:5381": [
      [0, 0, 0, "Do not re-export imported variable (\`./TracesQueryEditor\`)", "0"]
    ],
    "public/app/plugins/datasource/azuremonitor/components/VariableEditor/VariableEditor.test.tsx:5381": [
      [0, 0, 0, "* import is invalid because \'Layout,HorizontalGroup,VerticalGroup\' from \'@grafana/ui\' is restricted from being used by a pattern. Use Stack component instead.", "0"]
    ],
    "public/app/plugins/datasource/azuremonitor/types/index.ts:5381": [
      [0, 0, 0, "Do not use export all (\`export * from ...\`)", "0"],
      [0, 0, 0, "Do not use export all (\`export * from ...\`)", "1"],
      [0, 0, 0, "Do not use export all (\`export * from ...\`)", "2"]
    ],
    "public/app/plugins/datasource/azuremonitor/types/query.ts:5381": [
      [0, 0, 0, "Do not re-export imported variable (\`AzureQueryType\`)", "0"],
      [0, 0, 0, "Do not re-export imported variable (\`../dataquery.gen\`)", "1"],
      [0, 0, 0, "Do not re-export imported variable (\`../dataquery.gen\`)", "2"]
    ],
    "public/app/plugins/datasource/azuremonitor/types/templateVariables.ts:5381": [
      [0, 0, 0, "Do not re-export imported variable (\`../dataquery.gen\`)", "0"]
    ],
    "public/app/plugins/datasource/azuremonitor/utils/messageFromError.ts:5381": [
      [0, 0, 0, "Unexpected any. Specify a different type.", "0"]
    ],
    "public/app/plugins/datasource/cloud-monitoring/CloudMonitoringMetricFindQuery.ts:5381": [
      [0, 0, 0, "Do not use any type assertions.", "0"],
      [0, 0, 0, "Unexpected any. Specify a different type.", "1"]
    ],
    "public/app/plugins/datasource/cloud-monitoring/annotationSupport.ts:5381": [
      [0, 0, 0, "Do not use any type assertions.", "0"],
      [0, 0, 0, "Do not use any type assertions.", "1"]
    ],
    "public/app/plugins/datasource/cloud-monitoring/components/Aggregation.tsx:5381": [
      [0, 0, 0, "Do not use any type assertions.", "0"]
    ],
    "public/app/plugins/datasource/cloud-monitoring/components/GraphPeriod.tsx:5381": [
      [0, 0, 0, "\'HorizontalGroup\' import from \'@grafana/ui\' is restricted from being used by a pattern. Use Stack component instead.", "0"]
    ],
    "public/app/plugins/datasource/cloud-monitoring/components/LabelFilter.tsx:5381": [
      [0, 0, 0, "\'HorizontalGroup\' import from \'@grafana/ui\' is restricted from being used by a pattern. Use Stack component instead.", "0"]
    ],
    "public/app/plugins/datasource/cloud-monitoring/components/VariableQueryEditor.tsx:5381": [
      [0, 0, 0, "Do not use any type assertions.", "0"]
    ],
    "public/app/plugins/datasource/cloud-monitoring/components/index.ts:5381": [
      [0, 0, 0, "Do not re-export imported variable (\`./Project\`)", "0"],
      [0, 0, 0, "Do not re-export imported variable (\`./GroupBy\`)", "1"],
      [0, 0, 0, "Do not re-export imported variable (\`./Alignment\`)", "2"],
      [0, 0, 0, "Do not re-export imported variable (\`./LabelFilter\`)", "3"],
      [0, 0, 0, "Do not re-export imported variable (\`./AnnotationsHelp\`)", "4"],
      [0, 0, 0, "Do not re-export imported variable (\`./AlignmentFunction\`)", "5"],
      [0, 0, 0, "Do not re-export imported variable (\`./AliasBy\`)", "6"],
      [0, 0, 0, "Do not re-export imported variable (\`./Aggregation\`)", "7"],
      [0, 0, 0, "Do not re-export imported variable (\`./MetricQueryEditor\`)", "8"],
      [0, 0, 0, "Do not re-export imported variable (\`./SLOQueryEditor\`)", "9"],
      [0, 0, 0, "Do not re-export imported variable (\`./MQLQueryEditor\`)", "10"],
      [0, 0, 0, "Do not re-export imported variable (\`./Fields\`)", "11"],
      [0, 0, 0, "Do not re-export imported variable (\`./VisualMetricQueryEditor\`)", "12"],
      [0, 0, 0, "Do not re-export imported variable (\`./PeriodSelect\`)", "13"],
      [0, 0, 0, "Do not re-export imported variable (\`./Preprocessor\`)", "14"]
    ],
    "public/app/plugins/datasource/cloud-monitoring/datasource.ts:5381": [
      [0, 0, 0, "Do not use any type assertions.", "0"],
      [0, 0, 0, "Unexpected any. Specify a different type.", "1"],
      [0, 0, 0, "Do not use any type assertions.", "2"],
      [0, 0, 0, "Unexpected any. Specify a different type.", "3"],
      [0, 0, 0, "Do not use any type assertions.", "4"]
    ],
    "public/app/plugins/datasource/cloud-monitoring/functions.ts:5381": [
      [0, 0, 0, "Do not use any type assertions.", "0"],
      [0, 0, 0, "Do not use any type assertions.", "1"]
    ],
    "public/app/plugins/datasource/cloud-monitoring/types/query.ts:5381": [
      [0, 0, 0, "Do not re-export imported variable (\`QueryType\`)", "0"],
      [0, 0, 0, "Do not re-export imported variable (\`../dataquery.gen\`)", "1"],
      [0, 0, 0, "Do not re-export imported variable (\`../dataquery.gen\`)", "2"]
    ],
    "public/app/plugins/datasource/cloud-monitoring/types/types.ts:5381": [
      [0, 0, 0, "Unexpected any. Specify a different type.", "0"]
    ],
    "public/app/plugins/datasource/cloud-monitoring/webpack.config.ts:5381": [
      [0, 0, 0, "Do not re-export imported variable (\`config\`)", "0"]
    ],
    "public/app/plugins/datasource/cloudwatch/__mocks__/cloudwatch-logs-test-data/index.ts:5381": [
      [0, 0, 0, "Do not re-export imported variable (\`./empty\`)", "0"],
      [0, 0, 0, "Do not re-export imported variable (\`./whitespaceQuery\`)", "1"],
      [0, 0, 0, "Do not re-export imported variable (\`./commentOnlyQuery\`)", "2"],
      [0, 0, 0, "Do not re-export imported variable (\`./singleLineFullQuery\`)", "3"],
      [0, 0, 0, "Do not re-export imported variable (\`./multiLineFullQuery\`)", "4"],
      [0, 0, 0, "Do not re-export imported variable (\`./filterQuery\`)", "5"],
      [0, 0, 0, "Do not re-export imported variable (\`./newCommandQuery\`)", "6"],
      [0, 0, 0, "Do not re-export imported variable (\`./sortQuery\`)", "7"]
    ],
    "public/app/plugins/datasource/cloudwatch/__mocks__/cloudwatch-sql-test-data/index.ts:5381": [
      [0, 0, 0, "Do not re-export imported variable (\`./multiLineFullQuery\`)", "0"],
      [0, 0, 0, "Do not re-export imported variable (\`./singleLineFullQuery\`)", "1"],
      [0, 0, 0, "Do not re-export imported variable (\`./singleLineEmptyQuery\`)", "2"],
      [0, 0, 0, "Do not re-export imported variable (\`./singleLineTwoQueries\`)", "3"],
      [0, 0, 0, "Do not re-export imported variable (\`./multiLineIncompleteQueryWithoutNamespace\`)", "4"]
    ],
    "public/app/plugins/datasource/cloudwatch/__mocks__/dynamic-label-test-data/index.ts:5381": [
      [0, 0, 0, "Do not re-export imported variable (\`./afterLabelValue\`)", "0"],
      [0, 0, 0, "Do not re-export imported variable (\`./insideLabelValue\`)", "1"]
    ],
    "public/app/plugins/datasource/cloudwatch/__mocks__/metric-math-test-data/index.ts:5381": [
      [0, 0, 0, "Do not re-export imported variable (\`./singleLineEmptyQuery\`)", "0"],
      [0, 0, 0, "Do not re-export imported variable (\`./afterFunctionQuery\`)", "1"],
      [0, 0, 0, "Do not re-export imported variable (\`./secondArgQuery\`)", "2"],
      [0, 0, 0, "Do not re-export imported variable (\`./secondArgAfterSearchQuery\`)", "3"],
      [0, 0, 0, "Do not re-export imported variable (\`./thirdArgAfterSearchQuery\`)", "4"],
      [0, 0, 0, "Do not re-export imported variable (\`./withinStringQuery\`)", "5"]
    ],
    "public/app/plugins/datasource/cloudwatch/components/QueryEditor/MetricsQueryEditor/MetricsQueryEditor.test.tsx:5381": [
      [0, 0, 0, "* import is invalid because \'Layout,HorizontalGroup,VerticalGroup\' from \'@grafana/ui\' is restricted from being used by a pattern. Use Stack component instead.", "0"]
    ],
    "public/app/plugins/datasource/cloudwatch/components/QueryEditor/MetricsQueryEditor/SQLBuilderEditor/index.tsx:5381": [
      [0, 0, 0, "Do not re-export imported variable (\`./SQLBuilderEditor\`)", "0"]
    ],
    "public/app/plugins/datasource/cloudwatch/components/QueryEditor/QueryEditor.test.tsx:5381": [
      [0, 0, 0, "Do not re-export imported variable (\`./MetricsQueryEditor/SQLCodeEditor\`)", "0"]
    ],
    "public/app/plugins/datasource/cloudwatch/components/shared/MetricStatEditor/index.ts:5381": [
      [0, 0, 0, "Do not re-export imported variable (\`./MetricStatEditor\`)", "0"]
    ],
    "public/app/plugins/datasource/cloudwatch/datasource.ts:5381": [
      [0, 0, 0, "Unexpected any. Specify a different type.", "0"]
    ],
    "public/app/plugins/datasource/cloudwatch/expressions.ts:5381": [
      [0, 0, 0, "Do not re-export imported variable (\`./dataquery.gen\`)", "0"]
    ],
    "public/app/plugins/datasource/cloudwatch/guards.ts:5381": [
      [0, 0, 0, "Do not use any type assertions.", "0"]
    ],
    "public/app/plugins/datasource/cloudwatch/language/cloudwatch-logs/CloudWatchLogsLanguageProvider.ts:5381": [
      [0, 0, 0, "Unexpected any. Specify a different type.", "0"],
      [0, 0, 0, "Unexpected any. Specify a different type.", "1"],
      [0, 0, 0, "Unexpected any. Specify a different type.", "2"]
    ],
    "public/app/plugins/datasource/cloudwatch/types.ts:5381": [
      [0, 0, 0, "Do not use export all (\`export * from ...\`)", "0"],
      [0, 0, 0, "Unexpected any. Specify a different type.", "1"],
      [0, 0, 0, "Unexpected any. Specify a different type.", "2"],
      [0, 0, 0, "Unexpected any. Specify a different type.", "3"],
      [0, 0, 0, "Unexpected any. Specify a different type.", "4"],
      [0, 0, 0, "Unexpected any. Specify a different type.", "5"],
      [0, 0, 0, "Unexpected any. Specify a different type.", "6"],
      [0, 0, 0, "Unexpected any. Specify a different type.", "7"]
    ],
    "public/app/plugins/datasource/cloudwatch/utils/datalinks.ts:5381": [
      [0, 0, 0, "Do not use any type assertions.", "0"],
      [0, 0, 0, "Do not use any type assertions.", "1"]
    ],
    "public/app/plugins/datasource/dashboard/datasource.ts:5381": [
      [0, 0, 0, "Do not use any type assertions.", "0"]
    ],
    "public/app/plugins/datasource/dashboard/index.ts:5381": [
      [0, 0, 0, "Do not re-export imported variable (\`./runSharedRequest\`)", "0"],
      [0, 0, 0, "Do not re-export imported variable (\`./DashboardQueryEditor\`)", "1"],
      [0, 0, 0, "Do not re-export imported variable (\`./types\`)", "2"]
    ],
    "public/app/plugins/datasource/dashboard/runSharedRequest.ts:5381": [
      [0, 0, 0, "Do not use any type assertions.", "0"],
      [0, 0, 0, "Do not use any type assertions.", "1"]
    ],
    "public/app/plugins/datasource/elasticsearch/ElasticResponse.ts:5381": [
      [0, 0, 0, "Unexpected any. Specify a different type.", "0"],
      [0, 0, 0, "Unexpected any. Specify a different type.", "1"],
      [0, 0, 0, "Unexpected any. Specify a different type.", "2"],
      [0, 0, 0, "Unexpected any. Specify a different type.", "3"],
      [0, 0, 0, "Unexpected any. Specify a different type.", "4"],
      [0, 0, 0, "Unexpected any. Specify a different type.", "5"],
      [0, 0, 0, "Unexpected any. Specify a different type.", "6"],
      [0, 0, 0, "Unexpected any. Specify a different type.", "7"],
      [0, 0, 0, "Do not use any type assertions.", "8"],
      [0, 0, 0, "Unexpected any. Specify a different type.", "9"],
      [0, 0, 0, "Unexpected any. Specify a different type.", "10"],
      [0, 0, 0, "Unexpected any. Specify a different type.", "11"],
      [0, 0, 0, "Unexpected any. Specify a different type.", "12"],
      [0, 0, 0, "Unexpected any. Specify a different type.", "13"],
      [0, 0, 0, "Unexpected any. Specify a different type.", "14"],
      [0, 0, 0, "Unexpected any. Specify a different type.", "15"],
      [0, 0, 0, "Do not use any type assertions.", "16"],
      [0, 0, 0, "Unexpected any. Specify a different type.", "17"],
      [0, 0, 0, "Unexpected any. Specify a different type.", "18"],
      [0, 0, 0, "Unexpected any. Specify a different type.", "19"],
      [0, 0, 0, "Unexpected any. Specify a different type.", "20"],
      [0, 0, 0, "Unexpected any. Specify a different type.", "21"],
      [0, 0, 0, "Unexpected any. Specify a different type.", "22"],
      [0, 0, 0, "Unexpected any. Specify a different type.", "23"],
      [0, 0, 0, "Unexpected any. Specify a different type.", "24"],
      [0, 0, 0, "Unexpected any. Specify a different type.", "25"],
      [0, 0, 0, "Unexpected any. Specify a different type.", "26"],
      [0, 0, 0, "Unexpected any. Specify a different type.", "27"],
      [0, 0, 0, "Unexpected any. Specify a different type.", "28"],
      [0, 0, 0, "Unexpected any. Specify a different type.", "29"],
      [0, 0, 0, "Unexpected any. Specify a different type.", "30"],
      [0, 0, 0, "Unexpected any. Specify a different type.", "31"]
    ],
    "public/app/plugins/datasource/elasticsearch/LanguageProvider.ts:5381": [
      [0, 0, 0, "Unexpected any. Specify a different type.", "0"],
      [0, 0, 0, "Unexpected any. Specify a different type.", "1"],
      [0, 0, 0, "Unexpected any. Specify a different type.", "2"],
      [0, 0, 0, "Unexpected any. Specify a different type.", "3"]
    ],
    "public/app/plugins/datasource/elasticsearch/QueryBuilder.ts:5381": [
      [0, 0, 0, "Unexpected any. Specify a different type.", "0"],
      [0, 0, 0, "Unexpected any. Specify a different type.", "1"],
      [0, 0, 0, "Unexpected any. Specify a different type.", "2"],
      [0, 0, 0, "Unexpected any. Specify a different type.", "3"],
      [0, 0, 0, "Unexpected any. Specify a different type.", "4"],
      [0, 0, 0, "Unexpected any. Specify a different type.", "5"],
      [0, 0, 0, "Do not use any type assertions.", "6"],
      [0, 0, 0, "Unexpected any. Specify a different type.", "7"],
      [0, 0, 0, "Unexpected any. Specify a different type.", "8"]
    ],
    "public/app/plugins/datasource/elasticsearch/components/QueryEditor/BucketAggregationsEditor/BucketAggregationEditor.tsx:5381": [
      [0, 0, 0, "Do not use any type assertions.", "0"]
    ],
    "public/app/plugins/datasource/elasticsearch/components/QueryEditor/BucketAggregationsEditor/SettingsEditor/DateHistogramSettingsEditor.tsx:5381": [
      [0, 0, 0, "Do not use any type assertions.", "0"]
    ],
    "public/app/plugins/datasource/elasticsearch/components/QueryEditor/BucketAggregationsEditor/SettingsEditor/TermsSettingsEditor.tsx:5381": [
      [0, 0, 0, "Do not use any type assertions.", "0"]
    ],
    "public/app/plugins/datasource/elasticsearch/components/QueryEditor/BucketAggregationsEditor/aggregations.ts:5381": [
      [0, 0, 0, "Do not use any type assertions.", "0"]
    ],
    "public/app/plugins/datasource/elasticsearch/components/QueryEditor/BucketAggregationsEditor/state/reducer.ts:5381": [
      [0, 0, 0, "Do not use any type assertions.", "0"]
    ],
    "public/app/plugins/datasource/elasticsearch/components/QueryEditor/MetricAggregationsEditor/MetricEditor.tsx:5381": [
      [0, 0, 0, "Do not use any type assertions.", "0"]
    ],
    "public/app/plugins/datasource/elasticsearch/components/QueryEditor/MetricAggregationsEditor/SettingsEditor/SettingField.tsx:5381": [
      [0, 0, 0, "Do not use any type assertions.", "0"],
      [0, 0, 0, "Do not use any type assertions.", "1"]
    ],
    "public/app/plugins/datasource/elasticsearch/components/QueryEditor/MetricAggregationsEditor/aggregations.ts:5381": [
      [0, 0, 0, "Do not use any type assertions.", "0"]
    ],
    "public/app/plugins/datasource/elasticsearch/components/QueryEditor/MetricAggregationsEditor/state/reducer.ts:5381": [
      [0, 0, 0, "Do not use any type assertions.", "0"]
    ],
    "public/app/plugins/datasource/elasticsearch/datasource.ts:5381": [
      [0, 0, 0, "Unexpected any. Specify a different type.", "0"],
      [0, 0, 0, "Unexpected any. Specify a different type.", "1"],
      [0, 0, 0, "Unexpected any. Specify a different type.", "2"],
      [0, 0, 0, "Unexpected any. Specify a different type.", "3"],
      [0, 0, 0, "Unexpected any. Specify a different type.", "4"]
    ],
    "public/app/plugins/datasource/elasticsearch/hooks/useStatelessReducer.ts:5381": [
      [0, 0, 0, "Do not use any type assertions.", "0"]
    ],
    "public/app/plugins/datasource/elasticsearch/test-helpers/render.tsx:5381": [
      [0, 0, 0, "Do not use any type assertions.", "0"]
    ],
    "public/app/plugins/datasource/elasticsearch/types.ts:5381": [
      [0, 0, 0, "Do not use export all (\`export * from ...\`)", "0"],
      [0, 0, 0, "Do not re-export imported variable (\`./dataquery.gen\`)", "1"],
      [0, 0, 0, "Do not re-export imported variable (\`ElasticsearchQuery\`)", "2"]
    ],
    "public/app/plugins/datasource/grafana-pyroscope-datasource/utils.ts:5381": [
      [0, 0, 0, "Do not use any type assertions.", "0"]
    ],
    "public/app/plugins/datasource/grafana-testdata-datasource/QueryEditor.tsx:5381": [
      [0, 0, 0, "Unexpected any. Specify a different type.", "0"],
      [0, 0, 0, "Do not use any type assertions.", "1"],
      [0, 0, 0, "Do not use any type assertions.", "2"],
      [0, 0, 0, "Do not use any type assertions.", "3"],
      [0, 0, 0, "Unexpected any. Specify a different type.", "4"]
    ],
    "public/app/plugins/datasource/grafana-testdata-datasource/components/RandomWalkEditor.tsx:5381": [
      [0, 0, 0, "Do not use any type assertions.", "0"],
      [0, 0, 0, "Unexpected any. Specify a different type.", "1"],
      [0, 0, 0, "Do not use any type assertions.", "2"]
    ],
    "public/app/plugins/datasource/grafana-testdata-datasource/components/SimulationQueryEditor.tsx:5381": [
      [0, 0, 0, "Do not use any type assertions.", "0"],
      [0, 0, 0, "Unexpected any. Specify a different type.", "1"],
      [0, 0, 0, "Unexpected any. Specify a different type.", "2"]
    ],
    "public/app/plugins/datasource/grafana-testdata-datasource/components/SimulationSchemaForm.tsx:5381": [
      [0, 0, 0, "Unexpected any. Specify a different type.", "0"]
    ],
    "public/app/plugins/datasource/grafana-testdata-datasource/components/index.ts:5381": [
      [0, 0, 0, "Do not re-export imported variable (\`./StreamingClientEditor\`)", "0"],
      [0, 0, 0, "Do not re-export imported variable (\`./RandomWalkEditor\`)", "1"]
    ],
    "public/app/plugins/datasource/grafana-testdata-datasource/datasource.ts:5381": [
      [0, 0, 0, "Do not use any type assertions.", "0"],
      [0, 0, 0, "Unexpected any. Specify a different type.", "1"]
    ],
    "public/app/plugins/datasource/grafana-testdata-datasource/webpack.config.ts:5381": [
      [0, 0, 0, "Do not re-export imported variable (\`config\`)", "0"]
    ],
    "public/app/plugins/datasource/grafana/components/AnnotationQueryEditor.tsx:5381": [
      [0, 0, 0, "Do not use any type assertions.", "0"]
    ],
    "public/app/plugins/datasource/grafana/components/QueryEditor.tsx:5381": [
      [0, 0, 0, "Do not use any type assertions.", "0"],
      [0, 0, 0, "Unexpected any. Specify a different type.", "1"],
      [0, 0, 0, "Do not use any type assertions.", "2"]
    ],
    "public/app/plugins/datasource/grafana/datasource.ts:5381": [
      [0, 0, 0, "Do not use any type assertions.", "0"],
      [0, 0, 0, "Do not use any type assertions.", "1"],
      [0, 0, 0, "Do not use any type assertions.", "2"],
      [0, 0, 0, "Unexpected any. Specify a different type.", "3"],
      [0, 0, 0, "Do not use any type assertions.", "4"],
      [0, 0, 0, "Do not use any type assertions.", "5"],
      [0, 0, 0, "Do not use any type assertions.", "6"],
      [0, 0, 0, "Unexpected any. Specify a different type.", "7"],
      [0, 0, 0, "Do not use any type assertions.", "8"]
    ],
    "public/app/plugins/datasource/graphite/datasource.test.ts:5381": [
      [0, 0, 0, "Unexpected any. Specify a different type.", "0"],
      [0, 0, 0, "Unexpected any. Specify a different type.", "1"],
      [0, 0, 0, "Unexpected any. Specify a different type.", "2"]
    ],
    "public/app/plugins/datasource/graphite/datasource.ts:5381": [
      [0, 0, 0, "Unexpected any. Specify a different type.", "0"],
      [0, 0, 0, "Do not use any type assertions.", "1"],
      [0, 0, 0, "Do not use any type assertions.", "2"],
      [0, 0, 0, "Do not use any type assertions.", "3"],
      [0, 0, 0, "Do not use any type assertions.", "4"],
      [0, 0, 0, "Unexpected any. Specify a different type.", "5"],
      [0, 0, 0, "Unexpected any. Specify a different type.", "6"],
      [0, 0, 0, "Unexpected any. Specify a different type.", "7"],
      [0, 0, 0, "Unexpected any. Specify a different type.", "8"],
      [0, 0, 0, "Unexpected any. Specify a different type.", "9"],
      [0, 0, 0, "Unexpected any. Specify a different type.", "10"],
      [0, 0, 0, "Unexpected any. Specify a different type.", "11"],
      [0, 0, 0, "Unexpected any. Specify a different type.", "12"],
      [0, 0, 0, "Unexpected any. Specify a different type.", "13"],
      [0, 0, 0, "Unexpected any. Specify a different type.", "14"],
      [0, 0, 0, "Unexpected any. Specify a different type.", "15"],
      [0, 0, 0, "Unexpected any. Specify a different type.", "16"],
      [0, 0, 0, "Unexpected any. Specify a different type.", "17"],
      [0, 0, 0, "Unexpected any. Specify a different type.", "18"],
      [0, 0, 0, "Unexpected any. Specify a different type.", "19"]
    ],
    "public/app/plugins/datasource/graphite/gfunc.ts:5381": [
      [0, 0, 0, "Do not use any type assertions.", "0"],
      [0, 0, 0, "Do not use any type assertions.", "1"],
      [0, 0, 0, "Unexpected any. Specify a different type.", "2"]
    ],
    "public/app/plugins/datasource/graphite/graphite_query.ts:5381": [
      [0, 0, 0, "Unexpected any. Specify a different type.", "0"],
      [0, 0, 0, "Unexpected any. Specify a different type.", "1"],
      [0, 0, 0, "Unexpected any. Specify a different type.", "2"],
      [0, 0, 0, "Unexpected any. Specify a different type.", "3"],
      [0, 0, 0, "Unexpected any. Specify a different type.", "4"],
      [0, 0, 0, "Unexpected any. Specify a different type.", "5"],
      [0, 0, 0, "Unexpected any. Specify a different type.", "6"],
      [0, 0, 0, "Unexpected any. Specify a different type.", "7"],
      [0, 0, 0, "Unexpected any. Specify a different type.", "8"],
      [0, 0, 0, "Unexpected any. Specify a different type.", "9"],
      [0, 0, 0, "Do not use any type assertions.", "10"]
    ],
    "public/app/plugins/datasource/graphite/lexer.ts:5381": [
      [0, 0, 0, "Unexpected any. Specify a different type.", "0"],
      [0, 0, 0, "Unexpected any. Specify a different type.", "1"],
      [0, 0, 0, "Unexpected any. Specify a different type.", "2"]
    ],
    "public/app/plugins/datasource/graphite/migrations.ts:5381": [
      [0, 0, 0, "Unexpected any. Specify a different type.", "0"]
    ],
    "public/app/plugins/datasource/graphite/specs/graphite_query.test.ts:5381": [
      [0, 0, 0, "Unexpected any. Specify a different type.", "0"]
    ],
    "public/app/plugins/datasource/graphite/specs/store.test.ts:5381": [
      [0, 0, 0, "Unexpected any. Specify a different type.", "0"],
      [0, 0, 0, "Unexpected any. Specify a different type.", "1"]
    ],
    "public/app/plugins/datasource/graphite/state/context.tsx:5381": [
      [0, 0, 0, "Do not use any type assertions.", "0"],
      [0, 0, 0, "Do not use any type assertions.", "1"]
    ],
    "public/app/plugins/datasource/graphite/state/store.ts:5381": [
      [0, 0, 0, "Do not use any type assertions.", "0"],
      [0, 0, 0, "Do not use any type assertions.", "1"]
    ],
    "public/app/plugins/datasource/graphite/types.ts:5381": [
      [0, 0, 0, "Unexpected any. Specify a different type.", "0"],
      [0, 0, 0, "Unexpected any. Specify a different type.", "1"]
    ],
    "public/app/plugins/datasource/graphite/utils.ts:5381": [
      [0, 0, 0, "Unexpected any. Specify a different type.", "0"]
    ],
    "public/app/plugins/datasource/influxdb/components/editor/config/ConfigEditor.tsx:5381": [
      [0, 0, 0, "Do not use any type assertions.", "0"]
    ],
    "public/app/plugins/datasource/influxdb/datasource.ts:5381": [
      [0, 0, 0, "Do not use any type assertions.", "0"],
      [0, 0, 0, "Unexpected any. Specify a different type.", "1"],
      [0, 0, 0, "Unexpected any. Specify a different type.", "2"],
      [0, 0, 0, "Unexpected any. Specify a different type.", "3"],
      [0, 0, 0, "Unexpected any. Specify a different type.", "4"],
      [0, 0, 0, "Unexpected any. Specify a different type.", "5"],
      [0, 0, 0, "Unexpected any. Specify a different type.", "6"],
      [0, 0, 0, "Unexpected any. Specify a different type.", "7"],
      [0, 0, 0, "Unexpected any. Specify a different type.", "8"],
      [0, 0, 0, "Unexpected any. Specify a different type.", "9"],
      [0, 0, 0, "Unexpected any. Specify a different type.", "10"],
      [0, 0, 0, "Unexpected any. Specify a different type.", "11"],
      [0, 0, 0, "Do not use any type assertions.", "12"]
    ],
    "public/app/plugins/datasource/influxdb/influx_query_model.ts:5381": [
      [0, 0, 0, "Unexpected any. Specify a different type.", "0"]
    ],
    "public/app/plugins/datasource/influxdb/influx_series.ts:5381": [
      [0, 0, 0, "Unexpected any. Specify a different type.", "0"],
      [0, 0, 0, "Unexpected any. Specify a different type.", "1"],
      [0, 0, 0, "Unexpected any. Specify a different type.", "2"],
      [0, 0, 0, "Unexpected any. Specify a different type.", "3"],
      [0, 0, 0, "Unexpected any. Specify a different type.", "4"],
      [0, 0, 0, "Unexpected any. Specify a different type.", "5"],
      [0, 0, 0, "Unexpected any. Specify a different type.", "6"],
      [0, 0, 0, "Unexpected any. Specify a different type.", "7"],
      [0, 0, 0, "Unexpected any. Specify a different type.", "8"]
    ],
    "public/app/plugins/datasource/influxdb/query_part.ts:5381": [
      [0, 0, 0, "Unexpected any. Specify a different type.", "0"],
      [0, 0, 0, "Unexpected any. Specify a different type.", "1"],
      [0, 0, 0, "Unexpected any. Specify a different type.", "2"],
      [0, 0, 0, "Unexpected any. Specify a different type.", "3"],
      [0, 0, 0, "Unexpected any. Specify a different type.", "4"],
      [0, 0, 0, "Unexpected any. Specify a different type.", "5"],
      [0, 0, 0, "Unexpected any. Specify a different type.", "6"],
      [0, 0, 0, "Unexpected any. Specify a different type.", "7"],
      [0, 0, 0, "Unexpected any. Specify a different type.", "8"],
      [0, 0, 0, "Unexpected any. Specify a different type.", "9"],
      [0, 0, 0, "Unexpected any. Specify a different type.", "10"],
      [0, 0, 0, "Unexpected any. Specify a different type.", "11"],
      [0, 0, 0, "Unexpected any. Specify a different type.", "12"],
      [0, 0, 0, "Unexpected any. Specify a different type.", "13"]
    ],
    "public/app/plugins/datasource/influxdb/response_parser.ts:5381": [
      [0, 0, 0, "Unexpected any. Specify a different type.", "0"]
    ],
    "public/app/plugins/datasource/jaeger/_importedDependencies/model/transform-trace-data.tsx:5381": [
      [0, 0, 0, "Do not use any type assertions.", "0"]
    ],
    "public/app/plugins/datasource/jaeger/_importedDependencies/types/index.tsx:5381": [
      [0, 0, 0, "Do not re-export imported variable (\`./trace\`)", "0"]
    ],
    "public/app/plugins/datasource/jaeger/components/QueryEditor.tsx:5381": [
      [0, 0, 0, "\'HorizontalGroup\' import from \'@grafana/ui\' is restricted from being used by a pattern. Use Stack component instead.", "0"]
    ],
    "public/app/plugins/datasource/jaeger/datasource.ts:5381": [
      [0, 0, 0, "Do not use any type assertions.", "0"],
      [0, 0, 0, "Unexpected any. Specify a different type.", "1"]
    ],
    "public/app/plugins/datasource/loki/LanguageProvider.ts:5381": [
      [0, 0, 0, "Unexpected any. Specify a different type.", "0"]
    ],
    "public/app/plugins/datasource/loki/configuration/ConfigEditor.tsx:5381": [
      [0, 0, 0, "Unexpected any. Specify a different type.", "0"]
    ],
    "public/app/plugins/datasource/loki/datasource.ts:5381": [
      [0, 0, 0, "Unexpected any. Specify a different type.", "0"],
      [0, 0, 0, "Unexpected any. Specify a different type.", "1"]
    ],
    "public/app/plugins/datasource/loki/querybuilder/components/LokiQueryBuilder.tsx:5381": [
      [0, 0, 0, "Do not use any type assertions.", "0"]
    ],
    "public/app/plugins/datasource/loki/types.ts:5381": [
      [0, 0, 0, "Do not re-export imported variable (\`LokiQueryDirection\`)", "0"],
      [0, 0, 0, "Do not re-export imported variable (\`LokiQueryType\`)", "1"],
      [0, 0, 0, "Do not re-export imported variable (\`SupportingQueryType\`)", "2"]
    ],
    "public/app/plugins/datasource/mixed/module.ts:5381": [
      [0, 0, 0, "Do not re-export imported variable (\`MixedDatasource\`)", "0"],
      [0, 0, 0, "Do not re-export imported variable (\`Datasource\`)", "1"]
    ],
    "public/app/plugins/datasource/opentsdb/datasource.d.ts:5381": [
      [0, 0, 0, "Unexpected any. Specify a different type.", "0"]
    ],
    "public/app/plugins/datasource/opentsdb/datasource.ts:5381": [
      [0, 0, 0, "Unexpected any. Specify a different type.", "0"],
      [0, 0, 0, "Unexpected any. Specify a different type.", "1"],
      [0, 0, 0, "Unexpected any. Specify a different type.", "2"],
      [0, 0, 0, "Unexpected any. Specify a different type.", "3"],
      [0, 0, 0, "Unexpected any. Specify a different type.", "4"],
      [0, 0, 0, "Unexpected any. Specify a different type.", "5"],
      [0, 0, 0, "Unexpected any. Specify a different type.", "6"],
      [0, 0, 0, "Unexpected any. Specify a different type.", "7"],
      [0, 0, 0, "Unexpected any. Specify a different type.", "8"],
      [0, 0, 0, "Unexpected any. Specify a different type.", "9"],
      [0, 0, 0, "Unexpected any. Specify a different type.", "10"],
      [0, 0, 0, "Unexpected any. Specify a different type.", "11"],
      [0, 0, 0, "Unexpected any. Specify a different type.", "12"],
      [0, 0, 0, "Unexpected any. Specify a different type.", "13"],
      [0, 0, 0, "Unexpected any. Specify a different type.", "14"],
      [0, 0, 0, "Unexpected any. Specify a different type.", "15"],
      [0, 0, 0, "Unexpected any. Specify a different type.", "16"],
      [0, 0, 0, "Unexpected any. Specify a different type.", "17"]
    ],
    "public/app/plugins/datasource/parca/webpack.config.ts:5381": [
      [0, 0, 0, "Do not re-export imported variable (\`config\`)", "0"]
    ],
    "public/app/plugins/datasource/prometheus/configuration/AzureCredentialsConfig.ts:5381": [
      [0, 0, 0, "Unexpected any. Specify a different type.", "0"],
      [0, 0, 0, "Unexpected any. Specify a different type.", "1"],
      [0, 0, 0, "Unexpected any. Specify a different type.", "2"],
      [0, 0, 0, "Unexpected any. Specify a different type.", "3"],
      [0, 0, 0, "Unexpected any. Specify a different type.", "4"],
      [0, 0, 0, "Unexpected any. Specify a different type.", "5"],
      [0, 0, 0, "Do not use any type assertions.", "6"],
      [0, 0, 0, "Unexpected any. Specify a different type.", "7"],
      [0, 0, 0, "Unexpected any. Specify a different type.", "8"],
      [0, 0, 0, "Unexpected any. Specify a different type.", "9"],
      [0, 0, 0, "Unexpected any. Specify a different type.", "10"],
      [0, 0, 0, "Unexpected any. Specify a different type.", "11"],
      [0, 0, 0, "Unexpected any. Specify a different type.", "12"],
      [0, 0, 0, "Unexpected any. Specify a different type.", "13"],
      [0, 0, 0, "Unexpected any. Specify a different type.", "14"],
      [0, 0, 0, "Unexpected any. Specify a different type.", "15"],
      [0, 0, 0, "Unexpected any. Specify a different type.", "16"],
      [0, 0, 0, "Unexpected any. Specify a different type.", "17"],
      [0, 0, 0, "Unexpected any. Specify a different type.", "18"]
    ],
    "public/app/plugins/datasource/tempo/QueryField.tsx:5381": [
      [0, 0, 0, "\'HorizontalGroup\' import from \'@grafana/ui\' is restricted from being used by a pattern. Use Stack component instead.", "0"]
    ],
    "public/app/plugins/datasource/tempo/SearchTraceQLEditor/DurationInput.tsx:5381": [
      [0, 0, 0, "\'HorizontalGroup\' import from \'@grafana/ui\' is restricted from being used by a pattern. Use Stack component instead.", "0"]
    ],
    "public/app/plugins/datasource/tempo/SearchTraceQLEditor/GroupByField.tsx:5381": [
      [0, 0, 0, "\'HorizontalGroup\' import from \'@grafana/ui\' is restricted from being used by a pattern. Use Stack component instead.", "0"]
    ],
    "public/app/plugins/datasource/tempo/SearchTraceQLEditor/SearchField.tsx:5381": [
      [0, 0, 0, "\'HorizontalGroup\' import from \'@grafana/ui\' is restricted from being used by a pattern. Use Stack component instead.", "0"]
    ],
    "public/app/plugins/datasource/tempo/SearchTraceQLEditor/TraceQLSearch.tsx:5381": [
      [0, 0, 0, "\'HorizontalGroup\' import from \'@grafana/ui\' is restricted from being used by a pattern. Use Stack component instead.", "0"]
    ],
    "public/app/plugins/datasource/tempo/ServiceGraphSection.tsx:5381": [
      [0, 0, 0, "Do not use any type assertions.", "0"]
    ],
    "public/app/plugins/datasource/tempo/_importedDependencies/components/AdHocFilter/AdHocFilterRenderer.tsx:5381": [
      [0, 0, 0, "Unexpected any. Specify a different type.", "0"]
    ],
    "public/app/plugins/datasource/tempo/_importedDependencies/datasources/prometheus/language_utils.ts:5381": [
      [0, 0, 0, "Do not use any type assertions.", "0"]
    ],
    "public/app/plugins/datasource/tempo/_importedDependencies/datasources/prometheus/types.ts:5381": [
      [0, 0, 0, "Unexpected any. Specify a different type.", "0"],
      [0, 0, 0, "Unexpected any. Specify a different type.", "1"],
      [0, 0, 0, "Unexpected any. Specify a different type.", "2"]
    ],
    "public/app/plugins/datasource/tempo/configuration/TraceQLSearchSettings.tsx:5381": [
      [0, 0, 0, "Do not use any type assertions.", "0"]
    ],
    "public/app/plugins/datasource/tempo/datasource.ts:5381": [
      [0, 0, 0, "Unexpected any. Specify a different type.", "0"],
      [0, 0, 0, "Do not use any type assertions.", "1"],
      [0, 0, 0, "Unexpected any. Specify a different type.", "2"]
    ],
    "public/app/plugins/datasource/tempo/language_provider.ts:5381": [
      [0, 0, 0, "Unexpected any. Specify a different type.", "0"]
    ],
    "public/app/plugins/datasource/tempo/resultTransformer.ts:5381": [
      [0, 0, 0, "Unexpected any. Specify a different type.", "0"],
      [0, 0, 0, "Do not use any type assertions.", "1"],
      [0, 0, 0, "Do not use any type assertions.", "2"],
      [0, 0, 0, "Unexpected any. Specify a different type.", "3"]
    ],
    "public/app/plugins/datasource/tempo/webpack.config.ts:5381": [
      [0, 0, 0, "Do not re-export imported variable (\`config\`)", "0"]
    ],
    "public/app/plugins/datasource/zipkin/QueryField.tsx:5381": [
      [0, 0, 0, "\'HorizontalGroup\' import from \'@grafana/ui\' is restricted from being used by a pattern. Use Stack component instead.", "0"],
      [0, 0, 0, "Do not use any type assertions.", "1"],
      [0, 0, 0, "Unexpected any. Specify a different type.", "2"]
    ],
    "public/app/plugins/datasource/zipkin/datasource.ts:5381": [
      [0, 0, 0, "Do not use any type assertions.", "0"],
      [0, 0, 0, "Unexpected any. Specify a different type.", "1"]
    ],
    "public/app/plugins/datasource/zipkin/utils/transforms.ts:5381": [
      [0, 0, 0, "Unexpected any. Specify a different type.", "0"]
    ],
    "public/app/plugins/datasource/zipkin/webpack.config.ts:5381": [
      [0, 0, 0, "Do not re-export imported variable (\`config\`)", "0"]
    ],
    "public/app/plugins/panel/annolist/AnnoListPanel.tsx:5381": [
      [0, 0, 0, "Do not use any type assertions.", "0"]
    ],
    "public/app/plugins/panel/barchart/TickSpacingEditor.tsx:5381": [
      [0, 0, 0, "\'HorizontalGroup\' import from \'@grafana/ui\' is restricted from being used by a pattern. Use Stack component instead.", "0"]
    ],
    "public/app/plugins/panel/barchart/bars.ts:5381": [
      [0, 0, 0, "Do not use any type assertions.", "0"]
    ],
    "public/app/plugins/panel/barchart/quadtree.ts:5381": [
      [0, 0, 0, "Unexpected any. Specify a different type.", "0"]
    ],
    "public/app/plugins/panel/candlestick/CandlestickPanel.tsx:5381": [
      [0, 0, 0, "Do not use any type assertions.", "0"],
      [0, 0, 0, "Unexpected any. Specify a different type.", "1"]
    ],
    "public/app/plugins/panel/candlestick/types.ts:5381": [
      [0, 0, 0, "Do not re-export imported variable (\`Options\`)", "0"],
      [0, 0, 0, "Do not re-export imported variable (\`CandlestickColors\`)", "1"],
      [0, 0, 0, "Do not re-export imported variable (\`defaultCandlestickColors\`)", "2"],
      [0, 0, 0, "Do not re-export imported variable (\`CandleStyle\`)", "3"],
      [0, 0, 0, "Do not re-export imported variable (\`ColorStrategy\`)", "4"],
      [0, 0, 0, "Do not re-export imported variable (\`VizDisplayMode\`)", "5"],
      [0, 0, 0, "Do not re-export imported variable (\`CandlestickFieldMap\`)", "6"],
      [0, 0, 0, "Do not re-export imported variable (\`FieldConfig\`)", "7"]
    ],
    "public/app/plugins/panel/debug/CursorView.tsx:5381": [
      [0, 0, 0, "Do not use any type assertions.", "0"],
      [0, 0, 0, "Unexpected any. Specify a different type.", "1"]
    ],
    "public/app/plugins/panel/debug/EventBusLogger.tsx:5381": [
      [0, 0, 0, "Unexpected any. Specify a different type.", "0"],
      [0, 0, 0, "Unexpected any. Specify a different type.", "1"]
    ],
    "public/app/plugins/panel/gauge/GaugeMigrations.ts:5381": [
      [0, 0, 0, "Unexpected any. Specify a different type.", "0"]
    ],
    "public/app/plugins/panel/geomap/components/MarkersLegend.tsx:5381": [
      [0, 0, 0, "Do not use any type assertions.", "0"],
      [0, 0, 0, "Do not use any type assertions.", "1"],
      [0, 0, 0, "Unexpected any. Specify a different type.", "2"]
    ],
    "public/app/plugins/panel/geomap/editor/GeomapStyleRulesEditor.tsx:5381": [
      [0, 0, 0, "Do not use any type assertions.", "0"]
    ],
    "public/app/plugins/panel/geomap/editor/MapViewEditor.tsx:5381": [
      [0, 0, 0, "\'VerticalGroup\' import from \'@grafana/ui\' is restricted from being used by a pattern. Use Stack component instead.", "0"]
    ],
    "public/app/plugins/panel/geomap/editor/StyleEditor.tsx:5381": [
      [0, 0, 0, "\'HorizontalGroup\' import from \'@grafana/ui\' is restricted from being used by a pattern. Use Stack component instead.", "0"],
      [0, 0, 0, "Do not use any type assertions.", "1"],
      [0, 0, 0, "Do not use any type assertions.", "2"],
      [0, 0, 0, "Do not use any type assertions.", "3"],
      [0, 0, 0, "Do not use any type assertions.", "4"],
      [0, 0, 0, "Do not use any type assertions.", "5"],
      [0, 0, 0, "Do not use any type assertions.", "6"],
      [0, 0, 0, "Do not use any type assertions.", "7"],
      [0, 0, 0, "Do not use any type assertions.", "8"],
      [0, 0, 0, "Do not use any type assertions.", "9"],
      [0, 0, 0, "Do not use any type assertions.", "10"],
      [0, 0, 0, "Do not use any type assertions.", "11"],
      [0, 0, 0, "Do not use any type assertions.", "12"]
    ],
    "public/app/plugins/panel/geomap/editor/StyleRuleEditor.tsx:5381": [
      [0, 0, 0, "Do not use any type assertions.", "0"]
    ],
    "public/app/plugins/panel/geomap/layers/basemaps/esri.ts:5381": [
      [0, 0, 0, "Do not use any type assertions.", "0"]
    ],
    "public/app/plugins/panel/geomap/layers/data/geojsonDynamic.ts:5381": [
      [0, 0, 0, "Do not use any type assertions.", "0"]
    ],
    "public/app/plugins/panel/geomap/layers/data/routeLayer.tsx:5381": [
      [0, 0, 0, "Do not use any type assertions.", "0"]
    ],
    "public/app/plugins/panel/geomap/layers/registry.ts:5381": [
      [0, 0, 0, "Unexpected any. Specify a different type.", "0"],
      [0, 0, 0, "Unexpected any. Specify a different type.", "1"]
    ],
    "public/app/plugins/panel/geomap/migrations.ts:5381": [
      [0, 0, 0, "Unexpected any. Specify a different type.", "0"],
      [0, 0, 0, "Unexpected any. Specify a different type.", "1"]
    ],
    "public/app/plugins/panel/geomap/types.ts:5381": [
      [0, 0, 0, "Do not re-export imported variable (\`./panelcfg.gen\`)", "0"]
    ],
    "public/app/plugins/panel/geomap/utils/layers.ts:5381": [
      [0, 0, 0, "Unexpected any. Specify a different type.", "0"]
    ],
    "public/app/plugins/panel/geomap/utils/tooltip.ts:5381": [
      [0, 0, 0, "Do not use any type assertions.", "0"]
    ],
    "public/app/plugins/panel/heatmap/HeatmapPanel.tsx:5381": [
      [0, 0, 0, "Do not use any type assertions.", "0"],
      [0, 0, 0, "Unexpected any. Specify a different type.", "1"]
    ],
    "public/app/plugins/panel/heatmap/migrations.ts:5381": [
      [0, 0, 0, "Unexpected any. Specify a different type.", "0"]
    ],
    "public/app/plugins/panel/heatmap/palettes.ts:5381": [
      [0, 0, 0, "Do not use any type assertions.", "0"],
      [0, 0, 0, "Unexpected any. Specify a different type.", "1"]
    ],
    "public/app/plugins/panel/heatmap/types.ts:5381": [
      [0, 0, 0, "Do not use export all (\`export * from ...\`)", "0"],
      [0, 0, 0, "Do not use any type assertions.", "1"]
    ],
    "public/app/plugins/panel/heatmap/utils.ts:5381": [
      [0, 0, 0, "Do not use any type assertions.", "0"],
      [0, 0, 0, "Do not use any type assertions.", "1"],
      [0, 0, 0, "Do not use any type assertions.", "2"],
      [0, 0, 0, "Do not use any type assertions.", "3"],
      [0, 0, 0, "Do not use any type assertions.", "4"],
      [0, 0, 0, "Do not use any type assertions.", "5"],
      [0, 0, 0, "Do not use any type assertions.", "6"],
      [0, 0, 0, "Do not use any type assertions.", "7"],
      [0, 0, 0, "Do not use any type assertions.", "8"],
      [0, 0, 0, "Do not use any type assertions.", "9"],
      [0, 0, 0, "Do not use any type assertions.", "10"],
      [0, 0, 0, "Do not use any type assertions.", "11"],
      [0, 0, 0, "Do not use any type assertions.", "12"],
      [0, 0, 0, "Do not use any type assertions.", "13"],
      [0, 0, 0, "Do not use any type assertions.", "14"],
      [0, 0, 0, "Do not use any type assertions.", "15"],
      [0, 0, 0, "Do not use any type assertions.", "16"]
    ],
    "public/app/plugins/panel/live/LivePanel.tsx:5381": [
      [0, 0, 0, "Do not use any type assertions.", "0"]
    ],
    "public/app/plugins/panel/logs/LogsPanel.test.tsx:5381": [
      [0, 0, 0, "* import is invalid because \'Layout,HorizontalGroup,VerticalGroup\' from \'@grafana/ui\' is restricted from being used by a pattern. Use Stack component instead.", "0"]
    ],
    "public/app/plugins/panel/logs/types.ts:5381": [
      [0, 0, 0, "Do not re-export imported variable (\`./panelcfg.gen\`)", "0"]
    ],
    "public/app/plugins/panel/nodeGraph/Edge.tsx:5381": [
      [0, 0, 0, "Do not use any type assertions.", "0"]
    ],
    "public/app/plugins/panel/nodeGraph/NodeGraph.tsx:5381": [
      [0, 0, 0, "Do not use any type assertions.", "0"],
      [0, 0, 0, "Do not use any type assertions.", "1"],
      [0, 0, 0, "Do not use any type assertions.", "2"],
      [0, 0, 0, "Do not use any type assertions.", "3"]
    ],
    "public/app/plugins/panel/nodeGraph/ViewControls.tsx:5381": [
      [0, 0, 0, "\'HorizontalGroup\' import from \'@grafana/ui\' is restricted from being used by a pattern. Use Stack component instead.", "0"],
      [0, 0, 0, "\'VerticalGroup\' import from \'@grafana/ui\' is restricted from being used by a pattern. Use Stack component instead.", "1"],
      [0, 0, 0, "Unexpected any. Specify a different type.", "2"]
    ],
    "public/app/plugins/panel/nodeGraph/index.ts:5381": [
      [0, 0, 0, "Do not re-export imported variable (\`./NodeGraph\`)", "0"]
    ],
    "public/app/plugins/panel/nodeGraph/layout.ts:5381": [
      [0, 0, 0, "Do not use any type assertions.", "0"]
    ],
    "public/app/plugins/panel/nodeGraph/types.ts:5381": [
      [0, 0, 0, "Do not re-export imported variable (\`./panelcfg.gen\`)", "0"]
    ],
    "public/app/plugins/panel/piechart/migrations.ts:5381": [
      [0, 0, 0, "Unexpected any. Specify a different type.", "0"],
      [0, 0, 0, "Unexpected any. Specify a different type.", "1"]
    ],
    "public/app/plugins/panel/stat/StatMigrations.ts:5381": [
      [0, 0, 0, "Unexpected any. Specify a different type.", "0"]
    ],
    "public/app/plugins/panel/state-timeline/migrations.ts:5381": [
      [0, 0, 0, "Unexpected any. Specify a different type.", "0"],
      [0, 0, 0, "Unexpected any. Specify a different type.", "1"]
    ],
    "public/app/plugins/panel/table/cells/SparklineCellOptionsEditor.tsx:5381": [
      [0, 0, 0, "\'VerticalGroup\' import from \'@grafana/ui\' is restricted from being used by a pattern. Use Stack component instead.", "0"]
    ],
    "public/app/plugins/panel/table/migrations.ts:5381": [
      [0, 0, 0, "Unexpected any. Specify a different type.", "0"],
      [0, 0, 0, "Unexpected any. Specify a different type.", "1"],
      [0, 0, 0, "Unexpected any. Specify a different type.", "2"],
      [0, 0, 0, "Unexpected any. Specify a different type.", "3"]
    ],
    "public/app/plugins/panel/text/textPanelMigrationHandler.ts:5381": [
      [0, 0, 0, "Unexpected any. Specify a different type.", "0"]
    ],
    "public/app/plugins/panel/timeseries/InsertNullsEditor.tsx:5381": [
      [0, 0, 0, "\'HorizontalGroup\' import from \'@grafana/ui\' is restricted from being used by a pattern. Use Stack component instead.", "0"]
    ],
    "public/app/plugins/panel/timeseries/LineStyleEditor.tsx:5381": [
      [0, 0, 0, "\'HorizontalGroup\' import from \'@grafana/ui\' is restricted from being used by a pattern. Use Stack component instead.", "0"]
    ],
    "public/app/plugins/panel/timeseries/SpanNullsEditor.tsx:5381": [
      [0, 0, 0, "\'HorizontalGroup\' import from \'@grafana/ui\' is restricted from being used by a pattern. Use Stack component instead.", "0"]
    ],
    "public/app/plugins/panel/timeseries/migrations.ts:5381": [
      [0, 0, 0, "Unexpected any. Specify a different type.", "0"],
      [0, 0, 0, "Do not use any type assertions.", "1"],
      [0, 0, 0, "Unexpected any. Specify a different type.", "2"],
      [0, 0, 0, "Do not use any type assertions.", "3"],
      [0, 0, 0, "Unexpected any. Specify a different type.", "4"],
      [0, 0, 0, "Do not use any type assertions.", "5"],
      [0, 0, 0, "Unexpected any. Specify a different type.", "6"],
      [0, 0, 0, "Do not use any type assertions.", "7"],
      [0, 0, 0, "Unexpected any. Specify a different type.", "8"],
      [0, 0, 0, "Unexpected any. Specify a different type.", "9"]
    ],
    "public/app/plugins/panel/timeseries/plugins/AnnotationsPlugin2.tsx:5381": [
      [0, 0, 0, "Unexpected any. Specify a different type.", "0"]
    ],
    "public/app/plugins/panel/timeseries/plugins/annotations2/AnnotationEditor2.tsx:5381": [
      [0, 0, 0, "Unexpected any. Specify a different type.", "0"]
    ],
    "public/app/plugins/panel/timeseries/plugins/annotations2/AnnotationMarker2.tsx:5381": [
      [0, 0, 0, "Unexpected any. Specify a different type.", "0"]
    ],
    "public/app/plugins/panel/timeseries/plugins/annotations2/AnnotationTooltip2.tsx:5381": [
      [0, 0, 0, "\'HorizontalGroup\' import from \'@grafana/ui\' is restricted from being used by a pattern. Use Stack component instead.", "0"],
      [0, 0, 0, "Unexpected any. Specify a different type.", "1"]
    ],
    "public/app/plugins/panel/xychart/SeriesEditor.tsx:5381": [
      [0, 0, 0, "Do not use any type assertions.", "0"],
      [0, 0, 0, "Do not use any type assertions.", "1"],
      [0, 0, 0, "Do not use any type assertions.", "2"],
      [0, 0, 0, "Do not use any type assertions.", "3"]
    ],
    "public/app/plugins/panel/xychart/migrations.ts:5381": [
      [0, 0, 0, "Do not use any type assertions.", "0"]
    ],
    "public/app/plugins/panel/xychart/scatter.ts:5381": [
      [0, 0, 0, "Do not use any type assertions.", "0"],
      [0, 0, 0, "Do not use any type assertions.", "1"],
      [0, 0, 0, "Do not use any type assertions.", "2"],
      [0, 0, 0, "Unexpected any. Specify a different type.", "3"],
      [0, 0, 0, "Do not use any type assertions.", "4"],
      [0, 0, 0, "Unexpected any. Specify a different type.", "5"],
      [0, 0, 0, "Do not use any type assertions.", "6"],
      [0, 0, 0, "Do not use any type assertions.", "7"],
      [0, 0, 0, "Do not use any type assertions.", "8"],
      [0, 0, 0, "Do not use any type assertions.", "9"],
      [0, 0, 0, "Unexpected any. Specify a different type.", "10"],
      [0, 0, 0, "Do not use any type assertions.", "11"],
      [0, 0, 0, "Unexpected any. Specify a different type.", "12"],
      [0, 0, 0, "Do not use any type assertions.", "13"],
      [0, 0, 0, "Do not use any type assertions.", "14"],
      [0, 0, 0, "Do not use any type assertions.", "15"],
      [0, 0, 0, "Do not use any type assertions.", "16"],
      [0, 0, 0, "Do not use any type assertions.", "17"]
    ],
    "public/app/plugins/sdk.ts:5381": [
      [0, 0, 0, "Do not re-export imported variable (\`loadPluginCss\`)", "0"]
    ],
    "public/app/store/configureStore.ts:5381": [
      [0, 0, 0, "Unexpected any. Specify a different type.", "0"]
    ],
    "public/app/store/store.ts:5381": [
      [0, 0, 0, "Do not use any type assertions.", "0"],
      [0, 0, 0, "Unexpected any. Specify a different type.", "1"]
    ],
    "public/app/types/acl.ts:5381": [
      [0, 0, 0, "Do not re-export imported variable (\`OrgRole\`)", "0"]
    ],
    "public/app/types/alerting.ts:5381": [
      [0, 0, 0, "Unexpected any. Specify a different type.", "0"],
      [0, 0, 0, "Unexpected any. Specify a different type.", "1"],
      [0, 0, 0, "Unexpected any. Specify a different type.", "2"],
      [0, 0, 0, "Unexpected any. Specify a different type.", "3"],
      [0, 0, 0, "Unexpected any. Specify a different type.", "4"]
    ],
    "public/app/types/appEvent.ts:5381": [
      [0, 0, 0, "Unexpected any. Specify a different type.", "0"],
      [0, 0, 0, "Unexpected any. Specify a different type.", "1"],
      [0, 0, 0, "Unexpected any. Specify a different type.", "2"],
      [0, 0, 0, "Unexpected any. Specify a different type.", "3"],
      [0, 0, 0, "Unexpected any. Specify a different type.", "4"]
    ],
    "public/app/types/dashboard.ts:5381": [
      [0, 0, 0, "Unexpected any. Specify a different type.", "0"]
    ],
    "public/app/types/events.ts:5381": [
      [0, 0, 0, "Unexpected any. Specify a different type.", "0"],
      [0, 0, 0, "Unexpected any. Specify a different type.", "1"],
      [0, 0, 0, "Unexpected any. Specify a different type.", "2"],
      [0, 0, 0, "Unexpected any. Specify a different type.", "3"],
      [0, 0, 0, "Unexpected any. Specify a different type.", "4"],
      [0, 0, 0, "Unexpected any. Specify a different type.", "5"],
      [0, 0, 0, "Unexpected any. Specify a different type.", "6"],
      [0, 0, 0, "Unexpected any. Specify a different type.", "7"],
      [0, 0, 0, "Unexpected any. Specify a different type.", "8"]
    ],
    "public/app/types/index.ts:5381": [
      [0, 0, 0, "Do not use export all (\`export * from ...\`)", "0"],
      [0, 0, 0, "Do not use export all (\`export * from ...\`)", "1"],
      [0, 0, 0, "Do not use export all (\`export * from ...\`)", "2"],
      [0, 0, 0, "Do not use export all (\`export * from ...\`)", "3"],
      [0, 0, 0, "Do not use export all (\`export * from ...\`)", "4"],
      [0, 0, 0, "Do not use export all (\`export * from ...\`)", "5"],
      [0, 0, 0, "Do not use export all (\`export * from ...\`)", "6"],
      [0, 0, 0, "Do not use export all (\`export * from ...\`)", "7"],
      [0, 0, 0, "Do not use export all (\`export * from ...\`)", "8"],
      [0, 0, 0, "Do not use export all (\`export * from ...\`)", "9"],
      [0, 0, 0, "Do not use export all (\`export * from ...\`)", "10"],
      [0, 0, 0, "Do not use export all (\`export * from ...\`)", "11"],
      [0, 0, 0, "Do not use export all (\`export * from ...\`)", "12"],
      [0, 0, 0, "Do not use export all (\`export * from ...\`)", "13"],
      [0, 0, 0, "Do not use export all (\`export * from ...\`)", "14"],
      [0, 0, 0, "Do not use export all (\`export * from ...\`)", "15"],
      [0, 0, 0, "Do not use export all (\`export * from ...\`)", "16"],
      [0, 0, 0, "Do not use export all (\`export * from ...\`)", "17"],
      [0, 0, 0, "Do not use export all (\`export * from ...\`)", "18"],
      [0, 0, 0, "Do not use export all (\`export * from ...\`)", "19"],
      [0, 0, 0, "Do not use export all (\`export * from ...\`)", "20"],
      [0, 0, 0, "Do not re-export imported variable (\`CoreEvents\`)", "21"]
    ],
    "public/app/types/jquery/jquery.d.ts:5381": [
      [0, 0, 0, "Unexpected any. Specify a different type.", "0"],
      [0, 0, 0, "Unexpected any. Specify a different type.", "1"],
      [0, 0, 0, "Unexpected any. Specify a different type.", "2"],
      [0, 0, 0, "Unexpected any. Specify a different type.", "3"],
      [0, 0, 0, "Unexpected any. Specify a different type.", "4"],
      [0, 0, 0, "Unexpected any. Specify a different type.", "5"],
      [0, 0, 0, "Unexpected any. Specify a different type.", "6"],
      [0, 0, 0, "Unexpected any. Specify a different type.", "7"],
      [0, 0, 0, "Unexpected any. Specify a different type.", "8"]
    ],
    "public/app/types/store.ts:5381": [
      [0, 0, 0, "Unexpected any. Specify a different type.", "0"],
      [0, 0, 0, "Do not use any type assertions.", "1"]
    ],
    "public/app/types/unified-alerting-dto.ts:5381": [
      [0, 0, 0, "Do not use any type assertions.", "0"]
    ],
    "public/swagger/SwaggerPage.tsx:5381": [
      [0, 0, 0, "Unexpected any. Specify a different type.", "0"],
      [0, 0, 0, "No untranslated strings. Wrap text with <Trans />", "1"],
      [0, 0, 0, "No untranslated strings. Wrap text with <Trans />", "2"]
    ],
    "public/swagger/index.tsx:5381": [
      [0, 0, 0, "Do not use any type assertions.", "0"],
      [0, 0, 0, "Do not use any type assertions.", "1"]
    ],
    "public/swagger/plugins.tsx:5381": [
      [0, 0, 0, "Unexpected any. Specify a different type.", "0"],
      [0, 0, 0, "Unexpected any. Specify a different type.", "1"]
    ],
    "public/test/core/redux/reduxTester.ts:5381": [
      [0, 0, 0, "Unexpected any. Specify a different type.", "0"],
      [0, 0, 0, "Unexpected any. Specify a different type.", "1"],
      [0, 0, 0, "Unexpected any. Specify a different type.", "2"],
      [0, 0, 0, "Unexpected any. Specify a different type.", "3"]
    ],
    "public/test/core/thunk/thunkTester.ts:5381": [
      [0, 0, 0, "Unexpected any. Specify a different type.", "0"],
      [0, 0, 0, "Unexpected any. Specify a different type.", "1"],
      [0, 0, 0, "Unexpected any. Specify a different type.", "2"],
      [0, 0, 0, "Unexpected any. Specify a different type.", "3"],
      [0, 0, 0, "Unexpected any. Specify a different type.", "4"],
      [0, 0, 0, "Unexpected any. Specify a different type.", "5"]
    ],
    "public/test/global-jquery-shim.ts:5381": [
      [0, 0, 0, "Unexpected any. Specify a different type.", "0"]
    ],
    "public/test/helpers/getDashboardModel.ts:5381": [
      [0, 0, 0, "Unexpected any. Specify a different type.", "0"]
    ],
    "public/test/helpers/initTemplateSrv.ts:5381": [
      [0, 0, 0, "Unexpected any. Specify a different type.", "0"]
    ],
    "public/test/jest-setup.ts:5381": [
      [0, 0, 0, "Unexpected any. Specify a different type.", "0"]
    ],
    "public/test/specs/helpers.ts:5381": [
      [0, 0, 0, "Unexpected any. Specify a different type.", "0"],
      [0, 0, 0, "Unexpected any. Specify a different type.", "1"],
      [0, 0, 0, "Unexpected any. Specify a different type.", "2"],
      [0, 0, 0, "Unexpected any. Specify a different type.", "3"],
      [0, 0, 0, "Unexpected any. Specify a different type.", "4"]
    ]
  }`
};

exports[`no undocumented stories`] = {
  value: `{
    "packages/grafana-ui/src/components/ButtonCascader/ButtonCascader.story.tsx:5381": [
      [0, 0, 0, "No undocumented stories are allowed, please add an .mdx file with some documentation", "5381"]
    ],
    "packages/grafana-ui/src/components/DateTimePickers/RelativeTimeRangePicker/RelativeTimeRangePicker.story.tsx:5381": [
      [0, 0, 0, "No undocumented stories are allowed, please add an .mdx file with some documentation", "5381"]
    ],
    "packages/grafana-ui/src/components/DateTimePickers/TimeOfDayPicker.story.tsx:5381": [
      [0, 0, 0, "No undocumented stories are allowed, please add an .mdx file with some documentation", "5381"]
    ],
    "packages/grafana-ui/src/components/DateTimePickers/TimeRangePicker.story.tsx:5381": [
      [0, 0, 0, "No undocumented stories are allowed, please add an .mdx file with some documentation", "5381"]
    ],
    "packages/grafana-ui/src/components/DateTimePickers/TimeZonePicker.story.tsx:5381": [
      [0, 0, 0, "No undocumented stories are allowed, please add an .mdx file with some documentation", "5381"]
    ],
    "packages/grafana-ui/src/components/DateTimePickers/WeekStartPicker.story.tsx:5381": [
      [0, 0, 0, "No undocumented stories are allowed, please add an .mdx file with some documentation", "5381"]
    ],
    "packages/grafana-ui/src/components/PageLayout/PageToolbar.story.tsx:5381": [
      [0, 0, 0, "No undocumented stories are allowed, please add an .mdx file with some documentation", "5381"]
    ],
    "packages/grafana-ui/src/components/QueryField/QueryField.story.tsx:5381": [
      [0, 0, 0, "No undocumented stories are allowed, please add an .mdx file with some documentation", "5381"]
    ],
    "packages/grafana-ui/src/components/SecretTextArea/SecretTextArea.story.tsx:5381": [
      [0, 0, 0, "No undocumented stories are allowed, please add an .mdx file with some documentation", "5381"]
    ],
    "packages/grafana-ui/src/components/Segment/Segment.story.tsx:5381": [
      [0, 0, 0, "No undocumented stories are allowed, please add an .mdx file with some documentation", "5381"]
    ],
    "packages/grafana-ui/src/components/Segment/SegmentAsync.story.tsx:5381": [
      [0, 0, 0, "No undocumented stories are allowed, please add an .mdx file with some documentation", "5381"]
    ],
    "packages/grafana-ui/src/components/Segment/SegmentInput.story.tsx:5381": [
      [0, 0, 0, "No undocumented stories are allowed, please add an .mdx file with some documentation", "5381"]
    ],
    "packages/grafana-ui/src/components/Slider/RangeSlider.story.tsx:5381": [
      [0, 0, 0, "No undocumented stories are allowed, please add an .mdx file with some documentation", "5381"]
    ],
    "packages/grafana-ui/src/components/Slider/Slider.story.tsx:5381": [
      [0, 0, 0, "No undocumented stories are allowed, please add an .mdx file with some documentation", "5381"]
    ],
    "packages/grafana-ui/src/components/StatsPicker/StatsPicker.story.tsx:5381": [
      [0, 0, 0, "No undocumented stories are allowed, please add an .mdx file with some documentation", "5381"]
    ],
    "packages/grafana-ui/src/components/ThemeDemos/ThemeDemo.story.tsx:5381": [
      [0, 0, 0, "No undocumented stories are allowed, please add an .mdx file with some documentation", "5381"]
    ],
    "packages/grafana-ui/src/components/UnitPicker/UnitPicker.story.tsx:5381": [
      [0, 0, 0, "No undocumented stories are allowed, please add an .mdx file with some documentation", "5381"]
    ],
    "packages/grafana-ui/src/components/VizLayout/VizLayout.story.tsx:5381": [
      [0, 0, 0, "No undocumented stories are allowed, please add an .mdx file with some documentation", "5381"]
    ],
    "packages/grafana-ui/src/components/VizLegend/VizLegend.story.tsx:5381": [
      [0, 0, 0, "No undocumented stories are allowed, please add an .mdx file with some documentation", "5381"]
    ],
    "packages/grafana-ui/src/components/VizTooltip/SeriesTable.story.tsx:5381": [
      [0, 0, 0, "No undocumented stories are allowed, please add an .mdx file with some documentation", "5381"]
    ]
  }`
};

exports[`no gf-form usage`] = {
  value: `{
    "e2e/old-arch/utils/flows/addDataSource.ts:5381": [
      [0, 0, 0, "gf-form usage has been deprecated. Use a component from @grafana/ui or custom CSS instead.", "5381"]
    ],
    "e2e/utils/flows/addDataSource.ts:5381": [
      [0, 0, 0, "gf-form usage has been deprecated. Use a component from @grafana/ui or custom CSS instead.", "5381"]
    ],
    "packages/grafana-prometheus/src/components/PromExploreExtraField.tsx:5381": [
      [0, 0, 0, "gf-form usage has been deprecated. Use a component from @grafana/ui or custom CSS instead.", "5381"],
      [0, 0, 0, "gf-form usage has been deprecated. Use a component from @grafana/ui or custom CSS instead.", "5381"],
      [0, 0, 0, "gf-form usage has been deprecated. Use a component from @grafana/ui or custom CSS instead.", "5381"],
      [0, 0, 0, "gf-form usage has been deprecated. Use a component from @grafana/ui or custom CSS instead.", "5381"]
    ],
    "packages/grafana-prometheus/src/components/PromQueryField.tsx:5381": [
      [0, 0, 0, "gf-form usage has been deprecated. Use a component from @grafana/ui or custom CSS instead.", "5381"],
      [0, 0, 0, "gf-form usage has been deprecated. Use a component from @grafana/ui or custom CSS instead.", "5381"],
      [0, 0, 0, "gf-form usage has been deprecated. Use a component from @grafana/ui or custom CSS instead.", "5381"],
      [0, 0, 0, "gf-form usage has been deprecated. Use a component from @grafana/ui or custom CSS instead.", "5381"]
    ],
    "packages/grafana-prometheus/src/configuration/AlertingSettingsOverhaul.tsx:5381": [
      [0, 0, 0, "gf-form usage has been deprecated. Use a component from @grafana/ui or custom CSS instead.", "5381"],
      [0, 0, 0, "gf-form usage has been deprecated. Use a component from @grafana/ui or custom CSS instead.", "5381"],
      [0, 0, 0, "gf-form usage has been deprecated. Use a component from @grafana/ui or custom CSS instead.", "5381"]
    ],
    "packages/grafana-prometheus/src/configuration/ExemplarSetting.tsx:5381": [
      [0, 0, 0, "gf-form usage has been deprecated. Use a component from @grafana/ui or custom CSS instead.", "5381"]
    ],
    "packages/grafana-prometheus/src/configuration/PromSettings.tsx:5381": [
      [0, 0, 0, "gf-form usage has been deprecated. Use a component from @grafana/ui or custom CSS instead.", "5381"],
      [0, 0, 0, "gf-form usage has been deprecated. Use a component from @grafana/ui or custom CSS instead.", "5381"],
      [0, 0, 0, "gf-form usage has been deprecated. Use a component from @grafana/ui or custom CSS instead.", "5381"],
      [0, 0, 0, "gf-form usage has been deprecated. Use a component from @grafana/ui or custom CSS instead.", "5381"],
      [0, 0, 0, "gf-form usage has been deprecated. Use a component from @grafana/ui or custom CSS instead.", "5381"],
      [0, 0, 0, "gf-form usage has been deprecated. Use a component from @grafana/ui or custom CSS instead.", "5381"],
      [0, 0, 0, "gf-form usage has been deprecated. Use a component from @grafana/ui or custom CSS instead.", "5381"],
      [0, 0, 0, "gf-form usage has been deprecated. Use a component from @grafana/ui or custom CSS instead.", "5381"],
      [0, 0, 0, "gf-form usage has been deprecated. Use a component from @grafana/ui or custom CSS instead.", "5381"],
      [0, 0, 0, "gf-form usage has been deprecated. Use a component from @grafana/ui or custom CSS instead.", "5381"],
      [0, 0, 0, "gf-form usage has been deprecated. Use a component from @grafana/ui or custom CSS instead.", "5381"],
      [0, 0, 0, "gf-form usage has been deprecated. Use a component from @grafana/ui or custom CSS instead.", "5381"],
      [0, 0, 0, "gf-form usage has been deprecated. Use a component from @grafana/ui or custom CSS instead.", "5381"],
      [0, 0, 0, "gf-form usage has been deprecated. Use a component from @grafana/ui or custom CSS instead.", "5381"],
      [0, 0, 0, "gf-form usage has been deprecated. Use a component from @grafana/ui or custom CSS instead.", "5381"],
      [0, 0, 0, "gf-form usage has been deprecated. Use a component from @grafana/ui or custom CSS instead.", "5381"],
      [0, 0, 0, "gf-form usage has been deprecated. Use a component from @grafana/ui or custom CSS instead.", "5381"],
      [0, 0, 0, "gf-form usage has been deprecated. Use a component from @grafana/ui or custom CSS instead.", "5381"],
      [0, 0, 0, "gf-form usage has been deprecated. Use a component from @grafana/ui or custom CSS instead.", "5381"],
      [0, 0, 0, "gf-form usage has been deprecated. Use a component from @grafana/ui or custom CSS instead.", "5381"],
      [0, 0, 0, "gf-form usage has been deprecated. Use a component from @grafana/ui or custom CSS instead.", "5381"],
      [0, 0, 0, "gf-form usage has been deprecated. Use a component from @grafana/ui or custom CSS instead.", "5381"],
      [0, 0, 0, "gf-form usage has been deprecated. Use a component from @grafana/ui or custom CSS instead.", "5381"],
      [0, 0, 0, "gf-form usage has been deprecated. Use a component from @grafana/ui or custom CSS instead.", "5381"],
      [0, 0, 0, "gf-form usage has been deprecated. Use a component from @grafana/ui or custom CSS instead.", "5381"],
      [0, 0, 0, "gf-form usage has been deprecated. Use a component from @grafana/ui or custom CSS instead.", "5381"],
      [0, 0, 0, "gf-form usage has been deprecated. Use a component from @grafana/ui or custom CSS instead.", "5381"]
    ],
    "packages/grafana-prometheus/src/querybuilder/components/PromQueryCodeEditor.tsx:5381": [
      [0, 0, 0, "gf-form usage has been deprecated. Use a component from @grafana/ui or custom CSS instead.", "5381"]
    ],
    "packages/grafana-ui/src/components/DataSourceSettings/AlertingSettings.tsx:5381": [
      [0, 0, 0, "gf-form usage has been deprecated. Use a component from @grafana/ui or custom CSS instead.", "5381"],
      [0, 0, 0, "gf-form usage has been deprecated. Use a component from @grafana/ui or custom CSS instead.", "5381"],
      [0, 0, 0, "gf-form usage has been deprecated. Use a component from @grafana/ui or custom CSS instead.", "5381"]
    ],
    "packages/grafana-ui/src/components/DataSourceSettings/CustomHeadersSettings.tsx:5381": [
      [0, 0, 0, "gf-form usage has been deprecated. Use a component from @grafana/ui or custom CSS instead.", "5381"],
      [0, 0, 0, "gf-form usage has been deprecated. Use a component from @grafana/ui or custom CSS instead.", "5381"],
      [0, 0, 0, "gf-form usage has been deprecated. Use a component from @grafana/ui or custom CSS instead.", "5381"]
    ],
    "packages/grafana-ui/src/components/DataSourceSettings/DataSourceHttpSettings.tsx:5381": [
      [0, 0, 0, "gf-form usage has been deprecated. Use a component from @grafana/ui or custom CSS instead.", "5381"],
      [0, 0, 0, "gf-form usage has been deprecated. Use a component from @grafana/ui or custom CSS instead.", "5381"],
      [0, 0, 0, "gf-form usage has been deprecated. Use a component from @grafana/ui or custom CSS instead.", "5381"],
      [0, 0, 0, "gf-form usage has been deprecated. Use a component from @grafana/ui or custom CSS instead.", "5381"],
      [0, 0, 0, "gf-form usage has been deprecated. Use a component from @grafana/ui or custom CSS instead.", "5381"],
      [0, 0, 0, "gf-form usage has been deprecated. Use a component from @grafana/ui or custom CSS instead.", "5381"],
      [0, 0, 0, "gf-form usage has been deprecated. Use a component from @grafana/ui or custom CSS instead.", "5381"],
      [0, 0, 0, "gf-form usage has been deprecated. Use a component from @grafana/ui or custom CSS instead.", "5381"],
      [0, 0, 0, "gf-form usage has been deprecated. Use a component from @grafana/ui or custom CSS instead.", "5381"],
      [0, 0, 0, "gf-form usage has been deprecated. Use a component from @grafana/ui or custom CSS instead.", "5381"],
      [0, 0, 0, "gf-form usage has been deprecated. Use a component from @grafana/ui or custom CSS instead.", "5381"],
      [0, 0, 0, "gf-form usage has been deprecated. Use a component from @grafana/ui or custom CSS instead.", "5381"],
      [0, 0, 0, "gf-form usage has been deprecated. Use a component from @grafana/ui or custom CSS instead.", "5381"],
      [0, 0, 0, "gf-form usage has been deprecated. Use a component from @grafana/ui or custom CSS instead.", "5381"],
      [0, 0, 0, "gf-form usage has been deprecated. Use a component from @grafana/ui or custom CSS instead.", "5381"],
      [0, 0, 0, "gf-form usage has been deprecated. Use a component from @grafana/ui or custom CSS instead.", "5381"]
    ],
    "packages/grafana-ui/src/components/DataSourceSettings/HttpProxySettings.tsx:5381": [
      [0, 0, 0, "gf-form usage has been deprecated. Use a component from @grafana/ui or custom CSS instead.", "5381"],
      [0, 0, 0, "gf-form usage has been deprecated. Use a component from @grafana/ui or custom CSS instead.", "5381"],
      [0, 0, 0, "gf-form usage has been deprecated. Use a component from @grafana/ui or custom CSS instead.", "5381"]
    ],
    "packages/grafana-ui/src/components/DataSourceSettings/SecureSocksProxySettings.tsx:5381": [
      [0, 0, 0, "gf-form usage has been deprecated. Use a component from @grafana/ui or custom CSS instead.", "5381"],
      [0, 0, 0, "gf-form usage has been deprecated. Use a component from @grafana/ui or custom CSS instead.", "5381"],
      [0, 0, 0, "gf-form usage has been deprecated. Use a component from @grafana/ui or custom CSS instead.", "5381"]
    ],
    "packages/grafana-ui/src/components/DataSourceSettings/TLSAuthSettings.tsx:5381": [
      [0, 0, 0, "gf-form usage has been deprecated. Use a component from @grafana/ui or custom CSS instead.", "5381"],
      [0, 0, 0, "gf-form usage has been deprecated. Use a component from @grafana/ui or custom CSS instead.", "5381"],
      [0, 0, 0, "gf-form usage has been deprecated. Use a component from @grafana/ui or custom CSS instead.", "5381"]
    ],
    "packages/grafana-ui/src/components/FormField/FormField.tsx:5381": [
      [0, 0, 0, "gf-form usage has been deprecated. Use a component from @grafana/ui or custom CSS instead.", "5381"]
    ],
    "packages/grafana-ui/src/components/FormLabel/FormLabel.tsx:5381": [
      [0, 0, 0, "gf-form usage has been deprecated. Use a component from @grafana/ui or custom CSS instead.", "5381"],
      [0, 0, 0, "gf-form usage has been deprecated. Use a component from @grafana/ui or custom CSS instead.", "5381"],
      [0, 0, 0, "gf-form usage has been deprecated. Use a component from @grafana/ui or custom CSS instead.", "5381"]
    ],
    "packages/grafana-ui/src/components/Forms/Legacy/Input/Input.tsx:5381": [
      [0, 0, 0, "gf-form usage has been deprecated. Use a component from @grafana/ui or custom CSS instead.", "5381"]
    ],
    "packages/grafana-ui/src/components/Forms/Legacy/Select/NoOptionsMessage.tsx:5381": [
      [0, 0, 0, "gf-form usage has been deprecated. Use a component from @grafana/ui or custom CSS instead.", "5381"],
      [0, 0, 0, "gf-form usage has been deprecated. Use a component from @grafana/ui or custom CSS instead.", "5381"]
    ],
    "packages/grafana-ui/src/components/Forms/Legacy/Select/Select.tsx:5381": [
      [0, 0, 0, "gf-form usage has been deprecated. Use a component from @grafana/ui or custom CSS instead.", "5381"],
      [0, 0, 0, "gf-form usage has been deprecated. Use a component from @grafana/ui or custom CSS instead.", "5381"],
      [0, 0, 0, "gf-form usage has been deprecated. Use a component from @grafana/ui or custom CSS instead.", "5381"],
      [0, 0, 0, "gf-form usage has been deprecated. Use a component from @grafana/ui or custom CSS instead.", "5381"],
      [0, 0, 0, "gf-form usage has been deprecated. Use a component from @grafana/ui or custom CSS instead.", "5381"],
      [0, 0, 0, "gf-form usage has been deprecated. Use a component from @grafana/ui or custom CSS instead.", "5381"]
    ],
    "packages/grafana-ui/src/components/Forms/Legacy/Select/SelectOption.tsx:5381": [
      [0, 0, 0, "gf-form usage has been deprecated. Use a component from @grafana/ui or custom CSS instead.", "5381"],
      [0, 0, 0, "gf-form usage has been deprecated. Use a component from @grafana/ui or custom CSS instead.", "5381"],
      [0, 0, 0, "gf-form usage has been deprecated. Use a component from @grafana/ui or custom CSS instead.", "5381"],
      [0, 0, 0, "gf-form usage has been deprecated. Use a component from @grafana/ui or custom CSS instead.", "5381"]
    ],
    "packages/grafana-ui/src/components/Forms/Legacy/Switch/Switch.tsx:5381": [
      [0, 0, 0, "gf-form usage has been deprecated. Use a component from @grafana/ui or custom CSS instead.", "5381"],
      [0, 0, 0, "gf-form usage has been deprecated. Use a component from @grafana/ui or custom CSS instead.", "5381"],
      [0, 0, 0, "gf-form usage has been deprecated. Use a component from @grafana/ui or custom CSS instead.", "5381"]
    ],
    "packages/grafana-ui/src/components/SecretFormField/SecretFormField.tsx:5381": [
      [0, 0, 0, "gf-form usage has been deprecated. Use a component from @grafana/ui or custom CSS instead.", "5381"],
      [0, 0, 0, "gf-form usage has been deprecated. Use a component from @grafana/ui or custom CSS instead.", "5381"]
    ],
    "packages/grafana-ui/src/components/Segment/Segment.story.tsx:5381": [
      [0, 0, 0, "gf-form usage has been deprecated. Use a component from @grafana/ui or custom CSS instead.", "5381"],
      [0, 0, 0, "gf-form usage has been deprecated. Use a component from @grafana/ui or custom CSS instead.", "5381"]
    ],
    "packages/grafana-ui/src/components/Segment/SegmentAsync.story.tsx:5381": [
      [0, 0, 0, "gf-form usage has been deprecated. Use a component from @grafana/ui or custom CSS instead.", "5381"],
      [0, 0, 0, "gf-form usage has been deprecated. Use a component from @grafana/ui or custom CSS instead.", "5381"]
    ],
    "packages/grafana-ui/src/components/Segment/SegmentInput.story.tsx:5381": [
      [0, 0, 0, "gf-form usage has been deprecated. Use a component from @grafana/ui or custom CSS instead.", "5381"]
    ],
    "packages/grafana-ui/src/components/Segment/SegmentInput.tsx:5381": [
      [0, 0, 0, "gf-form usage has been deprecated. Use a component from @grafana/ui or custom CSS instead.", "5381"],
      [0, 0, 0, "gf-form usage has been deprecated. Use a component from @grafana/ui or custom CSS instead.", "5381"]
    ],
    "public/app/angular/components/PageHeader/PageHeader.tsx:5381": [
      [0, 0, 0, "gf-form usage has been deprecated. Use a component from @grafana/ui or custom CSS instead.", "5381"],
      [0, 0, 0, "gf-form usage has been deprecated. Use a component from @grafana/ui or custom CSS instead.", "5381"]
    ],
    "public/app/angular/components/code_editor/code_editor.ts:5381": [
      [0, 0, 0, "gf-form usage has been deprecated. Use a component from @grafana/ui or custom CSS instead.", "5381"]
    ],
    "public/app/angular/components/form_dropdown/form_dropdown.ts:5381": [
      [0, 0, 0, "gf-form usage has been deprecated. Use a component from @grafana/ui or custom CSS instead.", "5381"],
      [0, 0, 0, "gf-form usage has been deprecated. Use a component from @grafana/ui or custom CSS instead.", "5381"],
      [0, 0, 0, "gf-form usage has been deprecated. Use a component from @grafana/ui or custom CSS instead.", "5381"],
      [0, 0, 0, "gf-form usage has been deprecated. Use a component from @grafana/ui or custom CSS instead.", "5381"]
    ],
    "public/app/angular/components/info_popover.ts:5381": [
      [0, 0, 0, "gf-form usage has been deprecated. Use a component from @grafana/ui or custom CSS instead.", "5381"],
      [0, 0, 0, "gf-form usage has been deprecated. Use a component from @grafana/ui or custom CSS instead.", "5381"]
    ],
    "public/app/angular/components/switch.ts:5381": [
      [0, 0, 0, "gf-form usage has been deprecated. Use a component from @grafana/ui or custom CSS instead.", "5381"],
      [0, 0, 0, "gf-form usage has been deprecated. Use a component from @grafana/ui or custom CSS instead.", "5381"],
      [0, 0, 0, "gf-form usage has been deprecated. Use a component from @grafana/ui or custom CSS instead.", "5381"],
      [0, 0, 0, "gf-form usage has been deprecated. Use a component from @grafana/ui or custom CSS instead.", "5381"],
      [0, 0, 0, "gf-form usage has been deprecated. Use a component from @grafana/ui or custom CSS instead.", "5381"],
      [0, 0, 0, "gf-form usage has been deprecated. Use a component from @grafana/ui or custom CSS instead.", "5381"],
      [0, 0, 0, "gf-form usage has been deprecated. Use a component from @grafana/ui or custom CSS instead.", "5381"],
      [0, 0, 0, "gf-form usage has been deprecated. Use a component from @grafana/ui or custom CSS instead.", "5381"]
    ],
    "public/app/angular/dropdown_typeahead.ts:5381": [
      [0, 0, 0, "gf-form usage has been deprecated. Use a component from @grafana/ui or custom CSS instead.", "5381"],
      [0, 0, 0, "gf-form usage has been deprecated. Use a component from @grafana/ui or custom CSS instead.", "5381"],
      [0, 0, 0, "gf-form usage has been deprecated. Use a component from @grafana/ui or custom CSS instead.", "5381"],
      [0, 0, 0, "gf-form usage has been deprecated. Use a component from @grafana/ui or custom CSS instead.", "5381"]
    ],
    "public/app/angular/metric_segment.ts:5381": [
      [0, 0, 0, "gf-form usage has been deprecated. Use a component from @grafana/ui or custom CSS instead.", "5381"],
      [0, 0, 0, "gf-form usage has been deprecated. Use a component from @grafana/ui or custom CSS instead.", "5381"],
      [0, 0, 0, "gf-form usage has been deprecated. Use a component from @grafana/ui or custom CSS instead.", "5381"],
      [0, 0, 0, "gf-form usage has been deprecated. Use a component from @grafana/ui or custom CSS instead.", "5381"]
    ],
    "public/app/angular/misc.ts:5381": [
      [0, 0, 0, "gf-form usage has been deprecated. Use a component from @grafana/ui or custom CSS instead.", "5381"],
      [0, 0, 0, "gf-form usage has been deprecated. Use a component from @grafana/ui or custom CSS instead.", "5381"]
    ],
    "public/app/angular/panel/partials/query_editor_row.html:5381": [
      [0, 0, 0, "gf-form usage has been deprecated. Use a component from @grafana/ui or custom CSS instead.", "5381"]
    ],
    "public/app/angular/partials/tls_auth_settings.html:5381": [
      [0, 0, 0, "gf-form usage has been deprecated. Use a component from @grafana/ui or custom CSS instead.", "5381"],
      [0, 0, 0, "gf-form usage has been deprecated. Use a component from @grafana/ui or custom CSS instead.", "5381"],
      [0, 0, 0, "gf-form usage has been deprecated. Use a component from @grafana/ui or custom CSS instead.", "5381"],
      [0, 0, 0, "gf-form usage has been deprecated. Use a component from @grafana/ui or custom CSS instead.", "5381"],
      [0, 0, 0, "gf-form usage has been deprecated. Use a component from @grafana/ui or custom CSS instead.", "5381"],
      [0, 0, 0, "gf-form usage has been deprecated. Use a component from @grafana/ui or custom CSS instead.", "5381"],
      [0, 0, 0, "gf-form usage has been deprecated. Use a component from @grafana/ui or custom CSS instead.", "5381"],
      [0, 0, 0, "gf-form usage has been deprecated. Use a component from @grafana/ui or custom CSS instead.", "5381"],
      [0, 0, 0, "gf-form usage has been deprecated. Use a component from @grafana/ui or custom CSS instead.", "5381"],
      [0, 0, 0, "gf-form usage has been deprecated. Use a component from @grafana/ui or custom CSS instead.", "5381"],
      [0, 0, 0, "gf-form usage has been deprecated. Use a component from @grafana/ui or custom CSS instead.", "5381"],
      [0, 0, 0, "gf-form usage has been deprecated. Use a component from @grafana/ui or custom CSS instead.", "5381"],
      [0, 0, 0, "gf-form usage has been deprecated. Use a component from @grafana/ui or custom CSS instead.", "5381"],
      [0, 0, 0, "gf-form usage has been deprecated. Use a component from @grafana/ui or custom CSS instead.", "5381"],
      [0, 0, 0, "gf-form usage has been deprecated. Use a component from @grafana/ui or custom CSS instead.", "5381"],
      [0, 0, 0, "gf-form usage has been deprecated. Use a component from @grafana/ui or custom CSS instead.", "5381"],
      [0, 0, 0, "gf-form usage has been deprecated. Use a component from @grafana/ui or custom CSS instead.", "5381"],
      [0, 0, 0, "gf-form usage has been deprecated. Use a component from @grafana/ui or custom CSS instead.", "5381"],
      [0, 0, 0, "gf-form usage has been deprecated. Use a component from @grafana/ui or custom CSS instead.", "5381"],
      [0, 0, 0, "gf-form usage has been deprecated. Use a component from @grafana/ui or custom CSS instead.", "5381"],
      [0, 0, 0, "gf-form usage has been deprecated. Use a component from @grafana/ui or custom CSS instead.", "5381"],
      [0, 0, 0, "gf-form usage has been deprecated. Use a component from @grafana/ui or custom CSS instead.", "5381"],
      [0, 0, 0, "gf-form usage has been deprecated. Use a component from @grafana/ui or custom CSS instead.", "5381"],
      [0, 0, 0, "gf-form usage has been deprecated. Use a component from @grafana/ui or custom CSS instead.", "5381"],
      [0, 0, 0, "gf-form usage has been deprecated. Use a component from @grafana/ui or custom CSS instead.", "5381"],
      [0, 0, 0, "gf-form usage has been deprecated. Use a component from @grafana/ui or custom CSS instead.", "5381"],
      [0, 0, 0, "gf-form usage has been deprecated. Use a component from @grafana/ui or custom CSS instead.", "5381"],
      [0, 0, 0, "gf-form usage has been deprecated. Use a component from @grafana/ui or custom CSS instead.", "5381"],
      [0, 0, 0, "gf-form usage has been deprecated. Use a component from @grafana/ui or custom CSS instead.", "5381"],
      [0, 0, 0, "gf-form usage has been deprecated. Use a component from @grafana/ui or custom CSS instead.", "5381"],
      [0, 0, 0, "gf-form usage has been deprecated. Use a component from @grafana/ui or custom CSS instead.", "5381"],
      [0, 0, 0, "gf-form usage has been deprecated. Use a component from @grafana/ui or custom CSS instead.", "5381"],
      [0, 0, 0, "gf-form usage has been deprecated. Use a component from @grafana/ui or custom CSS instead.", "5381"],
      [0, 0, 0, "gf-form usage has been deprecated. Use a component from @grafana/ui or custom CSS instead.", "5381"],
      [0, 0, 0, "gf-form usage has been deprecated. Use a component from @grafana/ui or custom CSS instead.", "5381"]
    ],
    "public/app/core/components/AccessControl/PermissionList.tsx:5381": [
      [0, 0, 0, "gf-form usage has been deprecated. Use a component from @grafana/ui or custom CSS instead.", "5381"]
    ],
    "public/app/features/admin/UserLdapSyncInfo.tsx:5381": [
      [0, 0, 0, "gf-form usage has been deprecated. Use a component from @grafana/ui or custom CSS instead.", "5381"],
      [0, 0, 0, "gf-form usage has been deprecated. Use a component from @grafana/ui or custom CSS instead.", "5381"],
      [0, 0, 0, "gf-form usage has been deprecated. Use a component from @grafana/ui or custom CSS instead.", "5381"]
    ],
    "public/app/features/annotations/partials/event_editor.html:5381": [
      [0, 0, 0, "gf-form usage has been deprecated. Use a component from @grafana/ui or custom CSS instead.", "5381"],
      [0, 0, 0, "gf-form usage has been deprecated. Use a component from @grafana/ui or custom CSS instead.", "5381"],
      [0, 0, 0, "gf-form usage has been deprecated. Use a component from @grafana/ui or custom CSS instead.", "5381"],
      [0, 0, 0, "gf-form usage has been deprecated. Use a component from @grafana/ui or custom CSS instead.", "5381"],
      [0, 0, 0, "gf-form usage has been deprecated. Use a component from @grafana/ui or custom CSS instead.", "5381"],
      [0, 0, 0, "gf-form usage has been deprecated. Use a component from @grafana/ui or custom CSS instead.", "5381"],
      [0, 0, 0, "gf-form usage has been deprecated. Use a component from @grafana/ui or custom CSS instead.", "5381"]
    ],
    "public/app/features/dashboard-scene/sharing/ShareLinkTab.tsx:5381": [
      [0, 0, 0, "gf-form usage has been deprecated. Use a component from @grafana/ui or custom CSS instead.", "5381"]
    ],
    "public/app/features/dashboard/components/SubMenu/AnnotationPicker.tsx:5381": [
      [0, 0, 0, "gf-form usage has been deprecated. Use a component from @grafana/ui or custom CSS instead.", "5381"],
      [0, 0, 0, "gf-form usage has been deprecated. Use a component from @grafana/ui or custom CSS instead.", "5381"]
    ],
    "public/app/features/dashboard/components/SubMenu/SubMenuItems.tsx:5381": [
      [0, 0, 0, "gf-form usage has been deprecated. Use a component from @grafana/ui or custom CSS instead.", "5381"]
    ],
    "public/app/features/datasources/components/BasicSettings.tsx:5381": [
      [0, 0, 0, "gf-form usage has been deprecated. Use a component from @grafana/ui or custom CSS instead.", "5381"],
      [0, 0, 0, "gf-form usage has been deprecated. Use a component from @grafana/ui or custom CSS instead.", "5381"],
      [0, 0, 0, "gf-form usage has been deprecated. Use a component from @grafana/ui or custom CSS instead.", "5381"]
    ],
    "public/app/features/datasources/components/ButtonRow.tsx:5381": [
      [0, 0, 0, "gf-form usage has been deprecated. Use a component from @grafana/ui or custom CSS instead.", "5381"]
    ],
    "public/app/features/datasources/components/DataSourceLoadError.tsx:5381": [
      [0, 0, 0, "gf-form usage has been deprecated. Use a component from @grafana/ui or custom CSS instead.", "5381"]
    ],
    "public/app/features/datasources/components/DataSourcePluginState.tsx:5381": [
      [0, 0, 0, "gf-form usage has been deprecated. Use a component from @grafana/ui or custom CSS instead.", "5381"],
      [0, 0, 0, "gf-form usage has been deprecated. Use a component from @grafana/ui or custom CSS instead.", "5381"],
      [0, 0, 0, "gf-form usage has been deprecated. Use a component from @grafana/ui or custom CSS instead.", "5381"],
      [0, 0, 0, "gf-form usage has been deprecated. Use a component from @grafana/ui or custom CSS instead.", "5381"]
    ],
    "public/app/features/datasources/components/DataSourceTestingStatus.tsx:5381": [
      [0, 0, 0, "gf-form usage has been deprecated. Use a component from @grafana/ui or custom CSS instead.", "5381"]
    ],
    "public/app/features/plugins/admin/components/AppConfigWrapper.tsx:5381": [
      [0, 0, 0, "gf-form usage has been deprecated. Use a component from @grafana/ui or custom CSS instead.", "5381"]
    ],
    "public/app/features/query/components/QueryEditorRow.tsx:5381": [
      [0, 0, 0, "gf-form usage has been deprecated. Use a component from @grafana/ui or custom CSS instead.", "5381"]
    ],
    "public/app/features/variables/adhoc/picker/AdHocFilter.tsx:5381": [
      [0, 0, 0, "gf-form usage has been deprecated. Use a component from @grafana/ui or custom CSS instead.", "5381"]
    ],
    "public/app/features/variables/adhoc/picker/AdHocFilterKey.tsx:5381": [
      [0, 0, 0, "gf-form usage has been deprecated. Use a component from @grafana/ui or custom CSS instead.", "5381"],
      [0, 0, 0, "gf-form usage has been deprecated. Use a component from @grafana/ui or custom CSS instead.", "5381"],
      [0, 0, 0, "gf-form usage has been deprecated. Use a component from @grafana/ui or custom CSS instead.", "5381"]
    ],
    "public/app/features/variables/adhoc/picker/AdHocFilterRenderer.tsx:5381": [
      [0, 0, 0, "gf-form usage has been deprecated. Use a component from @grafana/ui or custom CSS instead.", "5381"]
    ],
    "public/app/features/variables/adhoc/picker/AdHocFilterValue.tsx:5381": [
      [0, 0, 0, "gf-form usage has been deprecated. Use a component from @grafana/ui or custom CSS instead.", "5381"]
    ],
    "public/app/features/variables/adhoc/picker/ConditionSegment.tsx:5381": [
      [0, 0, 0, "gf-form usage has been deprecated. Use a component from @grafana/ui or custom CSS instead.", "5381"],
      [0, 0, 0, "gf-form usage has been deprecated. Use a component from @grafana/ui or custom CSS instead.", "5381"]
    ],
    "public/app/features/variables/pickers/PickerRenderer.tsx:5381": [
      [0, 0, 0, "gf-form usage has been deprecated. Use a component from @grafana/ui or custom CSS instead.", "5381"],
      [0, 0, 0, "gf-form usage has been deprecated. Use a component from @grafana/ui or custom CSS instead.", "5381"],
      [0, 0, 0, "gf-form usage has been deprecated. Use a component from @grafana/ui or custom CSS instead.", "5381"],
      [0, 0, 0, "gf-form usage has been deprecated. Use a component from @grafana/ui or custom CSS instead.", "5381"]
    ],
    "public/app/features/variables/pickers/shared/VariableInput.tsx:5381": [
      [0, 0, 0, "gf-form usage has been deprecated. Use a component from @grafana/ui or custom CSS instead.", "5381"]
    ],
    "public/app/partials/confirm_modal.html:5381": [
      [0, 0, 0, "gf-form usage has been deprecated. Use a component from @grafana/ui or custom CSS instead.", "5381"]
    ],
    "public/app/partials/reset_password.html:5381": [
      [0, 0, 0, "gf-form usage has been deprecated. Use a component from @grafana/ui or custom CSS instead.", "5381"],
      [0, 0, 0, "gf-form usage has been deprecated. Use a component from @grafana/ui or custom CSS instead.", "5381"],
      [0, 0, 0, "gf-form usage has been deprecated. Use a component from @grafana/ui or custom CSS instead.", "5381"],
      [0, 0, 0, "gf-form usage has been deprecated. Use a component from @grafana/ui or custom CSS instead.", "5381"],
      [0, 0, 0, "gf-form usage has been deprecated. Use a component from @grafana/ui or custom CSS instead.", "5381"],
      [0, 0, 0, "gf-form usage has been deprecated. Use a component from @grafana/ui or custom CSS instead.", "5381"],
      [0, 0, 0, "gf-form usage has been deprecated. Use a component from @grafana/ui or custom CSS instead.", "5381"],
      [0, 0, 0, "gf-form usage has been deprecated. Use a component from @grafana/ui or custom CSS instead.", "5381"],
      [0, 0, 0, "gf-form usage has been deprecated. Use a component from @grafana/ui or custom CSS instead.", "5381"],
      [0, 0, 0, "gf-form usage has been deprecated. Use a component from @grafana/ui or custom CSS instead.", "5381"],
      [0, 0, 0, "gf-form usage has been deprecated. Use a component from @grafana/ui or custom CSS instead.", "5381"],
      [0, 0, 0, "gf-form usage has been deprecated. Use a component from @grafana/ui or custom CSS instead.", "5381"],
      [0, 0, 0, "gf-form usage has been deprecated. Use a component from @grafana/ui or custom CSS instead.", "5381"]
    ],
    "public/app/partials/signup_invited.html:5381": [
      [0, 0, 0, "gf-form usage has been deprecated. Use a component from @grafana/ui or custom CSS instead.", "5381"],
      [0, 0, 0, "gf-form usage has been deprecated. Use a component from @grafana/ui or custom CSS instead.", "5381"],
      [0, 0, 0, "gf-form usage has been deprecated. Use a component from @grafana/ui or custom CSS instead.", "5381"],
      [0, 0, 0, "gf-form usage has been deprecated. Use a component from @grafana/ui or custom CSS instead.", "5381"],
      [0, 0, 0, "gf-form usage has been deprecated. Use a component from @grafana/ui or custom CSS instead.", "5381"],
      [0, 0, 0, "gf-form usage has been deprecated. Use a component from @grafana/ui or custom CSS instead.", "5381"],
      [0, 0, 0, "gf-form usage has been deprecated. Use a component from @grafana/ui or custom CSS instead.", "5381"],
      [0, 0, 0, "gf-form usage has been deprecated. Use a component from @grafana/ui or custom CSS instead.", "5381"],
      [0, 0, 0, "gf-form usage has been deprecated. Use a component from @grafana/ui or custom CSS instead.", "5381"],
      [0, 0, 0, "gf-form usage has been deprecated. Use a component from @grafana/ui or custom CSS instead.", "5381"],
      [0, 0, 0, "gf-form usage has been deprecated. Use a component from @grafana/ui or custom CSS instead.", "5381"],
      [0, 0, 0, "gf-form usage has been deprecated. Use a component from @grafana/ui or custom CSS instead.", "5381"],
      [0, 0, 0, "gf-form usage has been deprecated. Use a component from @grafana/ui or custom CSS instead.", "5381"],
      [0, 0, 0, "gf-form usage has been deprecated. Use a component from @grafana/ui or custom CSS instead.", "5381"]
    ],
    "public/app/plugins/datasource/cloudwatch/components/ConfigEditor/XrayLinkConfig.tsx:5381": [
      [0, 0, 0, "gf-form usage has been deprecated. Use a component from @grafana/ui or custom CSS instead.", "5381"]
    ],
    "public/app/plugins/datasource/cloudwatch/components/shared/LogGroups/LegacyLogGroupNamesSelection.tsx:5381": [
      [0, 0, 0, "gf-form usage has been deprecated. Use a component from @grafana/ui or custom CSS instead.", "5381"],
      [0, 0, 0, "gf-form usage has been deprecated. Use a component from @grafana/ui or custom CSS instead.", "5381"]
    ],
    "public/app/plugins/datasource/elasticsearch/components/QueryEditor/SettingsEditorContainer.tsx:5381": [
      [0, 0, 0, "gf-form usage has been deprecated. Use a component from @grafana/ui or custom CSS instead.", "5381"]
    ],
    "public/app/plugins/datasource/elasticsearch/configuration/DataLinks.tsx:5381": [
      [0, 0, 0, "gf-form usage has been deprecated. Use a component from @grafana/ui or custom CSS instead.", "5381"]
    ],
    "public/app/plugins/datasource/influxdb/components/editor/annotation/AnnotationEditor.tsx:5381": [
      [0, 0, 0, "gf-form usage has been deprecated. Use a component from @grafana/ui or custom CSS instead.", "5381"]
    ],
    "public/app/plugins/datasource/influxdb/components/editor/query/QueryEditor.tsx:5381": [
      [0, 0, 0, "gf-form usage has been deprecated. Use a component from @grafana/ui or custom CSS instead.", "5381"]
    ],
    "public/app/plugins/datasource/influxdb/components/editor/query/flux/FluxQueryEditor.tsx:5381": [
      [0, 0, 0, "gf-form usage has been deprecated. Use a component from @grafana/ui or custom CSS instead.", "5381"],
      [0, 0, 0, "gf-form usage has been deprecated. Use a component from @grafana/ui or custom CSS instead.", "5381"],
      [0, 0, 0, "gf-form usage has been deprecated. Use a component from @grafana/ui or custom CSS instead.", "5381"],
      [0, 0, 0, "gf-form usage has been deprecated. Use a component from @grafana/ui or custom CSS instead.", "5381"],
      [0, 0, 0, "gf-form usage has been deprecated. Use a component from @grafana/ui or custom CSS instead.", "5381"]
    ],
    "public/app/plugins/datasource/influxdb/components/editor/query/fsql/FSQLEditor.tsx:5381": [
      [0, 0, 0, "gf-form usage has been deprecated. Use a component from @grafana/ui or custom CSS instead.", "5381"],
      [0, 0, 0, "gf-form usage has been deprecated. Use a component from @grafana/ui or custom CSS instead.", "5381"],
      [0, 0, 0, "gf-form usage has been deprecated. Use a component from @grafana/ui or custom CSS instead.", "5381"],
      [0, 0, 0, "gf-form usage has been deprecated. Use a component from @grafana/ui or custom CSS instead.", "5381"],
      [0, 0, 0, "gf-form usage has been deprecated. Use a component from @grafana/ui or custom CSS instead.", "5381"]
    ],
    "public/app/plugins/datasource/influxdb/components/editor/query/influxql/visual/PartListSection.tsx:5381": [
      [0, 0, 0, "gf-form usage has been deprecated. Use a component from @grafana/ui or custom CSS instead.", "5381"],
      [0, 0, 0, "gf-form usage has been deprecated. Use a component from @grafana/ui or custom CSS instead.", "5381"],
      [0, 0, 0, "gf-form usage has been deprecated. Use a component from @grafana/ui or custom CSS instead.", "5381"]
    ],
    "public/app/plugins/datasource/influxdb/components/editor/query/influxql/visual/TagsSection.tsx:5381": [
      [0, 0, 0, "gf-form usage has been deprecated. Use a component from @grafana/ui or custom CSS instead.", "5381"]
    ],
    "public/app/plugins/datasource/loki/components/LokiQueryField.tsx:5381": [
      [0, 0, 0, "gf-form usage has been deprecated. Use a component from @grafana/ui or custom CSS instead.", "5381"],
      [0, 0, 0, "gf-form usage has been deprecated. Use a component from @grafana/ui or custom CSS instead.", "5381"],
      [0, 0, 0, "gf-form usage has been deprecated. Use a component from @grafana/ui or custom CSS instead.", "5381"]
    ],
    "public/app/plugins/datasource/loki/configuration/DerivedField.tsx:5381": [
      [0, 0, 0, "gf-form usage has been deprecated. Use a component from @grafana/ui or custom CSS instead.", "5381"],
      [0, 0, 0, "gf-form usage has been deprecated. Use a component from @grafana/ui or custom CSS instead.", "5381"],
      [0, 0, 0, "gf-form usage has been deprecated. Use a component from @grafana/ui or custom CSS instead.", "5381"],
      [0, 0, 0, "gf-form usage has been deprecated. Use a component from @grafana/ui or custom CSS instead.", "5381"]
    ],
    "public/app/plugins/datasource/loki/querybuilder/components/LokiQueryCodeEditor.tsx:5381": [
      [0, 0, 0, "gf-form usage has been deprecated. Use a component from @grafana/ui or custom CSS instead.", "5381"]
    ],
    "public/app/plugins/datasource/opentsdb/components/AnnotationEditor.tsx:5381": [
      [0, 0, 0, "gf-form usage has been deprecated. Use a component from @grafana/ui or custom CSS instead.", "5381"],
      [0, 0, 0, "gf-form usage has been deprecated. Use a component from @grafana/ui or custom CSS instead.", "5381"],
      [0, 0, 0, "gf-form usage has been deprecated. Use a component from @grafana/ui or custom CSS instead.", "5381"]
    ],
    "public/app/plugins/datasource/prometheus/configuration/AzureAuthSettings.tsx:5381": [
      [0, 0, 0, "gf-form usage has been deprecated. Use a component from @grafana/ui or custom CSS instead.", "5381"]
    ],
    "public/app/plugins/datasource/prometheus/configuration/AzureCredentialsForm.tsx:5381": [
      [0, 0, 0, "gf-form usage has been deprecated. Use a component from @grafana/ui or custom CSS instead.", "5381"],
      [0, 0, 0, "gf-form usage has been deprecated. Use a component from @grafana/ui or custom CSS instead.", "5381"],
      [0, 0, 0, "gf-form usage has been deprecated. Use a component from @grafana/ui or custom CSS instead.", "5381"],
      [0, 0, 0, "gf-form usage has been deprecated. Use a component from @grafana/ui or custom CSS instead.", "5381"],
      [0, 0, 0, "gf-form usage has been deprecated. Use a component from @grafana/ui or custom CSS instead.", "5381"],
      [0, 0, 0, "gf-form usage has been deprecated. Use a component from @grafana/ui or custom CSS instead.", "5381"],
      [0, 0, 0, "gf-form usage has been deprecated. Use a component from @grafana/ui or custom CSS instead.", "5381"],
      [0, 0, 0, "gf-form usage has been deprecated. Use a component from @grafana/ui or custom CSS instead.", "5381"],
      [0, 0, 0, "gf-form usage has been deprecated. Use a component from @grafana/ui or custom CSS instead.", "5381"],
      [0, 0, 0, "gf-form usage has been deprecated. Use a component from @grafana/ui or custom CSS instead.", "5381"],
      [0, 0, 0, "gf-form usage has been deprecated. Use a component from @grafana/ui or custom CSS instead.", "5381"],
      [0, 0, 0, "gf-form usage has been deprecated. Use a component from @grafana/ui or custom CSS instead.", "5381"],
      [0, 0, 0, "gf-form usage has been deprecated. Use a component from @grafana/ui or custom CSS instead.", "5381"],
      [0, 0, 0, "gf-form usage has been deprecated. Use a component from @grafana/ui or custom CSS instead.", "5381"],
      [0, 0, 0, "gf-form usage has been deprecated. Use a component from @grafana/ui or custom CSS instead.", "5381"],
      [0, 0, 0, "gf-form usage has been deprecated. Use a component from @grafana/ui or custom CSS instead.", "5381"],
      [0, 0, 0, "gf-form usage has been deprecated. Use a component from @grafana/ui or custom CSS instead.", "5381"],
      [0, 0, 0, "gf-form usage has been deprecated. Use a component from @grafana/ui or custom CSS instead.", "5381"],
      [0, 0, 0, "gf-form usage has been deprecated. Use a component from @grafana/ui or custom CSS instead.", "5381"],
      [0, 0, 0, "gf-form usage has been deprecated. Use a component from @grafana/ui or custom CSS instead.", "5381"],
      [0, 0, 0, "gf-form usage has been deprecated. Use a component from @grafana/ui or custom CSS instead.", "5381"]
    ],
    "public/app/plugins/datasource/tempo/_importedDependencies/components/AdHocFilter/AdHocFilter.tsx:5381": [
      [0, 0, 0, "gf-form usage has been deprecated. Use a component from @grafana/ui or custom CSS instead.", "5381"]
    ],
    "public/app/plugins/datasource/tempo/_importedDependencies/components/AdHocFilter/AdHocFilterKey.tsx:5381": [
      [0, 0, 0, "gf-form usage has been deprecated. Use a component from @grafana/ui or custom CSS instead.", "5381"],
      [0, 0, 0, "gf-form usage has been deprecated. Use a component from @grafana/ui or custom CSS instead.", "5381"],
      [0, 0, 0, "gf-form usage has been deprecated. Use a component from @grafana/ui or custom CSS instead.", "5381"]
    ],
    "public/app/plugins/datasource/tempo/_importedDependencies/components/AdHocFilter/AdHocFilterRenderer.tsx:5381": [
      [0, 0, 0, "gf-form usage has been deprecated. Use a component from @grafana/ui or custom CSS instead.", "5381"]
    ],
    "public/app/plugins/datasource/tempo/_importedDependencies/components/AdHocFilter/AdHocFilterValue.tsx:5381": [
      [0, 0, 0, "gf-form usage has been deprecated. Use a component from @grafana/ui or custom CSS instead.", "5381"]
    ],
    "public/app/plugins/datasource/tempo/_importedDependencies/components/AdHocFilter/ConditionSegment.tsx:5381": [
      [0, 0, 0, "gf-form usage has been deprecated. Use a component from @grafana/ui or custom CSS instead.", "5381"],
      [0, 0, 0, "gf-form usage has been deprecated. Use a component from @grafana/ui or custom CSS instead.", "5381"]
    ],
    "public/app/plugins/datasource/zipkin/QueryField.tsx:5381": [
      [0, 0, 0, "gf-form usage has been deprecated. Use a component from @grafana/ui or custom CSS instead.", "5381"],
      [0, 0, 0, "gf-form usage has been deprecated. Use a component from @grafana/ui or custom CSS instead.", "5381"]
    ],
    "public/app/plugins/panel/graph/axes_editor.html:5381": [
      [0, 0, 0, "gf-form usage has been deprecated. Use a component from @grafana/ui or custom CSS instead.", "5381"],
      [0, 0, 0, "gf-form usage has been deprecated. Use a component from @grafana/ui or custom CSS instead.", "5381"],
      [0, 0, 0, "gf-form usage has been deprecated. Use a component from @grafana/ui or custom CSS instead.", "5381"],
      [0, 0, 0, "gf-form usage has been deprecated. Use a component from @grafana/ui or custom CSS instead.", "5381"],
      [0, 0, 0, "gf-form usage has been deprecated. Use a component from @grafana/ui or custom CSS instead.", "5381"],
      [0, 0, 0, "gf-form usage has been deprecated. Use a component from @grafana/ui or custom CSS instead.", "5381"],
      [0, 0, 0, "gf-form usage has been deprecated. Use a component from @grafana/ui or custom CSS instead.", "5381"],
      [0, 0, 0, "gf-form usage has been deprecated. Use a component from @grafana/ui or custom CSS instead.", "5381"],
      [0, 0, 0, "gf-form usage has been deprecated. Use a component from @grafana/ui or custom CSS instead.", "5381"],
      [0, 0, 0, "gf-form usage has been deprecated. Use a component from @grafana/ui or custom CSS instead.", "5381"],
      [0, 0, 0, "gf-form usage has been deprecated. Use a component from @grafana/ui or custom CSS instead.", "5381"],
      [0, 0, 0, "gf-form usage has been deprecated. Use a component from @grafana/ui or custom CSS instead.", "5381"],
      [0, 0, 0, "gf-form usage has been deprecated. Use a component from @grafana/ui or custom CSS instead.", "5381"],
      [0, 0, 0, "gf-form usage has been deprecated. Use a component from @grafana/ui or custom CSS instead.", "5381"],
      [0, 0, 0, "gf-form usage has been deprecated. Use a component from @grafana/ui or custom CSS instead.", "5381"],
      [0, 0, 0, "gf-form usage has been deprecated. Use a component from @grafana/ui or custom CSS instead.", "5381"],
      [0, 0, 0, "gf-form usage has been deprecated. Use a component from @grafana/ui or custom CSS instead.", "5381"],
      [0, 0, 0, "gf-form usage has been deprecated. Use a component from @grafana/ui or custom CSS instead.", "5381"],
      [0, 0, 0, "gf-form usage has been deprecated. Use a component from @grafana/ui or custom CSS instead.", "5381"],
      [0, 0, 0, "gf-form usage has been deprecated. Use a component from @grafana/ui or custom CSS instead.", "5381"],
      [0, 0, 0, "gf-form usage has been deprecated. Use a component from @grafana/ui or custom CSS instead.", "5381"],
      [0, 0, 0, "gf-form usage has been deprecated. Use a component from @grafana/ui or custom CSS instead.", "5381"],
      [0, 0, 0, "gf-form usage has been deprecated. Use a component from @grafana/ui or custom CSS instead.", "5381"],
      [0, 0, 0, "gf-form usage has been deprecated. Use a component from @grafana/ui or custom CSS instead.", "5381"],
      [0, 0, 0, "gf-form usage has been deprecated. Use a component from @grafana/ui or custom CSS instead.", "5381"],
      [0, 0, 0, "gf-form usage has been deprecated. Use a component from @grafana/ui or custom CSS instead.", "5381"],
      [0, 0, 0, "gf-form usage has been deprecated. Use a component from @grafana/ui or custom CSS instead.", "5381"],
      [0, 0, 0, "gf-form usage has been deprecated. Use a component from @grafana/ui or custom CSS instead.", "5381"],
      [0, 0, 0, "gf-form usage has been deprecated. Use a component from @grafana/ui or custom CSS instead.", "5381"],
      [0, 0, 0, "gf-form usage has been deprecated. Use a component from @grafana/ui or custom CSS instead.", "5381"],
      [0, 0, 0, "gf-form usage has been deprecated. Use a component from @grafana/ui or custom CSS instead.", "5381"],
      [0, 0, 0, "gf-form usage has been deprecated. Use a component from @grafana/ui or custom CSS instead.", "5381"],
      [0, 0, 0, "gf-form usage has been deprecated. Use a component from @grafana/ui or custom CSS instead.", "5381"],
      [0, 0, 0, "gf-form usage has been deprecated. Use a component from @grafana/ui or custom CSS instead.", "5381"],
      [0, 0, 0, "gf-form usage has been deprecated. Use a component from @grafana/ui or custom CSS instead.", "5381"],
      [0, 0, 0, "gf-form usage has been deprecated. Use a component from @grafana/ui or custom CSS instead.", "5381"],
      [0, 0, 0, "gf-form usage has been deprecated. Use a component from @grafana/ui or custom CSS instead.", "5381"],
      [0, 0, 0, "gf-form usage has been deprecated. Use a component from @grafana/ui or custom CSS instead.", "5381"],
      [0, 0, 0, "gf-form usage has been deprecated. Use a component from @grafana/ui or custom CSS instead.", "5381"],
      [0, 0, 0, "gf-form usage has been deprecated. Use a component from @grafana/ui or custom CSS instead.", "5381"],
      [0, 0, 0, "gf-form usage has been deprecated. Use a component from @grafana/ui or custom CSS instead.", "5381"],
      [0, 0, 0, "gf-form usage has been deprecated. Use a component from @grafana/ui or custom CSS instead.", "5381"],
      [0, 0, 0, "gf-form usage has been deprecated. Use a component from @grafana/ui or custom CSS instead.", "5381"],
      [0, 0, 0, "gf-form usage has been deprecated. Use a component from @grafana/ui or custom CSS instead.", "5381"],
      [0, 0, 0, "gf-form usage has been deprecated. Use a component from @grafana/ui or custom CSS instead.", "5381"],
      [0, 0, 0, "gf-form usage has been deprecated. Use a component from @grafana/ui or custom CSS instead.", "5381"],
      [0, 0, 0, "gf-form usage has been deprecated. Use a component from @grafana/ui or custom CSS instead.", "5381"],
      [0, 0, 0, "gf-form usage has been deprecated. Use a component from @grafana/ui or custom CSS instead.", "5381"],
      [0, 0, 0, "gf-form usage has been deprecated. Use a component from @grafana/ui or custom CSS instead.", "5381"],
      [0, 0, 0, "gf-form usage has been deprecated. Use a component from @grafana/ui or custom CSS instead.", "5381"]
    ],
    "public/app/plugins/panel/graph/tab_display.html:5381": [
      [0, 0, 0, "gf-form usage has been deprecated. Use a component from @grafana/ui or custom CSS instead.", "5381"],
      [0, 0, 0, "gf-form usage has been deprecated. Use a component from @grafana/ui or custom CSS instead.", "5381"],
      [0, 0, 0, "gf-form usage has been deprecated. Use a component from @grafana/ui or custom CSS instead.", "5381"],
      [0, 0, 0, "gf-form usage has been deprecated. Use a component from @grafana/ui or custom CSS instead.", "5381"],
      [0, 0, 0, "gf-form usage has been deprecated. Use a component from @grafana/ui or custom CSS instead.", "5381"],
      [0, 0, 0, "gf-form usage has been deprecated. Use a component from @grafana/ui or custom CSS instead.", "5381"],
      [0, 0, 0, "gf-form usage has been deprecated. Use a component from @grafana/ui or custom CSS instead.", "5381"],
      [0, 0, 0, "gf-form usage has been deprecated. Use a component from @grafana/ui or custom CSS instead.", "5381"],
      [0, 0, 0, "gf-form usage has been deprecated. Use a component from @grafana/ui or custom CSS instead.", "5381"],
      [0, 0, 0, "gf-form usage has been deprecated. Use a component from @grafana/ui or custom CSS instead.", "5381"],
      [0, 0, 0, "gf-form usage has been deprecated. Use a component from @grafana/ui or custom CSS instead.", "5381"],
      [0, 0, 0, "gf-form usage has been deprecated. Use a component from @grafana/ui or custom CSS instead.", "5381"],
      [0, 0, 0, "gf-form usage has been deprecated. Use a component from @grafana/ui or custom CSS instead.", "5381"],
      [0, 0, 0, "gf-form usage has been deprecated. Use a component from @grafana/ui or custom CSS instead.", "5381"],
      [0, 0, 0, "gf-form usage has been deprecated. Use a component from @grafana/ui or custom CSS instead.", "5381"],
      [0, 0, 0, "gf-form usage has been deprecated. Use a component from @grafana/ui or custom CSS instead.", "5381"],
      [0, 0, 0, "gf-form usage has been deprecated. Use a component from @grafana/ui or custom CSS instead.", "5381"],
      [0, 0, 0, "gf-form usage has been deprecated. Use a component from @grafana/ui or custom CSS instead.", "5381"],
      [0, 0, 0, "gf-form usage has been deprecated. Use a component from @grafana/ui or custom CSS instead.", "5381"],
      [0, 0, 0, "gf-form usage has been deprecated. Use a component from @grafana/ui or custom CSS instead.", "5381"],
      [0, 0, 0, "gf-form usage has been deprecated. Use a component from @grafana/ui or custom CSS instead.", "5381"],
      [0, 0, 0, "gf-form usage has been deprecated. Use a component from @grafana/ui or custom CSS instead.", "5381"],
      [0, 0, 0, "gf-form usage has been deprecated. Use a component from @grafana/ui or custom CSS instead.", "5381"],
      [0, 0, 0, "gf-form usage has been deprecated. Use a component from @grafana/ui or custom CSS instead.", "5381"],
      [0, 0, 0, "gf-form usage has been deprecated. Use a component from @grafana/ui or custom CSS instead.", "5381"],
      [0, 0, 0, "gf-form usage has been deprecated. Use a component from @grafana/ui or custom CSS instead.", "5381"],
      [0, 0, 0, "gf-form usage has been deprecated. Use a component from @grafana/ui or custom CSS instead.", "5381"],
      [0, 0, 0, "gf-form usage has been deprecated. Use a component from @grafana/ui or custom CSS instead.", "5381"],
      [0, 0, 0, "gf-form usage has been deprecated. Use a component from @grafana/ui or custom CSS instead.", "5381"],
      [0, 0, 0, "gf-form usage has been deprecated. Use a component from @grafana/ui or custom CSS instead.", "5381"],
      [0, 0, 0, "gf-form usage has been deprecated. Use a component from @grafana/ui or custom CSS instead.", "5381"],
      [0, 0, 0, "gf-form usage has been deprecated. Use a component from @grafana/ui or custom CSS instead.", "5381"],
      [0, 0, 0, "gf-form usage has been deprecated. Use a component from @grafana/ui or custom CSS instead.", "5381"],
      [0, 0, 0, "gf-form usage has been deprecated. Use a component from @grafana/ui or custom CSS instead.", "5381"],
      [0, 0, 0, "gf-form usage has been deprecated. Use a component from @grafana/ui or custom CSS instead.", "5381"],
      [0, 0, 0, "gf-form usage has been deprecated. Use a component from @grafana/ui or custom CSS instead.", "5381"],
      [0, 0, 0, "gf-form usage has been deprecated. Use a component from @grafana/ui or custom CSS instead.", "5381"],
      [0, 0, 0, "gf-form usage has been deprecated. Use a component from @grafana/ui or custom CSS instead.", "5381"],
      [0, 0, 0, "gf-form usage has been deprecated. Use a component from @grafana/ui or custom CSS instead.", "5381"],
      [0, 0, 0, "gf-form usage has been deprecated. Use a component from @grafana/ui or custom CSS instead.", "5381"],
      [0, 0, 0, "gf-form usage has been deprecated. Use a component from @grafana/ui or custom CSS instead.", "5381"],
      [0, 0, 0, "gf-form usage has been deprecated. Use a component from @grafana/ui or custom CSS instead.", "5381"],
      [0, 0, 0, "gf-form usage has been deprecated. Use a component from @grafana/ui or custom CSS instead.", "5381"],
      [0, 0, 0, "gf-form usage has been deprecated. Use a component from @grafana/ui or custom CSS instead.", "5381"],
      [0, 0, 0, "gf-form usage has been deprecated. Use a component from @grafana/ui or custom CSS instead.", "5381"],
      [0, 0, 0, "gf-form usage has been deprecated. Use a component from @grafana/ui or custom CSS instead.", "5381"],
      [0, 0, 0, "gf-form usage has been deprecated. Use a component from @grafana/ui or custom CSS instead.", "5381"],
      [0, 0, 0, "gf-form usage has been deprecated. Use a component from @grafana/ui or custom CSS instead.", "5381"],
      [0, 0, 0, "gf-form usage has been deprecated. Use a component from @grafana/ui or custom CSS instead.", "5381"],
      [0, 0, 0, "gf-form usage has been deprecated. Use a component from @grafana/ui or custom CSS instead.", "5381"],
      [0, 0, 0, "gf-form usage has been deprecated. Use a component from @grafana/ui or custom CSS instead.", "5381"],
      [0, 0, 0, "gf-form usage has been deprecated. Use a component from @grafana/ui or custom CSS instead.", "5381"],
      [0, 0, 0, "gf-form usage has been deprecated. Use a component from @grafana/ui or custom CSS instead.", "5381"],
      [0, 0, 0, "gf-form usage has been deprecated. Use a component from @grafana/ui or custom CSS instead.", "5381"],
      [0, 0, 0, "gf-form usage has been deprecated. Use a component from @grafana/ui or custom CSS instead.", "5381"],
      [0, 0, 0, "gf-form usage has been deprecated. Use a component from @grafana/ui or custom CSS instead.", "5381"]
    ],
    "public/app/plugins/panel/graph/tab_legend.html:5381": [
      [0, 0, 0, "gf-form usage has been deprecated. Use a component from @grafana/ui or custom CSS instead.", "5381"],
      [0, 0, 0, "gf-form usage has been deprecated. Use a component from @grafana/ui or custom CSS instead.", "5381"],
      [0, 0, 0, "gf-form usage has been deprecated. Use a component from @grafana/ui or custom CSS instead.", "5381"],
      [0, 0, 0, "gf-form usage has been deprecated. Use a component from @grafana/ui or custom CSS instead.", "5381"],
      [0, 0, 0, "gf-form usage has been deprecated. Use a component from @grafana/ui or custom CSS instead.", "5381"],
      [0, 0, 0, "gf-form usage has been deprecated. Use a component from @grafana/ui or custom CSS instead.", "5381"],
      [0, 0, 0, "gf-form usage has been deprecated. Use a component from @grafana/ui or custom CSS instead.", "5381"],
      [0, 0, 0, "gf-form usage has been deprecated. Use a component from @grafana/ui or custom CSS instead.", "5381"],
      [0, 0, 0, "gf-form usage has been deprecated. Use a component from @grafana/ui or custom CSS instead.", "5381"],
      [0, 0, 0, "gf-form usage has been deprecated. Use a component from @grafana/ui or custom CSS instead.", "5381"],
      [0, 0, 0, "gf-form usage has been deprecated. Use a component from @grafana/ui or custom CSS instead.", "5381"],
      [0, 0, 0, "gf-form usage has been deprecated. Use a component from @grafana/ui or custom CSS instead.", "5381"],
      [0, 0, 0, "gf-form usage has been deprecated. Use a component from @grafana/ui or custom CSS instead.", "5381"],
      [0, 0, 0, "gf-form usage has been deprecated. Use a component from @grafana/ui or custom CSS instead.", "5381"],
      [0, 0, 0, "gf-form usage has been deprecated. Use a component from @grafana/ui or custom CSS instead.", "5381"],
      [0, 0, 0, "gf-form usage has been deprecated. Use a component from @grafana/ui or custom CSS instead.", "5381"],
      [0, 0, 0, "gf-form usage has been deprecated. Use a component from @grafana/ui or custom CSS instead.", "5381"],
      [0, 0, 0, "gf-form usage has been deprecated. Use a component from @grafana/ui or custom CSS instead.", "5381"],
      [0, 0, 0, "gf-form usage has been deprecated. Use a component from @grafana/ui or custom CSS instead.", "5381"],
      [0, 0, 0, "gf-form usage has been deprecated. Use a component from @grafana/ui or custom CSS instead.", "5381"],
      [0, 0, 0, "gf-form usage has been deprecated. Use a component from @grafana/ui or custom CSS instead.", "5381"],
      [0, 0, 0, "gf-form usage has been deprecated. Use a component from @grafana/ui or custom CSS instead.", "5381"],
      [0, 0, 0, "gf-form usage has been deprecated. Use a component from @grafana/ui or custom CSS instead.", "5381"],
      [0, 0, 0, "gf-form usage has been deprecated. Use a component from @grafana/ui or custom CSS instead.", "5381"],
      [0, 0, 0, "gf-form usage has been deprecated. Use a component from @grafana/ui or custom CSS instead.", "5381"],
      [0, 0, 0, "gf-form usage has been deprecated. Use a component from @grafana/ui or custom CSS instead.", "5381"],
      [0, 0, 0, "gf-form usage has been deprecated. Use a component from @grafana/ui or custom CSS instead.", "5381"],
      [0, 0, 0, "gf-form usage has been deprecated. Use a component from @grafana/ui or custom CSS instead.", "5381"],
      [0, 0, 0, "gf-form usage has been deprecated. Use a component from @grafana/ui or custom CSS instead.", "5381"],
      [0, 0, 0, "gf-form usage has been deprecated. Use a component from @grafana/ui or custom CSS instead.", "5381"],
      [0, 0, 0, "gf-form usage has been deprecated. Use a component from @grafana/ui or custom CSS instead.", "5381"],
      [0, 0, 0, "gf-form usage has been deprecated. Use a component from @grafana/ui or custom CSS instead.", "5381"],
      [0, 0, 0, "gf-form usage has been deprecated. Use a component from @grafana/ui or custom CSS instead.", "5381"],
      [0, 0, 0, "gf-form usage has been deprecated. Use a component from @grafana/ui or custom CSS instead.", "5381"],
      [0, 0, 0, "gf-form usage has been deprecated. Use a component from @grafana/ui or custom CSS instead.", "5381"],
      [0, 0, 0, "gf-form usage has been deprecated. Use a component from @grafana/ui or custom CSS instead.", "5381"],
      [0, 0, 0, "gf-form usage has been deprecated. Use a component from @grafana/ui or custom CSS instead.", "5381"],
      [0, 0, 0, "gf-form usage has been deprecated. Use a component from @grafana/ui or custom CSS instead.", "5381"],
      [0, 0, 0, "gf-form usage has been deprecated. Use a component from @grafana/ui or custom CSS instead.", "5381"],
      [0, 0, 0, "gf-form usage has been deprecated. Use a component from @grafana/ui or custom CSS instead.", "5381"],
      [0, 0, 0, "gf-form usage has been deprecated. Use a component from @grafana/ui or custom CSS instead.", "5381"],
      [0, 0, 0, "gf-form usage has been deprecated. Use a component from @grafana/ui or custom CSS instead.", "5381"]
    ],
    "public/app/plugins/panel/graph/tab_series_overrides.html:5381": [
      [0, 0, 0, "gf-form usage has been deprecated. Use a component from @grafana/ui or custom CSS instead.", "5381"],
      [0, 0, 0, "gf-form usage has been deprecated. Use a component from @grafana/ui or custom CSS instead.", "5381"],
      [0, 0, 0, "gf-form usage has been deprecated. Use a component from @grafana/ui or custom CSS instead.", "5381"],
      [0, 0, 0, "gf-form usage has been deprecated. Use a component from @grafana/ui or custom CSS instead.", "5381"],
      [0, 0, 0, "gf-form usage has been deprecated. Use a component from @grafana/ui or custom CSS instead.", "5381"],
      [0, 0, 0, "gf-form usage has been deprecated. Use a component from @grafana/ui or custom CSS instead.", "5381"],
      [0, 0, 0, "gf-form usage has been deprecated. Use a component from @grafana/ui or custom CSS instead.", "5381"],
      [0, 0, 0, "gf-form usage has been deprecated. Use a component from @grafana/ui or custom CSS instead.", "5381"],
      [0, 0, 0, "gf-form usage has been deprecated. Use a component from @grafana/ui or custom CSS instead.", "5381"],
      [0, 0, 0, "gf-form usage has been deprecated. Use a component from @grafana/ui or custom CSS instead.", "5381"]
    ],
    "public/app/plugins/panel/graph/thresholds_form.html:5381": [
      [0, 0, 0, "gf-form usage has been deprecated. Use a component from @grafana/ui or custom CSS instead.", "5381"],
      [0, 0, 0, "gf-form usage has been deprecated. Use a component from @grafana/ui or custom CSS instead.", "5381"],
      [0, 0, 0, "gf-form usage has been deprecated. Use a component from @grafana/ui or custom CSS instead.", "5381"],
      [0, 0, 0, "gf-form usage has been deprecated. Use a component from @grafana/ui or custom CSS instead.", "5381"],
      [0, 0, 0, "gf-form usage has been deprecated. Use a component from @grafana/ui or custom CSS instead.", "5381"],
      [0, 0, 0, "gf-form usage has been deprecated. Use a component from @grafana/ui or custom CSS instead.", "5381"],
      [0, 0, 0, "gf-form usage has been deprecated. Use a component from @grafana/ui or custom CSS instead.", "5381"],
      [0, 0, 0, "gf-form usage has been deprecated. Use a component from @grafana/ui or custom CSS instead.", "5381"],
      [0, 0, 0, "gf-form usage has been deprecated. Use a component from @grafana/ui or custom CSS instead.", "5381"],
      [0, 0, 0, "gf-form usage has been deprecated. Use a component from @grafana/ui or custom CSS instead.", "5381"],
      [0, 0, 0, "gf-form usage has been deprecated. Use a component from @grafana/ui or custom CSS instead.", "5381"],
      [0, 0, 0, "gf-form usage has been deprecated. Use a component from @grafana/ui or custom CSS instead.", "5381"],
      [0, 0, 0, "gf-form usage has been deprecated. Use a component from @grafana/ui or custom CSS instead.", "5381"],
      [0, 0, 0, "gf-form usage has been deprecated. Use a component from @grafana/ui or custom CSS instead.", "5381"],
      [0, 0, 0, "gf-form usage has been deprecated. Use a component from @grafana/ui or custom CSS instead.", "5381"],
      [0, 0, 0, "gf-form usage has been deprecated. Use a component from @grafana/ui or custom CSS instead.", "5381"],
      [0, 0, 0, "gf-form usage has been deprecated. Use a component from @grafana/ui or custom CSS instead.", "5381"],
      [0, 0, 0, "gf-form usage has been deprecated. Use a component from @grafana/ui or custom CSS instead.", "5381"],
      [0, 0, 0, "gf-form usage has been deprecated. Use a component from @grafana/ui or custom CSS instead.", "5381"],
      [0, 0, 0, "gf-form usage has been deprecated. Use a component from @grafana/ui or custom CSS instead.", "5381"],
      [0, 0, 0, "gf-form usage has been deprecated. Use a component from @grafana/ui or custom CSS instead.", "5381"],
      [0, 0, 0, "gf-form usage has been deprecated. Use a component from @grafana/ui or custom CSS instead.", "5381"],
      [0, 0, 0, "gf-form usage has been deprecated. Use a component from @grafana/ui or custom CSS instead.", "5381"],
      [0, 0, 0, "gf-form usage has been deprecated. Use a component from @grafana/ui or custom CSS instead.", "5381"],
      [0, 0, 0, "gf-form usage has been deprecated. Use a component from @grafana/ui or custom CSS instead.", "5381"],
      [0, 0, 0, "gf-form usage has been deprecated. Use a component from @grafana/ui or custom CSS instead.", "5381"],
      [0, 0, 0, "gf-form usage has been deprecated. Use a component from @grafana/ui or custom CSS instead.", "5381"],
      [0, 0, 0, "gf-form usage has been deprecated. Use a component from @grafana/ui or custom CSS instead.", "5381"],
      [0, 0, 0, "gf-form usage has been deprecated. Use a component from @grafana/ui or custom CSS instead.", "5381"],
      [0, 0, 0, "gf-form usage has been deprecated. Use a component from @grafana/ui or custom CSS instead.", "5381"],
      [0, 0, 0, "gf-form usage has been deprecated. Use a component from @grafana/ui or custom CSS instead.", "5381"]
    ],
    "public/app/plugins/panel/graph/time_regions_form.html:5381": [
      [0, 0, 0, "gf-form usage has been deprecated. Use a component from @grafana/ui or custom CSS instead.", "5381"],
      [0, 0, 0, "gf-form usage has been deprecated. Use a component from @grafana/ui or custom CSS instead.", "5381"],
      [0, 0, 0, "gf-form usage has been deprecated. Use a component from @grafana/ui or custom CSS instead.", "5381"],
      [0, 0, 0, "gf-form usage has been deprecated. Use a component from @grafana/ui or custom CSS instead.", "5381"],
      [0, 0, 0, "gf-form usage has been deprecated. Use a component from @grafana/ui or custom CSS instead.", "5381"],
      [0, 0, 0, "gf-form usage has been deprecated. Use a component from @grafana/ui or custom CSS instead.", "5381"],
      [0, 0, 0, "gf-form usage has been deprecated. Use a component from @grafana/ui or custom CSS instead.", "5381"],
      [0, 0, 0, "gf-form usage has been deprecated. Use a component from @grafana/ui or custom CSS instead.", "5381"],
      [0, 0, 0, "gf-form usage has been deprecated. Use a component from @grafana/ui or custom CSS instead.", "5381"],
      [0, 0, 0, "gf-form usage has been deprecated. Use a component from @grafana/ui or custom CSS instead.", "5381"],
      [0, 0, 0, "gf-form usage has been deprecated. Use a component from @grafana/ui or custom CSS instead.", "5381"],
      [0, 0, 0, "gf-form usage has been deprecated. Use a component from @grafana/ui or custom CSS instead.", "5381"],
      [0, 0, 0, "gf-form usage has been deprecated. Use a component from @grafana/ui or custom CSS instead.", "5381"],
      [0, 0, 0, "gf-form usage has been deprecated. Use a component from @grafana/ui or custom CSS instead.", "5381"],
      [0, 0, 0, "gf-form usage has been deprecated. Use a component from @grafana/ui or custom CSS instead.", "5381"],
      [0, 0, 0, "gf-form usage has been deprecated. Use a component from @grafana/ui or custom CSS instead.", "5381"],
      [0, 0, 0, "gf-form usage has been deprecated. Use a component from @grafana/ui or custom CSS instead.", "5381"],
      [0, 0, 0, "gf-form usage has been deprecated. Use a component from @grafana/ui or custom CSS instead.", "5381"],
      [0, 0, 0, "gf-form usage has been deprecated. Use a component from @grafana/ui or custom CSS instead.", "5381"],
      [0, 0, 0, "gf-form usage has been deprecated. Use a component from @grafana/ui or custom CSS instead.", "5381"],
      [0, 0, 0, "gf-form usage has been deprecated. Use a component from @grafana/ui or custom CSS instead.", "5381"],
      [0, 0, 0, "gf-form usage has been deprecated. Use a component from @grafana/ui or custom CSS instead.", "5381"],
      [0, 0, 0, "gf-form usage has been deprecated. Use a component from @grafana/ui or custom CSS instead.", "5381"],
      [0, 0, 0, "gf-form usage has been deprecated. Use a component from @grafana/ui or custom CSS instead.", "5381"],
      [0, 0, 0, "gf-form usage has been deprecated. Use a component from @grafana/ui or custom CSS instead.", "5381"],
      [0, 0, 0, "gf-form usage has been deprecated. Use a component from @grafana/ui or custom CSS instead.", "5381"],
      [0, 0, 0, "gf-form usage has been deprecated. Use a component from @grafana/ui or custom CSS instead.", "5381"],
      [0, 0, 0, "gf-form usage has been deprecated. Use a component from @grafana/ui or custom CSS instead.", "5381"],
      [0, 0, 0, "gf-form usage has been deprecated. Use a component from @grafana/ui or custom CSS instead.", "5381"],
      [0, 0, 0, "gf-form usage has been deprecated. Use a component from @grafana/ui or custom CSS instead.", "5381"],
      [0, 0, 0, "gf-form usage has been deprecated. Use a component from @grafana/ui or custom CSS instead.", "5381"],
      [0, 0, 0, "gf-form usage has been deprecated. Use a component from @grafana/ui or custom CSS instead.", "5381"]
    ],
    "public/app/plugins/panel/heatmap/partials/axes_editor.html:5381": [
      [0, 0, 0, "gf-form usage has been deprecated. Use a component from @grafana/ui or custom CSS instead.", "5381"],
      [0, 0, 0, "gf-form usage has been deprecated. Use a component from @grafana/ui or custom CSS instead.", "5381"],
      [0, 0, 0, "gf-form usage has been deprecated. Use a component from @grafana/ui or custom CSS instead.", "5381"],
      [0, 0, 0, "gf-form usage has been deprecated. Use a component from @grafana/ui or custom CSS instead.", "5381"],
      [0, 0, 0, "gf-form usage has been deprecated. Use a component from @grafana/ui or custom CSS instead.", "5381"],
      [0, 0, 0, "gf-form usage has been deprecated. Use a component from @grafana/ui or custom CSS instead.", "5381"],
      [0, 0, 0, "gf-form usage has been deprecated. Use a component from @grafana/ui or custom CSS instead.", "5381"],
      [0, 0, 0, "gf-form usage has been deprecated. Use a component from @grafana/ui or custom CSS instead.", "5381"],
      [0, 0, 0, "gf-form usage has been deprecated. Use a component from @grafana/ui or custom CSS instead.", "5381"],
      [0, 0, 0, "gf-form usage has been deprecated. Use a component from @grafana/ui or custom CSS instead.", "5381"],
      [0, 0, 0, "gf-form usage has been deprecated. Use a component from @grafana/ui or custom CSS instead.", "5381"],
      [0, 0, 0, "gf-form usage has been deprecated. Use a component from @grafana/ui or custom CSS instead.", "5381"],
      [0, 0, 0, "gf-form usage has been deprecated. Use a component from @grafana/ui or custom CSS instead.", "5381"],
      [0, 0, 0, "gf-form usage has been deprecated. Use a component from @grafana/ui or custom CSS instead.", "5381"],
      [0, 0, 0, "gf-form usage has been deprecated. Use a component from @grafana/ui or custom CSS instead.", "5381"],
      [0, 0, 0, "gf-form usage has been deprecated. Use a component from @grafana/ui or custom CSS instead.", "5381"],
      [0, 0, 0, "gf-form usage has been deprecated. Use a component from @grafana/ui or custom CSS instead.", "5381"],
      [0, 0, 0, "gf-form usage has been deprecated. Use a component from @grafana/ui or custom CSS instead.", "5381"],
      [0, 0, 0, "gf-form usage has been deprecated. Use a component from @grafana/ui or custom CSS instead.", "5381"],
      [0, 0, 0, "gf-form usage has been deprecated. Use a component from @grafana/ui or custom CSS instead.", "5381"],
      [0, 0, 0, "gf-form usage has been deprecated. Use a component from @grafana/ui or custom CSS instead.", "5381"],
      [0, 0, 0, "gf-form usage has been deprecated. Use a component from @grafana/ui or custom CSS instead.", "5381"],
      [0, 0, 0, "gf-form usage has been deprecated. Use a component from @grafana/ui or custom CSS instead.", "5381"],
      [0, 0, 0, "gf-form usage has been deprecated. Use a component from @grafana/ui or custom CSS instead.", "5381"],
      [0, 0, 0, "gf-form usage has been deprecated. Use a component from @grafana/ui or custom CSS instead.", "5381"],
      [0, 0, 0, "gf-form usage has been deprecated. Use a component from @grafana/ui or custom CSS instead.", "5381"],
      [0, 0, 0, "gf-form usage has been deprecated. Use a component from @grafana/ui or custom CSS instead.", "5381"],
      [0, 0, 0, "gf-form usage has been deprecated. Use a component from @grafana/ui or custom CSS instead.", "5381"],
      [0, 0, 0, "gf-form usage has been deprecated. Use a component from @grafana/ui or custom CSS instead.", "5381"],
      [0, 0, 0, "gf-form usage has been deprecated. Use a component from @grafana/ui or custom CSS instead.", "5381"],
      [0, 0, 0, "gf-form usage has been deprecated. Use a component from @grafana/ui or custom CSS instead.", "5381"],
      [0, 0, 0, "gf-form usage has been deprecated. Use a component from @grafana/ui or custom CSS instead.", "5381"],
      [0, 0, 0, "gf-form usage has been deprecated. Use a component from @grafana/ui or custom CSS instead.", "5381"],
      [0, 0, 0, "gf-form usage has been deprecated. Use a component from @grafana/ui or custom CSS instead.", "5381"],
      [0, 0, 0, "gf-form usage has been deprecated. Use a component from @grafana/ui or custom CSS instead.", "5381"],
      [0, 0, 0, "gf-form usage has been deprecated. Use a component from @grafana/ui or custom CSS instead.", "5381"],
      [0, 0, 0, "gf-form usage has been deprecated. Use a component from @grafana/ui or custom CSS instead.", "5381"],
      [0, 0, 0, "gf-form usage has been deprecated. Use a component from @grafana/ui or custom CSS instead.", "5381"],
      [0, 0, 0, "gf-form usage has been deprecated. Use a component from @grafana/ui or custom CSS instead.", "5381"],
      [0, 0, 0, "gf-form usage has been deprecated. Use a component from @grafana/ui or custom CSS instead.", "5381"],
      [0, 0, 0, "gf-form usage has been deprecated. Use a component from @grafana/ui or custom CSS instead.", "5381"],
      [0, 0, 0, "gf-form usage has been deprecated. Use a component from @grafana/ui or custom CSS instead.", "5381"],
      [0, 0, 0, "gf-form usage has been deprecated. Use a component from @grafana/ui or custom CSS instead.", "5381"],
      [0, 0, 0, "gf-form usage has been deprecated. Use a component from @grafana/ui or custom CSS instead.", "5381"],
      [0, 0, 0, "gf-form usage has been deprecated. Use a component from @grafana/ui or custom CSS instead.", "5381"],
      [0, 0, 0, "gf-form usage has been deprecated. Use a component from @grafana/ui or custom CSS instead.", "5381"],
      [0, 0, 0, "gf-form usage has been deprecated. Use a component from @grafana/ui or custom CSS instead.", "5381"],
      [0, 0, 0, "gf-form usage has been deprecated. Use a component from @grafana/ui or custom CSS instead.", "5381"],
      [0, 0, 0, "gf-form usage has been deprecated. Use a component from @grafana/ui or custom CSS instead.", "5381"],
      [0, 0, 0, "gf-form usage has been deprecated. Use a component from @grafana/ui or custom CSS instead.", "5381"],
      [0, 0, 0, "gf-form usage has been deprecated. Use a component from @grafana/ui or custom CSS instead.", "5381"],
      [0, 0, 0, "gf-form usage has been deprecated. Use a component from @grafana/ui or custom CSS instead.", "5381"],
      [0, 0, 0, "gf-form usage has been deprecated. Use a component from @grafana/ui or custom CSS instead.", "5381"]
    ],
    "public/app/plugins/panel/heatmap/partials/display_editor.html:5381": [
      [0, 0, 0, "gf-form usage has been deprecated. Use a component from @grafana/ui or custom CSS instead.", "5381"],
      [0, 0, 0, "gf-form usage has been deprecated. Use a component from @grafana/ui or custom CSS instead.", "5381"],
      [0, 0, 0, "gf-form usage has been deprecated. Use a component from @grafana/ui or custom CSS instead.", "5381"],
      [0, 0, 0, "gf-form usage has been deprecated. Use a component from @grafana/ui or custom CSS instead.", "5381"],
      [0, 0, 0, "gf-form usage has been deprecated. Use a component from @grafana/ui or custom CSS instead.", "5381"],
      [0, 0, 0, "gf-form usage has been deprecated. Use a component from @grafana/ui or custom CSS instead.", "5381"],
      [0, 0, 0, "gf-form usage has been deprecated. Use a component from @grafana/ui or custom CSS instead.", "5381"],
      [0, 0, 0, "gf-form usage has been deprecated. Use a component from @grafana/ui or custom CSS instead.", "5381"],
      [0, 0, 0, "gf-form usage has been deprecated. Use a component from @grafana/ui or custom CSS instead.", "5381"],
      [0, 0, 0, "gf-form usage has been deprecated. Use a component from @grafana/ui or custom CSS instead.", "5381"],
      [0, 0, 0, "gf-form usage has been deprecated. Use a component from @grafana/ui or custom CSS instead.", "5381"],
      [0, 0, 0, "gf-form usage has been deprecated. Use a component from @grafana/ui or custom CSS instead.", "5381"],
      [0, 0, 0, "gf-form usage has been deprecated. Use a component from @grafana/ui or custom CSS instead.", "5381"],
      [0, 0, 0, "gf-form usage has been deprecated. Use a component from @grafana/ui or custom CSS instead.", "5381"],
      [0, 0, 0, "gf-form usage has been deprecated. Use a component from @grafana/ui or custom CSS instead.", "5381"],
      [0, 0, 0, "gf-form usage has been deprecated. Use a component from @grafana/ui or custom CSS instead.", "5381"],
      [0, 0, 0, "gf-form usage has been deprecated. Use a component from @grafana/ui or custom CSS instead.", "5381"],
      [0, 0, 0, "gf-form usage has been deprecated. Use a component from @grafana/ui or custom CSS instead.", "5381"],
      [0, 0, 0, "gf-form usage has been deprecated. Use a component from @grafana/ui or custom CSS instead.", "5381"],
      [0, 0, 0, "gf-form usage has been deprecated. Use a component from @grafana/ui or custom CSS instead.", "5381"],
      [0, 0, 0, "gf-form usage has been deprecated. Use a component from @grafana/ui or custom CSS instead.", "5381"],
      [0, 0, 0, "gf-form usage has been deprecated. Use a component from @grafana/ui or custom CSS instead.", "5381"],
      [0, 0, 0, "gf-form usage has been deprecated. Use a component from @grafana/ui or custom CSS instead.", "5381"],
      [0, 0, 0, "gf-form usage has been deprecated. Use a component from @grafana/ui or custom CSS instead.", "5381"],
      [0, 0, 0, "gf-form usage has been deprecated. Use a component from @grafana/ui or custom CSS instead.", "5381"],
      [0, 0, 0, "gf-form usage has been deprecated. Use a component from @grafana/ui or custom CSS instead.", "5381"],
      [0, 0, 0, "gf-form usage has been deprecated. Use a component from @grafana/ui or custom CSS instead.", "5381"],
      [0, 0, 0, "gf-form usage has been deprecated. Use a component from @grafana/ui or custom CSS instead.", "5381"],
      [0, 0, 0, "gf-form usage has been deprecated. Use a component from @grafana/ui or custom CSS instead.", "5381"],
      [0, 0, 0, "gf-form usage has been deprecated. Use a component from @grafana/ui or custom CSS instead.", "5381"],
      [0, 0, 0, "gf-form usage has been deprecated. Use a component from @grafana/ui or custom CSS instead.", "5381"],
      [0, 0, 0, "gf-form usage has been deprecated. Use a component from @grafana/ui or custom CSS instead.", "5381"],
      [0, 0, 0, "gf-form usage has been deprecated. Use a component from @grafana/ui or custom CSS instead.", "5381"],
      [0, 0, 0, "gf-form usage has been deprecated. Use a component from @grafana/ui or custom CSS instead.", "5381"],
      [0, 0, 0, "gf-form usage has been deprecated. Use a component from @grafana/ui or custom CSS instead.", "5381"],
      [0, 0, 0, "gf-form usage has been deprecated. Use a component from @grafana/ui or custom CSS instead.", "5381"],
      [0, 0, 0, "gf-form usage has been deprecated. Use a component from @grafana/ui or custom CSS instead.", "5381"],
      [0, 0, 0, "gf-form usage has been deprecated. Use a component from @grafana/ui or custom CSS instead.", "5381"],
      [0, 0, 0, "gf-form usage has been deprecated. Use a component from @grafana/ui or custom CSS instead.", "5381"],
      [0, 0, 0, "gf-form usage has been deprecated. Use a component from @grafana/ui or custom CSS instead.", "5381"],
      [0, 0, 0, "gf-form usage has been deprecated. Use a component from @grafana/ui or custom CSS instead.", "5381"],
      [0, 0, 0, "gf-form usage has been deprecated. Use a component from @grafana/ui or custom CSS instead.", "5381"],
      [0, 0, 0, "gf-form usage has been deprecated. Use a component from @grafana/ui or custom CSS instead.", "5381"],
      [0, 0, 0, "gf-form usage has been deprecated. Use a component from @grafana/ui or custom CSS instead.", "5381"],
      [0, 0, 0, "gf-form usage has been deprecated. Use a component from @grafana/ui or custom CSS instead.", "5381"],
      [0, 0, 0, "gf-form usage has been deprecated. Use a component from @grafana/ui or custom CSS instead.", "5381"],
      [0, 0, 0, "gf-form usage has been deprecated. Use a component from @grafana/ui or custom CSS instead.", "5381"],
      [0, 0, 0, "gf-form usage has been deprecated. Use a component from @grafana/ui or custom CSS instead.", "5381"],
      [0, 0, 0, "gf-form usage has been deprecated. Use a component from @grafana/ui or custom CSS instead.", "5381"],
      [0, 0, 0, "gf-form usage has been deprecated. Use a component from @grafana/ui or custom CSS instead.", "5381"],
      [0, 0, 0, "gf-form usage has been deprecated. Use a component from @grafana/ui or custom CSS instead.", "5381"]
    ],
    "public/app/plugins/panel/table-old/column_options.html:5381": [
      [0, 0, 0, "gf-form usage has been deprecated. Use a component from @grafana/ui or custom CSS instead.", "5381"],
      [0, 0, 0, "gf-form usage has been deprecated. Use a component from @grafana/ui or custom CSS instead.", "5381"],
      [0, 0, 0, "gf-form usage has been deprecated. Use a component from @grafana/ui or custom CSS instead.", "5381"],
      [0, 0, 0, "gf-form usage has been deprecated. Use a component from @grafana/ui or custom CSS instead.", "5381"],
      [0, 0, 0, "gf-form usage has been deprecated. Use a component from @grafana/ui or custom CSS instead.", "5381"],
      [0, 0, 0, "gf-form usage has been deprecated. Use a component from @grafana/ui or custom CSS instead.", "5381"],
      [0, 0, 0, "gf-form usage has been deprecated. Use a component from @grafana/ui or custom CSS instead.", "5381"],
      [0, 0, 0, "gf-form usage has been deprecated. Use a component from @grafana/ui or custom CSS instead.", "5381"],
      [0, 0, 0, "gf-form usage has been deprecated. Use a component from @grafana/ui or custom CSS instead.", "5381"],
      [0, 0, 0, "gf-form usage has been deprecated. Use a component from @grafana/ui or custom CSS instead.", "5381"],
      [0, 0, 0, "gf-form usage has been deprecated. Use a component from @grafana/ui or custom CSS instead.", "5381"],
      [0, 0, 0, "gf-form usage has been deprecated. Use a component from @grafana/ui or custom CSS instead.", "5381"],
      [0, 0, 0, "gf-form usage has been deprecated. Use a component from @grafana/ui or custom CSS instead.", "5381"],
      [0, 0, 0, "gf-form usage has been deprecated. Use a component from @grafana/ui or custom CSS instead.", "5381"],
      [0, 0, 0, "gf-form usage has been deprecated. Use a component from @grafana/ui or custom CSS instead.", "5381"],
      [0, 0, 0, "gf-form usage has been deprecated. Use a component from @grafana/ui or custom CSS instead.", "5381"],
      [0, 0, 0, "gf-form usage has been deprecated. Use a component from @grafana/ui or custom CSS instead.", "5381"],
      [0, 0, 0, "gf-form usage has been deprecated. Use a component from @grafana/ui or custom CSS instead.", "5381"],
      [0, 0, 0, "gf-form usage has been deprecated. Use a component from @grafana/ui or custom CSS instead.", "5381"],
      [0, 0, 0, "gf-form usage has been deprecated. Use a component from @grafana/ui or custom CSS instead.", "5381"],
      [0, 0, 0, "gf-form usage has been deprecated. Use a component from @grafana/ui or custom CSS instead.", "5381"],
      [0, 0, 0, "gf-form usage has been deprecated. Use a component from @grafana/ui or custom CSS instead.", "5381"],
      [0, 0, 0, "gf-form usage has been deprecated. Use a component from @grafana/ui or custom CSS instead.", "5381"],
      [0, 0, 0, "gf-form usage has been deprecated. Use a component from @grafana/ui or custom CSS instead.", "5381"],
      [0, 0, 0, "gf-form usage has been deprecated. Use a component from @grafana/ui or custom CSS instead.", "5381"],
      [0, 0, 0, "gf-form usage has been deprecated. Use a component from @grafana/ui or custom CSS instead.", "5381"],
      [0, 0, 0, "gf-form usage has been deprecated. Use a component from @grafana/ui or custom CSS instead.", "5381"],
      [0, 0, 0, "gf-form usage has been deprecated. Use a component from @grafana/ui or custom CSS instead.", "5381"],
      [0, 0, 0, "gf-form usage has been deprecated. Use a component from @grafana/ui or custom CSS instead.", "5381"],
      [0, 0, 0, "gf-form usage has been deprecated. Use a component from @grafana/ui or custom CSS instead.", "5381"],
      [0, 0, 0, "gf-form usage has been deprecated. Use a component from @grafana/ui or custom CSS instead.", "5381"],
      [0, 0, 0, "gf-form usage has been deprecated. Use a component from @grafana/ui or custom CSS instead.", "5381"],
      [0, 0, 0, "gf-form usage has been deprecated. Use a component from @grafana/ui or custom CSS instead.", "5381"],
      [0, 0, 0, "gf-form usage has been deprecated. Use a component from @grafana/ui or custom CSS instead.", "5381"],
      [0, 0, 0, "gf-form usage has been deprecated. Use a component from @grafana/ui or custom CSS instead.", "5381"],
      [0, 0, 0, "gf-form usage has been deprecated. Use a component from @grafana/ui or custom CSS instead.", "5381"],
      [0, 0, 0, "gf-form usage has been deprecated. Use a component from @grafana/ui or custom CSS instead.", "5381"],
      [0, 0, 0, "gf-form usage has been deprecated. Use a component from @grafana/ui or custom CSS instead.", "5381"],
      [0, 0, 0, "gf-form usage has been deprecated. Use a component from @grafana/ui or custom CSS instead.", "5381"],
      [0, 0, 0, "gf-form usage has been deprecated. Use a component from @grafana/ui or custom CSS instead.", "5381"],
      [0, 0, 0, "gf-form usage has been deprecated. Use a component from @grafana/ui or custom CSS instead.", "5381"],
      [0, 0, 0, "gf-form usage has been deprecated. Use a component from @grafana/ui or custom CSS instead.", "5381"],
      [0, 0, 0, "gf-form usage has been deprecated. Use a component from @grafana/ui or custom CSS instead.", "5381"],
      [0, 0, 0, "gf-form usage has been deprecated. Use a component from @grafana/ui or custom CSS instead.", "5381"],
      [0, 0, 0, "gf-form usage has been deprecated. Use a component from @grafana/ui or custom CSS instead.", "5381"],
      [0, 0, 0, "gf-form usage has been deprecated. Use a component from @grafana/ui or custom CSS instead.", "5381"],
      [0, 0, 0, "gf-form usage has been deprecated. Use a component from @grafana/ui or custom CSS instead.", "5381"],
      [0, 0, 0, "gf-form usage has been deprecated. Use a component from @grafana/ui or custom CSS instead.", "5381"],
      [0, 0, 0, "gf-form usage has been deprecated. Use a component from @grafana/ui or custom CSS instead.", "5381"],
      [0, 0, 0, "gf-form usage has been deprecated. Use a component from @grafana/ui or custom CSS instead.", "5381"],
      [0, 0, 0, "gf-form usage has been deprecated. Use a component from @grafana/ui or custom CSS instead.", "5381"],
      [0, 0, 0, "gf-form usage has been deprecated. Use a component from @grafana/ui or custom CSS instead.", "5381"],
      [0, 0, 0, "gf-form usage has been deprecated. Use a component from @grafana/ui or custom CSS instead.", "5381"],
      [0, 0, 0, "gf-form usage has been deprecated. Use a component from @grafana/ui or custom CSS instead.", "5381"],
      [0, 0, 0, "gf-form usage has been deprecated. Use a component from @grafana/ui or custom CSS instead.", "5381"],
      [0, 0, 0, "gf-form usage has been deprecated. Use a component from @grafana/ui or custom CSS instead.", "5381"],
      [0, 0, 0, "gf-form usage has been deprecated. Use a component from @grafana/ui or custom CSS instead.", "5381"],
      [0, 0, 0, "gf-form usage has been deprecated. Use a component from @grafana/ui or custom CSS instead.", "5381"],
      [0, 0, 0, "gf-form usage has been deprecated. Use a component from @grafana/ui or custom CSS instead.", "5381"],
      [0, 0, 0, "gf-form usage has been deprecated. Use a component from @grafana/ui or custom CSS instead.", "5381"],
      [0, 0, 0, "gf-form usage has been deprecated. Use a component from @grafana/ui or custom CSS instead.", "5381"],
      [0, 0, 0, "gf-form usage has been deprecated. Use a component from @grafana/ui or custom CSS instead.", "5381"],
      [0, 0, 0, "gf-form usage has been deprecated. Use a component from @grafana/ui or custom CSS instead.", "5381"],
      [0, 0, 0, "gf-form usage has been deprecated. Use a component from @grafana/ui or custom CSS instead.", "5381"],
      [0, 0, 0, "gf-form usage has been deprecated. Use a component from @grafana/ui or custom CSS instead.", "5381"],
      [0, 0, 0, "gf-form usage has been deprecated. Use a component from @grafana/ui or custom CSS instead.", "5381"],
      [0, 0, 0, "gf-form usage has been deprecated. Use a component from @grafana/ui or custom CSS instead.", "5381"],
      [0, 0, 0, "gf-form usage has been deprecated. Use a component from @grafana/ui or custom CSS instead.", "5381"],
      [0, 0, 0, "gf-form usage has been deprecated. Use a component from @grafana/ui or custom CSS instead.", "5381"],
      [0, 0, 0, "gf-form usage has been deprecated. Use a component from @grafana/ui or custom CSS instead.", "5381"],
      [0, 0, 0, "gf-form usage has been deprecated. Use a component from @grafana/ui or custom CSS instead.", "5381"],
      [0, 0, 0, "gf-form usage has been deprecated. Use a component from @grafana/ui or custom CSS instead.", "5381"],
      [0, 0, 0, "gf-form usage has been deprecated. Use a component from @grafana/ui or custom CSS instead.", "5381"],
      [0, 0, 0, "gf-form usage has been deprecated. Use a component from @grafana/ui or custom CSS instead.", "5381"],
      [0, 0, 0, "gf-form usage has been deprecated. Use a component from @grafana/ui or custom CSS instead.", "5381"],
      [0, 0, 0, "gf-form usage has been deprecated. Use a component from @grafana/ui or custom CSS instead.", "5381"],
      [0, 0, 0, "gf-form usage has been deprecated. Use a component from @grafana/ui or custom CSS instead.", "5381"],
      [0, 0, 0, "gf-form usage has been deprecated. Use a component from @grafana/ui or custom CSS instead.", "5381"],
      [0, 0, 0, "gf-form usage has been deprecated. Use a component from @grafana/ui or custom CSS instead.", "5381"],
      [0, 0, 0, "gf-form usage has been deprecated. Use a component from @grafana/ui or custom CSS instead.", "5381"],
      [0, 0, 0, "gf-form usage has been deprecated. Use a component from @grafana/ui or custom CSS instead.", "5381"],
      [0, 0, 0, "gf-form usage has been deprecated. Use a component from @grafana/ui or custom CSS instead.", "5381"],
      [0, 0, 0, "gf-form usage has been deprecated. Use a component from @grafana/ui or custom CSS instead.", "5381"],
      [0, 0, 0, "gf-form usage has been deprecated. Use a component from @grafana/ui or custom CSS instead.", "5381"],
      [0, 0, 0, "gf-form usage has been deprecated. Use a component from @grafana/ui or custom CSS instead.", "5381"],
      [0, 0, 0, "gf-form usage has been deprecated. Use a component from @grafana/ui or custom CSS instead.", "5381"],
      [0, 0, 0, "gf-form usage has been deprecated. Use a component from @grafana/ui or custom CSS instead.", "5381"],
      [0, 0, 0, "gf-form usage has been deprecated. Use a component from @grafana/ui or custom CSS instead.", "5381"],
      [0, 0, 0, "gf-form usage has been deprecated. Use a component from @grafana/ui or custom CSS instead.", "5381"],
      [0, 0, 0, "gf-form usage has been deprecated. Use a component from @grafana/ui or custom CSS instead.", "5381"],
      [0, 0, 0, "gf-form usage has been deprecated. Use a component from @grafana/ui or custom CSS instead.", "5381"]
    ],
    "public/app/plugins/panel/table-old/editor.html:5381": [
      [0, 0, 0, "gf-form usage has been deprecated. Use a component from @grafana/ui or custom CSS instead.", "5381"],
      [0, 0, 0, "gf-form usage has been deprecated. Use a component from @grafana/ui or custom CSS instead.", "5381"],
      [0, 0, 0, "gf-form usage has been deprecated. Use a component from @grafana/ui or custom CSS instead.", "5381"],
      [0, 0, 0, "gf-form usage has been deprecated. Use a component from @grafana/ui or custom CSS instead.", "5381"],
      [0, 0, 0, "gf-form usage has been deprecated. Use a component from @grafana/ui or custom CSS instead.", "5381"],
      [0, 0, 0, "gf-form usage has been deprecated. Use a component from @grafana/ui or custom CSS instead.", "5381"],
      [0, 0, 0, "gf-form usage has been deprecated. Use a component from @grafana/ui or custom CSS instead.", "5381"],
      [0, 0, 0, "gf-form usage has been deprecated. Use a component from @grafana/ui or custom CSS instead.", "5381"],
      [0, 0, 0, "gf-form usage has been deprecated. Use a component from @grafana/ui or custom CSS instead.", "5381"],
      [0, 0, 0, "gf-form usage has been deprecated. Use a component from @grafana/ui or custom CSS instead.", "5381"],
      [0, 0, 0, "gf-form usage has been deprecated. Use a component from @grafana/ui or custom CSS instead.", "5381"],
      [0, 0, 0, "gf-form usage has been deprecated. Use a component from @grafana/ui or custom CSS instead.", "5381"],
      [0, 0, 0, "gf-form usage has been deprecated. Use a component from @grafana/ui or custom CSS instead.", "5381"],
      [0, 0, 0, "gf-form usage has been deprecated. Use a component from @grafana/ui or custom CSS instead.", "5381"],
      [0, 0, 0, "gf-form usage has been deprecated. Use a component from @grafana/ui or custom CSS instead.", "5381"],
      [0, 0, 0, "gf-form usage has been deprecated. Use a component from @grafana/ui or custom CSS instead.", "5381"],
      [0, 0, 0, "gf-form usage has been deprecated. Use a component from @grafana/ui or custom CSS instead.", "5381"],
      [0, 0, 0, "gf-form usage has been deprecated. Use a component from @grafana/ui or custom CSS instead.", "5381"],
      [0, 0, 0, "gf-form usage has been deprecated. Use a component from @grafana/ui or custom CSS instead.", "5381"],
      [0, 0, 0, "gf-form usage has been deprecated. Use a component from @grafana/ui or custom CSS instead.", "5381"],
      [0, 0, 0, "gf-form usage has been deprecated. Use a component from @grafana/ui or custom CSS instead.", "5381"],
      [0, 0, 0, "gf-form usage has been deprecated. Use a component from @grafana/ui or custom CSS instead.", "5381"]
    ]
  }`
};<|MERGE_RESOLUTION|>--- conflicted
+++ resolved
@@ -3718,9 +3718,6 @@
       [0, 0, 0, "No untranslated strings. Wrap text with <Trans />", "2"],
       [0, 0, 0, "No untranslated strings. Wrap text with <Trans />", "3"],
       [0, 0, 0, "No untranslated strings. Wrap text with <Trans />", "4"],
-<<<<<<< HEAD
-      [0, 0, 0, "No untranslated strings. Wrap text with <Trans />", "5"]
-=======
       [0, 0, 0, "No untranslated strings. Wrap text with <Trans />", "5"],
       [0, 0, 0, "No untranslated strings. Wrap text with <Trans />", "6"],
       [0, 0, 0, "No untranslated strings. Wrap text with <Trans />", "7"],
@@ -3728,7 +3725,6 @@
       [0, 0, 0, "No untranslated strings. Wrap text with <Trans />", "9"],
       [0, 0, 0, "No untranslated strings. Wrap text with <Trans />", "10"],
       [0, 0, 0, "No untranslated strings. Wrap text with <Trans />", "11"]
->>>>>>> ef5dacd2
     ],
     "public/app/features/provisioning/api/index.ts:5381": [
       [0, 0, 0, "Do not use export all (\`export * from ...\`)", "0"]
