// BETTERER RESULTS V2.
// 
// If this file contains merge conflicts, use `betterer merge` to automatically resolve them:
// https://phenomnomnominal.github.io/betterer/docs/results-file/#merge
//
exports[`better eslint`] = {
  value: `{
    "e2e/utils/support/types.ts:5381": [
      [0, 0, 0, "Do not use any type assertions.", "0"]
    ],
    "packages/grafana-data/src/dataframe/ArrayDataFrame.ts:5381": [
      [0, 0, 0, "Unexpected any. Specify a different type.", "0"]
    ],
    "packages/grafana-data/src/dataframe/CircularDataFrame.ts:5381": [
      [0, 0, 0, "Unexpected any. Specify a different type.", "0"]
    ],
    "packages/grafana-data/src/dataframe/DataFrameJSON.ts:5381": [
      [0, 0, 0, "Do not use any type assertions.", "0"],
      [0, 0, 0, "Do not use any type assertions.", "1"]
    ],
    "packages/grafana-data/src/dataframe/DataFrameView.ts:5381": [
      [0, 0, 0, "Unexpected any. Specify a different type.", "0"],
      [0, 0, 0, "Do not use any type assertions.", "1"],
      [0, 0, 0, "Do not use any type assertions.", "2"],
      [0, 0, 0, "Unexpected any. Specify a different type.", "3"]
    ],
    "packages/grafana-data/src/dataframe/MutableDataFrame.ts:5381": [
      [0, 0, 0, "Unexpected any. Specify a different type.", "0"],
      [0, 0, 0, "Unexpected any. Specify a different type.", "1"],
      [0, 0, 0, "Unexpected any. Specify a different type.", "2"],
      [0, 0, 0, "Unexpected any. Specify a different type.", "3"],
      [0, 0, 0, "Unexpected any. Specify a different type.", "4"],
      [0, 0, 0, "Unexpected any. Specify a different type.", "5"],
      [0, 0, 0, "Unexpected any. Specify a different type.", "6"],
      [0, 0, 0, "Unexpected any. Specify a different type.", "7"],
      [0, 0, 0, "Do not use any type assertions.", "8"],
      [0, 0, 0, "Unexpected any. Specify a different type.", "9"],
      [0, 0, 0, "Do not use any type assertions.", "10"],
      [0, 0, 0, "Do not use any type assertions.", "11"]
    ],
    "packages/grafana-data/src/dataframe/StreamingDataFrame.ts:5381": [
      [0, 0, 0, "Do not use any type assertions.", "0"],
      [0, 0, 0, "Do not use any type assertions.", "1"],
      [0, 0, 0, "Do not use any type assertions.", "2"],
      [0, 0, 0, "Do not use any type assertions.", "3"],
      [0, 0, 0, "Do not use any type assertions.", "4"],
      [0, 0, 0, "Do not use any type assertions.", "5"]
    ],
    "packages/grafana-data/src/dataframe/dimensions.ts:5381": [
      [0, 0, 0, "Unexpected any. Specify a different type.", "0"]
    ],
    "packages/grafana-data/src/dataframe/processDataFrame.test.ts:5381": [
      [0, 0, 0, "Unexpected any. Specify a different type.", "0"]
    ],
    "packages/grafana-data/src/dataframe/processDataFrame.ts:5381": [
      [0, 0, 0, "Do not use any type assertions.", "0"],
      [0, 0, 0, "Unexpected any. Specify a different type.", "1"],
      [0, 0, 0, "Do not use any type assertions.", "2"],
      [0, 0, 0, "Do not use any type assertions.", "3"],
      [0, 0, 0, "Do not use any type assertions.", "4"],
      [0, 0, 0, "Do not use any type assertions.", "5"],
      [0, 0, 0, "Unexpected any. Specify a different type.", "6"],
      [0, 0, 0, "Do not use any type assertions.", "7"],
      [0, 0, 0, "Do not use any type assertions.", "8"],
      [0, 0, 0, "Do not use any type assertions.", "9"],
      [0, 0, 0, "Unexpected any. Specify a different type.", "10"],
      [0, 0, 0, "Do not use any type assertions.", "11"],
      [0, 0, 0, "Unexpected any. Specify a different type.", "12"],
      [0, 0, 0, "Do not use any type assertions.", "13"],
      [0, 0, 0, "Unexpected any. Specify a different type.", "14"],
      [0, 0, 0, "Do not use any type assertions.", "15"],
      [0, 0, 0, "Do not use any type assertions.", "16"],
      [0, 0, 0, "Do not use any type assertions.", "17"],
      [0, 0, 0, "Do not use any type assertions.", "18"],
      [0, 0, 0, "Do not use any type assertions.", "19"],
      [0, 0, 0, "Do not use any type assertions.", "20"],
      [0, 0, 0, "Do not use any type assertions.", "21"],
      [0, 0, 0, "Do not use any type assertions.", "22"]
    ],
    "packages/grafana-data/src/datetime/datemath.ts:5381": [
      [0, 0, 0, "Unexpected any. Specify a different type.", "0"],
      [0, 0, 0, "Do not use any type assertions.", "1"],
      [0, 0, 0, "Unexpected any. Specify a different type.", "2"]
    ],
    "packages/grafana-data/src/datetime/durationutil.ts:5381": [
      [0, 0, 0, "Do not use any type assertions.", "0"]
    ],
    "packages/grafana-data/src/datetime/formatter.ts:5381": [
      [0, 0, 0, "Do not use any type assertions.", "0"]
    ],
    "packages/grafana-data/src/datetime/moment_wrapper.ts:5381": [
      [0, 0, 0, "Unexpected any. Specify a different type.", "0"],
      [0, 0, 0, "Do not use any type assertions.", "1"],
      [0, 0, 0, "Do not use any type assertions.", "2"],
      [0, 0, 0, "Do not use any type assertions.", "3"],
      [0, 0, 0, "Do not use any type assertions.", "4"],
      [0, 0, 0, "Do not use any type assertions.", "5"],
      [0, 0, 0, "Do not use any type assertions.", "6"],
      [0, 0, 0, "Do not use any type assertions.", "7"],
      [0, 0, 0, "Do not use any type assertions.", "8"]
    ],
    "packages/grafana-data/src/datetime/parser.ts:5381": [
      [0, 0, 0, "Do not use any type assertions.", "0"],
      [0, 0, 0, "Do not use any type assertions.", "1"],
      [0, 0, 0, "Do not use any type assertions.", "2"],
      [0, 0, 0, "Do not use any type assertions.", "3"],
      [0, 0, 0, "Do not use any type assertions.", "4"],
      [0, 0, 0, "Do not use any type assertions.", "5"],
      [0, 0, 0, "Do not use any type assertions.", "6"],
      [0, 0, 0, "Do not use any type assertions.", "7"],
      [0, 0, 0, "Do not use any type assertions.", "8"]
    ],
    "packages/grafana-data/src/datetime/rangeutil.ts:5381": [
      [0, 0, 0, "Do not use any type assertions.", "0"]
    ],
    "packages/grafana-data/src/events/EventBus.ts:5381": [
      [0, 0, 0, "Unexpected any. Specify a different type.", "0"],
      [0, 0, 0, "Unexpected any. Specify a different type.", "1"]
    ],
    "packages/grafana-data/src/events/types.ts:5381": [
      [0, 0, 0, "Unexpected any. Specify a different type.", "0"],
      [0, 0, 0, "Unexpected any. Specify a different type.", "1"],
      [0, 0, 0, "Unexpected any. Specify a different type.", "2"],
      [0, 0, 0, "Unexpected any. Specify a different type.", "3"],
      [0, 0, 0, "Unexpected any. Specify a different type.", "4"]
    ],
    "packages/grafana-data/src/field/displayProcessor.ts:5381": [
      [0, 0, 0, "Do not use any type assertions.", "0"],
      [0, 0, 0, "Do not use any type assertions.", "1"],
      [0, 0, 0, "Do not use any type assertions.", "2"]
    ],
    "packages/grafana-data/src/field/fieldState.ts:5381": [
      [0, 0, 0, "Unexpected any. Specify a different type.", "0"]
    ],
    "packages/grafana-data/src/field/overrides/processors.ts:5381": [
      [0, 0, 0, "Unexpected any. Specify a different type.", "0"],
      [0, 0, 0, "Unexpected any. Specify a different type.", "1"],
      [0, 0, 0, "Do not use any type assertions.", "2"],
      [0, 0, 0, "Unexpected any. Specify a different type.", "3"],
      [0, 0, 0, "Do not use any type assertions.", "4"],
      [0, 0, 0, "Unexpected any. Specify a different type.", "5"],
      [0, 0, 0, "Unexpected any. Specify a different type.", "6"],
      [0, 0, 0, "Unexpected any. Specify a different type.", "7"],
      [0, 0, 0, "Do not use any type assertions.", "8"]
    ],
    "packages/grafana-data/src/field/standardFieldConfigEditorRegistry.ts:5381": [
      [0, 0, 0, "Unexpected any. Specify a different type.", "0"],
      [0, 0, 0, "Unexpected any. Specify a different type.", "1"],
      [0, 0, 0, "Unexpected any. Specify a different type.", "2"],
      [0, 0, 0, "Unexpected any. Specify a different type.", "3"],
      [0, 0, 0, "Unexpected any. Specify a different type.", "4"],
      [0, 0, 0, "Unexpected any. Specify a different type.", "5"],
      [0, 0, 0, "Unexpected any. Specify a different type.", "6"]
    ],
    "packages/grafana-data/src/geo/layer.ts:5381": [
      [0, 0, 0, "Unexpected any. Specify a different type.", "0"],
      [0, 0, 0, "Unexpected any. Specify a different type.", "1"]
    ],
    "packages/grafana-data/src/panel/PanelPlugin.ts:5381": [
      [0, 0, 0, "Unexpected any. Specify a different type.", "0"],
      [0, 0, 0, "Unexpected any. Specify a different type.", "1"],
      [0, 0, 0, "Unexpected any. Specify a different type.", "2"],
      [0, 0, 0, "Unexpected any. Specify a different type.", "3"],
      [0, 0, 0, "Unexpected any. Specify a different type.", "4"],
      [0, 0, 0, "Unexpected any. Specify a different type.", "5"],
      [0, 0, 0, "Do not use any type assertions.", "6"],
      [0, 0, 0, "Do not use any type assertions.", "7"]
    ],
    "packages/grafana-data/src/panel/registryFactories.ts:5381": [
      [0, 0, 0, "Do not use any type assertions.", "0"]
    ],
    "packages/grafana-data/src/themes/colorManipulator.ts:5381": [
      [0, 0, 0, "Unexpected any. Specify a different type.", "0"],
      [0, 0, 0, "Unexpected any. Specify a different type.", "1"],
      [0, 0, 0, "Unexpected any. Specify a different type.", "2"]
    ],
    "packages/grafana-data/src/themes/createColors.ts:5381": [
      [0, 0, 0, "Do not use any type assertions.", "0"]
    ],
    "packages/grafana-data/src/transformations/fieldReducer.ts:5381": [
      [0, 0, 0, "Do not use any type assertions.", "0"]
    ],
    "packages/grafana-data/src/transformations/matchers/valueMatchers/types.ts:5381": [
      [0, 0, 0, "Unexpected any. Specify a different type.", "0"],
      [0, 0, 0, "Unexpected any. Specify a different type.", "1"]
    ],
    "packages/grafana-data/src/transformations/standardTransformersRegistry.ts:5381": [
      [0, 0, 0, "Unexpected any. Specify a different type.", "0"]
    ],
    "packages/grafana-data/src/transformations/transformDataFrame.ts:5381": [
      [0, 0, 0, "Unexpected any. Specify a different type.", "0"]
    ],
    "packages/grafana-data/src/transformations/transformers/joinDataFrames.ts:5381": [
      [0, 0, 0, "Unexpected any. Specify a different type.", "0"]
    ],
    "packages/grafana-data/src/transformations/transformers/nulls/nullInsertThreshold.ts:5381": [
      [0, 0, 0, "Do not use any type assertions.", "0"],
      [0, 0, 0, "Unexpected any. Specify a different type.", "1"],
      [0, 0, 0, "Unexpected any. Specify a different type.", "2"],
      [0, 0, 0, "Unexpected any. Specify a different type.", "3"]
    ],
    "packages/grafana-data/src/transformations/transformers/reduce.ts:5381": [
      [0, 0, 0, "Unexpected any. Specify a different type.", "0"],
      [0, 0, 0, "Unexpected any. Specify a different type.", "1"]
    ],
    "packages/grafana-data/src/transformations/transformers/utils.ts:5381": [
      [0, 0, 0, "Do not use any type assertions.", "0"],
      [0, 0, 0, "Unexpected any. Specify a different type.", "1"]
    ],
    "packages/grafana-data/src/types/OptionsUIRegistryBuilder.ts:5381": [
      [0, 0, 0, "Unexpected any. Specify a different type.", "0"],
      [0, 0, 0, "Unexpected any. Specify a different type.", "1"],
      [0, 0, 0, "Unexpected any. Specify a different type.", "2"],
      [0, 0, 0, "Unexpected any. Specify a different type.", "3"],
      [0, 0, 0, "Unexpected any. Specify a different type.", "4"],
      [0, 0, 0, "Unexpected any. Specify a different type.", "5"],
      [0, 0, 0, "Unexpected any. Specify a different type.", "6"]
    ],
    "packages/grafana-data/src/types/ScopedVars.ts:5381": [
      [0, 0, 0, "Unexpected any. Specify a different type.", "0"],
      [0, 0, 0, "Unexpected any. Specify a different type.", "1"]
    ],
    "packages/grafana-data/src/types/annotations.ts:5381": [
      [0, 0, 0, "Unexpected any. Specify a different type.", "0"],
      [0, 0, 0, "Unexpected any. Specify a different type.", "1"],
      [0, 0, 0, "Unexpected any. Specify a different type.", "2"],
      [0, 0, 0, "Unexpected any. Specify a different type.", "3"],
      [0, 0, 0, "Unexpected any. Specify a different type.", "4"],
      [0, 0, 0, "Unexpected any. Specify a different type.", "5"]
    ],
    "packages/grafana-data/src/types/app.ts:5381": [
      [0, 0, 0, "Unexpected any. Specify a different type.", "0"],
      [0, 0, 0, "Do not use any type assertions.", "1"],
      [0, 0, 0, "Do not use any type assertions.", "2"]
    ],
    "packages/grafana-data/src/types/config.ts:5381": [
      [0, 0, 0, "Unexpected any. Specify a different type.", "0"]
    ],
    "packages/grafana-data/src/types/dashboard.ts:5381": [
      [0, 0, 0, "Unexpected any. Specify a different type.", "0"],
      [0, 0, 0, "Unexpected any. Specify a different type.", "1"],
      [0, 0, 0, "Unexpected any. Specify a different type.", "2"]
    ],
    "packages/grafana-data/src/types/data.ts:5381": [
      [0, 0, 0, "Unexpected any. Specify a different type.", "0"],
      [0, 0, 0, "Unexpected any. Specify a different type.", "1"],
      [0, 0, 0, "Unexpected any. Specify a different type.", "2"],
      [0, 0, 0, "Unexpected any. Specify a different type.", "3"]
    ],
    "packages/grafana-data/src/types/dataFrame.ts:5381": [
      [0, 0, 0, "Unexpected any. Specify a different type.", "0"],
      [0, 0, 0, "Unexpected any. Specify a different type.", "1"],
      [0, 0, 0, "Unexpected any. Specify a different type.", "2"],
      [0, 0, 0, "Unexpected any. Specify a different type.", "3"]
    ],
    "packages/grafana-data/src/types/dataLink.ts:5381": [
      [0, 0, 0, "Unexpected any. Specify a different type.", "0"],
      [0, 0, 0, "Unexpected any. Specify a different type.", "1"],
      [0, 0, 0, "Unexpected any. Specify a different type.", "2"],
      [0, 0, 0, "Unexpected any. Specify a different type.", "3"],
      [0, 0, 0, "Unexpected any. Specify a different type.", "4"],
      [0, 0, 0, "Unexpected any. Specify a different type.", "5"],
      [0, 0, 0, "Unexpected any. Specify a different type.", "6"]
    ],
    "packages/grafana-data/src/types/datasource.ts:5381": [
      [0, 0, 0, "Unexpected any. Specify a different type.", "0"],
      [0, 0, 0, "Unexpected any. Specify a different type.", "1"],
      [0, 0, 0, "Unexpected any. Specify a different type.", "2"],
      [0, 0, 0, "Unexpected any. Specify a different type.", "3"],
      [0, 0, 0, "Unexpected any. Specify a different type.", "4"],
      [0, 0, 0, "Unexpected any. Specify a different type.", "5"],
      [0, 0, 0, "Unexpected any. Specify a different type.", "6"],
      [0, 0, 0, "Unexpected any. Specify a different type.", "7"],
      [0, 0, 0, "Unexpected any. Specify a different type.", "8"],
      [0, 0, 0, "Unexpected any. Specify a different type.", "9"],
      [0, 0, 0, "Unexpected any. Specify a different type.", "10"],
      [0, 0, 0, "Unexpected any. Specify a different type.", "11"],
      [0, 0, 0, "Unexpected any. Specify a different type.", "12"],
      [0, 0, 0, "Unexpected any. Specify a different type.", "13"],
      [0, 0, 0, "Unexpected any. Specify a different type.", "14"],
      [0, 0, 0, "Unexpected any. Specify a different type.", "15"],
      [0, 0, 0, "Unexpected any. Specify a different type.", "16"],
      [0, 0, 0, "Unexpected any. Specify a different type.", "17"],
      [0, 0, 0, "Unexpected any. Specify a different type.", "18"],
      [0, 0, 0, "Unexpected any. Specify a different type.", "19"],
      [0, 0, 0, "Unexpected any. Specify a different type.", "20"],
      [0, 0, 0, "Unexpected any. Specify a different type.", "21"],
      [0, 0, 0, "Unexpected any. Specify a different type.", "22"],
      [0, 0, 0, "Unexpected any. Specify a different type.", "23"],
      [0, 0, 0, "Unexpected any. Specify a different type.", "24"]
    ],
    "packages/grafana-data/src/types/explore.ts:5381": [
      [0, 0, 0, "Unexpected any. Specify a different type.", "0"]
    ],
    "packages/grafana-data/src/types/fieldOverrides.ts:5381": [
      [0, 0, 0, "Unexpected any. Specify a different type.", "0"],
      [0, 0, 0, "Unexpected any. Specify a different type.", "1"],
      [0, 0, 0, "Unexpected any. Specify a different type.", "2"],
      [0, 0, 0, "Unexpected any. Specify a different type.", "3"],
      [0, 0, 0, "Unexpected any. Specify a different type.", "4"],
      [0, 0, 0, "Unexpected any. Specify a different type.", "5"],
      [0, 0, 0, "Unexpected any. Specify a different type.", "6"],
      [0, 0, 0, "Unexpected any. Specify a different type.", "7"],
      [0, 0, 0, "Unexpected any. Specify a different type.", "8"]
    ],
    "packages/grafana-data/src/types/flot.ts:5381": [
      [0, 0, 0, "Unexpected any. Specify a different type.", "0"]
    ],
    "packages/grafana-data/src/types/graph.ts:5381": [
      [0, 0, 0, "Unexpected any. Specify a different type.", "0"],
      [0, 0, 0, "Unexpected any. Specify a different type.", "1"],
      [0, 0, 0, "Unexpected any. Specify a different type.", "2"]
    ],
    "packages/grafana-data/src/types/legacyEvents.ts:5381": [
      [0, 0, 0, "Unexpected any. Specify a different type.", "0"],
      [0, 0, 0, "Unexpected any. Specify a different type.", "1"]
    ],
    "packages/grafana-data/src/types/live.ts:5381": [
      [0, 0, 0, "Unexpected any. Specify a different type.", "0"],
      [0, 0, 0, "Unexpected any. Specify a different type.", "1"],
      [0, 0, 0, "Unexpected any. Specify a different type.", "2"],
      [0, 0, 0, "Unexpected any. Specify a different type.", "3"],
      [0, 0, 0, "Unexpected any. Specify a different type.", "4"],
      [0, 0, 0, "Unexpected any. Specify a different type.", "5"],
      [0, 0, 0, "Unexpected any. Specify a different type.", "6"],
      [0, 0, 0, "Do not use any type assertions.", "7"],
      [0, 0, 0, "Do not use any type assertions.", "8"]
    ],
    "packages/grafana-data/src/types/options.ts:5381": [
      [0, 0, 0, "Unexpected any. Specify a different type.", "0"],
      [0, 0, 0, "Unexpected any. Specify a different type.", "1"]
    ],
    "packages/grafana-data/src/types/panel.ts:5381": [
      [0, 0, 0, "Unexpected any. Specify a different type.", "0"],
      [0, 0, 0, "Unexpected any. Specify a different type.", "1"],
      [0, 0, 0, "Unexpected any. Specify a different type.", "2"],
      [0, 0, 0, "Unexpected any. Specify a different type.", "3"],
      [0, 0, 0, "Unexpected any. Specify a different type.", "4"],
      [0, 0, 0, "Unexpected any. Specify a different type.", "5"],
      [0, 0, 0, "Unexpected any. Specify a different type.", "6"],
      [0, 0, 0, "Unexpected any. Specify a different type.", "7"],
      [0, 0, 0, "Unexpected any. Specify a different type.", "8"],
      [0, 0, 0, "Unexpected any. Specify a different type.", "9"],
      [0, 0, 0, "Unexpected any. Specify a different type.", "10"],
      [0, 0, 0, "Unexpected any. Specify a different type.", "11"],
      [0, 0, 0, "Unexpected any. Specify a different type.", "12"],
      [0, 0, 0, "Unexpected any. Specify a different type.", "13"]
    ],
    "packages/grafana-data/src/types/plugin.ts:5381": [
      [0, 0, 0, "Unexpected any. Specify a different type.", "0"],
      [0, 0, 0, "Do not use any type assertions.", "1"]
    ],
    "packages/grafana-data/src/types/select.ts:5381": [
      [0, 0, 0, "Unexpected any. Specify a different type.", "0"],
      [0, 0, 0, "Unexpected any. Specify a different type.", "1"]
    ],
    "packages/grafana-data/src/types/templateVars.ts:5381": [
      [0, 0, 0, "Unexpected any. Specify a different type.", "0"],
      [0, 0, 0, "Unexpected any. Specify a different type.", "1"]
    ],
    "packages/grafana-data/src/types/trace.ts:5381": [
      [0, 0, 0, "Unexpected any. Specify a different type.", "0"]
    ],
    "packages/grafana-data/src/types/transformations.ts:5381": [
      [0, 0, 0, "Unexpected any. Specify a different type.", "0"],
      [0, 0, 0, "Unexpected any. Specify a different type.", "1"],
      [0, 0, 0, "Unexpected any. Specify a different type.", "2"],
      [0, 0, 0, "Unexpected any. Specify a different type.", "3"],
      [0, 0, 0, "Unexpected any. Specify a different type.", "4"]
    ],
    "packages/grafana-data/src/types/variables.ts:5381": [
      [0, 0, 0, "Unexpected any. Specify a different type.", "0"]
    ],
    "packages/grafana-data/src/utils/OptionsUIBuilders.ts:5381": [
      [0, 0, 0, "Unexpected any. Specify a different type.", "0"],
      [0, 0, 0, "Unexpected any. Specify a different type.", "1"],
      [0, 0, 0, "Unexpected any. Specify a different type.", "2"],
      [0, 0, 0, "Unexpected any. Specify a different type.", "3"],
      [0, 0, 0, "Unexpected any. Specify a different type.", "4"],
      [0, 0, 0, "Unexpected any. Specify a different type.", "5"],
      [0, 0, 0, "Unexpected any. Specify a different type.", "6"],
      [0, 0, 0, "Unexpected any. Specify a different type.", "7"],
      [0, 0, 0, "Unexpected any. Specify a different type.", "8"],
      [0, 0, 0, "Unexpected any. Specify a different type.", "9"],
      [0, 0, 0, "Unexpected any. Specify a different type.", "10"],
      [0, 0, 0, "Unexpected any. Specify a different type.", "11"],
      [0, 0, 0, "Unexpected any. Specify a different type.", "12"],
      [0, 0, 0, "Unexpected any. Specify a different type.", "13"],
      [0, 0, 0, "Unexpected any. Specify a different type.", "14"],
      [0, 0, 0, "Unexpected any. Specify a different type.", "15"],
      [0, 0, 0, "Unexpected any. Specify a different type.", "16"],
      [0, 0, 0, "Unexpected any. Specify a different type.", "17"],
      [0, 0, 0, "Unexpected any. Specify a different type.", "18"],
      [0, 0, 0, "Unexpected any. Specify a different type.", "19"],
      [0, 0, 0, "Unexpected any. Specify a different type.", "20"],
      [0, 0, 0, "Unexpected any. Specify a different type.", "21"],
      [0, 0, 0, "Unexpected any. Specify a different type.", "22"],
      [0, 0, 0, "Unexpected any. Specify a different type.", "23"],
      [0, 0, 0, "Unexpected any. Specify a different type.", "24"],
      [0, 0, 0, "Unexpected any. Specify a different type.", "25"],
      [0, 0, 0, "Unexpected any. Specify a different type.", "26"]
    ],
    "packages/grafana-data/src/utils/Registry.ts:5381": [
      [0, 0, 0, "Unexpected any. Specify a different type.", "0"]
    ],
    "packages/grafana-data/src/utils/arrayUtils.ts:5381": [
      [0, 0, 0, "Unexpected any. Specify a different type.", "0"],
      [0, 0, 0, "Unexpected any. Specify a different type.", "1"]
    ],
    "packages/grafana-data/src/utils/csv.ts:5381": [
      [0, 0, 0, "Do not use any type assertions.", "0"],
      [0, 0, 0, "Unexpected any. Specify a different type.", "1"],
      [0, 0, 0, "Do not use any type assertions.", "2"],
      [0, 0, 0, "Do not use any type assertions.", "3"],
      [0, 0, 0, "Unexpected any. Specify a different type.", "4"]
    ],
    "packages/grafana-data/src/utils/dataLinks.ts:5381": [
      [0, 0, 0, "Unexpected any. Specify a different type.", "0"]
    ],
    "packages/grafana-data/src/utils/datasource.ts:5381": [
      [0, 0, 0, "Do not use any type assertions.", "0"],
      [0, 0, 0, "Do not use any type assertions.", "1"]
    ],
    "packages/grafana-data/src/utils/flotPairs.ts:5381": [
      [0, 0, 0, "Unexpected any. Specify a different type.", "0"]
    ],
    "packages/grafana-data/src/utils/location.ts:5381": [
      [0, 0, 0, "Do not use any type assertions.", "0"]
    ],
    "packages/grafana-data/src/utils/url.ts:5381": [
      [0, 0, 0, "Unexpected any. Specify a different type.", "0"],
      [0, 0, 0, "Unexpected any. Specify a different type.", "1"],
      [0, 0, 0, "Unexpected any. Specify a different type.", "2"],
      [0, 0, 0, "Unexpected any. Specify a different type.", "3"],
      [0, 0, 0, "Do not use any type assertions.", "4"],
      [0, 0, 0, "Unexpected any. Specify a different type.", "5"],
      [0, 0, 0, "Unexpected any. Specify a different type.", "6"],
      [0, 0, 0, "Do not use any type assertions.", "7"],
      [0, 0, 0, "Unexpected any. Specify a different type.", "8"]
    ],
    "packages/grafana-data/src/utils/valueMappings.ts:5381": [
      [0, 0, 0, "Unexpected any. Specify a different type.", "0"],
      [0, 0, 0, "Do not use any type assertions.", "1"],
      [0, 0, 0, "Do not use any type assertions.", "2"],
      [0, 0, 0, "Unexpected any. Specify a different type.", "3"],
      [0, 0, 0, "Unexpected any. Specify a different type.", "4"]
    ],
    "packages/grafana-data/src/vector/CircularVector.ts:5381": [
      [0, 0, 0, "Unexpected any. Specify a different type.", "0"]
    ],
    "packages/grafana-data/src/vector/FunctionalVector.ts:5381": [
      [0, 0, 0, "Unexpected any. Specify a different type.", "0"],
      [0, 0, 0, "Unexpected any. Specify a different type.", "1"],
      [0, 0, 0, "Unexpected any. Specify a different type.", "2"],
      [0, 0, 0, "Unexpected any. Specify a different type.", "3"],
      [0, 0, 0, "Unexpected any. Specify a different type.", "4"],
      [0, 0, 0, "Unexpected any. Specify a different type.", "5"],
      [0, 0, 0, "Unexpected any. Specify a different type.", "6"],
      [0, 0, 0, "Unexpected any. Specify a different type.", "7"],
      [0, 0, 0, "Unexpected any. Specify a different type.", "8"]
    ],
    "packages/grafana-data/test/__mocks__/pluginMocks.ts:5381": [
      [0, 0, 0, "Unexpected any. Specify a different type.", "0"]
    ],
    "packages/grafana-flamegraph/src/FlameGraph/FlameGraph.tsx:5381": [
      [0, 0, 0, "Styles should be written using objects.", "0"],
      [0, 0, 0, "Styles should be written using objects.", "1"],
      [0, 0, 0, "Styles should be written using objects.", "2"],
      [0, 0, 0, "Styles should be written using objects.", "3"],
      [0, 0, 0, "Styles should be written using objects.", "4"]
    ],
    "packages/grafana-flamegraph/src/FlameGraph/FlameGraphMetadata.tsx:5381": [
      [0, 0, 0, "Styles should be written using objects.", "0"],
      [0, 0, 0, "Styles should be written using objects.", "1"],
      [0, 0, 0, "Styles should be written using objects.", "2"],
      [0, 0, 0, "Styles should be written using objects.", "3"]
    ],
    "packages/grafana-flamegraph/src/FlameGraph/FlameGraphTooltip.tsx:5381": [
      [0, 0, 0, "Styles should be written using objects.", "0"],
      [0, 0, 0, "Styles should be written using objects.", "1"],
      [0, 0, 0, "Styles should be written using objects.", "2"],
      [0, 0, 0, "Styles should be written using objects.", "3"],
      [0, 0, 0, "Styles should be written using objects.", "4"],
      [0, 0, 0, "Styles should be written using objects.", "5"]
    ],
    "packages/grafana-flamegraph/src/FlameGraphHeader.tsx:5381": [
      [0, 0, 0, "Styles should be written using objects.", "0"],
      [0, 0, 0, "Styles should be written using objects.", "1"],
      [0, 0, 0, "Styles should be written using objects.", "2"],
      [0, 0, 0, "Styles should be written using objects.", "3"],
      [0, 0, 0, "Styles should be written using objects.", "4"],
      [0, 0, 0, "Styles should be written using objects.", "5"],
      [0, 0, 0, "Styles should be written using objects.", "6"],
      [0, 0, 0, "Styles should be written using objects.", "7"],
      [0, 0, 0, "Styles should be written using objects.", "8"],
      [0, 0, 0, "Styles should be written using objects.", "9"],
      [0, 0, 0, "Styles should be written using objects.", "10"],
      [0, 0, 0, "Styles should be written using objects.", "11"],
      [0, 0, 0, "Styles should be written using objects.", "12"]
    ],
    "packages/grafana-flamegraph/src/TopTable/FlameGraphTopTableContainer.tsx:5381": [
      [0, 0, 0, "Styles should be written using objects.", "0"],
      [0, 0, 0, "Styles should be written using objects.", "1"]
    ],
    "packages/grafana-o11y-ds-frontend/src/utils.ts:5381": [
      [0, 0, 0, "Do not use any type assertions.", "0"]
    ],
    "packages/grafana-prometheus/src/components/PromExemplarField.tsx:5381": [
      [0, 0, 0, "Styles should be written using objects.", "0"],
      [0, 0, 0, "Styles should be written using objects.", "1"],
      [0, 0, 0, "Styles should be written using objects.", "2"]
    ],
    "packages/grafana-prometheus/src/components/PromExploreExtraField.tsx:5381": [
      [0, 0, 0, "Styles should be written using objects.", "0"],
      [0, 0, 0, "Styles should be written using objects.", "1"]
    ],
    "packages/grafana-prometheus/src/components/PromQueryField.test.tsx:5381": [
      [0, 0, 0, "Unexpected any. Specify a different type.", "0"]
    ],
    "packages/grafana-prometheus/src/components/PromQueryField.tsx:5381": [
      [0, 0, 0, "Unexpected any. Specify a different type.", "0"]
    ],
    "packages/grafana-prometheus/src/components/PrometheusMetricsBrowser.tsx:5381": [
      [0, 0, 0, "\'HorizontalGroup\' import from \'@grafana/ui\' is restricted from being used by a pattern. Use Stack component instead.", "0"],
      [0, 0, 0, "Styles should be written using objects.", "1"],
      [0, 0, 0, "Styles should be written using objects.", "2"],
      [0, 0, 0, "Styles should be written using objects.", "3"],
      [0, 0, 0, "Styles should be written using objects.", "4"],
      [0, 0, 0, "Styles should be written using objects.", "5"],
      [0, 0, 0, "Styles should be written using objects.", "6"],
      [0, 0, 0, "Styles should be written using objects.", "7"],
      [0, 0, 0, "Styles should be written using objects.", "8"],
      [0, 0, 0, "Styles should be written using objects.", "9"],
      [0, 0, 0, "Styles should be written using objects.", "10"],
      [0, 0, 0, "Styles should be written using objects.", "11"],
      [0, 0, 0, "Styles should be written using objects.", "12"]
    ],
    "packages/grafana-prometheus/src/components/monaco-query-field/MonacoQueryField.tsx:5381": [
      [0, 0, 0, "Styles should be written using objects.", "0"],
      [0, 0, 0, "Styles should be written using objects.", "1"]
    ],
    "packages/grafana-prometheus/src/configuration/ConfigEditor.tsx:5381": [
      [0, 0, 0, "Styles should be written using objects.", "0"],
      [0, 0, 0, "Styles should be written using objects.", "1"],
      [0, 0, 0, "Styles should be written using objects.", "2"],
      [0, 0, 0, "Styles should be written using objects.", "3"],
      [0, 0, 0, "Styles should be written using objects.", "4"],
      [0, 0, 0, "Styles should be written using objects.", "5"],
      [0, 0, 0, "Styles should be written using objects.", "6"],
      [0, 0, 0, "Styles should be written using objects.", "7"],
      [0, 0, 0, "Styles should be written using objects.", "8"],
      [0, 0, 0, "Styles should be written using objects.", "9"],
      [0, 0, 0, "Styles should be written using objects.", "10"],
      [0, 0, 0, "Styles should be written using objects.", "11"],
      [0, 0, 0, "Styles should be written using objects.", "12"],
      [0, 0, 0, "Styles should be written using objects.", "13"],
      [0, 0, 0, "Styles should be written using objects.", "14"],
      [0, 0, 0, "Styles should be written using objects.", "15"]
    ],
    "packages/grafana-prometheus/src/configuration/ExemplarsSettings.tsx:5381": [
      [0, 0, 0, "Styles should be written using objects.", "0"]
    ],
    "packages/grafana-prometheus/src/datasource.ts:5381": [
      [0, 0, 0, "Unexpected any. Specify a different type.", "0"],
      [0, 0, 0, "Unexpected any. Specify a different type.", "1"],
      [0, 0, 0, "Unexpected any. Specify a different type.", "2"],
      [0, 0, 0, "Unexpected any. Specify a different type.", "3"],
      [0, 0, 0, "Unexpected any. Specify a different type.", "4"],
      [0, 0, 0, "Unexpected any. Specify a different type.", "5"],
      [0, 0, 0, "Unexpected any. Specify a different type.", "6"],
      [0, 0, 0, "Unexpected any. Specify a different type.", "7"],
      [0, 0, 0, "Unexpected any. Specify a different type.", "8"],
      [0, 0, 0, "Unexpected any. Specify a different type.", "9"],
      [0, 0, 0, "Unexpected any. Specify a different type.", "10"],
      [0, 0, 0, "Unexpected any. Specify a different type.", "11"],
      [0, 0, 0, "Unexpected any. Specify a different type.", "12"]
    ],
    "packages/grafana-prometheus/src/gcopypaste/app/features/live/data/amendTimeSeries.ts:5381": [
      [0, 0, 0, "Unexpected any. Specify a different type.", "0"],
      [0, 0, 0, "Do not use any type assertions.", "1"],
      [0, 0, 0, "Do not use any type assertions.", "2"],
      [0, 0, 0, "Do not use any type assertions.", "3"],
      [0, 0, 0, "Do not use any type assertions.", "4"]
    ],
    "packages/grafana-prometheus/src/gcopypaste/public/test/matchers/index.ts:5381": [
      [0, 0, 0, "Unexpected any. Specify a different type.", "0"]
    ],
    "packages/grafana-prometheus/src/gcopypaste/public/test/matchers/toEmitValuesWith.ts:5381": [
      [0, 0, 0, "Unexpected any. Specify a different type.", "0"],
      [0, 0, 0, "Unexpected any. Specify a different type.", "1"],
      [0, 0, 0, "Unexpected any. Specify a different type.", "2"]
    ],
    "packages/grafana-prometheus/src/gcopypaste/public/test/matchers/utils.ts:5381": [
      [0, 0, 0, "Unexpected any. Specify a different type.", "0"]
    ],
    "packages/grafana-prometheus/src/gcopypaste/test/helpers/selectOptionInTest.ts:5381": [
      [0, 0, 0, "Do not use any type assertions.", "0"]
    ],
    "packages/grafana-prometheus/src/language_provider.ts:5381": [
      [0, 0, 0, "Unexpected any. Specify a different type.", "0"],
      [0, 0, 0, "Unexpected any. Specify a different type.", "1"],
      [0, 0, 0, "Unexpected any. Specify a different type.", "2"],
      [0, 0, 0, "Unexpected any. Specify a different type.", "3"],
      [0, 0, 0, "Unexpected any. Specify a different type.", "4"]
    ],
    "packages/grafana-prometheus/src/language_utils.ts:5381": [
      [0, 0, 0, "Unexpected any. Specify a different type.", "0"],
      [0, 0, 0, "Unexpected any. Specify a different type.", "1"],
      [0, 0, 0, "Do not use any type assertions.", "2"]
    ],
    "packages/grafana-prometheus/src/metric_find_query.ts:5381": [
      [0, 0, 0, "Unexpected any. Specify a different type.", "0"],
      [0, 0, 0, "Unexpected any. Specify a different type.", "1"],
      [0, 0, 0, "Unexpected any. Specify a different type.", "2"],
      [0, 0, 0, "Unexpected any. Specify a different type.", "3"],
      [0, 0, 0, "Unexpected any. Specify a different type.", "4"]
    ],
    "packages/grafana-prometheus/src/query_hints.ts:5381": [
      [0, 0, 0, "Unexpected any. Specify a different type.", "0"]
    ],
    "packages/grafana-prometheus/src/querybuilder/QueryPattern.tsx:5381": [
      [0, 0, 0, "Styles should be written using objects.", "0"],
      [0, 0, 0, "Styles should be written using objects.", "1"],
      [0, 0, 0, "Styles should be written using objects.", "2"],
      [0, 0, 0, "Styles should be written using objects.", "3"]
    ],
    "packages/grafana-prometheus/src/querybuilder/QueryPatternsModal.tsx:5381": [
      [0, 0, 0, "Styles should be written using objects.", "0"],
      [0, 0, 0, "Styles should be written using objects.", "1"]
    ],
    "packages/grafana-prometheus/src/querybuilder/binaryScalarOperations.ts:5381": [
      [0, 0, 0, "Unexpected any. Specify a different type.", "0"]
    ],
    "packages/grafana-prometheus/src/querybuilder/components/LabelFilterItem.tsx:5381": [
      [0, 0, 0, "Do not use any type assertions.", "0"],
      [0, 0, 0, "Do not use any type assertions.", "1"],
      [0, 0, 0, "Do not use any type assertions.", "2"],
      [0, 0, 0, "Do not use any type assertions.", "3"]
    ],
    "packages/grafana-prometheus/src/querybuilder/components/LabelFilters.tsx:5381": [
      [0, 0, 0, "Styles should be written using objects.", "0"]
    ],
    "packages/grafana-prometheus/src/querybuilder/components/LabelParamEditor.tsx:5381": [
      [0, 0, 0, "Do not use any type assertions.", "0"]
    ],
    "packages/grafana-prometheus/src/querybuilder/components/MetricSelect.tsx:5381": [
      [0, 0, 0, "Unexpected any. Specify a different type.", "0"],
      [0, 0, 0, "Unexpected any. Specify a different type.", "1"],
      [0, 0, 0, "Unexpected any. Specify a different type.", "2"],
      [0, 0, 0, "Unexpected any. Specify a different type.", "3"],
      [0, 0, 0, "Styles should be written using objects.", "4"],
      [0, 0, 0, "Styles should be written using objects.", "5"],
      [0, 0, 0, "Styles should be written using objects.", "6"],
      [0, 0, 0, "Styles should be written using objects.", "7"],
      [0, 0, 0, "Styles should be written using objects.", "8"],
      [0, 0, 0, "Styles should be written using objects.", "9"],
      [0, 0, 0, "Styles should be written using objects.", "10"],
      [0, 0, 0, "Styles should be written using objects.", "11"],
      [0, 0, 0, "Styles should be written using objects.", "12"]
    ],
    "packages/grafana-prometheus/src/querybuilder/components/PromQueryBuilder.tsx:5381": [
      [0, 0, 0, "Do not use any type assertions.", "0"]
    ],
    "packages/grafana-prometheus/src/querybuilder/components/PromQueryCodeEditor.tsx:5381": [
      [0, 0, 0, "Styles should be written using objects.", "0"]
    ],
    "packages/grafana-prometheus/src/querybuilder/components/metrics-modal/AdditionalSettings.tsx:5381": [
      [0, 0, 0, "Styles should be written using objects.", "0"],
      [0, 0, 0, "Styles should be written using objects.", "1"],
      [0, 0, 0, "Styles should be written using objects.", "2"]
    ],
    "packages/grafana-prometheus/src/querybuilder/components/metrics-modal/ResultsTable.tsx:5381": [
      [0, 0, 0, "Styles should be written using objects.", "0"],
      [0, 0, 0, "Styles should be written using objects.", "1"],
      [0, 0, 0, "Styles should be written using objects.", "2"],
      [0, 0, 0, "Styles should be written using objects.", "3"],
      [0, 0, 0, "Styles should be written using objects.", "4"],
      [0, 0, 0, "Styles should be written using objects.", "5"],
      [0, 0, 0, "Styles should be written using objects.", "6"],
      [0, 0, 0, "Styles should be written using objects.", "7"],
      [0, 0, 0, "Styles should be written using objects.", "8"],
      [0, 0, 0, "Styles should be written using objects.", "9"],
      [0, 0, 0, "Styles should be written using objects.", "10"],
      [0, 0, 0, "Styles should be written using objects.", "11"],
      [0, 0, 0, "Styles should be written using objects.", "12"]
    ],
    "packages/grafana-prometheus/src/querybuilder/components/metrics-modal/styles.ts:5381": [
      [0, 0, 0, "Styles should be written using objects.", "0"],
      [0, 0, 0, "Styles should be written using objects.", "1"],
      [0, 0, 0, "Styles should be written using objects.", "2"],
      [0, 0, 0, "Styles should be written using objects.", "3"],
      [0, 0, 0, "Styles should be written using objects.", "4"],
      [0, 0, 0, "Styles should be written using objects.", "5"],
      [0, 0, 0, "Styles should be written using objects.", "6"],
      [0, 0, 0, "Styles should be written using objects.", "7"],
      [0, 0, 0, "Styles should be written using objects.", "8"],
      [0, 0, 0, "Styles should be written using objects.", "9"],
      [0, 0, 0, "Styles should be written using objects.", "10"],
      [0, 0, 0, "Styles should be written using objects.", "11"],
      [0, 0, 0, "Styles should be written using objects.", "12"],
      [0, 0, 0, "Styles should be written using objects.", "13"],
      [0, 0, 0, "Styles should be written using objects.", "14"],
      [0, 0, 0, "Styles should be written using objects.", "15"],
      [0, 0, 0, "Styles should be written using objects.", "16"],
      [0, 0, 0, "Styles should be written using objects.", "17"],
      [0, 0, 0, "Styles should be written using objects.", "18"]
    ],
    "packages/grafana-prometheus/src/querybuilder/operationUtils.ts:5381": [
      [0, 0, 0, "Do not use any type assertions.", "0"]
    ],
    "packages/grafana-prometheus/src/querybuilder/shared/OperationEditor.tsx:5381": [
      [0, 0, 0, "Unexpected any. Specify a different type.", "0"]
    ],
    "packages/grafana-prometheus/src/querybuilder/shared/OperationParamEditor.tsx:5381": [
      [0, 0, 0, "Do not use any type assertions.", "0"],
      [0, 0, 0, "Do not use any type assertions.", "1"]
    ],
    "packages/grafana-prometheus/src/querybuilder/shared/QueryBuilderHints.tsx:5381": [
      [0, 0, 0, "Styles should be written using objects.", "0"],
      [0, 0, 0, "Styles should be written using objects.", "1"]
    ],
    "packages/grafana-prometheus/src/querybuilder/shared/types.ts:5381": [
      [0, 0, 0, "Unexpected any. Specify a different type.", "0"],
      [0, 0, 0, "Unexpected any. Specify a different type.", "1"],
      [0, 0, 0, "Unexpected any. Specify a different type.", "2"]
    ],
    "packages/grafana-prometheus/src/types.ts:5381": [
      [0, 0, 0, "Unexpected any. Specify a different type.", "0"],
      [0, 0, 0, "Unexpected any. Specify a different type.", "1"],
      [0, 0, 0, "Unexpected any. Specify a different type.", "2"]
    ],
    "packages/grafana-runtime/src/analytics/types.ts:5381": [
      [0, 0, 0, "Unexpected any. Specify a different type.", "0"]
    ],
    "packages/grafana-runtime/src/components/DataSourcePicker.tsx:5381": [
      [0, 0, 0, "\'HorizontalGroup\' import from \'@grafana/ui\' is restricted from being used by a pattern. Use Stack component instead.", "0"]
    ],
    "packages/grafana-runtime/src/config.ts:5381": [
      [0, 0, 0, "Do not use any type assertions.", "0"],
      [0, 0, 0, "Do not use any type assertions.", "1"],
      [0, 0, 0, "Do not use any type assertions.", "2"],
      [0, 0, 0, "Unexpected any. Specify a different type.", "3"]
    ],
    "packages/grafana-runtime/src/services/AngularLoader.ts:5381": [
      [0, 0, 0, "Unexpected any. Specify a different type.", "0"],
      [0, 0, 0, "Unexpected any. Specify a different type.", "1"],
      [0, 0, 0, "Unexpected any. Specify a different type.", "2"]
    ],
    "packages/grafana-runtime/src/services/EchoSrv.ts:5381": [
      [0, 0, 0, "Unexpected any. Specify a different type.", "0"],
      [0, 0, 0, "Unexpected any. Specify a different type.", "1"],
      [0, 0, 0, "Unexpected any. Specify a different type.", "2"],
      [0, 0, 0, "Unexpected any. Specify a different type.", "3"]
    ],
    "packages/grafana-runtime/src/services/LocationService.ts:5381": [
      [0, 0, 0, "Unexpected any. Specify a different type.", "0"],
      [0, 0, 0, "Unexpected any. Specify a different type.", "1"],
      [0, 0, 0, "Unexpected any. Specify a different type.", "2"],
      [0, 0, 0, "Unexpected any. Specify a different type.", "3"],
      [0, 0, 0, "Do not use any type assertions.", "4"],
      [0, 0, 0, "Unexpected any. Specify a different type.", "5"]
    ],
    "packages/grafana-runtime/src/services/backendSrv.ts:5381": [
      [0, 0, 0, "Unexpected any. Specify a different type.", "0"],
      [0, 0, 0, "Unexpected any. Specify a different type.", "1"],
      [0, 0, 0, "Unexpected any. Specify a different type.", "2"],
      [0, 0, 0, "Unexpected any. Specify a different type.", "3"],
      [0, 0, 0, "Unexpected any. Specify a different type.", "4"],
      [0, 0, 0, "Unexpected any. Specify a different type.", "5"],
      [0, 0, 0, "Unexpected any. Specify a different type.", "6"],
      [0, 0, 0, "Unexpected any. Specify a different type.", "7"],
      [0, 0, 0, "Unexpected any. Specify a different type.", "8"],
      [0, 0, 0, "Unexpected any. Specify a different type.", "9"],
      [0, 0, 0, "Unexpected any. Specify a different type.", "10"],
      [0, 0, 0, "Unexpected any. Specify a different type.", "11"],
      [0, 0, 0, "Unexpected any. Specify a different type.", "12"]
    ],
    "packages/grafana-runtime/src/services/pluginExtensions/getPluginExtensions.ts:5381": [
      [0, 0, 0, "Do not use any type assertions.", "0"]
    ],
    "packages/grafana-runtime/src/utils/DataSourceWithBackend.ts:5381": [
      [0, 0, 0, "Do not use any type assertions.", "0"],
      [0, 0, 0, "Unexpected any. Specify a different type.", "1"]
    ],
    "packages/grafana-runtime/src/utils/queryResponse.ts:5381": [
      [0, 0, 0, "Do not use any type assertions.", "0"]
    ],
    "packages/grafana-schema/src/veneer/common.types.ts:5381": [
      [0, 0, 0, "Unexpected any. Specify a different type.", "0"]
    ],
    "packages/grafana-schema/src/veneer/dashboard.types.ts:5381": [
      [0, 0, 0, "Unexpected any. Specify a different type.", "0"],
      [0, 0, 0, "Unexpected any. Specify a different type.", "1"],
      [0, 0, 0, "Do not use any type assertions.", "2"],
      [0, 0, 0, "Do not use any type assertions.", "3"],
      [0, 0, 0, "Do not use any type assertions.", "4"],
      [0, 0, 0, "Do not use any type assertions.", "5"],
      [0, 0, 0, "Do not use any type assertions.", "6"]
    ],
    "packages/grafana-sql/src/components/query-editor-raw/QueryToolbox.tsx:5381": [
      [0, 0, 0, "\'HorizontalGroup\' import from \'@grafana/ui\' is restricted from being used by a pattern. Use Stack component instead.", "0"],
      [0, 0, 0, "Styles should be written using objects.", "1"],
      [0, 0, 0, "Styles should be written using objects.", "2"],
      [0, 0, 0, "Styles should be written using objects.", "3"],
      [0, 0, 0, "Styles should be written using objects.", "4"],
      [0, 0, 0, "Styles should be written using objects.", "5"]
    ],
    "packages/grafana-sql/src/components/query-editor-raw/QueryValidator.tsx:5381": [
      [0, 0, 0, "Styles should be written using objects.", "0"],
      [0, 0, 0, "Styles should be written using objects.", "1"],
      [0, 0, 0, "Styles should be written using objects.", "2"]
    ],
    "packages/grafana-sql/src/components/query-editor-raw/RawEditor.tsx:5381": [
      [0, 0, 0, "Styles should be written using objects.", "0"],
      [0, 0, 0, "Styles should be written using objects.", "1"]
    ],
    "packages/grafana-sql/src/components/visual-query-builder/AwesomeQueryBuilder.tsx:5381": [
      [0, 0, 0, "Unexpected any. Specify a different type.", "0"]
    ],
    "packages/grafana-sql/src/components/visual-query-builder/SQLWhereRow.tsx:5381": [
      [0, 0, 0, "Do not use any type assertions.", "0"]
    ],
    "packages/grafana-ui/src/components/Alert/InlineBanner.story.tsx:5381": [
      [0, 0, 0, "\'VerticalGroup\' import from \'@grafana/ui\' is restricted from being used by a pattern. Use Stack component instead.", "0"]
    ],
    "packages/grafana-ui/src/components/Alert/Toast.story.tsx:5381": [
      [0, 0, 0, "\'VerticalGroup\' import from \'@grafana/ui\' is restricted from being used by a pattern. Use Stack component instead.", "0"]
    ],
    "packages/grafana-ui/src/components/ColorPicker/ColorPicker.tsx:5381": [
      [0, 0, 0, "Unexpected any. Specify a different type.", "0"],
      [0, 0, 0, "Unexpected any. Specify a different type.", "1"]
    ],
    "packages/grafana-ui/src/components/DataLinks/DataLinkInput.tsx:5381": [
      [0, 0, 0, "Do not use any type assertions.", "0"]
    ],
    "packages/grafana-ui/src/components/DataSourceSettings/CustomHeadersSettings.tsx:5381": [
      [0, 0, 0, "Unexpected any. Specify a different type.", "0"],
      [0, 0, 0, "Unexpected any. Specify a different type.", "1"]
    ],
    "packages/grafana-ui/src/components/DataSourceSettings/types.ts:5381": [
      [0, 0, 0, "Unexpected any. Specify a different type.", "0"],
      [0, 0, 0, "Unexpected any. Specify a different type.", "1"],
      [0, 0, 0, "Unexpected any. Specify a different type.", "2"],
      [0, 0, 0, "Unexpected any. Specify a different type.", "3"],
      [0, 0, 0, "Unexpected any. Specify a different type.", "4"],
      [0, 0, 0, "Unexpected any. Specify a different type.", "5"],
      [0, 0, 0, "Unexpected any. Specify a different type.", "6"],
      [0, 0, 0, "Unexpected any. Specify a different type.", "7"]
    ],
    "packages/grafana-ui/src/components/Dropdown/Dropdown.story.tsx:5381": [
      [0, 0, 0, "\'VerticalGroup\' import from \'../Layout/Layout\' is restricted from being used by a pattern. Use Stack component instead.", "0"]
    ],
    "packages/grafana-ui/src/components/FilterPill/FilterPill.story.tsx:5381": [
      [0, 0, 0, "\'HorizontalGroup\' import from \'../Layout/Layout\' is restricted from being used by a pattern. Use Stack component instead.", "0"]
    ],
    "packages/grafana-ui/src/components/Forms/Checkbox.story.tsx:5381": [
      [0, 0, 0, "\'VerticalGroup\' import from \'../Layout/Layout\' is restricted from being used by a pattern. Use Stack component instead.", "0"]
    ],
    "packages/grafana-ui/src/components/Forms/FieldArray.story.tsx:5381": [
      [0, 0, 0, "\'HorizontalGroup\' import from \'@grafana/ui\' is restricted from being used by a pattern. Use Stack component instead.", "0"]
    ],
    "packages/grafana-ui/src/components/Forms/Legacy/Input/Input.tsx:5381": [
      [0, 0, 0, "Unexpected any. Specify a different type.", "0"],
      [0, 0, 0, "Do not use any type assertions.", "1"],
      [0, 0, 0, "Do not use any type assertions.", "2"]
    ],
    "packages/grafana-ui/src/components/Forms/Legacy/Select/Select.tsx:5381": [
      [0, 0, 0, "Unexpected any. Specify a different type.", "0"]
    ],
    "packages/grafana-ui/src/components/Forms/Legacy/Select/SelectOption.tsx:5381": [
      [0, 0, 0, "Unexpected any. Specify a different type.", "0"],
      [0, 0, 0, "Unexpected any. Specify a different type.", "1"]
    ],
    "packages/grafana-ui/src/components/InfoBox/InfoBox.story.tsx:5381": [
      [0, 0, 0, "\'VerticalGroup\' import from \'@grafana/ui\' is restricted from being used by a pattern. Use Stack component instead.", "0"]
    ],
    "packages/grafana-ui/src/components/InfoBox/InfoBox.tsx:5381": [
      [0, 0, 0, "Do not use any type assertions.", "0"]
    ],
    "packages/grafana-ui/src/components/JSONFormatter/json_explorer/json_explorer.ts:5381": [
      [0, 0, 0, "Unexpected any. Specify a different type.", "0"],
      [0, 0, 0, "Unexpected any. Specify a different type.", "1"]
    ],
    "packages/grafana-ui/src/components/Layout/Layout.story.tsx:5381": [
      [0, 0, 0, "\'VerticalGroup\' import from \'@grafana/ui\' is restricted from being used by a pattern. Use Stack component instead.", "0"],
      [0, 0, 0, "\'HorizontalGroup\' import from \'@grafana/ui\' is restricted from being used by a pattern. Use Stack component instead.", "1"]
    ],
    "packages/grafana-ui/src/components/Link/TextLink.story.tsx:5381": [
      [0, 0, 0, "\'VerticalGroup\' import from \'../Layout/Layout\' is restricted from being used by a pattern. Use Stack component instead.", "0"]
    ],
    "packages/grafana-ui/src/components/MatchersUI/FieldValueMatcher.tsx:5381": [
      [0, 0, 0, "Do not use any type assertions.", "0"]
    ],
    "packages/grafana-ui/src/components/MatchersUI/fieldMatchersUI.ts:5381": [
      [0, 0, 0, "Unexpected any. Specify a different type.", "0"]
    ],
    "packages/grafana-ui/src/components/Menu/Menu.story.tsx:5381": [
      [0, 0, 0, "\'VerticalGroup\' import from \'../Layout/Layout\' is restricted from being used by a pattern. Use Stack component instead.", "0"]
    ],
    "packages/grafana-ui/src/components/Modal/Modal.tsx:5381": [
      [0, 0, 0, "\'HorizontalGroup\' import from \'../Layout/Layout\' is restricted from being used by a pattern. Use Stack component instead.", "0"]
    ],
    "packages/grafana-ui/src/components/Modal/ModalsContext.tsx:5381": [
      [0, 0, 0, "Unexpected any. Specify a different type.", "0"],
      [0, 0, 0, "Unexpected any. Specify a different type.", "1"],
      [0, 0, 0, "Unexpected any. Specify a different type.", "2"],
      [0, 0, 0, "Unexpected any. Specify a different type.", "3"]
    ],
    "packages/grafana-ui/src/components/PageLayout/PageToolbar.story.tsx:5381": [
      [0, 0, 0, "\'VerticalGroup\' import from \'@grafana/ui\' is restricted from being used by a pattern. Use Stack component instead.", "0"]
    ],
    "packages/grafana-ui/src/components/PanelChrome/PanelChrome.story.tsx:5381": [
      [0, 0, 0, "\'HorizontalGroup\' import from \'../Layout/Layout\' is restricted from being used by a pattern. Use Stack component instead.", "0"]
    ],
    "packages/grafana-ui/src/components/PanelChrome/PanelContext.ts:5381": [
      [0, 0, 0, "Unexpected any. Specify a different type.", "0"],
      [0, 0, 0, "Unexpected any. Specify a different type.", "1"]
    ],
    "packages/grafana-ui/src/components/PanelChrome/index.ts:5381": [
      [0, 0, 0, "Do not use any type assertions.", "0"]
    ],
    "packages/grafana-ui/src/components/SecretTextArea/SecretTextArea.tsx:5381": [
      [0, 0, 0, "\'HorizontalGroup\' import from \'../Layout/Layout\' is restricted from being used by a pattern. Use Stack component instead.", "0"]
    ],
    "packages/grafana-ui/src/components/Segment/SegmentSelect.tsx:5381": [
      [0, 0, 0, "Do not use any type assertions.", "0"]
    ],
    "packages/grafana-ui/src/components/Select/SelectBase.tsx:5381": [
      [0, 0, 0, "Unexpected any. Specify a different type.", "0"],
      [0, 0, 0, "Do not use any type assertions.", "1"],
      [0, 0, 0, "Unexpected any. Specify a different type.", "2"],
      [0, 0, 0, "Unexpected any. Specify a different type.", "3"],
      [0, 0, 0, "Do not use any type assertions.", "4"],
      [0, 0, 0, "Unexpected any. Specify a different type.", "5"],
      [0, 0, 0, "Do not use any type assertions.", "6"],
      [0, 0, 0, "Unexpected any. Specify a different type.", "7"],
      [0, 0, 0, "Do not use any type assertions.", "8"],
      [0, 0, 0, "Unexpected any. Specify a different type.", "9"],
      [0, 0, 0, "Unexpected any. Specify a different type.", "10"],
      [0, 0, 0, "Unexpected any. Specify a different type.", "11"]
    ],
    "packages/grafana-ui/src/components/Select/SelectOptionGroup.tsx:5381": [
      [0, 0, 0, "Unexpected any. Specify a different type.", "0"],
      [0, 0, 0, "Unexpected any. Specify a different type.", "1"],
      [0, 0, 0, "Unexpected any. Specify a different type.", "2"]
    ],
    "packages/grafana-ui/src/components/Select/ValueContainer.tsx:5381": [
      [0, 0, 0, "Unexpected any. Specify a different type.", "0"]
    ],
    "packages/grafana-ui/src/components/Select/resetSelectStyles.ts:5381": [
      [0, 0, 0, "Unexpected any. Specify a different type.", "0"],
      [0, 0, 0, "Unexpected any. Specify a different type.", "1"],
      [0, 0, 0, "Unexpected any. Specify a different type.", "2"],
      [0, 0, 0, "Unexpected any. Specify a different type.", "3"]
    ],
    "packages/grafana-ui/src/components/Select/types.ts:5381": [
      [0, 0, 0, "Unexpected any. Specify a different type.", "0"],
      [0, 0, 0, "Unexpected any. Specify a different type.", "1"],
      [0, 0, 0, "Unexpected any. Specify a different type.", "2"],
      [0, 0, 0, "Unexpected any. Specify a different type.", "3"],
      [0, 0, 0, "Unexpected any. Specify a different type.", "4"],
      [0, 0, 0, "Unexpected any. Specify a different type.", "5"]
    ],
    "packages/grafana-ui/src/components/SingleStatShared/SingleStatBaseOptions.ts:5381": [
      [0, 0, 0, "Unexpected any. Specify a different type.", "0"],
      [0, 0, 0, "Unexpected any. Specify a different type.", "1"],
      [0, 0, 0, "Unexpected any. Specify a different type.", "2"],
      [0, 0, 0, "Unexpected any. Specify a different type.", "3"],
      [0, 0, 0, "Do not use any type assertions.", "4"],
      [0, 0, 0, "Unexpected any. Specify a different type.", "5"],
      [0, 0, 0, "Do not use any type assertions.", "6"],
      [0, 0, 0, "Unexpected any. Specify a different type.", "7"],
      [0, 0, 0, "Do not use any type assertions.", "8"],
      [0, 0, 0, "Unexpected any. Specify a different type.", "9"],
      [0, 0, 0, "Do not use any type assertions.", "10"],
      [0, 0, 0, "Unexpected any. Specify a different type.", "11"],
      [0, 0, 0, "Do not use any type assertions.", "12"],
      [0, 0, 0, "Unexpected any. Specify a different type.", "13"],
      [0, 0, 0, "Unexpected any. Specify a different type.", "14"],
      [0, 0, 0, "Unexpected any. Specify a different type.", "15"],
      [0, 0, 0, "Unexpected any. Specify a different type.", "16"],
      [0, 0, 0, "Unexpected any. Specify a different type.", "17"],
      [0, 0, 0, "Unexpected any. Specify a different type.", "18"],
      [0, 0, 0, "Unexpected any. Specify a different type.", "19"]
    ],
    "packages/grafana-ui/src/components/StatsPicker/StatsPicker.story.tsx:5381": [
      [0, 0, 0, "Unexpected any. Specify a different type.", "0"],
      [0, 0, 0, "Unexpected any. Specify a different type.", "1"],
      [0, 0, 0, "Unexpected any. Specify a different type.", "2"]
    ],
    "packages/grafana-ui/src/components/Table/CellActions.tsx:5381": [
      [0, 0, 0, "\'HorizontalGroup\' import from \'../Layout/Layout\' is restricted from being used by a pattern. Use Stack component instead.", "0"]
    ],
    "packages/grafana-ui/src/components/Table/Filter.tsx:5381": [
      [0, 0, 0, "Unexpected any. Specify a different type.", "0"]
    ],
    "packages/grafana-ui/src/components/Table/FilterPopup.tsx:5381": [
      [0, 0, 0, "Unexpected any. Specify a different type.", "0"]
    ],
    "packages/grafana-ui/src/components/Table/FooterRow.tsx:5381": [
      [0, 0, 0, "Do not use any type assertions.", "0"],
      [0, 0, 0, "Unexpected any. Specify a different type.", "1"]
    ],
    "packages/grafana-ui/src/components/Table/HeaderRow.tsx:5381": [
      [0, 0, 0, "Unexpected any. Specify a different type.", "0"]
    ],
    "packages/grafana-ui/src/components/Table/Table.tsx:5381": [
      [0, 0, 0, "Unexpected any. Specify a different type.", "0"],
      [0, 0, 0, "Unexpected any. Specify a different type.", "1"],
      [0, 0, 0, "Do not use any type assertions.", "2"]
    ],
    "packages/grafana-ui/src/components/Table/TableCell.tsx:5381": [
      [0, 0, 0, "Do not use any type assertions.", "0"],
      [0, 0, 0, "Do not use any type assertions.", "1"],
      [0, 0, 0, "Do not use any type assertions.", "2"],
      [0, 0, 0, "Unexpected any. Specify a different type.", "3"]
    ],
    "packages/grafana-ui/src/components/Table/TableCellInspectModal.tsx:5381": [
      [0, 0, 0, "Unexpected any. Specify a different type.", "0"]
    ],
    "packages/grafana-ui/src/components/Table/reducer.ts:5381": [
      [0, 0, 0, "Do not use any type assertions.", "0"],
      [0, 0, 0, "Unexpected any. Specify a different type.", "1"]
    ],
    "packages/grafana-ui/src/components/Table/types.ts:5381": [
      [0, 0, 0, "Unexpected any. Specify a different type.", "0"],
      [0, 0, 0, "Unexpected any. Specify a different type.", "1"]
    ],
    "packages/grafana-ui/src/components/Table/utils.ts:5381": [
      [0, 0, 0, "Unexpected any. Specify a different type.", "0"],
      [0, 0, 0, "Unexpected any. Specify a different type.", "1"],
      [0, 0, 0, "Unexpected any. Specify a different type.", "2"],
      [0, 0, 0, "Unexpected any. Specify a different type.", "3"],
      [0, 0, 0, "Unexpected any. Specify a different type.", "4"],
      [0, 0, 0, "Unexpected any. Specify a different type.", "5"]
    ],
    "packages/grafana-ui/src/components/Tags/Tag.tsx:5381": [
      [0, 0, 0, "Do not use any type assertions.", "0"]
    ],
    "packages/grafana-ui/src/components/TagsInput/TagsInput.story.tsx:5381": [
      [0, 0, 0, "\'VerticalGroup\' import from \'../Layout/Layout\' is restricted from being used by a pattern. Use Stack component instead.", "0"]
    ],
    "packages/grafana-ui/src/components/Text/Text.story.tsx:5381": [
      [0, 0, 0, "\'VerticalGroup\' import from \'../Layout/Layout\' is restricted from being used by a pattern. Use Stack component instead.", "0"]
    ],
    "packages/grafana-ui/src/components/ThemeDemos/EmotionPerfTest.tsx:5381": [
      [0, 0, 0, "\'VerticalGroup\' import from \'../Layout/Layout\' is restricted from being used by a pattern. Use Stack component instead.", "0"]
    ],
    "packages/grafana-ui/src/components/ThemeDemos/ThemeDemo.tsx:5381": [
      [0, 0, 0, "\'HorizontalGroup\' import from \'../Layout/Layout\' is restricted from being used by a pattern. Use Stack component instead.", "0"],
      [0, 0, 0, "\'VerticalGroup\' import from \'../Layout/Layout\' is restricted from being used by a pattern. Use Stack component instead.", "1"]
    ],
    "packages/grafana-ui/src/components/ToolbarButton/ToolbarButton.story.tsx:5381": [
      [0, 0, 0, "\'HorizontalGroup\' import from \'../Layout/Layout\' is restricted from being used by a pattern. Use Stack component instead.", "0"],
      [0, 0, 0, "\'VerticalGroup\' import from \'../Layout/Layout\' is restricted from being used by a pattern. Use Stack component instead.", "1"]
    ],
    "packages/grafana-ui/src/components/ValuePicker/ValuePicker.tsx:5381": [
      [0, 0, 0, "Use data-testid for E2E selectors instead of aria-label", "0"]
    ],
    "packages/grafana-ui/src/components/VizLegend/types.ts:5381": [
      [0, 0, 0, "Unexpected any. Specify a different type.", "0"],
      [0, 0, 0, "Unexpected any. Specify a different type.", "1"]
    ],
    "packages/grafana-ui/src/components/VizRepeater/VizRepeater.tsx:5381": [
      [0, 0, 0, "Do not use any type assertions.", "0"],
      [0, 0, 0, "Do not use any type assertions.", "1"],
      [0, 0, 0, "Do not use any type assertions.", "2"],
      [0, 0, 0, "Do not use any type assertions.", "3"]
    ],
    "packages/grafana-ui/src/components/VizTooltip/VizTooltip.tsx:5381": [
      [0, 0, 0, "Unexpected any. Specify a different type.", "0"],
      [0, 0, 0, "Unexpected any. Specify a different type.", "1"]
    ],
    "packages/grafana-ui/src/components/index.ts:5381": [
      [0, 0, 0, "\'HorizontalGroup\' import from \'./Layout/Layout\' is restricted from being used by a pattern. Use Stack component instead.", "0"],
      [0, 0, 0, "\'VerticalGroup\' import from \'./Layout/Layout\' is restricted from being used by a pattern. Use Stack component instead.", "1"]
    ],
    "packages/grafana-ui/src/components/uPlot/Plot.tsx:5381": [
      [0, 0, 0, "Do not use any type assertions.", "0"],
      [0, 0, 0, "Do not use any type assertions.", "1"]
    ],
    "packages/grafana-ui/src/components/uPlot/PlotLegend.tsx:5381": [
      [0, 0, 0, "Unexpected any. Specify a different type.", "0"]
    ],
    "packages/grafana-ui/src/components/uPlot/config/UPlotAxisBuilder.ts:5381": [
      [0, 0, 0, "Unexpected any. Specify a different type.", "0"],
      [0, 0, 0, "Do not use any type assertions.", "1"],
      [0, 0, 0, "Unexpected any. Specify a different type.", "2"],
      [0, 0, 0, "Do not use any type assertions.", "3"],
      [0, 0, 0, "Unexpected any. Specify a different type.", "4"]
    ],
    "packages/grafana-ui/src/components/uPlot/config/UPlotConfigBuilder.ts:5381": [
      [0, 0, 0, "Do not use any type assertions.", "0"],
      [0, 0, 0, "Do not use any type assertions.", "1"]
    ],
    "packages/grafana-ui/src/components/uPlot/types.ts:5381": [
      [0, 0, 0, "Unexpected any. Specify a different type.", "0"]
    ],
    "packages/grafana-ui/src/components/uPlot/utils.ts:5381": [
      [0, 0, 0, "Do not use any type assertions.", "0"],
      [0, 0, 0, "Do not use any type assertions.", "1"]
    ],
    "packages/grafana-ui/src/graveyard/Graph/GraphContextMenu.tsx:5381": [
      [0, 0, 0, "Unexpected any. Specify a different type.", "0"]
    ],
    "packages/grafana-ui/src/graveyard/Graph/utils.ts:5381": [
      [0, 0, 0, "Unexpected any. Specify a different type.", "0"]
    ],
    "packages/grafana-ui/src/graveyard/GraphNG/GraphNG.tsx:5381": [
      [0, 0, 0, "Unexpected any. Specify a different type.", "0"],
      [0, 0, 0, "Unexpected any. Specify a different type.", "1"],
      [0, 0, 0, "Unexpected any. Specify a different type.", "2"],
      [0, 0, 0, "Unexpected any. Specify a different type.", "3"],
      [0, 0, 0, "Unexpected any. Specify a different type.", "4"],
      [0, 0, 0, "Do not use any type assertions.", "5"],
      [0, 0, 0, "Do not use any type assertions.", "6"],
      [0, 0, 0, "Do not use any type assertions.", "7"],
      [0, 0, 0, "Unexpected any. Specify a different type.", "8"],
      [0, 0, 0, "Do not use any type assertions.", "9"],
      [0, 0, 0, "Do not use any type assertions.", "10"],
      [0, 0, 0, "Do not use any type assertions.", "11"]
    ],
    "packages/grafana-ui/src/graveyard/GraphNG/hooks.ts:5381": [
      [0, 0, 0, "Do not use any type assertions.", "0"]
    ],
    "packages/grafana-ui/src/graveyard/GraphNG/nullInsertThreshold.ts:5381": [
      [0, 0, 0, "Do not use any type assertions.", "0"],
      [0, 0, 0, "Unexpected any. Specify a different type.", "1"],
      [0, 0, 0, "Unexpected any. Specify a different type.", "2"],
      [0, 0, 0, "Unexpected any. Specify a different type.", "3"]
    ],
    "packages/grafana-ui/src/graveyard/GraphNG/nullToUndefThreshold.ts:5381": [
      [0, 0, 0, "Unexpected any. Specify a different type.", "0"],
      [0, 0, 0, "Unexpected any. Specify a different type.", "1"],
      [0, 0, 0, "Do not use any type assertions.", "2"]
    ],
    "packages/grafana-ui/src/graveyard/TimeSeries/utils.ts:5381": [
      [0, 0, 0, "Unexpected any. Specify a different type.", "0"],
      [0, 0, 0, "Do not use any type assertions.", "1"],
      [0, 0, 0, "Unexpected any. Specify a different type.", "2"]
    ],
    "packages/grafana-ui/src/options/builder/axis.tsx:5381": [
      [0, 0, 0, "Do not use any type assertions.", "0"],
      [0, 0, 0, "Unexpected any. Specify a different type.", "1"],
      [0, 0, 0, "Do not use any type assertions.", "2"],
      [0, 0, 0, "Unexpected any. Specify a different type.", "3"]
    ],
    "packages/grafana-ui/src/options/builder/hideSeries.tsx:5381": [
      [0, 0, 0, "Do not use any type assertions.", "0"]
    ],
    "packages/grafana-ui/src/slate-plugins/braces.ts:5381": [
      [0, 0, 0, "Do not use any type assertions.", "0"]
    ],
    "packages/grafana-ui/src/slate-plugins/slate-prism/index.ts:5381": [
      [0, 0, 0, "Do not use any type assertions.", "0"],
      [0, 0, 0, "Do not use any type assertions.", "1"]
    ],
    "packages/grafana-ui/src/slate-plugins/slate-prism/options.tsx:5381": [
      [0, 0, 0, "Unexpected any. Specify a different type.", "0"],
      [0, 0, 0, "Unexpected any. Specify a different type.", "1"]
    ],
    "packages/grafana-ui/src/slate-plugins/suggestions.tsx:5381": [
      [0, 0, 0, "Do not use any type assertions.", "0"],
      [0, 0, 0, "Do not use any type assertions.", "1"],
      [0, 0, 0, "Unexpected any. Specify a different type.", "2"]
    ],
    "packages/grafana-ui/src/themes/ThemeContext.tsx:5381": [
      [0, 0, 0, "Do not use any type assertions.", "0"],
      [0, 0, 0, "Do not use any type assertions.", "1"],
      [0, 0, 0, "Do not use any type assertions.", "2"]
    ],
    "packages/grafana-ui/src/themes/stylesFactory.ts:5381": [
      [0, 0, 0, "Unexpected any. Specify a different type.", "0"],
      [0, 0, 0, "Unexpected any. Specify a different type.", "1"]
    ],
    "packages/grafana-ui/src/types/forms.ts:5381": [
      [0, 0, 0, "Unexpected any. Specify a different type.", "0"]
    ],
    "packages/grafana-ui/src/types/jquery.d.ts:5381": [
      [0, 0, 0, "Unexpected any. Specify a different type.", "0"],
      [0, 0, 0, "Unexpected any. Specify a different type.", "1"],
      [0, 0, 0, "Unexpected any. Specify a different type.", "2"],
      [0, 0, 0, "Unexpected any. Specify a different type.", "3"],
      [0, 0, 0, "Unexpected any. Specify a different type.", "4"],
      [0, 0, 0, "Unexpected any. Specify a different type.", "5"],
      [0, 0, 0, "Unexpected any. Specify a different type.", "6"],
      [0, 0, 0, "Unexpected any. Specify a different type.", "7"],
      [0, 0, 0, "Unexpected any. Specify a different type.", "8"]
    ],
    "packages/grafana-ui/src/types/mdx.d.ts:5381": [
      [0, 0, 0, "Unexpected any. Specify a different type.", "0"]
    ],
    "packages/grafana-ui/src/types/react-table-config.d.ts:5381": [
      [0, 0, 0, "Unexpected any. Specify a different type.", "0"],
      [0, 0, 0, "Unexpected any. Specify a different type.", "1"]
    ],
    "packages/grafana-ui/src/utils/debug.ts:5381": [
      [0, 0, 0, "Unexpected any. Specify a different type.", "0"]
    ],
    "packages/grafana-ui/src/utils/dom.ts:5381": [
      [0, 0, 0, "Unexpected any. Specify a different type.", "0"],
      [0, 0, 0, "Unexpected any. Specify a different type.", "1"],
      [0, 0, 0, "Unexpected any. Specify a different type.", "2"]
    ],
    "packages/grafana-ui/src/utils/logger.ts:5381": [
      [0, 0, 0, "Unexpected any. Specify a different type.", "0"],
      [0, 0, 0, "Unexpected any. Specify a different type.", "1"],
      [0, 0, 0, "Unexpected any. Specify a different type.", "2"]
    ],
    "packages/grafana-ui/src/utils/storybook/withTheme.tsx:5381": [
      [0, 0, 0, "Unexpected any. Specify a different type.", "0"],
      [0, 0, 0, "Unexpected any. Specify a different type.", "1"]
    ],
    "packages/grafana-ui/src/utils/useAsyncDependency.ts:5381": [
      [0, 0, 0, "Unexpected any. Specify a different type.", "0"]
    ],
    "public/app/core/TableModel.ts:5381": [
      [0, 0, 0, "Unexpected any. Specify a different type.", "0"],
      [0, 0, 0, "Unexpected any. Specify a different type.", "1"],
      [0, 0, 0, "Unexpected any. Specify a different type.", "2"],
      [0, 0, 0, "Unexpected any. Specify a different type.", "3"],
      [0, 0, 0, "Unexpected any. Specify a different type.", "4"],
      [0, 0, 0, "Unexpected any. Specify a different type.", "5"],
      [0, 0, 0, "Unexpected any. Specify a different type.", "6"]
    ],
    "public/app/core/components/AppChrome/TopBar/TopSearchBarCommandPaletteTrigger.tsx:5381": [
      [0, 0, 0, "Styles should be written using objects.", "0"]
    ],
    "public/app/core/components/AppNotifications/AppNotificationList.tsx:5381": [
      [0, 0, 0, "\'VerticalGroup\' import from \'@grafana/ui\' is restricted from being used by a pattern. Use Stack component instead.", "0"]
    ],
    "public/app/core/components/DynamicImports/SafeDynamicImport.tsx:5381": [
      [0, 0, 0, "Unexpected any. Specify a different type.", "0"]
    ],
    "public/app/core/components/ForgottenPassword/ChangePassword.tsx:5381": [
      [0, 0, 0, "\'VerticalGroup\' import from \'@grafana/ui\' is restricted from being used by a pattern. Use Stack component instead.", "0"]
    ],
    "public/app/core/components/ForgottenPassword/ForgottenPassword.tsx:5381": [
      [0, 0, 0, "\'HorizontalGroup\' import from \'@grafana/ui\' is restricted from being used by a pattern. Use Stack component instead.", "0"]
    ],
    "public/app/core/components/GraphNG/GraphNG.tsx:5381": [
      [0, 0, 0, "Unexpected any. Specify a different type.", "0"],
      [0, 0, 0, "Unexpected any. Specify a different type.", "1"],
      [0, 0, 0, "Unexpected any. Specify a different type.", "2"],
      [0, 0, 0, "Unexpected any. Specify a different type.", "3"],
      [0, 0, 0, "Unexpected any. Specify a different type.", "4"],
      [0, 0, 0, "Do not use any type assertions.", "5"],
      [0, 0, 0, "Do not use any type assertions.", "6"],
      [0, 0, 0, "Unexpected any. Specify a different type.", "7"],
      [0, 0, 0, "Do not use any type assertions.", "8"],
      [0, 0, 0, "Do not use any type assertions.", "9"]
    ],
    "public/app/core/components/Login/LoginPage.tsx:5381": [
      [0, 0, 0, "\'HorizontalGroup\' import from \'@grafana/ui\' is restricted from being used by a pattern. Use Stack component instead.", "0"]
    ],
    "public/app/core/components/Login/LoginServiceButtons.tsx:5381": [
      [0, 0, 0, "\'VerticalGroup\' import from \'@grafana/ui\' is restricted from being used by a pattern. Use Stack component instead.", "0"]
    ],
    "public/app/core/components/Login/UserSignup.tsx:5381": [
      [0, 0, 0, "\'VerticalGroup\' import from \'@grafana/ui\' is restricted from being used by a pattern. Use Stack component instead.", "0"]
    ],
    "public/app/core/components/NestedFolderPicker/Trigger.tsx:5381": [
      [0, 0, 0, "Styles should be written using objects.", "0"]
    ],
    "public/app/core/components/OptionsUI/registry.tsx:5381": [
      [0, 0, 0, "Unexpected any. Specify a different type.", "0"],
      [0, 0, 0, "Unexpected any. Specify a different type.", "1"],
      [0, 0, 0, "Unexpected any. Specify a different type.", "2"],
      [0, 0, 0, "Unexpected any. Specify a different type.", "3"],
      [0, 0, 0, "Unexpected any. Specify a different type.", "4"],
      [0, 0, 0, "Unexpected any. Specify a different type.", "5"],
      [0, 0, 0, "Unexpected any. Specify a different type.", "6"],
      [0, 0, 0, "Unexpected any. Specify a different type.", "7"],
      [0, 0, 0, "Unexpected any. Specify a different type.", "8"],
      [0, 0, 0, "Unexpected any. Specify a different type.", "9"],
      [0, 0, 0, "Unexpected any. Specify a different type.", "10"]
    ],
    "public/app/core/components/PageHeader/PageHeader.tsx:5381": [
      [0, 0, 0, "Styles should be written using objects.", "0"],
      [0, 0, 0, "Styles should be written using objects.", "1"]
    ],
    "public/app/core/components/PanelTypeFilter/PanelTypeFilter.tsx:5381": [
      [0, 0, 0, "Styles should be written using objects.", "0"],
      [0, 0, 0, "Styles should be written using objects.", "1"]
    ],
    "public/app/core/components/QueryOperationRow/OperationRowHelp.tsx:5381": [
      [0, 0, 0, "Styles should be written using objects.", "0"]
    ],
    "public/app/core/components/QueryOperationRow/QueryOperationRow.tsx:5381": [
      [0, 0, 0, "Styles should be written using objects.", "0"],
      [0, 0, 0, "Styles should be written using objects.", "1"]
    ],
    "public/app/core/components/QueryOperationRow/QueryOperationRowHeader.tsx:5381": [
      [0, 0, 0, "Styles should be written using objects.", "0"],
      [0, 0, 0, "Styles should be written using objects.", "1"],
      [0, 0, 0, "Styles should be written using objects.", "2"],
      [0, 0, 0, "Styles should be written using objects.", "3"],
      [0, 0, 0, "Styles should be written using objects.", "4"],
      [0, 0, 0, "Styles should be written using objects.", "5"],
      [0, 0, 0, "Styles should be written using objects.", "6"]
    ],
    "public/app/core/components/RolePicker/RolePickerInput.tsx:5381": [
      [0, 0, 0, "Styles should be written using objects.", "0"],
      [0, 0, 0, "Styles should be written using objects.", "1"],
      [0, 0, 0, "Styles should be written using objects.", "2"],
      [0, 0, 0, "Styles should be written using objects.", "3"],
      [0, 0, 0, "Styles should be written using objects.", "4"],
      [0, 0, 0, "Styles should be written using objects.", "5"],
      [0, 0, 0, "Styles should be written using objects.", "6"]
    ],
    "public/app/core/components/RolePicker/RolePickerMenu.tsx:5381": [
      [0, 0, 0, "\'HorizontalGroup\' import from \'@grafana/ui\' is restricted from being used by a pattern. Use Stack component instead.", "0"]
    ],
    "public/app/core/components/RolePicker/RolePickerSubMenu.tsx:5381": [
      [0, 0, 0, "\'HorizontalGroup\' import from \'@grafana/ui\' is restricted from being used by a pattern. Use Stack component instead.", "0"]
    ],
    "public/app/core/components/RolePicker/ValueContainer.tsx:5381": [
      [0, 0, 0, "Styles should be written using objects.", "0"]
    ],
    "public/app/core/components/TagFilter/TagFilter.tsx:5381": [
      [0, 0, 0, "Unexpected any. Specify a different type.", "0"],
      [0, 0, 0, "Unexpected any. Specify a different type.", "1"],
      [0, 0, 0, "Unexpected any. Specify a different type.", "2"],
      [0, 0, 0, "Unexpected any. Specify a different type.", "3"],
      [0, 0, 0, "Unexpected any. Specify a different type.", "4"],
      [0, 0, 0, "Styles should be written using objects.", "5"],
      [0, 0, 0, "Styles should be written using objects.", "6"]
    ],
    "public/app/core/components/TagFilter/TagOption.tsx:5381": [
      [0, 0, 0, "Unexpected any. Specify a different type.", "0"],
      [0, 0, 0, "Styles should be written using objects.", "1"],
      [0, 0, 0, "Styles should be written using objects.", "2"]
    ],
    "public/app/core/components/TimeSeries/utils.ts:5381": [
      [0, 0, 0, "Unexpected any. Specify a different type.", "0"],
      [0, 0, 0, "Do not use any type assertions.", "1"],
      [0, 0, 0, "Unexpected any. Specify a different type.", "2"]
    ],
    "public/app/core/components/Upgrade/ProBadge.tsx:5381": [
      [0, 0, 0, "Styles should be written using objects.", "0"]
    ],
    "public/app/core/components/Upgrade/UpgradeBox.tsx:5381": [
      [0, 0, 0, "Styles should be written using objects.", "0"],
      [0, 0, 0, "Styles should be written using objects.", "1"],
      [0, 0, 0, "Styles should be written using objects.", "2"],
      [0, 0, 0, "Styles should be written using objects.", "3"],
      [0, 0, 0, "Styles should be written using objects.", "4"],
      [0, 0, 0, "Styles should be written using objects.", "5"],
      [0, 0, 0, "Styles should be written using objects.", "6"],
      [0, 0, 0, "Styles should be written using objects.", "7"],
      [0, 0, 0, "Styles should be written using objects.", "8"],
      [0, 0, 0, "Styles should be written using objects.", "9"],
      [0, 0, 0, "Styles should be written using objects.", "10"],
      [0, 0, 0, "Styles should be written using objects.", "11"],
      [0, 0, 0, "Styles should be written using objects.", "12"],
      [0, 0, 0, "Styles should be written using objects.", "13"],
      [0, 0, 0, "Styles should be written using objects.", "14"],
      [0, 0, 0, "Styles should be written using objects.", "15"],
      [0, 0, 0, "Styles should be written using objects.", "16"],
      [0, 0, 0, "Styles should be written using objects.", "17"]
    ],
    "public/app/core/components/connectWithCleanUp.tsx:5381": [
      [0, 0, 0, "Unexpected any. Specify a different type.", "0"],
      [0, 0, 0, "Do not use any type assertions.", "1"]
    ],
    "public/app/core/navigation/types.ts:5381": [
      [0, 0, 0, "Unexpected any. Specify a different type.", "0"]
    ],
    "public/app/core/reducers/root.ts:5381": [
      [0, 0, 0, "Unexpected any. Specify a different type.", "0"]
    ],
    "public/app/core/services/ResponseQueue.ts:5381": [
      [0, 0, 0, "Unexpected any. Specify a different type.", "0"]
    ],
    "public/app/core/services/backend_srv.ts:5381": [
      [0, 0, 0, "Unexpected any. Specify a different type.", "0"],
      [0, 0, 0, "Unexpected any. Specify a different type.", "1"],
      [0, 0, 0, "Do not use any type assertions.", "2"],
      [0, 0, 0, "Unexpected any. Specify a different type.", "3"],
      [0, 0, 0, "Unexpected any. Specify a different type.", "4"],
      [0, 0, 0, "Unexpected any. Specify a different type.", "5"],
      [0, 0, 0, "Unexpected any. Specify a different type.", "6"],
      [0, 0, 0, "Unexpected any. Specify a different type.", "7"],
      [0, 0, 0, "Unexpected any. Specify a different type.", "8"],
      [0, 0, 0, "Unexpected any. Specify a different type.", "9"]
    ],
    "public/app/core/services/context_srv.ts:5381": [
      [0, 0, 0, "Do not use any type assertions.", "0"],
      [0, 0, 0, "Unexpected any. Specify a different type.", "1"]
    ],
    "public/app/core/services/echo/backends/analytics/ApplicationInsightsBackend.ts:5381": [
      [0, 0, 0, "Do not use any type assertions.", "0"],
      [0, 0, 0, "Unexpected any. Specify a different type.", "1"]
    ],
    "public/app/core/services/echo/backends/analytics/RudderstackBackend.ts:5381": [
      [0, 0, 0, "Do not use any type assertions.", "0"],
      [0, 0, 0, "Unexpected any. Specify a different type.", "1"],
      [0, 0, 0, "Do not use any type assertions.", "2"],
      [0, 0, 0, "Unexpected any. Specify a different type.", "3"]
    ],
    "public/app/core/specs/backend_srv.test.ts:5381": [
      [0, 0, 0, "Unexpected any. Specify a different type.", "0"]
    ],
    "public/app/core/time_series2.ts:5381": [
      [0, 0, 0, "Unexpected any. Specify a different type.", "0"],
      [0, 0, 0, "Unexpected any. Specify a different type.", "1"],
      [0, 0, 0, "Unexpected any. Specify a different type.", "2"],
      [0, 0, 0, "Unexpected any. Specify a different type.", "3"],
      [0, 0, 0, "Unexpected any. Specify a different type.", "4"],
      [0, 0, 0, "Unexpected any. Specify a different type.", "5"],
      [0, 0, 0, "Unexpected any. Specify a different type.", "6"],
      [0, 0, 0, "Unexpected any. Specify a different type.", "7"],
      [0, 0, 0, "Unexpected any. Specify a different type.", "8"],
      [0, 0, 0, "Unexpected any. Specify a different type.", "9"],
      [0, 0, 0, "Unexpected any. Specify a different type.", "10"],
      [0, 0, 0, "Unexpected any. Specify a different type.", "11"],
      [0, 0, 0, "Unexpected any. Specify a different type.", "12"],
      [0, 0, 0, "Unexpected any. Specify a different type.", "13"],
      [0, 0, 0, "Unexpected any. Specify a different type.", "14"],
      [0, 0, 0, "Unexpected any. Specify a different type.", "15"],
      [0, 0, 0, "Unexpected any. Specify a different type.", "16"],
      [0, 0, 0, "Unexpected any. Specify a different type.", "17"],
      [0, 0, 0, "Unexpected any. Specify a different type.", "18"]
    ],
    "public/app/core/utils/ConfigProvider.tsx:5381": [
      [0, 0, 0, "Unexpected any. Specify a different type.", "0"],
      [0, 0, 0, "Unexpected any. Specify a different type.", "1"]
    ],
    "public/app/core/utils/connectWithReduxStore.tsx:5381": [
      [0, 0, 0, "Unexpected any. Specify a different type.", "0"],
      [0, 0, 0, "Unexpected any. Specify a different type.", "1"],
      [0, 0, 0, "Do not use any type assertions.", "2"],
      [0, 0, 0, "Unexpected any. Specify a different type.", "3"],
      [0, 0, 0, "Unexpected any. Specify a different type.", "4"],
      [0, 0, 0, "Unexpected any. Specify a different type.", "5"],
      [0, 0, 0, "Unexpected any. Specify a different type.", "6"],
      [0, 0, 0, "Do not use any type assertions.", "7"],
      [0, 0, 0, "Unexpected any. Specify a different type.", "8"],
      [0, 0, 0, "Unexpected any. Specify a different type.", "9"]
    ],
    "public/app/core/utils/deferred.ts:5381": [
      [0, 0, 0, "Unexpected any. Specify a different type.", "0"]
    ],
    "public/app/core/utils/fetch.ts:5381": [
      [0, 0, 0, "Do not use any type assertions.", "0"],
      [0, 0, 0, "Do not use any type assertions.", "1"],
      [0, 0, 0, "Do not use any type assertions.", "2"],
      [0, 0, 0, "Do not use any type assertions.", "3"],
      [0, 0, 0, "Do not use any type assertions.", "4"],
      [0, 0, 0, "Unexpected any. Specify a different type.", "5"]
    ],
    "public/app/core/utils/flatten.ts:5381": [
      [0, 0, 0, "Unexpected any. Specify a different type.", "0"]
    ],
    "public/app/core/utils/object.ts:5381": [
      [0, 0, 0, "Do not use any type assertions.", "0"],
      [0, 0, 0, "Do not use any type assertions.", "1"],
      [0, 0, 0, "Unexpected any. Specify a different type.", "2"],
      [0, 0, 0, "Do not use any type assertions.", "3"],
      [0, 0, 0, "Unexpected any. Specify a different type.", "4"]
    ],
    "public/app/core/utils/richHistory.test.ts:5381": [
      [0, 0, 0, "Unexpected any. Specify a different type.", "0"]
    ],
    "public/app/core/utils/ticks.ts:5381": [
      [0, 0, 0, "Do not use any type assertions.", "0"],
      [0, 0, 0, "Do not use any type assertions.", "1"]
    ],
    "public/app/features/admin/LicenseChrome.tsx:5381": [
      [0, 0, 0, "Styles should be written using objects.", "0"],
      [0, 0, 0, "Styles should be written using objects.", "1"],
      [0, 0, 0, "Styles should be written using objects.", "2"]
    ],
    "public/app/features/admin/OrgRolePicker.tsx:5381": [
      [0, 0, 0, "Do not use any type assertions.", "0"]
    ],
    "public/app/features/admin/UpgradePage.tsx:5381": [
      [0, 0, 0, "Styles should be written using objects.", "0"],
      [0, 0, 0, "Styles should be written using objects.", "1"],
      [0, 0, 0, "Styles should be written using objects.", "2"],
      [0, 0, 0, "Styles should be written using objects.", "3"],
      [0, 0, 0, "Styles should be written using objects.", "4"]
    ],
    "public/app/features/admin/UserListPublicDashboardPage/DashboardsListModalButton.tsx:5381": [
      [0, 0, 0, "Styles should be written using objects.", "0"],
      [0, 0, 0, "Styles should be written using objects.", "1"],
      [0, 0, 0, "Styles should be written using objects.", "2"],
      [0, 0, 0, "Styles should be written using objects.", "3"],
      [0, 0, 0, "Styles should be written using objects.", "4"],
      [0, 0, 0, "Styles should be written using objects.", "5"],
      [0, 0, 0, "Styles should be written using objects.", "6"],
      [0, 0, 0, "Styles should be written using objects.", "7"]
    ],
    "public/app/features/admin/UserListPublicDashboardPage/DeleteUserModalButton.tsx:5381": [
      [0, 0, 0, "Styles should be written using objects.", "0"],
      [0, 0, 0, "Styles should be written using objects.", "1"]
    ],
    "public/app/features/admin/UserListPublicDashboardPage/UserListPublicDashboardPage.tsx:5381": [
      [0, 0, 0, "\'HorizontalGroup\' import from \'@grafana/ui/src\' is restricted from being used by a pattern. Use Stack component instead.", "0"]
    ],
    "public/app/features/admin/UserOrgs.tsx:5381": [
      [0, 0, 0, "\'HorizontalGroup\' import from \'@grafana/ui\' is restricted from being used by a pattern. Use Stack component instead.", "0"],
      [0, 0, 0, "Styles should be written using objects.", "1"],
      [0, 0, 0, "Styles should be written using objects.", "2"],
      [0, 0, 0, "Styles should be written using objects.", "3"],
      [0, 0, 0, "Styles should be written using objects.", "4"],
      [0, 0, 0, "Styles should be written using objects.", "5"],
      [0, 0, 0, "Styles should be written using objects.", "6"],
      [0, 0, 0, "Styles should be written using objects.", "7"],
      [0, 0, 0, "Styles should be written using objects.", "8"],
      [0, 0, 0, "Styles should be written using objects.", "9"],
      [0, 0, 0, "Styles should be written using objects.", "10"],
      [0, 0, 0, "Styles should be written using objects.", "11"],
      [0, 0, 0, "Styles should be written using objects.", "12"],
      [0, 0, 0, "Styles should be written using objects.", "13"],
      [0, 0, 0, "Styles should be written using objects.", "14"],
      [0, 0, 0, "Styles should be written using objects.", "15"],
      [0, 0, 0, "Styles should be written using objects.", "16"],
      [0, 0, 0, "Styles should be written using objects.", "17"]
    ],
    "public/app/features/admin/UserPermissions.tsx:5381": [
      [0, 0, 0, "Styles should be written using objects.", "0"]
    ],
    "public/app/features/admin/UserProfile.tsx:5381": [
      [0, 0, 0, "Styles should be written using objects.", "0"],
      [0, 0, 0, "Styles should be written using objects.", "1"],
      [0, 0, 0, "Styles should be written using objects.", "2"]
    ],
    "public/app/features/alerting/routes.tsx:5381": [
      [0, 0, 0, "Unexpected any. Specify a different type.", "0"]
    ],
    "public/app/features/alerting/state/ThresholdMapper.ts:5381": [
      [0, 0, 0, "Unexpected any. Specify a different type.", "0"]
    ],
    "public/app/features/alerting/state/alertDef.ts:5381": [
      [0, 0, 0, "Unexpected any. Specify a different type.", "0"],
      [0, 0, 0, "Unexpected any. Specify a different type.", "1"],
      [0, 0, 0, "Do not use any type assertions.", "2"],
      [0, 0, 0, "Unexpected any. Specify a different type.", "3"],
      [0, 0, 0, "Unexpected any. Specify a different type.", "4"]
    ],
    "public/app/features/alerting/state/query_part.ts:5381": [
      [0, 0, 0, "Unexpected any. Specify a different type.", "0"],
      [0, 0, 0, "Unexpected any. Specify a different type.", "1"],
      [0, 0, 0, "Unexpected any. Specify a different type.", "2"],
      [0, 0, 0, "Unexpected any. Specify a different type.", "3"],
      [0, 0, 0, "Unexpected any. Specify a different type.", "4"],
      [0, 0, 0, "Unexpected any. Specify a different type.", "5"],
      [0, 0, 0, "Unexpected any. Specify a different type.", "6"],
      [0, 0, 0, "Unexpected any. Specify a different type.", "7"],
      [0, 0, 0, "Unexpected any. Specify a different type.", "8"],
      [0, 0, 0, "Unexpected any. Specify a different type.", "9"],
      [0, 0, 0, "Unexpected any. Specify a different type.", "10"]
    ],
    "public/app/features/alerting/state/reducers.ts:5381": [
      [0, 0, 0, "Unexpected any. Specify a different type.", "0"],
      [0, 0, 0, "Unexpected any. Specify a different type.", "1"]
    ],
    "public/app/features/alerting/unified/AlertGroups.tsx:5381": [
      [0, 0, 0, "Styles should be written using objects.", "0"]
    ],
    "public/app/features/alerting/unified/AlertWarning.tsx:5381": [
      [0, 0, 0, "Styles should be written using objects.", "0"]
    ],
    "public/app/features/alerting/unified/AlertsFolderView.tsx:5381": [
      [0, 0, 0, "Styles should be written using objects.", "0"],
      [0, 0, 0, "Styles should be written using objects.", "1"],
      [0, 0, 0, "Styles should be written using objects.", "2"],
      [0, 0, 0, "Styles should be written using objects.", "3"],
      [0, 0, 0, "Styles should be written using objects.", "4"]
    ],
    "public/app/features/alerting/unified/GrafanaRuleQueryViewer.tsx:5381": [
      [0, 0, 0, "Styles should be written using objects.", "0"],
      [0, 0, 0, "Styles should be written using objects.", "1"],
      [0, 0, 0, "Styles should be written using objects.", "2"],
      [0, 0, 0, "Styles should be written using objects.", "3"],
      [0, 0, 0, "Styles should be written using objects.", "4"],
      [0, 0, 0, "Styles should be written using objects.", "5"],
      [0, 0, 0, "Styles should be written using objects.", "6"],
      [0, 0, 0, "Styles should be written using objects.", "7"],
      [0, 0, 0, "Styles should be written using objects.", "8"],
      [0, 0, 0, "Styles should be written using objects.", "9"],
      [0, 0, 0, "Styles should be written using objects.", "10"],
      [0, 0, 0, "Styles should be written using objects.", "11"],
      [0, 0, 0, "Styles should be written using objects.", "12"],
      [0, 0, 0, "Styles should be written using objects.", "13"],
      [0, 0, 0, "Styles should be written using objects.", "14"]
    ],
    "public/app/features/alerting/unified/NotificationPolicies.tsx:5381": [
      [0, 0, 0, "Styles should be written using objects.", "0"]
    ],
    "public/app/features/alerting/unified/PanelAlertTabContent.tsx:5381": [
      [0, 0, 0, "Styles should be written using objects.", "0"],
      [0, 0, 0, "Styles should be written using objects.", "1"],
      [0, 0, 0, "Styles should be written using objects.", "2"]
    ],
    "public/app/features/alerting/unified/RedirectToRuleViewer.tsx:5381": [
      [0, 0, 0, "Styles should be written using objects.", "0"],
      [0, 0, 0, "Styles should be written using objects.", "1"],
      [0, 0, 0, "Styles should be written using objects.", "2"],
      [0, 0, 0, "Styles should be written using objects.", "3"]
    ],
    "public/app/features/alerting/unified/RuleList.tsx:5381": [
      [0, 0, 0, "Do not use any type assertions.", "0"],
      [0, 0, 0, "Do not use any type assertions.", "1"],
      [0, 0, 0, "Styles should be written using objects.", "2"],
      [0, 0, 0, "Styles should be written using objects.", "3"],
      [0, 0, 0, "Styles should be written using objects.", "4"],
      [0, 0, 0, "Styles should be written using objects.", "5"]
    ],
    "public/app/features/alerting/unified/components/AlertLabel.tsx:5381": [
      [0, 0, 0, "Styles should be written using objects.", "0"]
    ],
    "public/app/features/alerting/unified/components/AlertLabels.tsx:5381": [
      [0, 0, 0, "Styles should be written using objects.", "0"]
    ],
    "public/app/features/alerting/unified/components/AlertManagerPicker.tsx:5381": [
      [0, 0, 0, "Styles should be written using objects.", "0"]
    ],
    "public/app/features/alerting/unified/components/AlertStateDot.tsx:5381": [
      [0, 0, 0, "Styles should be written using objects.", "0"]
    ],
    "public/app/features/alerting/unified/components/AnnotationDetailsField.tsx:5381": [
      [0, 0, 0, "Do not use any type assertions.", "0"],
      [0, 0, 0, "Do not use any type assertions.", "1"],
      [0, 0, 0, "Styles should be written using objects.", "2"]
    ],
    "public/app/features/alerting/unified/components/Authorize.tsx:5381": [
      [0, 0, 0, "Do not use any type assertions.", "0"],
      [0, 0, 0, "Do not use any type assertions.", "1"]
    ],
    "public/app/features/alerting/unified/components/DetailsField.tsx:5381": [
      [0, 0, 0, "Styles should be written using objects.", "0"],
      [0, 0, 0, "Styles should be written using objects.", "1"],
      [0, 0, 0, "Styles should be written using objects.", "2"]
    ],
    "public/app/features/alerting/unified/components/DynamicTable.tsx:5381": [
      [0, 0, 0, "Styles should be written using objects.", "0"],
      [0, 0, 0, "Styles should be written using objects.", "1"],
      [0, 0, 0, "Styles should be written using objects.", "2"],
      [0, 0, 0, "Styles should be written using objects.", "3"],
      [0, 0, 0, "Styles should be written using objects.", "4"],
      [0, 0, 0, "Styles should be written using objects.", "5"],
      [0, 0, 0, "Styles should be written using objects.", "6"]
    ],
    "public/app/features/alerting/unified/components/DynamicTableWithGuidelines.tsx:5381": [
      [0, 0, 0, "Styles should be written using objects.", "0"],
      [0, 0, 0, "Styles should be written using objects.", "1"],
      [0, 0, 0, "Styles should be written using objects.", "2"],
      [0, 0, 0, "Styles should be written using objects.", "3"],
      [0, 0, 0, "Styles should be written using objects.", "4"],
      [0, 0, 0, "Styles should be written using objects.", "5"]
    ],
    "public/app/features/alerting/unified/components/EmptyArea.tsx:5381": [
      [0, 0, 0, "Styles should be written using objects.", "0"]
    ],
    "public/app/features/alerting/unified/components/EmptyAreaWithCTA.tsx:5381": [
      [0, 0, 0, "Styles should be written using objects.", "0"],
      [0, 0, 0, "Styles should be written using objects.", "1"],
      [0, 0, 0, "Styles should be written using objects.", "2"]
    ],
    "public/app/features/alerting/unified/components/Expression.tsx:5381": [
      [0, 0, 0, "Styles should be written using objects.", "0"]
    ],
    "public/app/features/alerting/unified/components/GrafanaAlertmanagerDeliveryWarning.tsx:5381": [
      [0, 0, 0, "Styles should be written using objects.", "0"]
    ],
    "public/app/features/alerting/unified/components/Label.tsx:5381": [
      [0, 0, 0, "Styles should be written using objects.", "0"],
      [0, 0, 0, "Styles should be written using objects.", "1"],
      [0, 0, 0, "Styles should be written using objects.", "2"]
    ],
    "public/app/features/alerting/unified/components/MetaText.tsx:5381": [
      [0, 0, 0, "Styles should be written using objects.", "0"]
    ],
    "public/app/features/alerting/unified/components/Spacer.tsx:5381": [
      [0, 0, 0, "Styles should be written using objects.", "0"]
    ],
    "public/app/features/alerting/unified/components/StateColoredText.tsx:5381": [
      [0, 0, 0, "Styles should be written using objects.", "0"],
      [0, 0, 0, "Styles should be written using objects.", "1"],
      [0, 0, 0, "Styles should be written using objects.", "2"],
      [0, 0, 0, "Styles should be written using objects.", "3"]
    ],
    "public/app/features/alerting/unified/components/StateTag.tsx:5381": [
      [0, 0, 0, "Styles should be written using objects.", "0"],
      [0, 0, 0, "Styles should be written using objects.", "1"],
      [0, 0, 0, "Styles should be written using objects.", "2"],
      [0, 0, 0, "Styles should be written using objects.", "3"],
      [0, 0, 0, "Styles should be written using objects.", "4"],
      [0, 0, 0, "Styles should be written using objects.", "5"],
      [0, 0, 0, "Styles should be written using objects.", "6"],
      [0, 0, 0, "Styles should be written using objects.", "7"],
      [0, 0, 0, "Styles should be written using objects.", "8"]
    ],
    "public/app/features/alerting/unified/components/Tokenize.tsx:5381": [
      [0, 0, 0, "Styles should be written using objects.", "0"],
      [0, 0, 0, "Styles should be written using objects.", "1"],
      [0, 0, 0, "Styles should be written using objects.", "2"],
      [0, 0, 0, "Styles should be written using objects.", "3"]
    ],
    "public/app/features/alerting/unified/components/Well.tsx:5381": [
      [0, 0, 0, "Styles should be written using objects.", "0"]
    ],
    "public/app/features/alerting/unified/components/admin/AlertmanagerConfig.tsx:5381": [
      [0, 0, 0, "Styles should be written using objects.", "0"]
    ],
    "public/app/features/alerting/unified/components/admin/AlertmanagerConfigSelector.tsx:5381": [
      [0, 0, 0, "\'HorizontalGroup\' import from \'@grafana/ui\' is restricted from being used by a pattern. Use Stack component instead.", "0"],
      [0, 0, 0, "Styles should be written using objects.", "1"]
    ],
    "public/app/features/alerting/unified/components/admin/ExternalAlertmanagerDataSources.tsx:5381": [
      [0, 0, 0, "Styles should be written using objects.", "0"],
      [0, 0, 0, "Styles should be written using objects.", "1"],
      [0, 0, 0, "Styles should be written using objects.", "2"],
      [0, 0, 0, "Styles should be written using objects.", "3"],
      [0, 0, 0, "Styles should be written using objects.", "4"]
    ],
    "public/app/features/alerting/unified/components/admin/ExternalAlertmanagers.tsx:5381": [
      [0, 0, 0, "Styles should be written using objects.", "0"],
      [0, 0, 0, "Styles should be written using objects.", "1"],
      [0, 0, 0, "Styles should be written using objects.", "2"],
      [0, 0, 0, "Styles should be written using objects.", "3"]
    ],
    "public/app/features/alerting/unified/components/alert-groups/AlertDetails.tsx:5381": [
      [0, 0, 0, "Styles should be written using objects.", "0"],
      [0, 0, 0, "Styles should be written using objects.", "1"],
      [0, 0, 0, "Styles should be written using objects.", "2"]
    ],
    "public/app/features/alerting/unified/components/alert-groups/AlertGroupAlertsTable.tsx:5381": [
      [0, 0, 0, "Styles should be written using objects.", "0"],
      [0, 0, 0, "Styles should be written using objects.", "1"]
    ],
    "public/app/features/alerting/unified/components/alert-groups/AlertGroupFilter.tsx:5381": [
      [0, 0, 0, "Do not use any type assertions.", "0"],
      [0, 0, 0, "Styles should be written using objects.", "1"],
      [0, 0, 0, "Styles should be written using objects.", "2"],
      [0, 0, 0, "Styles should be written using objects.", "3"]
    ],
    "public/app/features/alerting/unified/components/alert-groups/AlertGroupHeader.tsx:5381": [
      [0, 0, 0, "Do not use any type assertions.", "0"],
      [0, 0, 0, "Do not use any type assertions.", "1"]
    ],
    "public/app/features/alerting/unified/components/alert-groups/GroupBy.tsx:5381": [
      [0, 0, 0, "Do not use any type assertions.", "0"]
    ],
    "public/app/features/alerting/unified/components/alert-groups/MatcherFilter.tsx:5381": [
      [0, 0, 0, "Do not use any type assertions.", "0"]
    ],
    "public/app/features/alerting/unified/components/contact-points/ContactPoints.tsx:5381": [
      [0, 0, 0, "Do not use any type assertions.", "0"]
    ],
    "public/app/features/alerting/unified/components/export/FileExportPreview.tsx:5381": [
      [0, 0, 0, "Styles should be written using objects.", "0"],
      [0, 0, 0, "Styles should be written using objects.", "1"],
      [0, 0, 0, "Styles should be written using objects.", "2"]
    ],
    "public/app/features/alerting/unified/components/expressions/Expression.tsx:5381": [
      [0, 0, 0, "Styles should be written using objects.", "0"],
      [0, 0, 0, "Styles should be written using objects.", "1"],
      [0, 0, 0, "Styles should be written using objects.", "2"],
      [0, 0, 0, "Styles should be written using objects.", "3"],
      [0, 0, 0, "Styles should be written using objects.", "4"],
      [0, 0, 0, "Styles should be written using objects.", "5"],
      [0, 0, 0, "Styles should be written using objects.", "6"],
      [0, 0, 0, "Styles should be written using objects.", "7"],
      [0, 0, 0, "Styles should be written using objects.", "8"],
      [0, 0, 0, "Styles should be written using objects.", "9"],
      [0, 0, 0, "Styles should be written using objects.", "10"],
      [0, 0, 0, "Styles should be written using objects.", "11"],
      [0, 0, 0, "Styles should be written using objects.", "12"],
      [0, 0, 0, "Styles should be written using objects.", "13"],
      [0, 0, 0, "Styles should be written using objects.", "14"],
      [0, 0, 0, "Styles should be written using objects.", "15"],
      [0, 0, 0, "Styles should be written using objects.", "16"],
      [0, 0, 0, "Styles should be written using objects.", "17"],
      [0, 0, 0, "Styles should be written using objects.", "18"],
      [0, 0, 0, "Styles should be written using objects.", "19"],
      [0, 0, 0, "Styles should be written using objects.", "20"],
      [0, 0, 0, "Styles should be written using objects.", "21"],
      [0, 0, 0, "Styles should be written using objects.", "22"],
      [0, 0, 0, "Styles should be written using objects.", "23"],
      [0, 0, 0, "Styles should be written using objects.", "24"]
    ],
    "public/app/features/alerting/unified/components/expressions/ExpressionStatusIndicator.tsx:5381": [
      [0, 0, 0, "Styles should be written using objects.", "0"]
    ],
    "public/app/features/alerting/unified/components/mute-timings/MuteTimingForm.tsx:5381": [
      [0, 0, 0, "Styles should be written using objects.", "0"],
      [0, 0, 0, "Styles should be written using objects.", "1"]
    ],
    "public/app/features/alerting/unified/components/mute-timings/MuteTimingTimeInterval.tsx:5381": [
      [0, 0, 0, "Styles should be written using objects.", "0"],
      [0, 0, 0, "Styles should be written using objects.", "1"],
      [0, 0, 0, "Styles should be written using objects.", "2"],
      [0, 0, 0, "Styles should be written using objects.", "3"]
    ],
    "public/app/features/alerting/unified/components/mute-timings/MuteTimingTimeRange.tsx:5381": [
      [0, 0, 0, "Styles should be written using objects.", "0"],
      [0, 0, 0, "Styles should be written using objects.", "1"],
      [0, 0, 0, "Styles should be written using objects.", "2"],
      [0, 0, 0, "Styles should be written using objects.", "3"],
      [0, 0, 0, "Styles should be written using objects.", "4"]
    ],
    "public/app/features/alerting/unified/components/mute-timings/MuteTimingsTable.tsx:5381": [
      [0, 0, 0, "Styles should be written using objects.", "0"],
      [0, 0, 0, "Styles should be written using objects.", "1"]
    ],
    "public/app/features/alerting/unified/components/notification-policies/EditNotificationPolicyForm.tsx:5381": [
      [0, 0, 0, "Styles should be written using objects.", "0"],
      [0, 0, 0, "Styles should be written using objects.", "1"],
      [0, 0, 0, "Styles should be written using objects.", "2"],
      [0, 0, 0, "Styles should be written using objects.", "3"]
    ],
    "public/app/features/alerting/unified/components/notification-policies/Matchers.tsx:5381": [
      [0, 0, 0, "Styles should be written using objects.", "0"],
      [0, 0, 0, "Styles should be written using objects.", "1"]
    ],
    "public/app/features/alerting/unified/components/notification-policies/Policy.tsx:5381": [
      [0, 0, 0, "Unexpected any. Specify a different type.", "0"]
    ],
    "public/app/features/alerting/unified/components/notification-policies/PromDurationDocs.tsx:5381": [
      [0, 0, 0, "Styles should be written using objects.", "0"],
      [0, 0, 0, "Styles should be written using objects.", "1"],
      [0, 0, 0, "Styles should be written using objects.", "2"],
      [0, 0, 0, "Styles should be written using objects.", "3"]
    ],
    "public/app/features/alerting/unified/components/notification-policies/formStyles.ts:5381": [
      [0, 0, 0, "Styles should be written using objects.", "0"],
      [0, 0, 0, "Styles should be written using objects.", "1"],
      [0, 0, 0, "Styles should be written using objects.", "2"],
      [0, 0, 0, "Styles should be written using objects.", "3"],
      [0, 0, 0, "Styles should be written using objects.", "4"],
      [0, 0, 0, "Styles should be written using objects.", "5"]
    ],
    "public/app/features/alerting/unified/components/receivers/AlertInstanceModalSelector.tsx:5381": [
      [0, 0, 0, "Styles should be written using objects.", "0"],
      [0, 0, 0, "Styles should be written using objects.", "1"],
      [0, 0, 0, "Styles should be written using objects.", "2"],
      [0, 0, 0, "Styles should be written using objects.", "3"],
      [0, 0, 0, "Styles should be written using objects.", "4"],
      [0, 0, 0, "Styles should be written using objects.", "5"],
      [0, 0, 0, "Styles should be written using objects.", "6"],
      [0, 0, 0, "Styles should be written using objects.", "7"],
      [0, 0, 0, "Styles should be written using objects.", "8"],
      [0, 0, 0, "Styles should be written using objects.", "9"],
      [0, 0, 0, "Styles should be written using objects.", "10"],
      [0, 0, 0, "Styles should be written using objects.", "11"],
      [0, 0, 0, "Styles should be written using objects.", "12"],
      [0, 0, 0, "Styles should be written using objects.", "13"],
      [0, 0, 0, "Styles should be written using objects.", "14"],
      [0, 0, 0, "Styles should be written using objects.", "15"],
      [0, 0, 0, "Styles should be written using objects.", "16"],
      [0, 0, 0, "Styles should be written using objects.", "17"]
    ],
    "public/app/features/alerting/unified/components/receivers/GlobalConfigForm.tsx:5381": [
      [0, 0, 0, "\'HorizontalGroup\' import from \'@grafana/ui\' is restricted from being used by a pattern. Use Stack component instead.", "0"]
    ],
    "public/app/features/alerting/unified/components/receivers/PayloadEditor.tsx:5381": [
      [0, 0, 0, "Styles should be written using objects.", "0"],
      [0, 0, 0, "Styles should be written using objects.", "1"],
      [0, 0, 0, "Styles should be written using objects.", "2"]
    ],
    "public/app/features/alerting/unified/components/receivers/ReceiversSection.tsx:5381": [
      [0, 0, 0, "Styles should be written using objects.", "0"],
      [0, 0, 0, "Styles should be written using objects.", "1"]
    ],
    "public/app/features/alerting/unified/components/receivers/TemplateDataDocs.tsx:5381": [
      [0, 0, 0, "Styles should be written using objects.", "0"],
      [0, 0, 0, "Styles should be written using objects.", "1"],
      [0, 0, 0, "Styles should be written using objects.", "2"]
    ],
    "public/app/features/alerting/unified/components/receivers/TemplateForm.tsx:5381": [
      [0, 0, 0, "Styles should be written using objects.", "0"],
      [0, 0, 0, "Styles should be written using objects.", "1"]
    ],
    "public/app/features/alerting/unified/components/receivers/form/ChannelOptions.tsx:5381": [
      [0, 0, 0, "Unexpected any. Specify a different type.", "0"],
      [0, 0, 0, "Do not use any type assertions.", "1"],
      [0, 0, 0, "Unexpected any. Specify a different type.", "2"]
    ],
    "public/app/features/alerting/unified/components/receivers/form/ChannelSubForm.tsx:5381": [
      [0, 0, 0, "Styles should be written using objects.", "0"],
      [0, 0, 0, "Styles should be written using objects.", "1"],
      [0, 0, 0, "Styles should be written using objects.", "2"],
      [0, 0, 0, "Styles should be written using objects.", "3"],
      [0, 0, 0, "Styles should be written using objects.", "4"]
    ],
    "public/app/features/alerting/unified/components/receivers/form/CollapsibleSection.tsx:5381": [
      [0, 0, 0, "Styles should be written using objects.", "0"],
      [0, 0, 0, "Styles should be written using objects.", "1"],
      [0, 0, 0, "Styles should be written using objects.", "2"],
      [0, 0, 0, "Styles should be written using objects.", "3"],
      [0, 0, 0, "Styles should be written using objects.", "4"]
    ],
    "public/app/features/alerting/unified/components/receivers/form/GenerateAlertDataModal.tsx:5381": [
      [0, 0, 0, "Styles should be written using objects.", "0"],
      [0, 0, 0, "Styles should be written using objects.", "1"],
      [0, 0, 0, "Styles should be written using objects.", "2"],
      [0, 0, 0, "Styles should be written using objects.", "3"],
      [0, 0, 0, "Styles should be written using objects.", "4"],
      [0, 0, 0, "Styles should be written using objects.", "5"]
    ],
    "public/app/features/alerting/unified/components/receivers/form/ReceiverForm.tsx:5381": [
      [0, 0, 0, "Do not use any type assertions.", "0"],
      [0, 0, 0, "Unexpected any. Specify a different type.", "1"],
      [0, 0, 0, "Do not use any type assertions.", "2"],
      [0, 0, 0, "Styles should be written using objects.", "3"],
      [0, 0, 0, "Styles should be written using objects.", "4"]
    ],
    "public/app/features/alerting/unified/components/receivers/form/TestContactPointModal.tsx:5381": [
      [0, 0, 0, "Styles should be written using objects.", "0"],
      [0, 0, 0, "Styles should be written using objects.", "1"]
    ],
    "public/app/features/alerting/unified/components/receivers/form/fields/KeyValueMapInput.tsx:5381": [
      [0, 0, 0, "Styles should be written using objects.", "0"],
      [0, 0, 0, "Styles should be written using objects.", "1"]
    ],
    "public/app/features/alerting/unified/components/receivers/form/fields/OptionField.tsx:5381": [
      [0, 0, 0, "Unexpected any. Specify a different type.", "0"],
      [0, 0, 0, "Unexpected any. Specify a different type.", "1"],
      [0, 0, 0, "Do not use any type assertions.", "2"],
      [0, 0, 0, "Unexpected any. Specify a different type.", "3"],
      [0, 0, 0, "Styles should be written using objects.", "4"],
      [0, 0, 0, "Styles should be written using objects.", "5"],
      [0, 0, 0, "Unexpected any. Specify a different type.", "6"],
      [0, 0, 0, "Unexpected any. Specify a different type.", "7"]
    ],
    "public/app/features/alerting/unified/components/receivers/form/fields/StringArrayInput.tsx:5381": [
      [0, 0, 0, "Styles should be written using objects.", "0"],
      [0, 0, 0, "Styles should be written using objects.", "1"],
      [0, 0, 0, "Styles should be written using objects.", "2"]
    ],
    "public/app/features/alerting/unified/components/receivers/form/fields/SubformArrayField.tsx:5381": [
      [0, 0, 0, "Unexpected any. Specify a different type.", "0"],
      [0, 0, 0, "Unexpected any. Specify a different type.", "1"]
    ],
    "public/app/features/alerting/unified/components/receivers/form/fields/SubformField.tsx:5381": [
      [0, 0, 0, "Unexpected any. Specify a different type.", "0"],
      [0, 0, 0, "Unexpected any. Specify a different type.", "1"]
    ],
    "public/app/features/alerting/unified/components/receivers/form/fields/styles.ts:5381": [
      [0, 0, 0, "Styles should be written using objects.", "0"],
      [0, 0, 0, "Styles should be written using objects.", "1"],
      [0, 0, 0, "Styles should be written using objects.", "2"],
      [0, 0, 0, "Styles should be written using objects.", "3"],
      [0, 0, 0, "Styles should be written using objects.", "4"]
    ],
    "public/app/features/alerting/unified/components/rule-editor/AnnotationKeyInput.tsx:5381": [
      [0, 0, 0, "Do not use any type assertions.", "0"]
    ],
    "public/app/features/alerting/unified/components/rule-editor/AnnotationsStep.tsx:5381": [
      [0, 0, 0, "Styles should be written using objects.", "0"],
      [0, 0, 0, "Styles should be written using objects.", "1"],
      [0, 0, 0, "Styles should be written using objects.", "2"],
      [0, 0, 0, "Styles should be written using objects.", "3"],
      [0, 0, 0, "Styles should be written using objects.", "4"],
      [0, 0, 0, "Styles should be written using objects.", "5"],
      [0, 0, 0, "Styles should be written using objects.", "6"],
      [0, 0, 0, "Styles should be written using objects.", "7"],
      [0, 0, 0, "Styles should be written using objects.", "8"],
      [0, 0, 0, "Styles should be written using objects.", "9"],
      [0, 0, 0, "Styles should be written using objects.", "10"]
    ],
    "public/app/features/alerting/unified/components/rule-editor/CloudAlertPreview.tsx:5381": [
      [0, 0, 0, "Styles should be written using objects.", "0"],
      [0, 0, 0, "Styles should be written using objects.", "1"]
    ],
    "public/app/features/alerting/unified/components/rule-editor/CloudEvaluationBehavior.tsx:5381": [
      [0, 0, 0, "Styles should be written using objects.", "0"],
      [0, 0, 0, "Styles should be written using objects.", "1"],
      [0, 0, 0, "Styles should be written using objects.", "2"]
    ],
    "public/app/features/alerting/unified/components/rule-editor/CustomAnnotationHeaderField.tsx:5381": [
      [0, 0, 0, "Styles should be written using objects.", "0"],
      [0, 0, 0, "Styles should be written using objects.", "1"]
    ],
    "public/app/features/alerting/unified/components/rule-editor/DashboardAnnotationField.tsx:5381": [
      [0, 0, 0, "Styles should be written using objects.", "0"],
      [0, 0, 0, "Styles should be written using objects.", "1"],
      [0, 0, 0, "Styles should be written using objects.", "2"],
      [0, 0, 0, "Styles should be written using objects.", "3"]
    ],
    "public/app/features/alerting/unified/components/rule-editor/DashboardPicker.tsx:5381": [
      [0, 0, 0, "Styles should be written using objects.", "0"],
      [0, 0, 0, "Styles should be written using objects.", "1"],
      [0, 0, 0, "Styles should be written using objects.", "2"],
      [0, 0, 0, "Styles should be written using objects.", "3"],
      [0, 0, 0, "Styles should be written using objects.", "4"],
      [0, 0, 0, "Styles should be written using objects.", "5"],
      [0, 0, 0, "Styles should be written using objects.", "6"],
      [0, 0, 0, "Styles should be written using objects.", "7"],
      [0, 0, 0, "Styles should be written using objects.", "8"],
      [0, 0, 0, "Styles should be written using objects.", "9"],
      [0, 0, 0, "Styles should be written using objects.", "10"],
      [0, 0, 0, "Styles should be written using objects.", "11"],
      [0, 0, 0, "Styles should be written using objects.", "12"],
      [0, 0, 0, "Styles should be written using objects.", "13"],
      [0, 0, 0, "Styles should be written using objects.", "14"]
    ],
    "public/app/features/alerting/unified/components/rule-editor/ExpressionEditor.tsx:5381": [
      [0, 0, 0, "Styles should be written using objects.", "0"],
      [0, 0, 0, "Styles should be written using objects.", "1"],
      [0, 0, 0, "Do not use any type assertions.", "2"]
    ],
    "public/app/features/alerting/unified/components/rule-editor/ExpressionsEditor.tsx:5381": [
      [0, 0, 0, "Styles should be written using objects.", "0"]
    ],
    "public/app/features/alerting/unified/components/rule-editor/FolderAndGroup.tsx:5381": [
      [0, 0, 0, "Styles should be written using objects.", "0"],
      [0, 0, 0, "Styles should be written using objects.", "1"],
      [0, 0, 0, "Styles should be written using objects.", "2"],
      [0, 0, 0, "Styles should be written using objects.", "3"]
    ],
    "public/app/features/alerting/unified/components/rule-editor/GrafanaEvaluationBehavior.tsx:5381": [
      [0, 0, 0, "Styles should be written using objects.", "0"],
      [0, 0, 0, "Styles should be written using objects.", "1"],
      [0, 0, 0, "Styles should be written using objects.", "2"],
      [0, 0, 0, "Styles should be written using objects.", "3"],
      [0, 0, 0, "Styles should be written using objects.", "4"],
      [0, 0, 0, "Styles should be written using objects.", "5"],
      [0, 0, 0, "Styles should be written using objects.", "6"],
      [0, 0, 0, "Styles should be written using objects.", "7"],
      [0, 0, 0, "Styles should be written using objects.", "8"],
      [0, 0, 0, "Styles should be written using objects.", "9"],
      [0, 0, 0, "Styles should be written using objects.", "10"]
    ],
    "public/app/features/alerting/unified/components/rule-editor/GroupAndNamespaceFields.tsx:5381": [
      [0, 0, 0, "Styles should be written using objects.", "0"],
      [0, 0, 0, "Styles should be written using objects.", "1"]
    ],
    "public/app/features/alerting/unified/components/rule-editor/NeedHelpInfo.tsx:5381": [
      [0, 0, 0, "Styles should be written using objects.", "0"],
      [0, 0, 0, "Styles should be written using objects.", "1"]
    ],
    "public/app/features/alerting/unified/components/rule-editor/PreviewRule.tsx:5381": [
      [0, 0, 0, "\'HorizontalGroup\' import from \'@grafana/ui\' is restricted from being used by a pattern. Use Stack component instead.", "0"],
      [0, 0, 0, "Unexpected any. Specify a different type.", "1"],
      [0, 0, 0, "Styles should be written using objects.", "2"]
    ],
    "public/app/features/alerting/unified/components/rule-editor/PreviewRuleResult.tsx:5381": [
      [0, 0, 0, "Styles should be written using objects.", "0"],
      [0, 0, 0, "Styles should be written using objects.", "1"]
    ],
    "public/app/features/alerting/unified/components/rule-editor/QueryEditor.tsx:5381": [
      [0, 0, 0, "Styles should be written using objects.", "0"]
    ],
    "public/app/features/alerting/unified/components/rule-editor/QueryOptions.tsx:5381": [
      [0, 0, 0, "Styles should be written using objects.", "0"],
      [0, 0, 0, "Styles should be written using objects.", "1"],
      [0, 0, 0, "Styles should be written using objects.", "2"]
    ],
    "public/app/features/alerting/unified/components/rule-editor/QueryWrapper.tsx:5381": [
      [0, 0, 0, "Styles should be written using objects.", "0"],
      [0, 0, 0, "Styles should be written using objects.", "1"]
    ],
    "public/app/features/alerting/unified/components/rule-editor/RecordingRuleEditor.tsx:5381": [
      [0, 0, 0, "Styles should be written using objects.", "0"]
    ],
    "public/app/features/alerting/unified/components/rule-editor/RuleEditorSection.tsx:5381": [
      [0, 0, 0, "Styles should be written using objects.", "0"],
      [0, 0, 0, "Styles should be written using objects.", "1"],
      [0, 0, 0, "Styles should be written using objects.", "2"]
    ],
    "public/app/features/alerting/unified/components/rule-editor/RuleFolderPicker.tsx:5381": [
      [0, 0, 0, "Styles should be written using objects.", "0"],
      [0, 0, 0, "Styles should be written using objects.", "1"]
    ],
    "public/app/features/alerting/unified/components/rule-editor/RuleInspector.tsx:5381": [
      [0, 0, 0, "Do not use any type assertions.", "0"],
      [0, 0, 0, "Styles should be written using objects.", "1"],
      [0, 0, 0, "Styles should be written using objects.", "2"],
      [0, 0, 0, "Styles should be written using objects.", "3"]
    ],
    "public/app/features/alerting/unified/components/rule-editor/VizWrapper.tsx:5381": [
      [0, 0, 0, "Styles should be written using objects.", "0"],
      [0, 0, 0, "Styles should be written using objects.", "1"]
    ],
    "public/app/features/alerting/unified/components/rule-editor/alert-rule-form/AlertRuleForm.tsx:5381": [
      [0, 0, 0, "\'HorizontalGroup\' import from \'@grafana/ui\' is restricted from being used by a pattern. Use Stack component instead.", "0"]
    ],
    "public/app/features/alerting/unified/components/rule-editor/notificaton-preview/NotificationPolicyMatchers.tsx:5381": [
      [0, 0, 0, "Styles should be written using objects.", "0"],
      [0, 0, 0, "Styles should be written using objects.", "1"]
    ],
    "public/app/features/alerting/unified/components/rule-editor/notificaton-preview/NotificationPreview.tsx:5381": [
      [0, 0, 0, "Styles should be written using objects.", "0"],
      [0, 0, 0, "Styles should be written using objects.", "1"],
      [0, 0, 0, "Styles should be written using objects.", "2"],
      [0, 0, 0, "Styles should be written using objects.", "3"],
      [0, 0, 0, "Styles should be written using objects.", "4"],
      [0, 0, 0, "Styles should be written using objects.", "5"],
      [0, 0, 0, "Styles should be written using objects.", "6"]
    ],
    "public/app/features/alerting/unified/components/rule-editor/notificaton-preview/NotificationPreviewByAlertManager.tsx:5381": [
      [0, 0, 0, "Styles should be written using objects.", "0"],
      [0, 0, 0, "Styles should be written using objects.", "1"],
      [0, 0, 0, "Styles should be written using objects.", "2"],
      [0, 0, 0, "Styles should be written using objects.", "3"],
      [0, 0, 0, "Styles should be written using objects.", "4"]
    ],
    "public/app/features/alerting/unified/components/rule-editor/notificaton-preview/NotificationRoute.tsx:5381": [
      [0, 0, 0, "Styles should be written using objects.", "0"],
      [0, 0, 0, "Styles should be written using objects.", "1"],
      [0, 0, 0, "Styles should be written using objects.", "2"],
      [0, 0, 0, "Styles should be written using objects.", "3"],
      [0, 0, 0, "Styles should be written using objects.", "4"],
      [0, 0, 0, "Styles should be written using objects.", "5"],
      [0, 0, 0, "Styles should be written using objects.", "6"],
      [0, 0, 0, "Styles should be written using objects.", "7"],
      [0, 0, 0, "Styles should be written using objects.", "8"]
    ],
    "public/app/features/alerting/unified/components/rule-editor/notificaton-preview/NotificationRouteDetailsModal.tsx:5381": [
      [0, 0, 0, "Styles should be written using objects.", "0"],
      [0, 0, 0, "Styles should be written using objects.", "1"],
      [0, 0, 0, "Styles should be written using objects.", "2"],
      [0, 0, 0, "Styles should be written using objects.", "3"],
      [0, 0, 0, "Styles should be written using objects.", "4"],
      [0, 0, 0, "Styles should be written using objects.", "5"],
      [0, 0, 0, "Styles should be written using objects.", "6"],
      [0, 0, 0, "Styles should be written using objects.", "7"],
      [0, 0, 0, "Styles should be written using objects.", "8"],
      [0, 0, 0, "Styles should be written using objects.", "9"],
      [0, 0, 0, "Styles should be written using objects.", "10"]
    ],
    "public/app/features/alerting/unified/components/rule-editor/query-and-alert-condition/CloudDataSourceSelector.tsx:5381": [
      [0, 0, 0, "Styles should be written using objects.", "0"],
      [0, 0, 0, "Styles should be written using objects.", "1"]
    ],
    "public/app/features/alerting/unified/components/rule-editor/query-and-alert-condition/QueryAndExpressionsStep.tsx:5381": [
      [0, 0, 0, "Styles should be written using objects.", "0"],
      [0, 0, 0, "Styles should be written using objects.", "1"],
      [0, 0, 0, "Styles should be written using objects.", "2"],
      [0, 0, 0, "Styles should be written using objects.", "3"]
    ],
    "public/app/features/alerting/unified/components/rule-editor/rule-types/RuleType.tsx:5381": [
      [0, 0, 0, "Styles should be written using objects.", "0"],
      [0, 0, 0, "Styles should be written using objects.", "1"]
    ],
    "public/app/features/alerting/unified/components/rule-editor/rule-types/RuleTypePicker.tsx:5381": [
      [0, 0, 0, "Styles should be written using objects.", "0"]
    ],
    "public/app/features/alerting/unified/components/rule-viewer/RuleViewerLayout.tsx:5381": [
      [0, 0, 0, "Styles should be written using objects.", "0"],
      [0, 0, 0, "Styles should be written using objects.", "1"]
    ],
    "public/app/features/alerting/unified/components/rules/ActionButton.tsx:5381": [
      [0, 0, 0, "Styles should be written using objects.", "0"]
    ],
    "public/app/features/alerting/unified/components/rules/AlertInstanceStateFilter.tsx:5381": [
      [0, 0, 0, "Styles should be written using objects.", "0"]
    ],
    "public/app/features/alerting/unified/components/rules/CloudRules.tsx:5381": [
      [0, 0, 0, "Styles should be written using objects.", "0"],
      [0, 0, 0, "Styles should be written using objects.", "1"],
      [0, 0, 0, "Styles should be written using objects.", "2"],
      [0, 0, 0, "Styles should be written using objects.", "3"]
    ],
    "public/app/features/alerting/unified/components/rules/EditRuleGroupModal.tsx:5381": [
      [0, 0, 0, "Styles should be written using objects.", "0"],
      [0, 0, 0, "Styles should be written using objects.", "1"],
      [0, 0, 0, "Styles should be written using objects.", "2"],
      [0, 0, 0, "Styles should be written using objects.", "3"],
      [0, 0, 0, "Styles should be written using objects.", "4"]
    ],
    "public/app/features/alerting/unified/components/rules/GrafanaRules.tsx:5381": [
      [0, 0, 0, "Styles should be written using objects.", "0"],
      [0, 0, 0, "Styles should be written using objects.", "1"],
      [0, 0, 0, "Styles should be written using objects.", "2"],
      [0, 0, 0, "Styles should be written using objects.", "3"]
    ],
    "public/app/features/alerting/unified/components/rules/MultipleDataSourcePicker.tsx:5381": [
      [0, 0, 0, "\'HorizontalGroup\' import from \'@grafana/ui\' is restricted from being used by a pattern. Use Stack component instead.", "0"]
    ],
    "public/app/features/alerting/unified/components/rules/NoRulesCTA.tsx:5381": [
      [0, 0, 0, "Styles should be written using objects.", "0"]
    ],
    "public/app/features/alerting/unified/components/rules/ReorderRuleGroupModal.tsx:5381": [
      [0, 0, 0, "Styles should be written using objects.", "0"],
      [0, 0, 0, "Styles should be written using objects.", "1"],
      [0, 0, 0, "Styles should be written using objects.", "2"],
      [0, 0, 0, "Styles should be written using objects.", "3"],
      [0, 0, 0, "Styles should be written using objects.", "4"],
      [0, 0, 0, "Styles should be written using objects.", "5"],
      [0, 0, 0, "Styles should be written using objects.", "6"]
    ],
    "public/app/features/alerting/unified/components/rules/RuleActionsButtons.tsx:5381": [
      [0, 0, 0, "Styles should be written using objects.", "0"]
    ],
    "public/app/features/alerting/unified/components/rules/RuleConfigStatus.tsx:5381": [
      [0, 0, 0, "Styles should be written using objects.", "0"],
      [0, 0, 0, "Styles should be written using objects.", "1"]
    ],
    "public/app/features/alerting/unified/components/rules/RuleDetails.tsx:5381": [
      [0, 0, 0, "Styles should be written using objects.", "0"],
      [0, 0, 0, "Styles should be written using objects.", "1"],
      [0, 0, 0, "Styles should be written using objects.", "2"]
    ],
    "public/app/features/alerting/unified/components/rules/RuleDetailsActionButtons.tsx:5381": [
      [0, 0, 0, "\'HorizontalGroup\' import from \'@grafana/ui\' is restricted from being used by a pattern. Use Stack component instead.", "0"],
      [0, 0, 0, "Styles should be written using objects.", "1"]
    ],
    "public/app/features/alerting/unified/components/rules/RuleDetailsAnnotations.tsx:5381": [
      [0, 0, 0, "Styles should be written using objects.", "0"]
    ],
    "public/app/features/alerting/unified/components/rules/RuleDetailsDataSources.tsx:5381": [
      [0, 0, 0, "Styles should be written using objects.", "0"]
    ],
    "public/app/features/alerting/unified/components/rules/RuleDetailsExpression.tsx:5381": [
      [0, 0, 0, "Styles should be written using objects.", "0"]
    ],
    "public/app/features/alerting/unified/components/rules/RuleDetailsMatchingInstances.tsx:5381": [
      [0, 0, 0, "Styles should be written using objects.", "0"],
      [0, 0, 0, "Styles should be written using objects.", "1"],
      [0, 0, 0, "Styles should be written using objects.", "2"],
      [0, 0, 0, "Styles should be written using objects.", "3"],
      [0, 0, 0, "Styles should be written using objects.", "4"]
    ],
    "public/app/features/alerting/unified/components/rules/RuleHealth.tsx:5381": [
      [0, 0, 0, "Styles should be written using objects.", "0"]
    ],
    "public/app/features/alerting/unified/components/rules/RuleListErrors.tsx:5381": [
      [0, 0, 0, "Styles should be written using objects.", "0"],
      [0, 0, 0, "Styles should be written using objects.", "1"],
      [0, 0, 0, "Styles should be written using objects.", "2"]
    ],
    "public/app/features/alerting/unified/components/rules/RuleListStateSection.tsx:5381": [
      [0, 0, 0, "Styles should be written using objects.", "0"],
      [0, 0, 0, "Styles should be written using objects.", "1"],
      [0, 0, 0, "Styles should be written using objects.", "2"]
    ],
    "public/app/features/alerting/unified/components/rules/RuleState.tsx:5381": [
      [0, 0, 0, "Styles should be written using objects.", "0"]
    ],
    "public/app/features/alerting/unified/components/rules/RulesGroup.tsx:5381": [
      [0, 0, 0, "\'HorizontalGroup\' import from \'@grafana/ui\' is restricted from being used by a pattern. Use Stack component instead.", "0"],
      [0, 0, 0, "Styles should be written using objects.", "1"],
      [0, 0, 0, "Styles should be written using objects.", "2"],
      [0, 0, 0, "Styles should be written using objects.", "3"],
      [0, 0, 0, "Styles should be written using objects.", "4"],
      [0, 0, 0, "Styles should be written using objects.", "5"],
      [0, 0, 0, "Styles should be written using objects.", "6"],
      [0, 0, 0, "Styles should be written using objects.", "7"],
      [0, 0, 0, "Styles should be written using objects.", "8"],
      [0, 0, 0, "Styles should be written using objects.", "9"],
      [0, 0, 0, "Styles should be written using objects.", "10"],
      [0, 0, 0, "Styles should be written using objects.", "11"],
      [0, 0, 0, "Styles should be written using objects.", "12"]
    ],
    "public/app/features/alerting/unified/components/rules/RulesTable.tsx:5381": [
      [0, 0, 0, "Styles should be written using objects.", "0"],
      [0, 0, 0, "Styles should be written using objects.", "1"],
      [0, 0, 0, "Styles should be written using objects.", "2"],
      [0, 0, 0, "Styles should be written using objects.", "3"]
    ],
    "public/app/features/alerting/unified/components/rules/state-history/LogRecordViewer.tsx:5381": [
      [0, 0, 0, "Styles should be written using objects.", "0"],
      [0, 0, 0, "Styles should be written using objects.", "1"],
      [0, 0, 0, "Styles should be written using objects.", "2"],
      [0, 0, 0, "Styles should be written using objects.", "3"],
      [0, 0, 0, "Styles should be written using objects.", "4"]
    ],
    "public/app/features/alerting/unified/components/rules/state-history/LokiStateHistory.tsx:5381": [
      [0, 0, 0, "Styles should be written using objects.", "0"],
      [0, 0, 0, "Styles should be written using objects.", "1"],
      [0, 0, 0, "Styles should be written using objects.", "2"],
      [0, 0, 0, "Styles should be written using objects.", "3"],
      [0, 0, 0, "Styles should be written using objects.", "4"],
      [0, 0, 0, "Styles should be written using objects.", "5"]
    ],
    "public/app/features/alerting/unified/components/rules/state-history/StateHistory.tsx:5381": [
      [0, 0, 0, "Styles should be written using objects.", "0"],
      [0, 0, 0, "Styles should be written using objects.", "1"],
      [0, 0, 0, "Styles should be written using objects.", "2"]
    ],
    "public/app/features/alerting/unified/components/silences/Matchers.tsx:5381": [
      [0, 0, 0, "Styles should be written using objects.", "0"]
    ],
    "public/app/features/alerting/unified/components/silences/MatchersField.tsx:5381": [
      [0, 0, 0, "Styles should be written using objects.", "0"],
      [0, 0, 0, "Styles should be written using objects.", "1"],
      [0, 0, 0, "Styles should be written using objects.", "2"],
      [0, 0, 0, "Styles should be written using objects.", "3"],
      [0, 0, 0, "Styles should be written using objects.", "4"]
    ],
    "public/app/features/alerting/unified/components/silences/SilenceDetails.tsx:5381": [
      [0, 0, 0, "Styles should be written using objects.", "0"],
      [0, 0, 0, "Styles should be written using objects.", "1"],
      [0, 0, 0, "Styles should be written using objects.", "2"]
    ],
    "public/app/features/alerting/unified/components/silences/SilencePeriod.tsx:5381": [
      [0, 0, 0, "Styles should be written using objects.", "0"]
    ],
    "public/app/features/alerting/unified/components/silences/SilencedAlertsTable.tsx:5381": [
      [0, 0, 0, "Styles should be written using objects.", "0"],
      [0, 0, 0, "Styles should be written using objects.", "1"],
      [0, 0, 0, "Styles should be written using objects.", "2"]
    ],
    "public/app/features/alerting/unified/components/silences/SilencedInstancesPreview.tsx:5381": [
      [0, 0, 0, "Styles should be written using objects.", "0"],
      [0, 0, 0, "Styles should be written using objects.", "1"],
      [0, 0, 0, "Styles should be written using objects.", "2"],
      [0, 0, 0, "Styles should be written using objects.", "3"],
      [0, 0, 0, "Styles should be written using objects.", "4"]
    ],
    "public/app/features/alerting/unified/components/silences/SilencesEditor.tsx:5381": [
      [0, 0, 0, "Do not use any type assertions.", "0"],
      [0, 0, 0, "Styles should be written using objects.", "1"],
      [0, 0, 0, "Styles should be written using objects.", "2"],
      [0, 0, 0, "Styles should be written using objects.", "3"],
      [0, 0, 0, "Styles should be written using objects.", "4"],
      [0, 0, 0, "Styles should be written using objects.", "5"]
    ],
    "public/app/features/alerting/unified/components/silences/SilencesFilter.tsx:5381": [
      [0, 0, 0, "Do not use any type assertions.", "0"],
      [0, 0, 0, "Styles should be written using objects.", "1"],
      [0, 0, 0, "Styles should be written using objects.", "2"],
      [0, 0, 0, "Styles should be written using objects.", "3"],
      [0, 0, 0, "Styles should be written using objects.", "4"]
    ],
    "public/app/features/alerting/unified/components/silences/SilencesTable.tsx:5381": [
      [0, 0, 0, "Styles should be written using objects.", "0"],
      [0, 0, 0, "Styles should be written using objects.", "1"],
      [0, 0, 0, "Styles should be written using objects.", "2"],
      [0, 0, 0, "Styles should be written using objects.", "3"],
      [0, 0, 0, "Styles should be written using objects.", "4"]
    ],
    "public/app/features/alerting/unified/hooks/useAlertmanagerConfig.ts:5381": [
      [0, 0, 0, "Do not use any type assertions.", "0"]
    ],
    "public/app/features/alerting/unified/hooks/useControlledFieldArray.ts:5381": [
      [0, 0, 0, "Unexpected any. Specify a different type.", "0"]
    ],
    "public/app/features/alerting/unified/hooks/useStateHistoryModal.tsx:5381": [
      [0, 0, 0, "Styles should be written using objects.", "0"],
      [0, 0, 0, "Styles should be written using objects.", "1"]
    ],
    "public/app/features/alerting/unified/mocks.ts:5381": [
      [0, 0, 0, "Do not use any type assertions.", "0"],
      [0, 0, 0, "Do not use any type assertions.", "1"],
      [0, 0, 0, "Do not use any type assertions.", "2"],
      [0, 0, 0, "Do not use any type assertions.", "3"],
      [0, 0, 0, "Unexpected any. Specify a different type.", "4"],
      [0, 0, 0, "Unexpected any. Specify a different type.", "5"],
      [0, 0, 0, "Unexpected any. Specify a different type.", "6"],
      [0, 0, 0, "Unexpected any. Specify a different type.", "7"],
      [0, 0, 0, "Do not use any type assertions.", "8"]
    ],
    "public/app/features/alerting/unified/state/actions.ts:5381": [
      [0, 0, 0, "Do not use any type assertions.", "0"],
      [0, 0, 0, "Do not use any type assertions.", "1"]
    ],
    "public/app/features/alerting/unified/styles/notifications.ts:5381": [
      [0, 0, 0, "Styles should be written using objects.", "0"],
      [0, 0, 0, "Styles should be written using objects.", "1"],
      [0, 0, 0, "Styles should be written using objects.", "2"]
    ],
    "public/app/features/alerting/unified/styles/pagination.ts:5381": [
      [0, 0, 0, "Styles should be written using objects.", "0"]
    ],
    "public/app/features/alerting/unified/styles/table.ts:5381": [
      [0, 0, 0, "Styles should be written using objects.", "0"],
      [0, 0, 0, "Styles should be written using objects.", "1"],
      [0, 0, 0, "Styles should be written using objects.", "2"],
      [0, 0, 0, "Styles should be written using objects.", "3"],
      [0, 0, 0, "Styles should be written using objects.", "4"]
    ],
    "public/app/features/alerting/unified/types/receiver-form.ts:5381": [
      [0, 0, 0, "Unexpected any. Specify a different type.", "0"],
      [0, 0, 0, "Unexpected any. Specify a different type.", "1"]
    ],
    "public/app/features/alerting/unified/utils/misc.test.ts:5381": [
      [0, 0, 0, "Unexpected any. Specify a different type.", "0"],
      [0, 0, 0, "Unexpected any. Specify a different type.", "1"],
      [0, 0, 0, "Unexpected any. Specify a different type.", "2"]
    ],
    "public/app/features/alerting/unified/utils/misc.ts:5381": [
      [0, 0, 0, "Do not use any type assertions.", "0"]
    ],
    "public/app/features/alerting/unified/utils/receiver-form.ts:5381": [
      [0, 0, 0, "Do not use any type assertions.", "0"],
      [0, 0, 0, "Do not use any type assertions.", "1"],
      [0, 0, 0, "Do not use any type assertions.", "2"],
      [0, 0, 0, "Unexpected any. Specify a different type.", "3"]
    ],
    "public/app/features/alerting/unified/utils/redux.ts:5381": [
      [0, 0, 0, "Unexpected any. Specify a different type.", "0"],
      [0, 0, 0, "Unexpected any. Specify a different type.", "1"],
      [0, 0, 0, "Do not use any type assertions.", "2"],
      [0, 0, 0, "Do not use any type assertions.", "3"],
      [0, 0, 0, "Do not use any type assertions.", "4"],
      [0, 0, 0, "Do not use any type assertions.", "5"],
      [0, 0, 0, "Do not use any type assertions.", "6"],
      [0, 0, 0, "Do not use any type assertions.", "7"],
      [0, 0, 0, "Do not use any type assertions.", "8"]
    ],
    "public/app/features/alerting/unified/utils/rulerClient.ts:5381": [
      [0, 0, 0, "Do not use any type assertions.", "0"]
    ],
    "public/app/features/alerting/unified/utils/rules.ts:5381": [
      [0, 0, 0, "Unexpected any. Specify a different type.", "0"],
      [0, 0, 0, "Do not use any type assertions.", "1"],
      [0, 0, 0, "Do not use any type assertions.", "2"],
      [0, 0, 0, "Do not use any type assertions.", "3"]
    ],
    "public/app/features/annotations/events_processing.ts:5381": [
      [0, 0, 0, "Unexpected any. Specify a different type.", "0"]
    ],
    "public/app/features/annotations/standardAnnotationSupport.ts:5381": [
      [0, 0, 0, "Unexpected any. Specify a different type.", "0"],
      [0, 0, 0, "Do not use any type assertions.", "1"],
      [0, 0, 0, "Unexpected any. Specify a different type.", "2"]
    ],
    "public/app/features/api-keys/ApiKeysTable.tsx:5381": [
      [0, 0, 0, "\'HorizontalGroup\' import from \'@grafana/ui\' is restricted from being used by a pattern. Use Stack component instead.", "0"],
      [0, 0, 0, "Styles should be written using objects.", "1"],
      [0, 0, 0, "Styles should be written using objects.", "2"]
    ],
    "public/app/features/api-keys/MigrateToServiceAccountsCard.tsx:5381": [
      [0, 0, 0, "Styles should be written using objects.", "0"],
      [0, 0, 0, "Styles should be written using objects.", "1"],
      [0, 0, 0, "Styles should be written using objects.", "2"]
    ],
    "public/app/features/auth-config/utils/data.ts:5381": [
      [0, 0, 0, "Do not use any type assertions.", "0"]
    ],
    "public/app/features/canvas/element.ts:5381": [
      [0, 0, 0, "Unexpected any. Specify a different type.", "0"],
      [0, 0, 0, "Unexpected any. Specify a different type.", "1"],
      [0, 0, 0, "Unexpected any. Specify a different type.", "2"],
      [0, 0, 0, "Unexpected any. Specify a different type.", "3"],
      [0, 0, 0, "Unexpected any. Specify a different type.", "4"]
    ],
    "public/app/features/canvas/runtime/element.tsx:5381": [
      [0, 0, 0, "Unexpected any. Specify a different type.", "0"],
      [0, 0, 0, "Do not use any type assertions.", "1"],
      [0, 0, 0, "Do not use any type assertions.", "2"],
      [0, 0, 0, "Do not use any type assertions.", "3"],
      [0, 0, 0, "Do not use any type assertions.", "4"],
      [0, 0, 0, "Do not use any type assertions.", "5"]
    ],
    "public/app/features/canvas/runtime/frame.tsx:5381": [
      [0, 0, 0, "Do not use any type assertions.", "0"]
    ],
    "public/app/features/canvas/runtime/root.tsx:5381": [
      [0, 0, 0, "Do not use any type assertions.", "0"]
    ],
    "public/app/features/canvas/runtime/scene.tsx:5381": [
      [0, 0, 0, "Do not use any type assertions.", "0"],
      [0, 0, 0, "Do not use any type assertions.", "1"],
      [0, 0, 0, "Styles should be written using objects.", "2"],
      [0, 0, 0, "Styles should be written using objects.", "3"]
    ],
    "public/app/features/connections/components/ConnectionsRedirectNotice/ConnectionsRedirectNotice.tsx:5381": [
      [0, 0, 0, "Styles should be written using objects.", "0"],
      [0, 0, 0, "Styles should be written using objects.", "1"]
    ],
    "public/app/features/connections/tabs/ConnectData/CategoryHeader/CategoryHeader.tsx:5381": [
      [0, 0, 0, "Styles should be written using objects.", "0"],
      [0, 0, 0, "Styles should be written using objects.", "1"]
    ],
    "public/app/features/connections/tabs/ConnectData/NoAccessModal/NoAccessModal.tsx:5381": [
      [0, 0, 0, "Styles should be written using objects.", "0"],
      [0, 0, 0, "Styles should be written using objects.", "1"],
      [0, 0, 0, "Styles should be written using objects.", "2"],
      [0, 0, 0, "Styles should be written using objects.", "3"],
      [0, 0, 0, "Styles should be written using objects.", "4"],
      [0, 0, 0, "Styles should be written using objects.", "5"],
      [0, 0, 0, "Styles should be written using objects.", "6"],
      [0, 0, 0, "Styles should be written using objects.", "7"],
      [0, 0, 0, "Styles should be written using objects.", "8"]
    ],
    "public/app/features/correlations/CorrelationsPage.tsx:5381": [
      [0, 0, 0, "Styles should be written using objects.", "0"],
      [0, 0, 0, "Styles should be written using objects.", "1"],
      [0, 0, 0, "Styles should be written using objects.", "2"],
      [0, 0, 0, "Styles should be written using objects.", "3"]
    ],
    "public/app/features/correlations/Forms/AddCorrelationForm.tsx:5381": [
      [0, 0, 0, "Styles should be written using objects.", "0"],
      [0, 0, 0, "Styles should be written using objects.", "1"]
    ],
    "public/app/features/correlations/Forms/ConfigureCorrelationBasicInfoForm.tsx:5381": [
      [0, 0, 0, "Styles should be written using objects.", "0"],
      [0, 0, 0, "Styles should be written using objects.", "1"]
    ],
    "public/app/features/correlations/Forms/ConfigureCorrelationSourceForm.tsx:5381": [
      [0, 0, 0, "Styles should be written using objects.", "0"],
      [0, 0, 0, "Styles should be written using objects.", "1"]
    ],
    "public/app/features/correlations/Forms/CorrelationFormNavigation.tsx:5381": [
      [0, 0, 0, "\'HorizontalGroup\' import from \'@grafana/ui\' is restricted from being used by a pattern. Use Stack component instead.", "0"]
    ],
    "public/app/features/dashboard-scene/inspect/HelpWizard/HelpWizard.tsx:5381": [
      [0, 0, 0, "\'HorizontalGroup\' import from \'@grafana/ui\' is restricted from being used by a pattern. Use Stack component instead.", "0"]
    ],
    "public/app/features/dashboard-scene/inspect/HelpWizard/utils.ts:5381": [
      [0, 0, 0, "Do not use any type assertions.", "0"]
    ],
    "public/app/features/dashboard-scene/inspect/InspectJsonTab.tsx:5381": [
      [0, 0, 0, "Use data-testid for E2E selectors instead of aria-label", "0"]
    ],
    "public/app/features/dashboard-scene/pages/DashboardScenePage.tsx:5381": [
      [0, 0, 0, "Do not use any type assertions.", "0"],
      [0, 0, 0, "Unexpected any. Specify a different type.", "1"],
      [0, 0, 0, "Do not use any type assertions.", "2"]
    ],
    "public/app/features/dashboard-scene/panel-edit/PanelDataPane/PanelDataPane.tsx:5381": [
      [0, 0, 0, "Do not use any type assertions.", "0"]
    ],
    "public/app/features/dashboard-scene/panel-edit/PanelDataPane/PanelDataQueriesTab.tsx:5381": [
      [0, 0, 0, "\'HorizontalGroup\' import from \'@grafana/ui\' is restricted from being used by a pattern. Use Stack component instead.", "0"]
    ],
    "public/app/features/dashboard-scene/saving/DetectChangesWorker.ts:5381": [
      [0, 0, 0, "Unexpected any. Specify a different type.", "0"],
      [0, 0, 0, "Unexpected any. Specify a different type.", "1"]
    ],
    "public/app/features/dashboard-scene/saving/getDashboardChanges.ts:5381": [
      [0, 0, 0, "Do not use any type assertions.", "0"],
      [0, 0, 0, "Do not use any type assertions.", "1"]
    ],
<<<<<<< HEAD
    "public/app/features/dashboard-scene/saving/shared.tsx:5381": [
      [0, 0, 0, "Use data-testid for E2E selectors instead of aria-label", "0"]
=======
    "public/app/features/dashboard-scene/saving/getSaveDashboardChange.ts:5381": [
      [0, 0, 0, "Do not use any type assertions.", "0"],
      [0, 0, 0, "Do not use any type assertions.", "1"]
>>>>>>> c47be316
    ],
    "public/app/features/dashboard-scene/scene/PanelMenuBehavior.tsx:5381": [
      [0, 0, 0, "Unexpected any. Specify a different type.", "0"],
      [0, 0, 0, "Unexpected any. Specify a different type.", "1"],
      [0, 0, 0, "Do not use any type assertions.", "2"]
    ],
    "public/app/features/dashboard-scene/serialization/transformSaveModelToScene.test.ts:5381": [
      [0, 0, 0, "Unexpected any. Specify a different type.", "0"],
      [0, 0, 0, "Unexpected any. Specify a different type.", "1"],
      [0, 0, 0, "Unexpected any. Specify a different type.", "2"],
      [0, 0, 0, "Unexpected any. Specify a different type.", "3"]
    ],
    "public/app/features/dashboard-scene/serialization/transformSceneToSaveModel.test.ts:5381": [
      [0, 0, 0, "Unexpected any. Specify a different type.", "0"],
      [0, 0, 0, "Unexpected any. Specify a different type.", "1"],
      [0, 0, 0, "Unexpected any. Specify a different type.", "2"],
      [0, 0, 0, "Unexpected any. Specify a different type.", "3"],
      [0, 0, 0, "Unexpected any. Specify a different type.", "4"],
      [0, 0, 0, "Unexpected any. Specify a different type.", "5"],
      [0, 0, 0, "Unexpected any. Specify a different type.", "6"],
      [0, 0, 0, "Unexpected any. Specify a different type.", "7"],
      [0, 0, 0, "Unexpected any. Specify a different type.", "8"],
      [0, 0, 0, "Unexpected any. Specify a different type.", "9"],
      [0, 0, 0, "Unexpected any. Specify a different type.", "10"],
      [0, 0, 0, "Unexpected any. Specify a different type.", "11"]
    ],
    "public/app/features/dashboard-scene/serialization/transformSceneToSaveModel.ts:5381": [
      [0, 0, 0, "Do not use any type assertions.", "0"],
      [0, 0, 0, "Do not use any type assertions.", "1"],
      [0, 0, 0, "Do not use any type assertions.", "2"],
      [0, 0, 0, "Do not use any type assertions.", "3"],
      [0, 0, 0, "Do not use any type assertions.", "4"],
      [0, 0, 0, "Do not use any type assertions.", "5"],
      [0, 0, 0, "Do not use any type assertions.", "6"]
    ],
    "public/app/features/dashboard-scene/settings/VersionsEditView.tsx:5381": [
      [0, 0, 0, "\'HorizontalGroup\' import from \'@grafana/ui\' is restricted from being used by a pattern. Use Stack component instead.", "0"]
    ],
    "public/app/features/dashboard-scene/settings/annotations/AnnotationSettingsEdit.tsx:5381": [
      [0, 0, 0, "\'HorizontalGroup\' import from \'@grafana/ui\' is restricted from being used by a pattern. Use Stack component instead.", "0"]
    ],
    "public/app/features/dashboard-scene/settings/annotations/AnnotationSettingsList.tsx:5381": [
      [0, 0, 0, "\'VerticalGroup\' import from \'@grafana/ui\' is restricted from being used by a pattern. Use Stack component instead.", "0"]
    ],
    "public/app/features/dashboard-scene/settings/links/DashboardLinkList.tsx:5381": [
      [0, 0, 0, "\'HorizontalGroup\' import from \'@grafana/ui\' is restricted from being used by a pattern. Use Stack component instead.", "0"]
    ],
    "public/app/features/dashboard-scene/settings/variables/components/SelectionOptionsForm.tsx:5381": [
      [0, 0, 0, "\'VerticalGroup\' import from \'@grafana/ui\' is restricted from being used by a pattern. Use Stack component instead.", "0"]
    ],
    "public/app/features/dashboard-scene/settings/variables/components/VariableSelectField.tsx:5381": [
      [0, 0, 0, "Unexpected any. Specify a different type.", "0"]
    ],
    "public/app/features/dashboard-scene/settings/variables/utils.ts:5381": [
      [0, 0, 0, "Unexpected any. Specify a different type.", "0"]
    ],
    "public/app/features/dashboard-scene/sharing/ShareExportTab.tsx:5381": [
      [0, 0, 0, "\'VerticalGroup\' import from \'@grafana/ui\' is restricted from being used by a pattern. Use Stack component instead.", "0"]
    ],
    "public/app/features/dashboard-scene/utils/DashboardModelCompatibilityWrapper.ts:5381": [
      [0, 0, 0, "Do not use any type assertions.", "0"]
    ],
    "public/app/features/dashboard-scene/utils/PanelModelCompatibilityWrapper.ts:5381": [
      [0, 0, 0, "Do not use any type assertions.", "0"]
    ],
    "public/app/features/dashboard-scene/utils/test-utils.ts:5381": [
      [0, 0, 0, "Do not use any type assertions.", "0"],
      [0, 0, 0, "Do not use any type assertions.", "1"],
      [0, 0, 0, "Do not use any type assertions.", "2"]
    ],
    "public/app/features/dashboard/components/AddWidgetModal/AddWidgetModal.tsx:5381": [
      [0, 0, 0, "Styles should be written using objects.", "0"],
      [0, 0, 0, "Styles should be written using objects.", "1"],
      [0, 0, 0, "Styles should be written using objects.", "2"]
    ],
    "public/app/features/dashboard/components/AnnotationSettings/AnnotationSettingsEdit.tsx:5381": [
      [0, 0, 0, "\'HorizontalGroup\' import from \'@grafana/ui\' is restricted from being used by a pattern. Use Stack component instead.", "0"],
      [0, 0, 0, "Use data-testid for E2E selectors instead of aria-label", "1"],
      [0, 0, 0, "Use data-testid for E2E selectors instead of aria-label", "2"],
      [0, 0, 0, "Use data-testid for E2E selectors instead of aria-label", "3"],
      [0, 0, 0, "Use data-testid for E2E selectors instead of aria-label", "4"],
      [0, 0, 0, "Styles should be written using objects.", "5"]
    ],
    "public/app/features/dashboard/components/AnnotationSettings/AnnotationSettingsList.tsx:5381": [
      [0, 0, 0, "\'VerticalGroup\' import from \'@grafana/ui\' is restricted from being used by a pattern. Use Stack component instead.", "0"],
      [0, 0, 0, "Styles should be written using objects.", "1"]
    ],
    "public/app/features/dashboard/components/DashExportModal/DashboardExporter.test.ts:5381": [
      [0, 0, 0, "Unexpected any. Specify a different type.", "0"],
      [0, 0, 0, "Unexpected any. Specify a different type.", "1"],
      [0, 0, 0, "Unexpected any. Specify a different type.", "2"],
      [0, 0, 0, "Unexpected any. Specify a different type.", "3"],
      [0, 0, 0, "Unexpected any. Specify a different type.", "4"],
      [0, 0, 0, "Unexpected any. Specify a different type.", "5"]
    ],
    "public/app/features/dashboard/components/DashExportModal/DashboardExporter.ts:5381": [
      [0, 0, 0, "Unexpected any. Specify a different type.", "0"],
      [0, 0, 0, "Unexpected any. Specify a different type.", "1"],
      [0, 0, 0, "Unexpected any. Specify a different type.", "2"],
      [0, 0, 0, "Unexpected any. Specify a different type.", "3"],
      [0, 0, 0, "Unexpected any. Specify a different type.", "4"],
      [0, 0, 0, "Do not use any type assertions.", "5"],
      [0, 0, 0, "Unexpected any. Specify a different type.", "6"],
      [0, 0, 0, "Do not use any type assertions.", "7"],
      [0, 0, 0, "Do not use any type assertions.", "8"],
      [0, 0, 0, "Unexpected any. Specify a different type.", "9"]
    ],
    "public/app/features/dashboard/components/DashNav/DashNavButton.tsx:5381": [
      [0, 0, 0, "Styles should be written using objects.", "0"]
    ],
    "public/app/features/dashboard/components/DashboardLoading/DashboardFailed.tsx:5381": [
      [0, 0, 0, "Styles should be written using objects.", "0"]
    ],
    "public/app/features/dashboard/components/DashboardLoading/DashboardLoading.tsx:5381": [
      [0, 0, 0, "\'HorizontalGroup\' import from \'@grafana/ui\' is restricted from being used by a pattern. Use Stack component instead.", "0"],
      [0, 0, 0, "\'VerticalGroup\' import from \'@grafana/ui\' is restricted from being used by a pattern. Use Stack component instead.", "1"],
      [0, 0, 0, "Styles should be written using objects.", "2"],
      [0, 0, 0, "Styles should be written using objects.", "3"]
    ],
    "public/app/features/dashboard/components/DashboardPrompt/DashboardPrompt.test.tsx:5381": [
      [0, 0, 0, "Unexpected any. Specify a different type.", "0"]
    ],
    "public/app/features/dashboard/components/DashboardPrompt/DashboardPrompt.tsx:5381": [
      [0, 0, 0, "Do not use any type assertions.", "0"],
      [0, 0, 0, "Do not use any type assertions.", "1"],
      [0, 0, 0, "Do not use any type assertions.", "2"],
      [0, 0, 0, "Do not use any type assertions.", "3"],
      [0, 0, 0, "Do not use any type assertions.", "4"],
      [0, 0, 0, "Do not use any type assertions.", "5"],
      [0, 0, 0, "Unexpected any. Specify a different type.", "6"],
      [0, 0, 0, "Do not use any type assertions.", "7"],
      [0, 0, 0, "Unexpected any. Specify a different type.", "8"]
    ],
    "public/app/features/dashboard/components/DashboardRow/DashboardRow.test.tsx:5381": [
      [0, 0, 0, "Unexpected any. Specify a different type.", "0"]
    ],
    "public/app/features/dashboard/components/DashboardSettings/ListNewButton.tsx:5381": [
      [0, 0, 0, "Styles should be written using objects.", "0"]
    ],
    "public/app/features/dashboard/components/DashboardSettings/VersionsSettings.tsx:5381": [
      [0, 0, 0, "\'HorizontalGroup\' import from \'@grafana/ui\' is restricted from being used by a pattern. Use Stack component instead.", "0"]
    ],
    "public/app/features/dashboard/components/DeleteDashboard/DeleteDashboardModal.tsx:5381": [
      [0, 0, 0, "Styles should be written using objects.", "0"]
    ],
    "public/app/features/dashboard/components/HelpWizard/HelpWizard.tsx:5381": [
      [0, 0, 0, "\'HorizontalGroup\' import from \'@grafana/ui\' is restricted from being used by a pattern. Use Stack component instead.", "0"],
      [0, 0, 0, "Styles should be written using objects.", "1"],
      [0, 0, 0, "Styles should be written using objects.", "2"],
      [0, 0, 0, "Styles should be written using objects.", "3"]
    ],
    "public/app/features/dashboard/components/Inspector/PanelInspector.tsx:5381": [
      [0, 0, 0, "Do not use any type assertions.", "0"]
    ],
    "public/app/features/dashboard/components/PanelEditor/DynamicConfigValueEditor.tsx:5381": [
      [0, 0, 0, "\'HorizontalGroup\' import from \'@grafana/ui\' is restricted from being used by a pattern. Use Stack component instead.", "0"],
      [0, 0, 0, "Styles should be written using objects.", "1"],
      [0, 0, 0, "Styles should be written using objects.", "2"]
    ],
    "public/app/features/dashboard/components/PanelEditor/OptionsPane.tsx:5381": [
      [0, 0, 0, "Use data-testid for E2E selectors instead of aria-label", "0"],
      [0, 0, 0, "Styles should be written using objects.", "1"],
      [0, 0, 0, "Styles should be written using objects.", "2"],
      [0, 0, 0, "Styles should be written using objects.", "3"],
      [0, 0, 0, "Styles should be written using objects.", "4"]
    ],
    "public/app/features/dashboard/components/PanelEditor/OptionsPaneCategory.tsx:5381": [
      [0, 0, 0, "Use data-testid for E2E selectors instead of aria-label", "0"],
      [0, 0, 0, "Use data-testid for E2E selectors instead of aria-label", "1"]
    ],
    "public/app/features/dashboard/components/PanelEditor/OptionsPaneItemDescriptor.tsx:5381": [
      [0, 0, 0, "Unexpected any. Specify a different type.", "0"],
      [0, 0, 0, "Use data-testid for E2E selectors instead of aria-label", "1"],
      [0, 0, 0, "Styles should be written using objects.", "2"]
    ],
    "public/app/features/dashboard/components/PanelEditor/OptionsPaneOptions.tsx:5381": [
      [0, 0, 0, "Styles should be written using objects.", "0"],
      [0, 0, 0, "Styles should be written using objects.", "1"],
      [0, 0, 0, "Styles should be written using objects.", "2"],
      [0, 0, 0, "Styles should be written using objects.", "3"],
      [0, 0, 0, "Styles should be written using objects.", "4"],
      [0, 0, 0, "Styles should be written using objects.", "5"],
      [0, 0, 0, "Styles should be written using objects.", "6"],
      [0, 0, 0, "Styles should be written using objects.", "7"],
      [0, 0, 0, "Styles should be written using objects.", "8"],
      [0, 0, 0, "Styles should be written using objects.", "9"]
    ],
    "public/app/features/dashboard/components/PanelEditor/OverrideCategoryTitle.tsx:5381": [
      [0, 0, 0, "\'HorizontalGroup\' import from \'@grafana/ui\' is restricted from being used by a pattern. Use Stack component instead.", "0"],
      [0, 0, 0, "Unexpected any. Specify a different type.", "1"],
      [0, 0, 0, "Styles should be written using objects.", "2"],
      [0, 0, 0, "Styles should be written using objects.", "3"],
      [0, 0, 0, "Styles should be written using objects.", "4"],
      [0, 0, 0, "Styles should be written using objects.", "5"],
      [0, 0, 0, "Styles should be written using objects.", "6"]
    ],
    "public/app/features/dashboard/components/PanelEditor/PanelEditor.tsx:5381": [
      [0, 0, 0, "\'HorizontalGroup\' import from \'@grafana/ui\' is restricted from being used by a pattern. Use Stack component instead.", "0"],
      [0, 0, 0, "Use data-testid for E2E selectors instead of aria-label", "1"],
      [0, 0, 0, "Use data-testid for E2E selectors instead of aria-label", "2"],
      [0, 0, 0, "Use data-testid for E2E selectors instead of aria-label", "3"],
      [0, 0, 0, "Do not use any type assertions.", "4"],
      [0, 0, 0, "Styles should be written using objects.", "5"],
      [0, 0, 0, "Styles should be written using objects.", "6"],
      [0, 0, 0, "Styles should be written using objects.", "7"],
      [0, 0, 0, "Styles should be written using objects.", "8"],
      [0, 0, 0, "Styles should be written using objects.", "9"],
      [0, 0, 0, "Styles should be written using objects.", "10"],
      [0, 0, 0, "Styles should be written using objects.", "11"],
      [0, 0, 0, "Styles should be written using objects.", "12"],
      [0, 0, 0, "Styles should be written using objects.", "13"],
      [0, 0, 0, "Styles should be written using objects.", "14"]
    ],
    "public/app/features/dashboard/components/PanelEditor/PanelEditorTabs.tsx:5381": [
      [0, 0, 0, "Styles should be written using objects.", "0"],
      [0, 0, 0, "Styles should be written using objects.", "1"],
      [0, 0, 0, "Styles should be written using objects.", "2"]
    ],
    "public/app/features/dashboard/components/PanelEditor/PanelNotSupported.tsx:5381": [
      [0, 0, 0, "\'VerticalGroup\' import from \'@grafana/ui\' is restricted from being used by a pattern. Use Stack component instead.", "0"],
      [0, 0, 0, "\'Layout\' import from \'@grafana/ui/src/components/Layout/Layout\' is restricted from being used by a pattern. Use Stack component instead.", "1"]
    ],
    "public/app/features/dashboard/components/PanelEditor/VisualizationButton.tsx:5381": [
      [0, 0, 0, "Styles should be written using objects.", "0"],
      [0, 0, 0, "Styles should be written using objects.", "1"]
    ],
    "public/app/features/dashboard/components/PanelEditor/VisualizationSelectPane.tsx:5381": [
      [0, 0, 0, "Use data-testid for E2E selectors instead of aria-label", "0"],
      [0, 0, 0, "Styles should be written using objects.", "1"],
      [0, 0, 0, "Styles should be written using objects.", "2"],
      [0, 0, 0, "Styles should be written using objects.", "3"],
      [0, 0, 0, "Styles should be written using objects.", "4"],
      [0, 0, 0, "Styles should be written using objects.", "5"],
      [0, 0, 0, "Styles should be written using objects.", "6"],
      [0, 0, 0, "Styles should be written using objects.", "7"],
      [0, 0, 0, "Styles should be written using objects.", "8"],
      [0, 0, 0, "Styles should be written using objects.", "9"],
      [0, 0, 0, "Styles should be written using objects.", "10"]
    ],
    "public/app/features/dashboard/components/PanelEditor/getFieldOverrideElements.tsx:5381": [
      [0, 0, 0, "Unexpected any. Specify a different type.", "0"]
    ],
    "public/app/features/dashboard/components/PanelEditor/getVisualizationOptions.tsx:5381": [
      [0, 0, 0, "Unexpected any. Specify a different type.", "0"],
      [0, 0, 0, "Unexpected any. Specify a different type.", "1"],
      [0, 0, 0, "Unexpected any. Specify a different type.", "2"]
    ],
    "public/app/features/dashboard/components/PanelEditor/utils.ts:5381": [
      [0, 0, 0, "Unexpected any. Specify a different type.", "0"],
      [0, 0, 0, "Unexpected any. Specify a different type.", "1"],
      [0, 0, 0, "Do not use any type assertions.", "2"],
      [0, 0, 0, "Unexpected any. Specify a different type.", "3"],
      [0, 0, 0, "Do not use any type assertions.", "4"],
      [0, 0, 0, "Unexpected any. Specify a different type.", "5"]
    ],
    "public/app/features/dashboard/components/PublicDashboardNotAvailable/PublicDashboardNotAvailable.tsx:5381": [
      [0, 0, 0, "Styles should be written using objects.", "0"],
      [0, 0, 0, "Styles should be written using objects.", "1"],
      [0, 0, 0, "Styles should be written using objects.", "2"],
      [0, 0, 0, "Styles should be written using objects.", "3"]
    ],
    "public/app/features/dashboard/components/RowOptions/RowOptionsModal.tsx:5381": [
      [0, 0, 0, "Styles should be written using objects.", "0"]
    ],
    "public/app/features/dashboard/components/SaveDashboard/SaveDashboardButton.tsx:5381": [
      [0, 0, 0, "Use data-testid for E2E selectors instead of aria-label", "0"],
      [0, 0, 0, "Use data-testid for E2E selectors instead of aria-label", "1"]
    ],
    "public/app/features/dashboard/components/SaveDashboard/SaveDashboardErrorProxy.tsx:5381": [
      [0, 0, 0, "Styles should be written using objects.", "0"],
      [0, 0, 0, "Styles should be written using objects.", "1"],
      [0, 0, 0, "Styles should be written using objects.", "2"]
    ],
    "public/app/features/dashboard/components/SaveDashboard/UnsavedChangesModal.tsx:5381": [
      [0, 0, 0, "Styles should be written using objects.", "0"]
    ],
    "public/app/features/dashboard/components/SaveDashboard/forms/SaveDashboardAsForm.test.tsx:5381": [
      [0, 0, 0, "Unexpected any. Specify a different type.", "0"]
    ],
    "public/app/features/dashboard/components/SaveDashboard/forms/SaveDashboardForm.tsx:5381": [
      [0, 0, 0, "Unexpected any. Specify a different type.", "0"],
      [0, 0, 0, "Use data-testid for E2E selectors instead of aria-label", "1"],
      [0, 0, 0, "Use data-testid for E2E selectors instead of aria-label", "2"],
      [0, 0, 0, "Use data-testid for E2E selectors instead of aria-label", "3"],
      [0, 0, 0, "Styles should be written using objects.", "4"]
    ],
    "public/app/features/dashboard/components/SaveDashboard/forms/SaveProvisionedDashboardForm.tsx:5381": [
      [0, 0, 0, "\'HorizontalGroup\' import from \'@grafana/ui\' is restricted from being used by a pattern. Use Stack component instead.", "0"],
      [0, 0, 0, "Styles should be written using objects.", "1"]
    ],
    "public/app/features/dashboard/components/SaveDashboard/types.ts:5381": [
      [0, 0, 0, "Unexpected any. Specify a different type.", "0"]
    ],
    "public/app/features/dashboard/components/SaveDashboard/useDashboardSave.tsx:5381": [
      [0, 0, 0, "Unexpected any. Specify a different type.", "0"]
    ],
    "public/app/features/dashboard/components/ShareModal/ShareExport.tsx:5381": [
      [0, 0, 0, "Unexpected any. Specify a different type.", "0"]
    ],
    "public/app/features/dashboard/components/ShareModal/SharePublicDashboard/ConfigPublicDashboard/ConfigPublicDashboard.tsx:5381": [
      [0, 0, 0, "\'HorizontalGroup\' import from \'@grafana/ui/src\' is restricted from being used by a pattern. Use Stack component instead.", "0"],
      [0, 0, 0, "\'Layout\' import from \'@grafana/ui/src/components/Layout/Layout\' is restricted from being used by a pattern. Use Stack component instead.", "1"],
      [0, 0, 0, "Styles should be written using objects.", "2"],
      [0, 0, 0, "Styles should be written using objects.", "3"],
      [0, 0, 0, "Styles should be written using objects.", "4"]
    ],
    "public/app/features/dashboard/components/ShareModal/SharePublicDashboard/ConfigPublicDashboard/Configuration.tsx:5381": [
      [0, 0, 0, "\'VerticalGroup\' import from \'@grafana/ui/src\' is restricted from being used by a pattern. Use Stack component instead.", "0"],
      [0, 0, 0, "\'Layout\' import from \'@grafana/ui/src/components/Layout/Layout\' is restricted from being used by a pattern. Use Stack component instead.", "1"]
    ],
    "public/app/features/dashboard/components/ShareModal/SharePublicDashboard/ConfigPublicDashboard/EmailSharingConfiguration.tsx:5381": [
      [0, 0, 0, "Styles should be written using objects.", "0"],
      [0, 0, 0, "Styles should be written using objects.", "1"],
      [0, 0, 0, "Styles should be written using objects.", "2"],
      [0, 0, 0, "Styles should be written using objects.", "3"],
      [0, 0, 0, "Styles should be written using objects.", "4"],
      [0, 0, 0, "Styles should be written using objects.", "5"]
    ],
    "public/app/features/dashboard/components/ShareModal/SharePublicDashboard/ConfigPublicDashboard/SettingsSummary.tsx:5381": [
      [0, 0, 0, "Styles should be written using objects.", "0"]
    ],
    "public/app/features/dashboard/components/ShareModal/SharePublicDashboard/CreatePublicDashboard/AcknowledgeCheckboxes.tsx:5381": [
      [0, 0, 0, "\'HorizontalGroup\' import from \'@grafana/ui/src\' is restricted from being used by a pattern. Use Stack component instead.", "0"],
      [0, 0, 0, "\'VerticalGroup\' import from \'@grafana/ui/src\' is restricted from being used by a pattern. Use Stack component instead.", "1"],
      [0, 0, 0, "Styles should be written using objects.", "2"]
    ],
    "public/app/features/dashboard/components/ShareModal/SharePublicDashboard/CreatePublicDashboard/CreatePublicDashboard.tsx:5381": [
      [0, 0, 0, "Styles should be written using objects.", "0"],
      [0, 0, 0, "Styles should be written using objects.", "1"],
      [0, 0, 0, "Styles should be written using objects.", "2"],
      [0, 0, 0, "Styles should be written using objects.", "3"],
      [0, 0, 0, "Styles should be written using objects.", "4"],
      [0, 0, 0, "Styles should be written using objects.", "5"]
    ],
    "public/app/features/dashboard/components/ShareModal/SharePublicDashboard/ModalAlerts/UnsupportedDataSourcesAlert.tsx:5381": [
      [0, 0, 0, "Styles should be written using objects.", "0"]
    ],
    "public/app/features/dashboard/components/SubMenu/AnnotationPicker.tsx:5381": [
      [0, 0, 0, "Styles should be written using objects.", "0"],
      [0, 0, 0, "Styles should be written using objects.", "1"]
    ],
    "public/app/features/dashboard/components/SubMenu/DashboardLinksDashboard.tsx:5381": [
      [0, 0, 0, "Do not use any type assertions.", "0"],
      [0, 0, 0, "Unexpected any. Specify a different type.", "1"]
    ],
    "public/app/features/dashboard/components/SubMenu/SubMenu.tsx:5381": [
      [0, 0, 0, "Styles should be written using objects.", "0"],
      [0, 0, 0, "Styles should be written using objects.", "1"]
    ],
    "public/app/features/dashboard/components/TransformationsEditor/TransformationEditor.tsx:5381": [
      [0, 0, 0, "Unexpected any. Specify a different type.", "0"],
      [0, 0, 0, "Styles should be written using objects.", "1"],
      [0, 0, 0, "Styles should be written using objects.", "2"],
      [0, 0, 0, "Styles should be written using objects.", "3"],
      [0, 0, 0, "Styles should be written using objects.", "4"],
      [0, 0, 0, "Styles should be written using objects.", "5"],
      [0, 0, 0, "Styles should be written using objects.", "6"],
      [0, 0, 0, "Styles should be written using objects.", "7"],
      [0, 0, 0, "Styles should be written using objects.", "8"],
      [0, 0, 0, "Styles should be written using objects.", "9"],
      [0, 0, 0, "Styles should be written using objects.", "10"]
    ],
    "public/app/features/dashboard/components/TransformationsEditor/TransformationPicker.tsx:5381": [
      [0, 0, 0, "\'VerticalGroup\' import from \'@grafana/ui\' is restricted from being used by a pattern. Use Stack component instead.", "0"]
    ],
    "public/app/features/dashboard/components/TransformationsEditor/TransformationsEditor.tsx:5381": [
      [0, 0, 0, "Do not use any type assertions.", "0"],
      [0, 0, 0, "Do not use any type assertions.", "1"]
    ],
    "public/app/features/dashboard/components/VersionHistory/useDashboardRestore.tsx:5381": [
      [0, 0, 0, "Do not use any type assertions.", "0"],
      [0, 0, 0, "Unexpected any. Specify a different type.", "1"]
    ],
    "public/app/features/dashboard/containers/DashboardPage.tsx:5381": [
      [0, 0, 0, "Do not use any type assertions.", "0"],
      [0, 0, 0, "Unexpected any. Specify a different type.", "1"],
      [0, 0, 0, "Do not use any type assertions.", "2"],
      [0, 0, 0, "Unexpected any. Specify a different type.", "3"],
      [0, 0, 0, "Do not use any type assertions.", "4"],
      [0, 0, 0, "Use data-testid for E2E selectors instead of aria-label", "5"]
    ],
    "public/app/features/dashboard/containers/DashboardPageProxy.tsx:5381": [
      [0, 0, 0, "Do not use any type assertions.", "0"]
    ],
    "public/app/features/dashboard/dashgrid/PanelStateWrapper.tsx:5381": [
      [0, 0, 0, "Unexpected any. Specify a different type.", "0"]
    ],
    "public/app/features/dashboard/dashgrid/SeriesVisibilityConfigFactory.ts:5381": [
      [0, 0, 0, "Do not use any type assertions.", "0"]
    ],
    "public/app/features/dashboard/services/DashboardLoaderSrv.ts:5381": [
      [0, 0, 0, "Unexpected any. Specify a different type.", "0"],
      [0, 0, 0, "Unexpected any. Specify a different type.", "1"],
      [0, 0, 0, "Unexpected any. Specify a different type.", "2"]
    ],
    "public/app/features/dashboard/state/DashboardMigrator.test.ts:5381": [
      [0, 0, 0, "Unexpected any. Specify a different type.", "0"],
      [0, 0, 0, "Unexpected any. Specify a different type.", "1"],
      [0, 0, 0, "Unexpected any. Specify a different type.", "2"],
      [0, 0, 0, "Unexpected any. Specify a different type.", "3"],
      [0, 0, 0, "Unexpected any. Specify a different type.", "4"],
      [0, 0, 0, "Unexpected any. Specify a different type.", "5"],
      [0, 0, 0, "Unexpected any. Specify a different type.", "6"],
      [0, 0, 0, "Unexpected any. Specify a different type.", "7"],
      [0, 0, 0, "Unexpected any. Specify a different type.", "8"],
      [0, 0, 0, "Unexpected any. Specify a different type.", "9"],
      [0, 0, 0, "Unexpected any. Specify a different type.", "10"],
      [0, 0, 0, "Unexpected any. Specify a different type.", "11"]
    ],
    "public/app/features/dashboard/state/DashboardMigrator.ts:5381": [
      [0, 0, 0, "Unexpected any. Specify a different type.", "0"],
      [0, 0, 0, "Unexpected any. Specify a different type.", "1"],
      [0, 0, 0, "Unexpected any. Specify a different type.", "2"],
      [0, 0, 0, "Unexpected any. Specify a different type.", "3"],
      [0, 0, 0, "Unexpected any. Specify a different type.", "4"],
      [0, 0, 0, "Unexpected any. Specify a different type.", "5"],
      [0, 0, 0, "Unexpected any. Specify a different type.", "6"],
      [0, 0, 0, "Unexpected any. Specify a different type.", "7"],
      [0, 0, 0, "Unexpected any. Specify a different type.", "8"],
      [0, 0, 0, "Unexpected any. Specify a different type.", "9"],
      [0, 0, 0, "Unexpected any. Specify a different type.", "10"],
      [0, 0, 0, "Unexpected any. Specify a different type.", "11"],
      [0, 0, 0, "Unexpected any. Specify a different type.", "12"],
      [0, 0, 0, "Unexpected any. Specify a different type.", "13"],
      [0, 0, 0, "Unexpected any. Specify a different type.", "14"],
      [0, 0, 0, "Unexpected any. Specify a different type.", "15"],
      [0, 0, 0, "Unexpected any. Specify a different type.", "16"],
      [0, 0, 0, "Unexpected any. Specify a different type.", "17"],
      [0, 0, 0, "Unexpected any. Specify a different type.", "18"],
      [0, 0, 0, "Unexpected any. Specify a different type.", "19"],
      [0, 0, 0, "Do not use any type assertions.", "20"],
      [0, 0, 0, "Unexpected any. Specify a different type.", "21"],
      [0, 0, 0, "Unexpected any. Specify a different type.", "22"],
      [0, 0, 0, "Unexpected any. Specify a different type.", "23"],
      [0, 0, 0, "Unexpected any. Specify a different type.", "24"],
      [0, 0, 0, "Unexpected any. Specify a different type.", "25"],
      [0, 0, 0, "Do not use any type assertions.", "26"],
      [0, 0, 0, "Do not use any type assertions.", "27"],
      [0, 0, 0, "Unexpected any. Specify a different type.", "28"],
      [0, 0, 0, "Unexpected any. Specify a different type.", "29"],
      [0, 0, 0, "Do not use any type assertions.", "30"]
    ],
    "public/app/features/dashboard/state/DashboardModel.repeat.test.ts:5381": [
      [0, 0, 0, "Unexpected any. Specify a different type.", "0"],
      [0, 0, 0, "Unexpected any. Specify a different type.", "1"],
      [0, 0, 0, "Unexpected any. Specify a different type.", "2"],
      [0, 0, 0, "Unexpected any. Specify a different type.", "3"]
    ],
    "public/app/features/dashboard/state/DashboardModel.test.ts:5381": [
      [0, 0, 0, "Unexpected any. Specify a different type.", "0"]
    ],
    "public/app/features/dashboard/state/DashboardModel.ts:5381": [
      [0, 0, 0, "Unexpected any. Specify a different type.", "0"],
      [0, 0, 0, "Unexpected any. Specify a different type.", "1"],
      [0, 0, 0, "Unexpected any. Specify a different type.", "2"],
      [0, 0, 0, "Unexpected any. Specify a different type.", "3"],
      [0, 0, 0, "Unexpected any. Specify a different type.", "4"],
      [0, 0, 0, "Unexpected any. Specify a different type.", "5"],
      [0, 0, 0, "Unexpected any. Specify a different type.", "6"],
      [0, 0, 0, "Unexpected any. Specify a different type.", "7"],
      [0, 0, 0, "Unexpected any. Specify a different type.", "8"],
      [0, 0, 0, "Unexpected any. Specify a different type.", "9"],
      [0, 0, 0, "Unexpected any. Specify a different type.", "10"],
      [0, 0, 0, "Unexpected any. Specify a different type.", "11"],
      [0, 0, 0, "Unexpected any. Specify a different type.", "12"],
      [0, 0, 0, "Unexpected any. Specify a different type.", "13"],
      [0, 0, 0, "Unexpected any. Specify a different type.", "14"],
      [0, 0, 0, "Unexpected any. Specify a different type.", "15"],
      [0, 0, 0, "Unexpected any. Specify a different type.", "16"],
      [0, 0, 0, "Unexpected any. Specify a different type.", "17"],
      [0, 0, 0, "Unexpected any. Specify a different type.", "18"],
      [0, 0, 0, "Unexpected any. Specify a different type.", "19"],
      [0, 0, 0, "Unexpected any. Specify a different type.", "20"],
      [0, 0, 0, "Unexpected any. Specify a different type.", "21"],
      [0, 0, 0, "Do not use any type assertions.", "22"],
      [0, 0, 0, "Unexpected any. Specify a different type.", "23"]
    ],
    "public/app/features/dashboard/state/PanelModel.test.ts:5381": [
      [0, 0, 0, "Unexpected any. Specify a different type.", "0"]
    ],
    "public/app/features/dashboard/state/PanelModel.ts:5381": [
      [0, 0, 0, "Unexpected any. Specify a different type.", "0"],
      [0, 0, 0, "Unexpected any. Specify a different type.", "1"],
      [0, 0, 0, "Unexpected any. Specify a different type.", "2"],
      [0, 0, 0, "Unexpected any. Specify a different type.", "3"],
      [0, 0, 0, "Unexpected any. Specify a different type.", "4"],
      [0, 0, 0, "Unexpected any. Specify a different type.", "5"],
      [0, 0, 0, "Unexpected any. Specify a different type.", "6"],
      [0, 0, 0, "Unexpected any. Specify a different type.", "7"],
      [0, 0, 0, "Unexpected any. Specify a different type.", "8"],
      [0, 0, 0, "Do not use any type assertions.", "9"],
      [0, 0, 0, "Unexpected any. Specify a different type.", "10"],
      [0, 0, 0, "Unexpected any. Specify a different type.", "11"],
      [0, 0, 0, "Unexpected any. Specify a different type.", "12"],
      [0, 0, 0, "Do not use any type assertions.", "13"],
      [0, 0, 0, "Unexpected any. Specify a different type.", "14"],
      [0, 0, 0, "Do not use any type assertions.", "15"],
      [0, 0, 0, "Unexpected any. Specify a different type.", "16"],
      [0, 0, 0, "Unexpected any. Specify a different type.", "17"],
      [0, 0, 0, "Unexpected any. Specify a different type.", "18"],
      [0, 0, 0, "Do not use any type assertions.", "19"],
      [0, 0, 0, "Unexpected any. Specify a different type.", "20"],
      [0, 0, 0, "Do not use any type assertions.", "21"],
      [0, 0, 0, "Unexpected any. Specify a different type.", "22"],
      [0, 0, 0, "Unexpected any. Specify a different type.", "23"],
      [0, 0, 0, "Unexpected any. Specify a different type.", "24"]
    ],
    "public/app/features/dashboard/state/TimeModel.ts:5381": [
      [0, 0, 0, "Unexpected any. Specify a different type.", "0"],
      [0, 0, 0, "Unexpected any. Specify a different type.", "1"]
    ],
    "public/app/features/dashboard/state/actions.ts:5381": [
      [0, 0, 0, "Unexpected any. Specify a different type.", "0"]
    ],
    "public/app/features/dashboard/state/getPanelPluginToMigrateTo.ts:5381": [
      [0, 0, 0, "Unexpected any. Specify a different type.", "0"]
    ],
    "public/app/features/dashboard/state/initDashboard.test.ts:5381": [
      [0, 0, 0, "Unexpected any. Specify a different type.", "0"]
    ],
    "public/app/features/dashboard/utils/getPanelMenu.test.ts:5381": [
      [0, 0, 0, "Unexpected any. Specify a different type.", "0"]
    ],
    "public/app/features/dashboard/utils/getPanelMenu.ts:5381": [
      [0, 0, 0, "Do not use any type assertions.", "0"],
      [0, 0, 0, "Unexpected any. Specify a different type.", "1"]
    ],
    "public/app/features/dashboard/utils/panelMerge.ts:5381": [
      [0, 0, 0, "Do not use any type assertions.", "0"],
      [0, 0, 0, "Unexpected any. Specify a different type.", "1"],
      [0, 0, 0, "Do not use any type assertions.", "2"],
      [0, 0, 0, "Unexpected any. Specify a different type.", "3"]
    ],
    "public/app/features/datasources/components/BasicSettings.tsx:5381": [
      [0, 0, 0, "Styles should be written using objects.", "0"]
    ],
    "public/app/features/datasources/components/DataSourceTestingStatus.tsx:5381": [
      [0, 0, 0, "Styles should be written using objects.", "0"],
      [0, 0, 0, "Styles should be written using objects.", "1"],
      [0, 0, 0, "Do not use any type assertions.", "2"]
    ],
    "public/app/features/datasources/components/DataSourceTypeCard.tsx:5381": [
      [0, 0, 0, "Use data-testid for E2E selectors instead of aria-label", "0"]
    ],
    "public/app/features/datasources/components/DataSourceTypeCardList.tsx:5381": [
      [0, 0, 0, "Styles should be written using objects.", "0"]
    ],
    "public/app/features/datasources/components/picker/DataSourceCard.tsx:5381": [
      [0, 0, 0, "Styles should be written using objects.", "0"],
      [0, 0, 0, "Styles should be written using objects.", "1"],
      [0, 0, 0, "Styles should be written using objects.", "2"],
      [0, 0, 0, "Styles should be written using objects.", "3"],
      [0, 0, 0, "Styles should be written using objects.", "4"],
      [0, 0, 0, "Styles should be written using objects.", "5"],
      [0, 0, 0, "Styles should be written using objects.", "6"],
      [0, 0, 0, "Styles should be written using objects.", "7"],
      [0, 0, 0, "Styles should be written using objects.", "8"]
    ],
    "public/app/features/datasources/components/picker/DataSourceList.tsx:5381": [
      [0, 0, 0, "Styles should be written using objects.", "0"],
      [0, 0, 0, "Styles should be written using objects.", "1"],
      [0, 0, 0, "Styles should be written using objects.", "2"],
      [0, 0, 0, "Styles should be written using objects.", "3"]
    ],
    "public/app/features/datasources/components/picker/DataSourceLogo.tsx:5381": [
      [0, 0, 0, "Styles should be written using objects.", "0"]
    ],
    "public/app/features/datasources/components/picker/DataSourceModal.tsx:5381": [
      [0, 0, 0, "Styles should be written using objects.", "0"],
      [0, 0, 0, "Styles should be written using objects.", "1"],
      [0, 0, 0, "Styles should be written using objects.", "2"],
      [0, 0, 0, "Styles should be written using objects.", "3"],
      [0, 0, 0, "Styles should be written using objects.", "4"],
      [0, 0, 0, "Styles should be written using objects.", "5"],
      [0, 0, 0, "Styles should be written using objects.", "6"],
      [0, 0, 0, "Styles should be written using objects.", "7"],
      [0, 0, 0, "Styles should be written using objects.", "8"],
      [0, 0, 0, "Styles should be written using objects.", "9"]
    ],
    "public/app/features/datasources/state/actions.test.ts:5381": [
      [0, 0, 0, "Unexpected any. Specify a different type.", "0"],
      [0, 0, 0, "Unexpected any. Specify a different type.", "1"]
    ],
    "public/app/features/datasources/state/actions.ts:5381": [
      [0, 0, 0, "Unexpected any. Specify a different type.", "0"],
      [0, 0, 0, "Do not use any type assertions.", "1"]
    ],
    "public/app/features/datasources/state/navModel.ts:5381": [
      [0, 0, 0, "Do not use any type assertions.", "0"],
      [0, 0, 0, "Unexpected any. Specify a different type.", "1"]
    ],
    "public/app/features/datasources/state/reducers.ts:5381": [
      [0, 0, 0, "Do not use any type assertions.", "0"],
      [0, 0, 0, "Do not use any type assertions.", "1"]
    ],
    "public/app/features/datasources/state/selectors.ts:5381": [
      [0, 0, 0, "Do not use any type assertions.", "0"],
      [0, 0, 0, "Do not use any type assertions.", "1"]
    ],
    "public/app/features/dimensions/editors/ColorDimensionEditor.tsx:5381": [
      [0, 0, 0, "Styles should be written using objects.", "0"],
      [0, 0, 0, "Styles should be written using objects.", "1"]
    ],
    "public/app/features/dimensions/editors/FileUploader.tsx:5381": [
      [0, 0, 0, "Styles should be written using objects.", "0"],
      [0, 0, 0, "Styles should be written using objects.", "1"],
      [0, 0, 0, "Styles should be written using objects.", "2"],
      [0, 0, 0, "Styles should be written using objects.", "3"],
      [0, 0, 0, "Styles should be written using objects.", "4"],
      [0, 0, 0, "Styles should be written using objects.", "5"],
      [0, 0, 0, "Styles should be written using objects.", "6"],
      [0, 0, 0, "Styles should be written using objects.", "7"]
    ],
    "public/app/features/dimensions/editors/FolderPickerTab.tsx:5381": [
      [0, 0, 0, "Do not use any type assertions.", "0"],
      [0, 0, 0, "Styles should be written using objects.", "1"]
    ],
    "public/app/features/dimensions/editors/ResourceCards.tsx:5381": [
      [0, 0, 0, "Styles should be written using objects.", "0"],
      [0, 0, 0, "Styles should be written using objects.", "1"],
      [0, 0, 0, "Styles should be written using objects.", "2"],
      [0, 0, 0, "Styles should be written using objects.", "3"],
      [0, 0, 0, "Styles should be written using objects.", "4"]
    ],
    "public/app/features/dimensions/editors/ResourceDimensionEditor.tsx:5381": [
      [0, 0, 0, "Do not use any type assertions.", "0"]
    ],
    "public/app/features/dimensions/editors/ResourcePicker.tsx:5381": [
      [0, 0, 0, "Styles should be written using objects.", "0"],
      [0, 0, 0, "Styles should be written using objects.", "1"]
    ],
    "public/app/features/dimensions/editors/ResourcePickerPopover.tsx:5381": [
      [0, 0, 0, "Styles should be written using objects.", "0"],
      [0, 0, 0, "Styles should be written using objects.", "1"],
      [0, 0, 0, "Styles should be written using objects.", "2"],
      [0, 0, 0, "Styles should be written using objects.", "3"],
      [0, 0, 0, "Styles should be written using objects.", "4"]
    ],
    "public/app/features/dimensions/editors/ScalarDimensionEditor.tsx:5381": [
      [0, 0, 0, "Styles should be written using objects.", "0"]
    ],
    "public/app/features/dimensions/editors/ScaleDimensionEditor.tsx:5381": [
      [0, 0, 0, "Styles should be written using objects.", "0"]
    ],
    "public/app/features/dimensions/editors/TextDimensionEditor.tsx:5381": [
      [0, 0, 0, "Do not use any type assertions.", "0"],
      [0, 0, 0, "Do not use any type assertions.", "1"]
    ],
    "public/app/features/dimensions/editors/ThresholdsEditor/ThresholdsEditor.tsx:5381": [
      [0, 0, 0, "Do not use any type assertions.", "0"],
      [0, 0, 0, "Styles should be written using objects.", "1"],
      [0, 0, 0, "Styles should be written using objects.", "2"],
      [0, 0, 0, "Styles should be written using objects.", "3"],
      [0, 0, 0, "Styles should be written using objects.", "4"],
      [0, 0, 0, "Styles should be written using objects.", "5"],
      [0, 0, 0, "Styles should be written using objects.", "6"],
      [0, 0, 0, "Styles should be written using objects.", "7"],
      [0, 0, 0, "Styles should be written using objects.", "8"]
    ],
    "public/app/features/dimensions/editors/URLPickerTab.tsx:5381": [
      [0, 0, 0, "Styles should be written using objects.", "0"],
      [0, 0, 0, "Styles should be written using objects.", "1"],
      [0, 0, 0, "Styles should be written using objects.", "2"]
    ],
    "public/app/features/dimensions/editors/ValueMappingsEditor/ValueMappingEditRow.tsx:5381": [
      [0, 0, 0, "\'HorizontalGroup\' import from \'@grafana/ui\' is restricted from being used by a pattern. Use Stack component instead.", "0"]
    ],
    "public/app/features/dimensions/editors/ValueMappingsEditor/ValueMappingsEditor.tsx:5381": [
      [0, 0, 0, "\'VerticalGroup\' import from \'@grafana/ui\' is restricted from being used by a pattern. Use Stack component instead.", "0"]
    ],
    "public/app/features/dimensions/editors/ValueMappingsEditor/ValueMappingsEditorModal.tsx:5381": [
      [0, 0, 0, "Styles should be written using objects.", "0"]
    ],
    "public/app/features/dimensions/scale.ts:5381": [
      [0, 0, 0, "Do not use any type assertions.", "0"],
      [0, 0, 0, "Unexpected any. Specify a different type.", "1"]
    ],
    "public/app/features/dimensions/types.ts:5381": [
      [0, 0, 0, "Unexpected any. Specify a different type.", "0"]
    ],
    "public/app/features/dimensions/utils.ts:5381": [
      [0, 0, 0, "Do not use any type assertions.", "0"]
    ],
    "public/app/features/explore/ContentOutline/ContentOutline.tsx:5381": [
      [0, 0, 0, "Do not use any type assertions.", "0"]
    ],
    "public/app/features/explore/CorrelationEditorModeBar.tsx:5381": [
      [0, 0, 0, "\'HorizontalGroup\' import from \'@grafana/ui\' is restricted from being used by a pattern. Use Stack component instead.", "0"]
    ],
    "public/app/features/explore/Logs/LiveLogs.tsx:5381": [
      [0, 0, 0, "Styles should be written using objects.", "0"],
      [0, 0, 0, "Styles should be written using objects.", "1"],
      [0, 0, 0, "Styles should be written using objects.", "2"],
      [0, 0, 0, "Styles should be written using objects.", "3"],
      [0, 0, 0, "Styles should be written using objects.", "4"]
    ],
    "public/app/features/explore/Logs/Logs.tsx:5381": [
      [0, 0, 0, "Unexpected any. Specify a different type.", "0"]
    ],
    "public/app/features/explore/Logs/LogsMetaRow.tsx:5381": [
      [0, 0, 0, "Styles should be written using objects.", "0"],
      [0, 0, 0, "Unexpected any. Specify a different type.", "1"]
    ],
    "public/app/features/explore/Logs/LogsNavigation.tsx:5381": [
      [0, 0, 0, "Styles should be written using objects.", "0"],
      [0, 0, 0, "Styles should be written using objects.", "1"],
      [0, 0, 0, "Styles should be written using objects.", "2"],
      [0, 0, 0, "Styles should be written using objects.", "3"]
    ],
    "public/app/features/explore/Logs/LogsNavigationPages.tsx:5381": [
      [0, 0, 0, "Styles should be written using objects.", "0"],
      [0, 0, 0, "Styles should be written using objects.", "1"],
      [0, 0, 0, "Styles should be written using objects.", "2"],
      [0, 0, 0, "Styles should be written using objects.", "3"],
      [0, 0, 0, "Styles should be written using objects.", "4"]
    ],
    "public/app/features/explore/Logs/LogsSamplePanel.tsx:5381": [
      [0, 0, 0, "Styles should be written using objects.", "0"],
      [0, 0, 0, "Styles should be written using objects.", "1"],
      [0, 0, 0, "Styles should be written using objects.", "2"]
    ],
    "public/app/features/explore/Logs/LogsVolumePanel.tsx:5381": [
      [0, 0, 0, "Styles should be written using objects.", "0"],
      [0, 0, 0, "Styles should be written using objects.", "1"],
      [0, 0, 0, "Styles should be written using objects.", "2"]
    ],
    "public/app/features/explore/Logs/LogsVolumePanelList.tsx:5381": [
      [0, 0, 0, "Styles should be written using objects.", "0"],
      [0, 0, 0, "Styles should be written using objects.", "1"],
      [0, 0, 0, "Styles should be written using objects.", "2"],
      [0, 0, 0, "Styles should be written using objects.", "3"]
    ],
    "public/app/features/explore/Logs/utils/LogsCrossFadeTransition.tsx:5381": [
      [0, 0, 0, "Styles should be written using objects.", "0"],
      [0, 0, 0, "Styles should be written using objects.", "1"],
      [0, 0, 0, "Styles should be written using objects.", "2"],
      [0, 0, 0, "Styles should be written using objects.", "3"]
    ],
    "public/app/features/explore/NodeGraph/NodeGraphContainer.tsx:5381": [
      [0, 0, 0, "Styles should be written using objects.", "0"]
    ],
    "public/app/features/explore/PrometheusListView/ItemLabels.tsx:5381": [
      [0, 0, 0, "Styles should be written using objects.", "0"],
      [0, 0, 0, "Styles should be written using objects.", "1"],
      [0, 0, 0, "Styles should be written using objects.", "2"]
    ],
    "public/app/features/explore/PrometheusListView/ItemValues.tsx:5381": [
      [0, 0, 0, "Styles should be written using objects.", "0"],
      [0, 0, 0, "Styles should be written using objects.", "1"],
      [0, 0, 0, "Styles should be written using objects.", "2"]
    ],
    "public/app/features/explore/PrometheusListView/RawListContainer.tsx:5381": [
      [0, 0, 0, "Styles should be written using objects.", "0"],
      [0, 0, 0, "Styles should be written using objects.", "1"],
      [0, 0, 0, "Styles should be written using objects.", "2"],
      [0, 0, 0, "Styles should be written using objects.", "3"],
      [0, 0, 0, "Styles should be written using objects.", "4"],
      [0, 0, 0, "Styles should be written using objects.", "5"]
    ],
    "public/app/features/explore/PrometheusListView/RawListItem.tsx:5381": [
      [0, 0, 0, "Styles should be written using objects.", "0"],
      [0, 0, 0, "Styles should be written using objects.", "1"],
      [0, 0, 0, "Styles should be written using objects.", "2"],
      [0, 0, 0, "Styles should be written using objects.", "3"]
    ],
    "public/app/features/explore/PrometheusListView/RawListItemAttributes.tsx:5381": [
      [0, 0, 0, "Styles should be written using objects.", "0"],
      [0, 0, 0, "Styles should be written using objects.", "1"],
      [0, 0, 0, "Styles should be written using objects.", "2"]
    ],
    "public/app/features/explore/RichHistory/RichHistoryCard.tsx:5381": [
      [0, 0, 0, "Styles should be written using objects.", "0"],
      [0, 0, 0, "Styles should be written using objects.", "1"],
      [0, 0, 0, "Styles should be written using objects.", "2"],
      [0, 0, 0, "Styles should be written using objects.", "3"],
      [0, 0, 0, "Styles should be written using objects.", "4"],
      [0, 0, 0, "Styles should be written using objects.", "5"],
      [0, 0, 0, "Styles should be written using objects.", "6"],
      [0, 0, 0, "Styles should be written using objects.", "7"],
      [0, 0, 0, "Styles should be written using objects.", "8"],
      [0, 0, 0, "Styles should be written using objects.", "9"],
      [0, 0, 0, "Styles should be written using objects.", "10"],
      [0, 0, 0, "Styles should be written using objects.", "11"],
      [0, 0, 0, "Styles should be written using objects.", "12"],
      [0, 0, 0, "Styles should be written using objects.", "13"]
    ],
    "public/app/features/explore/RichHistory/RichHistoryQueriesTab.tsx:5381": [
      [0, 0, 0, "Styles should be written using objects.", "0"],
      [0, 0, 0, "Styles should be written using objects.", "1"],
      [0, 0, 0, "Styles should be written using objects.", "2"],
      [0, 0, 0, "Styles should be written using objects.", "3"],
      [0, 0, 0, "Styles should be written using objects.", "4"],
      [0, 0, 0, "Styles should be written using objects.", "5"],
      [0, 0, 0, "Styles should be written using objects.", "6"],
      [0, 0, 0, "Styles should be written using objects.", "7"],
      [0, 0, 0, "Styles should be written using objects.", "8"],
      [0, 0, 0, "Styles should be written using objects.", "9"],
      [0, 0, 0, "Styles should be written using objects.", "10"],
      [0, 0, 0, "Styles should be written using objects.", "11"],
      [0, 0, 0, "Styles should be written using objects.", "12"],
      [0, 0, 0, "Styles should be written using objects.", "13"]
    ],
    "public/app/features/explore/RichHistory/RichHistorySettingsTab.tsx:5381": [
      [0, 0, 0, "Styles should be written using objects.", "0"],
      [0, 0, 0, "Styles should be written using objects.", "1"],
      [0, 0, 0, "Styles should be written using objects.", "2"],
      [0, 0, 0, "Styles should be written using objects.", "3"],
      [0, 0, 0, "Styles should be written using objects.", "4"]
    ],
    "public/app/features/explore/RichHistory/RichHistoryStarredTab.tsx:5381": [
      [0, 0, 0, "Styles should be written using objects.", "0"],
      [0, 0, 0, "Styles should be written using objects.", "1"],
      [0, 0, 0, "Styles should be written using objects.", "2"],
      [0, 0, 0, "Styles should be written using objects.", "3"],
      [0, 0, 0, "Styles should be written using objects.", "4"],
      [0, 0, 0, "Styles should be written using objects.", "5"],
      [0, 0, 0, "Styles should be written using objects.", "6"]
    ],
    "public/app/features/explore/TraceView/TraceView.tsx:5381": [
      [0, 0, 0, "Styles should be written using objects.", "0"],
      [0, 0, 0, "Do not use any type assertions.", "1"],
      [0, 0, 0, "Do not use any type assertions.", "2"]
    ],
    "public/app/features/explore/TraceView/components/TracePageHeader/Actions/ActionButton.tsx:5381": [
      [0, 0, 0, "Styles should be written using objects.", "0"]
    ],
    "public/app/features/explore/TraceView/components/TracePageHeader/SearchBar/NextPrevResult.tsx:5381": [
      [0, 0, 0, "Styles should be written using objects.", "0"],
      [0, 0, 0, "Styles should be written using objects.", "1"],
      [0, 0, 0, "Styles should be written using objects.", "2"],
      [0, 0, 0, "Styles should be written using objects.", "3"],
      [0, 0, 0, "Styles should be written using objects.", "4"],
      [0, 0, 0, "Styles should be written using objects.", "5"]
    ],
    "public/app/features/explore/TraceView/components/TracePageHeader/SearchBar/TracePageSearchBar.tsx:5381": [
      [0, 0, 0, "Styles should be written using objects.", "0"],
      [0, 0, 0, "Styles should be written using objects.", "1"],
      [0, 0, 0, "Styles should be written using objects.", "2"],
      [0, 0, 0, "Styles should be written using objects.", "3"],
      [0, 0, 0, "Styles should be written using objects.", "4"]
    ],
    "public/app/features/explore/TraceView/components/TracePageHeader/SpanFilters/SpanFilters.tsx:5381": [
      [0, 0, 0, "\'HorizontalGroup\' import from \'@grafana/ui\' is restricted from being used by a pattern. Use Stack component instead.", "0"],
      [0, 0, 0, "Styles should be written using objects.", "1"],
      [0, 0, 0, "Styles should be written using objects.", "2"],
      [0, 0, 0, "Styles should be written using objects.", "3"],
      [0, 0, 0, "Styles should be written using objects.", "4"],
      [0, 0, 0, "Styles should be written using objects.", "5"],
      [0, 0, 0, "Styles should be written using objects.", "6"]
    ],
    "public/app/features/explore/TraceView/components/TracePageHeader/SpanGraph/CanvasSpanGraph.tsx:5381": [
      [0, 0, 0, "Styles should be written using objects.", "0"]
    ],
    "public/app/features/explore/TraceView/components/TracePageHeader/SpanGraph/GraphTicks.tsx:5381": [
      [0, 0, 0, "Styles should be written using objects.", "0"]
    ],
    "public/app/features/explore/TraceView/components/TracePageHeader/SpanGraph/Scrubber.tsx:5381": [
      [0, 0, 0, "Styles should be written using objects.", "0"],
      [0, 0, 0, "Styles should be written using objects.", "1"],
      [0, 0, 0, "Styles should be written using objects.", "2"],
      [0, 0, 0, "Styles should be written using objects.", "3"],
      [0, 0, 0, "Styles should be written using objects.", "4"]
    ],
    "public/app/features/explore/TraceView/components/TracePageHeader/SpanGraph/TickLabels.tsx:5381": [
      [0, 0, 0, "Styles should be written using objects.", "0"],
      [0, 0, 0, "Styles should be written using objects.", "1"]
    ],
    "public/app/features/explore/TraceView/components/TracePageHeader/SpanGraph/ViewingLayer.tsx:5381": [
      [0, 0, 0, "Styles should be written using objects.", "0"],
      [0, 0, 0, "Styles should be written using objects.", "1"],
      [0, 0, 0, "Styles should be written using objects.", "2"],
      [0, 0, 0, "Styles should be written using objects.", "3"],
      [0, 0, 0, "Styles should be written using objects.", "4"],
      [0, 0, 0, "Styles should be written using objects.", "5"],
      [0, 0, 0, "Styles should be written using objects.", "6"],
      [0, 0, 0, "Styles should be written using objects.", "7"]
    ],
    "public/app/features/explore/TraceView/components/TracePageHeader/TracePageHeader.tsx:5381": [
      [0, 0, 0, "Styles should be written using objects.", "0"],
      [0, 0, 0, "Styles should be written using objects.", "1"],
      [0, 0, 0, "Styles should be written using objects.", "2"],
      [0, 0, 0, "Styles should be written using objects.", "3"],
      [0, 0, 0, "Styles should be written using objects.", "4"],
      [0, 0, 0, "Styles should be written using objects.", "5"],
      [0, 0, 0, "Styles should be written using objects.", "6"],
      [0, 0, 0, "Styles should be written using objects.", "7"],
      [0, 0, 0, "Styles should be written using objects.", "8"]
    ],
    "public/app/features/explore/TraceView/components/TraceTimelineViewer/SpanBarRow.tsx:5381": [
      [0, 0, 0, "Styles should be written using objects.", "0"],
      [0, 0, 0, "Styles should be written using objects.", "1"],
      [0, 0, 0, "Styles should be written using objects.", "2"],
      [0, 0, 0, "Styles should be written using objects.", "3"],
      [0, 0, 0, "Styles should be written using objects.", "4"],
      [0, 0, 0, "Styles should be written using objects.", "5"],
      [0, 0, 0, "Styles should be written using objects.", "6"],
      [0, 0, 0, "Styles should be written using objects.", "7"],
      [0, 0, 0, "Styles should be written using objects.", "8"],
      [0, 0, 0, "Styles should be written using objects.", "9"],
      [0, 0, 0, "Styles should be written using objects.", "10"],
      [0, 0, 0, "Styles should be written using objects.", "11"],
      [0, 0, 0, "Styles should be written using objects.", "12"],
      [0, 0, 0, "Styles should be written using objects.", "13"],
      [0, 0, 0, "Styles should be written using objects.", "14"],
      [0, 0, 0, "Styles should be written using objects.", "15"],
      [0, 0, 0, "Styles should be written using objects.", "16"],
      [0, 0, 0, "Styles should be written using objects.", "17"],
      [0, 0, 0, "Styles should be written using objects.", "18"],
      [0, 0, 0, "Styles should be written using objects.", "19"],
      [0, 0, 0, "Styles should be written using objects.", "20"],
      [0, 0, 0, "Styles should be written using objects.", "21"]
    ],
    "public/app/features/explore/TraceView/components/TraceTimelineViewer/SpanDetail/AccordianKeyValues.tsx:5381": [
      [0, 0, 0, "Styles should be written using objects.", "0"],
      [0, 0, 0, "Styles should be written using objects.", "1"],
      [0, 0, 0, "Styles should be written using objects.", "2"],
      [0, 0, 0, "Styles should be written using objects.", "3"],
      [0, 0, 0, "Styles should be written using objects.", "4"],
      [0, 0, 0, "Styles should be written using objects.", "5"],
      [0, 0, 0, "Styles should be written using objects.", "6"],
      [0, 0, 0, "Styles should be written using objects.", "7"]
    ],
    "public/app/features/explore/TraceView/components/TraceTimelineViewer/SpanDetail/AccordianLogs.tsx:5381": [
      [0, 0, 0, "Styles should be written using objects.", "0"],
      [0, 0, 0, "Styles should be written using objects.", "1"],
      [0, 0, 0, "Styles should be written using objects.", "2"],
      [0, 0, 0, "Styles should be written using objects.", "3"]
    ],
    "public/app/features/explore/TraceView/components/TraceTimelineViewer/SpanDetail/AccordianReferences.tsx:5381": [
      [0, 0, 0, "Styles should be written using objects.", "0"],
      [0, 0, 0, "Styles should be written using objects.", "1"],
      [0, 0, 0, "Styles should be written using objects.", "2"],
      [0, 0, 0, "Styles should be written using objects.", "3"],
      [0, 0, 0, "Styles should be written using objects.", "4"],
      [0, 0, 0, "Styles should be written using objects.", "5"],
      [0, 0, 0, "Styles should be written using objects.", "6"],
      [0, 0, 0, "Styles should be written using objects.", "7"],
      [0, 0, 0, "Styles should be written using objects.", "8"],
      [0, 0, 0, "Styles should be written using objects.", "9"],
      [0, 0, 0, "Styles should be written using objects.", "10"],
      [0, 0, 0, "Styles should be written using objects.", "11"],
      [0, 0, 0, "Styles should be written using objects.", "12"],
      [0, 0, 0, "Styles should be written using objects.", "13"]
    ],
    "public/app/features/explore/TraceView/components/TraceTimelineViewer/SpanDetail/AccordianText.tsx:5381": [
      [0, 0, 0, "Styles should be written using objects.", "0"]
    ],
    "public/app/features/explore/TraceView/components/TraceTimelineViewer/SpanDetail/KeyValuesTable.tsx:5381": [
      [0, 0, 0, "Styles should be written using objects.", "0"],
      [0, 0, 0, "Styles should be written using objects.", "1"],
      [0, 0, 0, "Styles should be written using objects.", "2"],
      [0, 0, 0, "Styles should be written using objects.", "3"],
      [0, 0, 0, "Styles should be written using objects.", "4"],
      [0, 0, 0, "Styles should be written using objects.", "5"]
    ],
    "public/app/features/explore/TraceView/components/TraceTimelineViewer/SpanDetail/SpanFlameGraph.tsx:5381": [
      [0, 0, 0, "Do not use any type assertions.", "0"]
    ],
    "public/app/features/explore/TraceView/components/TraceTimelineViewer/SpanDetail/TextList.tsx:5381": [
      [0, 0, 0, "Styles should be written using objects.", "0"],
      [0, 0, 0, "Styles should be written using objects.", "1"],
      [0, 0, 0, "Styles should be written using objects.", "2"]
    ],
    "public/app/features/explore/TraceView/components/TraceTimelineViewer/SpanDetail/index.tsx:5381": [
      [0, 0, 0, "Styles should be written using objects.", "0"],
      [0, 0, 0, "Styles should be written using objects.", "1"],
      [0, 0, 0, "Styles should be written using objects.", "2"],
      [0, 0, 0, "Styles should be written using objects.", "3"],
      [0, 0, 0, "Styles should be written using objects.", "4"],
      [0, 0, 0, "Styles should be written using objects.", "5"],
      [0, 0, 0, "Styles should be written using objects.", "6"],
      [0, 0, 0, "Styles should be written using objects.", "7"],
      [0, 0, 0, "Styles should be written using objects.", "8"],
      [0, 0, 0, "Styles should be written using objects.", "9"],
      [0, 0, 0, "Styles should be written using objects.", "10"]
    ],
    "public/app/features/explore/TraceView/components/TraceTimelineViewer/SpanDetailRow.tsx:5381": [
      [0, 0, 0, "Styles should be written using objects.", "0"],
      [0, 0, 0, "Styles should be written using objects.", "1"]
    ],
    "public/app/features/explore/TraceView/components/TraceTimelineViewer/SpanLinks.tsx:5381": [
      [0, 0, 0, "Styles should be written using objects.", "0"],
      [0, 0, 0, "Styles should be written using objects.", "1"],
      [0, 0, 0, "Styles should be written using objects.", "2"],
      [0, 0, 0, "Styles should be written using objects.", "3"]
    ],
    "public/app/features/explore/TraceView/components/TraceTimelineViewer/SpanTreeOffset.tsx:5381": [
      [0, 0, 0, "Styles should be written using objects.", "0"],
      [0, 0, 0, "Styles should be written using objects.", "1"],
      [0, 0, 0, "Styles should be written using objects.", "2"],
      [0, 0, 0, "Styles should be written using objects.", "3"],
      [0, 0, 0, "Styles should be written using objects.", "4"],
      [0, 0, 0, "Styles should be written using objects.", "5"]
    ],
    "public/app/features/explore/TraceView/components/TraceTimelineViewer/Ticks.tsx:5381": [
      [0, 0, 0, "Styles should be written using objects.", "0"],
      [0, 0, 0, "Styles should be written using objects.", "1"],
      [0, 0, 0, "Styles should be written using objects.", "2"],
      [0, 0, 0, "Styles should be written using objects.", "3"]
    ],
    "public/app/features/explore/TraceView/components/TraceTimelineViewer/TimelineHeaderRow/TimelineCollapser.tsx:5381": [
      [0, 0, 0, "Styles should be written using objects.", "0"]
    ],
    "public/app/features/explore/TraceView/components/TraceTimelineViewer/TimelineHeaderRow/TimelineColumnResizer.tsx:5381": [
      [0, 0, 0, "Styles should be written using objects.", "0"],
      [0, 0, 0, "Styles should be written using objects.", "1"],
      [0, 0, 0, "Styles should be written using objects.", "2"],
      [0, 0, 0, "Styles should be written using objects.", "3"],
      [0, 0, 0, "Styles should be written using objects.", "4"],
      [0, 0, 0, "Styles should be written using objects.", "5"],
      [0, 0, 0, "Styles should be written using objects.", "6"],
      [0, 0, 0, "Styles should be written using objects.", "7"]
    ],
    "public/app/features/explore/TraceView/components/TraceTimelineViewer/TimelineHeaderRow/TimelineHeaderRow.tsx:5381": [
      [0, 0, 0, "Styles should be written using objects.", "0"],
      [0, 0, 0, "Styles should be written using objects.", "1"],
      [0, 0, 0, "Styles should be written using objects.", "2"]
    ],
    "public/app/features/explore/TraceView/components/TraceTimelineViewer/TimelineHeaderRow/TimelineViewingLayer.tsx:5381": [
      [0, 0, 0, "Styles should be written using objects.", "0"],
      [0, 0, 0, "Styles should be written using objects.", "1"],
      [0, 0, 0, "Styles should be written using objects.", "2"],
      [0, 0, 0, "Styles should be written using objects.", "3"],
      [0, 0, 0, "Styles should be written using objects.", "4"],
      [0, 0, 0, "Styles should be written using objects.", "5"],
      [0, 0, 0, "Styles should be written using objects.", "6"],
      [0, 0, 0, "Styles should be written using objects.", "7"]
    ],
    "public/app/features/explore/TraceView/components/TraceTimelineViewer/VirtualizedTraceView.tsx:5381": [
      [0, 0, 0, "Styles should be written using objects.", "0"],
      [0, 0, 0, "Styles should be written using objects.", "1"],
      [0, 0, 0, "Styles should be written using objects.", "2"]
    ],
    "public/app/features/explore/TraceView/components/TraceTimelineViewer/index.tsx:5381": [
      [0, 0, 0, "Styles should be written using objects.", "0"]
    ],
    "public/app/features/explore/TraceView/components/common/BreakableText.tsx:5381": [
      [0, 0, 0, "Styles should be written using objects.", "0"]
    ],
    "public/app/features/explore/TraceView/components/common/CopyIcon.tsx:5381": [
      [0, 0, 0, "Styles should be written using objects.", "0"]
    ],
    "public/app/features/explore/TraceView/components/common/LabeledList.tsx:5381": [
      [0, 0, 0, "Styles should be written using objects.", "0"],
      [0, 0, 0, "Styles should be written using objects.", "1"],
      [0, 0, 0, "Styles should be written using objects.", "2"],
      [0, 0, 0, "Styles should be written using objects.", "3"]
    ],
    "public/app/features/explore/TraceView/components/common/NewWindowIcon.tsx:5381": [
      [0, 0, 0, "Styles should be written using objects.", "0"]
    ],
    "public/app/features/explore/TraceView/components/common/TraceName.tsx:5381": [
      [0, 0, 0, "Styles should be written using objects.", "0"]
    ],
    "public/app/features/explore/TraceView/components/demo/trace-generators.ts:5381": [
      [0, 0, 0, "Do not use any type assertions.", "0"]
    ],
    "public/app/features/explore/TraceView/components/model/link-patterns.tsx:5381": [
      [0, 0, 0, "Unexpected any. Specify a different type.", "0"],
      [0, 0, 0, "Unexpected any. Specify a different type.", "1"],
      [0, 0, 0, "Unexpected any. Specify a different type.", "2"],
      [0, 0, 0, "Unexpected any. Specify a different type.", "3"],
      [0, 0, 0, "Unexpected any. Specify a different type.", "4"],
      [0, 0, 0, "Unexpected any. Specify a different type.", "5"],
      [0, 0, 0, "Unexpected any. Specify a different type.", "6"],
      [0, 0, 0, "Unexpected any. Specify a different type.", "7"],
      [0, 0, 0, "Unexpected any. Specify a different type.", "8"],
      [0, 0, 0, "Do not use any type assertions.", "9"],
      [0, 0, 0, "Unexpected any. Specify a different type.", "10"],
      [0, 0, 0, "Do not use any type assertions.", "11"]
    ],
    "public/app/features/explore/TraceView/components/model/transform-trace-data.tsx:5381": [
      [0, 0, 0, "Do not use any type assertions.", "0"]
    ],
    "public/app/features/explore/TraceView/components/settings/SpanBarSettings.tsx:5381": [
      [0, 0, 0, "Styles should be written using objects.", "0"],
      [0, 0, 0, "Styles should be written using objects.", "1"]
    ],
    "public/app/features/explore/TraceView/components/types/trace.ts:5381": [
      [0, 0, 0, "Unexpected any. Specify a different type.", "0"]
    ],
    "public/app/features/explore/TraceView/createSpanLink.tsx:5381": [
      [0, 0, 0, "Do not use any type assertions.", "0"],
      [0, 0, 0, "Do not use any type assertions.", "1"]
    ],
    "public/app/features/explore/extensions/ConfirmNavigationModal.tsx:5381": [
      [0, 0, 0, "\'VerticalGroup\' import from \'@grafana/ui\' is restricted from being used by a pattern. Use Stack component instead.", "0"]
    ],
    "public/app/features/explore/spec/helper/setup.tsx:5381": [
      [0, 0, 0, "Do not use any type assertions.", "0"],
      [0, 0, 0, "Unexpected any. Specify a different type.", "1"]
    ],
    "public/app/features/explore/state/time.test.ts:5381": [
      [0, 0, 0, "Unexpected any. Specify a different type.", "0"]
    ],
    "public/app/features/explore/state/utils.ts:5381": [
      [0, 0, 0, "Do not use any type assertions.", "0"],
      [0, 0, 0, "Unexpected any. Specify a different type.", "1"],
      [0, 0, 0, "Do not use any type assertions.", "2"],
      [0, 0, 0, "Unexpected any. Specify a different type.", "3"],
      [0, 0, 0, "Do not use any type assertions.", "4"],
      [0, 0, 0, "Do not use any type assertions.", "5"]
    ],
    "public/app/features/expressions/ExpressionDatasource.ts:5381": [
      [0, 0, 0, "Do not use any type assertions.", "0"],
      [0, 0, 0, "Do not use any type assertions.", "1"]
    ],
    "public/app/features/expressions/components/Condition.tsx:5381": [
      [0, 0, 0, "Styles should be written using objects.", "0"],
      [0, 0, 0, "Styles should be written using objects.", "1"],
      [0, 0, 0, "Styles should be written using objects.", "2"]
    ],
    "public/app/features/expressions/components/Math.tsx:5381": [
      [0, 0, 0, "Styles should be written using objects.", "0"],
      [0, 0, 0, "Styles should be written using objects.", "1"],
      [0, 0, 0, "Styles should be written using objects.", "2"],
      [0, 0, 0, "Styles should be written using objects.", "3"],
      [0, 0, 0, "Styles should be written using objects.", "4"],
      [0, 0, 0, "Styles should be written using objects.", "5"],
      [0, 0, 0, "Styles should be written using objects.", "6"]
    ],
    "public/app/features/expressions/guards.ts:5381": [
      [0, 0, 0, "Do not use any type assertions.", "0"]
    ],
    "public/app/features/geo/editor/GazetteerPathEditor.tsx:5381": [
      [0, 0, 0, "Styles should be written using objects.", "0"]
    ],
    "public/app/features/geo/editor/locationModeEditor.tsx:5381": [
      [0, 0, 0, "\'HorizontalGroup\' import from \'@grafana/ui\' is restricted from being used by a pattern. Use Stack component instead.", "0"],
      [0, 0, 0, "Styles should be written using objects.", "1"],
      [0, 0, 0, "Styles should be written using objects.", "2"]
    ],
    "public/app/features/geo/gazetteer/gazetteer.ts:5381": [
      [0, 0, 0, "Unexpected any. Specify a different type.", "0"],
      [0, 0, 0, "Do not use any type assertions.", "1"]
    ],
    "public/app/features/geo/utils/frameVectorSource.ts:5381": [
      [0, 0, 0, "Do not use any type assertions.", "0"],
      [0, 0, 0, "Do not use any type assertions.", "1"]
    ],
    "public/app/features/inspector/DetailText.tsx:5381": [
      [0, 0, 0, "Styles should be written using objects.", "0"]
    ],
    "public/app/features/inspector/InspectDataOptions.tsx:5381": [
      [0, 0, 0, "\'HorizontalGroup\' import from \'@grafana/ui\' is restricted from being used by a pattern. Use Stack component instead.", "0"],
      [0, 0, 0, "\'VerticalGroup\' import from \'@grafana/ui\' is restricted from being used by a pattern. Use Stack component instead.", "1"],
      [0, 0, 0, "Do not use any type assertions.", "2"]
    ],
    "public/app/features/inspector/InspectDataTab.tsx:5381": [
      [0, 0, 0, "Use data-testid for E2E selectors instead of aria-label", "0"]
    ],
    "public/app/features/inspector/InspectJSONTab.tsx:5381": [
      [0, 0, 0, "Use data-testid for E2E selectors instead of aria-label", "0"]
    ],
    "public/app/features/inspector/InspectStatsTab.tsx:5381": [
      [0, 0, 0, "Use data-testid for E2E selectors instead of aria-label", "0"],
      [0, 0, 0, "Styles should be written using objects.", "1"]
    ],
    "public/app/features/inspector/InspectStatsTable.tsx:5381": [
      [0, 0, 0, "Styles should be written using objects.", "0"],
      [0, 0, 0, "Styles should be written using objects.", "1"]
    ],
    "public/app/features/inspector/InspectStatsTraceIdsTable.tsx:5381": [
      [0, 0, 0, "Styles should be written using objects.", "0"],
      [0, 0, 0, "Styles should be written using objects.", "1"]
    ],
    "public/app/features/inspector/QueryInspector.tsx:5381": [
      [0, 0, 0, "Unexpected any. Specify a different type.", "0"],
      [0, 0, 0, "Styles should be written using objects.", "1"],
      [0, 0, 0, "Use data-testid for E2E selectors instead of aria-label", "2"],
      [0, 0, 0, "Use data-testid for E2E selectors instead of aria-label", "3"]
    ],
    "public/app/features/inspector/styles.ts:5381": [
      [0, 0, 0, "Styles should be written using objects.", "0"],
      [0, 0, 0, "Styles should be written using objects.", "1"],
      [0, 0, 0, "Styles should be written using objects.", "2"],
      [0, 0, 0, "Styles should be written using objects.", "3"],
      [0, 0, 0, "Styles should be written using objects.", "4"],
      [0, 0, 0, "Styles should be written using objects.", "5"],
      [0, 0, 0, "Styles should be written using objects.", "6"],
      [0, 0, 0, "Styles should be written using objects.", "7"],
      [0, 0, 0, "Styles should be written using objects.", "8"],
      [0, 0, 0, "Styles should be written using objects.", "9"],
      [0, 0, 0, "Styles should be written using objects.", "10"]
    ],
    "public/app/features/library-panels/components/LibraryPanelInfo/LibraryPanelInfo.tsx:5381": [
      [0, 0, 0, "Styles should be written using objects.", "0"],
      [0, 0, 0, "Styles should be written using objects.", "1"],
      [0, 0, 0, "Styles should be written using objects.", "2"]
    ],
    "public/app/features/library-panels/components/LibraryPanelsSearch/LibraryPanelsSearch.tsx:5381": [
      [0, 0, 0, "\'VerticalGroup\' import from \'@grafana/ui\' is restricted from being used by a pattern. Use Stack component instead.", "0"]
    ],
    "public/app/features/library-panels/components/LibraryPanelsView/actions.ts:5381": [
      [0, 0, 0, "Unexpected any. Specify a different type.", "0"]
    ],
    "public/app/features/library-panels/components/OpenLibraryPanelModal/OpenLibraryPanelModal.tsx:5381": [
      [0, 0, 0, "Styles should be written using objects.", "0"]
    ],
    "public/app/features/library-panels/components/PanelLibraryOptionsGroup/PanelLibraryOptionsGroup.tsx:5381": [
      [0, 0, 0, "\'VerticalGroup\' import from \'@grafana/ui\' is restricted from being used by a pattern. Use Stack component instead.", "0"],
      [0, 0, 0, "Styles should be written using objects.", "1"]
    ],
    "public/app/features/library-panels/styles.ts:5381": [
      [0, 0, 0, "Styles should be written using objects.", "0"],
      [0, 0, 0, "Styles should be written using objects.", "1"],
      [0, 0, 0, "Styles should be written using objects.", "2"],
      [0, 0, 0, "Styles should be written using objects.", "3"],
      [0, 0, 0, "Styles should be written using objects.", "4"],
      [0, 0, 0, "Styles should be written using objects.", "5"]
    ],
    "public/app/features/library-panels/utils.ts:5381": [
      [0, 0, 0, "Unexpected any. Specify a different type.", "0"]
    ],
    "public/app/features/live/LiveConnectionWarning.tsx:5381": [
      [0, 0, 0, "Styles should be written using objects.", "0"],
      [0, 0, 0, "Styles should be written using objects.", "1"]
    ],
    "public/app/features/live/centrifuge/LiveDataStream.ts:5381": [
      [0, 0, 0, "Do not use any type assertions.", "0"]
    ],
    "public/app/features/live/centrifuge/channel.ts:5381": [
      [0, 0, 0, "Unexpected any. Specify a different type.", "0"]
    ],
    "public/app/features/live/centrifuge/serviceWorkerProxy.ts:5381": [
      [0, 0, 0, "Do not use any type assertions.", "0"]
    ],
    "public/app/features/live/data/amendTimeSeries.ts:5381": [
      [0, 0, 0, "Unexpected any. Specify a different type.", "0"],
      [0, 0, 0, "Do not use any type assertions.", "1"],
      [0, 0, 0, "Do not use any type assertions.", "2"],
      [0, 0, 0, "Do not use any type assertions.", "3"],
      [0, 0, 0, "Do not use any type assertions.", "4"]
    ],
    "public/app/features/logs/components/LoadingIndicator.tsx:5381": [
      [0, 0, 0, "Styles should be written using objects.", "0"]
    ],
    "public/app/features/logs/components/LogDetailsRow.tsx:5381": [
      [0, 0, 0, "Styles should be written using objects.", "0"],
      [0, 0, 0, "Styles should be written using objects.", "1"],
      [0, 0, 0, "Styles should be written using objects.", "2"],
      [0, 0, 0, "Styles should be written using objects.", "3"],
      [0, 0, 0, "Styles should be written using objects.", "4"],
      [0, 0, 0, "Styles should be written using objects.", "5"],
      [0, 0, 0, "Styles should be written using objects.", "6"]
    ],
    "public/app/features/logs/components/LogLabelStats.tsx:5381": [
      [0, 0, 0, "Styles should be written using objects.", "0"],
      [0, 0, 0, "Styles should be written using objects.", "1"],
      [0, 0, 0, "Styles should be written using objects.", "2"],
      [0, 0, 0, "Styles should be written using objects.", "3"],
      [0, 0, 0, "Styles should be written using objects.", "4"]
    ],
    "public/app/features/logs/components/LogLabelStatsRow.tsx:5381": [
      [0, 0, 0, "Styles should be written using objects.", "0"],
      [0, 0, 0, "Styles should be written using objects.", "1"],
      [0, 0, 0, "Styles should be written using objects.", "2"],
      [0, 0, 0, "Styles should be written using objects.", "3"],
      [0, 0, 0, "Styles should be written using objects.", "4"],
      [0, 0, 0, "Styles should be written using objects.", "5"],
      [0, 0, 0, "Styles should be written using objects.", "6"],
      [0, 0, 0, "Styles should be written using objects.", "7"]
    ],
    "public/app/features/logs/components/LogLabels.tsx:5381": [
      [0, 0, 0, "Styles should be written using objects.", "0"],
      [0, 0, 0, "Styles should be written using objects.", "1"],
      [0, 0, 0, "Styles should be written using objects.", "2"]
    ],
    "public/app/features/logs/components/LogRowMessageDisplayedFields.tsx:5381": [
      [0, 0, 0, "Styles should be written using objects.", "0"]
    ],
    "public/app/features/logs/components/getLogRowStyles.ts:5381": [
      [0, 0, 0, "Styles should be written using objects.", "0"],
      [0, 0, 0, "Styles should be written using objects.", "1"],
      [0, 0, 0, "Styles should be written using objects.", "2"],
      [0, 0, 0, "Styles should be written using objects.", "3"],
      [0, 0, 0, "Styles should be written using objects.", "4"],
      [0, 0, 0, "Styles should be written using objects.", "5"],
      [0, 0, 0, "Styles should be written using objects.", "6"],
      [0, 0, 0, "Styles should be written using objects.", "7"],
      [0, 0, 0, "Styles should be written using objects.", "8"],
      [0, 0, 0, "Styles should be written using objects.", "9"],
      [0, 0, 0, "Styles should be written using objects.", "10"],
      [0, 0, 0, "Styles should be written using objects.", "11"],
      [0, 0, 0, "Styles should be written using objects.", "12"],
      [0, 0, 0, "Styles should be written using objects.", "13"],
      [0, 0, 0, "Styles should be written using objects.", "14"],
      [0, 0, 0, "Styles should be written using objects.", "15"],
      [0, 0, 0, "Styles should be written using objects.", "16"],
      [0, 0, 0, "Styles should be written using objects.", "17"],
      [0, 0, 0, "Styles should be written using objects.", "18"],
      [0, 0, 0, "Styles should be written using objects.", "19"],
      [0, 0, 0, "Styles should be written using objects.", "20"],
      [0, 0, 0, "Styles should be written using objects.", "21"],
      [0, 0, 0, "Styles should be written using objects.", "22"],
      [0, 0, 0, "Styles should be written using objects.", "23"],
      [0, 0, 0, "Styles should be written using objects.", "24"],
      [0, 0, 0, "Styles should be written using objects.", "25"],
      [0, 0, 0, "Styles should be written using objects.", "26"],
      [0, 0, 0, "Styles should be written using objects.", "27"],
      [0, 0, 0, "Styles should be written using objects.", "28"],
      [0, 0, 0, "Styles should be written using objects.", "29"],
      [0, 0, 0, "Styles should be written using objects.", "30"],
      [0, 0, 0, "Styles should be written using objects.", "31"],
      [0, 0, 0, "Styles should be written using objects.", "32"],
      [0, 0, 0, "Styles should be written using objects.", "33"],
      [0, 0, 0, "Styles should be written using objects.", "34"],
      [0, 0, 0, "Styles should be written using objects.", "35"]
    ],
    "public/app/features/logs/components/log-context/LogRowContextModal.tsx:5381": [
      [0, 0, 0, "Styles should be written using objects.", "0"],
      [0, 0, 0, "Styles should be written using objects.", "1"],
      [0, 0, 0, "Styles should be written using objects.", "2"],
      [0, 0, 0, "Styles should be written using objects.", "3"],
      [0, 0, 0, "Styles should be written using objects.", "4"],
      [0, 0, 0, "Styles should be written using objects.", "5"],
      [0, 0, 0, "Styles should be written using objects.", "6"],
      [0, 0, 0, "Styles should be written using objects.", "7"],
      [0, 0, 0, "Styles should be written using objects.", "8"],
      [0, 0, 0, "Styles should be written using objects.", "9"],
      [0, 0, 0, "Styles should be written using objects.", "10"],
      [0, 0, 0, "Styles should be written using objects.", "11"],
      [0, 0, 0, "Styles should be written using objects.", "12"]
    ],
    "public/app/features/logs/utils.ts:5381": [
      [0, 0, 0, "Do not use any type assertions.", "0"]
    ],
    "public/app/features/manage-dashboards/DashboardImportPage.tsx:5381": [
      [0, 0, 0, "Styles should be written using objects.", "0"],
      [0, 0, 0, "Styles should be written using objects.", "1"],
      [0, 0, 0, "Styles should be written using objects.", "2"]
    ],
    "public/app/features/manage-dashboards/components/ImportDashboardLibraryPanelsList.tsx:5381": [
      [0, 0, 0, "Do not use any type assertions.", "0"],
      [0, 0, 0, "Styles should be written using objects.", "1"],
      [0, 0, 0, "Styles should be written using objects.", "2"]
    ],
    "public/app/features/manage-dashboards/components/PublicDashboardListTable/DeletePublicDashboardModal.tsx:5381": [
      [0, 0, 0, "Styles should be written using objects.", "0"],
      [0, 0, 0, "Styles should be written using objects.", "1"]
    ],
    "public/app/features/manage-dashboards/components/PublicDashboardListTable/PublicDashboardListTable.tsx:5381": [
      [0, 0, 0, "\'HorizontalGroup\' import from \'@grafana/ui/src\' is restricted from being used by a pattern. Use Stack component instead.", "0"],
      [0, 0, 0, "Styles should be written using objects.", "1"],
      [0, 0, 0, "Styles should be written using objects.", "2"],
      [0, 0, 0, "Styles should be written using objects.", "3"],
      [0, 0, 0, "Styles should be written using objects.", "4"],
      [0, 0, 0, "Styles should be written using objects.", "5"],
      [0, 0, 0, "Styles should be written using objects.", "6"]
    ],
    "public/app/features/manage-dashboards/state/actions.ts:5381": [
      [0, 0, 0, "Unexpected any. Specify a different type.", "0"],
      [0, 0, 0, "Unexpected any. Specify a different type.", "1"],
      [0, 0, 0, "Unexpected any. Specify a different type.", "2"],
      [0, 0, 0, "Unexpected any. Specify a different type.", "3"],
      [0, 0, 0, "Do not use any type assertions.", "4"],
      [0, 0, 0, "Unexpected any. Specify a different type.", "5"],
      [0, 0, 0, "Unexpected any. Specify a different type.", "6"],
      [0, 0, 0, "Unexpected any. Specify a different type.", "7"],
      [0, 0, 0, "Unexpected any. Specify a different type.", "8"],
      [0, 0, 0, "Unexpected any. Specify a different type.", "9"],
      [0, 0, 0, "Unexpected any. Specify a different type.", "10"],
      [0, 0, 0, "Unexpected any. Specify a different type.", "11"],
      [0, 0, 0, "Unexpected any. Specify a different type.", "12"],
      [0, 0, 0, "Unexpected any. Specify a different type.", "13"],
      [0, 0, 0, "Unexpected any. Specify a different type.", "14"]
    ],
    "public/app/features/manage-dashboards/state/reducers.ts:5381": [
      [0, 0, 0, "Unexpected any. Specify a different type.", "0"],
      [0, 0, 0, "Do not use any type assertions.", "1"],
      [0, 0, 0, "Unexpected any. Specify a different type.", "2"],
      [0, 0, 0, "Unexpected any. Specify a different type.", "3"],
      [0, 0, 0, "Unexpected any. Specify a different type.", "4"]
    ],
    "public/app/features/org/OrgDetailsPage.tsx:5381": [
      [0, 0, 0, "\'VerticalGroup\' import from \'@grafana/ui\' is restricted from being used by a pattern. Use Stack component instead.", "0"]
    ],
    "public/app/features/org/SelectOrgPage.tsx:5381": [
      [0, 0, 0, "\'HorizontalGroup\' import from \'@grafana/ui\' is restricted from being used by a pattern. Use Stack component instead.", "0"]
    ],
    "public/app/features/org/state/actions.ts:5381": [
      [0, 0, 0, "Unexpected any. Specify a different type.", "0"]
    ],
    "public/app/features/org/state/reducers.ts:5381": [
      [0, 0, 0, "Do not use any type assertions.", "0"]
    ],
    "public/app/features/panel/components/VizTypePicker/PanelTypeCard.tsx:5381": [
      [0, 0, 0, "Use data-testid for E2E selectors instead of aria-label", "0"]
    ],
    "public/app/features/panel/components/VizTypePicker/VisualizationSuggestionCard.tsx:5381": [
      [0, 0, 0, "Styles should be written using objects.", "0"],
      [0, 0, 0, "Styles should be written using objects.", "1"],
      [0, 0, 0, "Styles should be written using objects.", "2"],
      [0, 0, 0, "Styles should be written using objects.", "3"],
      [0, 0, 0, "Styles should be written using objects.", "4"]
    ],
    "public/app/features/panel/panellinks/linkSuppliers.ts:5381": [
      [0, 0, 0, "Unexpected any. Specify a different type.", "0"]
    ],
    "public/app/features/panel/panellinks/link_srv.ts:5381": [
      [0, 0, 0, "Unexpected any. Specify a different type.", "0"],
      [0, 0, 0, "Unexpected any. Specify a different type.", "1"],
      [0, 0, 0, "Unexpected any. Specify a different type.", "2"],
      [0, 0, 0, "Unexpected any. Specify a different type.", "3"]
    ],
    "public/app/features/playlist/PlaylistForm.tsx:5381": [
      [0, 0, 0, "Use data-testid for E2E selectors instead of aria-label", "0"],
      [0, 0, 0, "Use data-testid for E2E selectors instead of aria-label", "1"]
    ],
    "public/app/features/playlist/PlaylistTableRows.tsx:5381": [
      [0, 0, 0, "Styles should be written using objects.", "0"],
      [0, 0, 0, "Styles should be written using objects.", "1"],
      [0, 0, 0, "Styles should be written using objects.", "2"],
      [0, 0, 0, "Styles should be written using objects.", "3"]
    ],
    "public/app/features/plugins/admin/components/Badges/PluginEnterpriseBadge.tsx:5381": [
      [0, 0, 0, "\'HorizontalGroup\' import from \'@grafana/ui\' is restricted from being used by a pattern. Use Stack component instead.", "0"]
    ],
    "public/app/features/plugins/admin/components/Badges/PluginUpdateAvailableBadge.tsx:5381": [
      [0, 0, 0, "Styles should be written using objects.", "0"]
    ],
    "public/app/features/plugins/admin/components/Badges/sharedStyles.ts:5381": [
      [0, 0, 0, "Styles should be written using objects.", "0"]
    ],
    "public/app/features/plugins/admin/components/GetStartedWithPlugin/GetStartedWithDataSource.tsx:5381": [
      [0, 0, 0, "Do not use any type assertions.", "0"]
    ],
    "public/app/features/plugins/admin/components/HorizontalGroup.tsx:5381": [
      [0, 0, 0, "Styles should be written using objects.", "0"]
    ],
    "public/app/features/plugins/admin/components/InstallControls/ExternallyManagedButton.tsx:5381": [
      [0, 0, 0, "\'HorizontalGroup\' import from \'@grafana/ui\' is restricted from being used by a pattern. Use Stack component instead.", "0"]
    ],
    "public/app/features/plugins/admin/components/InstallControls/InstallControlsButton.tsx:5381": [
      [0, 0, 0, "\'HorizontalGroup\' import from \'@grafana/ui\' is restricted from being used by a pattern. Use Stack component instead.", "0"]
    ],
    "public/app/features/plugins/admin/components/InstallControls/InstallControlsWarning.tsx:5381": [
      [0, 0, 0, "\'HorizontalGroup\' import from \'@grafana/ui\' is restricted from being used by a pattern. Use Stack component instead.", "0"],
      [0, 0, 0, "Styles should be written using objects.", "1"]
    ],
    "public/app/features/plugins/admin/components/PluginActions.tsx:5381": [
      [0, 0, 0, "\'HorizontalGroup\' import from \'@grafana/ui\' is restricted from being used by a pattern. Use Stack component instead.", "0"],
      [0, 0, 0, "\'VerticalGroup\' import from \'@grafana/ui\' is restricted from being used by a pattern. Use Stack component instead.", "1"],
      [0, 0, 0, "Styles should be written using objects.", "2"]
    ],
    "public/app/features/plugins/admin/components/PluginDetailsBody.tsx:5381": [
      [0, 0, 0, "Do not use any type assertions.", "0"]
    ],
    "public/app/features/plugins/admin/components/PluginDetailsHeaderDependencies.tsx:5381": [
      [0, 0, 0, "Styles should be written using objects.", "0"],
      [0, 0, 0, "Styles should be written using objects.", "1"]
    ],
    "public/app/features/plugins/admin/components/PluginDetailsHeaderSignature.tsx:5381": [
      [0, 0, 0, "Styles should be written using objects.", "0"],
      [0, 0, 0, "Styles should be written using objects.", "1"]
    ],
    "public/app/features/plugins/admin/components/PluginDetailsPage.tsx:5381": [
      [0, 0, 0, "\'Layout\' import from \'@grafana/ui/src/components/Layout/Layout\' is restricted from being used by a pattern. Use Stack component instead.", "0"],
      [0, 0, 0, "Do not use any type assertions.", "1"],
      [0, 0, 0, "Styles should be written using objects.", "2"],
      [0, 0, 0, "Styles should be written using objects.", "3"],
      [0, 0, 0, "Styles should be written using objects.", "4"]
    ],
    "public/app/features/plugins/admin/components/PluginListItemBadges.tsx:5381": [
      [0, 0, 0, "\'HorizontalGroup\' import from \'@grafana/ui\' is restricted from being used by a pattern. Use Stack component instead.", "0"]
    ],
    "public/app/features/plugins/admin/components/PluginSignatureDetailsBadge.tsx:5381": [
      [0, 0, 0, "Styles should be written using objects.", "0"],
      [0, 0, 0, "Styles should be written using objects.", "1"],
      [0, 0, 0, "Styles should be written using objects.", "2"],
      [0, 0, 0, "Styles should be written using objects.", "3"]
    ],
    "public/app/features/plugins/admin/components/PluginSubtitle.tsx:5381": [
      [0, 0, 0, "Styles should be written using objects.", "0"]
    ],
    "public/app/features/plugins/admin/components/PluginUsage.tsx:5381": [
      [0, 0, 0, "Styles should be written using objects.", "0"],
      [0, 0, 0, "Styles should be written using objects.", "1"]
    ],
    "public/app/features/plugins/admin/components/VersionList.tsx:5381": [
      [0, 0, 0, "Styles should be written using objects.", "0"],
      [0, 0, 0, "Styles should be written using objects.", "1"],
      [0, 0, 0, "Styles should be written using objects.", "2"]
    ],
    "public/app/features/plugins/admin/hooks/useHistory.tsx:5381": [
      [0, 0, 0, "Unexpected any. Specify a different type.", "0"]
    ],
    "public/app/features/plugins/admin/hooks/usePluginInfo.tsx:5381": [
      [0, 0, 0, "Styles should be written using objects.", "0"]
    ],
    "public/app/features/plugins/admin/pages/Browse.tsx:5381": [
      [0, 0, 0, "Do not use any type assertions.", "0"],
      [0, 0, 0, "Do not use any type assertions.", "1"]
    ],
    "public/app/features/plugins/admin/state/actions.ts:5381": [
      [0, 0, 0, "Do not use any type assertions.", "0"]
    ],
    "public/app/features/plugins/admin/types.ts:5381": [
      [0, 0, 0, "Unexpected any. Specify a different type.", "0"]
    ],
    "public/app/features/plugins/components/PluginsErrorsInfo.tsx:5381": [
      [0, 0, 0, "\'HorizontalGroup\' import from \'@grafana/ui\' is restricted from being used by a pattern. Use Stack component instead.", "0"]
    ],
    "public/app/features/plugins/datasource_srv.ts:5381": [
      [0, 0, 0, "Do not use any type assertions.", "0"],
      [0, 0, 0, "Unexpected any. Specify a different type.", "1"],
      [0, 0, 0, "Do not use any type assertions.", "2"],
      [0, 0, 0, "Unexpected any. Specify a different type.", "3"],
      [0, 0, 0, "Unexpected any. Specify a different type.", "4"],
      [0, 0, 0, "Unexpected any. Specify a different type.", "5"],
      [0, 0, 0, "Unexpected any. Specify a different type.", "6"],
      [0, 0, 0, "Unexpected any. Specify a different type.", "7"],
      [0, 0, 0, "Do not use any type assertions.", "8"],
      [0, 0, 0, "Unexpected any. Specify a different type.", "9"],
      [0, 0, 0, "Do not use any type assertions.", "10"],
      [0, 0, 0, "Unexpected any. Specify a different type.", "11"],
      [0, 0, 0, "Do not use any type assertions.", "12"]
    ],
    "public/app/features/plugins/loader/sharedDependencies.ts:5381": [
      [0, 0, 0, "* import is invalid because \'Layout,HorizontalGroup,VerticalGroup\' from \'@grafana/ui\' is restricted from being used by a pattern. Use Stack component instead.", "0"]
    ],
    "public/app/features/plugins/sandbox/distortion_map.ts:5381": [
      [0, 0, 0, "Do not use any type assertions.", "0"]
    ],
    "public/app/features/plugins/sandbox/sandbox_plugin_loader.ts:5381": [
      [0, 0, 0, "Do not use any type assertions.", "0"],
      [0, 0, 0, "Do not use any type assertions.", "1"],
      [0, 0, 0, "Do not use any type assertions.", "2"]
    ],
    "public/app/features/plugins/tests/datasource_srv.test.ts:5381": [
      [0, 0, 0, "Unexpected any. Specify a different type.", "0"],
      [0, 0, 0, "Unexpected any. Specify a different type.", "1"],
      [0, 0, 0, "Unexpected any. Specify a different type.", "2"]
    ],
    "public/app/features/plugins/utils.ts:5381": [
      [0, 0, 0, "Do not use any type assertions.", "0"],
      [0, 0, 0, "Do not use any type assertions.", "1"],
      [0, 0, 0, "Do not use any type assertions.", "2"],
      [0, 0, 0, "Do not use any type assertions.", "3"]
    ],
    "public/app/features/profile/ChangePasswordForm.tsx:5381": [
      [0, 0, 0, "\'HorizontalGroup\' import from \'@grafana/ui\' is restricted from being used by a pattern. Use Stack component instead.", "0"]
    ],
    "public/app/features/profile/UserProfileEditPage.tsx:5381": [
      [0, 0, 0, "\'VerticalGroup\' import from \'@grafana/ui\' is restricted from being used by a pattern. Use Stack component instead.", "0"]
    ],
    "public/app/features/query/components/QueryEditorRow.tsx:5381": [
      [0, 0, 0, "Do not use any type assertions.", "0"],
      [0, 0, 0, "Do not use any type assertions.", "1"],
      [0, 0, 0, "Do not use any type assertions.", "2"],
      [0, 0, 0, "Do not use any type assertions.", "3"],
      [0, 0, 0, "Use data-testid for E2E selectors instead of aria-label", "4"]
    ],
    "public/app/features/query/components/QueryEditorRowHeader.tsx:5381": [
      [0, 0, 0, "Use data-testid for E2E selectors instead of aria-label", "0"],
      [0, 0, 0, "Styles should be written using objects.", "1"],
      [0, 0, 0, "Styles should be written using objects.", "2"],
      [0, 0, 0, "Styles should be written using objects.", "3"],
      [0, 0, 0, "Styles should be written using objects.", "4"],
      [0, 0, 0, "Styles should be written using objects.", "5"],
      [0, 0, 0, "Styles should be written using objects.", "6"],
      [0, 0, 0, "Styles should be written using objects.", "7"],
      [0, 0, 0, "Styles should be written using objects.", "8"]
    ],
    "public/app/features/query/components/QueryGroup.tsx:5381": [
      [0, 0, 0, "\'HorizontalGroup\' import from \'@grafana/ui\' is restricted from being used by a pattern. Use Stack component instead.", "0"],
      [0, 0, 0, "Use data-testid for E2E selectors instead of aria-label", "1"],
      [0, 0, 0, "Styles should be written using objects.", "2"],
      [0, 0, 0, "Styles should be written using objects.", "3"],
      [0, 0, 0, "Styles should be written using objects.", "4"],
      [0, 0, 0, "Styles should be written using objects.", "5"],
      [0, 0, 0, "Styles should be written using objects.", "6"],
      [0, 0, 0, "Styles should be written using objects.", "7"],
      [0, 0, 0, "Styles should be written using objects.", "8"],
      [0, 0, 0, "Use data-testid for E2E selectors instead of aria-label", "9"]
    ],
    "public/app/features/query/components/QueryGroupOptions.tsx:5381": [
      [0, 0, 0, "Styles should be written using objects.", "0"]
    ],
    "public/app/features/query/state/DashboardQueryRunner/AnnotationsQueryRunner.ts:5381": [
      [0, 0, 0, "Do not use any type assertions.", "0"]
    ],
    "public/app/features/query/state/DashboardQueryRunner/DashboardQueryRunner.ts:5381": [
      [0, 0, 0, "Unexpected any. Specify a different type.", "0"]
    ],
    "public/app/features/query/state/DashboardQueryRunner/PublicAnnotationsDataSource.ts:5381": [
      [0, 0, 0, "Do not use any type assertions.", "0"]
    ],
    "public/app/features/query/state/DashboardQueryRunner/testHelpers.ts:5381": [
      [0, 0, 0, "Unexpected any. Specify a different type.", "0"],
      [0, 0, 0, "Unexpected any. Specify a different type.", "1"],
      [0, 0, 0, "Do not use any type assertions.", "2"]
    ],
    "public/app/features/query/state/DashboardQueryRunner/utils.ts:5381": [
      [0, 0, 0, "Unexpected any. Specify a different type.", "0"],
      [0, 0, 0, "Unexpected any. Specify a different type.", "1"],
      [0, 0, 0, "Unexpected any. Specify a different type.", "2"],
      [0, 0, 0, "Unexpected any. Specify a different type.", "3"]
    ],
    "public/app/features/query/state/PanelQueryRunner.ts:5381": [
      [0, 0, 0, "Do not use any type assertions.", "0"],
      [0, 0, 0, "Do not use any type assertions.", "1"]
    ],
    "public/app/features/query/state/runRequest.ts:5381": [
      [0, 0, 0, "Do not use any type assertions.", "0"]
    ],
    "public/app/features/query/state/updateQueries.test.ts:5381": [
      [0, 0, 0, "Unexpected any. Specify a different type.", "0"],
      [0, 0, 0, "Unexpected any. Specify a different type.", "1"],
      [0, 0, 0, "Unexpected any. Specify a different type.", "2"],
      [0, 0, 0, "Unexpected any. Specify a different type.", "3"],
      [0, 0, 0, "Unexpected any. Specify a different type.", "4"],
      [0, 0, 0, "Unexpected any. Specify a different type.", "5"],
      [0, 0, 0, "Unexpected any. Specify a different type.", "6"],
      [0, 0, 0, "Unexpected any. Specify a different type.", "7"],
      [0, 0, 0, "Unexpected any. Specify a different type.", "8"],
      [0, 0, 0, "Unexpected any. Specify a different type.", "9"],
      [0, 0, 0, "Unexpected any. Specify a different type.", "10"]
    ],
    "public/app/features/sandbox/BenchmarksPage.tsx:5381": [
      [0, 0, 0, "\'VerticalGroup\' import from \'@grafana/ui\' is restricted from being used by a pattern. Use Stack component instead.", "0"]
    ],
    "public/app/features/sandbox/TestStuffPage.tsx:5381": [
      [0, 0, 0, "\'HorizontalGroup\' import from \'@grafana/ui\' is restricted from being used by a pattern. Use Stack component instead.", "0"]
    ],
    "public/app/features/search/page/components/ActionRow.tsx:5381": [
      [0, 0, 0, "\'HorizontalGroup\' import from \'@grafana/ui\' is restricted from being used by a pattern. Use Stack component instead.", "0"],
      [0, 0, 0, "Styles should be written using objects.", "1"],
      [0, 0, 0, "Styles should be written using objects.", "2"]
    ],
    "public/app/features/search/page/components/SearchResultsTable.tsx:5381": [
      [0, 0, 0, "Styles should be written using objects.", "0"],
      [0, 0, 0, "Styles should be written using objects.", "1"],
      [0, 0, 0, "Styles should be written using objects.", "2"],
      [0, 0, 0, "Styles should be written using objects.", "3"],
      [0, 0, 0, "Styles should be written using objects.", "4"],
      [0, 0, 0, "Styles should be written using objects.", "5"],
      [0, 0, 0, "Styles should be written using objects.", "6"],
      [0, 0, 0, "Styles should be written using objects.", "7"],
      [0, 0, 0, "Styles should be written using objects.", "8"],
      [0, 0, 0, "Styles should be written using objects.", "9"],
      [0, 0, 0, "Styles should be written using objects.", "10"],
      [0, 0, 0, "Styles should be written using objects.", "11"],
      [0, 0, 0, "Styles should be written using objects.", "12"]
    ],
    "public/app/features/search/page/components/columns.tsx:5381": [
      [0, 0, 0, "Do not use any type assertions.", "0"]
    ],
    "public/app/features/search/service/bluge.ts:5381": [
      [0, 0, 0, "Do not use any type assertions.", "0"],
      [0, 0, 0, "Do not use any type assertions.", "1"]
    ],
    "public/app/features/search/service/sql.ts:5381": [
      [0, 0, 0, "Unexpected any. Specify a different type.", "0"]
    ],
    "public/app/features/search/service/utils.ts:5381": [
      [0, 0, 0, "Do not use any type assertions.", "0"]
    ],
    "public/app/features/search/state/SearchStateManager.ts:5381": [
      [0, 0, 0, "Do not use any type assertions.", "0"]
    ],
    "public/app/features/search/types.ts:5381": [
      [0, 0, 0, "Unexpected any. Specify a different type.", "0"]
    ],
    "public/app/features/search/utils.ts:5381": [
      [0, 0, 0, "Do not use any type assertions.", "0"]
    ],
    "public/app/features/serviceaccounts/ServiceAccountPage.tsx:5381": [
      [0, 0, 0, "\'HorizontalGroup\' import from \'@grafana/ui\' is restricted from being used by a pattern. Use Stack component instead.", "0"]
    ],
    "public/app/features/serviceaccounts/components/ServiceAccountProfile.tsx:5381": [
      [0, 0, 0, "Styles should be written using objects.", "0"]
    ],
    "public/app/features/serviceaccounts/components/ServiceAccountProfileRow.tsx:5381": [
      [0, 0, 0, "Styles should be written using objects.", "0"]
    ],
    "public/app/features/serviceaccounts/components/ServiceAccountTokensTable.tsx:5381": [
      [0, 0, 0, "Styles should be written using objects.", "0"],
      [0, 0, 0, "Styles should be written using objects.", "1"],
      [0, 0, 0, "Styles should be written using objects.", "2"],
      [0, 0, 0, "Styles should be written using objects.", "3"],
      [0, 0, 0, "Styles should be written using objects.", "4"],
      [0, 0, 0, "Styles should be written using objects.", "5"],
      [0, 0, 0, "Styles should be written using objects.", "6"]
    ],
    "public/app/features/serviceaccounts/state/reducers.ts:5381": [
      [0, 0, 0, "Do not use any type assertions.", "0"]
    ],
    "public/app/features/storage/Breadcrumb.tsx:5381": [
      [0, 0, 0, "Styles should be written using objects.", "0"]
    ],
    "public/app/features/storage/FileView.tsx:5381": [
      [0, 0, 0, "Styles should be written using objects.", "0"],
      [0, 0, 0, "Styles should be written using objects.", "1"],
      [0, 0, 0, "Styles should be written using objects.", "2"],
      [0, 0, 0, "Styles should be written using objects.", "3"],
      [0, 0, 0, "Styles should be written using objects.", "4"],
      [0, 0, 0, "Styles should be written using objects.", "5"],
      [0, 0, 0, "Styles should be written using objects.", "6"]
    ],
    "public/app/features/storage/FolderView.tsx:5381": [
      [0, 0, 0, "Styles should be written using objects.", "0"],
      [0, 0, 0, "Styles should be written using objects.", "1"],
      [0, 0, 0, "Styles should be written using objects.", "2"],
      [0, 0, 0, "Styles should be written using objects.", "3"],
      [0, 0, 0, "Styles should be written using objects.", "4"]
    ],
    "public/app/features/storage/RootView.tsx:5381": [
      [0, 0, 0, "\'HorizontalGroup\' import from \'@grafana/ui\' is restricted from being used by a pattern. Use Stack component instead.", "0"],
      [0, 0, 0, "\'VerticalGroup\' import from \'@grafana/ui\' is restricted from being used by a pattern. Use Stack component instead.", "1"],
      [0, 0, 0, "Styles should be written using objects.", "2"],
      [0, 0, 0, "Styles should be written using objects.", "3"]
    ],
    "public/app/features/storage/StoragePage.tsx:5381": [
      [0, 0, 0, "\'HorizontalGroup\' import from \'@grafana/ui\' is restricted from being used by a pattern. Use Stack component instead.", "0"],
      [0, 0, 0, "Styles should be written using objects.", "1"],
      [0, 0, 0, "Styles should be written using objects.", "2"],
      [0, 0, 0, "Styles should be written using objects.", "3"],
      [0, 0, 0, "Styles should be written using objects.", "4"],
      [0, 0, 0, "Styles should be written using objects.", "5"],
      [0, 0, 0, "Styles should be written using objects.", "6"]
    ],
    "public/app/features/storage/UploadButton.tsx:5381": [
      [0, 0, 0, "Styles should be written using objects.", "0"]
    ],
    "public/app/features/storage/storage.ts:5381": [
      [0, 0, 0, "Unexpected any. Specify a different type.", "0"],
      [0, 0, 0, "Unexpected any. Specify a different type.", "1"]
    ],
    "public/app/features/teams/TeamGroupSync.tsx:5381": [
      [0, 0, 0, "Unexpected any. Specify a different type.", "0"],
      [0, 0, 0, "Unexpected any. Specify a different type.", "1"]
    ],
    "public/app/features/teams/state/reducers.ts:5381": [
      [0, 0, 0, "Do not use any type assertions.", "0"]
    ],
    "public/app/features/teams/state/selectors.ts:5381": [
      [0, 0, 0, "Unexpected any. Specify a different type.", "0"]
    ],
    "public/app/features/templating/fieldAccessorCache.ts:5381": [
      [0, 0, 0, "Unexpected any. Specify a different type.", "0"]
    ],
    "public/app/features/templating/formatVariableValue.ts:5381": [
      [0, 0, 0, "Unexpected any. Specify a different type.", "0"],
      [0, 0, 0, "Unexpected any. Specify a different type.", "1"],
      [0, 0, 0, "Unexpected any. Specify a different type.", "2"]
    ],
    "public/app/features/templating/templateProxies.ts:5381": [
      [0, 0, 0, "Unexpected any. Specify a different type.", "0"]
    ],
    "public/app/features/templating/template_srv.mock.ts:5381": [
      [0, 0, 0, "Do not use any type assertions.", "0"],
      [0, 0, 0, "Do not use any type assertions.", "1"],
      [0, 0, 0, "Do not use any type assertions.", "2"],
      [0, 0, 0, "Do not use any type assertions.", "3"]
    ],
    "public/app/features/templating/template_srv.ts:5381": [
      [0, 0, 0, "Unexpected any. Specify a different type.", "0"],
      [0, 0, 0, "Unexpected any. Specify a different type.", "1"],
      [0, 0, 0, "Unexpected any. Specify a different type.", "2"],
      [0, 0, 0, "Unexpected any. Specify a different type.", "3"],
      [0, 0, 0, "Unexpected any. Specify a different type.", "4"],
      [0, 0, 0, "Unexpected any. Specify a different type.", "5"],
      [0, 0, 0, "Unexpected any. Specify a different type.", "6"],
      [0, 0, 0, "Unexpected any. Specify a different type.", "7"],
      [0, 0, 0, "Unexpected any. Specify a different type.", "8"],
      [0, 0, 0, "Unexpected any. Specify a different type.", "9"],
      [0, 0, 0, "Do not use any type assertions.", "10"],
      [0, 0, 0, "Do not use any type assertions.", "11"],
      [0, 0, 0, "Do not use any type assertions.", "12"]
    ],
    "public/app/features/trails/ActionTabs/utils.ts:5381": [
      [0, 0, 0, "Unexpected any. Specify a different type.", "0"]
    ],
    "public/app/features/trails/MetricScene.tsx:5381": [
      [0, 0, 0, "Do not use any type assertions.", "0"]
    ],
    "public/app/features/transformers/FilterByValueTransformer/ValueMatchers/BasicMatcherEditor.tsx:5381": [
      [0, 0, 0, "Unexpected any. Specify a different type.", "0"]
    ],
    "public/app/features/transformers/FilterByValueTransformer/ValueMatchers/NoopMatcherEditor.tsx:5381": [
      [0, 0, 0, "Unexpected any. Specify a different type.", "0"]
    ],
    "public/app/features/transformers/FilterByValueTransformer/ValueMatchers/RangeMatcherEditor.tsx:5381": [
      [0, 0, 0, "Unexpected any. Specify a different type.", "0"]
    ],
    "public/app/features/transformers/FilterByValueTransformer/ValueMatchers/types.ts:5381": [
      [0, 0, 0, "Unexpected any. Specify a different type.", "0"],
      [0, 0, 0, "Unexpected any. Specify a different type.", "1"],
      [0, 0, 0, "Unexpected any. Specify a different type.", "2"]
    ],
    "public/app/features/transformers/FilterByValueTransformer/ValueMatchers/utils.ts:5381": [
      [0, 0, 0, "Unexpected any. Specify a different type.", "0"],
      [0, 0, 0, "Unexpected any. Specify a different type.", "1"],
      [0, 0, 0, "Unexpected any. Specify a different type.", "2"]
    ],
    "public/app/features/transformers/FilterByValueTransformer/ValueMatchers/valueMatchersUI.ts:5381": [
      [0, 0, 0, "Unexpected any. Specify a different type.", "0"]
    ],
    "public/app/features/transformers/calculateHeatmap/editor/AxisEditor.tsx:5381": [
      [0, 0, 0, "\'HorizontalGroup\' import from \'@grafana/ui\' is restricted from being used by a pattern. Use Stack component instead.", "0"]
    ],
    "public/app/features/transformers/calculateHeatmap/editor/helper.ts:5381": [
      [0, 0, 0, "Unexpected any. Specify a different type.", "0"]
    ],
    "public/app/features/transformers/calculateHeatmap/heatmap.ts:5381": [
      [0, 0, 0, "Do not use any type assertions.", "0"],
      [0, 0, 0, "Do not use any type assertions.", "1"]
    ],
    "public/app/features/transformers/configFromQuery/ConfigFromQueryTransformerEditor.tsx:5381": [
      [0, 0, 0, "Styles should be written using objects.", "0"]
    ],
    "public/app/features/transformers/editors/CalculateFieldTransformerEditor/CumulativeOptionsEditor.tsx:5381": [
      [0, 0, 0, "Do not use any type assertions.", "0"]
    ],
    "public/app/features/transformers/editors/CalculateFieldTransformerEditor/ReduceRowOptionsEditor.tsx:5381": [
      [0, 0, 0, "\'HorizontalGroup\' import from \'@grafana/ui\' is restricted from being used by a pattern. Use Stack component instead.", "0"],
      [0, 0, 0, "Do not use any type assertions.", "1"]
    ],
    "public/app/features/transformers/editors/CalculateFieldTransformerEditor/WindowOptionsEditor.tsx:5381": [
      [0, 0, 0, "Do not use any type assertions.", "0"]
    ],
    "public/app/features/transformers/editors/ConvertFieldTypeTransformerEditor.tsx:5381": [
      [0, 0, 0, "Do not use any type assertions.", "0"]
    ],
    "public/app/features/transformers/editors/EnumMappingEditor.tsx:5381": [
      [0, 0, 0, "\'HorizontalGroup\' import from \'@grafana/ui\' is restricted from being used by a pattern. Use Stack component instead.", "0"],
      [0, 0, 0, "\'VerticalGroup\' import from \'@grafana/ui\' is restricted from being used by a pattern. Use Stack component instead.", "1"]
    ],
    "public/app/features/transformers/editors/EnumMappingRow.tsx:5381": [
      [0, 0, 0, "\'HorizontalGroup\' import from \'@grafana/ui\' is restricted from being used by a pattern. Use Stack component instead.", "0"]
    ],
    "public/app/features/transformers/editors/FilterByRefIdTransformerEditor.tsx:5381": [
      [0, 0, 0, "\'HorizontalGroup\' import from \'@grafana/ui\' is restricted from being used by a pattern. Use Stack component instead.", "0"]
    ],
    "public/app/features/transformers/editors/GroupByTransformerEditor.tsx:5381": [
      [0, 0, 0, "Do not use any type assertions.", "0"],
      [0, 0, 0, "Styles should be written using objects.", "1"],
      [0, 0, 0, "Styles should be written using objects.", "2"],
      [0, 0, 0, "Styles should be written using objects.", "3"]
    ],
    "public/app/features/transformers/editors/OrganizeFieldsTransformerEditor.tsx:5381": [
      [0, 0, 0, "Styles should be written using objects.", "0"],
      [0, 0, 0, "Styles should be written using objects.", "1"],
      [0, 0, 0, "Styles should be written using objects.", "2"]
    ],
    "public/app/features/transformers/editors/ReduceTransformerEditor.tsx:5381": [
      [0, 0, 0, "Do not use any type assertions.", "0"]
    ],
    "public/app/features/transformers/editors/SortByTransformerEditor.tsx:5381": [
      [0, 0, 0, "Do not use any type assertions.", "0"]
    ],
    "public/app/features/transformers/extractFields/ExtractFieldsTransformerEditor.tsx:5381": [
      [0, 0, 0, "Do not use any type assertions.", "0"],
      [0, 0, 0, "Unexpected any. Specify a different type.", "1"],
      [0, 0, 0, "Do not use any type assertions.", "2"],
      [0, 0, 0, "Unexpected any. Specify a different type.", "3"]
    ],
    "public/app/features/transformers/extractFields/components/JSONPathEditor.tsx:5381": [
      [0, 0, 0, "Styles should be written using objects.", "0"],
      [0, 0, 0, "Styles should be written using objects.", "1"]
    ],
    "public/app/features/transformers/extractFields/extractFields.ts:5381": [
      [0, 0, 0, "Unexpected any. Specify a different type.", "0"],
      [0, 0, 0, "Do not use any type assertions.", "1"]
    ],
    "public/app/features/transformers/extractFields/fieldExtractors.ts:5381": [
      [0, 0, 0, "Unexpected any. Specify a different type.", "0"]
    ],
    "public/app/features/transformers/fieldToConfigMapping/FieldToConfigMappingEditor.tsx:5381": [
      [0, 0, 0, "Do not use any type assertions.", "0"],
      [0, 0, 0, "Do not use any type assertions.", "1"],
      [0, 0, 0, "Styles should be written using objects.", "2"],
      [0, 0, 0, "Styles should be written using objects.", "3"],
      [0, 0, 0, "Styles should be written using objects.", "4"]
    ],
    "public/app/features/transformers/fieldToConfigMapping/fieldToConfigMapping.ts:5381": [
      [0, 0, 0, "Do not use any type assertions.", "0"],
      [0, 0, 0, "Unexpected any. Specify a different type.", "1"],
      [0, 0, 0, "Unexpected any. Specify a different type.", "2"],
      [0, 0, 0, "Unexpected any. Specify a different type.", "3"],
      [0, 0, 0, "Unexpected any. Specify a different type.", "4"]
    ],
    "public/app/features/transformers/joinByLabels/JoinByLabelsTransformerEditor.tsx:5381": [
      [0, 0, 0, "\'HorizontalGroup\' import from \'@grafana/ui\' is restricted from being used by a pattern. Use Stack component instead.", "0"]
    ],
    "public/app/features/transformers/lookupGazetteer/FieldLookupTransformerEditor.tsx:5381": [
      [0, 0, 0, "Do not use any type assertions.", "0"]
    ],
    "public/app/features/transformers/lookupGazetteer/fieldLookup.ts:5381": [
      [0, 0, 0, "Unexpected any. Specify a different type.", "0"]
    ],
    "public/app/features/transformers/partitionByValues/PartitionByValuesEditor.tsx:5381": [
      [0, 0, 0, "\'HorizontalGroup\' import from \'@grafana/ui\' is restricted from being used by a pattern. Use Stack component instead.", "0"]
    ],
    "public/app/features/transformers/prepareTimeSeries/PrepareTimeSeriesEditor.tsx:5381": [
      [0, 0, 0, "Styles should be written using objects.", "0"]
    ],
    "public/app/features/transformers/prepareTimeSeries/prepareTimeSeries.test.ts:5381": [
      [0, 0, 0, "Unexpected any. Specify a different type.", "0"]
    ],
    "public/app/features/transformers/prepareTimeSeries/prepareTimeSeries.ts:5381": [
      [0, 0, 0, "Unexpected any. Specify a different type.", "0"],
      [0, 0, 0, "Unexpected any. Specify a different type.", "1"]
    ],
    "public/app/features/transformers/spatial/SpatialTransformerEditor.tsx:5381": [
      [0, 0, 0, "Styles should be written using objects.", "0"],
      [0, 0, 0, "Styles should be written using objects.", "1"]
    ],
    "public/app/features/transformers/spatial/optionsHelper.tsx:5381": [
      [0, 0, 0, "Unexpected any. Specify a different type.", "0"],
      [0, 0, 0, "Do not use any type assertions.", "1"],
      [0, 0, 0, "Unexpected any. Specify a different type.", "2"],
      [0, 0, 0, "Unexpected any. Specify a different type.", "3"],
      [0, 0, 0, "Do not use any type assertions.", "4"],
      [0, 0, 0, "Do not use any type assertions.", "5"]
    ],
    "public/app/features/transformers/standardTransformers.ts:5381": [
      [0, 0, 0, "Unexpected any. Specify a different type.", "0"]
    ],
    "public/app/features/users/TokenRevokedModal.tsx:5381": [
      [0, 0, 0, "Styles should be written using objects.", "0"],
      [0, 0, 0, "Styles should be written using objects.", "1"],
      [0, 0, 0, "Styles should be written using objects.", "2"]
    ],
    "public/app/features/variables/adapters.ts:5381": [
      [0, 0, 0, "Unexpected any. Specify a different type.", "0"],
      [0, 0, 0, "Unexpected any. Specify a different type.", "1"],
      [0, 0, 0, "Unexpected any. Specify a different type.", "2"]
    ],
    "public/app/features/variables/adhoc/picker/AdHocFilterRenderer.tsx:5381": [
      [0, 0, 0, "Unexpected any. Specify a different type.", "0"]
    ],
    "public/app/features/variables/constant/reducer.ts:5381": [
      [0, 0, 0, "Do not use any type assertions.", "0"]
    ],
    "public/app/features/variables/custom/reducer.ts:5381": [
      [0, 0, 0, "Do not use any type assertions.", "0"]
    ],
    "public/app/features/variables/datasource/actions.ts:5381": [
      [0, 0, 0, "Unexpected any. Specify a different type.", "0"]
    ],
    "public/app/features/variables/editor/VariableEditorContainer.tsx:5381": [
      [0, 0, 0, "Do not use any type assertions.", "0"],
      [0, 0, 0, "Do not use any type assertions.", "1"]
    ],
    "public/app/features/variables/editor/VariableEditorEditor.tsx:5381": [
      [0, 0, 0, "\'HorizontalGroup\' import from \'@grafana/ui\' is restricted from being used by a pattern. Use Stack component instead.", "0"],
      [0, 0, 0, "Unexpected any. Specify a different type.", "1"]
    ],
    "public/app/features/variables/editor/VariableEditorList.tsx:5381": [
      [0, 0, 0, "Use data-testid for E2E selectors instead of aria-label", "0"],
      [0, 0, 0, "Use data-testid for E2E selectors instead of aria-label", "1"],
      [0, 0, 0, "Styles should be written using objects.", "2"]
    ],
    "public/app/features/variables/editor/VariableEditorListRow.tsx:5381": [
      [0, 0, 0, "Use data-testid for E2E selectors instead of aria-label", "0"],
      [0, 0, 0, "Use data-testid for E2E selectors instead of aria-label", "1"],
      [0, 0, 0, "Use data-testid for E2E selectors instead of aria-label", "2"],
      [0, 0, 0, "Use data-testid for E2E selectors instead of aria-label", "3"],
      [0, 0, 0, "Styles should be written using objects.", "4"],
      [0, 0, 0, "Styles should be written using objects.", "5"],
      [0, 0, 0, "Styles should be written using objects.", "6"],
      [0, 0, 0, "Styles should be written using objects.", "7"],
      [0, 0, 0, "Styles should be written using objects.", "8"],
      [0, 0, 0, "Styles should be written using objects.", "9"],
      [0, 0, 0, "Styles should be written using objects.", "10"]
    ],
    "public/app/features/variables/editor/getVariableQueryEditor.tsx:5381": [
      [0, 0, 0, "Unexpected any. Specify a different type.", "0"],
      [0, 0, 0, "Unexpected any. Specify a different type.", "1"]
    ],
    "public/app/features/variables/editor/reducer.ts:5381": [
      [0, 0, 0, "Unexpected any. Specify a different type.", "0"]
    ],
    "public/app/features/variables/editor/types.ts:5381": [
      [0, 0, 0, "Unexpected any. Specify a different type.", "0"]
    ],
    "public/app/features/variables/guard.ts:5381": [
      [0, 0, 0, "Unexpected any. Specify a different type.", "0"],
      [0, 0, 0, "Unexpected any. Specify a different type.", "1"]
    ],
    "public/app/features/variables/inspect/NetworkGraph.tsx:5381": [
      [0, 0, 0, "Unexpected any. Specify a different type.", "0"],
      [0, 0, 0, "Unexpected any. Specify a different type.", "1"],
      [0, 0, 0, "Unexpected any. Specify a different type.", "2"],
      [0, 0, 0, "Unexpected any. Specify a different type.", "3"],
      [0, 0, 0, "Unexpected any. Specify a different type.", "4"],
      [0, 0, 0, "Unexpected any. Specify a different type.", "5"],
      [0, 0, 0, "Unexpected any. Specify a different type.", "6"]
    ],
    "public/app/features/variables/inspect/VariablesUnknownTable.tsx:5381": [
      [0, 0, 0, "\'HorizontalGroup\' import from \'@grafana/ui\' is restricted from being used by a pattern. Use Stack component instead.", "0"],
      [0, 0, 0, "\'VerticalGroup\' import from \'@grafana/ui\' is restricted from being used by a pattern. Use Stack component instead.", "1"],
      [0, 0, 0, "Styles should be written using objects.", "2"],
      [0, 0, 0, "Styles should be written using objects.", "3"],
      [0, 0, 0, "Styles should be written using objects.", "4"],
      [0, 0, 0, "Styles should be written using objects.", "5"],
      [0, 0, 0, "Styles should be written using objects.", "6"]
    ],
    "public/app/features/variables/inspect/utils.ts:5381": [
      [0, 0, 0, "Unexpected any. Specify a different type.", "0"],
      [0, 0, 0, "Unexpected any. Specify a different type.", "1"],
      [0, 0, 0, "Unexpected any. Specify a different type.", "2"],
      [0, 0, 0, "Unexpected any. Specify a different type.", "3"],
      [0, 0, 0, "Unexpected any. Specify a different type.", "4"],
      [0, 0, 0, "Unexpected any. Specify a different type.", "5"],
      [0, 0, 0, "Do not use any type assertions.", "6"],
      [0, 0, 0, "Do not use any type assertions.", "7"],
      [0, 0, 0, "Unexpected any. Specify a different type.", "8"],
      [0, 0, 0, "Unexpected any. Specify a different type.", "9"]
    ],
    "public/app/features/variables/pickers/OptionsPicker/actions.ts:5381": [
      [0, 0, 0, "Unexpected any. Specify a different type.", "0"],
      [0, 0, 0, "Unexpected any. Specify a different type.", "1"]
    ],
    "public/app/features/variables/pickers/shared/VariableLink.tsx:5381": [
      [0, 0, 0, "Styles should be written using objects.", "0"],
      [0, 0, 0, "Styles should be written using objects.", "1"]
    ],
    "public/app/features/variables/pickers/shared/VariableOptions.tsx:5381": [
      [0, 0, 0, "Use data-testid for E2E selectors instead of aria-label", "0"]
    ],
    "public/app/features/variables/query/QueryVariableEditor.tsx:5381": [
      [0, 0, 0, "Unexpected any. Specify a different type.", "0"],
      [0, 0, 0, "Unexpected any. Specify a different type.", "1"]
    ],
    "public/app/features/variables/query/VariableQueryRunner.ts:5381": [
      [0, 0, 0, "Unexpected any. Specify a different type.", "0"],
      [0, 0, 0, "Do not use any type assertions.", "1"]
    ],
    "public/app/features/variables/query/actions.test.tsx:5381": [
      [0, 0, 0, "Unexpected any. Specify a different type.", "0"]
    ],
    "public/app/features/variables/query/actions.ts:5381": [
      [0, 0, 0, "Unexpected any. Specify a different type.", "0"],
      [0, 0, 0, "Unexpected any. Specify a different type.", "1"],
      [0, 0, 0, "Unexpected any. Specify a different type.", "2"],
      [0, 0, 0, "Unexpected any. Specify a different type.", "3"],
      [0, 0, 0, "Unexpected any. Specify a different type.", "4"]
    ],
    "public/app/features/variables/query/operators.ts:5381": [
      [0, 0, 0, "Unexpected any. Specify a different type.", "0"],
      [0, 0, 0, "Unexpected any. Specify a different type.", "1"]
    ],
    "public/app/features/variables/query/queryRunners.test.ts:5381": [
      [0, 0, 0, "Unexpected any. Specify a different type.", "0"]
    ],
    "public/app/features/variables/query/queryRunners.ts:5381": [
      [0, 0, 0, "Unexpected any. Specify a different type.", "0"],
      [0, 0, 0, "Unexpected any. Specify a different type.", "1"]
    ],
    "public/app/features/variables/query/reducer.ts:5381": [
      [0, 0, 0, "Unexpected any. Specify a different type.", "0"],
      [0, 0, 0, "Unexpected any. Specify a different type.", "1"]
    ],
    "public/app/features/variables/query/variableQueryObserver.ts:5381": [
      [0, 0, 0, "Unexpected any. Specify a different type.", "0"],
      [0, 0, 0, "Unexpected any. Specify a different type.", "1"]
    ],
    "public/app/features/variables/shared/formatVariable.ts:5381": [
      [0, 0, 0, "Do not use any type assertions.", "0"],
      [0, 0, 0, "Do not use any type assertions.", "1"]
    ],
    "public/app/features/variables/shared/testing/optionsVariableBuilder.ts:5381": [
      [0, 0, 0, "Do not use any type assertions.", "0"],
      [0, 0, 0, "Do not use any type assertions.", "1"]
    ],
    "public/app/features/variables/shared/testing/variableBuilder.ts:5381": [
      [0, 0, 0, "Do not use any type assertions.", "0"]
    ],
    "public/app/features/variables/state/actions.ts:5381": [
      [0, 0, 0, "Do not use any type assertions.", "0"],
      [0, 0, 0, "Do not use any type assertions.", "1"],
      [0, 0, 0, "Do not use any type assertions.", "2"],
      [0, 0, 0, "Do not use any type assertions.", "3"],
      [0, 0, 0, "Do not use any type assertions.", "4"],
      [0, 0, 0, "Do not use any type assertions.", "5"],
      [0, 0, 0, "Do not use any type assertions.", "6"]
    ],
    "public/app/features/variables/state/keyedVariablesReducer.ts:5381": [
      [0, 0, 0, "Unexpected any. Specify a different type.", "0"],
      [0, 0, 0, "Unexpected any. Specify a different type.", "1"]
    ],
    "public/app/features/variables/state/sharedReducer.ts:5381": [
      [0, 0, 0, "Unexpected any. Specify a different type.", "0"],
      [0, 0, 0, "Do not use any type assertions.", "1"],
      [0, 0, 0, "Unexpected any. Specify a different type.", "2"]
    ],
    "public/app/features/variables/state/types.ts:5381": [
      [0, 0, 0, "Unexpected any. Specify a different type.", "0"]
    ],
    "public/app/features/variables/state/upgradeLegacyQueries.test.ts:5381": [
      [0, 0, 0, "Unexpected any. Specify a different type.", "0"],
      [0, 0, 0, "Unexpected any. Specify a different type.", "1"]
    ],
    "public/app/features/variables/system/adapter.ts:5381": [
      [0, 0, 0, "Unexpected any. Specify a different type.", "0"],
      [0, 0, 0, "Unexpected any. Specify a different type.", "1"],
      [0, 0, 0, "Do not use any type assertions.", "2"],
      [0, 0, 0, "Do not use any type assertions.", "3"],
      [0, 0, 0, "Unexpected any. Specify a different type.", "4"],
      [0, 0, 0, "Do not use any type assertions.", "5"],
      [0, 0, 0, "Do not use any type assertions.", "6"],
      [0, 0, 0, "Unexpected any. Specify a different type.", "7"]
    ],
    "public/app/features/variables/types.ts:5381": [
      [0, 0, 0, "Unexpected any. Specify a different type.", "0"],
      [0, 0, 0, "Unexpected any. Specify a different type.", "1"],
      [0, 0, 0, "Unexpected any. Specify a different type.", "2"],
      [0, 0, 0, "Unexpected any. Specify a different type.", "3"],
      [0, 0, 0, "Unexpected any. Specify a different type.", "4"]
    ],
    "public/app/features/variables/utils.ts:5381": [
      [0, 0, 0, "Unexpected any. Specify a different type.", "0"],
      [0, 0, 0, "Unexpected any. Specify a different type.", "1"],
      [0, 0, 0, "Unexpected any. Specify a different type.", "2"],
      [0, 0, 0, "Do not use any type assertions.", "3"],
      [0, 0, 0, "Unexpected any. Specify a different type.", "4"],
      [0, 0, 0, "Unexpected any. Specify a different type.", "5"],
      [0, 0, 0, "Unexpected any. Specify a different type.", "6"],
      [0, 0, 0, "Do not use any type assertions.", "7"]
    ],
    "public/app/features/visualization/data-hover/DataHoverRows.tsx:5381": [
      [0, 0, 0, "Styles should be written using objects.", "0"]
    ],
    "public/app/plugins/datasource/alertmanager/DataSource.ts:5381": [
      [0, 0, 0, "Unexpected any. Specify a different type.", "0"]
    ],
    "public/app/plugins/datasource/alertmanager/types.ts:5381": [
      [0, 0, 0, "Unexpected any. Specify a different type.", "0"],
      [0, 0, 0, "Unexpected any. Specify a different type.", "1"],
      [0, 0, 0, "Unexpected any. Specify a different type.", "2"]
    ],
    "public/app/plugins/datasource/azuremonitor/azure_monitor/azure_monitor_datasource.ts:5381": [
      [0, 0, 0, "Do not use any type assertions.", "0"]
    ],
    "public/app/plugins/datasource/azuremonitor/components/MetricsQueryEditor/DimensionFields.tsx:5381": [
      [0, 0, 0, "\'HorizontalGroup\' import from \'@grafana/ui\' is restricted from being used by a pattern. Use Stack component instead.", "0"]
    ],
    "public/app/plugins/datasource/azuremonitor/components/QueryEditor/QueryEditor.test.tsx:5381": [
      [0, 0, 0, "* import is invalid because \'Layout,HorizontalGroup,VerticalGroup\' from \'@grafana/ui\' is restricted from being used by a pattern. Use Stack component instead.", "0"]
    ],
    "public/app/plugins/datasource/azuremonitor/components/QueryEditor/QueryEditor.tsx:5381": [
      [0, 0, 0, "Do not use any type assertions.", "0"]
    ],
    "public/app/plugins/datasource/azuremonitor/components/TracesQueryEditor/Filter.tsx:5381": [
      [0, 0, 0, "\'HorizontalGroup\' import from \'@grafana/ui\' is restricted from being used by a pattern. Use Stack component instead.", "0"]
    ],
    "public/app/plugins/datasource/azuremonitor/components/VariableEditor/VariableEditor.test.tsx:5381": [
      [0, 0, 0, "* import is invalid because \'Layout,HorizontalGroup,VerticalGroup\' from \'@grafana/ui\' is restricted from being used by a pattern. Use Stack component instead.", "0"]
    ],
    "public/app/plugins/datasource/azuremonitor/utils/messageFromError.ts:5381": [
      [0, 0, 0, "Unexpected any. Specify a different type.", "0"]
    ],
    "public/app/plugins/datasource/cloud-monitoring/CloudMonitoringMetricFindQuery.ts:5381": [
      [0, 0, 0, "Do not use any type assertions.", "0"],
      [0, 0, 0, "Unexpected any. Specify a different type.", "1"]
    ],
    "public/app/plugins/datasource/cloud-monitoring/annotationSupport.ts:5381": [
      [0, 0, 0, "Do not use any type assertions.", "0"],
      [0, 0, 0, "Do not use any type assertions.", "1"]
    ],
    "public/app/plugins/datasource/cloud-monitoring/components/Aggregation.tsx:5381": [
      [0, 0, 0, "Do not use any type assertions.", "0"]
    ],
    "public/app/plugins/datasource/cloud-monitoring/components/CloudMonitoringCheatSheet.tsx:5381": [
      [0, 0, 0, "Styles should be written using objects.", "0"]
    ],
    "public/app/plugins/datasource/cloud-monitoring/components/GraphPeriod.tsx:5381": [
      [0, 0, 0, "\'HorizontalGroup\' import from \'@grafana/ui\' is restricted from being used by a pattern. Use Stack component instead.", "0"]
    ],
    "public/app/plugins/datasource/cloud-monitoring/components/LabelFilter.tsx:5381": [
      [0, 0, 0, "\'HorizontalGroup\' import from \'@grafana/ui\' is restricted from being used by a pattern. Use Stack component instead.", "0"]
    ],
    "public/app/plugins/datasource/cloud-monitoring/components/VariableQueryEditor.tsx:5381": [
      [0, 0, 0, "Do not use any type assertions.", "0"]
    ],
    "public/app/plugins/datasource/cloud-monitoring/components/VisualMetricQueryEditor.tsx:5381": [
      [0, 0, 0, "Styles should be written using objects.", "0"]
    ],
    "public/app/plugins/datasource/cloud-monitoring/datasource.ts:5381": [
      [0, 0, 0, "Do not use any type assertions.", "0"],
      [0, 0, 0, "Unexpected any. Specify a different type.", "1"],
      [0, 0, 0, "Unexpected any. Specify a different type.", "2"],
      [0, 0, 0, "Do not use any type assertions.", "3"]
    ],
    "public/app/plugins/datasource/cloud-monitoring/functions.ts:5381": [
      [0, 0, 0, "Do not use any type assertions.", "0"],
      [0, 0, 0, "Do not use any type assertions.", "1"]
    ],
    "public/app/plugins/datasource/cloud-monitoring/types/types.ts:5381": [
      [0, 0, 0, "Unexpected any. Specify a different type.", "0"]
    ],
    "public/app/plugins/datasource/cloudwatch/components/CheatSheet/LogsCheatSheet.tsx:5381": [
      [0, 0, 0, "Styles should be written using objects.", "0"],
      [0, 0, 0, "Styles should be written using objects.", "1"]
    ],
    "public/app/plugins/datasource/cloudwatch/components/ConfigEditor/XrayLinkConfig.tsx:5381": [
      [0, 0, 0, "Styles should be written using objects.", "0"]
    ],
    "public/app/plugins/datasource/cloudwatch/components/QueryEditor/LogsQueryEditor/LogsQueryEditor.tsx:5381": [
      [0, 0, 0, "Styles should be written using objects.", "0"]
    ],
    "public/app/plugins/datasource/cloudwatch/components/QueryEditor/MetricsQueryEditor/DynamicLabelsField.tsx:5381": [
      [0, 0, 0, "Styles should be written using objects.", "0"]
    ],
    "public/app/plugins/datasource/cloudwatch/components/QueryEditor/MetricsQueryEditor/MetricsQueryEditor.test.tsx:5381": [
      [0, 0, 0, "* import is invalid because \'Layout,HorizontalGroup,VerticalGroup\' from \'@grafana/ui\' is restricted from being used by a pattern. Use Stack component instead.", "0"]
    ],
    "public/app/plugins/datasource/cloudwatch/components/shared/LogGroups/LegacyLogGroupNamesSelection.tsx:5381": [
      [0, 0, 0, "Styles should be written using objects.", "0"]
    ],
    "public/app/plugins/datasource/cloudwatch/datasource.ts:5381": [
      [0, 0, 0, "Unexpected any. Specify a different type.", "0"]
    ],
    "public/app/plugins/datasource/cloudwatch/guards.ts:5381": [
      [0, 0, 0, "Do not use any type assertions.", "0"]
    ],
    "public/app/plugins/datasource/cloudwatch/language/cloudwatch-logs/CloudWatchLogsLanguageProvider.ts:5381": [
      [0, 0, 0, "Unexpected any. Specify a different type.", "0"],
      [0, 0, 0, "Unexpected any. Specify a different type.", "1"],
      [0, 0, 0, "Unexpected any. Specify a different type.", "2"]
    ],
    "public/app/plugins/datasource/cloudwatch/memoizedDebounce.ts:5381": [
      [0, 0, 0, "Unexpected any. Specify a different type.", "0"],
      [0, 0, 0, "Unexpected any. Specify a different type.", "1"]
    ],
    "public/app/plugins/datasource/cloudwatch/types.ts:5381": [
      [0, 0, 0, "Unexpected any. Specify a different type.", "0"],
      [0, 0, 0, "Unexpected any. Specify a different type.", "1"],
      [0, 0, 0, "Unexpected any. Specify a different type.", "2"],
      [0, 0, 0, "Unexpected any. Specify a different type.", "3"],
      [0, 0, 0, "Unexpected any. Specify a different type.", "4"],
      [0, 0, 0, "Unexpected any. Specify a different type.", "5"],
      [0, 0, 0, "Unexpected any. Specify a different type.", "6"]
    ],
    "public/app/plugins/datasource/cloudwatch/utils/datalinks.ts:5381": [
      [0, 0, 0, "Do not use any type assertions.", "0"],
      [0, 0, 0, "Do not use any type assertions.", "1"]
    ],
    "public/app/plugins/datasource/cloudwatch/utils/logsRetry.ts:5381": [
      [0, 0, 0, "Unexpected any. Specify a different type.", "0"]
    ],
    "public/app/plugins/datasource/dashboard/runSharedRequest.ts:5381": [
      [0, 0, 0, "Do not use any type assertions.", "0"],
      [0, 0, 0, "Do not use any type assertions.", "1"]
    ],
    "public/app/plugins/datasource/elasticsearch/ElasticResponse.ts:5381": [
      [0, 0, 0, "Unexpected any. Specify a different type.", "0"],
      [0, 0, 0, "Unexpected any. Specify a different type.", "1"],
      [0, 0, 0, "Unexpected any. Specify a different type.", "2"],
      [0, 0, 0, "Unexpected any. Specify a different type.", "3"],
      [0, 0, 0, "Unexpected any. Specify a different type.", "4"],
      [0, 0, 0, "Unexpected any. Specify a different type.", "5"],
      [0, 0, 0, "Unexpected any. Specify a different type.", "6"],
      [0, 0, 0, "Unexpected any. Specify a different type.", "7"],
      [0, 0, 0, "Unexpected any. Specify a different type.", "8"],
      [0, 0, 0, "Unexpected any. Specify a different type.", "9"],
      [0, 0, 0, "Do not use any type assertions.", "10"],
      [0, 0, 0, "Unexpected any. Specify a different type.", "11"],
      [0, 0, 0, "Unexpected any. Specify a different type.", "12"],
      [0, 0, 0, "Unexpected any. Specify a different type.", "13"],
      [0, 0, 0, "Unexpected any. Specify a different type.", "14"],
      [0, 0, 0, "Unexpected any. Specify a different type.", "15"],
      [0, 0, 0, "Unexpected any. Specify a different type.", "16"],
      [0, 0, 0, "Unexpected any. Specify a different type.", "17"],
      [0, 0, 0, "Do not use any type assertions.", "18"],
      [0, 0, 0, "Unexpected any. Specify a different type.", "19"],
      [0, 0, 0, "Unexpected any. Specify a different type.", "20"],
      [0, 0, 0, "Unexpected any. Specify a different type.", "21"],
      [0, 0, 0, "Unexpected any. Specify a different type.", "22"],
      [0, 0, 0, "Unexpected any. Specify a different type.", "23"],
      [0, 0, 0, "Unexpected any. Specify a different type.", "24"],
      [0, 0, 0, "Unexpected any. Specify a different type.", "25"],
      [0, 0, 0, "Unexpected any. Specify a different type.", "26"],
      [0, 0, 0, "Unexpected any. Specify a different type.", "27"],
      [0, 0, 0, "Unexpected any. Specify a different type.", "28"],
      [0, 0, 0, "Unexpected any. Specify a different type.", "29"],
      [0, 0, 0, "Unexpected any. Specify a different type.", "30"],
      [0, 0, 0, "Unexpected any. Specify a different type.", "31"],
      [0, 0, 0, "Unexpected any. Specify a different type.", "32"],
      [0, 0, 0, "Unexpected any. Specify a different type.", "33"]
    ],
    "public/app/plugins/datasource/elasticsearch/LanguageProvider.ts:5381": [
      [0, 0, 0, "Unexpected any. Specify a different type.", "0"],
      [0, 0, 0, "Unexpected any. Specify a different type.", "1"],
      [0, 0, 0, "Unexpected any. Specify a different type.", "2"],
      [0, 0, 0, "Unexpected any. Specify a different type.", "3"]
    ],
    "public/app/plugins/datasource/elasticsearch/LegacyQueryRunner.ts:5381": [
      [0, 0, 0, "Unexpected any. Specify a different type.", "0"],
      [0, 0, 0, "Unexpected any. Specify a different type.", "1"],
      [0, 0, 0, "Do not use any type assertions.", "2"],
      [0, 0, 0, "Unexpected any. Specify a different type.", "3"]
    ],
    "public/app/plugins/datasource/elasticsearch/QueryBuilder.ts:5381": [
      [0, 0, 0, "Unexpected any. Specify a different type.", "0"],
      [0, 0, 0, "Unexpected any. Specify a different type.", "1"],
      [0, 0, 0, "Unexpected any. Specify a different type.", "2"],
      [0, 0, 0, "Unexpected any. Specify a different type.", "3"],
      [0, 0, 0, "Unexpected any. Specify a different type.", "4"],
      [0, 0, 0, "Unexpected any. Specify a different type.", "5"],
      [0, 0, 0, "Do not use any type assertions.", "6"],
      [0, 0, 0, "Unexpected any. Specify a different type.", "7"],
      [0, 0, 0, "Unexpected any. Specify a different type.", "8"]
    ],
    "public/app/plugins/datasource/elasticsearch/components/AddRemove.tsx:5381": [
      [0, 0, 0, "Styles should be written using objects.", "0"]
    ],
    "public/app/plugins/datasource/elasticsearch/components/MetricPicker.tsx:5381": [
      [0, 0, 0, "Styles should be written using objects.", "0"]
    ],
    "public/app/plugins/datasource/elasticsearch/components/QueryEditor/BucketAggregationsEditor/BucketAggregationEditor.tsx:5381": [
      [0, 0, 0, "Do not use any type assertions.", "0"]
    ],
    "public/app/plugins/datasource/elasticsearch/components/QueryEditor/BucketAggregationsEditor/SettingsEditor/DateHistogramSettingsEditor.tsx:5381": [
      [0, 0, 0, "Do not use any type assertions.", "0"]
    ],
    "public/app/plugins/datasource/elasticsearch/components/QueryEditor/BucketAggregationsEditor/SettingsEditor/FiltersSettingsEditor/index.tsx:5381": [
      [0, 0, 0, "Styles should be written using objects.", "0"],
      [0, 0, 0, "Styles should be written using objects.", "1"],
      [0, 0, 0, "Styles should be written using objects.", "2"]
    ],
    "public/app/plugins/datasource/elasticsearch/components/QueryEditor/BucketAggregationsEditor/SettingsEditor/TermsSettingsEditor.tsx:5381": [
      [0, 0, 0, "Do not use any type assertions.", "0"]
    ],
    "public/app/plugins/datasource/elasticsearch/components/QueryEditor/BucketAggregationsEditor/aggregations.ts:5381": [
      [0, 0, 0, "Do not use any type assertions.", "0"]
    ],
    "public/app/plugins/datasource/elasticsearch/components/QueryEditor/BucketAggregationsEditor/state/reducer.ts:5381": [
      [0, 0, 0, "Do not use any type assertions.", "0"]
    ],
    "public/app/plugins/datasource/elasticsearch/components/QueryEditor/MetricAggregationsEditor/MetricEditor.tsx:5381": [
      [0, 0, 0, "Do not use any type assertions.", "0"]
    ],
    "public/app/plugins/datasource/elasticsearch/components/QueryEditor/MetricAggregationsEditor/SettingsEditor/BucketScriptSettingsEditor/index.tsx:5381": [
      [0, 0, 0, "Styles should be written using objects.", "0"],
      [0, 0, 0, "Styles should be written using objects.", "1"],
      [0, 0, 0, "Styles should be written using objects.", "2"]
    ],
    "public/app/plugins/datasource/elasticsearch/components/QueryEditor/MetricAggregationsEditor/SettingsEditor/SettingField.tsx:5381": [
      [0, 0, 0, "Do not use any type assertions.", "0"],
      [0, 0, 0, "Do not use any type assertions.", "1"]
    ],
    "public/app/plugins/datasource/elasticsearch/components/QueryEditor/MetricAggregationsEditor/SettingsEditor/TopMetricsSettingsEditor.tsx:5381": [
      [0, 0, 0, "Styles should be written using objects.", "0"],
      [0, 0, 0, "Styles should be written using objects.", "1"]
    ],
    "public/app/plugins/datasource/elasticsearch/components/QueryEditor/MetricAggregationsEditor/aggregations.ts:5381": [
      [0, 0, 0, "Do not use any type assertions.", "0"]
    ],
    "public/app/plugins/datasource/elasticsearch/components/QueryEditor/MetricAggregationsEditor/state/reducer.ts:5381": [
      [0, 0, 0, "Do not use any type assertions.", "0"]
    ],
    "public/app/plugins/datasource/elasticsearch/components/QueryEditor/MetricAggregationsEditor/styles.ts:5381": [
      [0, 0, 0, "Styles should be written using objects.", "0"]
    ],
    "public/app/plugins/datasource/elasticsearch/components/QueryEditor/QueryEditorRow.tsx:5381": [
      [0, 0, 0, "Styles should be written using objects.", "0"],
      [0, 0, 0, "Styles should be written using objects.", "1"]
    ],
    "public/app/plugins/datasource/elasticsearch/components/QueryEditor/SettingsEditorContainer.tsx:5381": [
      [0, 0, 0, "Styles should be written using objects.", "0"],
      [0, 0, 0, "Styles should be written using objects.", "1"],
      [0, 0, 0, "Styles should be written using objects.", "2"],
      [0, 0, 0, "Styles should be written using objects.", "3"],
      [0, 0, 0, "Styles should be written using objects.", "4"]
    ],
    "public/app/plugins/datasource/elasticsearch/components/QueryEditor/index.tsx:5381": [
      [0, 0, 0, "Styles should be written using objects.", "0"],
      [0, 0, 0, "Styles should be written using objects.", "1"]
    ],
    "public/app/plugins/datasource/elasticsearch/components/QueryEditor/styles.ts:5381": [
      [0, 0, 0, "Styles should be written using objects.", "0"]
    ],
    "public/app/plugins/datasource/elasticsearch/configuration/DataLink.tsx:5381": [
      [0, 0, 0, "Styles should be written using objects.", "0"],
      [0, 0, 0, "Styles should be written using objects.", "1"],
      [0, 0, 0, "Styles should be written using objects.", "2"],
      [0, 0, 0, "Styles should be written using objects.", "3"],
      [0, 0, 0, "Styles should be written using objects.", "4"],
      [0, 0, 0, "Styles should be written using objects.", "5"]
    ],
    "public/app/plugins/datasource/elasticsearch/configuration/DataLinks.tsx:5381": [
      [0, 0, 0, "Styles should be written using objects.", "0"],
      [0, 0, 0, "Styles should be written using objects.", "1"],
      [0, 0, 0, "Styles should be written using objects.", "2"]
    ],
    "public/app/plugins/datasource/elasticsearch/datasource.ts:5381": [
      [0, 0, 0, "Unexpected any. Specify a different type.", "0"],
      [0, 0, 0, "Unexpected any. Specify a different type.", "1"],
      [0, 0, 0, "Unexpected any. Specify a different type.", "2"],
      [0, 0, 0, "Unexpected any. Specify a different type.", "3"],
      [0, 0, 0, "Unexpected any. Specify a different type.", "4"]
    ],
    "public/app/plugins/datasource/elasticsearch/hooks/useStatelessReducer.ts:5381": [
      [0, 0, 0, "Do not use any type assertions.", "0"]
    ],
    "public/app/plugins/datasource/elasticsearch/test-helpers/render.tsx:5381": [
      [0, 0, 0, "Do not use any type assertions.", "0"]
    ],
    "public/app/plugins/datasource/grafana-pyroscope-datasource/QueryEditor/LabelsEditor.tsx:5381": [
      [0, 0, 0, "Styles should be written using objects.", "0"],
      [0, 0, 0, "Styles should be written using objects.", "1"]
    ],
    "public/app/plugins/datasource/grafana-pyroscope-datasource/utils.ts:5381": [
      [0, 0, 0, "Do not use any type assertions.", "0"]
    ],
    "public/app/plugins/datasource/grafana-testdata-datasource/QueryEditor.tsx:5381": [
      [0, 0, 0, "Unexpected any. Specify a different type.", "0"],
      [0, 0, 0, "Do not use any type assertions.", "1"],
      [0, 0, 0, "Do not use any type assertions.", "2"],
      [0, 0, 0, "Do not use any type assertions.", "3"],
      [0, 0, 0, "Unexpected any. Specify a different type.", "4"]
    ],
    "public/app/plugins/datasource/grafana-testdata-datasource/components/RandomWalkEditor.tsx:5381": [
      [0, 0, 0, "Do not use any type assertions.", "0"],
      [0, 0, 0, "Unexpected any. Specify a different type.", "1"],
      [0, 0, 0, "Do not use any type assertions.", "2"]
    ],
    "public/app/plugins/datasource/grafana-testdata-datasource/components/SimulationQueryEditor.tsx:5381": [
      [0, 0, 0, "Do not use any type assertions.", "0"],
      [0, 0, 0, "Unexpected any. Specify a different type.", "1"],
      [0, 0, 0, "Unexpected any. Specify a different type.", "2"]
    ],
    "public/app/plugins/datasource/grafana-testdata-datasource/components/SimulationSchemaForm.tsx:5381": [
      [0, 0, 0, "Unexpected any. Specify a different type.", "0"],
      [0, 0, 0, "Unexpected any. Specify a different type.", "1"],
      [0, 0, 0, "Styles should be written using objects.", "2"]
    ],
    "public/app/plugins/datasource/grafana-testdata-datasource/datasource.ts:5381": [
      [0, 0, 0, "Do not use any type assertions.", "0"],
      [0, 0, 0, "Unexpected any. Specify a different type.", "1"]
    ],
    "public/app/plugins/datasource/grafana-testdata-datasource/runStreams.ts:5381": [
      [0, 0, 0, "Unexpected any. Specify a different type.", "0"]
    ],
    "public/app/plugins/datasource/grafana/components/AnnotationQueryEditor.tsx:5381": [
      [0, 0, 0, "Do not use any type assertions.", "0"]
    ],
    "public/app/plugins/datasource/grafana/components/QueryEditor.tsx:5381": [
      [0, 0, 0, "Do not use any type assertions.", "0"],
      [0, 0, 0, "Unexpected any. Specify a different type.", "1"],
      [0, 0, 0, "Do not use any type assertions.", "2"],
      [0, 0, 0, "Do not use any type assertions.", "3"],
      [0, 0, 0, "Styles should be written using objects.", "4"]
    ],
    "public/app/plugins/datasource/grafana/components/TimePickerInput.tsx:5381": [
      [0, 0, 0, "Styles should be written using objects.", "0"],
      [0, 0, 0, "Styles should be written using objects.", "1"],
      [0, 0, 0, "Styles should be written using objects.", "2"],
      [0, 0, 0, "Styles should be written using objects.", "3"]
    ],
    "public/app/plugins/datasource/grafana/components/TimeRegionEditor.tsx:5381": [
      [0, 0, 0, "\'HorizontalGroup\' import from \'@grafana/ui\' is restricted from being used by a pattern. Use Stack component instead.", "0"],
      [0, 0, 0, "Styles should be written using objects.", "1"],
      [0, 0, 0, "Styles should be written using objects.", "2"]
    ],
    "public/app/plugins/datasource/grafana/datasource.ts:5381": [
      [0, 0, 0, "Unexpected any. Specify a different type.", "0"],
      [0, 0, 0, "Do not use any type assertions.", "1"],
      [0, 0, 0, "Do not use any type assertions.", "2"],
      [0, 0, 0, "Do not use any type assertions.", "3"],
      [0, 0, 0, "Unexpected any. Specify a different type.", "4"],
      [0, 0, 0, "Do not use any type assertions.", "5"],
      [0, 0, 0, "Do not use any type assertions.", "6"],
      [0, 0, 0, "Do not use any type assertions.", "7"],
      [0, 0, 0, "Unexpected any. Specify a different type.", "8"],
      [0, 0, 0, "Do not use any type assertions.", "9"]
    ],
    "public/app/plugins/datasource/graphite/components/AddGraphiteFunction.tsx:5381": [
      [0, 0, 0, "Styles should be written using objects.", "0"]
    ],
    "public/app/plugins/datasource/graphite/components/FunctionParamEditor.tsx:5381": [
      [0, 0, 0, "Styles should be written using objects.", "0"]
    ],
    "public/app/plugins/datasource/graphite/components/GraphiteFunctionEditor.tsx:5381": [
      [0, 0, 0, "\'HorizontalGroup\' import from \'@grafana/ui\' is restricted from being used by a pattern. Use Stack component instead.", "0"],
      [0, 0, 0, "Styles should be written using objects.", "1"]
    ],
    "public/app/plugins/datasource/graphite/components/GraphiteQueryEditor.tsx:5381": [
      [0, 0, 0, "Styles should be written using objects.", "0"],
      [0, 0, 0, "Styles should be written using objects.", "1"],
      [0, 0, 0, "Styles should be written using objects.", "2"]
    ],
    "public/app/plugins/datasource/graphite/components/MetricTankMetaInspector.tsx:5381": [
      [0, 0, 0, "Do not use any type assertions.", "0"],
      [0, 0, 0, "Styles should be written using objects.", "1"],
      [0, 0, 0, "Styles should be written using objects.", "2"],
      [0, 0, 0, "Styles should be written using objects.", "3"],
      [0, 0, 0, "Styles should be written using objects.", "4"],
      [0, 0, 0, "Styles should be written using objects.", "5"],
      [0, 0, 0, "Styles should be written using objects.", "6"],
      [0, 0, 0, "Styles should be written using objects.", "7"],
      [0, 0, 0, "Styles should be written using objects.", "8"],
      [0, 0, 0, "Styles should be written using objects.", "9"],
      [0, 0, 0, "Styles should be written using objects.", "10"]
    ],
    "public/app/plugins/datasource/graphite/components/TagsSection.tsx:5381": [
      [0, 0, 0, "Styles should be written using objects.", "0"]
    ],
    "public/app/plugins/datasource/graphite/components/helpers.ts:5381": [
      [0, 0, 0, "Unexpected any. Specify a different type.", "0"]
    ],
    "public/app/plugins/datasource/graphite/datasource.test.ts:5381": [
      [0, 0, 0, "Unexpected any. Specify a different type.", "0"],
      [0, 0, 0, "Unexpected any. Specify a different type.", "1"],
      [0, 0, 0, "Unexpected any. Specify a different type.", "2"]
    ],
    "public/app/plugins/datasource/graphite/datasource.ts:5381": [
      [0, 0, 0, "Unexpected any. Specify a different type.", "0"],
      [0, 0, 0, "Unexpected any. Specify a different type.", "1"],
      [0, 0, 0, "Unexpected any. Specify a different type.", "2"],
      [0, 0, 0, "Do not use any type assertions.", "3"],
      [0, 0, 0, "Do not use any type assertions.", "4"],
      [0, 0, 0, "Unexpected any. Specify a different type.", "5"],
      [0, 0, 0, "Unexpected any. Specify a different type.", "6"],
      [0, 0, 0, "Unexpected any. Specify a different type.", "7"],
      [0, 0, 0, "Unexpected any. Specify a different type.", "8"],
      [0, 0, 0, "Unexpected any. Specify a different type.", "9"],
      [0, 0, 0, "Do not use any type assertions.", "10"],
      [0, 0, 0, "Do not use any type assertions.", "11"],
      [0, 0, 0, "Unexpected any. Specify a different type.", "12"],
      [0, 0, 0, "Unexpected any. Specify a different type.", "13"],
      [0, 0, 0, "Unexpected any. Specify a different type.", "14"],
      [0, 0, 0, "Unexpected any. Specify a different type.", "15"],
      [0, 0, 0, "Unexpected any. Specify a different type.", "16"],
      [0, 0, 0, "Unexpected any. Specify a different type.", "17"],
      [0, 0, 0, "Unexpected any. Specify a different type.", "18"],
      [0, 0, 0, "Unexpected any. Specify a different type.", "19"],
      [0, 0, 0, "Unexpected any. Specify a different type.", "20"],
      [0, 0, 0, "Unexpected any. Specify a different type.", "21"],
      [0, 0, 0, "Unexpected any. Specify a different type.", "22"],
      [0, 0, 0, "Unexpected any. Specify a different type.", "23"],
      [0, 0, 0, "Unexpected any. Specify a different type.", "24"],
      [0, 0, 0, "Unexpected any. Specify a different type.", "25"],
      [0, 0, 0, "Unexpected any. Specify a different type.", "26"],
      [0, 0, 0, "Unexpected any. Specify a different type.", "27"],
      [0, 0, 0, "Unexpected any. Specify a different type.", "28"],
      [0, 0, 0, "Unexpected any. Specify a different type.", "29"],
      [0, 0, 0, "Unexpected any. Specify a different type.", "30"],
      [0, 0, 0, "Unexpected any. Specify a different type.", "31"],
      [0, 0, 0, "Unexpected any. Specify a different type.", "32"],
      [0, 0, 0, "Unexpected any. Specify a different type.", "33"],
      [0, 0, 0, "Unexpected any. Specify a different type.", "34"],
      [0, 0, 0, "Unexpected any. Specify a different type.", "35"],
      [0, 0, 0, "Unexpected any. Specify a different type.", "36"],
      [0, 0, 0, "Unexpected any. Specify a different type.", "37"],
      [0, 0, 0, "Unexpected any. Specify a different type.", "38"],
      [0, 0, 0, "Unexpected any. Specify a different type.", "39"],
      [0, 0, 0, "Unexpected any. Specify a different type.", "40"],
      [0, 0, 0, "Unexpected any. Specify a different type.", "41"],
      [0, 0, 0, "Unexpected any. Specify a different type.", "42"],
      [0, 0, 0, "Unexpected any. Specify a different type.", "43"],
      [0, 0, 0, "Unexpected any. Specify a different type.", "44"],
      [0, 0, 0, "Unexpected any. Specify a different type.", "45"],
      [0, 0, 0, "Unexpected any. Specify a different type.", "46"],
      [0, 0, 0, "Unexpected any. Specify a different type.", "47"],
      [0, 0, 0, "Unexpected any. Specify a different type.", "48"],
      [0, 0, 0, "Unexpected any. Specify a different type.", "49"],
      [0, 0, 0, "Unexpected any. Specify a different type.", "50"],
      [0, 0, 0, "Unexpected any. Specify a different type.", "51"],
      [0, 0, 0, "Unexpected any. Specify a different type.", "52"],
      [0, 0, 0, "Unexpected any. Specify a different type.", "53"],
      [0, 0, 0, "Unexpected any. Specify a different type.", "54"]
    ],
    "public/app/plugins/datasource/graphite/gfunc.ts:5381": [
      [0, 0, 0, "Unexpected any. Specify a different type.", "0"],
      [0, 0, 0, "Do not use any type assertions.", "1"],
      [0, 0, 0, "Do not use any type assertions.", "2"],
      [0, 0, 0, "Unexpected any. Specify a different type.", "3"],
      [0, 0, 0, "Unexpected any. Specify a different type.", "4"],
      [0, 0, 0, "Unexpected any. Specify a different type.", "5"],
      [0, 0, 0, "Unexpected any. Specify a different type.", "6"],
      [0, 0, 0, "Unexpected any. Specify a different type.", "7"],
      [0, 0, 0, "Unexpected any. Specify a different type.", "8"],
      [0, 0, 0, "Unexpected any. Specify a different type.", "9"],
      [0, 0, 0, "Unexpected any. Specify a different type.", "10"]
    ],
    "public/app/plugins/datasource/graphite/graphite_query.ts:5381": [
      [0, 0, 0, "Unexpected any. Specify a different type.", "0"],
      [0, 0, 0, "Unexpected any. Specify a different type.", "1"],
      [0, 0, 0, "Unexpected any. Specify a different type.", "2"],
      [0, 0, 0, "Unexpected any. Specify a different type.", "3"],
      [0, 0, 0, "Unexpected any. Specify a different type.", "4"],
      [0, 0, 0, "Unexpected any. Specify a different type.", "5"],
      [0, 0, 0, "Unexpected any. Specify a different type.", "6"],
      [0, 0, 0, "Unexpected any. Specify a different type.", "7"],
      [0, 0, 0, "Unexpected any. Specify a different type.", "8"],
      [0, 0, 0, "Unexpected any. Specify a different type.", "9"],
      [0, 0, 0, "Unexpected any. Specify a different type.", "10"],
      [0, 0, 0, "Unexpected any. Specify a different type.", "11"],
      [0, 0, 0, "Unexpected any. Specify a different type.", "12"],
      [0, 0, 0, "Unexpected any. Specify a different type.", "13"],
      [0, 0, 0, "Unexpected any. Specify a different type.", "14"],
      [0, 0, 0, "Do not use any type assertions.", "15"],
      [0, 0, 0, "Unexpected any. Specify a different type.", "16"],
      [0, 0, 0, "Unexpected any. Specify a different type.", "17"],
      [0, 0, 0, "Unexpected any. Specify a different type.", "18"],
      [0, 0, 0, "Unexpected any. Specify a different type.", "19"]
    ],
    "public/app/plugins/datasource/graphite/lexer.ts:5381": [
      [0, 0, 0, "Unexpected any. Specify a different type.", "0"],
      [0, 0, 0, "Unexpected any. Specify a different type.", "1"],
      [0, 0, 0, "Unexpected any. Specify a different type.", "2"],
      [0, 0, 0, "Unexpected any. Specify a different type.", "3"],
      [0, 0, 0, "Unexpected any. Specify a different type.", "4"],
      [0, 0, 0, "Unexpected any. Specify a different type.", "5"],
      [0, 0, 0, "Unexpected any. Specify a different type.", "6"]
    ],
    "public/app/plugins/datasource/graphite/migrations.ts:5381": [
      [0, 0, 0, "Unexpected any. Specify a different type.", "0"]
    ],
    "public/app/plugins/datasource/graphite/specs/graphite_query.test.ts:5381": [
      [0, 0, 0, "Unexpected any. Specify a different type.", "0"]
    ],
    "public/app/plugins/datasource/graphite/specs/store.test.ts:5381": [
      [0, 0, 0, "Unexpected any. Specify a different type.", "0"],
      [0, 0, 0, "Unexpected any. Specify a different type.", "1"]
    ],
    "public/app/plugins/datasource/graphite/state/context.tsx:5381": [
      [0, 0, 0, "Do not use any type assertions.", "0"],
      [0, 0, 0, "Do not use any type assertions.", "1"]
    ],
    "public/app/plugins/datasource/graphite/state/helpers.ts:5381": [
      [0, 0, 0, "Do not use any type assertions.", "0"]
    ],
    "public/app/plugins/datasource/graphite/state/store.ts:5381": [
      [0, 0, 0, "Do not use any type assertions.", "0"],
      [0, 0, 0, "Do not use any type assertions.", "1"]
    ],
    "public/app/plugins/datasource/graphite/types.ts:5381": [
      [0, 0, 0, "Unexpected any. Specify a different type.", "0"],
      [0, 0, 0, "Unexpected any. Specify a different type.", "1"]
    ],
    "public/app/plugins/datasource/graphite/utils.ts:5381": [
      [0, 0, 0, "Unexpected any. Specify a different type.", "0"]
    ],
    "public/app/plugins/datasource/influxdb/components/editor/config/ConfigEditor.tsx:5381": [
      [0, 0, 0, "Do not use any type assertions.", "0"]
    ],
    "public/app/plugins/datasource/influxdb/components/editor/query/flux/FluxQueryEditor.tsx:5381": [
      [0, 0, 0, "Styles should be written using objects.", "0"],
      [0, 0, 0, "Styles should be written using objects.", "1"],
      [0, 0, 0, "Styles should be written using objects.", "2"]
    ],
    "public/app/plugins/datasource/influxdb/components/editor/query/fsql/FSQLEditor.tsx:5381": [
      [0, 0, 0, "Styles should be written using objects.", "0"],
      [0, 0, 0, "Styles should be written using objects.", "1"]
    ],
    "public/app/plugins/datasource/influxdb/components/editor/query/influxql/code/RawInfluxQLEditor.tsx:5381": [
      [0, 0, 0, "\'HorizontalGroup\' import from \'@grafana/ui\' is restricted from being used by a pattern. Use Stack component instead.", "0"]
    ],
    "public/app/plugins/datasource/influxdb/components/editor/query/influxql/visual/VisualInfluxQLEditor.tsx:5381": [
      [0, 0, 0, "Styles should be written using objects.", "0"]
    ],
    "public/app/plugins/datasource/influxdb/datasource.ts:5381": [
      [0, 0, 0, "Do not use any type assertions.", "0"],
      [0, 0, 0, "Unexpected any. Specify a different type.", "1"],
      [0, 0, 0, "Unexpected any. Specify a different type.", "2"],
      [0, 0, 0, "Unexpected any. Specify a different type.", "3"],
      [0, 0, 0, "Unexpected any. Specify a different type.", "4"],
      [0, 0, 0, "Unexpected any. Specify a different type.", "5"],
      [0, 0, 0, "Unexpected any. Specify a different type.", "6"],
      [0, 0, 0, "Unexpected any. Specify a different type.", "7"],
      [0, 0, 0, "Unexpected any. Specify a different type.", "8"],
      [0, 0, 0, "Unexpected any. Specify a different type.", "9"],
      [0, 0, 0, "Unexpected any. Specify a different type.", "10"],
      [0, 0, 0, "Unexpected any. Specify a different type.", "11"],
      [0, 0, 0, "Unexpected any. Specify a different type.", "12"],
      [0, 0, 0, "Unexpected any. Specify a different type.", "13"],
      [0, 0, 0, "Unexpected any. Specify a different type.", "14"],
      [0, 0, 0, "Do not use any type assertions.", "15"]
    ],
    "public/app/plugins/datasource/influxdb/influx_query_model.ts:5381": [
      [0, 0, 0, "Unexpected any. Specify a different type.", "0"],
      [0, 0, 0, "Unexpected any. Specify a different type.", "1"],
      [0, 0, 0, "Unexpected any. Specify a different type.", "2"],
      [0, 0, 0, "Unexpected any. Specify a different type.", "3"],
      [0, 0, 0, "Unexpected any. Specify a different type.", "4"],
      [0, 0, 0, "Unexpected any. Specify a different type.", "5"],
      [0, 0, 0, "Unexpected any. Specify a different type.", "6"],
      [0, 0, 0, "Unexpected any. Specify a different type.", "7"],
      [0, 0, 0, "Unexpected any. Specify a different type.", "8"],
      [0, 0, 0, "Unexpected any. Specify a different type.", "9"],
      [0, 0, 0, "Unexpected any. Specify a different type.", "10"],
      [0, 0, 0, "Unexpected any. Specify a different type.", "11"],
      [0, 0, 0, "Unexpected any. Specify a different type.", "12"]
    ],
    "public/app/plugins/datasource/influxdb/influx_series.ts:5381": [
      [0, 0, 0, "Unexpected any. Specify a different type.", "0"],
      [0, 0, 0, "Unexpected any. Specify a different type.", "1"],
      [0, 0, 0, "Unexpected any. Specify a different type.", "2"],
      [0, 0, 0, "Unexpected any. Specify a different type.", "3"],
      [0, 0, 0, "Unexpected any. Specify a different type.", "4"],
      [0, 0, 0, "Unexpected any. Specify a different type.", "5"],
      [0, 0, 0, "Unexpected any. Specify a different type.", "6"],
      [0, 0, 0, "Unexpected any. Specify a different type.", "7"],
      [0, 0, 0, "Unexpected any. Specify a different type.", "8"],
      [0, 0, 0, "Unexpected any. Specify a different type.", "9"],
      [0, 0, 0, "Unexpected any. Specify a different type.", "10"],
      [0, 0, 0, "Unexpected any. Specify a different type.", "11"],
      [0, 0, 0, "Unexpected any. Specify a different type.", "12"],
      [0, 0, 0, "Unexpected any. Specify a different type.", "13"],
      [0, 0, 0, "Unexpected any. Specify a different type.", "14"],
      [0, 0, 0, "Unexpected any. Specify a different type.", "15"],
      [0, 0, 0, "Unexpected any. Specify a different type.", "16"],
      [0, 0, 0, "Unexpected any. Specify a different type.", "17"],
      [0, 0, 0, "Unexpected any. Specify a different type.", "18"]
    ],
    "public/app/plugins/datasource/influxdb/migrations.ts:5381": [
      [0, 0, 0, "Unexpected any. Specify a different type.", "0"]
    ],
    "public/app/plugins/datasource/influxdb/mocks.ts:5381": [
      [0, 0, 0, "Do not use any type assertions.", "0"],
      [0, 0, 0, "Do not use any type assertions.", "1"],
      [0, 0, 0, "Do not use any type assertions.", "2"],
      [0, 0, 0, "Do not use any type assertions.", "3"]
    ],
    "public/app/plugins/datasource/influxdb/query_part.ts:5381": [
      [0, 0, 0, "Unexpected any. Specify a different type.", "0"],
      [0, 0, 0, "Unexpected any. Specify a different type.", "1"],
      [0, 0, 0, "Unexpected any. Specify a different type.", "2"],
      [0, 0, 0, "Unexpected any. Specify a different type.", "3"],
      [0, 0, 0, "Unexpected any. Specify a different type.", "4"],
      [0, 0, 0, "Unexpected any. Specify a different type.", "5"],
      [0, 0, 0, "Unexpected any. Specify a different type.", "6"],
      [0, 0, 0, "Unexpected any. Specify a different type.", "7"],
      [0, 0, 0, "Unexpected any. Specify a different type.", "8"],
      [0, 0, 0, "Unexpected any. Specify a different type.", "9"],
      [0, 0, 0, "Unexpected any. Specify a different type.", "10"],
      [0, 0, 0, "Unexpected any. Specify a different type.", "11"],
      [0, 0, 0, "Unexpected any. Specify a different type.", "12"],
      [0, 0, 0, "Unexpected any. Specify a different type.", "13"],
      [0, 0, 0, "Unexpected any. Specify a different type.", "14"],
      [0, 0, 0, "Unexpected any. Specify a different type.", "15"]
    ],
    "public/app/plugins/datasource/influxdb/response_parser.ts:5381": [
      [0, 0, 0, "Unexpected any. Specify a different type.", "0"],
      [0, 0, 0, "Unexpected any. Specify a different type.", "1"]
    ],
    "public/app/plugins/datasource/jaeger/CheatSheet.tsx:5381": [
      [0, 0, 0, "Styles should be written using objects.", "0"],
      [0, 0, 0, "Styles should be written using objects.", "1"]
    ],
    "public/app/plugins/datasource/jaeger/_importedDependencies/model/transform-trace-data.tsx:5381": [
      [0, 0, 0, "Do not use any type assertions.", "0"]
    ],
    "public/app/plugins/datasource/jaeger/_importedDependencies/types/trace.ts:5381": [
      [0, 0, 0, "Unexpected any. Specify a different type.", "0"]
    ],
    "public/app/plugins/datasource/jaeger/components/QueryEditor.tsx:5381": [
      [0, 0, 0, "\'HorizontalGroup\' import from \'@grafana/ui\' is restricted from being used by a pattern. Use Stack component instead.", "0"]
    ],
    "public/app/plugins/datasource/jaeger/configuration/ConfigEditor.tsx:5381": [
      [0, 0, 0, "Styles should be written using objects.", "0"]
    ],
    "public/app/plugins/datasource/jaeger/configuration/TraceIdTimeParams.tsx:5381": [
      [0, 0, 0, "Styles should be written using objects.", "0"],
      [0, 0, 0, "Styles should be written using objects.", "1"]
    ],
    "public/app/plugins/datasource/jaeger/datasource.ts:5381": [
      [0, 0, 0, "Do not use any type assertions.", "0"],
      [0, 0, 0, "Unexpected any. Specify a different type.", "1"]
    ],
    "public/app/plugins/datasource/jaeger/helpers/createFetchResponse.ts:5381": [
      [0, 0, 0, "Do not use any type assertions.", "0"],
      [0, 0, 0, "Do not use any type assertions.", "1"]
    ],
    "public/app/plugins/datasource/jaeger/testResponse.ts:5381": [
      [0, 0, 0, "Unexpected any. Specify a different type.", "0"],
      [0, 0, 0, "Unexpected any. Specify a different type.", "1"]
    ],
    "public/app/plugins/datasource/jaeger/types.ts:5381": [
      [0, 0, 0, "Unexpected any. Specify a different type.", "0"]
    ],
    "public/app/plugins/datasource/loki/LanguageProvider.ts:5381": [
      [0, 0, 0, "Unexpected any. Specify a different type.", "0"],
      [0, 0, 0, "Unexpected any. Specify a different type.", "1"]
    ],
    "public/app/plugins/datasource/loki/LiveStreams.ts:5381": [
      [0, 0, 0, "Unexpected any. Specify a different type.", "0"]
    ],
    "public/app/plugins/datasource/loki/components/LokiContextUi.tsx:5381": [
      [0, 0, 0, "Styles should be written using objects.", "0"],
      [0, 0, 0, "Styles should be written using objects.", "1"],
      [0, 0, 0, "Styles should be written using objects.", "2"],
      [0, 0, 0, "Styles should be written using objects.", "3"],
      [0, 0, 0, "Styles should be written using objects.", "4"],
      [0, 0, 0, "Styles should be written using objects.", "5"],
      [0, 0, 0, "Styles should be written using objects.", "6"],
      [0, 0, 0, "Styles should be written using objects.", "7"],
      [0, 0, 0, "Styles should be written using objects.", "8"],
      [0, 0, 0, "Styles should be written using objects.", "9"],
      [0, 0, 0, "Styles should be written using objects.", "10"]
    ],
    "public/app/plugins/datasource/loki/components/LokiLabelBrowser.tsx:5381": [
      [0, 0, 0, "\'HorizontalGroup\' import from \'@grafana/ui\' is restricted from being used by a pattern. Use Stack component instead.", "0"],
      [0, 0, 0, "Styles should be written using objects.", "1"],
      [0, 0, 0, "Styles should be written using objects.", "2"],
      [0, 0, 0, "Styles should be written using objects.", "3"],
      [0, 0, 0, "Styles should be written using objects.", "4"],
      [0, 0, 0, "Styles should be written using objects.", "5"],
      [0, 0, 0, "Styles should be written using objects.", "6"],
      [0, 0, 0, "Styles should be written using objects.", "7"],
      [0, 0, 0, "Styles should be written using objects.", "8"],
      [0, 0, 0, "Styles should be written using objects.", "9"],
      [0, 0, 0, "Styles should be written using objects.", "10"],
      [0, 0, 0, "Styles should be written using objects.", "11"],
      [0, 0, 0, "Styles should be written using objects.", "12"],
      [0, 0, 0, "Styles should be written using objects.", "13"],
      [0, 0, 0, "Styles should be written using objects.", "14"]
    ],
    "public/app/plugins/datasource/loki/components/monaco-query-field/MonacoQueryField.tsx:5381": [
      [0, 0, 0, "Styles should be written using objects.", "0"],
      [0, 0, 0, "Styles should be written using objects.", "1"]
    ],
    "public/app/plugins/datasource/loki/configuration/ConfigEditor.tsx:5381": [
      [0, 0, 0, "Unexpected any. Specify a different type.", "0"]
    ],
    "public/app/plugins/datasource/loki/configuration/DerivedField.tsx:5381": [
      [0, 0, 0, "Styles should be written using objects.", "0"],
      [0, 0, 0, "Styles should be written using objects.", "1"],
      [0, 0, 0, "Styles should be written using objects.", "2"],
      [0, 0, 0, "Styles should be written using objects.", "3"],
      [0, 0, 0, "Styles should be written using objects.", "4"],
      [0, 0, 0, "Styles should be written using objects.", "5"],
      [0, 0, 0, "Styles should be written using objects.", "6"]
    ],
    "public/app/plugins/datasource/loki/configuration/DerivedFields.tsx:5381": [
      [0, 0, 0, "Styles should be written using objects.", "0"],
      [0, 0, 0, "Styles should be written using objects.", "1"],
      [0, 0, 0, "Styles should be written using objects.", "2"],
      [0, 0, 0, "Styles should be written using objects.", "3"],
      [0, 0, 0, "Styles should be written using objects.", "4"]
    ],
    "public/app/plugins/datasource/loki/datasource.ts:5381": [
      [0, 0, 0, "Unexpected any. Specify a different type.", "0"],
      [0, 0, 0, "Unexpected any. Specify a different type.", "1"],
      [0, 0, 0, "Unexpected any. Specify a different type.", "2"],
      [0, 0, 0, "Unexpected any. Specify a different type.", "3"],
      [0, 0, 0, "Unexpected any. Specify a different type.", "4"],
      [0, 0, 0, "Unexpected any. Specify a different type.", "5"]
    ],
    "public/app/plugins/datasource/loki/queryUtils.ts:5381": [
      [0, 0, 0, "Do not use any type assertions.", "0"]
    ],
    "public/app/plugins/datasource/loki/querybuilder/binaryScalarOperations.ts:5381": [
      [0, 0, 0, "Unexpected any. Specify a different type.", "0"]
    ],
    "public/app/plugins/datasource/loki/querybuilder/components/LabelBrowserModal.tsx:5381": [
      [0, 0, 0, "Styles should be written using objects.", "0"]
    ],
    "public/app/plugins/datasource/loki/querybuilder/components/LokiQueryBuilder.tsx:5381": [
      [0, 0, 0, "Do not use any type assertions.", "0"]
    ],
    "public/app/plugins/datasource/loki/querybuilder/components/LokiQueryCodeEditor.tsx:5381": [
      [0, 0, 0, "\'HorizontalGroup\' import from \'@grafana/ui\' is restricted from being used by a pattern. Use Stack component instead.", "0"],
      [0, 0, 0, "Styles should be written using objects.", "1"],
      [0, 0, 0, "Styles should be written using objects.", "2"],
      [0, 0, 0, "Styles should be written using objects.", "3"]
    ],
    "public/app/plugins/datasource/loki/querybuilder/components/QueryPattern.tsx:5381": [
      [0, 0, 0, "Styles should be written using objects.", "0"],
      [0, 0, 0, "Styles should be written using objects.", "1"],
      [0, 0, 0, "Styles should be written using objects.", "2"],
      [0, 0, 0, "Styles should be written using objects.", "3"]
    ],
    "public/app/plugins/datasource/loki/querybuilder/components/QueryPatternsModal.tsx:5381": [
      [0, 0, 0, "Styles should be written using objects.", "0"],
      [0, 0, 0, "Styles should be written using objects.", "1"],
      [0, 0, 0, "Styles should be written using objects.", "2"]
    ],
    "public/app/plugins/datasource/loki/streaming.ts:5381": [
      [0, 0, 0, "Unexpected any. Specify a different type.", "0"],
      [0, 0, 0, "Unexpected any. Specify a different type.", "1"]
    ],
    "public/app/plugins/datasource/opentsdb/components/OpenTsdbQueryEditor.tsx:5381": [
      [0, 0, 0, "Styles should be written using objects.", "0"],
      [0, 0, 0, "Styles should be written using objects.", "1"]
    ],
    "public/app/plugins/datasource/opentsdb/datasource.d.ts:5381": [
      [0, 0, 0, "Unexpected any. Specify a different type.", "0"]
    ],
    "public/app/plugins/datasource/opentsdb/datasource.ts:5381": [
      [0, 0, 0, "Unexpected any. Specify a different type.", "0"],
      [0, 0, 0, "Unexpected any. Specify a different type.", "1"],
      [0, 0, 0, "Unexpected any. Specify a different type.", "2"],
      [0, 0, 0, "Unexpected any. Specify a different type.", "3"],
      [0, 0, 0, "Unexpected any. Specify a different type.", "4"],
      [0, 0, 0, "Unexpected any. Specify a different type.", "5"],
      [0, 0, 0, "Unexpected any. Specify a different type.", "6"],
      [0, 0, 0, "Unexpected any. Specify a different type.", "7"],
      [0, 0, 0, "Unexpected any. Specify a different type.", "8"],
      [0, 0, 0, "Unexpected any. Specify a different type.", "9"],
      [0, 0, 0, "Unexpected any. Specify a different type.", "10"],
      [0, 0, 0, "Unexpected any. Specify a different type.", "11"],
      [0, 0, 0, "Unexpected any. Specify a different type.", "12"],
      [0, 0, 0, "Unexpected any. Specify a different type.", "13"],
      [0, 0, 0, "Unexpected any. Specify a different type.", "14"],
      [0, 0, 0, "Unexpected any. Specify a different type.", "15"],
      [0, 0, 0, "Unexpected any. Specify a different type.", "16"],
      [0, 0, 0, "Unexpected any. Specify a different type.", "17"],
      [0, 0, 0, "Unexpected any. Specify a different type.", "18"],
      [0, 0, 0, "Unexpected any. Specify a different type.", "19"],
      [0, 0, 0, "Unexpected any. Specify a different type.", "20"],
      [0, 0, 0, "Unexpected any. Specify a different type.", "21"],
      [0, 0, 0, "Unexpected any. Specify a different type.", "22"],
      [0, 0, 0, "Unexpected any. Specify a different type.", "23"],
      [0, 0, 0, "Unexpected any. Specify a different type.", "24"],
      [0, 0, 0, "Unexpected any. Specify a different type.", "25"],
      [0, 0, 0, "Unexpected any. Specify a different type.", "26"],
      [0, 0, 0, "Unexpected any. Specify a different type.", "27"],
      [0, 0, 0, "Unexpected any. Specify a different type.", "28"],
      [0, 0, 0, "Unexpected any. Specify a different type.", "29"],
      [0, 0, 0, "Unexpected any. Specify a different type.", "30"],
      [0, 0, 0, "Unexpected any. Specify a different type.", "31"],
      [0, 0, 0, "Unexpected any. Specify a different type.", "32"],
      [0, 0, 0, "Unexpected any. Specify a different type.", "33"],
      [0, 0, 0, "Unexpected any. Specify a different type.", "34"],
      [0, 0, 0, "Unexpected any. Specify a different type.", "35"],
      [0, 0, 0, "Unexpected any. Specify a different type.", "36"],
      [0, 0, 0, "Unexpected any. Specify a different type.", "37"],
      [0, 0, 0, "Unexpected any. Specify a different type.", "38"],
      [0, 0, 0, "Unexpected any. Specify a different type.", "39"],
      [0, 0, 0, "Unexpected any. Specify a different type.", "40"],
      [0, 0, 0, "Unexpected any. Specify a different type.", "41"],
      [0, 0, 0, "Unexpected any. Specify a different type.", "42"],
      [0, 0, 0, "Unexpected any. Specify a different type.", "43"],
      [0, 0, 0, "Unexpected any. Specify a different type.", "44"],
      [0, 0, 0, "Unexpected any. Specify a different type.", "45"],
      [0, 0, 0, "Unexpected any. Specify a different type.", "46"],
      [0, 0, 0, "Unexpected any. Specify a different type.", "47"],
      [0, 0, 0, "Unexpected any. Specify a different type.", "48"],
      [0, 0, 0, "Unexpected any. Specify a different type.", "49"],
      [0, 0, 0, "Unexpected any. Specify a different type.", "50"],
      [0, 0, 0, "Unexpected any. Specify a different type.", "51"],
      [0, 0, 0, "Do not use any type assertions.", "52"],
      [0, 0, 0, "Unexpected any. Specify a different type.", "53"],
      [0, 0, 0, "Unexpected any. Specify a different type.", "54"],
      [0, 0, 0, "Unexpected any. Specify a different type.", "55"],
      [0, 0, 0, "Unexpected any. Specify a different type.", "56"],
      [0, 0, 0, "Unexpected any. Specify a different type.", "57"]
    ],
    "public/app/plugins/datasource/opentsdb/migrations.ts:5381": [
      [0, 0, 0, "Unexpected any. Specify a different type.", "0"]
    ],
    "public/app/plugins/datasource/parca/QueryEditor/LabelsEditor.tsx:5381": [
      [0, 0, 0, "Styles should be written using objects.", "0"],
      [0, 0, 0, "Styles should be written using objects.", "1"]
    ],
    "public/app/plugins/datasource/prometheus/components/PromExemplarField.tsx:5381": [
      [0, 0, 0, "Styles should be written using objects.", "0"],
      [0, 0, 0, "Styles should be written using objects.", "1"],
      [0, 0, 0, "Styles should be written using objects.", "2"]
    ],
    "public/app/plugins/datasource/prometheus/components/PromExploreExtraField.tsx:5381": [
      [0, 0, 0, "Styles should be written using objects.", "0"],
      [0, 0, 0, "Styles should be written using objects.", "1"]
    ],
    "public/app/plugins/datasource/prometheus/components/PromQueryField.test.tsx:5381": [
      [0, 0, 0, "Unexpected any. Specify a different type.", "0"]
    ],
    "public/app/plugins/datasource/prometheus/components/PromQueryField.tsx:5381": [
      [0, 0, 0, "Unexpected any. Specify a different type.", "0"]
    ],
    "public/app/plugins/datasource/prometheus/components/PrometheusMetricsBrowser.tsx:5381": [
      [0, 0, 0, "\'HorizontalGroup\' import from \'@grafana/ui\' is restricted from being used by a pattern. Use Stack component instead.", "0"],
      [0, 0, 0, "Styles should be written using objects.", "1"],
      [0, 0, 0, "Styles should be written using objects.", "2"],
      [0, 0, 0, "Styles should be written using objects.", "3"],
      [0, 0, 0, "Styles should be written using objects.", "4"],
      [0, 0, 0, "Styles should be written using objects.", "5"],
      [0, 0, 0, "Styles should be written using objects.", "6"],
      [0, 0, 0, "Styles should be written using objects.", "7"],
      [0, 0, 0, "Styles should be written using objects.", "8"],
      [0, 0, 0, "Styles should be written using objects.", "9"],
      [0, 0, 0, "Styles should be written using objects.", "10"],
      [0, 0, 0, "Styles should be written using objects.", "11"],
      [0, 0, 0, "Styles should be written using objects.", "12"]
    ],
    "public/app/plugins/datasource/prometheus/components/monaco-query-field/MonacoQueryField.tsx:5381": [
      [0, 0, 0, "Styles should be written using objects.", "0"],
      [0, 0, 0, "Styles should be written using objects.", "1"]
    ],
    "public/app/plugins/datasource/prometheus/configuration/AzureCredentialsConfig.ts:5381": [
      [0, 0, 0, "Unexpected any. Specify a different type.", "0"],
      [0, 0, 0, "Unexpected any. Specify a different type.", "1"],
      [0, 0, 0, "Unexpected any. Specify a different type.", "2"],
      [0, 0, 0, "Unexpected any. Specify a different type.", "3"],
      [0, 0, 0, "Unexpected any. Specify a different type.", "4"],
      [0, 0, 0, "Unexpected any. Specify a different type.", "5"],
      [0, 0, 0, "Do not use any type assertions.", "6"],
      [0, 0, 0, "Unexpected any. Specify a different type.", "7"],
      [0, 0, 0, "Unexpected any. Specify a different type.", "8"],
      [0, 0, 0, "Unexpected any. Specify a different type.", "9"],
      [0, 0, 0, "Unexpected any. Specify a different type.", "10"],
      [0, 0, 0, "Unexpected any. Specify a different type.", "11"],
      [0, 0, 0, "Unexpected any. Specify a different type.", "12"],
      [0, 0, 0, "Unexpected any. Specify a different type.", "13"],
      [0, 0, 0, "Unexpected any. Specify a different type.", "14"],
      [0, 0, 0, "Unexpected any. Specify a different type.", "15"],
      [0, 0, 0, "Unexpected any. Specify a different type.", "16"],
      [0, 0, 0, "Unexpected any. Specify a different type.", "17"],
      [0, 0, 0, "Unexpected any. Specify a different type.", "18"]
    ],
    "public/app/plugins/datasource/prometheus/configuration/ConfigEditor.tsx:5381": [
      [0, 0, 0, "Unexpected any. Specify a different type.", "0"],
      [0, 0, 0, "Unexpected any. Specify a different type.", "1"],
      [0, 0, 0, "Unexpected any. Specify a different type.", "2"],
      [0, 0, 0, "Unexpected any. Specify a different type.", "3"],
      [0, 0, 0, "Styles should be written using objects.", "4"],
      [0, 0, 0, "Styles should be written using objects.", "5"],
      [0, 0, 0, "Styles should be written using objects.", "6"],
      [0, 0, 0, "Styles should be written using objects.", "7"],
      [0, 0, 0, "Styles should be written using objects.", "8"],
      [0, 0, 0, "Styles should be written using objects.", "9"],
      [0, 0, 0, "Styles should be written using objects.", "10"],
      [0, 0, 0, "Styles should be written using objects.", "11"],
      [0, 0, 0, "Styles should be written using objects.", "12"],
      [0, 0, 0, "Styles should be written using objects.", "13"],
      [0, 0, 0, "Styles should be written using objects.", "14"],
      [0, 0, 0, "Styles should be written using objects.", "15"],
      [0, 0, 0, "Styles should be written using objects.", "16"],
      [0, 0, 0, "Styles should be written using objects.", "17"],
      [0, 0, 0, "Styles should be written using objects.", "18"],
      [0, 0, 0, "Styles should be written using objects.", "19"]
    ],
    "public/app/plugins/datasource/prometheus/configuration/ConfigEditorPackage.tsx:5381": [
      [0, 0, 0, "Unexpected any. Specify a different type.", "0"],
      [0, 0, 0, "Unexpected any. Specify a different type.", "1"],
      [0, 0, 0, "Unexpected any. Specify a different type.", "2"],
      [0, 0, 0, "Unexpected any. Specify a different type.", "3"]
    ],
    "public/app/plugins/datasource/prometheus/configuration/ExemplarsSettings.tsx:5381": [
      [0, 0, 0, "Styles should be written using objects.", "0"]
    ],
    "public/app/plugins/datasource/prometheus/datasource.ts:5381": [
      [0, 0, 0, "Unexpected any. Specify a different type.", "0"],
      [0, 0, 0, "Unexpected any. Specify a different type.", "1"],
      [0, 0, 0, "Unexpected any. Specify a different type.", "2"],
      [0, 0, 0, "Unexpected any. Specify a different type.", "3"],
      [0, 0, 0, "Unexpected any. Specify a different type.", "4"],
      [0, 0, 0, "Unexpected any. Specify a different type.", "5"],
      [0, 0, 0, "Unexpected any. Specify a different type.", "6"],
      [0, 0, 0, "Unexpected any. Specify a different type.", "7"],
      [0, 0, 0, "Unexpected any. Specify a different type.", "8"],
      [0, 0, 0, "Unexpected any. Specify a different type.", "9"],
      [0, 0, 0, "Unexpected any. Specify a different type.", "10"],
      [0, 0, 0, "Unexpected any. Specify a different type.", "11"],
      [0, 0, 0, "Unexpected any. Specify a different type.", "12"]
    ],
    "public/app/plugins/datasource/prometheus/language_provider.ts:5381": [
      [0, 0, 0, "Unexpected any. Specify a different type.", "0"],
      [0, 0, 0, "Unexpected any. Specify a different type.", "1"],
      [0, 0, 0, "Unexpected any. Specify a different type.", "2"],
      [0, 0, 0, "Unexpected any. Specify a different type.", "3"],
      [0, 0, 0, "Unexpected any. Specify a different type.", "4"]
    ],
    "public/app/plugins/datasource/prometheus/language_utils.ts:5381": [
      [0, 0, 0, "Unexpected any. Specify a different type.", "0"],
      [0, 0, 0, "Unexpected any. Specify a different type.", "1"],
      [0, 0, 0, "Do not use any type assertions.", "2"]
    ],
    "public/app/plugins/datasource/prometheus/metric_find_query.ts:5381": [
      [0, 0, 0, "Unexpected any. Specify a different type.", "0"],
      [0, 0, 0, "Unexpected any. Specify a different type.", "1"],
      [0, 0, 0, "Unexpected any. Specify a different type.", "2"],
      [0, 0, 0, "Unexpected any. Specify a different type.", "3"],
      [0, 0, 0, "Unexpected any. Specify a different type.", "4"]
    ],
    "public/app/plugins/datasource/prometheus/query_hints.ts:5381": [
      [0, 0, 0, "Unexpected any. Specify a different type.", "0"]
    ],
    "public/app/plugins/datasource/prometheus/querybuilder/QueryPattern.tsx:5381": [
      [0, 0, 0, "Styles should be written using objects.", "0"],
      [0, 0, 0, "Styles should be written using objects.", "1"],
      [0, 0, 0, "Styles should be written using objects.", "2"],
      [0, 0, 0, "Styles should be written using objects.", "3"]
    ],
    "public/app/plugins/datasource/prometheus/querybuilder/QueryPatternsModal.tsx:5381": [
      [0, 0, 0, "Styles should be written using objects.", "0"],
      [0, 0, 0, "Styles should be written using objects.", "1"]
    ],
    "public/app/plugins/datasource/prometheus/querybuilder/binaryScalarOperations.ts:5381": [
      [0, 0, 0, "Unexpected any. Specify a different type.", "0"]
    ],
    "public/app/plugins/datasource/prometheus/querybuilder/components/LabelFilterItem.tsx:5381": [
      [0, 0, 0, "Do not use any type assertions.", "0"],
      [0, 0, 0, "Do not use any type assertions.", "1"],
      [0, 0, 0, "Do not use any type assertions.", "2"],
      [0, 0, 0, "Do not use any type assertions.", "3"]
    ],
    "public/app/plugins/datasource/prometheus/querybuilder/components/LabelFilters.tsx:5381": [
      [0, 0, 0, "Styles should be written using objects.", "0"]
    ],
    "public/app/plugins/datasource/prometheus/querybuilder/components/LabelParamEditor.tsx:5381": [
      [0, 0, 0, "Do not use any type assertions.", "0"]
    ],
    "public/app/plugins/datasource/prometheus/querybuilder/components/MetricSelect.tsx:5381": [
      [0, 0, 0, "Unexpected any. Specify a different type.", "0"],
      [0, 0, 0, "Unexpected any. Specify a different type.", "1"],
      [0, 0, 0, "Unexpected any. Specify a different type.", "2"],
      [0, 0, 0, "Unexpected any. Specify a different type.", "3"],
      [0, 0, 0, "Styles should be written using objects.", "4"],
      [0, 0, 0, "Styles should be written using objects.", "5"],
      [0, 0, 0, "Styles should be written using objects.", "6"],
      [0, 0, 0, "Styles should be written using objects.", "7"],
      [0, 0, 0, "Styles should be written using objects.", "8"],
      [0, 0, 0, "Styles should be written using objects.", "9"],
      [0, 0, 0, "Styles should be written using objects.", "10"],
      [0, 0, 0, "Styles should be written using objects.", "11"],
      [0, 0, 0, "Styles should be written using objects.", "12"]
    ],
    "public/app/plugins/datasource/prometheus/querybuilder/components/PromQueryBuilder.tsx:5381": [
      [0, 0, 0, "Do not use any type assertions.", "0"]
    ],
    "public/app/plugins/datasource/prometheus/querybuilder/components/PromQueryCodeEditor.tsx:5381": [
      [0, 0, 0, "Styles should be written using objects.", "0"]
    ],
    "public/app/plugins/datasource/prometheus/querybuilder/components/metrics-modal/AdditionalSettings.tsx:5381": [
      [0, 0, 0, "Styles should be written using objects.", "0"],
      [0, 0, 0, "Styles should be written using objects.", "1"],
      [0, 0, 0, "Styles should be written using objects.", "2"]
    ],
    "public/app/plugins/datasource/prometheus/querybuilder/components/metrics-modal/ResultsTable.tsx:5381": [
      [0, 0, 0, "Styles should be written using objects.", "0"],
      [0, 0, 0, "Styles should be written using objects.", "1"],
      [0, 0, 0, "Styles should be written using objects.", "2"],
      [0, 0, 0, "Styles should be written using objects.", "3"],
      [0, 0, 0, "Styles should be written using objects.", "4"],
      [0, 0, 0, "Styles should be written using objects.", "5"],
      [0, 0, 0, "Styles should be written using objects.", "6"],
      [0, 0, 0, "Styles should be written using objects.", "7"],
      [0, 0, 0, "Styles should be written using objects.", "8"],
      [0, 0, 0, "Styles should be written using objects.", "9"],
      [0, 0, 0, "Styles should be written using objects.", "10"],
      [0, 0, 0, "Styles should be written using objects.", "11"],
      [0, 0, 0, "Styles should be written using objects.", "12"]
    ],
    "public/app/plugins/datasource/prometheus/querybuilder/components/metrics-modal/styles.ts:5381": [
      [0, 0, 0, "Styles should be written using objects.", "0"],
      [0, 0, 0, "Styles should be written using objects.", "1"],
      [0, 0, 0, "Styles should be written using objects.", "2"],
      [0, 0, 0, "Styles should be written using objects.", "3"],
      [0, 0, 0, "Styles should be written using objects.", "4"],
      [0, 0, 0, "Styles should be written using objects.", "5"],
      [0, 0, 0, "Styles should be written using objects.", "6"],
      [0, 0, 0, "Styles should be written using objects.", "7"],
      [0, 0, 0, "Styles should be written using objects.", "8"],
      [0, 0, 0, "Styles should be written using objects.", "9"],
      [0, 0, 0, "Styles should be written using objects.", "10"],
      [0, 0, 0, "Styles should be written using objects.", "11"],
      [0, 0, 0, "Styles should be written using objects.", "12"],
      [0, 0, 0, "Styles should be written using objects.", "13"],
      [0, 0, 0, "Styles should be written using objects.", "14"],
      [0, 0, 0, "Styles should be written using objects.", "15"],
      [0, 0, 0, "Styles should be written using objects.", "16"],
      [0, 0, 0, "Styles should be written using objects.", "17"],
      [0, 0, 0, "Styles should be written using objects.", "18"]
    ],
    "public/app/plugins/datasource/prometheus/querybuilder/operationUtils.ts:5381": [
      [0, 0, 0, "Do not use any type assertions.", "0"]
    ],
    "public/app/plugins/datasource/prometheus/querybuilder/shared/LabelFilterItem.tsx:5381": [
      [0, 0, 0, "Do not use any type assertions.", "0"],
      [0, 0, 0, "Do not use any type assertions.", "1"],
      [0, 0, 0, "Do not use any type assertions.", "2"],
      [0, 0, 0, "Do not use any type assertions.", "3"],
      [0, 0, 0, "Do not use any type assertions.", "4"],
      [0, 0, 0, "Do not use any type assertions.", "5"],
      [0, 0, 0, "Unexpected any. Specify a different type.", "6"],
      [0, 0, 0, "Do not use any type assertions.", "7"],
      [0, 0, 0, "Do not use any type assertions.", "8"]
    ],
    "public/app/plugins/datasource/prometheus/querybuilder/shared/LabelFilters.tsx:5381": [
      [0, 0, 0, "Do not use any type assertions.", "0"]
    ],
    "public/app/plugins/datasource/prometheus/querybuilder/shared/OperationEditor.tsx:5381": [
      [0, 0, 0, "Unexpected any. Specify a different type.", "0"]
    ],
    "public/app/plugins/datasource/prometheus/querybuilder/shared/OperationParamEditor.tsx:5381": [
      [0, 0, 0, "Do not use any type assertions.", "0"],
      [0, 0, 0, "Do not use any type assertions.", "1"]
    ],
    "public/app/plugins/datasource/prometheus/querybuilder/shared/QueryBuilderHints.tsx:5381": [
      [0, 0, 0, "Styles should be written using objects.", "0"],
      [0, 0, 0, "Styles should be written using objects.", "1"]
    ],
    "public/app/plugins/datasource/prometheus/querybuilder/shared/types.ts:5381": [
      [0, 0, 0, "Unexpected any. Specify a different type.", "0"],
      [0, 0, 0, "Unexpected any. Specify a different type.", "1"],
      [0, 0, 0, "Unexpected any. Specify a different type.", "2"]
    ],
    "public/app/plugins/datasource/prometheus/types.ts:5381": [
      [0, 0, 0, "Unexpected any. Specify a different type.", "0"],
      [0, 0, 0, "Unexpected any. Specify a different type.", "1"],
      [0, 0, 0, "Unexpected any. Specify a different type.", "2"]
    ],
    "public/app/plugins/datasource/tempo/QueryField.tsx:5381": [
      [0, 0, 0, "\'HorizontalGroup\' import from \'@grafana/ui\' is restricted from being used by a pattern. Use Stack component instead.", "0"]
    ],
    "public/app/plugins/datasource/tempo/SearchTraceQLEditor/DurationInput.tsx:5381": [
      [0, 0, 0, "\'HorizontalGroup\' import from \'@grafana/ui\' is restricted from being used by a pattern. Use Stack component instead.", "0"]
    ],
    "public/app/plugins/datasource/tempo/SearchTraceQLEditor/GroupByField.tsx:5381": [
      [0, 0, 0, "\'HorizontalGroup\' import from \'@grafana/ui\' is restricted from being used by a pattern. Use Stack component instead.", "0"]
    ],
    "public/app/plugins/datasource/tempo/SearchTraceQLEditor/SearchField.tsx:5381": [
      [0, 0, 0, "\'HorizontalGroup\' import from \'@grafana/ui\' is restricted from being used by a pattern. Use Stack component instead.", "0"]
    ],
    "public/app/plugins/datasource/tempo/SearchTraceQLEditor/TraceQLSearch.tsx:5381": [
      [0, 0, 0, "\'HorizontalGroup\' import from \'@grafana/ui\' is restricted from being used by a pattern. Use Stack component instead.", "0"]
    ],
    "public/app/plugins/datasource/tempo/ServiceGraphSection.tsx:5381": [
      [0, 0, 0, "Do not use any type assertions.", "0"]
    ],
    "public/app/plugins/datasource/tempo/_importedDependencies/components/AdHocFilter/AdHocFilterRenderer.tsx:5381": [
      [0, 0, 0, "Unexpected any. Specify a different type.", "0"]
    ],
    "public/app/plugins/datasource/tempo/_importedDependencies/datasources/prometheus/language_utils.ts:5381": [
      [0, 0, 0, "Do not use any type assertions.", "0"]
    ],
    "public/app/plugins/datasource/tempo/_importedDependencies/datasources/prometheus/types.ts:5381": [
      [0, 0, 0, "Unexpected any. Specify a different type.", "0"],
      [0, 0, 0, "Unexpected any. Specify a different type.", "1"],
      [0, 0, 0, "Unexpected any. Specify a different type.", "2"]
    ],
    "public/app/plugins/datasource/tempo/_importedDependencies/test/helpers/createFetchResponse.ts:5381": [
      [0, 0, 0, "Do not use any type assertions.", "0"],
      [0, 0, 0, "Do not use any type assertions.", "1"]
    ],
    "public/app/plugins/datasource/tempo/configuration/TraceQLSearchSettings.tsx:5381": [
      [0, 0, 0, "Do not use any type assertions.", "0"]
    ],
    "public/app/plugins/datasource/tempo/datasource.ts:5381": [
      [0, 0, 0, "Unexpected any. Specify a different type.", "0"],
      [0, 0, 0, "Do not use any type assertions.", "1"],
      [0, 0, 0, "Unexpected any. Specify a different type.", "2"],
      [0, 0, 0, "Unexpected any. Specify a different type.", "3"],
      [0, 0, 0, "Unexpected any. Specify a different type.", "4"]
    ],
    "public/app/plugins/datasource/tempo/language_provider.ts:5381": [
      [0, 0, 0, "Unexpected any. Specify a different type.", "0"]
    ],
    "public/app/plugins/datasource/tempo/resultTransformer.ts:5381": [
      [0, 0, 0, "Unexpected any. Specify a different type.", "0"],
      [0, 0, 0, "Do not use any type assertions.", "1"],
      [0, 0, 0, "Unexpected any. Specify a different type.", "2"],
      [0, 0, 0, "Do not use any type assertions.", "3"],
      [0, 0, 0, "Unexpected any. Specify a different type.", "4"],
      [0, 0, 0, "Do not use any type assertions.", "5"],
      [0, 0, 0, "Do not use any type assertions.", "6"],
      [0, 0, 0, "Unexpected any. Specify a different type.", "7"]
    ],
    "public/app/plugins/datasource/zipkin/ConfigEditor.tsx:5381": [
      [0, 0, 0, "Styles should be written using objects.", "0"]
    ],
    "public/app/plugins/datasource/zipkin/QueryField.tsx:5381": [
      [0, 0, 0, "\'HorizontalGroup\' import from \'@grafana/ui\' is restricted from being used by a pattern. Use Stack component instead.", "0"],
      [0, 0, 0, "Do not use any type assertions.", "1"],
      [0, 0, 0, "Unexpected any. Specify a different type.", "2"]
    ],
    "public/app/plugins/datasource/zipkin/datasource.ts:5381": [
      [0, 0, 0, "Do not use any type assertions.", "0"],
      [0, 0, 0, "Unexpected any. Specify a different type.", "1"]
    ],
    "public/app/plugins/datasource/zipkin/utils/testResponse.ts:5381": [
      [0, 0, 0, "Unexpected any. Specify a different type.", "0"],
      [0, 0, 0, "Unexpected any. Specify a different type.", "1"]
    ],
    "public/app/plugins/datasource/zipkin/utils/transforms.ts:5381": [
      [0, 0, 0, "Unexpected any. Specify a different type.", "0"]
    ],
    "public/app/plugins/panel/alertlist/AlertInstances.tsx:5381": [
      [0, 0, 0, "Styles should be written using objects.", "0"],
      [0, 0, 0, "Styles should be written using objects.", "1"]
    ],
    "public/app/plugins/panel/alertlist/UnifiedAlertList.tsx:5381": [
      [0, 0, 0, "Styles should be written using objects.", "0"],
      [0, 0, 0, "Styles should be written using objects.", "1"],
      [0, 0, 0, "Styles should be written using objects.", "2"],
      [0, 0, 0, "Styles should be written using objects.", "3"],
      [0, 0, 0, "Styles should be written using objects.", "4"],
      [0, 0, 0, "Styles should be written using objects.", "5"],
      [0, 0, 0, "Styles should be written using objects.", "6"],
      [0, 0, 0, "Styles should be written using objects.", "7"],
      [0, 0, 0, "Styles should be written using objects.", "8"],
      [0, 0, 0, "Styles should be written using objects.", "9"],
      [0, 0, 0, "Styles should be written using objects.", "10"],
      [0, 0, 0, "Styles should be written using objects.", "11"],
      [0, 0, 0, "Styles should be written using objects.", "12"],
      [0, 0, 0, "Styles should be written using objects.", "13"],
      [0, 0, 0, "Styles should be written using objects.", "14"],
      [0, 0, 0, "Styles should be written using objects.", "15"],
      [0, 0, 0, "Styles should be written using objects.", "16"]
    ],
    "public/app/plugins/panel/alertlist/unified-alerting/UngroupedView.tsx:5381": [
      [0, 0, 0, "Styles should be written using objects.", "0"],
      [0, 0, 0, "Styles should be written using objects.", "1"],
      [0, 0, 0, "Styles should be written using objects.", "2"],
      [0, 0, 0, "Styles should be written using objects.", "3"],
      [0, 0, 0, "Styles should be written using objects.", "4"],
      [0, 0, 0, "Styles should be written using objects.", "5"],
      [0, 0, 0, "Styles should be written using objects.", "6"]
    ],
    "public/app/plugins/panel/annolist/AnnoListPanel.tsx:5381": [
      [0, 0, 0, "Do not use any type assertions.", "0"],
      [0, 0, 0, "Styles should be written using objects.", "1"]
    ],
    "public/app/plugins/panel/barchart/BarChartPanel.tsx:5381": [
      [0, 0, 0, "Do not use any type assertions.", "0"],
      [0, 0, 0, "Do not use any type assertions.", "1"]
    ],
    "public/app/plugins/panel/barchart/TickSpacingEditor.tsx:5381": [
      [0, 0, 0, "\'HorizontalGroup\' import from \'@grafana/ui\' is restricted from being used by a pattern. Use Stack component instead.", "0"]
    ],
    "public/app/plugins/panel/barchart/bars.ts:5381": [
      [0, 0, 0, "Do not use any type assertions.", "0"]
    ],
    "public/app/plugins/panel/barchart/module.tsx:5381": [
      [0, 0, 0, "Do not use any type assertions.", "0"]
    ],
    "public/app/plugins/panel/barchart/quadtree.ts:5381": [
      [0, 0, 0, "Unexpected any. Specify a different type.", "0"]
    ],
    "public/app/plugins/panel/candlestick/CandlestickPanel.tsx:5381": [
      [0, 0, 0, "Do not use any type assertions.", "0"],
      [0, 0, 0, "Unexpected any. Specify a different type.", "1"]
    ],
    "public/app/plugins/panel/canvas/components/CanvasTooltip.tsx:5381": [
      [0, 0, 0, "\'VerticalGroup\' import from \'@grafana/ui\' is restricted from being used by a pattern. Use Stack component instead.", "0"]
    ],
    "public/app/plugins/panel/canvas/editor/element/APIEditor.tsx:5381": [
      [0, 0, 0, "Do not use any type assertions.", "0"]
    ],
    "public/app/plugins/panel/canvas/editor/element/ParamsEditor.tsx:5381": [
      [0, 0, 0, "\'HorizontalGroup\' import from \'@grafana/ui\' is restricted from being used by a pattern. Use Stack component instead.", "0"],
      [0, 0, 0, "\'VerticalGroup\' import from \'@grafana/ui\' is restricted from being used by a pattern. Use Stack component instead.", "1"]
    ],
    "public/app/plugins/panel/canvas/editor/element/PlacementEditor.tsx:5381": [
      [0, 0, 0, "\'HorizontalGroup\' import from \'@grafana/ui\' is restricted from being used by a pattern. Use Stack component instead.", "0"],
      [0, 0, 0, "\'VerticalGroup\' import from \'@grafana/ui\' is restricted from being used by a pattern. Use Stack component instead.", "1"],
      [0, 0, 0, "Unexpected any. Specify a different type.", "2"]
    ],
    "public/app/plugins/panel/canvas/editor/element/elementEditor.tsx:5381": [
      [0, 0, 0, "Do not use any type assertions.", "0"],
      [0, 0, 0, "Unexpected any. Specify a different type.", "1"]
    ],
    "public/app/plugins/panel/canvas/editor/inline/InlineEditBody.tsx:5381": [
      [0, 0, 0, "Unexpected any. Specify a different type.", "0"],
      [0, 0, 0, "Unexpected any. Specify a different type.", "1"],
      [0, 0, 0, "Do not use any type assertions.", "2"],
      [0, 0, 0, "Unexpected any. Specify a different type.", "3"]
    ],
    "public/app/plugins/panel/canvas/editor/layer/TreeNavigationEditor.tsx:5381": [
      [0, 0, 0, "\'HorizontalGroup\' import from \'@grafana/ui\' is restricted from being used by a pattern. Use Stack component instead.", "0"],
      [0, 0, 0, "Unexpected any. Specify a different type.", "1"]
    ],
    "public/app/plugins/panel/canvas/editor/layer/layerEditor.tsx:5381": [
      [0, 0, 0, "Do not use any type assertions.", "0"],
      [0, 0, 0, "Unexpected any. Specify a different type.", "1"],
      [0, 0, 0, "Do not use any type assertions.", "2"],
      [0, 0, 0, "Unexpected any. Specify a different type.", "3"]
    ],
    "public/app/plugins/panel/canvas/editor/panZoomHelp.tsx:5381": [
      [0, 0, 0, "\'HorizontalGroup\' import from \'@grafana/ui\' is restricted from being used by a pattern. Use Stack component instead.", "0"],
      [0, 0, 0, "\'VerticalGroup\' import from \'@grafana/ui\' is restricted from being used by a pattern. Use Stack component instead.", "1"]
    ],
    "public/app/plugins/panel/canvas/globalStyles.ts:5381": [
      [0, 0, 0, "Styles should be written using objects.", "0"]
    ],
    "public/app/plugins/panel/dashlist/styles.ts:5381": [
      [0, 0, 0, "Styles should be written using objects.", "0"],
      [0, 0, 0, "Styles should be written using objects.", "1"],
      [0, 0, 0, "Styles should be written using objects.", "2"],
      [0, 0, 0, "Styles should be written using objects.", "3"],
      [0, 0, 0, "Styles should be written using objects.", "4"],
      [0, 0, 0, "Styles should be written using objects.", "5"],
      [0, 0, 0, "Styles should be written using objects.", "6"]
    ],
    "public/app/plugins/panel/datagrid/utils.ts:5381": [
      [0, 0, 0, "Styles should be written using objects.", "0"],
      [0, 0, 0, "Styles should be written using objects.", "1"],
      [0, 0, 0, "Styles should be written using objects.", "2"]
    ],
    "public/app/plugins/panel/debug/CursorView.tsx:5381": [
      [0, 0, 0, "Do not use any type assertions.", "0"],
      [0, 0, 0, "Unexpected any. Specify a different type.", "1"]
    ],
    "public/app/plugins/panel/debug/EventBusLogger.tsx:5381": [
      [0, 0, 0, "Unexpected any. Specify a different type.", "0"],
      [0, 0, 0, "Unexpected any. Specify a different type.", "1"]
    ],
    "public/app/plugins/panel/gauge/GaugeMigrations.ts:5381": [
      [0, 0, 0, "Unexpected any. Specify a different type.", "0"]
    ],
    "public/app/plugins/panel/geomap/components/MarkersLegend.tsx:5381": [
      [0, 0, 0, "Do not use any type assertions.", "0"],
      [0, 0, 0, "Do not use any type assertions.", "1"],
      [0, 0, 0, "Unexpected any. Specify a different type.", "2"]
    ],
    "public/app/plugins/panel/geomap/editor/GeomapStyleRulesEditor.tsx:5381": [
      [0, 0, 0, "Unexpected any. Specify a different type.", "0"],
      [0, 0, 0, "Do not use any type assertions.", "1"]
    ],
    "public/app/plugins/panel/geomap/editor/MapViewEditor.tsx:5381": [
      [0, 0, 0, "\'VerticalGroup\' import from \'@grafana/ui\' is restricted from being used by a pattern. Use Stack component instead.", "0"]
    ],
    "public/app/plugins/panel/geomap/editor/StyleEditor.tsx:5381": [
      [0, 0, 0, "\'HorizontalGroup\' import from \'@grafana/ui\' is restricted from being used by a pattern. Use Stack component instead.", "0"],
      [0, 0, 0, "Do not use any type assertions.", "1"],
      [0, 0, 0, "Do not use any type assertions.", "2"],
      [0, 0, 0, "Do not use any type assertions.", "3"],
      [0, 0, 0, "Do not use any type assertions.", "4"],
      [0, 0, 0, "Do not use any type assertions.", "5"],
      [0, 0, 0, "Do not use any type assertions.", "6"],
      [0, 0, 0, "Do not use any type assertions.", "7"],
      [0, 0, 0, "Do not use any type assertions.", "8"],
      [0, 0, 0, "Do not use any type assertions.", "9"],
      [0, 0, 0, "Do not use any type assertions.", "10"],
      [0, 0, 0, "Do not use any type assertions.", "11"],
      [0, 0, 0, "Do not use any type assertions.", "12"]
    ],
    "public/app/plugins/panel/geomap/editor/StyleRuleEditor.tsx:5381": [
      [0, 0, 0, "Unexpected any. Specify a different type.", "0"],
      [0, 0, 0, "Do not use any type assertions.", "1"]
    ],
    "public/app/plugins/panel/geomap/layers/basemaps/esri.ts:5381": [
      [0, 0, 0, "Do not use any type assertions.", "0"]
    ],
    "public/app/plugins/panel/geomap/layers/data/geojsonDynamic.ts:5381": [
      [0, 0, 0, "Do not use any type assertions.", "0"]
    ],
    "public/app/plugins/panel/geomap/layers/data/routeLayer.tsx:5381": [
      [0, 0, 0, "Do not use any type assertions.", "0"]
    ],
    "public/app/plugins/panel/geomap/layers/registry.ts:5381": [
      [0, 0, 0, "Unexpected any. Specify a different type.", "0"],
      [0, 0, 0, "Unexpected any. Specify a different type.", "1"]
    ],
    "public/app/plugins/panel/geomap/migrations.ts:5381": [
      [0, 0, 0, "Unexpected any. Specify a different type.", "0"],
      [0, 0, 0, "Unexpected any. Specify a different type.", "1"]
    ],
    "public/app/plugins/panel/geomap/utils/layers.ts:5381": [
      [0, 0, 0, "Unexpected any. Specify a different type.", "0"]
    ],
    "public/app/plugins/panel/geomap/utils/tooltip.ts:5381": [
      [0, 0, 0, "Do not use any type assertions.", "0"]
    ],
    "public/app/plugins/panel/gettingstarted/components/DocsCard.tsx:5381": [
      [0, 0, 0, "Styles should be written using objects.", "0"],
      [0, 0, 0, "Styles should be written using objects.", "1"],
      [0, 0, 0, "Styles should be written using objects.", "2"],
      [0, 0, 0, "Styles should be written using objects.", "3"],
      [0, 0, 0, "Styles should be written using objects.", "4"]
    ],
    "public/app/plugins/panel/gettingstarted/components/TutorialCard.tsx:5381": [
      [0, 0, 0, "Styles should be written using objects.", "0"],
      [0, 0, 0, "Styles should be written using objects.", "1"],
      [0, 0, 0, "Styles should be written using objects.", "2"],
      [0, 0, 0, "Styles should be written using objects.", "3"],
      [0, 0, 0, "Styles should be written using objects.", "4"],
      [0, 0, 0, "Styles should be written using objects.", "5"]
    ],
    "public/app/plugins/panel/gettingstarted/components/sharedStyles.ts:5381": [
      [0, 0, 0, "Styles should be written using objects.", "0"]
    ],
    "public/app/plugins/panel/heatmap/HeatmapPanel.tsx:5381": [
      [0, 0, 0, "Do not use any type assertions.", "0"],
      [0, 0, 0, "Unexpected any. Specify a different type.", "1"]
    ],
    "public/app/plugins/panel/heatmap/migrations.ts:5381": [
      [0, 0, 0, "Unexpected any. Specify a different type.", "0"]
    ],
    "public/app/plugins/panel/heatmap/palettes.ts:5381": [
      [0, 0, 0, "Do not use any type assertions.", "0"],
      [0, 0, 0, "Unexpected any. Specify a different type.", "1"]
    ],
    "public/app/plugins/panel/heatmap/types.ts:5381": [
      [0, 0, 0, "Do not use any type assertions.", "0"]
    ],
    "public/app/plugins/panel/heatmap/utils.ts:5381": [
      [0, 0, 0, "Do not use any type assertions.", "0"],
      [0, 0, 0, "Do not use any type assertions.", "1"],
      [0, 0, 0, "Do not use any type assertions.", "2"],
      [0, 0, 0, "Do not use any type assertions.", "3"],
      [0, 0, 0, "Do not use any type assertions.", "4"],
      [0, 0, 0, "Do not use any type assertions.", "5"],
      [0, 0, 0, "Do not use any type assertions.", "6"],
      [0, 0, 0, "Do not use any type assertions.", "7"],
      [0, 0, 0, "Do not use any type assertions.", "8"],
      [0, 0, 0, "Do not use any type assertions.", "9"],
      [0, 0, 0, "Do not use any type assertions.", "10"],
      [0, 0, 0, "Do not use any type assertions.", "11"],
      [0, 0, 0, "Do not use any type assertions.", "12"],
      [0, 0, 0, "Do not use any type assertions.", "13"],
      [0, 0, 0, "Do not use any type assertions.", "14"],
      [0, 0, 0, "Do not use any type assertions.", "15"],
      [0, 0, 0, "Do not use any type assertions.", "16"]
    ],
    "public/app/plugins/panel/histogram/migrations.ts:5381": [
      [0, 0, 0, "Unexpected any. Specify a different type.", "0"]
    ],
    "public/app/plugins/panel/live/LiveChannelEditor.tsx:5381": [
      [0, 0, 0, "Unexpected any. Specify a different type.", "0"],
      [0, 0, 0, "Styles should be written using objects.", "1"]
    ],
    "public/app/plugins/panel/live/LivePanel.tsx:5381": [
      [0, 0, 0, "Do not use any type assertions.", "0"],
      [0, 0, 0, "Styles should be written using objects.", "1"],
      [0, 0, 0, "Styles should be written using objects.", "2"],
      [0, 0, 0, "Styles should be written using objects.", "3"],
      [0, 0, 0, "Styles should be written using objects.", "4"],
      [0, 0, 0, "Styles should be written using objects.", "5"],
      [0, 0, 0, "Styles should be written using objects.", "6"],
      [0, 0, 0, "Styles should be written using objects.", "7"]
    ],
    "public/app/plugins/panel/logs/LogsPanel.tsx:5381": [
      [0, 0, 0, "Do not use any type assertions.", "0"]
    ],
    "public/app/plugins/panel/nodeGraph/Edge.tsx:5381": [
      [0, 0, 0, "Do not use any type assertions.", "0"]
    ],
    "public/app/plugins/panel/nodeGraph/EdgeLabel.tsx:5381": [
      [0, 0, 0, "Styles should be written using objects.", "0"],
      [0, 0, 0, "Styles should be written using objects.", "1"],
      [0, 0, 0, "Styles should be written using objects.", "2"],
      [0, 0, 0, "Do not use any type assertions.", "3"]
    ],
    "public/app/plugins/panel/nodeGraph/Legend.tsx:5381": [
      [0, 0, 0, "Styles should be written using objects.", "0"],
      [0, 0, 0, "Styles should be written using objects.", "1"]
    ],
    "public/app/plugins/panel/nodeGraph/Marker.tsx:5381": [
      [0, 0, 0, "Styles should be written using objects.", "0"],
      [0, 0, 0, "Styles should be written using objects.", "1"],
      [0, 0, 0, "Styles should be written using objects.", "2"]
    ],
    "public/app/plugins/panel/nodeGraph/Node.tsx:5381": [
      [0, 0, 0, "Styles should be written using objects.", "0"],
      [0, 0, 0, "Styles should be written using objects.", "1"],
      [0, 0, 0, "Styles should be written using objects.", "2"],
      [0, 0, 0, "Styles should be written using objects.", "3"],
      [0, 0, 0, "Styles should be written using objects.", "4"],
      [0, 0, 0, "Styles should be written using objects.", "5"],
      [0, 0, 0, "Styles should be written using objects.", "6"],
      [0, 0, 0, "Styles should be written using objects.", "7"],
      [0, 0, 0, "Styles should be written using objects.", "8"]
    ],
    "public/app/plugins/panel/nodeGraph/NodeGraph.tsx:5381": [
      [0, 0, 0, "Styles should be written using objects.", "0"],
      [0, 0, 0, "Styles should be written using objects.", "1"],
      [0, 0, 0, "Styles should be written using objects.", "2"],
      [0, 0, 0, "Styles should be written using objects.", "3"],
      [0, 0, 0, "Styles should be written using objects.", "4"],
      [0, 0, 0, "Styles should be written using objects.", "5"],
      [0, 0, 0, "Styles should be written using objects.", "6"],
      [0, 0, 0, "Styles should be written using objects.", "7"],
      [0, 0, 0, "Styles should be written using objects.", "8"],
      [0, 0, 0, "Styles should be written using objects.", "9"],
      [0, 0, 0, "Do not use any type assertions.", "10"],
      [0, 0, 0, "Do not use any type assertions.", "11"],
      [0, 0, 0, "Do not use any type assertions.", "12"],
      [0, 0, 0, "Do not use any type assertions.", "13"]
    ],
    "public/app/plugins/panel/nodeGraph/ViewControls.tsx:5381": [
      [0, 0, 0, "\'HorizontalGroup\' import from \'@grafana/ui\' is restricted from being used by a pattern. Use Stack component instead.", "0"],
      [0, 0, 0, "\'VerticalGroup\' import from \'@grafana/ui\' is restricted from being used by a pattern. Use Stack component instead.", "1"],
      [0, 0, 0, "Styles should be written using objects.", "2"],
      [0, 0, 0, "Unexpected any. Specify a different type.", "3"]
    ],
    "public/app/plugins/panel/nodeGraph/editor/ArcOptionsEditor.tsx:5381": [
      [0, 0, 0, "Styles should be written using objects.", "0"]
    ],
    "public/app/plugins/panel/nodeGraph/layout.ts:5381": [
      [0, 0, 0, "Do not use any type assertions.", "0"],
      [0, 0, 0, "Do not use any type assertions.", "1"]
    ],
    "public/app/plugins/panel/nodeGraph/useContextMenu.tsx:5381": [
      [0, 0, 0, "Styles should be written using objects.", "0"],
      [0, 0, 0, "Styles should be written using objects.", "1"]
    ],
    "public/app/plugins/panel/piechart/PieChart.tsx:5381": [
      [0, 0, 0, "Styles should be written using objects.", "0"],
      [0, 0, 0, "Styles should be written using objects.", "1"],
      [0, 0, 0, "Styles should be written using objects.", "2"],
      [0, 0, 0, "Styles should be written using objects.", "3"],
      [0, 0, 0, "Styles should be written using objects.", "4"]
    ],
    "public/app/plugins/panel/piechart/migrations.ts:5381": [
      [0, 0, 0, "Unexpected any. Specify a different type.", "0"],
      [0, 0, 0, "Unexpected any. Specify a different type.", "1"]
    ],
    "public/app/plugins/panel/stat/StatMigrations.ts:5381": [
      [0, 0, 0, "Unexpected any. Specify a different type.", "0"]
    ],
    "public/app/plugins/panel/state-timeline/migrations.ts:5381": [
      [0, 0, 0, "Unexpected any. Specify a different type.", "0"],
      [0, 0, 0, "Unexpected any. Specify a different type.", "1"]
    ],
    "public/app/plugins/panel/table/TablePanel.tsx:5381": [
      [0, 0, 0, "Styles should be written using objects.", "0"],
      [0, 0, 0, "Styles should be written using objects.", "1"]
    ],
    "public/app/plugins/panel/table/cells/SparklineCellOptionsEditor.tsx:5381": [
      [0, 0, 0, "\'VerticalGroup\' import from \'@grafana/ui\' is restricted from being used by a pattern. Use Stack component instead.", "0"],
      [0, 0, 0, "Styles should be written using objects.", "1"]
    ],
    "public/app/plugins/panel/table/migrations.ts:5381": [
      [0, 0, 0, "Unexpected any. Specify a different type.", "0"],
      [0, 0, 0, "Unexpected any. Specify a different type.", "1"],
      [0, 0, 0, "Unexpected any. Specify a different type.", "2"],
      [0, 0, 0, "Unexpected any. Specify a different type.", "3"],
      [0, 0, 0, "Unexpected any. Specify a different type.", "4"],
      [0, 0, 0, "Unexpected any. Specify a different type.", "5"]
    ],
    "public/app/plugins/panel/text/TextPanel.tsx:5381": [
      [0, 0, 0, "Styles should be written using objects.", "0"],
      [0, 0, 0, "Styles should be written using objects.", "1"]
    ],
    "public/app/plugins/panel/text/TextPanelEditor.tsx:5381": [
      [0, 0, 0, "Unexpected any. Specify a different type.", "0"],
      [0, 0, 0, "Styles should be written using objects.", "1"]
    ],
    "public/app/plugins/panel/text/textPanelMigrationHandler.ts:5381": [
      [0, 0, 0, "Unexpected any. Specify a different type.", "0"]
    ],
    "public/app/plugins/panel/timeseries/InsertNullsEditor.tsx:5381": [
      [0, 0, 0, "\'HorizontalGroup\' import from \'@grafana/ui\' is restricted from being used by a pattern. Use Stack component instead.", "0"]
    ],
    "public/app/plugins/panel/timeseries/LineStyleEditor.tsx:5381": [
      [0, 0, 0, "\'HorizontalGroup\' import from \'@grafana/ui\' is restricted from being used by a pattern. Use Stack component instead.", "0"]
    ],
    "public/app/plugins/panel/timeseries/SpanNullsEditor.tsx:5381": [
      [0, 0, 0, "\'HorizontalGroup\' import from \'@grafana/ui\' is restricted from being used by a pattern. Use Stack component instead.", "0"]
    ],
    "public/app/plugins/panel/timeseries/TimezonesEditor.tsx:5381": [
      [0, 0, 0, "Styles should be written using objects.", "0"],
      [0, 0, 0, "Styles should be written using objects.", "1"]
    ],
    "public/app/plugins/panel/timeseries/migrations.ts:5381": [
      [0, 0, 0, "Unexpected any. Specify a different type.", "0"],
      [0, 0, 0, "Do not use any type assertions.", "1"],
      [0, 0, 0, "Unexpected any. Specify a different type.", "2"],
      [0, 0, 0, "Do not use any type assertions.", "3"],
      [0, 0, 0, "Unexpected any. Specify a different type.", "4"],
      [0, 0, 0, "Do not use any type assertions.", "5"],
      [0, 0, 0, "Unexpected any. Specify a different type.", "6"],
      [0, 0, 0, "Do not use any type assertions.", "7"],
      [0, 0, 0, "Unexpected any. Specify a different type.", "8"],
      [0, 0, 0, "Unexpected any. Specify a different type.", "9"]
    ],
    "public/app/plugins/panel/timeseries/plugins/AnnotationsPlugin2.tsx:5381": [
      [0, 0, 0, "Unexpected any. Specify a different type.", "0"]
    ],
    "public/app/plugins/panel/timeseries/plugins/ThresholdDragHandle.tsx:5381": [
      [0, 0, 0, "Styles should be written using objects.", "0"],
      [0, 0, 0, "Styles should be written using objects.", "1"],
      [0, 0, 0, "Styles should be written using objects.", "2"],
      [0, 0, 0, "Styles should be written using objects.", "3"],
      [0, 0, 0, "Styles should be written using objects.", "4"],
      [0, 0, 0, "Styles should be written using objects.", "5"],
      [0, 0, 0, "Styles should be written using objects.", "6"]
    ],
    "public/app/plugins/panel/timeseries/plugins/annotations2/AnnotationEditor2.tsx:5381": [
      [0, 0, 0, "Unexpected any. Specify a different type.", "0"]
    ],
    "public/app/plugins/panel/timeseries/plugins/annotations2/AnnotationMarker2.tsx:5381": [
      [0, 0, 0, "Unexpected any. Specify a different type.", "0"]
    ],
    "public/app/plugins/panel/timeseries/plugins/annotations2/AnnotationTooltip2.tsx:5381": [
      [0, 0, 0, "\'HorizontalGroup\' import from \'@grafana/ui\' is restricted from being used by a pattern. Use Stack component instead.", "0"],
      [0, 0, 0, "Unexpected any. Specify a different type.", "1"]
    ],
    "public/app/plugins/panel/traces/TracesPanel.tsx:5381": [
      [0, 0, 0, "Styles should be written using objects.", "0"]
    ],
    "public/app/plugins/panel/welcome/Welcome.tsx:5381": [
      [0, 0, 0, "Styles should be written using objects.", "0"],
      [0, 0, 0, "Styles should be written using objects.", "1"],
      [0, 0, 0, "Styles should be written using objects.", "2"],
      [0, 0, 0, "Styles should be written using objects.", "3"],
      [0, 0, 0, "Styles should be written using objects.", "4"],
      [0, 0, 0, "Styles should be written using objects.", "5"]
    ],
    "public/app/plugins/panel/xychart/AutoEditor.tsx:5381": [
      [0, 0, 0, "Unexpected any. Specify a different type.", "0"],
      [0, 0, 0, "Styles should be written using objects.", "1"],
      [0, 0, 0, "Styles should be written using objects.", "2"]
    ],
    "public/app/plugins/panel/xychart/ManualEditor.tsx:5381": [
      [0, 0, 0, "Do not use any type assertions.", "0"]
    ],
    "public/app/plugins/panel/xychart/XYChartPanel.tsx:5381": [
      [0, 0, 0, "Unexpected any. Specify a different type.", "0"],
      [0, 0, 0, "Do not use any type assertions.", "1"]
    ],
    "public/app/plugins/panel/xychart/scatter.ts:5381": [
      [0, 0, 0, "Do not use any type assertions.", "0"],
      [0, 0, 0, "Do not use any type assertions.", "1"],
      [0, 0, 0, "Do not use any type assertions.", "2"],
      [0, 0, 0, "Unexpected any. Specify a different type.", "3"],
      [0, 0, 0, "Do not use any type assertions.", "4"],
      [0, 0, 0, "Unexpected any. Specify a different type.", "5"],
      [0, 0, 0, "Do not use any type assertions.", "6"],
      [0, 0, 0, "Unexpected any. Specify a different type.", "7"],
      [0, 0, 0, "Do not use any type assertions.", "8"],
      [0, 0, 0, "Unexpected any. Specify a different type.", "9"],
      [0, 0, 0, "Do not use any type assertions.", "10"]
    ],
    "public/app/plugins/panel/xychart/v2/SeriesEditor.tsx:5381": [
      [0, 0, 0, "Do not use any type assertions.", "0"],
      [0, 0, 0, "Do not use any type assertions.", "1"],
      [0, 0, 0, "Do not use any type assertions.", "2"],
      [0, 0, 0, "Do not use any type assertions.", "3"],
      [0, 0, 0, "Do not use any type assertions.", "4"]
    ],
    "public/app/plugins/panel/xychart/v2/migrations.ts:5381": [
      [0, 0, 0, "Do not use any type assertions.", "0"],
      [0, 0, 0, "Do not use any type assertions.", "1"]
    ],
    "public/app/plugins/panel/xychart/v2/scatter.ts:5381": [
      [0, 0, 0, "Do not use any type assertions.", "0"],
      [0, 0, 0, "Do not use any type assertions.", "1"],
      [0, 0, 0, "Do not use any type assertions.", "2"],
      [0, 0, 0, "Unexpected any. Specify a different type.", "3"],
      [0, 0, 0, "Do not use any type assertions.", "4"],
      [0, 0, 0, "Unexpected any. Specify a different type.", "5"],
      [0, 0, 0, "Do not use any type assertions.", "6"],
      [0, 0, 0, "Unexpected any. Specify a different type.", "7"],
      [0, 0, 0, "Do not use any type assertions.", "8"],
      [0, 0, 0, "Unexpected any. Specify a different type.", "9"]
    ],
    "public/app/plugins/panel/xychart/v2/utils.ts:5381": [
      [0, 0, 0, "Unexpected any. Specify a different type.", "0"]
    ],
    "public/app/store/configureStore.ts:5381": [
      [0, 0, 0, "Unexpected any. Specify a different type.", "0"]
    ],
    "public/app/store/store.ts:5381": [
      [0, 0, 0, "Do not use any type assertions.", "0"],
      [0, 0, 0, "Unexpected any. Specify a different type.", "1"]
    ],
    "public/app/types/alerting.ts:5381": [
      [0, 0, 0, "Unexpected any. Specify a different type.", "0"],
      [0, 0, 0, "Unexpected any. Specify a different type.", "1"],
      [0, 0, 0, "Unexpected any. Specify a different type.", "2"],
      [0, 0, 0, "Unexpected any. Specify a different type.", "3"],
      [0, 0, 0, "Unexpected any. Specify a different type.", "4"]
    ],
    "public/app/types/appEvent.ts:5381": [
      [0, 0, 0, "Unexpected any. Specify a different type.", "0"],
      [0, 0, 0, "Unexpected any. Specify a different type.", "1"],
      [0, 0, 0, "Unexpected any. Specify a different type.", "2"],
      [0, 0, 0, "Unexpected any. Specify a different type.", "3"],
      [0, 0, 0, "Unexpected any. Specify a different type.", "4"],
      [0, 0, 0, "Unexpected any. Specify a different type.", "5"],
      [0, 0, 0, "Unexpected any. Specify a different type.", "6"]
    ],
    "public/app/types/dashboard.ts:5381": [
      [0, 0, 0, "Unexpected any. Specify a different type.", "0"]
    ],
    "public/app/types/events.ts:5381": [
      [0, 0, 0, "Unexpected any. Specify a different type.", "0"],
      [0, 0, 0, "Unexpected any. Specify a different type.", "1"],
      [0, 0, 0, "Unexpected any. Specify a different type.", "2"],
      [0, 0, 0, "Unexpected any. Specify a different type.", "3"],
      [0, 0, 0, "Unexpected any. Specify a different type.", "4"],
      [0, 0, 0, "Unexpected any. Specify a different type.", "5"],
      [0, 0, 0, "Unexpected any. Specify a different type.", "6"],
      [0, 0, 0, "Unexpected any. Specify a different type.", "7"],
      [0, 0, 0, "Unexpected any. Specify a different type.", "8"],
      [0, 0, 0, "Unexpected any. Specify a different type.", "9"],
      [0, 0, 0, "Unexpected any. Specify a different type.", "10"],
      [0, 0, 0, "Unexpected any. Specify a different type.", "11"],
      [0, 0, 0, "Unexpected any. Specify a different type.", "12"]
    ],
    "public/app/types/jquery/jquery.d.ts:5381": [
      [0, 0, 0, "Unexpected any. Specify a different type.", "0"],
      [0, 0, 0, "Unexpected any. Specify a different type.", "1"],
      [0, 0, 0, "Unexpected any. Specify a different type.", "2"],
      [0, 0, 0, "Unexpected any. Specify a different type.", "3"],
      [0, 0, 0, "Unexpected any. Specify a different type.", "4"],
      [0, 0, 0, "Unexpected any. Specify a different type.", "5"],
      [0, 0, 0, "Unexpected any. Specify a different type.", "6"],
      [0, 0, 0, "Unexpected any. Specify a different type.", "7"],
      [0, 0, 0, "Unexpected any. Specify a different type.", "8"]
    ],
    "public/app/types/store.ts:5381": [
      [0, 0, 0, "Unexpected any. Specify a different type.", "0"],
      [0, 0, 0, "Do not use any type assertions.", "1"]
    ],
    "public/app/types/unified-alerting-dto.ts:5381": [
      [0, 0, 0, "Do not use any type assertions.", "0"]
    ],
    "public/test/core/redux/reduxTester.ts:5381": [
      [0, 0, 0, "Unexpected any. Specify a different type.", "0"],
      [0, 0, 0, "Unexpected any. Specify a different type.", "1"],
      [0, 0, 0, "Unexpected any. Specify a different type.", "2"],
      [0, 0, 0, "Unexpected any. Specify a different type.", "3"],
      [0, 0, 0, "Unexpected any. Specify a different type.", "4"],
      [0, 0, 0, "Unexpected any. Specify a different type.", "5"]
    ],
    "public/test/core/thunk/thunkTester.ts:5381": [
      [0, 0, 0, "Unexpected any. Specify a different type.", "0"],
      [0, 0, 0, "Unexpected any. Specify a different type.", "1"],
      [0, 0, 0, "Unexpected any. Specify a different type.", "2"],
      [0, 0, 0, "Unexpected any. Specify a different type.", "3"],
      [0, 0, 0, "Unexpected any. Specify a different type.", "4"],
      [0, 0, 0, "Unexpected any. Specify a different type.", "5"],
      [0, 0, 0, "Unexpected any. Specify a different type.", "6"],
      [0, 0, 0, "Unexpected any. Specify a different type.", "7"]
    ],
    "public/test/global-jquery-shim.ts:5381": [
      [0, 0, 0, "Unexpected any. Specify a different type.", "0"]
    ],
    "public/test/helpers/getDashboardModel.ts:5381": [
      [0, 0, 0, "Unexpected any. Specify a different type.", "0"]
    ],
    "public/test/helpers/initTemplateSrv.ts:5381": [
      [0, 0, 0, "Unexpected any. Specify a different type.", "0"]
    ],
    "public/test/jest-setup.ts:5381": [
      [0, 0, 0, "Unexpected any. Specify a different type.", "0"]
    ],
    "public/test/lib/common.ts:5381": [
      [0, 0, 0, "Unexpected any. Specify a different type.", "0"]
    ],
    "public/test/specs/helpers.ts:5381": [
      [0, 0, 0, "Unexpected any. Specify a different type.", "0"],
      [0, 0, 0, "Unexpected any. Specify a different type.", "1"],
      [0, 0, 0, "Unexpected any. Specify a different type.", "2"],
      [0, 0, 0, "Unexpected any. Specify a different type.", "3"],
      [0, 0, 0, "Unexpected any. Specify a different type.", "4"],
      [0, 0, 0, "Unexpected any. Specify a different type.", "5"],
      [0, 0, 0, "Unexpected any. Specify a different type.", "6"],
      [0, 0, 0, "Unexpected any. Specify a different type.", "7"],
      [0, 0, 0, "Unexpected any. Specify a different type.", "8"],
      [0, 0, 0, "Unexpected any. Specify a different type.", "9"],
      [0, 0, 0, "Unexpected any. Specify a different type.", "10"]
    ]
  }`
};

exports[`no undocumented stories`] = {
  value: `{
    "packages/grafana-ui/src/components/ButtonCascader/ButtonCascader.story.tsx:5381": [
      [0, 0, 0, "No undocumented stories are allowed, please add an .mdx file with some documentation", "5381"]
    ],
    "packages/grafana-ui/src/components/ColorPicker/ColorPickerPopover.story.tsx:5381": [
      [0, 0, 0, "No undocumented stories are allowed, please add an .mdx file with some documentation", "5381"]
    ],
    "packages/grafana-ui/src/components/DateTimePickers/RelativeTimeRangePicker/RelativeTimeRangePicker.story.tsx:5381": [
      [0, 0, 0, "No undocumented stories are allowed, please add an .mdx file with some documentation", "5381"]
    ],
    "packages/grafana-ui/src/components/DateTimePickers/TimeOfDayPicker.story.tsx:5381": [
      [0, 0, 0, "No undocumented stories are allowed, please add an .mdx file with some documentation", "5381"]
    ],
    "packages/grafana-ui/src/components/DateTimePickers/TimeRangePicker.story.tsx:5381": [
      [0, 0, 0, "No undocumented stories are allowed, please add an .mdx file with some documentation", "5381"]
    ],
    "packages/grafana-ui/src/components/DateTimePickers/TimeZonePicker.story.tsx:5381": [
      [0, 0, 0, "No undocumented stories are allowed, please add an .mdx file with some documentation", "5381"]
    ],
    "packages/grafana-ui/src/components/DateTimePickers/WeekStartPicker.story.tsx:5381": [
      [0, 0, 0, "No undocumented stories are allowed, please add an .mdx file with some documentation", "5381"]
    ],
    "packages/grafana-ui/src/components/PageLayout/PageToolbar.story.tsx:5381": [
      [0, 0, 0, "No undocumented stories are allowed, please add an .mdx file with some documentation", "5381"]
    ],
    "packages/grafana-ui/src/components/QueryField/QueryField.story.tsx:5381": [
      [0, 0, 0, "No undocumented stories are allowed, please add an .mdx file with some documentation", "5381"]
    ],
    "packages/grafana-ui/src/components/SecretTextArea/SecretTextArea.story.tsx:5381": [
      [0, 0, 0, "No undocumented stories are allowed, please add an .mdx file with some documentation", "5381"]
    ],
    "packages/grafana-ui/src/components/Segment/Segment.story.tsx:5381": [
      [0, 0, 0, "No undocumented stories are allowed, please add an .mdx file with some documentation", "5381"]
    ],
    "packages/grafana-ui/src/components/Segment/SegmentAsync.story.tsx:5381": [
      [0, 0, 0, "No undocumented stories are allowed, please add an .mdx file with some documentation", "5381"]
    ],
    "packages/grafana-ui/src/components/Segment/SegmentInput.story.tsx:5381": [
      [0, 0, 0, "No undocumented stories are allowed, please add an .mdx file with some documentation", "5381"]
    ],
    "packages/grafana-ui/src/components/Slider/RangeSlider.story.tsx:5381": [
      [0, 0, 0, "No undocumented stories are allowed, please add an .mdx file with some documentation", "5381"]
    ],
    "packages/grafana-ui/src/components/Slider/Slider.story.tsx:5381": [
      [0, 0, 0, "No undocumented stories are allowed, please add an .mdx file with some documentation", "5381"]
    ],
    "packages/grafana-ui/src/components/StatsPicker/StatsPicker.story.tsx:5381": [
      [0, 0, 0, "No undocumented stories are allowed, please add an .mdx file with some documentation", "5381"]
    ],
    "packages/grafana-ui/src/components/ThemeDemos/ThemeDemo.story.tsx:5381": [
      [0, 0, 0, "No undocumented stories are allowed, please add an .mdx file with some documentation", "5381"]
    ],
    "packages/grafana-ui/src/components/VizLayout/VizLayout.story.tsx:5381": [
      [0, 0, 0, "No undocumented stories are allowed, please add an .mdx file with some documentation", "5381"]
    ],
    "packages/grafana-ui/src/components/VizLegend/VizLegend.story.tsx:5381": [
      [0, 0, 0, "No undocumented stories are allowed, please add an .mdx file with some documentation", "5381"]
    ],
    "packages/grafana-ui/src/components/VizTooltip/SeriesTable.story.tsx:5381": [
      [0, 0, 0, "No undocumented stories are allowed, please add an .mdx file with some documentation", "5381"]
    ]
  }`
};

exports[`no gf-form usage`] = {
  value: `{
    "e2e/utils/flows/addDataSource.ts:5381": [
      [0, 0, 0, "gf-form usage has been deprecated. Use a component from @grafana/ui or custom CSS instead.", "5381"]
    ],
    "packages/grafana-e2e/src/flows/addDataSource.ts:5381": [
      [0, 0, 0, "gf-form usage has been deprecated. Use a component from @grafana/ui or custom CSS instead.", "5381"]
    ],
    "packages/grafana-prometheus/src/components/PromExploreExtraField.tsx:5381": [
      [0, 0, 0, "gf-form usage has been deprecated. Use a component from @grafana/ui or custom CSS instead.", "5381"],
      [0, 0, 0, "gf-form usage has been deprecated. Use a component from @grafana/ui or custom CSS instead.", "5381"],
      [0, 0, 0, "gf-form usage has been deprecated. Use a component from @grafana/ui or custom CSS instead.", "5381"],
      [0, 0, 0, "gf-form usage has been deprecated. Use a component from @grafana/ui or custom CSS instead.", "5381"]
    ],
    "packages/grafana-prometheus/src/components/PromQueryField.tsx:5381": [
      [0, 0, 0, "gf-form usage has been deprecated. Use a component from @grafana/ui or custom CSS instead.", "5381"],
      [0, 0, 0, "gf-form usage has been deprecated. Use a component from @grafana/ui or custom CSS instead.", "5381"],
      [0, 0, 0, "gf-form usage has been deprecated. Use a component from @grafana/ui or custom CSS instead.", "5381"],
      [0, 0, 0, "gf-form usage has been deprecated. Use a component from @grafana/ui or custom CSS instead.", "5381"],
      [0, 0, 0, "gf-form usage has been deprecated. Use a component from @grafana/ui or custom CSS instead.", "5381"],
      [0, 0, 0, "gf-form usage has been deprecated. Use a component from @grafana/ui or custom CSS instead.", "5381"]
    ],
    "packages/grafana-prometheus/src/configuration/AlertingSettingsOverhaul.tsx:5381": [
      [0, 0, 0, "gf-form usage has been deprecated. Use a component from @grafana/ui or custom CSS instead.", "5381"],
      [0, 0, 0, "gf-form usage has been deprecated. Use a component from @grafana/ui or custom CSS instead.", "5381"],
      [0, 0, 0, "gf-form usage has been deprecated. Use a component from @grafana/ui or custom CSS instead.", "5381"]
    ],
    "packages/grafana-prometheus/src/configuration/ExemplarSetting.tsx:5381": [
      [0, 0, 0, "gf-form usage has been deprecated. Use a component from @grafana/ui or custom CSS instead.", "5381"]
    ],
    "packages/grafana-prometheus/src/configuration/PromSettings.tsx:5381": [
      [0, 0, 0, "gf-form usage has been deprecated. Use a component from @grafana/ui or custom CSS instead.", "5381"],
      [0, 0, 0, "gf-form usage has been deprecated. Use a component from @grafana/ui or custom CSS instead.", "5381"],
      [0, 0, 0, "gf-form usage has been deprecated. Use a component from @grafana/ui or custom CSS instead.", "5381"],
      [0, 0, 0, "gf-form usage has been deprecated. Use a component from @grafana/ui or custom CSS instead.", "5381"],
      [0, 0, 0, "gf-form usage has been deprecated. Use a component from @grafana/ui or custom CSS instead.", "5381"],
      [0, 0, 0, "gf-form usage has been deprecated. Use a component from @grafana/ui or custom CSS instead.", "5381"],
      [0, 0, 0, "gf-form usage has been deprecated. Use a component from @grafana/ui or custom CSS instead.", "5381"],
      [0, 0, 0, "gf-form usage has been deprecated. Use a component from @grafana/ui or custom CSS instead.", "5381"],
      [0, 0, 0, "gf-form usage has been deprecated. Use a component from @grafana/ui or custom CSS instead.", "5381"],
      [0, 0, 0, "gf-form usage has been deprecated. Use a component from @grafana/ui or custom CSS instead.", "5381"],
      [0, 0, 0, "gf-form usage has been deprecated. Use a component from @grafana/ui or custom CSS instead.", "5381"],
      [0, 0, 0, "gf-form usage has been deprecated. Use a component from @grafana/ui or custom CSS instead.", "5381"],
      [0, 0, 0, "gf-form usage has been deprecated. Use a component from @grafana/ui or custom CSS instead.", "5381"],
      [0, 0, 0, "gf-form usage has been deprecated. Use a component from @grafana/ui or custom CSS instead.", "5381"],
      [0, 0, 0, "gf-form usage has been deprecated. Use a component from @grafana/ui or custom CSS instead.", "5381"],
      [0, 0, 0, "gf-form usage has been deprecated. Use a component from @grafana/ui or custom CSS instead.", "5381"],
      [0, 0, 0, "gf-form usage has been deprecated. Use a component from @grafana/ui or custom CSS instead.", "5381"],
      [0, 0, 0, "gf-form usage has been deprecated. Use a component from @grafana/ui or custom CSS instead.", "5381"],
      [0, 0, 0, "gf-form usage has been deprecated. Use a component from @grafana/ui or custom CSS instead.", "5381"],
      [0, 0, 0, "gf-form usage has been deprecated. Use a component from @grafana/ui or custom CSS instead.", "5381"],
      [0, 0, 0, "gf-form usage has been deprecated. Use a component from @grafana/ui or custom CSS instead.", "5381"],
      [0, 0, 0, "gf-form usage has been deprecated. Use a component from @grafana/ui or custom CSS instead.", "5381"],
      [0, 0, 0, "gf-form usage has been deprecated. Use a component from @grafana/ui or custom CSS instead.", "5381"],
      [0, 0, 0, "gf-form usage has been deprecated. Use a component from @grafana/ui or custom CSS instead.", "5381"],
      [0, 0, 0, "gf-form usage has been deprecated. Use a component from @grafana/ui or custom CSS instead.", "5381"],
      [0, 0, 0, "gf-form usage has been deprecated. Use a component from @grafana/ui or custom CSS instead.", "5381"],
      [0, 0, 0, "gf-form usage has been deprecated. Use a component from @grafana/ui or custom CSS instead.", "5381"]
    ],
    "packages/grafana-prometheus/src/querybuilder/components/PromQueryCodeEditor.tsx:5381": [
      [0, 0, 0, "gf-form usage has been deprecated. Use a component from @grafana/ui or custom CSS instead.", "5381"]
    ],
    "packages/grafana-ui/src/components/DataSourceSettings/AlertingSettings.tsx:5381": [
      [0, 0, 0, "gf-form usage has been deprecated. Use a component from @grafana/ui or custom CSS instead.", "5381"],
      [0, 0, 0, "gf-form usage has been deprecated. Use a component from @grafana/ui or custom CSS instead.", "5381"],
      [0, 0, 0, "gf-form usage has been deprecated. Use a component from @grafana/ui or custom CSS instead.", "5381"]
    ],
    "packages/grafana-ui/src/components/DataSourceSettings/CustomHeadersSettings.tsx:5381": [
      [0, 0, 0, "gf-form usage has been deprecated. Use a component from @grafana/ui or custom CSS instead.", "5381"],
      [0, 0, 0, "gf-form usage has been deprecated. Use a component from @grafana/ui or custom CSS instead.", "5381"],
      [0, 0, 0, "gf-form usage has been deprecated. Use a component from @grafana/ui or custom CSS instead.", "5381"]
    ],
    "packages/grafana-ui/src/components/DataSourceSettings/DataSourceHttpSettings.tsx:5381": [
      [0, 0, 0, "gf-form usage has been deprecated. Use a component from @grafana/ui or custom CSS instead.", "5381"],
      [0, 0, 0, "gf-form usage has been deprecated. Use a component from @grafana/ui or custom CSS instead.", "5381"],
      [0, 0, 0, "gf-form usage has been deprecated. Use a component from @grafana/ui or custom CSS instead.", "5381"],
      [0, 0, 0, "gf-form usage has been deprecated. Use a component from @grafana/ui or custom CSS instead.", "5381"],
      [0, 0, 0, "gf-form usage has been deprecated. Use a component from @grafana/ui or custom CSS instead.", "5381"],
      [0, 0, 0, "gf-form usage has been deprecated. Use a component from @grafana/ui or custom CSS instead.", "5381"],
      [0, 0, 0, "gf-form usage has been deprecated. Use a component from @grafana/ui or custom CSS instead.", "5381"],
      [0, 0, 0, "gf-form usage has been deprecated. Use a component from @grafana/ui or custom CSS instead.", "5381"],
      [0, 0, 0, "gf-form usage has been deprecated. Use a component from @grafana/ui or custom CSS instead.", "5381"],
      [0, 0, 0, "gf-form usage has been deprecated. Use a component from @grafana/ui or custom CSS instead.", "5381"],
      [0, 0, 0, "gf-form usage has been deprecated. Use a component from @grafana/ui or custom CSS instead.", "5381"],
      [0, 0, 0, "gf-form usage has been deprecated. Use a component from @grafana/ui or custom CSS instead.", "5381"],
      [0, 0, 0, "gf-form usage has been deprecated. Use a component from @grafana/ui or custom CSS instead.", "5381"],
      [0, 0, 0, "gf-form usage has been deprecated. Use a component from @grafana/ui or custom CSS instead.", "5381"],
      [0, 0, 0, "gf-form usage has been deprecated. Use a component from @grafana/ui or custom CSS instead.", "5381"],
      [0, 0, 0, "gf-form usage has been deprecated. Use a component from @grafana/ui or custom CSS instead.", "5381"]
    ],
    "packages/grafana-ui/src/components/DataSourceSettings/HttpProxySettings.tsx:5381": [
      [0, 0, 0, "gf-form usage has been deprecated. Use a component from @grafana/ui or custom CSS instead.", "5381"],
      [0, 0, 0, "gf-form usage has been deprecated. Use a component from @grafana/ui or custom CSS instead.", "5381"],
      [0, 0, 0, "gf-form usage has been deprecated. Use a component from @grafana/ui or custom CSS instead.", "5381"]
    ],
    "packages/grafana-ui/src/components/DataSourceSettings/SecureSocksProxySettings.tsx:5381": [
      [0, 0, 0, "gf-form usage has been deprecated. Use a component from @grafana/ui or custom CSS instead.", "5381"],
      [0, 0, 0, "gf-form usage has been deprecated. Use a component from @grafana/ui or custom CSS instead.", "5381"],
      [0, 0, 0, "gf-form usage has been deprecated. Use a component from @grafana/ui or custom CSS instead.", "5381"]
    ],
    "packages/grafana-ui/src/components/DataSourceSettings/TLSAuthSettings.tsx:5381": [
      [0, 0, 0, "gf-form usage has been deprecated. Use a component from @grafana/ui or custom CSS instead.", "5381"],
      [0, 0, 0, "gf-form usage has been deprecated. Use a component from @grafana/ui or custom CSS instead.", "5381"],
      [0, 0, 0, "gf-form usage has been deprecated. Use a component from @grafana/ui or custom CSS instead.", "5381"]
    ],
    "packages/grafana-ui/src/components/FormField/FormField.tsx:5381": [
      [0, 0, 0, "gf-form usage has been deprecated. Use a component from @grafana/ui or custom CSS instead.", "5381"]
    ],
    "packages/grafana-ui/src/components/FormLabel/FormLabel.tsx:5381": [
      [0, 0, 0, "gf-form usage has been deprecated. Use a component from @grafana/ui or custom CSS instead.", "5381"],
      [0, 0, 0, "gf-form usage has been deprecated. Use a component from @grafana/ui or custom CSS instead.", "5381"],
      [0, 0, 0, "gf-form usage has been deprecated. Use a component from @grafana/ui or custom CSS instead.", "5381"]
    ],
    "packages/grafana-ui/src/components/Forms/Legacy/Input/Input.tsx:5381": [
      [0, 0, 0, "gf-form usage has been deprecated. Use a component from @grafana/ui or custom CSS instead.", "5381"]
    ],
    "packages/grafana-ui/src/components/Forms/Legacy/Select/NoOptionsMessage.tsx:5381": [
      [0, 0, 0, "gf-form usage has been deprecated. Use a component from @grafana/ui or custom CSS instead.", "5381"],
      [0, 0, 0, "gf-form usage has been deprecated. Use a component from @grafana/ui or custom CSS instead.", "5381"]
    ],
    "packages/grafana-ui/src/components/Forms/Legacy/Select/Select.tsx:5381": [
      [0, 0, 0, "gf-form usage has been deprecated. Use a component from @grafana/ui or custom CSS instead.", "5381"],
      [0, 0, 0, "gf-form usage has been deprecated. Use a component from @grafana/ui or custom CSS instead.", "5381"],
      [0, 0, 0, "gf-form usage has been deprecated. Use a component from @grafana/ui or custom CSS instead.", "5381"],
      [0, 0, 0, "gf-form usage has been deprecated. Use a component from @grafana/ui or custom CSS instead.", "5381"],
      [0, 0, 0, "gf-form usage has been deprecated. Use a component from @grafana/ui or custom CSS instead.", "5381"],
      [0, 0, 0, "gf-form usage has been deprecated. Use a component from @grafana/ui or custom CSS instead.", "5381"]
    ],
    "packages/grafana-ui/src/components/Forms/Legacy/Select/SelectOption.tsx:5381": [
      [0, 0, 0, "gf-form usage has been deprecated. Use a component from @grafana/ui or custom CSS instead.", "5381"],
      [0, 0, 0, "gf-form usage has been deprecated. Use a component from @grafana/ui or custom CSS instead.", "5381"],
      [0, 0, 0, "gf-form usage has been deprecated. Use a component from @grafana/ui or custom CSS instead.", "5381"],
      [0, 0, 0, "gf-form usage has been deprecated. Use a component from @grafana/ui or custom CSS instead.", "5381"]
    ],
    "packages/grafana-ui/src/components/Forms/Legacy/Switch/Switch.tsx:5381": [
      [0, 0, 0, "gf-form usage has been deprecated. Use a component from @grafana/ui or custom CSS instead.", "5381"],
      [0, 0, 0, "gf-form usage has been deprecated. Use a component from @grafana/ui or custom CSS instead.", "5381"],
      [0, 0, 0, "gf-form usage has been deprecated. Use a component from @grafana/ui or custom CSS instead.", "5381"],
      [0, 0, 0, "gf-form usage has been deprecated. Use a component from @grafana/ui or custom CSS instead.", "5381"],
      [0, 0, 0, "gf-form usage has been deprecated. Use a component from @grafana/ui or custom CSS instead.", "5381"],
      [0, 0, 0, "gf-form usage has been deprecated. Use a component from @grafana/ui or custom CSS instead.", "5381"],
      [0, 0, 0, "gf-form usage has been deprecated. Use a component from @grafana/ui or custom CSS instead.", "5381"],
      [0, 0, 0, "gf-form usage has been deprecated. Use a component from @grafana/ui or custom CSS instead.", "5381"]
    ],
    "packages/grafana-ui/src/components/SecretFormField/SecretFormField.tsx:5381": [
      [0, 0, 0, "gf-form usage has been deprecated. Use a component from @grafana/ui or custom CSS instead.", "5381"],
      [0, 0, 0, "gf-form usage has been deprecated. Use a component from @grafana/ui or custom CSS instead.", "5381"]
    ],
    "packages/grafana-ui/src/components/Segment/Segment.story.tsx:5381": [
      [0, 0, 0, "gf-form usage has been deprecated. Use a component from @grafana/ui or custom CSS instead.", "5381"],
      [0, 0, 0, "gf-form usage has been deprecated. Use a component from @grafana/ui or custom CSS instead.", "5381"]
    ],
    "packages/grafana-ui/src/components/Segment/SegmentAsync.story.tsx:5381": [
      [0, 0, 0, "gf-form usage has been deprecated. Use a component from @grafana/ui or custom CSS instead.", "5381"],
      [0, 0, 0, "gf-form usage has been deprecated. Use a component from @grafana/ui or custom CSS instead.", "5381"]
    ],
    "packages/grafana-ui/src/components/Segment/SegmentInput.story.tsx:5381": [
      [0, 0, 0, "gf-form usage has been deprecated. Use a component from @grafana/ui or custom CSS instead.", "5381"]
    ],
    "packages/grafana-ui/src/components/Segment/SegmentInput.tsx:5381": [
      [0, 0, 0, "gf-form usage has been deprecated. Use a component from @grafana/ui or custom CSS instead.", "5381"],
      [0, 0, 0, "gf-form usage has been deprecated. Use a component from @grafana/ui or custom CSS instead.", "5381"]
    ],
    "public/app/angular/components/code_editor/code_editor.ts:5381": [
      [0, 0, 0, "gf-form usage has been deprecated. Use a component from @grafana/ui or custom CSS instead.", "5381"]
    ],
    "public/app/angular/components/form_dropdown/form_dropdown.ts:5381": [
      [0, 0, 0, "gf-form usage has been deprecated. Use a component from @grafana/ui or custom CSS instead.", "5381"],
      [0, 0, 0, "gf-form usage has been deprecated. Use a component from @grafana/ui or custom CSS instead.", "5381"],
      [0, 0, 0, "gf-form usage has been deprecated. Use a component from @grafana/ui or custom CSS instead.", "5381"],
      [0, 0, 0, "gf-form usage has been deprecated. Use a component from @grafana/ui or custom CSS instead.", "5381"]
    ],
    "public/app/angular/components/info_popover.ts:5381": [
      [0, 0, 0, "gf-form usage has been deprecated. Use a component from @grafana/ui or custom CSS instead.", "5381"],
      [0, 0, 0, "gf-form usage has been deprecated. Use a component from @grafana/ui or custom CSS instead.", "5381"]
    ],
    "public/app/angular/components/switch.ts:5381": [
      [0, 0, 0, "gf-form usage has been deprecated. Use a component from @grafana/ui or custom CSS instead.", "5381"],
      [0, 0, 0, "gf-form usage has been deprecated. Use a component from @grafana/ui or custom CSS instead.", "5381"],
      [0, 0, 0, "gf-form usage has been deprecated. Use a component from @grafana/ui or custom CSS instead.", "5381"],
      [0, 0, 0, "gf-form usage has been deprecated. Use a component from @grafana/ui or custom CSS instead.", "5381"],
      [0, 0, 0, "gf-form usage has been deprecated. Use a component from @grafana/ui or custom CSS instead.", "5381"],
      [0, 0, 0, "gf-form usage has been deprecated. Use a component from @grafana/ui or custom CSS instead.", "5381"],
      [0, 0, 0, "gf-form usage has been deprecated. Use a component from @grafana/ui or custom CSS instead.", "5381"],
      [0, 0, 0, "gf-form usage has been deprecated. Use a component from @grafana/ui or custom CSS instead.", "5381"]
    ],
    "public/app/angular/dropdown_typeahead.ts:5381": [
      [0, 0, 0, "gf-form usage has been deprecated. Use a component from @grafana/ui or custom CSS instead.", "5381"],
      [0, 0, 0, "gf-form usage has been deprecated. Use a component from @grafana/ui or custom CSS instead.", "5381"],
      [0, 0, 0, "gf-form usage has been deprecated. Use a component from @grafana/ui or custom CSS instead.", "5381"],
      [0, 0, 0, "gf-form usage has been deprecated. Use a component from @grafana/ui or custom CSS instead.", "5381"]
    ],
    "public/app/angular/metric_segment.ts:5381": [
      [0, 0, 0, "gf-form usage has been deprecated. Use a component from @grafana/ui or custom CSS instead.", "5381"],
      [0, 0, 0, "gf-form usage has been deprecated. Use a component from @grafana/ui or custom CSS instead.", "5381"],
      [0, 0, 0, "gf-form usage has been deprecated. Use a component from @grafana/ui or custom CSS instead.", "5381"],
      [0, 0, 0, "gf-form usage has been deprecated. Use a component from @grafana/ui or custom CSS instead.", "5381"]
    ],
    "public/app/angular/misc.ts:5381": [
      [0, 0, 0, "gf-form usage has been deprecated. Use a component from @grafana/ui or custom CSS instead.", "5381"],
      [0, 0, 0, "gf-form usage has been deprecated. Use a component from @grafana/ui or custom CSS instead.", "5381"]
    ],
    "public/app/angular/panel/partials/query_editor_row.html:5381": [
      [0, 0, 0, "gf-form usage has been deprecated. Use a component from @grafana/ui or custom CSS instead.", "5381"]
    ],
    "public/app/angular/partials/tls_auth_settings.html:5381": [
      [0, 0, 0, "gf-form usage has been deprecated. Use a component from @grafana/ui or custom CSS instead.", "5381"],
      [0, 0, 0, "gf-form usage has been deprecated. Use a component from @grafana/ui or custom CSS instead.", "5381"],
      [0, 0, 0, "gf-form usage has been deprecated. Use a component from @grafana/ui or custom CSS instead.", "5381"],
      [0, 0, 0, "gf-form usage has been deprecated. Use a component from @grafana/ui or custom CSS instead.", "5381"],
      [0, 0, 0, "gf-form usage has been deprecated. Use a component from @grafana/ui or custom CSS instead.", "5381"],
      [0, 0, 0, "gf-form usage has been deprecated. Use a component from @grafana/ui or custom CSS instead.", "5381"],
      [0, 0, 0, "gf-form usage has been deprecated. Use a component from @grafana/ui or custom CSS instead.", "5381"],
      [0, 0, 0, "gf-form usage has been deprecated. Use a component from @grafana/ui or custom CSS instead.", "5381"],
      [0, 0, 0, "gf-form usage has been deprecated. Use a component from @grafana/ui or custom CSS instead.", "5381"],
      [0, 0, 0, "gf-form usage has been deprecated. Use a component from @grafana/ui or custom CSS instead.", "5381"],
      [0, 0, 0, "gf-form usage has been deprecated. Use a component from @grafana/ui or custom CSS instead.", "5381"],
      [0, 0, 0, "gf-form usage has been deprecated. Use a component from @grafana/ui or custom CSS instead.", "5381"],
      [0, 0, 0, "gf-form usage has been deprecated. Use a component from @grafana/ui or custom CSS instead.", "5381"],
      [0, 0, 0, "gf-form usage has been deprecated. Use a component from @grafana/ui or custom CSS instead.", "5381"],
      [0, 0, 0, "gf-form usage has been deprecated. Use a component from @grafana/ui or custom CSS instead.", "5381"],
      [0, 0, 0, "gf-form usage has been deprecated. Use a component from @grafana/ui or custom CSS instead.", "5381"],
      [0, 0, 0, "gf-form usage has been deprecated. Use a component from @grafana/ui or custom CSS instead.", "5381"],
      [0, 0, 0, "gf-form usage has been deprecated. Use a component from @grafana/ui or custom CSS instead.", "5381"],
      [0, 0, 0, "gf-form usage has been deprecated. Use a component from @grafana/ui or custom CSS instead.", "5381"],
      [0, 0, 0, "gf-form usage has been deprecated. Use a component from @grafana/ui or custom CSS instead.", "5381"],
      [0, 0, 0, "gf-form usage has been deprecated. Use a component from @grafana/ui or custom CSS instead.", "5381"],
      [0, 0, 0, "gf-form usage has been deprecated. Use a component from @grafana/ui or custom CSS instead.", "5381"],
      [0, 0, 0, "gf-form usage has been deprecated. Use a component from @grafana/ui or custom CSS instead.", "5381"],
      [0, 0, 0, "gf-form usage has been deprecated. Use a component from @grafana/ui or custom CSS instead.", "5381"],
      [0, 0, 0, "gf-form usage has been deprecated. Use a component from @grafana/ui or custom CSS instead.", "5381"],
      [0, 0, 0, "gf-form usage has been deprecated. Use a component from @grafana/ui or custom CSS instead.", "5381"],
      [0, 0, 0, "gf-form usage has been deprecated. Use a component from @grafana/ui or custom CSS instead.", "5381"],
      [0, 0, 0, "gf-form usage has been deprecated. Use a component from @grafana/ui or custom CSS instead.", "5381"],
      [0, 0, 0, "gf-form usage has been deprecated. Use a component from @grafana/ui or custom CSS instead.", "5381"],
      [0, 0, 0, "gf-form usage has been deprecated. Use a component from @grafana/ui or custom CSS instead.", "5381"],
      [0, 0, 0, "gf-form usage has been deprecated. Use a component from @grafana/ui or custom CSS instead.", "5381"],
      [0, 0, 0, "gf-form usage has been deprecated. Use a component from @grafana/ui or custom CSS instead.", "5381"],
      [0, 0, 0, "gf-form usage has been deprecated. Use a component from @grafana/ui or custom CSS instead.", "5381"],
      [0, 0, 0, "gf-form usage has been deprecated. Use a component from @grafana/ui or custom CSS instead.", "5381"],
      [0, 0, 0, "gf-form usage has been deprecated. Use a component from @grafana/ui or custom CSS instead.", "5381"]
    ],
    "public/app/core/components/AccessControl/PermissionList.tsx:5381": [
      [0, 0, 0, "gf-form usage has been deprecated. Use a component from @grafana/ui or custom CSS instead.", "5381"]
    ],
    "public/app/core/components/PageHeader/PageHeader.tsx:5381": [
      [0, 0, 0, "gf-form usage has been deprecated. Use a component from @grafana/ui or custom CSS instead.", "5381"],
      [0, 0, 0, "gf-form usage has been deprecated. Use a component from @grafana/ui or custom CSS instead.", "5381"]
    ],
    "public/app/features/admin/UserLdapSyncInfo.tsx:5381": [
      [0, 0, 0, "gf-form usage has been deprecated. Use a component from @grafana/ui or custom CSS instead.", "5381"],
      [0, 0, 0, "gf-form usage has been deprecated. Use a component from @grafana/ui or custom CSS instead.", "5381"],
      [0, 0, 0, "gf-form usage has been deprecated. Use a component from @grafana/ui or custom CSS instead.", "5381"]
    ],
    "public/app/features/admin/partials/edit_org.html:5381": [
      [0, 0, 0, "gf-form usage has been deprecated. Use a component from @grafana/ui or custom CSS instead.", "5381"],
      [0, 0, 0, "gf-form usage has been deprecated. Use a component from @grafana/ui or custom CSS instead.", "5381"],
      [0, 0, 0, "gf-form usage has been deprecated. Use a component from @grafana/ui or custom CSS instead.", "5381"],
      [0, 0, 0, "gf-form usage has been deprecated. Use a component from @grafana/ui or custom CSS instead.", "5381"],
      [0, 0, 0, "gf-form usage has been deprecated. Use a component from @grafana/ui or custom CSS instead.", "5381"],
      [0, 0, 0, "gf-form usage has been deprecated. Use a component from @grafana/ui or custom CSS instead.", "5381"],
      [0, 0, 0, "gf-form usage has been deprecated. Use a component from @grafana/ui or custom CSS instead.", "5381"],
      [0, 0, 0, "gf-form usage has been deprecated. Use a component from @grafana/ui or custom CSS instead.", "5381"]
    ],
    "public/app/features/admin/partials/styleguide.html:5381": [
      [0, 0, 0, "gf-form usage has been deprecated. Use a component from @grafana/ui or custom CSS instead.", "5381"],
      [0, 0, 0, "gf-form usage has been deprecated. Use a component from @grafana/ui or custom CSS instead.", "5381"],
      [0, 0, 0, "gf-form usage has been deprecated. Use a component from @grafana/ui or custom CSS instead.", "5381"],
      [0, 0, 0, "gf-form usage has been deprecated. Use a component from @grafana/ui or custom CSS instead.", "5381"]
    ],
    "public/app/features/annotations/partials/event_editor.html:5381": [
      [0, 0, 0, "gf-form usage has been deprecated. Use a component from @grafana/ui or custom CSS instead.", "5381"],
      [0, 0, 0, "gf-form usage has been deprecated. Use a component from @grafana/ui or custom CSS instead.", "5381"],
      [0, 0, 0, "gf-form usage has been deprecated. Use a component from @grafana/ui or custom CSS instead.", "5381"],
      [0, 0, 0, "gf-form usage has been deprecated. Use a component from @grafana/ui or custom CSS instead.", "5381"],
      [0, 0, 0, "gf-form usage has been deprecated. Use a component from @grafana/ui or custom CSS instead.", "5381"],
      [0, 0, 0, "gf-form usage has been deprecated. Use a component from @grafana/ui or custom CSS instead.", "5381"],
      [0, 0, 0, "gf-form usage has been deprecated. Use a component from @grafana/ui or custom CSS instead.", "5381"]
    ],
    "public/app/features/dashboard-scene/sharing/ShareLinkTab.tsx:5381": [
      [0, 0, 0, "gf-form usage has been deprecated. Use a component from @grafana/ui or custom CSS instead.", "5381"]
    ],
    "public/app/features/dashboard/components/SubMenu/AnnotationPicker.tsx:5381": [
      [0, 0, 0, "gf-form usage has been deprecated. Use a component from @grafana/ui or custom CSS instead.", "5381"],
      [0, 0, 0, "gf-form usage has been deprecated. Use a component from @grafana/ui or custom CSS instead.", "5381"]
    ],
    "public/app/features/dashboard/components/SubMenu/SubMenuItems.tsx:5381": [
      [0, 0, 0, "gf-form usage has been deprecated. Use a component from @grafana/ui or custom CSS instead.", "5381"]
    ],
    "public/app/features/datasources/components/BasicSettings.tsx:5381": [
      [0, 0, 0, "gf-form usage has been deprecated. Use a component from @grafana/ui or custom CSS instead.", "5381"],
      [0, 0, 0, "gf-form usage has been deprecated. Use a component from @grafana/ui or custom CSS instead.", "5381"],
      [0, 0, 0, "gf-form usage has been deprecated. Use a component from @grafana/ui or custom CSS instead.", "5381"]
    ],
    "public/app/features/datasources/components/ButtonRow.tsx:5381": [
      [0, 0, 0, "gf-form usage has been deprecated. Use a component from @grafana/ui or custom CSS instead.", "5381"]
    ],
    "public/app/features/datasources/components/DataSourceLoadError.tsx:5381": [
      [0, 0, 0, "gf-form usage has been deprecated. Use a component from @grafana/ui or custom CSS instead.", "5381"]
    ],
    "public/app/features/datasources/components/DataSourcePluginState.tsx:5381": [
      [0, 0, 0, "gf-form usage has been deprecated. Use a component from @grafana/ui or custom CSS instead.", "5381"],
      [0, 0, 0, "gf-form usage has been deprecated. Use a component from @grafana/ui or custom CSS instead.", "5381"],
      [0, 0, 0, "gf-form usage has been deprecated. Use a component from @grafana/ui or custom CSS instead.", "5381"],
      [0, 0, 0, "gf-form usage has been deprecated. Use a component from @grafana/ui or custom CSS instead.", "5381"]
    ],
    "public/app/features/datasources/components/DataSourceTestingStatus.tsx:5381": [
      [0, 0, 0, "gf-form usage has been deprecated. Use a component from @grafana/ui or custom CSS instead.", "5381"]
    ],
    "public/app/features/plugins/admin/components/AppConfigWrapper.tsx:5381": [
      [0, 0, 0, "gf-form usage has been deprecated. Use a component from @grafana/ui or custom CSS instead.", "5381"]
    ],
    "public/app/features/query/components/QueryEditorRow.tsx:5381": [
      [0, 0, 0, "gf-form usage has been deprecated. Use a component from @grafana/ui or custom CSS instead.", "5381"]
    ],
    "public/app/features/query/components/QueryGroupOptions.tsx:5381": [
      [0, 0, 0, "gf-form usage has been deprecated. Use a component from @grafana/ui or custom CSS instead.", "5381"],
      [0, 0, 0, "gf-form usage has been deprecated. Use a component from @grafana/ui or custom CSS instead.", "5381"],
      [0, 0, 0, "gf-form usage has been deprecated. Use a component from @grafana/ui or custom CSS instead.", "5381"],
      [0, 0, 0, "gf-form usage has been deprecated. Use a component from @grafana/ui or custom CSS instead.", "5381"],
      [0, 0, 0, "gf-form usage has been deprecated. Use a component from @grafana/ui or custom CSS instead.", "5381"],
      [0, 0, 0, "gf-form usage has been deprecated. Use a component from @grafana/ui or custom CSS instead.", "5381"],
      [0, 0, 0, "gf-form usage has been deprecated. Use a component from @grafana/ui or custom CSS instead.", "5381"],
      [0, 0, 0, "gf-form usage has been deprecated. Use a component from @grafana/ui or custom CSS instead.", "5381"],
      [0, 0, 0, "gf-form usage has been deprecated. Use a component from @grafana/ui or custom CSS instead.", "5381"],
      [0, 0, 0, "gf-form usage has been deprecated. Use a component from @grafana/ui or custom CSS instead.", "5381"],
      [0, 0, 0, "gf-form usage has been deprecated. Use a component from @grafana/ui or custom CSS instead.", "5381"],
      [0, 0, 0, "gf-form usage has been deprecated. Use a component from @grafana/ui or custom CSS instead.", "5381"],
      [0, 0, 0, "gf-form usage has been deprecated. Use a component from @grafana/ui or custom CSS instead.", "5381"],
      [0, 0, 0, "gf-form usage has been deprecated. Use a component from @grafana/ui or custom CSS instead.", "5381"],
      [0, 0, 0, "gf-form usage has been deprecated. Use a component from @grafana/ui or custom CSS instead.", "5381"],
      [0, 0, 0, "gf-form usage has been deprecated. Use a component from @grafana/ui or custom CSS instead.", "5381"],
      [0, 0, 0, "gf-form usage has been deprecated. Use a component from @grafana/ui or custom CSS instead.", "5381"]
    ],
    "public/app/features/transformers/FilterByValueTransformer/ValueMatchers/RangeMatcherEditor.tsx:5381": [
      [0, 0, 0, "gf-form usage has been deprecated. Use a component from @grafana/ui or custom CSS instead.", "5381"],
      [0, 0, 0, "gf-form usage has been deprecated. Use a component from @grafana/ui or custom CSS instead.", "5381"],
      [0, 0, 0, "gf-form usage has been deprecated. Use a component from @grafana/ui or custom CSS instead.", "5381"]
    ],
    "public/app/features/transformers/editors/OrganizeFieldsTransformerEditor.tsx:5381": [
      [0, 0, 0, "gf-form usage has been deprecated. Use a component from @grafana/ui or custom CSS instead.", "5381"],
      [0, 0, 0, "gf-form usage has been deprecated. Use a component from @grafana/ui or custom CSS instead.", "5381"],
      [0, 0, 0, "gf-form usage has been deprecated. Use a component from @grafana/ui or custom CSS instead.", "5381"],
      [0, 0, 0, "gf-form usage has been deprecated. Use a component from @grafana/ui or custom CSS instead.", "5381"],
      [0, 0, 0, "gf-form usage has been deprecated. Use a component from @grafana/ui or custom CSS instead.", "5381"]
    ],
    "public/app/features/variables/adhoc/picker/AdHocFilter.tsx:5381": [
      [0, 0, 0, "gf-form usage has been deprecated. Use a component from @grafana/ui or custom CSS instead.", "5381"]
    ],
    "public/app/features/variables/adhoc/picker/AdHocFilterKey.tsx:5381": [
      [0, 0, 0, "gf-form usage has been deprecated. Use a component from @grafana/ui or custom CSS instead.", "5381"],
      [0, 0, 0, "gf-form usage has been deprecated. Use a component from @grafana/ui or custom CSS instead.", "5381"],
      [0, 0, 0, "gf-form usage has been deprecated. Use a component from @grafana/ui or custom CSS instead.", "5381"]
    ],
    "public/app/features/variables/adhoc/picker/AdHocFilterRenderer.tsx:5381": [
      [0, 0, 0, "gf-form usage has been deprecated. Use a component from @grafana/ui or custom CSS instead.", "5381"]
    ],
    "public/app/features/variables/adhoc/picker/AdHocFilterValue.tsx:5381": [
      [0, 0, 0, "gf-form usage has been deprecated. Use a component from @grafana/ui or custom CSS instead.", "5381"]
    ],
    "public/app/features/variables/adhoc/picker/ConditionSegment.tsx:5381": [
      [0, 0, 0, "gf-form usage has been deprecated. Use a component from @grafana/ui or custom CSS instead.", "5381"],
      [0, 0, 0, "gf-form usage has been deprecated. Use a component from @grafana/ui or custom CSS instead.", "5381"]
    ],
    "public/app/features/variables/pickers/PickerRenderer.tsx:5381": [
      [0, 0, 0, "gf-form usage has been deprecated. Use a component from @grafana/ui or custom CSS instead.", "5381"],
      [0, 0, 0, "gf-form usage has been deprecated. Use a component from @grafana/ui or custom CSS instead.", "5381"],
      [0, 0, 0, "gf-form usage has been deprecated. Use a component from @grafana/ui or custom CSS instead.", "5381"],
      [0, 0, 0, "gf-form usage has been deprecated. Use a component from @grafana/ui or custom CSS instead.", "5381"],
      [0, 0, 0, "gf-form usage has been deprecated. Use a component from @grafana/ui or custom CSS instead.", "5381"]
    ],
    "public/app/features/variables/pickers/shared/VariableInput.tsx:5381": [
      [0, 0, 0, "gf-form usage has been deprecated. Use a component from @grafana/ui or custom CSS instead.", "5381"]
    ],
    "public/app/partials/confirm_modal.html:5381": [
      [0, 0, 0, "gf-form usage has been deprecated. Use a component from @grafana/ui or custom CSS instead.", "5381"]
    ],
    "public/app/partials/reset_password.html:5381": [
      [0, 0, 0, "gf-form usage has been deprecated. Use a component from @grafana/ui or custom CSS instead.", "5381"],
      [0, 0, 0, "gf-form usage has been deprecated. Use a component from @grafana/ui or custom CSS instead.", "5381"],
      [0, 0, 0, "gf-form usage has been deprecated. Use a component from @grafana/ui or custom CSS instead.", "5381"],
      [0, 0, 0, "gf-form usage has been deprecated. Use a component from @grafana/ui or custom CSS instead.", "5381"],
      [0, 0, 0, "gf-form usage has been deprecated. Use a component from @grafana/ui or custom CSS instead.", "5381"],
      [0, 0, 0, "gf-form usage has been deprecated. Use a component from @grafana/ui or custom CSS instead.", "5381"],
      [0, 0, 0, "gf-form usage has been deprecated. Use a component from @grafana/ui or custom CSS instead.", "5381"],
      [0, 0, 0, "gf-form usage has been deprecated. Use a component from @grafana/ui or custom CSS instead.", "5381"],
      [0, 0, 0, "gf-form usage has been deprecated. Use a component from @grafana/ui or custom CSS instead.", "5381"],
      [0, 0, 0, "gf-form usage has been deprecated. Use a component from @grafana/ui or custom CSS instead.", "5381"],
      [0, 0, 0, "gf-form usage has been deprecated. Use a component from @grafana/ui or custom CSS instead.", "5381"],
      [0, 0, 0, "gf-form usage has been deprecated. Use a component from @grafana/ui or custom CSS instead.", "5381"],
      [0, 0, 0, "gf-form usage has been deprecated. Use a component from @grafana/ui or custom CSS instead.", "5381"]
    ],
    "public/app/partials/signup_invited.html:5381": [
      [0, 0, 0, "gf-form usage has been deprecated. Use a component from @grafana/ui or custom CSS instead.", "5381"],
      [0, 0, 0, "gf-form usage has been deprecated. Use a component from @grafana/ui or custom CSS instead.", "5381"],
      [0, 0, 0, "gf-form usage has been deprecated. Use a component from @grafana/ui or custom CSS instead.", "5381"],
      [0, 0, 0, "gf-form usage has been deprecated. Use a component from @grafana/ui or custom CSS instead.", "5381"],
      [0, 0, 0, "gf-form usage has been deprecated. Use a component from @grafana/ui or custom CSS instead.", "5381"],
      [0, 0, 0, "gf-form usage has been deprecated. Use a component from @grafana/ui or custom CSS instead.", "5381"],
      [0, 0, 0, "gf-form usage has been deprecated. Use a component from @grafana/ui or custom CSS instead.", "5381"],
      [0, 0, 0, "gf-form usage has been deprecated. Use a component from @grafana/ui or custom CSS instead.", "5381"],
      [0, 0, 0, "gf-form usage has been deprecated. Use a component from @grafana/ui or custom CSS instead.", "5381"],
      [0, 0, 0, "gf-form usage has been deprecated. Use a component from @grafana/ui or custom CSS instead.", "5381"],
      [0, 0, 0, "gf-form usage has been deprecated. Use a component from @grafana/ui or custom CSS instead.", "5381"],
      [0, 0, 0, "gf-form usage has been deprecated. Use a component from @grafana/ui or custom CSS instead.", "5381"],
      [0, 0, 0, "gf-form usage has been deprecated. Use a component from @grafana/ui or custom CSS instead.", "5381"],
      [0, 0, 0, "gf-form usage has been deprecated. Use a component from @grafana/ui or custom CSS instead.", "5381"]
    ],
    "public/app/plugins/datasource/alertmanager/ConfigEditor.tsx:5381": [
      [0, 0, 0, "gf-form usage has been deprecated. Use a component from @grafana/ui or custom CSS instead.", "5381"],
      [0, 0, 0, "gf-form usage has been deprecated. Use a component from @grafana/ui or custom CSS instead.", "5381"],
      [0, 0, 0, "gf-form usage has been deprecated. Use a component from @grafana/ui or custom CSS instead.", "5381"],
      [0, 0, 0, "gf-form usage has been deprecated. Use a component from @grafana/ui or custom CSS instead.", "5381"]
    ],
    "public/app/plugins/datasource/cloudwatch/components/ConfigEditor/ConfigEditor.tsx:5381": [
      [0, 0, 0, "gf-form usage has been deprecated. Use a component from @grafana/ui or custom CSS instead.", "5381"]
    ],
    "public/app/plugins/datasource/cloudwatch/components/ConfigEditor/XrayLinkConfig.tsx:5381": [
      [0, 0, 0, "gf-form usage has been deprecated. Use a component from @grafana/ui or custom CSS instead.", "5381"]
    ],
    "public/app/plugins/datasource/cloudwatch/components/QueryEditor/LogsQueryEditor/LogsQueryEditor.tsx:5381": [
      [0, 0, 0, "gf-form usage has been deprecated. Use a component from @grafana/ui or custom CSS instead.", "5381"]
    ],
    "public/app/plugins/datasource/cloudwatch/components/QueryEditor/LogsQueryEditor/LogsQueryField.tsx:5381": [
      [0, 0, 0, "gf-form usage has been deprecated. Use a component from @grafana/ui or custom CSS instead.", "5381"],
      [0, 0, 0, "gf-form usage has been deprecated. Use a component from @grafana/ui or custom CSS instead.", "5381"],
      [0, 0, 0, "gf-form usage has been deprecated. Use a component from @grafana/ui or custom CSS instead.", "5381"]
    ],
    "public/app/plugins/datasource/cloudwatch/components/shared/LogGroups/LegacyLogGroupNamesSelection.tsx:5381": [
      [0, 0, 0, "gf-form usage has been deprecated. Use a component from @grafana/ui or custom CSS instead.", "5381"],
      [0, 0, 0, "gf-form usage has been deprecated. Use a component from @grafana/ui or custom CSS instead.", "5381"]
    ],
    "public/app/plugins/datasource/cloudwatch/components/shared/LogGroups/LogGroupsField.tsx:5381": [
      [0, 0, 0, "gf-form usage has been deprecated. Use a component from @grafana/ui or custom CSS instead.", "5381"],
      [0, 0, 0, "gf-form usage has been deprecated. Use a component from @grafana/ui or custom CSS instead.", "5381"]
    ],
    "public/app/plugins/datasource/elasticsearch/components/QueryEditor/SettingsEditorContainer.tsx:5381": [
      [0, 0, 0, "gf-form usage has been deprecated. Use a component from @grafana/ui or custom CSS instead.", "5381"]
    ],
    "public/app/plugins/datasource/elasticsearch/configuration/DataLinks.tsx:5381": [
      [0, 0, 0, "gf-form usage has been deprecated. Use a component from @grafana/ui or custom CSS instead.", "5381"]
    ],
    "public/app/plugins/datasource/grafana-pyroscope-datasource/ConfigEditor.tsx:5381": [
      [0, 0, 0, "gf-form usage has been deprecated. Use a component from @grafana/ui or custom CSS instead.", "5381"],
      [0, 0, 0, "gf-form usage has been deprecated. Use a component from @grafana/ui or custom CSS instead.", "5381"],
      [0, 0, 0, "gf-form usage has been deprecated. Use a component from @grafana/ui or custom CSS instead.", "5381"]
    ],
    "public/app/plugins/datasource/graphite/components/AnnotationsEditor.tsx:5381": [
      [0, 0, 0, "gf-form usage has been deprecated. Use a component from @grafana/ui or custom CSS instead.", "5381"],
      [0, 0, 0, "gf-form usage has been deprecated. Use a component from @grafana/ui or custom CSS instead.", "5381"],
      [0, 0, 0, "gf-form usage has been deprecated. Use a component from @grafana/ui or custom CSS instead.", "5381"]
    ],
    "public/app/plugins/datasource/graphite/configuration/MappingsConfiguration.tsx:5381": [
      [0, 0, 0, "gf-form usage has been deprecated. Use a component from @grafana/ui or custom CSS instead.", "5381"]
    ],
    "public/app/plugins/datasource/influxdb/components/editor/annotation/AnnotationEditor.tsx:5381": [
      [0, 0, 0, "gf-form usage has been deprecated. Use a component from @grafana/ui or custom CSS instead.", "5381"]
    ],
    "public/app/plugins/datasource/influxdb/components/editor/query/QueryEditor.tsx:5381": [
      [0, 0, 0, "gf-form usage has been deprecated. Use a component from @grafana/ui or custom CSS instead.", "5381"]
    ],
    "public/app/plugins/datasource/influxdb/components/editor/query/flux/FluxQueryEditor.tsx:5381": [
      [0, 0, 0, "gf-form usage has been deprecated. Use a component from @grafana/ui or custom CSS instead.", "5381"],
      [0, 0, 0, "gf-form usage has been deprecated. Use a component from @grafana/ui or custom CSS instead.", "5381"],
      [0, 0, 0, "gf-form usage has been deprecated. Use a component from @grafana/ui or custom CSS instead.", "5381"],
      [0, 0, 0, "gf-form usage has been deprecated. Use a component from @grafana/ui or custom CSS instead.", "5381"],
      [0, 0, 0, "gf-form usage has been deprecated. Use a component from @grafana/ui or custom CSS instead.", "5381"]
    ],
    "public/app/plugins/datasource/influxdb/components/editor/query/fsql/FSQLEditor.tsx:5381": [
      [0, 0, 0, "gf-form usage has been deprecated. Use a component from @grafana/ui or custom CSS instead.", "5381"],
      [0, 0, 0, "gf-form usage has been deprecated. Use a component from @grafana/ui or custom CSS instead.", "5381"],
      [0, 0, 0, "gf-form usage has been deprecated. Use a component from @grafana/ui or custom CSS instead.", "5381"],
      [0, 0, 0, "gf-form usage has been deprecated. Use a component from @grafana/ui or custom CSS instead.", "5381"],
      [0, 0, 0, "gf-form usage has been deprecated. Use a component from @grafana/ui or custom CSS instead.", "5381"]
    ],
    "public/app/plugins/datasource/influxdb/components/editor/query/influxql/visual/PartListSection.tsx:5381": [
      [0, 0, 0, "gf-form usage has been deprecated. Use a component from @grafana/ui or custom CSS instead.", "5381"],
      [0, 0, 0, "gf-form usage has been deprecated. Use a component from @grafana/ui or custom CSS instead.", "5381"],
      [0, 0, 0, "gf-form usage has been deprecated. Use a component from @grafana/ui or custom CSS instead.", "5381"]
    ],
    "public/app/plugins/datasource/influxdb/components/editor/query/influxql/visual/TagsSection.tsx:5381": [
      [0, 0, 0, "gf-form usage has been deprecated. Use a component from @grafana/ui or custom CSS instead.", "5381"]
    ],
    "public/app/plugins/datasource/influxdb/components/editor/variable/VariableQueryEditor.tsx:5381": [
      [0, 0, 0, "gf-form usage has been deprecated. Use a component from @grafana/ui or custom CSS instead.", "5381"],
      [0, 0, 0, "gf-form usage has been deprecated. Use a component from @grafana/ui or custom CSS instead.", "5381"],
      [0, 0, 0, "gf-form usage has been deprecated. Use a component from @grafana/ui or custom CSS instead.", "5381"],
      [0, 0, 0, "gf-form usage has been deprecated. Use a component from @grafana/ui or custom CSS instead.", "5381"]
    ],
    "public/app/plugins/datasource/loki/components/LokiQueryField.tsx:5381": [
      [0, 0, 0, "gf-form usage has been deprecated. Use a component from @grafana/ui or custom CSS instead.", "5381"],
      [0, 0, 0, "gf-form usage has been deprecated. Use a component from @grafana/ui or custom CSS instead.", "5381"],
      [0, 0, 0, "gf-form usage has been deprecated. Use a component from @grafana/ui or custom CSS instead.", "5381"]
    ],
    "public/app/plugins/datasource/loki/configuration/DerivedField.tsx:5381": [
      [0, 0, 0, "gf-form usage has been deprecated. Use a component from @grafana/ui or custom CSS instead.", "5381"],
      [0, 0, 0, "gf-form usage has been deprecated. Use a component from @grafana/ui or custom CSS instead.", "5381"],
      [0, 0, 0, "gf-form usage has been deprecated. Use a component from @grafana/ui or custom CSS instead.", "5381"]
    ],
    "public/app/plugins/datasource/loki/querybuilder/components/LokiQueryCodeEditor.tsx:5381": [
      [0, 0, 0, "gf-form usage has been deprecated. Use a component from @grafana/ui or custom CSS instead.", "5381"]
    ],
    "public/app/plugins/datasource/opentsdb/components/AnnotationEditor.tsx:5381": [
      [0, 0, 0, "gf-form usage has been deprecated. Use a component from @grafana/ui or custom CSS instead.", "5381"],
      [0, 0, 0, "gf-form usage has been deprecated. Use a component from @grafana/ui or custom CSS instead.", "5381"],
      [0, 0, 0, "gf-form usage has been deprecated. Use a component from @grafana/ui or custom CSS instead.", "5381"]
    ],
    "public/app/plugins/datasource/prometheus/components/PromExploreExtraField.tsx:5381": [
      [0, 0, 0, "gf-form usage has been deprecated. Use a component from @grafana/ui or custom CSS instead.", "5381"],
      [0, 0, 0, "gf-form usage has been deprecated. Use a component from @grafana/ui or custom CSS instead.", "5381"],
      [0, 0, 0, "gf-form usage has been deprecated. Use a component from @grafana/ui or custom CSS instead.", "5381"],
      [0, 0, 0, "gf-form usage has been deprecated. Use a component from @grafana/ui or custom CSS instead.", "5381"]
    ],
    "public/app/plugins/datasource/prometheus/components/PromQueryField.tsx:5381": [
      [0, 0, 0, "gf-form usage has been deprecated. Use a component from @grafana/ui or custom CSS instead.", "5381"],
      [0, 0, 0, "gf-form usage has been deprecated. Use a component from @grafana/ui or custom CSS instead.", "5381"],
      [0, 0, 0, "gf-form usage has been deprecated. Use a component from @grafana/ui or custom CSS instead.", "5381"],
      [0, 0, 0, "gf-form usage has been deprecated. Use a component from @grafana/ui or custom CSS instead.", "5381"],
      [0, 0, 0, "gf-form usage has been deprecated. Use a component from @grafana/ui or custom CSS instead.", "5381"],
      [0, 0, 0, "gf-form usage has been deprecated. Use a component from @grafana/ui or custom CSS instead.", "5381"]
    ],
    "public/app/plugins/datasource/prometheus/configuration/AlertingSettingsOverhaul.tsx:5381": [
      [0, 0, 0, "gf-form usage has been deprecated. Use a component from @grafana/ui or custom CSS instead.", "5381"],
      [0, 0, 0, "gf-form usage has been deprecated. Use a component from @grafana/ui or custom CSS instead.", "5381"],
      [0, 0, 0, "gf-form usage has been deprecated. Use a component from @grafana/ui or custom CSS instead.", "5381"]
    ],
    "public/app/plugins/datasource/prometheus/configuration/AzureAuthSettings.tsx:5381": [
      [0, 0, 0, "gf-form usage has been deprecated. Use a component from @grafana/ui or custom CSS instead.", "5381"]
    ],
    "public/app/plugins/datasource/prometheus/configuration/AzureCredentialsForm.tsx:5381": [
      [0, 0, 0, "gf-form usage has been deprecated. Use a component from @grafana/ui or custom CSS instead.", "5381"],
      [0, 0, 0, "gf-form usage has been deprecated. Use a component from @grafana/ui or custom CSS instead.", "5381"],
      [0, 0, 0, "gf-form usage has been deprecated. Use a component from @grafana/ui or custom CSS instead.", "5381"],
      [0, 0, 0, "gf-form usage has been deprecated. Use a component from @grafana/ui or custom CSS instead.", "5381"],
      [0, 0, 0, "gf-form usage has been deprecated. Use a component from @grafana/ui or custom CSS instead.", "5381"],
      [0, 0, 0, "gf-form usage has been deprecated. Use a component from @grafana/ui or custom CSS instead.", "5381"],
      [0, 0, 0, "gf-form usage has been deprecated. Use a component from @grafana/ui or custom CSS instead.", "5381"],
      [0, 0, 0, "gf-form usage has been deprecated. Use a component from @grafana/ui or custom CSS instead.", "5381"],
      [0, 0, 0, "gf-form usage has been deprecated. Use a component from @grafana/ui or custom CSS instead.", "5381"],
      [0, 0, 0, "gf-form usage has been deprecated. Use a component from @grafana/ui or custom CSS instead.", "5381"],
      [0, 0, 0, "gf-form usage has been deprecated. Use a component from @grafana/ui or custom CSS instead.", "5381"],
      [0, 0, 0, "gf-form usage has been deprecated. Use a component from @grafana/ui or custom CSS instead.", "5381"],
      [0, 0, 0, "gf-form usage has been deprecated. Use a component from @grafana/ui or custom CSS instead.", "5381"],
      [0, 0, 0, "gf-form usage has been deprecated. Use a component from @grafana/ui or custom CSS instead.", "5381"],
      [0, 0, 0, "gf-form usage has been deprecated. Use a component from @grafana/ui or custom CSS instead.", "5381"],
      [0, 0, 0, "gf-form usage has been deprecated. Use a component from @grafana/ui or custom CSS instead.", "5381"],
      [0, 0, 0, "gf-form usage has been deprecated. Use a component from @grafana/ui or custom CSS instead.", "5381"],
      [0, 0, 0, "gf-form usage has been deprecated. Use a component from @grafana/ui or custom CSS instead.", "5381"],
      [0, 0, 0, "gf-form usage has been deprecated. Use a component from @grafana/ui or custom CSS instead.", "5381"],
      [0, 0, 0, "gf-form usage has been deprecated. Use a component from @grafana/ui or custom CSS instead.", "5381"],
      [0, 0, 0, "gf-form usage has been deprecated. Use a component from @grafana/ui or custom CSS instead.", "5381"]
    ],
    "public/app/plugins/datasource/prometheus/configuration/ExemplarSetting.tsx:5381": [
      [0, 0, 0, "gf-form usage has been deprecated. Use a component from @grafana/ui or custom CSS instead.", "5381"]
    ],
    "public/app/plugins/datasource/prometheus/configuration/PromSettings.tsx:5381": [
      [0, 0, 0, "gf-form usage has been deprecated. Use a component from @grafana/ui or custom CSS instead.", "5381"],
      [0, 0, 0, "gf-form usage has been deprecated. Use a component from @grafana/ui or custom CSS instead.", "5381"],
      [0, 0, 0, "gf-form usage has been deprecated. Use a component from @grafana/ui or custom CSS instead.", "5381"],
      [0, 0, 0, "gf-form usage has been deprecated. Use a component from @grafana/ui or custom CSS instead.", "5381"],
      [0, 0, 0, "gf-form usage has been deprecated. Use a component from @grafana/ui or custom CSS instead.", "5381"],
      [0, 0, 0, "gf-form usage has been deprecated. Use a component from @grafana/ui or custom CSS instead.", "5381"],
      [0, 0, 0, "gf-form usage has been deprecated. Use a component from @grafana/ui or custom CSS instead.", "5381"],
      [0, 0, 0, "gf-form usage has been deprecated. Use a component from @grafana/ui or custom CSS instead.", "5381"],
      [0, 0, 0, "gf-form usage has been deprecated. Use a component from @grafana/ui or custom CSS instead.", "5381"],
      [0, 0, 0, "gf-form usage has been deprecated. Use a component from @grafana/ui or custom CSS instead.", "5381"],
      [0, 0, 0, "gf-form usage has been deprecated. Use a component from @grafana/ui or custom CSS instead.", "5381"],
      [0, 0, 0, "gf-form usage has been deprecated. Use a component from @grafana/ui or custom CSS instead.", "5381"],
      [0, 0, 0, "gf-form usage has been deprecated. Use a component from @grafana/ui or custom CSS instead.", "5381"],
      [0, 0, 0, "gf-form usage has been deprecated. Use a component from @grafana/ui or custom CSS instead.", "5381"],
      [0, 0, 0, "gf-form usage has been deprecated. Use a component from @grafana/ui or custom CSS instead.", "5381"],
      [0, 0, 0, "gf-form usage has been deprecated. Use a component from @grafana/ui or custom CSS instead.", "5381"],
      [0, 0, 0, "gf-form usage has been deprecated. Use a component from @grafana/ui or custom CSS instead.", "5381"],
      [0, 0, 0, "gf-form usage has been deprecated. Use a component from @grafana/ui or custom CSS instead.", "5381"],
      [0, 0, 0, "gf-form usage has been deprecated. Use a component from @grafana/ui or custom CSS instead.", "5381"],
      [0, 0, 0, "gf-form usage has been deprecated. Use a component from @grafana/ui or custom CSS instead.", "5381"],
      [0, 0, 0, "gf-form usage has been deprecated. Use a component from @grafana/ui or custom CSS instead.", "5381"],
      [0, 0, 0, "gf-form usage has been deprecated. Use a component from @grafana/ui or custom CSS instead.", "5381"],
      [0, 0, 0, "gf-form usage has been deprecated. Use a component from @grafana/ui or custom CSS instead.", "5381"],
      [0, 0, 0, "gf-form usage has been deprecated. Use a component from @grafana/ui or custom CSS instead.", "5381"],
      [0, 0, 0, "gf-form usage has been deprecated. Use a component from @grafana/ui or custom CSS instead.", "5381"],
      [0, 0, 0, "gf-form usage has been deprecated. Use a component from @grafana/ui or custom CSS instead.", "5381"],
      [0, 0, 0, "gf-form usage has been deprecated. Use a component from @grafana/ui or custom CSS instead.", "5381"]
    ],
    "public/app/plugins/datasource/prometheus/querybuilder/components/PromQueryCodeEditor.tsx:5381": [
      [0, 0, 0, "gf-form usage has been deprecated. Use a component from @grafana/ui or custom CSS instead.", "5381"]
    ],
    "public/app/plugins/datasource/tempo/_importedDependencies/components/AdHocFilter/AdHocFilter.tsx:5381": [
      [0, 0, 0, "gf-form usage has been deprecated. Use a component from @grafana/ui or custom CSS instead.", "5381"]
    ],
    "public/app/plugins/datasource/tempo/_importedDependencies/components/AdHocFilter/AdHocFilterKey.tsx:5381": [
      [0, 0, 0, "gf-form usage has been deprecated. Use a component from @grafana/ui or custom CSS instead.", "5381"],
      [0, 0, 0, "gf-form usage has been deprecated. Use a component from @grafana/ui or custom CSS instead.", "5381"],
      [0, 0, 0, "gf-form usage has been deprecated. Use a component from @grafana/ui or custom CSS instead.", "5381"]
    ],
    "public/app/plugins/datasource/tempo/_importedDependencies/components/AdHocFilter/AdHocFilterRenderer.tsx:5381": [
      [0, 0, 0, "gf-form usage has been deprecated. Use a component from @grafana/ui or custom CSS instead.", "5381"]
    ],
    "public/app/plugins/datasource/tempo/_importedDependencies/components/AdHocFilter/AdHocFilterValue.tsx:5381": [
      [0, 0, 0, "gf-form usage has been deprecated. Use a component from @grafana/ui or custom CSS instead.", "5381"]
    ],
    "public/app/plugins/datasource/tempo/_importedDependencies/components/AdHocFilter/ConditionSegment.tsx:5381": [
      [0, 0, 0, "gf-form usage has been deprecated. Use a component from @grafana/ui or custom CSS instead.", "5381"],
      [0, 0, 0, "gf-form usage has been deprecated. Use a component from @grafana/ui or custom CSS instead.", "5381"]
    ],
    "public/app/plugins/datasource/zipkin/QueryField.tsx:5381": [
      [0, 0, 0, "gf-form usage has been deprecated. Use a component from @grafana/ui or custom CSS instead.", "5381"],
      [0, 0, 0, "gf-form usage has been deprecated. Use a component from @grafana/ui or custom CSS instead.", "5381"]
    ],
    "public/app/plugins/panel/graph/axes_editor.html:5381": [
      [0, 0, 0, "gf-form usage has been deprecated. Use a component from @grafana/ui or custom CSS instead.", "5381"],
      [0, 0, 0, "gf-form usage has been deprecated. Use a component from @grafana/ui or custom CSS instead.", "5381"],
      [0, 0, 0, "gf-form usage has been deprecated. Use a component from @grafana/ui or custom CSS instead.", "5381"],
      [0, 0, 0, "gf-form usage has been deprecated. Use a component from @grafana/ui or custom CSS instead.", "5381"],
      [0, 0, 0, "gf-form usage has been deprecated. Use a component from @grafana/ui or custom CSS instead.", "5381"],
      [0, 0, 0, "gf-form usage has been deprecated. Use a component from @grafana/ui or custom CSS instead.", "5381"],
      [0, 0, 0, "gf-form usage has been deprecated. Use a component from @grafana/ui or custom CSS instead.", "5381"],
      [0, 0, 0, "gf-form usage has been deprecated. Use a component from @grafana/ui or custom CSS instead.", "5381"],
      [0, 0, 0, "gf-form usage has been deprecated. Use a component from @grafana/ui or custom CSS instead.", "5381"],
      [0, 0, 0, "gf-form usage has been deprecated. Use a component from @grafana/ui or custom CSS instead.", "5381"],
      [0, 0, 0, "gf-form usage has been deprecated. Use a component from @grafana/ui or custom CSS instead.", "5381"],
      [0, 0, 0, "gf-form usage has been deprecated. Use a component from @grafana/ui or custom CSS instead.", "5381"],
      [0, 0, 0, "gf-form usage has been deprecated. Use a component from @grafana/ui or custom CSS instead.", "5381"],
      [0, 0, 0, "gf-form usage has been deprecated. Use a component from @grafana/ui or custom CSS instead.", "5381"],
      [0, 0, 0, "gf-form usage has been deprecated. Use a component from @grafana/ui or custom CSS instead.", "5381"],
      [0, 0, 0, "gf-form usage has been deprecated. Use a component from @grafana/ui or custom CSS instead.", "5381"],
      [0, 0, 0, "gf-form usage has been deprecated. Use a component from @grafana/ui or custom CSS instead.", "5381"],
      [0, 0, 0, "gf-form usage has been deprecated. Use a component from @grafana/ui or custom CSS instead.", "5381"],
      [0, 0, 0, "gf-form usage has been deprecated. Use a component from @grafana/ui or custom CSS instead.", "5381"],
      [0, 0, 0, "gf-form usage has been deprecated. Use a component from @grafana/ui or custom CSS instead.", "5381"],
      [0, 0, 0, "gf-form usage has been deprecated. Use a component from @grafana/ui or custom CSS instead.", "5381"],
      [0, 0, 0, "gf-form usage has been deprecated. Use a component from @grafana/ui or custom CSS instead.", "5381"],
      [0, 0, 0, "gf-form usage has been deprecated. Use a component from @grafana/ui or custom CSS instead.", "5381"],
      [0, 0, 0, "gf-form usage has been deprecated. Use a component from @grafana/ui or custom CSS instead.", "5381"],
      [0, 0, 0, "gf-form usage has been deprecated. Use a component from @grafana/ui or custom CSS instead.", "5381"],
      [0, 0, 0, "gf-form usage has been deprecated. Use a component from @grafana/ui or custom CSS instead.", "5381"],
      [0, 0, 0, "gf-form usage has been deprecated. Use a component from @grafana/ui or custom CSS instead.", "5381"],
      [0, 0, 0, "gf-form usage has been deprecated. Use a component from @grafana/ui or custom CSS instead.", "5381"],
      [0, 0, 0, "gf-form usage has been deprecated. Use a component from @grafana/ui or custom CSS instead.", "5381"],
      [0, 0, 0, "gf-form usage has been deprecated. Use a component from @grafana/ui or custom CSS instead.", "5381"],
      [0, 0, 0, "gf-form usage has been deprecated. Use a component from @grafana/ui or custom CSS instead.", "5381"],
      [0, 0, 0, "gf-form usage has been deprecated. Use a component from @grafana/ui or custom CSS instead.", "5381"],
      [0, 0, 0, "gf-form usage has been deprecated. Use a component from @grafana/ui or custom CSS instead.", "5381"],
      [0, 0, 0, "gf-form usage has been deprecated. Use a component from @grafana/ui or custom CSS instead.", "5381"],
      [0, 0, 0, "gf-form usage has been deprecated. Use a component from @grafana/ui or custom CSS instead.", "5381"],
      [0, 0, 0, "gf-form usage has been deprecated. Use a component from @grafana/ui or custom CSS instead.", "5381"],
      [0, 0, 0, "gf-form usage has been deprecated. Use a component from @grafana/ui or custom CSS instead.", "5381"],
      [0, 0, 0, "gf-form usage has been deprecated. Use a component from @grafana/ui or custom CSS instead.", "5381"],
      [0, 0, 0, "gf-form usage has been deprecated. Use a component from @grafana/ui or custom CSS instead.", "5381"],
      [0, 0, 0, "gf-form usage has been deprecated. Use a component from @grafana/ui or custom CSS instead.", "5381"],
      [0, 0, 0, "gf-form usage has been deprecated. Use a component from @grafana/ui or custom CSS instead.", "5381"],
      [0, 0, 0, "gf-form usage has been deprecated. Use a component from @grafana/ui or custom CSS instead.", "5381"],
      [0, 0, 0, "gf-form usage has been deprecated. Use a component from @grafana/ui or custom CSS instead.", "5381"],
      [0, 0, 0, "gf-form usage has been deprecated. Use a component from @grafana/ui or custom CSS instead.", "5381"],
      [0, 0, 0, "gf-form usage has been deprecated. Use a component from @grafana/ui or custom CSS instead.", "5381"],
      [0, 0, 0, "gf-form usage has been deprecated. Use a component from @grafana/ui or custom CSS instead.", "5381"],
      [0, 0, 0, "gf-form usage has been deprecated. Use a component from @grafana/ui or custom CSS instead.", "5381"],
      [0, 0, 0, "gf-form usage has been deprecated. Use a component from @grafana/ui or custom CSS instead.", "5381"],
      [0, 0, 0, "gf-form usage has been deprecated. Use a component from @grafana/ui or custom CSS instead.", "5381"],
      [0, 0, 0, "gf-form usage has been deprecated. Use a component from @grafana/ui or custom CSS instead.", "5381"]
    ],
    "public/app/plugins/panel/graph/tab_display.html:5381": [
      [0, 0, 0, "gf-form usage has been deprecated. Use a component from @grafana/ui or custom CSS instead.", "5381"],
      [0, 0, 0, "gf-form usage has been deprecated. Use a component from @grafana/ui or custom CSS instead.", "5381"],
      [0, 0, 0, "gf-form usage has been deprecated. Use a component from @grafana/ui or custom CSS instead.", "5381"],
      [0, 0, 0, "gf-form usage has been deprecated. Use a component from @grafana/ui or custom CSS instead.", "5381"],
      [0, 0, 0, "gf-form usage has been deprecated. Use a component from @grafana/ui or custom CSS instead.", "5381"],
      [0, 0, 0, "gf-form usage has been deprecated. Use a component from @grafana/ui or custom CSS instead.", "5381"],
      [0, 0, 0, "gf-form usage has been deprecated. Use a component from @grafana/ui or custom CSS instead.", "5381"],
      [0, 0, 0, "gf-form usage has been deprecated. Use a component from @grafana/ui or custom CSS instead.", "5381"],
      [0, 0, 0, "gf-form usage has been deprecated. Use a component from @grafana/ui or custom CSS instead.", "5381"],
      [0, 0, 0, "gf-form usage has been deprecated. Use a component from @grafana/ui or custom CSS instead.", "5381"],
      [0, 0, 0, "gf-form usage has been deprecated. Use a component from @grafana/ui or custom CSS instead.", "5381"],
      [0, 0, 0, "gf-form usage has been deprecated. Use a component from @grafana/ui or custom CSS instead.", "5381"],
      [0, 0, 0, "gf-form usage has been deprecated. Use a component from @grafana/ui or custom CSS instead.", "5381"],
      [0, 0, 0, "gf-form usage has been deprecated. Use a component from @grafana/ui or custom CSS instead.", "5381"],
      [0, 0, 0, "gf-form usage has been deprecated. Use a component from @grafana/ui or custom CSS instead.", "5381"],
      [0, 0, 0, "gf-form usage has been deprecated. Use a component from @grafana/ui or custom CSS instead.", "5381"],
      [0, 0, 0, "gf-form usage has been deprecated. Use a component from @grafana/ui or custom CSS instead.", "5381"],
      [0, 0, 0, "gf-form usage has been deprecated. Use a component from @grafana/ui or custom CSS instead.", "5381"],
      [0, 0, 0, "gf-form usage has been deprecated. Use a component from @grafana/ui or custom CSS instead.", "5381"],
      [0, 0, 0, "gf-form usage has been deprecated. Use a component from @grafana/ui or custom CSS instead.", "5381"],
      [0, 0, 0, "gf-form usage has been deprecated. Use a component from @grafana/ui or custom CSS instead.", "5381"],
      [0, 0, 0, "gf-form usage has been deprecated. Use a component from @grafana/ui or custom CSS instead.", "5381"],
      [0, 0, 0, "gf-form usage has been deprecated. Use a component from @grafana/ui or custom CSS instead.", "5381"],
      [0, 0, 0, "gf-form usage has been deprecated. Use a component from @grafana/ui or custom CSS instead.", "5381"],
      [0, 0, 0, "gf-form usage has been deprecated. Use a component from @grafana/ui or custom CSS instead.", "5381"],
      [0, 0, 0, "gf-form usage has been deprecated. Use a component from @grafana/ui or custom CSS instead.", "5381"],
      [0, 0, 0, "gf-form usage has been deprecated. Use a component from @grafana/ui or custom CSS instead.", "5381"],
      [0, 0, 0, "gf-form usage has been deprecated. Use a component from @grafana/ui or custom CSS instead.", "5381"],
      [0, 0, 0, "gf-form usage has been deprecated. Use a component from @grafana/ui or custom CSS instead.", "5381"],
      [0, 0, 0, "gf-form usage has been deprecated. Use a component from @grafana/ui or custom CSS instead.", "5381"],
      [0, 0, 0, "gf-form usage has been deprecated. Use a component from @grafana/ui or custom CSS instead.", "5381"],
      [0, 0, 0, "gf-form usage has been deprecated. Use a component from @grafana/ui or custom CSS instead.", "5381"],
      [0, 0, 0, "gf-form usage has been deprecated. Use a component from @grafana/ui or custom CSS instead.", "5381"],
      [0, 0, 0, "gf-form usage has been deprecated. Use a component from @grafana/ui or custom CSS instead.", "5381"],
      [0, 0, 0, "gf-form usage has been deprecated. Use a component from @grafana/ui or custom CSS instead.", "5381"],
      [0, 0, 0, "gf-form usage has been deprecated. Use a component from @grafana/ui or custom CSS instead.", "5381"],
      [0, 0, 0, "gf-form usage has been deprecated. Use a component from @grafana/ui or custom CSS instead.", "5381"],
      [0, 0, 0, "gf-form usage has been deprecated. Use a component from @grafana/ui or custom CSS instead.", "5381"],
      [0, 0, 0, "gf-form usage has been deprecated. Use a component from @grafana/ui or custom CSS instead.", "5381"],
      [0, 0, 0, "gf-form usage has been deprecated. Use a component from @grafana/ui or custom CSS instead.", "5381"],
      [0, 0, 0, "gf-form usage has been deprecated. Use a component from @grafana/ui or custom CSS instead.", "5381"],
      [0, 0, 0, "gf-form usage has been deprecated. Use a component from @grafana/ui or custom CSS instead.", "5381"],
      [0, 0, 0, "gf-form usage has been deprecated. Use a component from @grafana/ui or custom CSS instead.", "5381"],
      [0, 0, 0, "gf-form usage has been deprecated. Use a component from @grafana/ui or custom CSS instead.", "5381"],
      [0, 0, 0, "gf-form usage has been deprecated. Use a component from @grafana/ui or custom CSS instead.", "5381"],
      [0, 0, 0, "gf-form usage has been deprecated. Use a component from @grafana/ui or custom CSS instead.", "5381"],
      [0, 0, 0, "gf-form usage has been deprecated. Use a component from @grafana/ui or custom CSS instead.", "5381"],
      [0, 0, 0, "gf-form usage has been deprecated. Use a component from @grafana/ui or custom CSS instead.", "5381"],
      [0, 0, 0, "gf-form usage has been deprecated. Use a component from @grafana/ui or custom CSS instead.", "5381"],
      [0, 0, 0, "gf-form usage has been deprecated. Use a component from @grafana/ui or custom CSS instead.", "5381"],
      [0, 0, 0, "gf-form usage has been deprecated. Use a component from @grafana/ui or custom CSS instead.", "5381"],
      [0, 0, 0, "gf-form usage has been deprecated. Use a component from @grafana/ui or custom CSS instead.", "5381"],
      [0, 0, 0, "gf-form usage has been deprecated. Use a component from @grafana/ui or custom CSS instead.", "5381"],
      [0, 0, 0, "gf-form usage has been deprecated. Use a component from @grafana/ui or custom CSS instead.", "5381"],
      [0, 0, 0, "gf-form usage has been deprecated. Use a component from @grafana/ui or custom CSS instead.", "5381"],
      [0, 0, 0, "gf-form usage has been deprecated. Use a component from @grafana/ui or custom CSS instead.", "5381"]
    ],
    "public/app/plugins/panel/graph/tab_legend.html:5381": [
      [0, 0, 0, "gf-form usage has been deprecated. Use a component from @grafana/ui or custom CSS instead.", "5381"],
      [0, 0, 0, "gf-form usage has been deprecated. Use a component from @grafana/ui or custom CSS instead.", "5381"],
      [0, 0, 0, "gf-form usage has been deprecated. Use a component from @grafana/ui or custom CSS instead.", "5381"],
      [0, 0, 0, "gf-form usage has been deprecated. Use a component from @grafana/ui or custom CSS instead.", "5381"],
      [0, 0, 0, "gf-form usage has been deprecated. Use a component from @grafana/ui or custom CSS instead.", "5381"],
      [0, 0, 0, "gf-form usage has been deprecated. Use a component from @grafana/ui or custom CSS instead.", "5381"],
      [0, 0, 0, "gf-form usage has been deprecated. Use a component from @grafana/ui or custom CSS instead.", "5381"],
      [0, 0, 0, "gf-form usage has been deprecated. Use a component from @grafana/ui or custom CSS instead.", "5381"],
      [0, 0, 0, "gf-form usage has been deprecated. Use a component from @grafana/ui or custom CSS instead.", "5381"],
      [0, 0, 0, "gf-form usage has been deprecated. Use a component from @grafana/ui or custom CSS instead.", "5381"],
      [0, 0, 0, "gf-form usage has been deprecated. Use a component from @grafana/ui or custom CSS instead.", "5381"],
      [0, 0, 0, "gf-form usage has been deprecated. Use a component from @grafana/ui or custom CSS instead.", "5381"],
      [0, 0, 0, "gf-form usage has been deprecated. Use a component from @grafana/ui or custom CSS instead.", "5381"],
      [0, 0, 0, "gf-form usage has been deprecated. Use a component from @grafana/ui or custom CSS instead.", "5381"],
      [0, 0, 0, "gf-form usage has been deprecated. Use a component from @grafana/ui or custom CSS instead.", "5381"],
      [0, 0, 0, "gf-form usage has been deprecated. Use a component from @grafana/ui or custom CSS instead.", "5381"],
      [0, 0, 0, "gf-form usage has been deprecated. Use a component from @grafana/ui or custom CSS instead.", "5381"],
      [0, 0, 0, "gf-form usage has been deprecated. Use a component from @grafana/ui or custom CSS instead.", "5381"],
      [0, 0, 0, "gf-form usage has been deprecated. Use a component from @grafana/ui or custom CSS instead.", "5381"],
      [0, 0, 0, "gf-form usage has been deprecated. Use a component from @grafana/ui or custom CSS instead.", "5381"],
      [0, 0, 0, "gf-form usage has been deprecated. Use a component from @grafana/ui or custom CSS instead.", "5381"],
      [0, 0, 0, "gf-form usage has been deprecated. Use a component from @grafana/ui or custom CSS instead.", "5381"],
      [0, 0, 0, "gf-form usage has been deprecated. Use a component from @grafana/ui or custom CSS instead.", "5381"],
      [0, 0, 0, "gf-form usage has been deprecated. Use a component from @grafana/ui or custom CSS instead.", "5381"],
      [0, 0, 0, "gf-form usage has been deprecated. Use a component from @grafana/ui or custom CSS instead.", "5381"],
      [0, 0, 0, "gf-form usage has been deprecated. Use a component from @grafana/ui or custom CSS instead.", "5381"],
      [0, 0, 0, "gf-form usage has been deprecated. Use a component from @grafana/ui or custom CSS instead.", "5381"],
      [0, 0, 0, "gf-form usage has been deprecated. Use a component from @grafana/ui or custom CSS instead.", "5381"],
      [0, 0, 0, "gf-form usage has been deprecated. Use a component from @grafana/ui or custom CSS instead.", "5381"],
      [0, 0, 0, "gf-form usage has been deprecated. Use a component from @grafana/ui or custom CSS instead.", "5381"],
      [0, 0, 0, "gf-form usage has been deprecated. Use a component from @grafana/ui or custom CSS instead.", "5381"],
      [0, 0, 0, "gf-form usage has been deprecated. Use a component from @grafana/ui or custom CSS instead.", "5381"],
      [0, 0, 0, "gf-form usage has been deprecated. Use a component from @grafana/ui or custom CSS instead.", "5381"],
      [0, 0, 0, "gf-form usage has been deprecated. Use a component from @grafana/ui or custom CSS instead.", "5381"],
      [0, 0, 0, "gf-form usage has been deprecated. Use a component from @grafana/ui or custom CSS instead.", "5381"],
      [0, 0, 0, "gf-form usage has been deprecated. Use a component from @grafana/ui or custom CSS instead.", "5381"],
      [0, 0, 0, "gf-form usage has been deprecated. Use a component from @grafana/ui or custom CSS instead.", "5381"],
      [0, 0, 0, "gf-form usage has been deprecated. Use a component from @grafana/ui or custom CSS instead.", "5381"],
      [0, 0, 0, "gf-form usage has been deprecated. Use a component from @grafana/ui or custom CSS instead.", "5381"],
      [0, 0, 0, "gf-form usage has been deprecated. Use a component from @grafana/ui or custom CSS instead.", "5381"],
      [0, 0, 0, "gf-form usage has been deprecated. Use a component from @grafana/ui or custom CSS instead.", "5381"],
      [0, 0, 0, "gf-form usage has been deprecated. Use a component from @grafana/ui or custom CSS instead.", "5381"]
    ],
    "public/app/plugins/panel/graph/tab_series_overrides.html:5381": [
      [0, 0, 0, "gf-form usage has been deprecated. Use a component from @grafana/ui or custom CSS instead.", "5381"],
      [0, 0, 0, "gf-form usage has been deprecated. Use a component from @grafana/ui or custom CSS instead.", "5381"],
      [0, 0, 0, "gf-form usage has been deprecated. Use a component from @grafana/ui or custom CSS instead.", "5381"],
      [0, 0, 0, "gf-form usage has been deprecated. Use a component from @grafana/ui or custom CSS instead.", "5381"],
      [0, 0, 0, "gf-form usage has been deprecated. Use a component from @grafana/ui or custom CSS instead.", "5381"],
      [0, 0, 0, "gf-form usage has been deprecated. Use a component from @grafana/ui or custom CSS instead.", "5381"],
      [0, 0, 0, "gf-form usage has been deprecated. Use a component from @grafana/ui or custom CSS instead.", "5381"],
      [0, 0, 0, "gf-form usage has been deprecated. Use a component from @grafana/ui or custom CSS instead.", "5381"],
      [0, 0, 0, "gf-form usage has been deprecated. Use a component from @grafana/ui or custom CSS instead.", "5381"],
      [0, 0, 0, "gf-form usage has been deprecated. Use a component from @grafana/ui or custom CSS instead.", "5381"]
    ],
    "public/app/plugins/panel/graph/thresholds_form.html:5381": [
      [0, 0, 0, "gf-form usage has been deprecated. Use a component from @grafana/ui or custom CSS instead.", "5381"],
      [0, 0, 0, "gf-form usage has been deprecated. Use a component from @grafana/ui or custom CSS instead.", "5381"],
      [0, 0, 0, "gf-form usage has been deprecated. Use a component from @grafana/ui or custom CSS instead.", "5381"],
      [0, 0, 0, "gf-form usage has been deprecated. Use a component from @grafana/ui or custom CSS instead.", "5381"],
      [0, 0, 0, "gf-form usage has been deprecated. Use a component from @grafana/ui or custom CSS instead.", "5381"],
      [0, 0, 0, "gf-form usage has been deprecated. Use a component from @grafana/ui or custom CSS instead.", "5381"],
      [0, 0, 0, "gf-form usage has been deprecated. Use a component from @grafana/ui or custom CSS instead.", "5381"],
      [0, 0, 0, "gf-form usage has been deprecated. Use a component from @grafana/ui or custom CSS instead.", "5381"],
      [0, 0, 0, "gf-form usage has been deprecated. Use a component from @grafana/ui or custom CSS instead.", "5381"],
      [0, 0, 0, "gf-form usage has been deprecated. Use a component from @grafana/ui or custom CSS instead.", "5381"],
      [0, 0, 0, "gf-form usage has been deprecated. Use a component from @grafana/ui or custom CSS instead.", "5381"],
      [0, 0, 0, "gf-form usage has been deprecated. Use a component from @grafana/ui or custom CSS instead.", "5381"],
      [0, 0, 0, "gf-form usage has been deprecated. Use a component from @grafana/ui or custom CSS instead.", "5381"],
      [0, 0, 0, "gf-form usage has been deprecated. Use a component from @grafana/ui or custom CSS instead.", "5381"],
      [0, 0, 0, "gf-form usage has been deprecated. Use a component from @grafana/ui or custom CSS instead.", "5381"],
      [0, 0, 0, "gf-form usage has been deprecated. Use a component from @grafana/ui or custom CSS instead.", "5381"],
      [0, 0, 0, "gf-form usage has been deprecated. Use a component from @grafana/ui or custom CSS instead.", "5381"],
      [0, 0, 0, "gf-form usage has been deprecated. Use a component from @grafana/ui or custom CSS instead.", "5381"],
      [0, 0, 0, "gf-form usage has been deprecated. Use a component from @grafana/ui or custom CSS instead.", "5381"],
      [0, 0, 0, "gf-form usage has been deprecated. Use a component from @grafana/ui or custom CSS instead.", "5381"],
      [0, 0, 0, "gf-form usage has been deprecated. Use a component from @grafana/ui or custom CSS instead.", "5381"],
      [0, 0, 0, "gf-form usage has been deprecated. Use a component from @grafana/ui or custom CSS instead.", "5381"],
      [0, 0, 0, "gf-form usage has been deprecated. Use a component from @grafana/ui or custom CSS instead.", "5381"],
      [0, 0, 0, "gf-form usage has been deprecated. Use a component from @grafana/ui or custom CSS instead.", "5381"],
      [0, 0, 0, "gf-form usage has been deprecated. Use a component from @grafana/ui or custom CSS instead.", "5381"],
      [0, 0, 0, "gf-form usage has been deprecated. Use a component from @grafana/ui or custom CSS instead.", "5381"],
      [0, 0, 0, "gf-form usage has been deprecated. Use a component from @grafana/ui or custom CSS instead.", "5381"],
      [0, 0, 0, "gf-form usage has been deprecated. Use a component from @grafana/ui or custom CSS instead.", "5381"],
      [0, 0, 0, "gf-form usage has been deprecated. Use a component from @grafana/ui or custom CSS instead.", "5381"],
      [0, 0, 0, "gf-form usage has been deprecated. Use a component from @grafana/ui or custom CSS instead.", "5381"],
      [0, 0, 0, "gf-form usage has been deprecated. Use a component from @grafana/ui or custom CSS instead.", "5381"]
    ],
    "public/app/plugins/panel/graph/time_regions_form.html:5381": [
      [0, 0, 0, "gf-form usage has been deprecated. Use a component from @grafana/ui or custom CSS instead.", "5381"],
      [0, 0, 0, "gf-form usage has been deprecated. Use a component from @grafana/ui or custom CSS instead.", "5381"],
      [0, 0, 0, "gf-form usage has been deprecated. Use a component from @grafana/ui or custom CSS instead.", "5381"],
      [0, 0, 0, "gf-form usage has been deprecated. Use a component from @grafana/ui or custom CSS instead.", "5381"],
      [0, 0, 0, "gf-form usage has been deprecated. Use a component from @grafana/ui or custom CSS instead.", "5381"],
      [0, 0, 0, "gf-form usage has been deprecated. Use a component from @grafana/ui or custom CSS instead.", "5381"],
      [0, 0, 0, "gf-form usage has been deprecated. Use a component from @grafana/ui or custom CSS instead.", "5381"],
      [0, 0, 0, "gf-form usage has been deprecated. Use a component from @grafana/ui or custom CSS instead.", "5381"],
      [0, 0, 0, "gf-form usage has been deprecated. Use a component from @grafana/ui or custom CSS instead.", "5381"],
      [0, 0, 0, "gf-form usage has been deprecated. Use a component from @grafana/ui or custom CSS instead.", "5381"],
      [0, 0, 0, "gf-form usage has been deprecated. Use a component from @grafana/ui or custom CSS instead.", "5381"],
      [0, 0, 0, "gf-form usage has been deprecated. Use a component from @grafana/ui or custom CSS instead.", "5381"],
      [0, 0, 0, "gf-form usage has been deprecated. Use a component from @grafana/ui or custom CSS instead.", "5381"],
      [0, 0, 0, "gf-form usage has been deprecated. Use a component from @grafana/ui or custom CSS instead.", "5381"],
      [0, 0, 0, "gf-form usage has been deprecated. Use a component from @grafana/ui or custom CSS instead.", "5381"],
      [0, 0, 0, "gf-form usage has been deprecated. Use a component from @grafana/ui or custom CSS instead.", "5381"],
      [0, 0, 0, "gf-form usage has been deprecated. Use a component from @grafana/ui or custom CSS instead.", "5381"],
      [0, 0, 0, "gf-form usage has been deprecated. Use a component from @grafana/ui or custom CSS instead.", "5381"],
      [0, 0, 0, "gf-form usage has been deprecated. Use a component from @grafana/ui or custom CSS instead.", "5381"],
      [0, 0, 0, "gf-form usage has been deprecated. Use a component from @grafana/ui or custom CSS instead.", "5381"],
      [0, 0, 0, "gf-form usage has been deprecated. Use a component from @grafana/ui or custom CSS instead.", "5381"],
      [0, 0, 0, "gf-form usage has been deprecated. Use a component from @grafana/ui or custom CSS instead.", "5381"],
      [0, 0, 0, "gf-form usage has been deprecated. Use a component from @grafana/ui or custom CSS instead.", "5381"],
      [0, 0, 0, "gf-form usage has been deprecated. Use a component from @grafana/ui or custom CSS instead.", "5381"],
      [0, 0, 0, "gf-form usage has been deprecated. Use a component from @grafana/ui or custom CSS instead.", "5381"],
      [0, 0, 0, "gf-form usage has been deprecated. Use a component from @grafana/ui or custom CSS instead.", "5381"],
      [0, 0, 0, "gf-form usage has been deprecated. Use a component from @grafana/ui or custom CSS instead.", "5381"],
      [0, 0, 0, "gf-form usage has been deprecated. Use a component from @grafana/ui or custom CSS instead.", "5381"],
      [0, 0, 0, "gf-form usage has been deprecated. Use a component from @grafana/ui or custom CSS instead.", "5381"],
      [0, 0, 0, "gf-form usage has been deprecated. Use a component from @grafana/ui or custom CSS instead.", "5381"],
      [0, 0, 0, "gf-form usage has been deprecated. Use a component from @grafana/ui or custom CSS instead.", "5381"],
      [0, 0, 0, "gf-form usage has been deprecated. Use a component from @grafana/ui or custom CSS instead.", "5381"]
    ],
    "public/app/plugins/panel/heatmap/partials/axes_editor.html:5381": [
      [0, 0, 0, "gf-form usage has been deprecated. Use a component from @grafana/ui or custom CSS instead.", "5381"],
      [0, 0, 0, "gf-form usage has been deprecated. Use a component from @grafana/ui or custom CSS instead.", "5381"],
      [0, 0, 0, "gf-form usage has been deprecated. Use a component from @grafana/ui or custom CSS instead.", "5381"],
      [0, 0, 0, "gf-form usage has been deprecated. Use a component from @grafana/ui or custom CSS instead.", "5381"],
      [0, 0, 0, "gf-form usage has been deprecated. Use a component from @grafana/ui or custom CSS instead.", "5381"],
      [0, 0, 0, "gf-form usage has been deprecated. Use a component from @grafana/ui or custom CSS instead.", "5381"],
      [0, 0, 0, "gf-form usage has been deprecated. Use a component from @grafana/ui or custom CSS instead.", "5381"],
      [0, 0, 0, "gf-form usage has been deprecated. Use a component from @grafana/ui or custom CSS instead.", "5381"],
      [0, 0, 0, "gf-form usage has been deprecated. Use a component from @grafana/ui or custom CSS instead.", "5381"],
      [0, 0, 0, "gf-form usage has been deprecated. Use a component from @grafana/ui or custom CSS instead.", "5381"],
      [0, 0, 0, "gf-form usage has been deprecated. Use a component from @grafana/ui or custom CSS instead.", "5381"],
      [0, 0, 0, "gf-form usage has been deprecated. Use a component from @grafana/ui or custom CSS instead.", "5381"],
      [0, 0, 0, "gf-form usage has been deprecated. Use a component from @grafana/ui or custom CSS instead.", "5381"],
      [0, 0, 0, "gf-form usage has been deprecated. Use a component from @grafana/ui or custom CSS instead.", "5381"],
      [0, 0, 0, "gf-form usage has been deprecated. Use a component from @grafana/ui or custom CSS instead.", "5381"],
      [0, 0, 0, "gf-form usage has been deprecated. Use a component from @grafana/ui or custom CSS instead.", "5381"],
      [0, 0, 0, "gf-form usage has been deprecated. Use a component from @grafana/ui or custom CSS instead.", "5381"],
      [0, 0, 0, "gf-form usage has been deprecated. Use a component from @grafana/ui or custom CSS instead.", "5381"],
      [0, 0, 0, "gf-form usage has been deprecated. Use a component from @grafana/ui or custom CSS instead.", "5381"],
      [0, 0, 0, "gf-form usage has been deprecated. Use a component from @grafana/ui or custom CSS instead.", "5381"],
      [0, 0, 0, "gf-form usage has been deprecated. Use a component from @grafana/ui or custom CSS instead.", "5381"],
      [0, 0, 0, "gf-form usage has been deprecated. Use a component from @grafana/ui or custom CSS instead.", "5381"],
      [0, 0, 0, "gf-form usage has been deprecated. Use a component from @grafana/ui or custom CSS instead.", "5381"],
      [0, 0, 0, "gf-form usage has been deprecated. Use a component from @grafana/ui or custom CSS instead.", "5381"],
      [0, 0, 0, "gf-form usage has been deprecated. Use a component from @grafana/ui or custom CSS instead.", "5381"],
      [0, 0, 0, "gf-form usage has been deprecated. Use a component from @grafana/ui or custom CSS instead.", "5381"],
      [0, 0, 0, "gf-form usage has been deprecated. Use a component from @grafana/ui or custom CSS instead.", "5381"],
      [0, 0, 0, "gf-form usage has been deprecated. Use a component from @grafana/ui or custom CSS instead.", "5381"],
      [0, 0, 0, "gf-form usage has been deprecated. Use a component from @grafana/ui or custom CSS instead.", "5381"],
      [0, 0, 0, "gf-form usage has been deprecated. Use a component from @grafana/ui or custom CSS instead.", "5381"],
      [0, 0, 0, "gf-form usage has been deprecated. Use a component from @grafana/ui or custom CSS instead.", "5381"],
      [0, 0, 0, "gf-form usage has been deprecated. Use a component from @grafana/ui or custom CSS instead.", "5381"],
      [0, 0, 0, "gf-form usage has been deprecated. Use a component from @grafana/ui or custom CSS instead.", "5381"],
      [0, 0, 0, "gf-form usage has been deprecated. Use a component from @grafana/ui or custom CSS instead.", "5381"],
      [0, 0, 0, "gf-form usage has been deprecated. Use a component from @grafana/ui or custom CSS instead.", "5381"],
      [0, 0, 0, "gf-form usage has been deprecated. Use a component from @grafana/ui or custom CSS instead.", "5381"],
      [0, 0, 0, "gf-form usage has been deprecated. Use a component from @grafana/ui or custom CSS instead.", "5381"],
      [0, 0, 0, "gf-form usage has been deprecated. Use a component from @grafana/ui or custom CSS instead.", "5381"],
      [0, 0, 0, "gf-form usage has been deprecated. Use a component from @grafana/ui or custom CSS instead.", "5381"],
      [0, 0, 0, "gf-form usage has been deprecated. Use a component from @grafana/ui or custom CSS instead.", "5381"],
      [0, 0, 0, "gf-form usage has been deprecated. Use a component from @grafana/ui or custom CSS instead.", "5381"],
      [0, 0, 0, "gf-form usage has been deprecated. Use a component from @grafana/ui or custom CSS instead.", "5381"],
      [0, 0, 0, "gf-form usage has been deprecated. Use a component from @grafana/ui or custom CSS instead.", "5381"],
      [0, 0, 0, "gf-form usage has been deprecated. Use a component from @grafana/ui or custom CSS instead.", "5381"],
      [0, 0, 0, "gf-form usage has been deprecated. Use a component from @grafana/ui or custom CSS instead.", "5381"],
      [0, 0, 0, "gf-form usage has been deprecated. Use a component from @grafana/ui or custom CSS instead.", "5381"],
      [0, 0, 0, "gf-form usage has been deprecated. Use a component from @grafana/ui or custom CSS instead.", "5381"],
      [0, 0, 0, "gf-form usage has been deprecated. Use a component from @grafana/ui or custom CSS instead.", "5381"],
      [0, 0, 0, "gf-form usage has been deprecated. Use a component from @grafana/ui or custom CSS instead.", "5381"],
      [0, 0, 0, "gf-form usage has been deprecated. Use a component from @grafana/ui or custom CSS instead.", "5381"],
      [0, 0, 0, "gf-form usage has been deprecated. Use a component from @grafana/ui or custom CSS instead.", "5381"],
      [0, 0, 0, "gf-form usage has been deprecated. Use a component from @grafana/ui or custom CSS instead.", "5381"],
      [0, 0, 0, "gf-form usage has been deprecated. Use a component from @grafana/ui or custom CSS instead.", "5381"]
    ],
    "public/app/plugins/panel/heatmap/partials/display_editor.html:5381": [
      [0, 0, 0, "gf-form usage has been deprecated. Use a component from @grafana/ui or custom CSS instead.", "5381"],
      [0, 0, 0, "gf-form usage has been deprecated. Use a component from @grafana/ui or custom CSS instead.", "5381"],
      [0, 0, 0, "gf-form usage has been deprecated. Use a component from @grafana/ui or custom CSS instead.", "5381"],
      [0, 0, 0, "gf-form usage has been deprecated. Use a component from @grafana/ui or custom CSS instead.", "5381"],
      [0, 0, 0, "gf-form usage has been deprecated. Use a component from @grafana/ui or custom CSS instead.", "5381"],
      [0, 0, 0, "gf-form usage has been deprecated. Use a component from @grafana/ui or custom CSS instead.", "5381"],
      [0, 0, 0, "gf-form usage has been deprecated. Use a component from @grafana/ui or custom CSS instead.", "5381"],
      [0, 0, 0, "gf-form usage has been deprecated. Use a component from @grafana/ui or custom CSS instead.", "5381"],
      [0, 0, 0, "gf-form usage has been deprecated. Use a component from @grafana/ui or custom CSS instead.", "5381"],
      [0, 0, 0, "gf-form usage has been deprecated. Use a component from @grafana/ui or custom CSS instead.", "5381"],
      [0, 0, 0, "gf-form usage has been deprecated. Use a component from @grafana/ui or custom CSS instead.", "5381"],
      [0, 0, 0, "gf-form usage has been deprecated. Use a component from @grafana/ui or custom CSS instead.", "5381"],
      [0, 0, 0, "gf-form usage has been deprecated. Use a component from @grafana/ui or custom CSS instead.", "5381"],
      [0, 0, 0, "gf-form usage has been deprecated. Use a component from @grafana/ui or custom CSS instead.", "5381"],
      [0, 0, 0, "gf-form usage has been deprecated. Use a component from @grafana/ui or custom CSS instead.", "5381"],
      [0, 0, 0, "gf-form usage has been deprecated. Use a component from @grafana/ui or custom CSS instead.", "5381"],
      [0, 0, 0, "gf-form usage has been deprecated. Use a component from @grafana/ui or custom CSS instead.", "5381"],
      [0, 0, 0, "gf-form usage has been deprecated. Use a component from @grafana/ui or custom CSS instead.", "5381"],
      [0, 0, 0, "gf-form usage has been deprecated. Use a component from @grafana/ui or custom CSS instead.", "5381"],
      [0, 0, 0, "gf-form usage has been deprecated. Use a component from @grafana/ui or custom CSS instead.", "5381"],
      [0, 0, 0, "gf-form usage has been deprecated. Use a component from @grafana/ui or custom CSS instead.", "5381"],
      [0, 0, 0, "gf-form usage has been deprecated. Use a component from @grafana/ui or custom CSS instead.", "5381"],
      [0, 0, 0, "gf-form usage has been deprecated. Use a component from @grafana/ui or custom CSS instead.", "5381"],
      [0, 0, 0, "gf-form usage has been deprecated. Use a component from @grafana/ui or custom CSS instead.", "5381"],
      [0, 0, 0, "gf-form usage has been deprecated. Use a component from @grafana/ui or custom CSS instead.", "5381"],
      [0, 0, 0, "gf-form usage has been deprecated. Use a component from @grafana/ui or custom CSS instead.", "5381"],
      [0, 0, 0, "gf-form usage has been deprecated. Use a component from @grafana/ui or custom CSS instead.", "5381"],
      [0, 0, 0, "gf-form usage has been deprecated. Use a component from @grafana/ui or custom CSS instead.", "5381"],
      [0, 0, 0, "gf-form usage has been deprecated. Use a component from @grafana/ui or custom CSS instead.", "5381"],
      [0, 0, 0, "gf-form usage has been deprecated. Use a component from @grafana/ui or custom CSS instead.", "5381"],
      [0, 0, 0, "gf-form usage has been deprecated. Use a component from @grafana/ui or custom CSS instead.", "5381"],
      [0, 0, 0, "gf-form usage has been deprecated. Use a component from @grafana/ui or custom CSS instead.", "5381"],
      [0, 0, 0, "gf-form usage has been deprecated. Use a component from @grafana/ui or custom CSS instead.", "5381"],
      [0, 0, 0, "gf-form usage has been deprecated. Use a component from @grafana/ui or custom CSS instead.", "5381"],
      [0, 0, 0, "gf-form usage has been deprecated. Use a component from @grafana/ui or custom CSS instead.", "5381"],
      [0, 0, 0, "gf-form usage has been deprecated. Use a component from @grafana/ui or custom CSS instead.", "5381"],
      [0, 0, 0, "gf-form usage has been deprecated. Use a component from @grafana/ui or custom CSS instead.", "5381"],
      [0, 0, 0, "gf-form usage has been deprecated. Use a component from @grafana/ui or custom CSS instead.", "5381"],
      [0, 0, 0, "gf-form usage has been deprecated. Use a component from @grafana/ui or custom CSS instead.", "5381"],
      [0, 0, 0, "gf-form usage has been deprecated. Use a component from @grafana/ui or custom CSS instead.", "5381"],
      [0, 0, 0, "gf-form usage has been deprecated. Use a component from @grafana/ui or custom CSS instead.", "5381"],
      [0, 0, 0, "gf-form usage has been deprecated. Use a component from @grafana/ui or custom CSS instead.", "5381"],
      [0, 0, 0, "gf-form usage has been deprecated. Use a component from @grafana/ui or custom CSS instead.", "5381"],
      [0, 0, 0, "gf-form usage has been deprecated. Use a component from @grafana/ui or custom CSS instead.", "5381"],
      [0, 0, 0, "gf-form usage has been deprecated. Use a component from @grafana/ui or custom CSS instead.", "5381"],
      [0, 0, 0, "gf-form usage has been deprecated. Use a component from @grafana/ui or custom CSS instead.", "5381"],
      [0, 0, 0, "gf-form usage has been deprecated. Use a component from @grafana/ui or custom CSS instead.", "5381"],
      [0, 0, 0, "gf-form usage has been deprecated. Use a component from @grafana/ui or custom CSS instead.", "5381"],
      [0, 0, 0, "gf-form usage has been deprecated. Use a component from @grafana/ui or custom CSS instead.", "5381"],
      [0, 0, 0, "gf-form usage has been deprecated. Use a component from @grafana/ui or custom CSS instead.", "5381"],
      [0, 0, 0, "gf-form usage has been deprecated. Use a component from @grafana/ui or custom CSS instead.", "5381"]
    ],
    "public/app/plugins/panel/table-old/column_options.html:5381": [
      [0, 0, 0, "gf-form usage has been deprecated. Use a component from @grafana/ui or custom CSS instead.", "5381"],
      [0, 0, 0, "gf-form usage has been deprecated. Use a component from @grafana/ui or custom CSS instead.", "5381"],
      [0, 0, 0, "gf-form usage has been deprecated. Use a component from @grafana/ui or custom CSS instead.", "5381"],
      [0, 0, 0, "gf-form usage has been deprecated. Use a component from @grafana/ui or custom CSS instead.", "5381"],
      [0, 0, 0, "gf-form usage has been deprecated. Use a component from @grafana/ui or custom CSS instead.", "5381"],
      [0, 0, 0, "gf-form usage has been deprecated. Use a component from @grafana/ui or custom CSS instead.", "5381"],
      [0, 0, 0, "gf-form usage has been deprecated. Use a component from @grafana/ui or custom CSS instead.", "5381"],
      [0, 0, 0, "gf-form usage has been deprecated. Use a component from @grafana/ui or custom CSS instead.", "5381"],
      [0, 0, 0, "gf-form usage has been deprecated. Use a component from @grafana/ui or custom CSS instead.", "5381"],
      [0, 0, 0, "gf-form usage has been deprecated. Use a component from @grafana/ui or custom CSS instead.", "5381"],
      [0, 0, 0, "gf-form usage has been deprecated. Use a component from @grafana/ui or custom CSS instead.", "5381"],
      [0, 0, 0, "gf-form usage has been deprecated. Use a component from @grafana/ui or custom CSS instead.", "5381"],
      [0, 0, 0, "gf-form usage has been deprecated. Use a component from @grafana/ui or custom CSS instead.", "5381"],
      [0, 0, 0, "gf-form usage has been deprecated. Use a component from @grafana/ui or custom CSS instead.", "5381"],
      [0, 0, 0, "gf-form usage has been deprecated. Use a component from @grafana/ui or custom CSS instead.", "5381"],
      [0, 0, 0, "gf-form usage has been deprecated. Use a component from @grafana/ui or custom CSS instead.", "5381"],
      [0, 0, 0, "gf-form usage has been deprecated. Use a component from @grafana/ui or custom CSS instead.", "5381"],
      [0, 0, 0, "gf-form usage has been deprecated. Use a component from @grafana/ui or custom CSS instead.", "5381"],
      [0, 0, 0, "gf-form usage has been deprecated. Use a component from @grafana/ui or custom CSS instead.", "5381"],
      [0, 0, 0, "gf-form usage has been deprecated. Use a component from @grafana/ui or custom CSS instead.", "5381"],
      [0, 0, 0, "gf-form usage has been deprecated. Use a component from @grafana/ui or custom CSS instead.", "5381"],
      [0, 0, 0, "gf-form usage has been deprecated. Use a component from @grafana/ui or custom CSS instead.", "5381"],
      [0, 0, 0, "gf-form usage has been deprecated. Use a component from @grafana/ui or custom CSS instead.", "5381"],
      [0, 0, 0, "gf-form usage has been deprecated. Use a component from @grafana/ui or custom CSS instead.", "5381"],
      [0, 0, 0, "gf-form usage has been deprecated. Use a component from @grafana/ui or custom CSS instead.", "5381"],
      [0, 0, 0, "gf-form usage has been deprecated. Use a component from @grafana/ui or custom CSS instead.", "5381"],
      [0, 0, 0, "gf-form usage has been deprecated. Use a component from @grafana/ui or custom CSS instead.", "5381"],
      [0, 0, 0, "gf-form usage has been deprecated. Use a component from @grafana/ui or custom CSS instead.", "5381"],
      [0, 0, 0, "gf-form usage has been deprecated. Use a component from @grafana/ui or custom CSS instead.", "5381"],
      [0, 0, 0, "gf-form usage has been deprecated. Use a component from @grafana/ui or custom CSS instead.", "5381"],
      [0, 0, 0, "gf-form usage has been deprecated. Use a component from @grafana/ui or custom CSS instead.", "5381"],
      [0, 0, 0, "gf-form usage has been deprecated. Use a component from @grafana/ui or custom CSS instead.", "5381"],
      [0, 0, 0, "gf-form usage has been deprecated. Use a component from @grafana/ui or custom CSS instead.", "5381"],
      [0, 0, 0, "gf-form usage has been deprecated. Use a component from @grafana/ui or custom CSS instead.", "5381"],
      [0, 0, 0, "gf-form usage has been deprecated. Use a component from @grafana/ui or custom CSS instead.", "5381"],
      [0, 0, 0, "gf-form usage has been deprecated. Use a component from @grafana/ui or custom CSS instead.", "5381"],
      [0, 0, 0, "gf-form usage has been deprecated. Use a component from @grafana/ui or custom CSS instead.", "5381"],
      [0, 0, 0, "gf-form usage has been deprecated. Use a component from @grafana/ui or custom CSS instead.", "5381"],
      [0, 0, 0, "gf-form usage has been deprecated. Use a component from @grafana/ui or custom CSS instead.", "5381"],
      [0, 0, 0, "gf-form usage has been deprecated. Use a component from @grafana/ui or custom CSS instead.", "5381"],
      [0, 0, 0, "gf-form usage has been deprecated. Use a component from @grafana/ui or custom CSS instead.", "5381"],
      [0, 0, 0, "gf-form usage has been deprecated. Use a component from @grafana/ui or custom CSS instead.", "5381"],
      [0, 0, 0, "gf-form usage has been deprecated. Use a component from @grafana/ui or custom CSS instead.", "5381"],
      [0, 0, 0, "gf-form usage has been deprecated. Use a component from @grafana/ui or custom CSS instead.", "5381"],
      [0, 0, 0, "gf-form usage has been deprecated. Use a component from @grafana/ui or custom CSS instead.", "5381"],
      [0, 0, 0, "gf-form usage has been deprecated. Use a component from @grafana/ui or custom CSS instead.", "5381"],
      [0, 0, 0, "gf-form usage has been deprecated. Use a component from @grafana/ui or custom CSS instead.", "5381"],
      [0, 0, 0, "gf-form usage has been deprecated. Use a component from @grafana/ui or custom CSS instead.", "5381"],
      [0, 0, 0, "gf-form usage has been deprecated. Use a component from @grafana/ui or custom CSS instead.", "5381"],
      [0, 0, 0, "gf-form usage has been deprecated. Use a component from @grafana/ui or custom CSS instead.", "5381"],
      [0, 0, 0, "gf-form usage has been deprecated. Use a component from @grafana/ui or custom CSS instead.", "5381"],
      [0, 0, 0, "gf-form usage has been deprecated. Use a component from @grafana/ui or custom CSS instead.", "5381"],
      [0, 0, 0, "gf-form usage has been deprecated. Use a component from @grafana/ui or custom CSS instead.", "5381"],
      [0, 0, 0, "gf-form usage has been deprecated. Use a component from @grafana/ui or custom CSS instead.", "5381"],
      [0, 0, 0, "gf-form usage has been deprecated. Use a component from @grafana/ui or custom CSS instead.", "5381"],
      [0, 0, 0, "gf-form usage has been deprecated. Use a component from @grafana/ui or custom CSS instead.", "5381"],
      [0, 0, 0, "gf-form usage has been deprecated. Use a component from @grafana/ui or custom CSS instead.", "5381"],
      [0, 0, 0, "gf-form usage has been deprecated. Use a component from @grafana/ui or custom CSS instead.", "5381"],
      [0, 0, 0, "gf-form usage has been deprecated. Use a component from @grafana/ui or custom CSS instead.", "5381"],
      [0, 0, 0, "gf-form usage has been deprecated. Use a component from @grafana/ui or custom CSS instead.", "5381"],
      [0, 0, 0, "gf-form usage has been deprecated. Use a component from @grafana/ui or custom CSS instead.", "5381"],
      [0, 0, 0, "gf-form usage has been deprecated. Use a component from @grafana/ui or custom CSS instead.", "5381"],
      [0, 0, 0, "gf-form usage has been deprecated. Use a component from @grafana/ui or custom CSS instead.", "5381"],
      [0, 0, 0, "gf-form usage has been deprecated. Use a component from @grafana/ui or custom CSS instead.", "5381"],
      [0, 0, 0, "gf-form usage has been deprecated. Use a component from @grafana/ui or custom CSS instead.", "5381"],
      [0, 0, 0, "gf-form usage has been deprecated. Use a component from @grafana/ui or custom CSS instead.", "5381"],
      [0, 0, 0, "gf-form usage has been deprecated. Use a component from @grafana/ui or custom CSS instead.", "5381"],
      [0, 0, 0, "gf-form usage has been deprecated. Use a component from @grafana/ui or custom CSS instead.", "5381"],
      [0, 0, 0, "gf-form usage has been deprecated. Use a component from @grafana/ui or custom CSS instead.", "5381"],
      [0, 0, 0, "gf-form usage has been deprecated. Use a component from @grafana/ui or custom CSS instead.", "5381"],
      [0, 0, 0, "gf-form usage has been deprecated. Use a component from @grafana/ui or custom CSS instead.", "5381"],
      [0, 0, 0, "gf-form usage has been deprecated. Use a component from @grafana/ui or custom CSS instead.", "5381"],
      [0, 0, 0, "gf-form usage has been deprecated. Use a component from @grafana/ui or custom CSS instead.", "5381"],
      [0, 0, 0, "gf-form usage has been deprecated. Use a component from @grafana/ui or custom CSS instead.", "5381"],
      [0, 0, 0, "gf-form usage has been deprecated. Use a component from @grafana/ui or custom CSS instead.", "5381"],
      [0, 0, 0, "gf-form usage has been deprecated. Use a component from @grafana/ui or custom CSS instead.", "5381"],
      [0, 0, 0, "gf-form usage has been deprecated. Use a component from @grafana/ui or custom CSS instead.", "5381"],
      [0, 0, 0, "gf-form usage has been deprecated. Use a component from @grafana/ui or custom CSS instead.", "5381"],
      [0, 0, 0, "gf-form usage has been deprecated. Use a component from @grafana/ui or custom CSS instead.", "5381"],
      [0, 0, 0, "gf-form usage has been deprecated. Use a component from @grafana/ui or custom CSS instead.", "5381"],
      [0, 0, 0, "gf-form usage has been deprecated. Use a component from @grafana/ui or custom CSS instead.", "5381"],
      [0, 0, 0, "gf-form usage has been deprecated. Use a component from @grafana/ui or custom CSS instead.", "5381"],
      [0, 0, 0, "gf-form usage has been deprecated. Use a component from @grafana/ui or custom CSS instead.", "5381"],
      [0, 0, 0, "gf-form usage has been deprecated. Use a component from @grafana/ui or custom CSS instead.", "5381"],
      [0, 0, 0, "gf-form usage has been deprecated. Use a component from @grafana/ui or custom CSS instead.", "5381"],
      [0, 0, 0, "gf-form usage has been deprecated. Use a component from @grafana/ui or custom CSS instead.", "5381"],
      [0, 0, 0, "gf-form usage has been deprecated. Use a component from @grafana/ui or custom CSS instead.", "5381"],
      [0, 0, 0, "gf-form usage has been deprecated. Use a component from @grafana/ui or custom CSS instead.", "5381"],
      [0, 0, 0, "gf-form usage has been deprecated. Use a component from @grafana/ui or custom CSS instead.", "5381"],
      [0, 0, 0, "gf-form usage has been deprecated. Use a component from @grafana/ui or custom CSS instead.", "5381"],
      [0, 0, 0, "gf-form usage has been deprecated. Use a component from @grafana/ui or custom CSS instead.", "5381"]
    ],
    "public/app/plugins/panel/table-old/editor.html:5381": [
      [0, 0, 0, "gf-form usage has been deprecated. Use a component from @grafana/ui or custom CSS instead.", "5381"],
      [0, 0, 0, "gf-form usage has been deprecated. Use a component from @grafana/ui or custom CSS instead.", "5381"],
      [0, 0, 0, "gf-form usage has been deprecated. Use a component from @grafana/ui or custom CSS instead.", "5381"],
      [0, 0, 0, "gf-form usage has been deprecated. Use a component from @grafana/ui or custom CSS instead.", "5381"],
      [0, 0, 0, "gf-form usage has been deprecated. Use a component from @grafana/ui or custom CSS instead.", "5381"],
      [0, 0, 0, "gf-form usage has been deprecated. Use a component from @grafana/ui or custom CSS instead.", "5381"],
      [0, 0, 0, "gf-form usage has been deprecated. Use a component from @grafana/ui or custom CSS instead.", "5381"],
      [0, 0, 0, "gf-form usage has been deprecated. Use a component from @grafana/ui or custom CSS instead.", "5381"],
      [0, 0, 0, "gf-form usage has been deprecated. Use a component from @grafana/ui or custom CSS instead.", "5381"],
      [0, 0, 0, "gf-form usage has been deprecated. Use a component from @grafana/ui or custom CSS instead.", "5381"],
      [0, 0, 0, "gf-form usage has been deprecated. Use a component from @grafana/ui or custom CSS instead.", "5381"],
      [0, 0, 0, "gf-form usage has been deprecated. Use a component from @grafana/ui or custom CSS instead.", "5381"],
      [0, 0, 0, "gf-form usage has been deprecated. Use a component from @grafana/ui or custom CSS instead.", "5381"],
      [0, 0, 0, "gf-form usage has been deprecated. Use a component from @grafana/ui or custom CSS instead.", "5381"],
      [0, 0, 0, "gf-form usage has been deprecated. Use a component from @grafana/ui or custom CSS instead.", "5381"],
      [0, 0, 0, "gf-form usage has been deprecated. Use a component from @grafana/ui or custom CSS instead.", "5381"],
      [0, 0, 0, "gf-form usage has been deprecated. Use a component from @grafana/ui or custom CSS instead.", "5381"],
      [0, 0, 0, "gf-form usage has been deprecated. Use a component from @grafana/ui or custom CSS instead.", "5381"],
      [0, 0, 0, "gf-form usage has been deprecated. Use a component from @grafana/ui or custom CSS instead.", "5381"],
      [0, 0, 0, "gf-form usage has been deprecated. Use a component from @grafana/ui or custom CSS instead.", "5381"],
      [0, 0, 0, "gf-form usage has been deprecated. Use a component from @grafana/ui or custom CSS instead.", "5381"],
      [0, 0, 0, "gf-form usage has been deprecated. Use a component from @grafana/ui or custom CSS instead.", "5381"]
    ]
  }`
};<|MERGE_RESOLUTION|>--- conflicted
+++ resolved
@@ -2518,15 +2518,6 @@
     "public/app/features/dashboard-scene/saving/getDashboardChanges.ts:5381": [
       [0, 0, 0, "Do not use any type assertions.", "0"],
       [0, 0, 0, "Do not use any type assertions.", "1"]
-    ],
-<<<<<<< HEAD
-    "public/app/features/dashboard-scene/saving/shared.tsx:5381": [
-      [0, 0, 0, "Use data-testid for E2E selectors instead of aria-label", "0"]
-=======
-    "public/app/features/dashboard-scene/saving/getSaveDashboardChange.ts:5381": [
-      [0, 0, 0, "Do not use any type assertions.", "0"],
-      [0, 0, 0, "Do not use any type assertions.", "1"]
->>>>>>> c47be316
     ],
     "public/app/features/dashboard-scene/scene/PanelMenuBehavior.tsx:5381": [
       [0, 0, 0, "Unexpected any. Specify a different type.", "0"],
